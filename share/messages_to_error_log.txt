# Copyright (c) 2017, 2022, Oracle and/or its affiliates.
#
# This program is free software; you can redistribute it and/or modify
# it under the terms of the GNU General Public License, version 2.0,
# as published by the Free Software Foundation.
#
# This program is also distributed with certain software (including
# but not limited to OpenSSL) that is licensed under separate terms,
# as designated in a particular file or component or in included license
# documentation.  The authors of MySQL hereby grant you an additional
# permission to link the program and your derivative works with the
# separately licensed software that they have included with MySQL.
#
# Without limiting anything contained in the foregoing, this file,
# which is part of C Driver for MySQL (Connector/C), is also subject to the
# Universal FOSS Exception, version 1.0, a copy of which can be found at
# http://oss.oracle.com/licenses/universal-foss-exception.
#
# This program is distributed in the hope that it will be useful,
# but WITHOUT ANY WARRANTY; without even the implied warranty of
# MERCHANTABILITY or FITNESS FOR A PARTICULAR PURPOSE.  See the
# GNU General Public License, version 2.0, for more details.
#
# You should have received a copy of the GNU General Public License
# along with this program; if not, write to the Free Software
# Foundation, Inc., 51 Franklin St, Fifth Floor, Boston, MA 02110-1301  USA

################################################################################
# DO NOT add server-to-client messages here;
# they go in messages_to_clients.txt
# in the same directory as this file.
#
# This file is for messages intended for the error log only.
#
# See the FAQ in errmsg_readme.txt in the
# same directory as this file for more
# information.
################################################################################


# "languages" and "default-language" directives should not be set in this
# file; their values are carried over from messages_to_clients.txt.


################################################################################
#
# Start of 8.0 error messages (error log).
#
# The build process automatically starts with this offset
# for messages intended for the error-log. Setting it again
# here would be harmless; changing it would not as this
# offset is mentioned in the documentation and #defined in
# the source:
# start-error-number 10000

ER_PARSER_TRACE XX999
  eng "Parser saw: %s"

ER_BOOTSTRAP_CANT_THREAD
  eng "Can't create thread to handle bootstrap (errno: %d)"

ER_TRIGGER_INVALID_VALUE
  eng "Trigger for table '%s'.'%s': invalid %s value (%s)."

ER_OPT_WRONG_TREE
  eng "Wrong tree: %s"

ER_DD_FAILSAFE
  eng "Error: Invalid %s"

ER_DD_NO_WRITES_NO_REPOPULATION
  eng "Skip re-populating collations and character sets tables in %s%sread-only mode."

ER_DD_VERSION_FOUND
  eng "Using data dictionary with version '%d'."

ER_DD_VERSION_INSTALLED
  eng "Installed data dictionary with version %d"

ER_DD_VERSION_UNSUPPORTED
  eng "Data Dictionary version '%d' not supported."

OBSOLETE_ER_LOG_SYSLOG_FACILITY_FAIL
  eng "Failed to set syslog facility to \"%s\", setting to \"%s\" (%d) instead."

ER_LOG_SYSLOG_CANNOT_OPEN
  eng "Cannot open %s; check privileges, or remove syseventlog from --log-error-services!"

ER_LOG_SLOW_CANNOT_OPEN
  eng " either restart the query logging by using \"SET GLOBAL SLOW_QUERY_LOG=ON\" or"

ER_LOG_GENERAL_CANNOT_OPEN
  eng " either restart the query logging by using \"SET GLOBAL GENERAL_LOG=ON\" or"

ER_LOG_CANNOT_WRITE
  eng "Failed to write to %s: %s"

ER_RPL_ZOMBIE_ENCOUNTERED
  eng "While initializing dump thread for slave with %s <%s>, found a zombie dump thread with the same %s. Master is killing the zombie dump thread(%u)."

ER_RPL_GTID_TABLE_CANNOT_OPEN
  eng "Gtid table is not ready to be used. Table '%s.%s' cannot be opened."

ER_SYSTEM_SCHEMA_NOT_FOUND
  eng "System schema directory does not exist."

ER_DD_INIT_UPGRADE_FAILED
  eng "Error in initializing dictionary, upgrade will do a cleanup and exit"

ER_VIEW_UNKNOWN_CHARSET_OR_COLLATION
  eng "View '%s'.'%s': unknown charset name and/or collation name (client: '%s'; connection: '%s')."

ER_DD_VIEW_CANT_ALLOC_CHARSET
  eng "Error in allocating memory for character set name for view %s.%s."

ER_DD_INIT_FAILED
  eng "Data Dictionary initialization failed."

ER_DD_UPDATING_PLUGIN_MD_FAILED
  eng "Failed to update plugin metadata in dictionary tables."

ER_DD_POPULATING_TABLES_FAILED
  eng "Failed to Populate DD tables."

ER_DD_VIEW_CANT_CREATE
  eng "Error in Creating View %s.%s"

ER_DD_METADATA_NOT_FOUND
  eng "Unable to start server. Cannot find the meta data for data dictionary table '%s'."

ER_DD_CACHE_NOT_EMPTY_AT_SHUTDOWN
  eng "Dictionary cache not empty at shutdown."

ER_DD_OBJECT_REMAINS
  eng "Dictionary objects used but not released."

ER_DD_OBJECT_REMAINS_IN_RELEASER
  eng "Dictionary objects left in default releaser."

ER_DD_OBJECT_RELEASER_REMAINS
  eng "Dictionary object auto releaser not deleted"

ER_DD_CANT_GET_OBJECT_KEY
  eng "Error: Unable to create primary object key"

ER_DD_CANT_CREATE_OBJECT_KEY
  eng "Error: Unable to create object key"

ER_CANT_CREATE_HANDLE_MGR_THREAD
  eng "Can't create handle_manager thread (errno= %d)"

ER_RPL_REPO_HAS_GAPS
  eng "It is not possible to change the type of the relay log's repository because there are workers' repositories with gaps. Please, fix the gaps first before doing such change."

ER_INVALID_VALUE_FOR_ENFORCE_GTID_CONSISTENCY
  eng "option 'enforce-gtid-consistency': value '%s' was not recognized. Setting enforce-gtid-consistency to OFF."

ER_CHANGED_ENFORCE_GTID_CONSISTENCY
  eng "Changed ENFORCE_GTID_CONSISTENCY from %s to %s."

ER_CHANGED_GTID_MODE
 eng "Changed GTID_MODE from %s to %s."

ER_DISABLED_STORAGE_ENGINE_AS_DEFAULT
  eng "%s is set to a disabled storage engine %s."

ER_DEBUG_SYNC_HIT
  eng "Debug sync points hit:                   %22s"

ER_DEBUG_SYNC_EXECUTED
  eng "Debug sync points executed:              %22s"

ER_DEBUG_SYNC_THREAD_MAX
  eng "Debug sync points max active per thread: %22s"

ER_DEBUG_SYNC_OOM
  eng "Debug Sync Facility disabled due to lack of memory."

ER_CANT_INIT_TC_LOG
  eng "Can't init tc log"

ER_EVENT_CANT_INIT_QUEUE
  eng "Event Scheduler: Can't initialize the execution queue"

ER_EVENT_PURGING_QUEUE
  eng "Event Scheduler: Purging the queue. %u events"

ER_EVENT_LAST_EXECUTION
  eng "Event Scheduler: Last execution of %s.%s. %s"

ER_EVENT_MESSAGE_STACK
  eng "%*s"

ER_EVENT_EXECUTION_FAILED
  eng "Event Scheduler: [%s].[%s.%s] event execution failed."

ER_CANT_INIT_SCHEDULER_THREAD
  eng "Event Scheduler: Cannot initialize the scheduler thread"

ER_SCHEDULER_STOPPED
  eng "Event Scheduler: Stopped"

ER_CANT_CREATE_SCHEDULER_THREAD
  eng "Event scheduler: Failed to start scheduler, Can not create thread for event scheduler (errno=%d)"

ER_SCHEDULER_WAITING
  eng "Event Scheduler: Waiting for the scheduler thread to reply"

ER_SCHEDULER_STARTED
  eng "Event Scheduler: scheduler thread started with id %u"

ER_SCHEDULER_STOPPING_FAILED_TO_GET_EVENT
  eng "Event Scheduler: Serious error during getting next event to execute. Stopping"

ER_SCHEDULER_STOPPING_FAILED_TO_CREATE_WORKER
  eng "Event_scheduler::execute_top: Can not create event worker thread (errno=%d). Stopping event scheduler"

ER_SCHEDULER_KILLING
  eng "Event Scheduler: Killing the scheduler thread, thread id %u"

ER_UNABLE_TO_RESOLVE_IP
  eng "IP address '%s' could not be resolved: %s"

ER_UNABLE_TO_RESOLVE_HOSTNAME
  eng "Host name '%s' could not be resolved: %s"

ER_HOSTNAME_RESEMBLES_IPV4
  eng "IP address '%s' has been resolved to the host name '%s', which resembles IPv4-address itself."

ER_HOSTNAME_DOESNT_RESOLVE_TO
  eng "Hostname '%s' does not resolve to '%s'."

ER_ADDRESSES_FOR_HOSTNAME_HEADER
  eng "Hostname '%s' has the following IP addresses:"

ER_ADDRESSES_FOR_HOSTNAME_LIST_ITEM
  eng " - %s"

ER_TRG_WITHOUT_DEFINER
  eng "Definer clause is missing in Trigger of Table %s. Rebuild Trigger to fix definer."

ER_TRG_NO_CLIENT_CHARSET
  eng "Client character set is missing for trigger of table %s. Using default character set."

ER_PARSING_VIEW
  eng "Error in parsing view %s.%s"

ER_COMPONENTS_INFRASTRUCTURE_BOOTSTRAP
  eng "Failed to bootstrap components infrastructure."

ER_COMPONENTS_INFRASTRUCTURE_SHUTDOWN
  eng "Failed to shutdown components infrastructure."

ER_COMPONENTS_PERSIST_LOADER_BOOTSTRAP
  eng "Failed to bootstrap persistent components loader."

ER_DEPART_WITH_GRACE
  eng "Giving %d client threads a chance to die gracefully"

ER_CA_SELF_SIGNED
  eng "CA certificate %s is self signed."

ER_SSL_LIBRARY_ERROR
   eng "Failed to set up SSL because of the following SSL library error: %s"

ER_NO_THD_NO_UUID
  eng "Failed to generate a server UUID because it is failed to allocate the THD."

ER_UUID_SALT
  eng "Salting uuid generator variables, current_pid: %lu, server_start_time: %lu, bytes_sent: %llu, "

ER_UUID_IS
  eng "Generated uuid: '%s', server_start_time: %lu, bytes_sent: %llu"

ER_UUID_INVALID
  eng "The server_uuid stored in auto.cnf file is not a valid UUID."

ER_UUID_SCRUB
  eng "Garbage characters found at the end of the server_uuid value in auto.cnf file. It should be of length '%d' (UUID_LENGTH). Clear it and restart the server. "

ER_CREATING_NEW_UUID
  eng "No existing UUID has been found, so we assume that this is the first time that this server has been started. Generating a new UUID: %s."

ER_CANT_CREATE_UUID
  eng "Initialization of the server's UUID failed because it could not be read from the auto.cnf file. If this is a new server, the initialization failed because it was not possible to generate a new UUID."

ER_UNKNOWN_UNSUPPORTED_STORAGE_ENGINE
  eng "Unknown/unsupported storage engine: %s"

ER_SECURE_AUTH_VALUE_UNSUPPORTED
  eng "Unsupported value 0 for secure-auth"

ER_INVALID_INSTRUMENT
  eng "Invalid instrument name or value for performance_schema_instrument '%s'",

ER_INNODB_MANDATORY
  eng "The use of InnoDB is mandatory since MySQL 5.7. The former options like '--innodb=0/1/OFF/ON' or '--skip-innodb' are ignored."

OBSOLETE_ER_INNODB_CANNOT_BE_IGNORED
  eng "ignore-builtin-innodb is ignored and will be removed in future releases."

OBSOLETE_ER_OLD_PASSWORDS_NO_MIDDLE_GROUND
  eng "Invalid old_passwords mode: 1. Valid values are 2 and 0"

ER_VERBOSE_REQUIRES_HELP
  eng "--verbose is for use with --help; did you mean --log-error-verbosity?"

ER_POINTLESS_WITHOUT_SLOWLOG
  eng "options --log-slow-admin-statements, --log-queries-not-using-indexes and --log-slow-replica-statements have no effect if --slow-query-log is not set"

ER_WASTEFUL_NET_BUFFER_SIZE
  eng "net_buffer_length (%lu) is set to be larger than max_allowed_packet (%lu). Please rectify."

ER_DEPRECATED_TIMESTAMP_IMPLICIT_DEFAULTS
  eng "TIMESTAMP with implicit DEFAULT value is deprecated. Please use --explicit_defaults_for_timestamp server option (see documentation for more details)."

ER_FT_BOOL_SYNTAX_INVALID
  eng "Invalid ft-boolean-syntax string: %s"

ER_CREDENTIALLESS_AUTO_USER_BAD
  eng "'NO_AUTO_CREATE_USER' sql mode was not set."

ER_CONNECTION_HANDLING_OOM
  eng "Could not allocate memory for connection handling"

ER_THREAD_HANDLING_OOM
  eng "Could not allocate memory for thread handling"

ER_CANT_CREATE_TEST_FILE
  eng "Can't create test file %s"

ER_CANT_CREATE_PID_FILE
  eng "Can't start server: can't create PID file: %s"

ER_CANT_REMOVE_PID_FILE
  eng "Unable to delete pid file: %s"

ER_CANT_CREATE_SHUTDOWN_THREAD
  eng "Can't create thread to handle shutdown requests (errno= %d)"

ER_SEC_FILE_PRIV_CANT_ACCESS_DIR
  eng "Failed to access directory for --secure-file-priv. Please make sure that directory exists and is accessible by MySQL Server. Supplied value : %s"

ER_SEC_FILE_PRIV_IGNORED
  eng "Ignoring --secure-file-priv value as server is running with --initialize(-insecure)."

ER_SEC_FILE_PRIV_EMPTY
  eng "Insecure configuration for --secure-file-priv: Current value does not restrict location of generated files. Consider setting it to a valid, non-empty path."

ER_SEC_FILE_PRIV_NULL
  eng "--secure-file-priv is set to NULL. Operations related to importing and exporting data are disabled"

ER_SEC_FILE_PRIV_DIRECTORY_INSECURE
  eng "Insecure configuration for --secure-file-priv: %s is accessible through --secure-file-priv. Consider choosing a different directory."

ER_SEC_FILE_PRIV_CANT_STAT
  eng "Failed to get stat for directory pointed out by --secure-file-priv"

ER_SEC_FILE_PRIV_DIRECTORY_PERMISSIONS
  eng "Insecure configuration for --secure-file-priv: Location is accessible to all OS users. Consider choosing a different directory."

ER_SEC_FILE_PRIV_ARGUMENT_TOO_LONG
  eng "Value for --secure-file-priv is longer than maximum limit of %d"

ER_CANT_CREATE_NAMED_PIPES_THREAD
  eng "Can't create thread to handle named pipes (errno= %d)"

ER_CANT_CREATE_TCPIP_THREAD
  eng "Can't create thread to handle TCP/IP (errno= %d)"

ER_CANT_CREATE_SHM_THREAD
  eng "Can't create thread to handle shared memory (errno= %d)"

ER_CANT_CREATE_INTERRUPT_THREAD
  eng "Can't create interrupt-thread (error %d, errno: %d)"

ER_WRITABLE_CONFIG_REMOVED
  eng "World-writable config file '%s' has been removed."

ER_CORE_VALUES
  eng "setrlimit could not change the size of core files to 'infinity';  We may not be able to generate a core file on signals"

ER_WRONG_DATETIME_SPEC
  eng "Wrong date/time format specifier: %s"

ER_RPL_BINLOG_FILTERS_OOM
  eng "Could not allocate replication and binlog filters: %s"

ER_KEYCACHE_OOM
  eng "Cannot allocate the keycache"

ER_CONFIRMING_THE_FUTURE
  eng "Current time has got past year 2038. Validating current time with %d iterations before initiating the normal server shutdown process."

ER_BACK_IN_TIME
  eng "Iteration %d: Obtained valid current time from system"

ER_FUTURE_DATE
  eng "Iteration %d: Current time obtained from system is greater than 2038"

ER_UNSUPPORTED_DATE
  eng "This MySQL server doesn't support dates later then 2038"

ER_STARTING_AS
  eng "%s (mysqld %s) starting as process %lu"

ER_SHUTTING_DOWN_SLAVE_THREADS
  eng "Shutting down slave threads"

ER_DISCONNECTING_REMAINING_CLIENTS
  eng "Forcefully disconnecting %d remaining clients"

ER_ABORTING
  eng "Aborting"

ER_BINLOG_END
  eng "Binlog end"

ER_CALL_ME_LOCALHOST
  eng "gethostname failed, using '%s' as hostname"

ER_USER_REQUIRES_ROOT
  eng "One can only use the --user switch if running as root"

ER_REALLY_RUN_AS_ROOT
  eng "Fatal error: Please read \"Security\" section of the manual to find out how to run mysqld as root!"

ER_USER_WHAT_USER
  eng "Fatal error: Can't change to run as user '%s' ;  Please check that the user exists!"

ER_TRANSPORTS_WHAT_TRANSPORTS
  eng "Server is started with --require-secure-transport=ON but no secure transports (SSL or Shared Memory) are configured."

ER_FAIL_SETGID
  eng "setgid: %s"

ER_FAIL_SETUID
  eng "setuid: %s"

ER_FAIL_SETREGID
  eng "setregid: %s"

ER_FAIL_SETREUID
  eng "setreuid: %s"

ER_FAIL_CHROOT
  eng "chroot: %s"

ER_WIN_LISTEN_BUT_HOW
  eng "TCP/IP, --shared-memory, or --named-pipe should be configured on NT OS"

ER_NOT_RIGHT_NOW
  eng "CTRL-C ignored during startup"

ER_FIXING_CLIENT_CHARSET
  eng "'%s' can not be used as client character set. '%s' will be used as default client character set."

ER_OOM
  eng "Out of memory"

ER_FAILED_TO_LOCK_MEM
  eng "Failed to lock memory. Errno: %d"

ER_MYINIT_FAILED
  eng "my_init() failed."

ER_BEG_INITFILE
  eng "Execution of init_file \'%s\' started."

ER_END_INITFILE
  eng "Execution of init_file \'%s\' ended."

ER_CHANGED_MAX_OPEN_FILES
  eng "Changed limits: max_open_files: %lu (requested %lu)"

ER_CANT_INCREASE_MAX_OPEN_FILES
  eng "Could not increase number of max_open_files to more than %lu (request: %lu)"

ER_CHANGED_MAX_CONNECTIONS
  eng "Changed limits: max_connections: %lu (requested %lu)"

ER_CHANGED_TABLE_OPEN_CACHE
  eng "Changed limits: table_open_cache: %lu (requested %lu)"

ER_THE_USER_ABIDES
  eng "Ignoring user change to '%s' because the user was set to '%s' earlier on the command line"

ER_RPL_CANT_ADD_DO_TABLE
  eng "Could not add do table rule '%s'!"

ER_RPL_CANT_ADD_IGNORE_TABLE
  eng "Could not add ignore table rule '%s'!"

ER_TRACK_VARIABLES_BOGUS
  eng "The variable session_track_system_variables either has duplicate values or invalid values."

ER_EXCESS_ARGUMENTS
  eng "Too many arguments (first extra is '%s')."

ER_VERBOSE_HINT
  eng "Use --verbose --help to get a list of available options!"

ER_CANT_READ_ERRMSGS
  eng "Unable to read errmsg.sys file"

ER_CANT_INIT_DBS
  eng "Can't init databases"

ER_LOG_OUTPUT_CONTRADICTORY
  eng "There were other values specified to log-output besides NONE. Disabling slow and general logs anyway."

ER_NO_CSV_NO_LOG_TABLES
  eng "CSV engine is not present, falling back to the log files"

ER_RPL_REWRITEDB_MISSING_ARROW
  eng "Bad syntax in replicate-rewrite-db - missing '->'!"

ER_RPL_REWRITEDB_EMPTY_FROM
  eng "Bad syntax in replicate-rewrite-db - empty FROM db!"

ER_RPL_REWRITEDB_EMPTY_TO
  eng "Bad syntax in replicate-rewrite-db - empty TO db!"

ER_LOG_FILES_GIVEN_LOG_OUTPUT_IS_TABLE
  eng "Although a path was specified for the %s, log tables are used. To enable logging to files use the --log-output=file option."

ER_LOG_FILE_INVALID
  eng "Invalid value for %s: %s"

ER_LOWER_CASE_TABLE_NAMES_CS_DD_ON_CI_FS_UNSUPPORTED
  eng "The server option 'lower_case_table_names' is configured to use case sensitive table names but the data directory is on a case-insensitive file system which is an unsupported combination. Please consider either using a case sensitive file system for your data directory or switching to a case-insensitive table name mode."

ER_LOWER_CASE_TABLE_NAMES_USING_2
  eng "Setting lower_case_table_names=2 because file system for %s is case insensitive"

ER_LOWER_CASE_TABLE_NAMES_USING_0
  eng "lower_case_table_names was set to 2, even though your the file system '%s' is case sensitive.  Now setting lower_case_table_names to 0 to avoid future problems."

ER_NEED_LOG_BIN
  eng "You need to use --log-bin to make %s work."

ER_NEED_FILE_INSTEAD_OF_DIR
  eng "Path '%s' is a directory name, please specify a file name for %s option"

# Unused since MySQL 8.0.3
ER_LOG_BIN_BETTER_WITH_NAME
  eng "No argument was provided to --log-bin, and --log-bin-index was not used; so replication may break when this MySQL server acts as a master and has his hostname changed!! Please use '--log-bin=%s' to avoid this problem."

ER_BINLOG_NEEDS_SERVERID
  eng "You have enabled the binary log, but you haven't provided the mandatory server-id. Please refer to the proper server start-up parameters documentation"

ER_RPL_CANT_MAKE_PATHS
  eng "Unable to create replication path names: out of memory or path names too long (path name exceeds %d or file name exceeds %d)."

ER_CANT_INITIALIZE_GTID
  eng "Failed to initialize GTID structures."

ER_CANT_INITIALIZE_EARLY_PLUGINS
  eng "Failed to initialize early plugins."

ER_CANT_INITIALIZE_BUILTIN_PLUGINS
  eng "Failed to initialize builtin plugins."

ER_CANT_INITIALIZE_DYNAMIC_PLUGINS
  eng "Failed to initialize dynamic plugins."

ER_PERFSCHEMA_INIT_FAILED
  eng "Performance schema disabled (reason: init failed)."

ER_STACKSIZE_UNEXPECTED
  eng "Asked for %lu thread stack, but got %ld"

OBSOLETE_ER_CANT_SET_DATADIR
  eng "failed to set datadir to %s"

ER_CANT_STAT_DATADIR
  eng "Can't read data directory's stats (%d): %s. Assuming that it's not owned by the same user/group"

ER_CANT_CHOWN_DATADIR
  eng "Can't change data directory owner to %s"

ER_CANT_SET_UP_PERSISTED_VALUES
  eng "Setting persistent options failed."

ER_CANT_SAVE_GTIDS
  eng "Failed to save the set of Global Transaction Identifiers of the last binary log into the mysql.gtid_executed table while the server was shutting down. The next server restart will make another attempt to save Global Transaction Identifiers into the table."

ER_AUTH_CANT_SET_DEFAULT_PLUGIN
  eng "Can't start server: Invalid value for --default-authentication-plugin"

ER_CANT_JOIN_SHUTDOWN_THREAD
  eng "Could not join %sthread. error:%d"

ER_CANT_HASH_DO_AND_IGNORE_RULES
  eng "An error occurred while building do_table and ignore_table rules to hashes for global replication filter."

ER_CANT_OPEN_CA
  eng "Error opening CA certificate file"

ER_CANT_ACCESS_CAPATH
  eng "Error accessing directory pointed by --ssl-capath"

ER_SSL_TRYING_DATADIR_DEFAULTS
  eng "Found %s, %s and %s in data directory. Trying to enable SSL support using them."

ER_AUTO_OPTIONS_FAILED
  eng "Failed to create %s(file: '%s', errno %d)"

ER_CANT_INIT_TIMER
  eng "Failed to initialize timer component (errno %d)."

ER_SERVERID_TOO_LARGE
  eng "server-id configured is too large to represent with server-id-bits configured."

ER_DEFAULT_SE_UNAVAILABLE
  eng "Default%s storage engine (%s) is not available"

ER_CANT_OPEN_ERROR_LOG
  eng "Could not open file '%s' for error logging%s%s"

ER_INVALID_ERROR_LOG_NAME
  eng "Invalid log file name after expanding symlinks: '%s'"

ER_RPL_INFINITY_DENIED
  eng "using --replicate-same-server-id in conjunction with --log-replica-updates is impossible, it would lead to infinite loops in this server."

ER_RPL_INFINITY_IGNORED
  eng "using --replicate-same-server-id in conjunction with --log-replica-updates would lead to infinite loops in this server. However this will be ignored as the --log-bin option is not defined or your server is running with global transaction identiers enabled."

OBSOLETE_ER_NDB_TABLES_NOT_READY
  eng "NDB : Tables not available after %lu seconds. Consider increasing --ndb-wait-setup value"

# could use verbatim, but we want an error-code
ER_TABLE_CHECK_INTACT
  eng "%s"

ER_DD_TABLESPACE_NOT_FOUND
  eng "Unable to start server. The data dictionary tablespace '%s' does not exist."

ER_DD_TRG_CONNECTION_COLLATION_MISSING
  eng "Connection collation is missing for trigger of table %s. Using default connection collation."

ER_DD_TRG_DB_COLLATION_MISSING
  eng "Database collation is missing for trigger of table %s. Using Default character set."

ER_DD_TRG_DEFINER_OOM
  eng "Error in Memory allocation for Definer %s for Trigger."

# ER_TRG_CORRUPTED_FILE
ER_DD_TRG_FILE_UNREADABLE
  eng "Error in reading %s.TRG file."

ER_TRG_CANT_PARSE
  eng "Error in parsing Triggers from %s.TRG file."

ER_DD_TRG_CANT_ADD
  eng "Error in creating DD entry for Trigger %s.%s"

ER_DD_CANT_RESOLVE_VIEW
  eng "Resolving dependency for the view '%s.%s' failed. View is no more valid to use"

ER_DD_VIEW_WITHOUT_DEFINER
  eng "%s.%s has no definer (as per an old view format). Current user is used as definer. Please recreate the view."

ER_PLUGIN_INIT_FAILED
  eng "Plugin '%s' init function returned error."

ER_RPL_TRX_DELEGATES_INIT_FAILED
  eng "Initialization of transaction delegates failed. Please report a bug."

ER_RPL_BINLOG_STORAGE_DELEGATES_INIT_FAILED
  eng "Initialization binlog storage delegates failed. Please report a bug."

ER_RPL_BINLOG_TRANSMIT_DELEGATES_INIT_FAILED
  eng "Initialization of binlog transmit delegates failed. Please report a bug."

ER_RPL_BINLOG_RELAY_DELEGATES_INIT_FAILED
  eng "Initialization binlog relay IO delegates failed. Please report a bug."

ER_RPL_PLUGIN_FUNCTION_FAILED
  eng "Run function '...' in plugin '%s' failed"

ER_SQL_HA_READ_FAILED
  eng "mysql_ha_read: Got error %d when reading table '%s'"

ER_SR_BOGUS_VALUE
  eng "Stored routine '%s'.'%s': invalid value in column %s."

ER_SR_INVALID_CONTEXT
  eng "Invalid creation context '%s.%s'."

ER_READING_TABLE_FAILED
  eng "Got error %d when reading table '%s'"

ER_DES_FILE_WRONG_KEY
  eng "load_des_file:  Found wrong key_number: %c"

ER_CANT_SET_PERSISTED
  eng "Failed to set persisted options."

ER_JSON_PARSE_ERROR
  eng "Persisted config file is corrupt. Please ensure mysqld-auto.cnf file is valid JSON."

ER_CONFIG_OPTION_WITHOUT_GROUP
  eng "Found option without preceding group in config file"

ER_VALGRIND_DO_QUICK_LEAK_CHECK
  eng "VALGRIND_DO_QUICK_LEAK_CHECK"

ER_VALGRIND_COUNT_LEAKS
  eng "VALGRIND_COUNT_LEAKS reports %lu leaked bytes for query '%.*s'"

ER_LOAD_DATA_INFILE_FAILED_IN_UNEXPECTED_WAY
  eng "LOAD DATA INFILE in the slave SQL Thread can only read from --replica-load-tmpdir. Please, report a bug."

ER_UNKNOWN_ERROR_NUMBER
  eng "Got unknown error: %d"

ER_UDF_CANT_ALLOC_FOR_STRUCTURES
  eng "Can't allocate memory for udf structures"

ER_UDF_CANT_ALLOC_FOR_FUNCTION
  eng "Can't alloc memory for udf function: '%.64s'"

ER_UDF_INVALID_ROW_IN_FUNCTION_TABLE
  eng "Invalid row in mysql.func table for function '%.64s'"

ER_UDF_CANT_OPEN_FUNCTION_TABLE
  eng "Could not open the mysql.func table. Please perform the MySQL upgrade procedure."

ER_XA_RECOVER_FOUND_TRX_IN_SE
  eng "Found %d prepared transaction(s) in %s"

ER_XA_RECOVER_FOUND_XA_TRX
  eng "Found %d prepared XA transactions"

OBSOLETE_ER_XA_IGNORING_XID
  eng "ignore xid %s"

OBSOLETE_ER_XA_COMMITTING_XID
  eng "commit xid %s"

OBSOLETE_ER_XA_ROLLING_BACK_XID
  eng "rollback xid %s"

ER_XA_STARTING_RECOVERY
  eng "Starting XA crash recovery..."

ER_XA_NO_MULTI_2PC_HEURISTIC_RECOVER
  eng "--tc-heuristic-recover rollback strategy is not safe on systems with more than one 2-phase-commit-capable storage engine. Aborting crash recovery."

ER_XA_RECOVER_EXPLANATION
  eng "Found %d prepared transactions! It means that mysqld was not shut down properly last time and critical recovery information (last binlog or %s file) was manually deleted after a crash. You have to start mysqld with --tc-heuristic-recover switch to commit or rollback pending transactions."

ER_XA_RECOVERY_DONE
  eng "XA crash recovery finished."

ER_TRX_GTID_COLLECT_REJECT
  eng "Failed to collect GTID to send in the response packet!"

ER_SQL_AUTHOR_DEFAULT_ROLES_FAIL
  eng "MYSQL.DEFAULT_ROLES couldn't be updated for authorization identifier %s"

ER_SQL_USER_TABLE_CREATE_WARNING
  eng "Following users were specified in CREATE USER IF NOT EXISTS but they already exist. Corresponding entry in binary log used default authentication plugin '%s' to rewrite authentication information (if any) for them: %s"

ER_SQL_USER_TABLE_ALTER_WARNING
  eng "Following users were specified in ALTER USER IF EXISTS but they do not exist. Corresponding entry in binary log used default authentication plugin '%s' to rewrite authentication information (if any) for them: %s"

ER_ROW_IN_WRONG_PARTITION_PLEASE_REPAIR
  eng "Table '%-192s' corrupted: row in wrong partition: %s -- Please REPAIR the table!"

ER_MYISAM_CRASHED_ERROR_IN_THREAD
  eng "Got an error from thread_id=%u, %s:%d"

ER_MYISAM_CRASHED_ERROR_IN
  eng "Got an error from unknown thread, %s:%d"

ER_TOO_MANY_STORAGE_ENGINES
  eng "Too many storage engines!"

ER_SE_TYPECODE_CONFLICT
  eng "Storage engine '%s' has conflicting typecode. Assigning value %d."

ER_TRX_WRITE_SET_OOM
  eng "Out of memory on transaction write set extraction"

ER_HANDLERTON_OOM
  eng "Unable to allocate memory for plugin '%s' handlerton."

ER_CONN_SHM_LISTENER
  eng "Shared memory setting up listener"

ER_CONN_SHM_CANT_CREATE_SERVICE
  eng "Can't create shared memory service: %s. : %s"

ER_CONN_SHM_CANT_CREATE_CONNECTION
  eng "Can't create shared memory connection: %s. : %s"

ER_CONN_PIP_CANT_CREATE_EVENT
  eng "Can't create event, last error=%u"

ER_CONN_PIP_CANT_CREATE_PIPE
  eng "Can't create new named pipe!: %s"

ER_CONN_PER_THREAD_NO_THREAD
  eng "Can't create thread to handle new connection(errno= %d)"

ER_CONN_TCP_NO_SOCKET
  eng "Failed to create a socket for %s '%s': errno: %d."

ER_CONN_TCP_CREATED
  eng "Server socket created on IP: '%s'."

ER_CONN_TCP_ADDRESS
  eng "Server hostname (bind-address): '%s'; port: %d"

ER_CONN_TCP_IPV6_AVAILABLE
  eng "IPv6 is available."

ER_CONN_TCP_IPV6_UNAVAILABLE
  eng "IPv6 is not available."

ER_CONN_TCP_ERROR_WITH_STRERROR
  eng "Can't create IP socket: %s"

ER_CONN_TCP_CANT_RESOLVE_HOSTNAME
  eng "Can't start server: cannot resolve hostname!"

ER_CONN_TCP_IS_THERE_ANOTHER_USING_PORT
  eng "Do you already have another mysqld server running on port: %d ?"

ER_CONN_UNIX_IS_THERE_ANOTHER_USING_SOCKET
  eng "Do you already have another mysqld server running on socket: %s ?"

ER_CONN_UNIX_PID_CLAIMED_SOCKET_FILE
  eng "Another process with pid %d is using unix socket file."

ER_CONN_TCP_CANT_RESET_V6ONLY
  eng "Failed to reset IPV6_V6ONLY flag (error: %d). The server will listen to IPv6 addresses only."

ER_CONN_TCP_BIND_RETRY
  eng "Retrying bind on TCP/IP port %u"

ER_CONN_TCP_BIND_FAIL
  eng "Can't start server: Bind on TCP/IP port: %s"

ER_CONN_TCP_IP_NOT_LOGGED
  eng "Fails to print out IP-address."

ER_CONN_TCP_RESOLVE_INFO
  eng "  - '%s' resolves to '%s';"

ER_CONN_TCP_START_FAIL
  eng "Can't start server: listen() on TCP/IP port: %s"

ER_CONN_TCP_LISTEN_FAIL
  eng "listen() on TCP/IP failed with error %d"

ER_CONN_UNIX_PATH_TOO_LONG
  eng "The socket file path is too long (> %u): %s"

ER_CONN_UNIX_LOCK_FILE_FAIL
  eng "Unable to setup unix socket lock file."

ER_CONN_UNIX_NO_FD
  eng "Can't start server: UNIX Socket : %s"

ER_CONN_UNIX_NO_BIND_NO_START
  eng "Can't start server : Bind on unix socket: %s"

ER_CONN_UNIX_LISTEN_FAILED
  eng "listen() on Unix socket failed with error %d"

ER_CONN_UNIX_LOCK_FILE_GIVING_UP
  eng "Unable to create unix socket lock file %s after retries."

ER_CONN_UNIX_LOCK_FILE_CANT_CREATE
  eng "Could not create unix socket lock file %s."

ER_CONN_UNIX_LOCK_FILE_CANT_OPEN
  eng "Could not open unix socket lock file %s."

ER_CONN_UNIX_LOCK_FILE_CANT_READ
  eng "Could not read unix socket lock file %s."

ER_CONN_UNIX_LOCK_FILE_EMPTY
  eng "Unix socket lock file is empty %s."

ER_CONN_UNIX_LOCK_FILE_PIDLESS
  eng "Invalid pid in unix socket lock file %s."

ER_CONN_UNIX_LOCK_FILE_CANT_WRITE
  eng "Could not write unix socket lock file %s errno %d."

ER_CONN_UNIX_LOCK_FILE_CANT_DELETE
  eng "Could not remove unix socket lock file %s errno %d."

ER_CONN_UNIX_LOCK_FILE_CANT_SYNC
  eng "Could not sync unix socket lock file %s errno %d."

ER_CONN_UNIX_LOCK_FILE_CANT_CLOSE
  eng "Could not close unix socket lock file %s errno %d."

ER_CONN_SOCKET_SELECT_FAILED
  eng "mysqld: Got error %d from select"

ER_CONN_SOCKET_ACCEPT_FAILED
  eng "Error in accept: %s"

ER_AUTH_RSA_CANT_FIND
  eng "RSA %s key file not found: %s. Some authentication plugins will not work."

ER_AUTH_RSA_CANT_PARSE
  eng "Failure to parse RSA %s key (file exists): %s: %s"

ER_AUTH_RSA_CANT_READ
  eng "Failure to read key file: %s"

ER_AUTH_RSA_FILES_NOT_FOUND
  eng "RSA key files not found. Some authentication plugins will not work."

ER_CONN_ATTR_TRUNCATED
  eng "Connection attributes of length %lu were truncated (%d bytes lost) for connection %llu, user %s@%s (as %s), auth: %s"

ER_X509_CIPHERS_MISMATCH
  eng "X.509 ciphers mismatch: should be '%s' but is '%s'"

ER_X509_ISSUER_MISMATCH
  eng "X.509 issuer mismatch: should be '%s' but is '%s'"

ER_X509_SUBJECT_MISMATCH
  eng "X.509 subject mismatch: should be '%s' but is '%s'"

ER_AUTH_CANT_ACTIVATE_ROLE
  eng "Failed to activate default role %s for %s"

ER_X509_NEEDS_RSA_PRIVKEY
  eng "Could not generate RSA private key required for X.509 certificate."

ER_X509_CANT_WRITE_KEY
  eng "Could not write key file: %s"

ER_X509_CANT_CHMOD_KEY
  eng "Could not set file permission for %s"

ER_X509_CANT_READ_CA_KEY
  eng "Could not read CA key file: %s"

ER_X509_CANT_READ_CA_CERT
  eng "Could not read CA certificate file: %s"

ER_X509_CANT_CREATE_CERT
  eng "Could not generate X.509 certificate."

ER_X509_CANT_WRITE_CERT
  eng "Could not write certificate file: %s"

ER_AUTH_CANT_CREATE_RSA_PAIR
  eng "Could not generate RSA Private/Public key pair"

ER_AUTH_CANT_WRITE_PRIVKEY
  eng "Could not write private key file: %s"

ER_AUTH_CANT_WRITE_PUBKEY
  eng "Could not write public key file: %s"

ER_AUTH_SSL_CONF_PREVENTS_CERT_GENERATION
  eng "Skipping generation of SSL certificates as options related to SSL are specified."

ER_AUTH_USING_EXISTING_CERTS
  eng "Skipping generation of SSL certificates as certificate files are present in data directory."

ER_AUTH_CERTS_SAVED_TO_DATADIR
  eng "Auto generated SSL certificates are placed in data directory."

ER_AUTH_CERT_GENERATION_DISABLED
  eng "Skipping generation of SSL certificates as --auto_generate_certs is set to OFF."

ER_AUTH_RSA_CONF_PREVENTS_KEY_GENERATION
  eng "Skipping generation of RSA key pair through %s as options related to RSA keys are specified."

ER_AUTH_KEY_GENERATION_SKIPPED_PAIR_PRESENT
  eng "Skipping generation of RSA key pair through %s as key files are present in data directory."

ER_AUTH_KEYS_SAVED_TO_DATADIR
  eng "Auto generated RSA key files through %s are placed in data directory."

ER_AUTH_KEY_GENERATION_DISABLED
  eng "Skipping generation of RSA key pair as %s is set to OFF."

ER_AUTHCACHE_PROXIES_PRIV_SKIPPED_NEEDS_RESOLVE
  eng "'proxies_priv' entry '%s@%s %s@%s' ignored in --skip-name-resolve mode."

ER_AUTHCACHE_PLUGIN_MISSING
  eng "The plugin '%.*s' used to authenticate user '%s'@'%.*s' is not loaded. Nobody can currently login using this account."

ER_AUTHCACHE_PLUGIN_CONFIG
  eng "The plugin '%s' is used to authenticate user '%s'@'%.*s', %s configured. Nobody can currently login using this account."

OBSOLETE_ER_AUTHCACHE_ROLE_TABLES_DODGY
  eng "Could not load mysql.role_edges and mysql.default_roles tables. ACL DDLs will not work unless the MySQL upgrade procedure is performed."

ER_AUTHCACHE_USER_SKIPPED_NEEDS_RESOLVE
  eng "'user' entry '%s@%s' ignored in --skip-name-resolve mode."

ER_AUTHCACHE_USER_TABLE_DODGY
  eng "Fatal error: Could not read the column 'authentication_string' from table 'mysql.user'. Please perform the MySQL upgrade procedure."

ER_AUTHCACHE_USER_IGNORED_DEPRECATED_PASSWORD
  eng "User entry '%s'@'%s' has a deprecated pre-4.1 password. The user will be ignored and no one can login with this user anymore."

ER_AUTHCACHE_USER_IGNORED_NEEDS_PLUGIN
  eng "User entry '%s'@'%s' has an empty plugin value. The user will be ignored and no one can login with this user anymore."

ER_AUTHCACHE_USER_IGNORED_INVALID_PASSWORD
  eng "Found invalid password for user: '%s@%s'; Ignoring user"

ER_AUTHCACHE_EXPIRED_PASSWORD_UNSUPPORTED
  eng "'user' entry '%s@%s' has the password ignore flag raised, but its authentication plugin doesn't support password expiration. The user id will be ignored."

ER_NO_SUPER_WITHOUT_USER_PLUGIN
  eng "Some of the user accounts with SUPER privileges were disabled because of empty mysql.user.plugin value. If you are upgrading from MySQL 5.6 to MySQL 5.7 it means that substitution for the empty plugin column was not possible. Probably because of pre 4.1 password hash. If your account is disabled you will need to perform the MySQL upgrade procedure. For complete instructions on how to upgrade MySQL to a new version please see the 'Upgrading MySQL' section from the MySQL manual."

ER_AUTHCACHE_DB_IGNORED_EMPTY_NAME
  eng "Found an entry in the 'db' table with empty database name; Skipped"

ER_AUTHCACHE_DB_SKIPPED_NEEDS_RESOLVE
  eng "'db' entry '%s %s@%s' ignored in --skip-name-resolve mode."

ER_AUTHCACHE_DB_ENTRY_LOWERCASED_REVOKE_WILL_FAIL
  eng "'db' entry '%s %s@%s' had database in mixed case that has been forced to lowercase because lower_case_table_names is set. It will not be possible to remove this privilege using REVOKE."

ER_AUTHCACHE_TABLE_PROXIES_PRIV_MISSING
  eng "The system table mysql.proxies_priv is missing. Please perform the MySQL upgrade procedure."

ER_AUTHCACHE_CANT_OPEN_AND_LOCK_PRIVILEGE_TABLES
  eng "Fatal error: Can't open and lock privilege tables: %s"

ER_AUTHCACHE_CANT_INIT_GRANT_SUBSYSTEM
  eng "Fatal: can't initialize grant subsystem - '%s'"

ER_AUTHCACHE_PROCS_PRIV_SKIPPED_NEEDS_RESOLVE
  eng "'procs_priv' entry '%s %s@%s' ignored in --skip-name-resolve mode."

ER_AUTHCACHE_PROCS_PRIV_ENTRY_IGNORED_BAD_ROUTINE_TYPE
  eng "'procs_priv' entry '%s' ignored, bad routine type"

ER_AUTHCACHE_TABLES_PRIV_SKIPPED_NEEDS_RESOLVE
  eng "'tables_priv' entry '%s %s@%s' ignored in --skip-name-resolve mode."

ER_USER_NOT_IN_EXTRA_USERS_BINLOG_POSSIBLY_INCOMPLETE
  eng "Failed to add %s in extra_users. Binary log entry may miss some of the users."

ER_DD_SCHEMA_NOT_FOUND
  eng "Unable to start server. The data dictionary schema '%s' does not exist."

ER_DD_TABLE_NOT_FOUND
  eng "Unable to start server. The data dictionary table '%s' does not exist."

ER_DD_SE_INIT_FAILED
  eng "Failed to initialize DD Storage Engine"

ER_DD_ABORTING_PARTIAL_UPGRADE
  eng "Found partially upgraded DD. Aborting upgrade and deleting all DD tables. Start the upgrade process again."

ER_DD_FRM_EXISTS_FOR_TABLE
  eng "Found .frm file with same name as one of the Dictionary Tables."

ER_DD_CREATED_FOR_UPGRADE
  eng "Created Data Dictionary for upgrade"

ER_ERRMSG_CANT_FIND_FILE
  eng "Can't find error-message file '%s'. Check error-message file location and 'lc-messages-dir' configuration directive."

ER_ERRMSG_LOADING_55_STYLE
  eng "Using pre 5.5 semantics to load error messages from %s. If this is not intended, refer to the documentation for valid usage of --lc-messages-dir and --language parameters."

ER_ERRMSG_MISSING_IN_FILE
  eng "Error message file '%s' had only %d error messages, but it should contain at least %d error messages. Check that the above file is the right version for this program!"

ER_ERRMSG_OOM
  eng "Not enough memory for messagefile '%s'"

ER_ERRMSG_CANT_READ
  eng "Can't read from messagefile '%s'"

ER_TABLE_INCOMPATIBLE_DECIMAL_FIELD
  eng "Found incompatible DECIMAL field '%s' in %s; Please do \"ALTER TABLE `%s` FORCE\" to fix it!"

ER_TABLE_INCOMPATIBLE_YEAR_FIELD
  eng "Found incompatible YEAR(x) field '%s' in %s; Please do \"ALTER TABLE `%s` FORCE\" to fix it!"

ER_INVALID_CHARSET_AND_DEFAULT_IS_MB
  eng "'%s' had no or invalid character set, and default character set is multi-byte, so character column sizes may have changed"

ER_TABLE_WRONG_KEY_DEFINITION
  eng "Found wrong key definition in %s; Please do \"ALTER TABLE `%s` FORCE \" to fix it!"

ER_CANT_OPEN_FRM_FILE
  eng "Unable to open file %s"

ER_CANT_READ_FRM_FILE
  eng "Error in reading file %s"

ER_TABLE_CREATED_WITH_DIFFERENT_VERSION
  eng "Table '%s' was created with a different version of MySQL and cannot be read"

ER_VIEW_UNPARSABLE
  eng "Unable to read view %s"

ER_FILE_TYPE_UNKNOWN
  eng "File %s has unknown type in its header."

ER_INVALID_INFO_IN_FRM
  eng "Incorrect information in file %s"

ER_CANT_OPEN_AND_LOCK_PRIVILEGE_TABLES
  eng "Can't open and lock privilege tables: %s"

ER_AUDIT_PLUGIN_DOES_NOT_SUPPORT_AUDIT_AUTH_EVENTS
  eng "Plugin '%s' cannot subscribe to MYSQL_AUDIT_AUTHORIZATION events. Currently not supported."

ER_AUDIT_PLUGIN_HAS_INVALID_DATA
  eng "Plugin '%s' has invalid data."

ER_TZ_OOM_INITIALIZING_TIME_ZONES
  eng "Fatal error: OOM while initializing time zones"

ER_TZ_CANT_OPEN_AND_LOCK_TIME_ZONE_TABLE
  eng "Can't open and lock time zone table: %s trying to live without them"

ER_TZ_OOM_LOADING_LEAP_SECOND_TABLE
  eng "Fatal error: Out of memory while loading mysql.time_zone_leap_second table"

ER_TZ_TOO_MANY_LEAPS_IN_LEAP_SECOND_TABLE
  eng "Fatal error: While loading mysql.time_zone_leap_second table: too much leaps"

ER_TZ_ERROR_LOADING_LEAP_SECOND_TABLE
  eng "Fatal error: Error while loading mysql.time_zone_leap_second table"

ER_TZ_UNKNOWN_OR_ILLEGAL_DEFAULT_TIME_ZONE
  eng "Fatal error: Illegal or unknown default time zone '%s'"

ER_TZ_CANT_FIND_DESCRIPTION_FOR_TIME_ZONE
  eng "Can't find description of time zone '%.*s'"

ER_TZ_CANT_FIND_DESCRIPTION_FOR_TIME_ZONE_ID
  eng "Can't find description of time zone '%u'"

ER_TZ_TRANSITION_TYPE_TABLE_TYPE_TOO_LARGE
  eng "Error while loading time zone description from mysql.time_zone_transition_type table: too big transition type id"

ER_TZ_TRANSITION_TYPE_TABLE_ABBREVIATIONS_EXCEED_SPACE
  eng "Error while loading time zone description from mysql.time_zone_transition_type table: not enough room for abbreviations"

ER_TZ_TRANSITION_TYPE_TABLE_LOAD_ERROR
  eng "Error while loading time zone description from mysql.time_zone_transition_type table"

ER_TZ_TRANSITION_TABLE_TOO_MANY_TRANSITIONS
  eng "Error while loading time zone description from mysql.time_zone_transition table: too much transitions"

ER_TZ_TRANSITION_TABLE_BAD_TRANSITION_TYPE
  eng "Error while loading time zone description from mysql.time_zone_transition table: bad transition type id"

ER_TZ_TRANSITION_TABLE_LOAD_ERROR
  eng "Error while loading time zone description from mysql.time_zone_transition table"

ER_TZ_NO_TRANSITION_TYPES_IN_TIME_ZONE
  eng "loading time zone without transition types"

ER_TZ_OOM_LOADING_TIME_ZONE_DESCRIPTION
  eng "Out of memory while loading time zone description"

ER_TZ_CANT_BUILD_MKTIME_MAP
  eng "Unable to build mktime map for time zone"

ER_TZ_OOM_WHILE_LOADING_TIME_ZONE
  eng "Out of memory while loading time zone"

ER_TZ_OOM_WHILE_SETTING_TIME_ZONE
  eng "Fatal error: Out of memory while setting new time zone"

ER_SLAVE_SQL_THREAD_STOPPED_UNTIL_CONDITION_BAD
  eng "Slave SQL thread is stopped because UNTIL condition is bad(%s:%llu)."

ER_SLAVE_SQL_THREAD_STOPPED_UNTIL_POSITION_REACHED
  eng "Slave SQL thread stopped because it reached its UNTIL position %llu"

ER_SLAVE_SQL_THREAD_STOPPED_BEFORE_GTIDS_ALREADY_APPLIED
  eng "Slave SQL thread stopped because UNTIL SQL_BEFORE_GTIDS %s is already applied"

ER_SLAVE_SQL_THREAD_STOPPED_BEFORE_GTIDS_REACHED
  eng "Slave SQL thread stopped because it reached UNTIL SQL_BEFORE_GTIDS %s"

ER_SLAVE_SQL_THREAD_STOPPED_AFTER_GTIDS_REACHED
  eng "Slave SQL thread stopped because it reached UNTIL SQL_AFTER_GTIDS %s"

ER_SLAVE_SQL_THREAD_STOPPED_GAP_TRX_PROCESSED
  eng "Slave SQL thread stopped according to UNTIL SQL_AFTER_MTS_GAPS as it has processed all gap transactions left from the previous slave session."

ER_GROUP_REPLICATION_PLUGIN_NOT_INSTALLED
  eng "Group Replication plugin is not installed."

ER_GTID_ALREADY_ADDED_BY_USER
  eng "The transaction owned GTID is already in the %s table, which is caused by an explicit modifying from user client."

ER_FAILED_TO_DELETE_FROM_GTID_EXECUTED_TABLE
  eng "Failed to delete the row: '%s' from the gtid_executed table."

ER_FAILED_TO_COMPRESS_GTID_EXECUTED_TABLE
  eng "Failed to compress the gtid_executed table."

ER_FAILED_TO_COMPRESS_GTID_EXECUTED_TABLE_OOM
  eng "Failed to compress the gtid_executed table, because it is failed to allocate the THD."

ER_FAILED_TO_INIT_THREAD_ATTR_FOR_GTID_TABLE_COMPRESSION
  eng "Failed to initialize thread attribute when creating compression thread."

ER_FAILED_TO_CREATE_GTID_TABLE_COMPRESSION_THREAD
  eng "Can not create thread to compress gtid_executed table (errno= %d)"

ER_FAILED_TO_JOIN_GTID_TABLE_COMPRESSION_THREAD
  eng "Could not join gtid_executed table compression thread. error:%d"

ER_NPIPE_FAILED_TO_INIT_SECURITY_DESCRIPTOR
  eng "Can't start server : Initialize security descriptor: %s"

ER_NPIPE_FAILED_TO_SET_SECURITY_DESCRIPTOR
  eng "Can't start server : Set security descriptor: %s"

ER_NPIPE_PIPE_ALREADY_IN_USE
  eng "Can't start server : Named Pipe \"%s\" already in use."

OBSOLETE_ER_NDB_SLAVE_SAW_EPOCH_LOWER_THAN_PREVIOUS_ON_START
  eng "NDB Slave : At SQL thread start applying epoch %llu/%llu (%llu) from Master ServerId %u which is lower than previously applied epoch %llu/%llu (%llu).  Group Master Log : %s  Group Master Log Pos : %llu.  Check slave positioning."

OBSOLETE_ER_NDB_SLAVE_SAW_EPOCH_LOWER_THAN_PREVIOUS
  eng "NDB Slave : SQL thread stopped as applying epoch %llu/%llu (%llu) from Master ServerId %u which is lower than previously applied epoch %llu/%llu (%llu).  Group Master Log : %s  Group Master Log Pos : %llu"

OBSOLETE_ER_NDB_SLAVE_SAW_ALREADY_COMMITTED_EPOCH
  eng "NDB Slave : SQL thread stopped as attempted to reapply already committed epoch %llu/%llu (%llu) from server id %u.  Group Master Log : %s  Group Master Log Pos : %llu."

OBSOLETE_ER_NDB_SLAVE_PREVIOUS_EPOCH_NOT_COMMITTED
  eng "NDB Slave : SQL thread stopped as attempting to apply new epoch %llu/%llu (%llu) while lower received epoch %llu/%llu (%llu) has not been committed.  Master server id : %u.  Group Master Log : %s  Group Master Log Pos : %llu."

OBSOLETE_ER_NDB_SLAVE_MISSING_DATA_FOR_TIMESTAMP_COLUMN
  eng "NDB Slave: missing data for %s timestamp column %u."

OBSOLETE_ER_NDB_SLAVE_LOGGING_EXCEPTIONS_TO
  eng "NDB Slave: Table %s.%s logging exceptions to %s.%s"

OBSOLETE_ER_NDB_SLAVE_LOW_EPOCH_RESOLUTION
  eng "NDB Slave: Table %s.%s : %s, low epoch resolution"

OBSOLETE_ER_NDB_INFO_FOUND_UNEXPECTED_FIELD_TYPE
  eng "Found unexpected field type %u"

OBSOLETE_ER_NDB_INFO_FAILED_TO_CREATE_NDBINFO
  eng "Failed to create NdbInfo"

OBSOLETE_ER_NDB_INFO_FAILED_TO_INIT_NDBINFO
  eng "Failed to init NdbInfo"

OBSOLETE_ER_NDB_CLUSTER_WRONG_NUMBER_OF_FUNCTION_ARGUMENTS
  eng "ndb_serialize_cond: Unexpected mismatch of found and expected number of function arguments %u"

OBSOLETE_ER_NDB_CLUSTER_SCHEMA_INFO
  eng "%s - %s.%s"

OBSOLETE_ER_NDB_CLUSTER_GENERIC_MESSAGE
  eng "%s"

ER_RPL_CANT_OPEN_INFO_TABLE
  eng "Info table is not ready to be used. Table '%s.%s' cannot be opened."

ER_RPL_CANT_SCAN_INFO_TABLE
  eng "Info table is not ready to be used. Table '%s.%s' cannot be scanned."

ER_RPL_CORRUPTED_INFO_TABLE
  eng "Corrupted table %s.%s. Check out table definition."

ER_RPL_CORRUPTED_KEYS_IN_INFO_TABLE
  eng "Info table has a problem with its key field(s). Table '%s.%s' expected field #%u to be '%s' but found '%s' instead."

ER_RPL_WORKER_ID_IS
  eng "Choosing worker id %lu, the following is going to be %lu"

ER_RPL_INCONSISTENT_TIMESTAMPS_IN_TRX
  eng "Transaction is tagged with inconsistent logical timestamps: sequence_number (%lld) <= last_committed (%lld)"

ER_RPL_INCONSISTENT_SEQUENCE_NO_IN_TRX
  eng "Transaction's sequence number is inconsistent with that of a preceding one: sequence_number (%lld) <= previous sequence_number (%lld)"

ER_RPL_CHANNELS_REQUIRE_TABLES_AS_INFO_REPOSITORIES
  eng "For the creation of replication channels the master info and relay log info repositories must be set to TABLE"

ER_RPL_CHANNELS_REQUIRE_NON_ZERO_SERVER_ID
  eng "For the creation of replication channels the server id must be different from 0"

ER_RPL_REPO_SHOULD_BE_TABLE
  eng "Slave: Wrong repository. Repository should be TABLE"

ER_RPL_ERROR_CREATING_MASTER_INFO
  eng "Error creating master info: %s."

ER_RPL_ERROR_CHANGING_MASTER_INFO_REPO_TYPE
  eng "Error changing the type of master info's repository: %s."

ER_RPL_CHANGING_RELAY_LOG_INFO_REPO_TYPE_FAILED_DUE_TO_GAPS
  eng "It is not possible to change the type of the relay log repository because there are workers repositories with possible execution gaps. The value of --relay_log_info_repository is altered to one of the found Worker repositories. The gaps have to be sorted out before resuming with the type change."

ER_RPL_ERROR_CREATING_RELAY_LOG_INFO
  eng "Error creating relay log info: %s."

ER_RPL_ERROR_CHANGING_RELAY_LOG_INFO_REPO_TYPE
  eng "Error changing the type of relay log info's repository: %s."

ER_RPL_FAILED_TO_DELETE_FROM_SLAVE_WORKERS_INFO_REPOSITORY
  eng "Could not delete from Slave Workers info repository."

ER_RPL_FAILED_TO_RESET_STATE_IN_SLAVE_INFO_REPOSITORY
  eng "Could not store the reset Slave Worker state into the slave info repository."

ER_RPL_ERROR_CHECKING_REPOSITORY
  eng "Error in checking %s repository info type of %s."

ER_RPL_SLAVE_GENERIC_MESSAGE
  eng "Slave: %s"

ER_RPL_SLAVE_COULD_NOT_CREATE_CHANNEL_LIST
  eng "Slave: Could not create channel list"

ER_RPL_MULTISOURCE_REQUIRES_TABLE_TYPE_REPOSITORIES
  eng "Slave: This slave was a multisourced slave previously which is supported only by both TABLE based master info and relay log info repositories. Found one or both of the info repos to be type FILE. Set both repos to type TABLE."

ER_RPL_SLAVE_FAILED_TO_INIT_A_MASTER_INFO_STRUCTURE
  eng "Slave: Failed to initialize the master info structure for channel '%s'; its record may still be present in 'mysql.slave_master_info' table, consider deleting it."

ER_RPL_SLAVE_FAILED_TO_INIT_MASTER_INFO_STRUCTURE
  eng "Failed to initialize the master info structure%s"

ER_RPL_SLAVE_FAILED_TO_CREATE_CHANNEL_FROM_MASTER_INFO
  eng "Slave: Failed to create a channel from master info table repository."

ER_RPL_FAILED_TO_CREATE_NEW_INFO_FILE
  eng "Failed to create a new info file (file '%s', errno %d)"

ER_RPL_FAILED_TO_CREATE_CACHE_FOR_INFO_FILE
  eng "Failed to create a cache on info file (file '%s')"

ER_RPL_FAILED_TO_OPEN_INFO_FILE
  eng "Failed to open the existing info file (file '%s', errno %d)"

ER_RPL_GTID_MEMORY_FINALLY_AVAILABLE
  eng "Server overcomes the temporary 'out of memory' in '%d' tries while allocating a new chunk of intervals for storing GTIDs."

ER_SERVER_COST_UNKNOWN_COST_CONSTANT
  eng "Unknown cost constant \"%s\" in mysql.server_cost table"

ER_SERVER_COST_INVALID_COST_CONSTANT
  eng "Invalid value for cost constant \"%s\" in mysql.server_cost table: %.1f"

ER_ENGINE_COST_UNKNOWN_COST_CONSTANT
  eng "Unknown cost constant \"%s\" in mysql.engine_cost table"

ER_ENGINE_COST_UNKNOWN_STORAGE_ENGINE
  eng "Unknown storage engine \"%s\" in mysql.engine_cost table"

ER_ENGINE_COST_INVALID_DEVICE_TYPE_FOR_SE
  eng "Invalid device type %d for \"%s\" storage engine for cost constant \"%s\" in mysql.engine_cost table"

ER_ENGINE_COST_INVALID_CONST_CONSTANT_FOR_SE_AND_DEVICE
  eng "Invalid value for cost constant \"%s\" for \"%s\" storage engine and device type %d in mysql.engine_cost table: %.1f"

ER_SERVER_COST_FAILED_TO_READ
  eng "Error while reading from mysql.server_cost table."

ER_ENGINE_COST_FAILED_TO_READ
  eng "Error while reading from mysql.engine_cost table."

ER_FAILED_TO_OPEN_COST_CONSTANT_TABLES
  eng "Failed to open optimizer cost constant tables"

ER_RPL_UNSUPPORTED_UNIGNORABLE_EVENT_IN_STREAM
  eng "Unsupported non-ignorable event fed into the event stream."

ER_RPL_GTID_LOG_EVENT_IN_STREAM
  eng "GTID_LOG_EVENT or ANONYMOUS_GTID_LOG_EVENT is not expected in an event stream %s."

ER_RPL_UNEXPECTED_BEGIN_IN_STREAM
  eng "QUERY(BEGIN) is not expected in an event stream in the middle of a %s."

ER_RPL_UNEXPECTED_COMMIT_ROLLBACK_OR_XID_LOG_EVENT_IN_STREAM
  eng "QUERY(COMMIT or ROLLBACK) or XID_LOG_EVENT is not expected in an event stream %s."

ER_RPL_UNEXPECTED_XA_ROLLBACK_IN_STREAM
  eng "QUERY(XA ROLLBACK) is not expected in an event stream %s."

ER_EVENT_EXECUTION_FAILED_CANT_AUTHENTICATE_USER
  eng "Event Scheduler: [%s].[%s.%s] execution failed, failed to authenticate the user."

ER_EVENT_EXECUTION_FAILED_USER_LOST_EVEN_PRIVILEGE
  eng "Event Scheduler: [%s].[%s.%s] execution failed, user no longer has EVENT privilege."

ER_EVENT_ERROR_DURING_COMPILATION
  eng "Event Scheduler: %serror during compilation of %s.%s"

ER_EVENT_DROPPING
  eng "Event Scheduler: Dropping %s.%s"

OBSOLETE_ER_NDB_SCHEMA_GENERIC_MESSAGE
  eng "Ndb schema[%s.%s]: %s"

ER_RPL_INCOMPATIBLE_DECIMAL_IN_RBR
  eng "In RBR mode, Slave received incompatible DECIMAL field (old-style decimal field) from Master while creating conversion table. Please consider changing datatype on Master to new style decimal by executing ALTER command for column Name: %s.%s.%s."

ER_INIT_ROOT_WITHOUT_PASSWORD
  eng "root@localhost is created with an empty password ! Please consider switching off the --initialize-insecure option."

ER_INIT_GENERATING_TEMP_PASSWORD_FOR_ROOT
  eng "A temporary password is generated for root@localhost: %s"

ER_INIT_CANT_OPEN_BOOTSTRAP_FILE
  eng "Failed to open the bootstrap file %s"

ER_INIT_BOOTSTRAP_COMPLETE
  eng "Bootstrapping complete"

ER_INIT_DATADIR_NOT_EMPTY_WONT_INITIALIZE
  eng "--initialize specified but the data directory has files in it. Aborting."

ER_INIT_DATADIR_EXISTS_WONT_INITIALIZE
  eng "--initialize specified on an existing data directory."

ER_INIT_DATADIR_EXISTS_AND_PATH_TOO_LONG_WONT_INITIALIZE
  eng "--initialize specified but the data directory exists and the path is too long. Aborting."

ER_INIT_DATADIR_EXISTS_AND_NOT_WRITABLE_WONT_INITIALIZE
  eng "--initialize specified but the data directory exists and is not writable. Aborting."

ER_INIT_CREATING_DD
  eng "Creating the data directory %s"

ER_RPL_BINLOG_STARTING_DUMP
  eng "Start binlog_dump to master_thread_id(%u) slave_server(%u), pos(%s, %llu)"

ER_RPL_BINLOG_MASTER_SENDS_HEARTBEAT
  eng "master sends heartbeat message"

ER_RPL_BINLOG_SKIPPING_REMAINING_HEARTBEAT_INFO
  eng "the rest of heartbeat info skipped ..."

ER_RPL_BINLOG_MASTER_USES_CHECKSUM_AND_SLAVE_CANT
  eng "Master is configured to log replication events with checksum, but will not send such events to slaves that cannot process them"

OBSOLETE_ER_NDB_QUERY_FAILED
  eng "NDB: Query '%s' failed, error: %d: %s"

ER_KILLING_THREAD
  eng "Killing thread %lu"

ER_DETACHING_SESSION_LEFT_BY_PLUGIN
  eng "Plugin %s is deinitializing a thread but left a session attached. Detaching it forcefully."

ER_CANT_DETACH_SESSION_LEFT_BY_PLUGIN
  eng "Failed to detach the session."

ER_DETACHED_SESSIONS_LEFT_BY_PLUGIN
  eng "Closed forcefully %u session%s left opened by plugin %s"

ER_FAILED_TO_DECREMENT_NUMBER_OF_THREADS
  eng "Failed to decrement the number of threads"

ER_PLUGIN_DID_NOT_DEINITIALIZE_THREADS
  eng "Plugin %s did not deinitialize %u threads"

ER_KILLED_THREADS_OF_PLUGIN
  eng "Killed %u threads of plugin %s"

OBSOLETE_ER_NDB_SLAVE_MAX_REPLICATED_EPOCH_UNKNOWN
  eng "NDB Slave : Could not determine maximum replicated epoch from %s.%s at Slave start, error %u %s"

OBSOLETE_ER_NDB_SLAVE_MAX_REPLICATED_EPOCH_SET_TO
  eng "NDB Slave : MaxReplicatedEpoch set to %llu (%u/%u) at Slave start"

OBSOLETE_ER_NDB_NODE_ID_AND_MANAGEMENT_SERVER_INFO
  eng "NDB: NodeID is %lu, management server '%s:%lu'"

OBSOLETE_ER_NDB_DISCONNECT_INFO
  eng "tid %u: node[%u] transaction_hint=%u, transaction_no_hint=%u"

OBSOLETE_ER_NDB_COLUMN_DEFAULTS_DIFFER
  eng "NDB Internal error: Default values differ for column %u, ndb_default: %d"

OBSOLETE_ER_NDB_COLUMN_SHOULD_NOT_HAVE_NATIVE_DEFAULT
  eng "NDB Internal error: Column %u has native default, but shouldn't. Flags=%u, type=%u"

OBSOLETE_ER_NDB_FIELD_INFO
  eng "field[ name: '%s', type: %u, real_type: %u, flags: 0x%x, is_null: %d]"

OBSOLETE_ER_NDB_COLUMN_INFO
  eng "ndbCol[name: '%s', type: %u, column_no: %d, nullable: %d]"

OBSOLETE_ER_NDB_OOM_IN_FIX_UNIQUE_INDEX_ATTR_ORDER
  eng "fix_unique_index_attr_order: my_malloc(%u) failure"

OBSOLETE_ER_NDB_SLAVE_MALFORMED_EVENT_RECEIVED_ON_TABLE
  eng "NDB Slave : Malformed event received on table %s cannot parse.  Stopping Slave."

OBSOLETE_ER_NDB_SLAVE_CONFLICT_FUNCTION_REQUIRES_ROLE
  eng "NDB Slave : Conflict function %s defined on table %s requires ndb_slave_conflict_role variable to be set.  Stopping slave."

OBSOLETE_ER_NDB_SLAVE_CONFLICT_TRANSACTION_IDS
  eng "NDB Slave : Transactional conflict detection defined on table %s, but events received without transaction ids.  Check --ndb-log-transaction-id setting on upstream Cluster."

OBSOLETE_ER_NDB_SLAVE_BINLOG_MISSING_INFO_FOR_CONFLICT_DETECTION
  eng "NDB Slave : Binlog event on table %s missing info necessary for conflict detection.  Check binlog format options on upstream cluster."

OBSOLETE_ER_NDB_ERROR_IN_READAUTOINCREMENTVALUE
  eng "Error %lu in readAutoIncrementValue(): %s"

OBSOLETE_ER_NDB_FOUND_UNCOMMITTED_AUTOCOMMIT
  eng "found uncommitted autocommit+rbwr transaction, commit status: %d"

OBSOLETE_ER_NDB_SLAVE_TOO_MANY_RETRIES
  eng "Ndb slave retried transaction %u time(s) in vain.  Giving up."

OBSOLETE_ER_NDB_SLAVE_ERROR_IN_UPDATE_CREATE_INFO
  eng "Error %lu in ::update_create_info(): %s"

OBSOLETE_ER_NDB_SLAVE_CANT_ALLOCATE_TABLE_SHARE
  eng "NDB: allocating table share for %s failed"

OBSOLETE_ER_NDB_BINLOG_ERROR_INFO_FROM_DA
  eng "NDB Binlog: (%d)%s"

OBSOLETE_ER_NDB_BINLOG_CREATE_TABLE_EVENT
  eng "NDB Binlog: CREATE TABLE Event: %s"

OBSOLETE_ER_NDB_BINLOG_FAILED_CREATE_TABLE_EVENT_OPERATIONS
  eng "NDB Binlog: FAILED CREATE TABLE event operations. Event: %s"

OBSOLETE_ER_NDB_BINLOG_RENAME_EVENT
  eng "NDB Binlog: RENAME Event: %s"

OBSOLETE_ER_NDB_BINLOG_FAILED_CREATE_DURING_RENAME
  eng "NDB Binlog: FAILED create event operations during RENAME. Event %s"

OBSOLETE_ER_NDB_UNEXPECTED_RENAME_TYPE
  eng "Unexpected rename case detected, sql_command: %d"

OBSOLETE_ER_NDB_ERROR_IN_GET_AUTO_INCREMENT
  eng "Error %lu in ::get_auto_increment(): %s"

OBSOLETE_ER_NDB_CREATING_SHARE_IN_OPEN
  eng "Calling ndbcluster_create_binlog_setup(%s) in ::open"

OBSOLETE_ER_NDB_TABLE_OPENED_READ_ONLY
  eng "table '%s' opened read only"

OBSOLETE_ER_NDB_INITIALIZE_GIVEN_CLUSTER_PLUGIN_DISABLED
  eng "NDB: '--initialize' -> ndbcluster plugin disabled"

OBSOLETE_ER_NDB_BINLOG_FORMAT_CHANGED_FROM_STMT_TO_MIXED
  eng "NDB: Changed global value of binlog_format from STATEMENT to MIXED"

OBSOLETE_ER_NDB_TRAILING_SHARE_RELEASED_BY_CLOSE_CACHED_TABLES
  eng "NDB_SHARE: trailing share %s, released by close_cached_tables"

OBSOLETE_ER_NDB_SHARE_ALREADY_EXISTS
  eng "NDB_SHARE: %s already exists use_count=%d. Moving away for safety, but possible memleak."

OBSOLETE_ER_NDB_HANDLE_TRAILING_SHARE_INFO
  eng "handle_trailing_share: %s use_count: %u"

OBSOLETE_ER_NDB_CLUSTER_GET_SHARE_INFO
  eng "ndbcluster_get_share: %s use_count: %u"

OBSOLETE_ER_NDB_CLUSTER_REAL_FREE_SHARE_INFO
  eng "ndbcluster_real_free_share: %s use_count: %u"

OBSOLETE_ER_NDB_CLUSTER_REAL_FREE_SHARE_DROP_FAILED
  eng "ndbcluster_real_free_share: %s, still open - ignored 'free' (leaked?)"

OBSOLETE_ER_NDB_CLUSTER_FREE_SHARE_INFO
  eng "ndbcluster_free_share: %s use_count: %u"

OBSOLETE_ER_NDB_CLUSTER_MARK_SHARE_DROPPED_INFO
  eng "ndbcluster_mark_share_dropped: %s use_count: %u"

OBSOLETE_ER_NDB_CLUSTER_MARK_SHARE_DROPPED_DESTROYING_SHARE
  eng "ndbcluster_mark_share_dropped: destroys share %s"

OBSOLETE_ER_NDB_CLUSTER_OOM_THD_NDB
  eng "Could not allocate Thd_ndb object"

OBSOLETE_ER_NDB_BINLOG_NDB_TABLES_INITIALLY_READ_ONLY
  eng "NDB Binlog: Ndb tables initially read only."

OBSOLETE_ER_NDB_UTIL_THREAD_OOM
  eng "ndb util thread: malloc failure, query cache not maintained properly"

OBSOLETE_ER_NDB_ILLEGAL_VALUE_FOR_NDB_RECV_THREAD_CPU_MASK
  eng "Trying to set ndb_recv_thread_cpu_mask to illegal value = %s, ignored"

OBSOLETE_ER_NDB_TOO_MANY_CPUS_IN_NDB_RECV_THREAD_CPU_MASK
  eng "Trying to set too many CPU's in ndb_recv_thread_cpu_mask, ignored this variable, erroneus value = %s"

ER_DBUG_CHECK_SHARES_OPEN
  eng "dbug_check_shares open:"

ER_DBUG_CHECK_SHARES_INFO
  eng "  %s.%s: state: %s(%u) use_count: %u"

ER_DBUG_CHECK_SHARES_DROPPED
  eng "dbug_check_shares dropped:"

ER_INVALID_OR_OLD_TABLE_OR_DB_NAME
  eng "Invalid (old?) table or database name '%s'"

ER_TC_RECOVERING_AFTER_CRASH_USING
  eng "Recovering after a crash using %s"

ER_TC_CANT_AUTO_RECOVER_WITH_TC_HEURISTIC_RECOVER
  eng "Cannot perform automatic crash recovery when --tc-heuristic-recover is used"

ER_TC_BAD_MAGIC_IN_TC_LOG
  eng "Bad magic header in tc log"

ER_TC_NEED_N_SE_SUPPORTING_2PC_FOR_RECOVERY
  eng "Recovery failed! You must enable exactly %d storage engines that support two-phase commit protocol"

ER_TC_RECOVERY_FAILED_THESE_ARE_YOUR_OPTIONS
  eng "Crash recovery failed. Either correct the problem (if it's, for example, out of memory error) and restart, or delete tc log and start mysqld with --tc-heuristic-recover={commit|rollback}"

ER_TC_HEURISTIC_RECOVERY_MODE
  eng "Heuristic crash recovery mode"

ER_TC_HEURISTIC_RECOVERY_FAILED
  eng "Heuristic crash recovery failed"

ER_TC_RESTART_WITHOUT_TC_HEURISTIC_RECOVER
  eng "Please restart mysqld without --tc-heuristic-recover"

ER_RPL_SLAVE_FAILED_TO_CREATE_OR_RECOVER_INFO_REPOSITORIES
  eng "Failed to create or recover replication info repositories."

ER_RPL_SLAVE_AUTO_POSITION_IS_1_AND_GTID_MODE_IS_OFF
  eng "Detected misconfiguration: replication channel '%.192s' was configured with AUTO_POSITION = 1, but the server was started with --gtid-mode=off. Either reconfigure replication using CHANGE MASTER TO MASTER_AUTO_POSITION = 0 FOR CHANNEL '%.192s', or change GTID_MODE to some value other than OFF, before starting the slave receiver thread."

ER_RPL_SLAVE_CANT_START_SLAVE_FOR_CHANNEL
  eng "Slave: Could not start slave for channel '%s'. operation discontinued"

ER_RPL_SLAVE_CANT_STOP_SLAVE_FOR_CHANNEL
  eng "Slave: Could not stop slave for channel '%s' operation discontinued"

ER_RPL_RECOVERY_NO_ROTATE_EVENT_FROM_MASTER
  eng "Error during --relay-log-recovery: Could not locate rotate event from the master."

ER_RPL_RECOVERY_ERROR_READ_RELAY_LOG
  eng "Error during --relay-log-recovery: Error reading events from relay log: %d"

OBSOLETE_ER_RPL_RECOVERY_ERROR_FREEING_IO_CACHE
  eng "Error during --relay-log-recovery: Error while freeing IO_CACHE object"

ER_RPL_RECOVERY_SKIPPED_GROUP_REPLICATION_CHANNEL
  eng "Relay log recovery skipped for group replication channel."

ER_RPL_RECOVERY_ERROR
  eng "Error during --relay-log-recovery: %s"

ER_RPL_RECOVERY_IO_ERROR_READING_RELAY_LOG_INDEX
  eng "Error during --relay-log-recovery: Could not read relay log index file due to an IO error."

ER_RPL_RECOVERY_FILE_MASTER_POS_INFO
  eng "Recovery from master pos %ld and file %s%s. Previous relay log pos and relay log file had been set to %lld, %s respectively."

ER_RPL_RECOVERY_REPLICATE_SAME_SERVER_ID_REQUIRES_POSITION
  eng "Error during --relay-log-recovery: replicate_same_server_id is in use and sql thread's positions are not initialized, hence relay log recovery cannot happen."

ER_RPL_MTS_RECOVERY_STARTING_COORDINATOR
  eng "MTS recovery: starting coordinator thread to fill MTS gaps."

ER_RPL_MTS_RECOVERY_FAILED_TO_START_COORDINATOR
  eng "MTS recovery: failed to start the coordinator thread. Check the error log for additional details."

ER_RPL_MTS_AUTOMATIC_RECOVERY_FAILED
  eng "MTS recovery: automatic recovery failed. Either the slave server had stopped due to an error during an earlier session or relay logs are corrupted.Fix the cause of the slave side error and restart the slave server or consider using RESET SLAVE."

ER_RPL_MTS_RECOVERY_CANT_OPEN_RELAY_LOG
  eng "Failed to open the relay log '%s' (relay_log_pos %s)."

ER_RPL_MTS_RECOVERY_SUCCESSFUL
  eng "MTS recovery: completed successfully."

ER_RPL_SERVER_ID_MISSING
  eng "Server id not set, will not start slave%s"

ER_RPL_CANT_CREATE_SLAVE_THREAD
  eng "Can't create slave thread%s."

ER_RPL_SLAVE_IO_THREAD_WAS_KILLED
  eng "The slave IO thread%s was killed while executing initialization query '%s'"

ER_RPL_SLAVE_MASTER_UUID_HAS_CHANGED
  eng "The master's UUID has changed, although this should not happen unless you have changed it manually. The old UUID was %s."

ER_RPL_SLAVE_USES_CHECKSUM_AND_MASTER_PRE_50
  eng "Found a master with MySQL server version older than 5.0. With checksums enabled on the slave, replication might not work correctly. To ensure correct replication, restart the slave server with --replica_sql_verify_checksum=0."

ER_RPL_SLAVE_SECONDS_BEHIND_MASTER_DUBIOUS
  eng "\"SELECT UNIX_TIMESTAMP()\" failed on master, do not trust column Seconds_Behind_Master of SHOW SLAVE STATUS. Error: %s (%d)"

ER_RPL_SLAVE_CANT_FLUSH_MASTER_INFO_FILE
  eng "Failed to flush master info file."

ER_RPL_SLAVE_REPORT_HOST_TOO_LONG
  eng "The length of report_host is %zu. It is larger than the max length(%d), so this slave cannot be registered to the master%s."

ER_RPL_SLAVE_REPORT_USER_TOO_LONG
  eng "The length of report_user is %zu. It is larger than the max length(%d), so this slave cannot be registered to the master%s."

ER_RPL_SLAVE_REPORT_PASSWORD_TOO_LONG
  eng "The length of report_password is %zu. It is larger than the max length(%d), so this slave cannot be registered to the master%s."

ER_RPL_SLAVE_ERROR_RETRYING
  eng "Error on %s: %d  %s, will retry in %d secs"

ER_RPL_SLAVE_ERROR_READING_FROM_SERVER
  eng "Error reading packet from server%s: %s (server_errno=%d)"

ER_RPL_SLAVE_DUMP_THREAD_KILLED_BY_MASTER
  eng "Slave%s: received end packet from server due to dump thread being killed on master. Dump threads are killed for example during master shutdown, explicitly by a user, or when the master receives a binlog send request from a duplicate server UUID <%s> : Error %s"

ER_RPL_MTS_STATISTICS
  eng "Multi-threaded slave statistics%s: seconds elapsed = %lu; events assigned = %llu; worker queues filled over overrun level = %lu; waited due a Worker queue full = %lu; waited due the total size = %lu; waited at clock conflicts = %llu waited (count) when Workers occupied = %lu waited when Workers occupied = %llu"

ER_RPL_MTS_RECOVERY_COMPLETE
  eng "Slave%s: MTS Recovery has completed at relay log %s, position %llu master log %s, position %llu."

ER_RPL_SLAVE_CANT_INIT_RELAY_LOG_POSITION
  eng "Error initializing relay log position%s: %s"

ER_RPL_SLAVE_CONNECTED_TO_MASTER_REPLICATION_STARTED
  eng "Slave I/O thread%s: connected to master '%s@%s:%d',replication started in log '%s' at position %s"

ER_RPL_SLAVE_IO_THREAD_KILLED
  eng "Slave I/O thread%s killed while connecting to master"

ER_RPL_SLAVE_IO_THREAD_CANT_REGISTER_ON_MASTER
  eng "Slave I/O thread couldn't register on master"

ER_RPL_SLAVE_FORCING_TO_RECONNECT_IO_THREAD
  eng "Forcing to reconnect slave I/O thread%s"

ER_RPL_SLAVE_ERROR_REQUESTING_BINLOG_DUMP
  eng "Failed on request_dump()%s"

ER_RPL_LOG_ENTRY_EXCEEDS_REPLICA_MAX_ALLOWED_PACKET
  eng "Log entry on master is longer than replica_max_allowed_packet (%lu) on slave. If the entry is correct, restart the server with a higher value of replica_max_allowed_packet"

ER_RPL_SLAVE_STOPPING_AS_MASTER_OOM
  eng "Stopping slave I/O thread due to out-of-memory error from master"

ER_RPL_SLAVE_IO_THREAD_ABORTED_WAITING_FOR_RELAY_LOG_SPACE
  eng "Slave I/O thread aborted while waiting for relay log space"

ER_RPL_SLAVE_IO_THREAD_EXITING
  eng "Slave I/O thread exiting%s, read up to log '%s', position %s"

ER_RPL_SLAVE_CANT_INITIALIZE_SLAVE_WORKER
  eng "Failed during slave worker initialization%s"

ER_RPL_MTS_GROUP_RECOVERY_RELAY_LOG_INFO_FOR_WORKER
  eng "Slave: MTS group recovery relay log info based on Worker-Id %lu, group_relay_log_name %s, group_relay_log_pos %llu group_master_log_name %s, group_master_log_pos %llu"

ER_RPL_ERROR_LOOKING_FOR_LOG
  eng "Error looking for %s."

ER_RPL_MTS_GROUP_RECOVERY_RELAY_LOG_INFO
  eng "Slave: MTS group recovery relay log info group_master_log_name %s, event_master_log_pos %llu."

ER_RPL_CANT_FIND_FOLLOWUP_FILE
  eng "Error looking for file after %s."

ER_RPL_MTS_CHECKPOINT_PERIOD_DIFFERS_FROM_CNT
  eng "This an error cnt != mta_checkpoint_period"

ER_RPL_SLAVE_WORKER_THREAD_CREATION_FAILED
  eng "Failed during slave worker thread creation%s"

ER_RPL_SLAVE_WORKER_THREAD_CREATION_FAILED_WITH_ERRNO
  eng "Failed during slave worker thread creation%s (errno= %d)"

ER_RPL_SLAVE_FAILED_TO_INIT_PARTITIONS_HASH
  eng "Failed to init partitions hash"

OBSOLETE_ER_RPL_SLAVE_NDB_TABLES_NOT_AVAILABLE
  eng "Slave SQL thread : NDB : Tables not available after %lu seconds. Consider increasing --ndb-wait-setup value"

ER_RPL_SLAVE_SQL_THREAD_STARTING
  eng "Slave SQL thread%s initialized, starting replication in log '%s' at position %s, relay log '%s' position: %s"

ER_RPL_SLAVE_SKIP_COUNTER_EXECUTED
  eng "'SQL_REPLICA_SKIP_COUNTER=%ld' executed at relay_log_file='%s', relay_log_pos='%ld', master_log_name='%s', master_log_pos='%ld' and new position at relay_log_file='%s', relay_log_pos='%ld', master_log_name='%s', master_log_pos='%ld' "

ER_RPL_SLAVE_ADDITIONAL_ERROR_INFO_FROM_DA
  eng "Slave (additional info): %s Error_code: MY-%06d"

ER_RPL_SLAVE_ERROR_INFO_FROM_DA
  eng "Slave: %s Error_code: MY-%06d"

ER_RPL_SLAVE_ERROR_LOADING_USER_DEFINED_LIBRARY
  eng "Error loading user-defined library, slave SQL thread aborted. Install the missing library, and restart the slave SQL thread with \"SLAVE START\". We stopped at log '%s' position %s"

ER_RPL_SLAVE_ERROR_RUNNING_QUERY
  eng "Error running query, slave SQL thread aborted. Fix the problem, and restart the slave SQL thread with \"SLAVE START\". We stopped at log '%s' position %s"

ER_RPL_SLAVE_SQL_THREAD_EXITING
  eng "Slave SQL thread%s exiting, replication stopped in log '%s' at position %s"

ER_RPL_SLAVE_READ_INVALID_EVENT_FROM_MASTER
  eng "Read invalid event from master: '%s', master could be corrupt but a more likely cause of this is a bug"

ER_RPL_SLAVE_QUEUE_EVENT_FAILED_INVALID_CONFIGURATION
  eng "The queue event failed for channel '%s' as its configuration is invalid."

ER_RPL_SLAVE_IO_THREAD_DETECTED_UNEXPECTED_EVENT_SEQUENCE
  eng "An unexpected event sequence was detected by the IO thread while queuing the event received from master '%s' binary log file, at position %llu."

ER_RPL_SLAVE_CANT_USE_CHARSET
  eng "'%s' can not be used as client character set. '%s' will be used as default client character set while connecting to master."

ER_RPL_SLAVE_CONNECTED_TO_MASTER_REPLICATION_RESUMED
  eng "Slave%s: connected to master '%s@%s:%d',replication resumed in log '%s' at position %s"

ER_RPL_SLAVE_NEXT_LOG_IS_ACTIVE
  eng "next log '%s' is active"

ER_RPL_SLAVE_NEXT_LOG_IS_INACTIVE
  eng "next log '%s' is not active"

ER_RPL_SLAVE_SQL_THREAD_IO_ERROR_READING_EVENT
  eng "Slave SQL thread%s: I/O error reading event (errno: %d  cur_log->error: %d)"

ER_RPL_SLAVE_ERROR_READING_RELAY_LOG_EVENTS
  eng "Error reading relay log event%s: %s"

ER_SLAVE_CHANGE_MASTER_TO_EXECUTED
  eng "'CHANGE MASTER TO%s executed'. Previous state master_host='%s', master_port= %u, master_log_file='%s', master_log_pos= %ld, master_bind='%s'. New state master_host='%s', master_port= %u, master_log_file='%s', master_log_pos= %ld, master_bind='%s'."

ER_RPL_SLAVE_NEW_MASTER_INFO_NEEDS_REPOS_TYPE_OTHER_THAN_FILE
  eng "Slave: Cannot create new master info structure when repositories are of type FILE. Convert slave repositories to TABLE to replicate from multiple sources."

ER_RPL_FAILED_TO_STAT_LOG_IN_INDEX
  eng "log %s listed in the index, but failed to stat."

ER_RPL_LOG_NOT_FOUND_WHILE_COUNTING_RELAY_LOG_SPACE
  eng "Could not find first log while counting relay log space."

ER_SLAVE_CANT_USE_TEMPDIR
  eng "Unable to use slave's temporary directory '%s'."

ER_RPL_RELAY_LOG_NEEDS_FILE_NOT_DIRECTORY
  eng "Path '%s' is a directory name, please specify a file name for --relay-log option."

ER_RPL_RELAY_LOG_INDEX_NEEDS_FILE_NOT_DIRECTORY
  eng "Path '%s' is a directory name, please specify a file name for --relay-log-index option."

ER_RPL_PLEASE_USE_OPTION_RELAY_LOG
  eng "Neither --relay-log nor --relay-log-index were used; so replication may break when this MySQL server acts as a slave and has his hostname changed!! Please use '--relay-log=%s' to avoid this problem."

ER_RPL_OPEN_INDEX_FILE_FAILED
  eng "Failed in open_index_file() called from Relay_log_info::rli_init_info()."

ER_RPL_CANT_INITIALIZE_GTID_SETS_IN_RLI_INIT_INFO
  eng "Failed in init_gtid_sets() called from Relay_log_info::rli_init_info()."

ER_RPL_CANT_OPEN_LOG_IN_RLI_INIT_INFO
  eng "Failed in open_log() called from Relay_log_info::rli_init_info()."

ER_RPL_ERROR_WRITING_RELAY_LOG_CONFIGURATION
  eng "Error writing relay log configuration."

OBSOLETE_ER_NDB_OOM_GET_NDB_BLOBS_VALUE
  eng "get_ndb_blobs_value: my_malloc(%u) failed"

OBSOLETE_ER_NDB_THREAD_TIMED_OUT
  eng "NDB: Thread id %u timed out (30s) waiting for epoch %u/%u to be handled.  Progress : %u/%u -> %u/%u."

OBSOLETE_ER_NDB_TABLE_IS_NOT_DISTRIBUTED
  eng "NDB: Inconsistency detected in distributed privilege tables. Table '%s.%s' is not distributed"

OBSOLETE_ER_NDB_CREATING_TABLE
  eng "NDB: Creating %s.%s"

OBSOLETE_ER_NDB_FLUSHING_TABLE_INFO
  eng "NDB: Flushing %s.%s"

OBSOLETE_ER_NDB_CLEANING_STRAY_TABLES
  eng "NDB: Cleaning stray tables from database '%s'"

OBSOLETE_ER_NDB_DISCOVERED_MISSING_DB
  eng "NDB: Discovered missing database '%s'"

OBSOLETE_ER_NDB_DISCOVERED_REMAINING_DB
  eng "NDB: Discovered remaining database '%s'"

OBSOLETE_ER_NDB_CLUSTER_FIND_ALL_DBS_RETRY
  eng "NDB: ndbcluster_find_all_databases retry: %u - %s"

OBSOLETE_ER_NDB_CLUSTER_FIND_ALL_DBS_FAIL
  eng "NDB: ndbcluster_find_all_databases fail: %u - %s"

OBSOLETE_ER_NDB_SKIPPING_SETUP_TABLE
  eng "NDB: skipping setup table %s.%s, in state %d"

OBSOLETE_ER_NDB_FAILED_TO_SET_UP_TABLE
  eng "NDB: failed to setup table %s.%s, error: %d, %s"

OBSOLETE_ER_NDB_MISSING_FRM_DISCOVERING
  eng "NDB: missing frm for %s.%s, discovering..."

OBSOLETE_ER_NDB_MISMATCH_IN_FRM_DISCOVERING
  eng "NDB: mismatch in frm for %s.%s, discovering..."

OBSOLETE_ER_NDB_BINLOG_CLEANING_UP_SETUP_LEFTOVERS
  eng "ndb_binlog_setup: Clean up leftovers"

OBSOLETE_ER_NDB_WAITING_INFO
  eng "NDB %s: waiting max %u sec for %s %s.  epochs: (%u/%u,%u/%u,%u/%u)  injector proc_info: %s"

OBSOLETE_ER_NDB_WAITING_INFO_WITH_MAP
  eng "NDB %s: waiting max %u sec for %s %s.  epochs: (%u/%u,%u/%u,%u/%u)  injector proc_info: %s map: %x%08x"

OBSOLETE_ER_NDB_TIMEOUT_WHILE_DISTRIBUTING
  eng "NDB %s: distributing %s timed out. Ignoring..."

OBSOLETE_ER_NDB_NOT_WAITING_FOR_DISTRIBUTING
  eng "NDB %s: not waiting for distributing %s"

OBSOLETE_ER_NDB_DISTRIBUTED_INFO
  eng "NDB: distributed %s.%s(%u/%u) type: %s(%u) query: \'%s\' to %x%08x"

OBSOLETE_ER_NDB_DISTRIBUTION_COMPLETE
  eng "NDB: distribution of %s.%s(%u/%u) type: %s(%u) query: \'%s\' - complete!"

OBSOLETE_ER_NDB_SCHEMA_DISTRIBUTION_FAILED
  eng "NDB Schema dist: Data node: %d failed, subscriber bitmask %x%08x"

OBSOLETE_ER_NDB_SCHEMA_DISTRIBUTION_REPORTS_SUBSCRIBE
  eng "NDB Schema dist: Data node: %d reports subscribe from node %d, subscriber bitmask %x%08x"

OBSOLETE_ER_NDB_SCHEMA_DISTRIBUTION_REPORTS_UNSUBSCRIBE
  eng "NDB Schema dist: Data node: %d reports unsubscribe from node %d, subscriber bitmask %x%08x"

OBSOLETE_ER_NDB_BINLOG_CANT_DISCOVER_TABLE_FROM_SCHEMA_EVENT
  eng "NDB Binlog: Could not discover table '%s.%s' from binlog schema event '%s' from node %d. my_errno: %d"

OBSOLETE_ER_NDB_BINLOG_SIGNALLING_UNKNOWN_VALUE
  eng "NDB: unknown value for binlog signalling 0x%X, %s not logged"

OBSOLETE_ER_NDB_BINLOG_REPLY_TO
  eng "NDB: reply to %s.%s(%u/%u) from %s to %x%08x"

OBSOLETE_ER_NDB_BINLOG_CANT_RELEASE_SLOCK
  eng "NDB: Could not release slock on '%s.%s', Error code: %d Message: %s"

OBSOLETE_ER_NDB_CANT_FIND_TABLE
  eng "NDB schema: Could not find table '%s.%s' in NDB"

OBSOLETE_ER_NDB_DISCARDING_EVENT_NO_OBJ
  eng "NDB: Discarding event...no obj: %s (%u/%u)"

OBSOLETE_ER_NDB_DISCARDING_EVENT_ID_VERSION_MISMATCH
  eng "NDB: Discarding event...key: %s non matching id/version [%u/%u] != [%u/%u]"

OBSOLETE_ER_NDB_CLEAR_SLOCK_INFO
  eng "NDB: CLEAR_SLOCK key: %s(%u/%u) %x%08x, from %s to %x%08x"

OBSOLETE_ER_NDB_BINLOG_SKIPPING_LOCAL_TABLE
  eng "NDB Binlog: Skipping locally defined table '%s.%s' from binlog schema event '%s' from node %d."

OBSOLETE_ER_NDB_BINLOG_ONLINE_ALTER_RENAME
  eng "NDB Binlog: handling online alter/rename"

OBSOLETE_ER_NDB_BINLOG_CANT_REOPEN_SHADOW_TABLE
  eng "NDB Binlog: Failed to re-open shadow table %s.%s"

OBSOLETE_ER_NDB_BINLOG_ONLINE_ALTER_RENAME_COMPLETE
  eng "NDB Binlog: handling online alter/rename done"

OBSOLETE_ER_NDB_BINLOG_SKIPPING_DROP_OF_LOCAL_TABLE
  eng "NDB Binlog: Skipping drop of locally defined table '%s.%s' from binlog schema event '%s' from node %d. "

OBSOLETE_ER_NDB_BINLOG_SKIPPING_RENAME_OF_LOCAL_TABLE
  eng "NDB Binlog: Skipping renaming locally defined table '%s.%s' from binlog schema event '%s' from node %d. "

OBSOLETE_ER_NDB_BINLOG_SKIPPING_DROP_OF_TABLES
  eng "NDB Binlog: Skipping drop database '%s' since it contained local tables binlog schema event '%s' from node %d. "

OBSOLETE_ER_NDB_BINLOG_GOT_DIST_PRIV_EVENT_FLUSHING_PRIVILEGES
  eng "Got dist_priv event: %s, flushing privileges"

OBSOLETE_ER_NDB_BINLOG_GOT_SCHEMA_EVENT
  eng "NDB: got schema event on %s.%s(%u/%u) query: '%s' type: %s(%d) node: %u slock: %x%08x"

OBSOLETE_ER_NDB_BINLOG_SKIPPING_OLD_SCHEMA_OPERATION
  eng "NDB schema: Skipping old schema operation(RENAME_TABLE_NEW) on %s.%s"

OBSOLETE_ER_NDB_CLUSTER_FAILURE
  eng "NDB Schema dist: cluster failure at epoch %u/%u."

OBSOLETE_ER_NDB_TABLES_INITIALLY_READ_ONLY_ON_RECONNECT
  eng "NDB Binlog: ndb tables initially read only on reconnect."

OBSOLETE_ER_NDB_IGNORING_UNKNOWN_EVENT
  eng "NDB Schema dist: unknown event %u, ignoring..."

OBSOLETE_ER_NDB_BINLOG_OPENING_INDEX
  eng "NDB Binlog: Opening ndb_binlog_index: %d, '%s'"

OBSOLETE_ER_NDB_BINLOG_CANT_LOCK_NDB_BINLOG_INDEX
  eng "NDB Binlog: Unable to lock table ndb_binlog_index"

OBSOLETE_ER_NDB_BINLOG_INJECTING_RANDOM_WRITE_FAILURE
  eng "NDB Binlog: Injecting random write failure"

OBSOLETE_ER_NDB_BINLOG_CANT_WRITE_TO_NDB_BINLOG_INDEX
  eng "NDB Binlog: Failed writing to ndb_binlog_index for epoch %u/%u  orig_server_id %u orig_epoch %u/%u with error %d."

OBSOLETE_ER_NDB_BINLOG_WRITING_TO_NDB_BINLOG_INDEX
  eng "NDB Binlog: Writing row (%s) to ndb_binlog_index - %s"

OBSOLETE_ER_NDB_BINLOG_CANT_COMMIT_TO_NDB_BINLOG_INDEX
  eng "NDB Binlog: Failed committing transaction to ndb_binlog_index with error %d."

OBSOLETE_ER_NDB_BINLOG_WRITE_INDEX_FAILED_AFTER_KILL
  eng "NDB Binlog: Failed writing to ndb_binlog_index table while retrying after kill during shutdown"

OBSOLETE_ER_NDB_BINLOG_USING_SERVER_ID_0_SLAVES_WILL_NOT
  eng "NDB: server id set to zero - changes logged to bin log with server id zero will be logged with another server id by slave mysqlds"

OBSOLETE_ER_NDB_SERVER_ID_RESERVED_OR_TOO_LARGE
  eng "NDB: server id provided is too large to be represented in opt_server_id_bits or is reserved"

OBSOLETE_ER_NDB_BINLOG_REQUIRES_V2_ROW_EVENTS
  eng "NDB: --ndb-log-transaction-id requires v2 Binlog row events but server is using v1."

OBSOLETE_ER_NDB_BINLOG_STATUS_FORCING_FULL_USE_WRITE
  eng "NDB: ndb-log-apply-status forcing %s.%s to FULL USE_WRITE"

OBSOLETE_ER_NDB_BINLOG_GENERIC_MESSAGE
  eng "NDB Binlog: %s"

OBSOLETE_ER_NDB_CONFLICT_GENERIC_MESSAGE
  eng "%s"

OBSOLETE_ER_NDB_TRANS_DEPENDENCY_TRACKER_ERROR
  eng "%s"

OBSOLETE_ER_NDB_CONFLICT_FN_PARSE_ERROR
  eng "NDB Slave: Table %s.%s : Parse error on conflict fn : %s"

OBSOLETE_ER_NDB_CONFLICT_FN_SETUP_ERROR
  eng "NDB Slave: Table %s.%s : %s"

OBSOLETE_ER_NDB_BINLOG_FAILED_TO_GET_TABLE
  eng "NDB Binlog: Failed to get table %s from ndb: %s, %d"

OBSOLETE_ER_NDB_BINLOG_NOT_LOGGING
  eng "NDB Binlog: NOT logging %s"

OBSOLETE_ER_NDB_BINLOG_CREATE_TABLE_EVENT_FAILED
  eng "NDB Binlog: FAILED CREATE (DISCOVER) TABLE Event: %s"

OBSOLETE_ER_NDB_BINLOG_CREATE_TABLE_EVENT_INFO
  eng "NDB Binlog: CREATE (DISCOVER) TABLE Event: %s"

OBSOLETE_ER_NDB_BINLOG_DISCOVER_TABLE_EVENT_INFO
  eng "NDB Binlog: DISCOVER TABLE Event: %s"

OBSOLETE_ER_NDB_BINLOG_BLOB_REQUIRES_PK
  eng "NDB Binlog: logging of table %s with BLOB attribute and no PK is not supported"

OBSOLETE_ER_NDB_BINLOG_CANT_CREATE_EVENT_IN_DB
  eng "NDB Binlog: Unable to create event in database. Event: %s  Error Code: %d  Message: %s"

OBSOLETE_ER_NDB_BINLOG_CANT_CREATE_EVENT_IN_DB_AND_CANT_DROP
  eng "NDB Binlog: Unable to create event in database.  Attempt to correct with drop failed. Event: %s Error Code: %d Message: %s"

OBSOLETE_ER_NDB_BINLOG_CANT_CREATE_EVENT_IN_DB_DROPPED
  eng "NDB Binlog: Unable to create event in database.  Attempt to correct with drop ok, but create failed. Event: %s Error Code: %d Message: %s"

OBSOLETE_ER_NDB_BINLOG_DISCOVER_REUSING_OLD_EVENT_OPS
  eng "NDB Binlog: discover reusing old ev op"

OBSOLETE_ER_NDB_BINLOG_CREATING_NDBEVENTOPERATION_FAILED
  eng "NDB Binlog: Creating NdbEventOperation failed for %s"

OBSOLETE_ER_NDB_BINLOG_CANT_CREATE_BLOB
  eng "NDB Binlog: Creating NdbEventOperation blob field %u handles failed (code=%d) for %s"

OBSOLETE_ER_NDB_BINLOG_NDBEVENT_EXECUTE_FAILED
  eng "NDB Binlog: ndbevent->execute failed for %s; %d %s"

OBSOLETE_ER_NDB_CREATE_EVENT_OPS_LOGGING_INFO
  eng "NDB Binlog: logging %s (%s,%s)"

OBSOLETE_ER_NDB_BINLOG_CANT_DROP_EVENT_FROM_DB
  eng "NDB Binlog: Unable to drop event in database. Event: %s Error Code: %d Message: %s"

OBSOLETE_ER_NDB_TIMED_OUT_IN_DROP_TABLE
  eng "NDB %s: %s timed out. Ignoring..."

OBSOLETE_ER_NDB_BINLOG_UNHANDLED_ERROR_FOR_TABLE
  eng "NDB Binlog: unhandled error %d for table %s"

OBSOLETE_ER_NDB_BINLOG_CLUSTER_FAILURE
  eng "NDB Binlog: cluster failure for %s at epoch %u/%u."

OBSOLETE_ER_NDB_BINLOG_UNKNOWN_NON_DATA_EVENT
  eng "NDB Binlog: unknown non data event %d for %s. Ignoring..."

OBSOLETE_ER_NDB_BINLOG_INJECTOR_DISCARDING_ROW_EVENT_METADATA
  eng "NDB: Binlog Injector discarding row event meta data as server is using v1 row events. (%u %x)"

OBSOLETE_ER_NDB_REMAINING_OPEN_TABLES
  eng "remove_all_event_operations: Remaining open tables: "

OBSOLETE_ER_NDB_REMAINING_OPEN_TABLE_INFO
  eng "  %s.%s, use_count: %u"

OBSOLETE_ER_NDB_COULD_NOT_GET_APPLY_STATUS_SHARE
  eng "NDB: Could not get apply status share"

OBSOLETE_ER_NDB_BINLOG_SERVER_SHUTDOWN_DURING_NDB_CLUSTER_START
  eng "NDB Binlog: Server shutdown detected while waiting for ndbcluster to start..."

OBSOLETE_ER_NDB_BINLOG_CLUSTER_RESTARTED_RESET_MASTER_SUGGESTED
  eng "NDB Binlog: cluster has been restarted --initial or with older filesystem. ndb_latest_handled_binlog_epoch: %u/%u, while current epoch: %u/%u. RESET MASTER should be issued. Resetting ndb_latest_handled_binlog_epoch."

OBSOLETE_ER_NDB_BINLOG_CLUSTER_HAS_RECONNECTED
  eng "NDB Binlog: cluster has reconnected. Changes to the database that occurred while disconnected will not be in the binlog"

OBSOLETE_ER_NDB_BINLOG_STARTING_LOG_AT_EPOCH
  eng "NDB Binlog: starting log at epoch %u/%u"

OBSOLETE_ER_NDB_BINLOG_NDB_TABLES_WRITABLE
  eng "NDB Binlog: ndb tables writable"

OBSOLETE_ER_NDB_BINLOG_SHUTDOWN_DETECTED
  eng "NDB Binlog: Server shutdown detected..."

OBSOLETE_ER_NDB_BINLOG_LOST_SCHEMA_CONNECTION_WAITING
  eng "NDB Binlog: Just lost schema connection, hanging around"

OBSOLETE_ER_NDB_BINLOG_LOST_SCHEMA_CONNECTION_CONTINUING
  eng "NDB Binlog: ...and on our way"

OBSOLETE_ER_NDB_BINLOG_ERROR_HANDLING_SCHEMA_EVENT
  eng "NDB: error %lu (%s) on handling binlog schema event"

OBSOLETE_ER_NDB_BINLOG_CANT_INJECT_APPLY_STATUS_WRITE_ROW
  eng "NDB Binlog: Failed to inject apply status write row"

OBSOLETE_ER_NDB_BINLOG_ERROR_DURING_GCI_ROLLBACK
  eng "NDB Binlog: Error during ROLLBACK of GCI %u/%u. Error: %d"

OBSOLETE_ER_NDB_BINLOG_ERROR_DURING_GCI_COMMIT
  eng "NDB Binlog: Error during COMMIT of GCI. Error: %d"

OBSOLETE_ER_NDB_BINLOG_LATEST_TRX_IN_EPOCH_NOT_IN_BINLOG
  eng "NDB Binlog: latest transaction in epoch %u/%u not in binlog as latest handled epoch is %u/%u"

OBSOLETE_ER_NDB_BINLOG_RELEASING_EXTRA_SHARE_REFERENCES
  eng "NDB Binlog: Release extra share references"

OBSOLETE_ER_NDB_BINLOG_REMAINING_OPEN_TABLES
  eng "NDB Binlog: remaining open tables: "

OBSOLETE_ER_NDB_BINLOG_REMAINING_OPEN_TABLE_INFO
  eng "  %s.%s state: %u use_count: %u"

ER_TREE_CORRUPT_PARENT_SHOULD_POINT_AT_PARENT
  eng "Wrong tree: Parent doesn't point at parent"

ER_TREE_CORRUPT_ROOT_SHOULD_BE_BLACK
  eng "Wrong tree: Root should be black"

ER_TREE_CORRUPT_2_CONSECUTIVE_REDS
  eng "Wrong tree: Found two red in a row"

ER_TREE_CORRUPT_RIGHT_IS_LEFT
  eng "Wrong tree: Found right == left"

ER_TREE_CORRUPT_INCORRECT_BLACK_COUNT
  eng "Wrong tree: Incorrect black-count: %d - %d"

ER_WRONG_COUNT_FOR_ORIGIN
  eng "Use_count: Wrong count %lu for origin %p"

ER_WRONG_COUNT_FOR_KEY
  eng "Use_count: Wrong count for key at %p, %lu should be %lu"

ER_WRONG_COUNT_OF_ELEMENTS
  eng "Wrong number of elements: %u (should be %u) for tree at %p"

ER_RPL_ERROR_READING_SLAVE_WORKER_CONFIGURATION
  eng "Error reading slave worker configuration"

OBSOLETE_ER_RPL_ERROR_WRITING_SLAVE_WORKER_CONFIGURATION
  eng "Error writing slave worker configuration"

ER_RPL_FAILED_TO_OPEN_RELAY_LOG
  eng "Failed to open relay log %s, error: %s"

ER_RPL_WORKER_CANT_READ_RELAY_LOG
  eng "Error when worker read relay log events,relay log name %s, position %llu"

ER_RPL_WORKER_CANT_FIND_NEXT_RELAY_LOG
  eng "Failed to find next relay log when retrying the transaction, current relay log is %s"

ER_RPL_MTS_SLAVE_COORDINATOR_HAS_WAITED
  eng "Multi-threaded slave: Coordinator has waited %lu times hitting replica_pending_jobs_size_max; current event size = %zu."

ER_BINLOG_FAILED_TO_WRITE_DROP_FOR_TEMP_TABLES
  eng "Failed to write the DROP statement for temporary tables to binary log"

ER_BINLOG_OOM_WRITING_DELETE_WHILE_OPENING_HEAP_TABLE
  eng "When opening HEAP table, could not allocate memory to write 'DELETE FROM `%s`.`%s`' to the binary log"

ER_FAILED_TO_REPAIR_TABLE
  eng "Couldn't repair table: %s.%s"

ER_FAILED_TO_REMOVE_TEMP_TABLE
  eng "Could not remove temporary table: '%s', error: %d"

ER_SYSTEM_TABLE_NOT_TRANSACTIONAL
  eng "System table '%.*s' is expected to be transactional."

ER_RPL_ERROR_WRITING_MASTER_CONFIGURATION
  eng "Error writing master configuration."

ER_RPL_ERROR_READING_MASTER_CONFIGURATION
  eng "Error reading master configuration."

ER_RPL_SSL_INFO_IN_MASTER_INFO_IGNORED
  eng "SSL information in the master info file are ignored because this MySQL slave was compiled without SSL support."

ER_PLUGIN_FAILED_DEINITIALIZATION
  eng "Plugin '%s' of type %s failed deinitialization"

ER_PLUGIN_HAS_NONZERO_REFCOUNT_AFTER_DEINITIALIZATION
  eng "Plugin '%s' has ref_count=%d after deinitialization."

ER_PLUGIN_SHUTTING_DOWN_PLUGIN
  eng "Shutting down plugin '%s'"

ER_PLUGIN_REGISTRATION_FAILED
  eng "Plugin '%s' registration as a %s failed."

ER_PLUGIN_CANT_OPEN_PLUGIN_TABLE
  eng "Could not open the mysql.plugin table. Please perform the MySQL upgrade procedure."

ER_PLUGIN_CANT_LOAD
  eng "Couldn't load plugin named '%s' with soname '%s'."

ER_PLUGIN_LOAD_PARAMETER_TOO_LONG
  eng "plugin-load parameter too long"

ER_PLUGIN_FORCING_SHUTDOWN
  eng "Plugin '%s' will be forced to shutdown"

ER_PLUGIN_HAS_NONZERO_REFCOUNT_AFTER_SHUTDOWN
  eng "Plugin '%s' has ref_count=%d after shutdown."

ER_PLUGIN_UNKNOWN_VARIABLE_TYPE
  eng "Unknown variable type code 0x%x in plugin '%s'."

ER_PLUGIN_VARIABLE_SET_READ_ONLY
  eng "Server variable %s of plugin %s was forced to be read-only: string variable without update_func and PLUGIN_VAR_MEMALLOC flag"

ER_PLUGIN_VARIABLE_MISSING_NAME
  eng "Missing variable name in plugin '%s'."

ER_PLUGIN_VARIABLE_NOT_ALLOCATED_THREAD_LOCAL
  eng "Thread local variable '%s' not allocated in plugin '%s'."

ER_PLUGIN_OOM
  eng "Out of memory for plugin '%s'."

ER_PLUGIN_BAD_OPTIONS
  eng "Bad options for plugin '%s'."

ER_PLUGIN_PARSING_OPTIONS_FAILED
  eng "Parsing options for plugin '%s' failed."

ER_PLUGIN_DISABLED
  eng "Plugin '%s' is disabled."

ER_PLUGIN_HAS_CONFLICTING_SYSTEM_VARIABLES
  eng "Plugin '%s' has conflicting system variables"

ER_PLUGIN_CANT_SET_PERSISTENT_OPTIONS
  eng "Setting persistent options for plugin '%s' failed."

ER_MY_NET_WRITE_FAILED_FALLING_BACK_ON_STDERR
  eng "Failed on my_net_write, writing to stderr instead: %s"

ER_RETRYING_REPAIR_WITHOUT_QUICK
  eng "Retrying repair of: '%s' without quick"

ER_RETRYING_REPAIR_WITH_KEYCACHE
  eng "Retrying repair of: '%s' with keycache"

ER_FOUND_ROWS_WHILE_REPAIRING
  eng "Found %s of %s rows when repairing '%s'"

ER_ERROR_DURING_OPTIMIZE_TABLE
  eng "Warning: Optimize table got errno %d on %s.%s, retrying"

ER_ERROR_ENABLING_KEYS
  eng "Warning: Enabling keys got errno %d on %s.%s, retrying"

ER_CHECKING_TABLE
  eng "Checking table:   '%s'"

ER_RECOVERING_TABLE
  eng "Recovering table: '%s'"

ER_CANT_CREATE_TABLE_SHARE_FROM_FRM
  eng "Error in creating TABLE_SHARE from %s.frm file."

ER_CANT_LOCK_TABLE
  eng "Unable to acquire lock on %s.%s"

ER_CANT_ALLOC_TABLE_OBJECT
  eng "Error in allocation memory for TABLE object."

ER_CANT_CREATE_HANDLER_OBJECT_FOR_TABLE
  eng "Error in creating handler object for table %s.%s"

ER_CANT_SET_HANDLER_REFERENCE_FOR_TABLE
  eng "Error in setting handler reference for table %s.%s"

ER_CANT_LOCK_TABLESPACE
  eng "Unable to acquire lock on tablespace name %s"

ER_CANT_UPGRADE_GENERATED_COLUMNS_TO_DD
  eng "Error in processing generated columns for table %s.%s"

ER_DD_ERROR_CREATING_ENTRY
  eng "Error in Creating DD entry for %s.%s"

ER_DD_CANT_FETCH_TABLE_DATA
  eng "Error in fetching %s.%s table data from dictionary"

ER_DD_CANT_FIX_SE_DATA
  eng "Error in fixing SE data for %s.%s"

ER_DD_CANT_CREATE_SP
  eng "Error in creating stored program '%s.%s'"

ER_CANT_OPEN_DB_OPT_USING_DEFAULT_CHARSET
  eng "Unable to open db.opt file %s. Using default Character set."

ER_CANT_CREATE_CACHE_FOR_DB_OPT
  eng "Unable to intialize IO cache to open db.opt file %s. "

ER_CANT_IDENTIFY_CHARSET_USING_DEFAULT
  eng "Unable to identify the charset in %s. Using default character set."

ER_DB_OPT_NOT_FOUND_USING_DEFAULT_CHARSET
  eng "db.opt file not found for %s database. Using default Character set."

ER_EVENT_CANT_GET_TIMEZONE_FROM_FIELD
  eng "Event '%s'.'%s': invalid value in column mysql.event.time_zone."

ER_EVENT_CANT_FIND_TIMEZONE
  eng "Event '%s'.'%s': has invalid time zone value "

ER_EVENT_CANT_GET_CHARSET
  eng "Event '%s'.'%s': invalid value in column mysql.event.character_set_client."

ER_EVENT_CANT_GET_COLLATION
  eng "Event '%s'.'%s': invalid value in column mysql.event.collation_connection."

ER_EVENT_CANT_OPEN_TABLE_MYSQL_EVENT
  eng "Failed to open mysql.event Table."

ER_CANT_PARSE_STORED_ROUTINE_BODY
  eng "Parsing '%s.%s' routine body failed.%s"

ER_CANT_OPEN_TABLE_MYSQL_PROC
  eng "Failed to open mysql.proc Table."

ER_CANT_READ_TABLE_MYSQL_PROC
  eng "Failed to read mysql.proc table."

ER_FILE_EXISTS_DURING_UPGRADE
  eng "Found %s file in mysql schema. DD will create .ibd file with same name. Please rename table and start upgrade process again."

ER_CANT_OPEN_DATADIR_AFTER_UPGRADE_FAILURE
  eng "Unable to open the data directory %s during clean up after upgrade failed"

ER_CANT_SET_PATH_FOR
  eng "Failed to set path %s"

ER_CANT_OPEN_DIR
  eng "Failed to open dir %s"

OBSOLETE_ER_NDB_CLUSTER_CONNECTION_POOL_NODEIDS
  eng "NDB: Found empty nodeid specified in --ndb-cluster-connection-pool-nodeids='%s'."

OBSOLETE_ER_NDB_CANT_PARSE_NDB_CLUSTER_CONNECTION_POOL_NODEIDS
  eng "NDB: Could not parse '%s' in --ndb-cluster-connection-pool-nodeids='%s'."

OBSOLETE_ER_NDB_INVALID_CLUSTER_CONNECTION_POOL_NODEIDS
  eng "NDB: Invalid nodeid %d in --ndb-cluster-connection-pool-nodeids='%s'."

OBSOLETE_ER_NDB_DUPLICATE_CLUSTER_CONNECTION_POOL_NODEIDS
  eng "NDB: Found duplicate nodeid %d in --ndb-cluster-connection-pool-nodeids='%s'."

OBSOLETE_ER_NDB_POOL_SIZE_CLUSTER_CONNECTION_POOL_NODEIDS
  eng "NDB: The size of the cluster connection pool must be equal to the number of nodeids in --ndb-cluster-connection-pool-nodeids='%s'."

OBSOLETE_ER_NDB_NODEID_NOT_FIRST_CONNECTION_POOL_NODEIDS
  eng "NDB: The nodeid specified by --ndb-nodeid must be equal to the first nodeid in --ndb-cluster-connection-pool-nodeids='%s'."

OBSOLETE_ER_NDB_USING_NODEID
  eng "NDB: using nodeid %u"

OBSOLETE_ER_NDB_CANT_ALLOC_GLOBAL_NDB_CLUSTER_CONNECTION
  eng "NDB: failed to allocate global ndb cluster connection"

OBSOLETE_ER_NDB_CANT_ALLOC_GLOBAL_NDB_OBJECT
  eng "NDB: failed to allocate global ndb object"

OBSOLETE_ER_NDB_USING_NODEID_LIST
  eng "NDB[%u]: using nodeid %u"

OBSOLETE_ER_NDB_CANT_ALLOC_NDB_CLUSTER_CONNECTION
  eng "NDB[%u]: failed to allocate cluster connect object"

OBSOLETE_ER_NDB_STARTING_CONNECT_THREAD
  eng "NDB[%u]: starting connect thread"

OBSOLETE_ER_NDB_NODE_INFO
  eng "NDB[%u]: NodeID: %d, %s"

OBSOLETE_ER_NDB_CANT_START_CONNECT_THREAD
  eng "NDB[%u]: failed to start connect thread"

OBSOLETE_ER_NDB_GENERIC_ERROR
  eng "NDB: error (%u) %s"

OBSOLETE_ER_NDB_CPU_MASK_TOO_SHORT
  eng "Ignored receive thread CPU mask, mask too short, %u CPUs needed in mask, only %u CPUs provided"

ER_EVENT_ERROR_CREATING_QUERY_TO_WRITE_TO_BINLOG
  eng "Event Error: An error occurred while creating query string, before writing it into binary log."

ER_EVENT_SCHEDULER_ERROR_LOADING_FROM_DB
  eng "Event Scheduler: Error while loading from disk."

ER_EVENT_SCHEDULER_ERROR_GETTING_EVENT_OBJECT
  eng "Event Scheduler: Error getting event object."

ER_EVENT_SCHEDULER_GOT_BAD_DATA_FROM_TABLE
  eng "Event Scheduler: Error while loading events from mysql.events.The table probably contains bad data or is corrupted"

ER_EVENT_CANT_GET_LOCK_FOR_DROPPING_EVENT
  eng "Unable to obtain lock for dropping event %s from schema %s"

ER_EVENT_UNABLE_TO_DROP_EVENT
  eng "Unable to drop event %s from schema %s"

OBSOLETE_ER_BINLOG_ATTACHING_THREAD_MEMORY_FINALLY_AVAILABLE
  eng "Server overcomes the temporary 'out of memory' in '%d' tries while attaching to session thread during the group commit phase."

ER_BINLOG_CANT_RESIZE_CACHE
  eng "Unable to resize binlog IOCACHE auxiliary file"

ER_BINLOG_FILE_BEING_READ_NOT_PURGED
  eng "file %s was not purged because it was being read by thread number %u"

ER_BINLOG_IO_ERROR_READING_HEADER
  eng "I/O error reading the header from the binary log, errno=%d, io cache code=%d"

OBSOLETE_ER_BINLOG_CANT_OPEN_LOG
  eng "Failed to open log (file '%s', errno %d)"

OBSOLETE_ER_BINLOG_CANT_CREATE_CACHE_FOR_LOG
  eng "Failed to create a cache on log (file '%s')"

ER_BINLOG_FILE_EXTENSION_NUMBER_EXHAUSTED
  eng "Log filename extension number exhausted: %06lu. Please fix this by archiving old logs and updating the index files."

ER_BINLOG_FILE_NAME_TOO_LONG
  eng "Log filename too large: %s%s (%zu). Please fix this by archiving old logs and updating the index files."

ER_BINLOG_FILE_EXTENSION_NUMBER_RUNNING_LOW
  eng "Next log extension: %lu. Remaining log filename extensions: %lu. Please consider archiving some logs."

ER_BINLOG_CANT_OPEN_FOR_LOGGING
  eng "Could not open %s for logging (error %d). Turning logging off for the whole duration of the MySQL server process. To turn it on again: fix the cause, shutdown the MySQL server and restart it."

ER_BINLOG_FAILED_TO_SYNC_INDEX_FILE
  eng "MYSQL_BIN_LOG::open_index_file failed to sync the index file."

ER_BINLOG_ERROR_READING_GTIDS_FROM_RELAY_LOG
  eng "Error reading GTIDs from relaylog: %d"

ER_BINLOG_EVENTS_READ_FROM_RELAY_LOG_INFO
  eng "%lu events read in relaylog file '%s' for updating Retrieved_Gtid_Set and/or IO thread transaction parser state."

ER_BINLOG_ERROR_READING_GTIDS_FROM_BINARY_LOG
  eng "Error reading GTIDs from binary log: %d"

ER_BINLOG_EVENTS_READ_FROM_BINLOG_INFO
  eng "Read %lu events from binary log file '%s' to determine the GTIDs purged from binary logs."

ER_BINLOG_CANT_GENERATE_NEW_FILE_NAME
  eng "MYSQL_BIN_LOG::open failed to generate new file name."

ER_BINLOG_FAILED_TO_SYNC_INDEX_FILE_IN_OPEN
  eng "MYSQL_BIN_LOG::open failed to sync the index file."

ER_BINLOG_CANT_USE_FOR_LOGGING
  eng "Could not use %s for logging (error %d). Turning logging off for the whole duration of the MySQL server process. To turn it on again: fix the cause, shutdown the MySQL server and restart it."

ER_BINLOG_FAILED_TO_CLOSE_INDEX_FILE_WHILE_REBUILDING
  eng "While rebuilding index file %s: Failed to close the index file."

ER_BINLOG_FAILED_TO_DELETE_INDEX_FILE_WHILE_REBUILDING
  eng "While rebuilding index file %s: Failed to delete the existing index file. It could be that file is being used by some other process."

ER_BINLOG_FAILED_TO_RENAME_INDEX_FILE_WHILE_REBUILDING
  eng "While rebuilding index file %s: Failed to rename the new index file to the existing index file."

ER_BINLOG_FAILED_TO_OPEN_INDEX_FILE_AFTER_REBUILDING
  eng "After rebuilding the index file %s: Failed to open the index file."

ER_BINLOG_CANT_APPEND_LOG_TO_TMP_INDEX
  eng "MYSQL_BIN_LOG::add_log_to_index failed to append log file name: %s, to crash safe index file."

ER_BINLOG_CANT_LOCATE_OLD_BINLOG_OR_RELAY_LOG_FILES
  eng "Failed to locate old binlog or relay log files"

ER_BINLOG_CANT_DELETE_FILE
  eng "Failed to delete file '%s'"

ER_BINLOG_CANT_SET_TMP_INDEX_NAME
  eng "MYSQL_BIN_LOG::set_crash_safe_index_file_name failed to set file name."

ER_BINLOG_FAILED_TO_OPEN_TEMPORARY_INDEX_FILE
  eng "MYSQL_BIN_LOG::open_crash_safe_index_file failed to open temporary index file."

OBSOLETE_ER_BINLOG_ERROR_GETTING_NEXT_LOG_FROM_INDEX
  eng "next log error: %d  offset: %s  log: %s included: %d"

ER_BINLOG_CANT_OPEN_TMP_INDEX
  eng "%s failed to open the crash safe index file."

ER_BINLOG_CANT_COPY_INDEX_TO_TMP
  eng "%s failed to copy index file to crash safe index file."

ER_BINLOG_CANT_CLOSE_TMP_INDEX
  eng "%s failed to close the crash safe index file."

ER_BINLOG_CANT_MOVE_TMP_TO_INDEX
  eng "%s failed to move crash safe index file to index file."

ER_BINLOG_PURGE_LOGS_CALLED_WITH_FILE_NOT_IN_INDEX
  eng "MYSQL_BIN_LOG::purge_logs was called with file %s not listed in the index."

ER_BINLOG_PURGE_LOGS_CANT_SYNC_INDEX_FILE
  eng "MYSQL_BIN_LOG::purge_logs failed to sync the index file."

ER_BINLOG_PURGE_LOGS_CANT_COPY_TO_REGISTER_FILE
  eng "MYSQL_BIN_LOG::purge_logs failed to copy %s to register file."

ER_BINLOG_PURGE_LOGS_CANT_FLUSH_REGISTER_FILE
  eng "MYSQL_BIN_LOG::purge_logs failed to flush register file."

ER_BINLOG_PURGE_LOGS_CANT_UPDATE_INDEX_FILE
  eng "MYSQL_BIN_LOG::purge_logs failed to update the index file"

ER_BINLOG_PURGE_LOGS_FAILED_TO_PURGE_LOG
  eng "MYSQL_BIN_LOG::purge_logs failed to process registered files that would be purged."

ER_BINLOG_FAILED_TO_SET_PURGE_INDEX_FILE_NAME
  eng "MYSQL_BIN_LOG::set_purge_index_file_name failed to set file name."

ER_BINLOG_FAILED_TO_OPEN_REGISTER_FILE
  eng "MYSQL_BIN_LOG::open_purge_index_file failed to open register file."

ER_BINLOG_FAILED_TO_REINIT_REGISTER_FILE
  eng "MYSQL_BIN_LOG::purge_index_entry failed to reinit register file for read"

ER_BINLOG_FAILED_TO_READ_REGISTER_FILE
  eng "MYSQL_BIN_LOG::purge_index_entry error %d reading from register file."

ER_CANT_STAT_FILE
  eng "Failed to execute mysql_file_stat on file '%s'"

ER_BINLOG_CANT_DELETE_LOG_FILE_DOES_INDEX_MATCH_FILES
  eng "Failed to delete log file '%s'; consider examining correspondence of your binlog index file to the actual binlog files"

ER_BINLOG_CANT_DELETE_FILE_AND_READ_BINLOG_INDEX
  eng "Failed to delete file '%s' and read the binlog index file"

ER_BINLOG_FAILED_TO_DELETE_LOG_FILE
  eng "Failed to delete log file '%s'"

ER_BINLOG_LOGGING_INCIDENT_TO_STOP_SLAVES
  eng "%s An incident event has been written to the binary log which will stop the slaves."

ER_BINLOG_CANT_FIND_LOG_IN_INDEX
  eng "find_log_pos() failed (error: %d)"

ER_BINLOG_RECOVERING_AFTER_CRASH_USING
  eng "Recovering after a crash using %s"

ER_BINLOG_CANT_OPEN_CRASHED_BINLOG
  eng "Failed to open the crashed binlog file when master server is recovering it."

ER_BINLOG_CANT_TRIM_CRASHED_BINLOG
  eng "Failed to trim the crashed binlog file when master server is recovering it."

ER_BINLOG_CRASHED_BINLOG_TRIMMED
  eng "Crashed binlog file %s size is %llu, but recovered up to %llu. Binlog trimmed to %llu bytes."

ER_BINLOG_CANT_CLEAR_IN_USE_FLAG_FOR_CRASHED_BINLOG
  eng "Failed to clear LOG_EVENT_BINLOG_IN_USE_F for the crashed binlog file when master server is recovering it."

ER_BINLOG_FAILED_TO_RUN_AFTER_SYNC_HOOK
  eng "Failed to run 'after_sync' hooks"

ER_TURNING_LOGGING_OFF_FOR_THE_DURATION
  eng "%s Hence turning logging off for the whole duration of the MySQL server process. To turn it on again: fix the cause, shutdown the MySQL server and restart it."

ER_BINLOG_FAILED_TO_RUN_AFTER_FLUSH_HOOK
  eng "Failed to run 'after_flush' hooks"

OBSOLETE_ER_BINLOG_CRASH_RECOVERY_FAILED
  eng "Crash recovery failed. Either correct the problem (if it's, for example, out of memory error) and restart, or delete (or rename) binary log and start mysqld with --tc-heuristic-recover={commit|rollback}"

ER_BINLOG_WARNING_SUPPRESSED
  eng "The following warning was suppressed %d times during the last %d seconds in the error log"

ER_NDB_LOG_ENTRY
  eng "NDB: %s"

ER_NDB_LOG_ENTRY_WITH_PREFIX
  eng "NDB %s: %s"

OBSOLETE_ER_NDB_BINLOG_CANT_CREATE_PURGE_THD
  eng "NDB: Unable to purge %s.%s File=%s (failed to setup thd)"

ER_INNODB_UNKNOWN_COLLATION
  eng "Unknown collation #%lu."

ER_INNODB_INVALID_LOG_GROUP_HOME_DIR
  eng "syntax error in innodb_log_group_home_dir"

ER_INNODB_INVALID_INNODB_UNDO_DIRECTORY
  eng "syntax error in innodb_undo_directory"

ER_INNODB_ILLEGAL_COLON_IN_POOL
  eng "InnoDB: innodb_buffer_pool_filename cannot have colon (:) in the file name."

ER_INNODB_INVALID_PAGE_SIZE
  eng "InnoDB: Invalid page size=%lu."

ER_INNODB_DIRTY_WATER_MARK_NOT_LOW
  eng "InnoDB: innodb_max_dirty_pages_pct_lwm cannot be set higher than innodb_max_dirty_pages_pct. Setting innodb_max_dirty_pages_pct_lwm to %lf"

ER_INNODB_IO_CAPACITY_EXCEEDS_MAX
  eng "InnoDB: innodb_io_capacity cannot be set higher than innodb_io_capacity_max. Setting innodb_io_capacity to %lu"

ER_INNODB_FILES_SAME
  eng "%s and %s file names seem to be the same."

ER_INNODB_UNREGISTERED_TRX_ACTIVE
  eng "Transaction not registered for MySQL 2PC, but transaction is active"

ER_INNODB_CLOSING_CONNECTION_ROLLS_BACK
  eng "MySQL is closing a connection that has an active InnoDB transaction. %llu row modifications will roll back."

ER_INNODB_TRX_XLATION_TABLE_OOM
  eng "InnoDB: fail to allocate memory for index translation table. Number of Index:%lu, array size:%lu"

ER_INNODB_CANT_FIND_INDEX_IN_INNODB_DD
  eng "Cannot find index %s in InnoDB index dictionary."

ER_INNODB_INDEX_COLUMN_INFO_UNLIKE_MYSQLS
  eng "Found index %s whose column info does not match that of MySQL."

OBSOLETE_ER_INNODB_CANT_OPEN_TABLE
  eng "Failed to open table %s."

ER_INNODB_CANT_BUILD_INDEX_XLATION_TABLE_FOR
  eng "Build InnoDB index translation table for Table %s failed"

ER_INNODB_PK_NOT_IN_MYSQL
  eng "Table %s has a primary key in InnoDB data dictionary, but not in MySQL!"

ER_INNODB_PK_ONLY_IN_MYSQL
  eng "Table %s has no primary key in InnoDB data dictionary, but has one in MySQL! If you created the table with a MySQL version < 3.23.54 and did not define a primary key, but defined a unique key with all non-NULL columns, then MySQL internally treats that key as the primary key. You can fix this error by dump + DROP + CREATE + reimport of the table."

ER_INNODB_CLUSTERED_INDEX_PRIVATE
  eng "Table %s key_used_on_scan is %lu even though there is no primary key inside InnoDB."

OBSOLETE_ER_INNODB_PARTITION_TABLE_LOWERCASED
  eng "Partition table %s opened after converting to lower case. The table may have been moved from a case-insensitive file system. Please recreate the table in the current file system."

ER_ERRMSG_REPLACEMENT_DODGY
  eng "Cannot replace error message (%s,%s,%s) \"%s\" with \"%s\"; wrong number or type of %% subsitutions."

ER_ERRMSG_REPLACEMENTS_FAILED
  eng "Table for error message replacements could not be found or read, or one or more replacements could not be applied."

ER_NPIPE_CANT_CREATE
  eng "%s: %s"

ER_PARTITION_MOVE_CREATED_DUPLICATE_ROW_PLEASE_FIX
  eng "Table '%-192s': Delete from part %d failed with error %d. But it was already inserted into part %d, when moving the misplaced row! Please manually fix the duplicate row: %s"

ER_AUDIT_CANT_ABORT_COMMAND
  eng "Command '%s' cannot be aborted. The trigger error was (%d) [%s]: %s"

ER_AUDIT_CANT_ABORT_EVENT
  eng "Event '%s' cannot be aborted. The trigger error was (%d) [%s]: %s"

ER_AUDIT_WARNING
  eng "%s. The trigger error was (%d) [%s]: %s"

OBSOLETE_ER_NDB_NUMBER_OF_CHANNELS
  eng "Slave SQL: Configuration with number of replication masters = %u' is not supported when applying to Ndb"

OBSOLETE_ER_NDB_REPLICA_PARALLEL_WORKERS
  eng "Slave SQL: Configuration 'replica_parallel_workers = %lu' is not supported when applying to Ndb"

OBSOLETE_ER_NDB_DISTRIBUTING_ERR
  eng "NDB %s: distributing %s err: %u"

ER_RPL_SLAVE_INSECURE_CHANGE_MASTER
  eng "Storing MySQL user name or password information in the master info repository is not secure and is therefore not recommended. Please consider using the USER and PASSWORD connection options for START SLAVE; see the 'START SLAVE Syntax' in the MySQL Manual for more information."

OBSOLETE_ER_RPL_SLAVE_FLUSH_RELAY_LOGS_NOT_ALLOWED
  eng "FLUSH RELAY LOGS cannot be performed on channel '%-.192s'."

ER_RPL_SLAVE_INCORRECT_CHANNEL
  eng "Slave channel '%s' does not exist."

ER_FAILED_TO_FIND_DL_ENTRY
  eng "Can't find symbol '%-.128s' in library."

ER_FAILED_TO_OPEN_SHARED_LIBRARY
  eng "Can't open shared library '%-.192s' (errno: %d %-.128s)."

ER_THREAD_PRIORITY_IGNORED
  eng "Thread priority attribute setting in Resource Group SQL shall be ignored due to unsupported platform or insufficient privilege."

ER_BINLOG_CACHE_SIZE_TOO_LARGE
  eng "Option binlog_cache_size (%lu) is greater than max_binlog_cache_size (%lu); setting binlog_cache_size equal to max_binlog_cache_size."

ER_BINLOG_STMT_CACHE_SIZE_TOO_LARGE
  eng "Option binlog_stmt_cache_size (%lu) is greater than max_binlog_stmt_cache_size (%lu); setting binlog_stmt_cache_size equal to max_binlog_stmt_cache_size."

ER_FAILED_TO_GENERATE_UNIQUE_LOGFILE
  eng "Can't generate a unique log-filename %-.200s.(1-999)."

ER_FAILED_TO_READ_FILE
  eng "Error reading file '%-.200s' (errno: %d - %s)"

ER_FAILED_TO_WRITE_TO_FILE
  eng "Error writing file '%-.200s' (errno: %d - %s)"

ER_BINLOG_UNSAFE_MESSAGE_AND_STATEMENT
  eng "%s Statement: %s"

ER_FORCE_CLOSE_THREAD
  eng "%s: Forcing close of thread %ld  user: '%-.48s'."

ER_SERVER_SHUTDOWN_COMPLETE
  eng "%s: Shutdown complete (mysqld %s)  %s."

ER_RPL_CANT_HAVE_SAME_BASENAME
  eng "Cannot have same base name '%s' for both binary and relay logs. Please check %s (default '%s' if --log-bin option is not used, default '%s' if --log-bin option is used without argument) and %s (default '%s') options to ensure they do not conflict."

ER_RPL_GTID_MODE_REQUIRES_ENFORCE_GTID_CONSISTENCY_ON
  eng "GTID_MODE = ON requires ENFORCE_GTID_CONSISTENCY = ON."

ER_WARN_NO_SERVERID_SPECIFIED
  eng "You have not provided a mandatory server-id. Servers in a replication topology must have unique server-ids. Please refer to the proper server start-up parameters documentation."

ER_ABORTING_USER_CONNECTION
  eng "Aborted connection %u to db: '%-.192s' user: '%-.48s' host: '%-.255s' (%-.64s)."

ER_SQL_MODE_MERGED_WITH_STRICT_MODE
  eng "'NO_ZERO_DATE', 'NO_ZERO_IN_DATE' and 'ERROR_FOR_DIVISION_BY_ZERO' sql modes should be used with strict mode. They will be merged with strict mode in a future release."

ER_GTID_PURGED_WAS_UPDATED
  eng "@@GLOBAL.GTID_PURGED was changed from '%s' to '%s'."

ER_GTID_EXECUTED_WAS_UPDATED
  eng "@@GLOBAL.GTID_EXECUTED was changed from '%s' to '%s'."

ER_DEPRECATE_MSG_WITH_REPLACEMENT
  eng "'%s' is deprecated and will be removed in a future release. Please use %s instead."

ER_TRG_CREATION_CTX_NOT_SET
  eng "Triggers for table `%-.64s`.`%-.64s` have no creation context"

ER_FILE_HAS_OLD_FORMAT
  eng "'%-.192s' has an old format, you should re-create the '%s' object(s)"

ER_VIEW_CREATION_CTX_NOT_SET
  eng "View `%-.64s`.`%-.64s` has no creation context"

OBSOLETE_ER_TABLE_NAME_CAUSES_TOO_LONG_PATH
  eng "Long database name and identifier for object resulted in a path length too long for table '%s'. Please check the path limit for your OS."

ER_TABLE_UPGRADE_REQUIRED
  eng "Table upgrade required. Please do \"REPAIR TABLE `%-.64s`\" or dump/reload to fix it!"

ER_GET_ERRNO_FROM_STORAGE_ENGINE
  eng "Got error %d - '%-.192s' from storage engine."

ER_ACCESS_DENIED_ERROR_WITHOUT_PASSWORD
  eng "Access denied for user '%-.48s'@'%-.64s'"

ER_ACCESS_DENIED_ERROR_WITH_PASSWORD
  eng "Access denied for user '%-.48s'@'%-.64s' (using password: %s)"

ER_ACCESS_DENIED_FOR_USER_ACCOUNT_LOCKED
  eng "Access denied for user '%-.48s'@'%-.64s'. Account is locked."

OBSOLETE_ER_MUST_CHANGE_EXPIRED_PASSWORD
  eng "Your password has expired. To log in you must change it using a client that supports expired passwords."

ER_SYSTEM_TABLES_NOT_SUPPORTED_BY_STORAGE_ENGINE
  eng "Storage engine '%s' does not support system tables. [%s.%s]."

OBSOLETE_ER_FILESORT_TERMINATED
  eng "Sort aborted"

ER_SERVER_STARTUP_MSG
  eng "%s: ready for connections. Version: '%s'  socket: '%s'  port: %d  %s."

ER_FAILED_TO_FIND_LOCALE_NAME
  eng "Unknown locale: '%-.64s'."

ER_FAILED_TO_FIND_COLLATION_NAME
  eng "Unknown collation: '%-.64s'."

ER_SERVER_OUT_OF_RESOURCES
  eng "Out of memory; check if mysqld or some other process uses all available memory; if not, you may have to use 'ulimit' to allow mysqld to use more memory or you can add more swap space"

ER_SERVER_OUTOFMEMORY
  eng "Out of memory; restart server and try again (needed %d bytes)"

ER_INVALID_COLLATION_FOR_CHARSET
  eng "COLLATION '%s' is not valid for CHARACTER SET '%s'"

ER_CANT_START_ERROR_LOG_SERVICE
  eng "Failed to set %s at or around \"%s\" -- service is valid, but can not be initialized; please check its configuration and make sure it can read its input(s) and write to its output(s)."

ER_CREATING_NEW_UUID_FIRST_START
  eng "Generating a new UUID: %s."

ER_FAILED_TO_GET_ABSOLUTE_PATH
  eng "Failed to get absolute path of program executable %s"

ER_PERFSCHEMA_COMPONENTS_INFRASTRUCTURE_BOOTSTRAP
  eng "Failed to bootstrap performance schema components infrastructure."

ER_PERFSCHEMA_COMPONENTS_INFRASTRUCTURE_SHUTDOWN
  eng "Failed to deinit performance schema components infrastructure."

ER_DUP_FD_OPEN_FAILED
  eng "Could not open duplicate fd for %s: %s."

ER_SYSTEM_VIEW_INIT_FAILED
  eng "System views initialization failed."

ER_RESOURCE_GROUP_POST_INIT_FAILED
  eng "Resource group post initialization failed."

ER_RESOURCE_GROUP_SUBSYSTEM_INIT_FAILED
  eng "Resource Group subsystem initialization failed."

ER_FAILED_START_MYSQLD_DAEMON
  eng "Failed to start mysqld daemon. Check mysqld error log."

ER_CANNOT_CHANGE_TO_ROOT_DIR
  eng "Cannot change to root directory: %s."

ER_PERSISTENT_PRIVILEGES_BOOTSTRAP
  eng "Failed to bootstrap persistent privileges."

ER_BASEDIR_SET_TO
  eng "Basedir set to %s."

ER_RPL_FILTER_ADD_WILD_DO_TABLE_FAILED
  eng "Could not add wild do table rule '%s'!"

ER_RPL_FILTER_ADD_WILD_IGNORE_TABLE_FAILED
  eng "Could not add wild ignore table rule '%s'!"

ER_PRIVILEGE_SYSTEM_INIT_FAILED
  eng "The privilege system failed to initialize correctly. For complete instructions on how to upgrade MySQL to a new version please see the 'Upgrading MySQL' section from the MySQL manual."

ER_CANNOT_SET_LOG_ERROR_SERVICES
  eng "Cannot set services \"%s\" requested in --log-error-services, using defaults."

ER_PERFSCHEMA_TABLES_INIT_FAILED
  eng "Performance schema tables initialization failed."

ER_TX_EXTRACTION_ALGORITHM_FOR_BINLOG_TX_DEPEDENCY_TRACKING
  eng "The transaction_write_set_extraction must be set to %s when binlog_transaction_dependency_tracking is %s."

OBSOLETE_ER_INVALID_REPLICATION_TIMESTAMPS
  eng "Invalid replication timestamps: original commit timestamp is more recent than the immediate commit timestamp. This may be an issue if delayed replication is active. Make sure that servers have their clocks set to the correct time. No further message will be emitted until after timestamps become valid again."

OBSOLETE_ER_RPL_TIMESTAMPS_RETURNED_TO_NORMAL
  eng "The replication timestamps have returned to normal values."

ER_BINLOG_FILE_OPEN_FAILED
  eng "%s."

ER_BINLOG_EVENT_WRITE_TO_STMT_CACHE_FAILED
  eng "Failed to write an incident event into stmt_cache."

ER_SLAVE_RELAY_LOG_TRUNCATE_INFO
  eng "Relaylog file %s size was %llu, but was truncated at %llu."

ER_SLAVE_RELAY_LOG_PURGE_FAILED
  eng "Unable to purge relay log files. %s:%s."

ER_RPL_SLAVE_FILTER_CREATE_FAILED
  eng "Slave: failed in creating filter for channel '%s'."

ER_RPL_SLAVE_GLOBAL_FILTERS_COPY_FAILED
  eng "Slave: failed in copying the global filters to its own per-channel filters on configuration for channel '%s'."

ER_RPL_SLAVE_RESET_FILTER_OPTIONS
  eng "There are per-channel replication filter(s) configured for channel '%.192s' which does not exist. The filter(s) have been discarded."

ER_MISSING_GRANT_SYSTEM_TABLE
  eng "The system table mysql.global_grants is missing. Please perform the MySQL upgrade procedure."

ER_MISSING_ACL_SYSTEM_TABLE
  eng "ACL table mysql.%.*s missing. Some operations may fail."

ER_ANONYMOUS_AUTH_ID_NOT_ALLOWED_IN_MANDATORY_ROLES
  eng "Can't set mandatory_role %s@%s: Anonymous authorization IDs are not allowed as roles."

ER_UNKNOWN_AUTH_ID_IN_MANDATORY_ROLE
  eng "Can't set mandatory_role: There's no such authorization ID %s@%s."

ER_WRITE_ROW_TO_PARTITION_FAILED
  eng "Table '%-192s' failed to move/insert a row from part %d into part %d: %s."

ER_RESOURCE_GROUP_METADATA_UPDATE_SKIPPED
  eng "Skipped updating resource group metadata in InnoDB read only mode."

ER_FAILED_TO_PERSIST_RESOURCE_GROUP_METADATA
  eng "Failed to persist resource group %s to Data Dictionary."

ER_FAILED_TO_DESERIALIZE_RESOURCE_GROUP
  eng "Failed to deserialize resource group %s."

ER_FAILED_TO_UPDATE_RESOURCE_GROUP
  eng "Update of resource group %s failed."

ER_RESOURCE_GROUP_VALIDATION_FAILED
  eng "Validation of resource group %s failed. Resource group is disabled."

ER_FAILED_TO_ALLOCATE_MEMORY_FOR_RESOURCE_GROUP
  eng "Unable to allocate memory for Resource Group %s."

ER_FAILED_TO_ALLOCATE_MEMORY_FOR_RESOURCE_GROUP_HASH
  eng "Failed to allocate memory for resource group hash."

ER_FAILED_TO_ADD_RESOURCE_GROUP_TO_MAP
  eng "Failed to add resource group %s to resource group map."

ER_RESOURCE_GROUP_IS_DISABLED
  eng "Resource group feature is disabled. (Server is compiled with DISABLE_PSI_THREAD)."

ER_FAILED_TO_APPLY_RESOURCE_GROUP_CONTROLLER
  eng "Unable to apply resource group controller %s."

ER_FAILED_TO_ACQUIRE_LOCK_ON_RESOURCE_GROUP
  eng "Unable to acquire lock on the resource group %s. Hint to switch resource group shall be ignored."

ER_PFS_NOTIFICATION_FUNCTION_REGISTER_FAILED
  eng "PFS %s notification function registration failed."

ER_RES_GRP_SET_THR_AFFINITY_FAILED
  eng "Unable to bind thread id %llu to cpu id %u (error code %d - %-.192s)."

ER_RES_GRP_SET_THR_AFFINITY_TO_CPUS_FAILED
  eng "Unable to bind thread id %llu to cpu ids (error code %d - %-.192s)."

ER_RES_GRP_THD_UNBIND_FROM_CPU_FAILED
  eng "Unbind thread id %llu failed. (error code %d - %-.192s)."

ER_RES_GRP_SET_THREAD_PRIORITY_FAILED
  eng "Setting thread priority %d to thread id %llu failed. (error code %d - %-.192s)."

ER_RES_GRP_FAILED_TO_DETERMINE_NICE_CAPABILITY
  eng "Unable to determine CAP_SYS_NICE capability."

ER_RES_GRP_FAILED_TO_GET_THREAD_HANDLE
  eng "%s failed: Failed to get handle for thread %llu."

ER_RES_GRP_GET_THREAD_PRIO_NOT_SUPPORTED
  eng "Retrieval of thread priority unsupported on %s."

ER_RES_GRP_FAILED_DETERMINE_CPU_COUNT
  eng "Unable to determine the number of CPUs."

ER_RES_GRP_FEATURE_NOT_AVAILABLE
  eng "Resource group feature shall not be available. Incompatible thread handling option."

ER_RES_GRP_INVALID_THREAD_PRIORITY
  eng "Invalid thread priority %d for a %s resource group. Allowed range is [%d, %d]."

ER_RES_GRP_SOLARIS_PROCESSOR_BIND_TO_CPUID_FAILED
  eng "bind_to_cpu failed: processor_bind for cpuid %u failed (error code %d - %-.192s)."

ER_RES_GRP_SOLARIS_PROCESSOR_BIND_TO_THREAD_FAILED
  eng "bind_to_cpu failed: processor_bind for thread %%llx with cpu id %u (error code %d - %-.192s)."

ER_RES_GRP_SOLARIS_PROCESSOR_AFFINITY_FAILED
  eng "%s failed: processor_affinity failed (error code %d - %-.192s)."

ER_DD_UPGRADE_RENAME_IDX_STATS_FILE_FAILED
  eng "Error in renaming mysql_index_stats.ibd."

ER_DD_UPGRADE_DD_OPEN_FAILED
  eng "Error in opening data directory %s."

ER_DD_UPGRADE_FAILED_TO_FETCH_TABLESPACES
  eng "Error in fetching list of tablespaces."

ER_DD_UPGRADE_FAILED_TO_ACQUIRE_TABLESPACE
  eng "Error in acquiring Tablespace for SDI insertion %s."

ER_DD_UPGRADE_FAILED_TO_RESOLVE_TABLESPACE_ENGINE
  eng "Error in resolving Engine name for tablespace %s with engine %s."

ER_FAILED_TO_CREATE_SDI_FOR_TABLESPACE
  eng "Error in creating SDI for %s tablespace."

ER_FAILED_TO_STORE_SDI_FOR_TABLESPACE
  eng "Error in storing SDI for %s tablespace."

ER_DD_UPGRADE_FAILED_TO_FETCH_TABLES
  eng "Error in fetching list of tables."

ER_DD_UPGRADE_DD_POPULATED
  eng "Finished populating Data Dictionary tables with data."

ER_DD_UPGRADE_INFO_FILE_OPEN_FAILED
  eng "Could not open the upgrade info file '%s' in the MySQL servers datadir, errno: %d."

ER_DD_UPGRADE_INFO_FILE_CLOSE_FAILED
  eng "Could not close the upgrade info file '%s' in the MySQL servers datadir, errno: %d."

ER_DD_UPGRADE_TABLESPACE_MIGRATION_FAILED
  eng "Got error %d from SE while migrating tablespaces."

ER_DD_UPGRADE_FAILED_TO_CREATE_TABLE_STATS
  eng "Error in creating TABLE statistics entry. Fix statistics data by using ANALYZE command."

ER_DD_UPGRADE_TABLE_STATS_MIGRATE_COMPLETED
  eng "Finished migrating TABLE statistics data."

ER_DD_UPGRADE_FAILED_TO_CREATE_INDEX_STATS
  eng "Error in creating Index statistics entry. Fix statistics data by using ANALYZE command."

ER_DD_UPGRADE_INDEX_STATS_MIGRATE_COMPLETED
  eng "Finished migrating INDEX statistics data."

ER_DD_UPGRADE_FAILED_FIND_VALID_DATA_DIR
  eng "Failed to find valid data directory."

ER_DD_UPGRADE_START
  eng "Starting upgrade of data directory."

ER_DD_UPGRADE_FAILED_INIT_DD_SE
  eng "Failed to initialize DD Storage Engine."

ER_DD_UPGRADE_FOUND_PARTIALLY_UPGRADED_DD_ABORT
  eng "Found partially upgraded DD. Aborting upgrade and deleting all DD tables. Start the upgrade process again."

ER_DD_UPGRADE_FOUND_PARTIALLY_UPGRADED_DD_CONTINUE
  eng "Found partially upgraded DD. Upgrade will continue and start the server."

ER_DD_UPGRADE_SE_LOGS_FAILED
  eng "Error in upgrading engine logs."

ER_DD_UPGRADE_SDI_INFO_UPDATE_FAILED
  eng "Error in updating SDI information."

ER_SKIP_UPDATING_METADATA_IN_SE_RO_MODE
  eng "Skip updating %s metadata in InnoDB read-only mode."

ER_CREATED_SYSTEM_WITH_VERSION
  eng "Created system views with I_S version %d."

ER_UNKNOWN_ERROR_DETECTED_IN_SE
  eng "Unknown error detected %d in handler."

ER_READ_LOG_EVENT_FAILED
  eng "Error in Log_event::read_log_event(): '%s', data_len: %lu, event_type: %d."

ER_ROW_DATA_TOO_BIG_TO_WRITE_IN_BINLOG
  eng "The row data is greater than 4GB, which is too big to write to the binary log."

ER_FAILED_TO_CONSTRUCT_DROP_EVENT_QUERY
  eng "Unable to construct DROP EVENT SQL query string."

ER_FAILED_TO_BINLOG_DROP_EVENT
  eng "Unable to binlog drop event %s.%s."

ER_FAILED_TO_START_SLAVE_THREAD
  eng "Failed to start slave threads for channel '%s'."

ER_RPL_IO_THREAD_KILLED
  eng "%s%s."

ER_SLAVE_RECONNECT_FAILED
  eng "Failed registering on master, reconnecting to try again, log '%s' at position %s. %s."

ER_SLAVE_KILLED_AFTER_RECONNECT
  eng "Slave I/O thread killed during or after reconnect."

ER_SLAVE_NOT_STARTED_ON_SOME_CHANNELS
  eng "Some of the channels are not created/initialized properly. Check for additional messages above. You will not be able to start replication on those channels until the issue is resolved and the server restarted."

ER_FAILED_TO_ADD_RPL_FILTER
  eng "Failed to add a replication filter into filter map for channel '%.192s'."

ER_PER_CHANNEL_RPL_FILTER_CONF_FOR_GRP_RPL
  eng "There are per-channel replication filter(s) configured for group replication channel '%.192s' which is disallowed. The filter(s) have been discarded."

ER_RPL_FILTERS_NOT_ATTACHED_TO_CHANNEL
  eng "There are per-channel replication filter(s) configured for channel '%.192s' which does not exist. The filter(s) have been discarded."

ER_FAILED_TO_BUILD_DO_AND_IGNORE_TABLE_HASHES
  eng "An error occurred while building do_table and ignore_table rules to hashes for per-channel filter."

ER_CLONE_PLUGIN_NOT_LOADED_TRACE
  eng "Clone plugin cannot be loaded."

ER_CLONE_HANDLER_EXIST_TRACE
  eng "Clone Handler exists."

ER_CLONE_CREATE_HANDLER_FAIL_TRACE
  eng "Could not create Clone Handler."

ER_CYCLE_TIMER_IS_NOT_AVAILABLE
  eng "The CYCLE timer is not available. WAIT events in the performance_schema will not be timed."

ER_NANOSECOND_TIMER_IS_NOT_AVAILABLE
  eng "The NANOSECOND timer is not available. IDLE/STAGE/STATEMENT/TRANSACTION events in the performance_schema will not be timed."

ER_MICROSECOND_TIMER_IS_NOT_AVAILABLE
  eng "The MICROSECOND timer is not available. IDLE/STAGE/STATEMENT/TRANSACTION events in the performance_schema will not be timed."

ER_PFS_MALLOC_ARRAY_OVERFLOW
  eng "Failed to allocate memory for %zu chunks each of size %zu for buffer '%s' due to overflow."

ER_PFS_MALLOC_ARRAY_OOM
  eng "Failed to allocate %zu bytes for buffer '%s' due to out-of-memory."

ER_INNODB_FAILED_TO_FIND_IDX_WITH_KEY_NO
  eng "InnoDB could not find index %s key no %u for table %s through its index translation table."

ER_INNODB_FAILED_TO_FIND_IDX
  eng "Cannot find index %s in InnoDB index translation table."

ER_INNODB_FAILED_TO_FIND_IDX_FROM_DICT_CACHE
  eng "InnoDB could not find key no %u with name %s from dict cache for table %s."

ER_INNODB_ACTIVE_INDEX_CHANGE_FAILED
  eng "InnoDB: change_active_index(%u) failed."

ER_INNODB_DIFF_IN_REF_LEN
  eng "Stored ref len is %lu, but table ref len is %lu."

ER_WRONG_TYPE_FOR_COLUMN_PREFIX_IDX_FLD
  eng "MySQL is trying to create a column prefix index field, on an inappropriate data type. Table name %s, column name %s."

ER_INNODB_CANNOT_CREATE_TABLE
  eng "Cannot create table %s."

ER_INNODB_INTERNAL_INDEX
  eng "Found index %s in InnoDB index list but not its MySQL index number. It could be an InnoDB internal index."

ER_INNODB_IDX_CNT_MORE_THAN_DEFINED_IN_MYSQL
  eng "InnoDB: Table %s contains %lu indexes inside InnoDB, which is different from the number of indexes %u defined in MySQL."

ER_INNODB_IDX_CNT_FEWER_THAN_DEFINED_IN_MYSQL
  eng "Table %s contains fewer indexes inside InnoDB than are defined in the MySQL. Have you mixed up with data dictionary from different installation?"

ER_INNODB_IDX_COLUMN_CNT_DIFF
  eng "Index %s of %s has %lu columns unique inside InnoDB, but MySQL is asking statistics for %lu columns. Have you mixed data dictionary from different installation?"

ER_INNODB_USE_MONITOR_GROUP_NAME
  eng "Monitor counter '%s' cannot be turned on/off individually. Please use its module name to turn on/off the counters in the module as a group."

ER_INNODB_MONITOR_DEFAULT_VALUE_NOT_DEFINED
  eng "Default value is not defined for this set option. Please specify correct counter or module name."

ER_INNODB_MONITOR_IS_ENABLED
  eng "InnoDB: Monitor %s is already enabled."

ER_INNODB_INVALID_MONITOR_COUNTER_NAME
  eng "Invalid monitor counter : %s."

ER_WIN_LOAD_LIBRARY_FAILED
  eng "LoadLibrary(\"%s\") failed: GetLastError returns %lu."

ER_PARTITION_HANDLER_ADMIN_MSG
  eng "%s."

ER_RPL_RLI_INIT_INFO_MSG
  eng "%s."

ER_DD_UPGRADE_TABLE_INTACT_ERROR
  eng "%s."

ER_SERVER_INIT_COMPILED_IN_COMMANDS
  eng "%s."

ER_MYISAM_CHECK_METHOD_ERROR
  eng "%s."

ER_MYISAM_CRASHED_ERROR
  eng "%s."

ER_WAITPID_FAILED
  eng "Unable to wait for process %lld."

ER_FAILED_TO_FIND_MYSQLD_STATUS
  eng "Unable to determine if daemon is running: %s (rc=%d)."

ER_INNODB_ERROR_LOGGER_MSG
  eng "%s"

ER_INNODB_ERROR_LOGGER_FATAL_MSG
  eng "[FATAL] InnoDB: %s"

ER_DEPRECATED_SYNTAX_WITH_REPLACEMENT
  eng "The syntax '%s' is deprecated and will be removed in a future release. Please use %s instead."

ER_DEPRECATED_SYNTAX_NO_REPLACEMENT
  eng "The syntax '%s' is deprecated and will be removed in a future release."

ER_DEPRECATE_MSG_NO_REPLACEMENT
  eng "'%s' is deprecated and will be removed in a future release."

ER_LOG_PRINTF_MSG
  eng "%s"

ER_BINLOG_LOGGING_NOT_POSSIBLE
  eng "Binary logging not possible. Message: %s."

ER_FAILED_TO_SET_PERSISTED_OPTIONS
  eng "Failed to set persisted options."

ER_COMPONENTS_FAILED_TO_ACQUIRE_SERVICE_IMPLEMENTATION
  eng "Cannot acquire specified service implementation: '%.192s'."

ER_RES_GRP_INVALID_VCPU_RANGE
  eng "Invalid VCPU range %u-%u."

ER_RES_GRP_INVALID_VCPU_ID
  eng "Invalid cpu id %u."

ER_ERROR_DURING_FLUSH_LOG_COMMIT_PHASE
  eng "Got error %d during FLUSH_LOGS."

ER_DROP_DATABASE_FAILED_RMDIR_MANUALLY
  eng "Problem while dropping database. Can't remove database directory (%s). Please remove it manually."

ER_EXPIRE_LOGS_DAYS_IGNORED
  eng "The option expire_logs_days cannot be used together with option binlog_expire_logs_seconds. Therefore, value of expire_logs_days is ignored."

ER_BINLOG_MALFORMED_OR_OLD_RELAY_LOG
  eng "malformed or very old relay log which does not have FormatDescriptor."

ER_DD_UPGRADE_VIEW_COLUMN_NAME_TOO_LONG
  eng "Upgrade of view '%s.%s' failed. Re-create the view with the explicit column name lesser than 64 characters."

ER_TABLE_NEEDS_DUMP_UPGRADE
  eng "Table upgrade required for `%-.64s`.`%-.64s`. Please dump/reload table to fix it!"

ER_DD_UPGRADE_FAILED_TO_UPDATE_VER_NO_IN_TABLESPACE
  eng "Error in updating version number in %s tablespace."

ER_KEYRING_MIGRATION_FAILED
  eng "Keyring migration failed."

ER_KEYRING_MIGRATION_SUCCESSFUL
  eng "Keyring migration successful."

ER_RESTART_RECEIVED_INFO
  eng "Received RESTART from user %s.  Restarting mysqld (Version: %s)."

ER_LCTN_CHANGED
  eng "Different lower_case_table_names settings for server ('%u') and data dictionary ('%u')."

ER_DD_INITIALIZE
  eng "Data dictionary initializing version '%u'."

ER_DD_RESTART
  eng "Data dictionary restarting version '%u'."

ER_DD_UPGRADE
  eng "Data dictionary upgrading from version '%u' to '%u'."

ER_DD_UPGRADE_OFF
  eng "Data dictionary upgrade prohibited by the command line option '--no_dd_upgrade'."

ER_DD_UPGRADE_VERSION_NOT_SUPPORTED
  eng "Upgrading the data dictionary from dictionary version '%u' is not supported."

ER_DD_UPGRADE_SCHEMA_UNAVAILABLE
  eng "Upgrading the data dictionary failed, temporary schema name '%-.192s' not available."

ER_DD_MINOR_DOWNGRADE
  eng "Data dictionary minor downgrade from version '%u' to '%u'."

ER_DD_MINOR_DOWNGRADE_VERSION_NOT_SUPPORTED
  eng "Minor downgrade of the Data dictionary from dictionary version '%u' is not supported."

ER_DD_NO_VERSION_FOUND
  eng "No data dictionary version number found."

ER_THREAD_POOL_NOT_SUPPORTED_ON_PLATFORM
  eng "Thread pool not supported, requires a minimum of %s."

ER_THREAD_POOL_SIZE_TOO_LOW
  eng "thread_pool_size=0 means thread pool disabled, Allowed range of thread_pool_size is %d-%d."

ER_THREAD_POOL_SIZE_TOO_HIGH
  eng "thread_pool_size=%lu is too high, %d is maximum, thread pool is disabled. Allowed range of thread_pool_size is %d-%d."

ER_THREAD_POOL_ALGORITHM_INVALID
  eng "thread_pool_algorithm can be set to 0 and 1, 0 indicates the default low concurrency algorithm, 1 means a high concurrency algorithm."

ER_THREAD_POOL_INVALID_STALL_LIMIT
  eng "thread_pool_stall_limit can be %d at minimum and %d at maximum, smaller values would render the thread pool fairly useless and higher values could make it possible to have undetected deadlock issues in the MySQL Server."

ER_THREAD_POOL_INVALID_PRIO_KICKUP_TIMER
  eng "Invalid value of thread_pool_prio_kickup_timer specified. Value of thread_pool_prio_kickup_timer should be in range 0-4294967294."

ER_THREAD_POOL_MAX_UNUSED_THREADS_INVALID
  eng "thread_pool_max_unused_threads cannot be set higher than %d."

ER_THREAD_POOL_CON_HANDLER_INIT_FAILED
  eng "Failed to instantiate the connection handler object."

ER_THREAD_POOL_INIT_FAILED
  eng "Failed to initialize thread pool plugin."

OBSOLETE_ER_THREAD_POOL_PLUGIN_STARTED
  eng "Thread pool plugin started successfully with parameters: thread_pool_size = %lu, thread_pool_algorithm = %s, thread_pool_stall_limit = %u, thread_pool_prio_kickup_timer = %u, thread_pool_max_unused_threads = %u, thread_pool_high_priority_connection = %d."

ER_THREAD_POOL_CANNOT_SET_THREAD_SPECIFIC_DATA
  eng "Can't setup connection teardown thread-specific data."

ER_THREAD_POOL_FAILED_TO_CREATE_CONNECT_HANDLER_THD
  eng "Creation of connect handler thread failed."

ER_THREAD_POOL_FAILED_TO_CREATE_THD_AND_AUTH_CONN
  eng "Failed to create thd and authenticate connection."

ER_THREAD_POOL_FAILED_PROCESS_CONNECT_EVENT
  eng "Failed to process connection event."

ER_THREAD_POOL_FAILED_TO_CREATE_POOL
  eng "Can't create pool thread (error %d, errno: %d)."

ER_THREAD_POOL_RATE_LIMITED_ERROR_MSGS
  eng "%.*s."

ER_TRHEAD_POOL_LOW_LEVEL_INIT_FAILED
  eng "tp_group_low_level_init() failed."

ER_THREAD_POOL_LOW_LEVEL_REARM_FAILED
  eng "Rearm failed even after 30 seconds, can't continue without notify socket."

ER_THREAD_POOL_BUFFER_TOO_SMALL
  eng "%s: %s buffer is too small"

ER_MECAB_NOT_SUPPORTED
  eng "Mecab v%s is not supported, the lowest version supported is v%s."

ER_MECAB_NOT_VERIFIED
  eng "Mecab v%s is not verified, the highest version supported is v%s."

ER_MECAB_CREATING_MODEL
  eng "Mecab: Trying createModel(%s)."

ER_MECAB_FAILED_TO_CREATE_MODEL
  eng "Mecab: createModel() failed: %s."

ER_MECAB_FAILED_TO_CREATE_TRIGGER
  eng "Mecab: createTagger() failed: %s."

ER_MECAB_UNSUPPORTED_CHARSET
  eng "Mecab: Unsupported dictionary charset %s."

ER_MECAB_CHARSET_LOADED
  eng "Mecab: Loaded dictionary charset is %s."

ER_MECAB_PARSE_FAILED
  eng "Mecab: parse() failed: %s."

ER_MECAB_OOM_WHILE_PARSING_TEXT
  eng "Mecab: parse() failed: out of memory."

ER_MECAB_CREATE_LATTICE_FAILED
  eng "Mecab: createLattice() failed: %s."

ER_SEMISYNC_TRACE_ENTER_FUNC
  eng "---> %s enter."

ER_SEMISYNC_TRACE_EXIT_WITH_INT_EXIT_CODE
  eng "<--- %s exit (%d)."

ER_SEMISYNC_TRACE_EXIT_WITH_BOOL_EXIT_CODE
  eng "<--- %s exit (%s)."

ER_SEMISYNC_TRACE_EXIT
  eng "<--- %s exit."

ER_SEMISYNC_RPL_INIT_FOR_TRX
  eng "Semi-sync replication initialized for transactions."

ER_SEMISYNC_FAILED_TO_ALLOCATE_TRX_NODE
  eng "%s: transaction node allocation failed for: (%s, %lu)."

ER_SEMISYNC_BINLOG_WRITE_OUT_OF_ORDER
  eng "%s: binlog write out-of-order, tail (%s, %lu), new node (%s, %lu)."

ER_SEMISYNC_INSERT_LOG_INFO_IN_ENTRY
  eng "%s: insert (%s, %lu) in entry(%u)."

ER_SEMISYNC_PROBE_LOG_INFO_IN_ENTRY
  eng "%s: probe (%s, %lu) in entry(%u)."

ER_SEMISYNC_CLEARED_ALL_ACTIVE_TRANSACTION_NODES
  eng "%s: cleared all nodes."

ER_SEMISYNC_CLEARED_ACTIVE_TRANSACTION_TILL_POS
  eng "%s: cleared %d nodes back until pos (%s, %lu)."

ER_SEMISYNC_REPLY_MAGIC_NO_ERROR
  eng "Read semi-sync reply magic number error."

ER_SEMISYNC_REPLY_PKT_LENGTH_TOO_SMALL
  eng "Read semi-sync reply length error: packet is too small."

ER_SEMISYNC_REPLY_BINLOG_FILE_TOO_LARGE
  eng "Read semi-sync reply binlog file length too large."

ER_SEMISYNC_SERVER_REPLY
  eng "%s: Got reply(%s, %lu) from server %u."

ER_SEMISYNC_FUNCTION_CALLED_TWICE
  eng "%s called twice."

ER_SEMISYNC_RPL_ENABLED_ON_MASTER
  eng "Semi-sync replication enabled on the master."

ER_SEMISYNC_MASTER_OOM
  eng "Cannot allocate memory to enable semi-sync on the master."

ER_SEMISYNC_DISABLED_ON_MASTER
  eng "Semi-sync replication disabled on the master."

ER_SEMISYNC_FORCED_SHUTDOWN
  eng "SEMISYNC: Forced shutdown. Some updates might not be replicated."

ER_SEMISYNC_MASTER_GOT_REPLY_AT_POS
  eng "%s: Got reply at (%s, %lu)."

ER_SEMISYNC_MASTER_SIGNAL_ALL_WAITING_THREADS
  eng "%s: signal all waiting threads."

ER_SEMISYNC_MASTER_TRX_WAIT_POS
  eng "%s: wait pos (%s, %lu), repl(%d)."

ER_SEMISYNC_BINLOG_REPLY_IS_AHEAD
  eng "%s: Binlog reply is ahead (%s, %lu)."

ER_SEMISYNC_MOVE_BACK_WAIT_POS
  eng "%s: move back wait position (%s, %lu)."

ER_SEMISYNC_INIT_WAIT_POS
  eng "%s: init wait position (%s, %lu)."

ER_SEMISYNC_WAIT_TIME_FOR_BINLOG_SENT
  eng "%s: wait %lu ms for binlog sent (%s, %lu)."

ER_SEMISYNC_WAIT_FOR_BINLOG_TIMEDOUT
  eng "Timeout waiting for reply of binlog (file: %s, pos: %lu), semi-sync up to file %s, position %lu."

ER_SEMISYNC_WAIT_TIME_ASSESSMENT_FOR_COMMIT_TRX_FAILED
  eng "Assessment of waiting time for commitTrx failed at wait position (%s, %lu)."

ER_SEMISYNC_RPL_SWITCHED_OFF
  eng "Semi-sync replication switched OFF."

ER_SEMISYNC_RPL_SWITCHED_ON
  eng "Semi-sync replication switched ON at (%s, %lu)."

ER_SEMISYNC_NO_SPACE_IN_THE_PKT
  eng "No enough space in the packet for semi-sync extra header, semi-sync replication disabled."

ER_SEMISYNC_SYNC_HEADER_UPDATE_INFO
  eng "%s: server(%d), (%s, %lu) sync(%d), repl(%d)."

ER_SEMISYNC_FAILED_TO_INSERT_TRX_NODE
  eng "Semi-sync failed to insert tranx_node for binlog file: %s, position: %lu."

ER_SEMISYNC_TRX_SKIPPED_AT_POS
  eng "%s: Transaction skipped at (%s, %lu)."

ER_SEMISYNC_MASTER_FAILED_ON_NET_FLUSH
  eng "Semi-sync master failed on net_flush() before waiting for replica reply."

ER_SEMISYNC_RECEIVED_ACK_IS_SMALLER
  eng "The received ack is smaller than m_greatest_ack."

ER_SEMISYNC_ADD_ACK_TO_SLOT
  eng "Add the ack into slot %u."

ER_SEMISYNC_UPDATE_EXISTING_SLAVE_ACK
  eng "Update an exsiting ack in slot %u."

ER_SEMISYNC_FAILED_TO_START_ACK_RECEIVER_THD
  eng "Failed to start semi-sync ACK receiver thread,  could not create thread(errno:%d)."

ER_SEMISYNC_STARTING_ACK_RECEIVER_THD
  eng "Starting ack receiver thread."

ER_SEMISYNC_FAILED_TO_WAIT_ON_DUMP_SOCKET
  eng "Failed to wait on semi-sync dump sockets, error: errno=%d."

ER_SEMISYNC_STOPPING_ACK_RECEIVER_THREAD
  eng "Stopping ack receiver thread."

ER_SEMISYNC_FAILED_REGISTER_SLAVE_TO_RECEIVER
  eng "Failed to register slave to semi-sync ACK receiver thread."

ER_SEMISYNC_START_BINLOG_DUMP_TO_SLAVE
  eng "Start %s binlog_dump to slave (server_id: %d), pos(%s, %lu)."

ER_SEMISYNC_STOP_BINLOG_DUMP_TO_SLAVE
  eng "Stop %s binlog_dump to slave (server_id: %d)."

ER_SEMISYNC_UNREGISTER_TRX_OBSERVER_FAILED
  eng "unregister_trans_observer failed."

ER_SEMISYNC_UNREGISTER_BINLOG_STORAGE_OBSERVER_FAILED
  eng "unregister_binlog_storage_observer failed."

ER_SEMISYNC_UNREGISTER_BINLOG_TRANSMIT_OBSERVER_FAILED
  eng "unregister_binlog_transmit_observer failed."

ER_SEMISYNC_UNREGISTERED_REPLICATOR
  eng "unregister_replicator OK."

ER_SEMISYNC_SOCKET_FD_TOO_LARGE
  eng "Semisync slave socket fd is %u. select() cannot handle if the socket fd is bigger than %u (FD_SETSIZE)."

ER_SEMISYNC_SLAVE_REPLY
  eng "%s: reply - %d."

ER_SEMISYNC_MISSING_MAGIC_NO_FOR_SEMISYNC_PKT
  eng "Missing magic number for semi-sync packet, packet len: %lu."

ER_SEMISYNC_SLAVE_START
  eng "Slave I/O thread: Start %s replication to master '%s@%s:%d' in log '%s' at position %lu."

ER_SEMISYNC_SLAVE_REPLY_WITH_BINLOG_INFO
  eng "%s: reply (%s, %lu)."

ER_SEMISYNC_SLAVE_NET_FLUSH_REPLY_FAILED
  eng "Semi-sync slave net_flush() reply failed."

ER_SEMISYNC_SLAVE_SEND_REPLY_FAILED
  eng "Semi-sync slave send reply failed: %s (%d)."

ER_SEMISYNC_EXECUTION_FAILED_ON_MASTER
  eng "Execution failed on master: %s; error %d"

ER_SEMISYNC_NOT_SUPPORTED_BY_MASTER
  eng "Master server does not support semi-sync, fallback to asynchronous replication"

ER_SEMISYNC_SLAVE_SET_FAILED
  eng "Set 'rpl_semi_sync_replica=1' on master failed"

ER_SEMISYNC_FAILED_TO_STOP_ACK_RECEIVER_THD
  eng "Failed to stop ack receiver thread on my_thread_join, errno(%d)."

ER_FIREWALL_FAILED_TO_READ_FIREWALL_TABLES
  eng "Failed to read the firewall tables"

ER_FIREWALL_FAILED_TO_REG_DYNAMIC_PRIVILEGES
  eng "Failed to register dynamic privileges"

ER_FIREWALL_RECORDING_STMT_WAS_TRUNCATED
  eng "Statement was truncated and not recorded: %s"

ER_FIREWALL_RECORDING_STMT_WITHOUT_TEXT
  eng "Statement with no text was not recorded"

ER_FIREWALL_SUSPICIOUS_STMT
  eng "SUSPICIOUS STATEMENT from '%s'. Reason: %s Statement: %s"

ER_FIREWALL_ACCESS_DENIED
  eng "ACCESS DENIED for '%s'. Reason: %s Statement: %s"

ER_FIREWALL_SKIPPED_UNKNOWN_USER_MODE
  eng "Skipped unknown user mode '%s'"

ER_FIREWALL_RELOADING_CACHE
  eng "Reloading cache from disk"

ER_FIREWALL_RESET_FOR_USER
  eng "FIREWALL RESET for '%s'"

ER_FIREWALL_STATUS_FLUSHED
  eng "Counters are reset to zero"

ER_KEYRING_LOGGER_ERROR_MSG
  eng "%s"

ER_AUDIT_LOG_FILTER_IS_NOT_INSTALLED
  eng "Audit Log plugin supports a filtering, which has not been installed yet. Audit Log plugin will run in the legacy mode, which will be disabled in the next release."

ER_AUDIT_LOG_SWITCHING_TO_INCLUDE_LIST
  eng "Previously exclude list is used, now we start using include list, exclude list is set to NULL."

ER_AUDIT_LOG_CANNOT_SET_LOG_POLICY_WITH_OTHER_POLICIES
  eng "Cannot set audit_log_policy simultaneously with either audit_log_connection_policy or  audit_log_statement_policy, setting audit_log_connection_policy and audit_log_statement_policy based on audit_log_policy."

ER_AUDIT_LOG_ONLY_INCLUDE_LIST_USED
  eng "Both include and exclude lists provided, include list is preferred, exclude list is set to NULL."

ER_AUDIT_LOG_INDEX_MAP_CANNOT_ACCESS_DIR
  eng "Could not access '%s' directory."

ER_AUDIT_LOG_WRITER_RENAME_FILE_FAILED
  eng "Could not rename file from '%s' to '%s'."

ER_AUDIT_LOG_WRITER_DEST_FILE_ALREADY_EXISTS
  eng "File '%s' should not exist. It may be incomplete. The server crashed."

ER_AUDIT_LOG_WRITER_RENAME_FILE_FAILED_REMOVE_FILE_MANUALLY
  eng "Could not rename file from '%s' to '%s'. Remove the file manually."

ER_AUDIT_LOG_WRITER_INCOMPLETE_FILE_RENAMED
  eng "Incomplete file renamed from '%s' to '%s'."

ER_AUDIT_LOG_WRITER_FAILED_TO_WRITE_TO_FILE
  eng "Error writing file \'%-.200s\' (errno: %d - %s)."

ER_AUDIT_LOG_EC_WRITER_FAILED_TO_INIT_ENCRYPTION
  eng "Could not initialize audit log file encryption."

ER_AUDIT_LOG_EC_WRITER_FAILED_TO_INIT_COMPRESSION
  eng "Could not initialize audit log file compression."

ER_AUDIT_LOG_EC_WRITER_FAILED_TO_CREATE_FILE
  eng "Could not create '%s' file for audit logging."

ER_AUDIT_LOG_RENAME_LOG_FILE_BEFORE_FLUSH
  eng "Audit log file (%s) must be manually renamed before audit_log_flush is set to true."

ER_AUDIT_LOG_FILTER_RESULT_MSG
  eng "%s"

ER_AUDIT_LOG_JSON_READER_FAILED_TO_PARSE
  eng "Error parsing JSON event. Event not accessible."

ER_AUDIT_LOG_JSON_READER_BUF_TOO_SMALL
  eng "Buffer is too small to hold JSON event. Number of events skipped: %zu."

ER_AUDIT_LOG_JSON_READER_FAILED_TO_OPEN_FILE
  eng "Could not open JSON file for reading. Reading next file if exists."

ER_AUDIT_LOG_JSON_READER_FILE_PARSING_ERROR
  eng "JSON file parsing error. Reading next file if exists"

OBSOLETE_ER_AUDIT_LOG_FILTER_INVALID_COLUMN_COUNT
  eng "Invalid column count in the '%s.%s' table."

OBSOLETE_ER_AUDIT_LOG_FILTER_INVALID_COLUMN_DEFINITION
  eng "Invalid column definition of the '%s.%s' table."

ER_AUDIT_LOG_FILTER_FAILED_TO_STORE_TABLE_FLDS
  eng "Could not store field of the %s table."

ER_AUDIT_LOG_FILTER_FAILED_TO_UPDATE_TABLE
  eng "Could not update %s table."

ER_AUDIT_LOG_FILTER_FAILED_TO_INSERT_INTO_TABLE
  eng "Could not insert into %s table."

ER_AUDIT_LOG_FILTER_FAILED_TO_DELETE_FROM_TABLE
  eng "Could not delete from %s table."

ER_AUDIT_LOG_FILTER_FAILED_TO_INIT_TABLE_FOR_READ
  eng "Could not initialize %s table for reading."

ER_AUDIT_LOG_FILTER_FAILED_TO_READ_TABLE
  eng "Could not read %s table."

ER_AUDIT_LOG_FILTER_FAILED_TO_CLOSE_TABLE_AFTER_READING
  eng "Could not close %s table reading."

ER_AUDIT_LOG_FILTER_USER_AND_HOST_CANNOT_BE_EMPTY
  eng "Both user and host columns of %s table cannot be empty."

ER_AUDIT_LOG_FILTER_FLD_FILTERNAME_CANNOT_BE_EMPTY
  eng "Filtername column of %s table cannot be empty."

ER_VALIDATE_PWD_DICT_FILE_NOT_SPECIFIED
  eng "Dictionary file not specified"

ER_VALIDATE_PWD_DICT_FILE_NOT_LOADED
  eng "Dictionary file not loaded"

ER_VALIDATE_PWD_DICT_FILE_TOO_BIG
  eng "Dictionary file size exceeded MAX_DICTIONARY_FILE_LENGTH, not loaded"

ER_VALIDATE_PWD_FAILED_TO_READ_DICT_FILE
  eng "Exception while reading the dictionary file"

ER_VALIDATE_PWD_FAILED_TO_GET_FLD_FROM_SECURITY_CTX
  eng "Can't retrieve the %s from the security context"

ER_VALIDATE_PWD_FAILED_TO_GET_SECURITY_CTX
  eng "Can't retrieve the security context"

ER_VALIDATE_PWD_LENGTH_CHANGED
  eng "Effective value of validate_password_length is changed. New value is %d"

ER_REWRITER_QUERY_ERROR_MSG
  eng "%s"

ER_REWRITER_QUERY_FAILED
  eng "Rewritten query failed to parse:%s"

ER_XPLUGIN_STARTUP_FAILED
  eng "Startup failed with error \"%s\""

OBSOLETE_ER_XPLUGIN_SERVER_EXITING
  eng "Exiting"

OBSOLETE_ER_XPLUGIN_SERVER_EXITED
  eng "Exit done"

ER_XPLUGIN_USING_SSL_CONF_FROM_SERVER
  eng "Using SSL configuration from MySQL Server"

ER_XPLUGIN_USING_SSL_CONF_FROM_MYSQLX
  eng "Using SSL configuration from Mysqlx Plugin"

ER_XPLUGIN_FAILED_TO_USE_SSL_CONF
  eng "Neither MySQL Server nor Mysqlx Plugin has valid SSL configuration"

ER_XPLUGIN_USING_SSL_FOR_TLS_CONNECTION
  eng "Using %s for TLS connections"

ER_XPLUGIN_REFERENCE_TO_SECURE_CONN_WITH_XPLUGIN
  eng "For more information, please see the Using Secure Connections with X Plugin section in the MySQL documentation"

ER_XPLUGIN_ERROR_MSG
  eng "%s"

ER_SHA_PWD_FAILED_TO_PARSE_AUTH_STRING
  eng "Failed to parse stored authentication string for %s. Please check if mysql.user table not corrupted"

ER_SHA_PWD_FAILED_TO_GENERATE_MULTI_ROUND_HASH
  eng "Error in generating multi-round hash for %s. Plugin can not perform authentication without it. This may be a transient problem"

ER_SHA_PWD_AUTH_REQUIRES_RSA_OR_SSL
  eng "Authentication requires either RSA keys or SSL encryption"

ER_SHA_PWD_RSA_KEY_TOO_LONG
  eng "RSA key cipher length of %u is too long. Max value is %u"

ER_PLUGIN_COMMON_FAILED_TO_OPEN_FILTER_TABLES
  eng "Failed to open the %s filter tables"

ER_PLUGIN_COMMON_FAILED_TO_OPEN_TABLE
  eng "Failed to open '%s.%s' %s table"

ER_AUTH_LDAP_ERROR_LOGGER_ERROR_MSG
  eng "%s"

ER_CONN_CONTROL_ERROR_MSG
  eng "%s"

ER_GRP_RPL_ERROR_MSG
  eng "%s"

ER_SHA_PWD_SALT_FOR_USER_CORRUPT
  eng "Password salt for user '%s' is corrupt"

ER_SYS_VAR_COMPONENT_OOM
  eng "Out of memory for component system variable '%s'."

ER_SYS_VAR_COMPONENT_VARIABLE_SET_READ_ONLY
  eng "variable %s of component %s was forced to be read-only: string variable without update_func and PLUGIN_VAR_MEMALLOC flag."

ER_SYS_VAR_COMPONENT_UNKNOWN_VARIABLE_TYPE
  eng "Unknown variable type code 0x%x in component '%s'."

ER_SYS_VAR_COMPONENT_FAILED_TO_PARSE_VARIABLE_OPTIONS
  eng "Parsing options for variable '%s' failed."

ER_SYS_VAR_COMPONENT_FAILED_TO_MAKE_VARIABLE_PERSISTENT
  eng "Setting persistent options for component variable '%s' failed."

ER_COMPONENT_FILTER_CONFUSED
  eng "The log-filter component \"%s\" got confused at \"%s\" (state: %s) ..."

ER_STOP_SLAVE_IO_THREAD_DISK_SPACE
  eng "Waiting until I/O thread for channel '%s' finish writing to disk before stopping. Free some disk space or use 'KILL' to abort I/O thread operation. Notice that aborting the I/O thread while rotating the relay log might corrupt the relay logs, requiring a server restart to fix it."

ER_LOG_FILE_CANNOT_OPEN
  eng "Could not use %s for logging (error %d - %s). Turning logging off for the server process. To turn it on again: fix the cause, then%s restart the MySQL server."

OBSOLETE_ER_UNABLE_TO_COLLECT_LOG_STATUS
  eng "Unable to collect information for column '%-.192s': %-.192s."

OBSOLETE_ER_DEPRECATED_UTF8_ALIAS
  eng "'utf8' is currently an alias for the character set UTF8MB3, which will be replaced by UTF8MB4 in a future release. Please consider using UTF8MB4 in order to be unambiguous."

OBSOLETE_ER_DEPRECATED_NATIONAL
  eng "NATIONAL/NCHAR/NVARCHAR implies the character set UTF8MB3, which will be replaced by UTF8MB4 in a future release. Please consider using CHAR(x) CHARACTER SET UTF8MB4 in order to be unambiguous."

OBSOLETE_ER_SLAVE_POSSIBLY_DIVERGED_AFTER_DDL
  eng "A commit for an atomic DDL statement was unsuccessful on the master and the slave. The slave supports atomic DDL statements but the master does not, so the action taken by the slave and master might differ. Check that their states have not diverged before proceeding."

ER_PERSIST_OPTION_STATUS
  eng "Configuring persisted options failed: \"%s\"."

ER_NOT_IMPLEMENTED_GET_TABLESPACE_STATISTICS
  eng "The storage engine '%-.192s' does not provide dynamic table statistics"

OBSOLETE_ER_UNABLE_TO_SET_OPTION
  eng "This option cannot be set %s."

OBSOLETE_ER_RESERVED_TABLESPACE_NAME
  eng "The table '%-.192s' may not be created in the reserved tablespace '%-.192s'."

ER_SSL_FIPS_MODE_ERROR
   eng "SSL fips mode error: %s"

ER_CONN_INIT_CONNECT_IGNORED
  eng "init_connect variable is ignored for user: %s host: %s due to expired password."

OBSOLETE_ER_UNSUPPORTED_SQL_MODE
  eng "sql_mode=0x%08x is not supported"

ER_REWRITER_OOM
  eng "Out of memory."

ER_REWRITER_TABLE_MALFORMED_ERROR
  eng "Wrong column count or names when loading rules."

ER_REWRITER_LOAD_FAILED
  eng "Some rules failed to load."

ER_REWRITER_READ_FAILED
  eng "Got error from storage engine while refreshing rewrite rules."

ER_CONN_CONTROL_EVENT_COORDINATOR_INIT_FAILED
  eng "Failed to initialize Connection_event_coordinator"

ER_CONN_CONTROL_STAT_CONN_DELAY_TRIGGERED_UPDATE_FAILED
  eng "Failed to update connection delay triggered stats"

ER_CONN_CONTROL_STAT_CONN_DELAY_TRIGGERED_RESET_FAILED
  eng "Failed to reset connection delay triggered stats"

ER_CONN_CONTROL_INVALID_CONN_DELAY_TYPE
  eng "Unexpected option type for connection delay."

ER_CONN_CONTROL_DELAY_ACTION_INIT_FAILED
  eng "Failed to initialize Connection_delay_action"

ER_CONN_CONTROL_FAILED_TO_SET_CONN_DELAY
  eng "Could not set %s delay for connection delay."

ER_CONN_CONTROL_FAILED_TO_UPDATE_CONN_DELAY_HASH
  eng "Failed to update connection delay hash for account : %s"

ER_XPLUGIN_FORCE_STOP_CLIENT
  eng "%s: Force stopping client because exception occurred: %s"

ER_XPLUGIN_MAX_AUTH_ATTEMPTS_REACHED
  eng "%s.%u: Maximum number of authentication attempts reached, login failed."

ER_XPLUGIN_BUFFER_PAGE_ALLOC_FAILED
  eng "Error allocating Buffer_page: %s"

ER_XPLUGIN_DETECTED_HANGING_CLIENTS
  eng "Detected %u hanging client(s)"

ER_XPLUGIN_FAILED_TO_ACCEPT_CLIENT
  eng "Error accepting client"

ER_XPLUGIN_FAILED_TO_SCHEDULE_CLIENT
  eng "Internal error scheduling client for execution"

ER_XPLUGIN_FAILED_TO_PREPARE_IO_INTERFACES
  eng "Preparation of I/O interfaces failed, X Protocol won't be accessible"

ER_XPLUGIN_SRV_SESSION_INIT_THREAD_FAILED
  eng "srv_session_init_thread returned error"

ER_XPLUGIN_UNABLE_TO_USE_USER_SESSION_ACCOUNT
  eng "Unable to use user mysql.session account when connecting the server for internal plugin requests."

ER_XPLUGIN_REFERENCE_TO_USER_ACCOUNT_DOC_SECTION
  eng "For more information, please see the X Plugin User Account section in the MySQL documentation"

ER_XPLUGIN_UNEXPECTED_EXCEPTION_DISPATCHING_CMD
  eng "%s: Unexpected exception dispatching command: %s"

ER_XPLUGIN_EXCEPTION_IN_TASK_SCHEDULER
  eng "Exception in post: %s"

ER_XPLUGIN_TASK_SCHEDULING_FAILED
  eng "Internal error scheduling task"

ER_XPLUGIN_EXCEPTION_IN_EVENT_LOOP
  eng "Exception in event loop: \"%s\": %s"

ER_XPLUGIN_LISTENER_SETUP_FAILED
  eng "Setup of %s failed, %s"

ER_XPLUING_NET_STARTUP_FAILED
  eng "%s"

ER_XPLUGIN_FAILED_AT_SSL_CONF
  eng "Failed at SSL configuration: \"%s\""

OBSOLETE_ER_XPLUGIN_CLIENT_SSL_HANDSHAKE_FAILED
  eng "Error during SSL handshake for client connection (%i)"

OBSOLETE_ER_XPLUGIN_SSL_HANDSHAKE_WITH_SERVER_FAILED
  eng "%s: Error during SSL handshake"

ER_XPLUGIN_FAILED_TO_CREATE_SESSION_FOR_CONN
  eng "%s: Error creating session for connection from %s"

ER_XPLUGIN_FAILED_TO_INITIALIZE_SESSION
  eng "%s: Error initializing session for connection: %s"

ER_XPLUGIN_MESSAGE_TOO_LONG
  eng "%s: Message of size %u received, exceeding the limit of %i"

ER_XPLUGIN_UNINITIALIZED_MESSAGE
  eng "Message is not properly initialized: %s"

ER_XPLUGIN_FAILED_TO_SET_MIN_NUMBER_OF_WORKERS
  eng "Unable to set minimal number of workers to %u; actual value is %i"

ER_XPLUGIN_UNABLE_TO_ACCEPT_CONNECTION
  eng "Unable to accept connection, disconnecting client"

ER_XPLUGIN_ALL_IO_INTERFACES_DISABLED
  eng "All I/O interfaces are disabled, X Protocol won't be accessible"

OBSOLETE_ER_XPLUGIN_INVALID_MSG_DURING_CLIENT_INIT
  eng "%s: Invalid message %i received during client initialization"

OBSOLETE_ER_XPLUGIN_CLOSING_CLIENTS_ON_SHUTDOWN
  eng "%s: closing client because of shutdown (state: %i)"

ER_XPLUGIN_ERROR_READING_SOCKET
  eng "%s: Error reading from socket %s (%i)"

ER_XPLUGIN_PEER_DISCONNECTED_WHILE_READING_MSG_BODY
  eng "%s: peer disconnected while reading message body"

ER_XPLUGIN_READ_FAILED_CLOSING_CONNECTION
  eng "client_id:%s - %s while reading from socket, closing connection"

OBSOLETE_ER_XPLUGIN_INVALID_AUTH_METHOD
  eng "%s.%u: Invalid authentication method %s"

OBSOLETE_ER_XPLUGIN_UNEXPECTED_MSG_DURING_AUTHENTICATION
  eng "%s: Unexpected message of type %i received during authentication"

OBSOLETE_ER_XPLUGIN_ERROR_WRITING_TO_CLIENT
  eng "Error writing to client: %s (%i)"

OBSOLETE_ER_XPLUGIN_SCHEDULER_STARTED
  eng "Scheduler \"%s\" started."

OBSOLETE_ER_XPLUGIN_SCHEDULER_STOPPED
  eng "Scheduler \"%s\" stopped."

ER_XPLUGIN_LISTENER_SYS_VARIABLE_ERROR
  eng "Please see the MySQL documentation for '%s' system variables to fix the error"

ER_XPLUGIN_LISTENER_STATUS_MSG
  eng "X Plugin ready for connections. %s"

ER_XPLUGIN_RETRYING_BIND_ON_PORT
  eng "Retrying `bind()` on TCP/IP port %i"

OBSOLETE_ER_XPLUGIN_SHUTDOWN_TRIGGERED
  eng "Shutdown triggered by mysqld abort flag"

OBSOLETE_ER_XPLUGIN_USER_ACCOUNT_WITH_ALL_PERMISSIONS
  eng "Using %s account for authentication which has all required permissions"

ER_XPLUGIN_EXISTING_USER_ACCOUNT_WITH_INCOMPLETE_GRANTS
  eng "Using existing %s account for authentication. Incomplete grants will be fixed"

OBSOLETE_ER_XPLUGIN_SERVER_STARTS_HANDLING_CONNECTIONS
  eng "Server starts handling incoming connections"

OBSOLETE_ER_XPLUGIN_SERVER_STOPPED_HANDLING_CONNECTIONS
  eng "Stopped handling incoming connections"

OBSOLETE_ER_XPLUGIN_FAILED_TO_INTERRUPT_SESSION
  eng "%s: Could not interrupt client session"

OBSOLETE_ER_XPLUGIN_CLIENT_RELEASE_TRIGGERED
  eng "%s: release triggered by timeout in state:%i"

ER_XPLUGIN_IPv6_AVAILABLE
  eng "IPv6 is available"

OBSOLETE_ER_XPLUGIN_UNIX_SOCKET_NOT_CONFIGURED
  eng "UNIX socket not configured"

ER_XPLUGIN_CLIENT_KILL_MSG
  eng "Kill client: %i %s"

ER_XPLUGIN_FAILED_TO_GET_SECURITY_CTX
  eng "Could not get security context for session"

OBSOLETE_ER_XPLUGIN_FAILED_TO_SWITCH_SECURITY_CTX_TO_ROOT
  eng "Unable to switch security context to root"

ER_XPLUGIN_FAILED_TO_CLOSE_SQL_SESSION
  eng "Error closing SQL session"

ER_XPLUGIN_FAILED_TO_EXECUTE_ADMIN_CMD
  eng "Error executing admin command %s: %s"

ER_XPLUGIN_EMPTY_ADMIN_CMD
  eng "Error executing empty admin command"

ER_XPLUGIN_FAILED_TO_GET_SYS_VAR
  eng "Unable to retrieve system variable \'%s\'"

ER_XPLUGIN_FAILED_TO_GET_CREATION_STMT
  eng "Unable to get creation stmt for collection \'%s\'; query result size: %lu"

ER_XPLUGIN_FAILED_TO_GET_ENGINE_INFO
  eng "Unable to get engine info for collection \'%s\'; creation stmt: %s"

OBSOLETE_ER_XPLUGIN_FAIL_TO_GET_RESULT_DATA
  eng "Error getting result data: %s"

OBSOLETE_ER_XPLUGIN_CAPABILITY_EXPIRED_PASSWORD
  eng "Capability expired password failed with error: %s"

ER_XPLUGIN_FAILED_TO_SET_SO_REUSEADDR_FLAG
  eng "Failed to set SO_REUSEADDR flag (error: %d)."

ER_XPLUGIN_FAILED_TO_OPEN_INTERNAL_SESSION
  eng "Could not open internal MySQL session"

ER_XPLUGIN_FAILED_TO_SWITCH_CONTEXT
  eng "Unable to switch context to user %s"

ER_XPLUGIN_FAILED_TO_UNREGISTER_UDF
  eng "Can\'t unregister \'%s\' user defined function"

OBSOLETE_ER_XPLUGIN_GET_PEER_ADDRESS_FAILED
  eng "%s: get peer address failed, can't resolve IP to hostname"

OBSOLETE_ER_XPLUGIN_CAPABILITY_CLIENT_INTERACTIVE_FAILED
  eng "Capability client interactive failed with error: %s"

ER_XPLUGIN_FAILED_TO_RESET_IPV6_V6ONLY_FLAG
  eng "Failed to reset IPV6_V6ONLY flag (error: %d). The server will listen to IPv6 addresses only."

ER_KEYRING_INVALID_KEY_TYPE
  eng "Invalid key type"

ER_KEYRING_INVALID_KEY_LENGTH
  eng "Invalid key length for given block cipher"

ER_KEYRING_FAILED_TO_CREATE_KEYRING_DIR
  eng "Could not create keyring directory. The keyring_file will stay unusable until correct path to the keyring directory gets provided"

ER_KEYRING_FILE_INIT_FAILED
  eng "keyring_file initialization failure. Please check if the keyring_file_data points to readable keyring file or keyring file can be created in the specified location. The keyring_file will stay unusable until correct path to the keyring file gets provided"

ER_KEYRING_INTERNAL_EXCEPTION_FAILED_FILE_INIT
  eng "keyring_file initialization failure due to internal exception inside the plugin."

ER_KEYRING_FAILED_TO_GENERATE_KEY
  eng "Failed to generate a key due to internal exception inside keyring_file plugin"

ER_KEYRING_CHECK_KEY_FAILED_DUE_TO_INVALID_KEY
  eng "Error while %s key: invalid key_type"

ER_KEYRING_CHECK_KEY_FAILED_DUE_TO_EMPTY_KEY_ID
  eng "Error while %s key: key_id cannot be empty"

ER_KEYRING_OPERATION_FAILED_DUE_TO_INTERNAL_ERROR
  eng "Failed to %s due to internal exception inside %s plugin"

ER_KEYRING_INCORRECT_FILE
  eng "Incorrect Keyring file"

ER_KEYRING_FOUND_MALFORMED_BACKUP_FILE
  eng "Found malformed keyring backup file - removing it"

ER_KEYRING_FAILED_TO_RESTORE_FROM_BACKUP_FILE
  eng "Error while restoring keyring from backup file cannot overwrite keyring with backup"

ER_KEYRING_FAILED_TO_FLUSH_KEYRING_TO_FILE
  eng "Error while flushing in-memory keyring into keyring file"

ER_KEYRING_FAILED_TO_GET_FILE_STAT
  eng "Error while reading stat for %s.Please check if file %s was not removed. OS returned this error: %s"

ER_KEYRING_FAILED_TO_REMOVE_FILE
  eng "Could not remove file %s OS retuned this error: %s"

ER_KEYRING_FAILED_TO_TRUNCATE_FILE
  eng "Could not truncate file %s. OS retuned this error: %s"

ER_KEYRING_UNKNOWN_ERROR
  eng "Unknown error %d"

ER_KEYRING_FAILED_TO_SET_KEYRING_FILE_DATA
  eng "keyring_file_data cannot be set to new value as the keyring file cannot be created/accessed in the provided path"

ER_KEYRING_FILE_IO_ERROR
  eng "%s"

ER_KEYRING_FAILED_TO_LOAD_KEYRING_CONTENT
  eng "Error while loading keyring content. The keyring might be malformed"

ER_KEYRING_FAILED_TO_FLUSH_KEYS_TO_KEYRING
  eng "Could not flush keys to keyring"

ER_KEYRING_FAILED_TO_FLUSH_KEYS_TO_KEYRING_BACKUP
  eng "Could not flush keys to keyring's backup"

ER_KEYRING_KEY_FETCH_FAILED_DUE_TO_EMPTY_KEY_ID
  eng "Error while fetching key: key_id cannot be empty"

ER_KEYRING_FAILED_TO_REMOVE_KEY_DUE_TO_EMPTY_ID
  eng "Error while removing key: key_id cannot be empty"

ER_KEYRING_OKV_INCORRECT_KEY_VAULT_CONFIGURED
  eng "For keyring_okv to be initialized, please point keyring_okv_conf_dir variable to a directory with Oracle Key Vault configuration file and ssl materials"

ER_KEYRING_OKV_INIT_FAILED_DUE_TO_INCORRECT_CONF
  eng "keyring_okv initialization failure. Please check that the keyring_okv_conf_dir points to a readable directory and that the directory contains Oracle Key Vault configuration file and ssl materials. Please also check that Oracle Key Vault is up and running."

ER_KEYRING_OKV_INIT_FAILED_DUE_TO_INTERNAL_ERROR
  eng "keyring_okv initialization failure due to internal exception inside the plugin"

ER_KEYRING_OKV_INVALID_KEY_TYPE
  eng "Invalid key type"

ER_KEYRING_OKV_INVALID_KEY_LENGTH_FOR_CIPHER
  eng "Invalid key length for given block cipher"

ER_KEYRING_OKV_FAILED_TO_GENERATE_KEY_DUE_TO_INTERNAL_ERROR
  eng "Failed to generate a key due to internal exception inside keyring_okv plugin"

ER_KEYRING_OKV_FAILED_TO_FIND_SERVER_ENTRY
  eng "Could not find entry for server in configuration file %s"

ER_KEYRING_OKV_FAILED_TO_FIND_STANDBY_SERVER_ENTRY
  eng "Could not find entry for standby server in configuration file %s"

ER_KEYRING_OKV_FAILED_TO_PARSE_CONF_FILE
  eng "Could not parse the %s file provided"

ER_KEYRING_OKV_FAILED_TO_LOAD_KEY_UID
  eng "Could not load keys' uids from the OKV server"

ER_KEYRING_OKV_FAILED_TO_INIT_SSL_LAYER
  eng "Could not initialize ssl layer"

ER_KEYRING_OKV_FAILED_TO_INIT_CLIENT
  eng "Could not initialize OKV client"

ER_KEYRING_OKV_CONNECTION_TO_SERVER_FAILED
  eng "Could not connect to the OKV server"

ER_KEYRING_OKV_FAILED_TO_REMOVE_KEY
  eng "Could not remove the key"

ER_KEYRING_OKV_FAILED_TO_ADD_ATTRIBUTE
  eng "Could not add attribute, attribute_name=%s attribute value=%s"

ER_KEYRING_OKV_FAILED_TO_GENERATE_KEY
  eng "Could not generate the key."

ER_KEYRING_OKV_FAILED_TO_STORE_KEY
  eng "Could not store the key."

ER_KEYRING_OKV_FAILED_TO_ACTIVATE_KEYS
  eng "Could not activate the key."

ER_KEYRING_OKV_FAILED_TO_FETCH_KEY
  eng "Could not fetch generated key"

ER_KEYRING_OKV_FAILED_TO_STORE_OR_GENERATE_KEY
  eng "Could not store/generate the key - failed to set key attribute x-key-ready"

ER_KEYRING_OKV_FAILED_TO_RETRIEVE_KEY_SIGNATURE
  eng "Could not retrieve key signature from custom attributes"

ER_KEYRING_OKV_FAILED_TO_RETRIEVE_KEY
  eng "Could not retrieve key from OKV"

ER_KEYRING_OKV_FAILED_TO_LOAD_SSL_TRUST_STORE
  eng "Error loading trust store"

ER_KEYRING_OKV_FAILED_TO_SET_CERTIFICATE_FILE
  eng "Error setting the certificate file."

ER_KEYRING_OKV_FAILED_TO_SET_KEY_FILE
  eng "Error setting the key file."

ER_KEYRING_OKV_KEY_MISMATCH
  eng "Private key does not match the certificate public key"

ER_KEYRING_ENCRYPTED_FILE_INCORRECT_KEYRING_FILE
  eng "Incorrect Keyring file"

ER_KEYRING_ENCRYPTED_FILE_DECRYPTION_FAILED
  eng "Keyring_encrypted_file decryption failed. Please verify --keyring-encrypted-file-password option value."

ER_KEYRING_ENCRYPTED_FILE_FOUND_MALFORMED_BACKUP_FILE
  eng "Found malformed keyring backup file - removing it"

ER_KEYRING_ENCRYPTED_FILE_FAILED_TO_RESTORE_KEYRING
  eng "Error while restoring keyring from backup file cannot overwrite keyring with backup"

ER_KEYRING_ENCRYPTED_FILE_FAILED_TO_FLUSH_KEYRING
  eng "Error while flushing in-memory keyring into keyring file"

ER_KEYRING_ENCRYPTED_FILE_ENCRYPTION_FAILED
  eng "Keyring_encrypted_file encryption failed. Please verify --keyring-encrypted-file-password option value."

ER_KEYRING_ENCRYPTED_FILE_INVALID_KEYRING_DIR
  eng "keyring_encrypted_file_data cannot be set to new value as the keyring file cannot be created/accessed in the provided path"

ER_KEYRING_ENCRYPTED_FILE_FAILED_TO_CREATE_KEYRING_DIR
  eng "Could not create keyring directory The keyring_encrypted_file will stay unusable until correct path to the keyring directory gets provided"

ER_KEYRING_ENCRYPTED_FILE_PASSWORD_IS_INVALID
  eng "The keyring_encrypted_file_password must be set to a valid value."

ER_KEYRING_ENCRYPTED_FILE_PASSWORD_IS_TOO_LONG
  eng "Too long keyring_encrypted_file_password value."

ER_KEYRING_ENCRYPTED_FILE_INIT_FAILURE
  eng "keyring_encrypted_file initialization failure. Please check if the keyring_encrypted_file_data points to readable keyring file or keyring file can be created in the specified location or password to decrypt keyring file is correct."

ER_KEYRING_ENCRYPTED_FILE_INIT_FAILED_DUE_TO_INTERNAL_ERROR
  eng "keyring_encrypted_file initialization failure due to internal exception inside the plugin"

ER_KEYRING_ENCRYPTED_FILE_GEN_KEY_FAILED_DUE_TO_INTERNAL_ERROR
  eng "Failed to generate a key due to internal exception inside keyring_encrypted_file plugin"

ER_KEYRING_AWS_FAILED_TO_SET_CMK_ID
  eng "keyring_aws_cmk_id cannot be set to the new value as AWS KMS seems to not understand the id provided. Please check that CMK id provided is correct."

ER_KEYRING_AWS_FAILED_TO_SET_REGION
  eng "keyring_aws_region cannot be set to the new value as AWS KMS seems to not understand the region provided. Please check that region provided is correct."

ER_KEYRING_AWS_FAILED_TO_OPEN_CONF_FILE
  eng "Could not open keyring_aws configuration file: %s. OS returned this error: %s"

ER_KEYRING_AWS_FAILED_TO_ACCESS_KEY_ID_FROM_CONF_FILE
  eng "Could not read AWS access key id from keyring_aws configuration file: %s. OS returned this error: %s"

ER_KEYRING_AWS_FAILED_TO_ACCESS_KEY_FROM_CONF_FILE
  eng "Could not read AWS access key from keyring_aws configuration file: %s. OS returned this error: %s"

ER_KEYRING_AWS_INVALID_CONF_FILE_PATH
  eng "Path to keyring aws configuration file cannot be empty"

ER_KEYRING_AWS_INVALID_DATA_FILE_PATH
  eng "Path to keyring_aws storage file cannot be empty."

ER_KEYRING_AWS_FAILED_TO_ACCESS_OR_CREATE_KEYRING_DIR
  eng "Unable to create/access keyring directory."

ER_KEYRING_AWS_FAILED_TO_ACCESS_OR_CREATE_KEYRING_DATA_FILE
  eng "Unable to create/access keyring_aws storage file. Please check if keyring_aws_data_file points to location where keyring file can be created/accessed. Please also make sure that MySQL server's user has high enough privileges to access this location."

ER_KEYRING_AWS_FAILED_TO_INIT_DUE_TO_INTERNAL_ERROR
  eng "keyring_aws initialization failed due to internal error when initializing synchronization primitive - %s. OS returned this error: %s:"

ER_KEYRING_AWS_FAILED_TO_ACCESS_DATA_FILE
  eng "Could not access keyring_aws storage file in the path provided. Please check if the keyring_aws directory can be accessed by MySQL Server"

ER_KEYRING_AWS_CMK_ID_NOT_SET
  eng "keyring_aws_cmk_id has to be set"

ER_KEYRING_AWS_FAILED_TO_GET_KMS_CREDENTIAL_FROM_CONF_FILE
  eng "Could not get AWS KMS credentials from the configuration file"

ER_KEYRING_AWS_INIT_FAILURE
  eng "keyring_aws initialization failure."

ER_KEYRING_AWS_FAILED_TO_INIT_DUE_TO_PLUGIN_INTERNAL_ERROR
  eng "keyring_aws initialization failure due to internal exception inside the plugin"

ER_KEYRING_AWS_INVALID_KEY_LENGTH_FOR_CIPHER
  eng "Invalid key length for given block cipher"

ER_KEYRING_AWS_FAILED_TO_GENERATE_KEY_DUE_TO_INTERNAL_ERROR
  eng "Failed to generate a key due to internal exception inside keyring_file plugin"

ER_KEYRING_AWS_INCORRECT_FILE
  eng "Incorrect Keyring file"

ER_KEYRING_AWS_FOUND_MALFORMED_BACKUP_FILE
  eng "Found malformed keyring backup file - removing it"

ER_KEYRING_AWS_FAILED_TO_RESTORE_FROM_BACKUP_FILE
  eng "Error while restoring keyring from backup file cannot overwrite keyring with backup"

ER_KEYRING_AWS_FAILED_TO_FLUSH_KEYRING_TO_FILE
  eng "Error while flushing in-memory keyring into keyring file"

ER_KEYRING_AWS_INCORRECT_REGION
  eng "Wrong region"

ER_KEYRING_AWS_FAILED_TO_CONNECT_KMS
  eng "Could not connect to AWS KMS with the credentials provided. Please make sure they are correct. AWS KMS returned this error: %s"

ER_KEYRING_AWS_FAILED_TO_GENERATE_NEW_KEY
  eng "Could not generate a new key. AWS KMS returned this error: %s"

ER_KEYRING_AWS_FAILED_TO_ENCRYPT_KEY
  eng "Could not encrypt key. AWS KMS returned this error: %s"

ER_KEYRING_AWS_FAILED_TO_RE_ENCRYPT_KEY
  eng "Could not re-encrypt key. AWS KMS returned this error: %s"

ER_KEYRING_AWS_FAILED_TO_DECRYPT_KEY
  eng "Could not decrypt key. AWS KMS returned this error: %s"

ER_KEYRING_AWS_FAILED_TO_ROTATE_CMK
  eng "Could not rotate the CMK. AWS KMS returned this error: %s"

ER_GRP_RPL_GTID_ALREADY_USED
  eng "The requested GTID '%s:%lld' was already used, the transaction will rollback."

ER_GRP_RPL_APPLIER_THD_KILLED
  eng "The group replication applier thread was killed."

ER_GRP_RPL_EVENT_HANDLING_ERROR
  eng "Error at event handling! Got error: %d."

ER_GRP_RPL_ERROR_GTID_EXECUTION_INFO
  eng "Error when extracting group GTID execution information, some recovery operations may face future issues."

ER_GRP_RPL_CERTIFICATE_SIZE_ERROR
  eng "An error occurred when trying to reduce the Certification information size for transmission."

ER_GRP_RPL_CREATE_APPLIER_CACHE_ERROR
  eng "Failed to create group replication pipeline applier cache!"

ER_GRP_RPL_UNBLOCK_WAITING_THD
  eng "Unblocking the group replication thread waiting for applier to start, as the start group replication was killed."

ER_GRP_RPL_APPLIER_PIPELINE_NOT_DISPOSED
  eng "The group replication applier pipeline was not properly disposed. Check the error log for further info."

ER_GRP_RPL_APPLIER_THD_EXECUTION_ABORTED
  eng "The applier thread execution was aborted. Unable to process more transactions, this member will now leave the group."

ER_GRP_RPL_APPLIER_EXECUTION_FATAL_ERROR
  eng "Fatal error during execution on the Applier process of Group Replication. The server will now leave the group."

ER_GRP_RPL_ERROR_STOPPING_CHANNELS
  eng "Error stopping all replication channels while server was leaving the group. %s"

ER_GRP_RPL_ERROR_SENDING_SINGLE_PRIMARY_MSSG
  eng "Error sending single primary message informing that primary did apply relay logs."

ER_GRP_RPL_UPDATE_TRANS_SNAPSHOT_VER_ERROR
  eng "Error updating transaction snapshot version after transaction being positively certified."

ER_GRP_RPL_SIDNO_FETCH_ERROR
  eng "Error fetching transaction sidno after transaction being positively certified."

ER_GRP_RPL_BROADCAST_COMMIT_TRANS_MSSG_FAILED
  eng "Broadcast of committed transactions message failed."

ER_GRP_RPL_GROUP_NAME_PARSE_ERROR
  eng "Unable to parse the group_replication_group_name during the Certification module initialization."

ER_GRP_RPL_ADD_GRPSID_TO_GRPGTIDSID_MAP_ERROR
  eng "Unable to add the group_sid in the group_gtid_sid_map during the Certification module initialization."

ER_GRP_RPL_UPDATE_GRPGTID_EXECUTED_ERROR
  eng "Error updating group_gtid_executed GITD set during the Certification module initialization."

ER_GRP_RPL_DONOR_TRANS_INFO_ERROR
  eng "Unable to handle the donor's transaction information when initializing the conflict detection component. Possible out of memory error."

ER_GRP_RPL_SERVER_CONN_ERROR
  eng "Error when establishing a server connection during the Certification module initialization."

ER_GRP_RPL_ERROR_FETCHING_GTID_EXECUTED_SET
  eng "Error when extracting this member GTID executed set. Certification module can't be properly initialized."

ER_GRP_RPL_ADD_GTID_TO_GRPGTID_EXECUTED_ERROR
  eng "Error while adding the server GTID EXECUTED set to the group_gtid_execute during the Certification module initialization."

ER_GRP_RPL_ERROR_FETCHING_GTID_SET
  eng "Error when extracting this member retrieved set for its applier. Certification module can't be properly initialized."

ER_GRP_RPL_ADD_RETRIEVED_SET_TO_GRP_GTID_EXECUTED_ERROR
  eng "Error while adding the member retrieved set to the group_gtid_executed during the Certification module initialization."

ER_GRP_RPL_CERTIFICATION_INITIALIZATION_FAILURE
  eng "Error during Certification module initialization."

ER_GRP_RPL_UPDATE_LAST_CONFLICT_FREE_TRANS_ERROR
  eng "Unable to update last conflict free transaction, this transaction will not be tracked on performance_schema.replication_group_member_stats.last_conflict_free_transaction."

ER_GRP_RPL_UPDATE_TRANS_SNAPSHOT_REF_VER_ERROR
  eng "Error updating transaction snapshot version reference for internal storage."

ER_GRP_RPL_FETCH_TRANS_SIDNO_ERROR
  eng "Error fetching transaction sidno while adding to the group_gtid_executed set."

ER_GRP_RPL_ERROR_VERIFYING_SIDNO
  eng "Error while ensuring the sidno be present in the group_gtid_executed."

ER_GRP_RPL_CANT_GENERATE_GTID
  eng "Impossible to generate Global Transaction Identifier: the integer component reached the maximal value. Restart the group with a new group_replication_group_name."

ER_GRP_RPL_INVALID_GTID_SET
  eng "Invalid stable transactions set."

ER_GRP_RPL_UPDATE_GTID_SET_ERROR
  eng "Error updating stable transactions set."

ER_GRP_RPL_RECEIVED_SET_MISSING_GTIDS
  eng "There was an error when filling the missing GTIDs on the applier channel received set. Despite not critical, on the long run this may cause performance issues."

OBSOLETE_ER_GRP_RPL_SKIP_COMPUTATION_TRANS_COMMITTED
  eng "Skipping the computation of the Transactions_committed_all_members field as an older instance of this computation is still ongoing."

ER_GRP_RPL_NULL_PACKET
  eng "Null packet on certifier's queue."

ER_GRP_RPL_CANT_READ_GTID
  eng "Error reading GTIDs from the message."

ER_GRP_RPL_PROCESS_GTID_SET_ERROR
  eng "Error processing stable transactions set."

ER_GRP_RPL_PROCESS_INTERSECTION_GTID_SET_ERROR
  eng "Error processing intersection of stable transactions set."

ER_GRP_RPL_SET_STABLE_TRANS_ERROR
  eng "Error setting stable transactions set."

ER_GRP_RPL_CANT_READ_GRP_GTID_EXTRACTED
  eng "Error reading group_gtid_extracted from the View_change_log_event."

ER_GRP_RPL_CANT_READ_WRITE_SET_ITEM
  eng "Error reading the write set item '%s' from the View_change_log_event."

ER_GRP_RPL_INIT_CERTIFICATION_INFO_FAILURE
  eng "Error during certification_info initialization."

ER_GRP_RPL_CONFLICT_DETECTION_DISABLED
  eng "Primary had applied all relay logs, disabled conflict detection."

ER_GRP_RPL_MSG_DISCARDED
  eng "Message received while the plugin is not ready, message discarded."

ER_GRP_RPL_MISSING_GRP_RPL_APPLIER
  eng "Message received without a proper group replication applier."

ER_GRP_RPL_CERTIFIER_MSSG_PROCESS_ERROR
  eng "Error processing message in Certifier."

ER_GRP_RPL_SRV_NOT_ONLINE
  eng "This server was not declared online since it is on status %s."

ER_GRP_RPL_SRV_ONLINE
  eng "This server was declared online within the replication group."

ER_GRP_RPL_DISABLE_SRV_READ_MODE_RESTRICTED
  eng "When declaring the plugin online it was not possible to disable the server read mode settings. Try to disable it manually."

ER_GRP_RPL_MEM_ONLINE
  eng "The member with address %s:%u was declared online within the replication group."

ER_GRP_RPL_MEM_UNREACHABLE
  eng "Member with address %s:%u has become unreachable."

ER_GRP_RPL_MEM_REACHABLE
  eng "Member with address %s:%u is reachable again."

ER_GRP_RPL_SRV_BLOCKED
  eng "This server is not able to reach a majority of members in the group. This server will now block all updates. The server will remain blocked until contact with the majority is restored. It is possible to use group_replication_force_members to force a new group membership."

ER_GRP_RPL_SRV_BLOCKED_FOR_SECS
  eng "This server is not able to reach a majority of members in the group. This server will now block all updates. The server will remain blocked for the next %lu seconds. Unless contact with the majority is restored, after this time the member will error out and leave the group. It is possible to use group_replication_force_members to force a new group membership."

ER_GRP_RPL_CHANGE_GRP_MEM_NOT_PROCESSED
  eng "A group membership change was received but the plugin is already leaving due to the configured timeout on group_replication_unreachable_majority_timeout option."

ER_GRP_RPL_MEMBER_CONTACT_RESTORED
  eng "The member has resumed contact with a majority of the members in the group. Regular operation is restored and transactions are unblocked."

ER_GRP_RPL_MEMBER_REMOVED
  eng "Members removed from the group: %s"

ER_GRP_RPL_PRIMARY_MEMBER_LEFT_GRP
  eng "Primary server with address %s left the group. Electing new Primary."

ER_GRP_RPL_MEMBER_ADDED
  eng "Members joined the group: %s"

ER_GRP_RPL_MEMBER_EXIT_PLUGIN_ERROR
  eng "There was a previous plugin error while the member joined the group. The member will now exit the group."

ER_GRP_RPL_MEMBER_CHANGE
  eng "Group membership changed to %s on view %s."

ER_GRP_RPL_MEMBER_LEFT_GRP
  eng "Group membership changed: This member has left the group."

ER_GRP_RPL_MEMBER_EXPELLED
  eng "Member was expelled from the group due to network failures, changing member status to ERROR."

ER_GRP_RPL_SESSION_OPEN_FAILED
  eng "Unable to open session to (re)set read only mode. Skipping."

ER_GRP_RPL_NEW_PRIMARY_ELECTED
  eng "A new primary with address %s:%u was elected. %s"

ER_GRP_RPL_DISABLE_READ_ONLY_FAILED
  eng "Unable to disable super read only flag. Try to disable it manually"

ER_GRP_RPL_ENABLE_READ_ONLY_FAILED
  eng "Unable to set super read only flag. Try to set it manually."

ER_GRP_RPL_SRV_PRIMARY_MEM
  eng "This server is working as primary member."

ER_GRP_RPL_SRV_SECONDARY_MEM
  eng "This server is working as secondary member with primary member address %s:%u."

ER_GRP_RPL_NO_SUITABLE_PRIMARY_MEM
  eng "Unable to set any member as primary. No suitable candidate."

ER_GRP_RPL_SUPER_READ_ONLY_ACTIVATE_ERROR
  eng "Error when activating super_read_only mode on start. The member will now exit the group."

ER_GRP_RPL_EXCEEDS_AUTO_INC_VALUE
  eng "Group contains %lu members which is greater than group_replication_auto_increment_increment value of %lu. This can lead to a higher transactional abort rate."

ER_GRP_RPL_DATA_NOT_PROVIDED_BY_MEM
  eng "Member with address '%s:%u' didn't provide any data during the last group change. Group information can be outdated and lead to errors on recovery."

ER_GRP_RPL_MEMBER_ALREADY_EXISTS
  eng "There is already a member with server_uuid %s. The member will now exit the group."

OBSOLETE_ER_GRP_RPL_GRP_CHANGE_INFO_EXTRACT_ERROR
  eng "Error when extracting information for group change. Operations and checks made to group joiners may be incomplete."

ER_GRP_RPL_GTID_EXECUTED_EXTRACT_ERROR
  eng "Error when extracting this member GTID executed set. Operations and checks made to group joiners may be incomplete."

ER_GRP_RPL_GTID_SET_EXTRACT_ERROR
  eng "Error when extracting this member retrieved set for its applier. Operations and checks made to group joiners may be incomplete."

ER_GRP_RPL_START_FAILED
  eng "The START GROUP_REPLICATION command failed since the group already has 9 members."

ER_GRP_RPL_MEMBER_VER_INCOMPATIBLE
  eng "Member version is incompatible with the group."

ER_GRP_RPL_TRANS_NOT_PRESENT_IN_GRP
  eng "The member contains transactions not present in the group. The member will now exit the group."

ER_GRP_RPL_TRANS_GREATER_THAN_GRP
  eng "It was not possible to assess if the member has more transactions than the group. The member will now exit the group."

ER_GRP_RPL_MEMBER_VERSION_LOWER_THAN_GRP
  eng "Member version is lower than some group member, but since option 'group_replication_allow_local_lower_version_join is enabled, member will be allowed to join."

ER_GRP_RPL_LOCAL_GTID_SETS_PROCESS_ERROR
  eng "Error processing local GTID sets when comparing this member transactions against the group."

ER_GRP_RPL_MEMBER_TRANS_GREATER_THAN_GRP
  eng "This member has more executed transactions than those present in the group. Local transactions: %s > Group transactions: %s"

ER_GRP_RPL_BLOCK_SIZE_DIFF_FROM_GRP
  eng "The member is configured with a group_replication_gtid_assignment_block_size option value '%llu' different from the group '%llu'. The member will now exit the group."

ER_GRP_RPL_TRANS_WRITE_SET_EXTRACT_DIFF_FROM_GRP
  eng "The member is configured with a transaction-write-set-extraction option value '%s' different from the group '%s'. The member will now exit the group."

ER_GRP_RPL_MEMBER_CFG_INCOMPATIBLE_WITH_GRP_CFG
  eng "The member configuration is not compatible with the group configuration. Variables such as group_replication_single_primary_mode or group_replication_enforce_update_everywhere_checks must have the same value on every server in the group. (member configuration option: [%s], group configuration option: [%s])."

ER_GRP_RPL_MEMBER_STOP_RPL_CHANNELS_ERROR
  eng "Error stopping all replication channels while server was leaving the group. %s"

ER_GRP_RPL_PURGE_APPLIER_LOGS
  eng "Detected previous RESET MASTER invocation or an issue exists in the group replication applier relay log. Purging existing applier logs."

ER_GRP_RPL_RESET_APPLIER_MODULE_LOGS_ERROR
  eng "Unknown error occurred while resetting applier's module logs."

ER_GRP_RPL_APPLIER_THD_SETUP_ERROR
  eng "Failed to setup the group replication applier thread."

ER_GRP_RPL_APPLIER_THD_START_ERROR
  eng "Error while starting the group replication applier thread"

ER_GRP_RPL_APPLIER_THD_STOP_ERROR
  eng "Failed to stop the group replication applier thread."

ER_GRP_RPL_FETCH_TRANS_DATA_FAILED
  eng "Failed to fetch transaction data containing required transaction info for applier"

ER_GRP_RPL_SLAVE_IO_THD_PRIMARY_UNKNOWN
  eng "Can't start slave IO THREAD of channel '%s' when group replication is running with single-primary mode and the primary member is not known."

ER_GRP_RPL_SALVE_IO_THD_ON_SECONDARY_MEMBER
  eng "Can't start slave IO THREAD of channel '%s' when group replication is running with single-primary mode on a secondary member."

ER_GRP_RPL_SLAVE_SQL_THD_PRIMARY_UNKNOWN
  eng "Can't start slave SQL THREAD of channel '%s' when group replication is running with single-primary mode and the primary member is not known."

ER_GRP_RPL_SLAVE_SQL_THD_ON_SECONDARY_MEMBER
  eng "Can't start slave SQL THREAD of channel '%s' when group replication is running with single-primary mode on a secondary member."

ER_GRP_RPL_NEEDS_INNODB_TABLE
  eng "Table %s does not use the InnoDB storage engine. This is not compatible with Group Replication."

ER_GRP_RPL_PRIMARY_KEY_NOT_DEFINED
  eng "Table %s does not have any PRIMARY KEY. This is not compatible with Group Replication."

ER_GRP_RPL_FK_WITH_CASCADE_UNSUPPORTED
  eng "Table %s has a foreign key with 'CASCADE', 'SET NULL' or 'SET DEFAULT' clause. This is not compatible with Group Replication."

ER_GRP_RPL_AUTO_INC_RESET
  eng "group_replication_auto_increment_increment is reset to %lu"

ER_GRP_RPL_AUTO_INC_OFFSET_RESET
  eng "auto_increment_offset is reset to %lu"

ER_GRP_RPL_AUTO_INC_SET
  eng "group_replication_auto_increment_increment is set to %lu"

ER_GRP_RPL_AUTO_INC_OFFSET_SET
  eng "auto_increment_offset is set to %lu"

ER_GRP_RPL_FETCH_TRANS_CONTEXT_FAILED
  eng "Failed to fetch transaction context containing required transaction info for certification"

ER_GRP_RPL_FETCH_FORMAT_DESC_LOG_EVENT_FAILED
  eng "Failed to fetch Format_description_log_event containing required server info for applier"

ER_GRP_RPL_FETCH_TRANS_CONTEXT_LOG_EVENT_FAILED
  eng "Failed to fetch Transaction_context_log_event containing required transaction info for certification"

ER_GRP_RPL_FETCH_SNAPSHOT_VERSION_FAILED
  eng "Failed to read snapshot version from transaction context event required for certification"

ER_GRP_RPL_FETCH_GTID_LOG_EVENT_FAILED
  eng "Failed to fetch Gtid_log_event containing required transaction info for certification"

ER_GRP_RPL_UPDATE_SERV_CERTIFICATE_FAILED
  eng "Unable to update certification result on server side, thread_id: %lu"

ER_GRP_RPL_ADD_GTID_INFO_WITH_LOCAL_GTID_FAILED
  eng "Unable to add gtid information to the group_gtid_executed set when gtid was provided for local transactions"

ER_GRP_RPL_ADD_GTID_INFO_WITHOUT_LOCAL_GTID_FAILED
  eng "Unable to add gtid information to the group_gtid_executed set when no gtid was provided for local transactions"

ER_GRP_RPL_NOTIFY_CERTIFICATION_OUTCOME_FAILED
  eng "Failed to notify certification outcome"

ER_GRP_RPL_ADD_GTID_INFO_WITH_REMOTE_GTID_FAILED
  eng "Unable to add gtid information to the group_gtid_executed set when gtid was provided for remote transactions"

ER_GRP_RPL_ADD_GTID_INFO_WITHOUT_REMOTE_GTID_FAILED
  eng "Unable to add gtid information to the group_gtid_executed set when gtid was not provided for remote transactions"

ER_GRP_RPL_FETCH_VIEW_CHANGE_LOG_EVENT_FAILED
  eng "Failed to fetch View_change_log_event containing required info for certification"

ER_GRP_RPL_CONTACT_WITH_SRV_FAILED
  eng "Error when contacting the server to ensure the proper logging of a group change in the binlog"

ER_GRP_RPL_SRV_WAIT_TIME_OUT
  eng "Timeout when waiting for the server to execute local transactions in order assure the group change proper logging"

ER_GRP_RPL_FETCH_LOG_EVENT_FAILED
  eng "Failed to fetch Log_event containing required server info for applier"

ER_GRP_RPL_START_GRP_RPL_FAILED
  eng "Unable to start Group Replication. Replication applier infrastructure is not initialized since the server was started with --initialize, --initialize-insecure or --upgrade=MINIMAL on a server upgrade."

ER_GRP_RPL_CONN_INTERNAL_PLUGIN_FAIL
  eng "Failed to establish an internal server connection to execute plugin operations"

ER_GRP_RPL_SUPER_READ_ON
  eng "Setting super_read_only=ON."

ER_GRP_RPL_SUPER_READ_OFF
  eng "Setting super_read_only=OFF."

ER_GRP_RPL_KILLED_SESSION_ID
  eng "killed session id: %d status: %d"

ER_GRP_RPL_KILLED_FAILED_ID
  eng "killed failed id: %d failed: %d"

ER_GRP_RPL_INTERNAL_QUERY
  eng "Internal query: %s result in error. Error number: %ld"

ER_GRP_RPL_COPY_FROM_EMPTY_STRING
  eng "Error copying from empty string "

ER_GRP_RPL_QUERY_FAIL
  eng "Query execution resulted in failure. errno: %d"

ER_GRP_RPL_CREATE_SESSION_UNABLE
  eng "Unable to create a session for executing the queries on the server"

ER_GRP_RPL_MEMBER_NOT_FOUND
  eng "The member with address %s:%u has unexpectedly disappeared, killing the current group replication recovery connection"

ER_GRP_RPL_MAXIMUM_CONNECTION_RETRIES_REACHED
  eng "Maximum number of retries when trying to connect to a donor reached. Aborting group replication incremental recovery."

ER_GRP_RPL_ALL_DONORS_LEFT_ABORT_RECOVERY
  eng "All donors left. Aborting group replication incremental recovery."

ER_GRP_RPL_ESTABLISH_RECOVERY_WITH_DONOR
  eng "Establishing group recovery connection with a possible donor. Attempt %d/%d"

ER_GRP_RPL_ESTABLISH_RECOVERY_WITH_ANOTHER_DONOR
  eng "Retrying group recovery connection with another donor. Attempt %d/%d"

ER_GRP_RPL_NO_VALID_DONOR
  eng "No valid donors exist in the group, retrying"

ER_GRP_RPL_CONFIG_RECOVERY
  eng "Error when configuring the asynchronous recovery channel connection to the donor."

ER_GRP_RPL_ESTABLISHING_CONN_GRP_REC_DONOR
  eng "Establishing connection to a group replication recovery donor %s at %s port: %d."

ER_GRP_RPL_CREATE_GRP_RPL_REC_CHANNEL
  eng "Error while creating the group replication recovery channel with donor %s at %s port: %d."

ER_GRP_RPL_DONOR_SERVER_CONN
  eng "There was an error when connecting to the donor server. Please check that group_replication_recovery channel credentials and all MEMBER_HOST column values of performance_schema.replication_group_members table are correct and DNS resolvable."

ER_GRP_RPL_CHECK_STATUS_TABLE
  eng "For details please check performance_schema.replication_connection_status table and error log messages of Slave I/O for channel group_replication_recovery."

ER_GRP_RPL_STARTING_GRP_REC
  eng "Error while starting the group replication incremental recovery receiver/applier threads"

ER_GRP_RPL_DONOR_CONN_TERMINATION
  eng "Terminating existing group replication donor connection and purging the corresponding logs."

ER_GRP_RPL_STOPPING_GRP_REC
  eng "Error when stopping the group replication incremental recovery's donor connection"

ER_GRP_RPL_PURGE_REC
  eng "Error when purging the group replication recovery's relay logs"

ER_GRP_RPL_UNABLE_TO_KILL_CONN_REC_DONOR_APPLIER
  eng "Unable to kill the current group replication recovery donor connection after an applier error. Incremental recovery will shutdown."

ER_GRP_RPL_UNABLE_TO_KILL_CONN_REC_DONOR_FAILOVER
  eng "Unable to kill the current group replication recovery donor connection during failover. Incremental recovery will shutdown."

ER_GRP_RPL_FAILED_TO_NOTIFY_GRP_MEMBERSHIP_EVENT
  eng "Unexpected error when notifying an internal component named %s regarding a group membership event."

ER_GRP_RPL_FAILED_TO_BROADCAST_GRP_MEMBERSHIP_NOTIFICATION
  eng "An undefined error was found while broadcasting an internal group membership notification! This is likely to happen if your components or plugins are not properly loaded or are malfunctioning!"

ER_GRP_RPL_FAILED_TO_BROADCAST_MEMBER_STATUS_NOTIFICATION
  eng "An undefined error was found while broadcasting an internal group member status notification! This is likely to happen if your components or plugins are not properly loaded or are malfunctioning!"

ER_GRP_RPL_OOM_FAILED_TO_GENERATE_IDENTIFICATION_HASH
  eng "No memory to generate write identification hash"

ER_GRP_RPL_WRITE_IDENT_HASH_BASE64_ENCODING_FAILED
  eng "Base 64 encoding of the write identification hash failed"

ER_GRP_RPL_INVALID_BINLOG_FORMAT
  eng "Binlog format should be ROW for Group Replication"

OBSOLETE_ER_GRP_RPL_BINLOG_CHECKSUM_SET
  eng "binlog_checksum should be NONE for Group Replication"

ER_GRP_RPL_TRANS_WRITE_SET_EXTRACTION_NOT_SET
  eng "A transaction_write_set_extraction algorithm should be selected when running Group Replication"

ER_GRP_RPL_UNSUPPORTED_TRANS_ISOLATION
  eng "Transaction isolation level (tx_isolation) is set to SERIALIZABLE, which is not compatible with Group Replication"

ER_GRP_RPL_CANNOT_EXECUTE_TRANS_WHILE_STOPPING
  eng "Transaction cannot be executed while Group Replication is stopping."

ER_GRP_RPL_CANNOT_EXECUTE_TRANS_WHILE_RECOVERING
  eng "Transaction cannot be executed while Group Replication is recovering. Try again when the server is ONLINE."

ER_GRP_RPL_CANNOT_EXECUTE_TRANS_IN_ERROR_STATE
  eng "Transaction cannot be executed while Group Replication is on ERROR state. Check for errors and restart the plugin"

ER_GRP_RPL_CANNOT_EXECUTE_TRANS_IN_OFFLINE_MODE
  eng "Transaction cannot be executed while Group Replication is OFFLINE. Check for errors and restart the plugin"

ER_GRP_RPL_MULTIPLE_CACHE_TYPE_NOT_SUPPORTED_FOR_SESSION
  eng "We can only use one cache type at a time on session %u"

ER_GRP_RPL_FAILED_TO_REINIT_BINLOG_CACHE_FOR_READ
  eng "Failed to reinit binlog cache log for read on session %u"

ER_GRP_RPL_FAILED_TO_CREATE_TRANS_CONTEXT
  eng "Failed to create the context of the current transaction on session %u"

ER_GRP_RPL_FAILED_TO_EXTRACT_TRANS_WRITE_SET
  eng "Failed to extract the set of items written during the execution of the current transaction on session %u"

ER_GRP_RPL_FAILED_TO_GATHER_TRANS_WRITE_SET
  eng "Failed to gather the set of items written during the execution of the current transaction on session %u"

ER_GRP_RPL_TRANS_SIZE_EXCEEDS_LIMIT
  eng "Error on session %u. Transaction of size %llu exceeds specified limit %lu. To increase the limit please adjust group_replication_transaction_size_limit option."

OBSOLETE_ER_GRP_RPL_REINIT_OF_INTERNAL_CACHE_FOR_READ_FAILED
  eng "Error while re-initializing an internal cache, for read operations, on session %u"

OBSOLETE_ER_GRP_RPL_APPENDING_DATA_TO_INTERNAL_CACHE_FAILED
  eng "Error while appending data to an internal cache on session %u"

ER_GRP_RPL_WRITE_TO_TRANSACTION_MESSAGE_FAILED
  eng "Error while writing to transaction message on session %u"

ER_GRP_RPL_FAILED_TO_REGISTER_TRANS_OUTCOME_NOTIFICTION
  eng "Unable to register for getting notifications regarding the outcome of the transaction on session %u"

ER_GRP_RPL_MSG_TOO_LONG_BROADCASTING_TRANS_FAILED
  eng "Error broadcasting transaction to the group on session %u. Message is too big."

ER_GRP_RPL_BROADCASTING_TRANS_TO_GRP_FAILED
  eng "Error while broadcasting the transaction to the group on session %u"

ER_GRP_RPL_ERROR_WHILE_WAITING_FOR_CONFLICT_DETECTION
  eng "Error while waiting for conflict detection procedure to finish on session %u"

OBSOLETE_ER_GRP_RPL_REINIT_OF_INTERNAL_CACHE_FOR_WRITE_FAILED
  eng "Error while re-initializing an internal cache, for write operations, on session %u"

OBSOLETE_ER_GRP_RPL_FAILED_TO_CREATE_COMMIT_CACHE
  eng "Failed to create group replication commit cache on session %u"

OBSOLETE_ER_GRP_RPL_REINIT_OF_COMMIT_CACHE_FOR_WRITE_FAILED
  eng "Failed to reinit group replication commit cache for write on session %u"

OBSOLETE_ER_GRP_RPL_PREV_REC_SESSION_RUNNING
  eng "A previous recovery session is still running. Please stop the group replication plugin and wait for it to stop"

ER_GRP_RPL_FATAL_REC_PROCESS
  eng "Fatal error during the incremental recovery process of Group Replication. The server will leave the group."

OBSOLETE_ER_GRP_RPL_WHILE_STOPPING_REP_CHANNEL
  eng "Error stopping all replication channels while server was leaving the group. %s"

ER_GRP_RPL_UNABLE_TO_EVALUATE_APPLIER_STATUS
  eng "Unable to evaluate the group replication applier execution status. Group replication recovery will shutdown to avoid data corruption."

ER_GRP_RPL_ONLY_ONE_SERVER_ALIVE
  eng "Only one server alive. Declaring this server as online within the replication group"

ER_GRP_RPL_CERTIFICATION_REC_PROCESS
  eng "Error when processing certification information in the incremental recovery process"

ER_GRP_RPL_UNABLE_TO_ENSURE_EXECUTION_REC
  eng "Unable to ensure the execution of group transactions received during recovery."

ER_GRP_RPL_WHILE_SENDING_MSG_REC
  eng "Error while sending message in the group replication incremental recovery process."

ER_GRP_RPL_READ_UNABLE_FOR_SUPER_READ_ONLY
  eng "Unable to read the server value for the super_read_only variable."

ER_GRP_RPL_READ_UNABLE_FOR_READ_ONLY_SUPER_READ_ONLY
  eng "Unable to read the server values for the read_only and super_read_only variables."

ER_GRP_RPL_UNABLE_TO_RESET_SERVER_READ_MODE
  eng "Unable to reset the server read mode settings. Try to reset them manually."

ER_GRP_RPL_UNABLE_TO_CERTIFY_PLUGIN_TRANS
  eng "Due to a plugin error, some transactions were unable to be certified and will now rollback."

ER_GRP_RPL_UNBLOCK_CERTIFIED_TRANS
  eng "Error when trying to unblock non certified or consistent transactions. Check for consistency errors when restarting the service"

OBSOLETE_ER_GRP_RPL_SERVER_WORKING_AS_SECONDARY
  eng "This server is working as secondary member with primary member address %s:%u."

ER_GRP_RPL_FAILED_TO_START_WITH_INVALID_SERVER_ID
  eng "Unable to start Group Replication. Replication applier infrastructure is not initialized since the server was started with server_id=0. Please, restart the server with server_id larger than 0."

ER_GRP_RPL_FORCE_MEMBERS_MUST_BE_EMPTY
  eng "group_replication_force_members must be empty on group start. Current value: '%s'"

ER_GRP_RPL_PLUGIN_STRUCT_INIT_NOT_POSSIBLE_ON_SERVER_START
  eng "It was not possible to guarantee the initialization of plugin structures on server start"

ER_GRP_RPL_FAILED_TO_ENABLE_SUPER_READ_ONLY_MODE
  eng "Could not enable the server read only mode and guarantee a safe recovery execution"

ER_GRP_RPL_FAILED_TO_INIT_COMMUNICATION_ENGINE
  eng "Error on group communication engine initialization"

ER_GRP_RPL_FAILED_TO_START_ON_SECONDARY_WITH_ASYNC_CHANNELS
  eng "Can't start group replication on secondary member with single-primary mode while asynchronous replication channels are running."

ER_GRP_RPL_FAILED_TO_START_COMMUNICATION_ENGINE
  eng "Error on group communication engine start"

ER_GRP_RPL_TIMEOUT_ON_VIEW_AFTER_JOINING_GRP
  eng "Timeout on wait for view after joining group"

ER_GRP_RPL_FAILED_TO_CALL_GRP_COMMUNICATION_INTERFACE
  eng "Error calling group communication interfaces"

ER_GRP_RPL_MEMBER_SERVER_UUID_IS_INCOMPATIBLE_WITH_GRP
  eng "Member server_uuid is incompatible with the group. Server_uuid %s matches group_replication_group_name %s."

ER_GRP_RPL_MEMBER_CONF_INFO
  eng "Member configuration: member_id: %lu; member_uuid: \"%s\"; single-primary mode: \"%s\"; group_replication_auto_increment_increment: %lu; group_replication_view_change_uuid: \"%s\";"

ER_GRP_RPL_FAILED_TO_CONFIRM_IF_SERVER_LEFT_GRP
  eng "Unable to confirm whether the server has left the group or not. Check performance_schema.replication_group_members to check group membership information."

ER_GRP_RPL_SERVER_IS_ALREADY_LEAVING
  eng "Skipping leave operation: concurrent attempt to leave the group is on-going."

ER_GRP_RPL_SERVER_ALREADY_LEFT
  eng "Skipping leave operation: member already left the group."

ER_GRP_RPL_WAITING_FOR_VIEW_UPDATE
  eng "Going to wait for view modification"

ER_GRP_RPL_TIMEOUT_RECEIVING_VIEW_CHANGE_ON_SHUTDOWN
  eng "While leaving the group due to a stop, shutdown or failure there was a timeout receiving a view change. This can lead to a possible inconsistent state. Check the log for more details"

ER_GRP_RPL_REQUESTING_NON_MEMBER_SERVER_TO_LEAVE
  eng "Requesting to leave the group despite of not being a member"

ER_GRP_RPL_IS_STOPPING
  eng "Plugin 'group_replication' is stopping."

ER_GRP_RPL_IS_STOPPED
  eng "Plugin 'group_replication' has been stopped."

ER_GRP_RPL_FAILED_TO_ENABLE_READ_ONLY_MODE_ON_SHUTDOWN
  eng "On plugin shutdown it was not possible to enable the server read only mode. Local transactions will be accepted and committed."

ER_GRP_RPL_RECOVERY_MODULE_TERMINATION_TIMED_OUT_ON_SHUTDOWN
  eng "On shutdown there was a timeout on the Group Replication recovery module termination. Check the log for more details"

ER_GRP_RPL_APPLIER_TERMINATION_TIMED_OUT_ON_SHUTDOWN
  eng "On shutdown there was a timeout on the Group Replication applier termination."

ER_GRP_RPL_FAILED_TO_SHUTDOWN_REGISTRY_MODULE
  eng "Unexpected failure while shutting down registry module!"

ER_GRP_RPL_FAILED_TO_INIT_HANDLER
  eng "Failure during Group Replication handler initialization"

ER_GRP_RPL_FAILED_TO_REGISTER_SERVER_STATE_OBSERVER
  eng "Failure when registering the server state observers"

ER_GRP_RPL_FAILED_TO_REGISTER_TRANS_STATE_OBSERVER
  eng "Failure when registering the transactions state observers"

ER_GRP_RPL_FAILED_TO_REGISTER_BINLOG_STATE_OBSERVER
  eng "Failure when registering the binlog state observers"

ER_GRP_RPL_FAILED_TO_START_ON_BOOT
  eng "Unable to start Group Replication on boot"

ER_GRP_RPL_FAILED_TO_STOP_ON_PLUGIN_UNINSTALL
  eng "Failure when stopping Group Replication on plugin uninstall"

ER_GRP_RPL_FAILED_TO_UNREGISTER_SERVER_STATE_OBSERVER
  eng "Failure when unregistering the server state observers"

ER_GRP_RPL_FAILED_TO_UNREGISTER_TRANS_STATE_OBSERVER
  eng "Failure when unregistering the transactions state observers"

ER_GRP_RPL_FAILED_TO_UNREGISTER_BINLOG_STATE_OBSERVER
  eng "Failure when unregistering the binlog state observers"

ER_GRP_RPL_ALL_OBSERVERS_UNREGISTERED
  eng "All Group Replication server observers have been successfully unregistered"

ER_GRP_RPL_FAILED_TO_PARSE_THE_GRP_NAME
  eng "Unable to parse the group_replication_group_name."

ER_GRP_RPL_FAILED_TO_GENERATE_SIDNO_FOR_GRP
  eng "Unable to parse the group_replication_group_name."

ER_GRP_RPL_APPLIER_NOT_STARTED_DUE_TO_RUNNING_PREV_SHUTDOWN
  eng "Cannot start the Group Replication applier as a previous shutdown is still running: The thread will stop once its task is complete."

ER_GRP_RPL_FAILED_TO_INIT_APPLIER_MODULE
  eng "Unable to initialize the Group Replication applier module."

ER_GRP_RPL_APPLIER_INITIALIZED
  eng "Group Replication applier module successfully initialized!"

ER_GRP_RPL_COMMUNICATION_SSL_CONF_INFO
  eng "Group communication SSL configuration: group_replication_ssl_mode: \"%s\"; server_key_file: \"%s\"; server_cert_file: \"%s\"; client_key_file: \"%s\"; client_cert_file: \"%s\"; ca_file: \"%s\"; ca_path: \"%s\"; cipher: \"%s\"; tls_version: \"%s\"; tls_ciphersuites: \"%s\"; crl_file: \"%s\"; crl_path: \"%s\"; ssl_fips_mode: \"%s\""

ER_GRP_RPL_ABORTS_AS_SSL_NOT_SUPPORTED_BY_MYSQLD
  eng "MySQL server does not have SSL support and group_replication_ssl_mode is \"%s\", START GROUP_REPLICATION will abort"

ER_GRP_RPL_SSL_DISABLED
  eng "Group communication SSL configuration: group_replication_ssl_mode: \"%s\""

ER_GRP_RPL_UNABLE_TO_INIT_COMMUNICATION_ENGINE
  eng "Unable to initialize the group communication engine"

ER_GRP_RPL_BINLOG_DISABLED
  eng "Binlog must be enabled for Group Replication"

ER_GRP_RPL_GTID_MODE_OFF
  eng "Gtid mode should be ON for Group Replication"

ER_GRP_RPL_LOG_REPLICA_UPDATES_NOT_SET
  eng "LOG_REPLICA_UPDATES should be ON for Group Replication"

ER_GRP_RPL_INVALID_TRANS_WRITE_SET_EXTRACTION_VALUE
  eng "Extraction of transaction write sets requires an hash algorithm configuration. Please, double check that the parameter transaction-write-set-extraction is set to a valid algorithm."

ER_GRP_RPL_RELAY_LOG_INFO_REPO_MUST_BE_TABLE
  eng "Relay log info repository must be set to TABLE"

ER_GRP_RPL_MASTER_INFO_REPO_MUST_BE_TABLE
  eng "Master info repository must be set to TABLE."

ER_GRP_RPL_INCORRECT_TYPE_SET_FOR_PARALLEL_APPLIER
  eng "In order to use parallel applier on Group Replication, parameter replica-parallel-type must be set to 'LOGICAL_CLOCK'."

ER_GRP_RPL_REPLICA_PRESERVE_COMMIT_ORDER_NOT_SET
  eng "Group Replication requires replica-preserve-commit-order to be set to ON when using more than 1 applier threads."

ER_GRP_RPL_SINGLE_PRIM_MODE_NOT_ALLOWED_WITH_UPDATE_EVERYWHERE
  eng "It is not allowed to run single primary mode with 'group_replication_enforce_update_everywhere_checks' enabled."

ER_GRP_RPL_MODULE_TERMINATE_ERROR
  eng "error_message: %s"

ER_GRP_RPL_GRP_NAME_OPTION_MANDATORY
  eng "The group_replication_group_name option is mandatory"

ER_GRP_RPL_GRP_NAME_IS_TOO_LONG
  eng "The group_replication_group_name '%s' is not a valid UUID, its length is too big"

ER_GRP_RPL_GRP_NAME_IS_NOT_VALID_UUID
  eng "The group_replication_group_name '%s' is not a valid UUID"

ER_GRP_RPL_FLOW_CTRL_MIN_QUOTA_GREATER_THAN_MAX_QUOTA
  eng "group_replication_flow_control_min_quota cannot be larger than group_replication_flow_control_max_quota"

ER_GRP_RPL_FLOW_CTRL_MIN_RECOVERY_QUOTA_GREATER_THAN_MAX_QUOTA
  eng "group_replication_flow_control_min_recovery_quota cannot be larger than group_replication_flow_control_max_quota"

ER_GRP_RPL_FLOW_CTRL_MAX_QUOTA_SMALLER_THAN_MIN_QUOTAS
  eng "group_replication_flow_control_max_quota cannot be smaller than group_replication_flow_control_min_quota or group_replication_flow_control_min_recovery_quota"

ER_GRP_RPL_INVALID_SSL_RECOVERY_STRING
  eng "The given value for recovery ssl option 'group_replication_%s' is invalid as its length is beyond the limit"

ER_GRP_RPL_SUPPORTS_ONLY_ONE_FORCE_MEMBERS_SET
  eng "There is one group_replication_force_members operation already ongoing"

ER_GRP_RPL_FORCE_MEMBERS_SET_UPDATE_NOT_ALLOWED
  eng "group_replication_force_members can only be updated when Group Replication is running and a majority of the members are unreachable"

ER_GRP_RPL_GRP_COMMUNICATION_INIT_WITH_CONF
  eng "Initialized group communication with configuration: group_replication_group_name: '%s'; group_replication_local_address: '%s'; group_replication_group_seeds: '%s'; group_replication_bootstrap_group: '%s'; group_replication_poll_spin_loops: %lu; group_replication_compression_threshold: %lu; group_replication_ip_allowlist: '%s'; group_replication_communication_debug_options: '%s'; group_replication_member_expel_timeout: '%lu'; group_replication_communication_max_message_size: %lu; group_replication_message_cache_size: '%luu; group_replication_communication_stack: '%lu'"

ER_GRP_RPL_UNKNOWN_GRP_RPL_APPLIER_PIPELINE_REQUESTED
  eng "Unknown group replication applier pipeline requested"

ER_GRP_RPL_FAILED_TO_BOOTSTRAP_EVENT_HANDLING_INFRASTRUCTURE
  eng "Unable to bootstrap group replication event handling infrastructure. Unknown handler type: %d"

ER_GRP_RPL_APPLIER_HANDLER_NOT_INITIALIZED
  eng "One of the group replication applier handlers is null due to an initialization error"

ER_GRP_RPL_APPLIER_HANDLER_IS_IN_USE
  eng "A group replication applier handler, marked as unique, is already in use."

ER_GRP_RPL_APPLIER_HANDLER_ROLE_IS_IN_USE
  eng "A group replication applier handler role, that was marked as unique, is already in use."

ER_GRP_RPL_FAILED_TO_INIT_APPLIER_HANDLER
  eng "Error on group replication applier handler initialization"

ER_GRP_RPL_SQL_SERVICE_FAILED_TO_INIT_SESSION_THREAD
  eng "Error when initializing a session thread for internal server connection."

ER_GRP_RPL_SQL_SERVICE_COMM_SESSION_NOT_INITIALIZED
  eng "Error running internal SQL query: %s. The internal server communication session is not initialized"

ER_GRP_RPL_SQL_SERVICE_SERVER_SESSION_KILLED
  eng "Error running internal SQL query: %s. The internal server session was killed or server is shutting down."

ER_GRP_RPL_SQL_SERVICE_FAILED_TO_RUN_SQL_QUERY
  eng "Error running internal SQL query: %s. Got internal SQL error: %s(%d)"

ER_GRP_RPL_SQL_SERVICE_SERVER_INTERNAL_FAILURE
  eng "Error running internal SQL query: %s. Internal failure."

ER_GRP_RPL_SQL_SERVICE_RETRIES_EXCEEDED_ON_SESSION_STATE
  eng "Error, maximum number of retries exceeded when waiting for the internal server session state to be operating"

ER_GRP_RPL_SQL_SERVICE_FAILED_TO_FETCH_SECURITY_CTX
  eng "Error when trying to fetch security context when contacting the server for internal plugin requests."

ER_GRP_RPL_SQL_SERVICE_SERVER_ACCESS_DENIED_FOR_USER
  eng "There was an error when trying to access the server with user: %s. Make sure the user is present in the server and that the MySQL upgrade procedure was run correctly."

ER_GRP_RPL_SQL_SERVICE_MAX_CONN_ERROR_FROM_SERVER
  eng "Failed to establish an internal server connection to execute plugin operations since the server does not have available connections, please increase @@GLOBAL.MAX_CONNECTIONS. Server error: %i."

ER_GRP_RPL_SQL_SERVICE_SERVER_ERROR_ON_CONN
  eng "Failed to establish an internal server connection to execute plugin operations. Server error: %i. Server error message: %s"

ER_GRP_RPL_UNREACHABLE_MAJORITY_TIMEOUT_FOR_MEMBER
  eng "This member could not reach a majority of the members for more than %ld seconds. The member will now leave the group as instructed by the group_replication_unreachable_majority_timeout option."

ER_GRP_RPL_SERVER_SET_TO_READ_ONLY_DUE_TO_ERRORS
  eng "The server was automatically set into read only mode after an error was detected."

ER_GRP_RPL_GMS_LISTENER_FAILED_TO_LOG_NOTIFICATION
  eng "Unable to log notification to table (errno: %lu) (res: %d)! Message: %s"

ER_GRP_RPL_GRP_COMMUNICATION_ENG_INIT_FAILED
  eng "Failure in group communication engine '%s' initialization"

ER_GRP_RPL_SET_GRP_COMMUNICATION_ENG_LOGGER_FAILED
  eng "Unable to set the group communication engine logger"

ER_GRP_RPL_DEBUG_OPTIONS
  eng "Current debug options are: '%s'."

ER_GRP_RPL_INVALID_DEBUG_OPTIONS
  eng "Some debug options in '%s' are not valid."

ER_GRP_RPL_EXIT_GRP_GCS_ERROR
  eng "Error calling group communication interfaces while trying to leave the group"

ER_GRP_RPL_GRP_MEMBER_OFFLINE
  eng "Member is not ONLINE, it is not possible to force a new group membership"

ER_GRP_RPL_GCS_INTERFACE_ERROR
  eng "Error calling group communication interfaces"

ER_GRP_RPL_FORCE_MEMBER_VALUE_SET_ERROR
  eng "Error setting group_replication_force_members value '%s' on group communication interfaces"

ER_GRP_RPL_FORCE_MEMBER_VALUE_SET
  eng "The group_replication_force_members value '%s' was set in the group communication interfaces"

ER_GRP_RPL_FORCE_MEMBER_VALUE_TIME_OUT
  eng "Timeout on wait for view after setting group_replication_force_members value '%s' into group communication interfaces"

ER_GRP_RPL_BROADCAST_COMMIT_MSSG_TOO_BIG
  eng "Broadcast of committed transactions message failed. Message is too big."

ER_GRP_RPL_SEND_STATS_ERROR
  eng "Error while sending stats message"

ER_GRP_RPL_MEMBER_STATS_INFO
  eng "Flow control - update member stats: %s stats certifier_queue %d, applier_queue %d certified %ld (%ld), applied %ld (%ld), local %ld (%ld), quota %ld (%ld) mode=%d"

ER_GRP_RPL_FLOW_CONTROL_STATS
  eng "Flow control: throttling to %ld commits per %ld sec, with %d writing and %d non-recovering members, min capacity %lld, lim throttle %lld"

ER_GRP_RPL_UNABLE_TO_CONVERT_PACKET_TO_EVENT
  eng "Unable to convert a packet into an event on the applier. Error: %s"

ER_GRP_RPL_PIPELINE_CREATE_FAILED
  eng "Failed to create group replication pipeline cache."

ER_GRP_RPL_PIPELINE_REINIT_FAILED_WRITE
  eng "Failed to reinit group replication pipeline cache for write."

ER_GRP_RPL_UNABLE_TO_CONVERT_EVENT_TO_PACKET
  eng "Unable to convert the event into a packet on the applier. Error: %s"

ER_GRP_RPL_PIPELINE_FLUSH_FAIL
  eng "Failed to flush group replication pipeline cache."

ER_GRP_RPL_PIPELINE_REINIT_FAILED_READ
  eng "Failed to reinit group replication pipeline cache for read."

OBSOLETE_ER_GRP_RPL_STOP_REP_CHANNEL
  eng "Error stopping all replication channels while server was leaving the group. Got error: %d. Please check the error log for more details."

ER_GRP_RPL_GCS_GR_ERROR_MSG
  eng "%s"

ER_GRP_RPL_SLAVE_IO_THREAD_UNBLOCKED
  eng "The slave IO thread of channel '%s' is unblocked as the member is declared ONLINE now."

ER_GRP_RPL_SLAVE_IO_THREAD_ERROR_OUT
  eng "The slave IO thread of channel '%s' will error out as the member failed to come ONLINE."

ER_GRP_RPL_SLAVE_APPLIER_THREAD_UNBLOCKED
  eng "The slave applier thread of channel '%s' is unblocked as the member is declared ONLINE now."

ER_GRP_RPL_SLAVE_APPLIER_THREAD_ERROR_OUT
  eng "The slave applier thread of channel '%s' will error out as the member failed to come ONLINE."

ER_LDAP_AUTH_FAILED_TO_CREATE_OR_GET_CONNECTION
  eng "LDAP authentication initialize: failed to create/ get connection from the pool. "

ER_LDAP_AUTH_DEINIT_FAILED
  eng "LDAP authentication de_initialize Failed"

ER_LDAP_AUTH_SKIPPING_USER_GROUP_SEARCH
  eng "Skipping group search, No group attribute mentioned"

ER_LDAP_AUTH_POOL_DISABLE_MAX_SIZE_ZERO
  eng "Pool max size is 0, connection pool is disabled"

ER_LDAP_AUTH_FAILED_TO_CREATE_LDAP_OBJECT_CREATOR
  eng "Connection pool initialization, failed to create LDAP object creator"

ER_LDAP_AUTH_FAILED_TO_CREATE_LDAP_OBJECT
  eng "Connection pool initialization, failed to create LDAP object"

ER_LDAP_AUTH_TLS_CONF
  eng "LDAP TLS configuration"

ER_LDAP_AUTH_TLS_CONNECTION
  eng "LDAP TLS connection"

ER_LDAP_AUTH_CONN_POOL_NOT_CREATED
  eng "LDAP pool is not created."

ER_LDAP_AUTH_CONN_POOL_INITIALIZING
  eng "LDAP pool is initializing"

ER_LDAP_AUTH_CONN_POOL_DEINITIALIZING
  eng "LDAP pool is de-initializing"

ER_LDAP_AUTH_ZERO_MAX_POOL_SIZE_UNCHANGED
  eng "Pool max size old and new values are 0"

ER_LDAP_AUTH_POOL_REINITIALIZING
  eng "LDAP pool is re-initializing"

ER_LDAP_AUTH_FAILED_TO_WRITE_PACKET
  eng "Plug-in has failed to write the packet."

ER_LDAP_AUTH_SETTING_USERNAME
  eng "Setting LDAP user name as : %s"

ER_LDAP_AUTH_USER_AUTH_DATA
  eng "User authentication data: %s size: %lu"

ER_LDAP_AUTH_INFO_FOR_USER
  eng "User is authenticated as: %s external user: %s"

ER_LDAP_AUTH_USER_GROUP_SEARCH_INFO
  eng "Group search information base DN: %s scope: %d filter: %s attribute: %s"

ER_LDAP_AUTH_GRP_SEARCH_SPECIAL_HDL
  eng "Special handling for group search, {GA} found"

ER_LDAP_AUTH_GRP_IS_FULL_DN
  eng "Group search special handling, group full DN found. "

ER_LDAP_AUTH_USER_NOT_FOUND_IN_ANY_GRP
  eng "User %s is not member of any group."

ER_LDAP_AUTH_USER_FOUND_IN_MANY_GRPS
  eng "User %s is member of more than one group"

ER_LDAP_AUTH_USER_HAS_MULTIPLE_GRP_NAMES
  eng "For user %s has multiple user group names. Please check if group attribute name is correct"

ER_LDAP_AUTH_SEARCHED_USER_GRP_NAME
  eng "Searched group name: %s"

ER_LDAP_AUTH_OBJECT_CREATE_TIMESTAMP
  eng "LDAP authentication object creation time_stamp: %s dn: %s"

ER_LDAP_AUTH_CERTIFICATE_NAME
  eng "Certificate name: %s"

ER_LDAP_AUTH_FAILED_TO_POOL_DEINIT
  eng "Failed to pool de-initialized: pool is already reconstructing"

ER_LDAP_AUTH_FAILED_TO_INITIALIZE_POOL_IN_RECONSTRUCTING
  eng "Pool initialization failed: pool is already initialized"

ER_LDAP_AUTH_FAILED_TO_INITIALIZE_POOL_IN_INIT_STATE
  eng "Pool initialization failed: pool is initializing"

ER_LDAP_AUTH_FAILED_TO_INITIALIZE_POOL_IN_DEINIT_STATE
  eng "Pool initialization failed: pool is de-initializing"

ER_LDAP_AUTH_FAILED_TO_DEINITIALIZE_POOL_IN_RECONSTRUCT_STATE
  eng "Failed to pool deinitialized: pool is already reconstructing"

ER_LDAP_AUTH_FAILED_TO_DEINITIALIZE_NOT_READY_POOL
  eng "Failed to pool deinitialized : pool is not ready"

ER_LDAP_AUTH_FAILED_TO_GET_CONNECTION_AS_PLUGIN_NOT_READY
  eng "Ldap_connection_pool::get: Failed to return connection as plug-in is not ready/initializing/de-initializing"

ER_LDAP_AUTH_CONNECTION_POOL_INIT_FAILED
  eng "Connection pool has failed to initialized"

ER_LDAP_AUTH_MAX_ALLOWED_CONNECTION_LIMIT_HIT
  eng "Ldap_connetion_pool::get LDAP maximum connection allowed size is reached. Increase the maximum limit."

ER_LDAP_AUTH_MAX_POOL_SIZE_SET_FAILED
  eng "Set max pool size failed."

ER_LDAP_AUTH_PLUGIN_FAILED_TO_READ_PACKET
  eng "Plug-in has failed to read the packet from client"

ER_LDAP_AUTH_CREATING_LDAP_CONNECTION
  eng "Ldap_authentication::initialize: creating new LDAP connection. "

ER_LDAP_AUTH_GETTING_CONNECTION_FROM_POOL
  eng "Ldap_authentication::initialize: getting connection from pool. "

ER_LDAP_AUTH_RETURNING_CONNECTION_TO_POOL
  eng "Ldap_authentication::de_initialize putting back connection in the pool"

ER_LDAP_AUTH_SEARCH_USER_GROUP_ATTR_NOT_FOUND
  eng "Ldap_authentication::search_user_group no group attribute found"

ER_LDAP_AUTH_LDAP_INFO_NULL
  eng "Ldap_connetion_pool::put ldap info null"

ER_LDAP_AUTH_FREEING_CONNECTION
  eng "Ldap_connection_pool::put connection is freeing. "

ER_LDAP_AUTH_CONNECTION_PUSHED_TO_POOL
  eng "Ldap_connection_pool::put connection in pushed in the pool"

ER_LDAP_AUTH_CONNECTION_CREATOR_ENTER
  eng "Ldap_connection_creator::Ldap_connection_creator"

ER_LDAP_AUTH_STARTING_TLS
  eng "starting TLS"

ER_LDAP_AUTH_CONNECTION_GET_LDAP_INFO_NULL
  eng "Ldap_connection_pool::get: (ldap_info == NULL)|| (*ldap_info)"

ER_LDAP_AUTH_DELETING_CONNECTION_KEY
  eng "Ldap_connection_pool::deinit: deleting connection key %s"

ER_LDAP_AUTH_POOLED_CONNECTION_KEY
  eng " Ldap_connection_pool::get pooled connection key: %s"

ER_LDAP_AUTH_CREATE_CONNECTION_KEY
  eng "Ldap_connection_pool::get create connection key: %s"

ER_LDAP_AUTH_COMMUNICATION_HOST_INFO
  eng "LDAP communication host %s port %u"

ER_LDAP_AUTH_METHOD_TO_CLIENT
  eng "Sending authentication method to client : %s"

ER_LDAP_AUTH_SASL_REQUEST_FROM_CLIENT
  eng "SASL request received from mysql client: %s"

ER_LDAP_AUTH_SASL_PROCESS_SASL
  eng "Ldap_sasl_authentication::process_sasl rc: %s"

ER_LDAP_AUTH_SASL_BIND_SUCCESS_INFO
  eng "Ldap_sasl_authentication::process_sasl sasl bind succeed. dn: %s method: %s server credential: %s"

ER_LDAP_AUTH_STARTED_FOR_USER
  eng "LDAP authentication started for user name: %s"

ER_LDAP_AUTH_DISTINGUISHED_NAME
  eng "%s"

ER_LDAP_AUTH_INIT_FAILED
  eng "LDAP authentication initialize is failed with: %s"

ER_LDAP_AUTH_OR_GROUP_RETRIEVAL_FAILED
  eng "LDAP authentication failed or group retrieval failed: %s"

ER_LDAP_AUTH_USER_GROUP_SEARCH_FAILED
  eng "Search user group has failed: %s"

ER_LDAP_AUTH_USER_BIND_FAILED
  eng "LDAP user bind has failed: %s"

ER_LDAP_AUTH_POOL_GET_FAILED_TO_CREATE_CONNECTION
  eng "Connection pool get: Failed to create LDAP connection. %s"

ER_LDAP_AUTH_FAILED_TO_CREATE_LDAP_CONNECTION
  eng "Failed to create new LDAP connection:  %s"

ER_LDAP_AUTH_FAILED_TO_ESTABLISH_TLS_CONNECTION
  eng "Failed to establish TLS connection:  %s"

ER_LDAP_AUTH_FAILED_TO_SEARCH_DN
  eng "Failed to search user full dn: %s"

ER_LDAP_AUTH_CONNECTION_POOL_REINIT_ENTER
  eng "Ldap_connection_pool::reinit"

ER_SYSTEMD_NOTIFY_PATH_TOO_LONG
  eng "The path '%s', from the NOTIFY_SOCKET environment variable, is too long. At %u bytes it exceeds the limit of %u bytes for an AF_UNIX socket."

ER_SYSTEMD_NOTIFY_CONNECT_FAILED
  eng "Failed to connect to systemd notification socket named %s. Error: '%s'"

ER_SYSTEMD_NOTIFY_WRITE_FAILED
  eng "Failed to write '%s' to systemd notification. Error: '%s'"

ER_FOUND_MISSING_GTIDS
  eng "Cannot replicate to server with server_uuid='%.36s' because the present server has purged required binary logs. The connecting server needs to replicate the missing transactions from elsewhere, or be replaced by a new server created from a more recent backup. To prevent this error in the future, consider increasing the binary log expiration period on the present server. %s."

ER_PID_FILE_PRIV_DIRECTORY_INSECURE
  eng "Insecure configuration for --pid-file: Location '%s' in the path is accessible to all OS users. Consider choosing a different directory."

ER_CANT_CHECK_PID_PATH
  eng "Can't start server: can't check PID filepath: %s"

ER_VALIDATE_PWD_STATUS_VAR_REGISTRATION_FAILED
  eng "validate_password status variables registration failed."

ER_VALIDATE_PWD_STATUS_VAR_UNREGISTRATION_FAILED
  eng "validate_password status variables unregistration failed."

ER_VALIDATE_PWD_DICT_FILE_OPEN_FAILED
  eng "Dictionary file open failed"

ER_VALIDATE_PWD_COULD_BE_NULL
  eng "given password string could be null"

ER_VALIDATE_PWD_STRING_CONV_TO_LOWERCASE_FAILED
  eng "failed to convert the password string to lower case"

ER_VALIDATE_PWD_STRING_CONV_TO_BUFFER_FAILED
  eng "failed to convert the password string into a buffer"

ER_VALIDATE_PWD_STRING_HANDLER_MEM_ALLOCATION_FAILED
  eng "memory allocation failed for string handler"

ER_VALIDATE_PWD_STRONG_POLICY_DICT_FILE_UNSPECIFIED
  eng "Since the validate_password_policy is mentioned as Strong, dictionary file must be specified"

ER_VALIDATE_PWD_CONVERT_TO_BUFFER_FAILED
  eng "convert_to_buffer service failed"

ER_VALIDATE_PWD_VARIABLE_REGISTRATION_FAILED
  eng "%s variable registration failed."

ER_VALIDATE_PWD_VARIABLE_UNREGISTRATION_FAILED
  eng "%s variable unregistration failed."

ER_KEYRING_MIGRATION_EXTRA_OPTIONS
  eng "Please specify options specific to keyring migration. Any additional options can be ignored. NOTE: Although some options are valid, migration tool can still report error example: plugin variables for which plugin is not loaded yet."

OBSOLETE_ER_INVALID_DEFAULT_UTF8MB4_COLLATION
  eng "Invalid default collation %s: utf8mb4_0900_ai_ci or utf8mb4_general_ci expected"

ER_IB_MSG_0
  eng "%s"

ER_IB_MSG_1
  eng "%s"

ER_IB_MSG_2
  eng "%s"

ER_IB_MSG_3
  eng "%s"

ER_IB_MSG_4
  eng "%s"

ER_IB_MSG_5
  eng "%s"

ER_IB_MSG_6
  eng "%s"

ER_IB_MSG_7
  eng "%s"

ER_IB_MSG_8
  eng "%s"

ER_IB_MSG_9
  eng "%s"

ER_IB_MSG_10
  eng "%s"

ER_IB_MSG_11
  eng "%s"

ER_IB_MSG_12
  eng "%s"

ER_IB_MSG_13
  eng "%s"

ER_IB_MSG_14
  eng "%s"

ER_IB_MSG_15
  eng "%s"

ER_IB_MSG_16
  eng "%s"

ER_IB_MSG_17
  eng "%s"

ER_IB_MSG_18
  eng "%s"

ER_IB_MSG_19
  eng "%s"

ER_IB_MSG_20
  eng "%s"

ER_IB_MSG_21
  eng "%s"

ER_IB_MSG_22
  eng "%s"

ER_IB_MSG_23
  eng "%s"

ER_IB_MSG_24
  eng "%s"

ER_IB_MSG_25
  eng "%s"

ER_IB_MSG_26
  eng "%s"

ER_IB_MSG_27
  eng "%s"

ER_IB_MSG_28
  eng "%s"

ER_IB_MSG_29
  eng "%s"

ER_IB_MSG_30
  eng "%s"

ER_IB_MSG_31
  eng "%s"

ER_IB_MSG_32
  eng "%s"

ER_IB_MSG_33
  eng "%s"

ER_IB_MSG_34
  eng "%s"

ER_IB_MSG_35
  eng "%s"

ER_IB_MSG_36
  eng "%s"

ER_IB_MSG_37
  eng "%s"

ER_IB_MSG_38
  eng "%s"

ER_IB_MSG_39
  eng "%s"

ER_IB_MSG_40
  eng "%s"

ER_IB_MSG_41
  eng "%s"

ER_IB_MSG_42
  eng "%s"

ER_IB_MSG_43
  eng "%s"

ER_IB_MSG_44
  eng "%s"

ER_IB_MSG_45
  eng "%s"

ER_IB_MSG_46
  eng "%s"

ER_IB_MSG_47
  eng "%s"

ER_IB_MSG_48
  eng "%s"

ER_IB_MSG_49
  eng "%s"

ER_IB_MSG_50
  eng "%s"

ER_IB_MSG_51
  eng "%s"

ER_IB_MSG_52
  eng "%s"

ER_IB_MSG_53
  eng "%s"

ER_IB_MSG_54
  eng "Failed to set NUMA memory policy of buffer pool page frames with mbind(%p,%zu,%s,...,...,%s) failed with %s"

ER_IB_MSG_55
  eng "%s"

ER_IB_MSG_56
  eng "%s"

ER_IB_MSG_57
  eng "%s"

ER_IB_MSG_58
  eng "%s"

ER_IB_MSG_59
  eng "%s"

ER_IB_MSG_60
  eng "%s"

ER_IB_MSG_61
  eng "%s"

ER_IB_MSG_62
  eng "%s"

ER_IB_MSG_63
  eng "%s"

ER_IB_MSG_64
  eng "%s"

ER_IB_MSG_65
  eng "%s"

ER_IB_MSG_66
  eng "%s"

ER_IB_MSG_67
  eng "%s"

ER_IB_MSG_68
  eng "%s"

ER_IB_MSG_69
  eng "%s"

ER_IB_MSG_70
  eng "%s"

ER_IB_MSG_71
  eng "%s"

ER_IB_MSG_72
  eng "%s"

ER_IB_MSG_73
  eng "%s"

ER_IB_MSG_74
  eng "%s"

ER_IB_MSG_75
  eng "%s"

ER_IB_MSG_76
  eng "%s"

ER_IB_MSG_77
  eng "%s"

ER_IB_MSG_78
  eng "%s"

ER_IB_MSG_79
  eng "%s"

ER_IB_MSG_80
  eng "%s"

ER_IB_MSG_81
  eng "%s"

ER_IB_MSG_82
  eng "%s"

ER_IB_MSG_83
  eng "%s"

ER_IB_MSG_84
  eng "%s"

ER_IB_MSG_85
  eng "%s"

ER_IB_MSG_86
  eng "%s"

OBSOLETE_ER_IB_MSG_87
  eng "%s"

OBSOLETE_ER_IB_MSG_88
  eng "%s"

OBSOLETE_ER_IB_MSG_89
  eng "%s"

OBSOLETE_ER_IB_MSG_90
  eng "%s"

OBSOLETE_ER_IB_MSG_91
  eng "%s"

OBSOLETE_ER_IB_MSG_92
  eng "%s"

OBSOLETE_ER_IB_MSG_93
  eng "%s"

OBSOLETE_ER_IB_MSG_94
  eng "%s"

ER_IB_MSG_95
  eng "%s"

ER_IB_MSG_96
  eng "%s"

ER_IB_MSG_97
  eng "%s"

ER_IB_MSG_98
  eng "%s"

ER_IB_MSG_99
  eng "%s"

ER_IB_MSG_100
  eng "%s"

ER_IB_MSG_101
  eng "%s"

ER_IB_MSG_102
  eng "%s"

ER_IB_MSG_103
  eng "%s"

ER_IB_MSG_104
  eng "%s"

ER_IB_MSG_105
  eng "%s"

ER_IB_MSG_106
  eng "%s"

ER_IB_MSG_107
  eng "%s"

ER_IB_MSG_108
  eng "%s"

ER_IB_MSG_109
  eng "%s"

ER_IB_MSG_110
  eng "%s"

ER_IB_MSG_111
  eng "%s"

ER_IB_MSG_112
  eng "%s"

OBSOLETE_ER_IB_MSG_113
  eng "%s"

OBSOLETE_ER_IB_MSG_114
  eng "%s"

OBSOLETE_ER_IB_MSG_115
  eng "%s"

OBSOLETE_ER_IB_MSG_116
  eng "%s"

OBSOLETE_ER_IB_MSG_117
  eng "%s"

OBSOLETE_ER_IB_MSG_118
  eng "%s"

ER_IB_MSG_119
  eng "%s"

ER_IB_MSG_120
  eng "%s"

ER_IB_MSG_121
  eng "%s"

ER_IB_MSG_122
  eng "%s"

ER_IB_MSG_123
  eng "%s"

ER_IB_MSG_124
  eng "%s"

ER_IB_MSG_125
  eng "%s"

ER_IB_MSG_126
  eng "%s"

ER_IB_MSG_127
  eng "%s"

ER_IB_MSG_128
  eng "%s"

ER_IB_MSG_129
  eng "%s"

ER_IB_MSG_130
  eng "%s"

ER_IB_MSG_131
  eng "%s"

ER_IB_MSG_132
  eng "%s"

ER_IB_MSG_133
  eng "%s"

ER_IB_MSG_134
  eng "%s"

ER_IB_MSG_135
  eng "%s"

ER_IB_MSG_136
  eng "%s"

ER_IB_MSG_137
  eng "%s"

ER_IB_MSG_138
  eng "%s"

ER_IB_MSG_139
  eng "%s"

ER_IB_MSG_140
  eng "%s"

ER_IB_MSG_141
  eng "%s"

ER_IB_MSG_142
  eng "%s"

ER_IB_MSG_143
  eng "%s"

ER_IB_MSG_144
  eng "%s"

ER_IB_MSG_145
  eng "%s"

ER_IB_MSG_146
  eng "%s"

ER_IB_MSG_147
  eng "%s"

ER_IB_MSG_148
  eng "%s"

ER_IB_CLONE_INTERNAL
  eng "%s"

ER_IB_CLONE_TIMEOUT
  eng "%s"

ER_IB_CLONE_STATUS_FILE
  eng "%s"

ER_IB_CLONE_SQL
  eng "%s"

ER_IB_CLONE_VALIDATE
  eng "%s"

ER_IB_CLONE_PUNCH_HOLE
  eng "%s"

ER_IB_CLONE_GTID_PERSIST
  eng "%s"

ER_IB_MSG_156
  eng "%s"

ER_IB_MSG_157
  eng "%s"

ER_IB_MSG_158
  eng "%s"

ER_IB_MSG_159
  eng "%s"

ER_IB_MSG_160
  eng "%s"

ER_IB_MSG_161
  eng "%s"

ER_IB_MSG_162
  eng "%s"

ER_IB_MSG_163
  eng "%s"

ER_IB_MSG_164
  eng "%s"

ER_IB_MSG_165
  eng "%s"

ER_IB_MSG_166
  eng "%s"

ER_IB_MSG_167
  eng "%s"

ER_IB_MSG_168
  eng "%s"

ER_IB_MSG_169
  eng "%s"

ER_IB_MSG_170
  eng "%s"

ER_IB_MSG_171
  eng "%s"

ER_IB_MSG_172
  eng "%s"

ER_IB_MSG_173
  eng "%s"

ER_IB_MSG_174
  eng "%s"

ER_IB_MSG_175
  eng "%s"

ER_IB_MSG_176
  eng "%s"

ER_IB_MSG_177
  eng "%s"

ER_IB_MSG_178
  eng "%s"

ER_IB_MSG_179
  eng "%s"

ER_IB_MSG_180
  eng "%s"

ER_IB_MSG_181
  eng "%s"

ER_IB_MSG_182
  eng "%s"

ER_IB_MSG_183
  eng "%s"

ER_IB_MSG_184
  eng "%s"

ER_IB_MSG_185
  eng "%s"

ER_IB_MSG_186
  eng "%s"

ER_IB_MSG_187
  eng "%s"

ER_IB_MSG_188
  eng "%s"

ER_IB_MSG_189
  eng "%s"

ER_IB_MSG_190
  eng "%s"

ER_IB_MSG_191
  eng "%s"

ER_IB_MSG_192
  eng "%s"

ER_IB_MSG_193
  eng "%s"

ER_IB_MSG_194
  eng "%s"

ER_IB_MSG_195
  eng "%s"

ER_IB_MSG_196
  eng "%s"

ER_IB_MSG_197
  eng "%s"

ER_IB_MSG_198
  eng "%s"

ER_IB_MSG_199
  eng "%s"

ER_IB_MSG_200
  eng "%s"

ER_IB_MSG_201
  eng "%s"

ER_IB_MSG_202
  eng "%s"

ER_IB_MSG_203
  eng "%s"

ER_IB_MSG_204
  eng "%s"

ER_IB_MSG_205
  eng "%s"

ER_IB_MSG_206
  eng "%s"

ER_IB_MSG_207
  eng "%s"

ER_IB_MSG_208
  eng "%s"

ER_IB_MSG_209
  eng "%s"

ER_IB_MSG_210
  eng "%s"

ER_IB_MSG_211
  eng "%s"

ER_IB_MSG_212
  eng "%s"

ER_IB_MSG_213
  eng "%s"

ER_IB_MSG_214
  eng "%s"

ER_IB_MSG_215
  eng "%s"

ER_IB_MSG_216
  eng "%s"

ER_IB_MSG_217
  eng "%s"

ER_IB_MSG_218
  eng "%s"

ER_IB_MSG_219
  eng "%s"

ER_IB_MSG_220
  eng "%s"

ER_IB_MSG_221
  eng "%s"

ER_IB_MSG_222
  eng "%s"

ER_IB_MSG_223
  eng "%s"

ER_IB_MSG_224
  eng "%s"

ER_IB_MSG_225
  eng "%s"

ER_IB_MSG_226
  eng "%s"

ER_IB_MSG_227
  eng "%s"

ER_IB_MSG_228
  eng "%s"

ER_IB_MSG_229
  eng "%s"

ER_IB_MSG_230
  eng "%s"

ER_IB_MSG_231
  eng "%s"

ER_IB_MSG_232
  eng "%s"

ER_IB_MSG_233
  eng "%s"

ER_IB_MSG_234
  eng "%s"

ER_IB_MSG_235
  eng "%s"

ER_IB_MSG_236
  eng "%s"

ER_IB_MSG_237
  eng "%s"

ER_IB_MSG_238
  eng "%s"

ER_IB_MSG_239
  eng "%s"

ER_IB_MSG_240
  eng "%s"

ER_IB_MSG_241
  eng "%s"

ER_IB_MSG_242
  eng "%s"

ER_IB_MSG_243
  eng "%s"

ER_IB_MSG_244
  eng "%s"

ER_IB_MSG_245
  eng "%s"

ER_IB_MSG_246
  eng "%s"

ER_IB_MSG_247
  eng "%s"

ER_IB_MSG_248
  eng "%s"

ER_IB_MSG_249
  eng "%s"

ER_IB_MSG_250
  eng "%s"

ER_IB_MSG_251
  eng "%s"

ER_IB_MSG_252
  eng "%s"

ER_IB_MSG_253
  eng "%s"

ER_IB_MSG_254
  eng "%s"

ER_IB_MSG_255
  eng "%s"

ER_IB_MSG_256
  eng "%s"

ER_IB_MSG_257
  eng "%s"

ER_IB_MSG_258
  eng "%s"

ER_IB_MSG_259
  eng "%s"

ER_IB_MSG_260
  eng "%s"

ER_IB_MSG_261
  eng "%s"

ER_IB_MSG_262
  eng "%s"

ER_IB_MSG_263
  eng "%s"

ER_IB_MSG_264
  eng "%s"

ER_IB_MSG_265
  eng "%s"

ER_IB_MSG_266
  eng "%s"

ER_IB_MSG_267
  eng "%s"

ER_IB_MSG_268
  eng "%s"

ER_IB_MSG_269
  eng "%s"

ER_IB_MSG_270
  eng "%s"

ER_IB_MSG_271
  eng "%s"

ER_IB_MSG_272
  eng "Table flags are 0x%lx in the data dictionary but the flags in file %s  are 0x%llx!"

ER_IB_MSG_273
  eng "Can't read encryption key from file %s!"

OBSOLETE_ER_IB_MSG_274
  eng "Cannot close file %s, because n_pending_flushes %zu"

OBSOLETE_ER_IB_MSG_275
  eng "Cannot close file %s, because modification count %lld != flush count %lld"

OBSOLETE_ER_IB_MSG_276
  eng "Cannot close file %s, because it is in use"

OBSOLETE_ER_IB_MSG_277
  eng "Open file list len in shard %zu is %llu"

ER_IB_MSG_278
  eng "Tablespace %s, waiting for IO to stop for %lld seconds"

OBSOLETE_ER_IB_MSG_279
  eng "%s"

ER_IB_MSG_280
  eng "%s"

ER_IB_MSG_281
  eng "%s"

ER_IB_MSG_282
  eng "%s"

ER_IB_MSG_283
  eng "%s"

ER_IB_MSG_284
  eng "You must raise the value of innodb_open_files in my.cnf! Remember that InnoDB keeps all redo log files and all system tablespace files open for the whole time mysqld is running, and needs to open also some .ibd files if the file-per-table storage model is used. Current open files %zu, max allowed open files %zu."

ER_IB_MSG_285
  eng "Max tablespace id is too high, %lu"

ER_IB_WARN_ACCESSING_NONEXISTINC_SPACE
  eng "Trying to access missing tablespace %lu"

ER_IB_MSG_287
  eng "Trying to close/delete tablespace '%s' but there are %lu pending operations on it."

ER_IB_MSG_288
  eng "Trying to delete/close tablespace '%s' but there are %lu flushes and %zu pending I/O's on it."

ER_IB_MSG_289
  eng "%s"

OBSOLETE_ER_IB_MSG_290
  eng "Cannot delete tablespace %lu because it is not found in the tablespace memory cache."

ER_IB_MSG_291
  eng "While deleting tablespace %lu in DISCARD TABLESPACE. File rename/delete failed: %s"

ER_IB_MSG_292
  eng "Cannot delete tablespace %lu in DISCARD TABLESPACE: %s"

ER_IB_MSG_293
  eng "Cannot rename '%s' to '%s' for space ID %lu because the source file does not exist."

ER_IB_MSG_294
  eng "Cannot rename '%s' to '%s' for space ID %lu because the target file exists. Remove the target file and try again."

ER_IB_MSG_295
  eng "Cannot rename file '%s' (space id %lu) retried %llu times. There are either pending IOs or flushes or the file is being extended."

ER_IB_MSG_296
  eng "Cannot find space id %lu in the tablespace memory cache, though the file '%s' in a rename operation should have that ID."

ER_IB_MSG_297
  eng "Rename waiting for IO to resume"

ER_IB_MSG_298
  eng "Cannot find tablespace for '%s' in the tablespace memory cache"

ER_IB_MSG_299
  eng "Cannot find tablespace for '%s' in the tablespace memory cache"

ER_IB_MSG_300
  eng "Tablespace '%s' is already in the tablespace memory cache"

ER_IB_MSG_301
  eng "Cannot create file '%s'"

ER_IB_MSG_UNEXPECTED_FILE_EXISTS
  eng "The file '%s' already exists though the corresponding table did not exist. Have you moved InnoDB .ibd files around without using the SQL commands DISCARD TABLESPACE and IMPORT TABLESPACE, or did mysqld crash in the middle of CREATE TABLE? You can resolve the problem by removing the file '%s' under the 'datadir' of MySQL."

ER_IB_MSG_303
  eng "posix_fallocate(): Failed to preallocate data for file %s, desired size %llu Operating system error number %d - %s. Check that the disk is not full or a disk quota exceeded. Make sure the file system supports this function. Refer to your operating system documentation for operating system error code information."

ER_IB_MSG_304
  eng "Could not write the first page to tablespace '%s'"

ER_IB_MSG_305
  eng "File flush of tablespace '%s' failed"

ER_IB_MSG_306
  eng "Could not find a valid tablespace file for `%s`. %s"

ER_IB_MSG_307
  eng "Ignoring data file '%s' with space ID %lu. Another data file called '%s' exists with the same space ID"

ER_IB_MSG_308
  eng "%s"

ER_IB_MSG_309
  eng "%s"

ER_IB_MSG_310
  eng "%s"

ER_IB_MSG_311
  eng "%s"

ER_IB_MSG_312
  eng "Can't set encryption information for tablespace %s!"

ER_IB_MSG_313
  eng "%s"

ER_IB_MSG_314
  eng "%s"

ER_IB_MSG_315
  eng "%s"

ER_IB_MSG_316
  eng "%s"

ER_IB_MSG_317
  eng "%s"

ER_IB_MSG_318
  eng "%s"

ER_IB_MSG_319
  eng "%s"

ER_IB_MSG_320
  eng "%s"

ER_IB_MSG_321
  eng "%s"

ER_IB_MSG_322
  eng "%s"

ER_IB_MSG_323
  eng "%s"

ER_IB_MSG_324
  eng "%s"

ER_IB_MSG_325
  eng "%s"

ER_IB_MSG_326
  eng "%s"

OBSOLETE_ER_IB_MSG_327
  eng "%s"

ER_IB_MSG_328
  eng "%s"

ER_IB_MSG_329
  eng "%s"

ER_IB_MSG_330
  eng "%s"

ER_IB_MSG_331
  eng "%s"

ER_IB_MSG_332
  eng "%s"

ER_IB_MSG_333
  eng "%s"

ER_IB_MSG_334
  eng "%s"

ER_IB_MSG_335
  eng "%s"

ER_IB_MSG_336
  eng "%s"

ER_IB_MSG_337
  eng "%s"

ER_IB_MSG_338
  eng "%s"

ER_IB_MSG_339
  eng "%s"

ER_IB_MSG_340
  eng "%s"

ER_IB_MSG_341
  eng "%s"

ER_IB_MSG_342
  eng "%s"

ER_IB_MSG_343
  eng "%s"

ER_IB_MSG_344
  eng "%s"

ER_IB_MSG_345
  eng "%s"

ER_IB_MSG_346
  eng "%s"

ER_IB_MSG_347
  eng "%s"

ER_IB_MSG_348
  eng "%s"

ER_IB_MSG_349
  eng "%s"

ER_IB_MSG_350
  eng "%s"

OBSOLETE_ER_IB_MSG_351
  eng "%s"

ER_IB_MSG_UNPROTECTED_LOCATION_ALLOWED
  eng "The datafile '%s' for tablespace %s is in an unprotected location. This file cannot be recovered after a crash until this location is added to innodb_directories."

OBSOLETE_ER_IB_MSG_353
  eng "%s"

ER_IB_MSG_354
  eng "%s"

ER_IB_MSG_355
  eng "%s"

ER_IB_MSG_356
  eng "%s"

ER_IB_MSG_357
  eng "%s"

ER_IB_MSG_358
  eng "%s"

ER_IB_MSG_359
  eng "%s"

ER_IB_MSG_360
  eng "%s"

ER_IB_MSG_361
  eng "%s"

ER_IB_MSG_362
  eng "%s"

OBSOLETE_ER_IB_MSG_363
  eng "%s"

ER_IB_MSG_364
  eng "%s"

ER_IB_MSG_365
  eng "%s"

ER_IB_MSG_IGNORE_SCAN_PATH
  eng "Scan path '%s' is ignored because %s"

ER_IB_MSG_367
  eng "%s"

ER_IB_MSG_368
  eng "%s"

ER_IB_MSG_369
  eng "%s"

ER_IB_MSG_370
  eng "%s"

ER_IB_MSG_371
  eng "%s"

ER_IB_MSG_372
  eng "%s"

ER_IB_MSG_373
  eng "%s"

ER_IB_MSG_374
  eng "%s"

ER_IB_MSG_375
  eng "%s"

ER_IB_MSG_376
  eng "%s"

ER_IB_MSG_377
  eng "%s"

ER_IB_MSG_378
  eng "%s"

ER_IB_MSG_379
  eng "%s"

ER_IB_MSG_380
  eng "%s"

ER_IB_MSG_381
  eng "%s"

ER_IB_MSG_382
  eng "%s"

ER_IB_MSG_383
  eng "%s"

ER_IB_MSG_384
  eng "%s"

ER_IB_MSG_385
  eng "%s"

ER_IB_MSG_386
  eng "%s"

ER_IB_MSG_387
  eng "%s"

ER_IB_MSG_GENERAL_TABLESPACE_UNDER_DATADIR
  eng "A general tablespace cannot be located under the datadir. Cannot open file '%s'."

ER_IB_MSG_IMPLICIT_TABLESPACE_IN_DATADIR
  eng "A file-per-table tablespace cannot be located in the datadir. Cannot open file '%s'."

ER_IB_MSG_390
  eng "%s"

ER_IB_MSG_391
  eng "%s"

ER_IB_MSG_392
  eng "%s"

ER_IB_MSG_393
  eng "%s"

ER_IB_MSG_394
  eng "%s"

ER_IB_MSG_395
  eng "%s"

ER_IB_MSG_396
  eng "%s"

ER_IB_MSG_397
  eng "%s"

ER_IB_MSG_398
  eng "%s"

ER_IB_MSG_399
  eng "%s"

OBSOLETE_ER_IB_MSG_400
  eng "%s"

ER_IB_MSG_401
  eng "%s"

ER_IB_MSG_402
  eng "%s"

ER_IB_MSG_403
  eng "%s"

ER_IB_MSG_404
  eng "%s"

ER_IB_MSG_405
  eng "%s"

ER_IB_MSG_406
  eng "%s"

ER_IB_MSG_407
  eng "%s"

ER_IB_MSG_408
  eng "%s"

ER_IB_MSG_409
  eng "%s"

ER_IB_MSG_410
  eng "%s"

ER_IB_MSG_411
  eng "%s"

ER_IB_MSG_412
  eng "%s"

ER_IB_MSG_413
  eng "%s"

ER_IB_MSG_414
  eng "%s"

ER_IB_MSG_415
  eng "%s"

ER_IB_MSG_416
  eng "%s"

ER_IB_MSG_417
  eng "%s"

ER_IB_MSG_418
  eng "%s"

ER_IB_MSG_419
  eng "%s"

ER_IB_MSG_420
  eng "%s"

ER_IB_MSG_421
  eng "%s"

ER_IB_MSG_422
  eng "%s"

ER_IB_MSG_423
  eng "%s"

ER_IB_MSG_424
  eng "%s"

ER_IB_MSG_425
  eng "%s"

ER_IB_MSG_426
  eng "%s"

ER_IB_MSG_427
  eng "%s"

ER_IB_MSG_428
  eng "%s"

ER_IB_MSG_429
  eng "%s"

ER_IB_MSG_430
  eng "%s"

ER_IB_MSG_431
  eng "%s"

ER_IB_MSG_432
  eng "%s"

ER_IB_MSG_433
  eng "%s"

ER_IB_MSG_434
  eng "%s"

ER_IB_MSG_435
  eng "%s"

ER_IB_MSG_436
  eng "%s"

ER_IB_MSG_437
  eng "%s"

ER_IB_MSG_438
  eng "%s"

ER_IB_MSG_439
  eng "%s"

ER_IB_MSG_440
  eng "%s"

ER_IB_MSG_441
  eng "%s"

ER_IB_MSG_442
  eng "%s"

ER_IB_MSG_443
  eng "%s"

ER_IB_MSG_444
  eng "%s"

ER_IB_MSG_445
  eng "%s"

ER_IB_MSG_446
  eng "%s"

ER_IB_MSG_447
  eng "%s"

ER_IB_MSG_448
  eng "%s"

ER_IB_MSG_449
  eng "%s"

ER_IB_MSG_450
  eng "%s"

ER_IB_MSG_451
  eng "%s"

ER_IB_MSG_452
  eng "%s"

ER_IB_MSG_453
  eng "%s"

ER_IB_MSG_454
  eng "%s"

ER_IB_MSG_455
  eng "%s"

ER_IB_MSG_456
  eng "%s"

ER_IB_MSG_457
  eng "%s"

ER_IB_MSG_458
  eng "%s"

ER_IB_MSG_459
  eng "%s"

ER_IB_MSG_460
  eng "%s"

ER_IB_MSG_461
  eng "%s"

ER_IB_MSG_462
  eng "%s"

ER_IB_MSG_463
  eng "%s"

ER_IB_MSG_464
  eng "%s"

ER_IB_MSG_465
  eng "%s"

ER_IB_MSG_466
  eng "%s"

ER_IB_MSG_467
  eng "%s"

ER_IB_MSG_468
  eng "%s"

ER_IB_MSG_469
  eng "%s"

ER_IB_MSG_470
  eng "%s"

ER_IB_MSG_471
  eng "%s"

ER_IB_MSG_472
  eng "%s"

ER_IB_MSG_473
  eng "%s"

ER_IB_MSG_474
  eng "%s"

ER_IB_MSG_475
  eng "%s"

ER_IB_MSG_476
  eng "%s"

ER_IB_MSG_477
  eng "%s"

ER_IB_MSG_478
  eng "%s"

ER_IB_MSG_479
  eng "%s"

ER_IB_MSG_480
  eng "%s"

ER_IB_MSG_481
  eng "%s"

ER_IB_MSG_482
  eng "%s"

ER_IB_MSG_483
  eng "%s"

ER_IB_MSG_484
  eng "%s"

ER_IB_MSG_485
  eng "%s"

ER_IB_MSG_486
  eng "%s"

ER_IB_MSG_487
  eng "%s"

ER_IB_MSG_488
  eng "%s"

ER_IB_MSG_489
  eng "%s"

ER_IB_MSG_490
  eng "%s"

ER_IB_MSG_491
  eng "%s"

ER_IB_MSG_492
  eng "%s"

ER_IB_MSG_493
  eng "%s"

ER_IB_MSG_494
  eng "%s"

ER_IB_MSG_495
  eng "%s"

ER_IB_MSG_496
  eng "%s"

ER_IB_MSG_497
  eng "%s"

ER_IB_MSG_498
  eng "%s"

ER_IB_MSG_499
  eng "%s"

ER_IB_MSG_500
  eng "%s"

ER_IB_MSG_501
  eng "%s"

ER_IB_MSG_502
  eng "%s"

ER_IB_MSG_503
  eng "%s"

ER_IB_MSG_504
  eng "%s"

ER_IB_MSG_505
  eng "%s"

ER_IB_MSG_506
  eng "%s"

ER_IB_MSG_507
  eng "%s"

ER_IB_MSG_508
  eng "%s"

ER_IB_MSG_509
  eng "%s"

ER_IB_MSG_510
  eng "%s"

ER_IB_MSG_511
  eng "%s"

ER_IB_MSG_512
  eng "%s"

ER_IB_MSG_513
  eng "%s"

ER_IB_MSG_514
  eng "%s"

ER_IB_MSG_515
  eng "%s"

ER_IB_MSG_516
  eng "%s"

ER_IB_MSG_517
  eng "%s"

ER_IB_MSG_518
  eng "%s"

ER_IB_MSG_519
  eng "%s"

ER_IB_MSG_520
  eng "%s"

ER_IB_MSG_521
  eng "%s"

ER_IB_MSG_522
  eng "%s"

ER_IB_MSG_523
  eng "%s"

ER_IB_MSG_524
  eng "%s"

ER_IB_MSG_525
  eng "%s"

ER_IB_MSG_526
  eng "%s"

ER_IB_MSG_527
  eng "%s"

OBSOLETE_ER_IB_MSG_528
  eng "%s"

OBSOLETE_ER_IB_MSG_529
  eng "%s"

ER_IB_MSG_530
  eng "%s"

ER_IB_MSG_531
  eng "%s"

ER_IB_MSG_532
  eng "%s"

ER_IB_MSG_533
  eng "%s"

ER_IB_MSG_534
  eng "%s"

OBSOLETE_ER_IB_MSG_535
  eng "%s"

OBSOLETE_ER_IB_MSG_536
  eng "%s"

ER_IB_MSG_537
  eng "%s"

ER_IB_MSG_538
  eng "%s"

ER_IB_MSG_539
  eng "%s"

ER_IB_MSG_540
  eng "%s"

ER_IB_MSG_541
  eng "%s"

ER_IB_MSG_542
  eng "%s"

ER_IB_MSG_543
  eng "%s"

ER_IB_MSG_544
  eng "%s"

ER_IB_MSG_545
  eng "%s"

ER_IB_MSG_546
  eng "%s"

ER_IB_MSG_547
  eng "%s"

ER_IB_MSG_548
  eng "%s"

ER_IB_MSG_549
  eng "%s"

ER_IB_MSG_550
  eng "%s"

ER_IB_MSG_551
  eng "%s"

ER_IB_MSG_552
  eng "%s"

ER_IB_MSG_553
  eng "%s"

ER_IB_MSG_554
  eng "%s"

ER_IB_MSG_555
  eng "%s"

ER_IB_MSG_556
  eng "%s"

ER_IB_MSG_557
  eng "%s"

ER_IB_MSG_558
  eng "%s"

ER_IB_MSG_559
  eng "%s"

ER_IB_MSG_560
  eng "%s"

ER_IB_MSG_561
  eng "%s"

ER_IB_MSG_562
  eng "%s"

ER_IB_MSG_563
  eng "%s"

ER_IB_MSG_564
  eng "%s"

ER_IB_MSG_INVALID_LOCATION_FOR_TABLE
  eng "Cannot create a tablespace for table %s because the directory is not a valid location. %s"

ER_IB_MSG_566
  eng "%s"

ER_IB_MSG_567
  eng "%s"

ER_IB_MSG_568
  eng "%s"

ER_IB_MSG_569
  eng "%s"

ER_IB_MSG_570
  eng "%s"

ER_IB_MSG_571
  eng "%s"

OBSOLETE_ER_IB_MSG_572
  eng "%s"

ER_IB_MSG_573
  eng "%s"

ER_IB_MSG_574
  eng "%s"

OBSOLETE_ER_IB_MSG_575
  eng "%s"

OBSOLETE_ER_IB_MSG_576
  eng "%s"

OBSOLETE_ER_IB_MSG_577
  eng "%s"

ER_IB_MSG_578
  eng "%s"

ER_IB_MSG_579
  eng "%s"

ER_IB_MSG_580
  eng "%s"

ER_IB_MSG_581
  eng "%s"

ER_IB_MSG_582
  eng "%s"

ER_IB_MSG_583
  eng "%s"

ER_IB_MSG_584
  eng "%s"

ER_IB_MSG_585
  eng "%s"

ER_IB_MSG_586
  eng "%s"

ER_IB_MSG_587
  eng "%s"

ER_IB_MSG_588
  eng "%s"

ER_IB_MSG_589
  eng "%s"

ER_IB_MSG_590
  eng "%s"

ER_IB_MSG_591
  eng "%s"

ER_IB_MSG_592
  eng "%s"

ER_IB_MSG_593
  eng "%s"

ER_IB_MSG_594
  eng "%s"

ER_IB_MSG_595
  eng "%s"

ER_IB_MSG_596
  eng "%s"

ER_IB_MSG_597
  eng "%s"

ER_IB_MSG_598
  eng "%s"

ER_IB_MSG_599
  eng "%s"

ER_IB_MSG_600
  eng "%s"

ER_IB_MSG_601
  eng "%s"

ER_IB_MSG_602
  eng "%s"

ER_IB_MSG_603
  eng "%s"

ER_IB_MSG_604
  eng "%s"

ER_IB_MSG_605
  eng "%s"

ER_IB_MSG_606
  eng "%s"

ER_IB_MSG_607
  eng "%s"

ER_IB_MSG_608
  eng "%s"

ER_IB_MSG_609
  eng "%s"

ER_IB_MSG_610
  eng "%s"

ER_IB_MSG_611
  eng "%s"

ER_IB_MSG_612
  eng "%s"

ER_IB_MSG_613
  eng "%s"

ER_IB_MSG_614
  eng "%s"

ER_IB_MSG_615
  eng "%s"

ER_IB_MSG_616
  eng "%s"

ER_IB_MSG_617
  eng "%s"

ER_IB_MSG_618
  eng "%s"

ER_IB_MSG_619
  eng "%s"

ER_IB_MSG_620
  eng "%s"

ER_IB_MSG_621
  eng "%s"

ER_IB_MSG_622
  eng "%s"

ER_IB_MSG_623
  eng "%s"

ER_IB_MSG_624
  eng "%s"

ER_IB_MSG_625
  eng "%s"

ER_IB_MSG_626
  eng "%s"

ER_IB_MSG_627
  eng "%s"

ER_IB_MSG_628
  eng "%s"

ER_IB_MSG_629
  eng "%s"

ER_IB_MSG_630
  eng "%s"

ER_IB_MSG_631
  eng "%s"

ER_IB_MSG_632
  eng "%s"

ER_IB_MSG_633
  eng "%s"

ER_IB_MSG_634
  eng "%s"

ER_IB_MSG_635
  eng "%s"

ER_IB_MSG_636
  eng "Blocked High Priority Transaction (ID %llu, Thread ID %s) forces rollback of the blocking transaction (ID %llu - %s)."

ER_IB_MSG_637
  eng "%s"

ER_IB_MSG_638
  eng "%s"

ER_IB_MSG_639
  eng "Blocked High Priority Transaction (Thread ID %s) waking up the blocking transaction (ID %llu) by pretending it's a deadlock victim."

OBSOLETE_ER_IB_MSG_640
  eng "%s"

OBSOLETE_ER_IB_MSG_641
  eng "%s"

ER_IB_MSG_642
  eng "%s"

ER_IB_MSG_643
  eng "%s"

ER_IB_MSG_644
  eng "%s"

ER_IB_MSG_645
  eng "%s"

ER_IB_MSG_646
  eng "%s"

ER_IB_MSG_647
  eng "%s"

ER_IB_MSG_648
  eng "%s"

ER_IB_MSG_649
  eng "%s"

ER_IB_MSG_650
  eng "%s"

ER_IB_MSG_651
  eng "%s"

ER_IB_MSG_652
  eng "%s"

ER_IB_MSG_DDL_LOG_DELETE_BY_ID_OK
  eng "%s"

ER_IB_MSG_654
  eng "%s"

ER_IB_MSG_655
  eng "%s"

ER_IB_MSG_656
  eng "%s"

ER_IB_MSG_657
  eng "%s"

ER_IB_MSG_658
  eng "%s"

ER_IB_MSG_659
  eng "%s"

ER_IB_MSG_660
  eng "%s"

ER_IB_MSG_661
  eng "%s"

ER_IB_MSG_662
  eng "%s"

ER_IB_MSG_663
  eng "%s"

OBSOLETE_ER_IB_MSG_664
  eng "The transaction log size is too large for innodb_log_buffer_size (%lu >= %lu / 2). Trying to extend it."

OBSOLETE_ER_IB_MSG_665
  eng "innodb_log_buffer_size was extended to %lu bytes."

OBSOLETE_ER_IB_MSG_666
  eng "The transaction log files are too small for the single transaction log (size=%lu). So, the last checkpoint age might exceed the log group capacity %llu."

OBSOLETE_ER_IB_MSG_667
  eng "The age of the last checkpoint is %llu, which exceeds the log group capacity %llu."

OBSOLETE_ER_IB_MSG_668
  eng "Cannot continue operation. ib_logfiles are too small for innodb_thread_concurrency %lu. The combined size of ib_logfiles should be bigger than 200 kB * innodb_thread_concurrency. To get mysqld to start up, set innodb_thread_concurrency in my.cnf to a lower value, for example, to 8. After an ERROR-FREE shutdown of mysqld you can adjust the size of ib_logfiles. %s"

OBSOLETE_ER_IB_MSG_669
  eng "Redo log was encrypted, but keyring plugin is not loaded."

OBSOLETE_ER_IB_MSG_670
  eng "Read redo log encryption metadata successful."

OBSOLETE_ER_IB_MSG_671
  eng "Can't set redo log tablespace encryption metadata."

OBSOLETE_ER_IB_MSG_672
  eng "Cannot read the encryption information in log file header, please check if keyring plugin loaded and the key file exists."

OBSOLETE_ER_IB_MSG_673
  eng "Can't set redo log tablespace to be encrypted in read-only mode."

OBSOLETE_ER_IB_MSG_674
  eng "Can't set redo log tablespace to be encrypted."

OBSOLETE_ER_IB_MSG_675
  eng "Can't set redo log tablespace to be encrypted."

OBSOLETE_ER_IB_MSG_676
  eng "Redo log encryption is enabled."

OBSOLETE_ER_IB_MSG_677
  eng "Flush waiting for archiver to catch up lag LSN: %llu"

OBSOLETE_ER_IB_MSG_678
  eng "Flush overwriting data to archive - wait too long (1 minute) lag LSN: %llu"

OBSOLETE_ER_IB_MSG_679
  eng "%s"

OBSOLETE_ER_IB_MSG_680
  eng "Starting shutdown..."

OBSOLETE_ER_IB_MSG_681
  eng "Waiting for %s to exit"

OBSOLETE_ER_IB_MSG_682
  eng "Waiting for %lu active transactions to finish"

OBSOLETE_ER_IB_MSG_683
  eng "Waiting for master thread to be suspended"

OBSOLETE_ER_IB_MSG_684
  eng "Waiting for page_cleaner to finish flushing of buffer pool"

OBSOLETE_ER_IB_MSG_685
  eng "Pending checkpoint_writes: %lu. Pending log flush writes: %lu."

OBSOLETE_ER_IB_MSG_686
  eng "Waiting for %lu buffer page I/Os to complete"

OBSOLETE_ER_IB_MSG_687
  eng "MySQL has requested a very fast shutdown without flushing the InnoDB buffer pool to data files. At the next mysqld startup InnoDB will do a crash recovery!"

OBSOLETE_ER_IB_MSG_688
  eng "Background thread %s woke up during shutdown"

OBSOLETE_ER_IB_MSG_689
  eng "Waiting for archiver to finish archiving page and log"

OBSOLETE_ER_IB_MSG_690
  eng "Background thread %s woke up during shutdown"

OBSOLETE_ER_IB_MSG_691
  eng "Waiting for dirty buffer pages to be flushed"

OBSOLETE_ER_IB_MSG_692
  eng "Log sequence number at shutdown %llu is lower than at startup %llu!"

OBSOLETE_ER_IB_MSG_693
  eng "Waiting for archiver to finish archiving page and log"

ER_IB_MSG_694
  eng "############### CORRUPT LOG RECORD FOUND ###############"

ER_IB_MSG_695
  eng "Log record type %d, page %lu:%lu. Log parsing proceeded successfully up to %llu. Previous log record type %d, is multi %llu Recv offset %zd, prev %llu"

ER_IB_MSG_696
  eng "Hex dump starting %llu bytes before and ending %llu bytes after the corrupted record:"

ER_IB_MSG_697
  eng "Set innodb_force_recovery to ignore this error."

ER_IB_MSG_LOG_CORRUPT
  eng "The redo log file may have been corrupt and it is possible that the log scan did not proceed far enough in recovery! Please run CHECK TABLE on your InnoDB tables to check that they are ok! If mysqld crashes after this recovery; %s"

ER_IB_MSG_699
  eng "%llu pages with log records were left unprocessed!"

ER_IB_MSG_LOG_FORMAT_OLD_AND_LOG_CORRUPTED
  eng "Upgrade after a crash is not supported. This redo log was created with %s, and it appears corrupted. Please follow the instructions at %s"

ER_IB_MSG_LOG_FORMAT_OLD_AND_NO_CLEAN_SHUTDOWN
  eng "Upgrade is not supported after a crash or shutdown with innodb_fast_shutdown = 2. This redo log was created with %s, and it appears logically non empty. Please follow the instructions at %s"

OBSOLETE_ER_IB_MSG_702
  eng "%s"

OBSOLETE_ER_IB_MSG_703
  eng "%s"

ER_IB_MSG_LOG_FORMAT_BEFORE_8_0_30
  eng "Redo log format is v%lu. The redo log was created before MySQL 8.0.30."

ER_IB_MSG_LOG_FILE_FORMAT_UNKNOWN
  eng "Unknown redo log format (v%lu) in file %s. Please follow the instructions at %s"

ER_IB_MSG_RECOVERY_CHECKPOINT_NOT_FOUND
  eng "No valid checkpoint found (corrupted redo log). You can try --innodb-force-recovery=6 as a last resort."

ER_IB_MSG_707
  eng "Applying a batch of %llu redo log records ..."

ER_IB_MSG_708
  eng "%s"

ER_IB_MSG_709
  eng "%s"

ER_IB_MSG_710
  eng "Apply batch completed!"

ER_IB_MSG_711
  eng "%s"

ER_IB_MSG_712
  eng "%s"

ER_IB_MSG_713
  eng "%s"

ER_IB_MSG_714
  eng "%s"

ER_IB_MSG_715
  eng "%s"

ER_IB_MSG_716
  eng "%s"

ER_IB_MSG_717
  eng "An optimized(without redo logging) DDL operation has been performed. All modified pages may not have been flushed to the disk yet.\nThis offline backup may not be consistent"

ER_IB_MSG_718
  eng "Extending tablespace : %lu space name: %s to new size: %lu pages during recovery."

ER_IB_MSG_719
  eng "Could not extend tablespace: %lu space name: %s to new size: %lu pages during recovery."

ER_IB_MSG_720
  eng "Log block %lu at lsn %llu has valid header, but checksum field contains %lu, should be %lu."

ER_IB_MSG_RECOVERY_SKIPPED_IN_READ_ONLY_MODE
  eng "Recovery skipped, --innodb-read-only set!"

ER_IB_MSG_722
  eng "Log scan progressed past the checkpoint LSN %llu."

ER_IB_MSG_723
  eng "Log parsing buffer overflow. Recovery may have failed! Please set log_buffer_size to a value higher than %lu."

ER_IB_MSG_724
  eng "Set innodb_force_recovery to ignore this error.";

ER_IB_MSG_725
  eng "Doing recovery: scanned up to log sequence number %llu"

ER_IB_MSG_726
  eng "Database was not shutdown normally!"

ER_IB_MSG_727
  eng "Starting crash recovery."

ER_IB_MSG_728
  eng "The user has set SRV_FORCE_NO_LOG_REDO on, skipping log redo"

ER_IB_MSG_LOG_FILES_CREATED_BY_MEB_AND_READ_ONLY_MODE
  eng "Cannot restore from mysqlbackup, InnoDB running in read-only mode!"

ER_IB_MSG_LOG_FILES_CREATED_BY_MEB
  eng "The redo log file was created by mysqlbackup --apply-log at %s. The following crash recovery is part of a normal restore."

ER_IB_MSG_LOG_FILES_CREATED_BY_CLONE
  eng "Opening cloned database"

ER_IB_MSG_LOG_FORMAT_OLD
  eng "Redo log is from an earlier version, v%lu."

ER_IB_MSG_LOG_FORMAT_NOT_SUPPORTED
  eng "Redo log format v%lu not supported. Current supported format is v%lu."

ER_IB_MSG_RECOVERY_CHECKPOINT_FROM_BEFORE_CLEAN_SHUTDOWN
  eng "Are you sure you are using the right redo log files to start up the database? Log sequence number in the redo log files is %llu, less than the log sequence number in the first system tablespace file header, %llu."

ER_IB_MSG_RECOVERY_IS_NEEDED
  eng "The log sequence number %llu in the system tablespace does not match the log sequence number %llu in the redo log files!"

ER_IB_MSG_RECOVERY_IN_READ_ONLY
  eng "Can't initiate database recovery, running in read-only-mode."

ER_IB_MSG_737
  eng "We scanned the log up to %llu. A checkpoint was at %llu and the maximum LSN on a database page was %llu. It is possible that the database is now corrupt!"

ER_IB_MSG_738
  eng "Waiting for recv_writer to finish flushing of buffer pool"

ER_IB_MSG_739
  eng "Recovery parsing buffer extended to %zu."

ER_IB_MSG_740
  eng "Out of memory while resizing recovery parsing buffer."

ER_IB_MSG_741
  eng "%s"

ER_IB_MSG_742
  eng "%s"

ER_IB_MSG_743
  eng "%s"

ER_IB_MSG_744
  eng "%s"

ER_IB_MSG_745
  eng "%s"

ER_IB_MSG_746
  eng "%s"

ER_IB_MSG_747
  eng "%s"

ER_IB_MSG_748
  eng "%s"

ER_IB_MSG_749
  eng "%s"

ER_IB_MSG_750
  eng "%s"

ER_IB_MSG_751
  eng "%s"

ER_IB_MSG_752
  eng "%s"

ER_IB_MSG_753
  eng "%s"

ER_IB_MSG_754
  eng "%s"

ER_IB_MSG_755
  eng "%s"

ER_IB_MSG_756
  eng "%s"

ER_IB_MSG_757
  eng "%s"

ER_IB_MSG_758
  eng "%s"

ER_IB_MSG_759
  eng "%s"

ER_IB_MSG_760
  eng "%s"

ER_IB_MSG_761
  eng "%s"

ER_IB_MSG_762
  eng "%s"

ER_IB_MSG_763
  eng "%s"

ER_IB_MSG_764
  eng "%s"

ER_IB_MSG_765
  eng "%s"

ER_IB_MSG_766
  eng "%s"

ER_IB_MSG_767
  eng "%s"

ER_IB_MSG_768
  eng "%s"

ER_IB_MSG_769
  eng "%s"

ER_IB_MSG_770
  eng "%s"

ER_IB_MSG_771
  eng "%s"

ER_IB_MSG_772
  eng "%s"

ER_IB_MSG_773
  eng "%s"

ER_IB_MSG_774
  eng "%s"

ER_IB_MSG_775
  eng "%s"

ER_IB_MSG_776
  eng "%s"

ER_IB_MSG_777
  eng "%s"

ER_IB_MSG_778
  eng "%s"

ER_IB_MSG_779
  eng "%s"

ER_IB_MSG_780
  eng "%s"

ER_IB_MSG_781
  eng "%s"

ER_IB_MSG_782
  eng "%s"

ER_IB_MSG_783
  eng "%s"

ER_IB_MSG_784
  eng "%s"

ER_IB_MSG_785
  eng "%s"

ER_IB_MSG_786
  eng "%s"

ER_IB_MSG_787
  eng "%s"

ER_IB_MSG_788
  eng "%s"

ER_IB_MSG_789
  eng "%s"

ER_IB_MSG_790
  eng "%s"

ER_IB_MSG_791
  eng "%s"

ER_IB_MSG_792
  eng "%s"

ER_IB_MSG_793
  eng "%s"

ER_IB_MSG_794
  eng "%s"

ER_IB_MSG_795
  eng "%s"

ER_IB_MSG_796
  eng "%s"

ER_IB_MSG_797
  eng "%s"

ER_IB_MSG_798
  eng "%s"

ER_IB_MSG_799
  eng "%s"

ER_IB_MSG_800
  eng "%s"

ER_IB_MSG_801
  eng "%s"

ER_IB_MSG_802
  eng "%s"

ER_IB_MSG_803
  eng "%s"

ER_IB_MSG_804
  eng "%s"

ER_IB_MSG_805
  eng "%s"

ER_IB_MSG_806
  eng "%s"

ER_IB_MSG_807
  eng "%s"

ER_IB_MSG_808
  eng "%s"

ER_IB_MSG_809
  eng "%s"

ER_IB_MSG_810
  eng "%s"

ER_IB_MSG_811
  eng "%s"

ER_IB_MSG_812
  eng "%s"

ER_IB_MSG_813
  eng "%s"

ER_IB_MSG_814
  eng "%s"

ER_IB_MSG_815
  eng "%s"

ER_IB_MSG_816
  eng "%s"

ER_IB_MSG_817
  eng "%s"

ER_IB_MSG_818
  eng "%s"

ER_IB_MSG_819
  eng "%s"

ER_IB_MSG_820
  eng "%s"

ER_IB_MSG_821
  eng "%s"

ER_IB_MSG_822
  eng "%s"

ER_IB_MSG_823
  eng "%s"

ER_IB_MSG_824
  eng "%s"

ER_IB_MSG_825
  eng "%s"

ER_IB_MSG_826
  eng "%s"

ER_IB_MSG_827
  eng "%s"

ER_IB_MSG_828
  eng "%s"

ER_IB_MSG_829
  eng "%s"

ER_IB_MSG_830
  eng "%s"

ER_IB_MSG_831
  eng "%s"

ER_IB_MSG_832
  eng "%s"

ER_IB_MSG_833
  eng "%s"

ER_IB_MSG_834
  eng "%s"

ER_IB_MSG_835
  eng "%s"

ER_IB_MSG_836
  eng "%s"

ER_IB_MSG_837
  eng "%s"

ER_IB_MSG_838
  eng "%s"

ER_IB_MSG_839
  eng "%s"

ER_IB_MSG_840
  eng "%s"

ER_IB_MSG_841
  eng "%s"

ER_IB_MSG_842
  eng "%s"

ER_IB_MSG_843
  eng "%s"

ER_IB_MSG_844
  eng "%s"

ER_IB_MSG_845
  eng "%s"

ER_IB_MSG_846
  eng "%s"

ER_IB_MSG_847
  eng "%s"

ER_IB_MSG_848
  eng "%s"

ER_IB_MSG_849
  eng "%s"

ER_IB_MSG_850
  eng "%s"

ER_IB_MSG_851
  eng "%s"

ER_IB_MSG_852
  eng "%s"

ER_IB_MSG_853
  eng "%s"

ER_IB_MSG_854
  eng "%s"

ER_IB_MSG_855
  eng "%s"

ER_IB_MSG_856
  eng "%s"

ER_IB_MSG_857
  eng "%s"

ER_IB_MSG_858
  eng "%s"

ER_IB_MSG_859
  eng "%s"

ER_IB_MSG_860
  eng "%s"

ER_IB_MSG_861
  eng "%s"

ER_IB_MSG_862
  eng "%s"

ER_IB_MSG_863
  eng "%s"

ER_IB_MSG_864
  eng "%s"

ER_IB_MSG_865
  eng "%s"

ER_IB_MSG_866
  eng "%s"

ER_IB_MSG_867
  eng "%s"

ER_IB_MSG_868
  eng "%s"

ER_IB_MSG_869
  eng "%s"

ER_IB_MSG_870
  eng "%s"

ER_IB_MSG_871
  eng "%s"

ER_IB_MSG_872
  eng "%s"

ER_IB_MSG_873
  eng "%s"

ER_IB_MSG_874
  eng "%s"

ER_IB_MSG_875
  eng "%s"

ER_IB_MSG_876
  eng "%s"

ER_IB_MSG_877
  eng "%s"

ER_IB_MSG_878
  eng "%s"

ER_IB_MSG_879
  eng "%s"

ER_IB_MSG_880
  eng "%s"

ER_IB_MSG_881
  eng "%s"

ER_IB_MSG_882
  eng "%s"

ER_IB_MSG_883
  eng "%s"

ER_IB_MSG_884
  eng "%s"

ER_IB_MSG_885
  eng "%s"

ER_IB_MSG_886
  eng "%s"

ER_IB_MSG_887
  eng "%s"

ER_IB_MSG_888
  eng "%s"

ER_IB_MSG_889
  eng "%s"

ER_IB_MSG_890
  eng "%s"

ER_IB_MSG_891
  eng "%s"

ER_IB_MSG_892
  eng "%s"

ER_IB_MSG_893
  eng "%s"

ER_IB_MSG_894
  eng "%s"

ER_IB_MSG_895
  eng "%s"

ER_IB_MSG_896
  eng "%s"

ER_IB_MSG_897
  eng "%s"

ER_IB_MSG_898
  eng "%s"

ER_IB_MSG_899
  eng "%s"

ER_IB_MSG_900
  eng "%s"

ER_IB_MSG_901
  eng "%s"

ER_IB_MSG_902
  eng "%s"

ER_IB_MSG_903
  eng "%s"

ER_IB_MSG_904
  eng "%s"

ER_IB_MSG_905
  eng "%s"

ER_IB_MSG_906
  eng "%s"

ER_IB_MSG_907
  eng "%s"

ER_IB_MSG_908
  eng "%s"

ER_IB_MSG_909
  eng "%s"

ER_IB_MSG_910
  eng "%s"

ER_IB_MSG_911
  eng "%s"

ER_IB_MSG_912
  eng "%s"

ER_IB_MSG_913
  eng "%s"

ER_IB_MSG_914
  eng "%s"

ER_IB_MSG_915
  eng "%s"

ER_IB_MSG_916
  eng "%s"

ER_IB_MSG_917
  eng "%s"

ER_IB_MSG_918
  eng "%s"

ER_IB_MSG_919
  eng "%s"

ER_IB_MSG_920
  eng "%s"

ER_IB_MSG_921
  eng "%s"

ER_IB_MSG_922
  eng "%s"

ER_IB_MSG_923
  eng "%s"

ER_IB_MSG_924
  eng "%s"

ER_IB_MSG_925
  eng "%s"

ER_IB_MSG_926
  eng "%s"

ER_IB_MSG_927
  eng "%s"

ER_IB_MSG_928
  eng "%s"

ER_IB_MSG_929
  eng "%s"

ER_IB_MSG_930
  eng "%s"

ER_IB_MSG_931
  eng "%s"

ER_IB_MSG_932
  eng "%s"

ER_IB_MSG_933
  eng "%s"

ER_IB_MSG_934
  eng "%s"

ER_IB_MSG_935
  eng "%s"

ER_IB_MSG_936
  eng "%s"

ER_IB_MSG_937
  eng "%s"

ER_IB_MSG_938
  eng "%s"

ER_IB_MSG_939
  eng "%s"

ER_IB_MSG_940
  eng "%s"

ER_IB_MSG_941
  eng "%s"

ER_IB_MSG_942
  eng "%s"

ER_IB_MSG_943
  eng "%s"

ER_IB_MSG_944
  eng "%s"

ER_IB_MSG_945
  eng "%s"

ER_IB_MSG_946
  eng "%s"

ER_IB_MSG_947
  eng "%s"

ER_IB_MSG_948
  eng "%s"

ER_IB_MSG_949
  eng "%s"

ER_IB_MSG_950
  eng "%s"

ER_IB_MSG_951
  eng "%s"

ER_IB_MSG_952
  eng "%s"

ER_IB_MSG_953
  eng "%s"

ER_IB_MSG_954
  eng "%s"

ER_IB_MSG_955
  eng "%s"

ER_IB_MSG_956
  eng "%s"

ER_IB_MSG_957
  eng "%s"

ER_IB_MSG_958
  eng "%s"

ER_IB_MSG_959
  eng "%s"

ER_IB_MSG_960
  eng "%s"

ER_IB_MSG_961
  eng "%s"

ER_IB_MSG_962
  eng "%s"

ER_IB_MSG_963
  eng "%s"

ER_IB_MSG_964
  eng "%s"

ER_IB_MSG_965
  eng "%s"

ER_IB_MSG_966
  eng "%s"

ER_IB_MSG_967
  eng "%s"

ER_IB_MSG_968
  eng "%s"

ER_IB_MSG_969
  eng "%s"

ER_IB_MSG_970
  eng "%s"

ER_IB_MSG_971
  eng "%s"

ER_IB_MSG_972
  eng "%s"

ER_IB_MSG_973
  eng "%s"

ER_IB_MSG_974
  eng "%s"

ER_IB_MSG_975
  eng "%s"

ER_IB_MSG_976
  eng "%s"

ER_IB_MSG_977
  eng "%s"

ER_IB_MSG_978
  eng "%s"

ER_IB_MSG_979
  eng "%s"

ER_IB_MSG_980
  eng "%s"

ER_IB_MSG_981
  eng "%s"

ER_IB_MSG_982
  eng "%s"

ER_IB_MSG_983
  eng "%s"

ER_IB_MSG_984
  eng "%s"

ER_IB_MSG_985
  eng "%s"

ER_IB_MSG_986
  eng "%s"

ER_IB_MSG_987
  eng "%s"

ER_IB_MSG_988
  eng "%s"

ER_IB_MSG_989
  eng "%s"

ER_IB_MSG_990
  eng "%s"

ER_IB_MSG_991
  eng "%s"

ER_IB_MSG_992
  eng "%s"

ER_IB_MSG_993
  eng "%s"

ER_IB_MSG_994
  eng "%s"

ER_IB_MSG_995
  eng "%s"

ER_IB_MSG_996
  eng "%s"

ER_IB_MSG_997
  eng "%s"

ER_IB_MSG_998
  eng "%s"

ER_IB_MSG_999
  eng "%s"

ER_IB_MSG_1000
  eng "%s"

ER_IB_MSG_1001
  eng "%s"

ER_IB_MSG_1002
  eng "%s"

ER_IB_MSG_1003
  eng "%s"

ER_IB_MSG_1004
  eng "%s"

ER_IB_MSG_1005
  eng "%s"

ER_IB_MSG_1006
  eng "%s"

ER_IB_MSG_1007
  eng "%s"

ER_IB_MSG_1008
  eng "%s"

ER_IB_MSG_1009
  eng "%s"

ER_IB_MSG_1010
  eng "%s"

ER_IB_MSG_1011
  eng "%s"

ER_IB_MSG_1012
  eng "%s"

ER_IB_MSG_1013
  eng "%s"

ER_IB_MSG_1014
  eng "%s"

ER_IB_MSG_1015
  eng "%s"

ER_IB_MSG_1016
  eng "%s"

ER_IB_MSG_1017
  eng "%s"

ER_IB_MSG_1018
  eng "%s"

ER_IB_MSG_1019
  eng "%s"

ER_IB_MSG_1020
  eng "%s"

ER_IB_MSG_1021
  eng "%s"

ER_IB_MSG_1022
  eng "%s"

ER_IB_MSG_1023
  eng "%s"

ER_IB_MSG_1024
  eng "%s"

ER_IB_MSG_1025
  eng "%s"

ER_IB_MSG_1026
  eng "%s"

ER_IB_MSG_1027
  eng "%s"

ER_IB_MSG_1028
  eng "%s"

ER_IB_MSG_1029
  eng "%s"

ER_IB_MSG_1030
  eng "%s"

ER_IB_MSG_1031
  eng "%s"

ER_IB_MSG_1032
  eng "%s"

ER_IB_MSG_1033
  eng "%s"

ER_IB_MSG_1034
  eng "%s"

ER_IB_MSG_1035
  eng "%s"

ER_IB_MSG_1036
  eng "%s"

ER_IB_MSG_1037
  eng "%s"

ER_IB_MSG_1038
  eng "%s"

ER_IB_MSG_1039
  eng "%s"

ER_IB_MSG_1040
  eng "%s"

ER_IB_MSG_1041
  eng "%s"

ER_IB_MSG_1042
  eng "%s"

ER_IB_MSG_1043
  eng "%s"

ER_IB_MSG_1044
  eng "%s"

ER_IB_MSG_1045
  eng "%s"

ER_IB_MSG_1046
  eng "Old log sequence number %llu was greater than the new log sequence number %llu. Please submit a bug report to http://bugs.mysql.com"

ER_IB_MSG_1047
  eng "Semaphore wait has lasted > %llu seconds. We intentionally crash the server because it appears to be hung."

ER_IB_MSG_1048
  eng "Waiting for %llu table(s) to be dropped"

ER_IB_MSG_1049
  eng "Waiting for change buffer merge to complete number of bytes of change buffer just merged: %llu"

OBSOLETE_ER_IB_MSG_1050
  eng "Can't set undo tablespace(s) to be encrypted since --innodb_undo_tablespaces=0."

ER_IB_MSG_1051
  eng "Can't set undo tablespace(s) to be encrypted in read-only-mode."

ER_IB_MSG_1052
  eng "Can't set undo tablespace '%s' to be encrypted."

ER_IB_MSG_1053
  eng "Can't set undo tablespace '%s' to be encrypted. Failed to write header page."

ER_IB_MSG_1054
  eng "Can't set undo tablespace '%s' to be encrypted. Error %d - %s"

ER_IB_MSG_1055
  eng "Encryption is enabled for undo tablespace '%s'."

ER_IB_MSG_1056
  eng "Can't rotate encryption on undo tablespace '%s'."

ER_IB_MSG_1057
  eng "Encryption is enabled for undo tablespace '%s'."

ER_IB_MSG_1058
  eng "os_file_get_status() failed on '%s'. Can't determine file permissions."

ER_IB_MSG_1059
  eng "%s can't be opened in %s mode."

ER_IB_MSG_1060
  eng "'%s' not a regular file."

ER_IB_MSG_LOG_FILE_OS_CREATE_FAILED
  eng "Cannot create %s"

ER_IB_MSG_FILE_RESIZE
  eng "Setting file %s size to %llu MB. Progress : %u%%"

ER_IB_MSG_LOG_FILE_RESIZE_FAILED
  eng "Cannot resize redo log file %s to %llu MB (%s)"

ER_IB_MSG_LOG_FILES_CREATE_AND_READ_ONLY_MODE
  eng "Cannot create redo log files in read-only mode (--innodb-read-only)."

ER_IB_MSG_1065
  eng "Redo log encryption is enabled, but the keyring is not loaded."

ER_IB_MSG_LOG_FILE_PREPARE_ON_CREATE_FAILED
  eng "Failed to create redo log file %s (error: %d) for start LSN %llu"

OBSOLETE_ER_IB_MSG_1067
  eng "Renaming log file %s to %s"

ER_IB_MSG_LOG_FILES_INITIALIZED
  eng "New redo log files created, LSN=%llu"

ER_IB_MSG_LOG_FILE_OPEN_FAILED
  eng "Unable to open '%s' (error: %d)."

ER_IB_MSG_1070
  eng "Cannot create construction log file '%s' for undo tablespace '%s'."

ER_IB_MSG_1071
  eng "Creating UNDO Tablespace %s"

ER_IB_MSG_1072
  eng "Setting file %s size to %llu MB"

ER_IB_MSG_1073
  eng "Physically writing the file full"

ER_IB_MSG_1074
  eng "Error in creating %s: probably out of disk space"

ER_IB_MSG_1075
  eng "Can't set encryption metadata for space %s"

ER_IB_MSG_1076
  eng "Cannot read first page of '%s' - %s"

ER_IB_MSG_1077
  eng "Undo tablespace number %lu was being truncated when mysqld quit."

ER_IB_MSG_1078
  eng "Cannot recover a truncated undo tablespace in read-only mode"

ER_IB_MSG_1079
  eng "Reconstructing undo tablespace number %lu."

ER_IB_MSG_1080
  eng "Cannot create %s because %s already uses Space ID=%lu! Did you change innodb_undo_directory?"

ER_IB_MSG_1081
  eng "UNDO tablespace %s must be %s"

ER_IB_MSG_1082
  eng "Error creating file for %s"

ER_IB_MSG_1083
  eng "Error reading encryption for %s"

ER_IB_MSG_CANNOT_OPEN_57_UNDO
  eng "Unable to open undo tablespace number %lu"

ER_IB_MSG_1085
  eng "Opened %llu existing undo tablespaces."

ER_IB_MSG_1086
  eng "Cannot create undo tablespaces since innodb_%s has been set. Using %llu existing undo tablespaces."

ER_IB_MSG_1087
  eng "Cannot continue InnoDB startup in %s mode because there are no existing undo tablespaces found."

ER_IB_MSG_1088
  eng "Could not create undo tablespace '%s'."

ER_IB_MSG_1089
  eng "Error %d - %s - opening newly created undo tablespace '%s'."

ER_IB_MSG_1090
  eng "Created %llu undo tablespaces."

ER_IB_MSG_1091
  eng "Unable to create encrypted undo tablespace number %lu. please check if the keyring is initialized correctly"

ER_IB_MSG_1092
  eng "Encryption is enabled for undo tablespace number %lu."

ER_IB_MSG_1093
  eng "Unable to initialize the header page in undo tablespace number %lu."

ER_IB_MSG_1094
  eng "Cannot delete old undo tablespaces because they contain undo logs for XA PREPARED transactions."

ER_IB_MSG_1095
  eng "Upgrading %zu existing undo tablespaces that were tracked in the system tablespace to %lu new independent undo tablespaces."

ER_IB_MSG_1096
  eng "Deleting %llu new independent undo tablespaces that we just created."

ER_IB_MSG_1097
  eng "Waiting for purge to start"

ER_IB_MSG_1098
  eng "Creating shared tablespace for temporary tables"

ER_IB_MSG_1099
  eng "The %s data file must be writable!"

ER_IB_MSG_1100
  eng "Could not create the shared %s."

ER_IB_MSG_1101
  eng "Unable to create the shared %s."

ER_IB_MSG_1102
  eng "The %s data file cannot be re-opened after check_file_spec() succeeded!"

ER_IB_MSG_1103
  eng "%d threads created by InnoDB had not exited at shutdown!"

ER_IB_MSG_1104
  eng "InnoDB Database creation was aborted %swith error %s. You may need to delete the ibdata1 file before trying to start up again."

ER_IB_MSG_1105
  eng "Plugin initialization aborted %swith error %s."

ER_IB_MSG_BUF_PENDING_IO
  eng "Waiting for %zu buffer page I/Os to complete."

ER_IB_MSG_1107
  eng "PUNCH HOLE support available"

ER_IB_MSG_1108
  eng "PUNCH HOLE support not available"

ER_IB_MSG_1109
  eng "Size of InnoDB's ulint is %zu but size of void* is %zu. The sizes should be the same so that on a 64-bit platforms you can allocate more than 4 GB of memory."

ER_IB_MSG_1110
  eng "Database upgrade cannot be accomplished in read-only mode."

ER_IB_MSG_1111
  eng "Database upgrade cannot be accomplished with innodb_force_recovery > 0"

ER_IB_MSG_1112
  eng "%s"

ER_IB_MSG_1113
  eng "%s"

ER_IB_MSG_1114
  eng "%s"

ER_IB_MSG_1115
  eng "%s"

ER_IB_MSG_1116
  eng "%s"

ER_IB_MSG_1117
  eng "%s"

OBSOLETE_ER_IB_MSG_1118
  eng "%s"

ER_IB_MSG_1119
  eng "%s"

ER_IB_MSG_1120
  eng "%s"

ER_IB_MSG_1121
  eng "%s"

ER_IB_MSG_1122
  eng "MySQL was built without a memory barrier capability on this architecture, which might allow a mutex/rw_lock violation under high thread concurrency. This may cause a hang."

ER_IB_MSG_1123
  eng "Compressed tables use zlib %s"

ER_IB_MSG_1124
  eng "%s"

ER_IB_MSG_1125
  eng "Startup called second time during the process lifetime. In the MySQL Embedded Server Library you cannot call server_init() more than once during the process lifetime."

ER_IB_MSG_1126
  eng "%s"

ER_IB_MSG_1127
  eng "Unable to create monitor file %s: %s"

ER_IB_MSG_1128
  eng "Disabling background log and ibuf IO write threads."

ER_IB_MSG_1129
  eng "Cannot initialize AIO sub-system"

ER_IB_MSG_1130
  eng "Initializing buffer pool, total size = %lf%c, instances = %lu, chunk size =%lf%c "

ER_IB_MSG_1131
  eng "Cannot allocate memory for the buffer pool"

ER_IB_MSG_1132
  eng "Completed initialization of buffer pool"

ER_IB_MSG_1133
  eng "Small buffer pool size (%lluM), the flst_validate() debug function can cause a deadlock if the buffer pool fills up."

ER_IB_MSG_1134
  eng "Could not open or create the system tablespace. If you tried to add new data files to the system tablespace, and it failed here, you should now edit innodb_data_file_path in my.cnf back to what it was, and remove the new ibdata files InnoDB created in this failed attempt. InnoDB only wrote those files full of zeros, but did not yet use them in any way. But be careful: do not remove old data files which contain your precious data!"

ER_IB_MSG_DATA_DIRECTORY_NOT_INITIALIZED_OR_CORRUPTED
  eng "Cannot create redo log files because data files are corrupt or the database was not shut down cleanly after creating the data files."

ER_IB_MSG_LOG_FILES_INVALID_SET
  eng "Only one redo log file found"

ER_IB_MSG_LOG_FILE_SIZE_INVALID
  eng "The redo log file %s size %llu is not a multiple of innodb_page_size"

ER_IB_MSG_LOG_FILES_DIFFERENT_SIZES
  eng "The redo log file %s is of different size %llu bytes than other log files %llu bytes!"

ER_IB_MSG_1139
  eng "Use --innodb-directories to find the tablespace files. If that fails then use --innodb-force-recovery=1 to ignore this and to permanently lose all changes to the missing tablespace(s)"

ER_IB_MSG_RECOVERY_CORRUPT
  eng "The redo log file may have been corrupt and it is possible that the log scan or parsing did not proceed far enough in recovery. Please run CHECK TABLE on your InnoDB tables to check that they are ok! It may be safest to recover your InnoDB database from a backup!"

ER_IB_MSG_LOG_FILES_RESIZE_ON_START_IN_READ_ONLY_MODE
  eng "Cannot resize redo log files in read-only mode. Provide --innodb_redo_log_capacity >= %lluMB or start without --innodb-read-only."

ER_IB_MSG_1142
  eng "Cannot open DD tablespace."

ER_IB_MSG_LOG_FILES_REWRITING
  eng "Starting to delete and rewrite redo log files."

ER_IB_MSG_1144
  eng "Undo from 5.7 found. It will be purged"

ER_IB_MSG_1145
  eng "%s"

ER_IB_MSG_1146
  eng "%s"

ER_IB_MSG_1147
  eng "Tablespace size stored in header is %lu pages, but the sum of data file sizes is %lu pages"

ER_IB_MSG_1148
  eng "Cannot start InnoDB. The tail of the system tablespace is missing. Have you edited innodb_data_file_path in my.cnf in an inappropriate way, removing ibdata files from there? You can set innodb_force_recovery=1 in my.cnf to force a startup if you are trying to recover a badly corrupt database."

ER_IB_MSG_1149
  eng "Tablespace size stored in header is %lu pages, but the sum of data file sizes is only %lu pages"

ER_IB_MSG_1150
  eng "Cannot start InnoDB. The tail of the system tablespace is missing. Have you edited innodb_data_file_path in my.cnf in an InnoDB: inappropriate way, removing ibdata files from there? You can set innodb_force_recovery=1 in my.cnf to force InnoDB: a startup if you are trying to recover a badly corrupt database."

ER_IB_MSG_1151
  eng "%s started; log sequence number %llu"

ER_IB_MSG_1152
  eng "Waiting for purge to complete"

OBSOLETE_ER_IB_MSG_1153
  eng "Waiting for dict_stats_thread to exit"

ER_IB_MSG_1154
  eng "Query counter shows %lld queries still inside InnoDB at shutdown"

ER_IB_MSG_1155
  eng "Shutdown completed; log sequence number %llu"

ER_IB_MSG_1156
  eng "Cannot continue operation."

ER_IB_MSG_1157
  eng "%s"

ER_IB_MSG_1158
  eng "%s"

ER_IB_MSG_1159
  eng "%s"

ER_IB_MSG_1160
  eng "%s"

ER_IB_MSG_1161
  eng "%s"

ER_IB_MSG_1162
  eng "%s"

ER_IB_MSG_1163
  eng "%s"

ER_IB_MSG_1164
  eng "%s"

ER_IB_MSG_1165
  eng "%s"

ER_IB_MSG_UNDO_TRUNCATE_FAIL_TO_READ_LOG_FILE
  eng "Unable to read the existing undo truncate log file '%s'. The error is %s"

ER_IB_MSG_UNDO_MARKED_FOR_TRUNCATE
  eng "Undo tablespace %s is marked for truncate"

OBSOLETE_ER_IB_MSG_UNDO_INJECT_BEFORE_MDL
  eng "%s"

ER_IB_MSG_UNDO_TRUNCATE_START
  eng "Truncating UNDO tablespace %s"

OBSOLETE_ER_IB_MSG_UNDO_INJECT_BEFORE_DDL_LOG_START
  eng "%s"

ER_IB_MSG_UNDO_TRUNCATE_DELAY_BY_LOG_CREATE
  eng "Cannot create truncate log for undo tablespace '%s'."

OBSOLETE_ER_IB_MSG_UNDO_INJECT_BEFORE_TRUNCATE
  eng "%s"

ER_IB_MSG_UNDO_TRUNCATE_DELAY_BY_FAILURE
  eng "Failed to truncate undo tablespace '%s'."

OBSOLETE_ER_IB_MSG_UNDO_INJECT_BEFORE_STATE_UPDATE
  eng "%s"

ER_IB_MSG_UNDO_TRUNCATE_COMPLETE
  eng "Completed truncate of undo tablespace %s."

OBSOLETE_ER_IB_MSG_UNDO_INJECT_TRUNCATE_DONE
  eng "%s"

ER_IB_MSG_1177
  eng "%s"

ER_IB_MSG_1178
  eng "%s"

ER_IB_MSG_1179
  eng "%s"

ER_IB_MSG_1180
  eng "%s"

ER_IB_MSG_1181
  eng "%s"

ER_IB_MSG_1182
  eng "%s"

ER_IB_MSG_1183
  eng "%s"

ER_IB_MSG_1184
  eng "%s"

ER_IB_MSG_1185
  eng "%s"

ER_IB_MSG_1186
  eng "%s"

ER_IB_MSG_1187
  eng "%s"

ER_IB_MSG_1188
  eng "%s"

ER_IB_MSG_1189
  eng "%s"

ER_IB_MSG_TRX_RECOVERY_ROLLBACK_COMPLETED
  eng "Rollback of non-prepared transactions completed"

ER_IB_MSG_1191
  eng "%s"

ER_IB_MSG_1192
  eng "%s"

ER_IB_MSG_1193
  eng "%s"

ER_IB_MSG_1194
  eng "%s"

ER_IB_MSG_1195
  eng "%s"

ER_IB_MSG_1196
  eng "%s"

ER_IB_MSG_1197
  eng "%s"

ER_IB_MSG_1198
  eng "%s"

ER_IB_MSG_1199
  eng "%s"

ER_IB_MSG_1200
  eng "%s"

ER_IB_MSG_1201
  eng "%s"

ER_IB_MSG_1202
  eng "%s"

ER_IB_MSG_1203
  eng "%s"

ER_IB_MSG_1204
  eng "%s"

ER_IB_MSG_1205
  eng "%s"

ER_IB_MSG_1206
  eng "%s"

ER_IB_MSG_1207
  eng "%s"

ER_IB_MSG_1208
  eng "%s"

ER_IB_MSG_1209
  eng "%s"

ER_IB_MSG_1210
  eng "%s"

ER_IB_MSG_1211
  eng "Blocked High Priority Transaction (ID %llu, Thread ID %s) killed the blocking transaction (ID %llu - %s) by rolling it back."

ER_IB_MSG_1212
  eng "%s"

ER_IB_MSG_1213
  eng "gettimeofday() failed: %s"

ER_IB_MSG_1214
  eng "Can't create UNDO tablespace %s %s"

ER_IB_MSG_1215
  eng "%s"

ER_IB_MSG_LOG_FILES_RESIZE_ON_START
  eng "Resizing redo log from %lluM to %lluM (LSN=%llu) synchronously. If this takes too long, consider starting the server with large --innodb_redo_log_capacity, and resizing the redo log online using SET."

ER_IB_MSG_1217
  eng "%s"

ER_IB_MSG_1218
  eng "%s"

ER_IB_MSG_1219
  eng "%s"

ER_IB_MSG_1220
  eng "%s"

ER_IB_MSG_1221
  eng "%s"

ER_IB_MSG_1222
  eng "%s"

ER_IB_MSG_1223
  eng "%s"

ER_IB_MSG_1224
  eng "%s"

ER_IB_MSG_1225
  eng "%s"

ER_IB_MSG_1226
  eng "%s"

ER_IB_MSG_1227
  eng "%s"

ER_IB_MSG_1228
  eng "%s"

ER_IB_MSG_1229
  eng "%s"

OBSOLETE_ER_IB_MSG_1230
  eng "%s"

ER_IB_MSG_1231
  eng "%s"

OBSOLETE_ER_IB_MSG_1232
  eng "%s"

ER_IB_MSG_1233
  eng "%s"

ER_IB_MSG_LOG_WRITER_OUT_OF_SPACE
  eng "Out of space in the redo log. Checkpoint LSN: %llu. Consider increasing innodb_redo_log_capacity."

ER_IB_MSG_1235
  eng "%s"

ER_IB_MSG_LOG_WRITER_ABORTS_LOG_ARCHIVER
  eng "Log writer waited too long for redo-archiver to advance (1 second). There are unarchived: %llu bytes. Archiver LSN: %llu. Aborted the redo-archiver. Consider increasing innodb_redo_log_capacity."

ER_IB_MSG_LOG_WRITER_WAITING_FOR_ARCHIVER
  eng "Log writer is waiting for redo-archiver to catch up unarchived: %llu bytes. Archiver LSN: %llu. Consider increasing innodb_redo_log_capacity."

ER_IB_MSG_1238
  eng "%s"

ER_IB_MSG_1239
  eng "%s"

OBSOLETE_ER_IB_MSG_1240
  eng "%s"

ER_IB_MSG_1241
  eng "%s"

ER_IB_MSG_LOG_FILES_CANNOT_ENCRYPT_IN_READ_ONLY
  eng "Can't set redo log files to be encrypted in read-only mode."

ER_IB_MSG_LOG_FILES_ENCRYPTION_INIT_FAILED
  eng "Can't set redo log files to be encrypted."

OBSOLETE_ER_IB_MSG_1244
  eng "Can't set redo log tablespace to be encrypted."

ER_IB_MSG_1245
  eng "Redo log encryption is enabled."

ER_IB_MSG_1246
  eng "Waiting for archiver to finish archiving page and log"

ER_IB_MSG_1247
  eng "Starting shutdown..."

ER_IB_MSG_1248
  eng "Waiting for %s to exit."

ER_IB_MSG_1249
  eng "Waiting for rollback of %zu recovered transactions, before shutdown."

ER_IB_MSG_1250
  eng "Waiting for master thread to be suspended."

ER_IB_MSG_1251
  eng "Waiting for page_cleaner to finish flushing of buffer pool."

ER_IB_MSG_BUF_PENDING_IO_ON_SHUTDOWN
  eng "Shutdown is waiting for %zu buffer page I/Os to complete."

ER_IB_MSG_1253
  eng "MySQL has requested a very fast shutdown without flushing the InnoDB buffer pool to data files. At the next mysqld startup InnoDB will do a crash recovery!"

OBSOLETE_ER_IB_MSG_1254
  eng "%s"

ER_IB_MSG_1255
  eng "%s"

ER_IB_MSG_1256
  eng "%s"

ER_IB_MSG_1257
  eng "%s"

ER_IB_MSG_1258
  eng "%s"

ER_IB_MSG_1259
  eng "%s"

ER_IB_MSG_1260
  eng "%s"

ER_IB_MSG_1261
  eng "%s"

ER_IB_MSG_1262
  eng "%s"

ER_IB_MSG_1263
  eng "%s"

ER_IB_MSG_LOG_FILE_HEADER_INVALID_CHECKSUM
  eng "Invalid redo log header checksum."

ER_IB_MSG_LOG_FORMAT_BEFORE_5_7_9
  eng "Unsupported redo log format (v%lu). The redo log was created before MySQL 5.7.9"

ER_IB_MSG_1266
  eng "%s"

ER_IB_MSG_LOG_PARAMS_CONCURRENCY_MARGIN_UNSAFE
  eng "Cannot continue operation. The innodb_redo_log_capacity=%lluM is too small for the innodb_thread_concurrency=%lu. The capacity of redo should be >= %lluM. To get mysqld running, set innodb_thread_concurrency to a smaller value or increase innodb_redo_log_capacity. %s"

ER_IB_MSG_1268
  eng "%s"

ER_IB_MSG_1269
  eng "%s"

ER_IB_MSG_THREAD_CONCURRENCY_CHANGED
  eng "User has set innodb_thread_concurrency to %lu."

ER_RPL_SLAVE_SQL_THREAD_STOP_CMD_EXEC_TIMEOUT
  eng "STOP SLAVE command execution is incomplete: Slave SQL thread got the stop signal, thread is busy, SQL thread will stop once the current task is complete."

ER_RPL_SLAVE_IO_THREAD_STOP_CMD_EXEC_TIMEOUT
  eng "STOP SLAVE command execution is incomplete: Slave IO thread got the stop signal, thread is busy, IO thread will stop once the current task is complete."

ER_RPL_GTID_UNSAFE_STMT_ON_NON_TRANS_TABLE
  eng "Statement violates GTID consistency: Updates to non-transactional tables can only be done in either autocommitted statements or single-statement transactions, and never in the same statement as updates to transactional tables."

ER_RPL_GTID_UNSAFE_STMT_CREATE_SELECT
  eng "Statement violates GTID consistency: CREATE TABLE ... SELECT."

OBSOLETE_ER_RPL_GTID_UNSAFE_STMT_ON_TEMPORARY_TABLE
  eng "Statement violates GTID consistency: CREATE TEMPORARY TABLE and DROP TEMPORARY TABLE can only be executed outside transactional context.  These statements are also not allowed in a function or trigger because functions and triggers are also considered to be multi-statement transactions."

ER_BINLOG_ROW_VALUE_OPTION_IGNORED
  eng "When %.192s, the option binlog_row_value_options=%.192s will be ignored and updates will be written in full format to binary log."

ER_BINLOG_USE_V1_ROW_EVENTS_IGNORED
  eng "When %.192s, the option log_bin_use_v1_row_events=1 will be ignored and row events will be written in new format to binary log."

ER_BINLOG_ROW_VALUE_OPTION_USED_ONLY_FOR_AFTER_IMAGES
  eng "When %.192s, the option binlog_row_value_options=%.192s will be used only for the after-image. Full values will be written in the before-image, so the saving in disk space due to binlog_row_value_options is limited to less than 50%%."

ER_CONNECTION_ABORTED
  eng "Aborted connection %u to db: '%-.192s' user: '%-.48s' host: '%-.255s' (%-.64s)."

ER_NORMAL_SERVER_SHUTDOWN
  eng "%s: Normal shutdown."

ER_KEYRING_MIGRATE_FAILED
  eng "Can not perform keyring migration : %s."

ER_GRP_RPL_LOWER_CASE_TABLE_NAMES_DIFF_FROM_GRP
  eng "The member is configured with a lower_case_table_names option value '%u' different from the group '%u'. The member will now exit the group. If there is existing data on member, it may be incompatible with group if it was created with a lower_case_table_names value different from the group."

ER_OOM_SAVE_GTIDS
  eng "An out-of-memory error occurred while saving the set of GTIDs from the last binary log into the mysql.gtid_executed table"

ER_LCTN_NOT_FOUND
  eng "The lower_case_table_names setting for the data dictionary was not found. Starting the server using lower_case_table_names = '%u'."

OBSOLETE_ER_REGEXP_INVALID_CAPTURE_GROUP_NAME
  eng "A capture group has an invalid name."

ER_COMPONENT_FILTER_WRONG_VALUE
  eng "Variable '%-.64s' can't be set to the value of '%-.200s'"

ER_XPLUGIN_FAILED_TO_STOP_SERVICES
  eng "Stopping services failed with error \"%s\""

ER_INCONSISTENT_ERROR
  eng "Query caused different errors on master and slave. Error on master: message (format)='%s' error code=%d; Error on slave:actual message='%s', error code=%d. Default database:'%s'. Query:'%s'"

ER_SERVER_MASTER_FATAL_ERROR_READING_BINLOG
  eng "Got fatal error %d from master when reading data from binary log: '%-.512s'"

ER_NETWORK_READ_EVENT_CHECKSUM_FAILURE
  eng "Replication event checksum verification failed while reading from network."

ER_SLAVE_CREATE_EVENT_FAILURE
  eng "Failed to create %s"

ER_SLAVE_FATAL_ERROR
  eng "Fatal error: %s"

ER_SLAVE_HEARTBEAT_FAILURE
  eng "Unexpected master's heartbeat data: %s"

ER_SLAVE_INCIDENT
  eng "The incident %s occurred on the master. Message: %s"

ER_SLAVE_MASTER_COM_FAILURE
  eng "Master command %s failed: %s"

ER_SLAVE_RELAY_LOG_READ_FAILURE
  eng "Relay log read failure: %s"

ER_SLAVE_RELAY_LOG_WRITE_FAILURE
  eng "Relay log write failure: %s"

ER_SERVER_SLAVE_MI_INIT_REPOSITORY
  eng "Slave failed to initialize master info structure from the repository"

ER_SERVER_SLAVE_RLI_INIT_REPOSITORY
  eng "Slave failed to initialize relay log info structure from the repository"

ER_SERVER_NET_PACKET_TOO_LARGE
  eng "Got a packet bigger than 'max_allowed_packet' bytes"

ER_SERVER_NO_SYSTEM_TABLE_ACCESS
  eng "Access to %.64s '%.64s.%.64s' is rejected."

ER_SERVER_UNKNOWN_ERROR
  eng "Unknown error"

ER_SERVER_UNKNOWN_SYSTEM_VARIABLE
  eng "Unknown system variable '%-.64s'"

ER_SERVER_NO_SESSION_TO_SEND_TO
  eng "A message intended for a client cannot be sent there as no client-session is attached. Therefore, we're sending the information to the error-log instead: MY-%06d - %s"

ER_SERVER_NEW_ABORTING_CONNECTION 08S01
  eng "Aborted connection %u to db: '%-.192s' user: '%-.48s' host: '%-.255s' (%-.64s; diagnostics area: MY-%06d - %-.64s)"

ER_SERVER_OUT_OF_SORTMEMORY
  eng "Out of sort memory, consider increasing server sort buffer size!"

ER_SERVER_RECORD_FILE_FULL
  eng "The table '%-.192s' is full!"

ER_SERVER_DISK_FULL_NOWAIT
  eng "Create table/tablespace '%-.192s' failed, as disk is full."

ER_SERVER_HANDLER_ERROR
  eng "Handler reported error %d - %s"

ER_SERVER_NOT_FORM_FILE
  eng "Incorrect information in file: '%-.200s'"

ER_SERVER_CANT_OPEN_FILE
  eng "Can't open file: '%-.200s' (OS errno: %d - %s)"

ER_SERVER_FILE_NOT_FOUND
  eng "Can't find file: '%-.200s' (OS errno: %d - %s)"

ER_SERVER_FILE_USED
  eng "'%-.192s' is locked against change (OS errno: %d - %s)"

ER_SERVER_CANNOT_LOAD_FROM_TABLE_V2
  eng "Cannot load from %s.%s. The table is probably corrupted!"

ER_ERROR_INFO_FROM_DA
  eng "Error in diagnostics area: MY-%06d - %s"

ER_SERVER_TABLE_CHECK_FAILED
  eng "Incorrect definition of table %s.%s: expected column '%s' at position %d, found '%s'."

ER_SERVER_COL_COUNT_DOESNT_MATCH_PLEASE_UPDATE_V2
  eng "The column count of %s.%s is wrong. Expected %d, found %d. Created with MySQL %d, now running %d. Please perform the MySQL upgrade procedure."

ER_SERVER_COL_COUNT_DOESNT_MATCH_CORRUPTED_V2
  eng "Column count of %s.%s is wrong. Expected %d, found %d. The table is probably corrupted"

ER_SERVER_ACL_TABLE_ERROR
  eng ""

ER_SERVER_SLAVE_INIT_QUERY_FAILED
  eng "Slave SQL thread aborted. Can't execute init_replica query, MY-%06d - '%s'"

ER_SERVER_SLAVE_CONVERSION_FAILED
  eng "Column %d of table '%-.192s.%-.192s' cannot be converted from type '%-.32s' to type '%-.32s'"

ER_SERVER_SLAVE_IGNORED_TABLE
  eng "Slave SQL thread ignored the query because of replicate-*-table rules"

ER_CANT_REPLICATE_ANONYMOUS_WITH_AUTO_POSITION
  eng "Cannot replicate anonymous transaction when AUTO_POSITION = 1, at file %.400s, position %lld."

ER_CANT_REPLICATE_ANONYMOUS_WITH_GTID_MODE_ON
  eng "Cannot replicate anonymous transaction when @@GLOBAL.GTID_MODE = ON, at file %.400s, position %lld."

ER_CANT_REPLICATE_GTID_WITH_GTID_MODE_OFF
  eng "Cannot replicate GTID-transaction when @@GLOBAL.GTID_MODE = OFF, at file %.400s, position %lld."

# This entry is intended for testing (for instance, the server-log test
# component throws this, and has the built-in filtering engine select these)
# as it is disjunct from all error-codes used in real operation. Message is
# kept intentionally short to despam resulting output files.
ER_SERVER_TEST_MESSAGE
  eng "Simulated error"

ER_AUDIT_LOG_JSON_FILTER_PARSING_ERROR
  eng "%s"

ER_AUDIT_LOG_JSON_FILTERING_NOT_ENABLED
  eng "Audit Log filtering has not been installed."

ER_PLUGIN_FAILED_TO_OPEN_TABLES
  eng "Failed to open the %s filter tables."

ER_PLUGIN_FAILED_TO_OPEN_TABLE
  eng "Failed to open '%s.%s' %s table."

ER_AUDIT_LOG_JSON_FILTER_NAME_CANNOT_BE_EMPTY
  eng "Filter name cannot be empty."

ER_AUDIT_LOG_USER_NAME_INVALID_CHARACTER
  eng "Invalid character in the user name."

ER_AUDIT_LOG_UDF_INSUFFICIENT_PRIVILEGE
  eng "Request ignored for '%s'@'%s'. SUPER or AUDIT_ADMIN needed to perform operation"

ER_AUDIT_LOG_NO_KEYRING_PLUGIN_INSTALLED
  eng "No keyring installed."

ER_AUDIT_LOG_HOST_NAME_INVALID_CHARACTER
  eng "Invalid character in the host name."

ER_AUDIT_LOG_ENCRYPTION_PASSWORD_HAS_NOT_BEEN_SET
  eng "Audit log encryption password has not been set; it will be generated automatically. Use audit_log_encryption_password_get to obtain the password or audit_log_encryption_password_set to set a new one."

ER_AUDIT_LOG_COULD_NOT_CREATE_AES_KEY
  eng "Could not create AES key. OpenSSL's EVP_BytesToKey function failed."

ER_AUDIT_LOG_ENCRYPTION_PASSWORD_CANNOT_BE_FETCHED
  eng "Audit log encryption password cannot be fetched from the keyring. Password used so far is used for encryption."

ER_COULD_NOT_REINITIALIZE_AUDIT_LOG_FILTERS
  eng "Could not reinitialize audit log filters."

ER_AUDIT_LOG_JSON_USER_NAME_CANNOT_BE_EMPTY
  eng "User cannot be empty."

ER_AUDIT_LOG_USER_FIRST_CHARACTER_MUST_BE_ALPHANUMERIC
  eng "First character of the user name must be alphanumeric."

ER_AUDIT_LOG_JSON_FILTER_DOES_NOT_EXIST
  eng "Specified filter has not been found."

ER_IB_MSG_1271
  eng "Cannot upgrade server earlier than 5.7 to 8.0"

ER_STARTING_INIT
  eng "%s (mysqld %s) initializing of server in progress as process %lu"

ER_ENDING_INIT
  eng "%s (mysqld %s) initializing of server has completed"

ER_IB_MSG_1272
  eng "Cannot boot server version %lu on data directory built by version %llu. Downgrade is not supported"

ER_SERVER_SHUTDOWN_INFO
  eng "Received SHUTDOWN from user %s. Shutting down mysqld (Version: %s)."

ER_GRP_RPL_PLUGIN_ABORT
  eng "The plugin encountered a critical error and will abort: %s"

OBSOLETE_ER_REGEXP_INVALID_FLAG
  eng "Invalid match mode flag in regular expression."

OBSOLETE_ER_XA_REPLICATION_FILTERS
  eng "The use of replication filters with XA transactions is not supported, and can lead to an undefined state in the replication slave."

OBSOLETE_ER_UPDATE_GTID_PURGED_WITH_GR
  eng "Cannot update GTID_PURGED with the Group Replication plugin running"

ER_AUDIT_LOG_TABLE_DEFINITION_NOT_UPDATED
  eng "'%s.%s' table definition has not been upgraded; Please perform the MySQL upgrade procedure."

ER_DD_INITIALIZE_SQL_ERROR
  eng "Execution of server-side SQL statement '%s' failed with error code = %d, error message = '%s'."

ER_NO_PATH_FOR_SHARED_LIBRARY
  eng "No paths allowed for shared library."

ER_UDF_ALREADY_EXISTS
  eng "Function '%-.192s' already exists."

ER_SET_EVENT_FAILED
  eng "Got Error: %ld from SetEvent."

ER_FAILED_TO_ALLOCATE_SSL_BIO
  eng "Error allocating SSL BIO."

ER_IB_MSG_1273
  eng "%s"

ER_PID_FILEPATH_LOCATIONS_INACCESSIBLE
  eng "One or several locations were inaccessible while checking PID filepath."

ER_UNKNOWN_VARIABLE_IN_PERSISTED_CONFIG_FILE
  eng "Currently unknown variable '%s' was read from the persisted config file."

ER_FAILED_TO_HANDLE_DEFAULTS_FILE
  eng "Fatal error in defaults handling. Program aborted!"

ER_DUPLICATE_SYS_VAR
  eng "Duplicate variable name '%s'."

ER_FAILED_TO_INIT_SYS_VAR
  eng "Failed to initialize system variables."

ER_SYS_VAR_NOT_FOUND
  eng "Variable name '%s' not found."

ER_IB_MSG_1274
  eng "Some (%d) threads are still active"

ER_IB_MSG_1275
  eng "%s"

# Unused since MySQL 8.0.15
OBSOLETE_ER_TARGET_TS_UNENCRYPTED
  eng "Source tablespace is encrypted but target tablespace is not."

ER_IB_MSG_WAIT_FOR_ENCRYPT_THREAD
  eng "Waiting for tablespace_alter_encrypt_thread to exit"

ER_IB_MSG_1277
  eng "%s"

ER_IB_MSG_NO_ENCRYPT_PROGRESS_FOUND
  eng "%s"

ER_IB_MSG_RESUME_OP_FOR_SPACE
  eng "%s"

ER_IB_MSG_1280
  eng "%s"

ER_IB_MSG_1281
  eng "%s"

ER_IB_MSG_1282
  eng "%s"

ER_IB_MSG_1283
  eng "%s"

ER_IB_MSG_1284
  eng "%s"

ER_CANT_SET_ERROR_SUPPRESSION_LIST_FROM_COMMAND_LINE
  eng "%s: Could not add suppression rule for code \"%s\". Rule-set may be full, or code may not correspond to an error-log message."

ER_INVALID_VALUE_OF_BIND_ADDRESSES
  eng "Invalid value for command line option bind-addresses: '%s'"

ER_RELAY_LOG_SPACE_LIMIT_DISABLED
  eng "Ignoring the @@global.relay_log_space_limit option because @@global.relay_log_purge is disabled."

ER_GRP_RPL_ERROR_GTID_SET_EXTRACTION
  eng "Error when extracting GTID execution information: %s"

ER_GRP_RPL_MISSING_GRP_RPL_ACTION_COORDINATOR
  eng "Message received without a proper group coordinator module."

ER_GRP_RPL_JOIN_WHEN_GROUP_ACTION_RUNNING
  eng "A member cannot join the group while a group configuration operation is running."

ER_GRP_RPL_JOINER_EXIT_WHEN_GROUP_ACTION_RUNNING
  eng "A member is joining the group while a group configuration operation is occurring. The member will now leave the group"

ER_GRP_RPL_CHANNEL_THREAD_WHEN_GROUP_ACTION_RUNNING
  eng "Can't start slave %s when group replication is running a group configuration operation."

ER_GRP_RPL_APPOINTED_PRIMARY_NOT_PRESENT
  eng "A primary election was invoked but the requested primary member is not in the group. Request ignored."

ER_GRP_RPL_ERROR_ON_MESSAGE_SENDING
  eng "Error while sending message. Context: %s"

ER_GRP_RPL_CONFIGURATION_ACTION_ERROR
  eng "Error while executing a group configuration operation: %s"

ER_GRP_RPL_CONFIGURATION_ACTION_LOCAL_TERMINATION
  eng "Configuration operation '%s' terminated. %s"

ER_GRP_RPL_CONFIGURATION_ACTION_START
  eng "Starting group operation local execution: %s"

ER_GRP_RPL_CONFIGURATION_ACTION_END
  eng "Termination of group operation local execution: %s"

ER_GRP_RPL_CONFIGURATION_ACTION_KILLED_ERROR
  eng "A configuration change was killed in this member. The member will now leave the group as its configuration may have diverged."

ER_GRP_RPL_PRIMARY_ELECTION_PROCESS_ERROR
  eng "There was an issue on the primary election process: %s The member will now leave the group."

ER_GRP_RPL_PRIMARY_ELECTION_STOP_ERROR
  eng "There was an issue when stopping a previous election process: %s"

ER_GRP_RPL_NO_STAGE_SERVICE
  eng "It was not possible to initialize stage logging for this task. The operation will still run without stage tracking."

ER_GRP_RPL_UDF_REGISTER_ERROR
  eng "Could not execute the installation of Group Replication UDF function: %s. Check if the function is already present, if so, try to remove it"

ER_GRP_RPL_UDF_UNREGISTER_ERROR
  eng "Could not uninstall Group Replication UDF functions. Try to remove them manually if present."

ER_GRP_RPL_UDF_REGISTER_SERVICE_ERROR
  eng "Could not execute the installation of Group Replication UDF functions. Check for other errors in the log and try to reinstall the plugin"

ER_GRP_RPL_SERVER_UDF_ERROR
  eng "The function '%s' failed. %s"

OBSOLETE_ER_CURRENT_PASSWORD_NOT_REQUIRED
  eng "Do not specify the current password while changing it for other users."

OBSOLETE_ER_INCORRECT_CURRENT_PASSWORD
  eng "Incorrect current password. Specify the correct password which has to be replaced."

OBSOLETE_ER_MISSING_CURRENT_PASSWORD
  eng "Current password needs to be specified in the REPLACE clause in order to change it."

ER_SERVER_WRONG_VALUE_FOR_VAR
  eng "Variable '%-.64s' can't be set to the value of '%-.200s'"

ER_COULD_NOT_CREATE_WINDOWS_REGISTRY_KEY
  eng "%s was unable to create a new Windows registry key %s for %s; continuing to use the previous ident."

ER_SERVER_GTID_UNSAFE_CREATE_DROP_TEMP_TABLE_IN_TRX_IN_SBR
  eng "Statement violates GTID consistency: CREATE TEMPORARY TABLE and DROP TEMPORARY TABLE are not allowed inside a transaction or inside a procedure in a transactional context when @@session.binlog_format=STATEMENT."

OBSOLETE_ER_SECONDARY_ENGINE
  eng "Secondary engine operation failed. %s."

OBSOLETE_ER_SECONDARY_ENGINE_DDL
  eng "DDLs on a table with a secondary engine defined are not allowed."

OBSOLETE_ER_NO_SESSION_TEMP
  eng "Unable to allocate temporary tablespace for this session"

ER_XPLUGIN_FAILED_TO_SWITCH_SECURITY_CTX
  eng "Unable to switch security context to user: %s"

ER_RPL_GTID_UNSAFE_ALTER_ADD_COL_WITH_DEFAULT_EXPRESSION
  eng "Statement violates GTID consistency: ALTER TABLE ... ADD COLUMN .. with expression as DEFAULT."

ER_UPGRADE_PARSE_ERROR
  eng "Error in parsing %s '%s'.'%s' during upgrade. %s"

ER_DATA_DIRECTORY_UNUSABLE
  eng "The designated data directory %s is unusable. You can remove all files that the server added to it."
  bgn "Зададената папка за базата %s е неизползваема. Можете да изтриете файловете които сървъра добави в нея."

ER_LDAP_AUTH_USER_GROUP_SEARCH_ROOT_BIND
  eng "Group search rebinding via root DN: %s "

ER_PLUGIN_INSTALL_ERROR
  eng "Error installing plugin '%s': %s"

ER_PLUGIN_UNINSTALL_ERROR
  eng "Error uninstalling plugin '%s': %s"

ER_SHARED_TABLESPACE_USED_BY_PARTITIONED_TABLE
  eng "Partitioned table '%s' is not allowed to use shared tablespace '%s'. Please move all partitions to file-per-table tablespaces before upgrade."

ER_UNKNOWN_TABLESPACE_TYPE
  eng "Cannot determine the type of the tablespace named '%s'."

ER_WARN_DEPRECATED_UTF8_ALIAS_OPTION
  eng "%s: 'utf8' is currently an alias for the character set UTF8MB3, but will be an alias for UTF8MB4 in a future release. Please consider using UTF8MB4 in order to be unambiguous."

ER_WARN_DEPRECATED_UTF8MB3_CHARSET_OPTION
  eng "%s: The character set UTF8MB3 is deprecated and will be removed in a future release. Please consider using UTF8MB4 instead."

ER_WARN_DEPRECATED_UTF8MB3_COLLATION_OPTION
  eng "%s: '%-.64s' is a collation of the deprecated character set UTF8MB3. Please consider using UTF8MB4 with an appropriate collation instead."

ER_SSL_MEMORY_INSTRUMENTATION_INIT_FAILED
  eng "The SSL library function %s failed. This is typically caused by the SSL library already being used. As a result the SSL memory allocation will not be instrumented."
  bgn "Функцията от SSL библиотеката %s върна грешка. Това обикновено е защото SSL библиотеката вече е била използвана. Заради това SSL паметта няма да се инструментира."

ER_IB_MSG_MADV_DONTDUMP_UNSUPPORTED
  eng "Disabling @@core_file because @@innodb_buffer_pool_in_core_file is disabled, yet MADV_DONTDUMP is not supported on this platform"

ER_IB_MSG_MADVISE_FAILED
  eng "Disabling @@core_file because @@innodb_buffer_pool_in_core_file is disabled, yet madvise(%p,%zu,%s) failed with %s"

OBSOLETE_ER_COLUMN_CHANGE_SIZE
  eng "Could not change column '%s' of table '%s'. The resulting size of index '%s' would exceed the max key length of %d bytes."

ER_WARN_REMOVED_SQL_MODE
  eng "sql_mode=0x%08x has been removed and will be ignored"

ER_IB_MSG_FAILED_TO_ALLOCATE_WAIT
  eng "Failed to allocate memory for a pool of size %zu bytes. Will wait for %zu seconds for a thread to free a resource."

ER_IB_MSG_NUM_POOLS
 eng "Number of pools: %zu"

ER_IB_MSG_USING_UNDO_SPACE
  eng "Using undo tablespace '%s'."

ER_IB_MSG_FAIL_TO_SAVE_SPACE_STATE
  eng "%s Unable to save the current state of tablespace '%s' to the data dictionary"

ER_IB_MSG_MAX_UNDO_SPACES_REACHED
  eng "Cannot create undo tablespace %s at %s because %d undo tablespaces already exist."

ER_IB_MSG_ERROR_OPENING_NEW_UNDO_SPACE
  eng "Error %d opening newly created undo tablespace %s."

ER_IB_MSG_FAILED_SDI_Z_BUF_ERROR
  eng "SDI Compression failed, Z_BUF_ERROR"

ER_IB_MSG_FAILED_SDI_Z_MEM_ERROR
  eng "SDI Compression failed, Z_MEM_ERROR"

ER_IB_MSG_SDI_Z_STREAM_ERROR
  eng "SDI Compression failed, Z_STREAM_ERROR"

ER_IB_MSG_SDI_Z_UNKNOWN_ERROR
  eng "%s"

ER_IB_MSG_FOUND_WRONG_UNDO_SPACE
  eng "Expected to find undo tablespace '%s' for Space ID=%lu, but found '%s' instead!  Did you change innodb_undo_directory?"

ER_IB_MSG_NOT_END_WITH_IBU
  eng "Cannot use %s as an undo tablespace because it does not end with '.ibu'."

OBSOLETE_ER_IB_MSG_UNDO_TRUNCATE_EMPTY_FILE
  eng "ib_undo_trunc_empty_file"

OBSOLETE_ER_IB_MSG_UNDO_INJECT_BEFORE_DD_UPDATE
  eng "ib_undo_trunc_before_dd_update"

OBSOLETE_ER_IB_MSG_UNDO_INJECT_BEFORE_UNDO_LOGGING
  eng "ib_undo_trunc_before_done_logging"

OBSOLETE_ER_IB_MSG_UNDO_INJECT_BEFORE_RSEG
  eng "ib_undo_trunc_before_rsegs"

ER_IB_MSG_FAILED_TO_FINISH_TRUNCATE
  eng "%s Failed to finish truncating Undo Tablespace '%s'"

ER_IB_MSG_DEPRECATED_INNODB_UNDO_TABLESPACES
  eng "The setting INNODB_UNDO_TABLESPACES is deprecated and is no longer used.  InnoDB always creates 2 undo tablespaces to start with. If you need more, please use CREATE UNDO TABLESPACE."

ER_IB_MSG_WRONG_TABLESPACE_DIR
  eng "The directory for tablespace %s does not exist or is incorrect."

ER_IB_MSG_LOCK_FREE_HASH_USAGE_STATS
  eng "%s"

ER_CLONE_DONOR_TRACE
  eng "Clone donor reported : %.512s."

ER_CLONE_PROTOCOL_TRACE
  eng "Clone received unexpected response from donor : %.512s."

ER_CLONE_CLIENT_TRACE
  eng "Client: %.512s."

ER_CLONE_SERVER_TRACE
  eng "Server: %.512s."

ER_THREAD_POOL_PFS_TABLES_INIT_FAILED
  eng "Failed to initialize the performance schema tables service."

ER_THREAD_POOL_PFS_TABLES_ADD_FAILED
  eng "Failed to add thread pool performance schema tables."

ER_CANT_SET_DATA_DIR
  eng "Failed to set datadir to \'%-.200s\' (OS errno: %d - %s)"

ER_INNODB_INVALID_INNODB_UNDO_DIRECTORY_LOCATION
  eng "The innodb_undo_directory is not allowed to be an ancestor of the datadir."

ER_SERVER_RPL_ENCRYPTION_FAILED_TO_FETCH_KEY
  eng "Failed to fetch key from keyring, please check if keyring is loaded."

ER_SERVER_RPL_ENCRYPTION_KEY_NOT_FOUND
  eng "Can't find key from keyring, please check in the server log if a keyring is loaded and initialized successfully."

ER_SERVER_RPL_ENCRYPTION_KEYRING_INVALID_KEY
  eng "Fetched an invalid key from keyring."

ER_SERVER_RPL_ENCRYPTION_HEADER_ERROR
  eng "Error reading a replication log encryption header: %s."

ER_SERVER_RPL_ENCRYPTION_FAILED_TO_ROTATE_LOGS
  eng "Failed to rotate some logs after changing binlog encryption settings. Please fix the problem and rotate the logs manually."

ER_SERVER_RPL_ENCRYPTION_KEY_EXISTS_UNEXPECTED
  eng "Key %s exists unexpected."

ER_SERVER_RPL_ENCRYPTION_FAILED_TO_GENERATE_KEY
  eng "Failed to generate key, please check if keyring is loaded."

ER_SERVER_RPL_ENCRYPTION_FAILED_TO_STORE_KEY
  eng "Failed to store key, please check if keyring is loaded."

ER_SERVER_RPL_ENCRYPTION_FAILED_TO_REMOVE_KEY
  eng "Failed to remove key, please check if keyring is loaded."

ER_SERVER_RPL_ENCRYPTION_MASTER_KEY_RECOVERY_FAILED
  eng "Unable to recover binlog encryption master key, please check if keyring is loaded."

ER_SERVER_RPL_ENCRYPTION_UNABLE_TO_INITIALIZE
  eng "Failed to initialize binlog encryption, please check if keyring is loaded."

ER_SERVER_RPL_ENCRYPTION_UNABLE_TO_ROTATE_MASTER_KEY_AT_STARTUP
  eng "Failed to rotate binlog encryption master key at startup, please check if keyring is loaded."

ER_SERVER_RPL_ENCRYPTION_IGNORE_ROTATE_MASTER_KEY_AT_STARTUP
  eng "Ignoring binlog_rotate_encryption_master_key_at_startup because binlog_encryption option is disabled."

ER_INVALID_ADMIN_ADDRESS
  eng "Invalid value for command line option admin-address: '%s'"

ER_SERVER_STARTUP_ADMIN_INTERFACE
  eng "Admin interface ready for connections, address: '%s'  port: %d"

ER_CANT_CREATE_ADMIN_THREAD
  eng "Can't create thread to handle admin connections (errno= %d)"

ER_WARNING_RETAIN_CURRENT_PASSWORD_CLAUSE_VOID
  eng "RETAIN CURRENT PASSWORD ignored for user '%s'@'%s' as its authentication plugin %s does not support multiple passwords."

ER_WARNING_DISCARD_OLD_PASSWORD_CLAUSE_VOID
  eng "DISCARD OLD PASSWORD ignored for user '%s'@'%s' as its authentication plugin %s does not support multiple passwords."

OBSOLETE_ER_SECOND_PASSWORD_CANNOT_BE_EMPTY
  eng "Empty password can not be retained as second password for user '%s'@'%s'."

OBSOLETE_ER_PASSWORD_CANNOT_BE_RETAINED_ON_PLUGIN_CHANGE
  eng "Current password can not be retained for user '%s'@'%s' because authentication plugin is being changed."

OBSOLETE_ER_CURRENT_PASSWORD_CANNOT_BE_RETAINED
  eng "Current password can not be retained for user '%s'@'%s' because new password is empty."

ER_WARNING_AUTHCACHE_INVALID_USER_ATTRIBUTES
  eng "Can not read and process value of User_attributes column from mysql.user table for user: '%s@%s'; Ignoring user."

ER_MYSQL_NATIVE_PASSWORD_SECOND_PASSWORD_USED_INFORMATION
  eng "Second password was used for login by user: '%s'@'%s'."

ER_SHA256_PASSWORD_SECOND_PASSWORD_USED_INFORMATION
  eng "Second password was used for login by user: '%s'@'%s'."

ER_CACHING_SHA2_PASSWORD_SECOND_PASSWORD_USED_INFORMATION
  eng "Second password was used for login by user: '%s'@'%s'."

ER_GRP_RPL_SEND_TRX_PREPARED_MESSAGE_FAILED
  eng "Error sending transaction '%d:%lld' prepared message from session '%u'."

ER_GRP_RPL_RELEASE_COMMIT_AFTER_GROUP_PREPARE_FAILED
  eng "Error releasing transaction '%d:%lld' for commit on session '%u' after being prepared on all group members."

ER_GRP_RPL_TRX_ALREADY_EXISTS_ON_TCM_ON_AFTER_CERTIFICATION
  eng "Transaction '%d:%lld' already exists on Group Replication consistency manager while being registered after conflict detection."

ER_GRP_RPL_FAILED_TO_INSERT_TRX_ON_TCM_ON_AFTER_CERTIFICATION
  eng "Error registering transaction '%d:%lld' on Group Replication consistency manager after conflict detection."

ER_GRP_RPL_REGISTER_TRX_TO_WAIT_FOR_GROUP_PREPARE_FAILED
  eng "Error registering transaction '%d:%lld' from session '%u' to wait for being prepared on all group members."

ER_GRP_RPL_TRX_WAIT_FOR_GROUP_PREPARE_FAILED
  eng "Error on transaction '%d:%lld' from session '%u' while waiting for being prepared on all group members."

ER_GRP_RPL_TRX_DOES_NOT_EXIST_ON_TCM_ON_HANDLE_REMOTE_PREPARE
  eng "Transaction '%d:%lld' does not exist on Group Replication consistency manager while receiving remote transaction prepare."

ER_GRP_RPL_RELEASE_BEGIN_TRX_AFTER_DEPENDENCIES_COMMIT_FAILED
  eng "Error releasing transaction '%d:%lld' for execution on session '%u' after its dependencies did complete commit."

ER_GRP_RPL_REGISTER_TRX_TO_WAIT_FOR_DEPENDENCIES_FAILED
  eng "Error registering transaction from session '%u' to wait for its dependencies to complete commit."

ER_GRP_RPL_WAIT_FOR_DEPENDENCIES_FAILED
  eng "Error on session '%u' while waiting for its dependencies to complete commit."

ER_GRP_RPL_REGISTER_TRX_TO_WAIT_FOR_SYNC_BEFORE_EXECUTION_FAILED
  eng "Error registering transaction from session '%u' to wait for sync before execution."

ER_GRP_RPL_SEND_TRX_SYNC_BEFORE_EXECUTION_FAILED
  eng "Error sending sync before execution message from session '%u'."

ER_GRP_RPL_TRX_WAIT_FOR_SYNC_BEFORE_EXECUTION_FAILED
  eng "Error on transaction from session '%u' while waiting for sync before execution."

ER_GRP_RPL_RELEASE_BEGIN_TRX_AFTER_WAIT_FOR_SYNC_BEFORE_EXEC
  eng "Error releasing transaction for execution on session '%u' after wait for sync before execution."

ER_GRP_RPL_TRX_WAIT_FOR_GROUP_GTID_EXECUTED
  eng "Error waiting for group executed transactions commit on session '%u'."

OBSOLETE_ER_UNIT_NOT_FOUND SU001
  eng "There's no unit of measure named '%s'."

OBSOLETE_ER_GEOMETRY_IN_UNKNOWN_LENGTH_UNIT SU001
  eng "The function %s uses %s as a unit, but was passed geometry without units (\"SRID 0\"). Conversion is not possible."

ER_WARN_PROPERTY_STRING_PARSE_FAILED
  eng "Could not parse key-value pairs in property string '%s'"

ER_INVALID_PROPERTY_KEY
  eng "Property key '%s' is invalid."

ER_GRP_RPL_GTID_SET_EXTRACT_ERROR_DURING_RECOVERY
  eng "Error when extracting the group_replication_applier channel received transactions set. Unable to ensure the execution of group transactions received during recovery."

ER_SERVER_RPL_ENCRYPTION_FAILED_TO_ENCRYPT
  eng "Failed to encrypt content to write into binlog file: %s."

ER_CANNOT_GET_SERVER_VERSION_FROM_TABLESPACE_HEADER
  eng "Cannot get the server version number from the dictionary tablespace header."

ER_CANNOT_SET_SERVER_VERSION_IN_TABLESPACE_HEADER
  eng "Cannot set the server version number in the dictionary tablespace header."

ER_SERVER_UPGRADE_VERSION_NOT_SUPPORTED
  eng "Upgrading the server from server version '%u' is not supported."

ER_SERVER_UPGRADE_FROM_VERSION
  eng "MySQL server upgrading from version '%u' to '%u'."

ER_GRP_RPL_ERROR_ON_CERT_DB_INSTALL
  eng "The certification information could not be set in this server: '%s'"

ER_GRP_RPL_FORCE_MEMBERS_WHEN_LEAVING
  eng "A request to force a new group membership was issued when the member is leaving the group."

ER_TRG_WRONG_ORDER
  eng "Trigger %s.%s for table %s.%s is listed in wrong order. Please drop and recreate all triggers for the table."

OBSOLETE_ER_SECONDARY_ENGINE_PLUGIN
  eng "%s"

ER_LDAP_AUTH_GRP_SEARCH_NOT_SPECIAL_HDL
  eng "Special handling for group search, {GA} not found"

ER_LDAP_AUTH_GRP_USER_OBJECT_HAS_GROUP_INFO
  eng "User group retrieval: User object has group information"

ER_LDAP_AUTH_GRP_INFO_FOUND_IN_MANY_OBJECTS
  eng "Group information found in multiple user objects. Search filter configuration is incorrect."

ER_LDAP_AUTH_GRP_INCORRECT_ATTRIBUTE
  eng "User group retrieval: no group attribute found. Incorrect group search attribute. "

ER_LDAP_AUTH_GRP_NULL_ATTRIBUTE_VALUE
  eng "User group retrieval: Group attribute values is NULL. "

ER_LDAP_AUTH_GRP_DN_PARSING_FAILED
  eng "User group retrieval: parsing DN failed. "

ER_LDAP_AUTH_GRP_OBJECT_HAS_USER_INFO
  eng "User group retrieval: Group object has user information"

ER_LDAP_AUTH_LDAPS
  eng "Reserved port for ldaps using ldaps"

ER_LDAP_MAPPING_GET_USER_PROXY
  eng "Get user proxy"

ER_LDAP_MAPPING_USER_DONT_BELONG_GROUP
  eng "Get user proxy: User doesn't belongs to any group, user name will be treated as authenticated user."

ER_LDAP_MAPPING_INFO
  eng "Get user proxy: configured mapping info: %s"

ER_LDAP_MAPPING_EMPTY_MAPPING
  eng "Get user proxy: User doesn't have group mapping information, First LDAP group will be treated as authenticated user."

ER_LDAP_MAPPING_PROCESS_MAPPING
  eng "Process group proxy mapping"

ER_LDAP_MAPPING_CHECK_DELIMI_QUOTE
  eng "Check delimiter after quote"

ER_LDAP_MAPPING_PROCESS_DELIMITER
  eng "Processing delimiter"

ER_LDAP_MAPPING_PROCESS_DELIMITER_EQUAL_NOT_FOUND
  eng "Processing delimiter, separator = not found, resetting position"

ER_LDAP_MAPPING_PROCESS_DELIMITER_TRY_COMMA
  eng ""Processing delimiter, failed to get data for = separator try for separator ,.""

ER_LDAP_MAPPING_PROCESS_DELIMITER_COMMA_NOT_FOUND
  eng "Processing delimiter, separator , not found, resetting position"

ER_LDAP_MAPPING_NO_SEPEARATOR_END_OF_GROUP
  eng "Processing delimiter: No mapping separator is found, end of group information"

ER_LDAP_MAPPING_GETTING_NEXT_MAPPING
  eng "Getting next mapping information"

ER_LDAP_MAPPING_PARSING_CURRENT_STATE
  eng "Parsing mapping, current state: %d  delimiter char: %c "

ER_LDAP_MAPPING_PARSING_MAPPING_INFO
  eng "Parsing mapping info, LDAP group: %s MySQL proxy: %s"

ER_LDAP_MAPPING_PARSING_ERROR
  eng "Mapping parsing error"

ER_LDAP_MAPPING_TRIMMING_SPACES
  eng "Trimming left spaces"

ER_LDAP_MAPPING_IS_QUOTE
  eng "Checking if current characters is quote"

ER_LDAP_MAPPING_NON_DESIRED_STATE
  eng "Not desired state or un-defined states."

ER_INVALID_NAMED_PIPE_FULL_ACCESS_GROUP
  eng "Invalid value for named_pipe_full_access_group."

# This error is not supposed to be reported to the users. It is only
# meant for internal use to signal that a statement should be
# reprepared for a secondary storage engine. The error should be
# caught and handled by the server.
ER_PREPARE_FOR_SECONDARY_ENGINE
  eng "Retry the statement using a secondary storage engine."

ER_SERVER_WARN_DEPRECATED
  eng "'%s' is deprecated and will be removed in a future release. Please use %s instead"
ER_AUTH_ID_WITH_SYSTEM_USER_PRIV_IN_MANDATORY_ROLES
  eng "Cannot set mandatory_roles: AuthId `%.64s`@`%.64s` has '%s' privilege."

ER_SERVER_BINLOG_MASTER_KEY_RECOVERY_OUT_OF_COMBINATION
  eng "Unable to recover binary log master key, the combination of new_master_key_seqno=%u, master_key_seqno=%u and old_master_key_seqno=%u are wrong."

ER_SERVER_BINLOG_MASTER_KEY_ROTATION_FAIL_TO_CLEANUP_AUX_KEY
  eng "Failed to remove auxiliary binary log encryption key from keyring, please check if keyring is loaded. The cleanup of the binary log master key rotation process did not finish as expected and the cleanup will take place upon server restart or next 'ALTER INSTANCE ROTATE BINLOG MASTER KEY' execution."

OBSOLETE_ER_CANNOT_GRANT_SYSTEM_PRIV_TO_MANDATORY_ROLE
  eng "AuthId `%.64s`@`%.64s` is set as mandatory_roles. Cannot grant the '%s' privilege."

OBSOLETE_ER_PARTIAL_REVOKE_AND_DB_GRANT_BOTH_EXISTS
  eng "'%s' privilege for database '%s' exists both as partial revoke and mysql.db simultaneously. It could mean 'mysql' schema is corrupted."

OBSOLETE_ER_DB_ACCESS_DENIED
  eng "Access denied for AuthId `%.64s`@`%.64s` to database '%-.192s'."

OBSOLETE_ER_PARTIAL_REVOKES_EXIST
  eng "At least one partial revoke exists on a database. The system variable '@@partial_revokes' must be set to ON."

ER_TURNING_ON_PARTIAL_REVOKES
  eng "At least one partial revoke exists on a database. Turning ON the system variable '@@partial_revokes'."

ER_WARN_PARTIAL_REVOKE_AND_DB_GRANT
  eng "For user '%s'@'%s', one or more privileges granted through mysql.db for database '%s', conflict with partial revoke. It could mean 'mysql' schema is corrupted."

ER_WARN_INCORRECT_PRIVILEGE_FOR_DB_RESTRICTIONS
  eng "For user %s, ignored restrictions for privilege(s) '%s' for database '%s' as these are not valid database privileges."

ER_WARN_INVALID_DB_RESTRICTIONS
  eng "For user %s, ignored restrictions for privilege(s) '%s' for database '%s' as corresponding global privilege(s) are not granted."

ER_GRP_RPL_INVALID_COMMUNICATION_PROTOCOL
  eng "'%s' is an invalid value for group_replication_communication_protocol_join, please use a MySQL version between 5.7.14 and this server's version"

ER_GRP_RPL_STARTED_AUTO_REJOIN
  eng "Started auto-rejoin procedure attempt %lu of %lu"

ER_GRP_RPL_TIMEOUT_RECEIVED_VC_ON_REJOIN
  eng "Timeout while waiting for a view change event during the auto-rejoin procedure"

ER_GRP_RPL_FINISHED_AUTO_REJOIN
  eng "Auto-rejoin procedure attempt %lu of %lu finished. Member was%s able to join the group."

ER_GRP_RPL_DEFAULT_TABLE_ENCRYPTION_DIFF_FROM_GRP
  eng "The member is configured with a default_table_encryption option value '%d' different from the group '%d'. The member will now exit the group."

ER_SERVER_UPGRADE_OFF
  eng "Server shutting down because upgrade is required, yet prohibited by the command line option '--upgrade=NONE'."

ER_SERVER_UPGRADE_SKIP
  eng "Server upgrade is required, but skipped by command line option '--upgrade=MINIMAL'."

ER_SERVER_UPGRADE_PENDING
  eng "Server upgrade started with version %d, but server upgrade of version %d is still pending."

ER_SERVER_UPGRADE_FAILED
  eng "Failed to upgrade server."

ER_SERVER_UPGRADE_STATUS
  eng "Server upgrade from '%d' to '%d' %s."

ER_SERVER_UPGRADE_REPAIR_REQUIRED
  eng "Table '%s' requires repair."

ER_SERVER_UPGRADE_REPAIR_STATUS
  eng "Table '%s' repair %s."

ER_SERVER_UPGRADE_INFO_FILE
  eng "Could not open server upgrade info file '%s' for writing. Please make sure the file is writable."

ER_SERVER_UPGRADE_SYS_SCHEMA
  eng "Upgrading the sys schema."

ER_SERVER_UPGRADE_MYSQL_TABLES
  eng "Running queries to upgrade MySQL server."

ER_SERVER_UPGRADE_SYSTEM_TABLES
  eng "Upgrading system table data."

ER_SERVER_UPGRADE_EMPTY_SYS
  eng "Found empty sys database. Installing the sys schema."

ER_SERVER_UPGRADE_NO_SYS_VERSION
  eng "A sys schema exists with no sys.version view. If you have a user created sys schema, this must be renamed for the upgrade to succeed."

ER_SERVER_UPGRADE_SYS_VERSION_EMPTY
  eng "A sys schema exists with a sys.version view, but it returns no results."

ER_SERVER_UPGRADE_SYS_SCHEMA_OUTDATED
  eng "Found outdated sys schema version %s."

ER_SERVER_UPGRADE_SYS_SCHEMA_UP_TO_DATE
  eng "The sys schema is already up to date (version %s)."

ER_SERVER_UPGRADE_SYS_SCHEMA_OBJECT_COUNT
  eng "Found %d sys %s, but expected %d. Re-installing the sys schema."

ER_SERVER_UPGRADE_CHECKING_DB
  eng "Checking '%s' schema."

ER_IB_MSG_DDL_LOG_DELETE_BY_ID_TMCT
  eng "Too many concurrent transactions while clearing the DDL Log. Please increase the number of Rollback Segments."

ER_IB_MSG_POST_RECOVER_DDL_LOG_RECOVER
  eng "Error in DDL Log recovery during Post-Recovery processing."

ER_IB_MSG_POST_RECOVER_POST_TS_ENCRYPT
  eng "Error in Post-Tablespace-Encryption during Post-Recovery processing."

ER_IB_MSG_DDL_LOG_FAIL_POST_DDL
  eng "Error in DLL Log cleanup during Post-DDL processing."

ER_SERVER_BINLOG_UNSAFE_SYSTEM_FUNCTION
  eng "'%s' statement is unsafe because it uses a system function that may return a different value on the slave."

ER_SERVER_UPGRADE_HELP_TABLE_STATUS
  eng "Upgrade of help tables %s."

ER_GRP_RPL_SRV_GTID_WAIT_ERROR
  eng "Error when waiting for the server to execute local transactions in order assure the group change proper logging"

ER_GRP_DELAYED_VCLE_LOGGING
  eng "Unable to log the group change View log event in its exaction position in the log. This will not however affect the group replication recovery process or the overall plugin process."

OBSOLETE_ER_CANNOT_GRANT_ROLES_TO_ANONYMOUS_USER
  eng "Cannot grant roles to an anonymous user."

ER_BINLOG_UNABLE_TO_ROTATE_GTID_TABLE_READONLY
  eng "Unable to create a new binlog file: Table `mysql.gtid_executed` couldn't be opened. %s"

ER_NETWORK_NAMESPACES_NOT_SUPPORTED
  eng "Network Namespaces is not supported on this platform"

ER_UNKNOWN_NETWORK_NAMESPACE
  eng "Unknown network namespace '%s'"

ER_NETWORK_NAMESPACE_NOT_ALLOWED_FOR_WILDCARD_ADDRESS
  eng "Network namespace not allowed for wildcard interface address"

ER_SETNS_FAILED
  eng "setns() failed with error '%s'"

ER_WILDCARD_NOT_ALLOWED_FOR_MULTIADDRESS_BIND
  eng "Wildcard address value not allowed for multivalued bind address"

ER_NETWORK_NAMESPACE_FILE_PATH_TOO_LONG
  eng "The path to a special network namespace file is too long. (got %u > max %u)"

ER_IB_MSG_TOO_LONG_PATH
  eng "Cannot create tablespace '%s'. The filepath is too long for this OS."

ER_IB_RECV_FIRST_REC_GROUP_INVALID
  eng "The last block of redo had corrupted first_rec_group and became fixed (%u -> %u)."

ER_DD_UPGRADE_COMPLETED
  eng "Data dictionary upgrade from version '%u' to '%u' completed."

ER_SSL_SERVER_CERT_VERIFY_FAILED
  eng "Server SSL certificate doesn't verify: %s"

ER_PERSIST_OPTION_USER_TRUNCATED
  eng "Truncated a user name for %s that was too long while reading the persisted variables file"

ER_PERSIST_OPTION_HOST_TRUNCATED
  eng "Truncated a host name for %s that was too long while reading the persisted variables file"

ER_NET_WAIT_ERROR
  eng "The wait_timeout period was exceeded, the idle time since last command was too long."

ER_IB_MSG_1285
  eng "'%s' found not encrypted while '%s' is ON. Trying to encrypt it now."

ER_IB_MSG_CLOCK_MONOTONIC_UNSUPPORTED
  eng "CLOCK_MONOTONIC is unsupported, so do not change the system time when MySQL is running !"

ER_IB_MSG_CLOCK_GETTIME_FAILED
  eng "clock_gettime() failed: %s"

ER_PLUGIN_NOT_EARLY_DUP
  eng "Plugin '%s' is not to be used as an "early" plugin. Don't add it to --early-plugin-load, keyring migration etc."
  bgn "Приставката '%s' не може да се използва като ранна приставка. Не я добавайте в --early-plugin-load и т.н."

ER_PLUGIN_NO_INSTALL_DUP
  eng "Plugin '%s' is marked as not dynamically installable. You have to stop the server to install it."

# When using this error message, use the ER_WARN_DEPRECATED_SYNTAX error
# code.
OBSOLETE_ER_WARN_DEPRECATED_SQL_CALC_FOUND_ROWS
  eng "SQL_CALC_FOUND_ROWS is deprecated and will be removed in a future release. Consider using two separate queries instead."

# When using this error message, use the ER_WARN_DEPRECATED_SYNTAX error
# code.
OBSOLETE_ER_WARN_DEPRECATED_FOUND_ROWS
  eng "FOUND_ROWS() is deprecated and will be removed in a future release. Consider using COUNT(*) instead."

ER_BINLOG_UNSAFE_DEFAULT_EXPRESSION_IN_SUBSTATEMENT
  eng "The statement is unsafe because it invokes a trigger or a stored function that modifies a table that has a column with a DEFAULT expression that may return a different value on the slave."

ER_GRP_RPL_MEMBER_VER_READ_COMPATIBLE
  eng "Member version is read compatible with the group."

ER_LOCK_ORDER_INIT_FAILED
  eng "Lock order disabled (reason: init failed)."

ER_AUDIT_LOG_KEYRING_ID_TIMESTAMP_VALUE_IS_INVALID
  eng "Keyring ID timestamp value is invalid: '%s'"

ER_AUDIT_LOG_FILE_NAME_TIMESTAMP_VALUE_IS_MISSING_OR_INVALID
  eng "Cannot process audit log file. File name timestamp value is missing or invalid: '%s'"

ER_AUDIT_LOG_FILE_NAME_DOES_NOT_HAVE_REQUIRED_FORMAT
  eng "Cannot process audit log file. File name does not have required format: '%s'"

ER_AUDIT_LOG_FILE_NAME_KEYRING_ID_VALUE_IS_MISSING
  eng "Cannot process audit log file. File name keyring ID value is missing: '%s'"

ER_AUDIT_LOG_FILE_HAS_BEEN_SUCCESSFULLY_PROCESSED
  eng "Audit log file has been successfully processed: '%s'"

ER_AUDIT_LOG_COULD_NOT_OPEN_FILE_FOR_READING
  eng "Could not open audit log file for reading: '%s'"

ER_AUDIT_LOG_INVALID_FILE_CONTENT
  eng "Invalid audit log file content: '%s'"

ER_AUDIT_LOG_CANNOT_READ_PASSWORD
  eng "Cannot read password: '%.32s'."

ER_AUDIT_LOG_CANNOT_STORE_PASSWORD
  eng "Cannot store password: '%.32s'."

ER_AUDIT_LOG_CANNOT_REMOVE_PASSWORD
  eng "Cannot remove password: '%.32s'."

ER_AUDIT_LOG_PASSWORD_HAS_BEEN_COPIED
  eng "'audit_log' password has been copied into '%.32s' and will be removed with first purged password."

OBSOLETE_ER_AUDIT_LOG_INSUFFICIENT_PRIVILEGE
  eng "Request ignored for '%.64s'@'%.64s'. Role needed to perform operation: '%.32s'"

OBSOLETE_ER_WRONG_MVI_VALUE
  eng "Can't store an array or an object in a scalar key part of the index '%.192s'"

OBSOLETE_ER_WARN_FUNC_INDEX_NOT_APPLICABLE
  eng "Cannot use functional index '%-.64s' due to type or collation conversion"

OBSOLETE_ER_EXCEEDED_MV_KEYS_NUM
  eng "Exceeded max number of values per record for multi-valued index '%-.64s' by %u value(s)"

OBSOLETE_ER_EXCEEDED_MV_KEYS_SPACE
  eng "Exceeded max total length of values per record for multi-valued index '%-.64s' by %u bytes"

OBSOLETE_ER_FUNCTIONAL_INDEX_DATA_IS_TOO_LONG 22001
  eng "Data too long for functional index '%-.64s'"

OBSOLETE_ER_INVALID_JSON_VALUE_FOR_FUNC_INDEX 22018
  eng "Invalid JSON value for CAST for functional index '%-.64s'"

OBSOLETE_ER_JSON_VALUE_OUT_OF_RANGE_FOR_FUNC_INDEX 22003
  eng "Out of range JSON value for CAST for functional index '%-.64s'"

ER_LDAP_EMPTY_USERDN_PASSWORD
  eng "Empty user dn or password is not allowed, not attempting LDAP bind."

OBSOLETE_ER_GROUPING_ON_TIMESTAMP_IN_DST
  eng "Grouping on temporal is non-deterministic for timezones having DST. Please consider switching to UTC for this query."

ER_ACL_WRONG_OR_MISSING_ACL_TABLES_LOG
  eng "The current layout of the ACL tables does not conform to the server's expected layout. They're either altered, missing or not upgraded from a previous version. However a best effort attempt to read data from these tables will still be made."

ER_LOCK_ORDER_FAILED_WRITE_FILE
  eng "LOCK_ORDER: Failed to write to file <%s>."

ER_LOCK_ORDER_FAILED_READ_FILE
  eng "LOCK_ORDER: Failed to read from file <%s>."

ER_LOCK_ORDER_MESSAGE
  eng "LOCK_ORDER message: %s"

ER_LOCK_ORDER_DEPENDENCIES_SYNTAX
  eng "Lock order dependencies file <%s> (%d:%d) - (%d:%d) : %s"

ER_LOCK_ORDER_SCANNER_SYNTAX
  eng "Lock order scanner: (%d:%d) - (%d:%d) : %s"

ER_DATA_DIRECTORY_UNUSABLE_DELETABLE
  eng "The newly created data directory %s by --initialize is unusable. You can remove it."
  bgn "Новосъздадената от --initialize папка за базата %s е неизползваема. Можете да я изтриете."

ER_IB_MSG_BTREE_LEVEL_LIMIT_EXCEEDED
  eng "No. of B-tree level created for index %s has crossed the permissible limit. If debug option innodb_limit_optimistic_insert_debug is being used try tweaking it to include more records in a page."

ER_IB_CLONE_START_STOP
  eng "%s"

ER_IB_CLONE_OPERATION
  eng "%s"

ER_IB_CLONE_RESTART
  eng "%s"

ER_IB_CLONE_USER_DATA
  eng "Clone removing all user data for provisioning: %s"

ER_IB_CLONE_NON_INNODB_TABLE
  eng "Non innodb table: %s.%s is not cloned and is empty."

ER_CLONE_SHUTDOWN_TRACE
  eng "Clone shutting down server as RESTART failed. Please start server to complete clone operation."

ER_GRP_RPL_GTID_PURGED_EXTRACT_ERROR
  eng "Error when extracting this member GTID purged set. Operations and checks made to group joiners may be incomplete."

ER_GRP_RPL_CLONE_PROCESS_PREPARE_ERROR
  eng "There was an issue when configuring the remote cloning process: %s"

ER_GRP_RPL_CLONE_PROCESS_EXEC_ERROR
  eng "There was an issue when cloning from another server: %s"

ER_GRP_RPL_RECOVERY_EVAL_ERROR
  eng "There was an issue when trying to evaluate the best distributed recovery strategy while joining.%s"

ER_GRP_RPL_NO_POSSIBLE_RECOVERY
  eng "No valid or ONLINE members exist to get the missing data from the group. For cloning check if donors of the same version and with clone plugin installed exist. For incremental recovery check if you have donors where the required data was not purged from the binary logs."

ER_GRP_RPL_CANT_KILL_THREAD
  eng "The group replication plugin could not kill the plugin routine for %s. %s"

ER_GRP_RPL_RECOVERY_STRAT_CLONE_THRESHOLD
  eng "This member will start distributed recovery using clone. It is due to the number of missing transactions being higher than the configured threshold of %llu."

ER_GRP_RPL_RECOVERY_STRAT_CLONE_PURGED
  eng "This member will start distributed recovery using clone. It is due to no ONLINE member has the missing data for recovering in its binary logs."

ER_GRP_RPL_RECOVERY_STRAT_CHOICE
  eng "Distributed recovery will transfer data using: %s"

ER_GRP_RPL_RECOVERY_STRAT_FALLBACK
  eng "Due to some issue on the previous step distributed recovery is now executing: %s"

ER_GRP_RPL_RECOVERY_STRAT_NO_FALLBACK
  eng "Due to a critical cloning error or lack of donors, distributed recovery cannot be executed. The member will now leave the group."

ER_GRP_RPL_SLAVE_THREAD_ERROR_ON_CLONE
  eng "The '%s' thread of channel '%s' will error out as the server will attempt to clone another server"

ER_UNKNOWN_TABLE_IN_UPGRADE
  eng "Unknown table '%-.129s'"

ER_IDENT_CAUSES_TOO_LONG_PATH_IN_UPGRADE
  eng "Long database name and identifier for object resulted in path length exceeding %d characters. Path: '%s'."

ER_XA_CANT_CREATE_MDL_BACKUP
  eng "XA: Failed to take MDL Lock backup of PREPARED XA transaction during client disconnect."

ER_AUDIT_LOG_SUPER_PRIVILEGE_REQUIRED
  eng "SUPER privilege or AUDIT_ADMIN role required for '%s'@'%s' user."

ER_AUDIT_LOG_UDF_INVALID_ARGUMENT_TYPE
  eng "Invalid argument type"

ER_AUDIT_LOG_UDF_INVALID_ARGUMENT_COUNT
  eng "Invalid argument count"

ER_AUDIT_LOG_HAS_NOT_BEEN_INSTALLED
  eng "audit_log plugin has not been installed using INSTALL PLUGIN syntax."

ER_AUDIT_LOG_UDF_READ_INVALID_MAX_ARRAY_LENGTH_ARG_TYPE
  eng "Invalid \"max_array_length\" argument type."

ER_LOG_CANNOT_WRITE_EXTENDED
  eng "Failed to write to %s: %s (%s)"

OBSOLETE_ER_UPGRADE_WITH_PARTITIONED_TABLES_REJECTED
  eng "Upgrading from server version %d with partitioned tables and lower_case_table_names == 1 on a case sensitive file system may cause issues, and is therefore prohibited. To upgrade anyway, restart the new server version with the command line option 'upgrade=FORCE'. When upgrade is completed, please execute 'RENAME TABLE <part_table_name> TO <new_table_name>; RENAME TABLE <new_table_name> TO <part_table_name>;' for each of the partitioned tables. Please see the documentation for further information."

ER_KEYRING_AWS_INCORRECT_PROXY
  eng "Incorrect environment variable %s, invalid port: %s"

ER_GRP_RPL_SERVER_SET_TO_OFFLINE_MODE_DUE_TO_ERRORS
  eng "The server was automatically set into offline mode after an error was detected."

ER_GRP_RPL_MESSAGE_SERVICE_FATAL_ERROR
  eng "A message sent through the Group Replication message deliver service was not delivered successfully. The server will now leave the group. Try to add the server back to the group and check if the problem persists, or check previous messages in the log for hints of what could be the problem."

ER_WARN_WRONG_COMPRESSION_ALGORITHM_LOG
  eng "Invalid MASTER_COMPRESSION_ALGORITHMS '%.192s' found in repository for channel '%.192s'. Resetting to 'uncompressed' (no compression)."

ER_WARN_WRONG_COMPRESSION_LEVEL_LOG
  eng "Invalid MASTER_ZSTD_COMPRESSION_LEVEL found in repository for channel '%.192s'. Resetting to %u."

ER_PROTOCOL_COMPRESSION_RESET_LOG
  eng "Option --protocol-compression-algorithms is reset to default value."

ER_XPLUGIN_COMPRESSION_ERROR
  eng "Fatal error while compressing outgoing data - %s"

ER_MYSQLBACKUP_MSG
  eng "%s"

ER_WARN_UNKNOWN_KEYRING_AWS_REGION
  eng "Unknown keyring_aws_region '%.192s'. Connection to AWS KMS may fail."

ER_WARN_LOG_PRIVILEGE_CHECKS_USER_DOES_NOT_EXIST
  eng "PRIVILEGE_CHECKS_USER for replication channel '%.192s' was set to `%.64s`@`%.255s`, but this is not an existing user. Correct this before starting replication threads."

ER_WARN_LOG_PRIVILEGE_CHECKS_USER_CORRUPT
  eng "Invalid, corrupted PRIVILEGE_CHECKS_USER was found in the replication configuration repository for channel '%.192s'. Use CHANGE MASTER TO PRIVILEGE_CHECKS_USER to correct the configuration."

ER_WARN_LOG_PRIVILEGE_CHECKS_USER_NEEDS_RPL_APPLIER_PRIV
  eng "PRIVILEGE_CHECKS_USER for replication channel '%.192s' was set to `%.64s`@`%.255s`, but this user does not have REPLICATION_APPLIER privilege. Correct this before starting the replication threads."

ER_FILE_PRIVILEGE_FOR_REPLICATION_CHECKS
  eng "The PRIVILEGE_CHECKS_USER for channel '%.192s' would need FILE privilege to execute a LOAD DATA INFILE statement replicated in statement format. Consider using binlog_format=ROW on master. If the replicated events are trusted, recover from the failure by temporarily granting FILE to the PRIVILEGE_CHECKS_USER."

ER_RPL_SLAVE_SQL_THREAD_STARTING_WITH_PRIVILEGE_CHECKS
  eng "Slave SQL thread%s initialized, starting replication in log '%s' at position %s, relay log '%s' position: %s, user: '%.64s'@'%.255s', roles: %.512s"

ER_AUDIT_LOG_CANNOT_GENERATE_PASSWORD
  eng "Cannot generate password: '%.32s'"

ER_INIT_FAILED_TO_GENERATE_ROOT_PASSWORD
  eng "Failed to generate a random password for root. Probabably not enough enthropy."

ER_PLUGIN_LOAD_OPTIONS_IGNORED
  eng "Ignoring --plugin-load[_add] list as the server is running with --initialize(-insecure)."

ER_WARN_AUTH_ID_WITH_SYSTEM_USER_PRIV_IN_MANDATORY_ROLES
  eng "Cannot set mandatory_roles: AuthId `%.64s`@`%.64s` has '%s' privilege. AuthId(s) set in the mandatory_roles are ignored."

ER_IB_MSG_SKIP_HIDDEN_DIR
  eng "Directory '%s' will not be scanned because it is a hidden directory."

ER_WARN_RPL_RECOVERY_NO_ROTATE_EVENT_FROM_MASTER_EOF
  eng "Server was not able to find a rotate event from master server to initialize relay log recovery for channel '%s'. Skipping relay log recovery for the channel."

ER_IB_LOB_ROLLBACK_INDEX_LEN
  eng "Rolling back LOB for transaction %llu undo number %llu : current index length %llu. (iteration %llu)"

ER_CANT_PROCESS_EXPRESSION_FOR_GENERATED_COLUMN_TO_DD
  eng "Error in processing (possibly deprecated) expression or function '%.128s' for generated column %.64s.%.64s.%.64s"

ER_RPL_SLAVE_QUEUE_EVENT_FAILED_INVALID_NON_ROW_FORMAT
  eng "The queue event failed for channel '%s' as an invalid event according to REQUIRE_ROW_FORMAT was found."

ER_RPL_SLAVE_APPLY_LOG_EVENT_FAILED_INVALID_NON_ROW_FORMAT
  eng "The application of relay events failed for channel '%s' as an invalid event according to REQUIRE_ROW_FORMAT was found."

ER_LOG_PRIV_CHECKS_REQUIRE_ROW_FORMAT_NOT_SET
  eng "PRIVILEGE_CHECKS_USER for replication channel '%.192s' can't be set to `%.64s`@`%.255s` unless REQUIRE_ROW_FORMAT is also set to %d."

ER_RPL_SLAVE_SQL_THREAD_DETECTED_UNEXPECTED_EVENT_SEQUENCE
  eng "An unexpected event sequence was detected by the SQL thread while applying an event."

ER_IB_MSG_UPGRADE_PARTITION_FILE
  eng "Updating partition file name '%s' to '%s' and all other partition files during upgrade"

ER_IB_MSG_DOWNGRADE_PARTITION_FILE
  eng "Updating partition file name '%s' to '%s' and all other partition files during downgrade"

ER_IB_MSG_UPGRADE_PARTITION_FILE_IMPORT
  eng "Updating partition file name '%s' to '%s' for import"

ER_IB_WARN_OPEN_PARTITION_FILE
  eng "Unable to open partition file with new name '%s'. Please check if innodb_directories is set to include all external file paths"

ER_IB_MSG_FIL_STATE_MOVED_CORRECTED
  eng "%s DD ID: %llu - Partition tablespace %u, name '%s' is corrected to '%s'"

ER_IB_MSG_FIL_STATE_MOVED_CHANGED_PATH
  eng "%s DD ID: %llu - Tablespace %u, name '%s', '%s' is moved to '%s'"

ER_IB_MSG_FIL_STATE_MOVED_CHANGED_NAME
  eng "%s DD ID: %llu - Partition tablespace %u, name '%s', '%s' is updated to '%s'"

ER_IB_MSG_FIL_STATE_MOVED_TOO_MANY
  eng "%s Too many files have been moved, disabling logging of detailed messages"

ER_GR_ELECTED_PRIMARY_GTID_INFORMATION
  eng "Elected primary member %s: %s"

ER_SCHEMA_NAME_IN_UPPER_CASE_NOT_ALLOWED
  eng "Schema name '%s' containing upper case characters is not allowed with lower_case_table_names = 1."

ER_TABLE_NAME_IN_UPPER_CASE_NOT_ALLOWED
  eng "Table name '%s.%s' containing upper case characters is not allowed with lower_case_table_names = 1."

ER_SCHEMA_NAME_IN_UPPER_CASE_NOT_ALLOWED_FOR_FK
  eng "Schema name '%s' containing upper case characters, used by foreign key '%s' in table '%s.%s', is not allowed with lower_case_table_names = 1."

ER_TABLE_NAME_IN_UPPER_CASE_NOT_ALLOWED_FOR_FK
  eng "Table name '%s.%s' containing upper case characters, used by foreign key '%s' in table '%s.%s', is not allowed with lower_case_table_names = 1."

ER_IB_MSG_DICT_PARTITION_NOT_FOUND
  eng "Table Partition: %s is not found in InnoDB dictionary"

ER_ACCESS_DENIED_FOR_USER_ACCOUNT_BLOCKED_BY_PASSWORD_LOCK
  eng "Access denied for user '%-.48s'@'%-.64s'. Account is blocked for %s day(s) (%s day(s) remaining) due to %u consecutive failed logins. Use FLUSH PRIVILEGES or ALTER USER to reset."

ER_INNODB_OUT_OF_RESOURCES
  eng "%s"

ER_DD_UPGRADE_FOUND_PREPARED_XA_TRANSACTION
  eng "Upgrade cannot proceed due to an existing prepared XA transaction."

ER_MIGRATE_TABLE_TO_DD_OOM
  eng "Could not allocate memory for key_info when migrating table %s.%s"

ER_RPL_RELAY_LOG_RECOVERY_INFO_AFTER_CLONE
  eng "Relay log information for channel '%s' was found after a clone operation. Relay log recovery will be executed to adjust positions and file information for this new server. Should that automatic procedure fail please adjust the positions through 'CHANGE MASTER TO'"

ER_IB_MSG_57_UNDO_SPACE_DELETE_FAIL
  eng "Failed to delete 5.7 undo tablespace: %s during upgrade"

ER_IB_MSG_DBLWR_1285
  eng "Empty doublewrite file: %s"

ER_IB_MSG_DBLWR_1286
  eng "Using '%s' for doublewrite"

ER_IB_MSG_DBLWR_1287
  eng  "Error reading doublewrite buffer from the system tablespace"

ER_IB_MSG_DBLWR_1288
  eng "Cannot create doublewrite buffer: you must increase your buffer pool size. Cannot continue operation."

ER_IB_MSG_DBLWR_1290
  eng "The page in the doublewrite file is corrupt. Cannot continue operation. You can try to recover the database with innodb_force_recovery=6"

ER_IB_MSG_BAD_DBLWR_FILE_NAME
  eng "The doublewrite filename '%s' is incorrect."

OBSOLETE_ER_IB_MSG_DBLWR_1292
  eng "%s"

ER_IB_MSG_DBLWR_1293
  eng "Doublewrite file create failed: %s"

ER_IB_MSG_DBLWR_1294
  eng "DBLWRThread: pthread_setaffinity() failed!"

ER_IB_MSG_DBLWR_1295
  eng "%s"

ER_IB_MSG_DBLWR_1296
  eng "%s"

ER_IB_MSG_DBLWR_1297
  eng "Doublewrite file read failed: %s"

ER_IB_MSG_DBLWR_1298
  eng "Dump of the data file page:"

ER_IB_MSG_DBLWR_1300
  eng "%s"

ER_IB_MSG_DBLWR_1301
  eng "%s"

ER_IB_MSG_DBLWR_1304
  eng "%s"

ER_IB_MSG_DBLWR_1305
  eng "%s"

ER_IB_MSG_DBLWR_1306
  eng "%s"

ER_IB_MSG_DBLWR_1307
  eng "%s"

ER_IB_MSG_DBLWR_1308
  eng "%s"

ER_IB_MSG_DBLWR_1309
  eng "%s"

ER_IB_MSG_DBLWR_1310
  eng "%s"

ER_IB_MSG_DBLWR_1311
  eng "%s"

ER_IB_MSG_DBLWR_1312
  eng "%s"

ER_IB_MSG_DBLWR_1313
  eng "%s"

ER_IB_MSG_DBLWR_1314
  eng "%s"

ER_IB_MSG_DBLWR_1315
  eng "%s"

ER_IB_MSG_DBLWR_1316
  eng "%s"

ER_IB_MSG_DBLWR_1317
  eng "%s"

ER_IB_MSG_DBLWR_1318
  eng "%s"

ER_IB_MSG_DBLWR_1319
  eng "Doublewrite load file %s size %lu is not a multiple of the configured page size %lu""

ER_IB_MSG_DBLWR_1320
  eng "Doublewrite file %s truncate failed"

ER_IB_MSG_DBLWR_1321
  eng "Doublewrite file %s failed to writ zeros"

ER_IB_MSG_DBLWR_1322
  eng "Doublewrite create file %s size %lu is not a multiple of the configured page size %lu""

ER_IB_MSG_DBLWR_1323
  eng "%s"

ER_IB_MSG_DBLWR_1324
  eng "%s"

ER_IB_MSG_DBLWR_1325
  eng "%s"

ER_IB_MSG_DBLWR_1326
  eng "%s"

ER_IB_MSG_DBLWR_1327
  eng "%s"

ER_IB_MSG_GTID_FLUSH_AT_SHUTDOWN
  eng "Could not flush all GTIDs during slow shutdown. Will recover GTIDs when server restarts."

ER_IB_MSG_57_STAT_SPACE_DELETE_FAIL
  eng "Failed to delete 5.7 stat tablespace: %s during upgrade"

ER_NDBINFO_UPGRADING_SCHEMA
  eng "Installing ndbinfo schema version %s"

ER_NDBINFO_NOT_UPGRADING_SCHEMA
  eng "Installed ndbinfo schema is current. Not upgrading."

ER_NDBINFO_UPGRADING_SCHEMA_FAIL
  eng "Failed to upgrade ndbinfo schema."

OBSOLETE_ER_IB_MSG_CREATE_LOG_FILE
  eng "%s"

ER_IB_MSG_INNODB_START_INITIALIZE
  eng "InnoDB initialization has started."

ER_IB_MSG_INNODB_END_INITIALIZE
  eng "InnoDB initialization has ended."

ER_IB_MSG_PAGE_ARCH_NO_RESET_POINTS
  eng "Could not find appropriate reset points."

ER_IB_WRN_PAGE_ARCH_FLUSH_DATA
  eng "Unable to flush. Page archiving data may be corrupt in case of a crash."

ER_IB_ERR_PAGE_ARCH_INVALID_DOUBLE_WRITE_BUF
  eng "Page archiver's doublewrite buffer for %ld is not valid."

ER_IB_ERR_PAGE_ARCH_RECOVERY_FAILED
  eng "Page archiver system's recovery failed."

ER_IB_ERR_PAGE_ARCH_INVALID_FORMAT
  eng "Invalid archived file name format. The archived file is supposed to have the format %s + [0-9]*."

ER_INVALID_XPLUGIN_SOCKET_SAME_AS_SERVER
  eng "X Plugins UNIX socket must use different file than MySQL server. X Plugin won't be accessible through UNIX socket"

ER_INNODB_UNABLE_TO_ACQUIRE_DD_OBJECT
  eng "%s"

ER_WARN_LOG_DEPRECATED_PARTITION_PREFIX_KEY
  eng "Column '%.64s.%.64s.%.64s' having prefix key part '%.64s(%u)' is ignored by the partitioning function. Use of prefixed columns in the PARTITION BY KEY() clause is deprecated and will be removed in a future release."

ER_IB_MSG_UNDO_TRUNCATE_TOO_OFTEN
  eng "Undo Truncation is occurring too often. Consider increasing --innodb-max-undo-log-size."

ER_GRP_RPL_IS_STARTING
  eng "Plugin 'group_replication' is starting."

ER_IB_MSG_INVALID_LOCATION_FOR_TABLESPACE
  eng "Cannot create tablespace %s because the directory is not a valid location. %s";

ER_IB_MSG_INVALID_LOCATION_WRONG_DB
  eng "Scanned file '%s' for tablespace %s cannot be opened because it is not in a sub-directory named for the schema.");

ER_IB_MSG_CANNOT_FIND_DD_UNDO_SPACE
  eng "Cannot find undo tablespace %s with filename '%s' as indicated by the Data Dictionary. Did you move or delete this tablespace? Any undo logs in it cannot be used."

ER_GRP_RPL_RECOVERY_ENDPOINT_FORMAT
  eng "Invalid input value for recovery socket endpoints '%s'. Please, provide a valid, comma separated, list of endpoints (IP:port)".

ER_GRP_RPL_RECOVERY_ENDPOINT_INVALID
  eng "The server is not listening on endpoint '%s'. Only endpoints that the server is listening on are valid recovery endpoints."

ER_GRP_RPL_RECOVERY_ENDPOINT_INVALID_DONOR_ENDPOINT
  eng "Received invalid recovery endpoints configuration from donor. This member is not a valid donor for recovery, so it will be skipped."

ER_GRP_RPL_RECOVERY_ENDPOINT_INTERFACES_IPS
  eng "Failed to retrieve IP addresses from enabled host network interfaces."

ER_WARN_TLS_CHANNEL_INITIALIZATION_ERROR
  eng "Failed to initialize TLS for channel: %s. See below for the description of exact issue."

ER_XPLUGIN_FAILED_TO_VALIDATE_ADDRESS
  eng "Validation of value '%s' set to `Mysqlx_bind_address` failed: %s. Skipping this value."

ER_XPLUGIN_FAILED_TO_BIND_INTERFACE_ADDRESS
  eng "Value '%s' set to `Mysqlx_bind_address`, X Plugin can't bind to it. Skipping this value."

ER_IB_ERR_RECOVERY_REDO_DISABLED
  eng "Server was killed when InnoDB redo logging was disabled. Data files could be corrupt. You can try to restart the database with innodb_force_recovery=6"

ER_IB_WRN_FAST_SHUTDOWN_REDO_DISABLED
  eng "InnoDB cannot do cold shutdown 'innodb_fast_shutdown = 2' and is forcing 'innodb_fast_shutdown = 1' as redo logging is disabled. InnoDB would flush all dirty pages to ensure physical data consistency."

ER_IB_WRN_REDO_DISABLED
  eng "InnoDB redo logging is disabled. All data could be lost in case of a server crash."

ER_IB_WRN_REDO_ENABLED
  eng "InnoDB redo logging is enabled. Data is now safe and can be recovered in case of a server crash."

ER_TLS_CONFIGURED_FOR_CHANNEL
  eng "Channel %s configured to support TLS. Encrypted connections are now supported for this channel."

ER_TLS_CONFIGURATION_REUSED
  eng "No TLS configuration was given for channel %s; re-using TLS configuration of channel %s."

ER_IB_TABLESPACE_PATH_VALIDATION_SKIPPED
  eng "Skipping InnoDB tablespace path validation. Manually moved tablespace files will not be detected!"

ER_IB_CANNOT_UPGRADE_WITH_DISCARDED_TABLESPACES
  eng "Upgrade failed because database contains discarded tablespaces."

ER_USERNAME_TRUNKATED
  eng "The user name '%s' exceeds the maximum number of allowed characters %d and is trunkated."

ER_HOSTNAME_TRUNKATED
  eng "The host name '%s' exceeds the maximum number of allowed characters %d and is trunkated."

ER_IB_MSG_TRX_RECOVERY_ROLLBACK_NOT_COMPLETED
  eng "Rollback of non-prepared transactions not completed, due to fast shutdown"

ER_AUTHCACHE_ROLE_EDGES_IGNORED_EMPTY_NAME
  eng "Found an entry in the 'role_edges' table with empty authorization ID; Skipped"

ER_AUTHCACHE_ROLE_EDGES_UNKNOWN_AUTHORIZATION_ID
  eng "Found an entry in the 'role_edges' table with unknown authorization ID '%s'; Skipped"

ER_AUTHCACHE_DEFAULT_ROLES_IGNORED_EMPTY_NAME
  eng "Found an entry in the 'default_roles' table with empty authorization ID; Skipped"

ER_AUTHCACHE_DEFAULT_ROLES_UNKNOWN_AUTHORIZATION_ID
  eng "Found an entry in the 'default_roles' table with unknown authorization ID '%s'; Skipped"

ER_IB_ERR_DDL_LOG_INSERT_FAILURE
  eng "Couldn't insert entry in ddl log for ddl."

ER_IB_LOCK_VALIDATE_LATCH_ORDER_VIOLATION
  eng "%s"

ER_IB_RELOCK_LATCH_ORDER_VIOLATION
  eng "%s"

OBSOLETE_ER_IB_MSG_1352
  eng "%s"

OBSOLETE_ER_IB_MSG_1353
  eng "%s"

OBSOLETE_ER_IB_MSG_1354
  eng "%s"

OBSOLETE_ER_IB_MSG_1355
  eng "%s"

OBSOLETE_ER_IB_MSG_1356
  eng "%s"

ER_IB_MSG_1357
  eng "%s"

ER_IB_MSG_1358
  eng "%s"

ER_IB_MSG_1359
  eng "%s"

ER_IB_FAILED_TO_DELETE_TABLESPACE_FILE
  eng "%s"

ER_IB_UNABLE_TO_EXPAND_TEMPORARY_TABLESPACE_POOL
  eng "%s"

ER_IB_TMP_TABLESPACE_CANNOT_CREATE_DIRECTORY
  eng "%s"

ER_IB_MSG_SCANNING_TEMP_TABLESPACE_DIR
  eng "%s"

ER_IB_ERR_TEMP_TABLESPACE_DIR_DOESNT_EXIST
  eng "%s"

ER_IB_ERR_TEMP_TABLESPACE_DIR_EMPTY
  eng "%s"

ER_IB_ERR_TEMP_TABLESPACE_DIR_CONTAINS_SEMICOLON
  eng "%s"

ER_IB_ERR_TEMP_TABLESPACE_DIR_SUBDIR_OF_DATADIR
  eng "%s"

ER_IB_ERR_SCHED_SETAFFNINITY_FAILED
  eng "%s"

ER_IB_ERR_UNKNOWN_PAGE_FETCH_MODE
  eng "%s"

ER_IB_ERR_LOG_PARSING_BUFFER_OVERFLOW
  eng "%s"

ER_IB_ERR_NOT_ENOUGH_MEMORY_FOR_PARSE_BUFFER
  eng "%s"

ER_IB_MSG_1372
  eng "%s"

ER_IB_MSG_1373
  eng "%s"

ER_IB_MSG_1374
  eng "%s"

ER_IB_MSG_1375
  eng "%s"

ER_IB_ERR_ZLIB_UNCOMPRESS_FAILED
  eng "%s"

ER_IB_ERR_ZLIB_BUF_ERROR
  eng "%s"

ER_IB_ERR_ZLIB_MEM_ERROR
  eng "%s"

ER_IB_ERR_ZLIB_DATA_ERROR
  eng "%s"

ER_IB_ERR_ZLIB_UNKNOWN_ERROR
  eng "%s"

ER_IB_MSG_1381
  eng "%s"

ER_IB_ERR_INDEX_RECORDS_WRONG_ORDER
  eng "%s"

ER_IB_ERR_INDEX_DUPLICATE_KEY
  eng "%s"

ER_IB_ERR_FOUND_N_DUPLICATE_KEYS
  eng "%s"

ER_IB_ERR_FOUND_N_RECORDS_WRONG_ORDER
  eng "%s"

ER_IB_ERR_PARALLEL_READ_OOM
  eng "%s"

ER_IB_MSG_UNDO_MARKED_ACTIVE
  eng "The state of undo tablespace %s is set to active implicitly."

ER_IB_MSG_UNDO_ALTERED_ACTIVE
  eng "The state of undo tablespace %s is set to 'active' by ALTER TABLESPACE."

ER_IB_MSG_UNDO_ALTERED_INACTIVE
  eng "The state of undo tablespace %s is set to 'inactive' by ALTER TABLESPACE."

ER_IB_MSG_UNDO_MARKED_EMPTY
  eng "The state of undo tablespace %s is set to 'empty'."

ER_IB_MSG_UNDO_TRUNCATE_DELAY_BY_CLONE
  eng "Delaying truncate of undo tablespace %s due to clone activity."

ER_IB_MSG_UNDO_TRUNCATE_DELAY_BY_MDL
  eng "Delaying truncate of undo tablespace %s due to a metadata lock."

ER_IB_MSG_INJECT_CRASH
  eng "Injected debug crash point: %s"

ER_IB_MSG_INJECT_FAILURE
  eng "Injected debug failure point: %s"

ER_GRP_RPL_TIMEOUT_RECEIVED_VC_LEAVE_ON_REJOIN
  eng "Timeout while waiting for a view change event during the leave step before a auto-rejoin attempt."

ER_RPL_ASYNC_RECONNECT_FAIL_NO_SOURCE
  eng "Failed to automatically re-connect to a different source, for channel '%s', because %s. To fix this %s."

ER_UDF_REGISTER_SERVICE_ERROR
  eng "Could not execute the installation of UDF functions. Check for other errors in the log"

ER_UDF_REGISTER_ERROR
  eng "Could not execute the installation of UDF function: %s. Check if the function is already present, if so, try to remove it."

ER_UDF_UNREGISTER_ERROR
  eng "Could not uninstall UDF functions. Try to remove them manually if present."

ER_EMPTY_PRIVILEGE_NAME_IGNORED
  eng "An empty or illegal privilege identifier was ignored when global privileges were read from disk."

ER_IB_MSG_INCORRECT_SIZE
  eng "%s"

ER_TMPDIR_PATH_TOO_LONG
  eng "A tmpdir temporary path \"%s\" is too long (> %zu) for this OS. This would not leave enough space for a temporary filename of length %zu within it."

ER_ERROR_LOG_DESTINATION_NOT_A_FILE
  eng "Error-log destination \"%s\" is not a file. Can not restore error log messages from previous run."

ER_NO_ERROR_LOG_PARSER_CONFIGURED
  eng "None of the log-sinks selected with --log-error-services=... provides a log-parser. The server will not be able to make the previous runs' error-logs available in performance_schema.error_log."

ER_UPGRADE_NONEXISTENT_SCHEMA
  eng "The schema \"%.64s\" referenced by %.16s \"%.128s\" does not exist. Please clean up any orphan %.16s before upgrading."

ER_IB_MSG_CREATED_UNDO_SPACE
  eng "Created undo tablespace '%s'."

ER_IB_MSG_DROPPED_UNDO_SPACE
  eng "Dropped undo tablespace '%s'."

ER_IB_MSG_MASTER_KEY_ROTATED
  eng "The InnoDB Encryption Master Key has been rotated in %d tablespaces."

ER_IB_DBLWR_DECOMPRESS_FAILED
  eng "Failed to decompress a DBLWR page (err=%d).  The original size is %d. Reporting the dblwr page as corrupted."

ER_IB_DBLWR_DECRYPT_FAILED
  eng "Decrypting a page in doublewrite file failed: %s."

ER_IB_DBLWR_KEY_MISSING
  eng "Encryption key missing: %s."

ER_INNODB_IO_WRITE_ERROR_RETRYING
  eng "I/O error while writing to file: %s. Retrying ..."

ER_INNODB_IO_WRITE_FAILED
  eng "Failed to write data to file: %s"

ER_LOG_COMPONENT_CANNOT_INIT
  eng "Log component %s failed to initialize."

ER_RPL_ASYNC_CHANNEL_CANT_CONNECT
  eng "The Monitor IO thread failed to connect to the source (host:%s port:%u network_namespace:%s) for channel '%s', thence it will try to connect to another source."

ER_RPL_ASYNC_SENDER_ADDED
  eng  "The source (host:%s port:%u network_namespace:%s) for channel '%s' has joined the group (group_name: %s), and so added its entry into replication_asynchronous_connection_failover table."

ER_RPL_ASYNC_SENDER_REMOVED
  eng "The source (host:%s port:%u network_namespace:%s) for channel '%s' has left the group (group_name: %s), and so removed its entry from replication_asynchronous_connection_failover table."

ER_RPL_ASYNC_CHANNEL_STOPPED_QUORUM_LOST
  eng "The Monitor IO thread detected that the source (host:%s port:%u network_namespace:%s) does not belong to the group majority, thence the channel '%s' will try to connect to another source."

ER_RPL_ASYNC_CHANNEL_CANT_CONNECT_NO_QUORUM
  eng "The IO thread detected that the source (host:%s port:%u network_namespace:%s) does not belong to the group majority, thence the channel '%s' will try to connect to another source."

ER_RPL_ASYNC_EXECUTING_QUERY
  eng "%s on the source (host:%s port:%u network_namespace:%s) for channel '%s'."

ER_RPL_REPLICA_MONITOR_IO_THREAD_EXITING
  eng "Replica Monitor IO thread exiting."

ER_RPL_ASYNC_MANAGED_NAME_REMOVED
  eng "The group (group_name: %s) for the channel '%s' has been removed, and so removed its entry from replication_asynchronous_connection_failover_managed and all the group members from replication_asynchronous_connection_failover table."

ER_RPL_ASYNC_MANAGED_NAME_ADDED
  eng "The group (group_name: %s) for the channel '%s' has been added, and so added its entry in replication_asynchronous_connection_failover_managed and source to replication_asynchronous_connection_failover table."

ER_RPL_ASYNC_READ_FAILOVER_TABLE
  eng "Error reading failover sources for channel '%s' from replication_asynchronous_connection_failover table."

ER_RPL_REPLICA_MONITOR_IO_THREAD_RECONNECT_CHANNEL
  eng "Error %s the channel '%s', the operation will be automatically retried."

ER_SLAVE_ANONYMOUS_TO_GTID_IS_LOCAL_OR_UUID_AND_GTID_MODE_NOT_ON
  eng "Replication channel '%.192s' is configured with ASSIGN_GTIDS_TO_ANONYMOUS_TRANSACTIONS='%s', which is invalid when GTID_MODE <> ON. If you intend to use GTID_MODE = ON everywhere, change to ASSIGN_GTIDS_TO_ANONYMOUS_TRANSACTIONS = OFF and use the procedure for enabling GTIDs online (see the documentation). If you intend to use GTIDs on this replica and cannot enable GTIDs on the source, enable GTID_MODE = ON and leave ASSIGN_GTIDS_TO_ANONYMOUS_TRANSACTIONS = LOCAL|<UUID>. If you intend to not use GTIDs at all in the replication topology, change to ASSIGN_GTIDS_TO_ANONYMOUS_TRANSACTIONS=OFF and leave GTID_MODE = '%s'."

ER_REPLICA_ANONYMOUS_TO_GTID_UUID_SAME_AS_GROUP_NAME
  eng "Replication channel '%.192s' is configured with ASSIGN_GTIDS_TO_ANONYMOUS_TRANSACTIONS='%s' which is equal to group_replication_group_name. To fix this issue, either change the group_replication_group_name  or use a different value for ASSIGN_GTIDS_TO_ANONYMOUS_TRANSACTIONS."

ER_GRP_RPL_GRP_NAME_IS_SAME_AS_ANONYMOUS_TO_GTID_UUID
  eng "The group_replication_group_name '%s' is the same as the UUID value for ASSIGN_GTIDS_TO_ANONYMOUS_TRANSACTIONS in a server channel"

ER_WARN_GTID_THRESHOLD_BREACH
  eng "The integer component of the GTID number is high. Suggest restarting the server with a new server_uuid to prevent it from reaching the maximum number 2^63-1, which will make it impossible to write the binary log and invoke the behavior specified by binlog_error_action."

ER_HEALTH_INFO
  eng "%s"

ER_HEALTH_WARNING
  eng "%s"

ER_HEALTH_ERROR
  eng "%s"

ER_HEALTH_WARNING_DISK_USAGE_LEVEL_1
  eng "%s: Warning Level 1 (%llu MiB): mount point = '%s', available = %llu MiB, total = %llu MiB, used = %.2f%%, low limit = %llu MiB, critical level = %llu MiB"

ER_HEALTH_WARNING_DISK_USAGE_LEVEL_2
  eng "%s: Warning Level 2 (%llu MiB): mount point = '%s', available = %llu MiB, total = %llu MiB, used = %.2f%%, low limit = %llu MiB, critical level = %llu MiB"

ER_HEALTH_WARNING_DISK_USAGE_LEVEL_3
  eng "%s: Warning Level 3 (%llu MiB): mount point = '%s', available = %llu MiB, total = %llu MiB, used = %.2f%%, low limit = %llu MiB, critical level = %llu MiB"

ER_IB_INNODB_TBSP_OUT_OF_SPACE
  eng "InnoDB: Size of tablespace %s is more than the maximum size allowed."

ER_GRP_RPL_APPLIER_CHANNEL_STILL_RUNNING
  eng "The group_replication_applier channel is still running, most likely it is waiting for a database/table lock, which is preventing the channel from stopping. Please check database/table locks, including the ones created by backup tools."

ER_RPL_ASYNC_RECONNECT_GTID_MODE_OFF_CHANNEL
  eng "Detected misconfiguration: replication channel \'%.192s\' was configured with SOURCE_CONNECTION_AUTO_FAILOVER = 1, but the server was started with a value other then --gtid-mode = ON. Either reconfigure replication using CHANGE MASTER TO SOURCE_CONNECTION_AUTO_FAILOVER = 0 FOR CHANNEL \'%.192s\', or change GTID_MODE to value ON, before starting the replica receiver thread."

ER_FIREWALL_SERVICES_NOT_ACQUIRED
  eng "Could not acquire required component services."

ER_FIREWALL_UDF_REGISTER_FAILED
  eng "Automatic registration of function(s) failed."

ER_FIREWALL_PFS_TABLE_REGISTER_FAILED
  eng "Automatic registration of Performance schema table(s) failed."

ER_IB_MSG_STATS_SAMPLING_TOO_LARGE
  eng "%s"

ER_AUDIT_LOG_FILE_PRUNE_FAILED
  eng "Failed to auto-prune file '%s', Error (%d): %s"

ER_AUDIT_LOG_FILE_AUTO_PRUNED
  eng "File '%s' auto-pruned"

ER_COMPONENTS_INFRASTRUCTURE_MANIFEST_INIT
  eng "Received an error while processing components from manifest file: %s"

ER_COMPONENTS_INFRASTRUCTURE_MANIFEST_DEINIT
  eng "Received an error while unloading components read from manifest file: %s"

ER_WARN_COMPONENTS_INFRASTRUCTURE_MANIFEST_NOT_RO
  eng "Manifest file '%s' is not read-only. For better security, please make sure that the file is read-only."

ER_WARN_NO_KEYRING_COMPONENT_SERVICE_FOUND
  eng "No suitable '%s' service implementation found to fulfill the request."

ER_NOTE_KEYRING_COMPONENT_INITIALIZED
  eng "Keyring component initialized successfully."

ER_KEYRING_COMPONENT_NOT_INITIALIZED
  eng "The component is not initialized properly. Make sure that configuration is proper and use ALTER INSTANCE RELOAD KEYRING to reinitialize the component."

ER_KEYRING_COMPONENT_EXCEPTION
  eng "Keyring component encountered an exception while executing : '%s' API of service: '%s'"

ER_KEYRING_COMPONENT_MEMORY_ALLOCATION_ERROR
  eng "Failed to allocated memory for '%s' while executing: '%s' API of service: '%s'"

ER_NOTE_KEYRING_COMPONENT_AES_INVALID_MODE_BLOCK_SIZE
  eng "Empty or 0 values for AES encryption mode and/or block size are not permitted."

ER_NOTE_KEYRING_COMPONENT_AES_DATA_IDENTIFIER_EMPTY
  eng "A valid data identifier is required in order to fetch the key required for the AES operation."

ER_NOTE_KEYRING_COMPONENT_AES_INVALID_KEY
  eng "Key identified by Data ID: '%s' and Auth ID: '%s' is not of type AES."

ER_NOTE_KEYRING_COMPONENT_AES_OPERATION_ERROR
  eng "Encountered error: '%s' while executing '%s' API of keyring_aes service. Key details are Data ID: '%s' and Auth ID: '%s'."

ER_NOTE_KEYRING_COMPONENT_READ_DATA_NOT_FOUND
  eng "Could not find the data corresponding to Data ID: '%s', Auth ID: '%s'."

ER_NOTE_KEYRING_COMPONENT_WRITE_MAXIMUM_DATA_LENGTH
  eng "Maximum permissible size of data is '%zu' bits"

ER_NOTE_KEYRING_COMPONENT_STORE_FAILED
  eng "Error writing data for Data ID: '%s', Auth ID: '%s'. Either data already exists with same identifier or keyring backend encountered an error."

ER_NOTE_KEYRING_COMPONENT_REMOVE_FAILED
  eng "Error removing data for Data ID: '%s', Auth ID: '%s'. Either data already exists with same identifier or keyring backend encountered an error."

ER_NOTE_KEYRING_COMPONENT_GENERATE_FAILED
  eng "Error generating data for Data ID: '%s', Auth ID: '%s'. Either data already exists with same identifier or keyring backend encountered an error."

ER_NOTE_KEYRING_COMPONENT_KEYS_METADATA_ITERATOR_FETCH_FAILED
  eng "Failed to get metadata from current keys metadata iterator position."

ER_NOTE_KEYRING_COMPONENT_METADATA_ITERATOR_INVALID_OUT_PARAM
  eng "Key and value length parameters must not be null."

ER_IB_WRN_FAILED_TO_ACQUIRE_SERVICE
  eng "Innodb could not acquire service : %s"

ER_IB_WRN_OLD_GEOMETRY_TYPE
  eng "Column %s of type GEOMETRY is in old (5.6) format which could be deprecated in the future. To change the format to latest, please consider rebuilding the table after the upgrade."

ER_NET_WAIT_ERROR2
  eng "'wait_timeout' period of %s seconds was exceeded for %s. The idle time since last command was too long."

ER_GRP_RPL_MEMBER_ACTION_TRIGGERED
  eng "The member action "%s" for event "%s" with priority "%u" will be run."

ER_GRP_RPL_MEMBER_ACTION_FAILURE_IGNORE
  eng "The member action "%s" for event "%s" with priority "%u" failed, this error is ignored as instructed. Please check previous messages in the error log for hints about what could have caused this failure."

ER_GRP_RPL_MEMBER_ACTION_FAILURE
  eng "The member action "%s" for event "%s" with priority "%u" failed. Please check previous messages in the error log for hints about what could have caused this failure."

ER_GRP_RPL_MEMBER_ACTION_PARSE_ON_RECEIVE
  eng "Unable to parse the member actions configuration sent by the primary."

ER_GRP_RPL_MEMBER_ACTION_UPDATE_ACTIONS
  eng "Unable to update the member actions configuration with the one sent by the primary. Please check the tables 'mysql.replication_group_member_actions' and 'mysql.replication_group_configuration_version'."

ER_GRP_RPL_MEMBER_ACTION_GET_EXCHANGEABLE_DATA
  eng "Unable to read the member actions configuration during group membership change. Please check the tables 'mysql.replication_group_member_actions' and 'mysql.replication_group_configuration_version'."

ER_GRP_RPL_MEMBER_ACTION_DEFAULT_CONFIGURATION
  eng "This member joined a group on which all members do not support member actions, as such it did reset its member configuration to the default one."

ER_GRP_RPL_MEMBER_ACTION_UNABLE_TO_SET_DEFAULT_CONFIGURATION
  eng "Unable to reset to member actions default configuration on member join. Please check the tables 'mysql.replication_group_member_actions' and 'mysql.replication_group_configuration_version'."

ER_GRP_RPL_MEMBER_ACTION_PARSE_ON_MEMBER_JOIN
  eng "Unable to parse the member actions configuration sent by the group on member join."

ER_GRP_RPL_MEMBER_ACTION_UPDATE_ACTIONS_ON_MEMBER_JOIN
  eng "Unable to update the member actions configuration on member join. Please check the tables 'mysql.replication_group_member_actions' and 'mysql.replication_group_configuration_version'."

ER_GRP_RPL_MEMBER_ACTION_INVALID_ACTIONS_ON_MEMBER_JOIN
  eng "The group members were unable to send their member actions configuration. Please check the tables 'mysql.replication_group_member_actions' and 'mysql.replication_group_configuration_version' on all members."

ER_GRP_RPL_MEMBER_ACTION_ENABLED
  eng "Member action enabled: "%s", type: "%s", event: "%s", priority: "%u", error_handling: "%s"."

ER_GRP_RPL_MEMBER_ACTION_DISABLED
  eng "Member action disabled: "%s", type: "%s", event: "%s", priority: "%u", error_handling: "%s"."

ER_GRP_RPL_MEMBER_ACTIONS_RESET
  eng "Member actions configuration was reset."

OBSOLETE_ER_DEPRECATED_TLS_VERSION_SESSION
  eng "Accepted a connection with deprecated protocol '%s' for account `%s`@`%s` from host `%s`. Client supplied username `%s`"

OBSOLETE_ER_WARN_DEPRECATED_TLS_VERSION_FOR_CHANNEL
  eng "A deprecated TLS version %s is enabled for channel %s"

ER_FIREWALL_DEPRECATED_USER_PROFILE
  eng "User profile \'%s\' loaded. Firewall user profiles are deprecated, consider migrating to group profiles."

ER_GRP_RPL_VIEW_CHANGE_UUID_INVALID
  eng "Invalid input value for group_replication_view_change_uuid '%s'. Please, provide a valid UUID."

ER_GRP_RPL_VIEW_CHANGE_UUID_SAME_AS_GROUP_NAME
  eng "Variable 'group_replication_view_change_uuid' cannot be set to the value of '%s'. If you want to use the UUID of 'group_replication_group_name' for the UUID of View_change_log_events, please set 'group_replication_view_change_uuid' to AUTOMATIC."

ER_GRP_RPL_GROUP_NAME_SAME_AS_VIEW_CHANGE_UUID
  eng "group_replication_group_name '%s', which is the same as group_replication_view_change_uuid. Please change group_replication_view_change_uuid to AUTOMATIC"

ER_GRP_RPL_VIEW_CHANGE_UUID_IS_SAME_AS_ANONYMOUS_TO_GTID_UUID
  eng "The group_replication_view_change_uuid '%s' is the same as the UUID value for ASSIGN_GTIDS_TO_ANONYMOUS_TRANSACTIONS in a server channel"

ER_GRP_RPL_GRP_VIEW_CHANGE_UUID_IS_INCOMPATIBLE_WITH_SERVER_UUID
  eng "group_replication_view_change_uuid is incompatible with group. group_replication_view_change_uuid %s matches server_uuid %s."

ER_GRP_RPL_VIEW_CHANGE_UUID_DIFF_FROM_GRP
  eng "The member is configured with a group_replication_view_change_uuid option value '%s' different from the group '%s'. The member will now exit the group."

ER_WARN_REPLICA_ANONYMOUS_TO_GTID_UUID_SAME_AS_VIEW_CHANGE_UUID
  eng "Replication channel '%.192s' is configured with ASSIGN_GTIDS_TO_ANONYMOUS_TRANSACTIONS='%s' which is equal to group_replication_view_change_uuid. To fix this issue, either change the group_replication_view_change_uuid or use a different value for ASSIGN_GTIDS_TO_ANONYMOUS_TRANSACTIONS."

ER_GRP_RPL_FAILED_TO_PARSE_THE_VIEW_CHANGE_UUID
  eng "Unable to parse the group_replication_view_change_uuid."

ER_GRP_RPL_FAILED_TO_GENERATE_SIDNO_FOR_VIEW_CHANGE_UUID
  eng "Unable to generate sidno for group_replication_view_change_uuid."

ER_GRP_RPL_VIEW_CHANGE_UUID_PARSE_ERROR
  eng "Unable to parse the group_replication_view_change_uuid during the Certification module initialization."

ER_GRP_RPL_UPDATE_GRPGTID_VIEW_CHANGE_UUID_EXECUTED_ERROR
  eng "Error updating group_gtid_executed GTID set with view change uuid during the Certification module initialization."

ER_GRP_RPL_ADD_VIEW_CHANGE_UUID_TO_GRP_SID_MAP_ERROR
  eng "Unable to add the group_replication_view_change_uuid sidno in the group_gtid_sid_map during the Certification module initialization."

ER_GRP_RPL_DONOR_VIEW_CHANGE_UUID_TRANS_INFO_ERROR
  eng "Unable to handle the donor's view change uuid transaction information when initializing the conflict detection component. Possible out of memory error."

ER_WARN_GRP_RPL_VIEW_CHANGE_UUID_FAIL_GET_VARIABLE
  eng "Unable to retrieve group_replication_view_change_uuid during server checks on replication operations."

ER_WARN_ADUIT_LOG_MAX_SIZE_AND_PRUNE_SECONDS_LOG
  eng "Both audit_log_max_size and audit_log_prune_seconds are set to non-zero. audit_log_max_size takes precedence and audit_log_prune_seconds is ignored"

ER_WARN_ADUIT_LOG_MAX_SIZE_CLOSE_TO_ROTATE_ON_SIZE_LOG
  eng "audit_log_rotate_on_size is not granular enough for the value of audit_log_max_size supplied. Should be at least %d times smaller."

ER_PLUGIN_INVALID_TABLE_DEFINITION
  eng "Invalid table definition for '%s.%s'."

ER_AUTH_KERBEROS_LOGGER_GENERIC_MSG
  eng "%s"

ER_INSTALL_PLUGIN_CONFLICT_LOG
  eng "Cannot install the %.192s plugin when the %.192s plugin is installed."

ER_DEPRECATED_PERSISTED_VARIABLE_WITH_ALIAS
  eng "The variable %s has been renamed to %s, and the old name deprecated. Only the old name was found in the persisted variable file. Next time the file is saved, both names will be stored. Issue any SET PERSIST command to save the file, get rid of this warning, and prepare the persisted configuration for when the variable is removed in a future version."

ER_LOG_COMPONENT_FLUSH_FAILED
  eng "%d error logging component(s) failed to flush. For file-based logs this can happen when the path or permissions of the log-file have changed. Failure to flush filed-based logs may affect log-rotation."

ER_IB_MSG_REENCRYPTED_TABLESPACE_KEY
  eng "Tablespace key for %s has been re-encrypted using the latest InnoDB master key. However, we recommend that you rebuild the table for better security."

ER_IB_MSG_REENCRYPTED_GENERAL_TABLESPACE_KEY
  eng "Tablespace key for %s has been re-encrypted using the latest InnoDB master key. However, we recommend that you reencrypt the tablespace for better security."

ER_IB_ERR_PAGE_ARCH_DBLWR_INIT_FAILED
  eng "Page Archiver's doublewrite buffer initialisation failed. Page tracking is at risk of losing tracked information."

ER_IB_MSG_RECOVERY_NO_SPACE_IN_REDO_LOG__SKIP_IBUF_MERGES
  eng "There is not enough free space in the redo log during recovery to perform pending ibuf merges. Please retry starting MySQL with --innodb-force-recovery=4."

ER_IB_MSG_RECOVERY_NO_SPACE_IN_REDO_LOG__UNEXPECTED
  eng "There is not enough free space in the redo log during recovery, restore from backup (or retry with --innodb-force-recovery=6)."

ER_WARN_AUDIT_LOG_FORMAT_UNIX_TIMESTAMP_ONLY_WHEN_JSON_LOG
  eng "audit_log_format_unix_timestamp is applicable only when audit_log_format = JSON."

# This error is not supposed to be reported to the users. It is only
# meant for internal use to signal that a statement should be
# reprepared for the primary storage engine, without transformations.
# The error should be caught and handled by the server.
ER_PREPARE_FOR_PRIMARY_ENGINE
  eng "Retry the statement using the primary storage engine."

ER_IB_MSG_PAR_RSEG_INIT_COMPLETE_MSG
  eng "Parallel initialization of rseg complete"

ER_IB_MSG_PAR_RSEG_INIT_TIME_MSG
  eng "Time taken to initialize rseg using %u thread: %u ms."

ER_DDL_MSG_1
  eng "DDL failed to create a thread to load an index, fall back to single thread"

ER_MTR_MSG_1
  eng "Debug_check_no_latching failed, slot->type=%d"

ER_GRP_RPL_MYSQL_NETWORK_PROVIDER_CLIENT_ERROR_CONN_ERR
  eng "Failed to establish MySQL client connection in Group Replication. Error establishing connection. Please refer to the manual to make sure that you configured Group Replication properly to work with MySQL Protocol connections."

ER_GRP_RPL_MYSQL_NETWORK_PROVIDER_CLIENT_ERROR_COMMAND_ERR
  eng "Failed to establish MySQL client connection in Group Replication. Error sending connection delegation command. Please refer to the manual to make sure that you configured Group Replication properly to work with MySQL Protocol connections."

ER_GRP_RPL_FAILOVER_CONF_GET_EXCHANGEABLE_DATA
  eng "Unable to read the replication failover channels configuration during group membership change. Please check the tables 'mysql.replication_asynchronous_connection_failover', 'mysql.replication_asynchronous_connection_failover_managed' and 'mysql.replication_group_configuration_version'."

ER_GRP_RPL_FAILOVER_CONF_DEFAULT_CONFIGURATION
  eng "This member joined a group on which all members do not support replication failover channels integration on Group Replication, as such it did reset its replication failover channels configuration to the default one."

ER_GRP_RPL_FAILOVER_CONF_UNABLE_TO_SET_DEFAULT_CONFIGURATION
  eng "Unable to reset to replication failover channels default configuration on member join. Please check the tables 'mysql.replication_asynchronous_connection_failover', 'mysql.replication_asynchronous_connection_failover_managed' and 'mysql.replication_group_configuration_version'."

ER_GRP_RPL_FAILOVER_CONF_PARSE_ON_MEMBER_JOIN
  eng "Unable to parse the replication failover channels configuration sent by the group on member join."

ER_GRP_RPL_FAILOVER_CONF_CHANNEL_DOES_NOT_EXIST
  eng "Unable to set SOURCE_CONNECTION_AUTO_FAILOVER on a non-existent or misconfigured replication channel '%s', please create the channel and rejoin the server to the group."

ER_GRP_RPL_FAILOVER_REGISTER_MESSAGE_LISTENER_SERVICE
  eng "Unable to register the listener 'replication_asynchronous_connection_failover_configuration' to the service 'group_replication_message_service_recv'."

ER_GRP_RPL_FAILOVER_PRIMARY_WITHOUT_MAJORITY
  eng "This server is not able to reach a majority of members in the group. This server will skip the replication failover channels handling until this server is back to the group majority."

ER_GRP_RPL_FAILOVER_PRIMARY_BACK_TO_MAJORITY
  eng "This server is back to the group majority. Replication failover channels handling is resumed."

ER_RPL_INCREMENTING_MEMBER_ACTION_VERSION
  eng "Error incrementing member action configuration version for %s.%s table."

ER_GRP_RPL_SLAVE_THREAD_ERROR_ON_SECONDARY_MEMBER
  eng "The '%s' thread of channel '%s' will error out as this server is a group secondary."

ER_IB_MSG_CLONE_DDL_NTFN
  eng "Clone DDL Notification: %s"

ER_IB_MSG_CLONE_DDL_APPLY
  eng "Clone DDL APPLY: %s"

ER_IB_MSG_CLONE_DDL_INVALIDATE
  eng "Clone DDL Invalidate : %s"

ER_IB_MSG_UNDO_ENCRYPTION_INFO_LOADED
  eng "Encryption key is loaded for undo tablespace '%s'."

ER_IB_WRN_ENCRYPTION_INFO_SIZE_MISMATCH
  eng "Ignoring encryption INFO size in redo log: %zu, expected: %zu"

ER_INVALID_AUTHENTICATION_POLICY
  eng "Option --authentication-policy is set to an invalid value. Please check if the specified authentication plugins are valid."

ER_AUTHENTICATION_PLUGIN_REGISTRATION_FAILED
  eng "Signature verification failed during registration."

ER_AUTHENTICATION_PLUGIN_REGISTRATION_INSUFFICIENT_BUFFER
  eng "Buffer too small to hold registration challenge response."

ER_AUTHENTICATION_PLUGIN_AUTH_DATA_CORRUPT
  eng "FIDO device authenticator data corrupt."

ER_AUTHENTICATION_PLUGIN_SIGNATURE_CORRUPT
  eng "FIDO device signature corrupt."

ER_AUTHENTICATION_PLUGIN_VERIFY_SIGNATURE_FAILED
  eng "Signature verification failed during authentication."

ER_AUTHENTICATION_PLUGIN_OOM
  eng "Out of memory."

ER_AUTHENTICATION_PLUGIN_LOG
  eng "Can't initialize logging service".

ER_WARN_REPLICA_GTID_ONLY_AND_GTID_MODE_NOT_ON
  eng "Replication channel '%.192s' is configured with GTID_ONLY=1, which is invalid when GTID_MODE <> ON. If you intend to disable GTIDs in the replication topology, change GTID_ONLY to 0."

ER_WARN_L_DISABLE_GTID_ONLY_WITH_SOURCE_AUTO_POS_INVALID_POS
  eng "The replication positions relative to the source may be out-of-date on channel '%.192s', due to the use of GTID_ONLY=1. The out-of-date positions can still be used in some cases so, in order to update them, we suggest that you start the replication to receive and apply at least one transaction, which will set the positions to valid values."

ER_RPL_CANNOT_OPEN_RELAY_LOG
  eng "Could not open relay log: %s"

ER_AUTHENTICATION_OCI_PLUGIN_NOT_INITIALIZED
  eng "Authentication plugin not initialized."

ER_AUTHENTICATION_OCI_PRIVATE_KEY_ERROR
  eng "Cannot use the generated private key file."

ER_AUTHENTICATION_OCI_DOWNLOAD_PUBLIC_KEY
  eng "Unavailable public key with fingerprint %s for user %s in tenancy %s ."

ER_AUTHENTICATION_OCI_IMDS
  eng "Cannot obtain the OCI configuration from the IMDS service."

ER_AUTHENTICATION_OCI_IAM
  eng "Cannot initialize the IAM service."

ER_AUTHENTICATION_OCI_INVALID_AUTHENTICATION_STRING
  eng "Invalid authentication string details for user: `%s`@`%s`."

ER_AUTHENTICATION_OCI_NO_MATCHING_GROUPS
  eng "None of the groups returned by IAM matches any of the entries from authentication string."

ER_AUTHENTICATION_OCI_NO_GROUPS_FOUND
  eng "User is not part of any groups. However, account is configured to use group mapping."

ER_AUTHENTICATION_OCI_NONCE
  eng "Public/private key mismatch (fingerprint %s) while authenticating user %s in tenancy %s ."

ER_HEALTH_WARNING_MEMORY_USAGE_LEVEL_1
  eng "%s: Warning Level 1 (%llu MiB): available=%llu MiB, total=%llu MiB, used=%.2f%%, mysqld=%llu MiB"

ER_HEALTH_WARNING_MEMORY_USAGE_LEVEL_2
  eng "%s: Warning Level 2 (%llu MiB): available=%llu MiB, total=%llu MiB, used=%.2f%%, mysqld=%llu MiB"

ER_HEALTH_WARNING_MEMORY_USAGE_LEVEL_3
  eng "%s: Warning Level 3 (%llu MiB): available=%llu MiB, total=%llu MiB, used=%.2f%%, mysqld=%llu MiB"

ER_GRP_RPL_SET_SINGLE_CONSENSUS_LEADER
  eng "The member %s:%u, with UUID: %s, was set as the single preferred consensus leader."

ER_GRP_RPL_ERROR_SET_SINGLE_CONSENSUS_LEADER
  eng "Something went wrong trying to set the member %s:%u, with UUID: %s, as the single preferred consensus leader. Please query the performance_schema.replication_group_communication_information table to see whether the operation took effect, i.e. whether the preferred consensus leader matches the current primary. If not, consider electing a different primary to try again. Please check the error log and GCS_DEBUG_TRACE for more information that may help understanding what went wrong."

ER_GRP_RPL_SET_MULTI_CONSENSUS_LEADER
  eng "All members were set as consensus leaders."

ER_GRP_RPL_ERROR_SET_MULTI_CONSENSUS_LEADER
  eng "Something went wrong trying to set all members as consensus leaders. Please query the performance_schema.replication_group_communication_information table to see whether the operation took effect, i.e. whether the consensus leaders match all members. If not, consider resetting the group communication protocol to a version < 8.0.22, or switch to single-primary mode and back again to multi-primary mode, to try again. Please check the error log and GCS_DEBUG_TRACE for more information that may help understanding what went wrong."

ER_GRP_RPL_PAXOS_SINGLE_LEADER_DIFF_FROM_GRP
  eng "This member is configured with a group_replication_paxos_single_leader option value of '%d' that is different from the group's value ('%d'). This member will now exit the group."

ER_MFA_USER_ATTRIBUTES_CORRUPT
  eng "Invalid and/or corrupted multi factor authentication methods in User_attributes column in mysql.user table. \"%s\"."

ER_MFA_PLUGIN_NOT_LOADED
  eng "Plugin \'%-.192s\' is not loaded; Ignoring user"

ER_WARN_DEPRECATED_CHARSET_OPTION
  eng "%s: The character set %s is deprecated and will be removed in a future release. Please consider using %s instead."

ER_WARN_DEPRECATED_COLLATION_OPTION
  eng "%s: '%-.64s' is a collation of the deprecated character set %s. Please consider using %s with an appropriate collation instead."

ER_REGEXP_MISSING_ICU_DATADIR
  eng "Missing data directory for ICU regular expressions: %s."

ER_IB_WARN_MANY_NON_LRU_FILES_OPENED
  eng "More than 90%% of files opened out of the innodb_open_files limit are files that are not easy to close. The performance of system may degrade. Consider increasing value of the innodb_open_files system variable. There are %zu such files opened out of the total limit for all files opened of %zu."

ER_IB_MSG_TRYING_TO_OPEN_FILE_FOR_LONG_TIME
  eng "Trying to open a file for %lld seconds. Configuration only allows for %zu open files. Consider setting innobase_open_files higher."

ER_GLOBAL_CONN_LIMIT
  eng "Connection closed. Global connection memory limit %llu bytes exceeded. Consumed %llu bytes."

ER_CONN_LIMIT
  eng "Connection closed. Connection memory limit %llu bytes exceeded. Consumed %llu bytes."

ER_WARN_AUDIT_LOG_DISABLED
  eng "Audit Log is disabled. Enable it with audit_log_disable = false."

ER_INVALID_TLS_VERSION
  eng "Option --tls-version or --admin-tls-version is set to an invalid value %s."

ER_RPL_RELAY_LOG_RECOVERY_GTID_ONLY
  eng "Relay log recovery on channel with GTID_ONLY=1. The channel will switch to a new relay log and the GTID protocol will be used to replicate unapplied transactions."

ER_KEYRING_OKV_STANDBY_SERVER_COUNT_EXCEEDED
  eng "Number of STANDBY_SERVER values exceeded maximum limit of 64."

ER_WARN_MIGRATION_EMPTY_SOURCE_KEYRING
  eng "Source keyring does not have any keys to migrate."

ER_WARN_CANNOT_PERSIST_SENSITIVE_VARIABLES
  eng "Cannot persist SENSITIVE system variables because keyring component support is unavailable and persist_sensitive_variables_in_plaintext is set to OFF. Please make sure that keyring services are active and required keys are available."

ER_CANNOT_INTERPRET_PERSISTED_SENSITIVE_VARIABLES
  eng "Cannot interpret persisted SENSITIVE system variables. Please make sure that keyring services are active and required keys are available."

ER_PERSISTED_VARIABLES_KEYRING_SUPPORT_REQUIRED
  eng "Keyring has to be loaded through manifest file in order to support secure storage for persisted variables"

ER_PERSISTED_VARIABLES_MASTER_KEY_NOT_FOUND
  eng "Could not find master key %s in keyring"

ER_PERSISTED_VARIABLES_MASTER_KEY_CANNOT_BE_GENERATED
  eng "A new master key %s could not be generated"

ER_PERSISTED_VARIABLES_ENCRYPTION_FAILED
  eng "Failed to encrypt %s using %s"

ER_PERSISTED_VARIABLES_DECRYPTION_FAILED
  eng "Failed to decrypt %s using %s"

ER_PERSISTED_VARIABLES_LACK_KEYRING_SUPPORT
  eng "Persisting SENSITIVE variables in encrypted form requires keyring component loaded through manifest file."

ER_MY_MALLOC_USING_JEMALLOC
  eng "Using jemalloc.dll for my_malloc and ut::malloc etc."

ER_MY_MALLOC_USING_STD_MALLOC
  eng "%s."

ER_MY_MALLOC_LOADLIBRARY_FAILED
  eng "%s."

ER_MY_MALLOC_GETPROCADDRESS_FAILED
  eng "%s."

ER_ACCOUNT_WITH_EXPIRED_PASSWORD
  eng "Password for the account '%-.48s'@'%-.64s' has expired. To log in, either change it using a client that supports expired passwords or send the change request to an administrator."

ER_THREAD_POOL_PLUGIN_STARTED
  eng "Thread pool plugin started successfully with parameters: %s"

ER_THREAD_POOL_DEDICATED_LISTENERS_INVALID
  eng "thread_pool_dedicated_listeners cannot be set unless thread_pool_max_transactions_limit > 0"

ER_IB_DBLWR_BYTES_INFO
  eng "%s"

ER_IB_RDBLWR_BYTES_INFO
  eng "%s"

ER_IB_MSG_LOG_FILE_IS_EMPTY
  eng "The redo log file %s is empty, which indicates it was not generated by InnoDB or become corrupted. Please restore the correct file or try recovering without the redo files, in read-only mode, by providing --innodb-force-recovery=6."

ER_IB_MSG_LOG_FILE_TOO_SMALL
  eng "The redo log file %s is smaller than %llu bytes, which indicates it was not generated by InnoDB or become corrupted. Please restore the correct file."

ER_IB_MSG_LOG_FILE_TOO_BIG
  eng "The redo log file %s is larger than %llu bytes, which indicates it was not generated by InnoDB or become corrupted. Please restore the correct file."

ER_IB_MSG_LOG_FILE_HEADER_READ_FAILED
  eng "Failed to read header of the redo log file %s"

ER_IB_MSG_LOG_INIT_DIR_NOT_EMPTY_WONT_INITIALIZE
  eng "--initialize specified but the redo log directory %s has redo log files inside. Aborting."

ER_IB_MSG_LOG_INIT_DIR_LIST_FAILED
  eng "Failed to list redo log files in the redo log directory %s"

ER_IB_MSG_LOG_INIT_DIR_MISSING_SUBDIR
  eng "Neither found %s subdirectory, nor %s* files in %s"

ER_IB_MSG_LOG_FILES_CREATED_BY_CLONE_AND_READ_ONLY_MODE
  eng "Cannot restore cloned data directory, InnoDB running in read-only mode!"

ER_IB_MSG_LOG_WRITER_WRITE_FAILED
  eng "Error %d encountered when writing to the redo log file: %s."

ER_IB_MSG_LOG_WRITER_WAIT_ON_NEW_LOG_FILE
  eng "Redo log writer is waiting for a new redo log file. Consider increasing innodb_redo_log_capacity."

ER_IB_MSG_RECOVERY_CHECKPOINT_OUTSIDE_LOG_FILE
  eng "Found checkpoint LSN %llu in a redo log file %s, but the file represents range of LSN values [%llu, %llu), so the file is corrupted."

ER_IB_MSG_LOG_WRITER_ENTERED_EXTRA_MARGIN
  eng "Redo log is running out of free space, pausing user threads... Consider increasing innodb_redo_log_capacity."

ER_IB_MSG_LOG_WRITER_EXITED_EXTRA_MARGIN
  eng "Redo log reclaimed some free space, resuming user threads."

ER_IB_MSG_LOG_PARAMS_FILE_SIZE_UNUSED
  eng "Ignored deprecated configuration parameter innodb_log_file_size. Used innodb_redo_log_capacity instead."

ER_IB_MSG_LOG_PARAMS_N_FILES_UNUSED
  eng "Ignored deprecated configuration parameter innodb_log_files_in_group. Used innodb_redo_log_capacity instead."

ER_IB_MSG_LOG_UPGRADE_FORCED_RECV
  eng "Cannot upgrade format (v%lu) of redo log files when innodb-force-recovery > 0."

ER_IB_MSG_LOG_UPGRADE_IN_READ_ONLY_MODE
  eng "Cannot upgrade format (v%lu) of redo log files in read-only mode (--innodb-read-only)."

ER_IB_MSG_LOG_UPGRADE_CLONED_DB
  eng "Cannot upgrade format (v%lu) of redo log files on cloned data directory. Please use an older version of MySQL - recover and shutdown (with innodb-fast-shutdown < 2)."

ER_IB_MSG_LOG_UPGRADE_UNINITIALIZED_FILES
  eng "Cannot upgrade format (v%lu) of redo log files because they are marked as uninitialized. Please use an older version of MySQL - recover and shutdown (with innodb-fast-shutdown < 2)."

ER_IB_MSG_LOG_UPGRADE_CORRUPTION__UNEXPECTED
  eng "Cannot upgrade format (v%lu) of redo log files when the redo log is corrupted. Please use an older version of MySQL - recover and shutdown (with innodb-fast-shutdown < 2)."

ER_IB_MSG_LOG_UPGRADE_NON_PERSISTED_DD_METADATA__UNEXPECTED
  eng "Cannot upgrade format (v%lu) of redo log files when there is non-persisted DD metadata in redo. Please use an older version of MySQL - recover and shutdown (with innodb-fast-shutdown < 2)."

ER_IB_MSG_LOG_UPGRADE_FLUSH_FAILED__UNEXPECTED
  eng "Cannot upgrade format (v%lu) of redo log files, because InnoDB failed to reach state in which redo log is logically empty. Please use an older version of MySQL - recover and shutdown (with innodb-fast-shutdown < 2)."

ER_IB_MSG_LOG_FILES_RESIZE_ON_START_FAILED__UNEXPECTED
  eng "Failed to resize the redo log synchronously, because InnoDB failed to reach state in which redo log is logically empty. Please use an older version of MySQL - recover and shutdown (with innodb-fast-shutdown < 2)."

ER_IB_MSG_LOG_FILE_FOREIGN_UUID
  eng "The redo log file %s comes from other data directory than redo log file %s."

ER_IB_MSG_LOG_FILE_INVALID_START_LSN
  eng "The redo log file %s has invalid start_lsn %llu."

ER_IB_MSG_LOG_FILE_INVALID_LSN_RANGES
  eng "The redo log file %s has start_lsn %llu but expected %llu (end_lsn of the previous redo log file)."

ER_IB_MSG_LOG_FILE_MISSING_FOR_ID
  eng "Missing redo log file %s (with start_lsn = %llu)."

ER_IB_MSG_LOG_CHECKPOINT_FOUND
  eng "The latest found checkpoint is at lsn = %llu in redo log file %s."

ER_IB_MSG_LOG_FILES_CAPACITY_CHANGED
  eng "User has set innodb_redo_log_capacity to %lluM."

ER_IB_MSG_LOG_FILES_RESIZE_REQUESTED
  eng "Redo log has been requested to resize from %lluM to %lluM."

ER_IB_MSG_LOG_FILES_RESIZE_CANCELLED
  eng "Redo log resize has been cancelled."

ER_IB_MSG_LOG_FILES_RESIZE_FINISHED
  eng "Redo log has been resized to %lluM."

ER_IB_MSG_LOG_FILES_UPGRADE
  eng "Upgrading redo log: %lluM, LSN=%llu."

ER_IB_MSG_LOG_FILE_MARK_CURRENT_AS_INCOMPLETE
  eng "Marked the current redo log file %s as incomplete."

ER_IB_MSG_LOG_FILE_REMOVE_FAILED
  eng "Failed to remove redo log file %s."

ER_IB_MSG_LOG_FILE_RENAME_ON_CREATE_FAILED
  eng "Failed to rename %s when creating redo log file %s (error: %d)"

ER_IB_MSG_LOG_FILES_CREATED_BY_UNKNOWN_CREATOR
  eng "Redo log files created by unknown creator %s."

ER_IB_MSG_LOG_FILES_FOUND_MISSING
  eng "Found existing redo log files, but at least one is missing. It is unknown if recovery could reach physically consistent state. Please consider restoring from backup or providing --innodb-force-recovery > 0."

ER_IB_MSG_LOG_FILE_FORMAT_TOO_NEW
  eng "Found redo log file %s which has format (v%lu) and is stored outside #innodb_redo."

ER_IB_MSG_LOG_FILE_FORMAT_TOO_OLD
  eng "Found redo log file %s which has format (v%lu) and is stored inside #innodb_redo."

ER_IB_MSG_LOG_FILE_DIFFERENT_FORMATS
  eng "Found redo log files with different formats: %s has format v%lu, %s has format v%lu."

ER_IB_MSG_LOG_PRE_8_0_30_MISSING_FILE0
  eng "Missing ib_logfile0 in the directory %s."

ER_IB_MSG_LOG_PFS_ACQUIRE_SERVICES_FAILED
  eng "Failed to initialize services required to handle redo log PFS tables."

ER_IB_MSG_LOG_PFS_CREATE_TABLES_FAILED
  eng "Failed to create redo log PFS tables."

ER_IB_MSG_LOG_FILE_TRUNCATE
  eng "Truncating redo log file %s..."

ER_IB_MSG_LOG_FILE_UNUSED_RESIZE_FAILED
  eng "Failed to resize unused redo log file %s to %llu MB (%s)."

ER_IB_MSG_LOG_FILE_UNUSED_REMOVE_FAILED
  eng "Failed to remove unused redo log file %s."

ER_IB_MSG_LOG_FILE_UNUSED_RENAME_FAILED
  eng "Failed to rename unused redo log file %s to %s."

ER_IB_MSG_LOG_FILE_UNUSED_MARK_AS_IN_USE_FAILED
  eng "Failed to mark unused redo log file %s as in use (by renaming to %s)."

ER_IB_MSG_LOG_FILE_MARK_AS_UNUSED_FAILED
  eng "Failed to mark redo log file %s as unused (by renaming to %s)."

ER_IB_MSG_LOG_PARAMS_DEDICATED_SERVER_IGNORED
  eng "Option innodb_dedicated_server is ignored for innodb_redo_log_capacity, because innodb_redo_log_capacity, innodb_log_file_size or innodb_log_files_in_group is specified explicitly. Redo log capacity: %lluM."

ER_IB_MSG_LOG_PARAMS_LEGACY_USAGE
  eng "Deprecated configuration parameters innodb_log_file_size and/or innodb_log_files_in_group have been used to compute innodb_redo_log_capacity=%llu. Please use innodb_redo_log_capacity instead."

ER_GRP_RPL_FAILED_TO_LOG_VIEW_CHANGE
  eng "This member was unable to log the View_change_log_event into the binary log, hence it will leave the group. Please check that there is available disk space and add the member back to the group."

ER_BINLOG_CRASH_RECOVERY_MALFORMED_LOG
  eng "Found invalid event sequence while recovering from binary log file '%s', between positions %llu and %llu: %s. The recovery process was stopped early and no transaction was recovered. Side effects may be transactions in an inconsistent state between the binary log and the storage engines, or transactions kept by storage engines in a prepared state (possibly holding locks). Either fix the issues with the binary log or, to release possibly acquired locks, disable the binary log during server recovery. Note that disabling the binary log may lead to loss of transactions that were already acknowledged as successful to client connections and may have been replicated to other servers in the topology."

ER_BINLOG_CRASH_RECOVERY_ERROR_RETURNED_SE
  eng "Storage engines failed to recover one or more transactions. The recovery process was stopped early, check previous messages for the details on failed transactions. Side effects may be transactions in an inconsistent state between the binary log and the storage engines, or transactions kept by storage engines in a prepared state (possibly holding locks). Either fix the issues with the storage engine (out-of-memory, no disk space, etc) or, to release possibly acquired locks held by XA transactions, disable the binary log during server recovery and check consistency between storage engines and binary log files."

ER_BINLOG_CRASH_RECOVERY_ENGINE_RESULTS
  eng "Crash recovery finished in %s engine. %s"

ER_BINLOG_CRASH_RECOVERY_COMMIT_FAILED
  eng "Failed to commit %s in %s, with failure code %s."

ER_BINLOG_CRASH_RECOVERY_ROLLBACK_FAILED
  eng "Failed to rollback %s in %s, with failure code %s."

ER_BINLOG_CRASH_RECOVERY_PREPARE_FAILED
  eng "Failed to prepare %s in %s, with failure code %s."
ER_COMPONENT_EE_SYS_VAR_REGISTRATION_FAILURE
  eng "Cannot register variable '%s'. Please check if it is not already registered by another component."

ER_COMPONENT_EE_SYS_VAR_DEREGISTRATION_FAILURE
  eng "Cannot unregister variable '%s'. Please check if it was registered properly in the first place."

ER_COMPONENT_EE_FUNCTION_REGISTRATION_FAILURE
  eng "Cannot register function '%s'. Please check if it is not already registered."

ER_COMPONENT_EE_FUNCTION_DEREGISTRATION_FAILURE
  eng "Cannot unregister function '%s'. Please check if it was registered properly in the first place."

ER_COMPONENT_EE_FUNCTION_INVALID_ARGUMENTS
  eng "Invalid arguments to function '%s'. Expected values: %s."

ER_COMPONENT_EE_FUNCTION_INVALID_ALGORITHM
  eng "Invalid algorithm value '%.20s' in function %s."

ER_COMPONENT_EE_FUNCTION_KEY_LENGTH_OUT_OF_RANGE
  eng "Invalid key length '%d' for function '%s' with algorithm '%.20s'. Please provide a value between [%d, %d]."

ER_COMPONENT_EE_FUNCTION_PRIVATE_KEY_GENERATION_FAILURE
  eng "Failed to generate private key of length '%d' with algorithm '%.20s' in function '%s'. More details about the error would have been logged before this message."

ER_COMPONENT_EE_FUNCTION_PUBLIC_KEY_GENERATION_FAILURE
  eng "Failed to generate public key with algorithm '%.20s' for given private key in function '%s'. More details about the error would have been logged before this message."

ER_COMPONENT_EE_DATA_LENGTH_OUT_OF_RAGE
  eng "Invalid data length '%d' (in bytes) for function '%s' with algorithm '%.20s'. The maximum support data length for given private key is %d (in bytes)."

ER_COMPONENT_EE_DATA_ENCRYPTION_ERROR
  eng "Could not encrypt data in function '%s' using algorithm '%.20s'. Data length was '%d' bytes. More details about the error would have been logged before this message."

ER_COMPONENT_EE_DATA_DECRYPTION_ERROR
  eng "Could not decrypt data in function '%s' using algorithm '%.20s'. Data length was '%d' bytes. More details about the error would have been logged before this message."

ER_COMPONENT_EE_DATA_SIGN_ERROR
  eng "Could not sign data in function '%s' using algorithm '%.20s' and digest type '%.20s'. More details about the error would have logged before this message."

ER_COMPONENT_EE_OPENSSL_ERROR
  eng "Received OpenSSL error in function '%s' for algorithm '%s': '%s'"

ER_COMPONENT_EE_INSUFFICIENT_LENGTH
  eng "In function '%s' with algorithm '%s': insufficient output buffer length '%zu'. Required length '%zu'."

ER_SYSTEMD_NOTIFY_DEBUG
  eng "%s%s"

ER_TMP_SESSION_FOR_VAR
  eng "Setting session values for system variables only makes sense in a user session (failed to set '%.256s')."

ER_BUILD_ID
  eng "BuildID[sha1]=%s"

ER_THREAD_POOL_CANNOT_REGISTER_DYNAMIC_PRIVILEGE
  eng "Failed to register dynamic privilege %s."

ER_IB_MSG_LOG_WRITER_WAIT_ON_CONSUMER
  eng "Redo log writer is waiting for %s redo log consumer which is currently reading LSN=%llu preventing reclamation of subsequent portion of the redo log. Consider increasing innodb_redo_log_capacity."

ER_CONDITIONAL_DEBUG
  eng "%s"

ER_IB_MSG_PARSE_OLD_REDO_INDEX_VERSION
  eng "Recovery: Generating index information for INSTANT DDL Table in 8.0.29 format"

ER_RES_GRP_FAILED_TO_SWITCH_RESOURCE_GROUP
  eng "Failed to switch resource group. %s".

ER_RES_GRP_SWITCH_FAILED_COULD_NOT_ACQUIRE_GLOBAL_LOCK
  eng "Failed to switch resource group. Could not acquire resource groups global lock."

ER_RES_GRP_SWITCH_FAILED_COULD_NOT_ACQUIRE_LOCK
  eng "Failed to switch resource group. Could not acquire lock on resource group %s."

ER_RES_GRP_SWITCH_FAILED_UNABLE_TO_APPLY_RES_GRP
  eng "Failed to switch resource group. Unable to apply resource group controller %s."

<<<<<<< HEAD
=======
ER_IB_MSG_CLEAR_INSTANT_DROP_COLUMN_METADATA
  eng "Failed to clear instant drop column metadata for table %s"

>>>>>>> cad4d3a6
# DO NOT add server-to-client messages here;
# they go in messages_to_clients.txt
# in the same directory as this file.
#
# This file is for messages intended for the error log only.
#
# See the FAQ in errmsg_readme.txt in the
# same directory as this file for more
# information.

#
# End of 8.0 error messages intended to be written to the server error log.
#

################################################################################
# Error numbers 50000 to 51999 are reserved. Please do not use them for
# other error messages.
################################################################################
reserved-error-section 50000 51999


# DO NOT append error messages here at the end.
#
#   If you came here to add a message, please read the FAQ in
#   errmsg_readme.txt to see where it should go.
#
#   Messages the server sends to the error log and messages
#   the server sends to its clients go to different places.
#   Messages for different server versions go to different places.
#   Messages that are built into the client library (libmysql/C-API)
#   go into yet a different place.<|MERGE_RESOLUTION|>--- conflicted
+++ resolved
@@ -11898,12 +11898,9 @@
 ER_RES_GRP_SWITCH_FAILED_UNABLE_TO_APPLY_RES_GRP
   eng "Failed to switch resource group. Unable to apply resource group controller %s."
 
-<<<<<<< HEAD
-=======
 ER_IB_MSG_CLEAR_INSTANT_DROP_COLUMN_METADATA
   eng "Failed to clear instant drop column metadata for table %s"
 
->>>>>>> cad4d3a6
 # DO NOT add server-to-client messages here;
 # they go in messages_to_clients.txt
 # in the same directory as this file.
