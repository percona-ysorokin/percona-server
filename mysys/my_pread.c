--- conflicted
+++ resolved
@@ -66,7 +66,6 @@
 
     if(error)
     {
-<<<<<<< HEAD
       if (readbytes > 0 && readbytes < Count && errno == 0)
       {
         /*
@@ -86,10 +85,7 @@
         continue;
       }
 
-      my_errno= errno ? errno : -1;
-=======
       set_my_errno(errno ? errno : -1);
->>>>>>> b4104b21
       if (errno == 0 || (readbytes != (size_t) -1 &&
                       (MyFlags & (MY_NABP | MY_FNABP))))
         set_my_errno(HA_ERR_FILE_TOO_SHORT);
