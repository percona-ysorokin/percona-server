--- conflicted
+++ resolved
@@ -53,13 +53,9 @@
   "Can't change ownership of the file '%s' (Errcode: %d - %s)",
   "Can't change permissions of the file '%s' (Errcode: %d - %s)",
   "Can't seek in file '%s' (Errcode: %d - %s)",
-<<<<<<< HEAD
+  "Memory capacity exceeded (capacity %llu bytes)"
   "Can't create socket '%s' (Errcode: %d)",
-  "Can't connect to '%s' (Errcode: %d)",
   "File name '%s' is too long (max: %d)"
-=======
-  "Memory capacity exceeded (capacity %llu bytes)"
->>>>>>> b4104b21
 };
 
 
