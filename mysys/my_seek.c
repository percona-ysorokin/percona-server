/* Copyright (C) 2000 MySQL AB

   This program is free software; you can redistribute it and/or modify
   it under the terms of the GNU General Public License as published by
   the Free Software Foundation; version 2 of the License.

   This program is distributed in the hope that it will be useful,
   but WITHOUT ANY WARRANTY; without even the implied warranty of
   MERCHANTABILITY or FITNESS FOR A PARTICULAR PURPOSE.  See the
   GNU General Public License for more details.

   You should have received a copy of the GNU General Public License
   along with this program; if not, write to the Free Software
   Foundation, Inc., 59 Temple Place, Suite 330, Boston, MA  02111-1307  USA */

#include "mysys_priv.h"

/* 
  Seek to a position in a file.

  ARGUMENTS
  File fd          The file descriptor
  my_off_t pos     The expected position (absolute or relative)
  int whence       A direction parameter and one of 
                   {SEEK_SET, SEEK_CUR, SEEK_END}
  myf MyFlags      MY_THREADSAFE must be set in case my_seek may be mixed
                   with my_pread/my_pwrite calls and fd is shared among
                   threads.

  DESCRIPTION
    The my_seek  function  is a wrapper around the system call lseek and
    repositions  the  offset of the file descriptor fd to the argument 
    offset according to the directive whence as follows:
      SEEK_SET    The offset is set to offset bytes.
      SEEK_CUR    The offset is set to its current location plus offset bytes
      SEEK_END    The offset is set to the size of the file plus offset bytes

  RETURN VALUE
    my_off_t newpos    The new position in the file.
    MY_FILEPOS_ERROR   An error was encountered while performing 
                       the seek. my_errno is set to indicate the
                       actual error.
*/

my_off_t my_seek(File fd, my_off_t pos, int whence,
		 myf MyFlags __attribute__((unused)))
{
  reg1 os_off_t newpos;
  DBUG_ENTER("my_seek");
  DBUG_PRINT("my",("Fd: %d  Hpos: %lu  Pos: %lu  Whence: %d  MyFlags: %d",
		   fd, (ulong) (((ulonglong) pos) >> 32), (ulong) pos, 
		   whence, MyFlags));
  DBUG_ASSERT(pos != MY_FILEPOS_ERROR);		/* safety check */

<<<<<<< HEAD
  /*
      Make sure we are using a valid file descriptor!
  */
  DBUG_ASSERT(fd != -1);

  newpos= lseek(fd, pos, whence);
  
=======
#if defined(THREAD) && !defined(HAVE_PREAD)
  if (MyFlags & MY_THREADSAFE)
  {
    pthread_mutex_lock(&my_file_info[fd].mutex);
    newpos= lseek(fd, pos, whence);
    pthread_mutex_lock(&my_file_info[fd].mutex);
  }
  else
#endif
    newpos= lseek(fd, pos, whence);
>>>>>>> 3ea2ee35
  if (newpos == (os_off_t) -1)
  {
    my_errno=errno;
    DBUG_PRINT("error",("lseek: %lu  errno: %d", (ulong) newpos,errno));
    DBUG_RETURN(MY_FILEPOS_ERROR);
  }
  if ((my_off_t) newpos != pos)
  {
    DBUG_PRINT("exit",("pos: %lu", (ulong) newpos));
  }
  DBUG_RETURN((my_off_t) newpos);
} /* my_seek */


	/* Tell current position of file */
	/* ARGSUSED */

my_off_t my_tell(File fd, myf MyFlags __attribute__((unused)))
{
  os_off_t pos;
  DBUG_ENTER("my_tell");
  DBUG_PRINT("my",("Fd: %d  MyFlags: %d",fd, MyFlags));
#ifdef HAVE_TELL
  pos=tell(fd);
#else
  pos=lseek(fd, 0L, MY_SEEK_CUR);
#endif
  if (pos == (os_off_t) -1)
    my_errno=errno;
  DBUG_PRINT("exit",("pos: %lu", (ulong) pos));
  DBUG_RETURN((my_off_t) pos);
} /* my_tell */<|MERGE_RESOLUTION|>--- conflicted
+++ resolved
@@ -52,15 +52,10 @@
 		   whence, MyFlags));
   DBUG_ASSERT(pos != MY_FILEPOS_ERROR);		/* safety check */
 
-<<<<<<< HEAD
   /*
       Make sure we are using a valid file descriptor!
   */
   DBUG_ASSERT(fd != -1);
-
-  newpos= lseek(fd, pos, whence);
-  
-=======
 #if defined(THREAD) && !defined(HAVE_PREAD)
   if (MyFlags & MY_THREADSAFE)
   {
@@ -71,7 +66,6 @@
   else
 #endif
     newpos= lseek(fd, pos, whence);
->>>>>>> 3ea2ee35
   if (newpos == (os_off_t) -1)
   {
     my_errno=errno;
