/* Copyright (c) 2005, 2018, Oracle and/or its affiliates. All rights reserved.

  This program is free software; you can redistribute it and/or modify
  it under the terms of the GNU General Public License, version 2.0,
  as published by the Free Software Foundation.

  This program is also distributed with certain software (including
  but not limited to OpenSSL) that is licensed under separate terms,
  as designated in a particular file or component or in included license
  documentation.  The authors of MySQL hereby grant you an additional
  permission to link the program and your derivative works with the
  separately licensed software that they have included with MySQL.

  This program is distributed in the hope that it will be useful,
  but WITHOUT ANY WARRANTY; without even the implied warranty of
  MERCHANTABILITY or FITNESS FOR A PARTICULAR PURPOSE.  See the
  GNU General Public License, version 2.0, for more details.

  You should have received a copy of the GNU General Public License
  along with this program; if not, write to the Free Software
  Foundation, Inc., 51 Franklin St, Fifth Floor, Boston, MA 02110-1301  USA */

#include <sys/types.h>

#include "my_inttypes.h"
#include "sql/handler.h"   /* handler */
#include "sql/sql_const.h" /* MAX_KEY */
#include "sql/table.h"     /* TABLE_SHARE */
#include "thr_lock.h"      /* THR_LOCK */

/*
  Shared structure for correct LOCK operation
*/
struct st_blackhole_share {
  THR_LOCK lock;
  uint use_count;
  uint table_name_length;
  char table_name[1];
};

/*
  Class definition for the blackhole storage engine
  "Dumbest named feature ever"
*/
class ha_blackhole : public handler {
  THR_LOCK_DATA lock; /* MySQL lock */
  st_blackhole_share *share;

 public:
  ha_blackhole(handlerton *hton, TABLE_SHARE *table_arg);
  ~ha_blackhole() {}
  /* The name that will be used for display purposes */
  const char *table_type() const { return "BLACKHOLE"; }
  virtual enum ha_key_alg get_default_index_algorithm() const {
    return HA_KEY_ALG_BTREE;
  }
  virtual bool is_index_algorithm_supported(enum ha_key_alg key_alg) const {
    return key_alg == HA_KEY_ALG_BTREE || key_alg == HA_KEY_ALG_RTREE;
  }
  ulonglong table_flags() const {
    return (HA_NULL_IN_KEY | HA_CAN_FULLTEXT | HA_CAN_SQL_HANDLER |
            HA_BINLOG_STMT_CAPABLE | HA_BINLOG_ROW_CAPABLE |
            HA_CAN_INDEX_BLOBS | HA_AUTO_PART_KEY | HA_READ_OUT_OF_SYNC |
            HA_FILE_BASED | HA_CAN_GEOMETRY);
  }
  ulong index_flags(uint inx, uint, bool) const {
    return ((table_share->key_info[inx].algorithm == HA_KEY_ALG_FULLTEXT)
                ? 0
                : HA_READ_NEXT | HA_READ_PREV | HA_READ_RANGE | HA_READ_ORDER |
                      HA_KEYREAD_ONLY);
  }
<<<<<<< HEAD
    /* The following defines can be increased if necessary */
#define BLACKHOLE_MAX_KEY MAX_KEY     /* Max allowed keys */
#define BLACKHOLE_MAX_KEY_SEG 16      /* Max segments for key */
#define BLACKHOLE_MAX_KEY_LENGTH 3500 /* Like in InnoDB */
=======
  /* The following defines can be increased if necessary */
#define BLACKHOLE_MAX_KEY 64     /* Max allowed keys */
#define BLACKHOLE_MAX_KEY_SEG 16 /* Max segments for key */
#define BLACKHOLE_MAX_KEY_LENGTH 1000
>>>>>>> 4869291f
  uint max_supported_keys() const { return BLACKHOLE_MAX_KEY; }
  uint max_supported_key_length() const { return BLACKHOLE_MAX_KEY_LENGTH; }
  uint max_supported_key_part_length(
      HA_CREATE_INFO *create_info MY_ATTRIBUTE((unused))) const {
    return BLACKHOLE_MAX_KEY_LENGTH;
  }
  int open(const char *name, int mode, uint test_if_locked,
           const dd::Table *table_def);
  int close(void);
  int rnd_init(bool scan);
  int rnd_next(uchar *buf);
  int rnd_pos(uchar *buf, uchar *pos);
  int index_read_map(uchar *buf, const uchar *key, key_part_map keypart_map,
                     enum ha_rkey_function find_flag);
  int index_read_idx_map(uchar *buf, uint idx, const uchar *key,
                         key_part_map keypart_map,
                         enum ha_rkey_function find_flag);
  int index_read_last_map(uchar *buf, const uchar *key,
                          key_part_map keypart_map);
  int index_next(uchar *buf);
  int index_prev(uchar *buf);
  int index_first(uchar *buf);
  int index_last(uchar *buf);
  void position(const uchar *record);
  int info(uint flag);
  int external_lock(THD *thd, int lock_type);
  int create(const char *name, TABLE *table_arg, HA_CREATE_INFO *create_info,
             dd::Table *table_def);
  THR_LOCK_DATA **store_lock(THD *thd, THR_LOCK_DATA **to,
                             enum thr_lock_type lock_type);
  bool has_gap_locks() const noexcept { return true; }

 private:
  virtual int write_row(uchar *buf);
  virtual int update_row(const uchar *old_data, uchar *new_data);
  virtual int delete_row(const uchar *buf);
};<|MERGE_RESOLUTION|>--- conflicted
+++ resolved
@@ -69,17 +69,10 @@
                 : HA_READ_NEXT | HA_READ_PREV | HA_READ_RANGE | HA_READ_ORDER |
                       HA_KEYREAD_ONLY);
   }
-<<<<<<< HEAD
-    /* The following defines can be increased if necessary */
+  /* The following defines can be increased if necessary */
 #define BLACKHOLE_MAX_KEY MAX_KEY     /* Max allowed keys */
 #define BLACKHOLE_MAX_KEY_SEG 16      /* Max segments for key */
 #define BLACKHOLE_MAX_KEY_LENGTH 3500 /* Like in InnoDB */
-=======
-  /* The following defines can be increased if necessary */
-#define BLACKHOLE_MAX_KEY 64     /* Max allowed keys */
-#define BLACKHOLE_MAX_KEY_SEG 16 /* Max segments for key */
-#define BLACKHOLE_MAX_KEY_LENGTH 1000
->>>>>>> 4869291f
   uint max_supported_keys() const { return BLACKHOLE_MAX_KEY; }
   uint max_supported_key_length() const { return BLACKHOLE_MAX_KEY_LENGTH; }
   uint max_supported_key_part_length(
