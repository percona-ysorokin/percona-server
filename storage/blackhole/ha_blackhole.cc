/* Copyright (c) 2005, 2016, Oracle and/or its affiliates. All rights reserved.

  This program is free software; you can redistribute it and/or modify
  it under the terms of the GNU General Public License as published by
  the Free Software Foundation; version 2 of the License.

  This program is distributed in the hope that it will be useful,
  but WITHOUT ANY WARRANTY; without even the implied warranty of
  MERCHANTABILITY or FITNESS FOR A PARTICULAR PURPOSE.  See the
  GNU General Public License for more details.

  You should have received a copy of the GNU General Public License
  along with this program; if not, write to the Free Software
  Foundation, Inc., 51 Franklin St, Fifth Floor, Boston, MA 02110-1301  USA */


#define MYSQL_SERVER 1
#include "probes_mysql.h"
#include "ha_blackhole.h"
#include "sql_class.h"                          // THD, SYSTEM_THREAD_SLAVE_*
#include "rpl_rli.h" // THD::rli_slave::rows_query_ev

<<<<<<< HEAD
static PSI_memory_key bh_key_memory_blackhole_share;

static bool is_slave_applier(THD *thd)
=======
static inline bool is_slave_applier(const THD &thd)
>>>>>>> 2c895481
{
  return thd.system_thread == SYSTEM_THREAD_SLAVE_SQL ||
    thd.system_thread == SYSTEM_THREAD_SLAVE_WORKER;
}

static inline bool pretend_for_slave(const THD &thd)
{
  return is_slave_applier(thd) &&
    (thd.rli_slave->rows_query_ev || thd.query() == NULL);
}

/* Static declarations for handlerton */

static handler *blackhole_create_handler(handlerton *hton,
                                         TABLE_SHARE *table,
                                         MEM_ROOT *mem_root)
{
  return new (mem_root) ha_blackhole(hton, table);
}


/* Static declarations for shared structures */

static mysql_mutex_t blackhole_mutex;
static HASH blackhole_open_tables;

static st_blackhole_share *get_share(const char *table_name);
static void free_share(st_blackhole_share *share);

/*****************************************************************************
** BLACKHOLE tables
*****************************************************************************/

ha_blackhole::ha_blackhole(handlerton *hton,
                           TABLE_SHARE *table_arg)
  :handler(hton, table_arg)
{}


static const char *ha_blackhole_exts[] = {
  NullS
};

const char **ha_blackhole::bas_ext() const
{
  return ha_blackhole_exts;
}

int ha_blackhole::open(const char *name, int mode, uint test_if_locked)
{
  DBUG_ENTER("ha_blackhole::open");

  if (!(share= get_share(name)))
    DBUG_RETURN(HA_ERR_OUT_OF_MEM);

  thr_lock_data_init(&share->lock, &lock, NULL);
  DBUG_RETURN(0);
}

int ha_blackhole::close(void)
{
  DBUG_ENTER("ha_blackhole::close");
  free_share(share);
  DBUG_RETURN(0);
}

int ha_blackhole::create(const char *name, TABLE *table_arg,
                         HA_CREATE_INFO *create_info)
{
  DBUG_ENTER("ha_blackhole::create");
  DBUG_RETURN(0);
}

/*
  Intended to support partitioning.
  Allows a particular partition to be truncated.
*/
int ha_blackhole::truncate()
{
  DBUG_ENTER("ha_blackhole::truncate");
  DBUG_RETURN(0);
}

const char *ha_blackhole::index_type(uint key_number)
{
  DBUG_ENTER("ha_blackhole::index_type");
  DBUG_RETURN((table_share->key_info[key_number].flags & HA_FULLTEXT) ? 
              "FULLTEXT" :
              (table_share->key_info[key_number].flags & HA_SPATIAL) ?
              "SPATIAL" :
              (table_share->key_info[key_number].algorithm ==
               HA_KEY_ALG_RTREE) ? "RTREE" : "BTREE");
}

int ha_blackhole::write_row(uchar * buf)
{
  DBUG_ENTER("ha_blackhole::write_row");
  DBUG_RETURN(table->next_number_field ? update_auto_increment() : 0);
}

int ha_blackhole::update_row(const uchar *old_data, uchar *new_data)
{
  DBUG_ENTER("ha_blackhole::update_row");
  THD *thd= ha_thd();
<<<<<<< HEAD
  if (is_slave_applier(thd) && thd->query().str == NULL)
=======
  if (pretend_for_slave(*thd))
>>>>>>> 2c895481
    DBUG_RETURN(0);
  DBUG_RETURN(HA_ERR_WRONG_COMMAND);
}

int ha_blackhole::delete_row(const uchar *buf)
{
  DBUG_ENTER("ha_blackhole::delete_row");
  THD *thd= ha_thd();
<<<<<<< HEAD
  if (is_slave_applier(thd) && thd->query().str == NULL)
=======
  if (pretend_for_slave(*thd))
>>>>>>> 2c895481
    DBUG_RETURN(0);
  DBUG_RETURN(HA_ERR_WRONG_COMMAND);
}

int ha_blackhole::rnd_init(bool scan)
{
  DBUG_ENTER("ha_blackhole::rnd_init");
  DBUG_RETURN(0);
}


int ha_blackhole::rnd_next(uchar *buf)
{
  int rc;
  DBUG_ENTER("ha_blackhole::rnd_next");
  MYSQL_READ_ROW_START(table_share->db.str, table_share->table_name.str,
                       TRUE);
  THD *thd= ha_thd();
<<<<<<< HEAD
  if (is_slave_applier(thd) && thd->query().str == NULL)
=======
  if (pretend_for_slave(*thd))
>>>>>>> 2c895481
    rc= 0;
  else
    rc= HA_ERR_END_OF_FILE;
  MYSQL_READ_ROW_DONE(rc);
  table->status= rc ? STATUS_NOT_FOUND : 0;
  DBUG_RETURN(rc);
}


int ha_blackhole::rnd_pos(uchar * buf, uchar *pos)
{
  DBUG_ENTER("ha_blackhole::rnd_pos");
  MYSQL_READ_ROW_START(table_share->db.str, table_share->table_name.str,
                       FALSE);
  DBUG_ASSERT(0);
  MYSQL_READ_ROW_DONE(0);
  DBUG_RETURN(0);
}


void ha_blackhole::position(const uchar *record)
{
  DBUG_ENTER("ha_blackhole::position");
  DBUG_ASSERT(0);
  DBUG_VOID_RETURN;
}


int ha_blackhole::info(uint flag)
{
  DBUG_ENTER("ha_blackhole::info");

  memset(&stats, 0, sizeof(stats));
  if (flag & HA_STATUS_AUTO)
    stats.auto_increment_value= 1;
  DBUG_RETURN(0);
}

int ha_blackhole::external_lock(THD *thd, int lock_type)
{
  DBUG_ENTER("ha_blackhole::external_lock");
  DBUG_RETURN(0);
}


THR_LOCK_DATA **ha_blackhole::store_lock(THD *thd,
                                         THR_LOCK_DATA **to,
                                         enum thr_lock_type lock_type)
{
  DBUG_ENTER("ha_blackhole::store_lock");
  if (lock_type != TL_IGNORE && lock.type == TL_UNLOCK)
  {
    /*
      Here is where we get into the guts of a row level lock.
      If TL_UNLOCK is set
      If we are not doing a LOCK TABLE or DISCARD/IMPORT
      TABLESPACE, then allow multiple writers
    */

    if ((lock_type >= TL_WRITE_CONCURRENT_INSERT &&
         lock_type <= TL_WRITE) && !thd_in_lock_tables(thd)
        && !thd_tablespace_op(thd))
      lock_type = TL_WRITE_ALLOW_WRITE;

    /*
      In queries of type INSERT INTO t1 SELECT ... FROM t2 ...
      MySQL would use the lock TL_READ_NO_INSERT on t2, and that
      would conflict with TL_WRITE_ALLOW_WRITE, blocking all inserts
      to t2. Convert the lock to a normal read lock to allow
      concurrent inserts to t2.
    */

    if (lock_type == TL_READ_NO_INSERT && !thd_in_lock_tables(thd))
      lock_type = TL_READ;

    lock.type= lock_type;
  }
  *to++= &lock;
  DBUG_RETURN(to);
}


int ha_blackhole::index_read_map(uchar * buf, const uchar * key,
                                 key_part_map keypart_map,
                             enum ha_rkey_function find_flag)
{
  int rc;
  DBUG_ENTER("ha_blackhole::index_read");
  MYSQL_INDEX_READ_ROW_START(table_share->db.str, table_share->table_name.str);
  THD *thd= ha_thd();
<<<<<<< HEAD
  if (is_slave_applier(thd) && thd->query().str == NULL)
=======
  if (pretend_for_slave(*thd))
>>>>>>> 2c895481
    rc= 0;
  else
    rc= HA_ERR_END_OF_FILE;
  MYSQL_INDEX_READ_ROW_DONE(rc);
  table->status= rc ? STATUS_NOT_FOUND : 0;
  DBUG_RETURN(rc);
}


int ha_blackhole::index_read_idx_map(uchar * buf, uint idx, const uchar * key,
                                 key_part_map keypart_map,
                                 enum ha_rkey_function find_flag)
{
  int rc;
  DBUG_ENTER("ha_blackhole::index_read_idx");
  MYSQL_INDEX_READ_ROW_START(table_share->db.str, table_share->table_name.str);
  THD *thd= ha_thd();
<<<<<<< HEAD
  if (is_slave_applier(thd) && thd->query().str == NULL)
=======
  if (pretend_for_slave(*thd))
>>>>>>> 2c895481
    rc= 0;
  else
    rc= HA_ERR_END_OF_FILE;
  MYSQL_INDEX_READ_ROW_DONE(rc);
  table->status= rc ? STATUS_NOT_FOUND : 0;
  DBUG_RETURN(rc);
}


int ha_blackhole::index_read_last_map(uchar * buf, const uchar * key,
                                      key_part_map keypart_map)
{
  int rc;
  DBUG_ENTER("ha_blackhole::index_read_last");
  MYSQL_INDEX_READ_ROW_START(table_share->db.str, table_share->table_name.str);
  THD *thd= ha_thd();
<<<<<<< HEAD
  if (is_slave_applier(thd) && thd->query().str == NULL)
=======
  if (pretend_for_slave(*thd))
>>>>>>> 2c895481
    rc= 0;
  else
    rc= HA_ERR_END_OF_FILE;
  MYSQL_INDEX_READ_ROW_DONE(rc);
  table->status= rc ? STATUS_NOT_FOUND : 0;
  DBUG_RETURN(rc);
}


int ha_blackhole::index_next(uchar * buf)
{
  int rc;
  DBUG_ENTER("ha_blackhole::index_next");
  MYSQL_INDEX_READ_ROW_START(table_share->db.str, table_share->table_name.str);
  rc= HA_ERR_END_OF_FILE;
  MYSQL_INDEX_READ_ROW_DONE(rc);
  table->status= STATUS_NOT_FOUND;
  DBUG_RETURN(rc);
}


int ha_blackhole::index_prev(uchar * buf)
{
  int rc;
  DBUG_ENTER("ha_blackhole::index_prev");
  MYSQL_INDEX_READ_ROW_START(table_share->db.str, table_share->table_name.str);
  rc= HA_ERR_END_OF_FILE;
  MYSQL_INDEX_READ_ROW_DONE(rc);
  table->status= STATUS_NOT_FOUND;
  DBUG_RETURN(rc);
}


int ha_blackhole::index_first(uchar * buf)
{
  int rc;
  DBUG_ENTER("ha_blackhole::index_first");
  MYSQL_INDEX_READ_ROW_START(table_share->db.str, table_share->table_name.str);
  rc= HA_ERR_END_OF_FILE;
  MYSQL_INDEX_READ_ROW_DONE(rc);
  table->status= STATUS_NOT_FOUND;
  DBUG_RETURN(rc);
}


int ha_blackhole::index_last(uchar * buf)
{
  int rc;
  DBUG_ENTER("ha_blackhole::index_last");
  MYSQL_INDEX_READ_ROW_START(table_share->db.str, table_share->table_name.str);
  rc= HA_ERR_END_OF_FILE;
  MYSQL_INDEX_READ_ROW_DONE(rc);
  table->status= STATUS_NOT_FOUND;
  DBUG_RETURN(rc);
}


static st_blackhole_share *get_share(const char *table_name)
{
  st_blackhole_share *share;
  uint length;

  length= (uint) strlen(table_name);
  mysql_mutex_lock(&blackhole_mutex);
    
  if (!(share= (st_blackhole_share*)
        my_hash_search(&blackhole_open_tables,
                       (uchar*) table_name, length)))
  {
    if (!(share= (st_blackhole_share*) my_malloc(bh_key_memory_blackhole_share,
                                                 sizeof(st_blackhole_share) +
                                                 length,
                                                 MYF(MY_WME | MY_ZEROFILL))))
      goto error;

    share->table_name_length= length;
    my_stpcpy(share->table_name, table_name);
    
    if (my_hash_insert(&blackhole_open_tables, (uchar*) share))
    {
      my_free(share);
      share= NULL;
      goto error;
    }
    
    thr_lock_init(&share->lock);
  }
  share->use_count++;
  
error:
  mysql_mutex_unlock(&blackhole_mutex);
  return share;
}

static void free_share(st_blackhole_share *share)
{
  mysql_mutex_lock(&blackhole_mutex);
  if (!--share->use_count)
    my_hash_delete(&blackhole_open_tables, (uchar*) share);
  mysql_mutex_unlock(&blackhole_mutex);
}

static void blackhole_free_key(st_blackhole_share *share)
{
  thr_lock_delete(&share->lock);
  my_free(share);
}

static uchar* blackhole_get_key(st_blackhole_share *share, size_t *length,
                                my_bool not_used MY_ATTRIBUTE((unused)))
{
  *length= share->table_name_length;
  return (uchar*) share->table_name;
}

#ifdef HAVE_PSI_INTERFACE
static PSI_mutex_key bh_key_mutex_blackhole;

static PSI_mutex_info all_blackhole_mutexes[]=
{
  { &bh_key_mutex_blackhole, "blackhole", PSI_FLAG_GLOBAL}
};

static PSI_memory_info all_blackhole_memory[]=
{
  { &bh_key_memory_blackhole_share, "blackhole_share", 0}
};

void init_blackhole_psi_keys()
{
  const char* category= "blackhole";
  int count;

  count= array_elements(all_blackhole_mutexes);
  mysql_mutex_register(category, all_blackhole_mutexes, count);

  count= array_elements(all_blackhole_memory);
  mysql_memory_register(category, all_blackhole_memory, count);
}
#endif

static int blackhole_init(void *p)
{
  handlerton *blackhole_hton;

#ifdef HAVE_PSI_INTERFACE
  init_blackhole_psi_keys();
#endif

  blackhole_hton= (handlerton *)p;
  blackhole_hton->state= SHOW_OPTION_YES;
  blackhole_hton->db_type= DB_TYPE_BLACKHOLE_DB;
  blackhole_hton->create= blackhole_create_handler;
  blackhole_hton->flags= HTON_CAN_RECREATE | HTON_SUPPORTS_ONLINE_BACKUPS;

  mysql_mutex_init(bh_key_mutex_blackhole,
                   &blackhole_mutex, MY_MUTEX_INIT_FAST);
  (void) my_hash_init(&blackhole_open_tables, system_charset_info,32,0,0,
                      (my_hash_get_key) blackhole_get_key,
                      (my_hash_free_key) blackhole_free_key, 0,
                      bh_key_memory_blackhole_share);

  return 0;
}

static int blackhole_fini(void *p)
{
  my_hash_free(&blackhole_open_tables);
  mysql_mutex_destroy(&blackhole_mutex);

  return 0;
}

struct st_mysql_storage_engine blackhole_storage_engine=
{ MYSQL_HANDLERTON_INTERFACE_VERSION };

mysql_declare_plugin(blackhole)
{
  MYSQL_STORAGE_ENGINE_PLUGIN,
  &blackhole_storage_engine,
  "BLACKHOLE",
  "MySQL AB",
  "/dev/null storage engine (anything you write to it disappears)",
  PLUGIN_LICENSE_GPL,
  blackhole_init, /* Plugin Init */
  blackhole_fini, /* Plugin Deinit */
  0x0100 /* 1.0 */,
  NULL,                       /* status variables                */
  NULL,                       /* system variables                */
  NULL,                       /* config options                  */
  0,                          /* flags                           */
}
mysql_declare_plugin_end;<|MERGE_RESOLUTION|>--- conflicted
+++ resolved
@@ -20,13 +20,9 @@
 #include "sql_class.h"                          // THD, SYSTEM_THREAD_SLAVE_*
 #include "rpl_rli.h" // THD::rli_slave::rows_query_ev
 
-<<<<<<< HEAD
 static PSI_memory_key bh_key_memory_blackhole_share;
 
-static bool is_slave_applier(THD *thd)
-=======
 static inline bool is_slave_applier(const THD &thd)
->>>>>>> 2c895481
 {
   return thd.system_thread == SYSTEM_THREAD_SLAVE_SQL ||
     thd.system_thread == SYSTEM_THREAD_SLAVE_WORKER;
@@ -35,8 +31,9 @@
 static inline bool pretend_for_slave(const THD &thd)
 {
   return is_slave_applier(thd) &&
-    (thd.rli_slave->rows_query_ev || thd.query() == NULL);
-}
+    (thd.rli_slave->rows_query_ev || thd.query().str == NULL);
+}
+
 
 /* Static declarations for handlerton */
 
@@ -131,11 +128,7 @@
 {
   DBUG_ENTER("ha_blackhole::update_row");
   THD *thd= ha_thd();
-<<<<<<< HEAD
-  if (is_slave_applier(thd) && thd->query().str == NULL)
-=======
-  if (pretend_for_slave(*thd))
->>>>>>> 2c895481
+  if (pretend_for_slave(*thd))
     DBUG_RETURN(0);
   DBUG_RETURN(HA_ERR_WRONG_COMMAND);
 }
@@ -144,11 +137,7 @@
 {
   DBUG_ENTER("ha_blackhole::delete_row");
   THD *thd= ha_thd();
-<<<<<<< HEAD
-  if (is_slave_applier(thd) && thd->query().str == NULL)
-=======
-  if (pretend_for_slave(*thd))
->>>>>>> 2c895481
+  if (pretend_for_slave(*thd))
     DBUG_RETURN(0);
   DBUG_RETURN(HA_ERR_WRONG_COMMAND);
 }
@@ -167,11 +156,7 @@
   MYSQL_READ_ROW_START(table_share->db.str, table_share->table_name.str,
                        TRUE);
   THD *thd= ha_thd();
-<<<<<<< HEAD
-  if (is_slave_applier(thd) && thd->query().str == NULL)
-=======
-  if (pretend_for_slave(*thd))
->>>>>>> 2c895481
+  if (pretend_for_slave(*thd))
     rc= 0;
   else
     rc= HA_ERR_END_OF_FILE;
@@ -262,11 +247,7 @@
   DBUG_ENTER("ha_blackhole::index_read");
   MYSQL_INDEX_READ_ROW_START(table_share->db.str, table_share->table_name.str);
   THD *thd= ha_thd();
-<<<<<<< HEAD
-  if (is_slave_applier(thd) && thd->query().str == NULL)
-=======
-  if (pretend_for_slave(*thd))
->>>>>>> 2c895481
+  if (pretend_for_slave(*thd))
     rc= 0;
   else
     rc= HA_ERR_END_OF_FILE;
@@ -284,11 +265,7 @@
   DBUG_ENTER("ha_blackhole::index_read_idx");
   MYSQL_INDEX_READ_ROW_START(table_share->db.str, table_share->table_name.str);
   THD *thd= ha_thd();
-<<<<<<< HEAD
-  if (is_slave_applier(thd) && thd->query().str == NULL)
-=======
-  if (pretend_for_slave(*thd))
->>>>>>> 2c895481
+  if (pretend_for_slave(*thd))
     rc= 0;
   else
     rc= HA_ERR_END_OF_FILE;
@@ -305,11 +282,7 @@
   DBUG_ENTER("ha_blackhole::index_read_last");
   MYSQL_INDEX_READ_ROW_START(table_share->db.str, table_share->table_name.str);
   THD *thd= ha_thd();
-<<<<<<< HEAD
-  if (is_slave_applier(thd) && thd->query().str == NULL)
-=======
-  if (pretend_for_slave(*thd))
->>>>>>> 2c895481
+  if (pretend_for_slave(*thd))
     rc= 0;
   else
     rc= HA_ERR_END_OF_FILE;
