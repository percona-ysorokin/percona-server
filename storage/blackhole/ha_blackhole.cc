--- conflicted
+++ resolved
@@ -28,6 +28,7 @@
 #include "my_psi_config.h"
 #include "mysql/plugin.h"
 #include "mysql/psi/mysql_memory.h"
+#include "sql/field.h"
 #include "sql/rpl_rli.h"    // THD::rli_slave::rows_query_ev
 #include "sql/sql_class.h"  // THD, SYSTEM_THREAD_SLAVE_*
 #include "template_utils.h"
@@ -128,11 +129,7 @@
   int rc;
   DBUG_ENTER("ha_blackhole::rnd_next");
   THD *thd = ha_thd();
-  if (pretend_for_slave(*thd))
-<<<<<<< HEAD
-    rc = 0;
-=======
-  {
+  if (pretend_for_slave(*thd)) {
     /*
       Unlike a normal storage engine (e.g. 'InnoDB') in which
       'rnd_next()' overload actually reads all data in BLOB fields
@@ -163,24 +160,19 @@
     */
 
     if (table_share->blob_fields != 0)
-      for (Field **field_ptr= table->field; *field_ptr != NULL; ++field_ptr)
-      {
-        Field *current_field= *field_ptr;
-        if ((current_field->flags & BLOB_FLAG) != 0)
-        {
-          Field_blob* bfield= down_cast<Field_blob*>(current_field);
-          if (bfield->in_write_set())
-          {
-            bfield->set_keep_old_value(true);
-            bfield->keep_old_value();
-          }
+      for (Field **field_ptr = table->field; *field_ptr != nullptr;
+           ++field_ptr) {
+        auto current_field = *field_ptr;
+        if ((current_field->flags & BLOB_FLAG) != 0 &&
+            bitmap_is_set(table->write_set, current_field->field_index)) {
+          auto bfield = down_cast<Field_blob *>(current_field);
+          bfield->set_keep_old_value(true);
+          bfield->keep_old_value();
         }
       }
 
-    rc= 0;
-  }
->>>>>>> 6435b4bc
-  else
+    rc = 0;
+  } else
     rc = HA_ERR_END_OF_FILE;
   DBUG_RETURN(rc);
 }
