--- conflicted
+++ resolved
@@ -15,8 +15,4 @@
 
 SET(BLACKHOLE_SOURCES  ha_blackhole.cc ha_blackhole.h)
 MYSQL_ADD_PLUGIN(blackhole ${BLACKHOLE_SOURCES} STORAGE_ENGINE
-<<<<<<< HEAD
-RECOMPILE_FOR_EMBEDDED)
-=======
-                 DTRACE_INSTRUMENTED)
->>>>>>> 2071aeef
+RECOMPILE_FOR_EMBEDDED DTRACE_INSTRUMENTED)