/* Copyright (c) 2004, 2019, Oracle and/or its affiliates. All rights reserved.

  This program is free software; you can redistribute it and/or modify
  it under the terms of the GNU General Public License, version 2.0,
  as published by the Free Software Foundation.

  This program is also distributed with certain software (including
  but not limited to OpenSSL) that is licensed under separate terms,
  as designated in a particular file or component or in included license
  documentation.  The authors of MySQL hereby grant you an additional
  permission to link the program and your derivative works with the
  separately licensed software that they have included with MySQL.

  This program is distributed in the hope that it will be useful,
  but WITHOUT ANY WARRANTY; without even the implied warranty of
  MERCHANTABILITY or FITNESS FOR A PARTICULAR PURPOSE.  See the
  GNU General Public License, version 2.0, for more details.

  You should have received a copy of the GNU General Public License
  along with this program; if not, write to the Free Software
  Foundation, Inc., 51 Franklin St, Fifth Floor, Boston, MA 02110-1301  USA */

/*

  MySQL Federated Storage Engine

  ha_federated.cc - MySQL Federated Storage Engine
  Patrick Galbraith and Brian Aker, 2004

  This is a handler which uses a foreign database as the data file, as
  opposed to a handler like MyISAM, which uses .MYD files locally.

  How this handler works
  ----------------------------------
  Normal database files are local and as such: You create a table called
  'users', a file such as 'users.MYD' is created. A handler reads, inserts,
  deletes, updates data in this file. The data is stored in particular format,
  so to read, that data has to be parsed into fields, to write, fields have to
  be stored in this format to write to this data file.

  With MySQL Federated storage engine, there will be no local files
  for each table's data (such as .MYD). A foreign database will store
  the data that would normally be in this file. This will necessitate
  the use of MySQL client API to read, delete, update, insert this
  data. The data will have to be retrieve via an SQL call "SELECT *
  FROM users". Then, to read this data, it will have to be retrieved
  via mysql_fetch_row one row at a time, then converted from the
  column in this select into the format that the handler expects.

  The create table will simply create the .frm file, and within the
  "CREATE TABLE" SQL, there SHALL be any of the following :

  connection=scheme://username:password@hostname:port/database/tablename
  connection=scheme://username@hostname/database/tablename
  connection=scheme://username:password@hostname/database/tablename
  connection=scheme://username:password@hostname/database/tablename

  - OR -

  As of 5.1 (See worklog #3031), federated now allows you to use a non-url
  format, taking advantage of mysql.servers:

  connection="connection_one"
  connection="connection_one/table_foo"

  An example would be:

  connection=mysql://username:password@hostname:port/database/tablename

  or, if we had:

  create server 'server_one' foreign data wrapper 'mysql' options
  (HOST '127.0.0.1',
  DATABASE 'db1',
  USER 'root',
  PASSWORD '',
  PORT 3306,
  SOCKET '',
  OWNER 'root');

  CREATE TABLE federated.t1 (
    `id` int(20) NOT NULL,
    `name` varchar(64) NOT NULL default ''
    )
  ENGINE="FEDERATED" DEFAULT CHARSET=latin1
  CONNECTION='server_one';

  So, this will have been the equivalent of

  CONNECTION="mysql://root@127.0.0.1:3306/db1/t1"

  Then, we can also change the server to point to a new schema:

  ALTER SERVER 'server_one' options(DATABASE 'db2');

  All subsequent calls will now be against db2.t1! Guess what? You don't
  have to perform an alter table!

  This connecton="connection string" is necessary for the handler to be
  able to connect to the foreign server, either by URL, or by server
  name.


  The basic flow is this:

  SQL calls issues locally ->
  mysql handler API (data in handler format) ->
  mysql client API (data converted to SQL calls) ->
  foreign database -> mysql client API ->
  convert result sets (if any) to handler format ->
  handler API -> results or rows affected to local

  What this handler does and doesn't support
  ------------------------------------------
  * Tables MUST be created on the foreign server prior to any action on those
    tables via the handler, first version. IMPORTANT: IF you MUST use the
    federated storage engine type on the REMOTE end, MAKE SURE [ :) ] That
    the table you connect to IS NOT a table pointing BACK to your ORIGNAL
    table! You know  and have heard the screaching of audio feedback? You
    know putting two mirror in front of each other how the reflection
    continues for eternity? Well, need I say more?!
  * There will not be support for transactions.
  * There is no way for the handler to know if the foreign database or table
    has changed. The reason for this is that this database has to work like a
    data file that would never be written to by anything other than the
    database. The integrity of the data in the local table could be breached
    if there was any change to the foreign database.
  * Support for SELECT, INSERT, UPDATE , DELETE, indexes.
  * No ALTER TABLE, DROP TABLE or any other Data Definition Language calls.
  * Prepared statements will not be used in the first implementation, it
    remains to to be seen whether the limited subset of the client API for the
    server supports this.
  * This uses SELECT, INSERT, UPDATE, DELETE and not HANDLER for its
    implementation.

   Method calls

   A two column table, with one record:

   (SELECT)

   "SELECT * FROM foo"
    ha_federated::info
    ha_federated::scan_time:
    ha_federated::rnd_init: share->select_query SELECT * FROM foo
    ha_federated::extra

    <for every row of data retrieved>
    ha_federated::rnd_next
    ha_federated::convert_row_to_internal_format
    ha_federated::rnd_next
    </for every row of data retrieved>

    ha_federated::rnd_end
    ha_federated::extra
    ha_federated::reset

    (INSERT)

    "INSERT INTO foo (id, ts) VALUES (2, now());"

    ha_federated::write_row

    ha_federated::reset

    (UPDATE)

    "UPDATE foo SET ts = now() WHERE id = 1;"

    ha_federated::index_init
    ha_federated::index_read
    ha_federated::index_read_idx
    ha_federated::rnd_next
    ha_federated::convert_row_to_internal_format
    ha_federated::update_row

    ha_federated::extra
    ha_federated::extra
    ha_federated::extra
    ha_federated::external_lock
    ha_federated::reset


    How do I use this handler?
    --------------------------
    First of all, you need to build this storage engine:

      ./configure --with-federated-storage-engine
      make

    Next, to use this handler, it's very simple. You must
    have two databases running, either both on the same host, or
    on different hosts.

    One the server that will be connecting to the foreign
    host (client), you create your table as such:

    CREATE TABLE test_table (
      id     int(20) NOT NULL auto_increment,
      name   varchar(32) NOT NULL default '',
      other  int(20) NOT NULL default '0',
      PRIMARY KEY  (id),
      KEY name (name),
      KEY other_key (other))
       ENGINE="FEDERATED"
       DEFAULT CHARSET=latin1
       CONNECTION='mysql://root@127.0.0.1:9306/federated/test_federated';

   Notice the "COMMENT" and "ENGINE" field? This is where you
   respectively set the engine type, "FEDERATED" and foreign
   host information, this being the database your 'client' database
   will connect to and use as the "data file". Obviously, the foreign
   database is running on port 9306, so you want to start up your other
   database so that it is indeed on port 9306, and your federated
   database on a port other than that. In my setup, I use port 5554
   for federated, and port 5555 for the foreign database.

   Then, on the foreign database:

   CREATE TABLE test_table (
     id     int(20) NOT NULL auto_increment,
     name   varchar(32) NOT NULL default '',
     other  int(20) NOT NULL default '0',
     PRIMARY KEY  (id),
     KEY name (name),
     KEY other_key (other))
     ENGINE="<NAME>" <-- whatever you want, or not specify
     DEFAULT CHARSET=latin1 ;

    This table is exactly the same (and must be exactly the same),
    except that it is not using the federated handler and does
    not need the URL.


    How to see the handler in action
    --------------------------------

    When developing this handler, I compiled the federated database with
    debugging:

    ./configure --with-federated-storage-engine
    --prefix=/home/mysql/mysql-build/federated/ --with-debug

    Once compiled, I did a 'make install' (not for the purpose of installing
    the binary, but to install all the files the binary expects to see in the
    diretory I specified in the build with --prefix,
    "/home/mysql/mysql-build/federated".

    Then, I started the foreign server:

    /usr/local/mysql/bin/mysqld_safe
    --user=mysql --log=/tmp/mysqld.5555.log -P 5555

    Then, I went back to the directory containing the newly compiled mysqld,
    <builddir>/sql/, started up gdb:

    gdb ./mysqld

    Then, withn the (gdb) prompt:
    (gdb) run --gdb --port=5554 --socket=/tmp/mysqld.5554 --skip-innodb --debug

    Next, I open several windows for each:

    1. Tail the debug trace: tail -f /tmp/mysqld.trace|grep ha_fed
    2. Tail the SQL calls to the foreign database: tail -f /tmp/mysqld.5555.log
    3. A window with a client open to the federated server on port 5554
    4. A window with a client open to the federated server on port 5555

    I would create a table on the client to the foreign server on port
    5555, and then to the federated server on port 5554. At this point,
    I would run whatever queries I wanted to on the federated server,
    just always remembering that whatever changes I wanted to make on
    the table, or if I created new tables, that I would have to do that
    on the foreign server.

    Another thing to look for is 'show variables' to show you that you have
    support for federated handler support:

    show variables like '%federat%'

    and:

    show storage engines;

    Both should display the federated storage handler.


    Testing
    -------

    There is a test for MySQL Federated Storage Handler in ./mysql-test/t,
    federatedd.test It starts both a slave and master database using
    the same setup that the replication tests use, with the exception that
    it turns off replication, and sets replication to ignore the test tables.
    After ensuring that you actually do have support for the federated storage
    handler, numerous queries/inserts/updates/deletes are run, many derived
    from the MyISAM tests, plus som other tests which were meant to reveal
    any issues that would be most likely to affect this handler. All tests
    should work! ;)

    To run these tests, go into ./mysql-test (based in the directory you
    built the server in)

    ./mysql-test-run federated

    To run the test, or if you want to run the test and have debug info:

    ./mysql-test-run --debug federated

    This will run the test in debug mode, and you can view the trace and
    log files in the ./mysql-test/var/log directory

    ls -l mysql-test/var/log/
    -rw-r--r--  1 patg  patg        17  4 Dec 12:27 current_test
    -rw-r--r--  1 patg  patg       692  4 Dec 12:52 manager.log
    -rw-rw----  1 patg  patg     21246  4 Dec 12:51 master-bin.000001
    -rw-rw----  1 patg  patg        68  4 Dec 12:28 master-bin.index
    -rw-r--r--  1 patg  patg      1620  4 Dec 12:51 master.err
    -rw-rw----  1 patg  patg     23179  4 Dec 12:51 master.log
    -rw-rw----  1 patg  patg  16696550  4 Dec 12:51 master.trace
    -rw-r--r--  1 patg  patg         0  4 Dec 12:28 mysqltest-time
    -rw-r--r--  1 patg  patg   2024051  4 Dec 12:51 mysqltest.trace
    -rw-rw----  1 patg  patg     94992  4 Dec 12:51 slave-bin.000001
    -rw-rw----  1 patg  patg        67  4 Dec 12:28 slave-bin.index
    -rw-rw----  1 patg  patg       249  4 Dec 12:52 slave-relay-bin.000003
    -rw-rw----  1 patg  patg        73  4 Dec 12:28 slave-relay-bin.index
    -rw-r--r--  1 patg  patg      1349  4 Dec 12:51 slave.err
    -rw-rw----  1 patg  patg     96206  4 Dec 12:52 slave.log
    -rw-rw----  1 patg  patg  15706355  4 Dec 12:51 slave.trace
    -rw-r--r--  1 patg  patg         0  4 Dec 12:51 warnings

    Of course, again, you can tail the trace log:

    tail -f mysql-test/var/log/master.trace |grep ha_fed

    As well as the slave query log:

    tail -f mysql-test/var/log/slave.log

    Files that comprise the test suit
    ---------------------------------
    mysql-test/t/federated.test
    mysql-test/r/federated.result
    mysql-test/r/have_federated_db.require
    mysql-test/include/have_federated_db.inc


    Other tidbits
    -------------

    These were the files that were modified or created for this
    Federated handler to work, in 5.0:

    ./configure.in
    ./sql/Makefile.am
    ./config/ac_macros/ha_federated.m4
    ./sql/handler.cc
    ./sql/mysqld.cc
    ./sql/set_var.cc
    ./sql/field.h
    ./sql/sql_string.h
    ./mysql-test/mysql-test-run(.sh)
    ./mysql-test/t/federated.test
    ./mysql-test/r/federated.result
    ./mysql-test/r/have_federated_db.require
    ./mysql-test/include/have_federated_db.inc
    ./sql/ha_federated.cc
    ./sql/ha_federated.h

    In 5.1

    my:~/mysql-build/mysql-5.1-bkbits patg$ ls storage/federated/
    CMakeLists.txt                  Makefile.in
  ha_federated.h                  plug.in Makefile                        SCCS
  libfederated.a Makefile.am                     ha_federated.cc
  libfederated_a-ha_federated.o

*/

#define MYSQL_SERVER 1
#include "storage/federated/ha_federated.h"

#include <mysql/plugin.h>
#include <stdlib.h>
#include <algorithm>
#include <string>

#include "lex_string.h"
#include "m_string.h"
#include "map_helpers.h"
#include "my_byteorder.h"
#include "my_compiler.h"
#include "my_dbug.h"
#include "my_macros.h"
#include "my_psi_config.h"
#include "myisam.h"  // TT_USEFRM
#include "mysql/psi/mysql_memory.h"
#include "mysql/psi/mysql_mutex.h"
#include "sql/current_thd.h"
#include "sql/key.h"     // key_copy
#include "sql/mysqld.h"  // my_localhost
#include "sql/sql_class.h"
#include "sql/sql_lex.h"
#include "sql/sql_servers.h"  // FOREIGN_SERVER, get_server_by_name
#include "template_utils.h"
#include "unsafe_string_append.h"

using std::max;
using std::min;
using std::string;

static PSI_memory_key fe_key_memory_federated_share;

/* Variables for federated share methods */
static malloc_unordered_map<string, FEDERATED_SHARE *> federated_open_tables{
    fe_key_memory_federated_share};   // To track open tables
mysql_mutex_t federated_mutex;        // To init the hash
static char ident_quote_char = '`';   // Character for quoting
                                      // identifiers
static char value_quote_char = '\'';  // Character for quoting
                                      // literals
static const int bulk_padding = 64;   // bytes "overhead" in packet

/* Variables used when chopping off trailing characters */
static const uint sizeof_trailing_comma = sizeof(", ") - 1;
static const uint sizeof_trailing_and = sizeof(" AND ") - 1;
static const uint sizeof_trailing_where = sizeof(" WHERE ") - 1;

/* Static declaration for handerton */
static handler *federated_create_handler(handlerton *hton, TABLE_SHARE *table,
                                         bool partitioned, MEM_ROOT *mem_root);
static int federated_commit(handlerton *hton, THD *thd, bool all);
static int federated_rollback(handlerton *hton, THD *thd, bool all);

/* Federated storage engine handlerton */

static handler *federated_create_handler(handlerton *hton, TABLE_SHARE *table,
                                         bool, MEM_ROOT *mem_root) {
  return new (mem_root) ha_federated(hton, table);
}

static PSI_mutex_key fe_key_mutex_federated, fe_key_mutex_FEDERATED_SHARE_mutex;

#ifdef HAVE_PSI_MUTEX_INTERFACE
/* clang-format off */
static PSI_mutex_info all_federated_mutexes[]=
{
  { &fe_key_mutex_federated, "federated", PSI_FLAG_SINGLETON, 0, PSI_DOCUMENT_ME},
  { &fe_key_mutex_FEDERATED_SHARE_mutex, "FEDERATED_SHARE::mutex", 0, 0, PSI_DOCUMENT_ME}
};
/* clang-format on */
#endif /* HAVE_PSI_MUTEX_INTERFACE */

#ifdef HAVE_PSI_MEMORY_INTERFACE
static PSI_memory_info all_federated_memory[] = {
    {&fe_key_memory_federated_share, "FEDERATED_SHARE",
     PSI_FLAG_ONLY_GLOBAL_STAT, 0, PSI_DOCUMENT_ME}};
#endif /* HAVE_PSI_MEMORY_INTERFACE */

#ifdef HAVE_PSI_INTERFACE
static void init_federated_psi_keys(void) {
  const char *category MY_ATTRIBUTE((unused)) = "federated";
  int count MY_ATTRIBUTE((unused));

#ifdef HAVE_PSI_MUTEX_INTERFACE
  count = static_cast<int>(array_elements(all_federated_mutexes));
  mysql_mutex_register(category, all_federated_mutexes, count);
#endif /* HAVE_PSI_MUTEX_INTERFACE */

#ifdef HAVE_PSI_MEMORY_INTERFACE
  count = static_cast<int>(array_elements(all_federated_memory));
  mysql_memory_register(category, all_federated_memory, count);
#endif /* HAVE_PSI_MEMORY_INTERFACE */
}
#endif /* HAVE_PSI_INTERFACE */

/*
  Initialize the federated handler.

  SYNOPSIS
    federated_db_init()
    p		Handlerton

  RETURN
    false       OK
    true        Error
*/

static int federated_db_init(void *p) {
  DBUG_ENTER("federated_db_init");

#ifdef HAVE_PSI_INTERFACE
  init_federated_psi_keys();
#endif /* HAVE_PSI_INTERFACE */

  handlerton *federated_hton = (handlerton *)p;
  federated_hton->state = SHOW_OPTION_YES;
  federated_hton->db_type = DB_TYPE_FEDERATED_DB;
  federated_hton->commit = federated_commit;
  federated_hton->rollback = federated_rollback;
  federated_hton->create = federated_create_handler;
<<<<<<< HEAD
  federated_hton->flags = HTON_ALTER_NOT_SUPPORTED | HTON_NO_PARTITION |
                          HTON_SUPPORTS_ONLINE_BACKUPS;
=======
  federated_hton->flags = HTON_ALTER_NOT_SUPPORTED | HTON_NO_PARTITION;
>>>>>>> 4869291f

  /*
    Support for transactions disabled until WL#2952 fixes it.
        We do it like this to avoid "defined but not used" compiler warnings.
  */
  federated_hton->commit = 0;
  federated_hton->rollback = 0;

  if (mysql_mutex_init(fe_key_mutex_federated, &federated_mutex,
                       MY_MUTEX_INIT_FAST))
    goto error;

  DBUG_RETURN(false);

  mysql_mutex_destroy(&federated_mutex);
error:
  DBUG_RETURN(true);
}

/*
  Release the federated handler.

  SYNOPSIS
    federated_db_end()

  RETURN
    false       OK
*/

static int federated_done(void *) {
  mysql_mutex_destroy(&federated_mutex);

  return 0;
}

/**
  @brief Append identifiers to the string.

  @param[in,out] string	The target string.
  @param[in] name       Identifier name
  @param[in] length     Length of identifier name in bytes
  @param[in] quote_char Quote char to use for quoting identifier.

  @return Operation Status
  @retval false OK
  @retval true  There was an error appending to the string.

  @note This function is based upon the append_identifier() function
        in sql_show.cc except that quoting always occurs.
*/

static bool append_ident(String *string, const char *name, size_t length,
                         const char quote_char) {
  bool result = true;
  DBUG_ENTER("append_ident");

  if (quote_char) {
    string->reserve(length * 2 + 2);

    if ((result = string->append(&quote_char, 1, system_charset_info)))
      goto err;

    uint clen = 0;

    for (const char *name_end = name + length; name < name_end; name += clen) {
      char c = *name;

      if (!(clen = my_mbcharlen(system_charset_info, c))) goto err;

      if (clen == 1 && c == quote_char &&
          (result = string->append(&quote_char, 1, system_charset_info)))
        goto err;

      if ((result = string->append(name, clen, string->charset()))) goto err;
    }
    result = string->append(&quote_char, 1, system_charset_info);
  } else
    result = string->append(name, length, system_charset_info);

err:
  DBUG_RETURN(result);
}

static int parse_url_error(TABLE *table, int error_num) {
  char buf[FEDERATED_QUERY_BUFFER_SIZE];
  size_t buf_len;
  DBUG_ENTER("ha_federated parse_url_error");

  buf_len = min<size_t>(table->s->connect_string.length,
                        FEDERATED_QUERY_BUFFER_SIZE - 1);
  strmake(buf, table->s->connect_string.str, buf_len);
  my_error(error_num, MYF(0), buf);
  DBUG_RETURN(error_num);
}

/*
  retrieve server object which contains server meta-data
  from the system table given a server's name, set share
  connection parameter members
*/
static int get_connection(MEM_ROOT *mem_root, FEDERATED_SHARE *share) {
  int error_num = ER_FOREIGN_SERVER_DOESNT_EXIST;
  FOREIGN_SERVER *server, server_buffer;
  DBUG_ENTER("ha_federated::get_connection");

  /*
    get_server_by_name() clones the server if exists and allocates
        copies of strings in the supplied mem_root
  */
  if (!(server = get_server_by_name(mem_root, share->connection_string,
                                    &server_buffer))) {
    DBUG_PRINT("info", ("get_server_by_name returned > 0 error condition!"));
    error_num = ER_FOREIGN_DATA_STRING_INVALID_CANT_CREATE;
    goto error;
  }
  DBUG_PRINT("info", ("get_server_by_name returned server at %p", server));

  /*
    Most of these should never be empty strings, error handling will
    need to be implemented. Also, is this the best way to set the share
    members? Is there some allocation needed? In running this code, it works
    except there are errors in the trace file of the share being overrun
    at the address of the share.
  */
  share->server_name_length = server->server_name_length;
  share->server_name = server->server_name;
  share->username = server->username;
  share->password = server->password;
  share->database = server->db;
  share->port = server->port > 0 && server->port < 65536 ? (ushort)server->port
                                                         : MYSQL_PORT;
  share->hostname = server->host;
  if (!(share->socket = server->socket) &&
      !strcmp(share->hostname, my_localhost))
<<<<<<< HEAD
    share->socket = (char *)MYSQL_UNIX_ADDR;
=======
    share->socket = MYSQL_UNIX_ADDR;
>>>>>>> 4869291f
  share->scheme = server->scheme;

  DBUG_PRINT("info", ("share->username %s", share->username));
  DBUG_PRINT("info", ("share->password %s", share->password));
  DBUG_PRINT("info", ("share->hostname %s", share->hostname));
  DBUG_PRINT("info", ("share->database %s", share->database));
  DBUG_PRINT("info", ("share->port %d", share->port));
  DBUG_PRINT("info", ("share->socket %s", share->socket));
  DBUG_RETURN(0);

error:
  my_printf_error(error_num, "server name: '%s' doesn't exist!", MYF(0),
                  share->connection_string);
  DBUG_RETURN(error_num);
}

/*
  Parse connection info from table->s->connect_string

  SYNOPSIS
    parse_url()
    mem_root            MEM_ROOT pointer for memory allocation
    share               pointer to FEDERATED share
    table               pointer to current TABLE class
    table_create_flag   determines what error to throw

  DESCRIPTION
    Populates the share with information about the connection
    to the foreign database that will serve as the data source.
    This string must be specified (currently) in the "CONNECTION" field,
    listed in the CREATE TABLE statement.

    This string MUST be in the format of any of these:

    CONNECTION="scheme://username:password@hostname:port/database/table"
    CONNECTION="scheme://username@hostname/database/table"
    CONNECTION="scheme://username@hostname:port/database/table"
    CONNECTION="scheme://username:password@hostname/database/table"

    _OR_

    CONNECTION="connection name"



  An Example:

  CREATE TABLE t1 (id int(32))
    ENGINE="FEDERATED"
    CONNECTION="mysql://joe:joespass@192.168.1.111:9308/federated/testtable";

  CREATE TABLE t2 (
    id int(4) NOT NULL auto_increment,
    name varchar(32) NOT NULL,
    PRIMARY KEY(id)
    ) ENGINE="FEDERATED" CONNECTION="my_conn";

  ***IMPORTANT***
  Currently, the Federated Storage Engine only supports connecting to another
  MySQL Database ("scheme" of "mysql"). Connections using JDBC as well as
  other connectors are in the planning stage.


  'password' and 'port' are both optional.

  RETURN VALUE
    0           success
    error_num   particular error code

*/

static int parse_url(MEM_ROOT *mem_root, FEDERATED_SHARE *share, TABLE *table,
                     uint table_create_flag) {
  uint error_num =
      (table_create_flag ? ER_FOREIGN_DATA_STRING_INVALID_CANT_CREATE
                         : ER_FOREIGN_DATA_STRING_INVALID);
  DBUG_ENTER("ha_federated::parse_url");

  share->port = 0;
  share->socket = 0;
  DBUG_PRINT("info", ("share at %p", share));
  DBUG_PRINT("info", ("Length: %u", (uint)table->s->connect_string.length));
  DBUG_PRINT("info", ("String: '%.*s'", (int)table->s->connect_string.length,
                      table->s->connect_string.str));
  share->connection_string = strmake_root(
      mem_root, table->s->connect_string.str, table->s->connect_string.length);

  DBUG_PRINT("info", ("parse_url alloced share->connection_string %p",
                      share->connection_string));

  DBUG_PRINT("info", ("share->connection_string %s", share->connection_string));
  /*
    No :// or @ in connection string. Must be a straight connection name of
    either "servername" or "servername/tablename"
  */
  if ((!strstr(share->connection_string, "://") &&
       (!strchr(share->connection_string, '@')))) {
    DBUG_PRINT("info", ("share->connection_string %s internal format \
                share->connection_string %p",
                        share->connection_string, share->connection_string));

    /* ok, so we do a little parsing, but not completely! */
    share->parsed = false;
    /*
      If there is a single '/' in the connection string, this means the user is
      specifying a table name
    */

    if ((share->table_name = strchr(share->connection_string, '/'))) {
      share->connection_string[share->table_name - share->connection_string] =
          '\0';
      share->table_name++;
      share->table_name_length = (uint)strlen(share->table_name);

      DBUG_PRINT("info",
                 ("internal format, parsed table_name share->connection_string \
                  %s share->table_name %s",
                  share->connection_string, share->table_name));

      /*
        there better not be any more '/'s !
      */
      if (strchr(share->table_name, '/')) goto error;

    }
    /*
      otherwise, straight server name, use tablename of federated table
      as remote table name
    */
    else {
      /*
        connection specifies everything but, resort to
        expecting remote and foreign table names to match
      */
      share->table_name = strmake_root(
          mem_root, table->s->table_name.str,
          (share->table_name_length = table->s->table_name.length));
      DBUG_PRINT(
          "info",
          ("internal format, default table_name share->connection_string \
                  %s share->table_name %s",
           share->connection_string, share->table_name));
    }

    if ((error_num = get_connection(mem_root, share))) goto error;
  } else {
    share->parsed = true;
    // Add a null for later termination of table name
    share->connection_string[table->s->connect_string.length] = 0;
    share->scheme = share->connection_string;
    DBUG_PRINT("info", ("parse_url alloced share->scheme %p", share->scheme));

    /*
      remove addition of null terminator and store length
      for each string  in share
    */
    if (!(share->username = strstr(share->scheme, "://"))) goto error;
    share->scheme[share->username - share->scheme] = '\0';

    if (strcmp(share->scheme, "mysql") != 0) goto error;

    share->username += 3;

    if (!(share->hostname = strchr(share->username, '@'))) goto error;

    share->username[share->hostname - share->username] = '\0';
    share->hostname++;

    if ((share->password = strchr(share->username, ':'))) {
      share->username[share->password - share->username] = '\0';
      share->password++;
      share->username = share->username;
      /* make sure there isn't an extra / or @ */
      if ((strchr(share->password, '/') || strchr(share->hostname, '@')))
        goto error;
      /*
        Found that if the string is:
        user:@hostname:port/db/table
        Then password is a null string, so set to NULL
      */
      if (share->password[0] == '\0') share->password = NULL;
    } else
      share->username = share->username;

    /* make sure there isn't an extra / or @ */
    if ((strchr(share->username, '/')) || (strchr(share->hostname, '@')))
      goto error;

    if (!(share->database = strchr(share->hostname, '/'))) goto error;
    share->hostname[share->database - share->hostname] = '\0';
    share->database++;

    if ((share->sport = strchr(share->hostname, ':'))) {
      share->hostname[share->sport - share->hostname] = '\0';
      share->sport++;
      if (share->sport[0] == '\0')
        share->sport = NULL;
      else
        share->port = atoi(share->sport);
    }

    if (!(share->table_name = strchr(share->database, '/'))) goto error;
    share->database[share->table_name - share->database] = '\0';
    share->table_name++;

    share->table_name_length = strlen(share->table_name);

    /* make sure there's not an extra / */
    if ((strchr(share->table_name, '/'))) goto error;

    /*
      If hostname is omitted, we set it to NULL. According to
      mysql_real_connect() manual:
      The value of host may be either a hostname or an IP address.
      If host is NULL or the string "localhost", a connection to the
      local host is assumed.
    */
    if (share->hostname[0] == '\0') share->hostname = NULL;
  }

  if (!share->port) {
    if (!share->hostname || strcmp(share->hostname, my_localhost) == 0)
<<<<<<< HEAD
      share->socket = (char *)MYSQL_UNIX_ADDR;
=======
      share->socket = MYSQL_UNIX_ADDR;
>>>>>>> 4869291f
    else
      share->port = MYSQL_PORT;
  }

  DBUG_PRINT("info",
             ("scheme: %s  username: %s  password: %s \
               hostname: %s  port: %d  db: %s  tablename: %s",
              share->scheme, share->username, share->password, share->hostname,
              share->port, share->database, share->table_name));

  DBUG_RETURN(0);

error:
  DBUG_RETURN(parse_url_error(table, error_num));
}

/*****************************************************************************
** FEDERATED tables
*****************************************************************************/

ha_federated::ha_federated(handlerton *hton, TABLE_SHARE *table_arg)
    : handler(hton, table_arg),
      mysql(0),
      stored_result(0),
      results(fe_key_memory_federated_share) {
  trx_next = 0;
  memset(&bulk_insert, 0, sizeof(bulk_insert));
}

/*
  Convert MySQL result set row to handler internal format

  SYNOPSIS
    convert_row_to_internal_format()
      record    Byte pointer to record
      row       MySQL result set row from fetchrow()
      result	Result set to use

  DESCRIPTION
    This method simply iterates through a row returned via fetchrow with
    values from a successful SELECT , and then stores each column's value
    in the field object via the field object pointer (pointing to the table's
    array of field object pointers). This is how the handler needs the data
    to be stored to then return results back to the user

  RETURN VALUE
    0   After fields have had field values stored from record
*/

uint ha_federated::convert_row_to_internal_format(uchar *record, MYSQL_ROW row,
                                                  MYSQL_RES *result) {
  ulong *lengths;
  Field **field;
  my_bitmap_map *old_map = dbug_tmp_use_all_columns(table, table->write_set);
  DBUG_ENTER("ha_federated::convert_row_to_internal_format");

  lengths = mysql_fetch_lengths(result);

  // Clear BLOB data from the previous row.
  m_blob_root.ClearForReuse();

  for (field = table->field; *field; field++, row++, lengths++) {
    /*
      index variable to move us through the row at the
      same iterative step as the field
    */
<<<<<<< HEAD
    my_ptrdiff_t old_ptr;
    old_ptr = (my_ptrdiff_t)(record - table->record[0]);
=======
    ptrdiff_t old_ptr;
    old_ptr = (ptrdiff_t)(record - table->record[0]);
>>>>>>> 4869291f
    (*field)->move_field_offset(old_ptr);
    if (!*row) {
      (*field)->set_null();
      (*field)->reset();
    } else {
      if (bitmap_is_set(table->read_set, (*field)->field_index)) {
        (*field)->set_notnull();

        // Field_json::store expects the incoming data to be in utf8mb4_bin, so
        // we override the character set in those cases.
        if ((*field)->type() == MYSQL_TYPE_JSON) {
          (*field)->store(*row, *lengths, &my_charset_utf8mb4_bin);
        } else {
          (*field)->store(*row, *lengths, &my_charset_bin);
        }

        if ((*field)->flags & BLOB_FLAG) {
          Field_blob *blob_field = down_cast<Field_blob *>(*field);
          size_t length = blob_field->get_length(blob_field->ptr);
          // BLOB data is not stored inside record. It only contains a
          // pointer to it. Copy the BLOB data into a separate memory
          // area so that it is not overwritten by subsequent calls to
          // Field::store() after moving the offset.
          if (length > 0) {
<<<<<<< HEAD
            unsigned char *old_blob;
            blob_field->get_ptr(&old_blob);
            unsigned char *new_blob = new (&m_blob_root) unsigned char[length];
            if (new_blob == nullptr) DBUG_RETURN(HA_ERR_OUT_OF_MEM);
            memcpy(new_blob, old_blob, length);
=======
            unsigned char *new_blob = new (&m_blob_root) unsigned char[length];
            if (new_blob == nullptr) DBUG_RETURN(HA_ERR_OUT_OF_MEM);
            memcpy(new_blob, blob_field->get_ptr(), length);
>>>>>>> 4869291f
            blob_field->set_ptr(length, new_blob);
          }
        }
      }
    }
    (*field)->move_field_offset(-old_ptr);
  }
  dbug_tmp_restore_column_map(table->write_set, old_map);
  DBUG_RETURN(0);
}

static bool emit_key_part_name(String *to, KEY_PART_INFO *part) {
  DBUG_ENTER("emit_key_part_name");
  if (append_ident(to, part->field->field_name, strlen(part->field->field_name),
                   ident_quote_char))
    DBUG_RETURN(1);  // Out of memory
  DBUG_RETURN(0);
}

static bool emit_key_part_element(String *to, KEY_PART_INFO *part,
<<<<<<< HEAD
                                  bool needs_quotes, bool is_like,
                                  const uchar *ptr, uint len) {
=======
                                  bool needs_quotes, bool is_like, uchar *ptr,
                                  uint len) {
>>>>>>> 4869291f
  Field *field = part->field;
  DBUG_ENTER("emit_key_part_element");

  if (needs_quotes && to->append(STRING_WITH_LEN("'"))) DBUG_RETURN(1);

  if (part->type == HA_KEYTYPE_BIT) {
    char buff[STRING_BUFFER_USUAL_SIZE], *buf = buff;

    *buf++ = '0';
    *buf++ = 'x';
    buf = octet2hex(buf, (char *)ptr, len);
    if (to->append((char *)buff, (uint)(buf - buff))) DBUG_RETURN(1);
  } else if (part->key_part_flag & HA_BLOB_PART) {
    String blob;
    uint blob_length = uint2korr(ptr);
    blob.set_quick((char *)ptr + HA_KEY_BLOB_LENGTH, blob_length,
                   &my_charset_bin);
    if (append_escaped(to, &blob)) DBUG_RETURN(1);
  } else if (part->key_part_flag & HA_VAR_LENGTH_PART) {
    String varchar;
    uint var_length = uint2korr(ptr);
    varchar.set_quick((char *)ptr + HA_KEY_BLOB_LENGTH, var_length,
                      &my_charset_bin);
    if (append_escaped(to, &varchar)) DBUG_RETURN(1);
  } else {
    char strbuff[MAX_FIELD_WIDTH];
    String str(strbuff, sizeof(strbuff), part->field->charset()), *res;

    res = field->val_str(&str, ptr);

    if (field->result_type() == STRING_RESULT) {
      if (append_escaped(to, res)) DBUG_RETURN(1);
    } else if (to->append(res->ptr(), res->length()))
      DBUG_RETURN(1);
  }

  if (is_like && to->append(STRING_WITH_LEN("%"))) DBUG_RETURN(1);

  if (needs_quotes && to->append(STRING_WITH_LEN("'"))) DBUG_RETURN(1);

  DBUG_RETURN(0);
}

/*
  Create a WHERE clause based off of values in keys
  Note: This code was inspired by key_copy from key.cc

  SYNOPSIS
    create_where_from_key ()
      to          String object to store WHERE clause
      key_info    KEY struct pointer
      key         byte pointer containing key
      key_length  length of key
      range_type  0 - no range, 1 - min range, 2 - max range
                  (see enum range_operation)

  DESCRIPTION
    Using iteration through all the keys via a KEY_PART_INFO pointer,
    This method 'extracts' the value of each key in the byte pointer
    *key, and for each key found, constructs an appropriate WHERE clause

  RETURN VALUE
    0   After all keys have been accounted for to create the WHERE clause
    1   No keys found

    Range flags Table per Timour:

   -----------------
   - start_key:
     * ">"  -> HA_READ_AFTER_KEY
     * ">=" -> HA_READ_KEY_OR_NEXT
     * "="  -> HA_READ_KEY_EXACT

   - end_key:
     * "<"  -> HA_READ_BEFORE_KEY
     * "<=" -> HA_READ_AFTER_KEY

   records_in_range:
   -----------------
   - start_key:
     * ">"  -> HA_READ_AFTER_KEY
     * ">=" -> HA_READ_KEY_EXACT
     * "="  -> HA_READ_KEY_EXACT

   - end_key:
     * "<"  -> HA_READ_BEFORE_KEY
     * "<=" -> HA_READ_AFTER_KEY
     * "="  -> HA_READ_AFTER_KEY

0 HA_READ_KEY_EXACT,              Find first record else error
1 HA_READ_KEY_OR_NEXT,            Record or next record
2 HA_READ_KEY_OR_PREV,            Record or previous
3 HA_READ_AFTER_KEY,              Find next rec. after key-record
4 HA_READ_BEFORE_KEY,             Find next rec. before key-record
5 HA_READ_PREFIX,                 Key which as same prefix
6 HA_READ_PREFIX_LAST,            Last key with the same prefix
7 HA_READ_PREFIX_LAST_OR_PREV,    Last or prev key with the same prefix

Flags that I've found:

id, primary key, varchar

id = 'ccccc'
records_in_range: start_key 0 end_key 3
read_range_first: start_key 0 end_key NULL

id > 'ccccc'
records_in_range: start_key 3 end_key NULL
read_range_first: start_key 3 end_key NULL

id < 'ccccc'
records_in_range: start_key NULL end_key 4
read_range_first: start_key NULL end_key 4

id <= 'ccccc'
records_in_range: start_key NULL end_key 3
read_range_first: start_key NULL end_key 3

id >= 'ccccc'
records_in_range: start_key 0 end_key NULL
read_range_first: start_key 1 end_key NULL

id like 'cc%cc'
records_in_range: start_key 0 end_key 3
read_range_first: start_key 1 end_key 3

id > 'aaaaa' and id < 'ccccc'
records_in_range: start_key 3 end_key 4
read_range_first: start_key 3 end_key 4

id >= 'aaaaa' and id < 'ccccc';
records_in_range: start_key 0 end_key 4
read_range_first: start_key 1 end_key 4

id >= 'aaaaa' and id <= 'ccccc';
records_in_range: start_key 0 end_key 3
read_range_first: start_key 1 end_key 3

id > 'aaaaa' and id <= 'ccccc';
records_in_range: start_key 3 end_key 3
read_range_first: start_key 3 end_key 3

numeric keys:

id = 4
index_read_idx: start_key 0 end_key NULL

id > 4
records_in_range: start_key 3 end_key NULL
read_range_first: start_key 3 end_key NULL

id >= 4
records_in_range: start_key 0 end_key NULL
read_range_first: start_key 1 end_key NULL

id < 4
records_in_range: start_key NULL end_key 4
read_range_first: start_key NULL end_key 4

id <= 4
records_in_range: start_key NULL end_key 3
read_range_first: start_key NULL end_key 3

id like 4
full table scan, select * from

id > 2 and id < 8
records_in_range: start_key 3 end_key 4
read_range_first: start_key 3 end_key 4

id >= 2 and id < 8
records_in_range: start_key 0 end_key 4
read_range_first: start_key 1 end_key 4

id >= 2 and id <= 8
records_in_range: start_key 0 end_key 3
read_range_first: start_key 1 end_key 3

id > 2 and id <= 8
records_in_range: start_key 3 end_key 3
read_range_first: start_key 3 end_key 3

multi keys (id int, name varchar, other varchar)

id = 1;
records_in_range: start_key 0 end_key 3
read_range_first: start_key 0 end_key NULL

id > 4;
id > 2 and name = '333'; remote: id > 2
id > 2 and name > '333'; remote: id > 2
id > 2 and name > '333' and other < 'ddd'; remote: id > 2 no results
id > 2 and name >= '333' and other < 'ddd'; remote: id > 2 1 result
id >= 4 and name = 'eric was here' and other > 'eeee';
records_in_range: start_key 3 end_key NULL
read_range_first: start_key 3 end_key NULL

id >= 4;
id >= 2 and name = '333' and other < 'ddd';
remote: `id`  >= 2 AND `name`  >= '333';
records_in_range: start_key 0 end_key NULL
read_range_first: start_key 1 end_key NULL

id < 4;
id < 3 and name = '222' and other <= 'ccc'; remote: id < 3
records_in_range: start_key NULL end_key 4
read_range_first: start_key NULL end_key 4

id <= 4;
records_in_range: start_key NULL end_key 3
read_range_first: start_key NULL end_key 3

id like 4;
full table scan

id  > 2 and id < 4;
records_in_range: start_key 3 end_key 4
read_range_first: start_key 3 end_key 4

id >= 2 and id < 4;
records_in_range: start_key 0 end_key 4
read_range_first: start_key 1 end_key 4

id >= 2 and id <= 4;
records_in_range: start_key 0 end_key 3
read_range_first: start_key 1 end_key 3

id > 2 and id <= 4;
id = 6 and name = 'eric was here' and other > 'eeee';
remote: (`id`  > 6 AND `name`  > 'eric was here' AND `other`  > 'eeee')
AND (`id`  <= 6) AND ( AND `name`  <= 'eric was here')
no results
records_in_range: start_key 3 end_key 3
read_range_first: start_key 3 end_key 3

Summary:

* If the start key flag is 0 the max key flag shouldn't even be set,
  and if it is, the query produced would be invalid.
* Multipart keys, even if containing some or all numeric columns,
  are treated the same as non-numeric keys

  If the query is " = " (quotes or not):
  - records in range start key flag HA_READ_KEY_EXACT,
    end key flag HA_READ_AFTER_KEY (incorrect)
  - any other: start key flag HA_READ_KEY_OR_NEXT,
    end key flag HA_READ_AFTER_KEY (correct)

* 'like' queries (of key)
  - Numeric, full table scan
  - Non-numeric
      records_in_range: start_key 0 end_key 3
      other : start_key 1 end_key 3

* If the key flag is HA_READ_AFTER_KEY:
   if start_key, append >
   if end_key, append <=

* If create_where_key was called by records_in_range:

 - if the key is numeric:
    start key flag is 0 when end key is NULL, end key flag is 3 or 4
 - if create_where_key was called by any other function:
    start key flag is 1 when end key is NULL, end key flag is 3 or 4
 - if the key is non-numeric, or multipart
    When the query is an exact match, the start key flag is 0,
    end key flag is 3 for what should be a no-range condition where
    you should have 0 and max key NULL, which it is if called by
    read_range_first

Conclusion:

1. Need logic to determin if a key is min or max when the flag is
HA_READ_AFTER_KEY, and handle appending correct operator accordingly

2. Need a boolean flag to pass to create_where_from_key, used in the
switch statement. Add 1 to the flag if:
  - start key flag is HA_READ_KEY_EXACT and the end key is NULL

*/

bool ha_federated::create_where_from_key(String *to, KEY *key_info,
                                         const key_range *start_key,
                                         const key_range *end_key,
                                         bool from_records_in_range,
                                         bool eq_range_arg) {
  bool both_not_null = (start_key != NULL && end_key != NULL) ? true : false;
<<<<<<< HEAD
  const uchar *ptr;
=======
  uchar *ptr;
>>>>>>> 4869291f
  uint remainder, length;
  char tmpbuff[FEDERATED_QUERY_BUFFER_SIZE];
  String tmp(tmpbuff, sizeof(tmpbuff), system_charset_info);
  const key_range *ranges[2] = {start_key, end_key};
  my_bitmap_map *old_map;
  DBUG_ENTER("ha_federated::create_where_from_key");

  tmp.length(0);
  if (start_key == NULL && end_key == NULL) DBUG_RETURN(1);

  old_map = dbug_tmp_use_all_columns(table, table->write_set);
  for (uint i = 0; i <= 1; i++) {
    bool needs_quotes;
    KEY_PART_INFO *key_part;
    if (ranges[i] == NULL) continue;

    if (both_not_null) {
      if (i > 0)
        tmp.append(STRING_WITH_LEN(") AND ("));
      else
        tmp.append(STRING_WITH_LEN(" ("));
    }

    for (key_part = key_info->key_part,
        remainder = key_info->user_defined_key_parts,
<<<<<<< HEAD
        length = ranges[i]->length, ptr = ranges[i]->key;
=======
        length = ranges[i]->length, ptr = const_cast<uchar *>(ranges[i]->key);
>>>>>>> 4869291f
         ; remainder--, key_part++) {
      Field *field = key_part->field;
      uint store_length = key_part->store_length;
      uint part_length = min(store_length, length);
      needs_quotes = field->str_needs_quotes();
      DBUG_DUMP("key, start of loop", ptr, length);

      if (key_part->null_bit) {
        if (*ptr++) {
          /*
            We got "IS [NOT] NULL" condition against nullable column. We
            distinguish between "IS NOT NULL" and "IS NULL" by flag. For
            "IS NULL", flag is set to HA_READ_KEY_EXACT.
          */
          if (emit_key_part_name(&tmp, key_part) ||
              (ranges[i]->flag == HA_READ_KEY_EXACT
                   ? tmp.append(STRING_WITH_LEN(" IS NULL "))
                   : tmp.append(STRING_WITH_LEN(" IS NOT NULL "))))
            goto err;
          /*
            We need to adjust pointer and length to be prepared for next
            key part. As well as check if this was last key part.
          */
          goto prepare_for_next_key_part;
        }
      }

      if (tmp.append(STRING_WITH_LEN(" ("))) goto err;

      switch (ranges[i]->flag) {
        case HA_READ_KEY_EXACT:
          DBUG_PRINT("info", ("federated HA_READ_KEY_EXACT %d", i));
          if (store_length >= length || !needs_quotes ||
              key_part->type == HA_KEYTYPE_BIT ||
              field->result_type() != STRING_RESULT) {
            if (emit_key_part_name(&tmp, key_part)) goto err;

            if (from_records_in_range) {
              if (tmp.append(STRING_WITH_LEN(" >= "))) goto err;
            } else {
              if (tmp.append(STRING_WITH_LEN(" = "))) goto err;
            }

            if (emit_key_part_element(&tmp, key_part, needs_quotes, 0, ptr,
                                      part_length))
              goto err;
          } else {
            /* LIKE */
            if (emit_key_part_name(&tmp, key_part) ||
                tmp.append(STRING_WITH_LEN(" LIKE ")) ||
                emit_key_part_element(&tmp, key_part, needs_quotes, 1, ptr,
                                      part_length))
              goto err;
          }
          break;
        case HA_READ_AFTER_KEY:
          if (eq_range_arg) {
            if (tmp.append("1=1"))  // Dummy
              goto err;
            break;
          }
          DBUG_PRINT("info", ("federated HA_READ_AFTER_KEY %d", i));
          if ((store_length >= length) || (i > 0)) /* for all parts of end key*/
          {
            if (emit_key_part_name(&tmp, key_part)) goto err;

            if (i > 0) /* end key */
            {
              if (tmp.append(STRING_WITH_LEN(" <= "))) goto err;
            } else /* start key */
            {
              if (tmp.append(STRING_WITH_LEN(" > "))) goto err;
            }

            if (emit_key_part_element(&tmp, key_part, needs_quotes, 0, ptr,
                                      part_length)) {
              goto err;
            }
            break;
          }
          // Fall through.
        case HA_READ_KEY_OR_NEXT:
          DBUG_PRINT("info", ("federated HA_READ_KEY_OR_NEXT %d", i));
          if (emit_key_part_name(&tmp, key_part) ||
              tmp.append(STRING_WITH_LEN(" >= ")) ||
              emit_key_part_element(&tmp, key_part, needs_quotes, 0, ptr,
                                    part_length))
            goto err;
          break;
        case HA_READ_BEFORE_KEY:
          DBUG_PRINT("info", ("federated HA_READ_BEFORE_KEY %d", i));
          if (store_length >= length) {
            if (emit_key_part_name(&tmp, key_part) ||
                tmp.append(STRING_WITH_LEN(" < ")) ||
                emit_key_part_element(&tmp, key_part, needs_quotes, 0, ptr,
                                      part_length))
              goto err;
            break;
          }
          // Fall through.
        case HA_READ_KEY_OR_PREV:
          DBUG_PRINT("info", ("federated HA_READ_KEY_OR_PREV %d", i));
          if (emit_key_part_name(&tmp, key_part) ||
              tmp.append(STRING_WITH_LEN(" <= ")) ||
              emit_key_part_element(&tmp, key_part, needs_quotes, 0, ptr,
                                    part_length))
            goto err;
          break;
        default:
          DBUG_PRINT("info", ("cannot handle flag %d", ranges[i]->flag));
          goto err;
      }
      if (tmp.append(STRING_WITH_LEN(") "))) goto err;

    prepare_for_next_key_part:
      if (store_length >= length) break;
      DBUG_PRINT("info", ("remainder %d", remainder));
      DBUG_ASSERT(remainder > 1);
      length -= store_length;
      /*
        For nullable columns, null-byte is already skipped before, that is
        ptr was incremented by 1. Since store_length still counts null-byte,
        we need to subtract 1 from store_length.
      */
      ptr += store_length - (key_part->null_bit ? 1 : 0);
      if (tmp.append(STRING_WITH_LEN(" AND "))) goto err;

      DBUG_PRINT("info",
                 ("create_where_from_key WHERE clause: %s", tmp.c_ptr_quick()));
    }
  }
  dbug_tmp_restore_column_map(table->write_set, old_map);

  if (both_not_null)
    if (tmp.append(STRING_WITH_LEN(") "))) DBUG_RETURN(1);

  if (to->append(STRING_WITH_LEN(" WHERE "))) DBUG_RETURN(1);

  if (to->append(tmp)) DBUG_RETURN(1);

  DBUG_RETURN(0);

err:
  dbug_tmp_restore_column_map(table->write_set, old_map);
  DBUG_RETURN(1);
}

/*
  Example of simple lock controls. The "share" it creates is structure we will
  pass to each federated handler. Do you have to have one of these? Well, you
  have pieces that are used for locking, and they are needed to function.
*/

static FEDERATED_SHARE *get_share(const char *table_name, TABLE *table) {
  char query_buffer[FEDERATED_QUERY_BUFFER_SIZE];
  Field **field;
  String query(query_buffer, sizeof(query_buffer), &my_charset_bin);
  FEDERATED_SHARE *share = NULL, tmp_share;
  MEM_ROOT mem_root;
  DBUG_ENTER("ha_federated.cc::get_share");

  /*
    In order to use this string, we must first zero it's length,
    or it will contain garbage
  */
  query.length(0);

  init_alloc_root(fe_key_memory_federated_share, &mem_root, 256, 0);

  mysql_mutex_lock(&federated_mutex);

  tmp_share.share_key = table_name;
  tmp_share.share_key_length = (uint)strlen(table_name);
  if (parse_url(&mem_root, &tmp_share, table, 0)) goto error;

  {
    /* TODO: change tmp_share.scheme to LEX_STRING object */
    auto it = federated_open_tables.find(table_name);
    if (it == federated_open_tables.end()) {
      query.set_charset(system_charset_info);
      query.append(STRING_WITH_LEN("SELECT "));
      for (field = table->field; *field; field++) {
        append_ident(&query, (*field)->field_name, strlen((*field)->field_name),
                     ident_quote_char);
        query.append(STRING_WITH_LEN(", "));
      }
      /* chops off trailing comma */
      query.length(query.length() - sizeof_trailing_comma);

      query.append(STRING_WITH_LEN(" FROM "));

      append_ident(&query, tmp_share.table_name, tmp_share.table_name_length,
                   ident_quote_char);

      if (!(share = (FEDERATED_SHARE *)memdup_root(
                &mem_root, (char *)&tmp_share, sizeof(*share))) ||
          !(share->select_query = (char *)strmake_root(&mem_root, query.ptr(),
                                                       query.length() + 1)))
        goto error;

      share->use_count = 0;
      share->mem_root = std::move(mem_root);

      DBUG_PRINT("info", ("share->select_query %s", share->select_query));

      federated_open_tables.emplace(table_name, share);
      thr_lock_init(&share->lock);
      mysql_mutex_init(fe_key_mutex_FEDERATED_SHARE_mutex, &share->mutex,
                       MY_MUTEX_INIT_FAST);
    } else {
      share = it->second;
    }
  }

  share->use_count++;
  mysql_mutex_unlock(&federated_mutex);

  DBUG_RETURN(share);

error:
  mysql_mutex_unlock(&federated_mutex);
  DBUG_RETURN(NULL);
}

/*
  Free lock controls. We call this whenever we close a table.
  If the table had the last reference to the share then we
  free memory associated with it.
*/

static int free_share(FEDERATED_SHARE *share) {
  DBUG_ENTER("free_share");

  mysql_mutex_lock(&federated_mutex);
  if (!--share->use_count) {
    federated_open_tables.erase(share->share_key);
    thr_lock_delete(&share->lock);
    mysql_mutex_destroy(&share->mutex);
    MEM_ROOT mem_root = std::move(share->mem_root);
    free_root(&mem_root, MYF(0));
  }
  mysql_mutex_unlock(&federated_mutex);

  DBUG_RETURN(0);
}

ha_rows ha_federated::records_in_range(uint, key_range *, key_range *) {
  /*

  We really want indexes to be used as often as possible, therefore
  we just need to hard-code the return value to a very low number to
  force the issue

*/
  DBUG_ENTER("ha_federated::records_in_range");
  DBUG_RETURN(FEDERATED_RECORDS_IN_RANGE);
}

/*
  Used for opening tables. The name will be the name of the file.
  A table is opened when it needs to be opened. For instance
  when a request comes in for a select on the table (tables are not
  open and closed for each request, they are cached).

  Called from handler.cc by handler::ha_open(). The server opens
  all tables by calling ha_open() which then calls the handler
  specific open().
*/

int ha_federated::open(const char *name, int, uint, const dd::Table *) {
  DBUG_ENTER("ha_federated::open");

  if (!(share = get_share(name, table))) DBUG_RETURN(1);
  thr_lock_data_init(&share->lock, &lock, NULL);

  DBUG_ASSERT(mysql == NULL);

  ref_length = sizeof(MYSQL_RES *) + sizeof(MYSQL_ROW_OFFSET);
  DBUG_PRINT("info", ("ref_length: %u", ref_length));

  reset();

  DBUG_RETURN(0);
}

/*
  Closes a table. We call the free_share() function to free any resources
  that we have allocated in the "shared" structure.

  Called from sql_base.cc, sql_select.cc, and table.cc.
  In sql_select.cc it is only used to close up temporary tables or during
  the process where a temporary table is converted over to being a
  myisam table.
  For sql_base.cc look at close_data_tables().
*/

int ha_federated::close(void) {
  THD *thd = current_thd;
  DBUG_ENTER("ha_federated::close");

  free_result();

  results.clear();

  /*
    Check to verify wheather the connection is still alive or not.
    FLUSH TABLES will quit the connection and if connection is broken,
    it will reconnect again and quit silently.
  */
  if (mysql && (!mysql->net.vio || !vio_is_connected(mysql->net.vio)))
    mysql->net.error = 2;

  /* Disconnect from mysql */
  mysql_close(mysql);
  mysql = NULL;

  /*
    mysql_close() might return an error if a remote server's gone
    for some reason. If that happens while removing a table from
    the table cache, the error will be propagated to a client even
    if the original query was not issued against the FEDERATED table.
    So, don't propagate errors from mysql_close().
  */
  if (table->in_use && thd != table->in_use) table->in_use->clear_error();

  /*
    Errors from mysql_close() are silently ignored for flush tables.
    Close the connection silently.
  */
  if (thd && thd->lex->sql_command == SQLCOM_FLUSH) thd->clear_error();

  DBUG_RETURN(free_share(share));
}

/**
  @brief Construct the INSERT statement.

  @details This method will construct the INSERT statement and appends it to
  the supplied query string buffer.

  @return
    @retval false       No error
    @retval true        Failure
*/

bool ha_federated::append_stmt_insert(String *query) {
  char insert_buffer[FEDERATED_QUERY_BUFFER_SIZE];
  Field **field;
  size_t tmp_length;
  bool added_field = false;

  /* The main insert query string */
  String insert_string(insert_buffer, sizeof(insert_buffer), &my_charset_bin);
  DBUG_ENTER("ha_federated::append_stmt_insert");

  insert_string.length(0);

  if (replace_duplicates)
    insert_string.append(STRING_WITH_LEN("REPLACE INTO "));
  else if (ignore_duplicates && !insert_dup_update)
    insert_string.append(STRING_WITH_LEN("INSERT IGNORE INTO "));
  else
    insert_string.append(STRING_WITH_LEN("INSERT INTO "));
  append_ident(&insert_string, share->table_name, share->table_name_length,
               ident_quote_char);
  tmp_length = insert_string.length();
  insert_string.append(STRING_WITH_LEN(" ("));

  /*
    loop through the field pointer array, add any fields to both the values
    list and the fields list that match the current query id
  */
  for (field = table->field; *field; field++) {
    if (bitmap_is_set(table->write_set, (*field)->field_index)) {
      /* append the field name */
      append_ident(&insert_string, (*field)->field_name,
                   strlen((*field)->field_name), ident_quote_char);

      /* append commas between both fields and fieldnames */
      /*
        unfortunately, we can't use the logic if *(fields + 1) to
        make the following appends conditional as we don't know if the
        next field is in the write set
      */
      insert_string.append(STRING_WITH_LEN(", "));
      added_field = true;
    }
  }

  if (added_field) {
    /* Remove trailing comma. */
    insert_string.length(insert_string.length() - sizeof_trailing_comma);
    insert_string.append(STRING_WITH_LEN(") "));
  } else {
    /* If there were no fields, we don't want to add a closing paren. */
    insert_string.length(tmp_length);
  }

  insert_string.append(STRING_WITH_LEN(" VALUES "));

  DBUG_RETURN(query->append(insert_string));
}

/*
  write_row() inserts a row. No extra() hint is given currently if a bulk load
  is happeneding. buf() is a byte array of data. You can use the field
  information to extract the data from the native byte array type.
  Example of this would be:
  for (Field **field=table->field ; *field ; field++)
  {
    ...
  }

  Called from item_sum.cc, item_sum.cc, sql_acl.cc, sql_insert.cc,
  sql_insert.cc, sql_select.cc, sql_table.cc, sql_udf.cc, and sql_update.cc.
*/

int ha_federated::write_row(uchar *) {
  char values_buffer[FEDERATED_QUERY_BUFFER_SIZE];
  char insert_field_value_buffer[STRING_BUFFER_USUAL_SIZE];
  Field **field;
  size_t tmp_length;
  int error = 0;
  bool use_bulk_insert;
  bool auto_increment_update_required = (table->next_number_field != NULL);

  /* The string containing the values to be added to the insert */
  String values_string(values_buffer, sizeof(values_buffer), &my_charset_bin);
  /* The actual value of the field, to be added to the values_string */
  String insert_field_value_string(insert_field_value_buffer,
                                   sizeof(insert_field_value_buffer),
                                   &my_charset_bin);
  my_bitmap_map *old_map = dbug_tmp_use_all_columns(table, table->read_set);
  DBUG_ENTER("ha_federated::write_row");

  values_string.length(0);
  insert_field_value_string.length(0);
  ha_statistic_increment(&System_status_var::ha_write_count);

  /*
    start both our field and field values strings
    We must disable multi-row insert for "INSERT...ON DUPLICATE KEY UPDATE"
    Ignore duplicates is always true when insert_dup_update is true.
    When replace_duplicates == true, we can safely enable multi-row insert.
    When performing multi-row insert, we only collect the columns values for
    the row. The start of the statement is only created when the first
    row is copied in to the bulk_insert string.
  */
  if (!(use_bulk_insert =
            bulk_insert.str && (!insert_dup_update || replace_duplicates)))
    append_stmt_insert(&values_string);

  values_string.append(STRING_WITH_LEN(" ("));
  tmp_length = values_string.length();

  /*
    loop through the field pointer array, add any fields to both the values
    list and the fields list that is part of the write set
  */
  for (field = table->field; *field; field++) {
    if (bitmap_is_set(table->write_set, (*field)->field_index)) {
      if ((*field)->is_null())
        values_string.append(STRING_WITH_LEN(" NULL "));
      else {
        bool needs_quote = (*field)->str_needs_quotes();
        (*field)->val_str(&insert_field_value_string);
        if (needs_quote) values_string.append(value_quote_char);
        insert_field_value_string.print(&values_string);
        if (needs_quote) values_string.append(value_quote_char);

        insert_field_value_string.length(0);
      }

      /* append commas between both fields and fieldnames */
      /*
        unfortunately, we can't use the logic if *(fields + 1) to
        make the following appends conditional as we don't know if the
        next field is in the write set
      */
      values_string.append(STRING_WITH_LEN(", "));
    }
  }
  dbug_tmp_restore_column_map(table->read_set, old_map);

  /*
    if there were no fields, we don't want to add a closing paren
    AND, we don't want to chop off the last char '('
    insert will be "INSERT INTO t1 VALUES ();"
  */
  if (values_string.length() > tmp_length) {
    /* chops off trailing comma */
    values_string.length(values_string.length() - sizeof_trailing_comma);
  }
  /* we always want to append this, even if there aren't any fields */
  values_string.append(STRING_WITH_LEN(") "));

  if (use_bulk_insert) {
    /*
      Send the current bulk insert out if appending the current row would
      cause the statement to overflow the packet size, otherwise set
      auto_increment_update_required to false as no query was executed.
    */
    if (bulk_insert.length + values_string.length() + bulk_padding >
            mysql->net.max_packet_size &&
        bulk_insert.length) {
      error = real_query(bulk_insert.str, bulk_insert.length);
      bulk_insert.length = 0;
    } else
      auto_increment_update_required = false;

    if (bulk_insert.length == 0) {
      char insert_buffer[FEDERATED_QUERY_BUFFER_SIZE];
      String insert_string(insert_buffer, sizeof(insert_buffer),
                           &my_charset_bin);
      insert_string.length(0);
      append_stmt_insert(&insert_string);
      dynstr_append_mem(&bulk_insert, insert_string.ptr(),
                        insert_string.length());
    } else
      dynstr_append_mem(&bulk_insert, ",", 1);

    dynstr_append_mem(&bulk_insert, values_string.ptr(),
                      values_string.length());
  } else {
    error = real_query(values_string.ptr(), values_string.length());
  }

  if (error) {
    DBUG_RETURN(stash_remote_error());
  }
  /*
    If the table we've just written a record to contains an auto_increment
    field, then store the last_insert_id() value from the foreign server
  */
  if (auto_increment_update_required) {
    update_auto_increment();

    /* mysql_insert() uses this for protocol return value */
    table->next_number_field->store(stats.auto_increment_value, 1);
  }

  DBUG_RETURN(0);
}

/**
  @brief Prepares the storage engine for bulk inserts.

  @param[in] rows       estimated number of rows in bulk insert
                        or 0 if unknown.

  @details Initializes memory structures required for bulk insert.
*/

void ha_federated::start_bulk_insert(ha_rows rows) {
  uint page_size;
  DBUG_ENTER("ha_federated::start_bulk_insert");

  dynstr_free(&bulk_insert);

  /**
    We don't bother with bulk-insert semantics when the estimated rows == 1
    The rows value will be 0 if the server does not know how many rows
    would be inserted. This can occur when performing INSERT...SELECT
  */

  if (rows == 1) DBUG_VOID_RETURN;

  /*
    Make sure we have an open connection so that we know the
    maximum packet size.
  */
  if (!mysql && real_connect()) DBUG_VOID_RETURN;

  page_size = (uint)my_getpagesize();

  if (init_dynamic_string(&bulk_insert, NULL, page_size, page_size))
    DBUG_VOID_RETURN;

  bulk_insert.length = 0;
  DBUG_VOID_RETURN;
}

/**
  @brief End bulk insert.

  @details This method will send any remaining rows to the remote server.
  Finally, it will deinitialize the bulk insert data structure.

  @return Operation status
  @retval       0       No error
  @retval       != 0    Error occurred at remote server. Also sets my_errno.
*/

int ha_federated::end_bulk_insert() {
  int error = 0;
  DBUG_ENTER("ha_federated::end_bulk_insert");

  if (bulk_insert.str && bulk_insert.length) {
    if (real_query(bulk_insert.str, bulk_insert.length))
      error = stash_remote_error();
    else if (table->next_number_field)
      update_auto_increment();
  }

  dynstr_free(&bulk_insert);

  set_my_errno(error);
  DBUG_RETURN(error);
}

/*
  ha_federated::update_auto_increment

  This method ensures that last_insert_id() works properly. What it simply does
  is calls last_insert_id() on the foreign database immediately after insert
  (if the table has an auto_increment field) and sets the insert id via
  thd->insert_id(ID)).
*/
void ha_federated::update_auto_increment(void) {
  THD *thd = current_thd;
  DBUG_ENTER("ha_federated::update_auto_increment");

  ha_federated::info(HA_STATUS_AUTO);
  thd->first_successful_insert_id_in_cur_stmt = stats.auto_increment_value;
  DBUG_PRINT("info", ("last_insert_id: %ld", (long)stats.auto_increment_value));

  DBUG_VOID_RETURN;
}

int ha_federated::optimize(THD *, HA_CHECK_OPT *) {
  char query_buffer[STRING_BUFFER_USUAL_SIZE];
  String query(query_buffer, sizeof(query_buffer), &my_charset_bin);
  DBUG_ENTER("ha_federated::optimize");

  query.length(0);

  query.set_charset(system_charset_info);
  query.append(STRING_WITH_LEN("OPTIMIZE TABLE "));
  append_ident(&query, share->table_name, share->table_name_length,
               ident_quote_char);

  if (real_query(query.ptr(), query.length())) {
    DBUG_RETURN(stash_remote_error());
  }

  DBUG_RETURN(0);
}

int ha_federated::repair(THD *, HA_CHECK_OPT *check_opt) {
  char query_buffer[STRING_BUFFER_USUAL_SIZE];
  String query(query_buffer, sizeof(query_buffer), &my_charset_bin);
  DBUG_ENTER("ha_federated::repair");

  query.length(0);

  query.set_charset(system_charset_info);
  query.append(STRING_WITH_LEN("REPAIR TABLE "));
  append_ident(&query, share->table_name, share->table_name_length,
               ident_quote_char);
  if (check_opt->flags & T_QUICK) query.append(STRING_WITH_LEN(" QUICK"));
  if (check_opt->flags & T_EXTEND) query.append(STRING_WITH_LEN(" EXTENDED"));
  if (check_opt->sql_flags & TT_USEFRM)
    query.append(STRING_WITH_LEN(" USE_FRM"));

  if (real_query(query.ptr(), query.length())) {
    DBUG_RETURN(stash_remote_error());
  }

  DBUG_RETURN(0);
}

/*
  Yes, update_row() does what you expect, it updates a row. old_data will have
  the previous row record in it, while new_data will have the newest data in
  it.

  Keep in mind that the server can do updates based on ordering if an ORDER BY
  clause was used. Consecutive ordering is not guaranteed.

  Currently new_data will not have an updated AUTO_INCREMENT record. You can
  do this for federated by doing the following:

    if (table->next_number_field && record == table->record[0])
      update_auto_increment();

  Called from sql_select.cc, sql_acl.cc, sql_update.cc, and sql_insert.cc.
*/

int ha_federated::update_row(const uchar *old_data, uchar *) {
  /*
    This used to control how the query was built. If there was a
    primary key, the query would be built such that there was a where
    clause with only that column as the condition. This is flawed,
    because if we have a multi-part primary key, it would only use the
    first part! We don't need to do this anyway, because
    read_range_first will retrieve the correct record, which is what
    is used to build the WHERE clause. We can however use this to
    append a LIMIT to the end if there is NOT a primary key. Why do
    this? Because we only are updating one record, and LIMIT enforces
    this.
  */
  bool has_a_primary_key = (table->s->primary_key != MAX_KEY);

  /*
    buffers for following strings
  */
  char field_value_buffer[STRING_BUFFER_USUAL_SIZE];
  char update_buffer[FEDERATED_QUERY_BUFFER_SIZE];
  char where_buffer[FEDERATED_QUERY_BUFFER_SIZE];

  /* Work area for field values */
  String field_value(field_value_buffer, sizeof(field_value_buffer),
                     &my_charset_bin);
  /* stores the update query */
  String update_string(update_buffer, sizeof(update_buffer), &my_charset_bin);
  /* stores the WHERE clause */
  String where_string(where_buffer, sizeof(where_buffer), &my_charset_bin);
  uchar *record = table->record[0];
  DBUG_ENTER("ha_federated::update_row");
  /*
    set string lengths to 0 to avoid misc chars in string
  */
  field_value.length(0);
  update_string.length(0);
  where_string.length(0);

  if (ignore_duplicates)
    update_string.append(STRING_WITH_LEN("UPDATE IGNORE "));
  else
    update_string.append(STRING_WITH_LEN("UPDATE "));
  append_ident(&update_string, share->table_name, share->table_name_length,
               ident_quote_char);
  update_string.append(STRING_WITH_LEN(" SET "));

  /*
    In this loop, we want to match column names to values being inserted
    (while building INSERT statement).

    Iterate through table->field (new data) and share->old_field (old_data)
    using the same index to create an SQL UPDATE statement. New data is
    used to create SET field=value and old data is used to create WHERE
    field=oldvalue
  */

  for (Field **field = table->field; *field; field++) {
    if (bitmap_is_set(table->write_set, (*field)->field_index)) {
      size_t field_name_length = strlen((*field)->field_name);
      append_ident(&update_string, (*field)->field_name, field_name_length,
                   ident_quote_char);
      update_string.append(STRING_WITH_LEN(" = "));

      if ((*field)->is_null())
        update_string.append(STRING_WITH_LEN(" NULL "));
      else {
        /* otherwise = */
        my_bitmap_map *old_map = tmp_use_all_columns(table, table->read_set);
        bool needs_quote = (*field)->str_needs_quotes();
        (*field)->val_str(&field_value);
        if (needs_quote) update_string.append(value_quote_char);
        field_value.print(&update_string);
        if (needs_quote) update_string.append(value_quote_char);
        field_value.length(0);
        tmp_restore_column_map(table->read_set, old_map);
      }
      update_string.append(STRING_WITH_LEN(", "));
    }

    if (bitmap_is_set(table->read_set, (*field)->field_index)) {
      size_t field_name_length = strlen((*field)->field_name);
      append_ident(&where_string, (*field)->field_name, field_name_length,
                   ident_quote_char);
      if ((*field)->is_null_in_record(old_data))
        where_string.append(STRING_WITH_LEN(" IS NULL "));
      else {
        bool needs_quote = (*field)->str_needs_quotes();
        where_string.append(STRING_WITH_LEN(" = "));

        const bool is_json = (*field)->type() == MYSQL_TYPE_JSON;
        if (is_json) {
          where_string.append("CAST(");
        }

<<<<<<< HEAD
        (*field)->val_str(&field_value, (old_data + (*field)->offset(record)));
=======
        (*field)->val_str(
            &field_value,
            const_cast<uchar *>(old_data + (*field)->offset(record)));
>>>>>>> 4869291f
        if (needs_quote) where_string.append(value_quote_char);
        field_value.print(&where_string);
        if (needs_quote) where_string.append(value_quote_char);

        if (is_json) {
          where_string.append(" AS JSON)");
        }
        field_value.length(0);
      }
      where_string.append(STRING_WITH_LEN(" AND "));
    }
  }

  /* Remove last ', '. This works as there must be at least on updated field */
  update_string.length(update_string.length() - sizeof_trailing_comma);

  if (where_string.length()) {
    /* chop off trailing AND */
    where_string.length(where_string.length() - sizeof_trailing_and);
    update_string.append(STRING_WITH_LEN(" WHERE "));
    update_string.append(where_string);
  }

  /*
    If this table has not a primary key, then we could possibly
    update multiple rows. We want to make sure to only update one!
  */
  if (!has_a_primary_key) update_string.append(STRING_WITH_LEN(" LIMIT 1"));

  if (real_query(update_string.ptr(), update_string.length())) {
    DBUG_RETURN(stash_remote_error());
  }
  DBUG_RETURN(0);
}

/*
  This will delete a row. 'buf' will contain a copy of the row to be =deleted.
  The server will call this right after the current row has been called (from
  either a previous rnd_next() or index call).
  If you keep a pointer to the last row or can access a primary key it will
  make doing the deletion quite a bit easier.
  Keep in mind that the server does no guarentee consecutive deletions.
  ORDER BY clauses can be used.

  Called in sql_acl.cc and sql_udf.cc to manage internal table information.
  Called in sql_delete.cc, sql_insert.cc, and sql_select.cc. In sql_select
  it is used for removing duplicates while in insert it is used for REPLACE
  calls.
*/

int ha_federated::delete_row(const uchar *) {
  char delete_buffer[FEDERATED_QUERY_BUFFER_SIZE];
  char data_buffer[FEDERATED_QUERY_BUFFER_SIZE];
  String delete_string(delete_buffer, sizeof(delete_buffer), &my_charset_bin);
  String data_string(data_buffer, sizeof(data_buffer), &my_charset_bin);
  uint found = 0;
  DBUG_ENTER("ha_federated::delete_row");

  delete_string.length(0);
  if (ignore_duplicates)
    delete_string.append(STRING_WITH_LEN("DELETE IGNORE FROM "));
  else
    delete_string.append(STRING_WITH_LEN("DELETE FROM "));
  append_ident(&delete_string, share->table_name, share->table_name_length,
               ident_quote_char);
  delete_string.append(STRING_WITH_LEN(" WHERE "));

  for (Field **field = table->field; *field; field++) {
    Field *cur_field = *field;
    found++;
    if (bitmap_is_set(table->read_set, cur_field->field_index)) {
      append_ident(&delete_string, (*field)->field_name,
                   strlen((*field)->field_name), ident_quote_char);
      data_string.length(0);
      if (cur_field->is_null()) {
        delete_string.append(STRING_WITH_LEN(" IS NULL "));
      } else {
        bool needs_quote = cur_field->str_needs_quotes();
        delete_string.append(STRING_WITH_LEN(" = "));

        const bool is_json = (*field)->type() == MYSQL_TYPE_JSON;
        if (is_json) {
          delete_string.append("CAST(");
        }

        cur_field->val_str(&data_string);
        if (needs_quote) delete_string.append(value_quote_char);
        data_string.print(&delete_string);
        if (needs_quote) delete_string.append(value_quote_char);

        if (is_json) {
          delete_string.append(" AS JSON)");
        }
      }
      delete_string.append(STRING_WITH_LEN(" AND "));
    }
  }

  // Remove trailing AND
  delete_string.length(delete_string.length() - sizeof_trailing_and);
  if (!found)
    delete_string.length(delete_string.length() - sizeof_trailing_where);

  delete_string.append(STRING_WITH_LEN(" LIMIT 1"));
  DBUG_PRINT("info", ("Delete sql: %s", delete_string.c_ptr_quick()));
  if (real_query(delete_string.ptr(), delete_string.length())) {
    DBUG_RETURN(stash_remote_error());
  }
  stats.deleted += (ha_rows)mysql->affected_rows;
  stats.records -= (ha_rows)mysql->affected_rows;
  DBUG_PRINT("info", ("rows deleted %ld  rows deleted for all time %ld",
                      (long)mysql->affected_rows, (long)stats.deleted));

  DBUG_RETURN(0);
}

int ha_federated::index_read_idx_map(uchar *buf, uint index, const uchar *key,
                                     key_part_map keypart_map,
                                     enum ha_rkey_function find_flag) {
  int error = index_init(index, 0);
  if (error) return error;
  error = index_read_map(buf, key, keypart_map, find_flag);
  if (!error && stored_result) {
    uchar *dummy_arg = NULL;
    position(dummy_arg);
  }
  int error1 = index_end();
  return error ? error : error1;
}

/*
  Positions an index cursor to the index specified in the handle. Fetches the
  row if available. If the key value is null, begin at the first key of the
  index. This method, which is called in the case of an SQL statement having
  a WHERE clause on a non-primary key index, simply calls index_read_idx.
*/

int ha_federated::index_read(uchar *buf, const uchar *key, uint key_len,
                             ha_rkey_function find_flag) {
  int rc;
  DBUG_ENTER("ha_federated::index_read");

  free_result();
  rc = index_read_idx_with_result_set(buf, active_index, key, key_len,
                                      find_flag, &stored_result);
  DBUG_RETURN(rc);
}

/*
  Positions an index cursor to the index specified in key. Fetches the
  row if any.  This is only used to read whole keys.

  This method is called via index_read in the case of a WHERE clause using
  a primary key index OR is called DIRECTLY when the WHERE clause
  uses a PRIMARY KEY index.

  NOTES
    This uses an internal result set that is deleted before function
    returns.  We need to be able to be calable from ha_rnd_pos()
*/

int ha_federated::index_read_idx(uchar *buf, uint index, const uchar *key,
                                 uint key_len,
                                 enum ha_rkey_function find_flag) {
  int retval;
  MYSQL_RES *mysql_result;
  DBUG_ENTER("ha_federated::index_read_idx");

  if ((retval = index_read_idx_with_result_set(buf, index, key, key_len,
                                               find_flag, &mysql_result)))
    DBUG_RETURN(retval);
  mysql_free_result(mysql_result);
  results.pop_back();
  DBUG_RETURN(0);
}

/*
  Create result set for rows matching query and return first row

  RESULT
    0	ok     In this case *result will contain the result set
    #   error  In this case *result will contain 0
*/

int ha_federated::index_read_idx_with_result_set(uchar *buf, uint index,
                                                 const uchar *key, uint key_len,
                                                 ha_rkey_function find_flag,
                                                 MYSQL_RES **result) {
  int retval;
  char error_buffer[FEDERATED_QUERY_BUFFER_SIZE];
  char index_value[STRING_BUFFER_USUAL_SIZE];
  char sql_query_buffer[FEDERATED_QUERY_BUFFER_SIZE];
  String index_string(index_value, sizeof(index_value), &my_charset_bin);
  String sql_query(sql_query_buffer, sizeof(sql_query_buffer), &my_charset_bin);
  key_range range;
  DBUG_ENTER("ha_federated::index_read_idx_with_result_set");

  *result = 0;  // In case of errors
  index_string.length(0);
  sql_query.length(0);
  ha_statistic_increment(&System_status_var::ha_read_key_count);

  sql_query.append(share->select_query);

  range.key = key;
  range.length = key_len;
  range.flag = find_flag;
  create_where_from_key(&index_string, &table->key_info[index], &range, NULL, 0,
                        0);
  sql_query.append(index_string);

  if (real_query(sql_query.ptr(), sql_query.length())) {
    sprintf(error_buffer, "error: %d '%s'", mysql_errno(mysql),
            mysql_error(mysql));
    retval = ER_QUERY_ON_FOREIGN_DATA_SOURCE;
    goto error;
  }
  if (!(*result = store_result(mysql))) {
    retval = HA_ERR_END_OF_FILE;
    goto error;
  }
  if ((retval = read_next(buf, *result))) {
    mysql_free_result(*result);
    results.pop_back();
    *result = 0;
    DBUG_RETURN(retval);
  }
  DBUG_RETURN(0);

error:
  my_error(retval, MYF(0), error_buffer);
  DBUG_RETURN(retval);
}

/*
  This method is used exlusevely by filesort() to check if we
  can create sorting buffers of necessary size.
  If the handler returns more records that it declares
  here server can just crash on filesort().
  We cannot guarantee that's not going to happen with
  the FEDERATED engine, as we have records==0 always if the
  client is a VIEW, and for the table the number of
  records can inpredictably change during execution.
  So we return maximum possible value here.
*/

ha_rows ha_federated::estimate_rows_upper_bound() { return HA_POS_ERROR; }

/* Initialized at each key walk (called multiple times unlike rnd_init()) */

int ha_federated::index_init(uint keynr, bool) {
  DBUG_ENTER("ha_federated::index_init");
  DBUG_PRINT("info", ("table: '%s'  key: %u", table->s->table_name.str, keynr));
  active_index = keynr;
  DBUG_RETURN(0);
}

/*
  Read first range
*/

int ha_federated::read_range_first(const key_range *start_key,
                                   const key_range *end_key, bool eq_range_arg,
                                   bool) {
  char sql_query_buffer[FEDERATED_QUERY_BUFFER_SIZE];
  int retval;
  String sql_query(sql_query_buffer, sizeof(sql_query_buffer), &my_charset_bin);
  DBUG_ENTER("ha_federated::read_range_first");

  DBUG_ASSERT(!(start_key == NULL && end_key == NULL));

  sql_query.length(0);
  sql_query.append(share->select_query);
  create_where_from_key(&sql_query, &table->key_info[active_index], start_key,
                        end_key, 0, eq_range_arg);
  if (real_query(sql_query.ptr(), sql_query.length())) {
    retval = ER_QUERY_ON_FOREIGN_DATA_SOURCE;
    goto error;
  }
  sql_query.length(0);

  if (!(stored_result = store_result(mysql))) {
    retval = HA_ERR_END_OF_FILE;
    goto error;
  }

  retval = read_next(table->record[0], stored_result);
  DBUG_RETURN(retval);

error:
  DBUG_RETURN(retval);
}

int ha_federated::read_range_next() {
  int retval;
  DBUG_ENTER("ha_federated::read_range_next");
  retval = rnd_next_int(table->record[0]);
  DBUG_RETURN(retval);
}

/* Used to read forward through the index.  */
int ha_federated::index_next(uchar *buf) {
  int retval;
  DBUG_ENTER("ha_federated::index_next");
  ha_statistic_increment(&System_status_var::ha_read_next_count);
  retval = read_next(buf, stored_result);
  DBUG_RETURN(retval);
}

/*
  rnd_init() is called when the system wants the storage engine to do a table
  scan.

  This is the method that gets data for the SELECT calls.

  See the federated in the introduction at the top of this file to see when
  rnd_init() is called.

  Called from filesort.cc, records.cc, sql_handler.cc, sql_select.cc,
  sql_table.cc, and sql_update.cc.
*/

int ha_federated::rnd_init(bool scan) {
  DBUG_ENTER("ha_federated::rnd_init");
  /*
    The use of the 'scan' flag is incredibly important for this handler
    to work properly, especially with updates containing WHERE clauses
    using indexed columns.

    When the initial query contains a WHERE clause of the query using an
    indexed column, it's index_read_idx that selects the exact record from
    the foreign database.

    When there is NO index in the query, either due to not having a WHERE
    clause, or the WHERE clause is using columns that are not indexed, a
    'full table scan' done by rnd_init, which in this situation simply means
    a 'select * from ...' on the foreign table.

    In other words, this 'scan' flag gives us the means to ensure that if
    there is an index involved in the query, we want index_read_idx to
    retrieve the exact record (scan flag is 0), and do not  want rnd_init
    to do a 'full table scan' and wipe out that result set.

    Prior to using this flag, the problem was most apparent with updates.

    An initial query like 'UPDATE tablename SET anything = whatever WHERE
    indexedcol = someval', index_read_idx would get called, using a query
    constructed with a WHERE clause built from the values of index ('indexcol'
    in this case, having a value of 'someval').  mysql_store_result would
    then get called (this would be the result set we want to use).

    After this rnd_init (from sql_update.cc) would be called, it would then
    unecessarily call "select * from table" on the foreign table, then call
    mysql_store_result, which would wipe out the correct previous result set
    from the previous call of index_read_idx's that had the result set
    containing the correct record, hence update the wrong row!

  */

  if (scan) {
    if (real_query(share->select_query, strlen(share->select_query)) ||
        !(stored_result = store_result(mysql)))
      DBUG_RETURN(stash_remote_error());
  }
  DBUG_RETURN(0);
}

int ha_federated::rnd_end() {
  DBUG_ENTER("ha_federated::rnd_end");
  DBUG_RETURN(index_end());
}

int ha_federated::index_end(void) {
  DBUG_ENTER("ha_federated::index_end");
  free_result();
  active_index = MAX_KEY;
  m_blob_root.Clear();
  DBUG_RETURN(0);
}

/*
  This is called for each row of the table scan. When you run out of records
  you should return HA_ERR_END_OF_FILE. Fill buff up with the row information.
  The Field structure for the table is the key to getting data into buf
  in a manner that will allow the server to understand it.

  Called from filesort.cc, records.cc, sql_handler.cc, sql_select.cc,
  sql_table.cc, and sql_update.cc.
*/

int ha_federated::rnd_next(uchar *buf) {
  int rc;
  DBUG_ENTER("ha_federated::rnd_next");
  rc = rnd_next_int(buf);
  DBUG_RETURN(rc);
}

int ha_federated::rnd_next_int(uchar *buf) {
  DBUG_ENTER("ha_federated::rnd_next_int");

  if (stored_result == 0) {
    /*
      Return value of rnd_init is not always checked (see records.cc),
      so we can get here _even_ if there is _no_ pre-fetched result-set!
      TODO: fix it. We can delete this in 5.1 when rnd_init() is checked.
    */
    DBUG_RETURN(1);
  }
  DBUG_RETURN(read_next(buf, stored_result));
}

/*
  ha_federated::read_next

  reads from a result set and converts to mysql internal
  format

  SYNOPSIS
    ha_federated::read_next()
      buf       byte pointer to record
      result    mysql result set

    DESCRIPTION
     This method is a wrapper method that reads one record from a result
     set and converts it to the internal table format

    RETURN VALUE
      1    error
      0    no error
*/

int ha_federated::read_next(uchar *buf, MYSQL_RES *result) {
  int retval;
  MYSQL_ROW row;
  DBUG_ENTER("ha_federated::read_next");

  /* Save current data cursor position. */
  current_position = result->data_cursor;

  /* Fetch a row, insert it back in a row format. */
  if (!(row = mysql_fetch_row(result))) DBUG_RETURN(HA_ERR_END_OF_FILE);

  retval = convert_row_to_internal_format(buf, row, result);

  DBUG_RETURN(retval);
}

/**
  @brief      Store a reference to current row.

  @details    During a query execution we may have different result sets (RS),
              e.g. for different ranges. All the RS's used are stored in
              memory and placed in @c results dynamic array. At the end of
              execution all stored RS's are freed at once in the
              @c ha_federated::reset().
              So, in case of federated, a reference to current row is a
              stored result address and current data cursor position.
              As we keep all RS in memory during a query execution,
              we can get any record using the reference any time until
              @c ha_federated::reset() is called.
              TODO: we don't have to store all RS's rows but only those
              we call @c ha_federated::position() for, so we can free memory
              where we store other rows in the @c ha_federated::index_end().

  @param[in]  record  record data (unused)
*/

void ha_federated::position(const uchar *record MY_ATTRIBUTE((unused))) {
  DBUG_ENTER("ha_federated::position");

  DBUG_ASSERT(stored_result);

  position_called = true;
  /* Store result set address. */
  memcpy(ref, &stored_result, sizeof(MYSQL_RES *));
  /* Store data cursor position. */
  memcpy(ref + sizeof(MYSQL_RES *), &current_position,
         sizeof(MYSQL_ROW_OFFSET));
  DBUG_VOID_RETURN;
}

/*
  This is like rnd_next, but you are given a position to use to determine the
  row. The position will be of the type that you stored in ref.

  This method is required for an ORDER BY

  Called from filesort.cc records.cc sql_insert.cc sql_select.cc sql_update.cc.
*/

int ha_federated::rnd_pos(uchar *buf, uchar *pos) {
  MYSQL_RES *result;
  int ret_val;
  DBUG_ENTER("ha_federated::rnd_pos");

  ha_statistic_increment(&System_status_var::ha_read_rnd_count);

  /* Get stored result set. */
  memcpy(&result, pos, sizeof(MYSQL_RES *));
  DBUG_ASSERT(result);
  /* Set data cursor position. */
  memcpy(&result->data_cursor, pos + sizeof(MYSQL_RES *),
         sizeof(MYSQL_ROW_OFFSET));
  /* Read a row. */
  ret_val = read_next(buf, result);
  DBUG_RETURN(ret_val);
}

/*
  ::info() is used to return information to the optimizer.
  Currently this table handler doesn't implement most of the fields
  really needed. SHOW also makes use of this data
  Another note, you will probably want to have the following in your
  code:
  if (records < 2)
    records = 2;
  The reason is that the server will optimize for cases of only a single
  record. If in a table scan you don't know the number of records
  it will probably be better to set records to two so you can return
  as many records as you need.
  Along with records a few more variables you may wish to set are:
    records
    deleted
    data_file_length
    index_file_length
    delete_length
    check_time
  Take a look at the public variables in handler.h for more information.

  Called in:
    filesort.cc
    ha_heap.cc
    item_sum.cc
    opt_sum.cc
    sql_delete.cc
    sql_delete.cc
    sql_derived.cc
    sql_select.cc
    sql_select.cc
    sql_select.cc
    sql_select.cc
    sql_select.cc
    sql_show.cc
    sql_show.cc
    sql_show.cc
    sql_show.cc
    sql_table.cc
    sql_union.cc
    sql_update.cc

*/

int ha_federated::info(uint flag) {
  char status_buf[FEDERATED_QUERY_BUFFER_SIZE];
  int error;
  uint error_code;
  MYSQL_RES *result = 0;
  MYSQL_ROW row;
  String status_query_string(status_buf, sizeof(status_buf), &my_charset_bin);
  DBUG_ENTER("ha_federated::info");

  error_code = ER_QUERY_ON_FOREIGN_DATA_SOURCE;
  /* we want not to show table status if not needed to do so */
  if (flag & (HA_STATUS_VARIABLE | HA_STATUS_CONST)) {
    status_query_string.length(0);
    status_query_string.append(STRING_WITH_LEN("SHOW TABLE STATUS LIKE "));
    append_ident(&status_query_string, share->table_name,
                 share->table_name_length, value_quote_char);

    if (real_query(status_query_string.ptr(), status_query_string.length()))
      goto error;

    status_query_string.length(0);

    result = mysql_store_result(mysql);

    /*
      We're going to use fields num. 4, 12 and 13 of the resultset,
      so make sure we have these fields.
    */
    if (!result || (mysql_num_fields(result) < 14)) goto error;

    if (!mysql_num_rows(result)) goto error;

    if (!(row = mysql_fetch_row(result))) goto error;

    /*
      deleted is set in ha_federated::info
    */
    /*
      need to figure out what this means as far as federated is concerned,
      since we don't have a "file"

      data_file_length = ?
      index_file_length = ?
      delete_length = ?
    */
    if (row[4] != NULL)
      stats.records = (ha_rows)my_strtoll10(row[4], nullptr, &error);
    if (row[5] != NULL)
      stats.mean_rec_length = (ulong)my_strtoll10(row[5], nullptr, &error);

    stats.data_file_length = stats.records * stats.mean_rec_length;

    if (row[12] != NULL)
      stats.update_time = (ulong)my_strtoll10(row[12], nullptr, &error);
    if (row[13] != NULL)
      stats.check_time = (ulong)my_strtoll10(row[13], nullptr, &error);

    /*
      size of IO operations (This is based on a good guess, no high science
      involved)
    */
    if (flag & HA_STATUS_CONST) stats.block_size = 4096;
  }

  if ((flag & HA_STATUS_AUTO) && mysql)
    stats.auto_increment_value = mysql->insert_id;

  mysql_free_result(result);

  DBUG_RETURN(0);

error:
  mysql_free_result(result);
  if (mysql) {
    my_printf_error(error_code, ": %d : %s", MYF(0), mysql_errno(mysql),
                    mysql_error(mysql));
  } else if (remote_error_number != -1 /* error already reported */) {
    error_code = remote_error_number;
    my_error(error_code, MYF(0));
  }
  DBUG_RETURN(error_code);
}

/**
  @brief Handles extra signals from MySQL server

  @param[in] operation  Hint for storage engine

  @return Operation Status
  @retval 0     OK
 */
int ha_federated::extra(ha_extra_function operation) {
  DBUG_ENTER("ha_federated::extra");
  switch (operation) {
    case HA_EXTRA_IGNORE_DUP_KEY:
      ignore_duplicates = true;
      break;
    case HA_EXTRA_NO_IGNORE_DUP_KEY:
      insert_dup_update = false;
      ignore_duplicates = false;
      break;
    case HA_EXTRA_WRITE_CAN_REPLACE:
      replace_duplicates = true;
      break;
    case HA_EXTRA_WRITE_CANNOT_REPLACE:
      /*
        We use this flag to ensure that we do not create an "INSERT IGNORE"
        statement when inserting new rows into the remote table.
      */
      replace_duplicates = false;
      break;
    case HA_EXTRA_INSERT_WITH_UPDATE:
      insert_dup_update = true;
      break;
    default:
      /* do nothing */
      DBUG_PRINT("info", ("unhandled operation: %d", (uint)operation));
  }
  DBUG_RETURN(0);
}

/**
  @brief Reset state of file to after 'open'.

  @details This function is called after every statement for all tables
    used by that statement.

  @return Operation status
    @retval     0       OK
*/

int ha_federated::reset(void) {
  insert_dup_update = false;
  ignore_duplicates = false;
  replace_duplicates = false;

  /* Free stored result sets. */
  for (MYSQL_RES **result = results.begin(); result != results.end();
       ++result) {
    mysql_free_result(*result);
  }
  results.clear();

  return 0;
}

/*
  Used to delete all rows in a table. Both for cases of truncate and
  for cases where the optimizer realizes that all rows will be
  removed as a result of a SQL statement.

  Called from item_sum.cc by Item_func_group_concat::clear(),
  Item_sum_count_distinct::clear(), and Item_func_group_concat::clear().
  Called from sql_delete.cc by mysql_delete().
  Called from sql_select.cc by JOIN::reinit().
  Called from sql_union.cc by st_select_lex_unit::exec().
*/

int ha_federated::delete_all_rows() {
  char query_buffer[FEDERATED_QUERY_BUFFER_SIZE];
  String query(query_buffer, sizeof(query_buffer), &my_charset_bin);
  DBUG_ENTER("ha_federated::delete_all_rows");

  query.length(0);

  query.set_charset(system_charset_info);
  if (ignore_duplicates)
    query.append(STRING_WITH_LEN("DELETE IGNORE FROM "));
  else
    query.append(STRING_WITH_LEN("DELETE FROM "));
  append_ident(&query, share->table_name, share->table_name_length,
               ident_quote_char);

  if (real_query(query.ptr(), query.length())) {
    DBUG_RETURN(stash_remote_error());
  }
  stats.deleted += stats.records;
  stats.records = 0;
  DBUG_RETURN(0);
}

/*
  Used to manually truncate the table.
*/

int ha_federated::truncate(dd::Table *) {
  char query_buffer[FEDERATED_QUERY_BUFFER_SIZE];
  String query(query_buffer, sizeof(query_buffer), &my_charset_bin);
  DBUG_ENTER("ha_federated::truncate");

  query.length(0);

  query.set_charset(system_charset_info);
  query.append(STRING_WITH_LEN("TRUNCATE TABLE "));
  append_ident(&query, share->table_name, share->table_name_length,
               ident_quote_char);

  /*
    TRUNCATE won't return anything in mysql_affected_rows
  */
  if (real_query(query.ptr(), query.length())) {
    DBUG_RETURN(stash_remote_error());
  }
  stats.deleted += stats.records;
  stats.records = 0;
  DBUG_RETURN(0);
}

/*
  The idea with handler::store_lock() is the following:

  The statement decided which locks we should need for the table
  for updates/deletes/inserts we get WRITE locks, for SELECT... we get
  read locks.

  Before adding the lock into the table lock handler (see thr_lock.c)
  mysqld calls store lock with the requested locks.  Store lock can now
  modify a write lock to a read lock (or some other lock), ignore the
  lock (if we don't want to use MySQL table locks at all) or add locks
  for many tables (like we do when we are using a MERGE handler).

  Berkeley DB for federated  changes all WRITE locks to TL_WRITE_ALLOW_WRITE
  (which signals that we are doing WRITES, but we are still allowing other
  reader's and writer's.

  When releasing locks, store_lock() are also called. In this case one
  usually doesn't have to do anything.

  In some exceptional cases MySQL may send a request for a TL_IGNORE;
  This means that we are requesting the same lock as last time and this
  should also be ignored. (This may happen when someone does a flush
  table when we have opened a part of the tables, in which case mysqld
  closes and reopens the tables and tries to get the same locks at last
  time).  In the future we will probably try to remove this.

  Called from lock.cc by get_lock_data().
*/

THR_LOCK_DATA **ha_federated::store_lock(THD *thd, THR_LOCK_DATA **to,
                                         enum thr_lock_type lock_type) {
  DBUG_ENTER("ha_federated::store_lock");
  if (lock_type != TL_IGNORE && lock.type == TL_UNLOCK) {
    /*
      Here is where we get into the guts of a row level lock.
      If TL_UNLOCK is set
      If we are not doing a LOCK TABLE or DISCARD/IMPORT
      TABLESPACE, then allow multiple writers
    */

    if ((lock_type >= TL_WRITE_CONCURRENT_INSERT && lock_type <= TL_WRITE) &&
        !thd->in_lock_tables)
      lock_type = TL_WRITE_ALLOW_WRITE;

    /*
      In queries of type INSERT INTO t1 SELECT ... FROM t2 ...
      MySQL would use the lock TL_READ_NO_INSERT on t2, and that
      would conflict with TL_WRITE_ALLOW_WRITE, blocking all inserts
      to t2. Convert the lock to a normal read lock to allow
      concurrent inserts to t2.
    */

    if (lock_type == TL_READ_NO_INSERT && !thd->in_lock_tables)
      lock_type = TL_READ;

    lock.type = lock_type;
  }

  *to++ = &lock;

  DBUG_RETURN(to);
}

/*
  create() does nothing, since we have no local setup of our own.
  FUTURE: We should potentially connect to the foreign database and
*/

int ha_federated::create(const char *, TABLE *table_arg, HA_CREATE_INFO *,
                         dd::Table *) {
  int retval;
  THD *thd = current_thd;
  FEDERATED_SHARE tmp_share;  // Only a temporary share, to test the url
  DBUG_ENTER("ha_federated::create");

  retval = parse_url(thd->mem_root, &tmp_share, table_arg, 1);

  DBUG_RETURN(retval);
}

int ha_federated::real_connect() {
  char buffer[FEDERATED_QUERY_BUFFER_SIZE];
  String sql_query(buffer, sizeof(buffer), &my_charset_bin);
  DBUG_ENTER("ha_federated::real_connect");

  /*
    Bug#25679
    Ensure that we do not hold the LOCK_open mutex while attempting
    to establish Federated connection to guard against a trivial
    Denial of Service scenerio.
  */
  mysql_mutex_assert_not_owner(&LOCK_open);

  DBUG_ASSERT(mysql == NULL);

  if (!(mysql = mysql_init(NULL))) {
    remote_error_number = HA_ERR_OUT_OF_MEM;
    DBUG_RETURN(-1);
  }

  /*
    BUG# 17044 Federated Storage Engine is not UTF8 clean
    Add set names to whatever charset the table is at open
    of table
  */
  /* this sets the csname like 'set names utf8' */
  mysql_options(mysql, MYSQL_SET_CHARSET_NAME,
                this->table->s->table_charset->csname);
  mysql_options4(mysql, MYSQL_OPT_CONNECT_ATTR_ADD, "program_name", "mysqld");
  mysql_options4(mysql, MYSQL_OPT_CONNECT_ATTR_ADD, "_client_role",
                 "federated_storage");
  sql_query.length(0);

  if (!mysql_real_connect(mysql, share->hostname, share->username,
                          share->password, share->database, share->port,
                          share->socket, 0)) {
    stash_remote_error();
    mysql_close(mysql);
    mysql = NULL;
    my_error(ER_CONNECT_TO_FOREIGN_DATA_SOURCE, MYF(0), remote_error_buf);
    remote_error_number = -1;
    DBUG_RETURN(-1);
  }

  /*
    We have established a connection, lets try a simple dummy query just
    to check that the table and expected columns are present.
  */
  sql_query.append(share->select_query);
  sql_query.append(STRING_WITH_LEN(" WHERE 1=0"));
  if (mysql_real_query(mysql, sql_query.ptr(),
                       static_cast<ulong>(sql_query.length()))) {
    sql_query.length(0);
    sql_query.append("error: ");
    qs_append(mysql_errno(mysql), &sql_query);
    sql_query.append("  '");
    sql_query.append(mysql_error(mysql));
    sql_query.append("'");
    mysql_close(mysql);
    mysql = NULL;
    my_error(ER_FOREIGN_DATA_SOURCE_DOESNT_EXIST, MYF(0), sql_query.ptr());
    remote_error_number = -1;
    DBUG_RETURN(-1);
  }

  /* Just throw away the result, no rows anyways but need to keep in sync */
  mysql_free_result(mysql_store_result(mysql));

  /*
    Since we do not support transactions at this version, we can let the client
    API silently reconnect. For future versions, we will need more logic to
    deal with transactions
  */

  mysql->reconnect = 1;
  DBUG_RETURN(0);
}

int ha_federated::real_query(const char *query, size_t length) {
  int rc = 0;
  DBUG_ENTER("ha_federated::real_query");

  if (!mysql && (rc = real_connect())) goto end;

  if (!query || !length) goto end;

  rc = mysql_real_query(mysql, query, static_cast<ulong>(length));

end:
  DBUG_RETURN(rc);
}

int ha_federated::stash_remote_error() {
  DBUG_ENTER("ha_federated::stash_remote_error()");
  if (!mysql) DBUG_RETURN(remote_error_number);
  remote_error_number = mysql_errno(mysql);
  strmake(remote_error_buf, mysql_error(mysql), sizeof(remote_error_buf) - 1);
  if (remote_error_number == ER_DUP_ENTRY || remote_error_number == ER_DUP_KEY)
    DBUG_RETURN(HA_ERR_FOUND_DUPP_KEY);
  if (remote_error_number == ER_NO_REFERENCED_ROW ||
      remote_error_number == ER_NO_REFERENCED_ROW_2)
    DBUG_RETURN(HA_ERR_NO_REFERENCED_ROW);
  DBUG_RETURN(HA_FEDERATED_ERROR_WITH_REMOTE_SYSTEM);
}

bool ha_federated::get_error_message(int error, String *buf) {
  DBUG_ENTER("ha_federated::get_error_message");
  DBUG_PRINT("enter", ("error: %d", error));
  if (error == HA_FEDERATED_ERROR_WITH_REMOTE_SYSTEM) {
    buf->append(STRING_WITH_LEN("Error on remote system: "));
    qs_append(remote_error_number, buf);
    buf->append(STRING_WITH_LEN(": "));
    buf->append(remote_error_buf);

    remote_error_number = 0;
    remote_error_buf[0] = '\0';
  }
  DBUG_PRINT("exit", ("message: %s", buf->ptr()));
  DBUG_RETURN(false);
}

/**
  @brief      Store a result set.

  @details    Call @c mysql_store_result() to save a result set then
              append it to the stored results array.

  @param[in]  mysql_arg  MySLQ connection structure.

  @return     Stored result set (MYSQL_RES object).
*/

MYSQL_RES *ha_federated::store_result(MYSQL *mysql_arg) {
  MYSQL_RES *result = mysql_store_result(mysql_arg);
  DBUG_ENTER("ha_federated::store_result");
  if (result) {
    results.push_back(result);
  }
  position_called = false;
  DBUG_RETURN(result);
}

void ha_federated::free_result() {
  DBUG_ENTER("ha_federated::free_result");
  if (stored_result && !position_called) {
    mysql_free_result(stored_result);
    stored_result = 0;
    if (!results.empty()) results.pop_back();
  }
  DBUG_VOID_RETURN;
}

int ha_federated::external_lock(THD *, int) {
  int error = 0;
  DBUG_ENTER("ha_federated::external_lock");

  /*
    Support for transactions disabled until WL#2952 fixes it.
  */
  DBUG_RETURN(error);
}

static int federated_commit(handlerton *hton, THD *thd, bool all) {
  int return_val = 0;
  ha_federated *trx = (ha_federated *)thd_get_ha_data(thd, hton);
  DBUG_ENTER("federated_commit");

  if (all) {
    int error = 0;
    ha_federated *ptr, *old = NULL;
    for (ptr = trx; ptr; old = ptr, ptr = ptr->trx_next) {
      if (old) old->trx_next = NULL;
      error = ptr->connection_commit();
      if (error && !return_val) return_val = error;
    }
    thd_set_ha_data(thd, hton, NULL);
  }

  DBUG_PRINT("info", ("error val: %d", return_val));
  DBUG_RETURN(return_val);
}

static int federated_rollback(handlerton *hton, THD *thd, bool all) {
  int return_val = 0;
  ha_federated *trx = (ha_federated *)thd_get_ha_data(thd, hton);
  DBUG_ENTER("federated_rollback");

  if (all) {
    int error = 0;
    ha_federated *ptr, *old = NULL;
    for (ptr = trx; ptr; old = ptr, ptr = ptr->trx_next) {
      if (old) old->trx_next = NULL;
      error = ptr->connection_rollback();
      if (error && !return_val) return_val = error;
    }
    thd_set_ha_data(thd, hton, NULL);
  }

  DBUG_PRINT("info", ("error val: %d", return_val));
  DBUG_RETURN(return_val);
}

int ha_federated::connection_commit() {
  DBUG_ENTER("ha_federated::connection_commit");
  DBUG_RETURN(execute_simple_query("COMMIT", 6));
}

int ha_federated::connection_rollback() {
  DBUG_ENTER("ha_federated::connection_rollback");
  DBUG_RETURN(execute_simple_query("ROLLBACK", 8));
}

int ha_federated::connection_autocommit(bool state) {
  const char *text;
  DBUG_ENTER("ha_federated::connection_autocommit");
  text = (state == true) ? "SET AUTOCOMMIT=1" : "SET AUTOCOMMIT=0";
  DBUG_RETURN(execute_simple_query(text, 16));
}

int ha_federated::execute_simple_query(const char *query, int len) {
  DBUG_ENTER("ha_federated::execute_simple_query");

  if (mysql_real_query(mysql, query, (ulong)len)) {
    DBUG_RETURN(stash_remote_error());
  }
  DBUG_RETURN(0);
}

struct st_mysql_storage_engine federated_storage_engine = {
    MYSQL_HANDLERTON_INTERFACE_VERSION};

mysql_declare_plugin(federated){
    MYSQL_STORAGE_ENGINE_PLUGIN,
    &federated_storage_engine,
    "FEDERATED",
    "Patrick Galbraith and Brian Aker, MySQL AB",
    "Federated MySQL storage engine",
    PLUGIN_LICENSE_GPL,
    federated_db_init, /* Plugin Init */
    NULL,              /* Plugin check uninstall */
    federated_done,    /* Plugin Deinit */
    0x0100 /* 1.0 */,
    NULL, /* status variables                */
    NULL, /* system variables                */
    NULL, /* config options                  */
    0,    /* flags                           */
} mysql_declare_plugin_end;<|MERGE_RESOLUTION|>--- conflicted
+++ resolved
@@ -499,12 +499,8 @@
   federated_hton->commit = federated_commit;
   federated_hton->rollback = federated_rollback;
   federated_hton->create = federated_create_handler;
-<<<<<<< HEAD
   federated_hton->flags = HTON_ALTER_NOT_SUPPORTED | HTON_NO_PARTITION |
                           HTON_SUPPORTS_ONLINE_BACKUPS;
-=======
-  federated_hton->flags = HTON_ALTER_NOT_SUPPORTED | HTON_NO_PARTITION;
->>>>>>> 4869291f
 
   /*
     Support for transactions disabled until WL#2952 fixes it.
@@ -639,11 +635,7 @@
   share->hostname = server->host;
   if (!(share->socket = server->socket) &&
       !strcmp(share->hostname, my_localhost))
-<<<<<<< HEAD
-    share->socket = (char *)MYSQL_UNIX_ADDR;
-=======
     share->socket = MYSQL_UNIX_ADDR;
->>>>>>> 4869291f
   share->scheme = server->scheme;
 
   DBUG_PRINT("info", ("share->username %s", share->username));
@@ -866,11 +858,7 @@
 
   if (!share->port) {
     if (!share->hostname || strcmp(share->hostname, my_localhost) == 0)
-<<<<<<< HEAD
-      share->socket = (char *)MYSQL_UNIX_ADDR;
-=======
       share->socket = MYSQL_UNIX_ADDR;
->>>>>>> 4869291f
     else
       share->port = MYSQL_PORT;
   }
@@ -937,13 +925,8 @@
       index variable to move us through the row at the
       same iterative step as the field
     */
-<<<<<<< HEAD
-    my_ptrdiff_t old_ptr;
-    old_ptr = (my_ptrdiff_t)(record - table->record[0]);
-=======
     ptrdiff_t old_ptr;
     old_ptr = (ptrdiff_t)(record - table->record[0]);
->>>>>>> 4869291f
     (*field)->move_field_offset(old_ptr);
     if (!*row) {
       (*field)->set_null();
@@ -968,17 +951,9 @@
           // area so that it is not overwritten by subsequent calls to
           // Field::store() after moving the offset.
           if (length > 0) {
-<<<<<<< HEAD
-            unsigned char *old_blob;
-            blob_field->get_ptr(&old_blob);
-            unsigned char *new_blob = new (&m_blob_root) unsigned char[length];
-            if (new_blob == nullptr) DBUG_RETURN(HA_ERR_OUT_OF_MEM);
-            memcpy(new_blob, old_blob, length);
-=======
             unsigned char *new_blob = new (&m_blob_root) unsigned char[length];
             if (new_blob == nullptr) DBUG_RETURN(HA_ERR_OUT_OF_MEM);
             memcpy(new_blob, blob_field->get_ptr(), length);
->>>>>>> 4869291f
             blob_field->set_ptr(length, new_blob);
           }
         }
@@ -999,13 +974,8 @@
 }
 
 static bool emit_key_part_element(String *to, KEY_PART_INFO *part,
-<<<<<<< HEAD
-                                  bool needs_quotes, bool is_like,
-                                  const uchar *ptr, uint len) {
-=======
                                   bool needs_quotes, bool is_like, uchar *ptr,
                                   uint len) {
->>>>>>> 4869291f
   Field *field = part->field;
   DBUG_ENTER("emit_key_part_element");
 
@@ -1293,11 +1263,7 @@
                                          bool from_records_in_range,
                                          bool eq_range_arg) {
   bool both_not_null = (start_key != NULL && end_key != NULL) ? true : false;
-<<<<<<< HEAD
-  const uchar *ptr;
-=======
   uchar *ptr;
->>>>>>> 4869291f
   uint remainder, length;
   char tmpbuff[FEDERATED_QUERY_BUFFER_SIZE];
   String tmp(tmpbuff, sizeof(tmpbuff), system_charset_info);
@@ -1323,11 +1289,7 @@
 
     for (key_part = key_info->key_part,
         remainder = key_info->user_defined_key_parts,
-<<<<<<< HEAD
-        length = ranges[i]->length, ptr = ranges[i]->key;
-=======
         length = ranges[i]->length, ptr = const_cast<uchar *>(ranges[i]->key);
->>>>>>> 4869291f
          ; remainder--, key_part++) {
       Field *field = key_part->field;
       uint store_length = key_part->store_length;
@@ -2110,13 +2072,9 @@
           where_string.append("CAST(");
         }
 
-<<<<<<< HEAD
-        (*field)->val_str(&field_value, (old_data + (*field)->offset(record)));
-=======
         (*field)->val_str(
             &field_value,
             const_cast<uchar *>(old_data + (*field)->offset(record)));
->>>>>>> 4869291f
         if (needs_quote) where_string.append(value_quote_char);
         field_value.print(&where_string);
         if (needs_quote) where_string.append(value_quote_char);
