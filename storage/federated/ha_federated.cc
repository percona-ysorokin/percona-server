/* Copyright (c) 2004, 2016, Oracle and/or its affiliates. All rights reserved.

  This program is free software; you can redistribute it and/or modify
  it under the terms of the GNU General Public License as published by
  the Free Software Foundation; version 2 of the License.

  This program is distributed in the hope that it will be useful,
  but WITHOUT ANY WARRANTY; without even the implied warranty of
  MERCHANTABILITY or FITNESS FOR A PARTICULAR PURPOSE.  See the
  GNU General Public License for more details.

  You should have received a copy of the GNU General Public License
  along with this program; if not, write to the Free Software
  Foundation, Inc., 51 Franklin St, Fifth Floor, Boston, MA 02110-1301  USA */

/*

  MySQL Federated Storage Engine

  ha_federated.cc - MySQL Federated Storage Engine
  Patrick Galbraith and Brian Aker, 2004

  This is a handler which uses a foreign database as the data file, as
  opposed to a handler like MyISAM, which uses .MYD files locally.

  How this handler works
  ----------------------------------
  Normal database files are local and as such: You create a table called
  'users', a file such as 'users.MYD' is created. A handler reads, inserts,
  deletes, updates data in this file. The data is stored in particular format,
  so to read, that data has to be parsed into fields, to write, fields have to
  be stored in this format to write to this data file.

  With MySQL Federated storage engine, there will be no local files
  for each table's data (such as .MYD). A foreign database will store
  the data that would normally be in this file. This will necessitate
  the use of MySQL client API to read, delete, update, insert this
  data. The data will have to be retrieve via an SQL call "SELECT *
  FROM users". Then, to read this data, it will have to be retrieved
  via mysql_fetch_row one row at a time, then converted from the
  column in this select into the format that the handler expects.

  The create table will simply create the .frm file, and within the
  "CREATE TABLE" SQL, there SHALL be any of the following :

  connection=scheme://username:password@hostname:port/database/tablename
  connection=scheme://username@hostname/database/tablename
  connection=scheme://username:password@hostname/database/tablename
  connection=scheme://username:password@hostname/database/tablename

  - OR -

  As of 5.1 (See worklog #3031), federated now allows you to use a non-url
  format, taking advantage of mysql.servers:

  connection="connection_one"
  connection="connection_one/table_foo"

  An example would be:

  connection=mysql://username:password@hostname:port/database/tablename

  or, if we had:

  create server 'server_one' foreign data wrapper 'mysql' options
  (HOST '127.0.0.1',
  DATABASE 'db1',
  USER 'root',
  PASSWORD '',
  PORT 3306,
  SOCKET '',
  OWNER 'root');

  CREATE TABLE federated.t1 (
    `id` int(20) NOT NULL,
    `name` varchar(64) NOT NULL default ''
    )
  ENGINE="FEDERATED" DEFAULT CHARSET=latin1
  CONNECTION='server_one';

  So, this will have been the equivalent of

  CONNECTION="mysql://root@127.0.0.1:3306/db1/t1"

  Then, we can also change the server to point to a new schema:

  ALTER SERVER 'server_one' options(DATABASE 'db2');

  All subsequent calls will now be against db2.t1! Guess what? You don't
  have to perform an alter table!

  This connecton="connection string" is necessary for the handler to be
  able to connect to the foreign server, either by URL, or by server
  name. 


  The basic flow is this:

  SQL calls issues locally ->
  mysql handler API (data in handler format) ->
  mysql client API (data converted to SQL calls) ->
  foreign database -> mysql client API ->
  convert result sets (if any) to handler format ->
  handler API -> results or rows affected to local

  What this handler does and doesn't support
  ------------------------------------------
  * Tables MUST be created on the foreign server prior to any action on those
    tables via the handler, first version. IMPORTANT: IF you MUST use the
    federated storage engine type on the REMOTE end, MAKE SURE [ :) ] That
    the table you connect to IS NOT a table pointing BACK to your ORIGNAL
    table! You know  and have heard the screaching of audio feedback? You
    know putting two mirror in front of each other how the reflection
    continues for eternity? Well, need I say more?!
  * There will not be support for transactions.
  * There is no way for the handler to know if the foreign database or table
    has changed. The reason for this is that this database has to work like a
    data file that would never be written to by anything other than the
    database. The integrity of the data in the local table could be breached
    if there was any change to the foreign database.
  * Support for SELECT, INSERT, UPDATE , DELETE, indexes.
  * No ALTER TABLE, DROP TABLE or any other Data Definition Language calls.
  * Prepared statements will not be used in the first implementation, it
    remains to to be seen whether the limited subset of the client API for the
    server supports this.
  * This uses SELECT, INSERT, UPDATE, DELETE and not HANDLER for its
    implementation.
  * This will not work with the query cache.

   Method calls

   A two column table, with one record:

   (SELECT)

   "SELECT * FROM foo"
    ha_federated::info
    ha_federated::scan_time:
    ha_federated::rnd_init: share->select_query SELECT * FROM foo
    ha_federated::extra

    <for every row of data retrieved>
    ha_federated::rnd_next
    ha_federated::convert_row_to_internal_format
    ha_federated::rnd_next
    </for every row of data retrieved>

    ha_federated::rnd_end
    ha_federated::extra
    ha_federated::reset

    (INSERT)

    "INSERT INTO foo (id, ts) VALUES (2, now());"

    ha_federated::write_row

    ha_federated::reset

    (UPDATE)

    "UPDATE foo SET ts = now() WHERE id = 1;"

    ha_federated::index_init
    ha_federated::index_read
    ha_federated::index_read_idx
    ha_federated::rnd_next
    ha_federated::convert_row_to_internal_format
    ha_federated::update_row

    ha_federated::extra
    ha_federated::extra
    ha_federated::extra
    ha_federated::external_lock
    ha_federated::reset


    How do I use this handler?
    --------------------------
    First of all, you need to build this storage engine:

      ./configure --with-federated-storage-engine
      make

    Next, to use this handler, it's very simple. You must
    have two databases running, either both on the same host, or
    on different hosts.

    One the server that will be connecting to the foreign
    host (client), you create your table as such:

    CREATE TABLE test_table (
      id     int(20) NOT NULL auto_increment,
      name   varchar(32) NOT NULL default '',
      other  int(20) NOT NULL default '0',
      PRIMARY KEY  (id),
      KEY name (name),
      KEY other_key (other))
       ENGINE="FEDERATED"
       DEFAULT CHARSET=latin1
       CONNECTION='mysql://root@127.0.0.1:9306/federated/test_federated';

   Notice the "COMMENT" and "ENGINE" field? This is where you
   respectively set the engine type, "FEDERATED" and foreign
   host information, this being the database your 'client' database
   will connect to and use as the "data file". Obviously, the foreign
   database is running on port 9306, so you want to start up your other
   database so that it is indeed on port 9306, and your federated
   database on a port other than that. In my setup, I use port 5554
   for federated, and port 5555 for the foreign database.

   Then, on the foreign database:

   CREATE TABLE test_table (
     id     int(20) NOT NULL auto_increment,
     name   varchar(32) NOT NULL default '',
     other  int(20) NOT NULL default '0',
     PRIMARY KEY  (id),
     KEY name (name),
     KEY other_key (other))
     ENGINE="<NAME>" <-- whatever you want, or not specify
     DEFAULT CHARSET=latin1 ;

    This table is exactly the same (and must be exactly the same),
    except that it is not using the federated handler and does
    not need the URL.


    How to see the handler in action
    --------------------------------

    When developing this handler, I compiled the federated database with
    debugging:

    ./configure --with-federated-storage-engine
    --prefix=/home/mysql/mysql-build/federated/ --with-debug

    Once compiled, I did a 'make install' (not for the purpose of installing
    the binary, but to install all the files the binary expects to see in the
    diretory I specified in the build with --prefix,
    "/home/mysql/mysql-build/federated".

    Then, I started the foreign server:

    /usr/local/mysql/bin/mysqld_safe
    --user=mysql --log=/tmp/mysqld.5555.log -P 5555

    Then, I went back to the directory containing the newly compiled mysqld,
    <builddir>/sql/, started up gdb:

    gdb ./mysqld

    Then, withn the (gdb) prompt:
    (gdb) run --gdb --port=5554 --socket=/tmp/mysqld.5554 --skip-innodb --debug

    Next, I open several windows for each:

    1. Tail the debug trace: tail -f /tmp/mysqld.trace|grep ha_fed
    2. Tail the SQL calls to the foreign database: tail -f /tmp/mysqld.5555.log
    3. A window with a client open to the federated server on port 5554
    4. A window with a client open to the federated server on port 5555

    I would create a table on the client to the foreign server on port
    5555, and then to the federated server on port 5554. At this point,
    I would run whatever queries I wanted to on the federated server,
    just always remembering that whatever changes I wanted to make on
    the table, or if I created new tables, that I would have to do that
    on the foreign server.

    Another thing to look for is 'show variables' to show you that you have
    support for federated handler support:

    show variables like '%federat%'

    and:

    show storage engines;

    Both should display the federated storage handler.


    Testing
    -------

    There is a test for MySQL Federated Storage Handler in ./mysql-test/t,
    federatedd.test It starts both a slave and master database using
    the same setup that the replication tests use, with the exception that
    it turns off replication, and sets replication to ignore the test tables.
    After ensuring that you actually do have support for the federated storage
    handler, numerous queries/inserts/updates/deletes are run, many derived
    from the MyISAM tests, plus som other tests which were meant to reveal
    any issues that would be most likely to affect this handler. All tests
    should work! ;)

    To run these tests, go into ./mysql-test (based in the directory you
    built the server in)

    ./mysql-test-run federated

    To run the test, or if you want to run the test and have debug info:

    ./mysql-test-run --debug federated

    This will run the test in debug mode, and you can view the trace and
    log files in the ./mysql-test/var/log directory

    ls -l mysql-test/var/log/
    -rw-r--r--  1 patg  patg        17  4 Dec 12:27 current_test
    -rw-r--r--  1 patg  patg       692  4 Dec 12:52 manager.log
    -rw-rw----  1 patg  patg     21246  4 Dec 12:51 master-bin.000001
    -rw-rw----  1 patg  patg        68  4 Dec 12:28 master-bin.index
    -rw-r--r--  1 patg  patg      1620  4 Dec 12:51 master.err
    -rw-rw----  1 patg  patg     23179  4 Dec 12:51 master.log
    -rw-rw----  1 patg  patg  16696550  4 Dec 12:51 master.trace
    -rw-r--r--  1 patg  patg         0  4 Dec 12:28 mysqltest-time
    -rw-r--r--  1 patg  patg   2024051  4 Dec 12:51 mysqltest.trace
    -rw-rw----  1 patg  patg     94992  4 Dec 12:51 slave-bin.000001
    -rw-rw----  1 patg  patg        67  4 Dec 12:28 slave-bin.index
    -rw-rw----  1 patg  patg       249  4 Dec 12:52 slave-relay-bin.000003
    -rw-rw----  1 patg  patg        73  4 Dec 12:28 slave-relay-bin.index
    -rw-r--r--  1 patg  patg      1349  4 Dec 12:51 slave.err
    -rw-rw----  1 patg  patg     96206  4 Dec 12:52 slave.log
    -rw-rw----  1 patg  patg  15706355  4 Dec 12:51 slave.trace
    -rw-r--r--  1 patg  patg         0  4 Dec 12:51 warnings

    Of course, again, you can tail the trace log:

    tail -f mysql-test/var/log/master.trace |grep ha_fed

    As well as the slave query log:

    tail -f mysql-test/var/log/slave.log

    Files that comprise the test suit
    ---------------------------------
    mysql-test/t/federated.test
    mysql-test/r/federated.result
    mysql-test/r/have_federated_db.require
    mysql-test/include/have_federated_db.inc


    Other tidbits
    -------------

    These were the files that were modified or created for this
    Federated handler to work, in 5.0:

    ./configure.in
    ./sql/Makefile.am
    ./config/ac_macros/ha_federated.m4
    ./sql/handler.cc
    ./sql/mysqld.cc
    ./sql/set_var.cc
    ./sql/field.h
    ./sql/sql_string.h
    ./mysql-test/mysql-test-run(.sh)
    ./mysql-test/t/federated.test
    ./mysql-test/r/federated.result
    ./mysql-test/r/have_federated_db.require
    ./mysql-test/include/have_federated_db.inc
    ./sql/ha_federated.cc
    ./sql/ha_federated.h

    In 5.1

    my:~/mysql-build/mysql-5.1-bkbits patg$ ls storage/federated/
    CMakeLists.txt                  Makefile.in                     ha_federated.h                  plug.in
    Makefile                        SCCS                            libfederated.a
    Makefile.am                     ha_federated.cc                 libfederated_a-ha_federated.o

*/


#define MYSQL_SERVER 1
#include "sql_priv.h"
#include "sql_servers.h"         // FOREIGN_SERVER, get_server_by_name
#include "sql_class.h"           // SSV
#include "sql_analyse.h"         // append_escaped
#include <mysql/plugin.h>

#ifdef USE_PRAGMA_IMPLEMENTATION
#pragma implementation                          // gcc: Class implementation
#endif

#include "ha_federated.h"
#include "probes_mysql.h"

#include "m_string.h"
#include "key.h"                                // key_copy

#include <mysql/plugin.h>

/* Variables for federated share methods */
static HASH federated_open_tables;              // To track open tables
mysql_mutex_t federated_mutex;                // To init the hash
static char ident_quote_char= '`';              // Character for quoting
                                                // identifiers
static char value_quote_char= '\'';             // Character for quoting
                                                // literals
static const int bulk_padding= 64;              // bytes "overhead" in packet

/* Variables used when chopping off trailing characters */
static const uint sizeof_trailing_comma= sizeof(", ") - 1;
static const uint sizeof_trailing_closeparen= sizeof(") ") - 1;
static const uint sizeof_trailing_and= sizeof(" AND ") - 1;
static const uint sizeof_trailing_where= sizeof(" WHERE ") - 1;

/* Static declaration for handerton */
static handler *federated_create_handler(handlerton *hton,
                                         TABLE_SHARE *table,
                                         MEM_ROOT *mem_root);
static int federated_commit(handlerton *hton, THD *thd, bool all);
static int federated_rollback(handlerton *hton, THD *thd, bool all);

/* Federated storage engine handlerton */

static handler *federated_create_handler(handlerton *hton, 
                                         TABLE_SHARE *table,
                                         MEM_ROOT *mem_root)
{
  return new (mem_root) ha_federated(hton, table);
}


/* Function we use in the creation of our hash to get key */

static uchar *federated_get_key(FEDERATED_SHARE *share, size_t *length,
                                my_bool not_used __attribute__ ((unused)))
{
  *length= share->share_key_length;
  return (uchar*) share->share_key;
}

#ifdef HAVE_PSI_INTERFACE
static PSI_mutex_key fe_key_mutex_federated, fe_key_mutex_FEDERATED_SHARE_mutex;

static PSI_mutex_info all_federated_mutexes[]=
{
  { &fe_key_mutex_federated, "federated", PSI_FLAG_GLOBAL},
  { &fe_key_mutex_FEDERATED_SHARE_mutex, "FEDERATED_SHARE::mutex", 0}
};

static void init_federated_psi_keys(void)
{
  const char* category= "federated";
  int count;

  if (PSI_server == NULL)
    return;

  count= array_elements(all_federated_mutexes);
  PSI_server->register_mutex(category, all_federated_mutexes, count);
}
#endif /* HAVE_PSI_INTERFACE */

/*
  Initialize the federated handler.

  SYNOPSIS
    federated_db_init()
    p		Handlerton

  RETURN
    FALSE       OK
    TRUE        Error
*/

int federated_db_init(void *p)
{
  DBUG_ENTER("federated_db_init");

#ifdef HAVE_PSI_INTERFACE
  init_federated_psi_keys();
#endif /* HAVE_PSI_INTERFACE */

  handlerton *federated_hton= (handlerton *)p;
  federated_hton->state= SHOW_OPTION_YES;
  federated_hton->db_type= DB_TYPE_FEDERATED_DB;
  federated_hton->commit= federated_commit;
  federated_hton->rollback= federated_rollback;
  federated_hton->create= federated_create_handler;
  federated_hton->flags= HTON_ALTER_NOT_SUPPORTED | HTON_NO_PARTITION;

  /*
    Support for transactions disabled until WL#2952 fixes it.
	We do it like this to avoid "defined but not used" compiler warnings.
  */
  federated_hton->commit= 0;
  federated_hton->rollback= 0;

  if (mysql_mutex_init(fe_key_mutex_federated,
                       &federated_mutex, MY_MUTEX_INIT_FAST))
    goto error;
  if (!my_hash_init(&federated_open_tables, &my_charset_bin, 32, 0, 0,
                    (my_hash_get_key) federated_get_key, 0, 0))
  {
    DBUG_RETURN(FALSE);
  }

  mysql_mutex_destroy(&federated_mutex);
error:
  DBUG_RETURN(TRUE);
}


/*
  Release the federated handler.

  SYNOPSIS
    federated_db_end()

  RETURN
    FALSE       OK
*/

int federated_done(void *p)
{
  my_hash_free(&federated_open_tables);
  mysql_mutex_destroy(&federated_mutex);

  return 0;
}


/**
  @brief Append identifiers to the string.

  @param[in,out] string	The target string.
  @param[in] name 		Identifier name
  @param[in] length 	Length of identifier name in bytes
  @param[in] quote_char Quote char to use for quoting identifier.

  @return Operation Status
  @retval FALSE OK
  @retval TRUE  There was an error appending to the string.

  @note This function is based upon the append_identifier() function
        in sql_show.cc except that quoting always occurs.
*/

static bool append_ident(String *string, const char *name, size_t length,
                         const char quote_char)
{
  bool result;
  uint clen;
  const char *name_end;
  DBUG_ENTER("append_ident");

  if (quote_char)
  {
    string->reserve((uint) length * 2 + 2);
    if ((result= string->append(&quote_char, 1, system_charset_info)))
      goto err;

    for (name_end= name+length; name < name_end; name+= clen)
    {
      uchar c= *(uchar *) name;
      if (!(clen= my_mbcharlen(system_charset_info, c)))
        clen= 1;
      if (clen == 1 && c == (uchar) quote_char &&
          (result= string->append(&quote_char, 1, system_charset_info)))
        goto err;
      if ((result= string->append(name, clen, string->charset())))
        goto err;
    }
    result= string->append(&quote_char, 1, system_charset_info);
  }
  else
    result= string->append(name, (uint) length, system_charset_info);

err:
  DBUG_RETURN(result);
}


static int parse_url_error(FEDERATED_SHARE *share, TABLE *table, int error_num)
{
  char buf[FEDERATED_QUERY_BUFFER_SIZE];
  size_t buf_len;
  DBUG_ENTER("ha_federated parse_url_error");

  buf_len= min(table->s->connect_string.length,
               FEDERATED_QUERY_BUFFER_SIZE-1);
  strmake(buf, table->s->connect_string.str, buf_len);
  my_error(error_num, MYF(0), buf);
  DBUG_RETURN(error_num);
}

/*
  retrieve server object which contains server meta-data 
  from the system table given a server's name, set share
  connection parameter members
*/
int get_connection(MEM_ROOT *mem_root, FEDERATED_SHARE *share)
{
  int error_num= ER_FOREIGN_SERVER_DOESNT_EXIST;
  FOREIGN_SERVER *server, server_buffer;
  DBUG_ENTER("ha_federated::get_connection");

  /*
    get_server_by_name() clones the server if exists and allocates
	copies of strings in the supplied mem_root
  */
  if (!(server=
       get_server_by_name(mem_root, share->connection_string, &server_buffer)))
  {
    DBUG_PRINT("info", ("get_server_by_name returned > 0 error condition!"));
    /* need to come up with error handling */
    error_num=1;
    goto error;
  }
  DBUG_PRINT("info", ("get_server_by_name returned server at %lx",
                      (long unsigned int) server));

  /*
    Most of these should never be empty strings, error handling will
    need to be implemented. Also, is this the best way to set the share
    members? Is there some allocation needed? In running this code, it works
    except there are errors in the trace file of the share being overrun 
    at the address of the share.
  */
  share->server_name_length= server->server_name_length;
  share->server_name= server->server_name;
  share->username= server->username;
  share->password= server->password;
  share->database= server->db;
#ifndef I_AM_PARANOID
  share->port= server->port > 0 && server->port < 65536 ? 
#else
  share->port= server->port > 1023 && server->port < 65536 ? 
#endif
               (ushort) server->port : MYSQL_PORT;
  share->hostname= server->host;
  if (!(share->socket= server->socket) &&
      !strcmp(share->hostname, my_localhost))
    share->socket= (char *) MYSQL_UNIX_ADDR;
  share->scheme= server->scheme;

  DBUG_PRINT("info", ("share->username %s", share->username));
  DBUG_PRINT("info", ("share->password %s", share->password));
  DBUG_PRINT("info", ("share->hostname %s", share->hostname));
  DBUG_PRINT("info", ("share->database %s", share->database));
  DBUG_PRINT("info", ("share->port %d", share->port));
  DBUG_PRINT("info", ("share->socket %s", share->socket));
  DBUG_RETURN(0);

error:
  my_printf_error(error_num, "server name: '%s' doesn't exist!",
                  MYF(0), share->connection_string);
  DBUG_RETURN(error_num);
}

/*
  Parse connection info from table->s->connect_string

  SYNOPSIS
    parse_url()
    mem_root            MEM_ROOT pointer for memory allocation
    share               pointer to FEDERATED share
    table               pointer to current TABLE class
    table_create_flag   determines what error to throw

  DESCRIPTION
    Populates the share with information about the connection
    to the foreign database that will serve as the data source.
    This string must be specified (currently) in the "CONNECTION" field,
    listed in the CREATE TABLE statement.

    This string MUST be in the format of any of these:

    CONNECTION="scheme://username:password@hostname:port/database/table"
    CONNECTION="scheme://username@hostname/database/table"
    CONNECTION="scheme://username@hostname:port/database/table"
    CONNECTION="scheme://username:password@hostname/database/table"

    _OR_

    CONNECTION="connection name"

    

  An Example:

  CREATE TABLE t1 (id int(32))
    ENGINE="FEDERATED"
    CONNECTION="mysql://joe:joespass@192.168.1.111:9308/federated/testtable";

  CREATE TABLE t2 (
    id int(4) NOT NULL auto_increment,
    name varchar(32) NOT NULL,
    PRIMARY KEY(id)
    ) ENGINE="FEDERATED" CONNECTION="my_conn";

  ***IMPORTANT***
  Currently, the Federated Storage Engine only supports connecting to another
  MySQL Database ("scheme" of "mysql"). Connections using JDBC as well as 
  other connectors are in the planning stage.
  

  'password' and 'port' are both optional.

  RETURN VALUE
    0           success
    error_num   particular error code 

*/

static int parse_url(MEM_ROOT *mem_root, FEDERATED_SHARE *share, TABLE *table,
                     uint table_create_flag)
{
  uint error_num= (table_create_flag ?
                   ER_FOREIGN_DATA_STRING_INVALID_CANT_CREATE :
                   ER_FOREIGN_DATA_STRING_INVALID);
  DBUG_ENTER("ha_federated::parse_url");

  share->port= 0;
  share->socket= 0;
  DBUG_PRINT("info", ("share at %lx", (long unsigned int) share));
  DBUG_PRINT("info", ("Length: %u", (uint) table->s->connect_string.length));
  DBUG_PRINT("info", ("String: '%.*s'", (int) table->s->connect_string.length,
                      table->s->connect_string.str));
  share->connection_string= strmake_root(mem_root, table->s->connect_string.str,
                                       table->s->connect_string.length);

  DBUG_PRINT("info",("parse_url alloced share->connection_string %lx",
                     (long unsigned int) share->connection_string));

  DBUG_PRINT("info",("share->connection_string %s",share->connection_string));
  /*
    No :// or @ in connection string. Must be a straight connection name of
    either "servername" or "servername/tablename"
  */
  if ( (!strstr(share->connection_string, "://") &&
       (!strchr(share->connection_string, '@'))))
  {

    DBUG_PRINT("info",
               ("share->connection_string %s internal format \
                share->connection_string %lx",
                share->connection_string,
                (long unsigned int) share->connection_string));

    /* ok, so we do a little parsing, but not completely! */
    share->parsed= FALSE;
    /*
      If there is a single '/' in the connection string, this means the user is
      specifying a table name
    */

    if ((share->table_name= strchr(share->connection_string, '/')))
    {
      share->connection_string[share->table_name - share->connection_string]= '\0';
      share->table_name++;
      share->table_name_length= (uint) strlen(share->table_name);

      DBUG_PRINT("info", 
                 ("internal format, parsed table_name share->connection_string \
                  %s share->table_name %s", 
                  share->connection_string, share->table_name));

      /*
        there better not be any more '/'s !
      */
      if (strchr(share->table_name, '/'))
        goto error;

    }
    /*
      otherwise, straight server name, use tablename of federated table
      as remote table name
    */
    else
    {
      /*
        connection specifies everything but, resort to
        expecting remote and foreign table names to match
      */
      share->table_name= strmake_root(mem_root, table->s->table_name.str,
                                      (share->table_name_length= table->s->table_name.length));
      DBUG_PRINT("info", 
                 ("internal format, default table_name share->connection_string \
                  %s share->table_name %s", 
                  share->connection_string, share->table_name));
    }

    if ((error_num= get_connection(mem_root, share)))
      goto error;
  }
  else
  {
    share->parsed= TRUE;
    // Add a null for later termination of table name
    share->connection_string[table->s->connect_string.length]= 0;
    share->scheme= share->connection_string;
    DBUG_PRINT("info",("parse_url alloced share->scheme %lx",
                       (long unsigned int) share->scheme));

    /*
      remove addition of null terminator and store length
      for each string  in share
    */
    if (!(share->username= strstr(share->scheme, "://")))
      goto error;
    share->scheme[share->username - share->scheme]= '\0';

    if (strcmp(share->scheme, "mysql") != 0)
      goto error;

    share->username+= 3;

    if (!(share->hostname= strchr(share->username, '@')))
      goto error;

    share->username[share->hostname - share->username]= '\0';
    share->hostname++;

    if ((share->password= strchr(share->username, ':')))
    {
      share->username[share->password - share->username]= '\0';
      share->password++;
      share->username= share->username;
      /* make sure there isn't an extra / or @ */
      if ((strchr(share->password, '/') || strchr(share->hostname, '@')))
        goto error;
      /*
        Found that if the string is:
        user:@hostname:port/db/table
        Then password is a null string, so set to NULL
      */
      if ((share->password[0] == '\0'))
        share->password= NULL;
    }
    else
      share->username= share->username;

    /* make sure there isn't an extra / or @ */
    if ((strchr(share->username, '/')) || (strchr(share->hostname, '@')))
      goto error;

    if (!(share->database= strchr(share->hostname, '/')))
      goto error;
    share->hostname[share->database - share->hostname]= '\0';
    share->database++;

    if ((share->sport= strchr(share->hostname, ':')))
    {
      share->hostname[share->sport - share->hostname]= '\0';
      share->sport++;
      if (share->sport[0] == '\0')
        share->sport= NULL;
      else
        share->port= atoi(share->sport);
    }

    if (!(share->table_name= strchr(share->database, '/')))
      goto error;
    share->database[share->table_name - share->database]= '\0';
    share->table_name++;

    share->table_name_length= strlen(share->table_name);

    /* make sure there's not an extra / */
    if ((strchr(share->table_name, '/')))
      goto error;

    /*
      If hostname is omitted, we set it to NULL. According to
      mysql_real_connect() manual:
      The value of host may be either a hostname or an IP address.
      If host is NULL or the string "localhost", a connection to the
      local host is assumed.
    */
    if (share->hostname[0] == '\0')
      share->hostname= NULL;
  }

  if (!share->port)
  {
    if (!share->hostname || strcmp(share->hostname, my_localhost) == 0)
      share->socket= (char*) MYSQL_UNIX_ADDR;
    else
      share->port= MYSQL_PORT;
  }

  DBUG_PRINT("info",
             ("scheme: %s  username: %s  password: %s \
               hostname: %s  port: %d  db: %s  tablename: %s",
              share->scheme, share->username, share->password,
              share->hostname, share->port, share->database,
              share->table_name));

  DBUG_RETURN(0);

error:
  DBUG_RETURN(parse_url_error(share, table, error_num));
}

/*****************************************************************************
** FEDERATED tables
*****************************************************************************/

ha_federated::ha_federated(handlerton *hton,
                           TABLE_SHARE *table_arg)
  :handler(hton, table_arg),
  mysql(0), stored_result(0)
{
  trx_next= 0;
  bzero(&bulk_insert, sizeof(bulk_insert));
}


/*
  Convert MySQL result set row to handler internal format

  SYNOPSIS
    convert_row_to_internal_format()
      record    Byte pointer to record
      row       MySQL result set row from fetchrow()
      result	Result set to use

  DESCRIPTION
    This method simply iterates through a row returned via fetchrow with
    values from a successful SELECT , and then stores each column's value
    in the field object via the field object pointer (pointing to the table's
    array of field object pointers). This is how the handler needs the data
    to be stored to then return results back to the user

  RETURN VALUE
    0   After fields have had field values stored from record
*/

uint ha_federated::convert_row_to_internal_format(uchar *record,
                                                  MYSQL_ROW row,
                                                  MYSQL_RES *result)
{
  ulong *lengths;
  Field **field;
  my_bitmap_map *old_map= dbug_tmp_use_all_columns(table, table->write_set);
  DBUG_ENTER("ha_federated::convert_row_to_internal_format");

  lengths= mysql_fetch_lengths(result);

  for (field= table->field; *field; field++, row++, lengths++)
  {
    /*
      index variable to move us through the row at the
      same iterative step as the field
    */
    my_ptrdiff_t old_ptr;
    old_ptr= (my_ptrdiff_t) (record - table->record[0]);
    (*field)->move_field_offset(old_ptr);
    if (!*row)
    {
      (*field)->set_null();
      (*field)->reset();
    }
    else
    {
      if (bitmap_is_set(table->read_set, (*field)->field_index))
      {
        (*field)->set_notnull();
        (*field)->store(*row, *lengths, &my_charset_bin);
      }
    }
    (*field)->move_field_offset(-old_ptr);
  }
  dbug_tmp_restore_column_map(table->write_set, old_map);
  DBUG_RETURN(0);
}

static bool emit_key_part_name(String *to, KEY_PART_INFO *part)
{
  DBUG_ENTER("emit_key_part_name");
  if (append_ident(to, part->field->field_name, 
                   strlen(part->field->field_name), ident_quote_char))
    DBUG_RETURN(1);                           // Out of memory
  DBUG_RETURN(0);
}

static bool emit_key_part_element(String *to, KEY_PART_INFO *part,
                                  bool needs_quotes, bool is_like,
                                  const uchar *ptr, uint len)
{
  Field *field= part->field;
  DBUG_ENTER("emit_key_part_element");

  if (needs_quotes && to->append(STRING_WITH_LEN("'")))
    DBUG_RETURN(1);

  if (part->type == HA_KEYTYPE_BIT)
  {
    char buff[STRING_BUFFER_USUAL_SIZE], *buf= buff;

    *buf++= '0';
    *buf++= 'x';
    buf= octet2hex(buf, (char*) ptr, len);
    if (to->append((char*) buff, (uint)(buf - buff)))
      DBUG_RETURN(1);
  }
  else if (part->key_part_flag & HA_BLOB_PART)
  {
    String blob;
    uint blob_length= uint2korr(ptr);
    blob.set_quick((char*) ptr+HA_KEY_BLOB_LENGTH,
                   blob_length, &my_charset_bin);
    if (append_escaped(to, &blob))
      DBUG_RETURN(1);
  }
  else if (part->key_part_flag & HA_VAR_LENGTH_PART)
  {
    String varchar;
    uint var_length= uint2korr(ptr);
    varchar.set_quick((char*) ptr+HA_KEY_BLOB_LENGTH,
                      var_length, &my_charset_bin);
    if (append_escaped(to, &varchar))
      DBUG_RETURN(1);
  }
  else
  {
    char strbuff[MAX_FIELD_WIDTH];
    String str(strbuff, sizeof(strbuff), part->field->charset()), *res;

    res= field->val_str(&str, ptr);

    if (field->result_type() == STRING_RESULT)
    {
      if (append_escaped(to, res))
        DBUG_RETURN(1);
    }
    else if (to->append(res->ptr(), res->length()))
      DBUG_RETURN(1);
  }

  if (is_like && to->append(STRING_WITH_LEN("%")))
    DBUG_RETURN(1);

  if (needs_quotes && to->append(STRING_WITH_LEN("'")))
    DBUG_RETURN(1);

  DBUG_RETURN(0);
}

/*
  Create a WHERE clause based off of values in keys
  Note: This code was inspired by key_copy from key.cc

  SYNOPSIS
    create_where_from_key ()
      to          String object to store WHERE clause
      key_info    KEY struct pointer
      key         byte pointer containing key
      key_length  length of key
      range_type  0 - no range, 1 - min range, 2 - max range
                  (see enum range_operation)

  DESCRIPTION
    Using iteration through all the keys via a KEY_PART_INFO pointer,
    This method 'extracts' the value of each key in the byte pointer
    *key, and for each key found, constructs an appropriate WHERE clause

  RETURN VALUE
    0   After all keys have been accounted for to create the WHERE clause
    1   No keys found

    Range flags Table per Timour:

   -----------------
   - start_key:
     * ">"  -> HA_READ_AFTER_KEY
     * ">=" -> HA_READ_KEY_OR_NEXT
     * "="  -> HA_READ_KEY_EXACT

   - end_key:
     * "<"  -> HA_READ_BEFORE_KEY
     * "<=" -> HA_READ_AFTER_KEY

   records_in_range:
   -----------------
   - start_key:
     * ">"  -> HA_READ_AFTER_KEY
     * ">=" -> HA_READ_KEY_EXACT
     * "="  -> HA_READ_KEY_EXACT

   - end_key:
     * "<"  -> HA_READ_BEFORE_KEY
     * "<=" -> HA_READ_AFTER_KEY
     * "="  -> HA_READ_AFTER_KEY

0 HA_READ_KEY_EXACT,              Find first record else error
1 HA_READ_KEY_OR_NEXT,            Record or next record
2 HA_READ_KEY_OR_PREV,            Record or previous
3 HA_READ_AFTER_KEY,              Find next rec. after key-record
4 HA_READ_BEFORE_KEY,             Find next rec. before key-record
5 HA_READ_PREFIX,                 Key which as same prefix
6 HA_READ_PREFIX_LAST,            Last key with the same prefix
7 HA_READ_PREFIX_LAST_OR_PREV,    Last or prev key with the same prefix

Flags that I've found:

id, primary key, varchar

id = 'ccccc'
records_in_range: start_key 0 end_key 3
read_range_first: start_key 0 end_key NULL

id > 'ccccc'
records_in_range: start_key 3 end_key NULL
read_range_first: start_key 3 end_key NULL

id < 'ccccc'
records_in_range: start_key NULL end_key 4
read_range_first: start_key NULL end_key 4

id <= 'ccccc'
records_in_range: start_key NULL end_key 3
read_range_first: start_key NULL end_key 3

id >= 'ccccc'
records_in_range: start_key 0 end_key NULL
read_range_first: start_key 1 end_key NULL

id like 'cc%cc'
records_in_range: start_key 0 end_key 3
read_range_first: start_key 1 end_key 3

id > 'aaaaa' and id < 'ccccc'
records_in_range: start_key 3 end_key 4
read_range_first: start_key 3 end_key 4

id >= 'aaaaa' and id < 'ccccc';
records_in_range: start_key 0 end_key 4
read_range_first: start_key 1 end_key 4

id >= 'aaaaa' and id <= 'ccccc';
records_in_range: start_key 0 end_key 3
read_range_first: start_key 1 end_key 3

id > 'aaaaa' and id <= 'ccccc';
records_in_range: start_key 3 end_key 3
read_range_first: start_key 3 end_key 3

numeric keys:

id = 4
index_read_idx: start_key 0 end_key NULL 

id > 4
records_in_range: start_key 3 end_key NULL
read_range_first: start_key 3 end_key NULL

id >= 4
records_in_range: start_key 0 end_key NULL
read_range_first: start_key 1 end_key NULL

id < 4
records_in_range: start_key NULL end_key 4
read_range_first: start_key NULL end_key 4

id <= 4
records_in_range: start_key NULL end_key 3
read_range_first: start_key NULL end_key 3

id like 4
full table scan, select * from

id > 2 and id < 8
records_in_range: start_key 3 end_key 4
read_range_first: start_key 3 end_key 4

id >= 2 and id < 8
records_in_range: start_key 0 end_key 4
read_range_first: start_key 1 end_key 4

id >= 2 and id <= 8
records_in_range: start_key 0 end_key 3
read_range_first: start_key 1 end_key 3

id > 2 and id <= 8
records_in_range: start_key 3 end_key 3
read_range_first: start_key 3 end_key 3

multi keys (id int, name varchar, other varchar)

id = 1;
records_in_range: start_key 0 end_key 3
read_range_first: start_key 0 end_key NULL

id > 4;
id > 2 and name = '333'; remote: id > 2
id > 2 and name > '333'; remote: id > 2
id > 2 and name > '333' and other < 'ddd'; remote: id > 2 no results
id > 2 and name >= '333' and other < 'ddd'; remote: id > 2 1 result
id >= 4 and name = 'eric was here' and other > 'eeee';
records_in_range: start_key 3 end_key NULL
read_range_first: start_key 3 end_key NULL

id >= 4;
id >= 2 and name = '333' and other < 'ddd';
remote: `id`  >= 2 AND `name`  >= '333';
records_in_range: start_key 0 end_key NULL
read_range_first: start_key 1 end_key NULL

id < 4;
id < 3 and name = '222' and other <= 'ccc'; remote: id < 3
records_in_range: start_key NULL end_key 4
read_range_first: start_key NULL end_key 4

id <= 4;
records_in_range: start_key NULL end_key 3
read_range_first: start_key NULL end_key 3

id like 4;
full table scan

id  > 2 and id < 4;
records_in_range: start_key 3 end_key 4
read_range_first: start_key 3 end_key 4

id >= 2 and id < 4;
records_in_range: start_key 0 end_key 4
read_range_first: start_key 1 end_key 4

id >= 2 and id <= 4;
records_in_range: start_key 0 end_key 3
read_range_first: start_key 1 end_key 3

id > 2 and id <= 4;
id = 6 and name = 'eric was here' and other > 'eeee';
remote: (`id`  > 6 AND `name`  > 'eric was here' AND `other`  > 'eeee')
AND (`id`  <= 6) AND ( AND `name`  <= 'eric was here')
no results
records_in_range: start_key 3 end_key 3
read_range_first: start_key 3 end_key 3

Summary:

* If the start key flag is 0 the max key flag shouldn't even be set, 
  and if it is, the query produced would be invalid.
* Multipart keys, even if containing some or all numeric columns,
  are treated the same as non-numeric keys

  If the query is " = " (quotes or not):
  - records in range start key flag HA_READ_KEY_EXACT,
    end key flag HA_READ_AFTER_KEY (incorrect)
  - any other: start key flag HA_READ_KEY_OR_NEXT,
    end key flag HA_READ_AFTER_KEY (correct)

* 'like' queries (of key)
  - Numeric, full table scan
  - Non-numeric
      records_in_range: start_key 0 end_key 3
      other : start_key 1 end_key 3

* If the key flag is HA_READ_AFTER_KEY:
   if start_key, append >
   if end_key, append <=

* If create_where_key was called by records_in_range:

 - if the key is numeric:
    start key flag is 0 when end key is NULL, end key flag is 3 or 4
 - if create_where_key was called by any other function:
    start key flag is 1 when end key is NULL, end key flag is 3 or 4
 - if the key is non-numeric, or multipart
    When the query is an exact match, the start key flag is 0,
    end key flag is 3 for what should be a no-range condition where
    you should have 0 and max key NULL, which it is if called by
    read_range_first

Conclusion:

1. Need logic to determin if a key is min or max when the flag is
HA_READ_AFTER_KEY, and handle appending correct operator accordingly

2. Need a boolean flag to pass to create_where_from_key, used in the
switch statement. Add 1 to the flag if:
  - start key flag is HA_READ_KEY_EXACT and the end key is NULL

*/

bool ha_federated::create_where_from_key(String *to,
                                         KEY *key_info,
                                         const key_range *start_key,
                                         const key_range *end_key,
                                         bool from_records_in_range,
                                         bool eq_range_arg)
{
  bool both_not_null=
    (start_key != NULL && end_key != NULL) ? TRUE : FALSE;
  const uchar *ptr;
  uint remainder, length;
  char tmpbuff[FEDERATED_QUERY_BUFFER_SIZE];
  String tmp(tmpbuff, sizeof(tmpbuff), system_charset_info);
  const key_range *ranges[2]= { start_key, end_key };
  my_bitmap_map *old_map;
  DBUG_ENTER("ha_federated::create_where_from_key");

  tmp.length(0); 
  if (start_key == NULL && end_key == NULL)
    DBUG_RETURN(1);

  old_map= dbug_tmp_use_all_columns(table, table->write_set);
  for (uint i= 0; i <= 1; i++)
  {
    bool needs_quotes;
    KEY_PART_INFO *key_part;
    if (ranges[i] == NULL)
      continue;

    if (both_not_null)
    {
      if (i > 0)
        tmp.append(STRING_WITH_LEN(") AND ("));
      else
        tmp.append(STRING_WITH_LEN(" ("));
    }

    for (key_part= key_info->key_part,
         remainder= key_info->key_parts,
         length= ranges[i]->length,
         ptr= ranges[i]->key; ;
         remainder--,
         key_part++)
    {
      Field *field= key_part->field;
      uint store_length= key_part->store_length;
      uint part_length= min(store_length, length);
      needs_quotes= field->str_needs_quotes();
      DBUG_DUMP("key, start of loop", ptr, length);

      if (key_part->null_bit)
      {
        if (*ptr++)
        {
          /*
            We got "IS [NOT] NULL" condition against nullable column. We
            distinguish between "IS NOT NULL" and "IS NULL" by flag. For
            "IS NULL", flag is set to HA_READ_KEY_EXACT.
          */
          if (emit_key_part_name(&tmp, key_part) ||
              (ranges[i]->flag == HA_READ_KEY_EXACT ?
               tmp.append(STRING_WITH_LEN(" IS NULL ")) :
               tmp.append(STRING_WITH_LEN(" IS NOT NULL "))))
            goto err;
          /*
            We need to adjust pointer and length to be prepared for next
            key part. As well as check if this was last key part.
          */
          goto prepare_for_next_key_part;
        }
      }

      if (tmp.append(STRING_WITH_LEN(" (")))
        goto err;

      switch (ranges[i]->flag) {
      case HA_READ_KEY_EXACT:
        DBUG_PRINT("info", ("federated HA_READ_KEY_EXACT %d", i));
        if (store_length >= length ||
            !needs_quotes ||
            key_part->type == HA_KEYTYPE_BIT ||
            field->result_type() != STRING_RESULT)
        {
          if (emit_key_part_name(&tmp, key_part))
            goto err;

          if (from_records_in_range)
          {
            if (tmp.append(STRING_WITH_LEN(" >= ")))
              goto err;
          }
          else
          {
            if (tmp.append(STRING_WITH_LEN(" = ")))
              goto err;
          }

          if (emit_key_part_element(&tmp, key_part, needs_quotes, 0, ptr,
                                    part_length))
            goto err;
        }
        else
        {
          /* LIKE */
          if (emit_key_part_name(&tmp, key_part) ||
              tmp.append(STRING_WITH_LEN(" LIKE ")) ||
              emit_key_part_element(&tmp, key_part, needs_quotes, 1, ptr,
                                    part_length))
            goto err;
        }
        break;
      case HA_READ_AFTER_KEY:
        if (eq_range_arg)
        {
          if (tmp.append("1=1"))                // Dummy
            goto err;
          break;
        }
        DBUG_PRINT("info", ("federated HA_READ_AFTER_KEY %d", i));
        if ((store_length >= length) || (i > 0)) /* for all parts of end key*/
        {
          if (emit_key_part_name(&tmp, key_part))
            goto err;

          if (i > 0) /* end key */
          {
            if (tmp.append(STRING_WITH_LEN(" <= ")))
              goto err;
          }
          else /* start key */
          {
            if (tmp.append(STRING_WITH_LEN(" > ")))
              goto err;
          }

          if (emit_key_part_element(&tmp, key_part, needs_quotes, 0, ptr,
                                    part_length))
          {
            goto err;
          }
          break;
        }
      case HA_READ_KEY_OR_NEXT:
        DBUG_PRINT("info", ("federated HA_READ_KEY_OR_NEXT %d", i));
        if (emit_key_part_name(&tmp, key_part) ||
            tmp.append(STRING_WITH_LEN(" >= ")) ||
            emit_key_part_element(&tmp, key_part, needs_quotes, 0, ptr,
              part_length))
          goto err;
        break;
      case HA_READ_BEFORE_KEY:
        DBUG_PRINT("info", ("federated HA_READ_BEFORE_KEY %d", i));
        if (store_length >= length)
        {
          if (emit_key_part_name(&tmp, key_part) ||
              tmp.append(STRING_WITH_LEN(" < ")) ||
              emit_key_part_element(&tmp, key_part, needs_quotes, 0, ptr,
                                    part_length))
            goto err;
          break;
        }
      case HA_READ_KEY_OR_PREV:
        DBUG_PRINT("info", ("federated HA_READ_KEY_OR_PREV %d", i));
        if (emit_key_part_name(&tmp, key_part) ||
            tmp.append(STRING_WITH_LEN(" <= ")) ||
            emit_key_part_element(&tmp, key_part, needs_quotes, 0, ptr,
                                  part_length))
          goto err;
        break;
      default:
        DBUG_PRINT("info",("cannot handle flag %d", ranges[i]->flag));
        goto err;
      }
      if (tmp.append(STRING_WITH_LEN(") ")))
        goto err;

prepare_for_next_key_part:
      if (store_length >= length)
        break;
      DBUG_PRINT("info", ("remainder %d", remainder));
      DBUG_ASSERT(remainder > 1);
      length-= store_length;
      /*
        For nullable columns, null-byte is already skipped before, that is
        ptr was incremented by 1. Since store_length still counts null-byte,
        we need to subtract 1 from store_length.
      */
      ptr+= store_length - test(key_part->null_bit);
      if (tmp.append(STRING_WITH_LEN(" AND ")))
        goto err;

      DBUG_PRINT("info",
                 ("create_where_from_key WHERE clause: %s",
                  tmp.c_ptr_quick()));
    }
  }
  dbug_tmp_restore_column_map(table->write_set, old_map);

  if (both_not_null)
    if (tmp.append(STRING_WITH_LEN(") ")))
      DBUG_RETURN(1);

  if (to->append(STRING_WITH_LEN(" WHERE ")))
    DBUG_RETURN(1);

  if (to->append(tmp))
    DBUG_RETURN(1);

  DBUG_RETURN(0);

err:
  dbug_tmp_restore_column_map(table->write_set, old_map);
  DBUG_RETURN(1);
}

/*
  Example of simple lock controls. The "share" it creates is structure we will
  pass to each federated handler. Do you have to have one of these? Well, you
  have pieces that are used for locking, and they are needed to function.
*/

static FEDERATED_SHARE *get_share(const char *table_name, TABLE *table)
{
  char query_buffer[FEDERATED_QUERY_BUFFER_SIZE];
  Field **field;
  String query(query_buffer, sizeof(query_buffer), &my_charset_bin);
  FEDERATED_SHARE *share= NULL, tmp_share;
  MEM_ROOT mem_root;
  DBUG_ENTER("ha_federated.cc::get_share");

  /*
    In order to use this string, we must first zero it's length,
    or it will contain garbage
  */
  query.length(0);

  init_alloc_root(&mem_root, 256, 0);

  mysql_mutex_lock(&federated_mutex);

  tmp_share.share_key= table_name;
  tmp_share.share_key_length= (uint) strlen(table_name);
  if (parse_url(&mem_root, &tmp_share, table, 0))
    goto error;

  /* TODO: change tmp_share.scheme to LEX_STRING object */
  if (!(share= (FEDERATED_SHARE *) my_hash_search(&federated_open_tables,
                                                  (uchar*) tmp_share.share_key,
                                                  tmp_share.
                                                  share_key_length)))
  {
    query.set_charset(system_charset_info);
    query.append(STRING_WITH_LEN("SELECT "));
    for (field= table->field; *field; field++)
    {
      append_ident(&query, (*field)->field_name, 
                   strlen((*field)->field_name), ident_quote_char);
      query.append(STRING_WITH_LEN(", "));
    }
    /* chops off trailing comma */
    query.length(query.length() - sizeof_trailing_comma);

    query.append(STRING_WITH_LEN(" FROM "));

    append_ident(&query, tmp_share.table_name, 
                 tmp_share.table_name_length, ident_quote_char);

    if (!(share= (FEDERATED_SHARE *) memdup_root(&mem_root, (char*)&tmp_share, sizeof(*share))) ||
        !(share->select_query= (char*) strmake_root(&mem_root, query.ptr(), query.length() + 1)))
      goto error;

    share->use_count= 0;
    share->mem_root= mem_root;

    DBUG_PRINT("info",
               ("share->select_query %s", share->select_query));

    if (my_hash_insert(&federated_open_tables, (uchar*) share))
      goto error;
    thr_lock_init(&share->lock);
    mysql_mutex_init(fe_key_mutex_FEDERATED_SHARE_mutex,
                     &share->mutex, MY_MUTEX_INIT_FAST);
  }
  else
    free_root(&mem_root, MYF(0)); /* prevents memory leak */

  share->use_count++;
  mysql_mutex_unlock(&federated_mutex);

  DBUG_RETURN(share);

error:
  mysql_mutex_unlock(&federated_mutex);
  free_root(&mem_root, MYF(0));
  DBUG_RETURN(NULL);
}


/*
  Free lock controls. We call this whenever we close a table.
  If the table had the last reference to the share then we
  free memory associated with it.
*/

static int free_share(FEDERATED_SHARE *share)
{
  MEM_ROOT mem_root= share->mem_root;
  DBUG_ENTER("free_share");

  mysql_mutex_lock(&federated_mutex);
  if (!--share->use_count)
  {
    my_hash_delete(&federated_open_tables, (uchar*) share);
    thr_lock_delete(&share->lock);
    mysql_mutex_destroy(&share->mutex);
    free_root(&mem_root, MYF(0));
  }
  mysql_mutex_unlock(&federated_mutex);

  DBUG_RETURN(0);
}


ha_rows ha_federated::records_in_range(uint inx, key_range *start_key,
                                       key_range *end_key)
{
  /*

  We really want indexes to be used as often as possible, therefore
  we just need to hard-code the return value to a very low number to
  force the issue

*/
  DBUG_ENTER("ha_federated::records_in_range");
  DBUG_RETURN(FEDERATED_RECORDS_IN_RANGE);
}
/*
  If frm_error() is called then we will use this to to find out
  what file extentions exist for the storage engine. This is
  also used by the default rename_table and delete_table method
  in handler.cc.
*/

const char **ha_federated::bas_ext() const
{
  static const char *ext[]=
  {
    NullS
  };
  return ext;
}


/*
  Used for opening tables. The name will be the name of the file.
  A table is opened when it needs to be opened. For instance
  when a request comes in for a select on the table (tables are not
  open and closed for each request, they are cached).

  Called from handler.cc by handler::ha_open(). The server opens
  all tables by calling ha_open() which then calls the handler
  specific open().
*/

int ha_federated::open(const char *name, int mode, uint test_if_locked)
{
  DBUG_ENTER("ha_federated::open");

  if (!(share= get_share(name, table)))
    DBUG_RETURN(1);
  thr_lock_data_init(&share->lock, &lock, NULL);

  DBUG_ASSERT(mysql == NULL);

  ref_length= sizeof(MYSQL_RES *) + sizeof(MYSQL_ROW_OFFSET);
  DBUG_PRINT("info", ("ref_length: %u", ref_length));

  my_init_dynamic_array(&results, sizeof(MYSQL_RES *), 4, 4);
  reset();

  DBUG_RETURN(0);
}


/*
  Closes a table. We call the free_share() function to free any resources
  that we have allocated in the "shared" structure.

  Called from sql_base.cc, sql_select.cc, and table.cc.
  In sql_select.cc it is only used to close up temporary tables or during
  the process where a temporary table is converted over to being a
  myisam table.
  For sql_base.cc look at close_data_tables().
*/

int ha_federated::close(void)
{
  THD *thd= current_thd;
<<<<<<< HEAD

=======
>>>>>>> e7061f7e
  DBUG_ENTER("ha_federated::close");

  free_result();

  delete_dynamic(&results);

  /*
    Check to verify wheather the connection is still alive or not.
    FLUSH TABLES will quit the connection and if connection is broken,
    it will reconnect again and quit silently.
  */
  if (mysql && (!mysql->net.vio || !vio_is_connected(mysql->net.vio)))
     mysql->net.error= 2;

  /* Disconnect from mysql */
  mysql_close(mysql);
  mysql= NULL;

  /*
    mysql_close() might return an error if a remote server's gone
    for some reason. If that happens while removing a table from
    the table cache, the error will be propagated to a client even
    if the original query was not issued against the FEDERATED table.
    So, don't propagate errors from mysql_close().
  */
  if (table->in_use && thd != table->in_use)
    table->in_use->clear_error();

<<<<<<< HEAD
  /* Clear possible errors from mysql_close(), see LP bug #813587. */
  if (thd)
    thd->clear_error();
=======
  /*
    Errors from mysql_close() are silently ignored for flush tables.
    Close the connection silently.
  */
  if (thd && thd->lex->sql_command == SQLCOM_FLUSH)
     thd->clear_error();
>>>>>>> e7061f7e

  DBUG_RETURN(free_share(share));
}

/*

  Checks if a field in a record is SQL NULL.

  SYNOPSIS
    field_in_record_is_null()
      table     TABLE pointer, MySQL table object
      field     Field pointer, MySQL field object
      record    char pointer, contains record

    DESCRIPTION
      This method uses the record format information in table to track
      the null bit in record.

    RETURN VALUE
      1    if NULL
      0    otherwise
*/

static inline uint field_in_record_is_null(TABLE *table,
                                    Field *field,
                                    char *record)
{
  int null_offset;
  DBUG_ENTER("ha_federated::field_in_record_is_null");

  if (!field->null_ptr)
    DBUG_RETURN(0);

  null_offset= (uint) ((char*)field->null_ptr - (char*)table->record[0]);

  if (record[null_offset] & field->null_bit)
    DBUG_RETURN(1);

  DBUG_RETURN(0);
}


/**
  @brief Construct the INSERT statement.
  
  @details This method will construct the INSERT statement and appends it to
  the supplied query string buffer.
  
  @return
    @retval FALSE       No error
    @retval TRUE        Failure
*/

bool ha_federated::append_stmt_insert(String *query)
{
  char insert_buffer[FEDERATED_QUERY_BUFFER_SIZE];
  Field **field;
  uint tmp_length;
  bool added_field= FALSE;

  /* The main insert query string */
  String insert_string(insert_buffer, sizeof(insert_buffer), &my_charset_bin);
  DBUG_ENTER("ha_federated::append_stmt_insert");

  insert_string.length(0);

  if (replace_duplicates)
    insert_string.append(STRING_WITH_LEN("REPLACE INTO "));
  else if (ignore_duplicates && !insert_dup_update)
    insert_string.append(STRING_WITH_LEN("INSERT IGNORE INTO "));
  else
    insert_string.append(STRING_WITH_LEN("INSERT INTO "));
  append_ident(&insert_string, share->table_name, share->table_name_length, 
               ident_quote_char);
  tmp_length= insert_string.length();
  insert_string.append(STRING_WITH_LEN(" ("));

  /*
    loop through the field pointer array, add any fields to both the values
    list and the fields list that match the current query id
  */
  for (field= table->field; *field; field++)
  {
    if (bitmap_is_set(table->write_set, (*field)->field_index))
    {
      /* append the field name */
      append_ident(&insert_string, (*field)->field_name, 
                   strlen((*field)->field_name), ident_quote_char);

      /* append commas between both fields and fieldnames */
      /*
        unfortunately, we can't use the logic if *(fields + 1) to
        make the following appends conditional as we don't know if the
        next field is in the write set
      */
      insert_string.append(STRING_WITH_LEN(", "));
      added_field= TRUE;
    }
  }

  if (added_field)
  {
    /* Remove trailing comma. */
    insert_string.length(insert_string.length() - sizeof_trailing_comma);
    insert_string.append(STRING_WITH_LEN(") "));
  }
  else
  {
    /* If there were no fields, we don't want to add a closing paren. */
    insert_string.length(tmp_length);
  }

  insert_string.append(STRING_WITH_LEN(" VALUES "));

  DBUG_RETURN(query->append(insert_string));
}


/*
  write_row() inserts a row. No extra() hint is given currently if a bulk load
  is happeneding. buf() is a byte array of data. You can use the field
  information to extract the data from the native byte array type.
  Example of this would be:
  for (Field **field=table->field ; *field ; field++)
  {
    ...
  }

  Called from item_sum.cc, item_sum.cc, sql_acl.cc, sql_insert.cc,
  sql_insert.cc, sql_select.cc, sql_table.cc, sql_udf.cc, and sql_update.cc.
*/

int ha_federated::write_row(uchar *buf)
{
  char values_buffer[FEDERATED_QUERY_BUFFER_SIZE];
  char insert_field_value_buffer[STRING_BUFFER_USUAL_SIZE];
  Field **field;
  uint tmp_length;
  int error= 0;
  bool use_bulk_insert;
  bool auto_increment_update_required= (table->next_number_field != NULL);

  /* The string containing the values to be added to the insert */
  String values_string(values_buffer, sizeof(values_buffer), &my_charset_bin);
  /* The actual value of the field, to be added to the values_string */
  String insert_field_value_string(insert_field_value_buffer,
                                   sizeof(insert_field_value_buffer),
                                   &my_charset_bin);
  my_bitmap_map *old_map= dbug_tmp_use_all_columns(table, table->read_set);
  DBUG_ENTER("ha_federated::write_row");

  values_string.length(0);
  insert_field_value_string.length(0);
  ha_statistic_increment(&SSV::ha_write_count);
  if (table->timestamp_field_type & TIMESTAMP_AUTO_SET_ON_INSERT)
    table->timestamp_field->set_time();

  /*
    start both our field and field values strings
    We must disable multi-row insert for "INSERT...ON DUPLICATE KEY UPDATE"
    Ignore duplicates is always true when insert_dup_update is true.
    When replace_duplicates == TRUE, we can safely enable multi-row insert.
    When performing multi-row insert, we only collect the columns values for
    the row. The start of the statement is only created when the first
    row is copied in to the bulk_insert string.
  */
  if (!(use_bulk_insert= bulk_insert.str && 
        (!insert_dup_update || replace_duplicates)))
    append_stmt_insert(&values_string);

  values_string.append(STRING_WITH_LEN(" ("));
  tmp_length= values_string.length();

  /*
    loop through the field pointer array, add any fields to both the values
    list and the fields list that is part of the write set
  */
  for (field= table->field; *field; field++)
  {
    if (bitmap_is_set(table->write_set, (*field)->field_index))
    {
      if ((*field)->is_null())
        values_string.append(STRING_WITH_LEN(" NULL "));
      else
      {
        bool needs_quote= (*field)->str_needs_quotes();
        (*field)->val_str(&insert_field_value_string);
        if (needs_quote)
          values_string.append(value_quote_char);
        insert_field_value_string.print(&values_string);
        if (needs_quote)
          values_string.append(value_quote_char);

        insert_field_value_string.length(0);
      }

      /* append commas between both fields and fieldnames */
      /*
        unfortunately, we can't use the logic if *(fields + 1) to
        make the following appends conditional as we don't know if the
        next field is in the write set
      */
      values_string.append(STRING_WITH_LEN(", "));
    }
  }
  dbug_tmp_restore_column_map(table->read_set, old_map);

  /*
    if there were no fields, we don't want to add a closing paren
    AND, we don't want to chop off the last char '('
    insert will be "INSERT INTO t1 VALUES ();"
  */
  if (values_string.length() > tmp_length)
  {
    /* chops off trailing comma */
    values_string.length(values_string.length() - sizeof_trailing_comma);
  }
  /* we always want to append this, even if there aren't any fields */
  values_string.append(STRING_WITH_LEN(") "));

  if (use_bulk_insert)
  {
    /*
      Send the current bulk insert out if appending the current row would
      cause the statement to overflow the packet size, otherwise set
      auto_increment_update_required to FALSE as no query was executed.
    */
    if (bulk_insert.length + values_string.length() + bulk_padding >
        mysql->net.max_packet_size && bulk_insert.length)
    {
      error= real_query(bulk_insert.str, bulk_insert.length);
      bulk_insert.length= 0;
    }
    else
      auto_increment_update_required= FALSE;
      
    if (bulk_insert.length == 0)
    {
      char insert_buffer[FEDERATED_QUERY_BUFFER_SIZE];
      String insert_string(insert_buffer, sizeof(insert_buffer), 
                           &my_charset_bin);
      insert_string.length(0);
      append_stmt_insert(&insert_string);
      dynstr_append_mem(&bulk_insert, insert_string.ptr(), 
                        insert_string.length());
    }
    else
      dynstr_append_mem(&bulk_insert, ",", 1);

    dynstr_append_mem(&bulk_insert, values_string.ptr(), 
                      values_string.length());
  }  
  else
  {
    error= real_query(values_string.ptr(), values_string.length());
  }
  
  if (error)
  {
    DBUG_RETURN(stash_remote_error());
  }
  /*
    If the table we've just written a record to contains an auto_increment
    field, then store the last_insert_id() value from the foreign server
  */
  if (auto_increment_update_required)
  {
    update_auto_increment();

    /* mysql_insert() uses this for protocol return value */
    table->next_number_field->store(stats.auto_increment_value, 1);
  }

  DBUG_RETURN(0);
}


/**
  @brief Prepares the storage engine for bulk inserts.
  
  @param[in] rows       estimated number of rows in bulk insert 
                        or 0 if unknown.
  
  @details Initializes memory structures required for bulk insert.
*/

void ha_federated::start_bulk_insert(ha_rows rows)
{
  uint page_size;
  DBUG_ENTER("ha_federated::start_bulk_insert");

  dynstr_free(&bulk_insert);
  
  /**
    We don't bother with bulk-insert semantics when the estimated rows == 1
    The rows value will be 0 if the server does not know how many rows
    would be inserted. This can occur when performing INSERT...SELECT
  */
  
  if (rows == 1)
    DBUG_VOID_RETURN;

  /*
    Make sure we have an open connection so that we know the 
    maximum packet size.
  */
  if (!mysql && real_connect())
    DBUG_VOID_RETURN;

  page_size= (uint) my_getpagesize();

  if (init_dynamic_string(&bulk_insert, NULL, page_size, page_size))
    DBUG_VOID_RETURN;
  
  bulk_insert.length= 0;
  DBUG_VOID_RETURN;
}


/**
  @brief End bulk insert.
  
  @details This method will send any remaining rows to the remote server.
  Finally, it will deinitialize the bulk insert data structure.
  
  @return Operation status
  @retval       0       No error
  @retval       != 0    Error occured at remote server. Also sets my_errno.
*/

int ha_federated::end_bulk_insert()
{
  int error= 0;
  DBUG_ENTER("ha_federated::end_bulk_insert");
  
  if (bulk_insert.str && bulk_insert.length)
  {
    if (real_query(bulk_insert.str, bulk_insert.length))
      error= stash_remote_error();
    else
    if (table->next_number_field)
      update_auto_increment();
  }

  dynstr_free(&bulk_insert);
  
  DBUG_RETURN(my_errno= error);
}


/*
  ha_federated::update_auto_increment

  This method ensures that last_insert_id() works properly. What it simply does
  is calls last_insert_id() on the foreign database immediately after insert
  (if the table has an auto_increment field) and sets the insert id via
  thd->insert_id(ID)).
*/
void ha_federated::update_auto_increment(void)
{
  THD *thd= current_thd;
  DBUG_ENTER("ha_federated::update_auto_increment");

  ha_federated::info(HA_STATUS_AUTO);
  thd->first_successful_insert_id_in_cur_stmt= 
    stats.auto_increment_value;
  DBUG_PRINT("info",("last_insert_id: %ld", (long) stats.auto_increment_value));

  DBUG_VOID_RETURN;
}

int ha_federated::optimize(THD* thd, HA_CHECK_OPT* check_opt)
{
  char query_buffer[STRING_BUFFER_USUAL_SIZE];
  String query(query_buffer, sizeof(query_buffer), &my_charset_bin);
  DBUG_ENTER("ha_federated::optimize");
  
  query.length(0);

  query.set_charset(system_charset_info);
  query.append(STRING_WITH_LEN("OPTIMIZE TABLE "));
  append_ident(&query, share->table_name, share->table_name_length, 
               ident_quote_char);

  if (real_query(query.ptr(), query.length()))
  {
    DBUG_RETURN(stash_remote_error());
  }

  DBUG_RETURN(0);
}


int ha_federated::repair(THD* thd, HA_CHECK_OPT* check_opt)
{
  char query_buffer[STRING_BUFFER_USUAL_SIZE];
  String query(query_buffer, sizeof(query_buffer), &my_charset_bin);
  DBUG_ENTER("ha_federated::repair");

  query.length(0);

  query.set_charset(system_charset_info);
  query.append(STRING_WITH_LEN("REPAIR TABLE "));
  append_ident(&query, share->table_name, share->table_name_length, 
               ident_quote_char);
  if (check_opt->flags & T_QUICK)
    query.append(STRING_WITH_LEN(" QUICK"));
  if (check_opt->flags & T_EXTEND)
    query.append(STRING_WITH_LEN(" EXTENDED"));
  if (check_opt->sql_flags & TT_USEFRM)
    query.append(STRING_WITH_LEN(" USE_FRM"));

  if (real_query(query.ptr(), query.length()))
  {
    DBUG_RETURN(stash_remote_error());
  }

  DBUG_RETURN(0);
}


/*
  Yes, update_row() does what you expect, it updates a row. old_data will have
  the previous row record in it, while new_data will have the newest data in
  it.

  Keep in mind that the server can do updates based on ordering if an ORDER BY
  clause was used. Consecutive ordering is not guaranteed.
  Currently new_data will not have an updated auto_increament record, or
  and updated timestamp field. You can do these for federated by doing these:
  if (table->timestamp_on_update_now)
    update_timestamp(new_row+table->timestamp_on_update_now-1);
  if (table->next_number_field && record == table->record[0])
    update_auto_increment();

  Called from sql_select.cc, sql_acl.cc, sql_update.cc, and sql_insert.cc.
*/

int ha_federated::update_row(const uchar *old_data, uchar *new_data)
{
  /*
    This used to control how the query was built. If there was a
    primary key, the query would be built such that there was a where
    clause with only that column as the condition. This is flawed,
    because if we have a multi-part primary key, it would only use the
    first part! We don't need to do this anyway, because
    read_range_first will retrieve the correct record, which is what
    is used to build the WHERE clause. We can however use this to
    append a LIMIT to the end if there is NOT a primary key. Why do
    this? Because we only are updating one record, and LIMIT enforces
    this.
  */
  bool has_a_primary_key= test(table->s->primary_key != MAX_KEY);
  
  /*
    buffers for following strings
  */
  char field_value_buffer[STRING_BUFFER_USUAL_SIZE];
  char update_buffer[FEDERATED_QUERY_BUFFER_SIZE];
  char where_buffer[FEDERATED_QUERY_BUFFER_SIZE];

  /* Work area for field values */
  String field_value(field_value_buffer, sizeof(field_value_buffer),
                     &my_charset_bin);
  /* stores the update query */
  String update_string(update_buffer,
                       sizeof(update_buffer),
                       &my_charset_bin);
  /* stores the WHERE clause */
  String where_string(where_buffer,
                      sizeof(where_buffer),
                      &my_charset_bin);
  uchar *record= table->record[0];
  DBUG_ENTER("ha_federated::update_row");
  /*
    set string lengths to 0 to avoid misc chars in string
  */
  field_value.length(0);
  update_string.length(0);
  where_string.length(0);

  if (ignore_duplicates)
    update_string.append(STRING_WITH_LEN("UPDATE IGNORE "));
  else
    update_string.append(STRING_WITH_LEN("UPDATE "));
  append_ident(&update_string, share->table_name,
               share->table_name_length, ident_quote_char);
  update_string.append(STRING_WITH_LEN(" SET "));

  /*
    In this loop, we want to match column names to values being inserted
    (while building INSERT statement).

    Iterate through table->field (new data) and share->old_field (old_data)
    using the same index to create an SQL UPDATE statement. New data is
    used to create SET field=value and old data is used to create WHERE
    field=oldvalue
  */

  for (Field **field= table->field; *field; field++)
  {
    if (bitmap_is_set(table->write_set, (*field)->field_index))
    {
      size_t field_name_length= strlen((*field)->field_name);
      append_ident(&update_string, (*field)->field_name, field_name_length,
                   ident_quote_char);
      update_string.append(STRING_WITH_LEN(" = "));

      if ((*field)->is_null())
        update_string.append(STRING_WITH_LEN(" NULL "));
      else
      {
        /* otherwise = */
        my_bitmap_map *old_map= tmp_use_all_columns(table, table->read_set);
        bool needs_quote= (*field)->str_needs_quotes();
	(*field)->val_str(&field_value);
        if (needs_quote)
          update_string.append(value_quote_char);
        field_value.print(&update_string);
        if (needs_quote)
          update_string.append(value_quote_char);
        field_value.length(0);
        tmp_restore_column_map(table->read_set, old_map);
      }
      update_string.append(STRING_WITH_LEN(", "));
    }

    if (bitmap_is_set(table->read_set, (*field)->field_index))
    {
      size_t field_name_length= strlen((*field)->field_name);
      append_ident(&where_string, (*field)->field_name, field_name_length,
                   ident_quote_char);
      if (field_in_record_is_null(table, *field, (char*) old_data))
        where_string.append(STRING_WITH_LEN(" IS NULL "));
      else
      {
        bool needs_quote= (*field)->str_needs_quotes();
        where_string.append(STRING_WITH_LEN(" = "));
        (*field)->val_str(&field_value,
                          (old_data + (*field)->offset(record)));
        if (needs_quote)
          where_string.append(value_quote_char);
        field_value.print(&where_string);
        if (needs_quote)
          where_string.append(value_quote_char);
        field_value.length(0);
      }
      where_string.append(STRING_WITH_LEN(" AND "));
    }
  }

  /* Remove last ', '. This works as there must be at least on updated field */
  update_string.length(update_string.length() - sizeof_trailing_comma);

  if (where_string.length())
  {
    /* chop off trailing AND */
    where_string.length(where_string.length() - sizeof_trailing_and);
    update_string.append(STRING_WITH_LEN(" WHERE "));
    update_string.append(where_string);
  }

  /*
    If this table has not a primary key, then we could possibly
    update multiple rows. We want to make sure to only update one!
  */
  if (!has_a_primary_key)
    update_string.append(STRING_WITH_LEN(" LIMIT 1"));

  if (real_query(update_string.ptr(), update_string.length()))
  {
    DBUG_RETURN(stash_remote_error());
  }
  DBUG_RETURN(0);
}

/*
  This will delete a row. 'buf' will contain a copy of the row to be =deleted.
  The server will call this right after the current row has been called (from
  either a previous rnd_next() or index call).
  If you keep a pointer to the last row or can access a primary key it will
  make doing the deletion quite a bit easier.
  Keep in mind that the server does no guarentee consecutive deletions.
  ORDER BY clauses can be used.

  Called in sql_acl.cc and sql_udf.cc to manage internal table information.
  Called in sql_delete.cc, sql_insert.cc, and sql_select.cc. In sql_select
  it is used for removing duplicates while in insert it is used for REPLACE
  calls.
*/

int ha_federated::delete_row(const uchar *buf)
{
  char delete_buffer[FEDERATED_QUERY_BUFFER_SIZE];
  char data_buffer[FEDERATED_QUERY_BUFFER_SIZE];
  String delete_string(delete_buffer, sizeof(delete_buffer), &my_charset_bin);
  String data_string(data_buffer, sizeof(data_buffer), &my_charset_bin);
  uint found= 0;
  DBUG_ENTER("ha_federated::delete_row");

  delete_string.length(0);
  delete_string.append(STRING_WITH_LEN("DELETE FROM "));
  append_ident(&delete_string, share->table_name,
               share->table_name_length, ident_quote_char);
  delete_string.append(STRING_WITH_LEN(" WHERE "));

  for (Field **field= table->field; *field; field++)
  {
    Field *cur_field= *field;
    found++;
    if (bitmap_is_set(table->read_set, cur_field->field_index))
    {
      append_ident(&delete_string, (*field)->field_name,
                   strlen((*field)->field_name), ident_quote_char);
      data_string.length(0);
      if (cur_field->is_null())
      {
        delete_string.append(STRING_WITH_LEN(" IS NULL "));
      }
      else
      {
        bool needs_quote= cur_field->str_needs_quotes();
        delete_string.append(STRING_WITH_LEN(" = "));
        cur_field->val_str(&data_string);
        if (needs_quote)
          delete_string.append(value_quote_char);
        data_string.print(&delete_string);
        if (needs_quote)
          delete_string.append(value_quote_char);
      }
      delete_string.append(STRING_WITH_LEN(" AND "));
    }
  }

  // Remove trailing AND
  delete_string.length(delete_string.length() - sizeof_trailing_and);
  if (!found)
    delete_string.length(delete_string.length() - sizeof_trailing_where);

  delete_string.append(STRING_WITH_LEN(" LIMIT 1"));
  DBUG_PRINT("info",
             ("Delete sql: %s", delete_string.c_ptr_quick()));
  if (real_query(delete_string.ptr(), delete_string.length()))
  {
    DBUG_RETURN(stash_remote_error());
  }
  stats.deleted+= (ha_rows) mysql->affected_rows;
  stats.records-= (ha_rows) mysql->affected_rows;
  DBUG_PRINT("info",
             ("rows deleted %ld  rows deleted for all time %ld",
              (long) mysql->affected_rows, (long) stats.deleted));

  DBUG_RETURN(0);
}

int ha_federated::index_read_idx_map(uchar *buf, uint index, const uchar *key,
                                key_part_map keypart_map,
                                enum ha_rkey_function find_flag)
{
  int error= index_init(index, 0);
  if (error)
    return error;
  error= index_read_map(buf, key, keypart_map, find_flag);
  if(!error && stored_result)
  {
    uchar *dummy_arg=NULL;
    position(dummy_arg);
  }
  int error1= index_end();
  return error ?  error : error1;
}

/*
  Positions an index cursor to the index specified in the handle. Fetches the
  row if available. If the key value is null, begin at the first key of the
  index. This method, which is called in the case of an SQL statement having
  a WHERE clause on a non-primary key index, simply calls index_read_idx.
*/

int ha_federated::index_read(uchar *buf, const uchar *key,
                             uint key_len, ha_rkey_function find_flag)
{
  int rc;
  DBUG_ENTER("ha_federated::index_read");

  MYSQL_INDEX_READ_ROW_START(table_share->db.str, table_share->table_name.str);
  free_result();
  rc= index_read_idx_with_result_set(buf, active_index, key,
                                     key_len, find_flag,
                                     &stored_result);
  MYSQL_INDEX_READ_ROW_DONE(rc);
  DBUG_RETURN(rc);
}


/*
  Positions an index cursor to the index specified in key. Fetches the
  row if any.  This is only used to read whole keys.

  This method is called via index_read in the case of a WHERE clause using
  a primary key index OR is called DIRECTLY when the WHERE clause
  uses a PRIMARY KEY index.

  NOTES
    This uses an internal result set that is deleted before function
    returns.  We need to be able to be calable from ha_rnd_pos()
*/

int ha_federated::index_read_idx(uchar *buf, uint index, const uchar *key,
                                 uint key_len, enum ha_rkey_function find_flag)
{
  int retval;
  MYSQL_RES *mysql_result;
  DBUG_ENTER("ha_federated::index_read_idx");

  if ((retval= index_read_idx_with_result_set(buf, index, key,
                                              key_len, find_flag,
                                              &mysql_result)))
    DBUG_RETURN(retval);
  mysql_free_result(mysql_result);
  results.elements--;
  DBUG_RETURN(0);
}


/*
  Create result set for rows matching query and return first row

  RESULT
    0	ok     In this case *result will contain the result set
	       table->status == 0 
    #   error  In this case *result will contain 0
               table->status == STATUS_NOT_FOUND
*/

int ha_federated::index_read_idx_with_result_set(uchar *buf, uint index,
                                                 const uchar *key,
                                                 uint key_len,
                                                 ha_rkey_function find_flag,
                                                 MYSQL_RES **result)
{
  int retval;
  char error_buffer[FEDERATED_QUERY_BUFFER_SIZE];
  char index_value[STRING_BUFFER_USUAL_SIZE];
  char sql_query_buffer[FEDERATED_QUERY_BUFFER_SIZE];
  String index_string(index_value,
                      sizeof(index_value),
                      &my_charset_bin);
  String sql_query(sql_query_buffer,
                   sizeof(sql_query_buffer),
                   &my_charset_bin);
  key_range range;
  DBUG_ENTER("ha_federated::index_read_idx_with_result_set");

  *result= 0;                                   // In case of errors
  index_string.length(0);
  sql_query.length(0);
  ha_statistic_increment(&SSV::ha_read_key_count);

  sql_query.append(share->select_query);

  range.key= key;
  range.length= key_len;
  range.flag= find_flag;
  create_where_from_key(&index_string,
                        &table->key_info[index],
                        &range,
                        NULL, 0, 0);
  sql_query.append(index_string);

  if (real_query(sql_query.ptr(), sql_query.length()))
  {
    sprintf(error_buffer, "error: %d '%s'",
            mysql_errno(mysql), mysql_error(mysql));
    retval= ER_QUERY_ON_FOREIGN_DATA_SOURCE;
    goto error;
  }
  if (!(*result= store_result(mysql)))
  {
    retval= HA_ERR_END_OF_FILE;
    goto error;
  }
  if ((retval= read_next(buf, *result)))
  {
    mysql_free_result(*result);
    results.elements--;
    *result= 0;
    table->status= STATUS_NOT_FOUND;
    DBUG_RETURN(retval);
  }
  DBUG_RETURN(0);

error:
  table->status= STATUS_NOT_FOUND;
  my_error(retval, MYF(0), error_buffer);
  DBUG_RETURN(retval);
}


/*
  This method is used exlusevely by filesort() to check if we
  can create sorting buffers of necessary size.
  If the handler returns more records that it declares
  here server can just crash on filesort().
  We cannot guarantee that's not going to happen with
  the FEDERATED engine, as we have records==0 always if the
  client is a VIEW, and for the table the number of
  records can inpredictably change during execution.
  So we return maximum possible value here.
*/

ha_rows ha_federated::estimate_rows_upper_bound()
{
  return HA_POS_ERROR;
}


/* Initialized at each key walk (called multiple times unlike rnd_init()) */

int ha_federated::index_init(uint keynr, bool sorted)
{
  DBUG_ENTER("ha_federated::index_init");
  DBUG_PRINT("info", ("table: '%s'  key: %u", table->s->table_name.str, keynr));
  active_index= keynr;
  DBUG_RETURN(0);
}


/*
  Read first range
*/

int ha_federated::read_range_first(const key_range *start_key,
                                   const key_range *end_key,
                                   bool eq_range_arg, bool sorted)
{
  char sql_query_buffer[FEDERATED_QUERY_BUFFER_SIZE];
  int retval;
  String sql_query(sql_query_buffer,
                   sizeof(sql_query_buffer),
                   &my_charset_bin);
  DBUG_ENTER("ha_federated::read_range_first");
  MYSQL_INDEX_READ_ROW_START(table_share->db.str, table_share->table_name.str);

  DBUG_ASSERT(!(start_key == NULL && end_key == NULL));

  sql_query.length(0);
  sql_query.append(share->select_query);
  create_where_from_key(&sql_query,
                        &table->key_info[active_index],
                        start_key, end_key, 0, eq_range_arg);
  if (real_query(sql_query.ptr(), sql_query.length()))
  {
    retval= ER_QUERY_ON_FOREIGN_DATA_SOURCE;
    goto error;
  }
  sql_query.length(0);

  if (!(stored_result= store_result(mysql)))
  {
    retval= HA_ERR_END_OF_FILE;
    goto error;
  }

  retval= read_next(table->record[0], stored_result);
  MYSQL_INDEX_READ_ROW_DONE(retval);
  DBUG_RETURN(retval);

error:
  table->status= STATUS_NOT_FOUND;
  MYSQL_INDEX_READ_ROW_DONE(retval);
  DBUG_RETURN(retval);
}


int ha_federated::read_range_next()
{
  int retval;
  DBUG_ENTER("ha_federated::read_range_next");
  MYSQL_INDEX_READ_ROW_START(table_share->db.str, table_share->table_name.str);
  retval= rnd_next_int(table->record[0]);
  MYSQL_INDEX_READ_ROW_DONE(retval);
  DBUG_RETURN(retval);
}


/* Used to read forward through the index.  */
int ha_federated::index_next(uchar *buf)
{
  int retval;
  DBUG_ENTER("ha_federated::index_next");
  MYSQL_INDEX_READ_ROW_START(table_share->db.str, table_share->table_name.str);
  ha_statistic_increment(&SSV::ha_read_next_count);
  retval= read_next(buf, stored_result);
  MYSQL_INDEX_READ_ROW_DONE(retval);
  DBUG_RETURN(retval);
}


/*
  rnd_init() is called when the system wants the storage engine to do a table
  scan.

  This is the method that gets data for the SELECT calls.

  See the federated in the introduction at the top of this file to see when
  rnd_init() is called.

  Called from filesort.cc, records.cc, sql_handler.cc, sql_select.cc,
  sql_table.cc, and sql_update.cc.
*/

int ha_federated::rnd_init(bool scan)
{
  DBUG_ENTER("ha_federated::rnd_init");
  /*
    The use of the 'scan' flag is incredibly important for this handler
    to work properly, especially with updates containing WHERE clauses
    using indexed columns.

    When the initial query contains a WHERE clause of the query using an
    indexed column, it's index_read_idx that selects the exact record from
    the foreign database.

    When there is NO index in the query, either due to not having a WHERE
    clause, or the WHERE clause is using columns that are not indexed, a
    'full table scan' done by rnd_init, which in this situation simply means
    a 'select * from ...' on the foreign table.

    In other words, this 'scan' flag gives us the means to ensure that if
    there is an index involved in the query, we want index_read_idx to
    retrieve the exact record (scan flag is 0), and do not  want rnd_init
    to do a 'full table scan' and wipe out that result set.

    Prior to using this flag, the problem was most apparent with updates.

    An initial query like 'UPDATE tablename SET anything = whatever WHERE
    indexedcol = someval', index_read_idx would get called, using a query
    constructed with a WHERE clause built from the values of index ('indexcol'
    in this case, having a value of 'someval').  mysql_store_result would
    then get called (this would be the result set we want to use).

    After this rnd_init (from sql_update.cc) would be called, it would then
    unecessarily call "select * from table" on the foreign table, then call
    mysql_store_result, which would wipe out the correct previous result set
    from the previous call of index_read_idx's that had the result set
    containing the correct record, hence update the wrong row!

  */

  if (scan)
  {
    if (real_query(share->select_query, strlen(share->select_query)) ||
        !(stored_result= store_result(mysql)))
      DBUG_RETURN(stash_remote_error());
  }
  DBUG_RETURN(0);
}


int ha_federated::rnd_end()
{
  DBUG_ENTER("ha_federated::rnd_end");
  DBUG_RETURN(index_end());
}


int ha_federated::index_end(void)
{
  DBUG_ENTER("ha_federated::index_end");
  free_result();
  active_index= MAX_KEY;
  DBUG_RETURN(0);
}


/*
  This is called for each row of the table scan. When you run out of records
  you should return HA_ERR_END_OF_FILE. Fill buff up with the row information.
  The Field structure for the table is the key to getting data into buf
  in a manner that will allow the server to understand it.

  Called from filesort.cc, records.cc, sql_handler.cc, sql_select.cc,
  sql_table.cc, and sql_update.cc.
*/

int ha_federated::rnd_next(uchar *buf)
{
  int rc;
  DBUG_ENTER("ha_federated::rnd_next");
  MYSQL_READ_ROW_START(table_share->db.str, table_share->table_name.str,
                       TRUE);
  rc= rnd_next_int(buf);
  MYSQL_READ_ROW_DONE(rc);
  DBUG_RETURN(rc);
}

int ha_federated::rnd_next_int(uchar *buf)
{
  DBUG_ENTER("ha_federated::rnd_next_int");

  if (stored_result == 0)
  {
    /*
      Return value of rnd_init is not always checked (see records.cc),
      so we can get here _even_ if there is _no_ pre-fetched result-set!
      TODO: fix it. We can delete this in 5.1 when rnd_init() is checked.
    */
    DBUG_RETURN(1);
  }
  DBUG_RETURN(read_next(buf, stored_result));
}


/*
  ha_federated::read_next

  reads from a result set and converts to mysql internal
  format

  SYNOPSIS
    field_in_record_is_null()
      buf       byte pointer to record 
      result    mysql result set 

    DESCRIPTION
     This method is a wrapper method that reads one record from a result
     set and converts it to the internal table format

    RETURN VALUE
      1    error
      0    no error 
*/

int ha_federated::read_next(uchar *buf, MYSQL_RES *result)
{
  int retval;
  MYSQL_ROW row;
  DBUG_ENTER("ha_federated::read_next");

  table->status= STATUS_NOT_FOUND;              // For easier return
  
  /* Save current data cursor position. */
  current_position= result->data_cursor;

  /* Fetch a row, insert it back in a row format. */
  if (!(row= mysql_fetch_row(result)))
    DBUG_RETURN(HA_ERR_END_OF_FILE);

  if (!(retval= convert_row_to_internal_format(buf, row, result)))
    table->status= 0;

  DBUG_RETURN(retval);
}


/**
  @brief      Store a reference to current row.
  
  @details    During a query execution we may have different result sets (RS),
              e.g. for different ranges. All the RS's used are stored in 
              memory and placed in @c results dynamic array. At the end of 
              execution all stored RS's are freed at once in the
              @c ha_federated::reset().
              So, in case of federated, a reference to current row is a 
              stored result address and current data cursor position.
              As we keep all RS in memory during a query execution,
              we can get any record using the reference any time until
              @c ha_federated::reset() is called.
              TODO: we don't have to store all RS's rows but only those
              we call @c ha_federated::position() for, so we can free memory
              where we store other rows in the @c ha_federated::index_end().
 
  @param[in]  record  record data (unused)
*/

void ha_federated::position(const uchar *record __attribute__ ((unused)))
{
  DBUG_ENTER("ha_federated::position");
  
  DBUG_ASSERT(stored_result);

  position_called= TRUE;
  /* Store result set address. */
  memcpy(ref, &stored_result, sizeof(MYSQL_RES *));
  /* Store data cursor position. */
  memcpy(ref + sizeof(MYSQL_RES *), &current_position,
               sizeof(MYSQL_ROW_OFFSET));
  DBUG_VOID_RETURN;
}


/*
  This is like rnd_next, but you are given a position to use to determine the
  row. The position will be of the type that you stored in ref.

  This method is required for an ORDER BY

  Called from filesort.cc records.cc sql_insert.cc sql_select.cc sql_update.cc.
*/

int ha_federated::rnd_pos(uchar *buf, uchar *pos)
{
  MYSQL_RES *result;
  int ret_val;
  DBUG_ENTER("ha_federated::rnd_pos");

  MYSQL_READ_ROW_START(table_share->db.str, table_share->table_name.str,
                       FALSE);
  ha_statistic_increment(&SSV::ha_read_rnd_count);

  /* Get stored result set. */
  memcpy(&result, pos, sizeof(MYSQL_RES *));
  DBUG_ASSERT(result);
  /* Set data cursor position. */
  memcpy(&result->data_cursor, pos + sizeof(MYSQL_RES *),
         sizeof(MYSQL_ROW_OFFSET));
  /* Read a row. */
  ret_val= read_next(buf, result);
  MYSQL_READ_ROW_DONE(ret_val);
  DBUG_RETURN(ret_val);
}


/*
  ::info() is used to return information to the optimizer.
  Currently this table handler doesn't implement most of the fields
  really needed. SHOW also makes use of this data
  Another note, you will probably want to have the following in your
  code:
  if (records < 2)
    records = 2;
  The reason is that the server will optimize for cases of only a single
  record. If in a table scan you don't know the number of records
  it will probably be better to set records to two so you can return
  as many records as you need.
  Along with records a few more variables you may wish to set are:
    records
    deleted
    data_file_length
    index_file_length
    delete_length
    check_time
  Take a look at the public variables in handler.h for more information.

  Called in:
    filesort.cc
    ha_heap.cc
    item_sum.cc
    opt_sum.cc
    sql_delete.cc
    sql_delete.cc
    sql_derived.cc
    sql_select.cc
    sql_select.cc
    sql_select.cc
    sql_select.cc
    sql_select.cc
    sql_show.cc
    sql_show.cc
    sql_show.cc
    sql_show.cc
    sql_table.cc
    sql_union.cc
    sql_update.cc

*/

int ha_federated::info(uint flag)
{
  char status_buf[FEDERATED_QUERY_BUFFER_SIZE];
  int error;
  uint error_code;
  MYSQL_RES *result= 0;
  MYSQL_ROW row;
  String status_query_string(status_buf, sizeof(status_buf), &my_charset_bin);
  DBUG_ENTER("ha_federated::info");

  error_code= ER_QUERY_ON_FOREIGN_DATA_SOURCE;
  /* we want not to show table status if not needed to do so */
  if (flag & (HA_STATUS_VARIABLE | HA_STATUS_CONST))
  {
    status_query_string.length(0);
    status_query_string.append(STRING_WITH_LEN("SHOW TABLE STATUS LIKE "));
    append_ident(&status_query_string, share->table_name,
                 share->table_name_length, value_quote_char);

    if (real_query(status_query_string.ptr(), status_query_string.length()))
      goto error;

    status_query_string.length(0);

    result= mysql_store_result(mysql);

    /*
      We're going to use fields num. 4, 12 and 13 of the resultset,
      so make sure we have these fields.
    */
    if (!result || (mysql_num_fields(result) < 14))
      goto error;

    if (!mysql_num_rows(result))
      goto error;

    if (!(row= mysql_fetch_row(result)))
      goto error;

    /*
      deleted is set in ha_federated::info
    */
    /*
      need to figure out what this means as far as federated is concerned,
      since we don't have a "file"

      data_file_length = ?
      index_file_length = ?
      delete_length = ?
    */
    if (row[4] != NULL)
      stats.records=   (ha_rows) my_strtoll10(row[4], (char**) 0,
                                                       &error);
    if (row[5] != NULL)
      stats.mean_rec_length= (ulong) my_strtoll10(row[5], (char**) 0, &error);

    stats.data_file_length= stats.records * stats.mean_rec_length;

    if (row[12] != NULL)
      stats.update_time=     (ulong) my_strtoll10(row[12], (char**) 0,
                                                      &error);
    if (row[13] != NULL)
      stats.check_time=      (ulong) my_strtoll10(row[13], (char**) 0,
                                                      &error);

    /*
      size of IO operations (This is based on a good guess, no high science
      involved)
    */
    if (flag & HA_STATUS_CONST)
      stats.block_size= 4096;

  }

  if ((flag & HA_STATUS_AUTO) && mysql)
    stats.auto_increment_value= mysql->insert_id;

  mysql_free_result(result);

  DBUG_RETURN(0);

error:
  mysql_free_result(result);
  if (mysql)
  {
    my_printf_error(error_code, ": %d : %s", MYF(0),
                    mysql_errno(mysql), mysql_error(mysql));
  }
  else
  if (remote_error_number != -1 /* error already reported */)
  {
    error_code= remote_error_number;
    my_error(error_code, MYF(0), ER(error_code));
  }
  DBUG_RETURN(error_code);
}


/**
  @brief Handles extra signals from MySQL server

  @param[in] operation  Hint for storage engine

  @return Operation Status
  @retval 0     OK
 */
int ha_federated::extra(ha_extra_function operation)
{
  DBUG_ENTER("ha_federated::extra");
  switch (operation) {
  case HA_EXTRA_IGNORE_DUP_KEY:
    ignore_duplicates= TRUE;
    break;
  case HA_EXTRA_NO_IGNORE_DUP_KEY:
    insert_dup_update= FALSE;
    ignore_duplicates= FALSE;
    break;
  case HA_EXTRA_WRITE_CAN_REPLACE:
    replace_duplicates= TRUE;
    break;
  case HA_EXTRA_WRITE_CANNOT_REPLACE:
    /*
      We use this flag to ensure that we do not create an "INSERT IGNORE"
      statement when inserting new rows into the remote table.
    */
    replace_duplicates= FALSE;
    break;
  case HA_EXTRA_INSERT_WITH_UPDATE:
    insert_dup_update= TRUE;
    break;
  default:
    /* do nothing */
    DBUG_PRINT("info",("unhandled operation: %d", (uint) operation));
  }
  DBUG_RETURN(0);
}


/**
  @brief Reset state of file to after 'open'.

  @detail This function is called after every statement for all tables
    used by that statement.

  @return Operation status
    @retval     0       OK
*/

int ha_federated::reset(void)
{
  insert_dup_update= FALSE;
  ignore_duplicates= FALSE;
  replace_duplicates= FALSE;

  /* Free stored result sets. */
  for (uint i= 0; i < results.elements; i++)
  {
    MYSQL_RES *result;
    get_dynamic(&results, (uchar *) &result, i);
    mysql_free_result(result);
  }
  reset_dynamic(&results);

  return 0;
}


/*
  Used to delete all rows in a table. Both for cases of truncate and
  for cases where the optimizer realizes that all rows will be
  removed as a result of a SQL statement.

  Called from item_sum.cc by Item_func_group_concat::clear(),
  Item_sum_count_distinct::clear(), and Item_func_group_concat::clear().
  Called from sql_delete.cc by mysql_delete().
  Called from sql_select.cc by JOIN::reinit().
  Called from sql_union.cc by st_select_lex_unit::exec().
*/

int ha_federated::delete_all_rows()
{
  char query_buffer[FEDERATED_QUERY_BUFFER_SIZE];
  String query(query_buffer, sizeof(query_buffer), &my_charset_bin);
  DBUG_ENTER("ha_federated::delete_all_rows");

  query.length(0);

  query.set_charset(system_charset_info);
  query.append(STRING_WITH_LEN("TRUNCATE "));
  append_ident(&query, share->table_name, share->table_name_length,
               ident_quote_char);

  /*
    TRUNCATE won't return anything in mysql_affected_rows
  */
  if (real_query(query.ptr(), query.length()))
  {
    DBUG_RETURN(stash_remote_error());
  }
  stats.deleted+= stats.records;
  stats.records= 0;
  DBUG_RETURN(0);
}


/*
  Used to manually truncate the table via a delete of all rows in a table.
*/

int ha_federated::truncate()
{
  return delete_all_rows();
}


/*
  The idea with handler::store_lock() is the following:

  The statement decided which locks we should need for the table
  for updates/deletes/inserts we get WRITE locks, for SELECT... we get
  read locks.

  Before adding the lock into the table lock handler (see thr_lock.c)
  mysqld calls store lock with the requested locks.  Store lock can now
  modify a write lock to a read lock (or some other lock), ignore the
  lock (if we don't want to use MySQL table locks at all) or add locks
  for many tables (like we do when we are using a MERGE handler).

  Berkeley DB for federated  changes all WRITE locks to TL_WRITE_ALLOW_WRITE
  (which signals that we are doing WRITES, but we are still allowing other
  reader's and writer's.

  When releasing locks, store_lock() are also called. In this case one
  usually doesn't have to do anything.

  In some exceptional cases MySQL may send a request for a TL_IGNORE;
  This means that we are requesting the same lock as last time and this
  should also be ignored. (This may happen when someone does a flush
  table when we have opened a part of the tables, in which case mysqld
  closes and reopens the tables and tries to get the same locks at last
  time).  In the future we will probably try to remove this.

  Called from lock.cc by get_lock_data().
*/

THR_LOCK_DATA **ha_federated::store_lock(THD *thd,
                                         THR_LOCK_DATA **to,
                                         enum thr_lock_type lock_type)
{
  DBUG_ENTER("ha_federated::store_lock");
  if (lock_type != TL_IGNORE && lock.type == TL_UNLOCK)
  {
    /*
      Here is where we get into the guts of a row level lock.
      If TL_UNLOCK is set
      If we are not doing a LOCK TABLE or DISCARD/IMPORT
      TABLESPACE, then allow multiple writers
    */

    if ((lock_type >= TL_WRITE_CONCURRENT_INSERT &&
         lock_type <= TL_WRITE) && !thd->in_lock_tables)
      lock_type= TL_WRITE_ALLOW_WRITE;

    /*
      In queries of type INSERT INTO t1 SELECT ... FROM t2 ...
      MySQL would use the lock TL_READ_NO_INSERT on t2, and that
      would conflict with TL_WRITE_ALLOW_WRITE, blocking all inserts
      to t2. Convert the lock to a normal read lock to allow
      concurrent inserts to t2.
    */

    if (lock_type == TL_READ_NO_INSERT && !thd->in_lock_tables)
      lock_type= TL_READ;

    lock.type= lock_type;
  }

  *to++= &lock;

  DBUG_RETURN(to);
}

/*
  create() does nothing, since we have no local setup of our own.
  FUTURE: We should potentially connect to the foreign database and
*/

int ha_federated::create(const char *name, TABLE *table_arg,
                         HA_CREATE_INFO *create_info)
{
  int retval;
  THD *thd= current_thd;
  FEDERATED_SHARE tmp_share; // Only a temporary share, to test the url
  DBUG_ENTER("ha_federated::create");

  retval= parse_url(thd->mem_root, &tmp_share, table_arg, 1);

  DBUG_RETURN(retval);

}


int ha_federated::real_connect()
{
  char buffer[FEDERATED_QUERY_BUFFER_SIZE];
  String sql_query(buffer, sizeof(buffer), &my_charset_bin);
  DBUG_ENTER("ha_federated::real_connect");

  /* 
    Bug#25679
    Ensure that we do not hold the LOCK_open mutex while attempting
    to establish Federated connection to guard against a trivial
    Denial of Service scenerio.
  */
  mysql_mutex_assert_not_owner(&LOCK_open);

  DBUG_ASSERT(mysql == NULL);

  if (!(mysql= mysql_init(NULL)))
  {
    remote_error_number= HA_ERR_OUT_OF_MEM;
    DBUG_RETURN(-1);
  }

  /*
    BUG# 17044 Federated Storage Engine is not UTF8 clean
    Add set names to whatever charset the table is at open
    of table
  */
  /* this sets the csname like 'set names utf8' */
  mysql_options(mysql,MYSQL_SET_CHARSET_NAME,
                this->table->s->table_charset->csname);

  sql_query.length(0);

  if (!mysql_real_connect(mysql,
                          share->hostname,
                          share->username,
                          share->password,
                          share->database,
                          share->port,
                          share->socket, 0))
  {
    stash_remote_error();
    mysql_close(mysql);
    mysql= NULL;
    my_error(ER_CONNECT_TO_FOREIGN_DATA_SOURCE, MYF(0), remote_error_buf);
    remote_error_number= -1;
    DBUG_RETURN(-1);
  }

  /*
    We have established a connection, lets try a simple dummy query just 
    to check that the table and expected columns are present.
  */
  sql_query.append(share->select_query);
  sql_query.append(STRING_WITH_LEN(" WHERE 1=0"));
  if (mysql_real_query(mysql, sql_query.ptr(), sql_query.length()))
  {
    sql_query.length(0);
    sql_query.append("error: ");
    sql_query.qs_append(mysql_errno(mysql));
    sql_query.append("  '");
    sql_query.append(mysql_error(mysql));
    sql_query.append("'");
    mysql_close(mysql);
    mysql= NULL;
    my_error(ER_FOREIGN_DATA_SOURCE_DOESNT_EXIST, MYF(0), sql_query.ptr());
    remote_error_number= -1;
    DBUG_RETURN(-1);
  }

  /* Just throw away the result, no rows anyways but need to keep in sync */
  mysql_free_result(mysql_store_result(mysql));

  /*
    Since we do not support transactions at this version, we can let the client
    API silently reconnect. For future versions, we will need more logic to
    deal with transactions
  */

  mysql->reconnect= 1;
  DBUG_RETURN(0);
}


int ha_federated::real_query(const char *query, size_t length)
{
  int rc= 0;
  DBUG_ENTER("ha_federated::real_query");

  if (!mysql && (rc= real_connect()))
    goto end;

  if (!query || !length)
    goto end;

  rc= mysql_real_query(mysql, query, (uint) length);
  
end:
  DBUG_RETURN(rc);
}


int ha_federated::stash_remote_error()
{
  DBUG_ENTER("ha_federated::stash_remote_error()");
  if (!mysql)
    DBUG_RETURN(remote_error_number);
  remote_error_number= mysql_errno(mysql);
  strmake(remote_error_buf, mysql_error(mysql), sizeof(remote_error_buf)-1);
  if (remote_error_number == ER_DUP_ENTRY ||
      remote_error_number == ER_DUP_KEY)
    DBUG_RETURN(HA_ERR_FOUND_DUPP_KEY);
  DBUG_RETURN(HA_FEDERATED_ERROR_WITH_REMOTE_SYSTEM);
}


bool ha_federated::get_error_message(int error, String* buf)
{
  DBUG_ENTER("ha_federated::get_error_message");
  DBUG_PRINT("enter", ("error: %d", error));
  if (error == HA_FEDERATED_ERROR_WITH_REMOTE_SYSTEM)
  {
    buf->append(STRING_WITH_LEN("Error on remote system: "));
    buf->qs_append(remote_error_number);
    buf->append(STRING_WITH_LEN(": "));
    buf->append(remote_error_buf);

    remote_error_number= 0;
    remote_error_buf[0]= '\0';
  }
  DBUG_PRINT("exit", ("message: %s", buf->ptr()));
  DBUG_RETURN(FALSE);
}


/**
  @brief      Store a result set.

  @details    Call @c mysql_store_result() to save a result set then
              append it to the stored results array.

  @param[in]  mysql_arg  MySLQ connection structure.

  @return     Stored result set (MYSQL_RES object).
*/

MYSQL_RES *ha_federated::store_result(MYSQL *mysql_arg)
{
  MYSQL_RES *result= mysql_store_result(mysql_arg);
  DBUG_ENTER("ha_federated::store_result");
  if (result)
  {
    (void) insert_dynamic(&results, (uchar*) &result);
  }
  position_called= FALSE;
  DBUG_RETURN(result);
}


void ha_federated::free_result()
{
  DBUG_ENTER("ha_federated::free_result");
  if (stored_result && !position_called)
  {
    mysql_free_result(stored_result);
    stored_result= 0;
    if (results.elements > 0)
      results.elements--;
  }
  DBUG_VOID_RETURN;
}

 
int ha_federated::external_lock(THD *thd, int lock_type)
{
  int error= 0;
  DBUG_ENTER("ha_federated::external_lock");

  /*
    Support for transactions disabled until WL#2952 fixes it.
  */
#ifdef XXX_SUPERCEDED_BY_WL2952
  if (lock_type != F_UNLCK)
  {
    ha_federated *trx= (ha_federated *)thd_get_ha_data(thd, ht);

    DBUG_PRINT("info",("federated not lock F_UNLCK"));
    if (!(thd->options & (OPTION_NOT_AUTOCOMMIT | OPTION_BEGIN))) 
    {
      DBUG_PRINT("info",("federated autocommit"));
      /* 
        This means we are doing an autocommit
      */
      error= connection_autocommit(TRUE);
      if (error)
      {
        DBUG_PRINT("info", ("error setting autocommit TRUE: %d", error));
        DBUG_RETURN(error);
      }
      trans_register_ha(thd, FALSE, ht);
    }
    else 
    { 
      DBUG_PRINT("info",("not autocommit"));
      if (!trx)
      {
        /* 
          This is where a transaction gets its start
        */
        error= connection_autocommit(FALSE);
        if (error)
        { 
          DBUG_PRINT("info", ("error setting autocommit FALSE: %d", error));
          DBUG_RETURN(error);
        }
        thd_set_ha_data(thd, ht, this);
        trans_register_ha(thd, TRUE, ht);
        /*
          Send a lock table to the remote end.
          We do not support this at the moment
        */
        if (thd->options & (OPTION_TABLE_LOCK))
        {
          DBUG_PRINT("info", ("We do not support lock table yet"));
        }
      }
      else
      {
        ha_federated *ptr;
        for (ptr= trx; ptr; ptr= ptr->trx_next)
          if (ptr == this)
            break;
          else if (!ptr->trx_next)
            ptr->trx_next= this;
      }
    }
  }
#endif /* XXX_SUPERCEDED_BY_WL2952 */
  DBUG_RETURN(error);
}


static int federated_commit(handlerton *hton, THD *thd, bool all)
{
  int return_val= 0;
  ha_federated *trx= (ha_federated *) thd_get_ha_data(thd, hton);
  DBUG_ENTER("federated_commit");

  if (all)
  {
    int error= 0;
    ha_federated *ptr, *old= NULL;
    for (ptr= trx; ptr; old= ptr, ptr= ptr->trx_next)
    {
      if (old)
        old->trx_next= NULL;
      error= ptr->connection_commit();
      if (error && !return_val)
        return_val= error;
    }
    thd_set_ha_data(thd, hton, NULL);
  }

  DBUG_PRINT("info", ("error val: %d", return_val));
  DBUG_RETURN(return_val);
}


static int federated_rollback(handlerton *hton, THD *thd, bool all)
{
  int return_val= 0;
  ha_federated *trx= (ha_federated *)thd_get_ha_data(thd, hton);
  DBUG_ENTER("federated_rollback");

  if (all)
  {
    int error= 0;
    ha_federated *ptr, *old= NULL;
    for (ptr= trx; ptr; old= ptr, ptr= ptr->trx_next)
    {
      if (old)
        old->trx_next= NULL;
      error= ptr->connection_rollback();
      if (error && !return_val)
        return_val= error;
    }
    thd_set_ha_data(thd, hton, NULL);
  }

  DBUG_PRINT("info", ("error val: %d", return_val));
  DBUG_RETURN(return_val);
}

int ha_federated::connection_commit()
{
  DBUG_ENTER("ha_federated::connection_commit");
  DBUG_RETURN(execute_simple_query("COMMIT", 6));
}


int ha_federated::connection_rollback()
{
  DBUG_ENTER("ha_federated::connection_rollback");
  DBUG_RETURN(execute_simple_query("ROLLBACK", 8));
}


int ha_federated::connection_autocommit(bool state)
{
  const char *text;
  DBUG_ENTER("ha_federated::connection_autocommit");
  text= (state == TRUE) ? "SET AUTOCOMMIT=1" : "SET AUTOCOMMIT=0";
  DBUG_RETURN(execute_simple_query(text, 16));
}


int ha_federated::execute_simple_query(const char *query, int len)
{
  DBUG_ENTER("ha_federated::execute_simple_query");

  if (mysql_real_query(mysql, query, len))
  {
    DBUG_RETURN(stash_remote_error());
  }
  DBUG_RETURN(0);
}

struct st_mysql_storage_engine federated_storage_engine=
{ MYSQL_HANDLERTON_INTERFACE_VERSION };

mysql_declare_plugin(federated)
{
  MYSQL_STORAGE_ENGINE_PLUGIN,
  &federated_storage_engine,
  "FEDERATED",
  "Patrick Galbraith and Brian Aker, MySQL AB",
  "Federated MySQL storage engine",
  PLUGIN_LICENSE_GPL,
  federated_db_init, /* Plugin Init */
  federated_done, /* Plugin Deinit */
  0x0100 /* 1.0 */,
  NULL,                       /* status variables                */
  NULL,                       /* system variables                */
  NULL,                       /* config options                  */
  0,                          /* flags                           */
}
mysql_declare_plugin_end;<|MERGE_RESOLUTION|>--- conflicted
+++ resolved
@@ -1676,10 +1676,7 @@
 int ha_federated::close(void)
 {
   THD *thd= current_thd;
-<<<<<<< HEAD
-
-=======
->>>>>>> e7061f7e
+
   DBUG_ENTER("ha_federated::close");
 
   free_result();
@@ -1708,18 +1705,9 @@
   if (table->in_use && thd != table->in_use)
     table->in_use->clear_error();
 
-<<<<<<< HEAD
   /* Clear possible errors from mysql_close(), see LP bug #813587. */
   if (thd)
     thd->clear_error();
-=======
-  /*
-    Errors from mysql_close() are silently ignored for flush tables.
-    Close the connection silently.
-  */
-  if (thd && thd->lex->sql_command == SQLCOM_FLUSH)
-     thd->clear_error();
->>>>>>> e7061f7e
 
   DBUG_RETURN(free_share(share));
 }
