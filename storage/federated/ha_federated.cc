--- conflicted
+++ resolved
@@ -2125,7 +2125,6 @@
     }
 
     if (bitmap_is_set(table->read_set, (*field)->field_index())) {
-<<<<<<< HEAD
       if (!handle_double_type_with_explicit_precision(
               *field, record, old_data, where_string, field_value)) {
         field_value.length(0);
@@ -2143,16 +2142,6 @@
           if (is_json) {
             where_string.append("CAST(");
           }
-=======
-      const size_t field_name_length = strlen((*field)->field_name);
-      append_ident(&where_string, (*field)->field_name, field_name_length,
-                   ident_quote_char);
-      if ((*field)->is_null_in_record(old_data))
-        where_string.append(STRING_WITH_LEN(" IS NULL "));
-      else {
-        const bool needs_quote = (*field)->str_needs_quotes();
-        where_string.append(STRING_WITH_LEN(" = "));
->>>>>>> 824e2b40
 
           (*field)->val_str(
               &field_value,
