/*
   Copyright (c) 2000, 2014, Oracle and/or its affiliates. All rights reserved.

   This program is free software; you can redistribute it and/or modify
   it under the terms of the GNU General Public License as published by
   the Free Software Foundation; version 2 of the License.

   This program is distributed in the hope that it will be useful,
   but WITHOUT ANY WARRANTY; without even the implied warranty of
   MERCHANTABILITY or FITNESS FOR A PARTICULAR PURPOSE.  See the
   GNU General Public License for more details.

   You should have received a copy of the GNU General Public License
   along with this program; if not, write to the Free Software
   Foundation, Inc., 51 Franklin St, Fifth Floor, Boston, MA 02110-1301  USA */


#define MYSQL_SERVER 1
#include "sql_priv.h"
#include "probes_mysql.h"
#include "key.h"                                // key_copy
#include "sql_plugin.h"
#include <m_ctype.h>
#include <my_bit.h>
#include <myisampack.h>
#include "ha_myisam.h"
#include <stdarg.h>
#include "myisamdef.h"
#include "rt_index.h"
#include "sql_table.h"                          // tablename_to_filename
#include "sql_class.h"                          // THD
#include "log.h"

#include <algorithm>

using std::min;
using std::max;

ulonglong myisam_recover_options;
static ulong opt_myisam_block_size;

/* Interface to mysqld, to check system tables supported by SE */
static bool myisam_is_supported_system_table(const char *db,
                                      const char *table_name,
                                      bool is_sql_layer_system_table);

/* bits in myisam_recover_options */
const char *myisam_recover_names[] =
{ "DEFAULT", "BACKUP", "FORCE", "QUICK", "OFF", NullS};
TYPELIB myisam_recover_typelib= {array_elements(myisam_recover_names)-1,"",
				 myisam_recover_names, NULL};

const char *myisam_stats_method_names[] = {"nulls_unequal", "nulls_equal",
                                           "nulls_ignored", NullS};
TYPELIB myisam_stats_method_typelib= {
  array_elements(myisam_stats_method_names) - 1, "",
  myisam_stats_method_names, NULL};

static MYSQL_SYSVAR_ULONG(block_size, opt_myisam_block_size,
  PLUGIN_VAR_NOSYSVAR | PLUGIN_VAR_RQCMDARG,
  "Block size to be used for MyISAM index pages", NULL, NULL,
  MI_KEY_BLOCK_LENGTH, MI_MIN_KEY_BLOCK_LENGTH, MI_MAX_KEY_BLOCK_LENGTH,
  MI_MIN_KEY_BLOCK_LENGTH);

static MYSQL_SYSVAR_ULONG(data_pointer_size, myisam_data_pointer_size,
  PLUGIN_VAR_RQCMDARG, "Default pointer size to be used for MyISAM tables",
  NULL, NULL, 6, 2, 7, 1);

#define MB (1024*1024)
static MYSQL_SYSVAR_ULONGLONG(max_sort_file_size, myisam_max_temp_length,
  PLUGIN_VAR_RQCMDARG, "Don't use the fast sort index method to created "
  "index if the temporary file would get bigger than this", NULL, NULL,
  LONG_MAX/MB*MB, 0, MAX_FILE_SIZE, MB);

static MYSQL_SYSVAR_SET(recover_options, myisam_recover_options,
  PLUGIN_VAR_OPCMDARG|PLUGIN_VAR_READONLY,
  "Syntax: myisam-recover-options[=option[,option...]], where option can be "
  "DEFAULT, BACKUP, FORCE, QUICK, or OFF",
  NULL, NULL, 0, &myisam_recover_typelib);

static MYSQL_THDVAR_ULONG(repair_threads, PLUGIN_VAR_RQCMDARG,
  "If larger than 1, when repairing a MyISAM table all indexes will be "
  "created in parallel, with one thread per index. The value of 1 "
  "disables parallel repair", NULL, NULL,
  1, 1, ULONG_MAX, 1);

static MYSQL_THDVAR_ULONGLONG(sort_buffer_size, PLUGIN_VAR_RQCMDARG,
  "The buffer that is allocated when sorting the index when doing "
  "a REPAIR or when creating indexes with CREATE INDEX or ALTER TABLE", NULL, NULL,
  8192 * 1024, (long) (MIN_SORT_BUFFER + MALLOC_OVERHEAD), SIZE_T_MAX, 1);

static MYSQL_SYSVAR_BOOL(use_mmap, opt_myisam_use_mmap, PLUGIN_VAR_NOCMDARG,
  "Use memory mapping for reading and writing MyISAM tables", NULL, NULL, FALSE);

static MYSQL_SYSVAR_ULONGLONG(mmap_size, myisam_mmap_size,
  PLUGIN_VAR_RQCMDARG|PLUGIN_VAR_READONLY, "Restricts the total memory "
  "used for memory mapping of MySQL tables", NULL, NULL,
  SIZE_T_MAX, MEMMAP_EXTRA_MARGIN, SIZE_T_MAX, 1);

static MYSQL_THDVAR_ENUM(stats_method, PLUGIN_VAR_RQCMDARG,
  "Specifies how MyISAM index statistics collection code should "
  "treat NULLs. Possible values of name are NULLS_UNEQUAL (default "
  "behavior for 4.1 and later), NULLS_EQUAL (emulate 4.0 behavior), "
  "and NULLS_IGNORED", NULL, NULL,
  MI_STATS_METHOD_NULLS_NOT_EQUAL, &myisam_stats_method_typelib);

#ifndef DBUG_OFF
/**
  Causes the thread to wait in a spin lock for a query kill signal.
  This function is used by the test frame work to identify race conditions.

  The signal is caught and ignored and the thread is not killed.
*/

static void debug_wait_for_kill(const char *info)
{
  DBUG_ENTER("debug_wait_for_kill");
  const char *prev_info;
  THD *thd;
  thd= current_thd;
  prev_info= thd_proc_info(thd, info);
  while(!thd->killed)
    my_sleep(1000);
  DBUG_PRINT("info", ("Exit debug_wait_for_kill"));
  thd_proc_info(thd, prev_info);
  DBUG_VOID_RETURN;
}
#endif

/*****************************************************************************
** MyISAM tables
*****************************************************************************/

static handler *myisam_create_handler(handlerton *hton,
                                      TABLE_SHARE *table, 
                                      MEM_ROOT *mem_root)
{
  return new (mem_root) ha_myisam(hton, table);
}

// collect errors printed by mi_check routines

static void mi_check_print_msg(MI_CHECK *param,	const char* msg_type,
			       const char *fmt, va_list args)
{
  THD* thd = (THD*)param->thd;
  Protocol *protocol= thd->protocol;
  size_t length, msg_length;
  char msgbuf[MI_MAX_MSG_BUF];
  char name[NAME_LEN*2+2];

  msg_length= my_vsnprintf(msgbuf, sizeof(msgbuf), fmt, args);
  msgbuf[sizeof(msgbuf) - 1] = 0; // healthy paranoia

  DBUG_PRINT(msg_type,("message: %s",msgbuf));

  if (!thd->vio_ok())
  {
    sql_print_error("%s", msgbuf);
    return;
  }

  if (param->testflag & (T_CREATE_MISSING_KEYS | T_SAFE_REPAIR |
			 T_AUTO_REPAIR))
  {
    my_message(ER_NOT_KEYFILE,msgbuf,MYF(MY_WME));
    return;
  }
  length=(uint) (strxmov(name, param->db_name,".",param->table_name,NullS) -
		 name);
  /*
    TODO: switch from protocol to push_warning here. The main reason we didn't
    it yet is parallel repair. Due to following trace:
    mi_check_print_msg/push_warning/sql_alloc/my_pthread_getspecific_ptr.

    Also we likely need to lock mutex here (in both cases with protocol and
    push_warning).
  */
  if (param->need_print_msg_lock)
    mysql_mutex_lock(&param->print_msg_mutex);

  protocol->prepare_for_resend();
  protocol->store(name, length, system_charset_info);
  protocol->store(param->op_name, system_charset_info);
  protocol->store(msg_type, system_charset_info);
  protocol->store(msgbuf, msg_length, system_charset_info);
  if (protocol->write())
    sql_print_error("Failed on my_net_write, writing to stderr instead: %s\n",
		    msgbuf);

  if (param->need_print_msg_lock)
    mysql_mutex_unlock(&param->print_msg_mutex);

  return;
}


/*
  Convert TABLE object to MyISAM key and column definition

  SYNOPSIS
    table2myisam()
      table_arg   in     TABLE object.
      keydef_out  out    MyISAM key definition.
      recinfo_out out    MyISAM column definition.
      records_out out    Number of fields.

  DESCRIPTION
    This function will allocate and initialize MyISAM key and column
    definition for further use in mi_create or for a check for underlying
    table conformance in merge engine.

    The caller needs to free *recinfo_out after use. Since *recinfo_out
    and *keydef_out are allocated with a my_multi_malloc, *keydef_out
    is freed automatically when *recinfo_out is freed.

  RETURN VALUE
    0  OK
    !0 error code
*/

int table2myisam(TABLE *table_arg, MI_KEYDEF **keydef_out,
                 MI_COLUMNDEF **recinfo_out, uint *records_out)
{
  uint i, j, recpos, minpos, fieldpos, temp_length, length;
  enum ha_base_keytype type= HA_KEYTYPE_BINARY;
  uchar *record;
  KEY *pos;
  MI_KEYDEF *keydef;
  MI_COLUMNDEF *recinfo, *recinfo_pos;
  HA_KEYSEG *keyseg;
  TABLE_SHARE *share= table_arg->s;
  uint options= share->db_options_in_use;
  DBUG_ENTER("table2myisam");
  if (!(my_multi_malloc(PSI_INSTRUMENT_ME,
                        MYF(MY_WME),
          recinfo_out, (share->fields * 2 + 2) * sizeof(MI_COLUMNDEF),
          keydef_out, share->keys * sizeof(MI_KEYDEF),
          &keyseg,
          (share->key_parts + share->keys) * sizeof(HA_KEYSEG),
          NullS)))
    DBUG_RETURN(HA_ERR_OUT_OF_MEM); /* purecov: inspected */
  keydef= *keydef_out;
  recinfo= *recinfo_out;
  pos= table_arg->key_info;
  for (i= 0; i < share->keys; i++, pos++)
  {
    keydef[i].flag= ((uint16) pos->flags & (HA_NOSAME | HA_FULLTEXT | HA_SPATIAL));
    keydef[i].key_alg= pos->algorithm == HA_KEY_ALG_UNDEF ?
      (pos->flags & HA_SPATIAL ? HA_KEY_ALG_RTREE : HA_KEY_ALG_BTREE) :
      pos->algorithm;
    keydef[i].block_length= pos->block_size;
    keydef[i].seg= keyseg;
    keydef[i].keysegs= pos->user_defined_key_parts;
    for (j= 0; j < pos->user_defined_key_parts; j++)
    {
      Field *field= pos->key_part[j].field;
      type= field->key_type();
      keydef[i].seg[j].flag= pos->key_part[j].key_part_flag;

      if (options & HA_OPTION_PACK_KEYS ||
          (pos->flags & (HA_PACK_KEY | HA_BINARY_PACK_KEY |
                         HA_SPACE_PACK_USED)))
      {
        if (pos->key_part[j].length > 8 &&
            (type == HA_KEYTYPE_TEXT ||
             type == HA_KEYTYPE_NUM ||
             (type == HA_KEYTYPE_BINARY && !field->zero_pack())))
        {
          /* No blobs here */
          if (j == 0)
            keydef[i].flag|= HA_PACK_KEY;
          if (!(field->flags & ZEROFILL_FLAG) &&
              (field->type() == MYSQL_TYPE_STRING ||
               field->type() == MYSQL_TYPE_VAR_STRING ||
               ((int) (pos->key_part[j].length - field->decimals())) >= 4))
            keydef[i].seg[j].flag|= HA_SPACE_PACK;
        }
        else if (j == 0 && (!(pos->flags & HA_NOSAME) || pos->key_length > 16))
          keydef[i].flag|= HA_BINARY_PACK_KEY;
      }
      keydef[i].seg[j].type= (int) type;
      keydef[i].seg[j].start= pos->key_part[j].offset;
      keydef[i].seg[j].length= pos->key_part[j].length;
      keydef[i].seg[j].bit_start= keydef[i].seg[j].bit_end=
        keydef[i].seg[j].bit_length= 0;
      keydef[i].seg[j].bit_pos= 0;
      keydef[i].seg[j].language= field->charset_for_protocol()->number;

      if (field->real_maybe_null())
      {
        keydef[i].seg[j].null_bit= field->null_bit;
        keydef[i].seg[j].null_pos= field->null_offset();
      }
      else
      {
        keydef[i].seg[j].null_bit= 0;
        keydef[i].seg[j].null_pos= 0;
      }
      if (field->type() == MYSQL_TYPE_BLOB ||
          field->type() == MYSQL_TYPE_GEOMETRY)
      {
        keydef[i].seg[j].flag|= HA_BLOB_PART;
        /* save number of bytes used to pack length */
        keydef[i].seg[j].bit_start= (uint) (field->pack_length() -
                                            portable_sizeof_char_ptr);
      }
      else if (field->type() == MYSQL_TYPE_BIT)
      {
        keydef[i].seg[j].bit_length= ((Field_bit *) field)->bit_len;
        keydef[i].seg[j].bit_start= ((Field_bit *) field)->bit_ofs;
        keydef[i].seg[j].bit_pos= (uint) (((Field_bit *) field)->bit_ptr -
                                          (uchar*) table_arg->record[0]);
      }
    }
    keyseg+= pos->user_defined_key_parts;
  }
  if (table_arg->found_next_number_field)
    keydef[share->next_number_index].flag|= HA_AUTO_KEY;
  record= table_arg->record[0];
  recpos= 0;
  recinfo_pos= recinfo;
  while (recpos < (uint) share->stored_rec_length)
  {
    Field **field, *found= 0;
    minpos= share->reclength;
    length= 0;

    for (field= table_arg->field; *field; field++)
    {
      if ((fieldpos= (*field)->offset(record)) >= recpos &&
          fieldpos <= minpos)
      {
        /* skip null fields */
        if (!(temp_length= (*field)->pack_length_in_rec()))
          continue; /* Skip null-fields */
        if (! found || fieldpos < minpos ||
            (fieldpos == minpos && temp_length < length))
        {
          minpos= fieldpos;
          found= *field;
          length= temp_length;
        }
      }
    }
    DBUG_PRINT("loop", ("found: 0x%lx  recpos: %d  minpos: %d  length: %d",
                        (long) found, recpos, minpos, length));
    if (recpos != minpos)
    { // Reserved space (Null bits?)
      memset(recinfo_pos, 0, sizeof(*recinfo_pos));
      recinfo_pos->type= (int) FIELD_NORMAL;
      recinfo_pos++->length= (uint16) (minpos - recpos);
    }
    if (!found)
      break;

    if (found->flags & BLOB_FLAG)
      recinfo_pos->type= (int) FIELD_BLOB;
    else if (found->type() == MYSQL_TYPE_VARCHAR)
      recinfo_pos->type= FIELD_VARCHAR;
    else if (!(options & HA_OPTION_PACK_RECORD))
      recinfo_pos->type= (int) FIELD_NORMAL;
    else if (found->zero_pack())
      recinfo_pos->type= (int) FIELD_SKIP_ZERO;
    else
      recinfo_pos->type= (int) ((length <= 3 ||
                                 (found->flags & ZEROFILL_FLAG)) ?
                                  FIELD_NORMAL :
                                  found->type() == MYSQL_TYPE_STRING ||
                                  found->type() == MYSQL_TYPE_VAR_STRING ?
                                  FIELD_SKIP_ENDSPACE :
                                  FIELD_SKIP_PRESPACE);
    if (found->real_maybe_null())
    {
      recinfo_pos->null_bit= found->null_bit;
      recinfo_pos->null_pos= found->null_offset();
    }
    else
    {
      recinfo_pos->null_bit= 0;
      recinfo_pos->null_pos= 0;
    }
    (recinfo_pos++)->length= (uint16) length;
    recpos= minpos + length;
    DBUG_PRINT("loop", ("length: %d  type: %d",
                        recinfo_pos[-1].length,recinfo_pos[-1].type));
  }
  *records_out= (uint) (recinfo_pos - recinfo);
  DBUG_RETURN(0);
}


/*
  Check for underlying table conformance

  SYNOPSIS
    check_definition()
      t1_keyinfo       in    First table key definition
      t1_recinfo       in    First table record definition
      t1_keys          in    Number of keys in first table
      t1_recs          in    Number of records in first table
      t2_keyinfo       in    Second table key definition
      t2_recinfo       in    Second table record definition
      t2_keys          in    Number of keys in second table
      t2_recs          in    Number of records in second table
      strict           in    Strict check switch
      table            in    handle to the table object

  DESCRIPTION
    This function compares two MyISAM definitions. By intention it was done
    to compare merge table definition against underlying table definition.
    It may also be used to compare dot-frm and MYI definitions of MyISAM
    table as well to compare different MyISAM table definitions.

    For merge table it is not required that number of keys in merge table
    must exactly match number of keys in underlying table. When calling this
    function for underlying table conformance check, 'strict' flag must be
    set to false, and converted merge definition must be passed as t1_*.

    Otherwise 'strict' flag must be set to 1 and it is not required to pass
    converted dot-frm definition as t1_*.

    For compatibility reasons we relax some checks, specifically:
    - 4.0 (and earlier versions) always set key_alg to 0.
    - 4.0 (and earlier versions) have the same language for all keysegs.

  RETURN VALUE
    0 - Equal definitions.
    1 - Different definitions.

  TODO
    - compare FULLTEXT keys;
    - compare SPATIAL keys;
    - compare FIELD_SKIP_ZERO which is converted to FIELD_NORMAL correctly
      (should be corretly detected in table2myisam).
*/

int check_definition(MI_KEYDEF *t1_keyinfo, MI_COLUMNDEF *t1_recinfo,
                     uint t1_keys, uint t1_recs,
                     MI_KEYDEF *t2_keyinfo, MI_COLUMNDEF *t2_recinfo,
                     uint t2_keys, uint t2_recs, bool strict, TABLE *table_arg)
{
  uint i, j;
  DBUG_ENTER("check_definition");
  my_bool mysql_40_compat= table_arg && table_arg->s->frm_version < FRM_VER_TRUE_VARCHAR;
  if ((strict ? t1_keys != t2_keys : t1_keys > t2_keys))
  {
    DBUG_PRINT("error", ("Number of keys differs: t1_keys=%u, t2_keys=%u",
                         t1_keys, t2_keys));
    DBUG_RETURN(1);
  }
  if (t1_recs != t2_recs)
  {
    DBUG_PRINT("error", ("Number of recs differs: t1_recs=%u, t2_recs=%u",
                         t1_recs, t2_recs));
    DBUG_RETURN(1);
  }
  for (i= 0; i < t1_keys; i++)
  {
    HA_KEYSEG *t1_keysegs= t1_keyinfo[i].seg;
    HA_KEYSEG *t2_keysegs= t2_keyinfo[i].seg;
    if (t1_keyinfo[i].flag & HA_FULLTEXT && t2_keyinfo[i].flag & HA_FULLTEXT)
      continue;
    else if (t1_keyinfo[i].flag & HA_FULLTEXT ||
             t2_keyinfo[i].flag & HA_FULLTEXT)
    {
       DBUG_PRINT("error", ("Key %d has different definition", i));
       DBUG_PRINT("error", ("t1_fulltext= %d, t2_fulltext=%d",
                            MY_TEST(t1_keyinfo[i].flag & HA_FULLTEXT),
                            MY_TEST(t2_keyinfo[i].flag & HA_FULLTEXT)));
       DBUG_RETURN(1);
    }
    if (t1_keyinfo[i].flag & HA_SPATIAL && t2_keyinfo[i].flag & HA_SPATIAL)
      continue;
    else if (t1_keyinfo[i].flag & HA_SPATIAL ||
             t2_keyinfo[i].flag & HA_SPATIAL)
    {
       DBUG_PRINT("error", ("Key %d has different definition", i));
       DBUG_PRINT("error", ("t1_spatial= %d, t2_spatial=%d",
                            MY_TEST(t1_keyinfo[i].flag & HA_SPATIAL),
                            MY_TEST(t2_keyinfo[i].flag & HA_SPATIAL)));
       DBUG_RETURN(1);
    }
    if ((!mysql_40_compat &&
        t1_keyinfo[i].key_alg != t2_keyinfo[i].key_alg) ||
        t1_keyinfo[i].keysegs != t2_keyinfo[i].keysegs)
    {
      DBUG_PRINT("error", ("Key %d has different definition", i));
      DBUG_PRINT("error", ("t1_keysegs=%d, t1_key_alg=%d",
                           t1_keyinfo[i].keysegs, t1_keyinfo[i].key_alg));
      DBUG_PRINT("error", ("t2_keysegs=%d, t2_key_alg=%d",
                           t2_keyinfo[i].keysegs, t2_keyinfo[i].key_alg));
      DBUG_RETURN(1);
    }
    for (j=  t1_keyinfo[i].keysegs; j--;)
    {
      uint8 t1_keysegs_j__type= t1_keysegs[j].type;

      /*
        Table migration from 4.1 to 5.1. In 5.1 a *TEXT key part is
        always HA_KEYTYPE_VARTEXT2. In 4.1 we had only the equivalent of
        HA_KEYTYPE_VARTEXT1. Since we treat both the same on MyISAM
        level, we can ignore a mismatch between these types.
      */
      if ((t1_keysegs[j].flag & HA_BLOB_PART) &&
          (t2_keysegs[j].flag & HA_BLOB_PART))
      {
        if ((t1_keysegs_j__type == HA_KEYTYPE_VARTEXT2) &&
            (t2_keysegs[j].type == HA_KEYTYPE_VARTEXT1))
          t1_keysegs_j__type= HA_KEYTYPE_VARTEXT1; /* purecov: tested */
        else if ((t1_keysegs_j__type == HA_KEYTYPE_VARBINARY2) &&
                 (t2_keysegs[j].type == HA_KEYTYPE_VARBINARY1))
          t1_keysegs_j__type= HA_KEYTYPE_VARBINARY1; /* purecov: inspected */
      }

      if ((!mysql_40_compat &&
          t1_keysegs[j].language != t2_keysegs[j].language) ||
          t1_keysegs_j__type != t2_keysegs[j].type ||
          t1_keysegs[j].null_bit != t2_keysegs[j].null_bit ||
          t1_keysegs[j].length != t2_keysegs[j].length ||
          t1_keysegs[j].start != t2_keysegs[j].start)
      {
        DBUG_PRINT("error", ("Key segment %d (key %d) has different "
                             "definition", j, i));
        DBUG_PRINT("error", ("t1_type=%d, t1_language=%d, t1_null_bit=%d, "
                             "t1_length=%d",
                             t1_keysegs[j].type, t1_keysegs[j].language,
                             t1_keysegs[j].null_bit, t1_keysegs[j].length));
        DBUG_PRINT("error", ("t2_type=%d, t2_language=%d, t2_null_bit=%d, "
                             "t2_length=%d",
                             t2_keysegs[j].type, t2_keysegs[j].language,
                             t2_keysegs[j].null_bit, t2_keysegs[j].length));

        DBUG_RETURN(1);
      }
    }
  }
  for (i= 0; i < t1_recs; i++)
  {
    MI_COLUMNDEF *t1_rec= &t1_recinfo[i];
    MI_COLUMNDEF *t2_rec= &t2_recinfo[i];
    /*
      FIELD_SKIP_ZERO can be changed to FIELD_NORMAL in mi_create,
      see NOTE1 in mi_create.c
    */
    if ((t1_rec->type != t2_rec->type &&
         !(t1_rec->type == (int) FIELD_SKIP_ZERO &&
           t1_rec->length == 1 &&
           t2_rec->type == (int) FIELD_NORMAL)) ||
        t1_rec->length != t2_rec->length ||
        t1_rec->null_bit != t2_rec->null_bit)
    {
      DBUG_PRINT("error", ("Field %d has different definition", i));
      DBUG_PRINT("error", ("t1_type=%d, t1_length=%d, t1_null_bit=%d",
                           t1_rec->type, t1_rec->length, t1_rec->null_bit));
      DBUG_PRINT("error", ("t2_type=%d, t2_length=%d, t2_null_bit=%d",
                           t2_rec->type, t2_rec->length, t2_rec->null_bit));
      DBUG_RETURN(1);
    }
  }
  DBUG_RETURN(0);
}


extern "C" {

volatile int *killed_ptr(MI_CHECK *param)
{
  /* In theory Unsafe conversion, but should be ok for now */
  return (int*) &(((THD *)(param->thd))->killed);
}

void mi_check_print_error(MI_CHECK *param, const char *fmt,...)
{
  param->error_printed|=1;
  param->out_flag|= O_DATA_LOST;
  va_list args;
  va_start(args, fmt);
  mi_check_print_msg(param, "error", fmt, args);
  va_end(args);
}

void mi_check_print_info(MI_CHECK *param, const char *fmt,...)
{
  va_list args;
  va_start(args, fmt);
  mi_check_print_msg(param, "info", fmt, args);
  va_end(args);
}

void mi_check_print_warning(MI_CHECK *param, const char *fmt,...)
{
  param->warning_printed=1;
  param->out_flag|= O_DATA_LOST;
  va_list args;
  va_start(args, fmt);
  mi_check_print_msg(param, "warning", fmt, args);
  va_end(args);
}


/**
  Report list of threads (and queries) accessing a table, thread_id of a
  thread that detected corruption, ource file name and line number where
  this corruption was detected, optional extra information (string).

  This function is intended to be used when table corruption is detected.

  @param[in] file      MI_INFO object.
  @param[in] message   Optional error message.
  @param[in] sfile     Name of source file.
  @param[in] sline     Line number in source file.

  @return void
*/

void _mi_report_crashed(MI_INFO *file, const char *message,
                        const char *sfile, uint sline)
{
  THD *cur_thd;
  LIST *element;
  char buf[1024];
  mysql_mutex_lock(&file->s->intern_lock);
  if ((cur_thd= (THD*) file->in_use.data))
    sql_print_error("Got an error from thread_id=%u, %s:%d",
                    cur_thd->thread_id(), sfile, sline);
  else
    sql_print_error("Got an error from unknown thread, %s:%d", sfile, sline);
  if (message)
    sql_print_error("%s", message);
  for (element= file->s->in_use; element; element= list_rest(element))
  {
    THD *thd= (THD*) element->data;
    sql_print_error("%s", thd ? thd_security_context(thd, buf, sizeof(buf), 0)
                              : "Unknown thread accessing table");
  }
  mysql_mutex_unlock(&file->s->intern_lock);
}

}


ha_myisam::ha_myisam(handlerton *hton, TABLE_SHARE *table_arg)
  :handler(hton, table_arg), file(0),
  int_table_flags(HA_NULL_IN_KEY | HA_CAN_FULLTEXT | HA_CAN_SQL_HANDLER |
                  HA_BINLOG_ROW_CAPABLE | HA_BINLOG_STMT_CAPABLE |
                  HA_DUPLICATE_POS | HA_CAN_INDEX_BLOBS | HA_AUTO_PART_KEY |
                  HA_FILE_BASED | HA_CAN_GEOMETRY | HA_NO_TRANSACTIONS |
                  HA_CAN_BIT_FIELD | HA_CAN_RTREEKEYS |
                  HA_HAS_RECORDS | HA_STATS_RECORDS_IS_EXACT | HA_CAN_REPAIR |
<<<<<<< HEAD
                  HA_VIRTUAL_COLUMNS),
=======
                  HA_ATTACHABLE_TRX_COMPATIBLE),
>>>>>>> 1b54f201
   can_enable_indexes(1)
{}

handler *ha_myisam::clone(const char *name, MEM_ROOT *mem_root)
{
  ha_myisam *new_handler= static_cast <ha_myisam *>(handler::clone(name,
                                                                   mem_root));
  if (new_handler)
    new_handler->file->state= file->state;
  return new_handler;
}


static const char *ha_myisam_exts[] = {
  ".MYI",
  ".MYD",
  NullS
};

const char **ha_myisam::bas_ext() const
{
  return ha_myisam_exts;
}

/**
  @brief Check if the given db.tablename is a system table for this SE.

  @param db                         Database name to check.
  @param table_name                 table name to check.
  @param is_sql_layer_system_table  if the supplied db.table_name is a SQL
                                    layer system table.

  @note Currently, only MYISAM engine supports all the SQL layer
        system tables, and hence it returns true, when
        is_sql_layer_system_table is set.

  @note In case there is a need to define MYISAM specific system
        database, then please see reference implementation in
        ha_example.cc.

  @return
    @retval TRUE   Given db.table_name is supported system table.
    @retval FALSE  Given db.table_name is not a supported system table.
*/
static bool myisam_is_supported_system_table(const char *db,
                                      const char *table_name,
                                      bool is_sql_layer_system_table)
{
  // Does MYISAM support "ALL" SQL layer system tables ?
  if (is_sql_layer_system_table)
    return true;

  /*
    Currently MYISAM does not support any other SE specific
    system tables. If in future it does, please see ha_example.cc
    for reference implementation
  */

  return false;
}

const char *ha_myisam::index_type(uint key_number)
{
  return ((table->key_info[key_number].flags & HA_FULLTEXT) ? 
	  "FULLTEXT" :
	  (table->key_info[key_number].flags & HA_SPATIAL) ?
	  "SPATIAL" :
	  (table->key_info[key_number].algorithm == HA_KEY_ALG_RTREE) ?
	  "RTREE" :
	  "BTREE");
}


/* Name is here without an extension */
int ha_myisam::open(const char *name, int mode, uint test_if_locked)
{
  MI_KEYDEF *keyinfo;
  MI_COLUMNDEF *recinfo= 0;
  uint recs;
  uint i;

  /*
    If the user wants to have memory mapped data files, add an
    open_flag. Do not memory map temporary tables because they are
    expected to be inserted and thus extended a lot. Memory mapping is
    efficient for files that keep their size, but very inefficient for
    growing files. Using an open_flag instead of calling mi_extra(...
    HA_EXTRA_MMAP ...) after mi_open() has the advantage that the
    mapping is not repeated for every open, but just done on the initial
    open, when the MyISAM share is created. Everytime the server
    requires to open a new instance of a table it calls this method. We
    will always supply HA_OPEN_MMAP for a permanent table. However, the
    MyISAM storage engine will ignore this flag if this is a secondary
    open of a table that is in use by other threads already (if the
    MyISAM share exists already).
  */
  if (!(test_if_locked & HA_OPEN_TMP_TABLE) && opt_myisam_use_mmap)
    test_if_locked|= HA_OPEN_MMAP;

  if (!(file=mi_open(name, mode, test_if_locked | HA_OPEN_FROM_SQL_LAYER)))
    return (my_errno ? my_errno : -1);
  if (!table->s->tmp_table) /* No need to perform a check for tmp table */
  {
    if ((my_errno= table2myisam(table, &keyinfo, &recinfo, &recs)))
    {
      /* purecov: begin inspected */
      DBUG_PRINT("error", ("Failed to convert TABLE object to MyISAM "
                           "key and column definition"));
      goto err;
      /* purecov: end */
    }
    if (check_definition(keyinfo, recinfo, table->s->keys, recs,
                         file->s->keyinfo, file->s->rec,
                         file->s->base.keys, file->s->base.fields,
                         true, table))
    {
      /* purecov: begin inspected */
      my_errno= HA_ERR_CRASHED;
      goto err;
      /* purecov: end */
    }
  }
  
  if (test_if_locked & (HA_OPEN_IGNORE_IF_LOCKED | HA_OPEN_TMP_TABLE))
    (void) mi_extra(file, HA_EXTRA_NO_WAIT_LOCK, 0);

  info(HA_STATUS_NO_LOCK | HA_STATUS_VARIABLE | HA_STATUS_CONST);
  if (!(test_if_locked & HA_OPEN_WAIT_IF_LOCKED))
    (void) mi_extra(file, HA_EXTRA_WAIT_LOCK, 0);
  if (!table->s->db_record_offset)
    int_table_flags|=HA_REC_NOT_IN_SEQ;
  if (file->s->options & (HA_OPTION_CHECKSUM | HA_OPTION_COMPRESS_RECORD))
    int_table_flags|=HA_HAS_CHECKSUM;
  
  for (i= 0; i < table->s->keys; i++)
  {
    plugin_ref parser= table->key_info[i].parser;
    if (table->key_info[i].flags & HA_USES_PARSER)
      file->s->keyinfo[i].parser=
        (struct st_mysql_ftparser *)plugin_decl(parser)->info;
    table->key_info[i].block_size= file->s->keyinfo[i].block_length;
  }
  my_errno= 0;
  goto end;
 err:
  this->close();
 end:
  /*
    Both recinfo and keydef are allocated by my_multi_malloc(), thus only
    recinfo must be freed.
  */
  if (recinfo)
    my_free(recinfo);
  return my_errno;
}

int ha_myisam::close(void)
{
  MI_INFO *tmp=file;
  file=0;
  return mi_close(tmp);
}

int ha_myisam::write_row(uchar *buf)
{
  ha_statistic_increment(&SSV::ha_write_count);

  /*
    If we have an auto_increment column and we are writing a changed row
    or a new row, then update the auto_increment value in the record.
  */
  if (table->next_number_field && buf == table->record[0])
  {
    int error;
    if ((error= update_auto_increment()))
      return error;
  }
  return mi_write(file,buf);
}

int ha_myisam::check(THD* thd, HA_CHECK_OPT* check_opt)
{
  if (!file) return HA_ADMIN_INTERNAL_ERROR;
  int error;
  MI_CHECK param;
  MYISAM_SHARE* share = file->s;
  const char *old_proc_info=thd->proc_info;

  thd_proc_info(thd, "Checking table");
  myisamchk_init(&param);
  param.thd = thd;
  param.op_name =   "check";
  param.db_name=    table->s->db.str;
  param.table_name= table->alias;
  param.testflag = check_opt->flags | T_CHECK | T_SILENT;
  param.stats_method= (enum_mi_stats_method)THDVAR(thd, stats_method);

  if (!(table->db_stat & HA_READ_ONLY))
    param.testflag|= T_STATISTICS;
  param.using_global_keycache = 1;

  if (!mi_is_crashed(file) &&
      (((param.testflag & T_CHECK_ONLY_CHANGED) &&
	!(share->state.changed & (STATE_CHANGED | STATE_CRASHED |
				  STATE_CRASHED_ON_REPAIR)) &&
	share->state.open_count == 0) ||
       ((param.testflag & T_FAST) && (share->state.open_count ==
				      (uint) (share->global_changed ? 1 : 0)))))
    return HA_ADMIN_ALREADY_DONE;

  error = chk_status(&param, file);		// Not fatal
  error = chk_size(&param, file);
  if (!error)
    error |= chk_del(&param, file, param.testflag);
  if (!error)
    error = chk_key(&param, file);
  if (!error)
  {
    if ((!(param.testflag & T_QUICK) &&
	 ((share->options &
	   (HA_OPTION_PACK_RECORD | HA_OPTION_COMPRESS_RECORD)) ||
	  (param.testflag & (T_EXTEND | T_MEDIUM)))) ||
	mi_is_crashed(file))
    {
      uint old_testflag=param.testflag;
      param.testflag|=T_MEDIUM;
      if (!(error= init_io_cache(&param.read_cache, file->dfile,
                                 my_default_record_cache_size, READ_CACHE,
                                 share->pack.header_length, 1, MYF(MY_WME))))
      {
        error= chk_data_link(&param, file, param.testflag & T_EXTEND);
        end_io_cache(&(param.read_cache));
      }
      param.testflag= old_testflag;
    }
  }
  if (!error)
  {
    if ((share->state.changed & (STATE_CHANGED |
				 STATE_CRASHED_ON_REPAIR |
				 STATE_CRASHED | STATE_NOT_ANALYZED)) ||
	(param.testflag & T_STATISTICS) ||
	mi_is_crashed(file))
    {
      file->update|=HA_STATE_CHANGED | HA_STATE_ROW_CHANGED;
      mysql_mutex_lock(&share->intern_lock);
      share->state.changed&= ~(STATE_CHANGED | STATE_CRASHED |
			       STATE_CRASHED_ON_REPAIR);
      if (!(table->db_stat & HA_READ_ONLY))
	error=update_state_info(&param,file,UPDATE_TIME | UPDATE_OPEN_COUNT |
				UPDATE_STAT);
      mysql_mutex_unlock(&share->intern_lock);
      info(HA_STATUS_NO_LOCK | HA_STATUS_TIME | HA_STATUS_VARIABLE |
	   HA_STATUS_CONST);
    }
  }
  else if (!mi_is_crashed(file) && !thd->killed)
  {
    mi_mark_crashed(file);
    file->update |= HA_STATE_CHANGED | HA_STATE_ROW_CHANGED;
  }

  thd_proc_info(thd, old_proc_info);
  return error ? HA_ADMIN_CORRUPT : HA_ADMIN_OK;
}


/*
  analyze the key distribution in the table
  As the table may be only locked for read, we have to take into account that
  two threads may do an analyze at the same time!
*/

int ha_myisam::analyze(THD *thd, HA_CHECK_OPT* check_opt)
{
  int error=0;
  MI_CHECK param;
  MYISAM_SHARE* share = file->s;

  myisamchk_init(&param);
  param.thd = thd;
  param.op_name=    "analyze";
  param.db_name=    table->s->db.str;
  param.table_name= table->alias;
  param.testflag= (T_FAST | T_CHECK | T_SILENT | T_STATISTICS |
                   T_DONT_CHECK_CHECKSUM);
  param.using_global_keycache = 1;
  param.stats_method= (enum_mi_stats_method)THDVAR(thd, stats_method);

  if (!(share->state.changed & STATE_NOT_ANALYZED))
    return HA_ADMIN_ALREADY_DONE;

  error = chk_key(&param, file);
  if (!error)
  {
    mysql_mutex_lock(&share->intern_lock);
    error=update_state_info(&param,file,UPDATE_STAT);
    mysql_mutex_unlock(&share->intern_lock);
  }
  else if (!mi_is_crashed(file) && !thd->killed)
    mi_mark_crashed(file);
  return error ? HA_ADMIN_CORRUPT : HA_ADMIN_OK;
}


int ha_myisam::repair(THD* thd, HA_CHECK_OPT *check_opt)
{
  int error;
  MI_CHECK param;
  ha_rows start_records;

  if (!file) return HA_ADMIN_INTERNAL_ERROR;

  myisamchk_init(&param);
  param.thd = thd;
  param.op_name=  "repair";
  param.testflag= ((check_opt->flags & ~(T_EXTEND)) |
                   T_SILENT | T_FORCE_CREATE | T_CALC_CHECKSUM |
                   (check_opt->flags & T_EXTEND ? T_REP : T_REP_BY_SORT));
  param.sort_buffer_length=  THDVAR(thd, sort_buffer_size);
  start_records=file->state->records;
  while ((error=repair(thd,param,0)) && param.retry_repair)
  {
    param.retry_repair=0;
    if (test_all_bits(param.testflag,
		      (uint) (T_RETRY_WITHOUT_QUICK | T_QUICK)))
    {
      param.testflag&= ~T_RETRY_WITHOUT_QUICK;
      sql_print_information("Retrying repair of: '%s' without quick",
                            table->s->path.str);
      continue;
    }
    param.testflag&= ~T_QUICK;
    if ((param.testflag & T_REP_BY_SORT))
    {
      param.testflag= (param.testflag & ~T_REP_BY_SORT) | T_REP;
      sql_print_information("Retrying repair of: '%s' with keycache",
                            table->s->path.str);
      continue;
    }
    break;
  }
  if (!error && start_records != file->state->records &&
      !(check_opt->flags & T_VERY_SILENT))
  {
    char llbuff[22],llbuff2[22];
    sql_print_information("Found %s of %s rows when repairing '%s'",
                          llstr(file->state->records, llbuff),
                          llstr(start_records, llbuff2),
                          table->s->path.str);
  }
  return error;
}

int ha_myisam::optimize(THD* thd, HA_CHECK_OPT *check_opt)
{
  int error;
  if (!file) return HA_ADMIN_INTERNAL_ERROR;
  MI_CHECK param;

  myisamchk_init(&param);
  param.thd = thd;
  param.op_name= "optimize";
  param.testflag= (check_opt->flags | T_SILENT | T_FORCE_CREATE |
                   T_REP_BY_SORT | T_STATISTICS | T_SORT_INDEX);
  param.sort_buffer_length=  THDVAR(thd, sort_buffer_size);
  if ((error= repair(thd,param,1)) && param.retry_repair)
  {
    sql_print_warning("Warning: Optimize table got errno %d on %s.%s, retrying",
                      my_errno, param.db_name, param.table_name);
    param.testflag&= ~T_REP_BY_SORT;
    error= repair(thd,param,1);
  }
  return error;
}


int ha_myisam::repair(THD *thd, MI_CHECK &param, bool do_optimize)
{
  int error=0;
  uint local_testflag=param.testflag;
  bool optimize_done= !do_optimize, statistics_done=0;
  bool has_old_locks= thd->locked_tables_mode || file->lock_type != F_UNLCK;
  const char *old_proc_info=thd->proc_info;
  char fixed_name[FN_REFLEN];
  MYISAM_SHARE* share = file->s;
  ha_rows rows= file->state->records;
  DBUG_ENTER("ha_myisam::repair");

  param.db_name=    table->s->db.str;
  param.table_name= table->alias;
  param.using_global_keycache = 1;
  param.thd= thd;
  param.tmpdir= &mysql_tmpdir_list;
  param.out_flag= 0;
  my_stpcpy(fixed_name,file->filename);

  // Release latches since this can take a long time
  ha_release_temporary_latches(thd);

  // Don't lock tables if we have used LOCK TABLE or already locked.
  if (!has_old_locks &&
      mi_lock_database(file, table->s->tmp_table ? F_EXTRA_LCK : F_WRLCK))
  {
    char errbuf[MYSYS_STRERROR_SIZE];
    mi_check_print_error(&param, ER(ER_CANT_LOCK), my_errno,
                         my_strerror(errbuf, sizeof(errbuf), my_errno));
    DBUG_RETURN(HA_ADMIN_FAILED);
  }

  if (!do_optimize ||
      ((file->state->del || share->state.split != file->state->records) &&
       (!(param.testflag & T_QUICK) ||
	!(share->state.changed & STATE_NOT_OPTIMIZED_KEYS))))
  {
    ulonglong key_map= ((local_testflag & T_CREATE_MISSING_KEYS) ?
			mi_get_mask_all_keys_active(share->base.keys) :
			share->state.key_map);
    uint testflag=param.testflag;
    bool remap= MY_TEST(share->file_map);
    /*
      mi_repair*() functions family use file I/O even if memory
      mapping is available.

      Since mixing mmap I/O and file I/O may cause various artifacts,
      memory mapping must be disabled.
    */
    if (remap)
      mi_munmap_file(file);
    if (mi_test_if_sort_rep(file,file->state->records,key_map,0) &&
	(local_testflag & T_REP_BY_SORT))
    {
      local_testflag|= T_STATISTICS;
      param.testflag|= T_STATISTICS;		// We get this for free
      statistics_done=1;
      if (THDVAR(thd, repair_threads)>1)
      {
        char buf[40];
        /* TODO: respect myisam_repair_threads variable */
        my_snprintf(buf, 40, "Repair with %d threads", my_count_bits(key_map));
        thd_proc_info(thd, buf);
        error = mi_repair_parallel(&param, file, fixed_name,
            param.testflag & T_QUICK);
        thd_proc_info(thd, "Repair done"); // to reset proc_info, as
                                      // it was pointing to local buffer
      }
      else
      {
        thd_proc_info(thd, "Repair by sorting");
        error = mi_repair_by_sort(&param, file, fixed_name,
            param.testflag & T_QUICK);
      }
    }
    else
    {
      thd_proc_info(thd, "Repair with keycache");
      param.testflag &= ~T_REP_BY_SORT;
      error=  mi_repair(&param, file, fixed_name,
			param.testflag & T_QUICK);
    }
    if (remap)
      mi_dynmap_file(file, file->state->data_file_length);
    param.testflag=testflag;
    optimize_done=1;
  }
  if (!error)
  {
    if ((local_testflag & T_SORT_INDEX) &&
	(share->state.changed & STATE_NOT_SORTED_PAGES))
    {
      optimize_done=1;
      thd_proc_info(thd, "Sorting index");
      error=mi_sort_index(&param,file,fixed_name);
    }
    if (!statistics_done && (local_testflag & T_STATISTICS))
    {
      if (share->state.changed & STATE_NOT_ANALYZED)
      {
	optimize_done=1;
	thd_proc_info(thd, "Analyzing");
	error = chk_key(&param, file);
      }
      else
	local_testflag&= ~T_STATISTICS;		// Don't update statistics
    }
  }
  thd_proc_info(thd, "Saving state");
  if (!error)
  {
    if ((share->state.changed & STATE_CHANGED) || mi_is_crashed(file))
    {
      share->state.changed&= ~(STATE_CHANGED | STATE_CRASHED |
			       STATE_CRASHED_ON_REPAIR);
      file->update|=HA_STATE_CHANGED | HA_STATE_ROW_CHANGED;
    }
    /*
      the following 'if', thought conceptually wrong,
      is a useful optimization nevertheless.
    */
    if (file->state != &file->s->state.state)
      file->s->state.state = *file->state;
    if (file->s->base.auto_key)
      update_auto_increment_key(&param, file, 1);
    if (optimize_done)
      error = update_state_info(&param, file,
				UPDATE_TIME | UPDATE_OPEN_COUNT |
				(local_testflag &
				 T_STATISTICS ? UPDATE_STAT : 0));
    info(HA_STATUS_NO_LOCK | HA_STATUS_TIME | HA_STATUS_VARIABLE |
	 HA_STATUS_CONST);
    if (rows != file->state->records && ! (param.testflag & T_VERY_SILENT))
    {
      char llbuff[22],llbuff2[22];
      mi_check_print_warning(&param,"Number of rows changed from %s to %s",
			     llstr(rows,llbuff),
			     llstr(file->state->records,llbuff2));
    }
  }
  else
  {
    mi_mark_crashed_on_repair(file);
    file->update |= HA_STATE_CHANGED | HA_STATE_ROW_CHANGED;
    update_state_info(&param, file, 0);
  }
  thd_proc_info(thd, old_proc_info);
  if (!has_old_locks)
    mi_lock_database(file,F_UNLCK);
  DBUG_RETURN(error ? HA_ADMIN_FAILED :
	      !optimize_done ? HA_ADMIN_ALREADY_DONE : HA_ADMIN_OK);
}


/*
  Assign table indexes to a specific key cache.
*/

int ha_myisam::assign_to_keycache(THD* thd, HA_CHECK_OPT *check_opt)
{
  KEY_CACHE *new_key_cache= check_opt->key_cache;
  const char *errmsg= 0;
  int error= HA_ADMIN_OK;
  ulonglong map;
  TABLE_LIST *table_list= table->pos_in_table_list;
  DBUG_ENTER("ha_myisam::assign_to_keycache");

  table->keys_in_use_for_query.clear_all();

  if (table_list->process_index_hints(table))
    DBUG_RETURN(HA_ADMIN_FAILED);
  map= ~(ulonglong) 0;
  if (!table->keys_in_use_for_query.is_clear_all())
    /* use all keys if there's no list specified by the user through hints */
    map= table->keys_in_use_for_query.to_ulonglong();

  if ((error= mi_assign_to_key_cache(file, map, new_key_cache)))
  { 
    char buf[STRING_BUFFER_USUAL_SIZE];
    my_snprintf(buf, sizeof(buf),
		"Failed to flush to index file (errno: %d)", error);
    errmsg= buf;
    error= HA_ADMIN_CORRUPT;
  }

  if (error != HA_ADMIN_OK)
  {
    /* Send error to user */
    MI_CHECK param;
    myisamchk_init(&param);
    param.thd= thd;
    param.op_name=    "assign_to_keycache";
    param.db_name=    table->s->db.str;
    param.table_name= table->s->table_name.str;
    param.testflag= 0;
    mi_check_print_error(&param, errmsg);
  }
  DBUG_RETURN(error);
}


/*
  Preload pages of the index file for a table into the key cache.
*/

int ha_myisam::preload_keys(THD* thd, HA_CHECK_OPT *check_opt)
{
  int error;
  const char *errmsg;
  ulonglong map;
  TABLE_LIST *table_list= table->pos_in_table_list;
  my_bool ignore_leaves= table_list->ignore_leaves;
  char buf[MYSQL_ERRMSG_SIZE];

  DBUG_ENTER("ha_myisam::preload_keys");

  table->keys_in_use_for_query.clear_all();

  if (table_list->process_index_hints(table))
    DBUG_RETURN(HA_ADMIN_FAILED);

  map= ~(ulonglong) 0;
  /* Check validity of the index references */
  if (!table->keys_in_use_for_query.is_clear_all())
    /* use all keys if there's no list specified by the user through hints */
    map= table->keys_in_use_for_query.to_ulonglong();

  mi_extra(file, HA_EXTRA_PRELOAD_BUFFER_SIZE,
           (void *) &thd->variables.preload_buff_size);

  if ((error= mi_preload(file, map, ignore_leaves)))
  {
    switch (error) {
    case HA_ERR_NON_UNIQUE_BLOCK_SIZE:
      errmsg= "Indexes use different block sizes";
      break;
    case HA_ERR_OUT_OF_MEM:
      errmsg= "Failed to allocate buffer";
      break;
    default:
      my_snprintf(buf, sizeof(buf),
                  "Failed to read from index file (errno: %d)", my_errno);
      errmsg= buf;
    }
    error= HA_ADMIN_FAILED;
    goto err;
  }

  DBUG_RETURN(HA_ADMIN_OK);

 err:
  {
    MI_CHECK param;
    myisamchk_init(&param);
    param.thd= thd;
    param.op_name=    "preload_keys";
    param.db_name=    table->s->db.str;
    param.table_name= table->s->table_name.str;
    param.testflag=   0;
    mi_check_print_error(&param, errmsg);
    DBUG_RETURN(error);
  }
}


/*
  Disable indexes, making it persistent if requested.

  SYNOPSIS
    disable_indexes()
    mode        mode of operation:
                HA_KEY_SWITCH_NONUNIQ      disable all non-unique keys
                HA_KEY_SWITCH_ALL          disable all keys
                HA_KEY_SWITCH_NONUNIQ_SAVE dis. non-uni. and make persistent
                HA_KEY_SWITCH_ALL_SAVE     dis. all keys and make persistent

  IMPLEMENTATION
    HA_KEY_SWITCH_NONUNIQ       is not implemented.
    HA_KEY_SWITCH_ALL_SAVE      is not implemented.

  RETURN
    0  ok
    HA_ERR_WRONG_COMMAND  mode not implemented.
*/

int ha_myisam::disable_indexes(uint mode)
{
  int error;

  if (mode == HA_KEY_SWITCH_ALL)
  {
    /* call a storage engine function to switch the key map */
    error= mi_disable_indexes(file);
  }
  else if (mode == HA_KEY_SWITCH_NONUNIQ_SAVE)
  {
    mi_extra(file, HA_EXTRA_NO_KEYS, 0);
    info(HA_STATUS_CONST);                        // Read new key info
    error= 0;
  }
  else
  {
    /* mode not implemented */
    error= HA_ERR_WRONG_COMMAND;
  }
  return error;
}


/*
  Enable indexes, making it persistent if requested.

  SYNOPSIS
    enable_indexes()
    mode        mode of operation:
                HA_KEY_SWITCH_NONUNIQ      enable all non-unique keys
                HA_KEY_SWITCH_ALL          enable all keys
                HA_KEY_SWITCH_NONUNIQ_SAVE en. non-uni. and make persistent
                HA_KEY_SWITCH_ALL_SAVE     en. all keys and make persistent

  DESCRIPTION
    Enable indexes, which might have been disabled by disable_index() before.
    The modes without _SAVE work only if both data and indexes are empty,
    since the MyISAM repair would enable them persistently.
    To be sure in these cases, call handler::delete_all_rows() before.

  IMPLEMENTATION
    HA_KEY_SWITCH_NONUNIQ       is not implemented.
    HA_KEY_SWITCH_ALL_SAVE      is not implemented.

  RETURN
    0  ok
    !=0  Error, among others:
    HA_ERR_CRASHED  data or index is non-empty. Delete all rows and retry.
    HA_ERR_WRONG_COMMAND  mode not implemented.
*/

int ha_myisam::enable_indexes(uint mode)
{
  int error;

  DBUG_EXECUTE_IF("wait_in_enable_indexes",
                  debug_wait_for_kill("wait_in_enable_indexes"); );

  if (mi_is_all_keys_active(file->s->state.key_map, file->s->base.keys))
  {
    /* All indexes are enabled already. */
    return 0;
  }

  if (mode == HA_KEY_SWITCH_ALL)
  {
    error= mi_enable_indexes(file);
    /*
       Do not try to repair on error,
       as this could make the enabled state persistent,
       but mode==HA_KEY_SWITCH_ALL forbids it.
    */
  }
  else if (mode == HA_KEY_SWITCH_NONUNIQ_SAVE)
  {
    THD *thd=current_thd;
    MI_CHECK param;
    const char *save_proc_info=thd->proc_info;
    thd_proc_info(thd, "Creating index");
    myisamchk_init(&param);
    param.op_name= "recreating_index";
    param.testflag= (T_SILENT | T_REP_BY_SORT | T_QUICK |
                     T_CREATE_MISSING_KEYS);
    param.myf_rw&= ~MY_WAIT_IF_FULL;
    param.sort_buffer_length=  THDVAR(thd, sort_buffer_size);
    param.stats_method= (enum_mi_stats_method)THDVAR(thd, stats_method);
    param.tmpdir=&mysql_tmpdir_list;
    if ((error= (repair(thd,param,0) != HA_ADMIN_OK)) && param.retry_repair)
    {
      sql_print_warning("Warning: Enabling keys got errno %d on %s.%s, retrying",
                        my_errno, param.db_name, param.table_name);
      /*
        Repairing by sort failed. Now try standard repair method.
        Still we want to fix only index file. If data file corruption
        was detected (T_RETRY_WITHOUT_QUICK), we shouldn't do much here.
        Let implicit repair do this job.
      */
      if (!(param.testflag & T_RETRY_WITHOUT_QUICK))
      {
        param.testflag&= ~T_REP_BY_SORT;
        error= (repair(thd,param,0) != HA_ADMIN_OK);
      }
      /*
        If the standard repair succeeded, clear all error messages which
        might have been set by the first repair. They can still be seen
        with SHOW WARNINGS then.
      */
      if (! error)
        thd->clear_error();
    }
    info(HA_STATUS_CONST);
    thd_proc_info(thd, save_proc_info);
  }
  else
  {
    /* mode not implemented */
    error= HA_ERR_WRONG_COMMAND;
  }
  return error;
}


/*
  Test if indexes are disabled.


  SYNOPSIS
    indexes_are_disabled()
      no parameters


  RETURN
    0  indexes are not disabled
    1  all indexes are disabled
   [2  non-unique indexes are disabled - NOT YET IMPLEMENTED]
*/

int ha_myisam::indexes_are_disabled(void)
{
  
  return mi_indexes_are_disabled(file);
}


/*
  prepare for a many-rows insert operation
  e.g. - disable indexes (if they can be recreated fast) or
  activate special bulk-insert optimizations

  SYNOPSIS
    start_bulk_insert(rows)
    rows        Rows to be inserted
                0 if we don't know

  NOTICE
    Do not forget to call end_bulk_insert() later!
*/

void ha_myisam::start_bulk_insert(ha_rows rows)
{
  DBUG_ENTER("ha_myisam::start_bulk_insert");
  THD *thd= current_thd;
  ulong size= min(thd->variables.read_buff_size,
                  (ulong) (table->s->avg_row_length*rows));
  DBUG_PRINT("info",("start_bulk_insert: rows %lu size %lu",
                     (ulong) rows, size));

  /* don't enable row cache if too few rows */
  if (! rows || (rows > MI_MIN_ROWS_TO_USE_WRITE_CACHE))
    mi_extra(file, HA_EXTRA_WRITE_CACHE, (void*) &size);

  can_enable_indexes= mi_is_all_keys_active(file->s->state.key_map,
                                            file->s->base.keys);

  /*
    Only disable old index if the table was empty and we are inserting
    a lot of rows.
    Note that in end_bulk_insert() we may truncate the table if
    enable_indexes() failed, thus it's essential that indexes are
    disabled ONLY for an empty table.
  */
  if (file->state->records == 0 && can_enable_indexes &&
      (!rows || rows >= MI_MIN_ROWS_TO_DISABLE_INDEXES))
    mi_disable_non_unique_index(file,rows);
  else
    if (!file->bulk_insert &&
        (!rows || rows >= MI_MIN_ROWS_TO_USE_BULK_INSERT))
    {
      mi_init_bulk_insert(file, thd->variables.bulk_insert_buff_size, rows);
    }
  DBUG_VOID_RETURN;
}

/*
  end special bulk-insert optimizations,
  which have been activated by start_bulk_insert().

  SYNOPSIS
    end_bulk_insert()
    no arguments

  RETURN
    0     OK
    != 0  Error
*/

int ha_myisam::end_bulk_insert()
{
  mi_end_bulk_insert(file);
  int err=mi_extra(file, HA_EXTRA_NO_CACHE, 0);
  if (!err)
  {
    if (can_enable_indexes)
    {
      /* 
        Truncate the table when enable index operation is killed. 
        After truncating the table we don't need to enable the 
        indexes, because the last repair operation is aborted after 
        setting the indexes as active and  trying to recreate them. 
     */
   
      if (((err= enable_indexes(HA_KEY_SWITCH_NONUNIQ_SAVE)) != 0) && 
                                                  current_thd->killed)
      {
        delete_all_rows();
        /* not crashed, despite being killed during repair */
        file->s->state.changed&= ~(STATE_CRASHED|STATE_CRASHED_ON_REPAIR);
      }
    } 
  }
  return err;
}


bool ha_myisam::check_and_repair(THD *thd)
{
  int error=0;
  int marked_crashed;
  HA_CHECK_OPT check_opt;
  DBUG_ENTER("ha_myisam::check_and_repair");

  check_opt.init();
  check_opt.flags= T_MEDIUM | T_AUTO_REPAIR;
  // Don't use quick if deleted rows
  if (!file->state->del && (myisam_recover_options & HA_RECOVER_QUICK))
    check_opt.flags|=T_QUICK;
  sql_print_warning("Checking table:   '%s'",table->s->path.str);

  if ((marked_crashed= mi_is_crashed(file)) || check(thd, &check_opt))
  {
    sql_print_warning("Recovering table: '%s'",table->s->path.str);
    check_opt.flags=
      ((myisam_recover_options & HA_RECOVER_BACKUP ? T_BACKUP_DATA : 0) |
       (marked_crashed                             ? 0 : T_QUICK) |
       (myisam_recover_options & HA_RECOVER_FORCE  ? 0 : T_SAFE_REPAIR) |
       T_AUTO_REPAIR);
    if (repair(thd, &check_opt))
      error=1;
  }
  DBUG_RETURN(error);
}

bool ha_myisam::is_crashed() const
{
  return (file->s->state.changed & STATE_CRASHED ||
	  (my_disable_locking && file->s->state.open_count));
}

int ha_myisam::update_row(const uchar *old_data, uchar *new_data)
{
  ha_statistic_increment(&SSV::ha_update_count);
  return mi_update(file,old_data,new_data);
}

int ha_myisam::delete_row(const uchar *buf)
{
  ha_statistic_increment(&SSV::ha_delete_count);
  return mi_delete(file,buf);
}

C_MODE_START

ICP_RESULT index_cond_func_myisam(void *arg)
{
  ha_myisam *h= (ha_myisam*)arg;

  if (h->end_range && h->compare_key_icp(h->end_range) > 0)
    return ICP_OUT_OF_RANGE; /* caller should return HA_ERR_END_OF_FILE already */

  return (ICP_RESULT) MY_TEST(h->pushed_idx_cond->val_int());
}

C_MODE_END


int ha_myisam::index_init(uint idx, bool sorted)
{ 
  active_index=idx;
  if (pushed_idx_cond_keyno == idx)
    mi_set_index_cond_func(file, index_cond_func_myisam, this);
  return 0; 
}


int ha_myisam::index_end()
{
  active_index=MAX_KEY;
  //pushed_idx_cond_keyno= MAX_KEY;
  mi_set_index_cond_func(file, NULL, 0);
  in_range_check_pushed_down= FALSE;
  ds_mrr.dsmrr_close();
  return 0; 
}

int ha_myisam::rnd_end()
{
  ds_mrr.dsmrr_close();
  return 0;
}

int ha_myisam::index_read_map(uchar *buf, const uchar *key,
                              key_part_map keypart_map,
                              enum ha_rkey_function find_flag)
{
  MYSQL_INDEX_READ_ROW_START(table_share->db.str, table_share->table_name.str);
  DBUG_ASSERT(inited==INDEX);
  ha_statistic_increment(&SSV::ha_read_key_count);
  int error=mi_rkey(file, buf, active_index, key, keypart_map, find_flag);
  table->status=error ? STATUS_NOT_FOUND: 0;
  MYSQL_INDEX_READ_ROW_DONE(error);
  return error;
}

int ha_myisam::index_read_idx_map(uchar *buf, uint index, const uchar *key,
                                  key_part_map keypart_map,
                                  enum ha_rkey_function find_flag)
{
  DBUG_ASSERT(pushed_idx_cond == NULL);
  DBUG_ASSERT(pushed_idx_cond_keyno == MAX_KEY);
  MYSQL_INDEX_READ_ROW_START(table_share->db.str, table_share->table_name.str);
  ha_statistic_increment(&SSV::ha_read_key_count);
  int error=mi_rkey(file, buf, index, key, keypart_map, find_flag);
  table->status=error ? STATUS_NOT_FOUND: 0;
  MYSQL_INDEX_READ_ROW_DONE(error);
  return error;
}

int ha_myisam::index_read_last_map(uchar *buf, const uchar *key,
                                   key_part_map keypart_map)
{
  MYSQL_INDEX_READ_ROW_START(table_share->db.str, table_share->table_name.str);
  DBUG_ENTER("ha_myisam::index_read_last");
  DBUG_ASSERT(inited==INDEX);
  ha_statistic_increment(&SSV::ha_read_key_count);
  int error=mi_rkey(file, buf, active_index, key, keypart_map,
                    HA_READ_PREFIX_LAST);
  table->status=error ? STATUS_NOT_FOUND: 0;
  MYSQL_INDEX_READ_ROW_DONE(error);
  DBUG_RETURN(error);
}

int ha_myisam::index_next(uchar *buf)
{
  MYSQL_INDEX_READ_ROW_START(table_share->db.str, table_share->table_name.str);
  DBUG_ASSERT(inited==INDEX);
  ha_statistic_increment(&SSV::ha_read_next_count);
  int error=mi_rnext(file,buf,active_index);
  table->status=error ? STATUS_NOT_FOUND: 0;
  MYSQL_INDEX_READ_ROW_DONE(error);
  return error;
}

int ha_myisam::index_prev(uchar *buf)
{
  MYSQL_INDEX_READ_ROW_START(table_share->db.str, table_share->table_name.str);
  DBUG_ASSERT(inited==INDEX);
  ha_statistic_increment(&SSV::ha_read_prev_count);
  int error=mi_rprev(file,buf, active_index);
  table->status=error ? STATUS_NOT_FOUND: 0;
  MYSQL_INDEX_READ_ROW_DONE(error);
  return error;
}

int ha_myisam::index_first(uchar *buf)
{
  MYSQL_INDEX_READ_ROW_START(table_share->db.str, table_share->table_name.str);
  DBUG_ASSERT(inited==INDEX);
  ha_statistic_increment(&SSV::ha_read_first_count);
  int error=mi_rfirst(file, buf, active_index);
  table->status=error ? STATUS_NOT_FOUND: 0;
  MYSQL_INDEX_READ_ROW_DONE(error);
  return error;
}

int ha_myisam::index_last(uchar *buf)
{
  MYSQL_INDEX_READ_ROW_START(table_share->db.str, table_share->table_name.str);
  DBUG_ASSERT(inited==INDEX);
  ha_statistic_increment(&SSV::ha_read_last_count);
  int error=mi_rlast(file, buf, active_index);
  table->status=error ? STATUS_NOT_FOUND: 0;
  MYSQL_INDEX_READ_ROW_DONE(error);
  return error;
}

int ha_myisam::index_next_same(uchar *buf,
			       const uchar *key __attribute__((unused)),
			       uint length __attribute__((unused)))
{
  int error;
  DBUG_ASSERT(inited==INDEX);
  MYSQL_INDEX_READ_ROW_START(table_share->db.str, table_share->table_name.str);
  ha_statistic_increment(&SSV::ha_read_next_count);
  do
  {
    error= mi_rnext_same(file,buf);
  } while (error == HA_ERR_RECORD_DELETED);
  table->status=error ? STATUS_NOT_FOUND: 0;
  MYSQL_INDEX_READ_ROW_DONE(error);
  return error;
}


int ha_myisam::rnd_init(bool scan)
{
  if (scan)
    return mi_scan_init(file);
  return mi_reset(file);                        // Free buffers
}

int ha_myisam::rnd_next(uchar *buf)
{
  MYSQL_READ_ROW_START(table_share->db.str, table_share->table_name.str,
                       TRUE);
  ha_statistic_increment(&SSV::ha_read_rnd_next_count);
  int error=mi_scan(file, buf);
  table->status=error ? STATUS_NOT_FOUND: 0;
  MYSQL_READ_ROW_DONE(error);
  return error;
}

int ha_myisam::restart_rnd_next(uchar *buf, uchar *pos)
{
  return rnd_pos(buf,pos);
}

int ha_myisam::rnd_pos(uchar *buf, uchar *pos)
{
  MYSQL_READ_ROW_START(table_share->db.str, table_share->table_name.str,
                       FALSE);
  ha_statistic_increment(&SSV::ha_read_rnd_count);
  int error=mi_rrnd(file, buf, my_get_ptr(pos,ref_length));
  table->status=error ? STATUS_NOT_FOUND: 0;
  MYSQL_READ_ROW_DONE(error);
  return error;
}


void ha_myisam::position(const uchar *record)
{
  my_off_t row_position= mi_position(file);
  my_store_ptr(ref, ref_length, row_position);
}

int ha_myisam::info(uint flag)
{
  MI_ISAMINFO misam_info;
  char name_buff[FN_REFLEN];

  (void) mi_status(file,&misam_info,flag);
  if (flag & HA_STATUS_VARIABLE)
  {
    stats.records=           misam_info.records;
    stats.deleted=           misam_info.deleted;
    stats.data_file_length=  misam_info.data_file_length;
    stats.index_file_length= misam_info.index_file_length;
    stats.delete_length=     misam_info.delete_length;
    stats.check_time=        (ulong) misam_info.check_time;
    stats.mean_rec_length=   misam_info.mean_reclength;
  }
  if (flag & HA_STATUS_CONST)
  {
    TABLE_SHARE *share= table->s;
    stats.max_data_file_length=  misam_info.max_data_file_length;
    stats.max_index_file_length= misam_info.max_index_file_length;
    stats.create_time= misam_info.create_time;
    /*
      We want the value of stats.mrr_length_per_rec to be platform independent.
      The size of the chunk at the end of the join buffer used for MRR needs
      is calculated now basing on the values passed in the stats structure.
      The remaining part of the join buffer is used for records. A different
      number of records in the buffer results in a different number of buffer
      refills and in a different order of records in the result set.
    */
    stats.mrr_length_per_rec= misam_info.reflength + 8; // 8=max(sizeof(void *))
    ref_length= misam_info.reflength;
    share->db_options_in_use= misam_info.options;
    stats.block_size= myisam_block_size;        /* record block size */

    /*
      Update share.
      lock_shared_ha_data is slighly abused here, since there is no other
      way of locking the TABLE_SHARE.
    */
    lock_shared_ha_data();
    share->keys_in_use.set_prefix(share->keys);
    share->keys_in_use.intersect_extended(misam_info.key_map);
    share->keys_for_keyread.intersect(share->keys_in_use);
    share->db_record_offset= misam_info.record_offset;
    unlock_shared_ha_data();
    if (share->key_parts)
      memcpy((char*) table->key_info[0].rec_per_key,
	     (char*) misam_info.rec_per_key,
             sizeof(table->key_info[0].rec_per_key[0])*share->key_parts);

   /*
     Set data_file_name and index_file_name to point at the symlink value
     if table is symlinked (Ie;  Real name is not same as generated name)
   */
    data_file_name= index_file_name= 0;
    fn_format(name_buff, file->filename, "", MI_NAME_DEXT,
              MY_APPEND_EXT | MY_UNPACK_FILENAME);
    if (strcmp(name_buff, misam_info.data_file_name))
      data_file_name=misam_info.data_file_name;
    fn_format(name_buff, file->filename, "", MI_NAME_IEXT,
              MY_APPEND_EXT | MY_UNPACK_FILENAME);
    if (strcmp(name_buff, misam_info.index_file_name))
      index_file_name=misam_info.index_file_name;
  }
  if (flag & HA_STATUS_ERRKEY)
  {
    errkey  = misam_info.errkey;
    my_store_ptr(dup_ref, ref_length, misam_info.dupp_key_pos);
  }
  if (flag & HA_STATUS_TIME)
    stats.update_time = (ulong) misam_info.update_time;
  if (flag & HA_STATUS_AUTO)
    stats.auto_increment_value= misam_info.auto_increment;

  return 0;
}


int ha_myisam::extra(enum ha_extra_function operation)
{
  if (operation == HA_EXTRA_MMAP && !opt_myisam_use_mmap)
    return 0;
  return mi_extra(file, operation, 0);
}

int ha_myisam::reset(void)
{
  /* Reset MyISAM specific part for index condition pushdown */
  DBUG_ASSERT(pushed_idx_cond == NULL);
  DBUG_ASSERT(pushed_idx_cond_keyno == MAX_KEY);
  mi_set_index_cond_func(file, NULL, 0);
  ds_mrr.reset();
  return mi_reset(file);
}

/* To be used with WRITE_CACHE and EXTRA_CACHE */

int ha_myisam::extra_opt(enum ha_extra_function operation, ulong cache_size)
{
  return mi_extra(file, operation, (void*) &cache_size);
}

int ha_myisam::delete_all_rows()
{
  return mi_delete_all_rows(file);
}


/*
  Intended to support partitioning.
  Allows a particular partition to be truncated.
*/

int ha_myisam::truncate()
{
  int error= delete_all_rows();
  return error ? error : reset_auto_increment(0);
}

int ha_myisam::reset_auto_increment(ulonglong value)
{
  file->s->state.auto_increment= value;
  return 0;
}

int ha_myisam::delete_table(const char *name)
{
  return mi_delete_table(name);
}


int ha_myisam::external_lock(THD *thd, int lock_type)
{
  file->in_use.data= thd;
  return mi_lock_database(file, !table->s->tmp_table ?
			  lock_type : ((lock_type == F_UNLCK) ?
				       F_UNLCK : F_EXTRA_LCK));
}

THR_LOCK_DATA **ha_myisam::store_lock(THD *thd,
				      THR_LOCK_DATA **to,
				      enum thr_lock_type lock_type)
{
  if (lock_type != TL_IGNORE && file->lock.type == TL_UNLOCK)
    file->lock.type=lock_type;
  *to++= &file->lock;
  return to;
}

void ha_myisam::update_create_info(HA_CREATE_INFO *create_info)
{
  ha_myisam::info(HA_STATUS_AUTO | HA_STATUS_CONST);
  if (!(create_info->used_fields & HA_CREATE_USED_AUTO))
  {
    create_info->auto_increment_value= stats.auto_increment_value;
  }
  create_info->data_file_name=data_file_name;
  create_info->index_file_name=index_file_name;
}


int ha_myisam::create(const char *name, TABLE *table_arg,
		      HA_CREATE_INFO *ha_create_info)
{
  int error;
  uint create_flags= 0, records, i;
  char buff[FN_REFLEN];
  MI_KEYDEF *keydef;
  MI_COLUMNDEF *recinfo;
  MI_CREATE_INFO create_info;
  TABLE_SHARE *share= table_arg->s;
  uint options= share->db_options_in_use;
  DBUG_ENTER("ha_myisam::create");
  for (i= 0; i < share->keys; i++)
  {
    if (table_arg->key_info[i].flags & HA_USES_PARSER)
    {
      create_flags|= HA_CREATE_RELIES_ON_SQL_LAYER;
      break;
    }
  }
  if ((error= table2myisam(table_arg, &keydef, &recinfo, &records)))
    DBUG_RETURN(error); /* purecov: inspected */
  memset(&create_info, 0, sizeof(create_info));
  create_info.max_rows= share->max_rows;
  create_info.reloc_rows= share->min_rows;
  create_info.with_auto_increment= share->next_number_key_offset == 0;
  create_info.auto_increment= (ha_create_info->auto_increment_value ?
                               ha_create_info->auto_increment_value -1 :
                               (ulonglong) 0);
  create_info.data_file_length= ((ulonglong) share->max_rows *
                                 share->avg_row_length);
  create_info.language= share->table_charset->number;

#ifdef HAVE_READLINK
  if (my_enable_symlinks)
  {
    create_info.data_file_name= ha_create_info->data_file_name;
    create_info.index_file_name= ha_create_info->index_file_name;
  }
  else
#endif /* HAVE_READLINK */
  {
    if (ha_create_info->data_file_name)
      push_warning_printf(table_arg->in_use, Sql_condition::SL_WARNING,
                          WARN_OPTION_IGNORED, ER(WARN_OPTION_IGNORED),
                          "DATA DIRECTORY");
    if (ha_create_info->index_file_name)
      push_warning_printf(table_arg->in_use, Sql_condition::SL_WARNING,
                          WARN_OPTION_IGNORED, ER(WARN_OPTION_IGNORED),
                          "INDEX DIRECTORY");
  }

  if (ha_create_info->options & HA_LEX_CREATE_TMP_TABLE)
    create_flags|= HA_CREATE_TMP_TABLE;
  if (ha_create_info->options & HA_CREATE_KEEP_FILES)
    create_flags|= HA_CREATE_KEEP_FILES;
  if (options & HA_OPTION_PACK_RECORD)
    create_flags|= HA_PACK_RECORD;
  if (options & HA_OPTION_CHECKSUM)
    create_flags|= HA_CREATE_CHECKSUM;
  if (options & HA_OPTION_DELAY_KEY_WRITE)
    create_flags|= HA_CREATE_DELAY_KEY_WRITE;

  /* TODO: Check that the following fn_format is really needed */
  error= mi_create(fn_format(buff, name, "", "",
                             MY_UNPACK_FILENAME|MY_APPEND_EXT),
                   share->keys, keydef,
                   records, recinfo,
                   0, (MI_UNIQUEDEF*) 0,
                   &create_info, create_flags);
  my_free(recinfo);
  DBUG_RETURN(error);
}


int ha_myisam::rename_table(const char * from, const char * to)
{
  return mi_rename(from,to);
}


void ha_myisam::get_auto_increment(ulonglong offset, ulonglong increment,
                                   ulonglong nb_desired_values,
                                   ulonglong *first_value,
                                   ulonglong *nb_reserved_values)
{
  ulonglong nr;
  int error;
  uchar key[MI_MAX_KEY_LENGTH];

  if (!table->s->next_number_key_offset)
  {						// Autoincrement at key-start
    ha_myisam::info(HA_STATUS_AUTO);
    *first_value= stats.auto_increment_value;
    /* MyISAM has only table-level lock, so reserves to +inf */
    *nb_reserved_values= ULONGLONG_MAX;
    return;
  }

  /* it's safe to call the following if bulk_insert isn't on */
  mi_flush_bulk_insert(file, table->s->next_number_index);

  (void) extra(HA_EXTRA_KEYREAD);
  key_copy(key, table->record[0],
           table->key_info + table->s->next_number_index,
           table->s->next_number_key_offset);
  error= mi_rkey(file, table->record[1], (int) table->s->next_number_index,
                 key, make_prev_keypart_map(table->s->next_number_keypart),
                 HA_READ_PREFIX_LAST);
  if (error)
    nr= 1;
  else
  {
    /* Get data from record[1] */
    nr= ((ulonglong) table->next_number_field->
         val_int_offset(table->s->rec_buff_length)+1);
  }
  extra(HA_EXTRA_NO_KEYREAD);
  *first_value= nr;
  /*
    MySQL needs to call us for next row: assume we are inserting ("a",null)
    here, we return 3, and next this statement will want to insert ("b",null):
    there is no reason why ("b",3+1) would be the good row to insert: maybe it
    already exists, maybe 3+1 is too large...
  */
  *nb_reserved_values= 1;
}


/*
  Find out how many rows there is in the given range

  SYNOPSIS
    records_in_range()
    inx			Index to use
    min_key		Start of range.  Null pointer if from first key
    max_key		End of range. Null pointer if to last key

  NOTES
    min_key.flag can have one of the following values:
      HA_READ_KEY_EXACT		Include the key in the range
      HA_READ_AFTER_KEY		Don't include key in range

    max_key.flag can have one of the following values:  
      HA_READ_BEFORE_KEY	Don't include key in range
      HA_READ_AFTER_KEY		Include all 'end_key' values in the range

  RETURN
   HA_POS_ERROR		Something is wrong with the index tree.
   0			There is no matching keys in the given range
   number > 0		There is approximately 'number' matching rows in
			the range.
*/

ha_rows ha_myisam::records_in_range(uint inx, key_range *min_key,
                                    key_range *max_key)
{
  return (ha_rows) mi_records_in_range(file, (int) inx, min_key, max_key);
}


int ha_myisam::ft_read(uchar *buf)
{
  int error;

  if (!ft_handler)
    return -1;

  ha_statistic_increment(&SSV::ha_read_next_count);

  error=ft_handler->please->read_next(ft_handler,(char*) buf);

  table->status=error ? STATUS_NOT_FOUND: 0;
  return error;
}

uint ha_myisam::checksum() const
{
  return (uint)file->state->checksum;
}


bool ha_myisam::check_if_incompatible_data(HA_CREATE_INFO *info,
					   uint table_changes)
{
  uint options= table->s->db_options_in_use;

  if (info->auto_increment_value != stats.auto_increment_value ||
      info->data_file_name != data_file_name ||
      info->index_file_name != index_file_name ||
      table_changes == IS_EQUAL_NO ||
      table_changes & IS_EQUAL_PACK_LENGTH) // Not implemented yet
    return COMPATIBLE_DATA_NO;

  if ((options & (HA_OPTION_PACK_RECORD | HA_OPTION_CHECKSUM |
		  HA_OPTION_DELAY_KEY_WRITE)) !=
      (info->table_options & (HA_OPTION_PACK_RECORD | HA_OPTION_CHECKSUM |
			      HA_OPTION_DELAY_KEY_WRITE)))
    return COMPATIBLE_DATA_NO;
  return COMPATIBLE_DATA_YES;
}

extern int mi_panic(enum ha_panic_function flag);
int myisam_panic(handlerton *hton, ha_panic_function flag)
{
  return mi_panic(flag);
}

static int myisam_init(void *p)
{
  handlerton *myisam_hton;

#ifdef HAVE_PSI_INTERFACE
  init_myisam_psi_keys();
#endif

  /* Set global variables based on startup options */
  if (myisam_recover_options)
    ha_open_options|=HA_OPEN_ABORT_IF_CRASHED;
  else
    myisam_recover_options= HA_RECOVER_OFF;

  myisam_block_size=(uint) 1 << my_bit_log2(opt_myisam_block_size);

  myisam_hton= (handlerton *)p;
  myisam_hton->state= SHOW_OPTION_YES;
  myisam_hton->db_type= DB_TYPE_MYISAM;
  myisam_hton->create= myisam_create_handler;
  myisam_hton->panic= myisam_panic;
  myisam_hton->flags= HTON_CAN_RECREATE | HTON_SUPPORT_LOG_TABLES;
  myisam_hton->is_supported_system_table= myisam_is_supported_system_table;

  return 0;
}


/****************************************************************************
 * MyISAM MRR implementation: use DS-MRR
 ***************************************************************************/

int ha_myisam::multi_range_read_init(RANGE_SEQ_IF *seq, void *seq_init_param,
                                     uint n_ranges, uint mode, 
                                     HANDLER_BUFFER *buf)
{
  return ds_mrr.dsmrr_init(this, seq, seq_init_param, n_ranges, mode, buf);
}

int ha_myisam::multi_range_read_next(char **range_info)
{
  return ds_mrr.dsmrr_next(range_info);
}

ha_rows ha_myisam::multi_range_read_info_const(uint keyno, RANGE_SEQ_IF *seq,
                                               void *seq_init_param, 
                                               uint n_ranges, uint *bufsz,
                                               uint *flags, Cost_estimate *cost)
{
  /*
    This call is here because there is no location where this->table would
    already be known.
    TODO: consider moving it into some per-query initialization call.
  */
  ds_mrr.init(this, table);
  return ds_mrr.dsmrr_info_const(keyno, seq, seq_init_param, n_ranges, bufsz,
                                 flags, cost);
}

ha_rows ha_myisam::multi_range_read_info(uint keyno, uint n_ranges, uint keys,
                                         uint *bufsz, uint *flags,
                                         Cost_estimate *cost)
{
  ds_mrr.init(this, table);
  return ds_mrr.dsmrr_info(keyno, n_ranges, keys, bufsz, flags, cost);
}

/* MyISAM MRR implementation ends */


/* Index condition pushdown implementation*/


Item *ha_myisam::idx_cond_push(uint keyno_arg, Item* idx_cond_arg)
{
  /*
    Check if the key contains a blob field. If it does then MyISAM
    should not accept the pushed index condition since MyISAM will not
    read the blob field from the index entry during evaluation of the
    pushed index condition and the BLOB field might be part of the
    range evaluation done by the ICP code.
  */
  const KEY *key= &table_share->key_info[keyno_arg];

  for (uint k= 0; k < key->user_defined_key_parts; ++k)
  {
    const KEY_PART_INFO *key_part= &key->key_part[k];
    if (key_part->key_part_flag & HA_BLOB_PART)
    {
      /* Let the server handle the index condition */
      return idx_cond_arg;
    }
  }

  pushed_idx_cond_keyno= keyno_arg;
  pushed_idx_cond= idx_cond_arg;
  in_range_check_pushed_down= TRUE;
  if (active_index == pushed_idx_cond_keyno)
    mi_set_index_cond_func(file, index_cond_func_myisam, this);
  return NULL;
}


static struct st_mysql_sys_var* myisam_sysvars[]= {
  MYSQL_SYSVAR(block_size),
  MYSQL_SYSVAR(data_pointer_size),
  MYSQL_SYSVAR(max_sort_file_size),
  MYSQL_SYSVAR(recover_options),
  MYSQL_SYSVAR(repair_threads),
  MYSQL_SYSVAR(sort_buffer_size),
  MYSQL_SYSVAR(use_mmap),
  MYSQL_SYSVAR(mmap_size),
  MYSQL_SYSVAR(stats_method),
  0
};

struct st_mysql_storage_engine myisam_storage_engine=
{ MYSQL_HANDLERTON_INTERFACE_VERSION };

mysql_declare_plugin(myisam)
{
  MYSQL_STORAGE_ENGINE_PLUGIN,
  &myisam_storage_engine,
  "MyISAM",
  "MySQL AB",
  "MyISAM storage engine",
  PLUGIN_LICENSE_GPL,
  myisam_init, /* Plugin Init */
  NULL, /* Plugin Deinit */
  0x0100, /* 1.0 */
  NULL,                       /* status variables                */
  myisam_sysvars,             /* system variables                */
  NULL,
  0,
}
mysql_declare_plugin_end;


/**
  @brief Register a named table with a call back function to the query cache.

  @param thd The thread handle
  @param table_key A pointer to the table name in the table cache
  @param key_length The length of the table name
  @param[out] engine_callback The pointer to the storage engine call back
    function, currently 0
  @param[out] engine_data Engine data will be set to 0.

  @note Despite the name of this function, it is used to check each statement
    before it is cached and not to register a table or callback function.

  @see handler::register_query_cache_table

  @return The error code. The engine_data and engine_callback will be set to 0.
    @retval TRUE Success
    @retval FALSE An error occured
*/

my_bool ha_myisam::register_query_cache_table(THD *thd, char *table_name,
                                              size_t table_name_len,
                                              qc_engine_callback
                                              *engine_callback,
                                              ulonglong *engine_data)
{
  DBUG_ENTER("ha_myisam::register_query_cache_table");
  /*
    No call back function is needed to determine if a cached statement
    is valid or not.
  */
  *engine_callback= 0;

  /*
    No engine data is needed.
  */
  *engine_data= 0;

  if (file->s->concurrent_insert)
  {
    /*
      If a concurrent INSERT has happened just before the currently
      processed SELECT statement, the total size of the table is
      unknown.

      To determine if the table size is known, the current thread's snap
      shot of the table size with the actual table size are compared.

      If the table size is unknown the SELECT statement can't be cached.

      When concurrent inserts are disabled at table open, mi_open()
      does not assign a get_status() function. In this case the local
      ("current") status is never updated. We would wrongly think that
      we cannot cache the statement.
    */
    ulonglong actual_data_file_length;
    ulonglong current_data_file_length;

    /*
      POSIX visibility rules specify that "2. Whatever memory values a
      thread can see when it unlocks a mutex <...> can also be seen by any
      thread that later locks the same mutex". In this particular case,
      concurrent insert thread had modified the data_file_length in
      MYISAM_SHARE before it has unlocked (or even locked)
      structure_guard_mutex. So, here we're guaranteed to see at least that
      value after we've locked the same mutex. We can see a later value
      (modified by some other thread) though, but it's ok, as we only want
      to know if the variable was changed, the actual new value doesn't matter
    */
    actual_data_file_length= file->s->state.state.data_file_length;
    current_data_file_length= file->save_state.data_file_length;

    if (current_data_file_length != actual_data_file_length)
    {
      /* Don't cache current statement. */
      DBUG_RETURN(FALSE);
    }
  }

  /*
    This query execution might have started after the query cache was flushed
    by a concurrent INSERT. In this case, don't cache this statement as the
    data file length difference might not be visible yet if the tables haven't
    been unlocked by the concurrent insert thread.
  */
  if (file->state->uncacheable)
    DBUG_RETURN(FALSE);

  /* It is ok to try to cache current statement. */
  DBUG_RETURN(TRUE);
}<|MERGE_RESOLUTION|>--- conflicted
+++ resolved
@@ -648,11 +648,8 @@
                   HA_FILE_BASED | HA_CAN_GEOMETRY | HA_NO_TRANSACTIONS |
                   HA_CAN_BIT_FIELD | HA_CAN_RTREEKEYS |
                   HA_HAS_RECORDS | HA_STATS_RECORDS_IS_EXACT | HA_CAN_REPAIR |
-<<<<<<< HEAD
-                  HA_VIRTUAL_COLUMNS),
-=======
+                  HA_VIRTUAL_COLUMNS | 
                   HA_ATTACHABLE_TRX_COMPATIBLE),
->>>>>>> 1b54f201
    can_enable_indexes(1)
 {}
 
