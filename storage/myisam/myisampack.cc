--- conflicted
+++ resolved
@@ -154,11 +154,7 @@
 static HUFF_TREE *make_huff_trees(HUFF_COUNTS *huff_counts, uint trees);
 static int make_huff_tree(HUFF_TREE *tree, HUFF_COUNTS *huff_counts);
 static int compare_huff_elements(void *not_used, uchar *a, uchar *b);
-<<<<<<< HEAD
-static int save_counts_in_queue(void *key_, element_count count, void *tree_);
-=======
 static int save_counts_in_queue(void *v_key, element_count count, void *v_tree);
->>>>>>> e4924f36
 static my_off_t calc_packed_length(HUFF_COUNTS *huff_counts, uint flag);
 static uint join_same_trees(HUFF_COUNTS *huff_counts, uint trees);
 static int make_huff_decode_table(HUFF_TREE *huff_tree, uint trees);
@@ -1556,16 +1552,10 @@
     0
  */
 
-<<<<<<< HEAD
-static int save_counts_in_queue(void *key_, element_count count, void *tree_) {
-  auto *const key = static_cast<uchar *>(key_);
-  auto *const tree = static_cast<HUFF_TREE *>(tree_);
-=======
 static int save_counts_in_queue(void *v_key, element_count count,
                                 void *v_tree) {
   uchar *key = static_cast<uchar *>(v_key);
   HUFF_TREE *tree = static_cast<HUFF_TREE *>(v_tree);
->>>>>>> e4924f36
   HUFF_ELEMENT *new_huff_el;
 
   new_huff_el = tree->element_buffer + (tree->elements++);
