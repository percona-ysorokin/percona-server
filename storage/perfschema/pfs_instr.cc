--- conflicted
+++ resolved
@@ -1700,39 +1700,19 @@
     return;
   }
 
-  System_status_var *status_var = get_thd_status_var(thd);
-
-<<<<<<< HEAD
+  std::pair<System_status_var *, bool> status_var = get_thd_status_var(thd);
+
   if (likely(safe_account != NULL)) {
-    safe_account->aggregate_status_stats(status_var);
+    safe_account->aggregate_status_stats(status_var.first, status_var.second);
     return;
   }
 
   if (safe_user != NULL) {
-    safe_user->aggregate_status_stats(status_var);
+    safe_user->aggregate_status_stats(status_var.first, status_var.second);
   }
 
   if (safe_host != NULL) {
-    safe_host->aggregate_status_stats(status_var);
-=======
-  if (likely(safe_account != NULL))
-  {
-    safe_account->aggregate_status_stats(&thd->status_var,
-                                         thd->status_var_aggregated);
-    return;
-  }
-
-  if (safe_user != NULL)
-  {
-    safe_user->aggregate_status_stats(&thd->status_var,
-                                      thd->status_var_aggregated);
-  }
-
-  if (safe_host != NULL)
-  {
-    safe_host->aggregate_status_stats(&thd->status_var,
-                                      thd->status_var_aggregated);
->>>>>>> be20e845
+    safe_host->aggregate_status_stats(status_var.first, status_var.second);
   }
 
   return;
