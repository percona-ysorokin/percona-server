--- conflicted
+++ resolved
@@ -52,11 +52,7 @@
     "  TYPE VARCHAR(10) not null,\n"
     "  PROCESSLIST_ID BIGINT unsigned,\n"
     "  PROCESSLIST_USER VARCHAR(32),\n"
-<<<<<<< HEAD
-    "  PROCESSLIST_HOST VARCHAR(60),\n"
-=======
     "  PROCESSLIST_HOST VARCHAR(255) CHARACTER SET ASCII default null,\n"
->>>>>>> 4869291f
     "  PROCESSLIST_DB VARCHAR(64),\n"
     "  PROCESSLIST_COMMAND VARCHAR(16),\n"
     "  PROCESSLIST_TIME BIGINT,\n"
