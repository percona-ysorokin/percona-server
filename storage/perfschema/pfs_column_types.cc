/* Copyright (c) 2016, 2019, Oracle and/or its affiliates. All rights reserved.

  This program is free software; you can redistribute it and/or modify
  it under the terms of the GNU General Public License, version 2.0,
  as published by the Free Software Foundation.

  This program is also distributed with certain software (including
  but not limited to OpenSSL) that is licensed under separate terms,
  as designated in a particular file or component or in included license
  documentation.  The authors of MySQL hereby grant you an additional
  permission to link the program and your derivative works with the
  separately licensed software that they have included with MySQL.

  This program is distributed in the hope that it will be useful,
  but WITHOUT ANY WARRANTY; without even the implied warranty of
  MERCHANTABILITY or FITNESS FOR A PARTICULAR PURPOSE.  See the
  GNU General Public License, version 2.0, for more details.

  You should have received a copy of the GNU General Public License
  along with this program; if not, write to the Free Software
  Foundation, Inc., 51 Franklin St, Fifth Floor, Boston, MA 02110-1301  USA */

/**
  @file storage/perfschema/pfs_column_types.cc
  Literal values for columns used in the performance
  schema tables (implementation).
*/

#include "storage/perfschema/pfs_column_types.h"

#include "lex_string.h"
#include "m_string.h" /* LEX_STRING */

struct s_object_type_map {
  enum_object_type m_enum;
  LEX_CSTRING m_string;
};

static s_object_type_map object_type_map[] = {
<<<<<<< HEAD
    {OBJECT_TYPE_EVENT, {C_STRING_WITH_LEN("EVENT")}},
    {OBJECT_TYPE_FUNCTION, {C_STRING_WITH_LEN("FUNCTION")}},
    {OBJECT_TYPE_PROCEDURE, {C_STRING_WITH_LEN("PROCEDURE")}},
    {OBJECT_TYPE_TABLE, {C_STRING_WITH_LEN("TABLE")}},
    {OBJECT_TYPE_TEMPORARY_TABLE, {C_STRING_WITH_LEN("TEMPORARY TABLE")}},
    {OBJECT_TYPE_TRIGGER, {C_STRING_WITH_LEN("TRIGGER")}},
    {OBJECT_TYPE_GLOBAL, {C_STRING_WITH_LEN("GLOBAL")}},
    {OBJECT_TYPE_SCHEMA, {C_STRING_WITH_LEN("SCHEMA")}},
    {OBJECT_TYPE_COMMIT, {C_STRING_WITH_LEN("COMMIT")}},
    {OBJECT_TYPE_USER_LEVEL_LOCK, {C_STRING_WITH_LEN("USER LEVEL LOCK")}},
    {OBJECT_TYPE_TABLESPACE, {C_STRING_WITH_LEN("TABLESPACE")}},
    {OBJECT_TYPE_LOCKING_SERVICE, {C_STRING_WITH_LEN("LOCKING SERVICE")}},
    {OBJECT_TYPE_SRID, {C_STRING_WITH_LEN("SRID")}},
    {OBJECT_TYPE_ACL_CACHE, {C_STRING_WITH_LEN("ACL CACHE")}},
    {OBJECT_TYPE_COLUMN_STATISTICS, {C_STRING_WITH_LEN("COLUMN STATISTICS")}},
    {OBJECT_TYPE_BACKUP_LOCK, {C_STRING_WITH_LEN("BACKUP LOCK")}},
    {OBJECT_TYPE_RESOURCE_GROUPS, {C_STRING_WITH_LEN("RESOURCE_GROUPS")}},
    {OBJECT_TYPE_FOREIGN_KEY, {C_STRING_WITH_LEN("FOREIGN KEY")}},
    {OBJECT_TYPE_CHECK_CONSTRAINT, {C_STRING_WITH_LEN("CHECK CONSTRAINT")}},
    {OBJECT_TYPE_BACKUP_TABLES, {C_STRING_WITH_LEN("BACKUP TABLES")}},
    {NO_OBJECT_TYPE, {C_STRING_WITH_LEN("")}}};
=======
    {OBJECT_TYPE_EVENT, {STRING_WITH_LEN("EVENT")}},
    {OBJECT_TYPE_FUNCTION, {STRING_WITH_LEN("FUNCTION")}},
    {OBJECT_TYPE_PROCEDURE, {STRING_WITH_LEN("PROCEDURE")}},
    {OBJECT_TYPE_TABLE, {STRING_WITH_LEN("TABLE")}},
    {OBJECT_TYPE_TEMPORARY_TABLE, {STRING_WITH_LEN("TEMPORARY TABLE")}},
    {OBJECT_TYPE_TRIGGER, {STRING_WITH_LEN("TRIGGER")}},
    {OBJECT_TYPE_GLOBAL, {STRING_WITH_LEN("GLOBAL")}},
    {OBJECT_TYPE_SCHEMA, {STRING_WITH_LEN("SCHEMA")}},
    {OBJECT_TYPE_COMMIT, {STRING_WITH_LEN("COMMIT")}},
    {OBJECT_TYPE_USER_LEVEL_LOCK, {STRING_WITH_LEN("USER LEVEL LOCK")}},
    {OBJECT_TYPE_TABLESPACE, {STRING_WITH_LEN("TABLESPACE")}},
    {OBJECT_TYPE_LOCKING_SERVICE, {STRING_WITH_LEN("LOCKING SERVICE")}},
    {OBJECT_TYPE_SRID, {STRING_WITH_LEN("SRID")}},
    {OBJECT_TYPE_ACL_CACHE, {STRING_WITH_LEN("ACL CACHE")}},
    {OBJECT_TYPE_COLUMN_STATISTICS, {STRING_WITH_LEN("COLUMN STATISTICS")}},
    {OBJECT_TYPE_BACKUP_LOCK, {STRING_WITH_LEN("BACKUP LOCK")}},
    {OBJECT_TYPE_RESOURCE_GROUPS, {STRING_WITH_LEN("RESOURCE_GROUPS")}},
    {OBJECT_TYPE_FOREIGN_KEY, {STRING_WITH_LEN("FOREIGN KEY")}},
    {OBJECT_TYPE_CHECK_CONSTRAINT, {STRING_WITH_LEN("CHECK CONSTRAINT")}},
    {NO_OBJECT_TYPE, {STRING_WITH_LEN("")}}};
>>>>>>> 4869291f

void object_type_to_string(enum_object_type object_type, const char **string,
                           size_t *length) {
  s_object_type_map *map;

  static_assert(array_elements(object_type_map) == COUNT_OBJECT_TYPE + 1, "");

  for (map = &object_type_map[0]; map->m_enum != NO_OBJECT_TYPE; map++) {
    if (map->m_enum == object_type) {
      *string = map->m_string.str;
      *length = map->m_string.length;
      return;
    }
  }

  *string = map->m_string.str;
  *length = map->m_string.length;
  return;
}

void string_to_object_type(const char *string, size_t length,
                           enum_object_type *object_type) {
  s_object_type_map *map;

  for (map = &object_type_map[0]; map->m_enum != NO_OBJECT_TYPE; map++) {
    if (map->m_string.length == length) {
      if (native_strncasecmp(map->m_string.str, string, length) == 0) {
        *object_type = map->m_enum;
        return;
      }
    }
  }

  *object_type = map->m_enum;
  return;
}<|MERGE_RESOLUTION|>--- conflicted
+++ resolved
@@ -37,29 +37,6 @@
 };
 
 static s_object_type_map object_type_map[] = {
-<<<<<<< HEAD
-    {OBJECT_TYPE_EVENT, {C_STRING_WITH_LEN("EVENT")}},
-    {OBJECT_TYPE_FUNCTION, {C_STRING_WITH_LEN("FUNCTION")}},
-    {OBJECT_TYPE_PROCEDURE, {C_STRING_WITH_LEN("PROCEDURE")}},
-    {OBJECT_TYPE_TABLE, {C_STRING_WITH_LEN("TABLE")}},
-    {OBJECT_TYPE_TEMPORARY_TABLE, {C_STRING_WITH_LEN("TEMPORARY TABLE")}},
-    {OBJECT_TYPE_TRIGGER, {C_STRING_WITH_LEN("TRIGGER")}},
-    {OBJECT_TYPE_GLOBAL, {C_STRING_WITH_LEN("GLOBAL")}},
-    {OBJECT_TYPE_SCHEMA, {C_STRING_WITH_LEN("SCHEMA")}},
-    {OBJECT_TYPE_COMMIT, {C_STRING_WITH_LEN("COMMIT")}},
-    {OBJECT_TYPE_USER_LEVEL_LOCK, {C_STRING_WITH_LEN("USER LEVEL LOCK")}},
-    {OBJECT_TYPE_TABLESPACE, {C_STRING_WITH_LEN("TABLESPACE")}},
-    {OBJECT_TYPE_LOCKING_SERVICE, {C_STRING_WITH_LEN("LOCKING SERVICE")}},
-    {OBJECT_TYPE_SRID, {C_STRING_WITH_LEN("SRID")}},
-    {OBJECT_TYPE_ACL_CACHE, {C_STRING_WITH_LEN("ACL CACHE")}},
-    {OBJECT_TYPE_COLUMN_STATISTICS, {C_STRING_WITH_LEN("COLUMN STATISTICS")}},
-    {OBJECT_TYPE_BACKUP_LOCK, {C_STRING_WITH_LEN("BACKUP LOCK")}},
-    {OBJECT_TYPE_RESOURCE_GROUPS, {C_STRING_WITH_LEN("RESOURCE_GROUPS")}},
-    {OBJECT_TYPE_FOREIGN_KEY, {C_STRING_WITH_LEN("FOREIGN KEY")}},
-    {OBJECT_TYPE_CHECK_CONSTRAINT, {C_STRING_WITH_LEN("CHECK CONSTRAINT")}},
-    {OBJECT_TYPE_BACKUP_TABLES, {C_STRING_WITH_LEN("BACKUP TABLES")}},
-    {NO_OBJECT_TYPE, {C_STRING_WITH_LEN("")}}};
-=======
     {OBJECT_TYPE_EVENT, {STRING_WITH_LEN("EVENT")}},
     {OBJECT_TYPE_FUNCTION, {STRING_WITH_LEN("FUNCTION")}},
     {OBJECT_TYPE_PROCEDURE, {STRING_WITH_LEN("PROCEDURE")}},
@@ -79,8 +56,8 @@
     {OBJECT_TYPE_RESOURCE_GROUPS, {STRING_WITH_LEN("RESOURCE_GROUPS")}},
     {OBJECT_TYPE_FOREIGN_KEY, {STRING_WITH_LEN("FOREIGN KEY")}},
     {OBJECT_TYPE_CHECK_CONSTRAINT, {STRING_WITH_LEN("CHECK CONSTRAINT")}},
+    {OBJECT_TYPE_BACKUP_TABLES, {STRING_WITH_LEN("BACKUP TABLES")}},
     {NO_OBJECT_TYPE, {STRING_WITH_LEN("")}}};
->>>>>>> 4869291f
 
 void object_type_to_string(enum_object_type object_type, const char **string,
                            size_t *length) {
