--- conflicted
+++ resolved
@@ -30,37 +30,6 @@
 using std::min;
 using std::max;
 
-<<<<<<< HEAD
-static const ulong fixed_mutex_instances= 500;
-static const ulong fixed_rwlock_instances= 200;
-static const ulong fixed_cond_instances= 50;
-static const ulong fixed_file_instances= 200;
-static const ulong fixed_socket_instances= 10;
-static const ulong fixed_thread_instances= 50;
-
-static const ulong mutex_per_connection= 6;
-static const ulong rwlock_per_connection= 1;
-static const ulong cond_per_connection= 2;
-static const ulong file_per_connection= 0;
-static const ulong socket_per_connection= 1;
-static const ulong thread_per_connection= 1;
-
-static const ulong mutex_per_handle= 0;
-static const ulong rwlock_per_handle= 0;
-static const ulong cond_per_handle= 0;
-static const ulong file_per_handle= 0;
-static const ulong socket_per_handle= 0;
-static const ulong thread_per_handle= 0;
-
-static const ulong mutex_per_share= 5;
-static const ulong rwlock_per_share= 4;
-static const ulong cond_per_share= 1;
-static const ulong file_per_share= 3;
-static const ulong socket_per_share= 0;
-static const ulong thread_per_share= 0;
-
-=======
->>>>>>> a2757a60
 /** Performance schema sizing heuristics. */
 struct PFS_sizing_data
 {
