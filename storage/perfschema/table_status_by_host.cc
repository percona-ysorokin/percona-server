/* Copyright (c) 2015, 2019, Oracle and/or its affiliates. All rights reserved.

  This program is free software; you can redistribute it and/or modify
  it under the terms of the GNU General Public License, version 2.0,
  as published by the Free Software Foundation.

  This program is also distributed with certain software (including
  but not limited to OpenSSL) that is licensed under separate terms,
  as designated in a particular file or component or in included license
  documentation.  The authors of MySQL hereby grant you an additional
  permission to link the program and your derivative works with the
  separately licensed software that they have included with MySQL.

  This program is distributed in the hope that it will be useful,
  but WITHOUT ANY WARRANTY; without even the implied warranty of
  MERCHANTABILITY or FITNESS FOR A PARTICULAR PURPOSE.  See the
  GNU General Public License, version 2.0, for more details.

  You should have received a copy of the GNU General Public License
  along with this program; if not, write to the Free Software
  Foundation, Inc., 51 Franklin St, Fifth Floor, Boston, MA 02110-1301  USA */

/**
  @file storage/perfschema/table_status_by_host.cc
  Table STATUS_BY_HOST (implementation).
*/

#include "storage/perfschema/table_status_by_host.h"

#include <stddef.h>
#include <new>

#include "my_dbug.h"
#include "my_thread.h"
#include "sql/current_thd.h"
#include "sql/field.h"
#include "sql/mysqld.h"
#include "sql/plugin_table.h"
#include "sql/sql_class.h"
#include "sql/table.h"
#include "storage/perfschema/pfs_account.h"
#include "storage/perfschema/pfs_column_types.h"
#include "storage/perfschema/pfs_column_values.h"
#include "storage/perfschema/pfs_global.h"
#include "storage/perfschema/pfs_instr_class.h"

THR_LOCK table_status_by_host::m_table_lock;

Plugin_table table_status_by_host::m_table_def(
    /* Schema name */
    "performance_schema",
    /* Name */
    "status_by_host",
    /* Definition */
<<<<<<< HEAD
    "  HOST CHAR(60) collate utf8mb4_bin default null,\n"
=======
    "  HOST CHAR(255) CHARACTER SET ASCII default null,\n"
>>>>>>> 4869291f
    "  VARIABLE_NAME VARCHAR(64) not null,\n"
    "  VARIABLE_VALUE VARCHAR(1024),\n"
    "  UNIQUE KEY (HOST, VARIABLE_NAME) USING HASH\n",
    /* Options */
    " ENGINE=PERFORMANCE_SCHEMA",
    /* Tablespace */
    nullptr);

PFS_engine_table_share table_status_by_host::m_share = {
    &pfs_truncatable_acl,
    table_status_by_host::create,
    NULL, /* write_row */
    table_status_by_host::delete_all_rows,
    table_status_by_host::get_row_count,
    sizeof(pos_t),
    &m_table_lock,
    &m_table_def,
    false, /* perpetual */
    PFS_engine_table_proxy(),
    {0},
    false /* m_in_purgatory */
};

bool PFS_index_status_by_host::match(PFS_host *pfs) {
  if (m_fields >= 1) {
    if (!m_key_1.match(pfs)) {
      return false;
    }
  }

  return true;
}

bool PFS_index_status_by_host::match(const Status_variable *pfs) {
  if (m_fields >= 2) {
    if (!m_key_2.match(pfs)) {
      return false;
    }
  }
  return true;
}

PFS_engine_table *table_status_by_host::create(PFS_engine_table_share *) {
  return new table_status_by_host();
}

int table_status_by_host::delete_all_rows(void) {
  mysql_mutex_lock(&LOCK_status);
  reset_status_by_thread();
  reset_status_by_account();
  reset_status_by_host();
  mysql_mutex_unlock(&LOCK_status);
  return 0;
}

ha_rows table_status_by_host::get_row_count(void) {
  mysql_mutex_lock(&LOCK_status);
  size_t status_var_count = all_status_vars.size();
  mysql_mutex_unlock(&LOCK_status);
  return (global_host_container.get_row_count() * status_var_count);
}

table_status_by_host::table_status_by_host()
    : PFS_engine_table(&m_share, &m_pos),
      m_status_cache(true),
      m_pos(),
      m_next_pos(),
      m_context(NULL) {}

void table_status_by_host::reset_position(void) {
  m_pos.reset();
  m_next_pos.reset();
}

int table_status_by_host::rnd_init(bool scan) {
  /* Build array of SHOW_VARs from the global status array. */
  m_status_cache.initialize_client_session();

  /* Record the version of the global status variable array, store in TLS. */
  ulonglong status_version = m_status_cache.get_status_array_version();
  m_context = (table_status_by_host_context *)current_thd->alloc(
      sizeof(table_status_by_host_context));
  new (m_context) table_status_by_host_context(status_version, !scan);
  return 0;
}

int table_status_by_host::rnd_next(void) {
  if (m_context && !m_context->versions_match()) {
    status_variable_warning();
    return HA_ERR_END_OF_FILE;
  }

  /*
    For each host, build a cache of status variables using totals from all
    threads associated with the host.
  */
  bool has_more_host = true;

  for (m_pos.set_at(&m_next_pos); has_more_host; m_pos.next_host()) {
    PFS_host *pfs_host =
        global_host_container.get(m_pos.m_index_1, &has_more_host);

    if (m_status_cache.materialize_host(pfs_host) == 0) {
      const Status_variable *stat_var = m_status_cache.get(m_pos.m_index_2);
      if (stat_var != NULL) {
        /* If make_row() fails, get the next host. */
        if (!make_row(pfs_host, stat_var)) {
          m_next_pos.set_after(&m_pos);
          return 0;
        }
      }
    }
  }
  return HA_ERR_END_OF_FILE;
}

int table_status_by_host::rnd_pos(const void *pos) {
  if (m_context && !m_context->versions_match()) {
    status_variable_warning();
    return HA_ERR_END_OF_FILE;
  }

  set_position(pos);
  DBUG_ASSERT(m_pos.m_index_1 < global_host_container.get_row_count());

  PFS_host *pfs_host = global_host_container.get(m_pos.m_index_1);

  if (m_status_cache.materialize_host(pfs_host) == 0) {
    const Status_variable *stat_var = m_status_cache.get(m_pos.m_index_2);
    if (stat_var != NULL) {
      return make_row(pfs_host, stat_var);
    }
  }
  return HA_ERR_RECORD_DELETED;
}

int table_status_by_host::index_init(uint idx MY_ATTRIBUTE((unused)), bool) {
  /* Build array of SHOW_VARs from the global status array prior to
   * materializing. */
  m_status_cache.initialize_client_session();

  /* Record the version of the global status variable array, store in TLS. */
  ulonglong status_version = m_status_cache.get_status_array_version();
  m_context = (table_status_by_host_context *)current_thd->alloc(
      sizeof(table_status_by_host_context));
  new (m_context) table_status_by_host_context(status_version, false);

  PFS_index_status_by_host *result = NULL;
  DBUG_ASSERT(idx == 0);
  result = PFS_NEW(PFS_index_status_by_host);
  m_opened_index = result;
  m_index = result;
  return 0;
}

int table_status_by_host::index_next(void) {
  if (m_context && !m_context->versions_match()) {
    status_variable_warning();
    return HA_ERR_END_OF_FILE;
  }

  /*
    For each host, build a cache of status variables using totals from all
    threads associated with the host.
  */
  bool has_more_host = true;

  for (m_pos.set_at(&m_next_pos); has_more_host; m_pos.next_host()) {
    PFS_host *pfs_host =
        global_host_container.get(m_pos.m_index_1, &has_more_host);

    if (pfs_host != NULL) {
      if (m_opened_index->match(pfs_host)) {
        if (m_status_cache.materialize_host(pfs_host) == 0) {
          const Status_variable *stat_var;
          do {
            stat_var = m_status_cache.get(m_pos.m_index_2);
            if (stat_var != NULL) {
              if (m_opened_index->match(stat_var)) {
                if (!make_row(pfs_host, stat_var)) {
                  m_next_pos.set_after(&m_pos);
                  return 0;
                }
              }
              m_pos.m_index_2++;
            }
          } while (stat_var != NULL);
        }
      }
    }
  }

  return HA_ERR_END_OF_FILE;
}

int table_status_by_host::make_row(PFS_host *pfs_host,
                                   const Status_variable *status_var) {
  pfs_optimistic_state lock;
  pfs_host->m_lock.begin_optimistic_lock(&lock);

  if (m_row.m_host.make_row(pfs_host)) {
    return HA_ERR_RECORD_DELETED;
  }

  if (m_row.m_variable_name.make_row(status_var->m_name,
                                     status_var->m_name_length)) {
    return HA_ERR_RECORD_DELETED;
  }

  if (m_row.m_variable_value.make_row(status_var)) {
    return HA_ERR_RECORD_DELETED;
  }

  if (!pfs_host->m_lock.end_optimistic_lock(&lock)) {
    return HA_ERR_RECORD_DELETED;
  }

  return 0;
}

int table_status_by_host::read_row_values(TABLE *table, unsigned char *buf,
                                          Field **fields, bool read_all) {
  Field *f;

  /* Set the null bits */
  DBUG_ASSERT(table->s->null_bytes == 1);
  buf[0] = 0;

  for (; (f = *fields); fields++) {
    if (read_all || bitmap_is_set(table->read_set, f->field_index)) {
      switch (f->field_index) {
        case 0: /* HOST */
          m_row.m_host.set_field(f);
          break;
        case 1: /* VARIABLE_NAME */
          set_field_varchar_utf8(f, m_row.m_variable_name.m_str,
                                 m_row.m_variable_name.m_length);
          break;
        case 2: /* VARIABLE_VALUE */
          m_row.m_variable_value.set_field(f);
          break;
        default:
          DBUG_ASSERT(false);
      }
    }
  }

  return 0;
}<|MERGE_RESOLUTION|>--- conflicted
+++ resolved
@@ -52,11 +52,7 @@
     /* Name */
     "status_by_host",
     /* Definition */
-<<<<<<< HEAD
-    "  HOST CHAR(60) collate utf8mb4_bin default null,\n"
-=======
     "  HOST CHAR(255) CHARACTER SET ASCII default null,\n"
->>>>>>> 4869291f
     "  VARIABLE_NAME VARCHAR(64) not null,\n"
     "  VARIABLE_VALUE VARCHAR(1024),\n"
     "  UNIQUE KEY (HOST, VARIABLE_NAME) USING HASH\n",
