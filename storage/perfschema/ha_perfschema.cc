/* Copyright (c) 2008, 2011, Oracle and/or its affiliates. All rights reserved.

  This program is free software; you can redistribute it and/or modify
  it under the terms of the GNU General Public License as published by
  the Free Software Foundation; version 2 of the License.

  This program is distributed in the hope that it will be useful,
  but WITHOUT ANY WARRANTY; without even the implied warranty of
  MERCHANTABILITY or FITNESS FOR A PARTICULAR PURPOSE.  See the
  GNU General Public License for more details.

  You should have received a copy of the GNU General Public License
  along with this program; if not, write to the Free Software Foundation,
  51 Franklin Street, Suite 500, Boston, MA 02110-1335 USA */

/**
  @file storage/perfschema/ha_perfschema.cc
  Performance schema storage engine (implementation).
*/

#include "my_global.h"
#include "my_pthread.h"
#include "my_atomic.h"
#include "sql_plugin.h"
#include "mysql/plugin.h"
#include "ha_perfschema.h"
#include "pfs_engine_table.h"
#include "pfs_column_values.h"
#include "pfs_instr_class.h"
#include "pfs_instr.h"
#include "pfs_account.h"
#include "pfs_host.h"
#include "pfs_user.h"
#include "pfs_account.h"

#ifdef MY_ATOMIC_MODE_DUMMY
/*
  The performance schema can can not function with MY_ATOMIC_MODE_DUMMY,
  a fully functional implementation of MY_ATOMIC should be used instead.
  If the build fails with this error message:
  - either use a different ./configure --with-atomic-ops option
  - or do not build with the performance schema.
*/
#error "The performance schema needs a functional MY_ATOMIC implementation."
#endif

handlerton *pfs_hton= NULL;

static handler* pfs_create_handler(handlerton *hton,
                                   TABLE_SHARE *table,
                                   MEM_ROOT *mem_root)
{
  return new (mem_root) ha_perfschema(hton, table);
}

static int compare_database_names(const char *name1, const char *name2)
{
  if (lower_case_table_names)
    return strcasecmp(name1, name2);
  return strcmp(name1, name2);
}

static const PFS_engine_table_share*
find_table_share(const char *db, const char *name)
{
  DBUG_ENTER("find_table_share");

  if (compare_database_names(db, PERFORMANCE_SCHEMA_str.str) != 0)
    DBUG_RETURN(NULL);

  const PFS_engine_table_share* result;
  result= PFS_engine_table::find_engine_table_share(name);
  DBUG_RETURN(result);
}

static int pfs_init_func(void *p)
{
  DBUG_ENTER("pfs_init_func");

  pfs_hton= reinterpret_cast<handlerton *> (p);

  pfs_hton->state= SHOW_OPTION_YES;
  pfs_hton->create= pfs_create_handler;
  pfs_hton->show_status= pfs_show_status;
  pfs_hton->flags= HTON_ALTER_NOT_SUPPORTED |
    HTON_TEMPORARY_NOT_SUPPORTED |
    HTON_NO_PARTITION |
    HTON_NO_BINLOG_ROW_OPT;

  /*
    As long as the server implementation keeps using legacy_db_type,
    as for example in mysql_truncate(),
    we can not rely on the fact that different mysqld process will assign
    consistently the same legacy_db_type for a given storage engine name.
    In particular, using different --loose-skip-xxx options between
    ./mysqld --bootstrap
    ./mysqld
    creates bogus .frm forms when bootstrapping the performance schema,
    if we rely on ha_initialize_handlerton to assign a really dynamic value.
    To fix this, a dedicated DB_TYPE is officially assigned to
    the performance schema. See Bug#43039.
  */
  pfs_hton->db_type= DB_TYPE_PERFORMANCE_SCHEMA;

  PFS_engine_table_share::init_all_locks();

  DBUG_RETURN(0);
}

static int pfs_done_func(void *p)
{
  DBUG_ENTER("pfs_done_func");

  pfs_hton= NULL;

  PFS_engine_table_share::delete_all_locks();

  DBUG_RETURN(0);
}

static struct st_mysql_show_var pfs_status_vars[]=
{
  {"Performance_schema_mutex_classes_lost",
    (char*) &mutex_class_lost, SHOW_LONG_NOFLUSH},
  {"Performance_schema_rwlock_classes_lost",
    (char*) &rwlock_class_lost, SHOW_LONG_NOFLUSH},
  {"Performance_schema_cond_classes_lost",
    (char*) &cond_class_lost, SHOW_LONG_NOFLUSH},
  {"Performance_schema_thread_classes_lost",
    (char*) &thread_class_lost, SHOW_LONG_NOFLUSH},
  {"Performance_schema_file_classes_lost",
    (char*) &file_class_lost, SHOW_LONG_NOFLUSH},
  {"Performance_schema_socket_classes_lost",
    (char*) &socket_class_lost, SHOW_LONG_NOFLUSH},
  {"Performance_schema_mutex_instances_lost",
    (char*) &mutex_lost, SHOW_LONG},
  {"Performance_schema_rwlock_instances_lost",
    (char*) &rwlock_lost, SHOW_LONG},
  {"Performance_schema_cond_instances_lost",
    (char*) &cond_lost, SHOW_LONG},
  {"Performance_schema_thread_instances_lost",
    (char*) &thread_lost, SHOW_LONG},
  {"Performance_schema_file_instances_lost",
    (char*) &file_lost, SHOW_LONG},
  {"Performance_schema_file_handles_lost",
    (char*) &file_handle_lost, SHOW_LONG},
  {"Performance_schema_socket_instances_lost",
    (char*) &socket_lost, SHOW_LONG},
  {"Performance_schema_locker_lost",
    (char*) &locker_lost, SHOW_LONG},
  /* table shares, can be flushed */
  {"Performance_schema_table_instances_lost",
    (char*) &table_share_lost, SHOW_LONG},
  /* table handles, can be flushed */
  {"Performance_schema_table_handles_lost",
    (char*) &table_lost, SHOW_LONG},
  {"Performance_schema_hosts_lost",
    (char*) &host_lost, SHOW_LONG},
  {"Performance_schema_users_lost",
    (char*) &user_lost, SHOW_LONG},
  {"Performance_schema_accounts_lost",
    (char*) &account_lost, SHOW_LONG},
  {"Performance_schema_stage_classes_lost",
    (char*) &stage_class_lost, SHOW_LONG},
  {"Performance_schema_statement_classes_lost",
    (char*) &statement_class_lost, SHOW_LONG},
  {"Performance_schema_digest_lost",
    (char*) &digest_lost, SHOW_LONG},
<<<<<<< HEAD
=======
  {"Performance_schema_session_connect_attrs_lost",
    (char*) &session_connect_attrs_lost, SHOW_LONG},
>>>>>>> 53d17a2f
  {NullS, NullS, SHOW_LONG}
};

struct st_mysql_storage_engine pfs_storage_engine=
{ MYSQL_HANDLERTON_INTERFACE_VERSION };

const char* pfs_engine_name= "PERFORMANCE_SCHEMA";

mysql_declare_plugin(perfschema)
{
  MYSQL_STORAGE_ENGINE_PLUGIN,
  &pfs_storage_engine,
  pfs_engine_name,
  "Marc Alff, Oracle", /* Formerly Sun Microsystems, formerly MySQL */
  "Performance Schema",
  PLUGIN_LICENSE_GPL,
  pfs_init_func,                                /* Plugin Init */
  pfs_done_func,                                /* Plugin Deinit */
  0x0001 /* 0.1 */,
  pfs_status_vars,                              /* status variables */
  NULL,                                         /* system variables */
  NULL,                                         /* config options */
  0,                                            /* flags */
}
mysql_declare_plugin_end;

ha_perfschema::ha_perfschema(handlerton *hton, TABLE_SHARE *share)
  : handler(hton, share), m_table_share(NULL), m_table(NULL)
{}

ha_perfschema::~ha_perfschema()
{}

static const char *ha_pfs_exts[]= {
  NullS
};

const char **ha_perfschema::bas_ext() const
{
  return ha_pfs_exts;
}

int ha_perfschema::open(const char *name, int mode, uint test_if_locked)
{
  DBUG_ENTER("ha_perfschema::open");

  m_table_share= find_table_share(table_share->db.str,
                                  table_share->table_name.str);
  if (! m_table_share)
    DBUG_RETURN(HA_ERR_NO_SUCH_TABLE);

  thr_lock_data_init(m_table_share->m_thr_lock_ptr, &m_thr_lock, NULL);
  ref_length= m_table_share->m_ref_length;

  DBUG_RETURN(0);
}

int ha_perfschema::close(void)
{
  DBUG_ENTER("ha_perfschema::close");
  m_table_share= NULL;
  delete m_table;
  m_table= NULL;

  DBUG_RETURN(0);
}

int ha_perfschema::write_row(uchar *buf)
{
  int result;

  DBUG_ENTER("ha_perfschema::write_row");

  ha_statistic_increment(&SSV::ha_write_count);
  DBUG_ASSERT(m_table_share);

  result= m_table_share->write_row(table, buf, table->field);

  DBUG_RETURN(result);
}

void ha_perfschema::use_hidden_primary_key(void)
{
  /*
    This is also called in case of row based replication,
    see TABLE::mark_columns_needed_for_update().
    Add all columns to the read set, but do not touch the write set,
    as some columns in the SETUP_ tables are not writable.
  */
  table->column_bitmaps_set_no_signal(&table->s->all_set, table->write_set);
}

int ha_perfschema::update_row(const uchar *old_data, uchar *new_data)
{
  DBUG_ENTER("ha_perfschema::update_row");

  DBUG_ASSERT(m_table);
  ha_statistic_increment(&SSV::ha_update_count);
  int result= m_table->update_row(table, old_data, new_data, table->field);
  DBUG_RETURN(result);
}

int ha_perfschema::delete_row(const uchar *buf)
{
  DBUG_ENTER("ha_perfschema::delete_row");

  DBUG_ASSERT(m_table);
  ha_statistic_increment(&SSV::ha_delete_count);
  int result= m_table->delete_row(table, buf, table->field);
  DBUG_RETURN(result);
}

int ha_perfschema::rnd_init(bool scan)
{
  int result;
  DBUG_ENTER("ha_perfschema::rnd_init");

  DBUG_ASSERT(m_table_share);
  DBUG_ASSERT(m_table_share->m_open_table != NULL);

  stats.records= 0;
  if (m_table == NULL)
    m_table= m_table_share->m_open_table();
  else
    m_table->reset_position();

  if (m_table != NULL)
    m_table->rnd_init(scan);

  result= m_table ? 0 : HA_ERR_OUT_OF_MEM;
  DBUG_RETURN(result);
}

int ha_perfschema::rnd_end(void)
{
  DBUG_ENTER("ha_perfschema::rnd_end");
  DBUG_ASSERT(m_table);
  delete m_table;
  m_table= NULL;
  DBUG_RETURN(0);
}

int ha_perfschema::rnd_next(uchar *buf)
{
  DBUG_ENTER("ha_perfschema::rnd_next");

  DBUG_ASSERT(m_table);
  ha_statistic_increment(&SSV::ha_read_rnd_next_count);

  int result= m_table->rnd_next();
  if (result == 0)
  {
    result= m_table->read_row(table, buf, table->field);
    if (result == 0)
      stats.records++;
  }
  DBUG_RETURN(result);
}

void ha_perfschema::position(const uchar *record)
{
  DBUG_ENTER("ha_perfschema::position");

  DBUG_ASSERT(m_table);
  m_table->get_position(ref);
  DBUG_VOID_RETURN;
}

int ha_perfschema::rnd_pos(uchar *buf, uchar *pos)
{
  DBUG_ENTER("ha_perfschema::rnd_pos");

  DBUG_ASSERT(m_table);
  ha_statistic_increment(&SSV::ha_read_rnd_count);
  int result= m_table->rnd_pos(pos);
  if (result == 0)
    result= m_table->read_row(table, buf, table->field);
  DBUG_RETURN(result);
}

int ha_perfschema::info(uint flag)
{
  DBUG_ENTER("ha_perfschema::info");
  DBUG_ASSERT(m_table_share);
  if (flag & HA_STATUS_VARIABLE)
    stats.records= m_table_share->get_row_count();
  if (flag & HA_STATUS_CONST)
    ref_length= m_table_share->m_ref_length;
  DBUG_RETURN(0);
}

int ha_perfschema::delete_all_rows(void)
{
  int result;

  DBUG_ENTER("ha_perfschema::delete_all_rows");

  DBUG_ASSERT(m_table_share);
  if (m_table_share->m_delete_all_rows)
    result= m_table_share->m_delete_all_rows();
  else
  {
    result= HA_ERR_WRONG_COMMAND;
  }
  DBUG_RETURN(result);
}

int ha_perfschema::truncate()
{
  return delete_all_rows();
}

THR_LOCK_DATA **ha_perfschema::store_lock(THD *thd,
                                       THR_LOCK_DATA **to,
                                       enum thr_lock_type lock_type)
{
  if (lock_type != TL_IGNORE && m_thr_lock.type == TL_UNLOCK)
    m_thr_lock.type= lock_type;
  *to++= &m_thr_lock;
  m_thr_lock.m_psi= m_psi;
  return to;
}

int ha_perfschema::delete_table(const char *name)
{
  DBUG_ENTER("ha_perfschema::delete_table");
  DBUG_RETURN(0);
}

int ha_perfschema::rename_table(const char * from, const char * to)
{
  DBUG_ENTER("ha_perfschema::rename_table ");
  DBUG_RETURN(HA_ERR_WRONG_COMMAND);
}

int ha_perfschema::create(const char *name, TABLE *table_arg,
                          HA_CREATE_INFO *create_info)
{
  DBUG_ENTER("ha_perfschema::create");
  DBUG_ASSERT(table_arg);
  DBUG_ASSERT(table_arg->s);
  if (find_table_share(table_arg->s->db.str,
                       table_arg->s->table_name.str))
  {
    /*
      Attempting to create a known performance schema table.
      Allowing the create, to create .FRM files,
      for the initial database install, and mysql_upgrade.
      This should fail once .FRM are removed.
    */
    DBUG_RETURN(0);
  }
  /*
    This is not a general purpose engine.
    Failure to CREATE TABLE is the expected result.
  */
  DBUG_RETURN(HA_ERR_WRONG_COMMAND);
}

void ha_perfschema::print_error(int error, myf errflag)
{
  switch (error)
  {
    case HA_ERR_TABLE_NEEDS_UPGRADE:
      /*
        The error message for ER_TABLE_NEEDS_UPGRADE refers to REPAIR table,
        which does not apply to performance schema tables.
      */
      my_error(ER_WRONG_NATIVE_TABLE_STRUCTURE, MYF(0),
               table_share->db.str, table_share->table_name.str);
      break;
    case HA_ERR_WRONG_COMMAND:
      /*
        The performance schema is not a general purpose storage engine,
        some operations are not supported, by design.
        We do not want to print "Command not supported",
        which gives the impression that a command implementation is missing,
        and that the failure should be considered a bug.
        We print "Invalid performance_schema usage." instead,
        to emphasise that the operation attempted is not meant to be legal,
        and that the failure returned is indeed the expected result.
      */
      my_error(ER_WRONG_PERFSCHEMA_USAGE, MYF(0));
      break;
    default:
     handler::print_error(error, errflag);
     break;
  }
}
<|MERGE_RESOLUTION|>--- conflicted
+++ resolved
@@ -166,11 +166,8 @@
     (char*) &statement_class_lost, SHOW_LONG},
   {"Performance_schema_digest_lost",
     (char*) &digest_lost, SHOW_LONG},
-<<<<<<< HEAD
-=======
   {"Performance_schema_session_connect_attrs_lost",
     (char*) &session_connect_attrs_lost, SHOW_LONG},
->>>>>>> 53d17a2f
   {NullS, NullS, SHOW_LONG}
 };
 
