--- conflicted
+++ resolved
@@ -10020,64 +10020,6 @@
     REFERENCES_SERVICE(performance_schema, pfs_plugin_column_time_v1),
     REFERENCES_SERVICE(performance_schema, pfs_plugin_column_datetime_v1),
     /* Deprecated, use pfs_plugin_column_timestamp_v2. */
-<<<<<<< HEAD
-    PROVIDES_SERVICE(performance_schema, pfs_plugin_column_timestamp_v1),
-    PROVIDES_SERVICE(performance_schema, pfs_plugin_column_timestamp_v2),
-    PROVIDES_SERVICE(performance_schema, pfs_plugin_column_year_v1),
-    PROVIDES_SERVICE(performance_schema, psi_tls_channel_v1),
-    PROVIDES_SERVICE(performance_schema, mysql_server_telemetry_traces_v1),
-    PROVIDES_SERVICE(performance_schema, mysql_server_telemetry_metrics_v1),
-    PROVIDES_SERVICE(performance_schema, psi_metric_v1),
-    PROVIDES_SERVICE(performance_schema, pfs_plugin_column_text_v1),
-    END_COMPONENT_PROVIDES();
-
-static BEGIN_COMPONENT_REQUIRES(performance_schema) END_COMPONENT_REQUIRES();
-
-BEGIN_COMPONENT_METADATA(performance_schema)
-METADATA("mysql.author", "Oracle Corporation"),
-    METADATA("mysql.license", "GPL"), END_COMPONENT_METADATA();
-
-DECLARE_COMPONENT(performance_schema, "mysql:pfs")
-/* There are no initialization/deinitialization functions, they will not be
-   called as this component is not a regular one. */
-nullptr, nullptr END_DECLARE_COMPONENT();
-
-bool pfs_init_services(SERVICE_TYPE(registry_registration) * reg) {
-  int inx = 0;
-
-  for (;;) {
-    auto *pfs_service = reinterpret_cast<my_h_service>(
-        mysql_component_performance_schema.provides[inx].implementation);
-
-    if (pfs_service == nullptr) {
-      break;
-    }
-
-    if (reg->register_service(
-            mysql_component_performance_schema.provides[inx].name,
-            pfs_service)) {
-      return true;
-    }
-
-    inx++;
-  }
-
-  return false;
-}
-
-bool pfs_deinit_services(SERVICE_TYPE(registry_registration) * reg) {
-  for (int inx = 0;
-       mysql_component_performance_schema.provides[inx].name != nullptr;
-       inx++) {
-    if (reg->unregister(
-            mysql_component_performance_schema.provides[inx].name)) {
-      return true;
-    }
-  }
-
-  return false;
-}
-=======
     REFERENCES_SERVICE(performance_schema, pfs_plugin_column_timestamp_v1),
     REFERENCES_SERVICE(performance_schema, pfs_plugin_column_timestamp_v2),
     REFERENCES_SERVICE(performance_schema, pfs_plugin_column_year_v1),
@@ -10089,5 +10031,4 @@
     REFERENCES_SERVICE(mysql_server, pfs_notification_v3),
     REFERENCES_SERVICE(mysql_server, pfs_resource_group_v3)};
 
-void *get_services() { return services; }
->>>>>>> 824e2b40
+void *get_services() { return services; }