/* Copyright (c) 2008, 2017, Oracle and/or its affiliates. All rights reserved.

  This program is free software; you can redistribute it and/or modify
  it under the terms of the GNU General Public License as published by
  the Free Software Foundation; version 2 of the License.

  This program is distributed in the hope that it will be useful,
  but WITHOUT ANY WARRANTY; without even the implied warranty of
  MERCHANTABILITY or FITNESS FOR A PARTICULAR PURPOSE.  See the
  GNU General Public License for more details.

  You should have received a copy of the GNU General Public License
  along with this program; if not, write to the Free Software Foundation,
  51 Franklin Street, Suite 500, Boston, MA 02110-1335 USA */

#define HAVE_PSI_MUTEX_INTERFACE
#define HAVE_PSI_RWLOCK_INTERFACE
#define HAVE_PSI_COND_INTERFACE
#define HAVE_PSI_FILE_INTERFACE
#define HAVE_PSI_THREAD_INTERFACE
#define HAVE_PSI_TABLE_INTERFACE
#define HAVE_PSI_STAGE_INTERFACE
#define HAVE_PSI_STATEMENT_INTERFACE
#define HAVE_PSI_SP_INTERFACE
#define HAVE_PSI_PS_INTERFACE
#define HAVE_PSI_STATEMENT_DIGEST_INTERFACE
#define HAVE_PSI_TRANSACTION_INTERFACE
#define HAVE_PSI_SOCKET_INTERFACE
#define HAVE_PSI_MEMORY_INTERFACE
#define HAVE_PSI_ERROR_INTERFACE
#define HAVE_PSI_IDLE_INTERFACE
#define HAVE_PSI_METADATA_INTERFACE
#define HAVE_PSI_DATA_LOCK_INTERFACE

#include "storage/perfschema/pfs.h"

#include "my_config.h"

#include <errno.h>
#include <fcntl.h>
#include <mysql/components/component_implementation.h>
#include <mysql/components/service.h>
#include <mysql/components/service_implementation.h>
#include <mysql/components/services/psi_cond_service.h>
#include <mysql/components/services/psi_error_service.h>
#include <mysql/components/services/psi_file_service.h>
#include <mysql/components/services/psi_idle_service.h>
#include <mysql/components/services/psi_mdl_service.h>
#include <mysql/components/services/psi_memory_service.h>
#include <mysql/components/services/psi_mutex_service.h>
#include <mysql/components/services/psi_rwlock_service.h>
#include <mysql/components/services/psi_socket_service.h>
#include <mysql/components/services/psi_stage_service.h>
#include <mysql/components/services/psi_statement_service.h>
#include <mysql/components/services/psi_table_service.h>
#include <mysql/components/services/psi_thread_service.h>
#include <mysql/components/services/psi_transaction_service.h>
#include <sys/types.h>
#include <time.h>

/**
  @file storage/perfschema/pfs.cc
  The performance schema implementation of all instruments.
*/
#include "lex_string.h"
#include "my_compiler.h"
#include "my_dbug.h"
#include "my_inttypes.h"
#include "my_io.h"
#include "my_macros.h"
#include "my_thread.h"
#include "mysql/psi/mysql_thread.h"
#include "pfs_error_provider.h"
/* Make sure exported prototypes match the implementation. */
#include "pfs_file_provider.h"
#include "pfs_idle_provider.h"
#include "pfs_memory_provider.h"
#include "pfs_metadata_provider.h"
#include "pfs_socket_provider.h"
#include "pfs_stage_provider.h"
#include "pfs_statement_provider.h"
#include "pfs_table_provider.h"
#include "pfs_thread_provider.h"
#include "pfs_transaction_provider.h"
#include "sql/mdl.h" /* mdl_key_init */
#include "sql/sp_head.h"
#include "sql/sql_const.h"
#include "sql/sql_error.h"
#include "storage/perfschema/pfs_account.h"
#include "storage/perfschema/pfs_column_values.h"
#include "storage/perfschema/pfs_data_lock.h"
#include "storage/perfschema/pfs_digest.h"
#include "storage/perfschema/pfs_error.h"
#include "storage/perfschema/pfs_events_stages.h"
#include "storage/perfschema/pfs_events_statements.h"
#include "storage/perfschema/pfs_events_transactions.h"
#include "storage/perfschema/pfs_events_waits.h"
#include "storage/perfschema/pfs_global.h"
#include "storage/perfschema/pfs_host.h"
#include "storage/perfschema/pfs_instr.h"
#include "storage/perfschema/pfs_instr_class.h"
#include "storage/perfschema/pfs_plugin_table.h"
#include "storage/perfschema/pfs_prepared_stmt.h"
#include "storage/perfschema/pfs_program.h"
#include "storage/perfschema/pfs_services.h"
#include "storage/perfschema/pfs_setup_actor.h"
#include "storage/perfschema/pfs_setup_object.h"
#include "storage/perfschema/pfs_timer.h"
#include "storage/perfschema/pfs_user.h"
#include "storage/perfschema/service_pfs_notification.h"
#include "thr_lock.h"

using std::min;

/*
  Exporting cmake compilation flags to doxygen,
  so they get documented.
*/
#ifdef IN_DOXYGEN
#define HAVE_PSI_2
#define DISABLE_PSI_MUTEX
#define DISABLE_PSI_RWLOCK
#define DISABLE_PSI_COND
#define DISABLE_PSI_FILE
#define DISABLE_PSI_THREAD
#define DISABLE_PSI_TABLE
#define DISABLE_PSI_STAGE
#define DISABLE_PSI_STATEMENT
#define DISABLE_PSI_SP
#define DISABLE_PSI_PS
#define DISABLE_PSI_STATEMENT_DIGEST
#define DISABLE_PSI_SOCKET
#define DISABLE_PSI_MEMORY
#define DISABLE_PSI_ERROR
#define DISABLE_PSI_IDLE
#define DISABLE_PSI_METADATA
#define DISABLE_PSI_TRANSACTION
#define DISABLE_PSI_DATA_LOCK
#endif /* IN_DOXYGEN */

/*
  This is a development tool to investigate memory statistics,
  do not use in production.
*/
#undef PFS_PARANOID

#ifdef PFS_PARANOID
static void
report_memory_accounting_error(const char *api_name,
                               PFS_thread *new_thread,
                               size_t size,
                               PFS_memory_class *klass,
                               PFS_thread *old_thread)
{
  pfs_print_error(
    "%s "
    "thread <%d> of class <%s> "
    "not owner of <%d> bytes in class <%s> "
    "allocated by thread <%d> of class <%s>\n",
    api_name,
    new_thread->m_thread_internal_id,
    new_thread->m_class->m_name,
    size,
    klass->m_name,
    old_thread->m_thread_internal_id,
    old_thread->m_class->m_name);

  DBUG_ASSERT(strcmp(new_thread->m_class->m_name, "thread/sql/event_worker") !=
              0);
  DBUG_ASSERT(
    strcmp(new_thread->m_class->m_name, "thread/sql/event_scheduler") != 0);
  DBUG_ASSERT(
    strcmp(new_thread->m_class->m_name, "thread/sql/one_connection") != 0);
}
#endif /* PFS_PARANOID */

/* clang-format off */
/**
  @page PAGE_PFS Performance Schema
  MySQL PERFORMANCE_SCHEMA implementation.

  @section PFS_MAIN_INTRO Introduction
  The PERFORMANCE_SCHEMA is a way to introspect the internal execution of
  the server at runtime.
  The performance schema focuses primarily on performance data,
  as opposed to the INFORMATION_SCHEMA whose purpose is to inspect metadata.

  From a user point of view, the performance schema consists of:
  - a dedicated database schema, named @c performance_schema,
  - SQL tables, used to query the server internal state or change
  configuration settings.

  From an implementation point of view, the performance schema is a dedicated
  Storage Engine which exposes data collected by 'Instrumentation Points'
  placed in the server code.

  @section INTERFACES Multiple interfaces

  The performance schema exposes many different interfaces,
  for different components, and for different purposes.

  @subsection INT_INSTRUMENTING Instrumenting interface

  All the data representing the server internal state exposed
  in the performance schema must be first collected:
  this is the role of the instrumenting interface.
  The instrumenting interface is a coding interface provided
  by implementors (of the performance schema) to implementors
  (of the server or server components).

  This interface is available to:
  - C implementations
  - C++ implementations
  - the core SQL layer (/sql)
  - the mysys library (/mysys)
  - MySQL plugins, including storage engines,
  - third party plugins, including third party storage engines.

  For details, see @ref PAGE_PFS_PSI

  @subsection INT_COMPILING Compiling interface

  The performance schema storage engine, the code that expose SQL tables,
  is always compiled.

  The instrumentation points, that collects data to the storage engine,
  can be enabled or disabled at build time,
  when building MySQL from the source code.
  Each kind of instrumentation can be enabled or disabled independently.

  For more details, see:
  @verbatim ccmake @endverbatim

  Press [t] to toggle advanced mode (Currently Off)
  and search for options named like @c DISABLE_PSI_MUTEX.

  To compile with the performance schema:
  @verbatim cmake @endverbatim

  To compile without some performance schema instrumentation:
  @verbatim cmake -DDISABLE_PSI_MUTEX @endverbatim

  The implementation of all the compiling options is located in
  @verbatim ./storage/perfschema/CMakeLists.txt @endverbatim

  @subsection INT_STARTUP Server startup interface

  The server startup interface consists of the @code ./mysqld ... @endcode
  command line used to start the server.

  These start options allow the DBA to:
  - enable or disable the performance schema
  - specify some sizing parameters.

  To see help for the performance schema startup options, see:
  @verbatim ./sql/mysqld --verbose --help  @endverbatim

  The implementation of all the startup options is located in
  file @code ./sql/mysqld.cc @endcode, see for example @c Sys_pfs_enabled.

  @subsection INT_BOOTSTRAP Server bootstrap interface

  The bootstrap interface is a private interface exposed by
  the performance schema, and used by the SQL layer.
  Its role is to advertise all the SQL tables natively
  supported by the performance schema to the SQL server.
  The code consists of creating MySQL tables for the
  performance schema itself, and is used in './mysqld --initialize'
  mode when a server is initialized.

  The implementation of the database creation script is located in
  @verbatim ./scripts/mysql_system_tables.sql @endverbatim

  @subsection INT_CONFIG Runtime configuration interface

  When the performance schema is used at runtime, various configuration
  parameters can be used to specify what kind of data is collected,
  what kind of aggregations are computed, what kind of timers are used,
  what events are timed, etc.

  For all these capabilities, not a single statement or special syntax
  was introduced in the parser.
  Instead of new SQL statements, the interface consists of DML
  (SELECT, INSERT, UPDATE, DELETE) against special "SETUP" tables.

  For example:
  @verbatim mysql> update performance_schema.SETUP_INSTRUMENTS
    set ENABLED='YES', TIMED='YES';
  Query OK, 234 rows affected (0.00 sec)
  Rows matched: 234  Changed: 234  Warnings: 0 @endverbatim

  @subsection INT_STATUS Internal audit interface

  The internal audit interface is provided to the DBA to inspect if the
  performance schema code itself is functioning properly.
  This interface is necessary because a failure caused while
  instrumenting code in the server should not cause failures in the
  MySQL server itself, so that the performance schema implementation
  never raises errors during runtime execution.

  This auditing interface consists of:
  @verbatim SHOW ENGINE PERFORMANCE_SCHEMA STATUS; @endverbatim
  It displays data related to the memory usage of the performance schema,
  as well as statistics about lost events, if any.

  The SHOW STATUS command is implemented in @c pfs_show_status.

  @subsection INT_QUERY Query interface

  The query interface is used to query the internal state of a running server.
  It is provided as SQL tables.

  For example:
  @verbatim mysql> select * from performance_schema.EVENTS_WAITS_CURRENT;
  @endverbatim

  @section DESIGN_PRINCIPLES Design principles

  @subsection PRINCIPLE_BEHAVIOR No behavior changes

  The primary goal of the performance schema is to measure (instrument) the
  execution of the server. A good measure should not cause any change
  in behavior.

  To achieve this, the overall design of the performance schema complies
  (for the most part, there are some exceptions)
  with the following very severe design constraints.

  The parser is unchanged. There are no new keywords, no new statements.
  This guarantees that existing applications will run the same way with or
  without the performance schema.

  All the instrumentation points return "void", there are no error codes.
  Even if the performance schema internally fails, execution of the server
  code will proceed.

  None of the instrumentation points allocate memory.
  In general, the memory used by the performance schema is pre-allocated at
  startup.
  For some instrumentations, memory is pre-allocated incrementally, by chunks,
  at runtime.
  In both cases, memory is considered "static" during the server life time.
  Performance schema memory can be reused, but is never returned.

  For nominal code paths,
  none of the instrumentation points use any pthread_mutex, pthread_rwlock,
  or pthread_cond (or platform equivalents).
  Executing the instrumentation point should not cause thread scheduling to
  change in the server.

  In other words, the implementation of the instrumentation points,
  including all the code called by the instrumentation points, is:
  - malloc free
  - mutex free
  - rwlock free

  Currently, most of the code located in storage/perfschema is malloc free,
  but unfortunately the usage of LF_HASH introduces some memory allocation.
  This should be revised if possible, to use a lock-free,
  malloc-free hash code table.

  @subsection PRINCIPLE_PERFORMANCE No performance hit

  The instrumentation of the server should be as fast as possible.
  In cases when there are choices between:
  - doing some processing when recording the performance data
  in the instrumentation,
  - doing some processing when retrieving the performance data,

  priority is given in the design to make the instrumentation faster,
  pushing some complexity to data retrieval.

  As a result, some parts of the design, related to:
  - the setup code path,
  - the query code path,

  might appear to be sub-optimal.

  The criterion used here is to optimize primarily the critical path (data
  collection), possibly at the expense of non-critical code paths.

  @subsection PRINCIPLE_NOT_INTRUSIVE Unintrusive instrumentation

  For the performance schema in general to be successful, the barrier
  of entry for a developer should be low, so it's easy to instrument code.

  In particular, the instrumentation interface:
  - is available for C and C++ code (so it's a C interface),
  - does not require parameters that the calling code can't easily provide,
  - supports partial instrumentation (for example, instrumenting mutexes does
  not require that every mutex is instrumented)

  @subsection PRINCIPLE_EXTENDABLE Extendable instrumentation

  As the content of the performance schema improves,
  with more tables exposed and more data collected,
  the instrumentation interface will also be augmented
  to support instrumenting new concepts.
  Existing instrumentations should not be affected when additional
  instrumentation is made available, and making a new instrumentation
  available should not require existing instrumented code to support it.

  @subsection PRINCIPLE_VERSIONED Versioned instrumentation

  Given that the instrumentation offered by the performance schema will
  be augmented with time, when more features are implemented,
  the interface itself should be versioned, to keep compatibility
  with previous instrumented code.

  For example, after both plugin-A and plugin-B have been instrumented for
  mutexes, read write locks and conditions, using the instrumentation
  interface, we can anticipate that the instrumentation interface
  is expanded to support file based operations.

  Plugin-A, a file based storage engine, will most likely use the expanded
  interface and instrument its file usage, using the version 2
  interface, while Plugin-B, a network based storage engine, will not change
  its code and not release a new binary.

  When later the instrumentation interface is expanded to support network
  based operations (which will define interface version 3), the Plugin-B code
  can then be changed to make use of it.

  Note, this is just an example to illustrate the design concept here.
  Both mutexes and file instrumentation are already available
  since version 1 of the instrumentation interface.

  @subsection PRINCIPLE_DEPLOYMENT Easy deployment

  Internally, we might want every plugin implementation to upgrade the
  instrumented code to the latest available, but this will cause additional
  work and this is not practical if the code change is monolithic.

  Externally, for third party plugin implementors, asking implementors to
  always stay aligned to the latest instrumentation and make new releases,
  even when the change does not provide new functionality for them,
  is a bad idea.

  For example, requiring a network based engine to re-release because the
  instrumentation interface changed for file based operations, will create
  too many deployment issues.

  So, the performance schema implementation must support concurrently,
  in the same deployment, multiple versions of the instrumentation
  interface, and ensure binary compatibility with each version.

  In addition to this, the performance schema can be included or excluded
  from the server binary, using build time configuration options.

  Regardless, the following types of deployment are valid:
  - a server supporting the performance schema instrumentation X + a storage
  engine
  that is not instrumented for X
  - a server not supporting the performance schema Y + a storage engine
  that is instrumented for Y

  @subpage PAGE_PFS_PSI

  @subpage PAGE_PFS_AGGREGATES

  @subpage PAGE_PFS_DATA_LOCKS

  @subpage PAGE_PFS_NEW_TABLE

  @subpage PAGE_PFS_NOTIFICATION_SERVICE

  @subpage PAGE_PFS_RESOURCE_GROUP_SERVICE

  @subpage PAGE_PFS_TABLE_PLUGIN_SERVICE
*/

/**
  @page PAGE_PFS_PSI Instrumentation interface
  MySQL performance schema instrumentation interface.

  @section PFS_PSI_INTRO Introduction

  Any code can be instrumented with the performance schema,
  regardless of the kind of code used:
  - code within the server implementation itself
  - code within various plugins, including storage engines,
    compiled and delivered with the server (aka, static plugins)
  - code within various plugins, including storage engines,
    compiled and delivered separately from the server (aka, dynamic plugins)
  - code from components, either provided by MySQL or by third parties,
    compiled and delivered separately (and loaded dynamically).

  The instrumentation interface consist of two layers:
  - a raw ABI (Application Binary Interface) layer, that exposes the primitive
  instrumentation functions exported by the performance schema instrumentation
  - an API (Application Programing Interface) layer,
  that provides many helpers for a developer instrumenting some code,
  to make the instrumentation as easy as possible.

  In each case, the API may expand into different code paths,
  and use different ABI infrastructure, depending on how the code is built.
  In each case, the API exposed is consistent:
  instrumented source code is the same, regardless of where it is built.

  The following sections details what happens technically for each type of code.
  The same instrumentation (a mutex) is used, to illustrate.

  @section PFS_PSI_NONE Non instrumented code

  Assume some existing code using a mutex, for example for linux

  @code
  #include <pthread.h>

  pthread_mutex_t foo;

  void do_something()
  {
    pthread_mutex_lock(&foo);
    ...
    pthread_mutex_unlock(&foo);
  }
  @endcode

  MySQL already provides some wrappers,
  to make the code platform independent, as in

  @code
  #include "thr_mutex.h"

  my_mutex_t foo;

  void do_something()
  {
    my_mutex_lock(&foo);
    ...
    my_mutex_unlock(&foo);
  }
  @endcode

  Code using @c my_mutex_t is not instrumented for performance measurement.

  @section PFS_PSI_SERVER Instrumentation for server code

  To instrument the code, use a @c mysql_mutex_t instead.
  All the APIs provided are meant to be used as a simple replacement.

  @code
  #include "mysql/psi/mysql_mutex.h"

  mysql_mutex_t foo;

  void do_something()
  {
    mysql_mutex_lock(&foo);
    ...
    mysql_mutex_unlock(&foo);
  }
  @endcode

  The server code can be built with or without each kind of instrumentation.

  If cmake is configured with @c -DDISABLE_PSI_MUTEX,
  the mutex instrumentation is not compiled.
  In this case, @c HAVE_PSI_MUTEX_INTERFACE is not defined,
  so that @c mysql_mutex_lock() expands into

  @code
static inline int
inline_mysql_mutex_lock(mysql_mutex_t *that,
                        const char *src_file MY_ATTRIBUTE((unused)),
                        uint src_line MY_ATTRIBUTE((unused))
                        )
{
  int result;

  ... Non instrumented code ...
  result = my_mutex_lock(&that->m_mutex);

  return result;
}
  @endcode

  In other words, when not building with instrumentation, @c mysql_mutex_lock()
  is simply replaced with the actual call to @c my_mutex_lock(),

  When building with the mutex instrumentation enabled (the default),
  @c mysql_mutex_lock() expands into this sequence.

  @code
static inline int
inline_mysql_mutex_lock(mysql_mutex_t *that,
                        const char *src_file,
                        uint src_line)
{
  int result;

#ifdef HAVE_PSI_MUTEX_INTERFACE
  if (that->m_psi != NULL)
  {
    ... (a) Instrumentation start ...
    PSI_mutex_locker *locker;
    PSI_mutex_locker_state state;
    locker = PSI_MUTEX_CALL(start_mutex_wait)(
      &state, that->m_psi, PSI_MUTEX_LOCK, src_file, src_line);

    ... (b) Instrumented code ...
    result = my_mutex_lock(&that->m_mutex);

    ... (c) Instrumentation end ...
    if (locker != NULL)
    {
      PSI_MUTEX_CALL(end_mutex_wait)(locker, result);
    }

    return result;
  }
#endif

  ... Non instrumented code ...
  result = my_mutex_lock(&that->m_mutex);

  return result;
}
  @endcode

  For a given instrumentation point in the API, the basic coding pattern
  used is:
  - (a) notify the performance schema of the operation
  about to be performed.
  - (b) execute the instrumented code.
  - (c) notify the performance schema that the operation
  is completed.

  An opaque "locker" pointer is returned by (a), that is given to (c).
  This pointer helps the implementation to keep context, for performances.

  The following code fragment is annotated to show how in detail this pattern
  in implemented, when the instrumentation is compiled in statically.
  In this case,
  the @c PSI_MUTEX_CALL macro expands to a function call,
  which results in

  @code
static inline int
inline_mysql_mutex_lock(mysql_mutex_t *that,
                        const char *src_file,
                        uint src_line)
{
  int result;

#ifdef HAVE_PSI_MUTEX_INTERFACE
  if (that->m_psi != NULL)
  {
    ... (a) Instrumentation start ...
    PSI_mutex_locker *locker;
    PSI_mutex_locker_state state;
    locker = pfs_start_mutex_wait_v1(
      &state, that->m_psi, PSI_MUTEX_LOCK, src_file, src_line);

    ... (b) Instrumented code ...
    result = my_mutex_lock(&that->m_mutex);

    ... (c) Instrumentation end ...
    if (locker != NULL)
    {
      pfs_end_mutex_wait_v1(locker, result);
    }

    return result;
  }
#endif

  ... Non instrumented code ...
  result = my_mutex_lock(&that->m_mutex);

  return result;
}
  @endcode

  When the performance schema is disabled at runtime, the @c m_psi pointer
  is @c NULL, so the extra overhead is one if statement.

  When the performance schema is enabled at runtime, the @c m_psi pointer
  points to the actual instrumentation added to the mutex,
  and two extra calls are present on the code path:
  - a call to @c pfs_start_mutex_wait_v1() before the operation
  - a call to @c pfs_end_mutex_wait_v1() after the operation

  Both these calls are static, and point directly to the
  performance_schema implementation.

  @section PFS_PSI_PLUGIN Instrumentation for a plugin

  Inside a plugin, @c PSI_MUTEX_CALL expands to a call using a function pointer.
  This is to decouple the plugin binary from the implementation,
  to avoid having hard coded references to symbols like
  pfs_start_mutex_wait_v1()
  from the plugin library (either shared or static).

  The plugin library, however, still depends on a symbol
  to be provided by the server,
  in this case @c psi_mutex_service.

  @code
static inline int
inline_mysql_mutex_lock(mysql_mutex_t *that,
                        const char *src_file,
                        uint src_line)
{
  int result;

#ifdef HAVE_PSI_MUTEX_INTERFACE
  if (that->m_psi != NULL)
  {
    ... (a) Instrumentation start ...
    PSI_mutex_locker *locker;
    PSI_mutex_locker_state state;
    locker = psi_mutex_service->start_mutex_wait(
      &state, that->m_psi, PSI_MUTEX_LOCK, src_file, src_line);

    ... (b) Instrumented code ...
    result = my_mutex_lock(&that->m_mutex);

    ... (c) Instrumentation end ...
    if (locker != NULL)
    {
      psi_mutex_service->end_mutex_wait(locker, result);
    }

    return result;
  }
#endif

  ... Non instrumented code ...
  result = my_mutex_lock(&that->m_mutex);

  return result;
}
  @endcode

  This solution works overall, but has some limitations.

  @section PFS_PSI_COMPONENT Instrumentation for component

  The goal when compiling a component is to have zero linker dependencies
  on the server code, and have technical dependencies described as
  references to services instead.

  Another goal is to compile code the same way, independently of the
  technical choices affecting the implementation (pthread mutexes
  or native windows critical sections, SAFE_MUTEX debug helpers or not, etc)

  For the mutex instrumentation in particular, the pattern used
  is to have a service that delegates all decisions to the server code.
  For this reason, all the parameters that might or might not be needed
  depending on the ultimate implementation
  (such as @c __FILE__ and @c __LINE__ for @c SAFE_MUTEX)
  are provided in all cases.

  In a component, the code is instrumented using a different header file,
  everything else is the same.

  @code
  #include "mysql/component/services/mysql_mutex.h"

  mysql_mutex_t foo;

  void do_something()
  {
    mysql_mutex_lock(&foo);
    ...
    mysql_mutex_unlock(&foo);
  }
  @endcode

  The call to @c mysql_mutex_lock() expands into

  @code
  REQUIRES_SERVICE_PLACEHOLDER(mysql_mutex_v1);

  mysql_service_mysql_mutex_v1->lock(M, __FILE__, __LINE__);
  @endcode

  In the component metadata, the dependency on the mutex service needs
  to be declared explicitly, as in:

  @code
  BEGIN_COMPONENT_REQUIRES(pfs_example)
    REQUIRES_SERVICE(mysql_mutex_v1)
  END_COMPONENT_REQUIRES()
  @endcode

  When the component is loaded:
  - the loader inspects the COMPONENT_REQUIRES metadata,
    and find the service dependencies
  - service dependencies are resolved,
    which assigns a proper value to the @c mysql_service_mysql_mutex_v1 pointer.

  From this point, code compiled in the component can be executed normally,
  and calls to @c mysql_mutex_lock() land into the service implementation,
  which is a simple instrumented mutex lock compiled in the server.

  @code
  int
  impl_mysql_mutex_lock(
    mysql_mutex_t *that,
    const char *src_file,
    unsigned int src_line)
  {
    return mysql_mutex_lock_with_src(that, src_file, src_line);
  }
  @endcode

  @section PFS_PSI_LIST List of available instrumentation

  The current list of instrumentation provided by the performance schema
  is as follows:

  <table>
  <caption id="list_pfs_instr">%List of available instrumentation</caption>
  <tr>
    <th rowspan="2">Scope</th>
    <th colspan="2">User code</th>
    <th colspan="2">Implementation entry point</th>
  </tr>
  <tr>
    <th>Server or Plugin</th>
    <th>Component</th>
    <th>Server or Plugin</th>
    <th>Component</th>
  </tr>

  <tr>
    <td>Mutex (high level)</td>
    <td>
@verbatim
#include "mysql/psi/mysql_mutex.h"
mysql_mutex_lock()
@endverbatim
    </td>
    <td>
@verbatim
#include "mysql/components/services/mysql_mutex.h"
mysql_mutex_lock()
@endverbatim
    </td>
    <td>@ref PSI_mutex_bootstrap</td>
    <td>@ref REQUIRES_MYSQL_MUTEX_SERVICE</td>
  </tr>

  <tr>
    <td>Rwlock (high level)</td>
    <td>
@verbatim
#include "mysql/psi/mysql_rwlock.h"
mysql_rwlock_rdlock()
@endverbatim
    </td>
    <td>
@verbatim
#include "mysql/components/services/mysql_rwlock.h"
mysql_rwlock_rdlock()
@endverbatim
    </td>
    <td>@ref PSI_rwlock_bootstrap</td>
    <td>@ref REQUIRES_MYSQL_RWLOCK_SERVICE</td>
  </tr>

  <tr>
    <td>Conditions (high level)</td>
    <td>
@verbatim
#include "mysql/psi/mysql_cond.h"
mysql_cond_wait()
@endverbatim
    </td>
    <td>
@verbatim
#include "mysql/components/services/mysql_cond.h"
mysql_cond_wait()
@endverbatim
    </td>
    <td>@ref PSI_cond_bootstrap</td>
    <td>@ref REQUIRES_MYSQL_COND_SERVICE</td>
  </tr>

  <tr>
    <td>Mutex (low level)</td>
    <td>
@verbatim
#include "mysql/psi/psi_mutex.h"
PSI_MUTEX_CALL(start_mutex_wait)(...)
PSI_MUTEX_CALL(end_mutex_wait)(...)
@endverbatim
    </td>
    <td>
@verbatim
#include "mysql/components/services/psi_mutex.h"
PSI_MUTEX_CALL(start_mutex_wait)(...)
PSI_MUTEX_CALL(end_mutex_wait)(...)
@endverbatim
    </td>
    <td>@ref PSI_mutex_bootstrap</td>
    <td>@ref REQUIRES_PSI_MUTEX_SERVICE</td>
  </tr>

  <tr>
    <td>Rwlock (low level)</td>
    <td>
@verbatim
#include "mysql/psi/psi_rwlock.h"
PSI_RWLOCK_CALL(start_rwlock_rdwait)(...)
PSI_RWLOCK_CALL(end_rwlock_rdwait)(...)
@endverbatim
    </td>
    <td>
@verbatim
#include "mysql/components/services/psi_rwlock.h"
PSI_RWLOCK_CALL(start_rwlock_rdwait)(...)
PSI_RWLOCK_CALL(end_rwlock_rdwait)(...)
@endverbatim
    </td>
    <td>@ref PSI_rwlock_bootstrap</td>
    <td>@ref REQUIRES_PSI_RWLOCK_SERVICE</td>
  </tr>

  <tr>
    <td>Conditions (low level)</td>
    <td>
@verbatim
#include "mysql/psi/mysql_cond.h"
PSI_COND_CALL(start_cond_wait)(...)
PSI_COND_CALL(end_cond_wait)(...)
@endverbatim
    </td>
    <td>
@verbatim
#include "mysql/components/services/psi_cond.h"
PSI_COND_CALL(start_cond_wait)(...)
PSI_COND_CALL(end_cond_wait)(...)
@endverbatim
    </td>
    <td>@ref PSI_cond_bootstrap</td>
    <td>@ref REQUIRES_PSI_COND_SERVICE</td>
  </tr>

  <tr>
    <td>Errors</td>
    <td>
@verbatim
#include "mysql/psi/psi_error.h"
PSI_ERROR_CALL(log_error)(...)
@endverbatim
    </td>
    <td>
@verbatim
#include "mysql/components/services/psi_error.h"
PSI_ERROR_CALL(log_error)(...)
@endverbatim
    </td>
    <td>@ref PSI_error_bootstrap</td>
    <td>@ref REQUIRES_PSI_ERROR_SERVICE</td>
  </tr>

  <tr>
    <td>File</td>
    <td>
@verbatim
#include "mysql/psi/psi_file.h"
PSI_FILE_CALL(start_file_wait)(...)
PSI_FILE_CALL(end_file_wait)(...)
@endverbatim
    </td>
    <td>
@verbatim
#include "mysql/components/services/psi_file.h"
PSI_FILE_CALL(start_file_wait)(...)
PSI_FILE_CALL(end_file_wait)(...)
@endverbatim
    </td>
    <td>@ref PSI_file_bootstrap</td>
    <td>@ref REQUIRES_PSI_FILE_SERVICE</td>
  </tr>

  <tr>
    <td>Idle</td>
    <td>
@verbatim
#include "mysql/psi/psi_idle.h"
PSI_IDLE_CALL(start_idle_wait)(...)
PSI_IDLE_CALL(end_idle_wait)(...)
@endverbatim
    </td>
    <td>
@verbatim
#include "mysql/components/services/psi_idle.h"
PSI_IDLE_CALL(start_idle_wait)(...)
PSI_IDLE_CALL(end_idle_wait)(...)
@endverbatim
    </td>
    <td>@ref PSI_idle_bootstrap</td>
    <td>@ref REQUIRES_PSI_IDLE_SERVICE</td>
  </tr>

  <tr>
    <td>Metadata locks</td>
    <td>
@verbatim
#include "mysql/psi/psi_mdl.h"
PSI_METADATA_CALL(start_metadata_wait)(...)
PSI_METADATA_CALL(end_metadata_wait)(...)
@endverbatim
    </td>
    <td>
@verbatim
#include "mysql/components/services/psi_mdl.h"
PSI_METADATA_CALL(start_metadata_wait)(...)
PSI_METADATA_CALL(end_metadata_wait)(...)
@endverbatim
    </td>
    <td>@ref PSI_mdl_bootstrap</td>
    <td>@ref REQUIRES_PSI_MDL_SERVICE</td>
  </tr>

  <tr>
    <td>Memory</td>
    <td>
@verbatim
#include "mysql/psi/psi_memory.h"
PSI_MEMORY_CALL(memory_alloc)(...)
PSI_MEMORY_CALL(memory_free)(...)
@endverbatim
    </td>
    <td>
@verbatim
#include "mysql/components/services/psi_memory.h"
PSI_MEMORY_CALL(memory_alloc)(...)
PSI_MEMORY_CALL(memory_free)(...)
@endverbatim
    </td>
    <td>@ref PSI_memory_bootstrap</td>
    <td>@ref REQUIRES_PSI_MEMORY_SERVICE</td>
  </tr>

  <tr>
    <td>Socket</td>
    <td>
@verbatim
#include "mysql/psi/psi_socket.h"
PSI_SOCKET_CALL(start_socket_wait)(...)
PSI_SOCKET_CALL(end_socket_wait)(...)
@endverbatim
    </td>
    <td>
@verbatim
#include "mysql/components/services/psi_socket.h"
PSI_SOCKET_CALL(start_socket_wait)(...)
PSI_SOCKET_CALL(end_socket_wait)(...)
@endverbatim
    </td>
    <td>@ref PSI_socket_bootstrap</td>
    <td>@ref REQUIRES_PSI_SOCKET_SERVICE</td>
  </tr>

  <tr>
    <td>Stage</td>
    <td>
@verbatim
#include "mysql/psi/psi_stage.h"
PSI_STAGE_CALL(start_stage)(...)
@endverbatim
    </td>
    <td>
@verbatim
#include "mysql/components/services/psi_stage.h"
PSI_STAGE_CALL(start_stage)(...)
@endverbatim
    </td>
    <td>@ref PSI_stage_bootstrap</td>
    <td>@ref REQUIRES_PSI_STAGE_SERVICE</td>
  </tr>

  <tr>
    <td>Statement</td>
    <td>
@verbatim
#include "mysql/psi/psi_statement.h"
PSI_STATEMENT_CALL(start_statement)(...)
PSI_STATEMENT_CALL(end_statement)(...)

Extra helpers available:
MYSQL_START_STATEMENT()
MYSQL_END_STATEMENT()
@endverbatim
    </td>
    <td>
@verbatim
#include "mysql/components/services/psi_statement.h"
PSI_STATEMENT_CALL(start_statement)(...)
PSI_STATEMENT_CALL(end_statement)(...)
@endverbatim
    </td>
    <td>@ref PSI_statement_bootstrap</td>
    <td>@ref REQUIRES_PSI_STATEMENT_SERVICE</td>
  </tr>

  <tr>
    <td>%Table</td>
    <td>
@verbatim
#include "mysql/psi/psi_table.h"
PSI_TABLE_CALL(start_table_io_wait)(...)
PSI_TABLE_CALL(end_table_io_wait)(...)
@endverbatim
    </td>
    <td>
@verbatim
#include "mysql/components/services/psi_table.h"
PSI_TABLE_CALL(start_table_io_wait)(...)
PSI_TABLE_CALL(end_table_io_wait)(...)
@endverbatim
    </td>
    <td>@ref PSI_table_bootstrap</td>
    <td>@ref REQUIRES_PSI_TABLE_SERVICE</td>
  </tr>

  <tr>
    <td>Thread</td>
    <td>
@verbatim
#include "mysql/psi/psi_thread.h"
PSI_THREAD_CALL(spawn_thread)(...)
PSI_THREAD_CALL(delete_thread)(...)
@endverbatim
    </td>
    <td>
@verbatim
#include "mysql/components/services/psi_thread.h"
PSI_THREAD_CALL(spawn_thread)(...)
PSI_THREAD_CALL(delete_thread)(...)
@endverbatim
    </td>
    <td>@ref PSI_thread_bootstrap</td>
    <td>@ref REQUIRES_PSI_THREAD_SERVICE</td>
  </tr>

  <tr>
    <td>Transaction</td>
    <td>
@verbatim
#include "mysql/psi/psi_transaction.h"
PSI_TRANSACTION_CALL(start_transaction)(...)
PSI_TRANSACTION_CALL(end_transaction)(...)
@endverbatim
    </td>
    <td>
@verbatim
#include "mysql/components/services/psi_transaction.h"
PSI_TRANSACTION_CALL(start_transaction)(...)
PSI_TRANSACTION_CALL(end_transaction)(...)
@endverbatim
    </td>
    <td>@ref PSI_transaction_bootstrap</td>
    <td>@ref REQUIRES_PSI_TRANSACTION_SERVICE</td>
  </tr>

  <tr>
    <td>Data locks</td>
    <td>
@verbatim
#include "mysql/psi/psi_data_lock.h"
PSI_DATA_LOCK_CALL(register_data_lock)(...)
PSI_DATA_LOCK_CALL(unregister_data_lock)(...)
@endverbatim
    </td>
    <td> Not available as a service.</td>
    <td>@ref PSI_data_lock_bootstrap</td>
    <td>Not available as a service.</td>
  </tr>

  </table>
*/

/**
  @page PAGE_PFS_AGGREGATES Aggregates
  Performance schema aggregates.

  @section PFS_AGG_INTRO Introduction

  Aggregates tables are tables that can be formally defined as
  SELECT ... from EVENTS_WAITS_HISTORY_INFINITE ... group by 'group clause'.

  Each group clause defines a different kind of aggregate, and corresponds to
  a different table exposed by the performance schema.

  Aggregates can be either:
  - computed on the fly,
  - computed on demand, based on other available data.

  'EVENTS_WAITS_HISTORY_INFINITE' is a table that does not exist,
  the best approximation is EVENTS_WAITS_HISTORY_LONG.
  Aggregates computed on the fly in fact are based on EVENTS_WAITS_CURRENT,
  while aggregates computed on demand are based on other
  EVENTS_WAITS_SUMMARY_BY_xxx tables.

  To better understand the implementation itself, a bit of math is
  required first, to understand the model behind the code:
  the code is deceptively simple, the real complexity resides
  in the flyweight of pointers between various performance schema buffers.

  @section DIMENSION Concept of dimension

  An event measured by the instrumentation has many attributes.
  An event is represented as a data point P(x1, x2, ..., xN),
  where each x_i coordinate represents a given attribute value.

  Examples of attributes are:
  - the time waited
  - the object waited on
  - the instrument waited on
  - the thread that waited
  - the operation performed
  - per object or per operation additional attributes, such as spins,
  number of bytes, etc.

  Computing an aggregate per thread is fundamentally different from
  computing an aggregate by instrument, so the "_BY_THREAD" and
  "_BY_EVENT_NAME" aggregates are different dimensions,
  operating on different x_i and x_j coordinates.
  These aggregates are "orthogonal".

  @section PROJECTION Concept of projection

  A given x_i attribute value can convey either just one basic information,
  such as a number of bytes, or can convey implied information,
  such as an object fully qualified name.

  For example, from the value "test.t1", the name of the object schema
  "test" can be separated from the object name "t1", so that now aggregates
  by object schema can be implemented.

  In math terms, that corresponds to defining a function:
  F_i (x): x --> y
  Applying this function to our point P gives another point P':

  F_i (P):
  P(x1, x2, ..., x{i-1}, x_i, x{i+1}, ..., x_N)
  --> P' (x1, x2, ..., x{i-1}, f_i(x_i), x{i+1}, ..., x_N)

  That function defines in fact an aggregate !
  In SQL terms, this aggregate would look like the following table:

@verbatim
  CREATE VIEW EVENTS_WAITS_SUMMARY_BY_Func_i AS
  SELECT col_1, col_2, ..., col_{i-1},
         Func_i(col_i),
         COUNT(col_i),
         MIN(col_i), AVG(col_i), MAX(col_i), -- if col_i is a numeric value
         col_{i+1}, ..., col_N
         FROM EVENTS_WAITS_HISTORY_INFINITE
         group by col_1, col_2, ..., col_{i-1}, col{i+1}, ..., col_N.
@endverbatim

  Note that not all columns have to be included,
  in particular some columns that are dependent on the x_i column should
  be removed, so that in practice, MySQL's aggregation method tends to
  remove many attributes at each aggregation steps.

  For example, when aggregating wait events by object instances,
  - the wait_time and number_of_bytes can be summed,
  and sum(wait_time) now becomes an object instance attribute.
  - the source, timer_start, timer_end columns are not in the
  _BY_INSTANCE table, because these attributes are only
  meaningful for a wait.

  @section COMPOSITION Concept of composition

  Now, the "test.t1" --> "test" example was purely theory,
  just to explain the concept, and does not lead very far.
  Let's look at a more interesting example of data that can be derived
  from the row event.

  An event creates a transient object, PFS_wait_locker, per operation.
  This object's life cycle is extremely short: it's created just
  before the start_wait() instrumentation call, and is destroyed in
  the end_wait() call.

  The wait locker itself contains a pointer to the object instance
  waited on.
  That allows to implement a wait_locker --> object instance projection,
  with m_target.
  The object instance life cycle depends on _init and _destroy calls
  from the code, such as mysql_mutex_init()
  and mysql_mutex_destroy() for a mutex.

  The object instance waited on contains a pointer to the object class,
  which is represented by the instrument name.
  That allows to implement an object instance --> object class projection.
  The object class life cycle is permanent, as instruments are loaded in
  the server and never removed.

  The object class is named in such a way
  (for example, "wait/sync/mutex/sql/LOCK_open",
  "wait/io/file/maria/data_file) that the component ("sql", "maria")
  that it belongs to can be inferred.
  That allows to implement an object class --> server component projection.

  Back to math again, we have, for example for mutexes:

  F1 (l) : PFS_wait_locker l --> PFS_mutex m = l->m_target.m_mutex

  F1_to_2 (m) : PFS_mutex m --> PFS_mutex_class i = m->m_class

  F2_to_3 (i) : PFS_mutex_class i --> const char *component =
                                        substring(i->m_name, ...)

  Per components aggregates are not implemented, this is just an illustration.

  F1 alone defines this aggregate:

  EVENTS_WAITS_HISTORY_INFINITE --> EVENTS_WAITS_SUMMARY_BY_INSTANCE
  (or MUTEX_INSTANCE)

  F1_to_2 alone could define this aggregate:

  EVENTS_WAITS_SUMMARY_BY_INSTANCE --> EVENTS_WAITS_SUMMARY_BY_EVENT_NAME

  Alternatively, using function composition, with
  F2 = F1_to_2 o F1, F2 defines:

  EVENTS_WAITS_HISTORY_INFINITE --> EVENTS_WAITS_SUMMARY_BY_EVENT_NAME

  Likewise, F_2_to_3 defines:

  EVENTS_WAITS_SUMMARY_BY_EVENT_NAME --> EVENTS_WAITS_SUMMARY_BY_COMPONENT

  and F3 = F_2_to_3 o F_1_to_2 o F1 defines:

  EVENTS_WAITS_HISTORY_INFINITE --> EVENTS_WAITS_SUMMARY_BY_COMPONENT

  What has all this to do with the code ?

  Functions (or aggregates) such as F_3 are not implemented as is.
  Instead, they are decomposed into F_2_to_3 o F_1_to_2 o F1,
  and each intermediate aggregate is stored into an internal buffer.
  This allows to support every F1, F2, F3 aggregates from shared
  internal buffers, where computation already performed to compute F2
  is reused when computing F3.

  @section OBJECT_GRAPH Object graph

  In terms of object instances, or records, pointers between
  different buffers define an object instance graph.

  For example, assuming the following scenario:
  - A mutex class "M" is instrumented, the instrument name
  is "wait/sync/mutex/sql/M"
  - This mutex instrument has been instantiated twice,
  mutex instances are noted M-1 and M-2
  - Threads T-A and T-B are locking mutex instance M-1
  - Threads T-C and T-D are locking mutex instance M-2

  The performance schema will record the following data:
  - EVENTS_WAITS_CURRENT has 4 rows, one for each mutex locker
  - EVENTS_WAITS_SUMMARY_BY_INSTANCE shows 2 rows, for M-1 and M-2
  - EVENTS_WAITS_SUMMARY_BY_EVENT_NAME shows 1 row, for M

  The graph of structures will look like:

  @startuml

  object "PFS_wait_locker (T-A, M-1)" as TAM1
  object "PFS_wait_locker (T-B, M-1)" as TBM1
  object "PFS_wait_locker (T-C, M-2)" as TCM2
  object "PFS_wait_locker (T-D, M-2)" as TDM2

  object "PFS_mutex (M-1)" as M1
  M1 : m_wait_stat

  object "PFS_mutex (M-2)" as M2
  M2 : m_wait_stat

  object "PFS_mutex_class (M)" as M
  M : m_wait_stat

  M <-- M1
  M1 <-- TAM1
  M1 <-- TBM1
  M <-- M2
  M2 <-- TCM2
  M2 <-- TDM2

  M1 .right. M2
  TAM1 .right. TBM1
  TBM1 .right. TCM2
  TCM2 .right. TDM2

  note right of M
    PFS_mutex_class displayed in TABLE EVENTS_WAITS_SUMMARY_BY_EVENT_NAME
  end note

  note right of M2
    PFS_mutex displayed in TABLE EVENTS_WAITS_SUMMARY_BY_INSTANCE
  end note

  note right of TDM2
    PFS_wait_lockers displayed in TABLE EVENTS_WAITS_CURRENT
  end note

  @enduml

  @section ON_THE_FLY On the fly aggregates

  'On the fly' aggregates are computed during the code execution.
  This is necessary because the data the aggregate is based on is volatile,
  and can not be kept indefinitely.

  With on the fly aggregates:
  - the writer thread does all the computation
  - the reader thread accesses the result directly

  This model is to be avoided if possible, due to the overhead
  caused when instrumenting code.

  @section HIGHER_LEVEL Higher level aggregates

  'Higher level' aggregates are implemented on demand only.
  The code executing a SELECT from the aggregate table is
  collecting data from multiple internal buffers to produce the result.

  With higher level aggregates:
  - the reader thread does all the computation
  - the writer thread has no overhead.

  @section MIXED Mixed level aggregates

  The 'Mixed' model is a compromise between 'On the fly' and 'Higher level'
  aggregates, for internal buffers that are not permanent.

  While an object is present in a buffer, the higher level model is used.
  When an object is about to be destroyed, statistics are saved into
  a 'parent' buffer with a longer life cycle, to follow the on the fly model.

  With mixed aggregates:
  - the reader thread does a lot of complex computation,
  - the writer thread has minimal overhead, on destroy events.

  @section IMPL_WAIT Implementation for waits aggregates

  For waits, the tables that contains aggregated wait data are:
  - EVENTS_WAITS_SUMMARY_BY_ACCOUNT_BY_EVENT_NAME
  - EVENTS_WAITS_SUMMARY_BY_HOST_BY_EVENT_NAME
  - EVENTS_WAITS_SUMMARY_BY_INSTANCE
  - EVENTS_WAITS_SUMMARY_BY_THREAD_BY_EVENT_NAME
  - EVENTS_WAITS_SUMMARY_BY_USER_BY_EVENT_NAME
  - EVENTS_WAITS_SUMMARY_GLOBAL_BY_EVENT_NAME
  - FILE_SUMMARY_BY_EVENT_NAME
  - FILE_SUMMARY_BY_INSTANCE
  - SOCKET_SUMMARY_BY_INSTANCE
  - SOCKET_SUMMARY_BY_EVENT_NAME
  - OBJECTS_SUMMARY_GLOBAL_BY_TYPE

  The instrumented code that generates waits events consist of:
  - mutexes (mysql_mutex_t)
  - rwlocks (mysql_rwlock_t)
  - conditions (mysql_cond_t)
  - file I/O (MYSQL_FILE)
  - socket I/O (MYSQL_SOCKET)
  - table I/O
  - table lock
  - idle

  The flow of data between aggregates tables varies for each instrumentation.

  @subsection IMPL_WAIT_MUTEX Mutex waits

@verbatim
  mutex_locker(T, M)
   |
   | [1]
   |
   |-> pfs_mutex(M)                           =====>> [B], [C]
   |    |
   |    | [2]
   |    |
   |    |-> pfs_mutex_class(M.class)          =====>> [C]
   |
   |-> pfs_thread(T).event_name(M)            =====>> [A], [D], [E], [F]
        |
        | [3]
        |
     3a |-> pfs_account(U, H).event_name(M)   =====>> [D], [E], [F]
        .    |
        .    | [4-RESET]
        .    |
     3b .....+-> pfs_user(U).event_name(M)    =====>> [E]
        .    |
     3c .....+-> pfs_host(H).event_name(M)    =====>> [F]
@endverbatim

  How to read this diagram:
  - events that occur during the instrumented code execution
  are noted with numbers, as in [1].
  Code executed by these events has an impact on overhead.
  - events that occur during TRUNCATE TABLE operations are noted with numbers,
  followed by "-RESET", as in [4-RESET].
  Code executed by these events has no impact on overhead,
  since they are executed by independent monitoring sessions.
  - events that occur when a reader extracts data
  from a performance schema table are noted with letters, as in [A].
  The name of the table involved,
  and the method that builds a row are documented.
  Code executed by these events
  has no impact on the instrumentation overhead. Note that the table
  implementation may pull data from different buffers.
  - nominal code paths are in plain lines. A "nominal" code path corresponds to
  cases where the performance schema buffers are sized
  so that no records are lost.
  - degenerated code paths are in dotted lines.
  A "degenerated" code path corresponds
  to edge cases where parent buffers are full,
  which forces the code to aggregate to
  grand parents directly.

  Implemented as:
  - [1] #pfs_start_mutex_wait_v1(), #pfs_end_mutex_wait_v1()
  - [2] #pfs_destroy_mutex_v1()
  - [3] #aggregate_thread_waits()
  - [4] PFS_account::aggregate_waits()
  - [A] EVENTS_WAITS_SUMMARY_BY_THREAD_BY_EVENT_NAME,
        @c table_ews_by_thread_by_event_name::make_row()
  - [B] EVENTS_WAITS_SUMMARY_BY_INSTANCE,
        @c table_events_waits_summary_by_instance::make_mutex_row()
  - [C] EVENTS_WAITS_SUMMARY_GLOBAL_BY_EVENT_NAME,
        @c table_ews_global_by_event_name::make_mutex_row()
  - [D] EVENTS_WAITS_SUMMARY_BY_ACCOUNT_BY_EVENT_NAME,
        @c table_ews_by_account_by_event_name::make_row()
  - [E] EVENTS_WAITS_SUMMARY_BY_USER_BY_EVENT_NAME,
        @c table_ews_by_user_by_event_name::make_row()
  - [F] EVENTS_WAITS_SUMMARY_BY_HOST_BY_EVENT_NAME,
        @c table_ews_by_host_by_event_name::make_row()

  Table EVENTS_WAITS_SUMMARY_BY_INSTANCE is a 'on the fly' aggregate,
  because the data is collected on the fly by (1) and stored into a buffer,
  pfs_mutex. The table implementation [B] simply reads the results directly
  from this buffer.

  Table EVENTS_WAITS_SUMMARY_GLOBAL_BY_EVENT_NAME is a 'mixed' aggregate,
  because some data is collected on the fly (1),
  some data is preserved with (2) at a later time in the life cycle,
  and two different buffers pfs_mutex and pfs_mutex_class are used to store the
  statistics collected. The table implementation [C] is more complex, since
  it reads from two buffers pfs_mutex and pfs_mutex_class.

  @subsection IMPL_WAIT_RWLOCK Rwlock waits

@verbatim
  rwlock_locker(T, R)
   |
   | [1]
   |
   |-> pfs_rwlock(R)                          =====>> [B], [C]
   |    |
   |    | [2]
   |    |
   |    |-> pfs_rwlock_class(R.class)         =====>> [C]
   |
   |-> pfs_thread(T).event_name(R)            =====>> [A]
        |
       ...
@endverbatim

  Implemented as:
  - [1] #pfs_start_rwlock_rdwait_v1(), #pfs_end_rwlock_rdwait_v1(), ...
  - [2] #pfs_destroy_rwlock_v1()
  - [A] EVENTS_WAITS_SUMMARY_BY_THREAD_BY_EVENT_NAME,
        @c table_ews_by_thread_by_event_name::make_row()
  - [B] EVENTS_WAITS_SUMMARY_BY_INSTANCE,
        @c table_events_waits_summary_by_instance::make_rwlock_row()
  - [C] EVENTS_WAITS_SUMMARY_GLOBAL_BY_EVENT_NAME,
        @c table_ews_global_by_event_name::make_rwlock_row()

  @subsection IMPL_WAIT_COND Cond waits

@verbatim
  cond_locker(T, C)
   |
   | [1]
   |
   |-> pfs_cond(C)                            =====>> [B], [C]
   |    |
   |    | [2]
   |    |
   |    |-> pfs_cond_class(C.class)           =====>> [C]
   |
   |-> pfs_thread(T).event_name(C)            =====>> [A]
        |
       ...
@endverbatim

  Implemented as:
  - [1] #pfs_start_cond_wait_v1(), #pfs_end_cond_wait_v1()
  - [2] #pfs_destroy_cond_v1()
  - [A] EVENTS_WAITS_SUMMARY_BY_THREAD_BY_EVENT_NAME,
        @c table_ews_by_thread_by_event_name::make_row()
  - [B] EVENTS_WAITS_SUMMARY_BY_INSTANCE,
        @c table_events_waits_summary_by_instance::make_cond_row()
  - [C] EVENTS_WAITS_SUMMARY_GLOBAL_BY_EVENT_NAME,
        @c table_ews_global_by_event_name::make_cond_row()

  @subsection IMPL_WAIT_FILE File waits

@verbatim
  file_locker(T, F)
   |
   | [1]
   |
   |-> pfs_file(F)                            =====>> [B], [C], [D], [E]
   |    |
   |    | [2]
   |    |
   |    |-> pfs_file_class(F.class)           =====>> [C], [D]
   |
   |-> pfs_thread(T).event_name(F)            =====>> [A]
        |
       ...
@endverbatim

  Implemented as:
  - [1] #pfs_get_thread_file_name_locker_v1(), #pfs_start_file_wait_v1(),
        #pfs_end_file_wait_v1(), ...
  - [2] #pfs_start_file_close_wait_v1(), #pfs_end_file_close_wait_v1()
  - [A] EVENTS_WAITS_SUMMARY_BY_THREAD_BY_EVENT_NAME,
        @c table_ews_by_thread_by_event_name::make_row()
  - [B] EVENTS_WAITS_SUMMARY_BY_INSTANCE,
        @c table_events_waits_summary_by_instance::make_file_row()
  - [C] EVENTS_WAITS_SUMMARY_GLOBAL_BY_EVENT_NAME,
        @c table_ews_global_by_event_name::make_file_row()
  - [D] FILE_SUMMARY_BY_EVENT_NAME,
        @c table_file_summary_by_event_name::make_row()
  - [E] FILE_SUMMARY_BY_INSTANCE,
        @c table_file_summary_by_instance::make_row()

  @subsection IMPL_WAIT_SOCKET Socket waits

@verbatim
  socket_locker(T, S)
   |
   | [1]
   |
   |-> pfs_socket(S)                            =====>> [A], [B], [C], [D], [E]
        |
        | [2]
        |
        |-> pfs_socket_class(S.class)           =====>> [C], [D]
        |
        |-> pfs_thread(T).event_name(S)         =====>> [A]
        |
        | [3]
        |
     3a |-> pfs_account(U, H).event_name(S)     =====>> [F], [G], [H]
        .    |
        .    | [4-RESET]
        .    |
     3b .....+-> pfs_user(U).event_name(S)      =====>> [G]
        .    |
     3c .....+-> pfs_host(H).event_name(S)      =====>> [H]
@endverbatim

  Implemented as:
  - [1] #pfs_start_socket_wait_v1(), #pfs_end_socket_wait_v1().
  - [2] #pfs_destroy_socket_v1()
  - [3] #aggregate_thread_waits()
  - [4] @c PFS_account::aggregate_waits()
  - [5] @c PFS_host::aggregate_waits()
  - [A] EVENTS_WAITS_SUMMARY_BY_THREAD_BY_EVENT_NAME,
        @c table_ews_by_thread_by_event_name::make_row()
  - [B] EVENTS_WAITS_SUMMARY_BY_INSTANCE,
        @c table_events_waits_summary_by_instance::make_socket_row()
  - [C] EVENTS_WAITS_SUMMARY_GLOBAL_BY_EVENT_NAME,
        @c table_ews_global_by_event_name::make_socket_row()
  - [D] SOCKET_SUMMARY_BY_EVENT_NAME,
        @c table_socket_summary_by_event_name::make_row()
  - [E] SOCKET_SUMMARY_BY_INSTANCE,
        @c table_socket_summary_by_instance::make_row()
  - [F] EVENTS_WAITS_SUMMARY_BY_ACCOUNT_BY_EVENT_NAME,
        @c table_ews_by_account_by_event_name::make_row()
  - [G] EVENTS_WAITS_SUMMARY_BY_USER_BY_EVENT_NAME,
        @c table_ews_by_user_by_event_name::make_row()
  - [H] EVENTS_WAITS_SUMMARY_BY_HOST_BY_EVENT_NAME,
        @c table_ews_by_host_by_event_name::make_row()

  @subsection IMPL_WAIT_TABLE Table waits

@verbatim
  table_locker(Thread Th, Table Tb, Event = I/O or lock)
   |
   | [1]
   |
1a |-> pfs_table(Tb)                          =====>> [A], [B], [C]
   |    |
   |    | [2]
   |    |
   |    |-> pfs_table_share(Tb.share)         =====>> [B], [C]
   |         |
   |         | [3]
   |         |
   |         |-> global_table_io_stat         =====>> [C]
   |         |
   |         |-> global_table_lock_stat       =====>> [C]
   |
1b |-> pfs_thread(Th).event_name(E)           =====>> [D], [E], [F], [G]
   |    |
   |    | [ 4-RESET]
   |    |
   |    |-> pfs_account(U, H).event_name(E)   =====>> [E], [F], [G]
   |    .    |
   |    .    | [5-RESET]
   |    .    |
   |    .....+-> pfs_user(U).event_name(E)    =====>> [F]
   |    .    |
   |    .....+-> pfs_host(H).event_name(E)    =====>> [G]
   |
1c |-> pfs_thread(Th).waits_current(W)        =====>> [H]
   |
1d |-> pfs_thread(Th).waits_history(W)        =====>> [I]
   |
1e |-> waits_history_long(W)                  =====>> [J]
@endverbatim

  Implemented as:
  - [1] #pfs_start_table_io_wait_v1(), #pfs_end_table_io_wait_v1()
  - [2] #pfs_close_table_v1()
  - [3] #pfs_drop_table_share_v1()
  - [4] TRUNCATE TABLE EVENTS_WAITS_SUMMARY_BY_THREAD_BY_EVENT_NAME
  - [5] TRUNCATE TABLE EVENTS_WAITS_SUMMARY_BY_ACCOUNT_BY_EVENT_NAME
  - [A] TABLE_IO_WAITS_SUMMARY_BY_TABLE,
        @c table_tiws_by_table::make_row()
  - [B] OBJECTS_SUMMARY_GLOBAL_BY_TYPE,
        @c table_os_global_by_type::make_table_row()
  - [C] EVENTS_WAITS_SUMMARY_GLOBAL_BY_EVENT_NAME,
        @c table_ews_global_by_event_name::make_table_io_row(),
        @c table_ews_global_by_event_name::make_table_lock_row()
  - [D] EVENTS_WAITS_SUMMARY_BY_THREAD_BY_EVENT_NAME,
        @c table_ews_by_thread_by_event_name::make_row()
  - [E] EVENTS_WAITS_SUMMARY_BY_ACCOUNT_BY_EVENT_NAME,
        @c table_ews_by_account_by_event_name::make_row()
  - [F] EVENTS_WAITS_SUMMARY_BY_USER_BY_EVENT_NAME,
        @c table_ews_by_user_by_event_name::make_row()
  - [G] EVENTS_WAITS_SUMMARY_BY_HOST_BY_EVENT_NAME,
        @c table_ews_by_host_by_event_name::make_row()
  - [H] EVENTS_WAITS_CURRENT,
        @c table_events_waits_common::make_row()
  - [I] EVENTS_WAITS_HISTORY,
        @c table_events_waits_common::make_row()
  - [J] EVENTS_WAITS_HISTORY_LONG,
        @c table_events_waits_common::make_row()

  @section IMPL_STAGE Implementation for stages aggregates

  For stages, the tables that contains aggregated data are:
  - EVENTS_STAGES_SUMMARY_BY_ACCOUNT_BY_EVENT_NAME
  - EVENTS_STAGES_SUMMARY_BY_HOST_BY_EVENT_NAME
  - EVENTS_STAGES_SUMMARY_BY_THREAD_BY_EVENT_NAME
  - EVENTS_STAGES_SUMMARY_BY_USER_BY_EVENT_NAME
  - EVENTS_STAGES_SUMMARY_GLOBAL_BY_EVENT_NAME

@verbatim
  start_stage(T, S)
   |
   | [1]
   |
1a |-> pfs_thread(T).event_name(S)            =====>> [A], [B], [C], [D], [E]
   |    |
   |    | [2]
   |    |
   | 2a |-> pfs_account(U, H).event_name(S)   =====>> [B], [C], [D], [E]
   |    .    |
   |    .    | [3-RESET]
   |    .    |
   | 2b .....+-> pfs_user(U).event_name(S)    =====>> [C]
   |    .    |
   | 2c .....+-> pfs_host(H).event_name(S)    =====>> [D], [E]
   |    .    .    |
   |    .    .    | [4-RESET]
   | 2d .    .    |
1b |----+----+----+-> pfs_stage_class(S)      =====>> [E]

@endverbatim

  Implemented as:
  - [1] #pfs_start_stage_v1()
  - [2] #pfs_delete_thread_v1(), #aggregate_thread_stages()
  - [3] @c PFS_account::aggregate_stages()
  - [4] @c PFS_host::aggregate_stages()
  - [A] EVENTS_STAGES_SUMMARY_BY_THREAD_BY_EVENT_NAME,
        @c table_esgs_by_thread_by_event_name::make_row()
  - [B] EVENTS_STAGES_SUMMARY_BY_ACCOUNT_BY_EVENT_NAME,
        @c table_esgs_by_account_by_event_name::make_row()
  - [C] EVENTS_STAGES_SUMMARY_BY_USER_BY_EVENT_NAME,
        @c table_esgs_by_user_by_event_name::make_row()
  - [D] EVENTS_STAGES_SUMMARY_BY_HOST_BY_EVENT_NAME,
        @c table_esgs_by_host_by_event_name::make_row()
  - [E] EVENTS_STAGES_SUMMARY_GLOBAL_BY_EVENT_NAME,
        @c table_esgs_global_by_event_name::make_row()

@section IMPL_STATEMENT Implementation for statements consumers

  For statements, the tables that contains individual event data are:
  - EVENTS_STATEMENTS_CURRENT
  - EVENTS_STATEMENTS_HISTORY
  - EVENTS_STATEMENTS_HISTORY_LONG

  For statements, the tables that contains aggregated data are:
  - EVENTS_STATEMENTS_SUMMARY_BY_ACCOUNT_BY_EVENT_NAME
  - EVENTS_STATEMENTS_SUMMARY_BY_HOST_BY_EVENT_NAME
  - EVENTS_STATEMENTS_SUMMARY_BY_THREAD_BY_EVENT_NAME
  - EVENTS_STATEMENTS_SUMMARY_BY_USER_BY_EVENT_NAME
  - EVENTS_STATEMENTS_SUMMARY_GLOBAL_BY_EVENT_NAME
  - EVENTS_STATEMENTS_SUMMARY_BY_DIGEST

@verbatim
  statement_locker(T, S)
   |
   | [1]
   |
1a |-> pfs_thread(T).event_name(S)            =====>> [A], [B], [C], [D], [E]
   |    |
   |    | [2]
   |    |
   | 2a |-> pfs_account(U, H).event_name(S)   =====>> [B], [C], [D], [E]
   |    .    |
   |    .    | [3-RESET]
   |    .    |
   | 2b .....+-> pfs_user(U).event_name(S)    =====>> [C]
   |    .    |
   | 2c .....+-> pfs_host(H).event_name(S)    =====>> [D], [E]
   |    .    .    |
   |    .    .    | [4-RESET]
   | 2d .    .    |
1b |----+----+----+-> pfs_statement_class(S)  =====>> [E]
   |
1c |-> pfs_thread(T).statement_current(S)     =====>> [F]
   |
1d |-> pfs_thread(T).statement_history(S)     =====>> [G]
   |
1e |-> statement_history_long(S)              =====>> [H]
   |
1f |-> statement_digest(S)                    =====>> [I]

@endverbatim

  Implemented as:
  - [1] #pfs_start_statement_v1(), #pfs_end_statement_v1()
       (1a, 1b) is an aggregation by EVENT_NAME,
        (1c, 1d, 1e) is an aggregation by TIME,
        (1f) is an aggregation by DIGEST
        all of these are orthogonal,
        and implemented in #pfs_end_statement_v1().
  - [2] #pfs_delete_thread_v1(), #aggregate_thread_statements()
  - [3] @c PFS_account::aggregate_statements()
  - [4] @c PFS_host::aggregate_statements()
  - [A] EVENTS_STATEMENTS_SUMMARY_BY_THREAD_BY_EVENT_NAME,
        @c table_esms_by_thread_by_event_name::make_row()
  - [B] EVENTS_STATEMENTS_SUMMARY_BY_ACCOUNT_BY_EVENT_NAME,
        @c table_esms_by_account_by_event_name::make_row()
  - [C] EVENTS_STATEMENTS_SUMMARY_BY_USER_BY_EVENT_NAME,
        @c table_esms_by_user_by_event_name::make_row()
  - [D] EVENTS_STATEMENTS_SUMMARY_BY_HOST_BY_EVENT_NAME,
        @c table_esms_by_host_by_event_name::make_row()
  - [E] EVENTS_STATEMENTS_SUMMARY_GLOBAL_BY_EVENT_NAME,
        @c table_esms_global_by_event_name::make_row()
  - [F] EVENTS_STATEMENTS_CURRENT,
        @c table_events_statements_current::make_row()
  - [G] EVENTS_STATEMENTS_HISTORY,
        @c table_events_statements_history::make_row()
  - [H] EVENTS_STATEMENTS_HISTORY_LONG,
        @c table_events_statements_history_long::make_row()
  - [I] EVENTS_STATEMENTS_SUMMARY_BY_DIGEST
        @c table_esms_by_digest::make_row()

@section IMPL_TRANSACTION Implementation for transactions consumers

  For transactions, the tables that contains individual event data are:
  - EVENTS_TRANSACTIONS_CURRENT
  - EVENTS_TRANSACTIONS_HISTORY
  - EVENTS_TRANSACTIONS_HISTORY_LONG

  For transactions, the tables that contains aggregated data are:
  - EVENTS_TRANSACTIONS_SUMMARY_BY_ACCOUNT_BY_EVENT_NAME
  - EVENTS_TRANSACTIONS_SUMMARY_BY_HOST_BY_EVENT_NAME
  - EVENTS_TRANSACTIONS_SUMMARY_BY_THREAD_BY_EVENT_NAME
  - EVENTS_TRANSACTIONS_SUMMARY_BY_USER_BY_EVENT_NAME
  - EVENTS_TRANSACTIONS_SUMMARY_GLOBAL_BY_EVENT_NAME

@verbatim
  transaction_locker(T, TX)
   |
   | [1]
   |
1a |-> pfs_thread(T).event_name(TX)              =====>> [A], [B], [C], [D], [E]
   |    |
   |    | [2]
   |    |
   | 2a |-> pfs_account(U, H).event_name(TX)     =====>> [B], [C], [D], [E]
   |    .    |
   |    .    | [3-RESET]
   |    .    |
   | 2b .....+-> pfs_user(U).event_name(TX)      =====>> [C]
   |    .    |
   | 2c .....+-> pfs_host(H).event_name(TX)      =====>> [D], [E]
   |    .    .    |
   |    .    .    | [4-RESET]
   | 2d .    .    |
1b |----+----+----+-> pfs_transaction_class(TX)  =====>> [E]
   |
1c |-> pfs_thread(T).transaction_current(TX)     =====>> [F]
   |
1d |-> pfs_thread(T).transaction_history(TX)     =====>> [G]
   |
1e |-> transaction_history_long(TX)              =====>> [H]

@endverbatim

  Implemented as:
  - [1] #pfs_start_transaction_v1(), #pfs_end_transaction_v1()
       (1a, 1b) is an aggregation by EVENT_NAME,
        (1c, 1d, 1e) is an aggregation by TIME,
        all of these are orthogonal,
        and implemented in #pfs_end_transaction_v1().
  - [2] #pfs_delete_thread_v1(), #aggregate_thread_transactions()
  - [3] @c PFS_account::aggregate_transactions()
  - [4] @c PFS_host::aggregate_transactions()

  - [A] EVENTS_TRANSACTIONS_SUMMARY_BY_THREAD_BY_EVENT_NAME,
        @c table_ets_by_thread_by_event_name::make_row()
  - [B] EVENTS_TRANSACTIONS_SUMMARY_BY_ACCOUNT_BY_EVENT_NAME,
        @c table_ets_by_account_by_event_name::make_row()
  - [C] EVENTS_TRANSACTIONS_SUMMARY_BY_USER_BY_EVENT_NAME,
        @c table_ets_by_user_by_event_name::make_row()
  - [D] EVENTS_TRANSACTIONS_SUMMARY_BY_HOST_BY_EVENT_NAME,
        @c table_ets_by_host_by_event_name::make_row()
  - [E] EVENTS_TRANSACTIONS_SUMMARY_GLOBAL_BY_EVENT_NAME,
        @c table_ets_global_by_event_name::make_row()
  - [F] EVENTS_TRANSACTIONS_CURRENT,
        @c table_events_transactions_current::rnd_next(),
        @c table_events_transactions_common::make_row()
  - [G] EVENTS_TRANSACTIONS_HISTORY,
        @c table_events_transactions_history::rnd_next(),
        @c table_events_transactions_common::make_row()
  - [H] EVENTS_TRANSACTIONS_HISTORY_LONG,
        @c table_events_transactions_history_long::rnd_next(),
        @c table_events_transactions_common::make_row()

@section IMPL_MEMORY Implementation for memory instruments

  For memory, there are no tables that contains individual event data.

  For memory, the tables that contains aggregated data are:
  - MEMORY_SUMMARY_BY_ACCOUNT_BY_EVENT_NAME
  - MEMORY_SUMMARY_BY_HOST_BY_EVENT_NAME
  - MEMORY_SUMMARY_BY_THREAD_BY_EVENT_NAME
  - MEMORY_SUMMARY_BY_USER_BY_EVENT_NAME
  - MEMORY_SUMMARY_GLOBAL_BY_EVENT_NAME

@verbatim
  memory_event(T, S)
   |
   | [1]
   |
1a |-> pfs_thread(T).event_name(S)            =====>> [A], [B], [C], [D], [E]
   |    |
   |    | [2]
   |    |
1+ | 2a |-> pfs_account(U, H).event_name(S)   =====>> [B], [C], [D], [E]
   |    .    |
   |    .    | [3-RESET]
   |    .    |
1+ | 2b .....+-> pfs_user(U).event_name(S)    =====>> [C]
   |    .    |
1+ | 2c .....+-> pfs_host(H).event_name(S)    =====>> [D], [E]
   |    .    .    |
   |    .    .    | [4-RESET]
   | 2d .    .    |
1b |----+----+----+-> global.event_name(S)    =====>> [E]

@endverbatim

  Implemented as:
  - [1] #pfs_memory_alloc_v1(),
        #pfs_memory_realloc_v1(),
        #pfs_memory_free_v1().
  - [1+] are overflows that can happen during [1a],
        implemented with @c carry_memory_stat_delta()
  - [2] #pfs_delete_thread_v1(), #aggregate_thread_memory()
  - [3] @c PFS_account::aggregate_memory()
  - [4] @c PFS_host::aggregate_memory()
  - [A] MEMORY_SUMMARY_BY_THREAD_BY_EVENT_NAME,
        @c table_mems_by_thread_by_event_name::make_row()
  - [B] MEMORY_SUMMARY_BY_ACCOUNT_BY_EVENT_NAME,
        @c table_mems_by_account_by_event_name::make_row()
  - [C] MEMORY_SUMMARY_BY_USER_BY_EVENT_NAME,
        @c table_mems_by_user_by_event_name::make_row()
  - [D] MEMORY_SUMMARY_BY_HOST_BY_EVENT_NAME,
        @c table_mems_by_host_by_event_name::make_row()
  - [E] MEMORY_SUMMARY_GLOBAL_BY_EVENT_NAME,
        @c table_mems_global_by_event_name::make_row()

@section IMPL_ERROR Implementation for error instruments

  For errors, there are no tables that contains individual event data.

  For errors, the tables that contains aggregated data are:
  - EVENTS_ERRORS_SUMMARY_BY_ACCOUNT_BY_ERROR
  - EVENTS_ERRORS_SUMMARY_BY_HOST_BY_ERROR
  - EVENTS_ERRORS_SUMMARY_BY_THREAD_BY_ERROR
  - EVENTS_ERRORS_SUMMARY_BY_USER_BY_ERROR
  - EVENTS_ERRORS_SUMMARY_GLOBAL_BY_ERROR

@verbatim
  error_event(T, S)
   |
   | [1]
   |
1a |-> pfs_thread(T).event_name(S)            =====>> [A], [B], [C], [D], [E]
   |    |
   |    | [2]
   |    |
   | 2a |-> pfs_account(U, H).event_name(S)   =====>> [B], [C], [D], [E]
   |    .    |
   |    .    | [3-RESET]
   |    .    |
   | 2b .....+-> pfs_user(U).event_name(S)    =====>> [C]
   |    .    |
   | 2c .....+-> pfs_host(H).event_name(S)    =====>> [D], [E]
   |    .    .    |
   |    .    .    | [4-RESET]
   | 2d .    .    |
1b |----+----+----+-> global.event_name(S)    =====>> [E]

@endverbatim

  Implemented as:
  - [1] #pfs_log_error_v1()
  - [2] #pfs_delete_thread_v1(), #aggregate_thread_errors()
  - [3] @c PFS_account::aggregate_errors()
  - [4] @c PFS_host::aggregate_errors()
  - [A] EVENTS_ERRORS_SUMMARY_BY_THREAD_BY_ERROR,
        @c table_ees_by_thread_by_error::make_row()
  - [B] EVENTS_ERRORS_SUMMARY_BY_ACCOUNT_BY_ERROR,
        @c table_ees_by_account_by_error::make_row()
  - [C] EVENTS_ERRORS_SUMMARY_BY_USER_BY_ERROR,
        @c table_ees_by_user_by_error::make_row()
  - [D] EVENTS_ERRORS_SUMMARY_BY_HOST_BY_ERROR,
        @c table_ees_by_host_by_error::make_row()
  - [E] EVENTS_ERRORS_SUMMARY_GLOBAL_BY_ERROR,
        @c table_ees_global_by_error::make_row()
*/
/* clang-format on */

/**
  @defgroup performance_schema Performance Schema
  The performance schema component.
  For details, see @ref PAGE_PFS

  @defgroup performance_schema_implementation Performance Schema Implementation
  @ingroup performance_schema

  @defgroup performance_schema_tables Performance Schema Tables
  @ingroup performance_schema_implementation
*/

thread_local PFS_thread *THR_PFS = nullptr;
thread_local PFS_table_context *THR_PFS_contexts[THR_PFS_NUM_KEYS];

static inline PFS_thread *
my_thread_get_THR_PFS()
{
  return THR_PFS;
}

static inline void
my_thread_set_THR_PFS(PFS_thread *pfs)
{
  THR_PFS = pfs;
}

/**
  Conversion map from PSI_mutex_operation to enum_operation_type.
  Indexed by enum PSI_mutex_operation.
*/
static enum_operation_type mutex_operation_map[] = {OPERATION_TYPE_LOCK,
                                                    OPERATION_TYPE_TRYLOCK};

/**
  Conversion map from PSI_rwlock_operation to enum_operation_type.
  Indexed by enum PSI_rwlock_operation.
*/
static enum_operation_type rwlock_operation_map[] = {
  OPERATION_TYPE_READLOCK,
  OPERATION_TYPE_WRITELOCK,
  OPERATION_TYPE_TRYREADLOCK,
  OPERATION_TYPE_TRYWRITELOCK,

  OPERATION_TYPE_SHAREDLOCK,
  OPERATION_TYPE_SHAREDEXCLUSIVELOCK,
  OPERATION_TYPE_EXCLUSIVELOCK,
  OPERATION_TYPE_TRYSHAREDLOCK,
  OPERATION_TYPE_TRYSHAREDEXCLUSIVELOCK,
  OPERATION_TYPE_TRYEXCLUSIVELOCK,
};

/**
  Conversion map from PSI_cond_operation to enum_operation_type.
  Indexed by enum PSI_cond_operation.
*/
static enum_operation_type cond_operation_map[] = {OPERATION_TYPE_WAIT,
                                                   OPERATION_TYPE_TIMEDWAIT};

/**
  Conversion map from PSI_file_operation to enum_operation_type.
  Indexed by enum PSI_file_operation.
*/
static enum_operation_type file_operation_map[] = {
  OPERATION_TYPE_FILECREATE,
  OPERATION_TYPE_FILECREATETMP,
  OPERATION_TYPE_FILEOPEN,
  OPERATION_TYPE_FILESTREAMOPEN,
  OPERATION_TYPE_FILECLOSE,
  OPERATION_TYPE_FILESTREAMCLOSE,
  OPERATION_TYPE_FILEREAD,
  OPERATION_TYPE_FILEWRITE,
  OPERATION_TYPE_FILESEEK,
  OPERATION_TYPE_FILETELL,
  OPERATION_TYPE_FILEFLUSH,
  OPERATION_TYPE_FILESTAT,
  OPERATION_TYPE_FILEFSTAT,
  OPERATION_TYPE_FILECHSIZE,
  OPERATION_TYPE_FILEDELETE,
  OPERATION_TYPE_FILERENAME,
  OPERATION_TYPE_FILESYNC};

/**
  Conversion map from PSI_table_operation to enum_operation_type.
  Indexed by enum PSI_table_io_operation.
*/
static enum_operation_type table_io_operation_map[] = {
  OPERATION_TYPE_TABLE_FETCH,
  OPERATION_TYPE_TABLE_WRITE_ROW,
  OPERATION_TYPE_TABLE_UPDATE_ROW,
  OPERATION_TYPE_TABLE_DELETE_ROW};

/**
  Conversion map from enum PFS_TL_LOCK_TYPE to enum_operation_type.
  Indexed by enum PFS_TL_LOCK_TYPE.
*/
static enum_operation_type table_lock_operation_map[] = {
  OPERATION_TYPE_TL_READ_NORMAL,             /* PFS_TL_READ */
  OPERATION_TYPE_TL_READ_WITH_SHARED_LOCKS,  /* PFS_TL_READ_WITH_SHARED_LOCKS */
  OPERATION_TYPE_TL_READ_HIGH_PRIORITY,      /* PFS_TL_READ_HIGH_PRIORITY */
  OPERATION_TYPE_TL_READ_NO_INSERTS,         /* PFS_TL_READ_NO_INSERT */
  OPERATION_TYPE_TL_WRITE_ALLOW_WRITE,       /* PFS_TL_WRITE_ALLOW_WRITE */
  OPERATION_TYPE_TL_WRITE_CONCURRENT_INSERT, /* PFS_TL_WRITE_CONCURRENT_INSERT
                                                */
  OPERATION_TYPE_TL_WRITE_LOW_PRIORITY,      /* PFS_TL_WRITE_LOW_PRIORITY */
  OPERATION_TYPE_TL_WRITE_NORMAL,            /* PFS_TL_WRITE */
  OPERATION_TYPE_TL_READ_EXTERNAL,           /* PFS_TL_READ_EXTERNAL */
  OPERATION_TYPE_TL_WRITE_EXTERNAL           /* PFS_TL_WRITE_EXTERNAL */
};

/**
  Conversion map from PSI_socket_operation to enum_operation_type.
  Indexed by enum PSI_socket_operation.
*/
static enum_operation_type socket_operation_map[] = {
  OPERATION_TYPE_SOCKETCREATE,
  OPERATION_TYPE_SOCKETCONNECT,
  OPERATION_TYPE_SOCKETBIND,
  OPERATION_TYPE_SOCKETCLOSE,
  OPERATION_TYPE_SOCKETSEND,
  OPERATION_TYPE_SOCKETRECV,
  OPERATION_TYPE_SOCKETSENDTO,
  OPERATION_TYPE_SOCKETRECVFROM,
  OPERATION_TYPE_SOCKETSENDMSG,
  OPERATION_TYPE_SOCKETRECVMSG,
  OPERATION_TYPE_SOCKETSEEK,
  OPERATION_TYPE_SOCKETOPT,
  OPERATION_TYPE_SOCKETSTAT,
  OPERATION_TYPE_SOCKETSHUTDOWN,
  OPERATION_TYPE_SOCKETSELECT};

/**
  Build the prefix name of a class of instruments in a category.
  For example, this function builds the string 'wait/sync/mutex/sql/' from
  a prefix 'wait/sync/mutex' and a category 'sql'.
  This prefix is used later to build each instrument name, such as
  'wait/sync/mutex/sql/LOCK_open'.
  @param prefix               Prefix for this class of instruments
  @param category             Category name
  @param [out] output         Buffer of length PFS_MAX_INFO_NAME_LENGTH.
  @param [out] output_length  Length of the resulting output string.
  @return 0 for success, non zero for errors
*/
static int
build_prefix(const LEX_STRING *prefix,
             const char *category,
             char *output,
             size_t *output_length)
{
  size_t len = strlen(category);
  char *out_ptr = output;
  size_t prefix_length = prefix->length;

  if (unlikely((prefix_length + len + 2) >= PFS_MAX_FULL_PREFIX_NAME_LENGTH))
  {
    pfs_print_error("build_prefix: prefix+category is too long <%s> <%s>\n",
                    prefix->str,
                    category);
    return 1;
  }

  if (unlikely(strchr(category, '/') != NULL))
  {
    pfs_print_error("build_prefix: invalid category <%s>\n", category);
    return 1;
  }

  /* output = prefix + '/' + category + '/' */
  memcpy(out_ptr, prefix->str, prefix_length);
  out_ptr += prefix_length;
  if (len > 0)
  {
    *out_ptr = '/';
    out_ptr++;
    memcpy(out_ptr, category, len);
    out_ptr += len;
    *out_ptr = '/';
    out_ptr++;
  }
  *output_length = int(out_ptr - output);

  return 0;
}

#define REGISTER_BODY_V1(KEY_T, PREFIX, REGISTER_FUNC)                      \
  KEY_T key;                                                                \
  char formatted_name[PFS_MAX_INFO_NAME_LENGTH];                            \
  size_t prefix_length;                                                     \
  size_t len;                                                               \
  size_t full_length;                                                       \
                                                                            \
  DBUG_ASSERT(category != NULL);                                            \
  DBUG_ASSERT(info != NULL);                                                \
  if (unlikely(                                                             \
        build_prefix(&PREFIX, category, formatted_name, &prefix_length)) || \
      !pfs_initialized)                                                     \
  {                                                                         \
    for (; count > 0; count--, info++)                                      \
      *(info->m_key) = 0;                                                   \
    return;                                                                 \
  }                                                                         \
                                                                            \
  for (; count > 0; count--, info++)                                        \
  {                                                                         \
    DBUG_ASSERT(info->m_key != NULL);                                       \
    DBUG_ASSERT(info->m_name != NULL);                                      \
    len = strlen(info->m_name);                                             \
    full_length = prefix_length + len;                                      \
    if (likely(full_length <= PFS_MAX_INFO_NAME_LENGTH))                    \
    {                                                                       \
      memcpy(formatted_name + prefix_length, info->m_name, len);            \
      key = REGISTER_FUNC(formatted_name, (uint)full_length, info);         \
    }                                                                       \
    else                                                                    \
    {                                                                       \
      pfs_print_error("REGISTER_BODY_V1: name too long <%s> <%s>\n",        \
                      category,                                             \
                      info->m_name);                                        \
      key = 0;                                                              \
    }                                                                       \
                                                                            \
    *(info->m_key) = key;                                                   \
  }                                                                         \
  return

/* Use C linkage for the interface functions. */

C_MODE_START

/**
  Implementation of the mutex instrumentation interface.
  @sa PSI_v1::register_mutex.
*/
void
pfs_register_mutex_v1(const char *category, PSI_mutex_info_v1 *info, int count)
{
  REGISTER_BODY_V1(
    PSI_mutex_key, mutex_instrument_prefix, register_mutex_class);
}

/**
  Implementation of the rwlock instrumentation interface.
  @sa PSI_v1::register_rwlock.
*/
void
pfs_register_rwlock_v1(const char *category,
                       PSI_rwlock_info_v1 *info,
                       int count)
{
  PSI_rwlock_key key;
  char rw_formatted_name[PFS_MAX_INFO_NAME_LENGTH];
  char sx_formatted_name[PFS_MAX_INFO_NAME_LENGTH];
  size_t rw_prefix_length;
  size_t sx_prefix_length;
  size_t len;
  size_t full_length;

  DBUG_ASSERT(category != NULL);
  DBUG_ASSERT(info != NULL);
  if (build_prefix(&rwlock_instrument_prefix,
                   category,
                   rw_formatted_name,
                   &rw_prefix_length) ||
      build_prefix(&sxlock_instrument_prefix,
                   category,
                   sx_formatted_name,
                   &sx_prefix_length) ||
      !pfs_initialized)
  {
    for (; count > 0; count--, info++)
    {
      *(info->m_key) = 0;
    }
    return;
  }

  for (; count > 0; count--, info++)
  {
    DBUG_ASSERT(info->m_key != NULL);
    DBUG_ASSERT(info->m_name != NULL);
    len = strlen(info->m_name);

    if (info->m_flags & PSI_FLAG_RWLOCK_SX)
    {
      full_length = sx_prefix_length + len;
      if (likely(full_length <= PFS_MAX_INFO_NAME_LENGTH))
      {
        memcpy(sx_formatted_name + sx_prefix_length, info->m_name, len);
        key = register_rwlock_class(sx_formatted_name, (uint)full_length, info);
      }
      else
      {
        pfs_print_error(
          "pfs_register_rwlock_v1: (sx) name too long <%s> <%s>\n",
          category,
          info->m_name);
        key = 0;
      }
    }
    else
    {
      full_length = rw_prefix_length + len;
      if (likely(full_length <= PFS_MAX_INFO_NAME_LENGTH))
      {
        memcpy(rw_formatted_name + rw_prefix_length, info->m_name, len);
        key = register_rwlock_class(rw_formatted_name, (uint)full_length, info);
      }
      else
      {
        pfs_print_error(
          "pfs_register_rwlock_v1: (rw) name too long <%s> <%s>\n",
          category,
          info->m_name);
        key = 0;
      }
    }

    *(info->m_key) = key;
  }
  return;
}

/**
  Implementation of the cond instrumentation interface.
  @sa PSI_v1::register_cond.
*/
void
pfs_register_cond_v1(const char *category, PSI_cond_info_v1 *info, int count)
{
  REGISTER_BODY_V1(PSI_cond_key, cond_instrument_prefix, register_cond_class);
}

/**
  Implementation of the thread instrumentation interface.
  @sa PSI_v1::register_thread.
*/
void
pfs_register_thread_v1(const char *category,
                       PSI_thread_info_v1 *info,
                       int count)
{
  REGISTER_BODY_V1(
    PSI_thread_key, thread_instrument_prefix, register_thread_class);
}

/**
  Implementation of the file instrumentation interface.
  @sa PSI_v1::register_file.
*/
void
pfs_register_file_v1(const char *category, PSI_file_info_v1 *info, int count)
{
  REGISTER_BODY_V1(PSI_file_key, file_instrument_prefix, register_file_class);
}

void
pfs_register_stage_v1(const char *category,
                      PSI_stage_info_v1 **info_array,
                      int count)
{
  char formatted_name[PFS_MAX_INFO_NAME_LENGTH];
  size_t prefix_length;
  size_t len;
  size_t full_length;
  PSI_stage_info_v1 *info;

  DBUG_ASSERT(category != NULL);
  DBUG_ASSERT(info_array != NULL);
  if (unlikely(build_prefix(
        &stage_instrument_prefix, category, formatted_name, &prefix_length)) ||
      !pfs_initialized)
  {
    for (; count > 0; count--, info_array++)
    {
      (*info_array)->m_key = 0;
    }
    return;
  }

  for (; count > 0; count--, info_array++)
  {
    info = *info_array;
    DBUG_ASSERT(info != NULL);
    DBUG_ASSERT(info->m_name != NULL);
    len = strlen(info->m_name);
    full_length = prefix_length + len;
    if (likely(full_length <= PFS_MAX_INFO_NAME_LENGTH))
    {
      memcpy(formatted_name + prefix_length, info->m_name, len);
      info->m_key = register_stage_class(
        formatted_name, (uint)prefix_length, (uint)full_length, info);
    }
    else
    {
      pfs_print_error(
        "register_stage_v1: name too long <%s> <%s>\n", category, info->m_name);
      info->m_key = 0;
    }
  }
  return;
}

void
pfs_register_statement_v1(const char *category,
                          PSI_statement_info_v1 *info,
                          int count)
{
  char formatted_name[PFS_MAX_INFO_NAME_LENGTH];
  size_t prefix_length;
  size_t len;
  size_t full_length;

  DBUG_ASSERT(category != NULL);
  DBUG_ASSERT(info != NULL);
  if (unlikely(build_prefix(&statement_instrument_prefix,
                            category,
                            formatted_name,
                            &prefix_length)) ||
      !pfs_initialized)
  {
    for (; count > 0; count--, info++)
    {
      info->m_key = 0;
    }
    return;
  }

  for (; count > 0; count--, info++)
  {
    DBUG_ASSERT(info->m_name != NULL);
    len = strlen(info->m_name);
    full_length = prefix_length + len;
    if (likely(full_length <= PFS_MAX_INFO_NAME_LENGTH))
    {
      memcpy(formatted_name + prefix_length, info->m_name, len);
      info->m_key =
        register_statement_class(formatted_name, (uint)full_length, info);
    }
    else
    {
      pfs_print_error("register_statement_v1: name too long <%s>\n",
                      info->m_name);
      info->m_key = 0;
    }
  }
  return;
}

void
pfs_register_socket_v1(const char *category,
                       PSI_socket_info_v1 *info,
                       int count)
{
  REGISTER_BODY_V1(
    PSI_socket_key, socket_instrument_prefix, register_socket_class);
}

/**
  Implementation of the mutex instrumentation interface.
  @sa PSI_v1::init_mutex.
*/
PSI_mutex *
pfs_init_mutex_v1(PSI_mutex_key key, const void *identity)
{
  PFS_mutex_class *klass;
  PFS_mutex *pfs;
  klass = find_mutex_class(key);
  if (unlikely(klass == NULL))
  {
    return NULL;
  }
  pfs = create_mutex(klass, identity);
  return reinterpret_cast<PSI_mutex *>(pfs);
}

/**
  Implementation of the mutex instrumentation interface.
  @sa PSI_v1::destroy_mutex.
*/
void
pfs_destroy_mutex_v1(PSI_mutex *mutex)
{
  PFS_mutex *pfs = reinterpret_cast<PFS_mutex *>(mutex);

  DBUG_ASSERT(pfs != NULL);

  destroy_mutex(pfs);
}

/**
  Implementation of the rwlock instrumentation interface.
  @sa PSI_v1::init_rwlock.
*/
PSI_rwlock *
pfs_init_rwlock_v1(PSI_rwlock_key key, const void *identity)
{
  PFS_rwlock_class *klass;
  PFS_rwlock *pfs;
  klass = find_rwlock_class(key);
  if (unlikely(klass == NULL))
  {
    return NULL;
  }
  pfs = create_rwlock(klass, identity);
  return reinterpret_cast<PSI_rwlock *>(pfs);
}

/**
  Implementation of the rwlock instrumentation interface.
  @sa PSI_v1::destroy_rwlock.
*/
void
pfs_destroy_rwlock_v1(PSI_rwlock *rwlock)
{
  PFS_rwlock *pfs = reinterpret_cast<PFS_rwlock *>(rwlock);

  DBUG_ASSERT(pfs != NULL);

  destroy_rwlock(pfs);
}

/**
  Implementation of the cond instrumentation interface.
  @sa PSI_v1::init_cond.
*/
PSI_cond *
pfs_init_cond_v1(PSI_cond_key key, const void *identity)
{
  PFS_cond_class *klass;
  PFS_cond *pfs;
  klass = find_cond_class(key);
  if (unlikely(klass == NULL))
  {
    return NULL;
  }
  pfs = create_cond(klass, identity);
  return reinterpret_cast<PSI_cond *>(pfs);
}

/**
  Implementation of the cond instrumentation interface.
  @sa PSI_v1::destroy_cond.
*/
void
pfs_destroy_cond_v1(PSI_cond *cond)
{
  PFS_cond *pfs = reinterpret_cast<PFS_cond *>(cond);

  DBUG_ASSERT(pfs != NULL);

  destroy_cond(pfs);
}

/**
  Implementation of the table instrumentation interface.
  @sa PSI_v1::get_table_share.
*/
PSI_table_share *
pfs_get_table_share_v1(bool temporary, TABLE_SHARE *share)
{
  /* Ignore temporary tables and views. */
  if (temporary || share->is_view)
  {
    return NULL;
  }
  /* An instrumented thread is required, for LF_PINS. */
  PFS_thread *pfs_thread = my_thread_get_THR_PFS();
  if (unlikely(pfs_thread == NULL))
  {
    return NULL;
  }
  PFS_table_share *pfs_share;
  pfs_share = find_or_create_table_share(pfs_thread, temporary, share);
  return reinterpret_cast<PSI_table_share *>(pfs_share);
}

/**
  Implementation of the table instrumentation interface.
  @sa PSI_v1::release_table_share.
*/
void
pfs_release_table_share_v1(PSI_table_share *share)
{
  PFS_table_share *pfs = reinterpret_cast<PFS_table_share *>(share);

  if (unlikely(pfs == NULL))
  {
    return;
  }

  release_table_share(pfs);
}

/**
  Implementation of the table instrumentation interface.
  @sa PSI_v1::drop_table_share.
*/
void
pfs_drop_table_share_v1(bool temporary,
                        const char *schema_name,
                        int schema_name_length,
                        const char *table_name,
                        int table_name_length)
{
  /* Ignore temporary tables. */
  if (temporary)
  {
    return;
  }
  PFS_thread *pfs_thread = my_thread_get_THR_PFS();
  if (unlikely(pfs_thread == NULL))
  {
    return;
  }
  /* TODO: temporary tables */
  drop_table_share(pfs_thread,
                   temporary,
                   schema_name,
                   schema_name_length,
                   table_name,
                   table_name_length);
}

/**
  Implementation of the table instrumentation interface.
  @sa PSI_v1::open_table.
*/
PSI_table *
pfs_open_table_v1(PSI_table_share *share, const void *identity)
{
  PFS_table_share *pfs_table_share = reinterpret_cast<PFS_table_share *>(share);

  if (unlikely(pfs_table_share == NULL))
  {
    return NULL;
  }

  /* This object is not to be instrumented. */
  if (!pfs_table_share->m_enabled)
  {
    return NULL;
  }

  /* This object is instrumented, but all table instruments are disabled. */
  if (!global_table_io_class.m_enabled && !global_table_lock_class.m_enabled)
  {
    return NULL;
  }

  /*
    When the performance schema is off, do not instrument anything.
    Table handles have short life cycle, instrumentation will happen
    again if needed during the next open().
  */
  if (!flag_global_instrumentation)
  {
    return NULL;
  }

  PFS_thread *thread = my_thread_get_THR_PFS();
  if (unlikely(thread == NULL))
  {
    return NULL;
  }

  PFS_table *pfs_table = create_table(pfs_table_share, thread, identity);
  return reinterpret_cast<PSI_table *>(pfs_table);
}

/**
  Implementation of the table instrumentation interface.
  @sa PSI_v1::unbind_table.
*/
void
pfs_unbind_table_v1(PSI_table *table)
{
  PFS_table *pfs = reinterpret_cast<PFS_table *>(table);
  if (likely(pfs != NULL))
  {
    pfs->m_thread_owner = NULL;
    pfs->m_owner_event_id = 0;
  }
}

/**
  Implementation of the table instrumentation interface.
  @sa PSI_v1::rebind_table.
*/
PSI_table *
pfs_rebind_table_v1(PSI_table_share *share,
                    const void *identity,
                    PSI_table *table)
{
  PFS_table *pfs = reinterpret_cast<PFS_table *>(table);
  if (likely(pfs != NULL))
  {
    DBUG_ASSERT(pfs->m_thread_owner == NULL);

    if (unlikely(!pfs->m_share->m_enabled))
    {
      destroy_table(pfs);
      return NULL;
    }

    if (unlikely(!global_table_io_class.m_enabled &&
                 !global_table_lock_class.m_enabled))
    {
      destroy_table(pfs);
      return NULL;
    }

    if (unlikely(!flag_global_instrumentation))
    {
      destroy_table(pfs);
      return NULL;
    }

    /* The table handle was already instrumented, reuse it for this thread. */
    PFS_thread *thread = my_thread_get_THR_PFS();
    pfs->m_thread_owner = thread;
    if (thread != NULL)
    {
      pfs->m_owner_event_id = thread->m_event_id;
    }
    else
    {
      pfs->m_owner_event_id = 0;
    }
    return table;
  }

  /* See open_table_v1() */

  PFS_table_share *pfs_table_share = reinterpret_cast<PFS_table_share *>(share);

  if (unlikely(pfs_table_share == NULL))
  {
    return NULL;
  }

  if (!pfs_table_share->m_enabled)
  {
    return NULL;
  }

  if (!global_table_io_class.m_enabled && !global_table_lock_class.m_enabled)
  {
    return NULL;
  }

  if (!flag_global_instrumentation)
  {
    return NULL;
  }

  PFS_thread *thread = my_thread_get_THR_PFS();
  if (unlikely(thread == NULL))
  {
    return NULL;
  }

  PFS_table *pfs_table = create_table(pfs_table_share, thread, identity);
  return reinterpret_cast<PSI_table *>(pfs_table);
}

/**
  Implementation of the table instrumentation interface.
  @sa PSI_v1::close_table.
*/
void
pfs_close_table_v1(TABLE_SHARE *server_share, PSI_table *table)
{
  PFS_table *pfs = reinterpret_cast<PFS_table *>(table);
  if (unlikely(pfs == NULL))
  {
    return;
  }
  pfs->aggregate(server_share);
  destroy_table(pfs);
}

PSI_socket *
pfs_init_socket_v1(PSI_socket_key key,
                   const my_socket *fd,
                   const struct sockaddr *addr,
                   socklen_t addr_len)
{
  PFS_socket_class *klass;
  PFS_socket *pfs;
  klass = find_socket_class(key);
  if (unlikely(klass == NULL))
  {
    return NULL;
  }
  pfs = create_socket(klass, fd, addr, addr_len);
  return reinterpret_cast<PSI_socket *>(pfs);
}

void
pfs_destroy_socket_v1(PSI_socket *socket)
{
  PFS_socket *pfs = reinterpret_cast<PFS_socket *>(socket);

  DBUG_ASSERT(pfs != NULL);

  destroy_socket(pfs);
}

/**
  Implementation of the file instrumentation interface.
  @sa PSI_v1::create_file.
*/
void
pfs_create_file_v1(PSI_file_key key, const char *name, File file)
{
  if (!flag_global_instrumentation)
  {
    return;
  }
  int index = (int)file;
  if (unlikely(index < 0))
  {
    return;
  }
  PFS_file_class *klass = find_file_class(key);
  if (unlikely(klass == NULL))
  {
    return;
  }
  if (!klass->m_enabled)
  {
    return;
  }

  /* A thread is needed for LF_PINS */
  PFS_thread *pfs_thread = my_thread_get_THR_PFS();
  if (unlikely(pfs_thread == NULL))
  {
    return;
  }

  if (flag_thread_instrumentation && !pfs_thread->m_enabled)
  {
    return;
  }

  /*
    We want this check after pfs_thread->m_enabled,
    to avoid reporting false loss.
  */
  if (unlikely(index >= file_handle_max))
  {
    file_handle_lost++;
    return;
  }

  uint len = (uint)strlen(name);
  PFS_file *pfs_file = find_or_create_file(pfs_thread, klass, name, len, true);

  file_handle_array[index] = pfs_file;
}

/**
  Arguments given from a parent to a child thread, packaged in one structure.
  This data is used when spawning a new instrumented thread.
  @sa pfs_spawn_thread.
*/
struct PFS_spawn_thread_arg
{
  ulonglong m_thread_internal_id;
  char m_username[USERNAME_LENGTH];
  uint m_username_length;
  char m_hostname[HOSTNAME_LENGTH];
  uint m_hostname_length;

  PSI_thread_key m_child_key;
  const void *m_child_identity;
  void *(*m_user_start_routine)(void *);
  void *m_user_arg;
};

extern "C" {
static void *
pfs_spawn_thread(void *arg)
{
  PFS_spawn_thread_arg *typed_arg = (PFS_spawn_thread_arg *)arg;
  void *user_arg;
  void *(*user_start_routine)(void *);

  PFS_thread *pfs;

  /* First, attach instrumentation to this newly created pthread. */
  PFS_thread_class *klass = find_thread_class(typed_arg->m_child_key);
  if (likely(klass != NULL))
  {
    pfs = create_thread(klass, typed_arg->m_child_identity, 0);
    if (likely(pfs != NULL))
    {
      pfs->m_thread_os_id = my_thread_os_id();
      clear_thread_account(pfs);

      pfs->m_parent_thread_internal_id = typed_arg->m_thread_internal_id;

      memcpy(pfs->m_username, typed_arg->m_username, sizeof(pfs->m_username));
      pfs->m_username_length = typed_arg->m_username_length;

      memcpy(pfs->m_hostname, typed_arg->m_hostname, sizeof(pfs->m_hostname));
      pfs->m_hostname_length = typed_arg->m_hostname_length;

      set_thread_account(pfs);
    }
  }
  else
  {
    pfs = NULL;
  }
  my_thread_set_THR_PFS(pfs);

  pfs_notify_thread_create((PSI_thread *)pfs);
  /*
    Secondly, free the memory allocated in spawn_thread_v1().
    It is preferable to do this before invoking the user
    routine, to avoid memory leaks at shutdown, in case
    the server exits without waiting for this thread.
  */
  user_start_routine = typed_arg->m_user_start_routine;
  user_arg = typed_arg->m_user_arg;
  my_free(typed_arg);

  /* Then, execute the user code for this thread. */
  (*user_start_routine)(user_arg);

  return NULL;
}
}  // extern "C"

/**
  Implementation of the thread instrumentation interface.
  @sa PSI_v1::spawn_thread.
*/
int
pfs_spawn_thread_v1(PSI_thread_key key,
                    my_thread_handle *thread,
                    const my_thread_attr_t *attr,
                    void *(*start_routine)(void *),
                    void *arg)
{
  PFS_spawn_thread_arg *psi_arg;
  PFS_thread *parent;

  /* psi_arg can not be global, and can not be a local variable. */
  psi_arg = (PFS_spawn_thread_arg *)my_malloc(
    PSI_NOT_INSTRUMENTED, sizeof(PFS_spawn_thread_arg), MYF(MY_WME));
  if (unlikely(psi_arg == NULL))
  {
    return EAGAIN;
  }

  psi_arg->m_child_key = key;
  psi_arg->m_child_identity = (arg ? arg : thread);
  psi_arg->m_user_start_routine = start_routine;
  psi_arg->m_user_arg = arg;

  parent = my_thread_get_THR_PFS();
  if (parent != NULL)
  {
    /*
      Make a copy of the parent attributes.
      This is required, because instrumentation for this thread (the parent)
      may be destroyed before the child thread instrumentation is created.
    */
    psi_arg->m_thread_internal_id = parent->m_thread_internal_id;

    memcpy(
      psi_arg->m_username, parent->m_username, sizeof(psi_arg->m_username));
    psi_arg->m_username_length = parent->m_username_length;

    memcpy(
      psi_arg->m_hostname, parent->m_hostname, sizeof(psi_arg->m_hostname));
    psi_arg->m_hostname_length = parent->m_hostname_length;
  }
  else
  {
    psi_arg->m_thread_internal_id = 0;
    psi_arg->m_username_length = 0;
    psi_arg->m_hostname_length = 0;
  }

  int result = my_thread_create(thread, attr, pfs_spawn_thread, psi_arg);
  if (unlikely(result != 0))
  {
    my_free(psi_arg);
  }
  return result;
}

/**
  Implementation of the thread instrumentation interface.
  @sa PSI_v1::new_thread.
*/
PSI_thread *
pfs_new_thread_v1(PSI_thread_key key,
                  const void *identity,
                  ulonglong processlist_id)
{
  PFS_thread *pfs;

  PFS_thread_class *klass = find_thread_class(key);
  if (likely(klass != NULL))
  {
    pfs = create_thread(klass, identity, processlist_id);
  }
  else
  {
    pfs = NULL;
  }

  if (pfs)
  {
    pfs_notify_thread_create((PSI_thread *)pfs);
  }

  return reinterpret_cast<PSI_thread *>(pfs);
}

/**
  Implementation of the thread instrumentation interface.
  @sa PSI_v1::set_thread_id.
*/
void
pfs_set_thread_id_v1(PSI_thread *thread, ulonglong processlist_id)
{
  PFS_thread *pfs = reinterpret_cast<PFS_thread *>(thread);
  if (unlikely(pfs == NULL))
  {
    return;
  }
  pfs->m_processlist_id = (ulong)processlist_id;
}

/**
  Implementation of the thread instrumentation interface.
  @sa PSI_v1::set_thread_THD.
*/
void
pfs_set_thread_THD_v1(PSI_thread *thread, THD *thd)
{
  PFS_thread *pfs = reinterpret_cast<PFS_thread *>(thread);
  if (unlikely(pfs == NULL))
  {
    return;
  }
  pfs->m_thd = thd;
}

/**
  Implementation of the thread instrumentation interface.
  @sa PSI_v1::set_thread_os_thread_id.
*/
void
pfs_set_thread_os_id_v1(PSI_thread *thread)
{
  PFS_thread *pfs = reinterpret_cast<PFS_thread *>(thread);
  if (unlikely(pfs == NULL))
  {
    return;
  }
  pfs->m_thread_os_id = my_thread_os_id();
}

/**
  Implementation of the thread instrumentation interface.
  @sa PSI_v1::get_thread_id.
*/
PSI_thread *
pfs_get_thread_v1(void)
{
  PFS_thread *pfs = my_thread_get_THR_PFS();
  return reinterpret_cast<PSI_thread *>(pfs);
}

/**
  Implementation of the thread instrumentation interface.
  @sa PSI_v1::set_thread_user.
*/
void
pfs_set_thread_user_v1(const char *user, int user_len)
{
  pfs_dirty_state dirty_state;
  PFS_thread *pfs = my_thread_get_THR_PFS();

  DBUG_ASSERT((user != NULL) || (user_len == 0));
  DBUG_ASSERT(user_len >= 0);
  DBUG_ASSERT((uint)user_len <= sizeof(pfs->m_username));

  if (unlikely(pfs == NULL))
  {
    return;
  }

  aggregate_thread(pfs, pfs->m_account, pfs->m_user, pfs->m_host);

  pfs->m_session_lock.allocated_to_dirty(&dirty_state);

  clear_thread_account(pfs);

  if (user_len > 0)
  {
    memcpy(pfs->m_username, user, user_len);
  }
  pfs->m_username_length = user_len;

  set_thread_account(pfs);

  bool enabled;
  bool history;
  if (pfs->m_account != NULL)
  {
    enabled = pfs->m_account->m_enabled;
    history = pfs->m_account->m_history;
  }
  else
  {
    if ((pfs->m_username_length > 0) && (pfs->m_hostname_length > 0))
    {
      lookup_setup_actor(pfs,
                         pfs->m_username,
                         pfs->m_username_length,
                         pfs->m_hostname,
                         pfs->m_hostname_length,
                         &enabled,
                         &history);
    }
    else
    {
      /* There is no setting for background threads */
      enabled = true;
      history = true;
    }
  }
  pfs->set_enabled(enabled);
  pfs->set_history(history);

  pfs->m_session_lock.dirty_to_allocated(&dirty_state);
}

/**
  Implementation of the thread instrumentation interface.
  @sa PSI_v1::set_thread_account.
*/
void
pfs_set_thread_account_v1(const char *user,
                          int user_len,
                          const char *host,
                          int host_len)
{
  pfs_dirty_state dirty_state;
  PFS_thread *pfs = my_thread_get_THR_PFS();

  DBUG_ASSERT((user != NULL) || (user_len == 0));
  DBUG_ASSERT(user_len >= 0);
  DBUG_ASSERT((uint)user_len <= sizeof(pfs->m_username));
  DBUG_ASSERT((host != NULL) || (host_len == 0));
  DBUG_ASSERT(host_len >= 0);

  host_len = min<size_t>(host_len, sizeof(pfs->m_hostname));

  if (unlikely(pfs == NULL))
  {
    return;
  }

  pfs->m_session_lock.allocated_to_dirty(&dirty_state);

  clear_thread_account(pfs);

  if (host_len > 0)
  {
    memcpy(pfs->m_hostname, host, host_len);
  }
  pfs->m_hostname_length = host_len;

  if (user_len > 0)
  {
    memcpy(pfs->m_username, user, user_len);
  }
  pfs->m_username_length = user_len;

  set_thread_account(pfs);

  bool enabled;
  bool history;
  if (pfs->m_account != NULL)
  {
    enabled = pfs->m_account->m_enabled;
    history = pfs->m_account->m_history;
  }
  else
  {
    if ((pfs->m_username_length > 0) && (pfs->m_hostname_length > 0))
    {
      lookup_setup_actor(pfs,
                         pfs->m_username,
                         pfs->m_username_length,
                         pfs->m_hostname,
                         pfs->m_hostname_length,
                         &enabled,
                         &history);
    }
    else
    {
      /* There is no setting for background threads */
      enabled = true;
      history = true;
    }
  }
  pfs->set_enabled(enabled);
  pfs->set_history(history);

  pfs->m_session_lock.dirty_to_allocated(&dirty_state);
}

/**
  Implementation of the thread instrumentation interface.
  @sa PSI_v1::set_thread_db.
*/
void
pfs_set_thread_db_v1(const char *db, int db_len)
{
  PFS_thread *pfs = my_thread_get_THR_PFS();

  DBUG_ASSERT((db != NULL) || (db_len == 0));
  DBUG_ASSERT(db_len >= 0);
  DBUG_ASSERT((uint)db_len <= sizeof(pfs->m_dbname));

  if (likely(pfs != NULL))
  {
    pfs_dirty_state dirty_state;
    pfs->m_stmt_lock.allocated_to_dirty(&dirty_state);
    if (db_len > 0)
    {
      memcpy(pfs->m_dbname, db, db_len);
    }
    pfs->m_dbname_length = db_len;
    pfs->m_stmt_lock.dirty_to_allocated(&dirty_state);
  }
}

/**
  Implementation of the thread instrumentation interface.
  @sa PSI_v1::set_thread_command.
*/
void
pfs_set_thread_command_v1(int command)
{
  PFS_thread *pfs = my_thread_get_THR_PFS();

  DBUG_ASSERT(command >= 0);
  DBUG_ASSERT(command <= (int)COM_END);

  if (likely(pfs != NULL))
  {
    pfs->m_command = command;
  }
}

/**
Implementation of the thread instrumentation interface.
@sa PSI_v1::set_thread_connection_type.
*/
void
pfs_set_connection_type_v1(opaque_vio_type conn_type)
{
  PFS_thread *pfs = my_thread_get_THR_PFS();

  DBUG_ASSERT(conn_type >= FIRST_VIO_TYPE);
  DBUG_ASSERT(conn_type <= LAST_VIO_TYPE);

  if (likely(pfs != NULL))
  {
    pfs->m_connection_type = static_cast<enum_vio_type>(conn_type);
  }
}

/**
  Implementation of the thread instrumentation interface.
  @sa PSI_v1::set_thread_start_time.
*/
void
pfs_set_thread_start_time_v1(time_t start_time)
{
  PFS_thread *pfs = my_thread_get_THR_PFS();

  if (likely(pfs != NULL))
  {
    pfs->m_start_time = start_time;
  }
}

/**
  Implementation of the thread instrumentation interface.
  @sa PSI_v1::set_thread_state.
*/
void
pfs_set_thread_state_v1(const char *)
{
  /* DEPRECATED. */
}

/**
  Implementation of the thread instrumentation interface.
  @sa PSI_v1::set_thread_info.
*/
void
pfs_set_thread_info_v1(const char *info, uint info_len)
{
  pfs_dirty_state dirty_state;
  PFS_thread *pfs = my_thread_get_THR_PFS();

  DBUG_ASSERT((info != NULL) || (info_len == 0));

  if (likely(pfs != NULL))
  {
    if ((info != NULL) && (info_len > 0))
    {
      if (info_len > sizeof(pfs->m_processlist_info))
      {
        info_len = sizeof(pfs->m_processlist_info);
      }

      pfs->m_stmt_lock.allocated_to_dirty(&dirty_state);
      memcpy(pfs->m_processlist_info, info, info_len);
      pfs->m_processlist_info_length = info_len;
      pfs->m_stmt_lock.dirty_to_allocated(&dirty_state);
    }
    else
    {
      pfs->m_stmt_lock.allocated_to_dirty(&dirty_state);
      pfs->m_processlist_info_length = 0;
      pfs->m_stmt_lock.dirty_to_allocated(&dirty_state);
    }
  }
}

/**
  Set the resource group name for a given thread.
  @param pfs Thread instrumentation
  @param group_name Group name
  @param group_name_len Length of group_name
  @param user_data  Optional pointer to user-defined data
  @return 0 if successful, 1 otherwise
*/
int
set_thread_resource_group(PFS_thread *pfs,
                          const char *group_name,
                          int group_name_len,
                          void *user_data)
{
  int result = 0;
  pfs_dirty_state dirty_state;

  if (unlikely(pfs == NULL || group_name_len <= 0))
    return 1;

  if ((size_t)group_name_len > sizeof(pfs->m_groupname))
    return 1;

  pfs->m_session_lock.allocated_to_dirty(&dirty_state);

  memcpy(pfs->m_groupname, group_name, group_name_len);

  pfs->m_groupname_length = group_name_len;
  pfs->m_user_data = user_data;

  pfs->m_session_lock.dirty_to_allocated(&dirty_state);
  return result;
}

/**
  Implementation of the thread instrumentation interface.
  @sa PSI_v1::set_thread_resource_group
*/
int
pfs_set_thread_resource_group_v1(const char *group_name,
                                 int group_name_len,
                                 void *user_data)
{
  PFS_thread *pfs = my_thread_get_THR_PFS();
  return set_thread_resource_group(pfs, group_name, group_name_len, user_data);
}

/**
  Implementation of the thread instrumentation interface.
  @sa PSI_v1::set_thread_resource_group_by_id
*/
int
pfs_set_thread_resource_group_by_id_v1(PSI_thread *thread,
                                       ulonglong thread_id,
                                       const char *group_name,
                                       int group_name_len,
                                       void *user_data)
{
  PFS_thread *pfs = reinterpret_cast<PFS_thread *>(thread);
  if (pfs == NULL)
    pfs = find_thread(thread_id);
  return set_thread_resource_group(pfs, group_name, group_name_len, user_data);
}

/**
  Get the system and session attributes for a given PFS_thread.
  @param pfs thread instrumentation
  @param current_thread true if pfs refers to the current thread
  @param thread_attrs thread attribute structure
  @return 0 if successful, non-zero otherwise
*/
int
get_thread_attributes(PFS_thread *pfs,
                      bool current_thread,
                      PSI_thread_attrs *thread_attrs)

{
  int result = 0;
  pfs_optimistic_state lock;
  pfs_optimistic_state session_lock;

  DBUG_ASSERT(thread_attrs != NULL);

  static_assert(PSI_NAME_LEN == NAME_LEN, "");
  static_assert(PSI_USERNAME_LENGTH == USERNAME_LENGTH, "");
  static_assert(PSI_HOSTNAME_LENGTH == HOSTNAME_LENGTH, "");

  if (unlikely(pfs == NULL))
    return 1;

  if (!current_thread)
  {
    /* Protect this reader against a thread delete. */
    pfs->m_lock.begin_optimistic_lock(&lock);
    /* Protect this reader against writing on session attributes */
    pfs->m_session_lock.begin_optimistic_lock(&session_lock);
  }

  thread_attrs->m_thread_internal_id = pfs->m_thread_internal_id;
  thread_attrs->m_processlist_id = pfs->m_processlist_id;
  thread_attrs->m_thread_os_id = pfs->m_thread_os_id;
  thread_attrs->m_user_data = pfs->m_user_data;
  thread_attrs->m_system_thread = pfs->m_system_thread;

  DBUG_ASSERT(pfs->m_sock_addr_len <= sizeof(PSI_thread_attrs::m_sock_addr));
  thread_attrs->m_sock_addr_length = pfs->m_sock_addr_len;
  if (thread_attrs->m_sock_addr_length > 0)
    memcpy(&thread_attrs->m_sock_addr, &pfs->m_sock_addr, pfs->m_sock_addr_len);

  DBUG_ASSERT(pfs->m_username_length <= sizeof(PSI_thread_attrs::m_username));
  thread_attrs->m_username_length = pfs->m_username_length;
  if (pfs->m_username_length > 0)
    memcpy(thread_attrs->m_username, pfs->m_username, pfs->m_username_length);

  DBUG_ASSERT(pfs->m_hostname_length <= sizeof(PSI_thread_attrs::m_hostname));
  thread_attrs->m_hostname_length = pfs->m_hostname_length;
  if (pfs->m_hostname_length > 0)
    memcpy(thread_attrs->m_hostname, pfs->m_hostname, pfs->m_hostname_length);

  DBUG_ASSERT(pfs->m_groupname_length <= sizeof(PSI_thread_attrs::m_groupname));
  thread_attrs->m_groupname_length = pfs->m_groupname_length;
  if (pfs->m_groupname_length > 0)
    memcpy(
      thread_attrs->m_groupname, pfs->m_groupname, pfs->m_groupname_length);

  if (!current_thread)
  {
    if (!pfs->m_session_lock.end_optimistic_lock(&session_lock))
      result = 1;

    if (!pfs->m_lock.end_optimistic_lock(&lock))
      result = 1;
  }

  return result;
}

/**
  Implementation of the thread instrumentation interface.
  @sa PSI_v1::get_thread_system_attrs.
*/
int
pfs_get_thread_system_attrs_v1(PSI_thread_attrs *thread_attrs)
{
  PFS_thread *pfs = my_thread_get_THR_PFS();
  return get_thread_attributes(pfs, true, thread_attrs);
}

/**
  Implementation of the thread instrumentation interface.
  @sa PSI_v1::get_thread_system_attrs_by_id.
*/
int
pfs_get_thread_system_attrs_by_id_v1(PSI_thread *thread,
                                     ulonglong thread_id,
                                     PSI_thread_attrs *thread_attrs)
{
  PFS_thread *pfs = reinterpret_cast<PFS_thread *>(thread);
  if (pfs == NULL)
    pfs = find_thread(thread_id);
  return get_thread_attributes(pfs, false, thread_attrs);
}

/**
  Implementation of the thread instrumentation interface.
  @sa PSI_v1::register_notification.
*/
int
pfs_register_notification_v1(const PSI_notification *callbacks,
                             bool with_ref_count)
{
  return pfs_register_notification(callbacks, with_ref_count);
}

/**
  Implementation of the thread instrumentation interface.
  @sa PSI_v1::unregister_notification.
*/
int
pfs_unregister_notification_v1(int handle)
{
  return pfs_unregister_notification(handle);
}

/**
  Implementation of the thread instrumentation interface.
  @sa PSI_v1::notify_session_connect.
*/
void
pfs_notify_session_connect_v1(PSI_thread *thread MY_ATTRIBUTE((unused)))
{
  pfs_notify_session_connect(thread);
}

/**
  Implementation of the thread instrumentation interface.
  @sa PSI_v1::notify_session_disconnect.
*/
void
pfs_notify_session_disconnect_v1(PSI_thread *thread MY_ATTRIBUTE((unused)))
{
  pfs_notify_session_disconnect(thread);
}

/**
  Implementation of the thread instrumentation interface.
  @sa PSI_v1::notify_session_change_user.
*/
void
pfs_notify_session_change_user_v1(PSI_thread *thread MY_ATTRIBUTE((unused)))
{
  pfs_notify_session_change_user(thread);
}

/**
  Implementation of the thread instrumentation interface.
  @sa PSI_v1::set_thread.
*/
void
pfs_set_thread_v1(PSI_thread *thread)
{
  PFS_thread *pfs = reinterpret_cast<PFS_thread *>(thread);
  my_thread_set_THR_PFS(pfs);
}

/**
  Implementation of the thread instrumentation interface.
  @sa PSI_v1::delete_current_thread.
*/
void
pfs_delete_current_thread_v1(void)
{
  PFS_thread *thread = my_thread_get_THR_PFS();
  if (thread != NULL)
  {
    aggregate_thread(thread, thread->m_account, thread->m_user, thread->m_host);
    my_thread_set_THR_PFS(NULL);
    pfs_notify_thread_destroy((PSI_thread *)thread);
    destroy_thread(thread);
  }
}

/**
  Implementation of the thread instrumentation interface.
  @sa PSI_v1::delete_thread.
*/
void
pfs_delete_thread_v1(PSI_thread *thread)
{
  PFS_thread *pfs = reinterpret_cast<PFS_thread *>(thread);

  if (pfs != NULL)
  {
    aggregate_thread(pfs, pfs->m_account, pfs->m_user, pfs->m_host);
    pfs_notify_thread_destroy(thread);
    destroy_thread(pfs);
  }
}

/**
  Implementation of the mutex instrumentation interface.
  @sa PSI_v1::start_mutex_wait.
*/
PSI_mutex_locker *
pfs_start_mutex_wait_v1(PSI_mutex_locker_state *state,
                        PSI_mutex *mutex,
                        PSI_mutex_operation op,
                        const char *src_file,
                        uint src_line)
{
  PFS_mutex *pfs_mutex = reinterpret_cast<PFS_mutex *>(mutex);
  DBUG_ASSERT((int)op >= 0);
  DBUG_ASSERT((uint)op < array_elements(mutex_operation_map));
  DBUG_ASSERT(state != NULL);

  DBUG_ASSERT(pfs_mutex != NULL);
  DBUG_ASSERT(pfs_mutex->m_class != NULL);

  if (!pfs_mutex->m_enabled)
  {
    return NULL;
  }

  uint flags;
  ulonglong timer_start = 0;

  if (flag_thread_instrumentation)
  {
    PFS_thread *pfs_thread = my_thread_get_THR_PFS();
    if (unlikely(pfs_thread == NULL))
    {
      return NULL;
    }
    if (!pfs_thread->m_enabled)
    {
      return NULL;
    }
    state->m_thread = reinterpret_cast<PSI_thread *>(pfs_thread);
    flags = STATE_FLAG_THREAD;

    if (pfs_mutex->m_timed)
    {
      timer_start = get_wait_timer();
      state->m_timer_start = timer_start;
      flags |= STATE_FLAG_TIMED;
    }

    if (flag_events_waits_current)
    {
      if (unlikely(pfs_thread->m_events_waits_current >=
                   &pfs_thread->m_events_waits_stack[WAIT_STACK_SIZE]))
      {
        locker_lost++;
        return NULL;
      }
      PFS_events_waits *wait = pfs_thread->m_events_waits_current;
      state->m_wait = wait;
      flags |= STATE_FLAG_EVENT;

      PFS_events_waits *parent_event = wait - 1;
      wait->m_event_type = EVENT_TYPE_WAIT;
      wait->m_nesting_event_id = parent_event->m_event_id;
      wait->m_nesting_event_type = parent_event->m_event_type;

      wait->m_thread_internal_id = pfs_thread->m_thread_internal_id;
      wait->m_class = pfs_mutex->m_class;
      wait->m_timer_start = timer_start;
      wait->m_timer_end = 0;
      wait->m_object_instance_addr = pfs_mutex->m_identity;
      wait->m_event_id = pfs_thread->m_event_id++;
      wait->m_end_event_id = 0;
      wait->m_operation = mutex_operation_map[(int)op];
      wait->m_source_file = src_file;
      wait->m_source_line = src_line;
      wait->m_wait_class = WAIT_CLASS_MUTEX;

      pfs_thread->m_events_waits_current++;
    }
  }
  else
  {
    if (pfs_mutex->m_timed)
    {
      timer_start = get_wait_timer();
      state->m_timer_start = timer_start;
      flags = STATE_FLAG_TIMED;
      state->m_thread = NULL;
    }
    else
    {
      /*
        Complete shortcut.
      */
      /* Aggregate to EVENTS_WAITS_SUMMARY_BY_INSTANCE (counted) */
      pfs_mutex->m_mutex_stat.m_wait_stat.aggregate_counted();
      return NULL;
    }
  }

  state->m_flags = flags;
  state->m_mutex = mutex;
  return reinterpret_cast<PSI_mutex_locker *>(state);
}

/**
  Implementation of the rwlock instrumentation interface.
  @sa PSI_v1::start_rwlock_rdwait
  @sa PSI_v1::start_rwlock_wrwait
*/
static PSI_rwlock_locker *
pfs_start_rwlock_wait_v1(PSI_rwlock_locker_state *state,
                         PSI_rwlock *rwlock,
                         PSI_rwlock_operation op,
                         const char *src_file,
                         uint src_line)
{
  PFS_rwlock *pfs_rwlock = reinterpret_cast<PFS_rwlock *>(rwlock);
  DBUG_ASSERT(static_cast<int>(op) >= 0);
  DBUG_ASSERT(static_cast<uint>(op) < array_elements(rwlock_operation_map));
  DBUG_ASSERT(state != NULL);
  DBUG_ASSERT(pfs_rwlock != NULL);
  DBUG_ASSERT(pfs_rwlock->m_class != NULL);

  /* Operations supported for READ WRITE LOCK */

  DBUG_ASSERT(pfs_rwlock->m_class->is_shared_exclusive() ||
              (op == PSI_RWLOCK_READLOCK) || (op == PSI_RWLOCK_WRITELOCK) ||
              (op == PSI_RWLOCK_TRYREADLOCK) ||
              (op == PSI_RWLOCK_TRYWRITELOCK));

  /* Operations supported for SHARED EXCLUSIVE LOCK */

  DBUG_ASSERT(
    !pfs_rwlock->m_class->is_shared_exclusive() ||
    (op == PSI_RWLOCK_SHAREDLOCK) || (op == PSI_RWLOCK_SHAREDEXCLUSIVELOCK) ||
    (op == PSI_RWLOCK_EXCLUSIVELOCK) || (op == PSI_RWLOCK_TRYSHAREDLOCK) ||
    (op == PSI_RWLOCK_TRYSHAREDEXCLUSIVELOCK) ||
    (op == PSI_RWLOCK_TRYEXCLUSIVELOCK));

  if (!pfs_rwlock->m_enabled)
  {
    return NULL;
  }

  uint flags;
  ulonglong timer_start = 0;

  if (flag_thread_instrumentation)
  {
    PFS_thread *pfs_thread = my_thread_get_THR_PFS();
    if (unlikely(pfs_thread == NULL))
    {
      return NULL;
    }
    if (!pfs_thread->m_enabled)
    {
      return NULL;
    }
    state->m_thread = reinterpret_cast<PSI_thread *>(pfs_thread);
    flags = STATE_FLAG_THREAD;

    if (pfs_rwlock->m_timed)
    {
      timer_start = get_wait_timer();
      state->m_timer_start = timer_start;
      flags |= STATE_FLAG_TIMED;
    }

    if (flag_events_waits_current)
    {
      if (unlikely(pfs_thread->m_events_waits_current >=
                   &pfs_thread->m_events_waits_stack[WAIT_STACK_SIZE]))
      {
        locker_lost++;
        return NULL;
      }
      PFS_events_waits *wait = pfs_thread->m_events_waits_current;
      state->m_wait = wait;
      flags |= STATE_FLAG_EVENT;

      PFS_events_waits *parent_event = wait - 1;
      wait->m_event_type = EVENT_TYPE_WAIT;
      wait->m_nesting_event_id = parent_event->m_event_id;
      wait->m_nesting_event_type = parent_event->m_event_type;

      wait->m_thread_internal_id = pfs_thread->m_thread_internal_id;
      wait->m_class = pfs_rwlock->m_class;
      wait->m_timer_start = timer_start;
      wait->m_timer_end = 0;
      wait->m_object_instance_addr = pfs_rwlock->m_identity;
      wait->m_event_id = pfs_thread->m_event_id++;
      wait->m_end_event_id = 0;
      wait->m_operation = rwlock_operation_map[static_cast<int>(op)];
      wait->m_source_file = src_file;
      wait->m_source_line = src_line;
      wait->m_wait_class = WAIT_CLASS_RWLOCK;

      pfs_thread->m_events_waits_current++;
    }
  }
  else
  {
    if (pfs_rwlock->m_timed)
    {
      timer_start = get_wait_timer();
      state->m_timer_start = timer_start;
      flags = STATE_FLAG_TIMED;
      state->m_thread = NULL;
    }
    else
    {
      /*
        Complete shortcut.
      */
      /* Aggregate to EVENTS_WAITS_SUMMARY_BY_INSTANCE (counted) */
      pfs_rwlock->m_rwlock_stat.m_wait_stat.aggregate_counted();
      return NULL;
    }
  }

  state->m_flags = flags;
  state->m_rwlock = rwlock;
  state->m_operation = op;
  return reinterpret_cast<PSI_rwlock_locker *>(state);
}

PSI_rwlock_locker *
pfs_start_rwlock_rdwait_v1(PSI_rwlock_locker_state *state,
                           PSI_rwlock *rwlock,
                           PSI_rwlock_operation op,
                           const char *src_file,
                           uint src_line)
{
  DBUG_ASSERT((op == PSI_RWLOCK_READLOCK) || (op == PSI_RWLOCK_TRYREADLOCK) ||
              (op == PSI_RWLOCK_SHAREDLOCK) ||
              (op == PSI_RWLOCK_TRYSHAREDLOCK));

  return pfs_start_rwlock_wait_v1(state, rwlock, op, src_file, src_line);
}

PSI_rwlock_locker *
pfs_start_rwlock_wrwait_v1(PSI_rwlock_locker_state *state,
                           PSI_rwlock *rwlock,
                           PSI_rwlock_operation op,
                           const char *src_file,
                           uint src_line)
{
  DBUG_ASSERT((op == PSI_RWLOCK_WRITELOCK) || (op == PSI_RWLOCK_TRYWRITELOCK) ||
              (op == PSI_RWLOCK_SHAREDEXCLUSIVELOCK) ||
              (op == PSI_RWLOCK_TRYSHAREDEXCLUSIVELOCK) ||
              (op == PSI_RWLOCK_EXCLUSIVELOCK) ||
              (op == PSI_RWLOCK_TRYEXCLUSIVELOCK));

  return pfs_start_rwlock_wait_v1(state, rwlock, op, src_file, src_line);
}

/**
  Implementation of the cond instrumentation interface.
  @sa PSI_v1::start_cond_wait.
*/
PSI_cond_locker *
pfs_start_cond_wait_v1(PSI_cond_locker_state *state,
                       PSI_cond *cond,
                       PSI_mutex *mutex,
                       PSI_cond_operation op,
                       const char *src_file,
                       uint src_line)
{
  /*
    Note about the unused PSI_mutex *mutex parameter:
    In the pthread library, a call to pthread_cond_wait()
    causes an unlock() + lock() on the mutex associated with the condition.
    This mutex operation is not instrumented, so the mutex will still
    appear as locked when a thread is waiting on a condition.
    This has no impact now, as unlock_mutex() is not recording events.
    When unlock_mutex() is implemented by later work logs,
    this parameter here will be used to adjust the mutex state,
    in start_cond_wait_v1() and end_cond_wait_v1().
  */
  PFS_cond *pfs_cond = reinterpret_cast<PFS_cond *>(cond);
  DBUG_ASSERT(static_cast<int>(op) >= 0);
  DBUG_ASSERT(static_cast<uint>(op) < array_elements(cond_operation_map));
  DBUG_ASSERT(state != NULL);
  DBUG_ASSERT(pfs_cond != NULL);
  DBUG_ASSERT(pfs_cond->m_class != NULL);

  if (!pfs_cond->m_enabled)
  {
    return NULL;
  }

  uint flags;
  ulonglong timer_start = 0;

  if (flag_thread_instrumentation)
  {
    PFS_thread *pfs_thread = my_thread_get_THR_PFS();
    if (unlikely(pfs_thread == NULL))
    {
      return NULL;
    }
    if (!pfs_thread->m_enabled)
    {
      return NULL;
    }
    state->m_thread = reinterpret_cast<PSI_thread *>(pfs_thread);
    flags = STATE_FLAG_THREAD;

    if (pfs_cond->m_timed)
    {
      timer_start = get_wait_timer();
      state->m_timer_start = timer_start;
      flags |= STATE_FLAG_TIMED;
    }

    if (flag_events_waits_current)
    {
      if (unlikely(pfs_thread->m_events_waits_current >=
                   &pfs_thread->m_events_waits_stack[WAIT_STACK_SIZE]))
      {
        locker_lost++;
        return NULL;
      }
      PFS_events_waits *wait = pfs_thread->m_events_waits_current;
      state->m_wait = wait;
      flags |= STATE_FLAG_EVENT;

      PFS_events_waits *parent_event = wait - 1;
      wait->m_event_type = EVENT_TYPE_WAIT;
      wait->m_nesting_event_id = parent_event->m_event_id;
      wait->m_nesting_event_type = parent_event->m_event_type;

      wait->m_thread_internal_id = pfs_thread->m_thread_internal_id;
      wait->m_class = pfs_cond->m_class;
      wait->m_timer_start = timer_start;
      wait->m_timer_end = 0;
      wait->m_object_instance_addr = pfs_cond->m_identity;
      wait->m_event_id = pfs_thread->m_event_id++;
      wait->m_end_event_id = 0;
      wait->m_operation = cond_operation_map[static_cast<int>(op)];
      wait->m_source_file = src_file;
      wait->m_source_line = src_line;
      wait->m_wait_class = WAIT_CLASS_COND;

      pfs_thread->m_events_waits_current++;
    }
  }
  else
  {
    if (pfs_cond->m_timed)
    {
      timer_start = get_wait_timer();
      state->m_timer_start = timer_start;
      flags = STATE_FLAG_TIMED;
    }
    else
    {
      /*
        Complete shortcut.
      */
      /* Aggregate to EVENTS_WAITS_SUMMARY_BY_INSTANCE (counted) */
      pfs_cond->m_cond_stat.m_wait_stat.aggregate_counted();
      return NULL;
    }
  }

  state->m_flags = flags;
  state->m_cond = cond;
  state->m_mutex = mutex;
  return reinterpret_cast<PSI_cond_locker *>(state);
}

static inline PFS_TL_LOCK_TYPE
lock_flags_to_lock_type(uint flags)
{
  enum thr_lock_type value = static_cast<enum thr_lock_type>(flags);

  switch (value)
  {
  case TL_READ:
    return PFS_TL_READ;
  case TL_READ_WITH_SHARED_LOCKS:
    return PFS_TL_READ_WITH_SHARED_LOCKS;
  case TL_READ_HIGH_PRIORITY:
    return PFS_TL_READ_HIGH_PRIORITY;
  case TL_READ_NO_INSERT:
    return PFS_TL_READ_NO_INSERT;
  case TL_WRITE_ALLOW_WRITE:
    return PFS_TL_WRITE_ALLOW_WRITE;
  case TL_WRITE_CONCURRENT_INSERT:
    return PFS_TL_WRITE_CONCURRENT_INSERT;
  case TL_WRITE_LOW_PRIORITY:
    return PFS_TL_WRITE_LOW_PRIORITY;
  case TL_WRITE:
    return PFS_TL_WRITE;

  case TL_WRITE_ONLY:
  case TL_IGNORE:
  case TL_UNLOCK:
  case TL_READ_DEFAULT:
  case TL_WRITE_DEFAULT:
  case TL_WRITE_CONCURRENT_DEFAULT:
  default:
    DBUG_ASSERT(false);
  }

  /* Dead code */
  return PFS_TL_READ;
}

static inline PFS_TL_LOCK_TYPE
external_lock_flags_to_lock_type(uint flags)
{
  DBUG_ASSERT(flags == F_RDLCK || flags == F_WRLCK);
  return (flags == F_RDLCK ? PFS_TL_READ_EXTERNAL : PFS_TL_WRITE_EXTERNAL);
}

/**
  Implementation of the table instrumentation interface.
  @sa PSI_v1::start_table_io_wait_v1
*/
PSI_table_locker *
pfs_start_table_io_wait_v1(PSI_table_locker_state *state,
                           PSI_table *table,
                           PSI_table_io_operation op,
                           uint index,
                           const char *src_file,
                           uint src_line)
{
  DBUG_ASSERT(static_cast<int>(op) >= 0);
  DBUG_ASSERT(static_cast<uint>(op) < array_elements(table_io_operation_map));
  DBUG_ASSERT(state != NULL);
  PFS_table *pfs_table = reinterpret_cast<PFS_table *>(table);
  DBUG_ASSERT(pfs_table != NULL);
  DBUG_ASSERT(pfs_table->m_share != NULL);

  if (!pfs_table->m_io_enabled)
  {
    return NULL;
  }

  PFS_thread *pfs_thread = my_thread_get_THR_PFS();

  uint flags;
  ulonglong timer_start = 0;

  if (flag_thread_instrumentation)
  {
    if (pfs_thread == NULL)
    {
      return NULL;
    }
    if (!pfs_thread->m_enabled)
    {
      return NULL;
    }
    state->m_thread = reinterpret_cast<PSI_thread *>(pfs_thread);
    flags = STATE_FLAG_THREAD;

    if (pfs_table->m_io_timed)
    {
      timer_start = get_wait_timer();
      state->m_timer_start = timer_start;
      flags |= STATE_FLAG_TIMED;
    }

    if (flag_events_waits_current)
    {
      if (unlikely(pfs_thread->m_events_waits_current >=
                   &pfs_thread->m_events_waits_stack[WAIT_STACK_SIZE]))
      {
        locker_lost++;
        return NULL;
      }
      PFS_events_waits *wait = pfs_thread->m_events_waits_current;
      state->m_wait = wait;
      flags |= STATE_FLAG_EVENT;

      PFS_events_waits *parent_event = wait - 1;
      wait->m_event_type = EVENT_TYPE_WAIT;
      wait->m_nesting_event_id = parent_event->m_event_id;
      wait->m_nesting_event_type = parent_event->m_event_type;

      PFS_table_share *share = pfs_table->m_share;
      wait->m_thread_internal_id = pfs_thread->m_thread_internal_id;
      wait->m_class = &global_table_io_class;
      wait->m_timer_start = timer_start;
      wait->m_timer_end = 0;
      wait->m_object_instance_addr = pfs_table->m_identity;
      wait->m_event_id = pfs_thread->m_event_id++;
      wait->m_end_event_id = 0;
      wait->m_operation = table_io_operation_map[static_cast<int>(op)];
      wait->m_flags = 0;
      wait->m_object_type = share->get_object_type();
      wait->m_weak_table_share = share;
      wait->m_weak_version = share->get_version();
      wait->m_index = index;
      wait->m_source_file = src_file;
      wait->m_source_line = src_line;
      wait->m_wait_class = WAIT_CLASS_TABLE;

      pfs_thread->m_events_waits_current++;
    }
  }
  else
  {
    if (pfs_table->m_io_timed)
    {
      timer_start = get_wait_timer();
      state->m_timer_start = timer_start;
      flags = STATE_FLAG_TIMED;
    }
    else
    {
      /* TODO: consider a shortcut here */
      flags = 0;
    }
  }

  state->m_flags = flags;
  state->m_table = table;
  state->m_io_operation = op;
  state->m_index = index;
  return reinterpret_cast<PSI_table_locker *>(state);
}

/**
  Implementation of the table instrumentation interface.
  @sa PSI_v1::start_table_lock_wait.
*/
PSI_table_locker *
pfs_start_table_lock_wait_v1(PSI_table_locker_state *state,
                             PSI_table *table,
                             PSI_table_lock_operation op,
                             ulong op_flags,
                             const char *src_file,
                             uint src_line)
{
  DBUG_ASSERT(state != NULL);
  DBUG_ASSERT((op == PSI_TABLE_LOCK) || (op == PSI_TABLE_EXTERNAL_LOCK));

  PFS_table *pfs_table = reinterpret_cast<PFS_table *>(table);

  DBUG_ASSERT(pfs_table != NULL);
  DBUG_ASSERT(pfs_table->m_share != NULL);

  if (!pfs_table->m_lock_enabled)
  {
    return NULL;
  }

  PFS_thread *pfs_thread = my_thread_get_THR_PFS();

  PFS_TL_LOCK_TYPE lock_type;

  switch (op)
  {
  case PSI_TABLE_LOCK:
    lock_type = lock_flags_to_lock_type(op_flags);
    pfs_table->m_internal_lock = lock_type;
    break;
  case PSI_TABLE_EXTERNAL_LOCK:
    /*
      See the handler::external_lock() API design,
      there is no handler::external_unlock().
    */
    if (op_flags == F_UNLCK)
    {
      pfs_table->m_external_lock = PFS_TL_NONE;
      return NULL;
    }
    lock_type = external_lock_flags_to_lock_type(op_flags);
    pfs_table->m_external_lock = lock_type;
    break;
  default:
    lock_type = PFS_TL_READ;
    DBUG_ASSERT(false);
  }

  DBUG_ASSERT((uint)lock_type < array_elements(table_lock_operation_map));

  uint flags;
  ulonglong timer_start = 0;

  if (flag_thread_instrumentation)
  {
    if (pfs_thread == NULL)
    {
      return NULL;
    }
    if (!pfs_thread->m_enabled)
    {
      return NULL;
    }
    state->m_thread = reinterpret_cast<PSI_thread *>(pfs_thread);
    flags = STATE_FLAG_THREAD;

    if (pfs_table->m_lock_timed)
    {
      timer_start = get_wait_timer();
      state->m_timer_start = timer_start;
      flags |= STATE_FLAG_TIMED;
    }

    if (flag_events_waits_current)
    {
      if (unlikely(pfs_thread->m_events_waits_current >=
                   &pfs_thread->m_events_waits_stack[WAIT_STACK_SIZE]))
      {
        locker_lost++;
        return NULL;
      }
      PFS_events_waits *wait = pfs_thread->m_events_waits_current;
      state->m_wait = wait;
      flags |= STATE_FLAG_EVENT;

      PFS_events_waits *parent_event = wait - 1;
      wait->m_event_type = EVENT_TYPE_WAIT;
      wait->m_nesting_event_id = parent_event->m_event_id;
      wait->m_nesting_event_type = parent_event->m_event_type;

      PFS_table_share *share = pfs_table->m_share;
      wait->m_thread_internal_id = pfs_thread->m_thread_internal_id;
      wait->m_class = &global_table_lock_class;
      wait->m_timer_start = timer_start;
      wait->m_timer_end = 0;
      wait->m_object_instance_addr = pfs_table->m_identity;
      wait->m_event_id = pfs_thread->m_event_id++;
      wait->m_end_event_id = 0;
      wait->m_operation = table_lock_operation_map[lock_type];
      wait->m_flags = 0;
      wait->m_object_type = share->get_object_type();
      wait->m_weak_table_share = share;
      wait->m_weak_version = share->get_version();
      wait->m_index = 0;
      wait->m_source_file = src_file;
      wait->m_source_line = src_line;
      wait->m_wait_class = WAIT_CLASS_TABLE;

      pfs_thread->m_events_waits_current++;
    }
  }
  else
  {
    if (pfs_table->m_lock_timed)
    {
      timer_start = get_wait_timer();
      state->m_timer_start = timer_start;
      flags = STATE_FLAG_TIMED;
    }
    else
    {
      /* TODO: consider a shortcut here */
      flags = 0;
    }
  }

  state->m_flags = flags;
  state->m_table = table;
  state->m_index = lock_type;
  return reinterpret_cast<PSI_table_locker *>(state);
}

/**
  Implementation of the file instrumentation interface.
  @sa PSI_v1::get_thread_file_name_locker.
*/
PSI_file_locker *
pfs_get_thread_file_name_locker_v1(PSI_file_locker_state *state,
                                   PSI_file_key key,
                                   PSI_file_operation op,
                                   const char *name,
                                   const void *)
{
  DBUG_ASSERT(static_cast<int>(op) >= 0);
  DBUG_ASSERT(static_cast<uint>(op) < array_elements(file_operation_map));
  DBUG_ASSERT(state != NULL);

  if (!flag_global_instrumentation)
  {
    return NULL;
  }
  PFS_file_class *klass = find_file_class(key);
  if (unlikely(klass == NULL))
  {
    return NULL;
  }
  if (!klass->m_enabled)
  {
    return NULL;
  }

  /* Needed for the LF_HASH */
  PFS_thread *pfs_thread = my_thread_get_THR_PFS();
  if (unlikely(pfs_thread == NULL))
  {
    return NULL;
  }

  if (flag_thread_instrumentation && !pfs_thread->m_enabled)
  {
    return NULL;
  }

  uint flags;

  state->m_thread = reinterpret_cast<PSI_thread *>(pfs_thread);
  flags = STATE_FLAG_THREAD;

  if (klass->m_timed)
  {
    flags |= STATE_FLAG_TIMED;
  }

  if (flag_events_waits_current)
  {
    if (unlikely(pfs_thread->m_events_waits_current >=
                 &pfs_thread->m_events_waits_stack[WAIT_STACK_SIZE]))
    {
      locker_lost++;
      return NULL;
    }
    PFS_events_waits *wait = pfs_thread->m_events_waits_current;
    state->m_wait = wait;
    flags |= STATE_FLAG_EVENT;

    PFS_events_waits *parent_event = wait - 1;
    wait->m_event_type = EVENT_TYPE_WAIT;
    wait->m_nesting_event_id = parent_event->m_event_id;
    wait->m_nesting_event_type = parent_event->m_event_type;

    wait->m_thread_internal_id = pfs_thread->m_thread_internal_id;
    wait->m_class = klass;
    wait->m_timer_start = 0;
    wait->m_timer_end = 0;
    wait->m_object_instance_addr = NULL;
    wait->m_weak_file = NULL;
    wait->m_weak_version = 0;
    wait->m_event_id = pfs_thread->m_event_id++;
    wait->m_end_event_id = 0;
    wait->m_operation = file_operation_map[static_cast<int>(op)];
    wait->m_wait_class = WAIT_CLASS_FILE;

    pfs_thread->m_events_waits_current++;
  }

  state->m_flags = flags;
  state->m_file = NULL;
  state->m_name = name;
  state->m_class = klass;
  state->m_operation = op;
  return reinterpret_cast<PSI_file_locker *>(state);
}

/**
  Implementation of the file instrumentation interface.
  @sa PSI_v1::get_thread_file_stream_locker.
*/
PSI_file_locker *
pfs_get_thread_file_stream_locker_v1(PSI_file_locker_state *state,
                                     PSI_file *file,
                                     PSI_file_operation op)
{
  PFS_file *pfs_file = reinterpret_cast<PFS_file *>(file);
  DBUG_ASSERT(static_cast<int>(op) >= 0);
  DBUG_ASSERT(static_cast<uint>(op) < array_elements(file_operation_map));
  DBUG_ASSERT(state != NULL);

  if (unlikely(pfs_file == NULL))
  {
    return NULL;
  }
  DBUG_ASSERT(pfs_file->m_class != NULL);
  PFS_file_class *klass = pfs_file->m_class;

  if (!pfs_file->m_enabled)
  {
    return NULL;
  }

  /* Needed for the LF_HASH */
  PFS_thread *pfs_thread = my_thread_get_THR_PFS();
  if (unlikely(pfs_thread == NULL))
  {
    return NULL;
  }

  uint flags;

  /* Always populated */
  state->m_thread = reinterpret_cast<PSI_thread *>(pfs_thread);

  if (flag_thread_instrumentation)
  {
    if (!pfs_thread->m_enabled)
    {
      return NULL;
    }
    flags = STATE_FLAG_THREAD;

    if (pfs_file->m_timed)
    {
      flags |= STATE_FLAG_TIMED;
    }

    if (flag_events_waits_current)
    {
      if (unlikely(pfs_thread->m_events_waits_current >=
                   &pfs_thread->m_events_waits_stack[WAIT_STACK_SIZE]))
      {
        locker_lost++;
        return NULL;
      }
      PFS_events_waits *wait = pfs_thread->m_events_waits_current;
      state->m_wait = wait;
      flags |= STATE_FLAG_EVENT;

      PFS_events_waits *parent_event = wait - 1;
      wait->m_event_type = EVENT_TYPE_WAIT;
      wait->m_nesting_event_id = parent_event->m_event_id;
      wait->m_nesting_event_type = parent_event->m_event_type;

      wait->m_thread_internal_id = pfs_thread->m_thread_internal_id;
      wait->m_class = klass;
      wait->m_timer_start = 0;
      wait->m_timer_end = 0;
      wait->m_object_instance_addr = pfs_file;
      wait->m_weak_file = pfs_file;
      wait->m_weak_version = pfs_file->get_version();
      wait->m_event_id = pfs_thread->m_event_id++;
      wait->m_end_event_id = 0;
      wait->m_operation = file_operation_map[static_cast<int>(op)];
      wait->m_wait_class = WAIT_CLASS_FILE;

      pfs_thread->m_events_waits_current++;
    }
  }
  else
  {
    if (pfs_file->m_timed)
    {
      flags = STATE_FLAG_TIMED;
    }
    else
    {
      /* TODO: consider a shortcut. */
      flags = 0;
    }
  }

  state->m_flags = flags;
  state->m_file = reinterpret_cast<PSI_file *>(pfs_file);
  state->m_operation = op;
  state->m_name = NULL;
  state->m_class = klass;
  return reinterpret_cast<PSI_file_locker *>(state);
}

/**
  Implementation of the file instrumentation interface.
  @sa PSI_v1::get_thread_file_descriptor_locker.
*/
PSI_file_locker *
pfs_get_thread_file_descriptor_locker_v1(PSI_file_locker_state *state,
                                         File file,
                                         PSI_file_operation op)
{
  int index = static_cast<int>(file);
  DBUG_ASSERT(static_cast<int>(op) >= 0);
  DBUG_ASSERT(static_cast<uint>(op) < array_elements(file_operation_map));
  DBUG_ASSERT(state != NULL);

  if (unlikely((index < 0) || (index >= file_handle_max)))
  {
    return NULL;
  }

  PFS_file *pfs_file = file_handle_array[index];
  if (unlikely(pfs_file == NULL))
  {
    return NULL;
  }

  /*
    We are about to close a file by descriptor number,
    and the calling code still holds the descriptor.
    Cleanup the file descriptor <--> file instrument association.
    Remove the instrumentation *before* the close to avoid race
    conditions with another thread opening a file
    (that could be given the same descriptor).
  */
  if (op == PSI_FILE_CLOSE)
  {
    file_handle_array[index] = NULL;
  }

  if (!pfs_file->m_enabled)
  {
    return NULL;
  }

  DBUG_ASSERT(pfs_file->m_class != NULL);
  PFS_file_class *klass = pfs_file->m_class;

  /* Needed for the LF_HASH */
  PFS_thread *pfs_thread = my_thread_get_THR_PFS();
  if (unlikely(pfs_thread == NULL))
  {
    return NULL;
  }

  uint flags;

  /* Always populated */
  state->m_thread = reinterpret_cast<PSI_thread *>(pfs_thread);

  if (flag_thread_instrumentation)
  {
    if (!pfs_thread->m_enabled)
    {
      return NULL;
    }
    flags = STATE_FLAG_THREAD;

    if (pfs_file->m_timed)
    {
      flags |= STATE_FLAG_TIMED;
    }

    if (flag_events_waits_current)
    {
      if (unlikely(pfs_thread->m_events_waits_current >=
                   &pfs_thread->m_events_waits_stack[WAIT_STACK_SIZE]))
      {
        locker_lost++;
        return NULL;
      }
      PFS_events_waits *wait = pfs_thread->m_events_waits_current;
      state->m_wait = wait;
      flags |= STATE_FLAG_EVENT;

      PFS_events_waits *parent_event = wait - 1;
      wait->m_event_type = EVENT_TYPE_WAIT;
      wait->m_nesting_event_id = parent_event->m_event_id;
      wait->m_nesting_event_type = parent_event->m_event_type;

      wait->m_thread_internal_id = pfs_thread->m_thread_internal_id;
      wait->m_class = klass;
      wait->m_timer_start = 0;
      wait->m_timer_end = 0;
      wait->m_object_instance_addr = pfs_file;
      wait->m_weak_file = pfs_file;
      wait->m_weak_version = pfs_file->get_version();
      wait->m_event_id = pfs_thread->m_event_id++;
      wait->m_end_event_id = 0;
      wait->m_operation = file_operation_map[static_cast<int>(op)];
      wait->m_wait_class = WAIT_CLASS_FILE;

      pfs_thread->m_events_waits_current++;
    }
  }
  else
  {
    if (pfs_file->m_timed)
    {
      flags = STATE_FLAG_TIMED;
    }
    else
    {
      /* TODO: consider a shortcut. */
      flags = 0;
    }
  }

  state->m_flags = flags;
  state->m_file = reinterpret_cast<PSI_file *>(pfs_file);
  state->m_operation = op;
  state->m_name = NULL;
  state->m_class = klass;
  return reinterpret_cast<PSI_file_locker *>(state);
}

/** Socket locker */

PSI_socket_locker *
pfs_start_socket_wait_v1(PSI_socket_locker_state *state,
                         PSI_socket *socket,
                         PSI_socket_operation op,
                         size_t count,
                         const char *src_file,
                         uint src_line)
{
  DBUG_ASSERT(static_cast<int>(op) >= 0);
  DBUG_ASSERT(static_cast<uint>(op) < array_elements(socket_operation_map));
  DBUG_ASSERT(state != NULL);
  PFS_socket *pfs_socket = reinterpret_cast<PFS_socket *>(socket);

  DBUG_ASSERT(pfs_socket != NULL);
  DBUG_ASSERT(pfs_socket->m_class != NULL);

  if (!pfs_socket->m_enabled || pfs_socket->m_idle)
  {
    return NULL;
  }

  uint flags = 0;
  ulonglong timer_start = 0;

  if (flag_thread_instrumentation)
  {
    /*
       Do not use pfs_socket->m_thread_owner here,
       as different threads may use concurrently the same socket,
       for example during a KILL.
    */
    PFS_thread *pfs_thread = my_thread_get_THR_PFS();

    if (unlikely(pfs_thread == NULL))
    {
      return NULL;
    }

    if (!pfs_thread->m_enabled)
    {
      return NULL;
    }

    state->m_thread = reinterpret_cast<PSI_thread *>(pfs_thread);
    flags = STATE_FLAG_THREAD;

    if (pfs_socket->m_timed)
    {
      timer_start = get_wait_timer();
      state->m_timer_start = timer_start;
      flags |= STATE_FLAG_TIMED;
    }

    if (flag_events_waits_current)
    {
      if (unlikely(pfs_thread->m_events_waits_current >=
                   &pfs_thread->m_events_waits_stack[WAIT_STACK_SIZE]))
      {
        locker_lost++;
        return NULL;
      }
      PFS_events_waits *wait = pfs_thread->m_events_waits_current;
      state->m_wait = wait;
      flags |= STATE_FLAG_EVENT;

      PFS_events_waits *parent_event = wait - 1;
      wait->m_event_type = EVENT_TYPE_WAIT;
      wait->m_nesting_event_id = parent_event->m_event_id;
      wait->m_nesting_event_type = parent_event->m_event_type;
      wait->m_thread_internal_id = pfs_thread->m_thread_internal_id;
      wait->m_class = pfs_socket->m_class;
      wait->m_timer_start = timer_start;
      wait->m_timer_end = 0;
      wait->m_object_instance_addr = pfs_socket->m_identity;
      wait->m_weak_socket = pfs_socket;
      wait->m_weak_version = pfs_socket->get_version();
      wait->m_event_id = pfs_thread->m_event_id++;
      wait->m_end_event_id = 0;
      wait->m_operation = socket_operation_map[static_cast<int>(op)];
      wait->m_source_file = src_file;
      wait->m_source_line = src_line;
      wait->m_number_of_bytes = count;
      wait->m_wait_class = WAIT_CLASS_SOCKET;

      pfs_thread->m_events_waits_current++;
    }
  }
  else
  {
    if (pfs_socket->m_timed)
    {
      timer_start = get_wait_timer();
      state->m_timer_start = timer_start;
      flags = STATE_FLAG_TIMED;
    }
    else
    {
      /*
        Even if timing is disabled, end_socket_wait() still needs a locker to
        capture the number of bytes sent or received by the socket operation.
        For operations that do not have a byte count, then just increment the
        event counter and return a NULL locker.
      */
      switch (op)
      {
      case PSI_SOCKET_CONNECT:
      case PSI_SOCKET_CREATE:
      case PSI_SOCKET_BIND:
      case PSI_SOCKET_SEEK:
      case PSI_SOCKET_OPT:
      case PSI_SOCKET_STAT:
      case PSI_SOCKET_SHUTDOWN:
      case PSI_SOCKET_CLOSE:
      case PSI_SOCKET_SELECT:
        pfs_socket->m_socket_stat.m_io_stat.m_misc.aggregate_counted();
        return NULL;
      default:
        break;
      }
    }
  }

  state->m_flags = flags;
  state->m_socket = socket;
  state->m_operation = op;
  return reinterpret_cast<PSI_socket_locker *>(state);
}

/**
  Implementation of the mutex instrumentation interface.
  @sa PSI_v1::unlock_mutex.
*/
void
pfs_unlock_mutex_v1(PSI_mutex *mutex)
{
  PFS_mutex *pfs_mutex = reinterpret_cast<PFS_mutex *>(mutex);

  DBUG_ASSERT(pfs_mutex != NULL);

  /*
    Note that this code is still protected by the instrumented mutex,
    and therefore is thread safe. See inline_mysql_mutex_unlock().
  */

  /* Always update the instrumented state */
  pfs_mutex->m_owner = NULL;
  pfs_mutex->m_last_locked = 0;

#ifdef LATER_WL2333
  /*
    See WL#2333: SHOW ENGINE ... LOCK STATUS.
    PFS_mutex::m_lock_stat is not exposed in user visible tables
    currently, so there is no point spending time computing it.
  */
  if (!pfs_mutex->m_enabled)
  {
    return;
  }

  if (!pfs_mutex->m_timed)
  {
    return;
  }

  ulonglong locked_time;
  locked_time = get_wait_timer() - pfs_mutex->m_last_locked;
  pfs_mutex->m_mutex_stat.m_lock_stat.aggregate_value(locked_time);
#endif
}

/**
  Implementation of the rwlock instrumentation interface.
  @sa PSI_v1::unlock_rwlock.
*/
void
pfs_unlock_rwlock_v1(PSI_rwlock *rwlock)
{
  PFS_rwlock *pfs_rwlock = reinterpret_cast<PFS_rwlock *>(rwlock);
  DBUG_ASSERT(pfs_rwlock != NULL);
  DBUG_ASSERT(pfs_rwlock == sanitize_rwlock(pfs_rwlock));
  DBUG_ASSERT(pfs_rwlock->m_class != NULL);
  DBUG_ASSERT(pfs_rwlock->m_lock.is_populated());

  bool last_writer = false;
  bool last_reader = false;

  /*
    Note that this code is still protected by the instrumented rwlock,
    and therefore is:
    - thread safe for write locks
    - almost thread safe for read locks (pfs_rwlock->m_readers is unsafe).
    See inline_mysql_rwlock_unlock()
  */

  /* Always update the instrumented state */
  if (pfs_rwlock->m_writer != NULL)
  {
    /* Nominal case, a writer is unlocking. */
    last_writer = true;
    pfs_rwlock->m_writer = NULL;
    /* Reset the readers stats, they could be off */
    pfs_rwlock->m_readers = 0;
  }
  else if (likely(pfs_rwlock->m_readers > 0))
  {
    /* Nominal case, a reader is unlocking. */
    if (--(pfs_rwlock->m_readers) == 0)
    {
      last_reader = true;
    }
  }
  else
  {
    /*
      Edge case, we have no writer and no readers,
      on an unlock event.
      This is possible for:
      - partial instrumentation
      - instrumentation disabled at runtime,
        see when get_thread_rwlock_locker_v1() returns NULL
      No further action is taken here, the next
      write lock will put the statistics is a valid state.
    */
  }

#ifdef LATER_WL2333
  /* See WL#2333: SHOW ENGINE ... LOCK STATUS. */

  if (!pfs_rwlock->m_enabled)
  {
    return;
  }

  if (!pfs_rwlock->m_timed)
  {
    return;
  }

  ulonglong locked_time;
  if (last_writer)
  {
    locked_time = get_wait_timer() - pfs_rwlock->m_last_written;
    pfs_rwlock->m_rwlock_stat.m_write_lock_stat.aggregate_value(locked_time);
  }
  else if (last_reader)
  {
    locked_time = get_wait_timer() - pfs_rwlock->m_last_read;
    pfs_rwlock->m_rwlock_stat.m_read_lock_stat.aggregate_value(locked_time);
  }
#else
  (void)last_reader;
  (void)last_writer;
#endif
}

/**
  Implementation of the cond instrumentation interface.
  @sa PSI_v1::signal_cond.
*/
void
pfs_signal_cond_v1(PSI_cond *cond MY_ATTRIBUTE((unused)))
{
#ifdef PFS_LATER
  PFS_cond *pfs_cond = reinterpret_cast<PFS_cond *>(cond);

  DBUG_ASSERT(pfs_cond != NULL);

  pfs_cond->m_cond_stat.m_signal_count++;
#endif
}

/**
  Implementation of the cond instrumentation interface.
  @sa PSI_v1::broadcast_cond.
*/
void
pfs_broadcast_cond_v1(PSI_cond *cond MY_ATTRIBUTE((unused)))
{
#ifdef PFS_LATER
  PFS_cond *pfs_cond = reinterpret_cast<PFS_cond *>(cond);

  DBUG_ASSERT(pfs_cond != NULL);

  pfs_cond->m_cond_stat.m_broadcast_count++;
#endif
}

/**
  Implementation of the idle instrumentation interface.
  @sa PSI_v1::start_idle_wait.
*/
PSI_idle_locker *
pfs_start_idle_wait_v1(PSI_idle_locker_state *state,
                       const char *src_file,
                       uint src_line)
{
  DBUG_ASSERT(state != NULL);

  if (!flag_global_instrumentation)
  {
    return NULL;
  }

  if (!global_idle_class.m_enabled)
  {
    return NULL;
  }

  uint flags = 0;
  ulonglong timer_start = 0;

  if (flag_thread_instrumentation)
  {
    PFS_thread *pfs_thread = my_thread_get_THR_PFS();
    if (unlikely(pfs_thread == NULL))
    {
      return NULL;
    }
    if (!pfs_thread->m_enabled)
    {
      return NULL;
    }
    state->m_thread = reinterpret_cast<PSI_thread *>(pfs_thread);
    flags = STATE_FLAG_THREAD;

    DBUG_ASSERT(pfs_thread->m_events_statements_count == 0);

    if (global_idle_class.m_timed)
    {
      timer_start = get_idle_timer();
      state->m_timer_start = timer_start;
      flags |= STATE_FLAG_TIMED;
    }

    if (flag_events_waits_current)
    {
      if (unlikely(pfs_thread->m_events_waits_current >=
                   &pfs_thread->m_events_waits_stack[WAIT_STACK_SIZE]))
      {
        locker_lost++;
        return NULL;
      }
      PFS_events_waits *wait = pfs_thread->m_events_waits_current;
      state->m_wait = wait;
      flags |= STATE_FLAG_EVENT;

      wait->m_event_type = EVENT_TYPE_WAIT;
      /*
        IDLE events are waits, but by definition we know that
        such waits happen outside of any STAGE and STATEMENT,
        so they have no parents.
      */
      wait->m_nesting_event_id = 0;
      /* no need to set wait->m_nesting_event_type */

      wait->m_thread_internal_id = pfs_thread->m_thread_internal_id;
      wait->m_class = &global_idle_class;
      wait->m_timer_start = timer_start;
      wait->m_timer_end = 0;
      wait->m_event_id = pfs_thread->m_event_id++;
      wait->m_end_event_id = 0;
      wait->m_operation = OPERATION_TYPE_IDLE;
      wait->m_source_file = src_file;
      wait->m_source_line = src_line;
      wait->m_wait_class = WAIT_CLASS_IDLE;

      pfs_thread->m_events_waits_current++;
    }
  }
  else
  {
    if (global_idle_class.m_timed)
    {
      timer_start = get_idle_timer();
      state->m_timer_start = timer_start;
      flags = STATE_FLAG_TIMED;
    }
  }

  state->m_flags = flags;
  return reinterpret_cast<PSI_idle_locker *>(state);
}

/**
  Implementation of the mutex instrumentation interface.
  @sa PSI_v1::end_idle_wait.
*/
void
pfs_end_idle_wait_v1(PSI_idle_locker *locker)
{
  PSI_idle_locker_state *state =
    reinterpret_cast<PSI_idle_locker_state *>(locker);
  DBUG_ASSERT(state != NULL);
  ulonglong timer_end = 0;
  ulonglong wait_time = 0;

  uint flags = state->m_flags;

  if (flags & STATE_FLAG_TIMED)
  {
    timer_end = get_idle_timer();
    wait_time = timer_end - state->m_timer_start;
  }

  if (flags & STATE_FLAG_THREAD)
  {
    PFS_thread *thread = reinterpret_cast<PFS_thread *>(state->m_thread);
    PFS_single_stat *event_name_array;
    event_name_array = thread->write_instr_class_waits_stats();

    if (flags & STATE_FLAG_TIMED)
    {
      /* Aggregate to EVENTS_WAITS_SUMMARY_BY_THREAD_BY_EVENT_NAME (timed) */
      event_name_array[GLOBAL_IDLE_EVENT_INDEX].aggregate_value(wait_time);
    }
    else
    {
      /* Aggregate to EVENTS_WAITS_SUMMARY_BY_THREAD_BY_EVENT_NAME (counted) */
      event_name_array[GLOBAL_IDLE_EVENT_INDEX].aggregate_counted();
    }

    if (flags & STATE_FLAG_EVENT)
    {
      PFS_events_waits *wait =
        reinterpret_cast<PFS_events_waits *>(state->m_wait);
      DBUG_ASSERT(wait != NULL);

      wait->m_timer_end = timer_end;
      wait->m_end_event_id = thread->m_event_id;
      if (thread->m_flag_events_waits_history)
      {
        insert_events_waits_history(thread, wait);
      }
      if (thread->m_flag_events_waits_history_long)
      {
        insert_events_waits_history_long(wait);
      }
      thread->m_events_waits_current--;

      DBUG_ASSERT(wait == thread->m_events_waits_current);
    }
  }

  if (flags & STATE_FLAG_TIMED)
  {
    /* Aggregate to EVENTS_WAITS_SUMMARY_GLOBAL_BY_EVENT_NAME (timed) */
    global_idle_stat.aggregate_value(wait_time);
  }
  else
  {
    /* Aggregate to EVENTS_WAITS_SUMMARY_GLOBAL_BY_EVENT_NAME (counted) */
    global_idle_stat.aggregate_counted();
  }
}

/**
  Implementation of the mutex instrumentation interface.
  @sa PSI_v1::end_mutex_wait.
*/
void
pfs_end_mutex_wait_v1(PSI_mutex_locker *locker, int rc)
{
  PSI_mutex_locker_state *state =
    reinterpret_cast<PSI_mutex_locker_state *>(locker);
  DBUG_ASSERT(state != NULL);

  ulonglong timer_end = 0;
  ulonglong wait_time = 0;

  PFS_mutex *mutex = reinterpret_cast<PFS_mutex *>(state->m_mutex);
  DBUG_ASSERT(mutex != NULL);
  PFS_thread *thread = reinterpret_cast<PFS_thread *>(state->m_thread);

  uint flags = state->m_flags;

  if (flags & STATE_FLAG_TIMED)
  {
    timer_end = get_wait_timer();
    wait_time = timer_end - state->m_timer_start;
    /* Aggregate to EVENTS_WAITS_SUMMARY_BY_INSTANCE (timed) */
    mutex->m_mutex_stat.m_wait_stat.aggregate_value(wait_time);
  }
  else
  {
    /* Aggregate to EVENTS_WAITS_SUMMARY_BY_INSTANCE (counted) */
    mutex->m_mutex_stat.m_wait_stat.aggregate_counted();
  }

  if (likely(rc == 0))
  {
    mutex->m_owner = thread;
    mutex->m_last_locked = timer_end;
  }

  if (flags & STATE_FLAG_THREAD)
  {
    PFS_single_stat *event_name_array;
    event_name_array = thread->write_instr_class_waits_stats();
    uint index = mutex->m_class->m_event_name_index;

    DBUG_ASSERT(index <= wait_class_max);
    DBUG_ASSERT(sanitize_thread(thread) != NULL);

    if (flags & STATE_FLAG_TIMED)
    {
      /* Aggregate to EVENTS_WAITS_SUMMARY_BY_THREAD_BY_EVENT_NAME (timed) */
      event_name_array[index].aggregate_value(wait_time);
    }
    else
    {
      /* Aggregate to EVENTS_WAITS_SUMMARY_BY_THREAD_BY_EVENT_NAME (counted) */
      event_name_array[index].aggregate_counted();
    }

    if (flags & STATE_FLAG_EVENT)
    {
      PFS_events_waits *wait =
        reinterpret_cast<PFS_events_waits *>(state->m_wait);
      DBUG_ASSERT(wait != NULL);

      wait->m_timer_end = timer_end;
      wait->m_end_event_id = thread->m_event_id;
      if (thread->m_flag_events_waits_history)
      {
        insert_events_waits_history(thread, wait);
      }
      if (thread->m_flag_events_waits_history_long)
      {
        insert_events_waits_history_long(wait);
      }
      thread->m_events_waits_current--;

      DBUG_ASSERT(wait == thread->m_events_waits_current);
    }
  }
}

/**
  Implementation of the rwlock instrumentation interface.
  @sa PSI_v1::end_rwlock_rdwait.
*/
void
pfs_end_rwlock_rdwait_v1(PSI_rwlock_locker *locker, int rc)
{
  PSI_rwlock_locker_state *state =
    reinterpret_cast<PSI_rwlock_locker_state *>(locker);
  DBUG_ASSERT(state != NULL);

  ulonglong timer_end = 0;
  ulonglong wait_time = 0;

  PFS_rwlock *rwlock = reinterpret_cast<PFS_rwlock *>(state->m_rwlock);
  DBUG_ASSERT(rwlock != NULL);

  if (state->m_flags & STATE_FLAG_TIMED)
  {
    timer_end = get_wait_timer();
    wait_time = timer_end - state->m_timer_start;
    /* Aggregate to EVENTS_WAITS_SUMMARY_BY_INSTANCE (timed) */
    rwlock->m_rwlock_stat.m_wait_stat.aggregate_value(wait_time);
  }
  else
  {
    /* Aggregate to EVENTS_WAITS_SUMMARY_BY_INSTANCE (counted) */
    rwlock->m_rwlock_stat.m_wait_stat.aggregate_counted();
  }

  if (rc == 0)
  {
    /*
      Warning:
      Multiple threads can execute this section concurrently
      (since multiple readers can execute in parallel).
      The statistics generated are not safe, which is why they are
      just statistics, not facts.
    */
    if (rwlock->m_readers == 0)
    {
      rwlock->m_last_read = timer_end;
    }
    rwlock->m_writer = NULL;
    rwlock->m_readers++;
  }

  if (state->m_flags & STATE_FLAG_THREAD)
  {
    PFS_thread *thread = reinterpret_cast<PFS_thread *>(state->m_thread);
    DBUG_ASSERT(thread != NULL);

    PFS_single_stat *event_name_array;
    event_name_array = thread->write_instr_class_waits_stats();
    uint index = rwlock->m_class->m_event_name_index;

    if (state->m_flags & STATE_FLAG_TIMED)
    {
      /* Aggregate to EVENTS_WAITS_SUMMARY_BY_THREAD_BY_EVENT_NAME (timed) */
      event_name_array[index].aggregate_value(wait_time);
    }
    else
    {
      /* Aggregate to EVENTS_WAITS_SUMMARY_BY_THREAD_BY_EVENT_NAME (counted) */
      event_name_array[index].aggregate_counted();
    }

    if (state->m_flags & STATE_FLAG_EVENT)
    {
      PFS_events_waits *wait =
        reinterpret_cast<PFS_events_waits *>(state->m_wait);
      DBUG_ASSERT(wait != NULL);

      wait->m_timer_end = timer_end;
      wait->m_end_event_id = thread->m_event_id;
      if (thread->m_flag_events_waits_history)
      {
        insert_events_waits_history(thread, wait);
      }
      if (thread->m_flag_events_waits_history_long)
      {
        insert_events_waits_history_long(wait);
      }
      thread->m_events_waits_current--;

      DBUG_ASSERT(wait == thread->m_events_waits_current);
    }
  }
}

/**
  Implementation of the rwlock instrumentation interface.
  @sa PSI_v1::end_rwlock_wrwait.
*/
void
pfs_end_rwlock_wrwait_v1(PSI_rwlock_locker *locker, int rc)
{
  PSI_rwlock_locker_state *state =
    reinterpret_cast<PSI_rwlock_locker_state *>(locker);
  DBUG_ASSERT(state != NULL);

  ulonglong timer_end = 0;
  ulonglong wait_time = 0;

  PFS_rwlock *rwlock = reinterpret_cast<PFS_rwlock *>(state->m_rwlock);
  DBUG_ASSERT(rwlock != NULL);
  PFS_thread *thread = reinterpret_cast<PFS_thread *>(state->m_thread);

  if (state->m_flags & STATE_FLAG_TIMED)
  {
    timer_end = get_wait_timer();
    wait_time = timer_end - state->m_timer_start;
    /* Aggregate to EVENTS_WAITS_SUMMARY_BY_INSTANCE (timed) */
    rwlock->m_rwlock_stat.m_wait_stat.aggregate_value(wait_time);
  }
  else
  {
    /* Aggregate to EVENTS_WAITS_SUMMARY_BY_INSTANCE (counted) */
    rwlock->m_rwlock_stat.m_wait_stat.aggregate_counted();
  }

  if (likely(rc == 0))
  {
    /* Thread safe : we are protected by the instrumented rwlock */
    rwlock->m_writer = thread;
    rwlock->m_last_written = timer_end;

    if ((state->m_operation != PSI_RWLOCK_SHAREDEXCLUSIVELOCK) &&
        (state->m_operation != PSI_RWLOCK_TRYSHAREDEXCLUSIVELOCK))
    {
      /* Reset the readers stats, they could be off */
      rwlock->m_readers = 0;
      rwlock->m_last_read = 0;
    }
  }

  if (state->m_flags & STATE_FLAG_THREAD)
  {
    PFS_single_stat *event_name_array;
    event_name_array = thread->write_instr_class_waits_stats();
    uint index = rwlock->m_class->m_event_name_index;

    if (state->m_flags & STATE_FLAG_TIMED)
    {
      /* Aggregate to EVENTS_WAITS_SUMMARY_BY_THREAD_BY_EVENT_NAME (timed) */
      event_name_array[index].aggregate_value(wait_time);
    }
    else
    {
      /* Aggregate to EVENTS_WAITS_SUMMARY_BY_THREAD_BY_EVENT_NAME (counted) */
      event_name_array[index].aggregate_counted();
    }

    if (state->m_flags & STATE_FLAG_EVENT)
    {
      PFS_events_waits *wait =
        reinterpret_cast<PFS_events_waits *>(state->m_wait);
      DBUG_ASSERT(wait != NULL);

      wait->m_timer_end = timer_end;
      wait->m_end_event_id = thread->m_event_id;
      if (thread->m_flag_events_waits_history)
      {
        insert_events_waits_history(thread, wait);
      }
      if (thread->m_flag_events_waits_history_long)
      {
        insert_events_waits_history_long(wait);
      }
      thread->m_events_waits_current--;

      DBUG_ASSERT(wait == thread->m_events_waits_current);
    }
  }
}

/**
  Implementation of the cond instrumentation interface.
  @sa PSI_v1::end_cond_wait.
*/
void
pfs_end_cond_wait_v1(PSI_cond_locker *locker, int)
{
  PSI_cond_locker_state *state =
    reinterpret_cast<PSI_cond_locker_state *>(locker);
  DBUG_ASSERT(state != NULL);

  ulonglong timer_end = 0;
  ulonglong wait_time = 0;

  PFS_cond *cond = reinterpret_cast<PFS_cond *>(state->m_cond);
  /* PFS_mutex *mutex= reinterpret_cast<PFS_mutex *> (state->m_mutex); */

  if (state->m_flags & STATE_FLAG_TIMED)
  {
    timer_end = get_wait_timer();
    wait_time = timer_end - state->m_timer_start;
    /* Aggregate to EVENTS_WAITS_SUMMARY_BY_INSTANCE (timed) */
    cond->m_cond_stat.m_wait_stat.aggregate_value(wait_time);
  }
  else
  {
    /* Aggregate to EVENTS_WAITS_SUMMARY_BY_INSTANCE (counted) */
    cond->m_cond_stat.m_wait_stat.aggregate_counted();
  }

  if (state->m_flags & STATE_FLAG_THREAD)
  {
    PFS_thread *thread = reinterpret_cast<PFS_thread *>(state->m_thread);
    DBUG_ASSERT(thread != NULL);

    PFS_single_stat *event_name_array;
    event_name_array = thread->write_instr_class_waits_stats();
    uint index = cond->m_class->m_event_name_index;

    if (state->m_flags & STATE_FLAG_TIMED)
    {
      /* Aggregate to EVENTS_WAITS_SUMMARY_BY_THREAD_BY_EVENT_NAME (timed) */
      event_name_array[index].aggregate_value(wait_time);
    }
    else
    {
      /* Aggregate to EVENTS_WAITS_SUMMARY_BY_THREAD_BY_EVENT_NAME (counted) */
      event_name_array[index].aggregate_counted();
    }

    if (state->m_flags & STATE_FLAG_EVENT)
    {
      PFS_events_waits *wait =
        reinterpret_cast<PFS_events_waits *>(state->m_wait);
      DBUG_ASSERT(wait != NULL);

      wait->m_timer_end = timer_end;
      wait->m_end_event_id = thread->m_event_id;
      if (thread->m_flag_events_waits_history)
      {
        insert_events_waits_history(thread, wait);
      }
      if (thread->m_flag_events_waits_history_long)
      {
        insert_events_waits_history_long(wait);
      }
      thread->m_events_waits_current--;

      DBUG_ASSERT(wait == thread->m_events_waits_current);
    }
  }
}

/**
  Implementation of the table instrumentation interface.
  @sa PSI_v1::end_table_io_wait.
*/
void
pfs_end_table_io_wait_v1(PSI_table_locker *locker, ulonglong numrows)
{
  PSI_table_locker_state *state =
    reinterpret_cast<PSI_table_locker_state *>(locker);
  DBUG_ASSERT(state != NULL);

  ulonglong timer_end = 0;
  ulonglong wait_time = 0;

  PFS_table *table = reinterpret_cast<PFS_table *>(state->m_table);
  DBUG_ASSERT(table != NULL);

  PFS_single_stat *stat;
  PFS_table_io_stat *table_io_stat;

  DBUG_ASSERT((state->m_index < table->m_share->m_key_count) ||
              (state->m_index == MAX_INDEXES));

  table_io_stat = &table->m_table_stat.m_index_stat[state->m_index];
  table_io_stat->m_has_data = true;

  switch (state->m_io_operation)
  {
  case PSI_TABLE_FETCH_ROW:
    stat = &table_io_stat->m_fetch;
    break;
  case PSI_TABLE_WRITE_ROW:
    stat = &table_io_stat->m_insert;
    break;
  case PSI_TABLE_UPDATE_ROW:
    stat = &table_io_stat->m_update;
    break;
  case PSI_TABLE_DELETE_ROW:
    stat = &table_io_stat->m_delete;
    break;
  default:
    DBUG_ASSERT(false);
    stat = NULL;
    break;
  }

  uint flags = state->m_flags;

  if (flags & STATE_FLAG_TIMED)
  {
    timer_end = get_wait_timer();
    wait_time = timer_end - state->m_timer_start;
    stat->aggregate_many_value(wait_time, numrows);
  }
  else
  {
    stat->aggregate_counted(numrows);
  }

  if (flags & STATE_FLAG_THREAD)
  {
    PFS_thread *thread = reinterpret_cast<PFS_thread *>(state->m_thread);
    DBUG_ASSERT(thread != NULL);

    PFS_single_stat *event_name_array;
    event_name_array = thread->write_instr_class_waits_stats();

    /*
      Aggregate to EVENTS_WAITS_SUMMARY_BY_THREAD_BY_EVENT_NAME
      (for wait/io/table/sql/handler)
    */
    if (flags & STATE_FLAG_TIMED)
    {
      event_name_array[GLOBAL_TABLE_IO_EVENT_INDEX].aggregate_many_value(
        wait_time, numrows);
    }
    else
    {
      event_name_array[GLOBAL_TABLE_IO_EVENT_INDEX].aggregate_counted(numrows);
    }

    if (flags & STATE_FLAG_EVENT)
    {
      PFS_events_waits *wait =
        reinterpret_cast<PFS_events_waits *>(state->m_wait);
      DBUG_ASSERT(wait != NULL);

      wait->m_timer_end = timer_end;
      wait->m_end_event_id = thread->m_event_id;
      wait->m_number_of_bytes = static_cast<size_t>(numrows);
      if (thread->m_flag_events_waits_history)
      {
        insert_events_waits_history(thread, wait);
      }
      if (thread->m_flag_events_waits_history_long)
      {
        insert_events_waits_history_long(wait);
      }
      thread->m_events_waits_current--;

      DBUG_ASSERT(wait == thread->m_events_waits_current);
    }
  }

  table->m_has_io_stats = true;
}

/**
  Implementation of the table instrumentation interface.
  @sa PSI_v1::end_table_lock_wait.
*/
void
pfs_end_table_lock_wait_v1(PSI_table_locker *locker)
{
  PSI_table_locker_state *state =
    reinterpret_cast<PSI_table_locker_state *>(locker);
  DBUG_ASSERT(state != NULL);

  ulonglong timer_end = 0;
  ulonglong wait_time = 0;

  PFS_table *table = reinterpret_cast<PFS_table *>(state->m_table);
  DBUG_ASSERT(table != NULL);

  PFS_single_stat *stat =
    &table->m_table_stat.m_lock_stat.m_stat[state->m_index];

  uint flags = state->m_flags;

  if (flags & STATE_FLAG_TIMED)
  {
    timer_end = get_wait_timer();
    wait_time = timer_end - state->m_timer_start;
    stat->aggregate_value(wait_time);
  }
  else
  {
    stat->aggregate_counted();
  }

  if (flags & STATE_FLAG_THREAD)
  {
    PFS_thread *thread = reinterpret_cast<PFS_thread *>(state->m_thread);
    DBUG_ASSERT(thread != NULL);

    PFS_single_stat *event_name_array;
    event_name_array = thread->write_instr_class_waits_stats();

    /*
      Aggregate to EVENTS_WAITS_SUMMARY_BY_THREAD_BY_EVENT_NAME
      (for wait/lock/table/sql/handler)
    */
    if (flags & STATE_FLAG_TIMED)
    {
      event_name_array[GLOBAL_TABLE_LOCK_EVENT_INDEX].aggregate_value(
        wait_time);
    }
    else
    {
      event_name_array[GLOBAL_TABLE_LOCK_EVENT_INDEX].aggregate_counted();
    }

    if (flags & STATE_FLAG_EVENT)
    {
      PFS_events_waits *wait =
        reinterpret_cast<PFS_events_waits *>(state->m_wait);
      DBUG_ASSERT(wait != NULL);

      wait->m_timer_end = timer_end;
      wait->m_end_event_id = thread->m_event_id;
      if (thread->m_flag_events_waits_history)
      {
        insert_events_waits_history(thread, wait);
      }
      if (thread->m_flag_events_waits_history_long)
      {
        insert_events_waits_history_long(wait);
      }
      thread->m_events_waits_current--;

      DBUG_ASSERT(wait == thread->m_events_waits_current);
    }
  }

  table->m_has_lock_stats = true;
}

void pfs_start_file_wait_v1(PSI_file_locker *locker,
                            size_t count,
                            const char *src_file,
                            uint src_line);

void pfs_end_file_wait_v1(PSI_file_locker *locker, size_t count);

/**
  Implementation of the file instrumentation interface.
  @sa PSI_v1::start_file_open_wait.
*/
void
pfs_start_file_open_wait_v1(PSI_file_locker *locker,
                            const char *src_file,
                            uint src_line)
{
  pfs_start_file_wait_v1(locker, 0, src_file, src_line);

  return;
}

/**
  Implementation of the file instrumentation interface.
  @sa PSI_v1::end_file_open_wait.
*/
PSI_file *
pfs_end_file_open_wait_v1(PSI_file_locker *locker, void *result)
{
  PSI_file_locker_state *state =
    reinterpret_cast<PSI_file_locker_state *>(locker);
  DBUG_ASSERT(state != NULL);

  switch (state->m_operation)
  {
  case PSI_FILE_STAT:
  case PSI_FILE_RENAME:
    break;
  case PSI_FILE_STREAM_OPEN:
  case PSI_FILE_CREATE:
  case PSI_FILE_OPEN:
    if (result != NULL)
    {
      PFS_file_class *klass =
        reinterpret_cast<PFS_file_class *>(state->m_class);
      PFS_thread *thread = reinterpret_cast<PFS_thread *>(state->m_thread);
      const char *name = state->m_name;
      uint len = (uint)strlen(name);
      PFS_file *pfs_file = find_or_create_file(thread, klass, name, len, true);
      state->m_file = reinterpret_cast<PSI_file *>(pfs_file);
    }
    break;
  default:
    DBUG_ASSERT(false);
    break;
  }

  pfs_end_file_wait_v1(locker, 0);

  return state->m_file;
}

/**
  Implementation of the file instrumentation interface.
  @sa PSI_v1::end_file_open_wait_and_bind_to_descriptor.
*/
void
pfs_end_file_open_wait_and_bind_to_descriptor_v1(PSI_file_locker *locker,
                                                 File file)
{
  PFS_file *pfs_file = NULL;
  int index = (int)file;
  PSI_file_locker_state *state =
    reinterpret_cast<PSI_file_locker_state *>(locker);
  DBUG_ASSERT(state != NULL);

  if (index >= 0)
  {
    PFS_file_class *klass = reinterpret_cast<PFS_file_class *>(state->m_class);
    PFS_thread *thread = reinterpret_cast<PFS_thread *>(state->m_thread);
    const char *name = state->m_name;
    uint len = (uint)strlen(name);
    pfs_file = find_or_create_file(thread, klass, name, len, true);
    state->m_file = reinterpret_cast<PSI_file *>(pfs_file);
  }

  pfs_end_file_wait_v1(locker, 0);

  if (likely(index >= 0))
  {
    if (likely(index < file_handle_max))
    {
      file_handle_array[index] = pfs_file;
    }
    else
    {
      if (pfs_file != NULL)
      {
        release_file(pfs_file);
      }
      file_handle_lost++;
    }
  }
}

/**
  Implementation of the file instrumentation interface.
  @sa PSI_v1::end_temp_file_open_wait_and_bind_to_descriptor.
*/
void
pfs_end_temp_file_open_wait_and_bind_to_descriptor_v1(PSI_file_locker *locker,
                                                      File file,
                                                      const char *filename)
{
  DBUG_ASSERT(filename != NULL);
  PSI_file_locker_state *state =
    reinterpret_cast<PSI_file_locker_state *>(locker);
  DBUG_ASSERT(state != NULL);

  /* Set filename that was generated during creation of temporary file. */
  state->m_name = filename;
  pfs_end_file_open_wait_and_bind_to_descriptor_v1(locker, file);

  PFS_file *pfs_file = reinterpret_cast<PFS_file *>(state->m_file);
  if (pfs_file != NULL)
  {
    pfs_file->m_temporary = true;
  }
}

/**
  Implementation of the file instrumentation interface.
  @sa PSI_v1::start_file_wait.
*/
void
pfs_start_file_wait_v1(PSI_file_locker *locker,
                       size_t count,
                       const char *src_file,
                       uint src_line)
{
  ulonglong timer_start = 0;
  PSI_file_locker_state *state =
    reinterpret_cast<PSI_file_locker_state *>(locker);
  DBUG_ASSERT(state != NULL);

  uint flags = state->m_flags;

  if (flags & STATE_FLAG_TIMED)
  {
    timer_start = get_wait_timer();
    state->m_timer_start = timer_start;
  }

  if (flags & STATE_FLAG_EVENT)
  {
    PFS_events_waits *wait =
      reinterpret_cast<PFS_events_waits *>(state->m_wait);
    DBUG_ASSERT(wait != NULL);

    wait->m_timer_start = timer_start;
    wait->m_source_file = src_file;
    wait->m_source_line = src_line;
    wait->m_number_of_bytes = count;
  }
}

/**
  Implementation of the file instrumentation interface.
  @sa PSI_v1::end_file_wait.
*/
void
pfs_end_file_wait_v1(PSI_file_locker *locker, size_t byte_count)
{
  PSI_file_locker_state *state =
    reinterpret_cast<PSI_file_locker_state *>(locker);
  DBUG_ASSERT(state != NULL);
  PFS_file *file = reinterpret_cast<PFS_file *>(state->m_file);
  PFS_file_class *klass = reinterpret_cast<PFS_file_class *>(state->m_class);
  PFS_thread *thread = reinterpret_cast<PFS_thread *>(state->m_thread);

  ulonglong timer_end = 0;
  ulonglong wait_time = 0;
  PFS_byte_stat *byte_stat;
  uint flags = state->m_flags;
  size_t bytes = ((int)byte_count > -1 ? byte_count : 0);

  PFS_file_stat *file_stat;

  if (file != NULL)
  {
    file_stat = &file->m_file_stat;
  }
  else
  {
    file_stat = &klass->m_file_stat;
  }

  switch (state->m_operation)
  {
  /* Group read operations */
  case PSI_FILE_READ:
    byte_stat = &file_stat->m_io_stat.m_read;
    break;
  /* Group write operations */
  case PSI_FILE_WRITE:
    byte_stat = &file_stat->m_io_stat.m_write;
    break;
  /* Group remaining operations as miscellaneous */
  case PSI_FILE_CREATE:
  case PSI_FILE_CREATE_TMP:
  case PSI_FILE_OPEN:
  case PSI_FILE_STREAM_OPEN:
  case PSI_FILE_STREAM_CLOSE:
  case PSI_FILE_SEEK:
  case PSI_FILE_TELL:
  case PSI_FILE_FLUSH:
  case PSI_FILE_FSTAT:
  case PSI_FILE_CHSIZE:
  case PSI_FILE_DELETE:
  case PSI_FILE_RENAME:
  case PSI_FILE_SYNC:
  case PSI_FILE_STAT:
  case PSI_FILE_CLOSE:
    byte_stat = &file_stat->m_io_stat.m_misc;
    break;
  default:
    DBUG_ASSERT(false);
    byte_stat = NULL;
    break;
  }

  /* Aggregation for EVENTS_WAITS_SUMMARY_BY_INSTANCE */
  if (flags & STATE_FLAG_TIMED)
  {
    timer_end = get_wait_timer();
    wait_time = timer_end - state->m_timer_start;
    /* Aggregate to EVENTS_WAITS_SUMMARY_BY_INSTANCE (timed) */
    byte_stat->aggregate(wait_time, bytes);
  }
  else
  {
    /* Aggregate to EVENTS_WAITS_SUMMARY_BY_INSTANCE (counted) */
    byte_stat->aggregate_counted(bytes);
  }

  if (flags & STATE_FLAG_THREAD)
  {
    DBUG_ASSERT(thread != NULL);

    PFS_single_stat *event_name_array;
    event_name_array = thread->write_instr_class_waits_stats();
    uint index = klass->m_event_name_index;

    if (flags & STATE_FLAG_TIMED)
    {
      /* Aggregate to EVENTS_WAITS_SUMMARY_BY_THREAD_BY_EVENT_NAME (timed) */
      event_name_array[index].aggregate_value(wait_time);
    }
    else
    {
      /* Aggregate to EVENTS_WAITS_SUMMARY_BY_THREAD_BY_EVENT_NAME (counted) */
      event_name_array[index].aggregate_counted();
    }

    if (state->m_flags & STATE_FLAG_EVENT)
    {
      PFS_events_waits *wait =
        reinterpret_cast<PFS_events_waits *>(state->m_wait);
      DBUG_ASSERT(wait != NULL);

      wait->m_timer_end = timer_end;
      wait->m_number_of_bytes = bytes;
      wait->m_end_event_id = thread->m_event_id;
      wait->m_object_instance_addr = file;
      wait->m_weak_file = file;
      wait->m_weak_version = (file ? file->get_version() : 0);

      if (thread->m_flag_events_waits_history)
      {
        insert_events_waits_history(thread, wait);
      }
      if (thread->m_flag_events_waits_history_long)
      {
        insert_events_waits_history_long(wait);
      }
      thread->m_events_waits_current--;

      DBUG_ASSERT(wait == thread->m_events_waits_current);
    }
  }
}

/**
  Implementation of the file instrumentation interface.
  @sa PSI_v1::start_file_close_wait.
*/
void
pfs_start_file_close_wait_v1(PSI_file_locker *locker,
                             const char *src_file,
                             uint src_line)
{
  PFS_thread *thread;
  const char *name;
  uint len;
  PFS_file *pfs_file;
  PSI_file_locker_state *state =
    reinterpret_cast<PSI_file_locker_state *>(locker);
  DBUG_ASSERT(state != NULL);

  switch (state->m_operation)
  {
  case PSI_FILE_DELETE:
    thread = reinterpret_cast<PFS_thread *>(state->m_thread);
    name = state->m_name;
    len = (uint)strlen(name);
    pfs_file = find_or_create_file(thread, NULL, name, len, false);
    state->m_file = reinterpret_cast<PSI_file *>(pfs_file);
    break;
  case PSI_FILE_STREAM_CLOSE:
  case PSI_FILE_CLOSE:
    break;
  default:
    DBUG_ASSERT(false);
    break;
  }

  pfs_start_file_wait_v1(locker, 0, src_file, src_line);

  return;
}

/**
  Implementation of the file instrumentation interface.
  @sa PSI_v1::end_file_close_wait.
*/
void
pfs_end_file_close_wait_v1(PSI_file_locker *locker, int rc)
{
  PSI_file_locker_state *state =
    reinterpret_cast<PSI_file_locker_state *>(locker);
  DBUG_ASSERT(state != NULL);

  pfs_end_file_wait_v1(locker, 0);

  if (rc == 0)
  {
    PFS_thread *thread = reinterpret_cast<PFS_thread *>(state->m_thread);
    PFS_file *file = reinterpret_cast<PFS_file *>(state->m_file);

    /* Release or destroy the file if necessary */
    switch (state->m_operation)
    {
    case PSI_FILE_CLOSE:
      if (file != NULL)
      {
        if (file->m_temporary)
        {
          DBUG_ASSERT(file->m_file_stat.m_open_count <= 1);
          destroy_file(thread, file);
        }
        else
        {
          release_file(file);
        }
      }
      break;
    case PSI_FILE_STREAM_CLOSE:
      if (file != NULL)
      {
        release_file(file);
      }
      break;
    case PSI_FILE_DELETE:
      if (file != NULL)
      {
        destroy_file(thread, file);
      }
      break;
    default:
      DBUG_ASSERT(false);
      break;
    }
  }
  return;
}

<<<<<<< HEAD
PSI_stage_progress *
=======
/**
  Implementation of the file instrumentation interface.
  @sa PSI_v1::end_file_rename_wait.
*/
void pfs_end_file_rename_wait_v1(PSI_file_locker *locker, const char *old_name,
                                 const char *new_name, int rc)
{
  PSI_file_locker_state *state= reinterpret_cast<PSI_file_locker_state*> (locker);
  DBUG_ASSERT(state != NULL);
  DBUG_ASSERT(state->m_operation == PSI_FILE_RENAME);

  if (rc == 0)
  {
    PFS_thread *thread= reinterpret_cast<PFS_thread *> (state->m_thread);

    uint old_len= (uint)strlen(old_name);
    uint new_len= (uint)strlen(new_name);

    find_and_rename_file(thread, old_name, old_len, new_name, new_len);
  }

  pfs_end_file_wait_v1(locker, 0);
  return;
}

PSI_stage_progress*
>>>>>>> 04caa120
pfs_start_stage_v1(PSI_stage_key key, const char *src_file, int src_line)
{
  ulonglong timer_value = 0;

  PFS_thread *pfs_thread = my_thread_get_THR_PFS();
  if (unlikely(pfs_thread == NULL))
  {
    return NULL;
  }

  /* Always update column threads.processlist_state. */
  pfs_thread->m_stage = key;
  /* Default value when the stage is not instrumented for progress */
  pfs_thread->m_stage_progress = NULL;

  if (!flag_global_instrumentation)
  {
    return NULL;
  }

  if (flag_thread_instrumentation && !pfs_thread->m_enabled)
  {
    return NULL;
  }

  PFS_events_stages *pfs = &pfs_thread->m_stage_current;
  PFS_events_waits *child_wait = &pfs_thread->m_events_waits_stack[0];
  PFS_events_statements *parent_statement = &pfs_thread->m_statement_stack[0];

  PFS_instr_class *old_class = pfs->m_class;
  if (old_class != NULL)
  {
    PFS_stage_stat *event_name_array;
    event_name_array = pfs_thread->write_instr_class_stages_stats();
    uint index = old_class->m_event_name_index;

    /* Finish old event */
    if (old_class->m_timed)
    {
      timer_value = get_stage_timer();
      pfs->m_timer_end = timer_value;

      /* Aggregate to EVENTS_STAGES_SUMMARY_BY_THREAD_BY_EVENT_NAME (timed) */
      ulonglong stage_time = timer_value - pfs->m_timer_start;
      event_name_array[index].aggregate_value(stage_time);
    }
    else
    {
      /* Aggregate to EVENTS_STAGES_SUMMARY_BY_THREAD_BY_EVENT_NAME (counted) */
      event_name_array[index].aggregate_counted();
    }

    if (flag_events_stages_current)
    {
      pfs->m_end_event_id = pfs_thread->m_event_id;
      if (pfs_thread->m_flag_events_stages_history)
      {
        insert_events_stages_history(pfs_thread, pfs);
      }
      if (pfs_thread->m_flag_events_stages_history_long)
      {
        insert_events_stages_history_long(pfs);
      }
    }

    /* This stage event is now complete. */
    pfs->m_class = NULL;

    /* New waits will now be attached directly to the parent statement. */
    child_wait->m_event_id = parent_statement->m_event_id;
    child_wait->m_event_type = parent_statement->m_event_type;
    /* See below for new stages, that may overwrite this. */
  }

  /* Start new event */

  PFS_stage_class *new_klass = find_stage_class(key);
  if (unlikely(new_klass == NULL))
  {
    return NULL;
  }

  if (!new_klass->m_enabled)
  {
    return NULL;
  }

  pfs->m_class = new_klass;
  if (new_klass->m_timed)
  {
    /*
      Do not call the timer again if we have a
      TIMER_END for the previous stage already.
    */
    if (timer_value == 0)
    {
      timer_value = get_stage_timer();
    }
    pfs->m_timer_start = timer_value;
  }
  else
  {
    pfs->m_timer_start = 0;
  }
  pfs->m_timer_end = 0;

  if (flag_events_stages_current)
  {
    pfs->m_thread_internal_id = pfs_thread->m_thread_internal_id;
    pfs->m_event_id = pfs_thread->m_event_id++;
    pfs->m_end_event_id = 0;
    pfs->m_source_file = src_file;
    pfs->m_source_line = src_line;

    /* New wait events will have this new stage as parent. */
    child_wait->m_event_id = pfs->m_event_id;
    child_wait->m_event_type = EVENT_TYPE_STAGE;
  }

  if (new_klass->is_progress())
  {
    pfs_thread->m_stage_progress = &pfs->m_progress;
    pfs->m_progress.m_work_completed = 0;
    pfs->m_progress.m_work_estimated = 0;
  }

  return pfs_thread->m_stage_progress;
}

PSI_stage_progress *
pfs_get_current_stage_progress_v1()
{
  PFS_thread *pfs_thread = my_thread_get_THR_PFS();
  if (unlikely(pfs_thread == NULL))
  {
    return NULL;
  }

  return pfs_thread->m_stage_progress;
}

void
pfs_end_stage_v1()
{
  ulonglong timer_value = 0;

  PFS_thread *pfs_thread = my_thread_get_THR_PFS();
  if (unlikely(pfs_thread == NULL))
  {
    return;
  }

  pfs_thread->m_stage = 0;
  pfs_thread->m_stage_progress = NULL;

  if (!flag_global_instrumentation)
  {
    return;
  }

  if (flag_thread_instrumentation && !pfs_thread->m_enabled)
  {
    return;
  }

  PFS_events_stages *pfs = &pfs_thread->m_stage_current;

  PFS_instr_class *old_class = pfs->m_class;
  if (old_class != NULL)
  {
    PFS_stage_stat *event_name_array;
    event_name_array = pfs_thread->write_instr_class_stages_stats();
    uint index = old_class->m_event_name_index;

    /* Finish old event */
    if (old_class->m_timed)
    {
      timer_value = get_stage_timer();
      pfs->m_timer_end = timer_value;

      /* Aggregate to EVENTS_STAGES_SUMMARY_BY_THREAD_BY_EVENT_NAME (timed) */
      ulonglong stage_time = timer_value - pfs->m_timer_start;
      event_name_array[index].aggregate_value(stage_time);
    }
    else
    {
      /* Aggregate to EVENTS_STAGES_SUMMARY_BY_THREAD_BY_EVENT_NAME (counted) */
      event_name_array[index].aggregate_counted();
    }

    if (flag_events_stages_current)
    {
      pfs->m_end_event_id = pfs_thread->m_event_id;
      if (pfs_thread->m_flag_events_stages_history)
      {
        insert_events_stages_history(pfs_thread, pfs);
      }
      if (pfs_thread->m_flag_events_stages_history_long)
      {
        insert_events_stages_history_long(pfs);
      }
    }

    /* New waits will now be attached directly to the parent statement. */
    PFS_events_waits *child_wait = &pfs_thread->m_events_waits_stack[0];
    PFS_events_statements *parent_statement = &pfs_thread->m_statement_stack[0];
    child_wait->m_event_id = parent_statement->m_event_id;
    child_wait->m_event_type = parent_statement->m_event_type;

    /* This stage is completed */
    pfs->m_class = NULL;
  }
}

PSI_statement_locker *
pfs_get_thread_statement_locker_v1(PSI_statement_locker_state *state,
                                   PSI_statement_key key,
                                   const void *charset,
                                   PSI_sp_share *sp_share)
{
  DBUG_ASSERT(state != NULL);
  DBUG_ASSERT(charset != NULL);
  if (!flag_global_instrumentation)
  {
    return NULL;
  }
  PFS_statement_class *klass = find_statement_class(key);
  if (unlikely(klass == NULL))
  {
    return NULL;
  }
  if (!klass->m_enabled)
  {
    return NULL;
  }

  uint flags;

  if (flag_thread_instrumentation)
  {
    PFS_thread *pfs_thread = my_thread_get_THR_PFS();
    if (unlikely(pfs_thread == NULL))
    {
      return NULL;
    }
    if (!pfs_thread->m_enabled)
    {
      return NULL;
    }
    state->m_thread = reinterpret_cast<PSI_thread *>(pfs_thread);
    flags = STATE_FLAG_THREAD;

    if (klass->m_timed)
    {
      flags |= STATE_FLAG_TIMED;
    }

    if (flag_events_statements_current)
    {
      ulonglong event_id = pfs_thread->m_event_id++;

      if (pfs_thread->m_events_statements_count >= statement_stack_max)
      {
        nested_statement_lost++;
        return NULL;
      }

      pfs_dirty_state dirty_state;
      pfs_thread->m_stmt_lock.allocated_to_dirty(&dirty_state);
      PFS_events_statements *pfs =
        &pfs_thread->m_statement_stack[pfs_thread->m_events_statements_count];
      pfs->m_thread_internal_id = pfs_thread->m_thread_internal_id;
      pfs->m_event_id = event_id;
      pfs->m_event_type = EVENT_TYPE_STATEMENT;
      pfs->m_end_event_id = 0;
      pfs->m_class = klass;
      pfs->m_timer_start = 0;
      pfs->m_timer_end = 0;
      pfs->m_lock_time = 0;
      pfs->m_current_schema_name_length = 0;
      pfs->m_sqltext_length = 0;
      pfs->m_sqltext_truncated = false;
      pfs->m_sqltext_cs_number = system_charset_info->number; /* default */

      pfs->m_message_text[0] = '\0';
      pfs->m_sql_errno = 0;
      pfs->m_sqlstate[0] = '\0';
      pfs->m_error_count = 0;
      pfs->m_warning_count = 0;
      pfs->m_rows_affected = 0;

      pfs->m_rows_sent = 0;
      pfs->m_rows_examined = 0;
      pfs->m_created_tmp_disk_tables = 0;
      pfs->m_created_tmp_tables = 0;
      pfs->m_select_full_join = 0;
      pfs->m_select_full_range_join = 0;
      pfs->m_select_range = 0;
      pfs->m_select_range_check = 0;
      pfs->m_select_scan = 0;
      pfs->m_sort_merge_passes = 0;
      pfs->m_sort_range = 0;
      pfs->m_sort_rows = 0;
      pfs->m_sort_scan = 0;
      pfs->m_no_index_used = 0;
      pfs->m_no_good_index_used = 0;
      pfs->m_digest_storage.reset();

      /* New stages will have this statement as parent */
      PFS_events_stages *child_stage = &pfs_thread->m_stage_current;
      child_stage->m_nesting_event_id = event_id;
      child_stage->m_nesting_event_type = EVENT_TYPE_STATEMENT;

      /* New waits will have this statement as parent, if no stage is
       * instrumented */
      PFS_events_waits *child_wait = &pfs_thread->m_events_waits_stack[0];
      child_wait->m_event_id = event_id;
      child_wait->m_event_type = EVENT_TYPE_STATEMENT;

      PFS_events_statements *parent_statement = NULL;
      PFS_events_transactions *parent_transaction =
        &pfs_thread->m_transaction_current;
      ulonglong parent_event = 0;
      enum_event_type parent_type = EVENT_TYPE_STATEMENT;
      uint parent_level = 0;

      if (pfs_thread->m_events_statements_count > 0)
      {
        parent_statement = pfs - 1;
        parent_event = parent_statement->m_event_id;
        parent_type = parent_statement->m_event_type;
        parent_level = parent_statement->m_nesting_event_level + 1;
      }

      if (parent_transaction->m_state == TRANS_STATE_ACTIVE &&
          parent_transaction->m_event_id > parent_event)
      {
        parent_event = parent_transaction->m_event_id;
        parent_type = parent_transaction->m_event_type;
      }

      pfs->m_nesting_event_id = parent_event;
      pfs->m_nesting_event_type = parent_type;
      pfs->m_nesting_event_level = parent_level;

      /* Set parent Stored Procedure information for this statement. */
      if (sp_share)
      {
        PFS_program *parent_sp = reinterpret_cast<PFS_program *>(sp_share);
        pfs->m_sp_type = parent_sp->m_type;
        memcpy(pfs->m_schema_name,
               parent_sp->m_schema_name,
               parent_sp->m_schema_name_length);
        pfs->m_schema_name_length = parent_sp->m_schema_name_length;
        memcpy(pfs->m_object_name,
               parent_sp->m_object_name,
               parent_sp->m_object_name_length);
        pfs->m_object_name_length = parent_sp->m_object_name_length;
      }
      else
      {
        pfs->m_sp_type = NO_OBJECT_TYPE;
        pfs->m_schema_name_length = 0;
        pfs->m_object_name_length = 0;
      }

      state->m_statement = pfs;
      flags |= STATE_FLAG_EVENT;

      pfs_thread->m_events_statements_count++;
      pfs_thread->m_stmt_lock.dirty_to_allocated(&dirty_state);
    }
    else
    {
      state->m_statement = NULL;
    }
  }
  else
  {
    state->m_statement = NULL;

    if (klass->m_timed)
    {
      flags = STATE_FLAG_TIMED;
    }
    else
    {
      flags = 0;
    }
  }

  if (flag_statements_digest)
  {
    flags |= STATE_FLAG_DIGEST;
  }

  state->m_discarded = false;
  state->m_class = klass;
  state->m_flags = flags;

  state->m_lock_time = 0;
  state->m_rows_sent = 0;
  state->m_rows_examined = 0;
  state->m_created_tmp_disk_tables = 0;
  state->m_created_tmp_tables = 0;
  state->m_select_full_join = 0;
  state->m_select_full_range_join = 0;
  state->m_select_range = 0;
  state->m_select_range_check = 0;
  state->m_select_scan = 0;
  state->m_sort_merge_passes = 0;
  state->m_sort_range = 0;
  state->m_sort_rows = 0;
  state->m_sort_scan = 0;
  state->m_no_index_used = 0;
  state->m_no_good_index_used = 0;

  state->m_digest = NULL;
  state->m_cs_number = ((CHARSET_INFO *)charset)->number;

  state->m_schema_name_length = 0;
  state->m_parent_sp_share = sp_share;
  state->m_parent_prepared_stmt = NULL;

  state->m_query_sample = nullptr;
  state->m_query_sample_length = 0;
  state->m_query_sample_truncated = false;

  return reinterpret_cast<PSI_statement_locker *>(state);
}

PSI_statement_locker *
pfs_refine_statement_v1(PSI_statement_locker *locker, PSI_statement_key key)
{
  PSI_statement_locker_state *state =
    reinterpret_cast<PSI_statement_locker_state *>(locker);
  if (state == NULL)
  {
    return NULL;
  }
  DBUG_ASSERT(state->m_class != NULL);
  PFS_statement_class *klass;
  /* Only refine statements for mutable instrumentation */
  klass = reinterpret_cast<PFS_statement_class *>(state->m_class);
  DBUG_ASSERT(klass->is_mutable());
  klass = find_statement_class(key);

  uint flags = state->m_flags;

  if (unlikely(klass == NULL) || !klass->m_enabled)
  {
    /* pop statement stack */
    if (flags & STATE_FLAG_THREAD)
    {
      PFS_thread *pfs_thread = reinterpret_cast<PFS_thread *>(state->m_thread);
      DBUG_ASSERT(pfs_thread != NULL);
      if (pfs_thread->m_events_statements_count > 0)
      {
        pfs_thread->m_events_statements_count--;
      }
    }

    state->m_discarded = true;
    return NULL;
  }

  if ((flags & STATE_FLAG_TIMED) && !klass->m_timed)
  {
    flags = flags & ~STATE_FLAG_TIMED;
  }

  if (flags & STATE_FLAG_EVENT)
  {
    PFS_events_statements *pfs =
      reinterpret_cast<PFS_events_statements *>(state->m_statement);
    DBUG_ASSERT(pfs != NULL);

    /* mutate EVENTS_STATEMENTS_CURRENT.EVENT_NAME */
    pfs->m_class = klass;
  }

  state->m_class = klass;
  state->m_flags = flags;
  return reinterpret_cast<PSI_statement_locker *>(state);
}

void
pfs_start_statement_v1(PSI_statement_locker *locker,
                       const char *db,
                       uint db_len,
                       const char *src_file,
                       uint src_line)
{
  PSI_statement_locker_state *state =
    reinterpret_cast<PSI_statement_locker_state *>(locker);
  DBUG_ASSERT(state != NULL);

  uint flags = state->m_flags;
  ulonglong timer_start = 0;

  if (flags & STATE_FLAG_TIMED)
  {
    timer_start = get_statement_timer();
    state->m_timer_start = timer_start;
  }

  static_assert(PSI_SCHEMA_NAME_LEN == NAME_LEN, "");
  DBUG_ASSERT(db_len <= sizeof(state->m_schema_name));

  if (db_len > 0)
  {
    memcpy(state->m_schema_name, db, db_len);
  }
  state->m_schema_name_length = db_len;

  if (flags & STATE_FLAG_EVENT)
  {
    PFS_events_statements *pfs =
      reinterpret_cast<PFS_events_statements *>(state->m_statement);
    DBUG_ASSERT(pfs != NULL);

    pfs->m_timer_start = timer_start;
    pfs->m_source_file = src_file;
    pfs->m_source_line = src_line;

    DBUG_ASSERT(db_len <= sizeof(pfs->m_current_schema_name));
    if (db_len > 0)
    {
      memcpy(pfs->m_current_schema_name, db, db_len);
    }
    pfs->m_current_schema_name_length = db_len;
  }

  state->m_query_sample = nullptr;
  state->m_query_sample_length = 0;
  state->m_query_sample_truncated = false;
}

void
pfs_set_statement_text_v1(PSI_statement_locker *locker,
                          const char *text,
                          uint text_len)
{
  PSI_statement_locker_state *state =
    reinterpret_cast<PSI_statement_locker_state *>(locker);
  DBUG_ASSERT(state != NULL);

  if (state->m_discarded)
  {
    return;
  }

  if (text_len > pfs_max_sqltext)
  {
    text_len = (uint)pfs_max_sqltext;
    state->m_query_sample_truncated = true;
  }
  state->m_query_sample = text;
  state->m_query_sample_length = text_len;

  if (state->m_flags & STATE_FLAG_EVENT)
  {
    PFS_events_statements *pfs =
      reinterpret_cast<PFS_events_statements *>(state->m_statement);
    DBUG_ASSERT(pfs != NULL);

    pfs->m_sqltext_length = text_len;
    pfs->m_sqltext_truncated = state->m_query_sample_truncated;
    pfs->m_sqltext_cs_number = state->m_cs_number;
    if (text_len)
    {
      DBUG_ASSERT(pfs->m_sqltext != NULL);
      memcpy(pfs->m_sqltext, text, text_len);
    }
  }

  return;
}

#define SET_STATEMENT_ATTR_BODY(LOCKER, ATTR, VALUE)                     \
  PSI_statement_locker_state *state;                                     \
  state = reinterpret_cast<PSI_statement_locker_state *>(LOCKER);        \
  if (unlikely(state == NULL))                                           \
  {                                                                      \
    return;                                                              \
  }                                                                      \
  if (state->m_discarded)                                                \
  {                                                                      \
    return;                                                              \
  }                                                                      \
  state->ATTR = VALUE;                                                   \
  if (state->m_flags & STATE_FLAG_EVENT)                                 \
  {                                                                      \
    PFS_events_statements *pfs;                                          \
    pfs = reinterpret_cast<PFS_events_statements *>(state->m_statement); \
    DBUG_ASSERT(pfs != NULL);                                            \
    pfs->ATTR = VALUE;                                                   \
  }                                                                      \
  return;

#define INC_STATEMENT_ATTR_BODY(LOCKER, ATTR, VALUE)                     \
  PSI_statement_locker_state *state;                                     \
  state = reinterpret_cast<PSI_statement_locker_state *>(LOCKER);        \
  if (unlikely(state == NULL))                                           \
  {                                                                      \
    return;                                                              \
  }                                                                      \
  if (state->m_discarded)                                                \
  {                                                                      \
    return;                                                              \
  }                                                                      \
  state->ATTR += VALUE;                                                  \
  if (state->m_flags & STATE_FLAG_EVENT)                                 \
  {                                                                      \
    PFS_events_statements *pfs;                                          \
    pfs = reinterpret_cast<PFS_events_statements *>(state->m_statement); \
    DBUG_ASSERT(pfs != NULL);                                            \
    pfs->ATTR += VALUE;                                                  \
  }                                                                      \
  return;

void
pfs_set_statement_lock_time_v1(PSI_statement_locker *locker, ulonglong count)
{
  SET_STATEMENT_ATTR_BODY(locker, m_lock_time, count);
}

void
pfs_set_statement_rows_sent_v1(PSI_statement_locker *locker, ulonglong count)
{
  SET_STATEMENT_ATTR_BODY(locker, m_rows_sent, count);
}

void
pfs_set_statement_rows_examined_v1(PSI_statement_locker *locker,
                                   ulonglong count)
{
  SET_STATEMENT_ATTR_BODY(locker, m_rows_examined, count);
}

void
pfs_inc_statement_created_tmp_disk_tables_v1(PSI_statement_locker *locker,
                                             ulong count)
{
  INC_STATEMENT_ATTR_BODY(locker, m_created_tmp_disk_tables, count);
}

void
pfs_inc_statement_created_tmp_tables_v1(PSI_statement_locker *locker,
                                        ulong count)
{
  INC_STATEMENT_ATTR_BODY(locker, m_created_tmp_tables, count);
}

void
pfs_inc_statement_select_full_join_v1(PSI_statement_locker *locker, ulong count)
{
  INC_STATEMENT_ATTR_BODY(locker, m_select_full_join, count);
}

void
pfs_inc_statement_select_full_range_join_v1(PSI_statement_locker *locker,
                                            ulong count)
{
  INC_STATEMENT_ATTR_BODY(locker, m_select_full_range_join, count);
}

void
pfs_inc_statement_select_range_v1(PSI_statement_locker *locker, ulong count)
{
  INC_STATEMENT_ATTR_BODY(locker, m_select_range, count);
}

void
pfs_inc_statement_select_range_check_v1(PSI_statement_locker *locker,
                                        ulong count)
{
  INC_STATEMENT_ATTR_BODY(locker, m_select_range_check, count);
}

void
pfs_inc_statement_select_scan_v1(PSI_statement_locker *locker, ulong count)
{
  INC_STATEMENT_ATTR_BODY(locker, m_select_scan, count);
}

void
pfs_inc_statement_sort_merge_passes_v1(PSI_statement_locker *locker,
                                       ulong count)
{
  INC_STATEMENT_ATTR_BODY(locker, m_sort_merge_passes, count);
}

void
pfs_inc_statement_sort_range_v1(PSI_statement_locker *locker, ulong count)
{
  INC_STATEMENT_ATTR_BODY(locker, m_sort_range, count);
}

void
pfs_inc_statement_sort_rows_v1(PSI_statement_locker *locker, ulong count)
{
  INC_STATEMENT_ATTR_BODY(locker, m_sort_rows, count);
}

void
pfs_inc_statement_sort_scan_v1(PSI_statement_locker *locker, ulong count)
{
  INC_STATEMENT_ATTR_BODY(locker, m_sort_scan, count);
}

void
pfs_set_statement_no_index_used_v1(PSI_statement_locker *locker)
{
  SET_STATEMENT_ATTR_BODY(locker, m_no_index_used, 1);
}

void
pfs_set_statement_no_good_index_used_v1(PSI_statement_locker *locker)
{
  SET_STATEMENT_ATTR_BODY(locker, m_no_good_index_used, 1);
}

void
pfs_end_statement_v1(PSI_statement_locker *locker, void *stmt_da)
{
  PSI_statement_locker_state *state =
    reinterpret_cast<PSI_statement_locker_state *>(locker);
  Diagnostics_area *da = reinterpret_cast<Diagnostics_area *>(stmt_da);
  DBUG_ASSERT(state != NULL);
  DBUG_ASSERT(da != NULL);

  if (state->m_discarded)
  {
    return;
  }

  PFS_statement_class *klass =
    reinterpret_cast<PFS_statement_class *>(state->m_class);
  DBUG_ASSERT(klass != NULL);

  ulonglong timer_end = 0;
  ulonglong wait_time = 0;
  uint flags = state->m_flags;

  if (flags & STATE_FLAG_TIMED)
  {
    timer_end = get_statement_timer();
    wait_time = timer_end - state->m_timer_start;
  }

  PFS_statement_stat *event_name_array;
  uint index = klass->m_event_name_index;
  PFS_statement_stat *stat;

  /*
   Capture statement stats by digest.
  */
  const sql_digest_storage *digest_storage = NULL;
  PFS_statements_digest_stat *digest_stat = NULL;
  PFS_program *pfs_program = NULL;
  PFS_prepared_stmt *pfs_prepared_stmt = NULL;

  if (flags & STATE_FLAG_THREAD)
  {
    PFS_thread *thread = reinterpret_cast<PFS_thread *>(state->m_thread);
    DBUG_ASSERT(thread != NULL);
    event_name_array = thread->write_instr_class_statements_stats();
    /* Aggregate to EVENTS_STATEMENTS_SUMMARY_BY_THREAD_BY_EVENT_NAME */
    stat = &event_name_array[index];

    if (flags & STATE_FLAG_DIGEST)
    {
      digest_storage = state->m_digest;

      if (digest_storage != NULL)
      {
        /* Populate PFS_statements_digest_stat with computed digest
         * information.*/
        digest_stat = find_or_create_digest(thread,
                                            digest_storage,
                                            state->m_schema_name,
                                            state->m_schema_name_length);
      }
    }

    if (flags & STATE_FLAG_EVENT)
    {
      PFS_events_statements *pfs =
        reinterpret_cast<PFS_events_statements *>(state->m_statement);
      DBUG_ASSERT(pfs != NULL);

      pfs_dirty_state dirty_state;
      thread->m_stmt_lock.allocated_to_dirty(&dirty_state);

      switch (da->status())
      {
      case Diagnostics_area::DA_EMPTY:
        break;
      case Diagnostics_area::DA_OK:
        memcpy(pfs->m_message_text, da->message_text(), MYSQL_ERRMSG_SIZE);
        pfs->m_message_text[MYSQL_ERRMSG_SIZE] = 0;
        pfs->m_rows_affected = da->affected_rows();
        pfs->m_warning_count = da->last_statement_cond_count();
        memcpy(pfs->m_sqlstate, "00000", SQLSTATE_LENGTH);
        break;
      case Diagnostics_area::DA_EOF:
        pfs->m_warning_count = da->last_statement_cond_count();
        break;
      case Diagnostics_area::DA_ERROR:
        memcpy(pfs->m_message_text, da->message_text(), MYSQL_ERRMSG_SIZE);
        pfs->m_message_text[MYSQL_ERRMSG_SIZE] = 0;
        pfs->m_sql_errno = da->mysql_errno();
        memcpy(pfs->m_sqlstate, da->returned_sqlstate(), SQLSTATE_LENGTH);
        pfs->m_error_count++;
        break;
      case Diagnostics_area::DA_DISABLED:
        break;
      }

      pfs->m_timer_end = timer_end;
      pfs->m_end_event_id = thread->m_event_id;

      pfs_program = reinterpret_cast<PFS_program *>(state->m_parent_sp_share);
      pfs_prepared_stmt =
        reinterpret_cast<PFS_prepared_stmt *>(state->m_parent_prepared_stmt);

      if (thread->m_flag_events_statements_history)
      {
        insert_events_statements_history(thread, pfs);
      }
      if (thread->m_flag_events_statements_history_long)
      {
        insert_events_statements_history_long(pfs);
      }

      DBUG_ASSERT(thread->m_events_statements_count > 0);
      thread->m_events_statements_count--;
      thread->m_stmt_lock.dirty_to_allocated(&dirty_state);
    }
  }
  else
  {
    if (flags & STATE_FLAG_DIGEST)
    {
      PFS_thread *thread = my_thread_get_THR_PFS();

      /* An instrumented thread is required, for LF_PINS. */
      if (thread != NULL)
      {
        /* Set digest stat. */
        digest_storage = state->m_digest;

        if (digest_storage != NULL)
        {
          /* Populate statements_digest_stat with computed digest information.
           */
          digest_stat = find_or_create_digest(thread,
                                              digest_storage,
                                              state->m_schema_name,
                                              state->m_schema_name_length);
        }
      }
    }

    event_name_array = global_instr_class_statements_array;
    /* Aggregate to EVENTS_STATEMENTS_SUMMARY_GLOBAL_BY_EVENT_NAME */
    stat = &event_name_array[index];
  }

  stat->mark_used();

  if (flags & STATE_FLAG_TIMED)
  {
    /* Aggregate to EVENTS_STATEMENTS_SUMMARY_..._BY_EVENT_NAME (timed) */
    stat->aggregate_value(wait_time);
  }
  else
  {
    /* Aggregate to EVENTS_STATEMENTS_SUMMARY_..._BY_EVENT_NAME (counted) */
    stat->aggregate_counted();
  }

  stat->m_lock_time += state->m_lock_time;
  stat->m_rows_sent += state->m_rows_sent;
  stat->m_rows_examined += state->m_rows_examined;
  stat->m_created_tmp_disk_tables += state->m_created_tmp_disk_tables;
  stat->m_created_tmp_tables += state->m_created_tmp_tables;
  stat->m_select_full_join += state->m_select_full_join;
  stat->m_select_full_range_join += state->m_select_full_range_join;
  stat->m_select_range += state->m_select_range;
  stat->m_select_range_check += state->m_select_range_check;
  stat->m_select_scan += state->m_select_scan;
  stat->m_sort_merge_passes += state->m_sort_merge_passes;
  stat->m_sort_range += state->m_sort_range;
  stat->m_sort_rows += state->m_sort_rows;
  stat->m_sort_scan += state->m_sort_scan;
  stat->m_no_index_used += state->m_no_index_used;
  stat->m_no_good_index_used += state->m_no_good_index_used;

  if (digest_stat != NULL)
  {
    bool new_max_wait = false;

    digest_stat->m_stat.mark_used();

    if (flags & STATE_FLAG_TIMED)
    {
      digest_stat->m_stat.aggregate_value(wait_time);

      /* Update the digest sample if it's a new maximum. */
      if (wait_time > digest_stat->get_sample_timer_wait())
      {
        new_max_wait = true;
      }
      time_normalizer *normalizer = time_normalizer::get_statement();
      ulong bucket_index = normalizer->bucket_index(wait_time);

      /* Update digest histogram. */
      digest_stat->m_histogram.increment_bucket(bucket_index);

      /* Update global histogram. */
      global_statements_histogram.increment_bucket(bucket_index);
    }
    else
    {
      digest_stat->m_stat.aggregate_counted();
    }

    if (state->m_query_sample_length != 0)
    {
      /* Get a new query sample if:
         - This is the first query sample, or
         - The wait time is a new maximum, or
         - The last query sample age exceeds the maximum age.
      */
      bool get_sample_query = (digest_stat->m_query_sample_length == 0);

      if (!get_sample_query)
      {
        get_sample_query = new_max_wait;

        if (!get_sample_query)
        {
          /* Check the query sample age. */
          if (pfs_param.m_max_digest_sample_age > 0)
          {
            /* Comparison in micro seconds. */
            get_sample_query = (digest_stat->get_sample_age() >
                                pfs_param.m_max_digest_sample_age * 1000000);
          }
        }
      }

      /* Update the query sample. */
      if (get_sample_query)
      {
        /* Get exclusive access otherwise abort. */
        if (digest_stat->inc_sample_ref() == 0)
        {
          digest_stat->set_sample_timer_wait(wait_time);
          DBUG_ASSERT(digest_stat->m_query_sample != NULL);
          memcpy(digest_stat->m_query_sample,
                 state->m_query_sample,
                 state->m_query_sample_length);
          digest_stat->m_query_sample_length = state->m_query_sample_length;
          digest_stat->m_query_sample_cs_number = state->m_cs_number;
          digest_stat->m_query_sample_truncated =
            state->m_query_sample_truncated;
          digest_stat->m_query_sample_seen = digest_stat->m_last_seen;
        }
        digest_stat->dec_sample_ref();
      }
    }

    digest_stat->m_stat.m_lock_time += state->m_lock_time;
    digest_stat->m_stat.m_rows_sent += state->m_rows_sent;
    digest_stat->m_stat.m_rows_examined += state->m_rows_examined;
    digest_stat->m_stat.m_created_tmp_disk_tables +=
      state->m_created_tmp_disk_tables;
    digest_stat->m_stat.m_created_tmp_tables += state->m_created_tmp_tables;
    digest_stat->m_stat.m_select_full_join += state->m_select_full_join;
    digest_stat->m_stat.m_select_full_range_join +=
      state->m_select_full_range_join;
    digest_stat->m_stat.m_select_range += state->m_select_range;
    digest_stat->m_stat.m_select_range_check += state->m_select_range_check;
    digest_stat->m_stat.m_select_scan += state->m_select_scan;
    digest_stat->m_stat.m_sort_merge_passes += state->m_sort_merge_passes;
    digest_stat->m_stat.m_sort_range += state->m_sort_range;
    digest_stat->m_stat.m_sort_rows += state->m_sort_rows;
    digest_stat->m_stat.m_sort_scan += state->m_sort_scan;
    digest_stat->m_stat.m_no_index_used += state->m_no_index_used;
    digest_stat->m_stat.m_no_good_index_used += state->m_no_good_index_used;
  }
  else
  {
    if (flags & STATE_FLAG_TIMED)
    {
      time_normalizer *normalizer = time_normalizer::get_statement();
      ulong bucket_index = normalizer->bucket_index(wait_time);

      /* Update global histogram. */
      global_statements_histogram.increment_bucket(bucket_index);
    }
  }

  if (pfs_program != NULL)
  {
    PFS_statement_stat *sub_stmt_stat = NULL;
    sub_stmt_stat = &pfs_program->m_stmt_stat;
    if (sub_stmt_stat != NULL)
    {
      sub_stmt_stat->mark_used();

      if (flags & STATE_FLAG_TIMED)
      {
        sub_stmt_stat->aggregate_value(wait_time);
      }
      else
      {
        sub_stmt_stat->aggregate_counted();
      }

      sub_stmt_stat->m_lock_time += state->m_lock_time;
      sub_stmt_stat->m_rows_sent += state->m_rows_sent;
      sub_stmt_stat->m_rows_examined += state->m_rows_examined;
      sub_stmt_stat->m_created_tmp_disk_tables +=
        state->m_created_tmp_disk_tables;
      sub_stmt_stat->m_created_tmp_tables += state->m_created_tmp_tables;
      sub_stmt_stat->m_select_full_join += state->m_select_full_join;
      sub_stmt_stat->m_select_full_range_join +=
        state->m_select_full_range_join;
      sub_stmt_stat->m_select_range += state->m_select_range;
      sub_stmt_stat->m_select_range_check += state->m_select_range_check;
      sub_stmt_stat->m_select_scan += state->m_select_scan;
      sub_stmt_stat->m_sort_merge_passes += state->m_sort_merge_passes;
      sub_stmt_stat->m_sort_range += state->m_sort_range;
      sub_stmt_stat->m_sort_rows += state->m_sort_rows;
      sub_stmt_stat->m_sort_scan += state->m_sort_scan;
      sub_stmt_stat->m_no_index_used += state->m_no_index_used;
      sub_stmt_stat->m_no_good_index_used += state->m_no_good_index_used;
    }
  }

  if (pfs_prepared_stmt != NULL)
  {
    if (state->m_in_prepare)
    {
      PFS_single_stat *prepared_stmt_stat = NULL;
      prepared_stmt_stat = &pfs_prepared_stmt->m_prepare_stat;
      if (prepared_stmt_stat != NULL)
      {
        if (flags & STATE_FLAG_TIMED)
        {
          prepared_stmt_stat->aggregate_value(wait_time);
        }
        else
        {
          prepared_stmt_stat->aggregate_counted();
        }
      }
    }
    else
    {
      PFS_statement_stat *prepared_stmt_stat = NULL;
      prepared_stmt_stat = &pfs_prepared_stmt->m_execute_stat;
      if (prepared_stmt_stat != NULL)
      {
        if (flags & STATE_FLAG_TIMED)
        {
          prepared_stmt_stat->aggregate_value(wait_time);
        }
        else
        {
          prepared_stmt_stat->aggregate_counted();
        }

        prepared_stmt_stat->m_lock_time += state->m_lock_time;
        prepared_stmt_stat->m_rows_sent += state->m_rows_sent;
        prepared_stmt_stat->m_rows_examined += state->m_rows_examined;
        prepared_stmt_stat->m_created_tmp_disk_tables +=
          state->m_created_tmp_disk_tables;
        prepared_stmt_stat->m_created_tmp_tables += state->m_created_tmp_tables;
        prepared_stmt_stat->m_select_full_join += state->m_select_full_join;
        prepared_stmt_stat->m_select_full_range_join +=
          state->m_select_full_range_join;
        prepared_stmt_stat->m_select_range += state->m_select_range;
        prepared_stmt_stat->m_select_range_check += state->m_select_range_check;
        prepared_stmt_stat->m_select_scan += state->m_select_scan;
        prepared_stmt_stat->m_sort_merge_passes += state->m_sort_merge_passes;
        prepared_stmt_stat->m_sort_range += state->m_sort_range;
        prepared_stmt_stat->m_sort_rows += state->m_sort_rows;
        prepared_stmt_stat->m_sort_scan += state->m_sort_scan;
        prepared_stmt_stat->m_no_index_used += state->m_no_index_used;
        prepared_stmt_stat->m_no_good_index_used += state->m_no_good_index_used;
      }
    }
  }

  state->m_query_sample_length = 0;
  state->m_query_sample = nullptr;

  PFS_statement_stat *sub_stmt_stat = NULL;
  if (pfs_program != NULL)
  {
    sub_stmt_stat = &pfs_program->m_stmt_stat;
  }

  PFS_statement_stat *prepared_stmt_stat = NULL;
  if (pfs_prepared_stmt != NULL && !state->m_in_prepare)
  {
    prepared_stmt_stat = &pfs_prepared_stmt->m_execute_stat;
  }

  switch (da->status())
  {
  case Diagnostics_area::DA_EMPTY:
    break;
  case Diagnostics_area::DA_OK:
    stat->m_rows_affected += da->affected_rows();
    stat->m_warning_count += da->last_statement_cond_count();
    if (digest_stat != NULL)
    {
      digest_stat->m_stat.m_rows_affected += da->affected_rows();
      digest_stat->m_stat.m_warning_count += da->last_statement_cond_count();
    }
    if (sub_stmt_stat != NULL)
    {
      sub_stmt_stat->m_rows_affected += da->affected_rows();
      sub_stmt_stat->m_warning_count += da->last_statement_cond_count();
    }
    if (prepared_stmt_stat != NULL)
    {
      prepared_stmt_stat->m_rows_affected += da->affected_rows();
      prepared_stmt_stat->m_warning_count += da->last_statement_cond_count();
    }
    break;
  case Diagnostics_area::DA_EOF:
    stat->m_warning_count += da->last_statement_cond_count();
    if (digest_stat != NULL)
    {
      digest_stat->m_stat.m_warning_count += da->last_statement_cond_count();
    }
    if (sub_stmt_stat != NULL)
    {
      sub_stmt_stat->m_warning_count += da->last_statement_cond_count();
    }
    if (prepared_stmt_stat != NULL)
    {
      prepared_stmt_stat->m_warning_count += da->last_statement_cond_count();
    }
    break;
  case Diagnostics_area::DA_ERROR:
    stat->m_error_count++;
    if (digest_stat != NULL)
    {
      digest_stat->m_stat.m_error_count++;
    }
    if (sub_stmt_stat != NULL)
    {
      sub_stmt_stat->m_error_count++;
    }
    if (prepared_stmt_stat != NULL)
    {
      prepared_stmt_stat->m_error_count++;
    }
    break;
  case Diagnostics_area::DA_DISABLED:
    break;
  }
}

static inline enum_object_type
sp_type_to_object_type(uint sp_type)
{
  enum_sp_type value = to_sp_type(sp_type);

  switch (value)
  {
  case enum_sp_type::FUNCTION:
    return OBJECT_TYPE_FUNCTION;
  case enum_sp_type::PROCEDURE:
    return OBJECT_TYPE_PROCEDURE;
  case enum_sp_type::TRIGGER:
    return OBJECT_TYPE_TRIGGER;
  case enum_sp_type::EVENT:
    return OBJECT_TYPE_EVENT;
  default:
    DBUG_ASSERT(false);
    /* Dead code */
    return NO_OBJECT_TYPE;
  }
}

/**
  Implementation of the stored program instrumentation interface.
  @sa PSI_v1::get_sp_share.
*/
static PSI_sp_share *
pfs_get_sp_share_v1(uint sp_type,
                    const char *schema_name,
                    uint schema_name_length,
                    const char *object_name,
                    uint object_name_length)
{
  PFS_thread *pfs_thread = my_thread_get_THR_PFS();
  if (unlikely(pfs_thread == NULL))
  {
    return NULL;
  }

  if (object_name_length > COL_OBJECT_NAME_SIZE)
  {
    object_name_length = COL_OBJECT_NAME_SIZE;
  }
  if (schema_name_length > COL_OBJECT_SCHEMA_SIZE)
  {
    schema_name_length = COL_OBJECT_SCHEMA_SIZE;
  }

  PFS_program *pfs_program;
  pfs_program = find_or_create_program(pfs_thread,
                                       sp_type_to_object_type(sp_type),
                                       object_name,
                                       object_name_length,
                                       schema_name,
                                       schema_name_length);

  return reinterpret_cast<PSI_sp_share *>(pfs_program);
}

static void
pfs_release_sp_share_v1(PSI_sp_share *)
{
  /* Unused */
  return;
}

static PSI_sp_locker *
pfs_start_sp_v1(PSI_sp_locker_state *state, PSI_sp_share *sp_share)
{
  DBUG_ASSERT(state != NULL);
  if (!flag_global_instrumentation)
  {
    return NULL;
  }

  if (flag_thread_instrumentation)
  {
    PFS_thread *pfs_thread = my_thread_get_THR_PFS();
    if (unlikely(pfs_thread == NULL))
    {
      return NULL;
    }
    if (!pfs_thread->m_enabled)
    {
      return NULL;
    }
  }

  /*
    sp share might be null in case when stat array is full and no new
    stored program stats are being inserted into it.
  */
  PFS_program *pfs_program = reinterpret_cast<PFS_program *>(sp_share);
  if (pfs_program == NULL || !pfs_program->m_enabled)
  {
    return NULL;
  }

  state->m_flags = 0;

  if (pfs_program->m_timed)
  {
    state->m_timer_start = get_statement_timer();
    state->m_flags |= STATE_FLAG_TIMED;
  }

  state->m_sp_share = sp_share;

  return reinterpret_cast<PSI_sp_locker *>(state);
}

static void
pfs_end_sp_v1(PSI_sp_locker *locker)
{
  PSI_sp_locker_state *state = reinterpret_cast<PSI_sp_locker_state *>(locker);
  DBUG_ASSERT(state != NULL);

  ulonglong timer_end;
  ulonglong wait_time;

  PFS_program *pfs_program = reinterpret_cast<PFS_program *>(state->m_sp_share);
  PFS_sp_stat *stat = &pfs_program->m_sp_stat;

  if (state->m_flags & STATE_FLAG_TIMED)
  {
    timer_end = get_statement_timer();
    wait_time = timer_end - state->m_timer_start;

    /* Now use this timer_end and wait_time for timing information. */
    stat->aggregate_value(wait_time);
  }
  else
  {
    stat->aggregate_counted();
  }
}

static void
pfs_drop_sp_v1(uint sp_type,
               const char *schema_name,
               uint schema_name_length,
               const char *object_name,
               uint object_name_length)
{
  PFS_thread *pfs_thread = my_thread_get_THR_PFS();
  if (unlikely(pfs_thread == NULL))
  {
    return;
  }

  if (object_name_length > COL_OBJECT_NAME_SIZE)
  {
    object_name_length = COL_OBJECT_NAME_SIZE;
  }
  if (schema_name_length > COL_OBJECT_SCHEMA_SIZE)
  {
    schema_name_length = COL_OBJECT_SCHEMA_SIZE;
  }

  drop_program(pfs_thread,
               sp_type_to_object_type(sp_type),
               object_name,
               object_name_length,
               schema_name,
               schema_name_length);
}

PSI_transaction_locker *
pfs_get_thread_transaction_locker_v1(PSI_transaction_locker_state *state,
                                     const void *xid,
                                     const ulonglong *trxid,
                                     int isolation_level,
                                     bool read_only,
                                     bool autocommit)
{
  DBUG_ASSERT(state != NULL);

  if (!flag_global_instrumentation)
  {
    return NULL;
  }

  if (!global_transaction_class.m_enabled)
  {
    return NULL;
  }

  uint flags;

  if (flag_thread_instrumentation)
  {
    PFS_thread *pfs_thread = my_thread_get_THR_PFS();
    if (unlikely(pfs_thread == NULL))
    {
      return NULL;
    }
    if (!pfs_thread->m_enabled)
    {
      return NULL;
    }
    state->m_thread = reinterpret_cast<PSI_thread *>(pfs_thread);
    flags = STATE_FLAG_THREAD;

    if (global_transaction_class.m_timed)
    {
      flags |= STATE_FLAG_TIMED;
    }

    if (flag_events_transactions_current)
    {
      ulonglong event_id = pfs_thread->m_event_id++;

      PFS_events_transactions *pfs = &pfs_thread->m_transaction_current;
      pfs->m_thread_internal_id = pfs_thread->m_thread_internal_id;
      pfs->m_event_id = event_id;
      pfs->m_event_type = EVENT_TYPE_TRANSACTION;
      pfs->m_end_event_id = 0;
      pfs->m_class = &global_transaction_class;
      pfs->m_timer_start = 0;
      pfs->m_timer_end = 0;
      if (xid != NULL)
      {
        pfs->m_xid = *(PSI_xid *)xid;
      }
      pfs->m_xa = false;
      pfs->m_xa_state = TRANS_STATE_XA_NOTR;
      pfs->m_trxid = (trxid == NULL) ? 0 : *trxid;
      pfs->m_isolation_level = (enum_isolation_level)isolation_level;
      pfs->m_read_only = read_only;
      pfs->m_autocommit = autocommit;
      pfs->m_savepoint_count = 0;
      pfs->m_rollback_to_savepoint_count = 0;
      pfs->m_release_savepoint_count = 0;

      uint statements_count = pfs_thread->m_events_statements_count;
      if (statements_count > 0)
      {
        PFS_events_statements *pfs_statement =
          &pfs_thread->m_statement_stack[statements_count - 1];
        pfs->m_nesting_event_id = pfs_statement->m_event_id;
        pfs->m_nesting_event_type = pfs_statement->m_event_type;
      }
      else
      {
        pfs->m_nesting_event_id = 0;
        /* pfs->m_nesting_event_type not used when m_nesting_event_id is 0 */
      }

      state->m_transaction = pfs;
      flags |= STATE_FLAG_EVENT;
    }
  }
  else
  {
    if (global_transaction_class.m_timed)
    {
      flags = STATE_FLAG_TIMED;
    }
    else
    {
      flags = 0;
    }
  }

  state->m_class = &global_transaction_class;
  state->m_flags = flags;
  state->m_autocommit = autocommit;
  state->m_read_only = read_only;
  state->m_savepoint_count = 0;
  state->m_rollback_to_savepoint_count = 0;
  state->m_release_savepoint_count = 0;

  return reinterpret_cast<PSI_transaction_locker *>(state);
}

void
pfs_start_transaction_v1(PSI_transaction_locker *locker,
                         const char *src_file,
                         uint src_line)
{
  PSI_transaction_locker_state *state =
    reinterpret_cast<PSI_transaction_locker_state *>(locker);
  DBUG_ASSERT(state != NULL);

  uint flags = state->m_flags;
  ulonglong timer_start = 0;

  if (flags & STATE_FLAG_TIMED)
  {
    timer_start = get_transaction_timer();
    state->m_timer_start = timer_start;
  }

  if (flags & STATE_FLAG_EVENT)
  {
    PFS_events_transactions *pfs =
      reinterpret_cast<PFS_events_transactions *>(state->m_transaction);
    DBUG_ASSERT(pfs != NULL);

    pfs->m_timer_start = timer_start;
    pfs->m_source_file = src_file;
    pfs->m_source_line = src_line;
    pfs->m_state = TRANS_STATE_ACTIVE;
    pfs->m_sid.clear();
    pfs->m_gtid_spec.set_automatic();
  }
}

void
pfs_set_transaction_gtid_v1(PSI_transaction_locker *locker,
                            const void *sid,
                            const void *gtid_spec)
{
  PSI_transaction_locker_state *state =
    reinterpret_cast<PSI_transaction_locker_state *>(locker);
  DBUG_ASSERT(state != NULL);
  DBUG_ASSERT(sid != NULL);
  DBUG_ASSERT(gtid_spec != NULL);

  if (state->m_flags & STATE_FLAG_EVENT)
  {
    PFS_events_transactions *pfs =
      reinterpret_cast<PFS_events_transactions *>(state->m_transaction);
    DBUG_ASSERT(pfs != NULL);
    pfs->m_sid = *(rpl_sid *)sid;
    pfs->m_gtid_spec = *(Gtid_specification *)gtid_spec;
  }
}

void
pfs_set_transaction_xid_v1(PSI_transaction_locker *locker,
                           const void *xid,
                           int xa_state)
{
  PSI_transaction_locker_state *state =
    reinterpret_cast<PSI_transaction_locker_state *>(locker);
  DBUG_ASSERT(state != NULL);

  if (state->m_flags & STATE_FLAG_EVENT)
  {
    PFS_events_transactions *pfs =
      reinterpret_cast<PFS_events_transactions *>(state->m_transaction);
    DBUG_ASSERT(pfs != NULL);
    DBUG_ASSERT(xid != NULL);

    pfs->m_xid = *(PSI_xid *)xid;
    pfs->m_xa_state = (enum_xa_transaction_state)xa_state;
    pfs->m_xa = true;
  }
  return;
}

void
pfs_set_transaction_xa_state_v1(PSI_transaction_locker *locker, int xa_state)
{
  PSI_transaction_locker_state *state =
    reinterpret_cast<PSI_transaction_locker_state *>(locker);
  DBUG_ASSERT(state != NULL);

  if (state->m_flags & STATE_FLAG_EVENT)
  {
    PFS_events_transactions *pfs =
      reinterpret_cast<PFS_events_transactions *>(state->m_transaction);
    DBUG_ASSERT(pfs != NULL);

    pfs->m_xa_state = (enum_xa_transaction_state)xa_state;
    pfs->m_xa = true;
  }
  return;
}

void
pfs_set_transaction_trxid_v1(PSI_transaction_locker *locker,
                             const ulonglong *trxid)
{
  DBUG_ASSERT(trxid != NULL);

  PSI_transaction_locker_state *state =
    reinterpret_cast<PSI_transaction_locker_state *>(locker);
  DBUG_ASSERT(state != NULL);

  if (state->m_flags & STATE_FLAG_EVENT)
  {
    PFS_events_transactions *pfs =
      reinterpret_cast<PFS_events_transactions *>(state->m_transaction);
    DBUG_ASSERT(pfs != NULL);

    if (pfs->m_trxid == 0)
    {
      pfs->m_trxid = *trxid;
    }
  }
}

#define INC_TRANSACTION_ATTR_BODY(LOCKER, ATTR, VALUE)                       \
  PSI_transaction_locker_state *state;                                       \
  state = reinterpret_cast<PSI_transaction_locker_state *>(LOCKER);          \
  if (unlikely(state == NULL))                                               \
  {                                                                          \
    return;                                                                  \
  }                                                                          \
  state->ATTR += VALUE;                                                      \
  if (state->m_flags & STATE_FLAG_EVENT)                                     \
  {                                                                          \
    PFS_events_transactions *pfs;                                            \
    pfs = reinterpret_cast<PFS_events_transactions *>(state->m_transaction); \
    DBUG_ASSERT(pfs != NULL);                                                \
    pfs->ATTR += VALUE;                                                      \
  }                                                                          \
  return;

void
pfs_inc_transaction_savepoints_v1(PSI_transaction_locker *locker, ulong count)
{
  INC_TRANSACTION_ATTR_BODY(locker, m_savepoint_count, count);
}

void
pfs_inc_transaction_rollback_to_savepoint_v1(PSI_transaction_locker *locker,
                                             ulong count)
{
  INC_TRANSACTION_ATTR_BODY(locker, m_rollback_to_savepoint_count, count);
}

void
pfs_inc_transaction_release_savepoint_v1(PSI_transaction_locker *locker,
                                         ulong count)
{
  INC_TRANSACTION_ATTR_BODY(locker, m_release_savepoint_count, count);
}

void
pfs_end_transaction_v1(PSI_transaction_locker *locker, bool commit)
{
  PSI_transaction_locker_state *state =
    reinterpret_cast<PSI_transaction_locker_state *>(locker);
  DBUG_ASSERT(state != NULL);

  ulonglong timer_end = 0;
  ulonglong wait_time = 0;
  uint flags = state->m_flags;

  if (flags & STATE_FLAG_TIMED)
  {
    timer_end = get_transaction_timer();
    wait_time = timer_end - state->m_timer_start;
  }

  PFS_transaction_stat *stat;

  if (flags & STATE_FLAG_THREAD)
  {
    PFS_thread *pfs_thread = reinterpret_cast<PFS_thread *>(state->m_thread);
    DBUG_ASSERT(pfs_thread != NULL);

    /* Aggregate to EVENTS_TRANSACTIONS_SUMMARY_BY_THREAD_BY_EVENT_NAME */
    stat =
      &pfs_thread
         ->write_instr_class_transactions_stats()[GLOBAL_TRANSACTION_INDEX];

    if (flags & STATE_FLAG_EVENT)
    {
      PFS_events_transactions *pfs =
        reinterpret_cast<PFS_events_transactions *>(state->m_transaction);
      DBUG_ASSERT(pfs != NULL);

      /* events_transactions_current may have been cleared while the transaction
       * was active */
      if (unlikely(pfs->m_class == NULL))
      {
        return;
      }

      pfs->m_timer_end = timer_end;
      pfs->m_end_event_id = pfs_thread->m_event_id;

      pfs->m_state = (commit ? TRANS_STATE_COMMITTED : TRANS_STATE_ROLLED_BACK);

      if (pfs->m_xa)
      {
        pfs->m_xa_state =
          (commit ? TRANS_STATE_XA_COMMITTED : TRANS_STATE_XA_ROLLBACK_ONLY);
      }

      if (pfs_thread->m_flag_events_transactions_history)
      {
        insert_events_transactions_history(pfs_thread, pfs);
      }
      if (pfs_thread->m_flag_events_transactions_history_long)
      {
        insert_events_transactions_history_long(pfs);
      }
    }
  }
  else
  {
    /* Aggregate to EVENTS_TRANSACTIONS_SUMMARY_GLOBAL_BY_EVENT_NAME */
    stat = &global_transaction_stat;
  }

  if (flags & STATE_FLAG_TIMED)
  {
    /* Aggregate to EVENTS_TRANSACTIONS_SUMMARY_..._BY_EVENT_NAME (timed) */
    if (state->m_read_only)
    {
      stat->m_read_only_stat.aggregate_value(wait_time);
    }
    else
    {
      stat->m_read_write_stat.aggregate_value(wait_time);
    }
  }
  else
  {
    /* Aggregate to EVENTS_TRANSACTIONS_SUMMARY_..._BY_EVENT_NAME (counted) */
    if (state->m_read_only)
    {
      stat->m_read_only_stat.aggregate_counted();
    }
    else
    {
      stat->m_read_write_stat.aggregate_counted();
    }
  }

  stat->m_savepoint_count += state->m_savepoint_count;
  stat->m_rollback_to_savepoint_count += state->m_rollback_to_savepoint_count;
  stat->m_release_savepoint_count += state->m_release_savepoint_count;
}

/**
  Implementation of the socket instrumentation interface.
  @sa PSI_v1::end_socket_wait.
*/
void
pfs_end_socket_wait_v1(PSI_socket_locker *locker, size_t byte_count)
{
  PSI_socket_locker_state *state =
    reinterpret_cast<PSI_socket_locker_state *>(locker);
  DBUG_ASSERT(state != NULL);

  PFS_socket *socket = reinterpret_cast<PFS_socket *>(state->m_socket);
  DBUG_ASSERT(socket != NULL);

  ulonglong timer_end = 0;
  ulonglong wait_time = 0;
  PFS_byte_stat *byte_stat;
  uint flags = state->m_flags;
  size_t bytes = ((int)byte_count > -1 ? byte_count : 0);

  switch (state->m_operation)
  {
  /* Group read operations */
  case PSI_SOCKET_RECV:
  case PSI_SOCKET_RECVFROM:
  case PSI_SOCKET_RECVMSG:
    byte_stat = &socket->m_socket_stat.m_io_stat.m_read;
    break;
  /* Group write operations */
  case PSI_SOCKET_SEND:
  case PSI_SOCKET_SENDTO:
  case PSI_SOCKET_SENDMSG:
    byte_stat = &socket->m_socket_stat.m_io_stat.m_write;
    break;
  /* Group remaining operations as miscellaneous */
  case PSI_SOCKET_CONNECT:
  case PSI_SOCKET_CREATE:
  case PSI_SOCKET_BIND:
  case PSI_SOCKET_SEEK:
  case PSI_SOCKET_OPT:
  case PSI_SOCKET_STAT:
  case PSI_SOCKET_SHUTDOWN:
  case PSI_SOCKET_SELECT:
  case PSI_SOCKET_CLOSE:
    byte_stat = &socket->m_socket_stat.m_io_stat.m_misc;
    break;
  default:
    DBUG_ASSERT(false);
    byte_stat = NULL;
    break;
  }

  /* Aggregation for EVENTS_WAITS_SUMMARY_BY_INSTANCE */
  if (flags & STATE_FLAG_TIMED)
  {
    timer_end = get_wait_timer();
    wait_time = timer_end - state->m_timer_start;

    /* Aggregate to the socket instrument for now (timed) */
    byte_stat->aggregate(wait_time, bytes);
  }
  else
  {
    /* Aggregate to the socket instrument (event count and byte count) */
    byte_stat->aggregate_counted(bytes);
  }

  /* Aggregate to EVENTS_WAITS_HISTORY and EVENTS_WAITS_HISTORY_LONG */
  if (flags & STATE_FLAG_EVENT)
  {
    PFS_thread *thread = reinterpret_cast<PFS_thread *>(state->m_thread);
    DBUG_ASSERT(thread != NULL);
    PFS_events_waits *wait =
      reinterpret_cast<PFS_events_waits *>(state->m_wait);
    DBUG_ASSERT(wait != NULL);

    wait->m_timer_end = timer_end;
    wait->m_end_event_id = thread->m_event_id;
    wait->m_number_of_bytes = bytes;

    if (thread->m_flag_events_waits_history)
    {
      insert_events_waits_history(thread, wait);
    }
    if (thread->m_flag_events_waits_history_long)
    {
      insert_events_waits_history_long(wait);
    }
    thread->m_events_waits_current--;

    DBUG_ASSERT(wait == thread->m_events_waits_current);
  }
}

void
pfs_set_socket_state_v1(PSI_socket *socket, PSI_socket_state state)
{
  DBUG_ASSERT((state == PSI_SOCKET_STATE_IDLE) ||
              (state == PSI_SOCKET_STATE_ACTIVE));
  PFS_socket *pfs = reinterpret_cast<PFS_socket *>(socket);
  DBUG_ASSERT(pfs != NULL);
  DBUG_ASSERT(pfs->m_idle || (state == PSI_SOCKET_STATE_IDLE));
  DBUG_ASSERT(!pfs->m_idle || (state == PSI_SOCKET_STATE_ACTIVE));
  pfs->m_idle = (state == PSI_SOCKET_STATE_IDLE);
}

/**
  Set socket descriptor and address info.
*/
void
pfs_set_socket_info_v1(PSI_socket *socket,
                       const my_socket *fd,
                       const struct sockaddr *addr,
                       socklen_t addr_len)
{
  PFS_socket *pfs = reinterpret_cast<PFS_socket *>(socket);
  DBUG_ASSERT(pfs != NULL);

  /** Set socket descriptor */
  if (fd != NULL)
  {
    pfs->m_fd = (uint)*fd;
  }

  /** Set raw socket address and length */
  if (likely(addr != NULL && addr_len > 0))
  {
    pfs->m_addr_len = addr_len;

    /** Restrict address length to size of struct */
    if (unlikely(pfs->m_addr_len > sizeof(sockaddr_storage)))
    {
      pfs->m_addr_len = sizeof(struct sockaddr_storage);
    }

    memcpy(&pfs->m_sock_addr, addr, pfs->m_addr_len);
  }
}

/**
  Implementation of the socket instrumentation interface.
  @sa PSI_v1::set_socket_info.
*/
void
pfs_set_socket_thread_owner_v1(PSI_socket *socket)
{
  PFS_socket *pfs_socket = reinterpret_cast<PFS_socket *>(socket);
  DBUG_ASSERT(pfs_socket != NULL);
  PFS_thread *pfs_thread = my_thread_get_THR_PFS();
  pfs_socket->m_thread_owner = pfs_thread;

  if (pfs_thread)  // TODO use set_thread_ip_addr()
  {
    pfs_thread->m_sock_addr_len = pfs_socket->m_addr_len;
    if (pfs_thread->m_sock_addr_len > 0)
    {
      memcpy(&pfs_thread->m_sock_addr,
             &pfs_socket->m_sock_addr,
             pfs_socket->m_addr_len);
    }
  }
}

struct PSI_digest_locker *
pfs_digest_start_v1(PSI_statement_locker *locker)
{
  PSI_statement_locker_state *statement_state;
  statement_state = reinterpret_cast<PSI_statement_locker_state *>(locker);
  DBUG_ASSERT(statement_state != NULL);

  if (statement_state->m_discarded)
  {
    return NULL;
  }

  if (statement_state->m_flags & STATE_FLAG_DIGEST)
  {
    return reinterpret_cast<PSI_digest_locker *>(locker);
  }

  return NULL;
}

void
pfs_digest_end_v1(PSI_digest_locker *locker, const sql_digest_storage *digest)
{
  PSI_statement_locker_state *state;
  state = reinterpret_cast<PSI_statement_locker_state *>(locker);
  DBUG_ASSERT(state != NULL);
  DBUG_ASSERT(digest != NULL);

  if (state->m_discarded)
  {
    return;
  }

  if (state->m_flags & STATE_FLAG_DIGEST)
  {
    /* TODO: pfs_digest_end_v1() has side effects here, to document better */
    sql_digest_storage *update_digest =
      const_cast<sql_digest_storage *>(digest);

    /* Compute digest hash of the tokens received. */
    compute_digest_hash(digest, update_digest->m_hash);

    state->m_digest = digest;

    uint req_flags = STATE_FLAG_THREAD | STATE_FLAG_EVENT;

    if ((state->m_flags & req_flags) == req_flags)
    {
      PFS_thread *thread = reinterpret_cast<PFS_thread *>(state->m_thread);
      DBUG_ASSERT(thread != NULL);
      PFS_events_statements *pfs =
        reinterpret_cast<PFS_events_statements *>(state->m_statement);
      DBUG_ASSERT(pfs != NULL);

      pfs_dirty_state dirty_state;
      thread->m_stmt_lock.allocated_to_dirty(&dirty_state);

      /*
        The following columns in events_statement_current:
        - DIGEST,
        - DIGEST_TEXT
        are computed from the digest storage.
      */
      pfs->m_digest_storage.copy(digest);

      thread->m_stmt_lock.dirty_to_allocated(&dirty_state);
    }
  }
}

static PSI_prepared_stmt *
pfs_create_prepared_stmt_v1(void *identity,
                            uint stmt_id,
                            PSI_statement_locker *locker,
                            const char *stmt_name,
                            size_t stmt_name_length,
                            const char *sql_text,
                            size_t sql_text_length)
{
  PSI_statement_locker_state *state =
    reinterpret_cast<PSI_statement_locker_state *>(locker);
  PFS_events_statements *pfs_stmt =
    reinterpret_cast<PFS_events_statements *>(state->m_statement);
  PFS_program *pfs_program =
    reinterpret_cast<PFS_program *>(state->m_parent_sp_share);

  PFS_thread *pfs_thread = my_thread_get_THR_PFS();
  if (unlikely(pfs_thread == NULL))
  {
    return NULL;
  }

  if (sql_text_length > COL_INFO_SIZE)
  {
    sql_text_length = COL_INFO_SIZE;
  }

  PFS_prepared_stmt *pfs = create_prepared_stmt(identity,
                                                pfs_thread,
                                                pfs_program,
                                                pfs_stmt,
                                                stmt_id,
                                                stmt_name,
                                                stmt_name_length,
                                                sql_text,
                                                sql_text_length);

  state->m_parent_prepared_stmt = reinterpret_cast<PSI_prepared_stmt *>(pfs);
  state->m_in_prepare = true;

  return reinterpret_cast<PSI_prepared_stmt *>(pfs);
}

static void
pfs_execute_prepared_stmt_v1(PSI_statement_locker *locker,
                             PSI_prepared_stmt *ps)
{
  PSI_statement_locker_state *state =
    reinterpret_cast<PSI_statement_locker_state *>(locker);
  DBUG_ASSERT(state != NULL);

  state->m_parent_prepared_stmt = ps;
  state->m_in_prepare = false;
}

static void
pfs_destroy_prepared_stmt_v1(PSI_prepared_stmt *prepared_stmt)
{
  PFS_prepared_stmt *pfs_prepared_stmt =
    reinterpret_cast<PFS_prepared_stmt *>(prepared_stmt);
  delete_prepared_stmt(pfs_prepared_stmt);
  return;
}

static void
pfs_reprepare_prepared_stmt_v1(PSI_prepared_stmt *prepared_stmt)
{
  PFS_prepared_stmt *pfs_prepared_stmt =
    reinterpret_cast<PFS_prepared_stmt *>(prepared_stmt);
  PFS_single_stat *prepared_stmt_stat = &pfs_prepared_stmt->m_reprepare_stat;

  if (prepared_stmt_stat != NULL)
  {
    prepared_stmt_stat->aggregate_counted();
  }
  return;
}

void
pfs_set_prepared_stmt_text_v1(PSI_prepared_stmt *prepared_stmt,
                              const char *text,
                              uint text_len)
{
  PFS_prepared_stmt *pfs_prepared_stmt =
    reinterpret_cast<PFS_prepared_stmt *>(prepared_stmt);
  DBUG_ASSERT(pfs_prepared_stmt != NULL);

  uint max_len = COL_INFO_SIZE;
  if (text_len > max_len)
  {
    text_len = max_len;
  }

  memcpy(pfs_prepared_stmt->m_sqltext, text, text_len);
  pfs_prepared_stmt->m_sqltext_length = text_len;

  return;
}

/**
  Implementation of the thread attribute connection interface
  @sa PSI_v1::set_thread_connect_attr.
*/
int
pfs_set_thread_connect_attrs_v1(const char *buffer,
                                uint length,
                                const void *from_cs)
{
  PFS_thread *thd = my_thread_get_THR_PFS();

  DBUG_ASSERT(buffer != NULL);

  if (likely(thd != NULL) && session_connect_attrs_size_per_thread > 0)
  {
    pfs_dirty_state dirty_state;
    const CHARSET_INFO *cs = static_cast<const CHARSET_INFO *>(from_cs);

    thd->m_session_lock.allocated_to_dirty(&dirty_state);

    /* copy from the input buffer as much as we can fit */
    uint copy_size, lost;

    if (length > session_connect_attrs_longest_seen)
    {
      session_connect_attrs_longest_seen = length;
    }

    if (length <= session_connect_attrs_size_per_thread)
    {
      copy_size = length;
      lost = 0;

      memcpy(thd->m_session_connect_attrs, buffer, copy_size);
    }
    else
    {
      copy_size = session_connect_attrs_size_per_thread;
      lost = length - copy_size;

      /* create warning */
      const char *key = "_truncated";
      char val[7], warn_buf[64];
      size_t key_len = strlen(key), warning_size, val_len;

      /* lost characters, factoring in warning attribute key/value */
      lost += key_len + 1 + sizeof(val);

      /* we want UTF-8, so my_convert() is not necessary here. */
      val_len = my_snprintf(val, sizeof(val) - 1, "%d", lost);

      warning_size = my_snprintf(
        warn_buf, sizeof(warn_buf), "%c%s%c%s", key_len, key, val_len, val);

      if (warning_size <= copy_size)
      {
        size_t left = copy_size - warning_size;
        memcpy(thd->m_session_connect_attrs, warn_buf, warning_size);
        if (left > 0)
        {
          memcpy(thd->m_session_connect_attrs + warning_size, buffer, left);
        }
      }
    }

    thd->m_session_connect_attrs_length = copy_size;
    thd->m_session_connect_attrs_cs_number = cs->number;
    thd->m_session_lock.dirty_to_allocated(&dirty_state);

    if (copy_size == length)
    {
      return 0;
    }

    session_connect_attrs_lost++;
    return lost;
  }
  return 0;
}

/**
  Implementation of the get event id interface
  @sa PSI_v1::get_thread_event_id.
*/
void
pfs_get_thread_event_id_v1(ulonglong *internal_thread_id, ulonglong *event_id)
{
  PFS_thread *pfs = my_thread_get_THR_PFS();

  if (pfs != NULL)
  {
    *internal_thread_id = pfs->m_thread_internal_id;
    *event_id = pfs->m_event_id;
  }
  else
  {
    *internal_thread_id = 0;
    *event_id = 0;
  }
}

void
pfs_register_memory_v1(const char *category,
                       PSI_memory_info_v1 *info,
                       int count)
{
  REGISTER_BODY_V1(
    PSI_memory_key, memory_instrument_prefix, register_memory_class);
}

PSI_memory_key
pfs_memory_alloc_v1(PSI_memory_key key, size_t size, PSI_thread **owner)
{
  PFS_thread **owner_thread = reinterpret_cast<PFS_thread **>(owner);
  DBUG_ASSERT(owner_thread != NULL);

  if (!flag_global_instrumentation)
  {
    *owner_thread = NULL;
    return PSI_NOT_INSTRUMENTED;
  }

  PFS_memory_class *klass = find_memory_class(key);
  if (klass == NULL)
  {
    *owner_thread = NULL;
    return PSI_NOT_INSTRUMENTED;
  }

  if (!klass->m_enabled)
  {
    *owner_thread = NULL;
    return PSI_NOT_INSTRUMENTED;
  }

  PFS_memory_stat *event_name_array;
  PFS_memory_stat *stat;
  uint index = klass->m_event_name_index;
  PFS_memory_stat_delta delta_buffer;
  PFS_memory_stat_delta *delta;

  if (flag_thread_instrumentation && !klass->is_global())
  {
    PFS_thread *pfs_thread = my_thread_get_THR_PFS();
    if (unlikely(pfs_thread == NULL))
    {
      *owner_thread = NULL;
      return PSI_NOT_INSTRUMENTED;
    }
    if (!pfs_thread->m_enabled)
    {
      *owner_thread = NULL;
      return PSI_NOT_INSTRUMENTED;
    }

    /* Aggregate to MEMORY_SUMMARY_BY_THREAD_BY_EVENT_NAME */
    event_name_array = pfs_thread->write_instr_class_memory_stats();
    stat = &event_name_array[index];
    delta = stat->count_alloc(size, &delta_buffer);

    if (delta != NULL)
    {
      pfs_thread->carry_memory_stat_delta(delta, index);
    }

    /* Flag this memory as owned by the current thread. */
    *owner_thread = pfs_thread;
  }
  else
  {
    /* Aggregate to MEMORY_SUMMARY_GLOBAL_BY_EVENT_NAME */
    event_name_array = global_instr_class_memory_array;
    stat = &event_name_array[index];
    (void)stat->count_alloc(size, &delta_buffer);

    *owner_thread = NULL;
  }

  return key;
}

PSI_memory_key
pfs_memory_realloc_v1(PSI_memory_key key,
                      size_t old_size,
                      size_t new_size,
                      PSI_thread **owner)
{
  PFS_thread **owner_thread_hdl = reinterpret_cast<PFS_thread **>(owner);
  DBUG_ASSERT(owner != NULL);

  PFS_memory_class *klass = find_memory_class(key);
  if (klass == NULL)
  {
    *owner_thread_hdl = NULL;
    return PSI_NOT_INSTRUMENTED;
  }

  PFS_memory_stat *event_name_array;
  PFS_memory_stat *stat;
  uint index = klass->m_event_name_index;
  PFS_memory_stat_delta delta_buffer;
  PFS_memory_stat_delta *delta;

  if (flag_thread_instrumentation && !klass->is_global())
  {
    PFS_thread *pfs_thread = my_thread_get_THR_PFS();
    if (likely(pfs_thread != NULL))
    {
#ifdef PFS_PARANOID
      PFS_thread *owner_thread = *owner_thread_hdl;
      if (owner_thread != pfs_thread)
      {
        owner_thread = sanitize_thread(owner_thread);
        if (owner_thread != NULL)
        {
          report_memory_accounting_error(
            "pfs_memory_realloc_v1", pfs_thread, old_size, klass, owner_thread);
        }
      }
#endif /* PFS_PARANOID */

      /* Aggregate to MEMORY_SUMMARY_BY_THREAD_BY_EVENT_NAME */
      event_name_array = pfs_thread->write_instr_class_memory_stats();
      stat = &event_name_array[index];

      if (flag_global_instrumentation && klass->m_enabled)
      {
        delta = stat->count_realloc(old_size, new_size, &delta_buffer);
        *owner_thread_hdl = pfs_thread;
      }
      else
      {
        delta = stat->count_free(old_size, &delta_buffer);
        *owner_thread_hdl = NULL;
        key = PSI_NOT_INSTRUMENTED;
      }

      if (delta != NULL)
      {
        pfs_thread->carry_memory_stat_delta(delta, index);
      }
      return key;
    }
  }

  /* Aggregate to MEMORY_SUMMARY_GLOBAL_BY_EVENT_NAME */
  event_name_array = global_instr_class_memory_array;
  stat = &event_name_array[index];

  if (flag_global_instrumentation && klass->m_enabled)
  {
    (void)stat->count_realloc(old_size, new_size, &delta_buffer);
  }
  else
  {
    (void)stat->count_free(old_size, &delta_buffer);
    key = PSI_NOT_INSTRUMENTED;
  }

  *owner_thread_hdl = NULL;
  return key;
}

static PSI_memory_key
pfs_memory_claim_v1(PSI_memory_key key, size_t size, PSI_thread **owner)
{
  PFS_thread **owner_thread = reinterpret_cast<PFS_thread **>(owner);
  DBUG_ASSERT(owner_thread != NULL);

  PFS_memory_class *klass = find_memory_class(key);
  if (klass == NULL)
  {
    *owner_thread = NULL;
    return PSI_NOT_INSTRUMENTED;
  }

  /*
    Do not check klass->m_enabled.
    Do not check flag_global_instrumentation.
    If a memory alloc was instrumented,
    the corresponding free must be instrumented.
  */

  PFS_memory_stat *event_name_array;
  PFS_memory_stat *stat;
  uint index = klass->m_event_name_index;
  PFS_memory_stat_delta delta_buffer;
  PFS_memory_stat_delta *delta;

  if (flag_thread_instrumentation)
  {
    PFS_thread *old_thread = sanitize_thread(*owner_thread);
    PFS_thread *new_thread = my_thread_get_THR_PFS();
    if (old_thread != new_thread)
    {
      if (old_thread != NULL)
      {
        event_name_array = old_thread->write_instr_class_memory_stats();
        stat = &event_name_array[index];
        delta = stat->count_free(size, &delta_buffer);

        if (delta != NULL)
        {
          old_thread->carry_memory_stat_delta(delta, index);
        }
      }

      if (new_thread != NULL)
      {
        event_name_array = new_thread->write_instr_class_memory_stats();
        stat = &event_name_array[index];
        delta = stat->count_alloc(size, &delta_buffer);

        if (delta != NULL)
        {
          new_thread->carry_memory_stat_delta(delta, index);
        }
      }

      *owner_thread = new_thread;
    }

    return key;
  }

  *owner_thread = NULL;
  return key;
}

void
pfs_memory_free_v1(PSI_memory_key key,
                   size_t size,
                   PSI_thread *owner MY_ATTRIBUTE((unused)))
{
  PFS_memory_class *klass = find_memory_class(key);
  if (klass == NULL)
  {
    return;
  }

  /*
    Do not check klass->m_enabled.
    Do not check flag_global_instrumentation.
    If a memory alloc was instrumented,
    the corresponding free must be instrumented.
  */

  PFS_memory_stat *event_name_array;
  PFS_memory_stat *stat;
  uint index = klass->m_event_name_index;
  PFS_memory_stat_delta delta_buffer;
  PFS_memory_stat_delta *delta;

  if (flag_thread_instrumentation && !klass->is_global())
  {
    PFS_thread *pfs_thread = my_thread_get_THR_PFS();
    if (likely(pfs_thread != NULL))
    {
#ifdef PFS_PARANOID
      PFS_thread *owner_thread = reinterpret_cast<PFS_thread *>(owner);

      if (owner_thread != pfs_thread)
      {
        owner_thread = sanitize_thread(owner_thread);
        if (owner_thread != NULL)
        {
          report_memory_accounting_error(
            "pfs_memory_free_v1", pfs_thread, size, klass, owner_thread);
        }
      }
#endif /* PFS_PARANOID */

      /*
        Do not check pfs_thread->m_enabled.
        If a memory alloc was instrumented,
        the corresponding free must be instrumented.
      */
      /* Aggregate to MEMORY_SUMMARY_BY_THREAD_BY_EVENT_NAME */
      event_name_array = pfs_thread->write_instr_class_memory_stats();
      stat = &event_name_array[index];
      delta = stat->count_free(size, &delta_buffer);

      if (delta != NULL)
      {
        pfs_thread->carry_memory_stat_delta(delta, index);
      }
      return;
    }
  }

  /* Aggregate to MEMORY_SUMMARY_GLOBAL_BY_EVENT_NAME */
  event_name_array = global_instr_class_memory_array;
  if (event_name_array)
  {
    stat = &event_name_array[index];
    (void)stat->count_free(size, &delta_buffer);
  }
  return;
}

void
pfs_unlock_table_v1(PSI_table *table)
{
  PFS_table *pfs_table = reinterpret_cast<PFS_table *>(table);

  DBUG_ASSERT(pfs_table != NULL);

  pfs_table->m_internal_lock = PFS_TL_NONE;
  return;
}

PSI_metadata_lock *
pfs_create_metadata_lock_v1(void *identity,
                            const MDL_key *mdl_key,
                            opaque_mdl_type mdl_type,
                            opaque_mdl_duration mdl_duration,
                            opaque_mdl_status mdl_status,
                            const char *src_file,
                            uint src_line)
{
  if (!flag_global_instrumentation)
  {
    return NULL;
  }

  if (!global_metadata_class.m_enabled)
  {
    return NULL;
  }

  PFS_thread *pfs_thread = my_thread_get_THR_PFS();
  if (pfs_thread == NULL)
  {
    return NULL;
  }

  PFS_metadata_lock *pfs;
  pfs = create_metadata_lock(
    identity, mdl_key, mdl_type, mdl_duration, mdl_status, src_file, src_line);

  if (pfs != NULL)
  {
    pfs->m_owner_thread_id = pfs_thread->m_thread_internal_id;
    pfs->m_owner_event_id = pfs_thread->m_event_id;
  }

  return reinterpret_cast<PSI_metadata_lock *>(pfs);
}

void
pfs_set_metadata_lock_status_v1(PSI_metadata_lock *lock,
                                opaque_mdl_status mdl_status)
{
  PFS_metadata_lock *pfs = reinterpret_cast<PFS_metadata_lock *>(lock);
  DBUG_ASSERT(pfs != NULL);
  pfs->m_mdl_status = mdl_status;
}

void
pfs_destroy_metadata_lock_v1(PSI_metadata_lock *lock)
{
  PFS_metadata_lock *pfs = reinterpret_cast<PFS_metadata_lock *>(lock);
  DBUG_ASSERT(pfs != NULL);
  destroy_metadata_lock(pfs);
}

PSI_metadata_locker *
pfs_start_metadata_wait_v1(PSI_metadata_locker_state *state,
                           PSI_metadata_lock *lock,
                           const char *src_file,
                           uint src_line)
{
  PFS_metadata_lock *pfs_lock = reinterpret_cast<PFS_metadata_lock *>(lock);
  DBUG_ASSERT(state != NULL);
  DBUG_ASSERT(pfs_lock != NULL);

  if (!pfs_lock->m_enabled)
  {
    return NULL;
  }

  uint flags;
  ulonglong timer_start = 0;

  if (flag_thread_instrumentation)
  {
    PFS_thread *pfs_thread = my_thread_get_THR_PFS();
    if (unlikely(pfs_thread == NULL))
    {
      return NULL;
    }
    if (!pfs_thread->m_enabled)
    {
      return NULL;
    }
    state->m_thread = reinterpret_cast<PSI_thread *>(pfs_thread);
    flags = STATE_FLAG_THREAD;

    if (pfs_lock->m_timed)
    {
      timer_start = get_wait_timer();
      state->m_timer_start = timer_start;
      flags |= STATE_FLAG_TIMED;
    }

    if (flag_events_waits_current)
    {
      if (unlikely(pfs_thread->m_events_waits_current >=
                   &pfs_thread->m_events_waits_stack[WAIT_STACK_SIZE]))
      {
        locker_lost++;
        return NULL;
      }
      PFS_events_waits *wait = pfs_thread->m_events_waits_current;
      state->m_wait = wait;
      flags |= STATE_FLAG_EVENT;

      PFS_events_waits *parent_event = wait - 1;
      wait->m_event_type = EVENT_TYPE_WAIT;
      wait->m_nesting_event_id = parent_event->m_event_id;
      wait->m_nesting_event_type = parent_event->m_event_type;

      wait->m_thread_internal_id = pfs_thread->m_thread_internal_id;
      wait->m_class = &global_metadata_class;
      wait->m_timer_start = timer_start;
      wait->m_timer_end = 0;
      wait->m_object_instance_addr = pfs_lock->m_identity;
      wait->m_event_id = pfs_thread->m_event_id++;
      wait->m_end_event_id = 0;
      wait->m_weak_metadata_lock = pfs_lock;
      wait->m_weak_version = pfs_lock->get_version();
      wait->m_operation = OPERATION_TYPE_METADATA;
      wait->m_source_file = src_file;
      wait->m_source_line = src_line;
      wait->m_wait_class = WAIT_CLASS_METADATA;

      pfs_thread->m_events_waits_current++;
    }
  }
  else
  {
    if (pfs_lock->m_timed)
    {
      timer_start = get_wait_timer();
      state->m_timer_start = timer_start;
      flags = STATE_FLAG_TIMED;
      state->m_thread = NULL;
    }
    else
    {
      /*
        Complete shortcut.
      */
      /* Aggregate to EVENTS_WAITS_SUMMARY_GLOBAL_BY_EVENT_NAME (counted) */
      global_metadata_stat.aggregate_counted();
      return NULL;
    }
  }

  state->m_flags = flags;
  state->m_metadata_lock = lock;
  return reinterpret_cast<PSI_metadata_locker *>(state);
}

void
pfs_end_metadata_wait_v1(PSI_metadata_locker *locker, int)
{
  PSI_metadata_locker_state *state =
    reinterpret_cast<PSI_metadata_locker_state *>(locker);
  DBUG_ASSERT(state != NULL);

  ulonglong timer_end = 0;
  ulonglong wait_time = 0;

  PFS_thread *thread = reinterpret_cast<PFS_thread *>(state->m_thread);

  uint flags = state->m_flags;

  if (flags & STATE_FLAG_TIMED)
  {
    timer_end = get_wait_timer();
    wait_time = timer_end - state->m_timer_start;
  }

  if (flags & STATE_FLAG_THREAD)
  {
    PFS_single_stat *event_name_array;
    event_name_array = thread->write_instr_class_waits_stats();

    if (flags & STATE_FLAG_TIMED)
    {
      /* Aggregate to EVENTS_WAITS_SUMMARY_BY_THREAD_BY_EVENT_NAME (timed) */
      event_name_array[GLOBAL_METADATA_EVENT_INDEX].aggregate_value(wait_time);
    }
    else
    {
      /* Aggregate to EVENTS_WAITS_SUMMARY_BY_THREAD_BY_EVENT_NAME (counted) */
      event_name_array[GLOBAL_METADATA_EVENT_INDEX].aggregate_counted();
    }

    if (flags & STATE_FLAG_EVENT)
    {
      PFS_events_waits *wait =
        reinterpret_cast<PFS_events_waits *>(state->m_wait);
      DBUG_ASSERT(wait != NULL);

      wait->m_timer_end = timer_end;
      wait->m_end_event_id = thread->m_event_id;
      if (thread->m_flag_events_waits_history)
      {
        insert_events_waits_history(thread, wait);
      }
      if (thread->m_flag_events_waits_history_long)
      {
        insert_events_waits_history_long(wait);
      }
      thread->m_events_waits_current--;

      DBUG_ASSERT(wait == thread->m_events_waits_current);
    }
  }
  else
  {
    if (flags & STATE_FLAG_TIMED)
    {
      /* Aggregate to EVENTS_WAITS_SUMMARY_GLOBAL_BY_EVENT_NAME (timed) */
      global_metadata_stat.aggregate_value(wait_time);
    }
    else
    {
      /* Aggregate to EVENTS_WAITS_SUMMARY_GLOBAL_BY_EVENT_NAME (counted) */
      global_metadata_stat.aggregate_counted();
    }
  }
}

void
pfs_log_error_v1(uint error_num, PSI_error_operation error_operation)
{
  PFS_error_stat *stat;
  uint error_stat_index;

  DBUG_ASSERT(error_num != 0);

  if (!flag_global_instrumentation)
  {
    return;
  }

  if (!global_error_class.m_enabled)
  {
    return;
  }

  if (!max_server_errors)
  {
    return;
  }

  if (flag_thread_instrumentation)
  {
    PFS_thread *pfs_thread = my_thread_get_THR_PFS();
    if (unlikely(pfs_thread == NULL))
    {
      return;
    }
    if (!pfs_thread->m_enabled)
    {
      return;
    }

    /* Aggregate to EVENTS_ERRORS_SUMMARY_BY_THREAD_BY_ERROR */
    stat = &pfs_thread->write_instr_class_errors_stats()[GLOBAL_ERROR_INDEX];
  }
  else
  {
    /* Aggregate to EVENTS_ERRORS_SUMMARY_GLOBAL_BY_ERROR */
    stat = &global_error_stat;
  }

  /* Find the index of this particular error in array of error stats. */
  error_stat_index = lookup_error_stat_index(error_num);

  /*
     If this error goes beyond max_server_errors, OR
     If it's (RE)SIGNALED error with custom error number
     collect its stats at NULL row.
   */
  if (error_stat_index >= max_server_errors)
  {
    error_stat_index = 0;
  }

  /* Aggregate to EVENTS_ERRORS_SUMMARY_..._BY_ERROR (counted) */
  stat->aggregate_count(error_stat_index, error_operation);
}

void
pfs_register_data_lock_v1(PSI_engine_data_lock_inspector *inspector)
{
  DBUG_ASSERT(g_data_lock_inspector_count < COUNT_DATA_LOCK_ENGINES);

  g_data_lock_inspector[g_data_lock_inspector_count] = inspector;
  g_data_lock_inspector_count++;
}

void
pfs_unregister_data_lock_v1(PSI_engine_data_lock_inspector * /* inspector */)
{
  /*
    This code is not used yet, because:
    - there is only one engine exposing data locks (innodb)
    - the innodb engine is never unloaded.
  */
  DBUG_ASSERT(false);

#ifdef LATER
  for (unsigned int i = 0; i < COUNT_DATA_LOCK_ENGINES; i++)
  {
    if (g_data_lock_inspector[i] == inspector)
    {
      g_data_lock_inspector[i] = NULL;
    }
  }
#endif
}

/**
  Implementation of the instrumentation interface.
  @sa PSI_thread_service_v1
*/
PSI_thread_service_v1 pfs_thread_service_v1 = {
  /* Old interface, for plugins. */
  pfs_register_thread_v1,
  pfs_spawn_thread_v1,
  pfs_new_thread_v1,
  pfs_set_thread_id_v1,
  pfs_set_thread_THD_v1,
  pfs_set_thread_os_id_v1,
  pfs_get_thread_v1,
  pfs_set_thread_user_v1,
  pfs_set_thread_account_v1,
  pfs_set_thread_db_v1,
  pfs_set_thread_command_v1,
  pfs_set_connection_type_v1,
  pfs_set_thread_start_time_v1,
  pfs_set_thread_state_v1,
  pfs_set_thread_info_v1,
  pfs_set_thread_resource_group_v1,
  pfs_set_thread_resource_group_by_id_v1,
  pfs_set_thread_v1,
  pfs_delete_current_thread_v1,
  pfs_delete_thread_v1,
  pfs_set_thread_connect_attrs_v1,
  pfs_get_thread_event_id_v1,
  pfs_get_thread_system_attrs_v1,
  pfs_get_thread_system_attrs_by_id_v1,
  pfs_register_notification_v1,
  pfs_unregister_notification_v1,
  pfs_notify_session_connect_v1,
  pfs_notify_session_disconnect_v1,
  pfs_notify_session_change_user_v1};

SERVICE_TYPE(psi_thread_v1)
SERVICE_IMPLEMENTATION(performance_schema, psi_thread_v1) = {
  /* New interface, for components. */
  pfs_register_thread_v1,
  pfs_spawn_thread_v1,
  pfs_new_thread_v1,
  pfs_set_thread_id_v1,
  pfs_set_thread_THD_v1,
  pfs_set_thread_os_id_v1,
  pfs_get_thread_v1,
  pfs_set_thread_user_v1,
  pfs_set_thread_account_v1,
  pfs_set_thread_db_v1,
  pfs_set_thread_command_v1,
  pfs_set_connection_type_v1,
  pfs_set_thread_start_time_v1,
  pfs_set_thread_state_v1,
  pfs_set_thread_info_v1,
  pfs_set_thread_v1,
  pfs_delete_current_thread_v1,
  pfs_delete_thread_v1,
  pfs_set_thread_connect_attrs_v1,
  pfs_get_thread_event_id_v1,
  pfs_get_thread_system_attrs_v1,
  pfs_get_thread_system_attrs_by_id_v1,
  pfs_register_notification_v1,
  pfs_unregister_notification_v1,
  pfs_notify_session_connect_v1,
  pfs_notify_session_disconnect_v1,
  pfs_notify_session_change_user_v1};

PSI_mutex_service_v1 pfs_mutex_service_v1 = {
  /* Old interface, for plugins. */
  pfs_register_mutex_v1,
  pfs_init_mutex_v1,
  pfs_destroy_mutex_v1,
  pfs_start_mutex_wait_v1,
  pfs_end_mutex_wait_v1,
  pfs_unlock_mutex_v1};

SERVICE_TYPE(psi_mutex_v1)
SERVICE_IMPLEMENTATION(performance_schema, psi_mutex_v1) = {
  /* New interface, for components. */
  pfs_register_mutex_v1,
  pfs_init_mutex_v1,
  pfs_destroy_mutex_v1,
  pfs_start_mutex_wait_v1,
  pfs_end_mutex_wait_v1,
  pfs_unlock_mutex_v1};

PSI_rwlock_service_v1 pfs_rwlock_service_v1 = {
  /* Old interface, for plugins. */
  pfs_register_rwlock_v1,
  pfs_init_rwlock_v1,
  pfs_destroy_rwlock_v1,
  pfs_start_rwlock_rdwait_v1,
  pfs_end_rwlock_rdwait_v1,
  pfs_start_rwlock_wrwait_v1,
  pfs_end_rwlock_wrwait_v1,
  pfs_unlock_rwlock_v1};

SERVICE_TYPE(psi_rwlock_v1)
SERVICE_IMPLEMENTATION(performance_schema, psi_rwlock_v1) = {
  /* New interface, for components. */
  pfs_register_rwlock_v1,
  pfs_init_rwlock_v1,
  pfs_destroy_rwlock_v1,
  pfs_start_rwlock_rdwait_v1,
  pfs_end_rwlock_rdwait_v1,
  pfs_start_rwlock_wrwait_v1,
  pfs_end_rwlock_wrwait_v1,
  pfs_unlock_rwlock_v1};

PSI_cond_service_v1 pfs_cond_service_v1 = {
  /* Old interface, for plugins. */
  pfs_register_cond_v1,
  pfs_init_cond_v1,
  pfs_destroy_cond_v1,
  pfs_signal_cond_v1,
  pfs_broadcast_cond_v1,
  pfs_start_cond_wait_v1,
<<<<<<< HEAD
  pfs_end_cond_wait_v1};

SERVICE_TYPE(psi_cond_v1)
SERVICE_IMPLEMENTATION(performance_schema, psi_cond_v1) = {
  /* New interface, for components. */
  pfs_register_cond_v1,
  pfs_init_cond_v1,
  pfs_destroy_cond_v1,
  pfs_signal_cond_v1,
  pfs_broadcast_cond_v1,
  pfs_start_cond_wait_v1,
  pfs_end_cond_wait_v1};

PSI_file_service_v1 pfs_file_service_v1 = {
  /* Old interface, for plugins. */
  pfs_register_file_v1,
  pfs_create_file_v1,
  pfs_get_thread_file_name_locker_v1,
  pfs_get_thread_file_stream_locker_v1,
  pfs_get_thread_file_descriptor_locker_v1,
  pfs_start_file_open_wait_v1,
  pfs_end_file_open_wait_v1,
  pfs_end_file_open_wait_and_bind_to_descriptor_v1,
  pfs_end_temp_file_open_wait_and_bind_to_descriptor_v1,
  pfs_start_file_wait_v1,
  pfs_end_file_wait_v1,
  pfs_start_file_close_wait_v1,
  pfs_end_file_close_wait_v1};

SERVICE_TYPE(psi_file_v1)
SERVICE_IMPLEMENTATION(performance_schema, psi_file_v1) = {
  /* New interface, for components. */
  pfs_register_file_v1,
  pfs_create_file_v1,
  pfs_get_thread_file_name_locker_v1,
  pfs_get_thread_file_stream_locker_v1,
  pfs_get_thread_file_descriptor_locker_v1,
=======
  pfs_end_cond_wait_v1,
  pfs_start_table_io_wait_v1,
  pfs_end_table_io_wait_v1,
  pfs_start_table_lock_wait_v1,
  pfs_end_table_lock_wait_v1,
>>>>>>> 04caa120
  pfs_start_file_open_wait_v1,
  pfs_end_file_open_wait_v1,
  pfs_end_file_open_wait_and_bind_to_descriptor_v1,
  pfs_end_temp_file_open_wait_and_bind_to_descriptor_v1,
  pfs_start_file_wait_v1,
  pfs_end_file_wait_v1,
  pfs_start_file_close_wait_v1,
<<<<<<< HEAD
  pfs_end_file_close_wait_v1};

PSI_socket_service_v1 pfs_socket_service_v1 = {
  /* Old interface, for plugins. */
  pfs_register_socket_v1,
  pfs_init_socket_v1,
  pfs_destroy_socket_v1,
  pfs_start_socket_wait_v1,
  pfs_end_socket_wait_v1,
  pfs_set_socket_state_v1,
  pfs_set_socket_info_v1,
  pfs_set_socket_thread_owner_v1};

SERVICE_TYPE(psi_socket_v1)
SERVICE_IMPLEMENTATION(performance_schema, psi_socket_v1) = {
  /* New interface, for components. */
  pfs_register_socket_v1,
  pfs_init_socket_v1,
  pfs_destroy_socket_v1,
  pfs_start_socket_wait_v1,
  pfs_end_socket_wait_v1,
  pfs_set_socket_state_v1,
  pfs_set_socket_info_v1,
  pfs_set_socket_thread_owner_v1};

PSI_table_service_v1 pfs_table_service_v1 = {
  /* Old interface, for plugins. */
  pfs_get_table_share_v1,
  pfs_release_table_share_v1,
  pfs_drop_table_share_v1,
  pfs_open_table_v1,
  pfs_unbind_table_v1,
  pfs_rebind_table_v1,
  pfs_close_table_v1,
  pfs_start_table_io_wait_v1,
  pfs_end_table_io_wait_v1,
  pfs_start_table_lock_wait_v1,
  pfs_end_table_lock_wait_v1,
  pfs_unlock_table_v1};

SERVICE_TYPE(psi_table_v1)
SERVICE_IMPLEMENTATION(performance_schema, psi_table_v1) = {
  /* New interface, for components. */
  pfs_get_table_share_v1,
  pfs_release_table_share_v1,
  pfs_drop_table_share_v1,
  pfs_open_table_v1,
  pfs_unbind_table_v1,
  pfs_rebind_table_v1,
  pfs_close_table_v1,
  pfs_start_table_io_wait_v1,
  pfs_end_table_io_wait_v1,
  pfs_start_table_lock_wait_v1,
  pfs_end_table_lock_wait_v1,
  pfs_unlock_table_v1};

PSI_mdl_service_v1 pfs_mdl_service_v1 = {
  /* Old interface, for plugins. */
  pfs_create_metadata_lock_v1,
  pfs_set_metadata_lock_status_v1,
  pfs_destroy_metadata_lock_v1,
  pfs_start_metadata_wait_v1,
  pfs_end_metadata_wait_v1};

SERVICE_TYPE(psi_mdl_v1)
SERVICE_IMPLEMENTATION(performance_schema, psi_mdl_v1) = {
  /* New interface, for components. */
  pfs_create_metadata_lock_v1,
  pfs_set_metadata_lock_status_v1,
  pfs_destroy_metadata_lock_v1,
  pfs_start_metadata_wait_v1,
  pfs_end_metadata_wait_v1};

PSI_idle_service_v1 pfs_idle_service_v1 = {
  /* Old interface, for plugins. */
  pfs_start_idle_wait_v1,
  pfs_end_idle_wait_v1};

SERVICE_TYPE(psi_idle_v1)
SERVICE_IMPLEMENTATION(performance_schema, psi_idle_v1) = {
  /* New interface, for components. */
  pfs_start_idle_wait_v1,
  pfs_end_idle_wait_v1};

PSI_stage_service_v1 pfs_stage_service_v1 = {
  /* Old interface, for plugins. */
  pfs_register_stage_v1,
  pfs_start_stage_v1,
  pfs_get_current_stage_progress_v1,
  pfs_end_stage_v1};

SERVICE_TYPE(psi_stage_v1)
SERVICE_IMPLEMENTATION(performance_schema, psi_stage_v1) = {
  /* New interface, for components. */
  pfs_register_stage_v1,
  pfs_start_stage_v1,
  pfs_get_current_stage_progress_v1,
  pfs_end_stage_v1};

PSI_statement_service_v1 pfs_statement_service_v1 = {
  /* Old interface, for plugins. */
  pfs_register_statement_v1,
=======
  pfs_end_file_close_wait_v1,
  pfs_end_file_rename_wait_v1,
  pfs_start_stage_v1,
  pfs_get_current_stage_progress_v1,
  pfs_end_stage_v1,
>>>>>>> 04caa120
  pfs_get_thread_statement_locker_v1,
  pfs_refine_statement_v1,
  pfs_start_statement_v1,
  pfs_set_statement_text_v1,
  pfs_set_statement_lock_time_v1,
  pfs_set_statement_rows_sent_v1,
  pfs_set_statement_rows_examined_v1,
  pfs_inc_statement_created_tmp_disk_tables_v1,
  pfs_inc_statement_created_tmp_tables_v1,
  pfs_inc_statement_select_full_join_v1,
  pfs_inc_statement_select_full_range_join_v1,
  pfs_inc_statement_select_range_v1,
  pfs_inc_statement_select_range_check_v1,
  pfs_inc_statement_select_scan_v1,
  pfs_inc_statement_sort_merge_passes_v1,
  pfs_inc_statement_sort_range_v1,
  pfs_inc_statement_sort_rows_v1,
  pfs_inc_statement_sort_scan_v1,
  pfs_set_statement_no_index_used_v1,
  pfs_set_statement_no_good_index_used_v1,
  pfs_end_statement_v1,
  pfs_create_prepared_stmt_v1,
  pfs_destroy_prepared_stmt_v1,
  pfs_reprepare_prepared_stmt_v1,
  pfs_execute_prepared_stmt_v1,
  pfs_set_prepared_stmt_text_v1,
  pfs_digest_start_v1,
  pfs_digest_end_v1,
  pfs_get_sp_share_v1,
  pfs_release_sp_share_v1,
  pfs_start_sp_v1,
  pfs_end_sp_v1,
  pfs_drop_sp_v1};

SERVICE_TYPE(psi_statement_v1)
SERVICE_IMPLEMENTATION(performance_schema, psi_statement_v1) = {
  /* New interface, for components. */
  pfs_register_statement_v1,
  pfs_get_thread_statement_locker_v1,
  pfs_refine_statement_v1,
  pfs_start_statement_v1,
  pfs_set_statement_text_v1,
  pfs_set_statement_lock_time_v1,
  pfs_set_statement_rows_sent_v1,
  pfs_set_statement_rows_examined_v1,
  pfs_inc_statement_created_tmp_disk_tables_v1,
  pfs_inc_statement_created_tmp_tables_v1,
  pfs_inc_statement_select_full_join_v1,
  pfs_inc_statement_select_full_range_join_v1,
  pfs_inc_statement_select_range_v1,
  pfs_inc_statement_select_range_check_v1,
  pfs_inc_statement_select_scan_v1,
  pfs_inc_statement_sort_merge_passes_v1,
  pfs_inc_statement_sort_range_v1,
  pfs_inc_statement_sort_rows_v1,
  pfs_inc_statement_sort_scan_v1,
  pfs_set_statement_no_index_used_v1,
  pfs_set_statement_no_good_index_used_v1,
  pfs_end_statement_v1,
  pfs_create_prepared_stmt_v1,
  pfs_destroy_prepared_stmt_v1,
  pfs_reprepare_prepared_stmt_v1,
  pfs_execute_prepared_stmt_v1,
  pfs_set_prepared_stmt_text_v1,
  pfs_digest_start_v1,
  pfs_digest_end_v1,
  pfs_get_sp_share_v1,
  pfs_release_sp_share_v1,
  pfs_start_sp_v1,
  pfs_end_sp_v1,
  pfs_drop_sp_v1};

PSI_transaction_service_v1 pfs_transaction_service_v1 = {
  /* Old interface, for plugins. */
  pfs_get_thread_transaction_locker_v1,
  pfs_start_transaction_v1,
  pfs_set_transaction_xid_v1,
  pfs_set_transaction_xa_state_v1,
  pfs_set_transaction_gtid_v1,
  pfs_set_transaction_trxid_v1,
  pfs_inc_transaction_savepoints_v1,
  pfs_inc_transaction_rollback_to_savepoint_v1,
  pfs_inc_transaction_release_savepoint_v1,
  pfs_end_transaction_v1};

SERVICE_TYPE(psi_transaction_v1)
SERVICE_IMPLEMENTATION(performance_schema, psi_transaction_v1) = {
  /* New interface, for components. */
  pfs_get_thread_transaction_locker_v1,
  pfs_start_transaction_v1,
  pfs_set_transaction_xid_v1,
  pfs_set_transaction_xa_state_v1,
  pfs_set_transaction_gtid_v1,
  pfs_set_transaction_trxid_v1,
  pfs_inc_transaction_savepoints_v1,
  pfs_inc_transaction_rollback_to_savepoint_v1,
  pfs_inc_transaction_release_savepoint_v1,
  pfs_end_transaction_v1};

PSI_memory_service_v1 pfs_memory_service_v1 = {
  /* Old interface, for plugins. */
  pfs_register_memory_v1,
  pfs_memory_alloc_v1,
  pfs_memory_realloc_v1,
  pfs_memory_claim_v1,
  pfs_memory_free_v1};

SERVICE_TYPE(psi_memory_v1)
SERVICE_IMPLEMENTATION(performance_schema, psi_memory_v1) = {
  /* New interface, for components. */
  pfs_register_memory_v1,
  pfs_memory_alloc_v1,
  pfs_memory_realloc_v1,
  pfs_memory_claim_v1,
  pfs_memory_free_v1};

PSI_error_service_v1 pfs_error_service_v1 = {
  /* Old interface, for plugins. */
  pfs_log_error_v1};

SERVICE_TYPE(psi_error_v1)
SERVICE_IMPLEMENTATION(performance_schema, psi_error_v1) = {
  /* New interface, for components. */
  pfs_log_error_v1};

PSI_data_lock_service_v1 pfs_data_lock_service_v1 = {
  /* Old interface, for plugins. */
  pfs_register_data_lock_v1,
  pfs_unregister_data_lock_v1};

static void *
get_thread_interface(int version)
{
  switch (version)
  {
  case PSI_THREAD_VERSION_1:
    return &pfs_thread_service_v1;
  default:
    return NULL;
  }
}

static void *
get_mutex_interface(int version)
{
  switch (version)
  {
  case PSI_MUTEX_VERSION_1:
    return &pfs_mutex_service_v1;
  default:
    return NULL;
  }
}

static void *
get_rwlock_interface(int version)
{
  switch (version)
  {
  case PSI_RWLOCK_VERSION_1:
    return &pfs_rwlock_service_v1;
  default:
    return NULL;
  }
}

static void *
get_cond_interface(int version)
{
  switch (version)
  {
  case PSI_COND_VERSION_1:
    return &pfs_cond_service_v1;
  default:
    return NULL;
  }
}

static void *
get_file_interface(int version)
{
  switch (version)
  {
  case PSI_FILE_VERSION_1:
    return &pfs_file_service_v1;
  default:
    return NULL;
  }
}

static void *
get_socket_interface(int version)
{
  switch (version)
  {
  case PSI_SOCKET_VERSION_1:
    return &pfs_socket_service_v1;
  default:
    return NULL;
  }
}

static void *
get_table_interface(int version)
{
  switch (version)
  {
  case PSI_TABLE_VERSION_1:
    return &pfs_table_service_v1;
  default:
    return NULL;
  }
}

static void *
get_mdl_interface(int version)
{
  switch (version)
  {
  case PSI_MDL_VERSION_1:
    return &pfs_mdl_service_v1;
  default:
    return NULL;
  }
}

static void *
get_idle_interface(int version)
{
  switch (version)
  {
  case PSI_IDLE_VERSION_1:
    return &pfs_idle_service_v1;
  default:
    return NULL;
  }
}

static void *
get_stage_interface(int version)
{
  switch (version)
  {
  case PSI_STAGE_VERSION_1:
    return &pfs_stage_service_v1;
  default:
    return NULL;
  }
}

static void *
get_statement_interface(int version)
{
  switch (version)
  {
  case PSI_STATEMENT_VERSION_1:
    return &pfs_statement_service_v1;
  default:
    return NULL;
  }
}

static void *
get_transaction_interface(int version)
{
  switch (version)
  {
  case PSI_TRANSACTION_VERSION_1:
    return &pfs_transaction_service_v1;
  default:
    return NULL;
  }
}

static void *
get_memory_interface(int version)
{
  switch (version)
  {
  case PSI_MEMORY_VERSION_1:
    return &pfs_memory_service_v1;
  default:
    return NULL;
  }
}

static void *
get_error_interface(int version)
{
  switch (version)
  {
  case PSI_ERROR_VERSION_1:
    return &pfs_error_service_v1;
  default:
    return NULL;
  }
}

static void *
get_data_lock_interface(int version)
{
  switch (version)
  {
  case PSI_DATA_LOCK_VERSION_1:
    return &pfs_data_lock_service_v1;
  default:
    return NULL;
  }
}

C_MODE_END

struct PSI_thread_bootstrap pfs_thread_bootstrap = {get_thread_interface};

struct PSI_mutex_bootstrap pfs_mutex_bootstrap = {get_mutex_interface};

struct PSI_rwlock_bootstrap pfs_rwlock_bootstrap = {get_rwlock_interface};

struct PSI_cond_bootstrap pfs_cond_bootstrap = {get_cond_interface};

struct PSI_file_bootstrap pfs_file_bootstrap = {get_file_interface};

struct PSI_socket_bootstrap pfs_socket_bootstrap = {get_socket_interface};

struct PSI_table_bootstrap pfs_table_bootstrap = {get_table_interface};

struct PSI_mdl_bootstrap pfs_mdl_bootstrap = {get_mdl_interface};

struct PSI_idle_bootstrap pfs_idle_bootstrap = {get_idle_interface};

struct PSI_stage_bootstrap pfs_stage_bootstrap = {get_stage_interface};

struct PSI_statement_bootstrap pfs_statement_bootstrap = {
  get_statement_interface};

struct PSI_transaction_bootstrap pfs_transaction_bootstrap = {
  get_transaction_interface};

struct PSI_memory_bootstrap pfs_memory_bootstrap = {get_memory_interface};

struct PSI_error_bootstrap pfs_error_bootstrap = {get_error_interface};

struct PSI_data_lock_bootstrap pfs_data_lock_bootstrap = {
  get_data_lock_interface};

PSI_engine_data_lock_inspector *g_data_lock_inspector[COUNT_DATA_LOCK_ENGINES] =
  {NULL};
unsigned int g_data_lock_inspector_count = 0;

/* clang-format off */
BEGIN_COMPONENT_PROVIDES(performance_schema)
  PROVIDES_SERVICE(performance_schema, psi_cond_v1)
  PROVIDES_SERVICE(performance_schema, psi_error_v1)
  PROVIDES_SERVICE(performance_schema, psi_file_v1)
  PROVIDES_SERVICE(performance_schema, psi_idle_v1)
  PROVIDES_SERVICE(performance_schema, psi_mdl_v1)
  PROVIDES_SERVICE(performance_schema, psi_memory_v1)
  PROVIDES_SERVICE(performance_schema, psi_mutex_v1)
  PROVIDES_SERVICE(performance_schema, psi_rwlock_v1)
  PROVIDES_SERVICE(performance_schema, psi_socket_v1)
  PROVIDES_SERVICE(performance_schema, psi_stage_v1)
  PROVIDES_SERVICE(performance_schema, psi_statement_v1)
  PROVIDES_SERVICE(performance_schema, psi_table_v1)
  PROVIDES_SERVICE(performance_schema, psi_thread_v1)
  PROVIDES_SERVICE(performance_schema, psi_transaction_v1)
  PROVIDES_SERVICE(performance_schema, pfs_plugin_table)
END_COMPONENT_PROVIDES()

static BEGIN_COMPONENT_REQUIRES(performance_schema)
END_COMPONENT_REQUIRES()

BEGIN_COMPONENT_METADATA(performance_schema)
  METADATA("mysql.author", "Oracle Corporation")
  METADATA("mysql.license", "GPL")
END_COMPONENT_METADATA()

DECLARE_COMPONENT(performance_schema, "mysql:pfs")
  /* There are no initialization/deinitialization functions, they will not be
     called as this component is not a regular one. */
  NULL,
  NULL
END_DECLARE_COMPONENT()
  /* clang-format on */

  bool pfs_init_services(SERVICE_TYPE(registry_registration) * reg)
{
  int inx = 0;

  for (;;)
  {
    my_h_service pfs_service;
    pfs_service = reinterpret_cast<my_h_service>(
      mysql_component_performance_schema.provides[inx].implementation);

    if (pfs_service == NULL)
    {
      break;
    }

    if (reg->register_service(
          mysql_component_performance_schema.provides[inx].name, pfs_service))
    {
      return true;
    }

    inx++;
  }

  return false;
}

bool pfs_deinit_services(SERVICE_TYPE(registry_registration) * reg)
{
  for (int inx = 0;
       mysql_component_performance_schema.provides[inx].name != NULL;
       inx++)
  {
    if (reg->unregister(mysql_component_performance_schema.provides[inx].name))
    {
      return true;
    }
  }

  return false;
}<|MERGE_RESOLUTION|>--- conflicted
+++ resolved
@@ -6000,9 +6000,6 @@
   return;
 }
 
-<<<<<<< HEAD
-PSI_stage_progress *
-=======
 /**
   Implementation of the file instrumentation interface.
   @sa PSI_v1::end_file_rename_wait.
@@ -6028,8 +6025,7 @@
   return;
 }
 
-PSI_stage_progress*
->>>>>>> 04caa120
+PSI_stage_progress *
 pfs_start_stage_v1(PSI_stage_key key, const char *src_file, int src_line)
 {
   ulonglong timer_value = 0;
@@ -8908,7 +8904,6 @@
   pfs_signal_cond_v1,
   pfs_broadcast_cond_v1,
   pfs_start_cond_wait_v1,
-<<<<<<< HEAD
   pfs_end_cond_wait_v1};
 
 SERVICE_TYPE(psi_cond_v1)
@@ -8936,7 +8931,8 @@
   pfs_start_file_wait_v1,
   pfs_end_file_wait_v1,
   pfs_start_file_close_wait_v1,
-  pfs_end_file_close_wait_v1};
+  pfs_end_file_close_wait_v1,
+  pfs_end_file_rename_wait_v1};
 
 SERVICE_TYPE(psi_file_v1)
 SERVICE_IMPLEMENTATION(performance_schema, psi_file_v1) = {
@@ -8946,13 +8942,6 @@
   pfs_get_thread_file_name_locker_v1,
   pfs_get_thread_file_stream_locker_v1,
   pfs_get_thread_file_descriptor_locker_v1,
-=======
-  pfs_end_cond_wait_v1,
-  pfs_start_table_io_wait_v1,
-  pfs_end_table_io_wait_v1,
-  pfs_start_table_lock_wait_v1,
-  pfs_end_table_lock_wait_v1,
->>>>>>> 04caa120
   pfs_start_file_open_wait_v1,
   pfs_end_file_open_wait_v1,
   pfs_end_file_open_wait_and_bind_to_descriptor_v1,
@@ -8960,8 +8949,8 @@
   pfs_start_file_wait_v1,
   pfs_end_file_wait_v1,
   pfs_start_file_close_wait_v1,
-<<<<<<< HEAD
-  pfs_end_file_close_wait_v1};
+  pfs_end_file_close_wait_v1,
+  pfs_end_file_rename_wait_v1};
 
 PSI_socket_service_v1 pfs_socket_service_v1 = {
   /* Old interface, for plugins. */
@@ -9063,13 +9052,6 @@
 PSI_statement_service_v1 pfs_statement_service_v1 = {
   /* Old interface, for plugins. */
   pfs_register_statement_v1,
-=======
-  pfs_end_file_close_wait_v1,
-  pfs_end_file_rename_wait_v1,
-  pfs_start_stage_v1,
-  pfs_get_current_stage_progress_v1,
-  pfs_end_stage_v1,
->>>>>>> 04caa120
   pfs_get_thread_statement_locker_v1,
   pfs_refine_statement_v1,
   pfs_start_statement_v1,
