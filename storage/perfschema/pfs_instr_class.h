/* Copyright (c) 2008, 2019, Oracle and/or its affiliates. All rights reserved.

  This program is free software; you can redistribute it and/or modify
  it under the terms of the GNU General Public License, version 2.0,
  as published by the Free Software Foundation.

  This program is also distributed with certain software (including
  but not limited to OpenSSL) that is licensed under separate terms,
  as designated in a particular file or component or in included license
  documentation.  The authors of MySQL hereby grant you an additional
  permission to link the program and your derivative works with the
  separately licensed software that they have included with MySQL.

  This program is distributed in the hope that it will be useful,
  but WITHOUT ANY WARRANTY; without even the implied warranty of
  MERCHANTABILITY or FITNESS FOR A PARTICULAR PURPOSE.  See the
  GNU General Public License, version 2.0, for more details.

  You should have received a copy of the GNU General Public License
  along with this program; if not, write to the Free Software
  Foundation, Inc., 51 Franklin St, Fifth Floor, Boston, MA 02110-1301  USA */

#ifndef PFS_INSTR_CLASS_H
#define PFS_INSTR_CLASS_H

#include "my_config.h"

#include <sys/types.h>
#include <atomic>

#include "lf.h"
#include "my_compiler.h"
#include "my_dbug.h"
#include "my_inttypes.h"
#include "mysql_com.h" /* NAME_LEN */
#include "mysqld_error.h"
#include "prealloced_array.h"
#include "storage/perfschema/pfs_column_types.h"
#include "storage/perfschema/pfs_global.h"
#include "storage/perfschema/pfs_lock.h"
#include "storage/perfschema/pfs_stat.h"

struct TABLE_SHARE;

/**
  @file storage/perfschema/pfs_instr_class.h
  Performance schema instruments metadata (declarations).
*/

/**
  Maximum length of an instrument name.
  For example, 'wait/sync/mutex/sql/LOCK_open' is an instrument name.
*/
#define PFS_MAX_INFO_NAME_LENGTH 128

/**
  Maximum length of the 'full' prefix of an instrument name.
  For example, for the instrument name 'wait/sync/mutex/sql/LOCK_open',
  the full prefix is 'wait/sync/mutex/sql/', which in turn derives from
  a prefix 'wait/sync/mutex' for mutexes, and a category of 'sql' for mutexes
  of the sql layer in the server.
*/
#define PFS_MAX_FULL_PREFIX_NAME_LENGTH 32

struct PFS_global_param;
struct PFS_table_share;
class PFS_opaque_container_page;

/**
  @addtogroup performance_schema_buffers
  @{
*/

extern bool pfs_enabled;

/** Global ref count for plugin and component events. */
extern std::atomic<uint32> pfs_unload_plugin_ref_count;

/** Key, naming a synch instrument (mutex, rwlock, cond). */
typedef unsigned int PFS_sync_key;
/** Key, naming a thread instrument. */
typedef unsigned int PFS_thread_key;
/** Key, naming a file instrument. */
typedef unsigned int PFS_file_key;
/** Key, naming a stage instrument. */
typedef unsigned int PFS_stage_key;
/** Key, naming a statement instrument. */
typedef unsigned int PFS_statement_key;
/** Key, naming a transaction instrument. */
typedef unsigned int PFS_transaction_key;
/** Key, naming a socket instrument. */
typedef unsigned int PFS_socket_key;
/** Key, naming a memory instrument. */
typedef unsigned int PFS_memory_key;

enum PFS_class_type {
  PFS_CLASS_NONE = 0,
  PFS_CLASS_MUTEX = 1,
  PFS_CLASS_RWLOCK = 2,
  PFS_CLASS_COND = 3,
  PFS_CLASS_FILE = 4,
  PFS_CLASS_TABLE = 5,
  PFS_CLASS_STAGE = 6,
  PFS_CLASS_STATEMENT = 7,
  PFS_CLASS_TRANSACTION = 8,
  PFS_CLASS_SOCKET = 9,
  PFS_CLASS_TABLE_IO = 10,
  PFS_CLASS_TABLE_LOCK = 11,
  PFS_CLASS_IDLE = 12,
  PFS_CLASS_MEMORY = 13,
  PFS_CLASS_METADATA = 14,
  PFS_CLASS_ERROR = 15,
  PFS_CLASS_THREAD = 16,
  PFS_CLASS_LAST = PFS_CLASS_THREAD,
  PFS_CLASS_MAX = PFS_CLASS_LAST + 1
};

/** User-defined instrument configuration. */
struct PFS_instr_config {
  /* Instrument name. */
  char *m_name;
  /* Name length. */
  uint m_name_length;
  /** Enabled flag. */
  bool m_enabled;
  /** Timed flag. */
  bool m_timed;
};

typedef Prealloced_array<PFS_instr_config *, 10> Pfs_instr_config_array;
extern Pfs_instr_config_array *pfs_instr_config_array;

struct PFS_thread;

extern uint mutex_class_start;
extern uint rwlock_class_start;
extern uint cond_class_start;
extern uint file_class_start;
extern uint socket_class_start;
extern uint wait_class_max;

/** Information for all instrumentation. */
struct PFS_instr_class {
  /** Class type */
  PFS_class_type m_type;
  /** True if this instrument is enabled. */
  bool m_enabled;
  /** True if this instrument is timed. */
  bool m_timed;
  /** Instrument flags. */
  uint m_flags;
  /** Volatility index. */
  int m_volatility;
  /**
    Instrument name index.
    Self index in:
    - EVENTS_WAITS_SUMMARY_*_BY_EVENT_NAME for waits
    - EVENTS_STAGES_SUMMARY_*_BY_EVENT_NAME for stages
    - EVENTS_STATEMENTS_SUMMARY_*_BY_EVENT_NAME for statements
    - EVENTS_TRANSACTIONS_SUMMARY_*_BY_EVENT_NAME for transactions
  */
  uint m_event_name_index;
  /** Instrument name. */
  char m_name[PFS_MAX_INFO_NAME_LENGTH];
  /** Length in bytes of @c m_name. */
  uint m_name_length;
  /** Documentation. */
  char *m_documentation;

  bool is_singleton() const { return m_flags & PSI_FLAG_SINGLETON; }

  bool is_mutable() const { return m_flags & PSI_FLAG_MUTABLE; }

  bool is_progress() const { return m_flags & PSI_FLAG_STAGE_PROGRESS; }

  bool is_shared_exclusive() const { return m_flags & PSI_FLAG_RWLOCK_SX; }

<<<<<<< HEAD
  bool is_transferable() const { return m_flags & PSI_FLAG_TRANSFER; }

  bool is_user() const { return m_flags & PSI_FLAG_USER; }

=======
  bool is_priority() const { return m_flags & PSI_FLAG_RWLOCK_PR; }

  bool is_transferable() const { return m_flags & PSI_FLAG_TRANSFER; }

  bool is_user() const { return m_flags & PSI_FLAG_USER; }

>>>>>>> 4869291f
  bool is_global() const { return m_flags & PSI_FLAG_ONLY_GLOBAL_STAT; }

  void enforce_valid_flags(uint allowed_flags) {
    /* Reserved for future use. */
    allowed_flags |= PSI_FLAG_THREAD | PSI_FLAG_TRANSFER;

    uint valid_flags = m_flags & allowed_flags;
    /*
      This fails when the instrumented code is providing
      flags that are not supported for this instrument.
      To fix it, clean up the instrumented code.
    */
    DBUG_ASSERT(valid_flags == m_flags);
    m_flags = valid_flags;
  }

  static void set_enabled(PFS_instr_class *pfs, bool enabled);
  static void set_timed(PFS_instr_class *pfs, bool timed);

  bool is_deferred() const {
    switch (m_type) {
      case PFS_CLASS_SOCKET:
        return true;
        break;
      default:
        return false;
        break;
    };
  }

  bool can_be_timed() const {
    switch (m_type) {
      case PFS_CLASS_MEMORY:
      case PFS_CLASS_ERROR:
      case PFS_CLASS_THREAD:
        return false;
      default:
        return true;
    };
  }
};

struct PFS_mutex;

#define PFS_MUTEX_PARTITIONS 2

/** Instrumentation metadata for a mutex. */
struct PFS_ALIGNED PFS_mutex_class : public PFS_instr_class {
  /** Mutex usage statistics. */
  PFS_mutex_stat m_mutex_stat;
  /** Singleton instance. */
  PFS_mutex *m_singleton;
};

struct PFS_rwlock;

/** Instrumentation metadata for a read write lock. */
struct PFS_ALIGNED PFS_rwlock_class : public PFS_instr_class {
  /** Rwlock usage statistics. */
  PFS_rwlock_stat m_rwlock_stat;
  /** Singleton instance. */
  PFS_rwlock *m_singleton;
};

struct PFS_cond;

/** Instrumentation metadata for a condition. */
struct PFS_ALIGNED PFS_cond_class : public PFS_instr_class {
  /**
    Condition usage statistics.
    This statistic is not exposed in user visible tables yet.
  */
  PFS_cond_stat m_cond_stat;
  /** Singleton instance. */
  PFS_cond *m_singleton;
};

/** Instrumentation metadata of a thread. */
struct PFS_ALIGNED PFS_thread_class : public PFS_instr_class {
  /** Singleton instance. */
  PFS_thread *m_singleton;
  /** Thread history instrumentation flag. */
  bool m_history{false};
};

/** Key identifying a table share. */
struct PFS_table_share_key {
  /**
    Hash search key.
    This has to be a string for @c LF_HASH,
    the format is @c "<enum_object_type><schema_name><0x00><object_name><0x00>"
    @see create_table_def_key
  */
  char m_hash_key[1 + NAME_LEN + 1 + NAME_LEN + 1];
  /** Length in bytes of @c m_hash_key. */
  uint m_key_length;
};

/** Table index or 'key' */
struct PFS_table_key {
  /** Index name */
  char m_name[NAME_LEN];
  /** Length in bytes of @c m_name. */
  uint m_name_length;
};

/** Index statistics of a table.*/
struct PFS_table_share_index {
  pfs_lock m_lock;
  /** The index name */
  PFS_table_key m_key;
  /** The index stat */
  PFS_table_io_stat m_stat;
  /** Owner table share. To be used later. */
  PFS_table_share *m_owner;
  /** Container page. */
  PFS_opaque_container_page *m_page;
};

/** Lock statistics of a table.*/
struct PFS_table_share_lock {
  pfs_lock m_lock;
  /** Lock stats. */
  PFS_table_lock_stat m_stat;
  /** Owner table share. To be used later. */
  PFS_table_share *m_owner;
  /** Container page. */
  PFS_opaque_container_page *m_page;
};

/** Instrumentation metadata for a table share. */
struct PFS_ALIGNED PFS_table_share {
 public:
  uint32 get_version() { return m_lock.get_version(); }

  enum_object_type get_object_type() {
    return (enum_object_type)m_key.m_hash_key[0];
  }

  void aggregate_io(void);
  void aggregate_lock(void);

  void sum_io(PFS_single_stat *result, uint key_count);
  void sum_lock(PFS_single_stat *result);
  void sum(PFS_single_stat *result, uint key_count);

  inline void aggregate(void) {
    aggregate_io();
    aggregate_lock();
  }

  inline void init_refcount(void) { m_refcount.store(1); }

  inline int get_refcount(void) { return m_refcount.load(); }

  inline void inc_refcount(void) { ++m_refcount; }

  inline void dec_refcount(void) { --m_refcount; }

  void refresh_setup_object_flags(PFS_thread *thread);

  /** Internal lock. */
  pfs_lock m_lock;
  /**
    True if table instrumentation is enabled.
    This flag is computed from the content of table setup_objects.
  */
  bool m_enabled;
  /**
    True if table instrumentation is timed.
    This flag is computed from the content of table setup_objects.
  */
  bool m_timed;

  /** Search key. */
  PFS_table_share_key m_key;
  /** Schema name. */
  const char *m_schema_name;
  /** Length in bytes of @c m_schema_name. */
  uint m_schema_name_length;
  /** Table name. */
  const char *m_table_name;
  /** Length in bytes of @c m_table_name. */
  uint m_table_name_length;
  /** Number of indexes. */
  uint m_key_count;
  /** Container page. */
  PFS_opaque_container_page *m_page;

  PFS_table_share_lock *find_lock_stat() const;
  PFS_table_share_lock *find_or_create_lock_stat();
  void destroy_lock_stat();

  PFS_table_share_index *find_index_stat(uint index) const;
  PFS_table_share_index *find_or_create_index_stat(
      const TABLE_SHARE *server_share, uint index);
  void destroy_index_stats();

 private:
  /** Number of opened table handles. */
  std::atomic<int> m_refcount;
  /** Table locks statistics. */
  std::atomic<PFS_table_share_lock *> m_race_lock_stat;
  /** Table indexes stats. */
  std::atomic<PFS_table_share_index *> m_race_index_stat[MAX_INDEXES + 1];
};

/** Statistics for the IDLE instrument. */
extern PFS_single_stat global_idle_stat;
/** Statistics for dropped table I/O. */
extern PFS_table_io_stat global_table_io_stat;
/** Statistics for dropped table lock. */
extern PFS_table_lock_stat global_table_lock_stat;
/** Statistics for the METADATA instrument. */
extern PFS_single_stat global_metadata_stat;
/** Statistics for the transaction instrument. */
extern PFS_transaction_stat global_transaction_stat;
/** Statistics for the error instrument. */
extern PFS_error_stat global_error_stat;

inline uint sanitize_index_count(uint count) {
  if (likely(count <= MAX_INDEXES)) {
    return count;
  }
  return 0;
}

#define GLOBAL_TABLE_IO_EVENT_INDEX 0
#define GLOBAL_TABLE_LOCK_EVENT_INDEX 1
#define GLOBAL_IDLE_EVENT_INDEX 2
#define GLOBAL_METADATA_EVENT_INDEX 3
/** Number of global wait events. */
#define COUNT_GLOBAL_EVENT_INDEX 4

/** Transaction events are not wait events .*/
#define GLOBAL_TRANSACTION_INDEX 0

#define GLOBAL_ERROR_INDEX 0

/**
  Instrument controlling all table I/O.
  This instrument is used with table SETUP_OBJECTS.
*/
extern PFS_instr_class global_table_io_class;

/**
  Instrument controlling all table lock.
  This instrument is used with table SETUP_OBJECTS.
*/
extern PFS_instr_class global_table_lock_class;

/**
  Instrument controlling all idle waits.
*/
extern PFS_instr_class global_idle_class;

/**
  Instrument controlling all metadata locks.
*/
extern PFS_instr_class global_metadata_class;

/** Instrumentation metadata for an error. */
struct PFS_ALIGNED PFS_error_class : public PFS_instr_class {};
/**
  Instrument controlling all server errors.
*/
extern PFS_error_class global_error_class;

struct PFS_file;

/** Instrumentation metadata for a file. */
struct PFS_ALIGNED PFS_file_class : public PFS_instr_class {
  /** File usage statistics. */
  PFS_file_stat m_file_stat;
  /** Singleton instance. */
  PFS_file *m_singleton;
};

/** Instrumentation metadata for a stage. */
struct PFS_ALIGNED PFS_stage_class : public PFS_instr_class {
  /**
    Length of the @c "stage/\<component\>/" prefix.
    This is to extract @c "foo" from @c "stage/sql/foo".
  */
  uint m_prefix_length;
  /** Stage usage statistics. */
  PFS_stage_stat m_stage_stat;
};

/** Instrumentation metadata for a statement. */
struct PFS_ALIGNED PFS_statement_class : public PFS_instr_class {};

/** Instrumentation metadata for a transaction. */
struct PFS_ALIGNED PFS_transaction_class : public PFS_instr_class {};

extern PFS_transaction_class global_transaction_class;

struct PFS_socket;

/** Instrumentation metadata for a socket. */
struct PFS_ALIGNED PFS_socket_class : public PFS_instr_class {
  /** Socket usage statistics. */
  PFS_socket_stat m_socket_stat;
  /** Singleton instance. */
  PFS_socket *m_singleton;
};

/** Instrumentation metadata for a memory. */
struct PFS_ALIGNED PFS_memory_class : public PFS_instr_class {};

void init_event_name_sizing(const PFS_global_param *param);

void register_global_classes();

int init_sync_class(uint mutex_class_sizing, uint rwlock_class_sizing,
                    uint cond_class_sizing);

void cleanup_sync_class();
int init_thread_class(uint thread_class_sizing);
void cleanup_thread_class();
int init_table_share(uint table_share_sizing);
void cleanup_table_share();

int init_table_share_lock_stat(uint table_stat_sizing);
void cleanup_table_share_lock_stat();
PFS_table_share_lock *create_table_share_lock_stat();
void release_table_share_lock_stat(PFS_table_share_lock *pfs);

int init_table_share_index_stat(uint index_stat_sizing);
void cleanup_table_share_index_stat();
PFS_table_share_index *create_table_share_index_stat(const TABLE_SHARE *share,
                                                     uint index);
void release_table_share_index_stat(PFS_table_share_index *pfs);

int init_table_share_hash(const PFS_global_param *param);
void cleanup_table_share_hash();
int init_file_class(uint file_class_sizing);
void cleanup_file_class();
int init_stage_class(uint stage_class_sizing);
void cleanup_stage_class();
int init_statement_class(uint statement_class_sizing);
void cleanup_statement_class();
int init_socket_class(uint socket_class_sizing);
void cleanup_socket_class();
int init_memory_class(uint memory_class_sizing);
void cleanup_memory_class();

PFS_sync_key register_mutex_class(const char *name, uint name_length,
                                  PSI_mutex_info *info);

PFS_sync_key register_rwlock_class(const char *name, uint name_length,
                                   PSI_rwlock_info *info);

PFS_sync_key register_cond_class(const char *name, uint name_length,
                                 PSI_cond_info *info);

PFS_thread_key register_thread_class(const char *name, uint name_length,
                                     PSI_thread_info *info);

PFS_file_key register_file_class(const char *name, uint name_length,
                                 PSI_file_info *info);

PFS_stage_key register_stage_class(const char *name, uint prefix_length,
                                   uint name_length, PSI_stage_info *info);

PFS_statement_key register_statement_class(const char *name, uint name_length,
                                           PSI_statement_info *info);

PFS_socket_key register_socket_class(const char *name, uint name_length,
                                     PSI_socket_info *info);

PFS_memory_key register_memory_class(const char *name, uint name_length,
                                     PSI_memory_info *info);

PFS_mutex_class *find_mutex_class(PSI_mutex_key key);
PFS_mutex_class *sanitize_mutex_class(PFS_mutex_class *unsafe);
PFS_rwlock_class *find_rwlock_class(PSI_rwlock_key key);
PFS_rwlock_class *sanitize_rwlock_class(PFS_rwlock_class *unsafe);
PFS_cond_class *find_cond_class(PSI_cond_key key);
PFS_cond_class *sanitize_cond_class(PFS_cond_class *unsafe);
PFS_thread_class *find_thread_class(PSI_thread_key key);
PFS_thread_class *sanitize_thread_class(PFS_thread_class *unsafe);
PFS_file_class *find_file_class(PSI_file_key key);
PFS_file_class *sanitize_file_class(PFS_file_class *unsafe);
PFS_stage_class *find_stage_class(PSI_stage_key key);
PFS_stage_class *sanitize_stage_class(PFS_stage_class *unsafe);
PFS_statement_class *find_statement_class(PSI_statement_key key);
PFS_statement_class *sanitize_statement_class(PFS_statement_class *unsafe);
PFS_instr_class *find_table_class(uint index);
PFS_instr_class *sanitize_table_class(PFS_instr_class *unsafe);
PFS_socket_class *find_socket_class(PSI_socket_key key);
PFS_socket_class *sanitize_socket_class(PFS_socket_class *unsafe);
PFS_memory_class *find_memory_class(PSI_memory_key key);
PFS_memory_class *sanitize_memory_class(PFS_memory_class *unsafe);
PFS_instr_class *find_idle_class(uint index);
PFS_instr_class *sanitize_idle_class(PFS_instr_class *unsafe);
PFS_instr_class *find_metadata_class(uint index);
PFS_instr_class *sanitize_metadata_class(PFS_instr_class *unsafe);
PFS_error_class *find_error_class(uint index);
PFS_error_class *sanitize_error_class(PFS_instr_class *unsafe);
PFS_transaction_class *find_transaction_class(uint index);
PFS_transaction_class *sanitize_transaction_class(
    PFS_transaction_class *unsafe);

PFS_table_share *find_or_create_table_share(PFS_thread *thread, bool temporary,
                                            const TABLE_SHARE *share);
void release_table_share(PFS_table_share *pfs);
void drop_table_share(PFS_thread *thread, bool temporary,
                      const char *schema_name, uint schema_name_length,
                      const char *table_name, uint table_name_length);

PFS_table_share *sanitize_table_share(PFS_table_share *unsafe);

extern ulong mutex_class_max;
extern ulong mutex_class_lost;
extern ulong rwlock_class_max;
extern ulong rwlock_class_lost;
extern ulong cond_class_max;
extern ulong cond_class_lost;
extern ulong thread_class_max;
extern ulong thread_class_lost;
extern ulong file_class_max;
extern ulong file_class_lost;
extern ulong stage_class_max;
extern ulong stage_class_lost;
extern ulong statement_class_max;
extern ulong statement_class_lost;
extern ulong transaction_class_max;
extern ulong socket_class_max;
extern ulong socket_class_lost;
extern ulong memory_class_max;
extern ulong memory_class_lost;
extern ulong error_class_max;

/* Exposing the data directly, for iterators. */

extern PFS_mutex_class *mutex_class_array;
extern PFS_rwlock_class *rwlock_class_array;
extern PFS_cond_class *cond_class_array;
extern PFS_file_class *file_class_array;

void reset_events_waits_by_class();
void reset_file_class_io();
void reset_socket_class_io();

/** Update derived flags for all table shares. */
void update_table_share_derived_flags(PFS_thread *thread);

/** Update derived flags for all stored procedure shares. */
void update_program_share_derived_flags(PFS_thread *thread);

extern LF_HASH table_share_hash;

/**
  Get current time for GTID monitoring.

  @return my_getsystime() when PFS monitoring is enabled.
  @return 0 when PFS monitoring is disabled.
*/
ulonglong gtid_monitoring_getsystime();

/** @} */
#endif<|MERGE_RESOLUTION|>--- conflicted
+++ resolved
@@ -175,19 +175,12 @@
 
   bool is_shared_exclusive() const { return m_flags & PSI_FLAG_RWLOCK_SX; }
 
-<<<<<<< HEAD
+  bool is_priority() const { return m_flags & PSI_FLAG_RWLOCK_PR; }
+
   bool is_transferable() const { return m_flags & PSI_FLAG_TRANSFER; }
 
   bool is_user() const { return m_flags & PSI_FLAG_USER; }
 
-=======
-  bool is_priority() const { return m_flags & PSI_FLAG_RWLOCK_PR; }
-
-  bool is_transferable() const { return m_flags & PSI_FLAG_TRANSFER; }
-
-  bool is_user() const { return m_flags & PSI_FLAG_USER; }
-
->>>>>>> 4869291f
   bool is_global() const { return m_flags & PSI_FLAG_ONLY_GLOBAL_STAT; }
 
   void enforce_valid_flags(uint allowed_flags) {
