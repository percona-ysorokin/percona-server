# Copyright (c) 2008, 2010, Oracle and/or its affiliates. All rights reserved.
#
# This program is free software; you can redistribute it and/or modify
# it under the terms of the GNU General Public License as published by
# the Free Software Foundation; version 2 of the License.
#
# This program is distributed in the hope that it will be useful,
# but WITHOUT ANY WARRANTY; without even the implied warranty of
# MERCHANTABILITY or FITNESS FOR A PARTICULAR PURPOSE.  See the
# GNU General Public License for more details.
#
# You should have received a copy of the GNU General Public License
# along with this program; if not, write to the Free Software Foundation,
# 51 Franklin Street, Suite 500, Boston, MA 02110-1335 USA

#called from the top level Makefile

SUBDIRS = . unittest

MYSQLDATAdir =          $(localstatedir)
MYSQLSHAREdir =         $(pkgdatadir)
MYSQLBASEdir=           $(prefix)
MYSQLLIBdir=            $(pkglibdir)
pkgplugindir =		$(pkglibdir)/plugin
INCLUDES =              -I$(top_srcdir)/include -I$(top_builddir)/include \
			-I$(top_srcdir)/regex \
			-I$(top_srcdir)/sql \
                        -I$(srcdir)
WRAPLIBS=

LDADD =

DEFS =                  -DMYSQL_SERVER @DEFS@


noinst_HEADERS = ha_perfschema.h pfs_engine_table.h pfs.h pfs_server.h \
		pfs_global.h pfs_instr_class.h pfs_instr.h \
                pfs_column_types.h pfs_column_values.h \
                table_setup_instruments.h table_performance_timers.h \
<<<<<<< HEAD
                table_setup_actors.h table_setup_timers.h \
=======
                table_setup_timers.h table_helper.h \
>>>>>>> 7a6ae778
                table_setup_consumers.h table_events_waits.h \
		pfs_events_waits.h pfs_timer.h table_threads.h
		table_sync_instances.h \
		table_events_waits_summary.h pfs_stat.h \
		table_all_instr.h \
		table_file_instances.h table_file_summary.h \
		table_setup_objects.h pfs_lock.h pfs_atomic.h \
		pfs_setup_actor.h pfs_defaults.h

PSE_SOURCES = ha_perfschema.cc pfs_engine_table.cc pfs.cc pfs_server.cc \
		pfs_global.cc pfs_instr_class.cc pfs_instr.cc \
                pfs_column_values.cc \
                table_setup_instruments.cc table_performance_timers.cc \
                table_setup_actors.cc table_setup_timers.cc \
                table_setup_consumers.cc table_events_waits.cc \
		pfs_events_waits.cc pfs_timer.cc table_threads.cc \
		table_sync_instances.cc \
		table_events_waits_summary.cc \
		table_all_instr.cc \
		table_file_instances.cc table_file_summary.cc \
		table_setup_objects.cc pfs_atomic.cc pfs_check.cc \
		pfs_setup_actor.cc pfs_defaults.cc

EXTRA_LIBRARIES = libperfschema.a
noinst_LIBRARIES = @plugin_perfschema_static_target@

libperfschema_a_SOURCES= $(PSE_SOURCES)

EXTRA_DIST = plug.in CMakeLists.txt

unittests = unittest

test:
	perl $(top_srcdir)/unittest/unit.pl run $(unittests)

test-verbose:
	HARNESS_VERBOSE=1 perl $(top_srcdir)/unittest/unit.pl run $(unittests)
<|MERGE_RESOLUTION|>--- conflicted
+++ resolved
@@ -37,11 +37,7 @@
 		pfs_global.h pfs_instr_class.h pfs_instr.h \
                 pfs_column_types.h pfs_column_values.h \
                 table_setup_instruments.h table_performance_timers.h \
-<<<<<<< HEAD
-                table_setup_actors.h table_setup_timers.h \
-=======
-                table_setup_timers.h table_helper.h \
->>>>>>> 7a6ae778
+                table_setup_actors.h table_setup_timers.h table_helper.h \
                 table_setup_consumers.h table_events_waits.h \
 		pfs_events_waits.h pfs_timer.h table_threads.h
 		table_sync_instances.h \
