/* Copyright (c) 2015, Oracle and/or its affiliates. All rights reserved.

  This program is free software; you can redistribute it and/or modify
  it under the terms of the GNU General Public License as published by
  the Free Software Foundation; version 2 of the License.

  This program is distributed in the hope that it will be useful,
  but WITHOUT ANY WARRANTY; without even the implied warranty of
  MERCHANTABILITY or FITNESS FOR A PARTICULAR PURPOSE.  See the
  GNU General Public License for more details.

  You should have received a copy of the GNU General Public License
  along with this program; if not, write to the Free Software Foundation,
  51 Franklin Street, Suite 500, Boston, MA 02110-1335 USA */

#include <my_global.h>
#include <my_sys.h>
#include <pfs_global.h>
#include <string.h>


<<<<<<< HEAD
void add_to_status(System_status_var *to_var, const System_status_var *from_var,
                   bool add_com_vars)
=======
void add_to_status(STATUS_VAR *to_var, STATUS_VAR *from_var, bool add_com_vars,
                   bool reset_from_var)
>>>>>>> 70197ead
{
}<|MERGE_RESOLUTION|>--- conflicted
+++ resolved
@@ -19,12 +19,7 @@
 #include <string.h>
 
 
-<<<<<<< HEAD
 void add_to_status(System_status_var *to_var, const System_status_var *from_var,
-                   bool add_com_vars)
-=======
-void add_to_status(STATUS_VAR *to_var, STATUS_VAR *from_var, bool add_com_vars,
-                   bool reset_from_var)
->>>>>>> 70197ead
+                   bool add_com_vars, bool reset_from_var)
 {
 }