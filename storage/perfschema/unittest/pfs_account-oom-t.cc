--- conflicted
+++ resolved
@@ -162,9 +162,5 @@
   plan(12);
   MY_INIT("pfs_account-oom-t");
   do_all_tests();
-<<<<<<< HEAD
-  return 0;
-=======
   return (exit_status());
->>>>>>> 33fa37f4
 }