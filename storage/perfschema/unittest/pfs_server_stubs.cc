--- conflicted
+++ resolved
@@ -47,13 +47,8 @@
 
 void reset_status_vars() {}
 
-<<<<<<< HEAD
-std::pair<struct System_status_var *, bool> get_thd_status_var(THD *) {
-  return std::make_pair(nullptr, false);
-=======
 struct System_status_var *get_thd_status_var(THD *, bool *) {
   return NULL;
->>>>>>> 124c7ab1
 }
 
 unsigned int mysql_errno_to_sqlstate_index(unsigned int) { return 0; }
