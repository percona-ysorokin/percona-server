--- conflicted
+++ resolved
@@ -200,35 +200,8 @@
       res= lf_hash_insert(&setup_actor_hash, pins, &pfs);
       if (likely(res == 0))
       {
-<<<<<<< HEAD
-        set_setup_actor_key(&pfs->m_key,
-                            user->ptr(), user->length(),
-                            host->ptr(), host->length(),
-                            role->ptr(), role->length());
-        pfs->m_username= &pfs->m_key.m_hash_key[0];
-        pfs->m_username_length= user->length();
-        pfs->m_hostname= pfs->m_username + pfs->m_username_length + 1;
-        pfs->m_hostname_length= host->length();
-        pfs->m_rolename= pfs->m_hostname + pfs->m_hostname_length + 1;
-        pfs->m_rolename_length= role->length();
-
-        int res;
-        pfs->m_lock.dirty_to_allocated();
-        res= lf_hash_insert(&setup_actor_hash, pins, &pfs);
-        if (likely(res == 0))
-        {
-          update_setup_actors_derived_flags(thread);
-          return 0;
-        }
-
-        pfs->m_lock.allocated_to_free();
-        if (res > 0)
-          return HA_ERR_FOUND_DUPP_KEY;
-        return HA_ERR_OUT_OF_MEM;
-=======
         update_setup_actors_derived_flags(thread);
         return 0;
->>>>>>> 871dd169
       }
 
       pfs->m_lock.allocated_to_free();
