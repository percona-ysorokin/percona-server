/* Copyright (c) 2010, 2019, Oracle and/or its affiliates. All rights reserved.

  This program is free software; you can redistribute it and/or modify
  it under the terms of the GNU General Public License, version 2.0,
  as published by the Free Software Foundation.

  This program is also distributed with certain software (including
  but not limited to OpenSSL) that is licensed under separate terms,
  as designated in a particular file or component or in included license
  documentation.  The authors of MySQL hereby grant you an additional
  permission to link the program and your derivative works with the
  separately licensed software that they have included with MySQL.

  This program is distributed in the hope that it will be useful,
  but WITHOUT ANY WARRANTY; without even the implied warranty of
  MERCHANTABILITY or FITNESS FOR A PARTICULAR PURPOSE.  See the
  GNU General Public License, version 2.0, for more details.

  You should have received a copy of the GNU General Public License
  along with this program; if not, write to the Free Software
  Foundation, Inc., 51 Franklin St, Fifth Floor, Boston, MA 02110-1301  USA */

/**
  @file storage/perfschema/table_setup_actors.cc
  Table SETUP_ACTORS (implementation).
*/

#include "storage/perfschema/table_setup_actors.h"

#include "my_compiler.h"
#include "my_dbug.h"
#include "my_thread.h"
#include "sql/field.h"
#include "sql/plugin_table.h"
#include "sql/table.h"
#include "storage/perfschema/pfs_buffer_container.h"
#include "storage/perfschema/pfs_column_types.h"
#include "storage/perfschema/pfs_column_values.h"
#include "storage/perfschema/pfs_global.h"
#include "storage/perfschema/pfs_instr_class.h"
#include "storage/perfschema/pfs_setup_actor.h"

THR_LOCK table_setup_actors::m_table_lock;

Plugin_table table_setup_actors::m_table_def(
    /* Schema name */
    "performance_schema",
    /* Name */
    "setup_actors",
    /* Definition */
<<<<<<< HEAD
    "  HOST CHAR(60) COLLATE utf8mb4_bin default '%' not null,\n"
=======
    "  HOST CHAR(255) CHARACTER SET ASCII default '%' not null,\n"
>>>>>>> 4869291f
    "  USER CHAR(32) COLLATE utf8mb4_bin default '%' not null,\n"
    "  `ROLE` CHAR(32) COLLATE utf8mb4_bin default '%' not null,\n"
    "  ENABLED ENUM ('YES', 'NO') not null default 'YES',\n"
    "  HISTORY ENUM ('YES', 'NO') not null default 'YES',\n"
    "  PRIMARY KEY (HOST, USER, `ROLE`) USING HASH\n",
    /* Options */
    " ENGINE=PERFORMANCE_SCHEMA",
    /* Tablespace */
    nullptr);

PFS_engine_table_share table_setup_actors::m_share = {
    &pfs_editable_acl,
    table_setup_actors::create,
    table_setup_actors::write_row,
    table_setup_actors::delete_all_rows,
    table_setup_actors::get_row_count,
    sizeof(PFS_simple_index),
    &m_table_lock,
    &m_table_def,
    false, /* perpetual */
    PFS_engine_table_proxy(),
    {0},
    false /* m_in_purgatory */
};

bool PFS_index_setup_actors::match(PFS_setup_actor *pfs) {
  if (m_fields >= 1) {
    if (!m_key_1.match(pfs)) {
      return false;
    }
  }

  if (m_fields >= 2) {
    if (!m_key_2.match(pfs)) {
      return false;
    }
  }

  if (m_fields >= 3) {
    if (!m_key_3.match(pfs)) {
      return false;
    }
  }

  return true;
}

PFS_engine_table *table_setup_actors::create(PFS_engine_table_share *) {
  return new table_setup_actors();
}

int table_setup_actors::write_row(PFS_engine_table *, TABLE *table,
                                  unsigned char *, Field **fields) {
  Field *f;
  String user_data("%", 1, &my_charset_utf8mb4_bin);
  String host_data("%", 1, &my_charset_utf8mb4_bin);
  String role_data("%", 1, &my_charset_utf8mb4_bin);
  String *user = &user_data;
  String *host = &host_data;
  String *role = &role_data;
  enum_yes_no enabled_value = ENUM_YES;
  enum_yes_no history_value = ENUM_YES;
  bool enabled;
  bool history;

  for (; (f = *fields); fields++) {
    if (bitmap_is_set(table->write_set, f->field_index)) {
      switch (f->field_index) {
        case 0: /* HOST */
          host = get_field_char_utf8(f, &host_data);
          break;
        case 1: /* USER */
          user = get_field_char_utf8(f, &user_data);
          break;
        case 2: /* ROLE */
          role = get_field_char_utf8(f, &role_data);
          break;
        case 3: /* ENABLED */
          enabled_value = (enum_yes_no)get_field_enum(f);
          break;
        case 4: /* HISTORY */
          history_value = (enum_yes_no)get_field_enum(f);
          break;
        default:
          DBUG_ASSERT(false);
      }
    }
  }

  /* Reject illegal enum values in ENABLED */
  if ((enabled_value != ENUM_YES) && (enabled_value != ENUM_NO)) {
    return HA_ERR_NO_REFERENCED_ROW;
  }

  /* Reject illegal enum values in HISTORY */
  if ((history_value != ENUM_YES) && (history_value != ENUM_NO)) {
    return HA_ERR_NO_REFERENCED_ROW;
  }

  /* Reject if any of user/host/role is not provided */
  if (user->length() == 0 || host->length() == 0 || role->length() == 0) {
    return HA_ERR_WRONG_COMMAND;
  }

  enabled = (enabled_value == ENUM_YES) ? true : false;
  history = (history_value == ENUM_YES) ? true : false;

  return insert_setup_actor(user, host, role, enabled, history);
}

int table_setup_actors::delete_all_rows(void) { return reset_setup_actor(); }

ha_rows table_setup_actors::get_row_count(void) {
  return global_setup_actor_container.get_row_count();
}

table_setup_actors::table_setup_actors()
    : PFS_engine_table(&m_share, &m_pos), m_pos(0), m_next_pos(0) {}

void table_setup_actors::reset_position(void) {
  m_pos.m_index = 0;
  m_next_pos.m_index = 0;
}

int table_setup_actors::rnd_next() {
  PFS_setup_actor *pfs;

  m_pos.set_at(&m_next_pos);
  PFS_setup_actor_iterator it =
      global_setup_actor_container.iterate(m_pos.m_index);
  pfs = it.scan_next(&m_pos.m_index);
  if (pfs != NULL) {
    m_next_pos.set_after(&m_pos);
    return make_row(pfs);
  }

  return HA_ERR_END_OF_FILE;
}

int table_setup_actors::rnd_pos(const void *pos) {
  PFS_setup_actor *pfs;

  set_position(pos);

  pfs = global_setup_actor_container.get(m_pos.m_index);
  if (pfs != NULL) {
    return make_row(pfs);
  }

  return HA_ERR_RECORD_DELETED;
}

int table_setup_actors::index_init(uint idx MY_ATTRIBUTE((unused)), bool) {
  PFS_index_setup_actors *result = NULL;
  DBUG_ASSERT(idx == 0);
  result = PFS_NEW(PFS_index_setup_actors);
  m_opened_index = result;
  m_index = result;
  return 0;
}

int table_setup_actors::index_next() {
  PFS_setup_actor *pfs;

  m_pos.set_at(&m_next_pos);
  PFS_setup_actor_iterator it =
      global_setup_actor_container.iterate(m_pos.m_index);

  do {
    pfs = it.scan_next(&m_pos.m_index);
    if (pfs != NULL) {
      if (m_opened_index->match(pfs)) {
        if (!make_row(pfs)) {
          m_next_pos.set_after(&m_pos);
          return 0;
        }
      }
    }
  } while (pfs != NULL);

  return HA_ERR_END_OF_FILE;
}

int table_setup_actors::make_row(PFS_setup_actor *pfs) {
  pfs_optimistic_state lock;
  pfs->m_lock.begin_optimistic_lock(&lock);

  m_row.m_hostname_length = pfs->m_hostname_length;

  if (unlikely((m_row.m_hostname_length == 0) ||
               (m_row.m_hostname_length > sizeof(m_row.m_hostname)))) {
    return HA_ERR_RECORD_DELETED;
  }

  memcpy(m_row.m_hostname, pfs->m_hostname, m_row.m_hostname_length);
  m_row.m_username_length = pfs->m_username_length;

  if (unlikely((m_row.m_username_length == 0) ||
               (m_row.m_username_length > sizeof(m_row.m_username)))) {
    return HA_ERR_RECORD_DELETED;
  }

  memcpy(m_row.m_username, pfs->m_username, m_row.m_username_length);
  m_row.m_rolename_length = pfs->m_rolename_length;

  if (unlikely((m_row.m_rolename_length == 0) ||
               (m_row.m_rolename_length > sizeof(m_row.m_rolename)))) {
    return HA_ERR_RECORD_DELETED;
  }

  memcpy(m_row.m_rolename, pfs->m_rolename, m_row.m_rolename_length);
  m_row.m_enabled_ptr = &pfs->m_enabled;
  m_row.m_history_ptr = &pfs->m_history;

  if (!pfs->m_lock.end_optimistic_lock(&lock)) {
    return HA_ERR_RECORD_DELETED;
  }

  return 0;
}

int table_setup_actors::read_row_values(TABLE *table, unsigned char *,
                                        Field **fields, bool read_all) {
  Field *f;

  /* Set the null bits */
  DBUG_ASSERT(table->s->null_bytes == 1);

  for (; (f = *fields); fields++) {
    if (read_all || bitmap_is_set(table->read_set, f->field_index)) {
      switch (f->field_index) {
        case 0: /* HOST */
          set_field_char_utf8(f, m_row.m_hostname, m_row.m_hostname_length);
          break;
        case 1: /* USER */
          set_field_char_utf8(f, m_row.m_username, m_row.m_username_length);
          break;
        case 2: /* ROLE */
          set_field_char_utf8(f, m_row.m_rolename, m_row.m_rolename_length);
          break;
        case 3: /* ENABLED */
          set_field_enum(f, (*m_row.m_enabled_ptr) ? ENUM_YES : ENUM_NO);
          break;
        case 4: /* HISTORY */
          set_field_enum(f, (*m_row.m_history_ptr) ? ENUM_YES : ENUM_NO);
          break;
        default:
          DBUG_ASSERT(false);
      }
    }
  }

  return 0;
}

int table_setup_actors::update_row_values(TABLE *table, const unsigned char *,
                                          unsigned char *, Field **fields) {
  int result;
  Field *f;
  enum_yes_no value;

  for (; (f = *fields); fields++) {
    if (bitmap_is_set(table->write_set, f->field_index)) {
      switch (f->field_index) {
        case 0: /* HOST */
        case 1: /* USER */
        case 2: /* ROLE */
          return HA_ERR_WRONG_COMMAND;
        case 3: /* ENABLED */
          value = (enum_yes_no)get_field_enum(f);
          /* Reject illegal enum values in ENABLED */
          if ((value != ENUM_YES) && (value != ENUM_NO)) {
            return HA_ERR_NO_REFERENCED_ROW;
          }
          *m_row.m_enabled_ptr = (value == ENUM_YES) ? true : false;
          break;
        case 4: /* HISTORY */
          value = (enum_yes_no)get_field_enum(f);
          /* Reject illegal enum values in HISTORY */
          if ((value != ENUM_YES) && (value != ENUM_NO)) {
            return HA_ERR_NO_REFERENCED_ROW;
          }
          *m_row.m_history_ptr = (value == ENUM_YES) ? true : false;
          break;
        default:
          DBUG_ASSERT(false);
      }
    }
  }

  result = update_setup_actors_derived_flags();
  return result;
}

int table_setup_actors::delete_row_values(TABLE *, const unsigned char *,
                                          Field **) {
  CHARSET_INFO *cs = &my_charset_utf8mb4_bin;
  String user(m_row.m_username, m_row.m_username_length, cs);
  String role(m_row.m_rolename, m_row.m_rolename_length, cs);
  String host(m_row.m_hostname, m_row.m_hostname_length, cs);

  return delete_setup_actor(&user, &host, &role);
}<|MERGE_RESOLUTION|>--- conflicted
+++ resolved
@@ -48,11 +48,7 @@
     /* Name */
     "setup_actors",
     /* Definition */
-<<<<<<< HEAD
-    "  HOST CHAR(60) COLLATE utf8mb4_bin default '%' not null,\n"
-=======
     "  HOST CHAR(255) CHARACTER SET ASCII default '%' not null,\n"
->>>>>>> 4869291f
     "  USER CHAR(32) COLLATE utf8mb4_bin default '%' not null,\n"
     "  `ROLE` CHAR(32) COLLATE utf8mb4_bin default '%' not null,\n"
     "  ENABLED ENUM ('YES', 'NO') not null default 'YES',\n"
