/* Copyright (c) 2000, 2015, Oracle and/or its affiliates. All rights reserved.

   This program is free software; you can redistribute it and/or modify
   it under the terms of the GNU General Public License as published by
   the Free Software Foundation; version 2 of the License.

   This program is distributed in the hope that it will be useful,
   but WITHOUT ANY WARRANTY; without even the implied warranty of
   MERCHANTABILITY or FITNESS FOR A PARTICULAR PURPOSE.  See the
   GNU General Public License for more details.

   You should have received a copy of the GNU General Public License
   along with this program; if not, write to the Free Software
   Foundation, Inc., 51 Franklin St, Fifth Floor, Boston, MA 02110-1301  USA */

/* Test av isam-databas: stor test */

#include "heapdef.h"		/* Because of hp_find_block */
#include <signal.h>
#include <mysql_com.h>

#define MAX_RECORDS 100000
#define MAX_KEYS 4

static int get_options(int argc, char *argv[]);
static int rnd(int max_value);
static void endprog(int sig_number);

static uint flag=0,verbose=0,testflag=0,recant=10000,silent=0;
static uint keys=MAX_KEYS;
static uint16 key1[1001];
static my_bool key3[MAX_RECORDS];
static int reclength=39;


static int calc_check(uchar *buf,uint length);
static void make_record(uchar *record, uint n1, uint n2, uint n3,
			const char *mark, uint count);

/* Main program */

int main(int argc, char *argv[])
{
  uint i,j;
  uint ant,n1,n2,n3;
  uint write_count,update,opt_delete,check2,dupp_keys,found_key;
  int error;
  ulong pos;
  unsigned long key_check;
  uchar record[128],record2[128],record3[128],key[10];
  const char *filename,*filename2;
  HP_INFO *file,*file2;
  HP_SHARE *tmp_share;
  HP_KEYDEF keyinfo[MAX_KEYS];
  HA_KEYSEG keyseg[MAX_KEYS*5];
  HEAP_PTR position= 0;
  HP_COLUMNDEF columndef[4];
  HP_CREATE_INFO hp_create_info;
  CHARSET_INFO *cs= &my_charset_latin1;
  my_bool unused;
  MY_INIT(argv[0]);		/* init my_sys library & pthreads */

  filename= "test2";
  filename2= "test2_2";
  file=file2=0;
  get_options(argc,argv);

  memset(&hp_create_info, 0, sizeof(hp_create_info));
<<<<<<< HEAD
  hp_create_info.max_table_size= 1024L*1024L*1024L;
=======
  hp_create_info.max_table_size= 1024L * 1024L * 2;
>>>>>>> b4104b21
  hp_create_info.keys= keys;
  hp_create_info.keydef= keyinfo;
  hp_create_info.reclength= reclength;
  hp_create_info.max_records= (ulong) flag*100000L;
  hp_create_info.min_records= (ulong) recant/2;
  hp_create_info.columns= 4;
  hp_create_info.columndef= columndef;
  hp_create_info.fixed_key_fieldnr= 4;
  hp_create_info.fixed_data_size= 39;

  write_count=update=opt_delete=0;
  key_check=0;

  keyinfo[0].seg=keyseg;
  keyinfo[0].keysegs=1;
  keyinfo[0].flag= 0;
  keyinfo[0].algorithm= HA_KEY_ALG_HASH;
  keyinfo[0].seg[0].type=HA_KEYTYPE_BINARY;
  keyinfo[0].seg[0].start=0;
  keyinfo[0].seg[0].length=6;
  keyinfo[0].seg[0].null_bit=0;
  keyinfo[0].seg[0].charset=cs;
  keyinfo[1].seg=keyseg+1;
  keyinfo[1].keysegs=2;
  keyinfo[1].flag=0;
  keyinfo[1].algorithm= HA_KEY_ALG_HASH;
  keyinfo[1].seg[0].type=HA_KEYTYPE_BINARY;
  keyinfo[1].seg[0].start=7;
  keyinfo[1].seg[0].length=6;
  keyinfo[1].seg[0].null_bit=0;
  keyinfo[1].seg[0].charset=cs;
  keyinfo[1].seg[1].type=HA_KEYTYPE_TEXT;
  keyinfo[1].seg[1].start=0;			/* key in two parts */
  keyinfo[1].seg[1].length=6;
  keyinfo[1].seg[1].null_bit=0;
  keyinfo[1].seg[1].charset=cs;
  keyinfo[2].seg=keyseg+3;
  keyinfo[2].keysegs=1;
  keyinfo[2].flag=HA_NOSAME;
  keyinfo[2].algorithm= HA_KEY_ALG_HASH;
  keyinfo[2].seg[0].type=HA_KEYTYPE_BINARY;
  keyinfo[2].seg[0].start=12;
  keyinfo[2].seg[0].length=8;
  keyinfo[2].seg[0].null_bit=0;
  keyinfo[2].seg[0].charset=cs;
  keyinfo[3].seg=keyseg+4;
  keyinfo[3].keysegs=1;
  keyinfo[3].flag=HA_NOSAME;
  keyinfo[3].algorithm= HA_KEY_ALG_HASH;
  keyinfo[3].seg[0].type=HA_KEYTYPE_BINARY;
  keyinfo[3].seg[0].start=37;
  keyinfo[3].seg[0].length=1;
  keyinfo[3].seg[0].null_bit=1;
  keyinfo[3].seg[0].null_pos=38;
  keyinfo[3].seg[0].charset=cs;

  memset(columndef, 0, 4 * sizeof(HP_COLUMNDEF));
  columndef[0].type= MYSQL_TYPE_STRING;
  columndef[0].offset= 0;
  columndef[0].length= 6;
  columndef[1].type= MYSQL_TYPE_STRING;
  columndef[1].offset= 7;
  columndef[1].length= 6;
  columndef[2].type= MYSQL_TYPE_STRING;
  columndef[2].offset= 12;
  columndef[2].length= 8;
  columndef[3].type= MYSQL_TYPE_TINY;
  columndef[3].offset= 37;
  columndef[3].length= 1;
  columndef[3].null_bit= 1;
  columndef[3].null_pos= 38;

  memset(key1, 0, sizeof(key1));
  memset(key3, 0, sizeof(key3));

  printf("- Creating heap-file\n");
  if (heap_create(filename, &hp_create_info,
                  &tmp_share, &unused) ||
      !(file= heap_open(filename, 2)))
    goto err;
  signal(SIGINT,endprog);

  printf("- Writing records:s\n");
  my_stpcpy((char*) record,"          ..... key");

  for (i=0 ; i < recant ; i++)
  {
    n1= rnd(1000);
    n2= rnd(100);
    n3= rnd(MY_MIN(recant * 5, MAX_RECORDS));
    make_record(record,n1,n2,n3,"Pos",write_count);

    if (heap_write(file,record))
    {
      if (my_errno() != HA_ERR_FOUND_DUPP_KEY || key3[n3] == 0)
      {
	printf("Error: %d in write at record: %d\n",my_errno(),i);
	goto err;
      }
      if (verbose) printf("   Double key: %d\n",n3);
    }
    else
    {
      if (key3[n3] == 1)
      {
	printf("Error: Didn't get error when writing second key: '%8d'\n",n3);
	goto err;
      }
      write_count++; key1[n1]++; key3[n3]=1;
      key_check+=n1;
    }
    if (testflag == 1 && heap_check_heap(file,0))
    {
      puts("Heap keys crashed");
      goto err;
    }
  }
  if (testflag == 1)
    goto end;
  if (heap_check_heap(file,0))
  {
    puts("Heap keys crashed");
    goto err;
  }

  printf("- Delete\n");
  for (i=0 ; i < write_count/10 ; i++)
  {
    for (j=rnd(1000)+1 ; j>0 && key1[j] == 0 ; j--) ;
    if (j != 0)
    {
      sprintf((char*) key,"%6d",j);
      if (heap_rkey(file,record,0,key,6, HA_READ_KEY_EXACT))
      {
	printf("can't find key1: \"%s\"\n",(char*) key);
	goto err;
      }
      if (heap_delete(file,record))
      {
	printf("error: %d; can't delete record: \"%s\"\n", my_errno(),(char*) record);
	goto err;
      }
      opt_delete++;
      key1[atoi((char*) record+keyinfo[0].seg[0].start)]--;
      key3[atoi((char*) record+keyinfo[2].seg[0].start)]=0;
      key_check-=atoi((char*) record);
      if (testflag == 2 && heap_check_heap(file,0))
      {
	puts("Heap keys crashed");
	goto err;
      }
    }
    else
      puts("Warning: Skipping delete test because no dupplicate keys");
  }
  if (testflag==2) goto end;
  if (heap_check_heap(file,0))
  {
    puts("Heap keys crashed");
    goto err;
  }

  printf("- Update\n");
  for (i=0 ; i < write_count/10 ; i++)
  {
    n1= rnd(1000);
    n2= rnd(100);
    n3= rnd(MY_MIN(recant * 2, MAX_RECORDS));
    make_record(record2, n1, n2, n3, "XXX", update);
    if (rnd(2) == 1)
    {
      if (heap_scan_init(file))
	goto err;
      j=rnd(write_count-opt_delete);
      while ((error=heap_scan(file,record) == HA_ERR_RECORD_DELETED) ||
	     (!error && j))
      {
	if (!error)
	  j--;
      }
      if (error)
	goto err;
    }
    else
    {
      for (j=rnd(1000)+1 ; j>0 && key1[j] == 0 ; j--) ;
      if (!key1[j])
	continue;
      sprintf((char*) key,"%6d",j);
      if (heap_rkey(file,record,0,key,6, HA_READ_KEY_EXACT))
      {
	printf("can't find key1: \"%s\"\n",(char*) key);
	goto err;
      }
    }
    if (heap_update(file,record,record2))
    {
      if (my_errno() != HA_ERR_FOUND_DUPP_KEY || key3[n3] == 0)
      {
	printf("error: %d; can't update:\nFrom: \"%s\"\nTo:   \"%s\"\n",
	       my_errno(),(char*) record, (char*) record2);
	goto err;
      }
      if (verbose)
	printf("Double key when tried to update:\nFrom: \"%s\"\nTo:   \"%s\"\n",
               (char*) record, (char*) record2);
    }
    else
    {
      key1[atoi((char*) record+keyinfo[0].seg[0].start)]--;
      key3[atoi((char*) record+keyinfo[2].seg[0].start)]=0;
      key1[n1]++; key3[n3]=1;
      update++;
      key_check=key_check-atoi((char*) record)+n1;
    }
    if (testflag == 3 && heap_check_heap(file,0))
    {
      puts("Heap keys crashed");
      goto err;
    }
  }
  if (testflag == 3) goto end;
  if (heap_check_heap(file,0))
  {
    puts("Heap keys crashed");
    goto err;
  }

  for (i=999, dupp_keys=found_key=0 ; i>0 ; i--)
  {
    if (key1[i] > dupp_keys) { dupp_keys=key1[i]; found_key=i; }
    sprintf((char*) key,"%6d",found_key);
  }

  if (dupp_keys > 3)
  {
    if (!silent)
      printf("- Read first key - next - delete - next -> last\n");
    DBUG_PRINT("progpos",("first - next - delete - next -> last"));

    if (heap_rkey(file,record,0,key,6, HA_READ_KEY_EXACT))
      goto err;
    if (heap_rnext(file,record3)) goto err;
    if (heap_delete(file,record3)) goto err;
    key_check-=atoi((char*) record3);
    key1[atoi((char*) record+keyinfo[0].seg[0].start)]--;
    key3[atoi((char*) record+keyinfo[2].seg[0].start)]=0;
    opt_delete++;
    ant=2;
    while ((error=heap_rnext(file,record3)) == 0 ||
	   error == HA_ERR_RECORD_DELETED)
      if (! error)
	ant++;
    if (ant != dupp_keys)
    {
      printf("next: I can only find: %d records of %d\n",
	     ant,dupp_keys);
      goto end;
    }
    dupp_keys--;
    if (heap_check_heap(file,0))
    {
      puts("Heap keys crashed");
      goto err;
    }

    if (!silent)
      printf("- Read last key - delete - prev - prev - opt_delete - prev -> first\n");

    if (heap_rlast(file,record3,0)) goto err;
    if (heap_delete(file,record3)) goto err;
    key_check-=atoi((char*) record3);
    key1[atoi((char*) record+keyinfo[0].seg[0].start)]--;
    key3[atoi((char*) record+keyinfo[2].seg[0].start)]=0;
    opt_delete++;
    if (heap_rprev(file,record3) || heap_rprev(file,record3))
      goto err;
    if (heap_delete(file,record3)) goto err;
    key_check-=atoi((char*) record3);
    key1[atoi((char*) record+keyinfo[0].seg[0].start)]--;
    key3[atoi((char*) record+keyinfo[2].seg[0].start)]=0;
    opt_delete++;
    ant=3;
    while ((error=heap_rprev(file,record3)) == 0 ||
	   error == HA_ERR_RECORD_DELETED)
    {
      if (! error)
	ant++;
    }
    if (ant != dupp_keys)
    {
      printf("next: I can only find: %d records of %d\n",
	     ant,dupp_keys);
      goto end;
    }
    dupp_keys-=2;
    if (heap_check_heap(file,0))
    {
      puts("Heap keys crashed");
      goto err;
    }
  }
  else
    puts("Warning: Not enough duplicated keys:  Skipping delete key check");

  if (!silent)
    printf("- Read (first) - next - delete - next -> last\n");
  DBUG_PRINT("progpos",("first - next - delete - next -> last"));

  if (heap_scan_init(file))
    goto err;
  while ((error=heap_scan(file,record3) == HA_ERR_RECORD_DELETED)) ;
  if (error)
    goto err;
  if (heap_delete(file,record3)) goto err;
  key_check-=atoi((char*) record3);
  opt_delete++;
  key1[atoi((char*) record+keyinfo[0].seg[0].start)]--;
  key3[atoi((char*) record+keyinfo[2].seg[0].start)]=0;
  ant=0;
  while ((error=heap_scan(file,record3)) == 0 ||
	 error == HA_ERR_RECORD_DELETED)
    if (! error)
      ant++;
  if (ant != write_count-opt_delete)
  {
    printf("next: Found: %d records of %d\n",ant,write_count-opt_delete);
    goto end;
  }
  if (heap_check_heap(file,0))
  {
    puts("Heap keys crashed");
    goto err;
  }

  puts("- Test if: Read rrnd - same - rkey - same");
  DBUG_PRINT("progpos",("Read rrnd - same"));
  pos=rnd(write_count-opt_delete-5)+5;
  heap_scan_init(file);
  i=5;
  while ((error=heap_scan(file,record)) == HA_ERR_RECORD_DELETED ||
	 (error == 0 && pos))
  {
    if (!error)
      pos--;
    if (!error && (i-- == 0))
    {
      memmove(record3, record, reclength);
      position=heap_position(file);
    }
  }
  if (error)
    goto err;
  memmove(record2, record, reclength);
  if (heap_rsame(file,record,-1) || heap_rsame(file,record2,2))
    goto err;
  if (memcmp(record2,record,reclength))
  {
    puts("heap_rsame didn't find right record");
    goto end;
  }

  puts("- Test of read through position");
  if (heap_rrnd(file,record,position))
    goto err;
  if (memcmp(record3,record,reclength))
  {
    puts("heap_frnd didn't find right record");
    goto end;
  }

  printf("- heap_info\n");
  {
    HEAPINFO info;
    heap_info(file,&info,0);
    /* We have to test with opt_delete +1 as this may be the case if the last
       inserted row was a duplicate key */
    if (info.records != write_count-opt_delete ||
	(info.deleted != opt_delete && info.deleted != opt_delete+1))
    {
      puts("Wrong info from heap_info");
      printf("Got: records: %ld(%d)  deleted: %ld(%d)\n",
	     info.records,write_count-opt_delete,info.deleted,opt_delete);
    }
  }

  printf("- Read through all records with scan\n");
  if (heap_reset(file) || heap_extra(file,HA_EXTRA_CACHE))
  {
    puts("got error from heap_extra");
    goto end;
  }
  ant=check2=0;
  heap_scan_init(file);
  while ((error=heap_scan(file,record)) != HA_ERR_END_OF_FILE &&
	 ant < write_count + 10)
  {
    if (!error)
    {
      ant++;
      check2+=calc_check(record,reclength);
    }
  }
  if (ant != write_count-opt_delete)
  {
    printf("scan: I can only find: %d records of %d\n", ant,
	   write_count-opt_delete);
    goto end;
  }

  if (heap_extra(file,HA_EXTRA_NO_CACHE))
  {
    puts("got error from heap_extra(HA_EXTRA_NO_CACHE)");
    goto end;
  }

  for (i=999, dupp_keys=found_key=0 ; i>0 ; i--)
  {
    if (key1[i] > dupp_keys) { dupp_keys=key1[i]; found_key=i; }
    sprintf((char*) key,"%6d",found_key);
  }
  printf("- Read through all keys with first-next-last-prev\n");
  ant=0;
  for (error=heap_rkey(file,record,0,key,6, HA_READ_KEY_EXACT);
      ! error ;
       error=heap_rnext(file,record))
    ant++;
  if (ant != dupp_keys)
  {
    printf("first-next: I can only find: %d records of %d\n", ant,
	   dupp_keys);
    goto end;
  }

  ant=0;
  for (error=heap_rlast(file,record,0) ;
      ! error ;
      error=heap_rprev(file,record))
  {
    ant++;
    check2+=calc_check(record,reclength);
  }
  if (ant != dupp_keys)
  {
    printf("last-prev: I can only find: %d records of %d\n", ant,
	   dupp_keys);
    goto end;
  }

  if (testflag == 4) goto end;

  printf("- Reading through all rows through keys\n");
  if (!(file2=heap_open(filename, 2)))
    goto err;
  if (heap_scan_init(file))
    goto err;
  while ((error=heap_scan(file,record)) != HA_ERR_END_OF_FILE)
  {
    if (error == 0)
    {
      if (heap_rkey(file2,record2,2,record+keyinfo[2].seg[0].start,8,
		    HA_READ_KEY_EXACT))
      {
	printf("can't find key3: \"%.8s\"\n",
	       record+keyinfo[2].seg[0].start);
	goto err;
      }
    }
  }
  heap_close(file2);

  printf("- Creating output heap-file 2\n");
  hp_create_info.keys= 1;
  hp_create_info.max_records= 0;
  hp_create_info.min_records= 0;
  if (heap_create(filename2, &hp_create_info, &tmp_share, &unused) ||
      !(file2= heap_open_from_share_and_register(tmp_share, 2)))
    goto err;

  printf("- Copying and removing records\n");
  if (heap_scan_init(file))
    goto err;
  while ((error=heap_scan(file,record)) != HA_ERR_END_OF_FILE)
  {
    if (error == 0)
    {
      if (heap_write(file2,record))
	goto err;
      key_check-=atoi((char*) record);
      write_count++;
      if (heap_delete(file,record))
	goto err;
      opt_delete++;
    }
    pos++;
  }
  printf("- Checking heap tables\n");
  if (heap_check_heap(file,1) || heap_check_heap(file2,1))
  {
    puts("Heap keys crashed");
    goto err;
  }

  if (my_errno() != HA_ERR_END_OF_FILE)
    printf("error: %d from heap_rrnd\n",my_errno());
  if (key_check)
    printf("error: Some read got wrong: check is %ld\n",(long) key_check);

end:
  printf("\nFollowing test have been made:\n");
  printf("Write records: %d\nUpdate records: %d\nDelete records: %d\n", write_count,update,opt_delete);
  heap_clear(file);
  heap_clear(file2);
  if (heap_close(file) || (file2 && heap_close(file2)))
    goto err;
  heap_delete_table(filename2);
  hp_panic(HA_PANIC_CLOSE);
  my_end(MY_GIVE_INFO);
  return(0);
err:
  printf("Got error: %d when using heap-database\n",my_errno());
  (void) heap_close(file);
  return(1);
} /* main */


	/* Read options */

static int get_options(int argc,char *argv[])
{
  char *pos,*progname;

  progname= argv[0];

  while (--argc >0 && *(pos = *(++argv)) == '-' ) {
    switch(*++pos) {
    case 'B':				/* Big file */
      flag=1;
      break;
    case 'v':				/* verbose */
      verbose=1;
      break;
    case 'm':				/* records */
      recant=atoi(++pos);
      break;
    case 's':
      silent=1;
      break;
    case 't':
      testflag=atoi(++pos);		/* testmod */
      break;
    case 'V':
    case 'I':
    case '?':
      printf("%s  Ver 1.1 for %s at %s\n",progname,SYSTEM_TYPE,MACHINE_TYPE);
      puts("TCX Datakonsult AB, by Monty, for your professional use\n");
      printf("Usage: %s [-?ABIKLsWv] [-m#] [-t#]\n",progname);
      exit(0);
    case '#':
      DBUG_PUSH (++pos);
      break;
    }
  }
  return 0;
} /* get options */

	/* Generate a random value in intervall 0 <=x <= n */

static int rnd(int max_value)
{
  return (int) ((rand() & 32767)/32767.0*max_value);
} /* rnd */


static void endprog(int sig_number __attribute__((unused)))
{
  {
    hp_panic(HA_PANIC_CLOSE);
    my_end(1);
    exit(1);
  }
}

static int calc_check(uchar *buf, uint length)
{
  int check=0;
  while (length--)
    check+= (int) (uchar) *(buf++);
  return check;
}

static void make_record(uchar *record, uint n1, uint n2, uint n3,
			const char *mark, uint count)
{
  memset(record, ' ', reclength);
  sprintf((char*) record,"%6d:%4d:%8d:%3.3s: %4d",
	  n1,n2,n3,mark,count);
  record[37]='A';				/* Store A in null key */
  record[38]=1;					/* set as null */
}<|MERGE_RESOLUTION|>--- conflicted
+++ resolved
@@ -66,11 +66,7 @@
   get_options(argc,argv);
 
   memset(&hp_create_info, 0, sizeof(hp_create_info));
-<<<<<<< HEAD
   hp_create_info.max_table_size= 1024L*1024L*1024L;
-=======
-  hp_create_info.max_table_size= 1024L * 1024L * 2;
->>>>>>> b4104b21
   hp_create_info.keys= keys;
   hp_create_info.keydef= keyinfo;
   hp_create_info.reclength= reclength;
