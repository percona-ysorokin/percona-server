--- conflicted
+++ resolved
@@ -678,7 +678,7 @@
                                              column_count *
                                              sizeof(HP_COLUMNDEF),
                                              MYF(MY_WME))))
-    return my_errno;
+    return my_errno();
 
   for (column_idx= 0; column_idx < column_count; column_idx++)
   {
@@ -722,14 +722,10 @@
                                        keys * sizeof(HP_KEYDEF) +
 				       parts * sizeof(HA_KEYSEG),
 				       MYF(MY_WME))))
-<<<<<<< HEAD
   {
     my_free((uchar *) columndef);
-    return my_errno;
-  }
-=======
     return my_errno();
->>>>>>> b4104b21
+  }
   seg= reinterpret_cast<HA_KEYSEG*>(keydef + keys);
   for (key= 0; key < keys; key++)
   {
@@ -745,11 +741,7 @@
     case HA_KEY_ALG_UNDEF:
     case HA_KEY_ALG_HASH:
       keydef[key].algorithm= HA_KEY_ALG_HASH;
-<<<<<<< HEAD
-      mem_per_row_keys+= sizeof(char*) * 2; // = sizeof(HASH_INFO)
-=======
-      mem_per_row+= sizeof(HASH_INFO);
->>>>>>> b4104b21
+      mem_per_row_keys+= sizeof(HASH_INFO);
       break;
     case HA_KEY_ALG_BTREE:
       keydef[key].algorithm= HA_KEY_ALG_BTREE;
