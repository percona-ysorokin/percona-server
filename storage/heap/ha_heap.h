/*
   Copyright (c) 2000, 2018, Oracle and/or its affiliates. All rights reserved.

   This program is free software; you can redistribute it and/or modify
   it under the terms of the GNU General Public License, version 2.0,
   as published by the Free Software Foundation.

   This program is also distributed with certain software (including
   but not limited to OpenSSL) that is licensed under separate terms,
   as designated in a particular file or component or in included license
   documentation.  The authors of MySQL hereby grant you an additional
   permission to link the program and your derivative works with the
   separately licensed software that they have included with MySQL.

   This program is distributed in the hope that it will be useful,
   but WITHOUT ANY WARRANTY; without even the implied warranty of
   MERCHANTABILITY or FITNESS FOR A PARTICULAR PURPOSE.  See the
   GNU General Public License, version 2.0, for more details.

   You should have received a copy of the GNU General Public License
   along with this program; if not, write to the Free Software
   Foundation, Inc., 51 Franklin St, Fifth Floor, Boston, MA 02110-1301  USA */

/* class for the the heap handler */

#include <sys/types.h>

#include "heap.h"
#include "my_inttypes.h"
#include "sql/handler.h"
#include "sql/table.h"

class ha_heap : public handler {
  HP_INFO *file;
  HP_SHARE *internal_share;
  /* number of records changed since last statistics update */
  uint records_changed;
  uint key_stat_version;
  /// True if only one ha_heap is to exist for the table.
  bool single_instance;

 public:
  ha_heap(handlerton *hton, TABLE_SHARE *table);
  ~ha_heap() {}
  handler *clone(const char *name, MEM_ROOT *mem_root);
  const char *table_type() const;
  virtual enum ha_key_alg get_default_index_algorithm() const {
    return HA_KEY_ALG_HASH;
  }
  virtual bool is_index_algorithm_supported(enum ha_key_alg key_alg) const {
    return key_alg == HA_KEY_ALG_BTREE || key_alg == HA_KEY_ALG_HASH;
  }
  /* Rows also use a fixed-size format */
  enum row_type get_real_row_type(const HA_CREATE_INFO *) const;
  ulonglong table_flags() const {
    return (HA_FAST_KEY_READ | HA_NULL_IN_KEY | HA_BINLOG_ROW_CAPABLE |
            HA_BINLOG_STMT_CAPABLE | HA_NO_TRANSACTIONS |
            HA_COUNT_ROWS_INSTANT | HA_STATS_RECORDS_IS_EXACT);
  }
  ulong index_flags(uint inx, uint, bool) const {
    return ((table_share->key_info[inx].algorithm == HA_KEY_ALG_BTREE)
                ? HA_READ_NEXT | HA_READ_PREV | HA_READ_ORDER | HA_READ_RANGE
                : HA_ONLY_WHOLE_INDEX | HA_KEY_SCAN_NOT_ROR);
  }
<<<<<<< HEAD
  uint max_supported_keys() const { return HP_MAX_KEY; }
  uint max_supported_key_part_length(
      HA_CREATE_INFO *create_info MY_ATTRIBUTE((unused))) const {
    return HP_MAX_KEY_LENGTH;
  }
  double scan_time() {
    return (double)(stats.records + stats.deleted) / 20.0 + 10;
  }
  double read_time(uint, uint, ha_rows rows) { return (double)rows / 20.0 + 1; }
=======
  const key_map *keys_to_use_for_scanning() { return &btree_keys; }
  uint max_supported_keys()          const { return HP_MAX_KEY; }
  uint max_supported_key_length() const { return HP_MAX_KEY_LENGTH; }
  uint max_supported_key_part_length(HA_CREATE_INFO
                    *create_info MY_ATTRIBUTE((unused))) const
  { return HP_MAX_KEY_LENGTH; }

  double scan_time()
  { return (double) (stats.records+stats.deleted) / 20.0+10; }
  double read_time(uint index, uint ranges, ha_rows rows)
  { return (double) rows /  20.0+1; }
>>>>>>> fc5fca49

  int open(const char *name, int mode, uint test_if_locked,
           const dd::Table *table_def);
  int close(void);
  void set_keys_for_scanning(void);
  int write_row(uchar *buf);
  int update_row(const uchar *old_data, uchar *new_data);
  int delete_row(const uchar *buf);
  virtual void get_auto_increment(ulonglong offset, ulonglong increment,
                                  ulonglong nb_desired_values,
                                  ulonglong *first_value,
                                  ulonglong *nb_reserved_values);
  int index_read_map(uchar *buf, const uchar *key, key_part_map keypart_map,
                     enum ha_rkey_function find_flag);
  int index_read_last_map(uchar *buf, const uchar *key,
                          key_part_map keypart_map);
  int index_read_idx_map(uchar *buf, uint index, const uchar *key,
                         key_part_map keypart_map,
                         enum ha_rkey_function find_flag);
  int index_next(uchar *buf);
  int index_prev(uchar *buf);
  int index_first(uchar *buf);
  int index_last(uchar *buf);
  int rnd_init(bool scan);
  int rnd_next(uchar *buf);
  int rnd_pos(uchar *buf, uchar *pos);
  void position(const uchar *record);
  int info(uint);
  int extra(enum ha_extra_function operation);
  int reset();
  int external_lock(THD *thd, int lock_type);
  int delete_all_rows(void);
  int disable_indexes(uint mode);
  int enable_indexes(uint mode);
  int indexes_are_disabled(void);
  ha_rows records_in_range(uint inx, key_range *min_key, key_range *max_key);
  int delete_table(const char *from, const dd::Table *table_def);
  void drop_table(const char *name);
  int rename_table(const char *from, const char *to,
                   const dd::Table *from_table_def, dd::Table *to_table_def);
  int create(const char *name, TABLE *form, HA_CREATE_INFO *create_info,
             dd::Table *table_def);
  void update_create_info(HA_CREATE_INFO *create_info);

  THR_LOCK_DATA **store_lock(THD *thd, THR_LOCK_DATA **to,
                             enum thr_lock_type lock_type);
  int cmp_ref(const uchar *ref1, const uchar *ref2) const {
    return memcmp(ref1, ref2, sizeof(HEAP_PTR));
  }
  bool check_if_incompatible_data(HA_CREATE_INFO *info, uint table_changes);

 private:
  void update_key_stats();
};<|MERGE_RESOLUTION|>--- conflicted
+++ resolved
@@ -62,8 +62,8 @@
                 ? HA_READ_NEXT | HA_READ_PREV | HA_READ_ORDER | HA_READ_RANGE
                 : HA_ONLY_WHOLE_INDEX | HA_KEY_SCAN_NOT_ROR);
   }
-<<<<<<< HEAD
   uint max_supported_keys() const { return HP_MAX_KEY; }
+  uint max_supported_key_length() const { return HP_MAX_KEY_LENGTH; }
   uint max_supported_key_part_length(
       HA_CREATE_INFO *create_info MY_ATTRIBUTE((unused))) const {
     return HP_MAX_KEY_LENGTH;
@@ -72,19 +72,6 @@
     return (double)(stats.records + stats.deleted) / 20.0 + 10;
   }
   double read_time(uint, uint, ha_rows rows) { return (double)rows / 20.0 + 1; }
-=======
-  const key_map *keys_to_use_for_scanning() { return &btree_keys; }
-  uint max_supported_keys()          const { return HP_MAX_KEY; }
-  uint max_supported_key_length() const { return HP_MAX_KEY_LENGTH; }
-  uint max_supported_key_part_length(HA_CREATE_INFO
-                    *create_info MY_ATTRIBUTE((unused))) const
-  { return HP_MAX_KEY_LENGTH; }
-
-  double scan_time()
-  { return (double) (stats.records+stats.deleted) / 20.0+10; }
-  double read_time(uint index, uint ranges, ha_rows rows)
-  { return (double) rows /  20.0+1; }
->>>>>>> fc5fca49
 
   int open(const char *name, int mode, uint test_if_locked,
            const dd::Table *table_def);
