/* Copyright (c) 2000, 2015, Oracle and/or its affiliates. All rights reserved.

   This program is free software; you can redistribute it and/or modify
   it under the terms of the GNU General Public License as published by
   the Free Software Foundation; version 2 of the License.

   This program is distributed in the hope that it will be useful,
   but WITHOUT ANY WARRANTY; without even the implied warranty of
   MERCHANTABILITY or FITNESS FOR A PARTICULAR PURPOSE.  See the
   GNU General Public License for more details.

   You should have received a copy of the GNU General Public License
   along with this program; if not, write to the Free Software
   Foundation, Inc., 51 Franklin St, Fifth Floor, Boston, MA 02110-1301  USA */

/* Write a record to heap-databas */

#include "heapdef.h"
#ifdef _WIN32
#include <fcntl.h>
#endif

#define LOWFIND 1
#define LOWUSED 2
#define HIGHFIND 4
#define HIGHUSED 8

static HASH_INFO *hp_find_free_hash(HP_SHARE *info, HP_BLOCK *block,
				     ulong records);

int heap_write(HP_INFO *info, const uchar *record)
{
  HP_KEYDEF *keydef, *end;
  uchar *pos;
  HP_SHARE *share=info->s;
  uint chunk_count;

  DBUG_ENTER("heap_write");
#ifndef DBUG_OFF
  if (info->mode & O_RDONLY)
  {
    set_my_errno(EACCES);
    DBUG_RETURN(EACCES);
  }
#endif
<<<<<<< HEAD
  if (!(pos=next_free_record_pos(share)))
    DBUG_RETURN(my_errno());
=======

  if ((share->records >= share->max_records && share->max_records) ||
      (share->recordspace.total_data_length + share->index_length >=
       share->max_table_size))
  {
    my_errno= HA_ERR_RECORD_FILE_FULL;
    DBUG_RETURN(my_errno);
  }

  hp_get_encoded_data_length(share, record, &chunk_count);

  if (!(pos= hp_allocate_chunkset(&share->recordspace, chunk_count)))
    DBUG_RETURN(my_errno);
>>>>>>> 2071aeef
  share->changed=1;

  for (keydef = share->keydef, end = keydef + share->keys; keydef < end;
       keydef++)
  {
    if ((*keydef->write_key)(info, keydef, record, pos))
      goto err;
  }

  hp_copy_record_data_to_chunkset(share, record, pos);

  if (++share->records == share->blength)
    share->blength+= share->blength;
  info->current_ptr=pos;
  info->current_hash_ptr=0;
  info->update|=HA_STATE_AKTIV;
#if !defined(DBUG_OFF) && defined(EXTRA_HEAP_DEBUG)
  DBUG_EXECUTE("check_heap",heap_check_heap(info, 0););
#endif
  if (share->auto_key)
    heap_update_auto_increment(info, record);
  DBUG_RETURN(0);

err:
  if (my_errno() == HA_ERR_FOUND_DUPP_KEY)
    DBUG_PRINT("info",("Duplicate key: %d", (int) (keydef - share->keydef)));
  info->errkey= (int) (keydef - share->keydef);
  /*
    We don't need to delete non-inserted key from rb-tree.  Also, if
    we got ENOMEM, the key wasn't inserted, so don't try to delete it
    either.  Otherwise for HASH index on HA_ERR_FOUND_DUPP_KEY the key
    was inserted and we have to delete it.
  */
  if (keydef->algorithm == HA_KEY_ALG_BTREE || my_errno() == ENOMEM)
  {
    keydef--;
  }
  while (keydef >= share->keydef)
  {
    if ((*keydef->delete_key)(info, keydef, record, pos, 0))
      break;
    keydef--;
  } 

  hp_free_chunks(&share->recordspace, pos);

  DBUG_RETURN(my_errno());
} /* heap_write */

/* 
  Write a key to rb_tree-index 
*/

int hp_rb_write_key(HP_INFO *info, HP_KEYDEF *keyinfo, const uchar *record, 
		    uchar *recpos)
{
  heap_rb_param custom_arg;
  uint old_allocated;

  custom_arg.keyseg= keyinfo->seg;
  custom_arg.key_length= hp_rb_make_key(keyinfo, info->recbuf, record, recpos,
                                        FALSE);
  if (keyinfo->flag & HA_NOSAME)
  {
    custom_arg.search_flag= SEARCH_FIND | SEARCH_UPDATE;
    keyinfo->rb_tree.flag= TREE_NO_DUPS;
  }
  else
  {
    custom_arg.search_flag= SEARCH_SAME;
    keyinfo->rb_tree.flag= 0;
  }
  old_allocated= keyinfo->rb_tree.allocated;
  if (!tree_insert(&keyinfo->rb_tree, (void*)info->recbuf,
		   custom_arg.key_length, &custom_arg))
  {
    set_my_errno(HA_ERR_FOUND_DUPP_KEY);
    return 1;
  }
  info->s->index_length+= (keyinfo->rb_tree.allocated-old_allocated);
  return 0;
}

<<<<<<< HEAD
	/* Find where to place new record */

static uchar *next_free_record_pos(HP_SHARE *info)
{
  int block_pos;
  uchar *pos;
  size_t length;
  DBUG_ENTER("next_free_record_pos");

  if (info->del_link)
  {
    pos=info->del_link;
    info->del_link= *((uchar**) pos);
    info->deleted--;
    DBUG_PRINT("exit",("Used old position: 0x%lx",(long) pos));
    DBUG_RETURN(pos);
  }
  if (!(block_pos=(info->records % info->block.records_in_block)))
  {
    if ((info->records > info->max_records && info->max_records) ||
        (info->data_length + info->index_length >= info->max_table_size))
    {
      set_my_errno(HA_ERR_RECORD_FILE_FULL);
      DBUG_RETURN(NULL);
    }
    if (hp_get_new_block(&info->block,&length))
      DBUG_RETURN(NULL);
    info->data_length+=length;
  }
  DBUG_PRINT("exit",("Used new position: 0x%lx",
		     (long) ((uchar*) info->block.level_info[0].last_blocks+
                             block_pos * info->block.recbuffer)));
  DBUG_RETURN((uchar*) info->block.level_info[0].last_blocks+
	      block_pos*info->block.recbuffer);
}

=======
>>>>>>> 2071aeef

/**
  Populate HASH_INFO structure.
  
  @param key           Pointer to a HASH_INFO key to be populated
  @param next_key      HASH_INFO next_key value
  @param ptr_to_rec    HASH_INFO ptr_to_rec value
  @param hash          HASH_INFO hash value
*/

static inline void set_hash_key(HASH_INFO *key, HASH_INFO *next_key,
                                uchar *ptr_to_rec, ulong hash)
{
  key->next_key= next_key;
  key->ptr_to_rec= ptr_to_rec;
  key->hash= hash;
}


/*
  Write a hash-key to the hash-index
  SYNOPSIS
    info     Heap table info
    keyinfo  Key info
    record   Table record to added
    recpos   Memory buffer where the table record will be stored if added 
             successfully
  NOTE
    Hash index uses HP_BLOCK structure as a 'growable array' of HASH_INFO 
    structs. Array size == number of entries in hash index.
    hp_mask(hp_rec_hashnr()) maps hash entries values to hash array positions.
    If there are several hash entries with the same hash array position P,
    they are connected in a linked list via HASH_INFO::next_key. The first 
    list element is located at position P, next elements are located at 
    positions for which there is no record that should be located at that
    position. The order of elements in the list is arbitrary.

  RETURN
    0  - OK
    -1 - Out of memory
    HA_ERR_FOUND_DUPP_KEY - Duplicate record on unique key. The record was 
    still added and the caller must call hp_delete_key for it.
*/

int hp_write_key(HP_INFO *info, HP_KEYDEF *keyinfo,
		 const uchar *record, uchar *recpos)
{
  HP_SHARE *share = info->s;
  int flag;
  ulong halfbuff,hashnr,first_index;
  uchar *ptr_to_rec= NULL, *ptr_to_rec2= NULL;
  ulong hash1= 0, hash2= 0;
  HASH_INFO *empty, *gpos= NULL, *gpos2= NULL, *pos;
  DBUG_ENTER("hp_write_key");

  flag=0;
  if (!(empty= hp_find_free_hash(share,&keyinfo->block,share->records)))
    DBUG_RETURN(-1);				/* No more memory */
  halfbuff= (long) share->blength >> 1;
  pos= hp_find_hash(&keyinfo->block,(first_index=share->records-halfbuff));
  
  /*
    We're about to add one more hash array position, with hash_mask=#records.
    The number of hash positions will change and some entries might need to 
    be relocated to the newly added position. Those entries are currently 
    members of the list that starts at #first_index position (this is 
    guaranteed by properties of hp_mask(hp_rec_hashnr(X)) mapping function)
    At #first_index position currently there may be either:
    a) An entry with hashnr != first_index. We don't need to move it.
    or
    b) A list of items with hash_mask=first_index. The list contains entries
       of 2 types:
       1) entries that should be relocated to the list that starts at new 
          position we're adding ('uppper' list)
       2) entries that should be left in the list starting at #first_index 
          position ('lower' list)
  */
  if (pos != empty)				/* If some records */
  {
    do
    {
      hashnr= pos->hash;
      if (flag == 0)
      {
        /* 
          First loop, bail out if we're dealing with case a) from above 
          comment
        */
	if (hp_mask(hashnr, share->blength, share->records) != first_index)
	  break;
      }
      /*
        flag & LOWFIND - found a record that should be put into lower position
        flag & LOWUSED - lower position occupied by the record
        Same for HIGHFIND and HIGHUSED and 'upper' position

        gpos  - ptr to last element in lower position's list
        gpos2 - ptr to last element in upper position's list

        ptr_to_rec - ptr to last entry that should go into lower list.
        ptr_to_rec2 - same for upper list.
      */
      if (!(hashnr & halfbuff))
      {						
        /* Key should be put into 'lower' list */
	if (!(flag & LOWFIND))
	{
          /* key is the first element to go into lower position */
	  if (flag & HIGHFIND)
	  {
	    flag=LOWFIND | HIGHFIND;
	    /* key shall be moved to the current empty position */
	    gpos=empty;
	    ptr_to_rec=pos->ptr_to_rec;
	    empty=pos;				/* This place is now free */
	  }
	  else
	  {
            /*
              We can only get here at first iteration: key is at 'lower' 
              position pos and should be left here.
            */
	    flag=LOWFIND | LOWUSED;
	    gpos=pos;
	    ptr_to_rec=pos->ptr_to_rec;
	  }
	}
	else
        {
          /* Already have another key for lower position */
	  if (!(flag & LOWUSED))
	  {
	    /* Change link of previous lower-list key */
            set_hash_key(gpos, pos, ptr_to_rec, hash1);
	    flag= (flag & HIGHFIND) | (LOWFIND | LOWUSED);
	  }
	  gpos=pos;
	  ptr_to_rec=pos->ptr_to_rec;
	}
	hash1= pos->hash;
      }
      else
      {
        /* key will be put into 'higher' list */
	if (!(flag & HIGHFIND))
	{
	  flag= (flag & LOWFIND) | HIGHFIND;
	  /* key shall be moved to the last (empty) position */
	  gpos2= empty;
          empty= pos;
	  ptr_to_rec2=pos->ptr_to_rec;
	}
	else
	{
	  if (!(flag & HIGHUSED))
	  {
	    /* Change link of previous upper-list key and save */
	    set_hash_key(gpos2, pos, ptr_to_rec2, hash2);
	    flag= (flag & LOWFIND) | (HIGHFIND | HIGHUSED);
	  }
	  gpos2=pos;
	  ptr_to_rec2=pos->ptr_to_rec;
	}
	hash2= pos->hash;
      }
    }
    while ((pos=pos->next_key));
    
    if ((flag & (LOWFIND | HIGHFIND)) == (LOWFIND | HIGHFIND))
    {
      /*
        If both 'higher' and 'lower' list have at least one element, now
        there are two hash buckets instead of one.
      */
      keyinfo->hash_buckets++;
    }

    if ((flag & (LOWFIND | LOWUSED)) == LOWFIND)
    {
      set_hash_key(gpos, NULL, ptr_to_rec, hash1);
    }
    if ((flag & (HIGHFIND | HIGHUSED)) == HIGHFIND)
    {
      set_hash_key(gpos2, NULL, ptr_to_rec2, hash2);
    }
  }
  /* Check if we are at the empty position */
  hash1= hp_rec_hashnr(keyinfo, record);
  pos= hp_find_hash(&keyinfo->block, hp_mask(hash1, share->blength,
                                             share->records + 1));
  if (pos == empty)
  {
    set_hash_key(pos, NULL, recpos, hash1);
    keyinfo->hash_buckets++;
  }
  else
  {
    /* Check if more records in same hash-nr family */
    empty[0]=pos[0];
    gpos= hp_find_hash(&keyinfo->block, hp_mask(pos->hash, share->blength,
                                                share->records + 1));
    if (pos == gpos)
    {
      set_hash_key(pos, empty, recpos, hash1);
    }
    else
    {
      set_hash_key(pos, NULL, recpos, hash1);
      keyinfo->hash_buckets++;
      hp_movelink(pos, gpos, empty);
    }

    /* Check if duplicated keys */
    if ((keyinfo->flag & HA_NOSAME) && pos == gpos &&
	(!(keyinfo->flag & HA_NULL_PART_KEY) ||
	 !hp_if_null_in_key(keyinfo, record)))
    {
      pos=empty;
      do
      {
	if (! hp_rec_key_cmp(keyinfo, record, pos->ptr_to_rec, 1))
	{
          set_my_errno(HA_ERR_FOUND_DUPP_KEY);
	  DBUG_RETURN(HA_ERR_FOUND_DUPP_KEY);
	}
      } while ((pos=pos->next_key));
    }
  }
  DBUG_RETURN(0);
}

	/* Returns ptr to block, and allocates block if neaded */

static HASH_INFO *hp_find_free_hash(HP_SHARE *info,
				     HP_BLOCK *block, ulong records)
{
  uint block_pos;
  size_t length;

  if (records < block->last_allocated)
    return hp_find_hash(block,records);
  if (!(block_pos=(records % block->records_in_block)))
  {
    if (hp_get_new_block(block,&length))
      return(NULL);
    info->index_length+=length;
  }
  block->last_allocated=records+1;
  return((HASH_INFO*) ((uchar*) block->level_info[0].last_blocks+
		       block_pos*block->recbuffer));
}<|MERGE_RESOLUTION|>--- conflicted
+++ resolved
@@ -43,24 +43,19 @@
     DBUG_RETURN(EACCES);
   }
 #endif
-<<<<<<< HEAD
-  if (!(pos=next_free_record_pos(share)))
-    DBUG_RETURN(my_errno());
-=======
 
   if ((share->records >= share->max_records && share->max_records) ||
       (share->recordspace.total_data_length + share->index_length >=
        share->max_table_size))
   {
-    my_errno= HA_ERR_RECORD_FILE_FULL;
-    DBUG_RETURN(my_errno);
+    set_my_errno(HA_ERR_RECORD_FILE_FULL);
+    DBUG_RETURN(HA_ERR_RECORD_FILE_FULL);
   }
 
   hp_get_encoded_data_length(share, record, &chunk_count);
 
   if (!(pos= hp_allocate_chunkset(&share->recordspace, chunk_count)))
-    DBUG_RETURN(my_errno);
->>>>>>> 2071aeef
+    DBUG_RETURN(my_errno());
   share->changed=1;
 
   for (keydef = share->keydef, end = keydef + share->keys; keydef < end;
@@ -144,45 +139,6 @@
   return 0;
 }
 
-<<<<<<< HEAD
-	/* Find where to place new record */
-
-static uchar *next_free_record_pos(HP_SHARE *info)
-{
-  int block_pos;
-  uchar *pos;
-  size_t length;
-  DBUG_ENTER("next_free_record_pos");
-
-  if (info->del_link)
-  {
-    pos=info->del_link;
-    info->del_link= *((uchar**) pos);
-    info->deleted--;
-    DBUG_PRINT("exit",("Used old position: 0x%lx",(long) pos));
-    DBUG_RETURN(pos);
-  }
-  if (!(block_pos=(info->records % info->block.records_in_block)))
-  {
-    if ((info->records > info->max_records && info->max_records) ||
-        (info->data_length + info->index_length >= info->max_table_size))
-    {
-      set_my_errno(HA_ERR_RECORD_FILE_FULL);
-      DBUG_RETURN(NULL);
-    }
-    if (hp_get_new_block(&info->block,&length))
-      DBUG_RETURN(NULL);
-    info->data_length+=length;
-  }
-  DBUG_PRINT("exit",("Used new position: 0x%lx",
-		     (long) ((uchar*) info->block.level_info[0].last_blocks+
-                             block_pos * info->block.recbuffer)));
-  DBUG_RETURN((uchar*) info->block.level_info[0].last_blocks+
-	      block_pos*info->block.recbuffer);
-}
-
-=======
->>>>>>> 2071aeef
 
 /**
   Populate HASH_INFO structure.
