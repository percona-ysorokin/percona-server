# Copyright (c) 2006, 2019, Oracle and/or its affiliates. All rights reserved.
# 
# This program is free software; you can redistribute it and/or modify
# it under the terms of the GNU General Public License, version 2.0,
# as published by the Free Software Foundation.
#
# This program is also distributed with certain software (including
# but not limited to OpenSSL) that is licensed under separate terms,
# as designated in a particular file or component or in included license
# documentation.  The authors of MySQL hereby grant you an additional
# permission to link the program and your derivative works with the
# separately licensed software that they have included with MySQL.
#
# This program is distributed in the hope that it will be useful,
# but WITHOUT ANY WARRANTY; without even the implied warranty of
# MERCHANTABILITY or FITNESS FOR A PARTICULAR PURPOSE.  See the
# GNU General Public License, version 2.0, for more details.
#
# You should have received a copy of the GNU General Public License
# along with this program; if not, write to the Free Software
# Foundation, Inc., 51 Franklin St, Fifth Floor, Boston, MA 02110-1301  USA

SET(HEAP_SOURCES
  _check.cc
  _rectest.cc
  hp_block.cc
  hp_clear.cc
  hp_close.cc
  hp_create.cc
  hp_delete.cc
  hp_extra.cc
  hp_hash.cc
  hp_info.cc
  hp_open.cc
  hp_panic.cc
  hp_rename.cc
  hp_rfirst.cc
  hp_rkey.cc
  hp_rlast.cc
  hp_rnext.cc
  hp_rprev.cc
  hp_rrnd.cc
  hp_rsame.cc
  hp_scan.cc
  hp_static.cc
  hp_update.cc
  hp_write.cc
  )

<<<<<<< HEAD
SET(HEAP_SOURCES  _check.cc _rectest.cc hp_block.cc hp_clear.cc hp_close.cc hp_create.cc
				ha_heap.cc
				hp_delete.cc hp_extra.cc hp_hash.cc hp_info.cc hp_open.cc hp_panic.cc
				hp_rename.cc hp_rfirst.cc hp_rkey.cc hp_rlast.cc hp_rnext.cc hp_rprev.cc
                                hp_dspace.cc hp_record.cc
                                hp_rrnd.cc hp_rsame.cc hp_scan.cc hp_static.cc hp_update.cc hp_write.cc)
=======
ADD_LIBRARY(heap_library STATIC ${HEAP_SOURCES})
ADD_DEPENDENCIES(heap_library GenError)
TARGET_LINK_LIBRARIES(heap_library mysys)
>>>>>>> 4869291f

MYSQL_ADD_PLUGIN(heap ha_heap.cc
  STORAGE_ENGINE MANDATORY
  LINK_LIBRARIES heap_library
  )

IF(WITH_UNIT_TESTS)
  MYSQL_ADD_EXECUTABLE(hp_test1 hp_test1.cc ADD_TEST hp_test1)
  TARGET_LINK_LIBRARIES(hp_test1 heap_library)

  MYSQL_ADD_EXECUTABLE(hp_test2 hp_test2.cc ADD_TEST hp_test2)
  TARGET_LINK_LIBRARIES(hp_test2 heap_library)
ENDIF()<|MERGE_RESOLUTION|>--- conflicted
+++ resolved
@@ -28,11 +28,13 @@
   hp_close.cc
   hp_create.cc
   hp_delete.cc
+  hp_dspace.cc
   hp_extra.cc
   hp_hash.cc
   hp_info.cc
   hp_open.cc
   hp_panic.cc
+  hp_record.cc
   hp_rename.cc
   hp_rfirst.cc
   hp_rkey.cc
@@ -47,18 +49,9 @@
   hp_write.cc
   )
 
-<<<<<<< HEAD
-SET(HEAP_SOURCES  _check.cc _rectest.cc hp_block.cc hp_clear.cc hp_close.cc hp_create.cc
-				ha_heap.cc
-				hp_delete.cc hp_extra.cc hp_hash.cc hp_info.cc hp_open.cc hp_panic.cc
-				hp_rename.cc hp_rfirst.cc hp_rkey.cc hp_rlast.cc hp_rnext.cc hp_rprev.cc
-                                hp_dspace.cc hp_record.cc
-                                hp_rrnd.cc hp_rsame.cc hp_scan.cc hp_static.cc hp_update.cc hp_write.cc)
-=======
 ADD_LIBRARY(heap_library STATIC ${HEAP_SOURCES})
 ADD_DEPENDENCIES(heap_library GenError)
 TARGET_LINK_LIBRARIES(heap_library mysys)
->>>>>>> 4869291f
 
 MYSQL_ADD_PLUGIN(heap ha_heap.cc
   STORAGE_ENGINE MANDATORY
