/* Copyright (C) 2000-2004, 2006 MySQL AB

   This program is free software; you can redistribute it and/or modify
   it under the terms of the GNU General Public License as published by
   the Free Software Foundation; version 2 of the License.

   This program is distributed in the hope that it will be useful,
   but WITHOUT ANY WARRANTY; without even the implied warranty of
   MERCHANTABILITY or FITNESS FOR A PARTICULAR PURPOSE.  See the
   GNU General Public License for more details.

   You should have received a copy of the GNU General Public License
   along with this program; if not, write to the Free Software
   Foundation, Inc., 59 Temple Place, Suite 330, Boston, MA  02111-1307  USA */

#include "heapdef.h"

int heap_rkey(HP_INFO *info, uchar *record, int inx, const uchar *key, 
              key_part_map keypart_map, enum ha_rkey_function find_flag)
{
  uchar *pos;
  HP_SHARE *share= info->s;
  HP_KEYDEF *keyinfo= share->keydef + inx;
  DBUG_ENTER("heap_rkey");
  DBUG_PRINT("enter",("info: 0x%lx  inx: %d", (long) info, inx));

  if ((uint) inx >= share->keys)
  {
    DBUG_RETURN(my_errno= HA_ERR_WRONG_INDEX);
  }
  info->lastinx= inx;
  info->current_record= (ulong) ~0L;		/* For heap_rrnd() */

  if (keyinfo->algorithm == HA_KEY_ALG_BTREE)
  {
    heap_rb_param custom_arg;

    custom_arg.keyseg= info->s->keydef[inx].seg;
    custom_arg.key_length= info->lastkey_len= 
      hp_rb_pack_key(keyinfo, (uchar*) info->lastkey,
		     (uchar*) key, keypart_map);
    custom_arg.search_flag= SEARCH_FIND | SEARCH_SAME;
    /* for next rkey() after deletion */
    if (find_flag == HA_READ_AFTER_KEY)
      info->last_find_flag= HA_READ_KEY_OR_NEXT;
    else if (find_flag == HA_READ_BEFORE_KEY)
      info->last_find_flag= HA_READ_KEY_OR_PREV;
    else
      info->last_find_flag= find_flag;
    if (!(pos= tree_search_key(&keyinfo->rb_tree, info->lastkey, info->parents,
			       &info->last_pos, find_flag, &custom_arg)))
    {
      info->update= 0;
      DBUG_RETURN(my_errno= HA_ERR_KEY_NOT_FOUND);
    }
    memcpy(&pos, pos + (*keyinfo->get_key_length)(keyinfo, pos), sizeof(uchar*));
    info->current_ptr= pos;
  }
  else
  {
    if (!(pos= hp_search(info, share->keydef + inx, key, 0)))
    {
      info->update= 0;
      DBUG_RETURN(my_errno);
    }
<<<<<<< HEAD
    if (!(keyinfo->flag & HA_NOSAME))
=======
    /*
      If key is unique and can accept NULL values, we still
      need to copy it to info->lastkey, which in turn is used
      to search subsequent records.
    */
    if (!(keyinfo->flag & HA_NOSAME) || (keyinfo->flag & HA_NULL_PART_KEY))
>>>>>>> adda25c7
      memcpy(info->lastkey, key, (size_t) keyinfo->length);
  }
  memcpy(record, pos, (size_t) share->reclength);
  info->update= HA_STATE_AKTIV;
  DBUG_RETURN(0);
}


	/* Quick find of record */

uchar* heap_find(HP_INFO *info, int inx, const uchar *key)
{
  return hp_search(info, info->s->keydef + inx, key, 0);
}<|MERGE_RESOLUTION|>--- conflicted
+++ resolved
@@ -63,16 +63,12 @@
       info->update= 0;
       DBUG_RETURN(my_errno);
     }
-<<<<<<< HEAD
-    if (!(keyinfo->flag & HA_NOSAME))
-=======
     /*
       If key is unique and can accept NULL values, we still
       need to copy it to info->lastkey, which in turn is used
       to search subsequent records.
     */
     if (!(keyinfo->flag & HA_NOSAME) || (keyinfo->flag & HA_NULL_PART_KEY))
->>>>>>> adda25c7
       memcpy(info->lastkey, key, (size_t) keyinfo->length);
   }
   memcpy(record, pos, (size_t) share->reclength);
