/* Copyright (C) 2003 MySQL AB

   This program is free software; you can redistribute it and/or modify
   it under the terms of the GNU General Public License as published by
   the Free Software Foundation; version 2 of the License.

   This program is distributed in the hope that it will be useful,
   but WITHOUT ANY WARRANTY; without even the implied warranty of
   MERCHANTABILITY or FITNESS FOR A PARTICULAR PURPOSE.  See the
   GNU General Public License for more details.

   You should have received a copy of the GNU General Public License
   along with this program; if not, write to the Free Software
   Foundation, Inc., 59 Temple Place, Suite 330, Boston, MA  02111-1307  USA */

#include <ndb_global.h>
#include <ndb_opts.h>
#include <Vector.hpp>
#include <ndb_limits.h>
#include <NdbTCP.h>
#include <NdbMem.h>
#include <NdbOut.hpp>
#include <OutputStream.hpp>
#include <NDBT_ReturnCodes.h>

#include "consumer_restore.hpp"
#include "consumer_printer.hpp"

extern FilteredNdbOut err;
extern FilteredNdbOut info;
extern FilteredNdbOut debug;

static int ga_nodeId = 0;
static int ga_nParallelism = 128;
static int ga_backupId = 0;
static bool ga_dont_ignore_systab_0 = false;
static bool ga_no_upgrade = false;
static Vector<class BackupConsumer *> g_consumers;
static BackupPrinter* g_printer = NULL;

static const char* default_backupPath = "." DIR_SEPARATOR;
static const char* ga_backupPath = default_backupPath;

static const char *opt_nodegroup_map_str= 0;
static unsigned opt_nodegroup_map_len= 0;
static NODE_GROUP_MAP opt_nodegroup_map[MAX_NODE_GROUP_MAPS];
#define OPT_NDB_NODEGROUP_MAP 'z'

const char *opt_ndb_database= NULL;
const char *opt_ndb_table= NULL;
unsigned int opt_verbose;
unsigned int opt_hex_format;
Vector<BaseString> g_databases;
Vector<BaseString> g_tables;
NdbRecordPrintFormat g_ndbrecord_print_format;

NDB_STD_OPTS_VARS;

/**
 * print and restore flags
 */
static bool ga_restore_epoch = false;
static bool ga_restore = false;
static bool ga_print = false;
static bool ga_skip_table_check = false;
static int _print = 0;
static int _print_meta = 0;
static int _print_data = 0;
static int _print_log = 0;
static int _restore_data = 0;
static int _restore_meta = 0;
static int _no_restore_disk = 0;
BaseString g_options("ndb_restore");

const char *load_default_groups[]= { "mysql_cluster","ndb_restore",0 };

enum ndb_restore_options {
  OPT_PRINT= NDB_STD_OPTIONS_LAST,
  OPT_PRINT_DATA,
  OPT_PRINT_LOG,
  OPT_PRINT_META,
  OPT_BACKUP_PATH,
  OPT_HEX_FORMAT,
  OPT_FIELDS_ENCLOSED_BY,
  OPT_FIELDS_TERMINATED_BY,
  OPT_FIELDS_OPTIONALLY_ENCLOSED_BY,
  OPT_LINES_TERMINATED_BY,
  OPT_APPEND,
  OPT_VERBOSE
};
static const char *opt_fields_enclosed_by= NULL;
static const char *opt_fields_terminated_by= NULL;
static const char *opt_fields_optionally_enclosed_by= NULL;
static const char *opt_lines_terminated_by= NULL;

static const char *tab_path= NULL;
static int opt_append;

static struct my_option my_long_options[] =
{
  NDB_STD_OPTS("ndb_restore"),
  { "connect", 'c', "same as --connect-string",
    (gptr*) &opt_connect_str, (gptr*) &opt_connect_str, 0,
    GET_STR, REQUIRED_ARG, 0, 0, 0, 0, 0, 0 },
  { "nodeid", 'n', "Backup files from node with id",
    (gptr*) &ga_nodeId, (gptr*) &ga_nodeId, 0,
    GET_INT, REQUIRED_ARG, 0, 0, 0, 0, 0, 0 },
  { "backupid", 'b', "Backup id",
    (gptr*) &ga_backupId, (gptr*) &ga_backupId, 0,
    GET_INT, REQUIRED_ARG, 0, 0, 0, 0, 0, 0 },
  { "restore_data", 'r', 
    "Restore table data/logs into NDB Cluster using NDBAPI", 
    (gptr*) &_restore_data, (gptr*) &_restore_data,  0,
    GET_BOOL, NO_ARG, 0, 0, 0, 0, 0, 0 },
  { "restore_meta", 'm',
    "Restore meta data into NDB Cluster using NDBAPI",
    (gptr*) &_restore_meta, (gptr*) &_restore_meta,  0,
    GET_BOOL, NO_ARG, 0, 0, 0, 0, 0, 0 },
  { "no-upgrade", 'u',
    "Don't upgrade array type for var attributes, which don't resize VAR data and don't change column attributes",
    (gptr*) &ga_no_upgrade, (gptr*) &ga_no_upgrade, 0,
    GET_BOOL, NO_ARG, 0, 0, 0, 0, 0, 0 },
  { "no-restore-disk-objects", 'd',
    "Dont restore disk objects (tablespace/logfilegroups etc)",
    (gptr*) &_no_restore_disk, (gptr*) &_no_restore_disk,  0,
    GET_BOOL, NO_ARG, 0, 0, 0, 0, 0, 0 },
  { "restore_epoch", 'e', 
    "Restore epoch info into the status table. Convenient on a MySQL Cluster "
    "replication slave, for starting replication. The row in "
    NDB_REP_DB "." NDB_APPLY_TABLE " with id 0 will be updated/inserted.", 
    (gptr*) &ga_restore_epoch, (gptr*) &ga_restore_epoch,  0,
    GET_BOOL, NO_ARG, 0, 0, 0, 0, 0, 0 },
  { "skip-table-check", 's', "Skip table structure check during restore of data",
   (gptr*) &ga_skip_table_check, (gptr*) &ga_skip_table_check, 0,
   GET_BOOL, NO_ARG, 0, 0, 0, 0, 0, 0 },
  { "parallelism", 'p',
    "No of parallel transactions during restore of data."
    "(parallelism can be 1 to 1024)", 
    (gptr*) &ga_nParallelism, (gptr*) &ga_nParallelism, 0,
    GET_INT, REQUIRED_ARG, 128, 1, 1024, 0, 1, 0 },
  { "print", OPT_PRINT, "Print data and log to stdout",
    (gptr*) &_print, (gptr*) &_print, 0,
    GET_BOOL, NO_ARG, 0, 0, 0, 0, 0, 0 },
  { "print_data", OPT_PRINT_DATA, "Print data to stdout", 
    (gptr*) &_print_data, (gptr*) &_print_data, 0,
    GET_BOOL, NO_ARG, 0, 0, 0, 0, 0, 0 },
  { "print_meta", OPT_PRINT_META, "Print meta data to stdout",
    (gptr*) &_print_meta, (gptr*) &_print_meta,  0,
    GET_BOOL, NO_ARG, 0, 0, 0, 0, 0, 0 },
  { "print_log", OPT_PRINT_LOG, "Print log to stdout",
    (gptr*) &_print_log, (gptr*) &_print_log,  0,
    GET_BOOL, NO_ARG, 0, 0, 0, 0, 0, 0 },
  { "backup_path", OPT_BACKUP_PATH, "Path to backup files",
    (gptr*) &ga_backupPath, (gptr*) &ga_backupPath, 0,
    GET_STR, REQUIRED_ARG, 0, 0, 0, 0, 0, 0 },
  { "dont_ignore_systab_0", 'f',
    "Experimental. Do not ignore system table during restore.", 
    (gptr*) &ga_dont_ignore_systab_0, (gptr*) &ga_dont_ignore_systab_0, 0,
    GET_BOOL, NO_ARG, 0, 0, 0, 0, 0, 0 },
  { "ndb-nodegroup-map", OPT_NDB_NODEGROUP_MAP,
    "Nodegroup map for ndbcluster. Syntax: list of (source_ng, dest_ng)",
    (gptr*) &opt_nodegroup_map_str,
    (gptr*) &opt_nodegroup_map_str,
    0,
    GET_STR, REQUIRED_ARG, 0, 0, 0, 0, 0, 0 },
  { "fields-enclosed-by", OPT_FIELDS_ENCLOSED_BY,
    "Fields are enclosed by ...",
    (gptr*) &opt_fields_enclosed_by, (gptr*) &opt_fields_enclosed_by, 0,
    GET_STR, REQUIRED_ARG, 0, 0, 0, 0, 0, 0 },
  { "fields-terminated-by", OPT_FIELDS_TERMINATED_BY,
    "Fields are terminated by ...",
    (gptr*) &opt_fields_terminated_by,
    (gptr*) &opt_fields_terminated_by, 0,
    GET_STR, REQUIRED_ARG, 0, 0, 0, 0, 0, 0 },
  { "fields-optionally-enclosed-by", OPT_FIELDS_OPTIONALLY_ENCLOSED_BY,
    "Fields are optionally enclosed by ...",
    (gptr*) &opt_fields_optionally_enclosed_by,
    (gptr*) &opt_fields_optionally_enclosed_by, 0,
    GET_STR, REQUIRED_ARG, 0, 0, 0, 0, 0, 0 },
  { "hex", OPT_HEX_FORMAT, "print binary types in hex format", 
    (gptr*) &opt_hex_format, (gptr*) &opt_hex_format, 0,
    GET_BOOL, NO_ARG, 0, 0, 0, 0, 0, 0 },
  { "tab", 'T', "Creates tab separated textfile for each table to "
    "given path. (creates .txt files)",
   (gptr*) &tab_path, (gptr*) &tab_path, 0,
    GET_STR, REQUIRED_ARG, 0, 0, 0, 0, 0, 0},
  { "append", OPT_APPEND, "for --tab append data to file", 
    (gptr*) &opt_append, (gptr*) &opt_append, 0,
    GET_BOOL, NO_ARG, 0, 0, 0, 0, 0, 0 },
  { "lines-terminated-by", OPT_LINES_TERMINATED_BY, "",
    (gptr*) &opt_lines_terminated_by, (gptr*) &opt_lines_terminated_by, 0,
    GET_STR, REQUIRED_ARG, 0, 0, 0, 0, 0, 0 },
  { "verbose", OPT_VERBOSE,
    "verbosity", 
    (gptr*) &opt_verbose, (gptr*) &opt_verbose, 0,
    GET_INT, REQUIRED_ARG, 1, 0, 255, 0, 0, 0 },
  { 0, 0, 0, 0, 0, 0, GET_NO_ARG, NO_ARG, 0, 0, 0, 0, 0, 0}
};


static char* analyse_one_map(char *map_str, uint16 *source, uint16 *dest)
{
  char *end_ptr;
  int number;
  DBUG_ENTER("analyse_one_map");
  /*
    Search for pattern ( source_ng , dest_ng )
  */

  while (isspace(*map_str)) map_str++;

  if (*map_str != '(')
  {
    DBUG_RETURN(NULL);
  }
  map_str++;

  while (isspace(*map_str)) map_str++;

  number= strtol(map_str, &end_ptr, 10);
  if (!end_ptr || number < 0 || number >= MAX_NODE_GROUP_MAPS)
  {
    DBUG_RETURN(NULL);
  }
  *source= (uint16)number;
  map_str= end_ptr;

  while (isspace(*map_str)) map_str++;

  if (*map_str != ',')
  {
    DBUG_RETURN(NULL);
  }
  map_str++;

  number= strtol(map_str, &end_ptr, 10);
  if (!end_ptr || number < 0 || number >= UNDEF_NODEGROUP)
  {
    DBUG_RETURN(NULL);
  }
  *dest= (uint16)number;
  map_str= end_ptr;

  if (*map_str != ')')
  {
    DBUG_RETURN(NULL);
  }
  map_str++;

  while (isspace(*map_str)) map_str++;
  DBUG_RETURN(map_str);
}

static bool insert_ng_map(NODE_GROUP_MAP *ng_map,
                          uint16 source_ng, uint16 dest_ng)
{
  uint index= source_ng;
  uint ng_index= ng_map[index].no_maps;

  opt_nodegroup_map_len++;
  if (ng_index >= MAX_MAPS_PER_NODE_GROUP)
    return true;
  ng_map[index].no_maps++;
  ng_map[index].map_array[ng_index]= dest_ng;
  return false;
}

static void init_nodegroup_map()
{
  uint i,j;
  NODE_GROUP_MAP *ng_map = &opt_nodegroup_map[0];

  for (i = 0; i < MAX_NODE_GROUP_MAPS; i++)
  {
    ng_map[i].no_maps= 0;
    for (j= 0; j < MAX_MAPS_PER_NODE_GROUP; j++)
      ng_map[i].map_array[j]= UNDEF_NODEGROUP;
  }
}

static bool analyse_nodegroup_map(const char *ng_map_str,
                                  NODE_GROUP_MAP *ng_map)
{
  uint16 source_ng, dest_ng;
  char *local_str= (char*)ng_map_str;
  DBUG_ENTER("analyse_nodegroup_map");

  do
  {
    if (!local_str)
    {
      DBUG_RETURN(TRUE);
    }
    local_str= analyse_one_map(local_str, &source_ng, &dest_ng);
    if (!local_str)
    {
      DBUG_RETURN(TRUE);
    }
    if (insert_ng_map(ng_map, source_ng, dest_ng))
    {
      DBUG_RETURN(TRUE);
    }
    if (!(*local_str))
      break;
  } while (TRUE);
  DBUG_RETURN(FALSE);
}

static void short_usage_sub(void)
{
  printf("Usage: %s [OPTIONS] [<path to backup files>]\n", my_progname);
}
static void usage()
{
  short_usage_sub();
  ndb_std_print_version();
  print_defaults(MYSQL_CONFIG_NAME,load_default_groups);
  puts("");
  my_print_help(my_long_options);
  my_print_variables(my_long_options);
}
static my_bool
get_one_option(int optid, const struct my_option *opt __attribute__((unused)),
	       char *argument)
{
#ifndef DBUG_OFF
  opt_debug= "d:t:O,/tmp/ndb_restore.trace";
#endif
  ndb_std_get_one_option(optid, opt, argument);
  switch (optid) {
  case OPT_VERBOSE:
    info.setThreshold(255-opt_verbose);
    break;
  case 'n':
    if (ga_nodeId == 0)
    {
      err << "Error in --nodeid,-n setting, see --help";
      exit(NDBT_ProgramExit(NDBT_WRONGARGS));
    }
    info.setLevel(254);
    info << "Nodeid = " << ga_nodeId << endl;
    break;
  case 'b':
    if (ga_backupId == 0)
    {
      err << "Error in --backupid,-b setting, see --help";
      exit(NDBT_ProgramExit(NDBT_WRONGARGS));
    }
    info.setLevel(254);
    info << "Backup Id = " << ga_backupId << endl;
    break;
  case OPT_NDB_NODEGROUP_MAP:
    /*
      This option is used to set a map from nodegroup in original cluster
      to nodegroup in new cluster.
    */
    opt_nodegroup_map_len= 0;

    info.setLevel(254);
    info << "Analyse node group map" << endl;
    if (analyse_nodegroup_map(opt_nodegroup_map_str,
                              &opt_nodegroup_map[0]))
    {
      exit(NDBT_ProgramExit(NDBT_WRONGARGS));
    }
    break;
  }
  return 0;
}
bool
readArguments(int *pargc, char*** pargv) 
{
  Uint32 i;
  debug << "Load defaults" << endl;
  const char *load_default_groups[]= { "mysql_cluster","ndb_restore",0 };

  init_nodegroup_map();
  load_defaults("my",load_default_groups,pargc,pargv);
  debug << "handle_options" << endl;
  if (handle_options(pargc, pargv, my_long_options, get_one_option))
  {
    exit(NDBT_ProgramExit(NDBT_WRONGARGS));
  }
  for (i = 0; i < MAX_NODE_GROUP_MAPS; i++)
    opt_nodegroup_map[i].curr_index = 0;

#if 0
  /*
    Test code written t{
o verify nodegroup mapping
  */
  printf("Handled options successfully\n");
  Uint16 map_ng[16];
  Uint32 j;
  for (j = 0; j < 4; j++)
  {
  for (i = 0; i < 4 ; i++)
    map_ng[i] = i;
  map_nodegroups(&map_ng[0], (Uint32)4);
  for (i = 0; i < 4 ; i++)
    printf("NG %u mapped to %u \n", i, map_ng[i]);
  }
  for (j = 0; j < 4; j++)
  {
  for (i = 0; i < 8 ; i++)
    map_ng[i] = i >> 1;
  map_nodegroups(&map_ng[0], (Uint32)8);
  for (i = 0; i < 8 ; i++)
    printf("NG %u mapped to %u \n", i >> 1, map_ng[i]);
  }
  exit(NDBT_ProgramExit(NDBT_WRONGARGS));
#endif

  g_printer = new BackupPrinter(opt_nodegroup_map,
                                opt_nodegroup_map_len);
  if (g_printer == NULL)
    return false;

  BackupRestore* restore = new BackupRestore(opt_nodegroup_map,
                                             opt_nodegroup_map_len,
                                             ga_nParallelism);
  if (restore == NULL) 
  {
    delete g_printer;
    g_printer = NULL;
    return false;
  }

  if (_print) 
  {
    ga_print = true;
    ga_restore = true;
    g_printer->m_print = true;
  } 
  if (_print_meta) 
  {
    ga_print = true;
    g_printer->m_print_meta = true;
  }
  if (_print_data) 
  {
    ga_print = true;
    g_printer->m_print_data = true;
  }
  if (_print_log) 
  {
    ga_print = true;
    g_printer->m_print_log = true;
  }

  if (_restore_data)
  {
    ga_restore = true;
    restore->m_restore = true; 
  }

  if (_restore_meta)
  {
    //    ga_restore = true;
    restore->m_restore_meta = true;
  }

  if (_no_restore_disk)
  {
    restore->m_no_restore_disk = true;
  }
  
  if (ga_no_upgrade)
  {
     restore->m_no_upgrade = true;
  }

  if (ga_restore_epoch)
  {
    restore->m_restore_epoch = true;
  }

  {
    BackupConsumer * c = g_printer;
    g_consumers.push_back(c);
  }
  {
    BackupConsumer * c = restore;
    g_consumers.push_back(c);
  }
  for (;;)
  {
    int i= 0;
    if (ga_backupPath == default_backupPath)
    {
      // Set backup file path
      if ((*pargv)[i] == NULL)
        break;
      ga_backupPath = (*pargv)[i++];
    }
    if ((*pargv)[i] == NULL)
      break;
    g_databases.push_back((*pargv)[i++]);
    while ((*pargv)[i] != NULL)
    {
      g_tables.push_back((*pargv)[i++]);
    }
    break;
  }
  info.setLevel(254);
  info << "backup path = " << ga_backupPath << endl;
  if (g_databases.size() > 0)
  {
    info << "Restoring only from database " << g_databases[0].c_str() << endl;
    if (g_tables.size() > 0)
      info << "Restoring only tables:";
    for (unsigned i= 0; i < g_tables.size(); i++)
    {
      info << " " << g_tables[i].c_str();
    }
    if (g_tables.size() > 0)
      info << endl;
  }
  /*
    the below formatting follows the formatting from mysqldump
    do not change unless to adopt to changes in mysqldump
  */
  g_ndbrecord_print_format.fields_enclosed_by=
    opt_fields_enclosed_by ? opt_fields_enclosed_by : "";
  g_ndbrecord_print_format.fields_terminated_by=
    opt_fields_terminated_by ? opt_fields_terminated_by : "\t";
  g_ndbrecord_print_format.fields_optionally_enclosed_by=
    opt_fields_optionally_enclosed_by ? opt_fields_optionally_enclosed_by : "";
  g_ndbrecord_print_format.lines_terminated_by=
    opt_lines_terminated_by ? opt_lines_terminated_by : "\n";
  if (g_ndbrecord_print_format.fields_optionally_enclosed_by[0] == '\0')
    g_ndbrecord_print_format.null_string= "\\N";
  else
    g_ndbrecord_print_format.null_string= "";
  g_ndbrecord_print_format.hex_prefix= "";
  g_ndbrecord_print_format.hex_format= opt_hex_format;
  return true;
}

void
clearConsumers()
{
  for(Uint32 i= 0; i<g_consumers.size(); i++)
    delete g_consumers[i];
  g_consumers.clear();
}

static inline bool
checkSysTable(const TableS* table)
{
  return ga_dont_ignore_systab_0 || ! table->getSysTable();
}

static inline bool
checkSysTable(const RestoreMetaData& metaData, uint i)
{
  assert(i < metaData.getNoOfTables());
  return checkSysTable(metaData[i]);
}

static inline bool
isBlobTable(const TableS* table)
{
  return table->getMainTable() != NULL;
}

static inline bool
isIndex(const TableS* table)
{
  const NdbTableImpl & tmptab = NdbTableImpl::getImpl(* table->m_dictTable);
  return (int) tmptab.m_indexType != (int) NdbDictionary::Index::Undefined;
}

static inline bool
checkDbAndTableName(const TableS* table)
{
  if (g_tables.size() == 0 &&
      g_databases.size() == 0)
    return true;
  if (g_databases.size() == 0)
    g_databases.push_back("TEST_DB");

  // Filter on the main table name for indexes and blobs
  const char *table_name;
  if (isBlobTable(table))
    table_name= table->getMainTable()->getTableName();
  else if (isIndex(table))
    table_name=
      NdbTableImpl::getImpl(*table->m_dictTable).m_primaryTable.c_str();
  else
    table_name= table->getTableName();

  unsigned i;
  for (i= 0; i < g_databases.size(); i++)
  {
    if (strncmp(table_name, g_databases[i].c_str(),
                g_databases[i].length()) == 0 &&
        table_name[g_databases[i].length()] == '/')
    {
      // we have a match
      if (g_databases.size() > 1 || g_tables.size() == 0)
        return true;
      break;
    }
  }
  if (i == g_databases.size())
    return false; // no match found

  while (*table_name != '/') table_name++;
  table_name++;
  while (*table_name != '/') table_name++;
  table_name++;

  for (i= 0; i < g_tables.size(); i++)
  {
    if (strcmp(table_name, g_tables[i].c_str()) == 0)
    {
      // we have a match
      return true;
    }
  }
  return false;
}

static void
free_data_callback()
{
  for(Uint32 i= 0; i < g_consumers.size(); i++) 
    g_consumers[i]->tuple_free();
}

const char * g_connect_string = 0;
static void exitHandler(int code)
{
  NDBT_ProgramExit(code);
  if (opt_core)
    abort();
  else
    exit(code);
}

int
main(int argc, char** argv)
{
  NDB_INIT(argv[0]);

  debug << "Start readArguments" << endl;
  if (!readArguments(&argc, &argv))
  {
    exitHandler(NDBT_FAILED);
  }

  g_options.appfmt(" -b %d", ga_backupId);
  g_options.appfmt(" -n %d", ga_nodeId);
  if (_restore_meta)
    g_options.appfmt(" -m");
<<<<<<< HEAD
=======
  if (ga_no_upgrade)
    g_options.appfmt(" -u");
>>>>>>> 54f3d3ab
  if (ga_skip_table_check)
    g_options.appfmt(" -s");
  if (_restore_data)
    g_options.appfmt(" -r");
  if (ga_restore_epoch)
    g_options.appfmt(" -e");
  if (_no_restore_disk)
    g_options.appfmt(" -d");
  g_options.appfmt(" -p %d", ga_nParallelism);

  g_connect_string = opt_connect_str;
  /**
   * we must always load meta data, even if we will only print it to stdout
   */
  debug << "Start restoring meta data" << endl;
  RestoreMetaData metaData(ga_backupPath, ga_nodeId, ga_backupId);
  if (!metaData.readHeader())
  {
    err << "Failed to read " << metaData.getFilename() << endl << endl;
    exitHandler(NDBT_FAILED);
  }

  const BackupFormat::FileHeader & tmp = metaData.getFileHeader();
  const Uint32 version = tmp.NdbVersion;
  
  char buf[NDB_VERSION_STRING_BUF_SZ];
  info.setLevel(254);
  info << "Ndb version in backup files: " 
<<<<<<< HEAD
       <<  getVersionString(version, 0, 0, buf, sizeof(buf)) << endl;
=======
       <<  getVersionString(version, 0, buf, sizeof(buf)) << endl;
>>>>>>> 54f3d3ab
  
  /**
   * check wheater we can restore the backup (right version).
   */
  // in these versions there was an error in how replica info was
  // stored on disk
  if (version >= MAKE_VERSION(5,1,3) && version <= MAKE_VERSION(5,1,9))
  {
    err << "Restore program incompatible with backup versions between "
        << getVersionString(MAKE_VERSION(5,1,3), 0, 0, buf, sizeof(buf))
        << " and "
        << getVersionString(MAKE_VERSION(5,1,9), 0, 0, buf, sizeof(buf))
        << endl;
    exitHandler(NDBT_FAILED);
  }

  if (version > NDB_VERSION)
  {
    err << "Restore program older than backup version. Not supported. "
        << "Use new restore program" << endl;
    exitHandler(NDBT_FAILED);
  }

  debug << "Load content" << endl;
  int res  = metaData.loadContent();
  
  if (res == 0)
  {
    err << "Restore: Failed to load content" << endl;
    exitHandler(NDBT_FAILED);
  }
  debug << "Get no of Tables" << endl; 
  if (metaData.getNoOfTables() == 0) 
  {
    err << "The backup contains no tables" << endl;
    exitHandler(NDBT_FAILED);
  }
  debug << "Validate Footer" << endl;

  if (!metaData.validateFooter()) 
  {
    err << "Restore: Failed to validate footer." << endl;
    exitHandler(NDBT_FAILED);
  }
  debug << "Init Backup objects" << endl;
  Uint32 i;
  for(i= 0; i < g_consumers.size(); i++)
  {
    if (!g_consumers[i]->init())
    {
      clearConsumers();
      err << "Failed to initialize consumers" << endl;
      exitHandler(NDBT_FAILED);
    }

  }
  debug << "Restore objects (tablespaces, ..)" << endl;
  for(i = 0; i<metaData.getNoOfObjects(); i++)
  {
    for(Uint32 j= 0; j < g_consumers.size(); j++)
      if (!g_consumers[j]->object(metaData.getObjType(i),
				  metaData.getObjPtr(i)))
      {
	err << "Restore: Failed to restore table: ";
        err << metaData[i]->getTableName() << " ... Exiting " << endl;
	exitHandler(NDBT_FAILED);
      } 
  }

  Vector<OutputStream *> table_output(metaData.getNoOfTables());
  debug << "Restoring tables" << endl;
  for(i = 0; i<metaData.getNoOfTables(); i++)
  {
    const TableS *table= metaData[i];
    table_output.push_back(NULL);
    if (!checkDbAndTableName(table))
      continue;
    if (checkSysTable(table))
    {
      if (!tab_path || isBlobTable(table) || isIndex(table))
      {
        table_output[i]= ndbout.m_out;
      }
      else
      {
        FILE* res;
        char filename[FN_REFLEN], tmp_path[FN_REFLEN];
        const char *table_name;
        table_name= table->getTableName();
        while (*table_name != '/') table_name++;
        table_name++;
        while (*table_name != '/') table_name++;
        table_name++;
        convert_dirname(tmp_path, tab_path, NullS);
        res= my_fopen(fn_format(filename, table_name, tmp_path, ".txt", 4),
                      opt_append ?
                      O_WRONLY|O_APPEND|O_CREAT :
                      O_WRONLY|O_TRUNC|O_CREAT,
                      MYF(MY_WME));
        if (res == 0)
        {
          exitHandler(NDBT_FAILED);
        }
        FileOutputStream *f= new FileOutputStream(res);
        table_output[i]= f;
      }
      for(Uint32 j= 0; j < g_consumers.size(); j++)
	if (!g_consumers[j]->table(* table))
	{
	  err << "Restore: Failed to restore table: `";
          err << table->getTableName() << "` ... Exiting " << endl;
	  exitHandler(NDBT_FAILED);
	} 
    } else {
      for(Uint32 j= 0; j < g_consumers.size(); j++)
        if (!g_consumers[j]->createSystable(* table))
        {
          err << "Restore: Failed to restore system table: ";
          err << table->getTableName() << " ... Exiting " << endl;
          exitHandler(NDBT_FAILED);
        }
    }
  }
  debug << "Close tables" << endl; 
  for(i= 0; i < g_consumers.size(); i++)
    if (!g_consumers[i]->endOfTables())
    {
      err << "Restore: Failed while closing tables" << endl;
      exitHandler(NDBT_FAILED);
    } 
  debug << "Iterate over data" << endl; 
  if (ga_restore || ga_print) 
  {
    if(_restore_data || _print_data)
    {
      if (!ga_skip_table_check){
        for(i=0; i < metaData.getNoOfTables(); i++){
          if (checkSysTable(metaData, i))
          {
            for(Uint32 j= 0; j < g_consumers.size(); j++)
              if (!g_consumers[j]->table_equal(* metaData[i]))
              {
                err << "Restore: Failed to restore data, ";
                err << metaData[i]->getTableName() << " table structure doesn't match backup ... Exiting " << endl;
                exitHandler(NDBT_FAILED);
              }
          }
        }
      }
      RestoreDataIterator dataIter(metaData, &free_data_callback);
      
      // Read data file header
      if (!dataIter.readHeader())
      {
	err << "Failed to read header of data file. Exiting..." << endl;
	exitHandler(NDBT_FAILED);
      }
      
      Uint32 fragmentId; 
      while (dataIter.readFragmentHeader(res= 0, &fragmentId))
      {
	const TupleS* tuple;
	while ((tuple = dataIter.getNextTuple(res= 1)) != 0)
	{
          const TableS* table = tuple->getTable();
          OutputStream *output = table_output[table->getLocalId()];
          if (!output)
            continue;
          OutputStream *tmp = ndbout.m_out;
          ndbout.m_out = output;
          for(Uint32 j= 0; j < g_consumers.size(); j++) 
            g_consumers[j]->tuple(* tuple, fragmentId);
          ndbout.m_out =  tmp;
	} // while (tuple != NULL);
	
	if (res < 0)
	{
	  err <<" Restore: An error occured while restoring data. Exiting...";
          err << endl;
	  exitHandler(NDBT_FAILED);
	}
	if (!dataIter.validateFragmentFooter()) {
	  err << "Restore: Error validating fragment footer. ";
          err << "Exiting..." << endl;
	  exitHandler(NDBT_FAILED);
	}
      } // while (dataIter.readFragmentHeader(res))
      
      if (res < 0)
      {
	err << "Restore: An error occured while restoring data. Exiting... "
	    << "res= " << res << endl;
	exitHandler(NDBT_FAILED);
      }
      
      
      dataIter.validateFooter(); //not implemented
      
      for (i= 0; i < g_consumers.size(); i++)
	g_consumers[i]->endOfTuples();
    }

    if(_restore_data || _print_log)
    {
      RestoreLogIterator logIter(metaData);
      if (!logIter.readHeader())
      {
	err << "Failed to read header of data file. Exiting..." << endl;
	exitHandler(NDBT_FAILED);
      }
      
      const LogEntry * logEntry = 0;
      while ((logEntry = logIter.getNextLogEntry(res= 0)) != 0)
      {
        const TableS* table = logEntry->m_table;
        OutputStream *output = table_output[table->getLocalId()];
        if (!output)
          continue;
        for(Uint32 j= 0; j < g_consumers.size(); j++)
          g_consumers[j]->logEntry(* logEntry);
      }
      if (res < 0)
      {
	err << "Restore: An restoring the data log. Exiting... res=" 
	    << res << endl;
	exitHandler(NDBT_FAILED);
      }
      logIter.validateFooter(); //not implemented
      for (i= 0; i < g_consumers.size(); i++)
	g_consumers[i]->endOfLogEntrys();
    }
    
    if(_restore_data)
    {
      for(i = 0; i<metaData.getNoOfTables(); i++)
      {
        const TableS* table = metaData[i];
        OutputStream *output = table_output[table->getLocalId()];
        if (!output)
          continue;
        for(Uint32 j= 0; j < g_consumers.size(); j++)
          if (!g_consumers[j]->finalize_table(*table))
          {
            err << "Restore: Failed to finalize restore table: %s. ";
            err << "Exiting... " << metaData[i]->getTableName() << endl;
            exitHandler(NDBT_FAILED);
          }
      }
    }
  }
  if (ga_restore_epoch)
  {
    for (i= 0; i < g_consumers.size(); i++)
      if (!g_consumers[i]->update_apply_status(metaData))
      {
        err << "Restore: Failed to restore epoch" << endl;
        return -1;
      }
  }

  for(Uint32 j= 0; j < g_consumers.size(); j++) 
  {
    if (g_consumers[j]->has_temp_error())
    {
      clearConsumers();
      ndbout_c("\nRestore successful, but encountered temporary error, "
               "please look at configuration.");
    }               
  }
  
  clearConsumers();

  for(i = 0; i < metaData.getNoOfTables(); i++)
  {
    if (table_output[i] &&
        table_output[i] != ndbout.m_out)
    {
      my_fclose(((FileOutputStream *)table_output[i])->getFile(), MYF(MY_WME));
      delete table_output[i];
      table_output[i] = NULL;
    }
  }

  if (opt_verbose)
    return NDBT_ProgramExit(NDBT_OK);
  else
    return 0;
} // main

template class Vector<BackupConsumer*>;
template class Vector<OutputStream*>;<|MERGE_RESOLUTION|>--- conflicted
+++ resolved
@@ -654,11 +654,8 @@
   g_options.appfmt(" -n %d", ga_nodeId);
   if (_restore_meta)
     g_options.appfmt(" -m");
-<<<<<<< HEAD
-=======
   if (ga_no_upgrade)
     g_options.appfmt(" -u");
->>>>>>> 54f3d3ab
   if (ga_skip_table_check)
     g_options.appfmt(" -s");
   if (_restore_data)
@@ -687,11 +684,7 @@
   char buf[NDB_VERSION_STRING_BUF_SZ];
   info.setLevel(254);
   info << "Ndb version in backup files: " 
-<<<<<<< HEAD
        <<  getVersionString(version, 0, 0, buf, sizeof(buf)) << endl;
-=======
-       <<  getVersionString(version, 0, buf, sizeof(buf)) << endl;
->>>>>>> 54f3d3ab
   
   /**
    * check wheater we can restore the backup (right version).
