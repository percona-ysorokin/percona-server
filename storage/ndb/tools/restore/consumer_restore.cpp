--- conflicted
+++ resolved
@@ -2658,12 +2658,7 @@
     // the tablename contains m_instance_name=nodeID.threadID
     BaseString& stagingName = tableS.m_stagingName;
     stagingName.assfmt("%s%s%s", tableS.getTableName(),
-<<<<<<< HEAD
                        NDB_RESTORE_STAGING_SUFFIX, m_instance_name);
-=======
-                       NDB_RESTORE_STAGING_SUFFIX, m_restore_id.c_str());
->>>>>>> 36d5542b
-
     NdbDictionary::Table* stagingTable = new NdbDictionary::Table;
 
     // handle very many rows
