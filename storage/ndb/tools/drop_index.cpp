/*
   Copyright (c) 2003, 2023, Oracle and/or its affiliates.

   This program is free software; you can redistribute it and/or modify
   it under the terms of the GNU General Public License, version 2.0,
   as published by the Free Software Foundation.

   This program is also distributed with certain software (including
   but not limited to OpenSSL) that is licensed under separate terms,
   as designated in a particular file or component or in included license
   documentation.  The authors of MySQL hereby grant you an additional
   permission to link the program and your derivative works with the
   separately licensed software that they have included with MySQL.

   This program is distributed in the hope that it will be useful,
   but WITHOUT ANY WARRANTY; without even the implied warranty of
   MERCHANTABILITY or FITNESS FOR A PARTICULAR PURPOSE.  See the
   GNU General Public License, version 2.0, for more details.

   You should have received a copy of the GNU General Public License
   along with this program; if not, write to the Free Software
   Foundation, Inc., 51 Franklin St, Fifth Floor, Boston, MA 02110-1301  USA
*/

#include <ndb_global.h>
#include <ndb_opts.h>

#include <NDBT.hpp>
#include <NdbApi.hpp>
#include <NdbOut.hpp>

#include "my_alloc.h"
#include "portlib/ssl_applink.h"

static const char *_dbname = "TEST_DB";

<<<<<<< HEAD
static struct my_option my_long_options[] =
{
  NdbStdOpt::usage,
  NdbStdOpt::help,
  NdbStdOpt::version,
  NdbStdOpt::ndb_connectstring,
  NdbStdOpt::mgmd_host,
  NdbStdOpt::connectstring,
  NdbStdOpt::ndb_nodeid,
  NdbStdOpt::connect_retry_delay,
  NdbStdOpt::connect_retries,
  NdbStdOpt::tls_search_path,
  NdbStdOpt::mgm_tls,
  NDB_STD_OPT_DEBUG
  { "database", 'd', "Name of database table is in",
    &_dbname, nullptr, nullptr, GET_STR, REQUIRED_ARG,
    0, 0, 0, nullptr, 0, nullptr },
  NdbStdOpt::end_of_options
};
=======
static struct my_option my_long_options[] = {
    NdbStdOpt::usage,
    NdbStdOpt::help,
    NdbStdOpt::version,
    NdbStdOpt::ndb_connectstring,
    NdbStdOpt::mgmd_host,
    NdbStdOpt::connectstring,
    NdbStdOpt::ndb_nodeid,
    NdbStdOpt::connect_retry_delay,
    NdbStdOpt::connect_retries,
    NdbStdOpt::tls_search_path,
    NdbStdOpt::mgm_tls,
    NDB_STD_OPT_DEBUG{"database", 'd', "Name of database table is in", &_dbname,
                      nullptr, nullptr, GET_STR, REQUIRED_ARG, 0, 0, 0, nullptr,
                      0, nullptr},
    NdbStdOpt::end_of_options};
>>>>>>> 824e2b40

int main(int argc, char **argv) {
  NDB_INIT(argv[0]);
  Ndb_opts opts(argc, argv, my_long_options);
  if (opts.handle_options()) return NDBT_ProgramExit(NDBT_WRONGARGS);
  if (argc < 1) {
    opts.usage();
    return NDBT_ProgramExit(NDBT_WRONGARGS);
  }

  Ndb_cluster_connection con(opt_ndb_connectstring, opt_ndb_nodeid);
  con.set_name("ndb_drop_index");
  con.configure_tls(opt_tls_search_path, opt_mgm_tls);
<<<<<<< HEAD
  if(con.connect(opt_connect_retries - 1, opt_connect_retry_delay, 1) != 0)
  {
=======
  if (con.connect(opt_connect_retries - 1, opt_connect_retry_delay, 1) != 0) {
>>>>>>> 824e2b40
    return NDBT_ProgramExit(NDBT_FAILED);
  }
  if (con.wait_until_ready(30, 3) < 0) {
    ndbout << "Cluster nodes not ready in 30 seconds." << endl;
    return NDBT_ProgramExit(NDBT_FAILED);
  }

  Ndb MyNdb(&con, _dbname);
  if (MyNdb.init() != 0) {
    NDB_ERR(MyNdb.getNdbError());
    return NDBT_ProgramExit(NDBT_FAILED);
  }

  int res = 0;
  for (int i = 0; i + 1 < argc; i += 2) {
    ndbout << "Dropping index " << argv[i] << "/" << argv[i + 1] << "...";
    int tmp;
    if ((tmp = MyNdb.getDictionary()->dropIndex(argv[i + 1], argv[i])) != 0) {
      ndbout << endl << MyNdb.getDictionary()->getNdbError() << endl;
      res = tmp;
    } else {
      ndbout << "OK" << endl;
    }
  }

  if (res != 0) {
    return NDBT_ProgramExit(NDBT_FAILED);
  }

  return NDBT_ProgramExit(NDBT_OK);
}<|MERGE_RESOLUTION|>--- conflicted
+++ resolved
@@ -34,27 +34,6 @@
 
 static const char *_dbname = "TEST_DB";
 
-<<<<<<< HEAD
-static struct my_option my_long_options[] =
-{
-  NdbStdOpt::usage,
-  NdbStdOpt::help,
-  NdbStdOpt::version,
-  NdbStdOpt::ndb_connectstring,
-  NdbStdOpt::mgmd_host,
-  NdbStdOpt::connectstring,
-  NdbStdOpt::ndb_nodeid,
-  NdbStdOpt::connect_retry_delay,
-  NdbStdOpt::connect_retries,
-  NdbStdOpt::tls_search_path,
-  NdbStdOpt::mgm_tls,
-  NDB_STD_OPT_DEBUG
-  { "database", 'd', "Name of database table is in",
-    &_dbname, nullptr, nullptr, GET_STR, REQUIRED_ARG,
-    0, 0, 0, nullptr, 0, nullptr },
-  NdbStdOpt::end_of_options
-};
-=======
 static struct my_option my_long_options[] = {
     NdbStdOpt::usage,
     NdbStdOpt::help,
@@ -71,7 +50,6 @@
                       nullptr, nullptr, GET_STR, REQUIRED_ARG, 0, 0, 0, nullptr,
                       0, nullptr},
     NdbStdOpt::end_of_options};
->>>>>>> 824e2b40
 
 int main(int argc, char **argv) {
   NDB_INIT(argv[0]);
@@ -85,12 +63,7 @@
   Ndb_cluster_connection con(opt_ndb_connectstring, opt_ndb_nodeid);
   con.set_name("ndb_drop_index");
   con.configure_tls(opt_tls_search_path, opt_mgm_tls);
-<<<<<<< HEAD
-  if(con.connect(opt_connect_retries - 1, opt_connect_retry_delay, 1) != 0)
-  {
-=======
   if (con.connect(opt_connect_retries - 1, opt_connect_retry_delay, 1) != 0) {
->>>>>>> 824e2b40
     return NDBT_ProgramExit(NDBT_FAILED);
   }
   if (con.wait_until_ready(30, 3) < 0) {
