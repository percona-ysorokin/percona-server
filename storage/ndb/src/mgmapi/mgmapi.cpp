--- conflicted
+++ resolved
@@ -168,50 +168,11 @@
   return false;
 }
 
-<<<<<<< HEAD
-static inline void
-test_check_version_new(void)
-{
-  assert(check_version_new(NDB_MAKE_VERSION(7,0,19),
-                           NDB_MAKE_VERSION(7,0,20),
-                           0) == false);
-  assert(check_version_new(NDB_MAKE_VERSION(7,0,19),
-                           NDB_MAKE_VERSION(7,1,6),
-                           NDB_MAKE_VERSION(7,0,20),
-                           0) == false);
-  assert(check_version_new(NDB_MAKE_VERSION(7,0,19),
-                           NDB_MAKE_VERSION(7,1,6),
-                           NDB_MAKE_VERSION(7,0,18),
-                           0));
-  assert(check_version_new(NDB_MAKE_VERSION(7,1,5),
-                           NDB_MAKE_VERSION(7,1,6),
-                           NDB_MAKE_VERSION(7,0,20),
-                           0) == false);
-  assert(check_version_new(NDB_MAKE_VERSION(7,1,8),
-                           NDB_MAKE_VERSION(7,1,6),
-                           NDB_MAKE_VERSION(7,0,18),
-                           0));
-  assert(check_version_new(NDB_MAKE_VERSION(7,2,3),
-                           NDB_MAKE_VERSION(7,1,6),
-                           NDB_MAKE_VERSION(7,0,18),
-                           0));
-  assert(check_version_new(NDB_MAKE_VERSION(7,1,3),
-                           NDB_MAKE_VERSION(7,2,6),
-                           NDB_MAKE_VERSION(7,0,18),
-                           0) == false);
-  assert(check_version_new(NDB_MAKE_VERSION(5,5,6),
-                           NDB_MAKE_VERSION(7,1,6),
-                           NDB_MAKE_VERSION(7,0,18),
-                           0) == false);
-}
 
 static
 void
 setError(NdbMgmHandle h, int error, int error_line, const char * msg, ...)
  ATTRIBUTE_FORMAT(printf, 4, 5);
-=======
-#define SET_ERROR(h, e, s) setError((h), (e), __LINE__, (s))
->>>>>>> 2b93176e
 
 static
 void
