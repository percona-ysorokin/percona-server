/*
   Copyright (c) 2003, 2023, Oracle and/or its affiliates.

   This program is free software; you can redistribute it and/or modify
   it under the terms of the GNU General Public License, version 2.0,
   as published by the Free Software Foundation.

   This program is also distributed with certain software (including
   but not limited to OpenSSL) that is licensed under separate terms,
   as designated in a particular file or component or in included license
   documentation.  The authors of MySQL hereby grant you an additional
   permission to link the program and your derivative works with the
   separately licensed software that they have included with MySQL.

   This program is distributed in the hope that it will be useful,
   but WITHOUT ANY WARRANTY; without even the implied warranty of
   MERCHANTABILITY or FITNESS FOR A PARTICULAR PURPOSE.  See the
   GNU General Public License, version 2.0, for more details.

   You should have received a copy of the GNU General Public License
   along with this program; if not, write to the Free Software
   Foundation, Inc., 51 Franklin St, Fifth Floor, Boston, MA 02110-1301  USA
*/

#include "Transporter.hpp"
#include <NdbSleep.h>
#include <InputStream.hpp>
#include <OutputStream.hpp>
#include <SocketAuthenticator.hpp>
#include <TransporterCallback.hpp>
#include <TransporterRegistry.hpp>
#include "TransporterInternalDefinitions.hpp"
#include "ndb_config.h"
#include "portlib/NdbTCP.h"
#include "portlib/ndb_sockaddr.h"
#include "util/cstrbuf.h"
#include "util/require.h"

#include <EventLogger.hpp>

#if 0
#define DEBUG_FPRINTF(arglist) \
  do {                         \
    fprintf arglist;           \
  } while (0)
#else
#define DEBUG_FPRINTF(a)
#endif

// #define DEBUG_MULTI_TRP 1

#ifdef DEBUG_MULTI_TRP
#define DEB_MULTI_TRP(arglist)   \
  do {                           \
    g_eventLogger->info arglist; \
  } while (0)
#else
#define DEB_MULTI_TRP(arglist) \
  do {                         \
  } while (0)
#endif

<<<<<<< HEAD
Transporter::Transporter(TransporterRegistry &t_reg,
                         TrpId transporter_index,
			 TransporterType _type,
			 const char *lHostName,
			 const char *rHostName,
			 int s_port,
			 bool _isMgmConnection,
			 NodeId lNodeId,
			 NodeId rNodeId,
			 NodeId serverNodeId,
			 int _byteorder,
			 bool _compression,
			 bool _checksum,
			 bool _signalId,
             Uint32 max_send_buffer,
             bool _presend_checksum,
             Uint32 spintime)
  : m_s_port(s_port),
    m_spintime(spintime),
    remoteNodeId(rNodeId),
    localNodeId(lNodeId),
    m_transporter_index(transporter_index),
    isServer(lNodeId==serverNodeId),
    m_packer(_signalId, _checksum), m_max_send_buffer(max_send_buffer),
    m_overload_limit(0xFFFFFFFF), m_slowdown_limit(0xFFFFFFFF),
    m_bytes_sent(0), m_bytes_received(0),
    m_connect_count(0),
    m_overload_count(0), m_slowdown_count(0),
    isMgmConnection(_isMgmConnection),
    m_connected(false),
    m_type(_type),
    m_require_tls(false),
    m_encrypted(false),
    reportFreq(4096),
    receiveCount(0),
    receiveSize(0),
    sendCount(0),
    sendSize(0),
    m_transporter_registry(t_reg)
{
=======
Transporter::Transporter(TransporterRegistry &t_reg, TrpId transporter_index,
                         TransporterType _type, const char *lHostName,
                         const char *rHostName, int s_port,
                         bool _isMgmConnection, NodeId lNodeId, NodeId rNodeId,
                         NodeId serverNodeId, int _byteorder, bool _compression,
                         bool _checksum, bool _signalId, Uint32 max_send_buffer,
                         bool _presend_checksum, Uint32 spintime)
    : m_s_port(s_port),
      m_spintime(spintime),
      remoteNodeId(rNodeId),
      localNodeId(lNodeId),
      m_transporter_index(transporter_index),
      isServer(lNodeId == serverNodeId),
      m_packer(_signalId, _checksum),
      m_max_send_buffer(max_send_buffer),
      m_overload_limit(0xFFFFFFFF),
      m_slowdown_limit(0xFFFFFFFF),
      m_bytes_sent(0),
      m_bytes_received(0),
      m_connect_count(0),
      m_overload_count(0),
      m_slowdown_count(0),
      isMgmConnection(_isMgmConnection),
      m_connected(false),
      m_type(_type),
      m_require_tls(false),
      m_encrypted(false),
      reportFreq(4096),
      receiveCount(0),
      receiveSize(0),
      sendCount(0),
      sendSize(0),
      m_transporter_registry(t_reg) {
>>>>>>> 824e2b40
  DBUG_ENTER("Transporter::Transporter");

  // Initialize member variables
  m_multi_transporter_instance = 0;
  m_recv_thread_idx = 0;
  m_is_active = true;

  assert(rHostName);
  if (rHostName && strlen(rHostName) > 0) {
    if (cstrbuf_copy(remoteHostName, rHostName) == 1) {
      ndbout << "Unable to setup transporter. Node " << rNodeId
             << " had a too long hostname '" << rHostName
             << "'. Update configuration." << endl;
      exit(-1);
    }
  } else {
    if (!isServer) {
      g_eventLogger->info(
          "Unable to setup transporter. Node %u must have hostname."
          " Update configuration.",
          rNodeId);
      exit(-1);
    }
    remoteHostName[0] = 0;
  }
  if (cstrbuf_copy(localHostName, lHostName) == 1) {
    ndbout << "Unable to setup transporter. Node " << lNodeId
           << " had a too long hostname '" << lHostName
           << "'. Update configuration." << endl;
    exit(-1);
  }

  DBUG_PRINT("info", ("rId=%d lId=%d isServer=%d rHost=%s lHost=%s s_port=%d",
                      remoteNodeId, localNodeId, isServer, remoteHostName,
                      localHostName, s_port));

  byteOrder = _byteorder;
  compressionUsed = _compression;
  checksumUsed = _checksum;
  check_send_checksum = _presend_checksum;
  signalIdUsed = _signalId;

  m_timeOutMillis = 3000;

  if (isServer)
<<<<<<< HEAD
    m_socket_client= nullptr;
  else
  {
    m_socket_client= new SocketClient(new SocketAuthSimple());
=======
    m_socket_client = nullptr;
  else {
    m_socket_client = new SocketClient(new SocketAuthSimple());
>>>>>>> 824e2b40
    m_socket_client->set_connect_timeout(m_timeOutMillis);
  }

  m_os_max_iovec = 16;
#if defined(_SC_IOV_MAX) && defined(HAVE_SYSCONF)
  long res = sysconf(_SC_IOV_MAX);
  if (res != (long)-1) {
    m_os_max_iovec = (Uint32)res;
  }
#endif

  DBUG_VOID_RETURN;
}

<<<<<<< HEAD
void
Transporter::use_tls_client_auth()
{
  delete m_socket_client;
  SocketAuthTls * authTls =
    new SocketAuthTls(& m_transporter_registry.m_tls_keys, m_require_tls);
  m_socket_client= new SocketClient(authTls);
  m_socket_client->set_connect_timeout(m_timeOutMillis);
}

Transporter::~Transporter()
{
=======
void Transporter::use_tls_client_auth() {
>>>>>>> 824e2b40
  delete m_socket_client;
  SocketAuthTls *authTls =
      new SocketAuthTls(&m_transporter_registry.m_tls_keys, m_require_tls);
  m_socket_client = new SocketClient(authTls);
  m_socket_client->set_connect_timeout(m_timeOutMillis);
}

Transporter::~Transporter() { delete m_socket_client; }

bool Transporter::start_disconnecting(int err, bool send_source) {
  DEB_MULTI_TRP(("Disconnecting trp_id %u for node %u", getTransporterIndex(),
                 remoteNodeId));
  return m_transporter_registry.start_disconnecting_trp(getTransporterIndex(),
                                                        err, send_source);
}

<<<<<<< HEAD
bool
Transporter::configure(const TransporterConfiguration* conf)
{
  if (configure_derived(conf) &&
      conf->s_port == m_s_port &&
=======
bool Transporter::configure(const TransporterConfiguration *conf) {
  if (configure_derived(conf) && conf->s_port == m_s_port &&
>>>>>>> 824e2b40
      conf->requireTls == m_require_tls &&
      strcmp(conf->remoteHostName, remoteHostName) == 0 &&
      strcmp(conf->localHostName, localHostName) == 0 &&
      conf->remoteNodeId == remoteNodeId && conf->localNodeId == localNodeId &&
      (conf->serverNodeId == conf->localNodeId) == isServer &&
      conf->checksum == checksumUsed &&
      conf->preSendChecksum == check_send_checksum &&
      conf->signalId == signalIdUsed &&
      conf->isMgmConnection == isMgmConnection && conf->type == m_type)
    return true;  // No change
  return false;   // Can't reconfigure
}

void Transporter::update_connect_state(bool connected) {
  assert(connected != m_connected);
  m_connected = connected;
}

bool Transporter::connect_server(NdbSocket &&sockfd, BaseString &msg) {
  // all initial negotiation is done in TransporterRegistry::connect_server
  DBUG_ENTER("Transporter::connect_server");

  if (m_connected) {
    msg.assfmt("line: %u : already connected ??", __LINE__);
    DEBUG_FPRINTF((stderr, "Transporter already connected\n"));
    DBUG_RETURN(false);
  }

  // Cache the connect address
  ndb_socket_connect_address(sockfd.ndb_socket(), &m_connect_address);

  if (!connect_server_impl(std::move(sockfd))) {
    msg.assfmt("line: %u : connect_server_impl failed", __LINE__);
    DEBUG_FPRINTF((stderr, "connect_server_impl failed\n"));
    DBUG_RETURN(false);
  }

#ifdef DEBUG_FPRINTF
  if (isPartOfMultiTransporter()) {
    DEBUG_FPRINTF((stderr, "connect_server node_id: %u, trp_id: %u\n",
                   getRemoteNodeId(), getTransporterIndex()));
  }
#endif
  m_connect_count++;
  resetCounters();

  update_connect_state(true);
  DBUG_RETURN(true);
}

<<<<<<< HEAD
inline static void
tls_error(int code)
{
  g_eventLogger->error("TLS error %d '%s'", code, TlsKeyError::message(code));
}

bool
Transporter::connect_client_mgm(int port)
{
  require(!isPartOfMultiTransporter());
  NdbSocket secureSocket =
    m_transporter_registry.connect_ndb_mgmd(remoteHostName, port);
  return connect_client(secureSocket);
}

=======
inline static void tls_error(int code) {
  g_eventLogger->error("TLS error %d '%s'", code, TlsKeyError::message(code));
}

bool Transporter::connect_client_mgm(int port) {
  require(!isPartOfMultiTransporter());
  NdbSocket secureSocket =
      m_transporter_registry.connect_ndb_mgmd(remoteHostName, port);
  return connect_client(std::move(secureSocket));
}
>>>>>>> 824e2b40

bool Transporter::connect_client() {
  NdbSocket secureSocket;
  DBUG_ENTER("Transporter::connect_client");

  if (m_connected) {
    DBUG_RETURN(true);
  }

  int port = m_s_port;
  if (port < 0) {
    // The port number is stored as negative to indicate it's a port number
    // which the server side setup dynamically and thus was communicated
    // to the client via the ndb_mgmd.
    // Reverse the negative port number to get the connectable port
    port = -port;
  }

<<<<<<< HEAD
  if(isMgmConnection)
  {
    DBUG_RETURN(connect_client_mgm(port));
  }
  else
  {
=======
  if (isMgmConnection) {
    DBUG_RETURN(connect_client_mgm(port));
  } else {
>>>>>>> 824e2b40
    ndb_sockaddr local;
    if (strlen(localHostName) > 0) {
      if (Ndb_getAddr(&local, localHostName)) {
        DEBUG_FPRINTF((stderr, "connect_client lookup '%s' failed, node: %u\n",
                       localHostName, getRemoteNodeId()));
        DBUG_RETURN(false);
      }
    }

    ndb_sockaddr remote_addr;
    if (Ndb_getAddr(&remote_addr, remoteHostName)) {
      DEBUG_FPRINTF((stderr,
                     "connect_client lookup remote '%s' failed, node: %u\n",
                     remoteHostName, getRemoteNodeId()));
      DBUG_RETURN(false);
    }
    remote_addr.set_port(port);
    if (!m_socket_client->init(remote_addr.get_address_family())) {
      DEBUG_FPRINTF((stderr, "m_socket_client->init failed, node: %u\n",
                     getRemoteNodeId()));
      DBUG_RETURN(false);
    }

    if (pre_connect_options(m_socket_client->m_sockfd) != 0) {
      DEBUG_FPRINTF((stderr, "pre_connect_options failed, node: %u\n",
                     getRemoteNodeId()));
      DBUG_RETURN(false);
    }

    if (strlen(localHostName) > 0) {
      if (m_socket_client->bind(local) != 0) {
        DEBUG_FPRINTF((stderr, "m_socket_client->bind failed, node: %u\n",
                       getRemoteNodeId()));
        DBUG_RETURN(false);
      }
    }
    secureSocket = m_socket_client->connect(remote_addr);
    if (!secureSocket.is_valid()) {
      DBUG_RETURN(false);
    }

    /** Socket Authentication */
    int auth = m_socket_client->authenticate(secureSocket);
    g_eventLogger->debug("Transporter client auth result: %d [%s]", auth,
                         SocketAuthenticator::error(auth));
    if (auth < SocketAuthenticator::AuthOk) {
      secureSocket.close();
      DBUG_RETURN(false);
    }

    if (auth == SocketAuthTls::negotiate_tls_ok)  // Initiate TLS
    {
      struct ssl_ctx_st *ctx = m_transporter_registry.m_tls_keys.ctx();
      struct ssl_st *ssl = NdbSocket::get_client_ssl(ctx);
      if (ssl == nullptr) {
        tls_error(TlsKeyError::no_local_cert);
        secureSocket.close();
        DBUG_RETURN(false);
      }
      if (!secureSocket.associate(ssl)) {
        tls_error(TlsKeyError::openssl_error);
        NdbSocket::free_ssl(ssl);
        secureSocket.close();
        DBUG_RETURN(false);
      }
      if (!secureSocket.do_tls_handshake()) {
        tls_error(TlsKeyError::authentication_failure);
        // secureSocket closed by do_tls_handshake
        DBUG_RETURN(false);
      }

      /* Certificate Authorization */
      auth =
          TlsKeyManager::check_server_host_auth(secureSocket, remoteHostName);
      if (auth) {
        tls_error(auth);
        secureSocket.close();
        DBUG_RETURN(false);
      }
    }
<<<<<<< HEAD
    m_socket_client->connect(secureSocket, remote_addr);

   /** Socket Authentication */
    int auth = m_socket_client->authenticate(secureSocket);
    g_eventLogger->debug("Transporter client auth result: %d [%s]", auth,
                         SocketAuthenticator::error(auth));
    if(auth < SocketAuthenticator::AuthOk)
    {
      DBUG_RETURN(false);
    }

    if(auth == SocketAuthTls::negotiate_tls_ok) // Initiate TLS
    {
      struct ssl_ctx_st * ctx = m_transporter_registry.m_tls_keys.ctx();
      struct ssl_st * ssl = NdbSocket::get_client_ssl(ctx);
      if(ssl == nullptr)
      {
        tls_error(TlsKeyError::no_local_cert);
        DBUG_RETURN(false);
      }
      if(! secureSocket.associate(ssl))
      {
        tls_error(TlsKeyError::openssl_error);
        NdbSocket::free_ssl(ssl);
        DBUG_RETURN(false);
      }
      if(! secureSocket.do_tls_handshake())
      {
        tls_error(TlsKeyError::authentication_failure);
        DBUG_RETURN(false);
      }

      /* Certificate Authorization */
      auth = TlsKeyManager::check_server_host_auth(secureSocket,
                                                   remoteHostName);
      if(auth)
      {
        tls_error(auth);
        DBUG_RETURN(false);
      }
    }
=======
>>>>>>> 824e2b40
  }

  DBUG_RETURN(connect_client(std::move(secureSocket)));
}

bool Transporter::connect_client(NdbSocket &&socket) {
  DBUG_ENTER("Transporter::connect_client(sockfd)");

  if (m_connected) {
    DBUG_PRINT("error", ("Already connected"));
    DEBUG_FPRINTF((stderr, "Already connected\n"));
    socket.close();
    DBUG_RETURN(true);
  }

  if (!socket.is_valid()) {
    DBUG_PRINT("error", ("Socket %s is not valid", socket.to_string().c_str()));
    DEBUG_FPRINTF((stderr, "Socket not valid\n"));
    DBUG_RETURN(false);
  }

  DBUG_PRINT("info", ("server port: %d, isMgmConnection: %d", m_s_port,
                      isMgmConnection));

  /**
   * Send "hello"
   *
   * We can add more optional parameters here, so long as the
   * receiver can safely ignore them, and the string does
   * not get longer than the max size allowed by supported
   * receivers - see below.
   *
   * Currently have
   *   nodeId      0..255   :  3 chars
   *   space                :  1 char
   *   type          0..4   :  1 char
   *   space                :  1 char
   *   nodeId      0..255   :  3 chars
   *   space                :  1 char
   *   instance id  0..32   :  2 chars
   *   ------------------------------
   *   total                : 12 chars
   */
  char helloBuf[256];
  const int helloLen = BaseString::snprintf(
      helloBuf, sizeof(helloBuf), "%d %d %d %d", localNodeId, m_type,
      remoteNodeId, m_multi_transporter_instance);
  if (helloLen < 0) {
    DBUG_PRINT("error", ("Failed to buffer hello %d", helloLen));
    socket.close();
    DBUG_RETURN(false);
  }
  /**
   * Received in TransporterRegistry::connect_server()
   * with tight limit up to 8.0.20.
   * When servers older than 8.0.20 are no longer supported
   * the higher limit can be used.
   */
  const int OldMaxHandshakeBytesLimit = 23; /* 24 - 1 for \n */
  if (unlikely(helloLen > OldMaxHandshakeBytesLimit)) {
    /* Cannot send this many bytes to older versions */
    g_eventLogger->info("Failed handshake string length %u : \"%s\"", helloLen,
                        helloBuf);
    abort();
  }

  DBUG_PRINT("info", ("Sending hello : %s", helloBuf));
  DEBUG_FPRINTF((stderr, "Sending hello : %s\n", helloBuf));

  SocketOutputStream s_output(socket);
  if (s_output.println("%s", helloBuf) < 0) {
    DBUG_PRINT("error", ("Send of 'hello' failed"));
    socket.close();
    DBUG_RETURN(false);
  }

  // Read reply
  DBUG_PRINT("info", ("Reading reply"));
  char buf[256];
  SocketInputStream s_input(socket);
  if (s_input.gets(buf, 256) == nullptr) {
    DBUG_PRINT("error", ("Failed to read reply"));
    socket.close();
    DBUG_RETURN(false);
  }

  // Parse reply
  int nodeId, remote_transporter_type = -1;
  int r = sscanf(buf, "%d %d", &nodeId, &remote_transporter_type);
  switch (r) {
    case 2:
      break;
    default:
      DBUG_PRINT("error", ("Failed to parse reply"));
      socket.close();
      DBUG_RETURN(false);
  }

  DBUG_PRINT("info", ("nodeId=%d remote_transporter_type=%d", nodeId,
                      remote_transporter_type));

  // Check nodeid
  if (nodeId != remoteNodeId) {
    g_eventLogger->error("Connected to wrong nodeid: %d, expected: %d", nodeId,
                         remoteNodeId);
    socket.close();
    DBUG_RETURN(false);
  }

  // Check transporter type
  if (remote_transporter_type != -1 && remote_transporter_type != m_type) {
    g_eventLogger->error(
        "Connection to node: %d uses different transporter "
        "type: %d, expected type: %d",
        nodeId, remote_transporter_type, m_type);
    socket.close();
    DBUG_RETURN(false);
  }

  // Cache the connect address
  ndb_socket_connect_address(socket.ndb_socket(), &m_connect_address);

  if (!connect_client_impl(std::move(socket))) {
    DBUG_RETURN(false);
  }

  m_connect_count++;
  resetCounters();

#ifdef DEBUG_FPRINTF
  if (isPartOfMultiTransporter()) {
    DEBUG_FPRINTF(
        (stderr, "connect_client multi trp node: %u\n", getRemoteNodeId()));
  }
#endif
  m_transporter_registry.lockMultiTransporters();
  update_connect_state(true);
  m_transporter_registry.unlockMultiTransporters();
  DBUG_RETURN(true);
}

void Transporter::doDisconnect() {
  if (!m_connected) {
    return;
  }
  disconnectImpl();             // Do the disconnect
  update_connect_state(false);  // Announce disconnect
}

void Transporter::disconnectImpl() {
  assert(theSocket.is_valid());
  if (theSocket.is_valid()) {
    DEB_MULTI_TRP(("Shutdown socket for trp %u", getTransporterIndex()));
    if (theSocket.shutdown() < 0) {
      // Do we care about shutdown failures? It might fail due to e.g.
      // connection already terminated by other peer.
      report_error(TE_ERROR_CLOSING_SOCKET);
    }
  }
}

/**
 * releaseAfterDisconnect() is assumed to be called when TR has this
 * Transporter in the DISCONNECTED state -> There are no other concurrent
 * send/receive activity on it, thus held resources can be released without
 * lock and concerns for thread safety.
 */
void Transporter::releaseAfterDisconnect() {
  assert(!isConnected());
  theSocket.close();
}

void Transporter::resetCounters() {
  m_bytes_sent = 0;
  m_bytes_received = 0;
  m_overload_count = 0;
  m_slowdown_count = 0;
}

void Transporter::checksum_state::dumpBadChecksumInfo(
    Uint32 inputSum, Uint32 badSum, size_t offset, Uint32 sig_remaining,
    const void *buf, size_t len) const {
  /* Timestamped event showing issue, followed by details */
  g_eventLogger->error(
      "Transporter::checksum_state::compute() failed with sum 0x%x", badSum);
  g_eventLogger->info("Input sum 0x%x compute offset %llu len %u  bufflen %llu",
                      inputSum, Uint64(offset), sig_remaining, Uint64(len));
  /* Next dump buf content, with word alignment
   * Buffer is a byte aligned window on signals made of words
   * remaining bytes to end of multiple-of-word sized signal
   * indicates where word alignmnent boundaries are
   */
  {
    Uint32 pos = 0;
    Uint32 buf_remain = Uint32(len);
    const char *data = (const char *)buf;
    const Uint32 firstWordBytes = Uint32((offset + sig_remaining) & 3);
    if (firstWordBytes && (buf_remain >= firstWordBytes)) {
      /* Partial first word */
      Uint32 word = 0;
      memcpy(&word, data, firstWordBytes);
      g_eventLogger->info("-%4x  : 0x%08x", 4 - firstWordBytes, word);
      buf_remain -= firstWordBytes;
      pos += firstWordBytes;
    }

    char logbuf[MAX_LOG_MESSAGE_SIZE] = "";

    if (buf_remain)
      BaseString::snappend(logbuf, sizeof(logbuf), " %4x  : ", pos);

    while (buf_remain > 4) {
      Uint32 word;
      memcpy(&word, data + pos, 4);
      pos += 4;
      buf_remain -= 4;
      BaseString::snappend(logbuf, sizeof(logbuf), "0x%08x ", word);
      if (((pos + firstWordBytes) % 24) == 0) {
        g_eventLogger->info("%s", logbuf);

        logbuf[0] = '\0';
        BaseString::snappend(logbuf, sizeof(logbuf), " %4x  : ", pos);
      }
    }
    if (buf_remain > 0) {
      /* Partial last word */
      Uint32 word = 0;
      memcpy(&word, data + pos, buf_remain);
      g_eventLogger->info("%s 0x%08x", logbuf, word);
    }
  }
}

void Transporter::set_get(ndb_socket_t fd, int level, int optval,
                          const char * /*optname*/, int val) {
  int actual = 0, defval = 0;

  ndb_getsockopt(fd, level, optval, &defval);

  if (ndb_setsockopt(fd, level, optval, &val) < 0) {
#ifdef DEBUG_TRANSPORTER
    g_eventLogger->error("setsockopt(%s, %d) errno: %d %s", optname, val, errno,
                         strerror(errno));
#endif
  }

  if ((ndb_getsockopt(fd, level, optval, &actual) == 0) && actual != val) {
#ifdef DEBUG_TRANSPORTER
    g_eventLogger->error("setsockopt(%s, %d) - actual %d default: %d", optname,
                         val, actual, defval);
#endif
  }
}<|MERGE_RESOLUTION|>--- conflicted
+++ resolved
@@ -60,48 +60,6 @@
   } while (0)
 #endif
 
-<<<<<<< HEAD
-Transporter::Transporter(TransporterRegistry &t_reg,
-                         TrpId transporter_index,
-			 TransporterType _type,
-			 const char *lHostName,
-			 const char *rHostName,
-			 int s_port,
-			 bool _isMgmConnection,
-			 NodeId lNodeId,
-			 NodeId rNodeId,
-			 NodeId serverNodeId,
-			 int _byteorder,
-			 bool _compression,
-			 bool _checksum,
-			 bool _signalId,
-             Uint32 max_send_buffer,
-             bool _presend_checksum,
-             Uint32 spintime)
-  : m_s_port(s_port),
-    m_spintime(spintime),
-    remoteNodeId(rNodeId),
-    localNodeId(lNodeId),
-    m_transporter_index(transporter_index),
-    isServer(lNodeId==serverNodeId),
-    m_packer(_signalId, _checksum), m_max_send_buffer(max_send_buffer),
-    m_overload_limit(0xFFFFFFFF), m_slowdown_limit(0xFFFFFFFF),
-    m_bytes_sent(0), m_bytes_received(0),
-    m_connect_count(0),
-    m_overload_count(0), m_slowdown_count(0),
-    isMgmConnection(_isMgmConnection),
-    m_connected(false),
-    m_type(_type),
-    m_require_tls(false),
-    m_encrypted(false),
-    reportFreq(4096),
-    receiveCount(0),
-    receiveSize(0),
-    sendCount(0),
-    sendSize(0),
-    m_transporter_registry(t_reg)
-{
-=======
 Transporter::Transporter(TransporterRegistry &t_reg, TrpId transporter_index,
                          TransporterType _type, const char *lHostName,
                          const char *rHostName, int s_port,
@@ -135,7 +93,6 @@
       sendCount(0),
       sendSize(0),
       m_transporter_registry(t_reg) {
->>>>>>> 824e2b40
   DBUG_ENTER("Transporter::Transporter");
 
   // Initialize member variables
@@ -181,16 +138,9 @@
   m_timeOutMillis = 3000;
 
   if (isServer)
-<<<<<<< HEAD
-    m_socket_client= nullptr;
-  else
-  {
-    m_socket_client= new SocketClient(new SocketAuthSimple());
-=======
     m_socket_client = nullptr;
   else {
     m_socket_client = new SocketClient(new SocketAuthSimple());
->>>>>>> 824e2b40
     m_socket_client->set_connect_timeout(m_timeOutMillis);
   }
 
@@ -205,22 +155,7 @@
   DBUG_VOID_RETURN;
 }
 
-<<<<<<< HEAD
-void
-Transporter::use_tls_client_auth()
-{
-  delete m_socket_client;
-  SocketAuthTls * authTls =
-    new SocketAuthTls(& m_transporter_registry.m_tls_keys, m_require_tls);
-  m_socket_client= new SocketClient(authTls);
-  m_socket_client->set_connect_timeout(m_timeOutMillis);
-}
-
-Transporter::~Transporter()
-{
-=======
 void Transporter::use_tls_client_auth() {
->>>>>>> 824e2b40
   delete m_socket_client;
   SocketAuthTls *authTls =
       new SocketAuthTls(&m_transporter_registry.m_tls_keys, m_require_tls);
@@ -237,16 +172,8 @@
                                                         err, send_source);
 }
 
-<<<<<<< HEAD
-bool
-Transporter::configure(const TransporterConfiguration* conf)
-{
-  if (configure_derived(conf) &&
-      conf->s_port == m_s_port &&
-=======
 bool Transporter::configure(const TransporterConfiguration *conf) {
   if (configure_derived(conf) && conf->s_port == m_s_port &&
->>>>>>> 824e2b40
       conf->requireTls == m_require_tls &&
       strcmp(conf->remoteHostName, remoteHostName) == 0 &&
       strcmp(conf->localHostName, localHostName) == 0 &&
@@ -297,23 +224,6 @@
   DBUG_RETURN(true);
 }
 
-<<<<<<< HEAD
-inline static void
-tls_error(int code)
-{
-  g_eventLogger->error("TLS error %d '%s'", code, TlsKeyError::message(code));
-}
-
-bool
-Transporter::connect_client_mgm(int port)
-{
-  require(!isPartOfMultiTransporter());
-  NdbSocket secureSocket =
-    m_transporter_registry.connect_ndb_mgmd(remoteHostName, port);
-  return connect_client(secureSocket);
-}
-
-=======
 inline static void tls_error(int code) {
   g_eventLogger->error("TLS error %d '%s'", code, TlsKeyError::message(code));
 }
@@ -324,7 +234,6 @@
       m_transporter_registry.connect_ndb_mgmd(remoteHostName, port);
   return connect_client(std::move(secureSocket));
 }
->>>>>>> 824e2b40
 
 bool Transporter::connect_client() {
   NdbSocket secureSocket;
@@ -343,18 +252,9 @@
     port = -port;
   }
 
-<<<<<<< HEAD
-  if(isMgmConnection)
-  {
-    DBUG_RETURN(connect_client_mgm(port));
-  }
-  else
-  {
-=======
   if (isMgmConnection) {
     DBUG_RETURN(connect_client_mgm(port));
   } else {
->>>>>>> 824e2b40
     ndb_sockaddr local;
     if (strlen(localHostName) > 0) {
       if (Ndb_getAddr(&local, localHostName)) {
@@ -435,50 +335,6 @@
         DBUG_RETURN(false);
       }
     }
-<<<<<<< HEAD
-    m_socket_client->connect(secureSocket, remote_addr);
-
-   /** Socket Authentication */
-    int auth = m_socket_client->authenticate(secureSocket);
-    g_eventLogger->debug("Transporter client auth result: %d [%s]", auth,
-                         SocketAuthenticator::error(auth));
-    if(auth < SocketAuthenticator::AuthOk)
-    {
-      DBUG_RETURN(false);
-    }
-
-    if(auth == SocketAuthTls::negotiate_tls_ok) // Initiate TLS
-    {
-      struct ssl_ctx_st * ctx = m_transporter_registry.m_tls_keys.ctx();
-      struct ssl_st * ssl = NdbSocket::get_client_ssl(ctx);
-      if(ssl == nullptr)
-      {
-        tls_error(TlsKeyError::no_local_cert);
-        DBUG_RETURN(false);
-      }
-      if(! secureSocket.associate(ssl))
-      {
-        tls_error(TlsKeyError::openssl_error);
-        NdbSocket::free_ssl(ssl);
-        DBUG_RETURN(false);
-      }
-      if(! secureSocket.do_tls_handshake())
-      {
-        tls_error(TlsKeyError::authentication_failure);
-        DBUG_RETURN(false);
-      }
-
-      /* Certificate Authorization */
-      auth = TlsKeyManager::check_server_host_auth(secureSocket,
-                                                   remoteHostName);
-      if(auth)
-      {
-        tls_error(auth);
-        DBUG_RETURN(false);
-      }
-    }
-=======
->>>>>>> 824e2b40
   }
 
   DBUG_RETURN(connect_client(std::move(secureSocket)));
