/*
   Copyright (C) 2003 MySQL AB
    All rights reserved. Use is subject to license terms.

   This program is free software; you can redistribute it and/or modify
   it under the terms of the GNU General Public License as published by
   the Free Software Foundation; version 2 of the License.

   This program is distributed in the hope that it will be useful,
   but WITHOUT ANY WARRANTY; without even the implied warranty of
   MERCHANTABILITY or FITNESS FOR A PARTICULAR PURPOSE.  See the
   GNU General Public License for more details.

   You should have received a copy of the GNU General Public License
   along with this program; if not, write to the Free Software
   Foundation, Inc., 51 Franklin St, Fifth Floor, Boston, MA 02110-1301  USA
*/

#include <ndb_global.h>
#include <my_pthread.h>

#include <TransporterRegistry.hpp>
#include "TransporterInternalDefinitions.hpp"

#include "Transporter.hpp"
#include <SocketAuthenticator.hpp>

#ifdef NDB_TCP_TRANSPORTER
#include "TCP_Transporter.hpp"
#endif

#ifdef NDB_SCI_TRANSPORTER
#include "SCI_Transporter.hpp"
#endif

#ifdef NDB_SHM_TRANSPORTER
#include "SHM_Transporter.hpp"
extern int g_ndb_shm_signum;
#endif

#include "NdbOut.hpp"
#include <NdbSleep.h>
#include <NdbTick.h>
#include <InputStream.hpp>
#include <OutputStream.hpp>

#include <mgmapi/mgmapi.h>
#include <mgmapi_internal.h>
#include <mgmapi/mgmapi_debug.h>

#include <EventLogger.hpp>
extern EventLogger * g_eventLogger;

struct in_addr
TransporterRegistry::get_connect_address(NodeId node_id) const
{
  return theTransporters[node_id]->m_connect_address;
}

SocketServer::Session * TransporterService::newSession(NDB_SOCKET_TYPE sockfd)
{
  DBUG_ENTER("SocketServer::Session * TransporterService::newSession");
  if (m_auth && !m_auth->server_authenticate(sockfd)){
    NDB_CLOSE_SOCKET(sockfd);
    DBUG_RETURN(0);
  }

  if (!m_transporter_registry->connect_server(sockfd))
  {
    NDB_CLOSE_SOCKET(sockfd);
    DBUG_RETURN(0);
  }

  DBUG_RETURN(0);
}

TransporterRegistry::TransporterRegistry(TransporterCallback *callback,
                                         bool use_default_send_buffer,
					 unsigned _maxTransporters,
					 unsigned sizeOfLongSignalMemory) :
  m_mgm_handle(0),
  localNodeId(0),
  m_transp_count(0),
  m_use_default_send_buffer(use_default_send_buffer),
  m_send_buffers(0), m_page_freelist(0), m_send_buffer_memory(0),
  m_total_max_send_buffer(0)
{
  DBUG_ENTER("TransporterRegistry::TransporterRegistry");

  maxTransporters = _maxTransporters;
  sendCounter = 1;
  
  callbackObj=callback;

  theTCPTransporters  = new TCP_Transporter * [maxTransporters];
  theSCITransporters  = new SCI_Transporter * [maxTransporters];
  theSHMTransporters  = new SHM_Transporter * [maxTransporters];
  theTransporterTypes = new TransporterType   [maxTransporters];
  theTransporters     = new Transporter     * [maxTransporters];
  performStates       = new PerformState      [maxTransporters];
  ioStates            = new IOState           [maxTransporters]; 
  m_disconnect_errnum = new int               [maxTransporters];
  m_error_states      = new ErrorState        [maxTransporters];
 
  m_has_extra_wakeup_socket = false;
#if defined(HAVE_EPOLL_CREATE)
 m_epoll_fd = -1;
 m_epoll_events       = new struct epoll_event[maxTransporters];
 m_epoll_fd = epoll_create(maxTransporters);
 if (m_epoll_fd == -1 || !m_epoll_events)
 {
   /* Failure to allocate data or get epoll socket, abort */
   perror("Failed to alloc epoll-array or calling epoll_create... falling back to select!");
   if (m_epoll_fd != -1)
   {
     close(m_epoll_fd);
     m_epoll_fd = -1;
   }
   if (m_epoll_events)
   {
     delete [] m_epoll_events;
     m_epoll_events = 0;
   }
 }
 else
 {
   memset((char*)m_epoll_events, 0,
          maxTransporters * sizeof(struct epoll_event));
 }

#endif
  // Initialize member variables
  nTransporters    = 0;
  nTCPTransporters = 0;
  nSCITransporters = 0;
  nSHMTransporters = 0;
  
  // Initialize the transporter arrays
  ErrorState default_error_state = { TE_NO_ERROR, (const char *)~(UintPtr)0 };
  for (unsigned i=0; i<maxTransporters; i++) {
    theTCPTransporters[i] = NULL;
    theSCITransporters[i] = NULL;
    theSHMTransporters[i] = NULL;
    theTransporters[i]    = NULL;
    performStates[i]      = DISCONNECTED;
    ioStates[i]           = NoHalt;
    m_disconnect_errnum[i]= 0;
    m_error_states[i]     = default_error_state;
  }

  DBUG_VOID_RETURN;
}

void
TransporterRegistry::allocate_send_buffers(Uint64 total_send_buffer)
{
  if (!m_use_default_send_buffer)
    return;

  if (total_send_buffer == 0)
    total_send_buffer = get_total_max_send_buffer();

  if (m_send_buffers)
  {
    /* Send buffers already allocated -> resize the buffer pages */
    assert(m_send_buffer_memory);

    // TODO resize send buffer pages

    return;
  }

  /* Initialize transporter send buffers (initially empty). */
  m_send_buffers = new SendBuffer[maxTransporters];
  for (unsigned i = 0; i < maxTransporters; i++)
  {
    SendBuffer &b = m_send_buffers[i];
    b.m_first_page = NULL;
    b.m_last_page = NULL;
    b.m_used_bytes = 0;
  }

  /* Initialize the page freelist. */
  Uint64 send_buffer_pages =
    (total_send_buffer + SendBufferPage::PGSIZE - 1)/SendBufferPage::PGSIZE;
  /* Add one extra page of internal fragmentation overhead per transporter. */
  send_buffer_pages += nTransporters;

  m_send_buffer_memory =
    new unsigned char[UintPtr(send_buffer_pages * SendBufferPage::PGSIZE)];
  if (m_send_buffer_memory == NULL)
  {
    ndbout << "Unable to allocate "
           << send_buffer_pages * SendBufferPage::PGSIZE
           << " bytes of memory for send buffers, aborting." << endl;
    abort();
  }

  m_page_freelist = NULL;
  for (unsigned i = 0; i < send_buffer_pages; i++)
  {
    SendBufferPage *page =
      (SendBufferPage *)(m_send_buffer_memory + i * SendBufferPage::PGSIZE);
    page->m_bytes = 0;
    page->m_next = m_page_freelist;
    m_page_freelist = page;
  }
}

void TransporterRegistry::set_mgm_handle(NdbMgmHandle h)
{
  DBUG_ENTER("TransporterRegistry::set_mgm_handle");
  if (m_mgm_handle)
    ndb_mgm_destroy_handle(&m_mgm_handle);
  m_mgm_handle= h;
  ndb_mgm_set_timeout(m_mgm_handle, 5000);
#ifndef DBUG_OFF
  if (h)
  {
    char buf[256];
    DBUG_PRINT("info",("handle set with connectstring: %s",
		       ndb_mgm_get_connectstring(h,buf, sizeof(buf))));
  }
  else
  {
    DBUG_PRINT("info",("handle set to NULL"));
  }
#endif
  DBUG_VOID_RETURN;
}

TransporterRegistry::~TransporterRegistry()
{
  DBUG_ENTER("TransporterRegistry::~TransporterRegistry");
  
  removeAll();
  
  delete[] theTCPTransporters;
  delete[] theSCITransporters;
  delete[] theSHMTransporters;
  delete[] theTransporterTypes;
  delete[] theTransporters;
  delete[] performStates;
  delete[] ioStates;
  delete[] m_disconnect_errnum;
  delete[] m_error_states;

  if (m_send_buffers)
    delete[] m_send_buffers;
  m_page_freelist = NULL;
  if (m_send_buffer_memory)
    delete[] m_send_buffer_memory;

#if defined(HAVE_EPOLL_CREATE)
  if (m_epoll_events) delete [] m_epoll_events;
  if (m_epoll_fd != -1) close(m_epoll_fd);
#endif
  if (m_mgm_handle)
    ndb_mgm_destroy_handle(&m_mgm_handle);

  if (m_has_extra_wakeup_socket)
  {
    my_socket_close(m_extra_wakeup_sockets[0]);
    my_socket_close(m_extra_wakeup_sockets[1]);
  }

  DBUG_VOID_RETURN;
}

void
TransporterRegistry::removeAll(){
  for(unsigned i = 0; i<maxTransporters; i++){
    if(theTransporters[i] != NULL)
      removeTransporter(theTransporters[i]->getRemoteNodeId());
  }
}

void
TransporterRegistry::disconnectAll(){
  for(unsigned i = 0; i<maxTransporters; i++){
    if(theTransporters[i] != NULL)
      theTransporters[i]->doDisconnect();
  }
}

bool
TransporterRegistry::init(NodeId nodeId) {
  DBUG_ENTER("TransporterRegistry::init");
  assert(localNodeId == 0 ||
         localNodeId == nodeId);

  localNodeId = nodeId;

  DEBUG("TransporterRegistry started node: " << localNodeId);

<<<<<<< HEAD
=======
  if (!m_socket_poller.set_max_count(maxTransporters +
				     1 /* wakeup socket */))
    DBUG_RETURN(false);

>>>>>>> e95b7b75
  DBUG_RETURN(true);
}

bool
TransporterRegistry::connect_server(NDB_SOCKET_TYPE sockfd) const
{
  DBUG_ENTER("TransporterRegistry::connect_server(sockfd)");

  // Read "hello" that consists of node id and transporter
  // type from client
  SocketInputStream s_input(sockfd);
  char buf[11+1+11+1]; // <int> <int>
  if (s_input.gets(buf, sizeof(buf)) == 0) {
    DBUG_PRINT("error", ("Failed to read 'hello' from client"));
    DBUG_RETURN(false);
  }

  int nodeId, remote_transporter_type= -1;
  int r= sscanf(buf, "%d %d", &nodeId, &remote_transporter_type);
  switch (r) {
  case 2:
    break;
  case 1:
    // we're running version prior to 4.1.9
    // ok, but with no checks on transporter configuration compatability
    break;
  default:
    DBUG_PRINT("error", ("Failed to parse 'hello' from client, buf: '%.*s'",
                         (int)sizeof(buf), buf));
    DBUG_RETURN(false);
  }

  DBUG_PRINT("info", ("Client hello, nodeId: %d transporter type: %d",
		      nodeId, remote_transporter_type));


  // Check that nodeid is in range before accessing the arrays
  if (nodeId < 0 ||
      nodeId >= (int)maxTransporters)
  {
    DBUG_PRINT("error", ("Out of range nodeId: %d from client",
                         nodeId));
    DBUG_RETURN(false);
  }

  // Check that transporter is allocated
  Transporter *t= theTransporters[nodeId];
  if (t == 0)
  {
    DBUG_PRINT("error", ("No transporter available for node id %d", nodeId));
    DBUG_RETURN(false);
  }

  // Check that the transporter should be connecting
  if (performStates[nodeId] != TransporterRegistry::CONNECTING)
  {
    DBUG_PRINT("error", ("Transporter for node id %d in wrong state",
                         nodeId));
    DBUG_RETURN(false);
  }

<<<<<<< HEAD
  // Check transporter type
  if (remote_transporter_type != -1 &&
      remote_transporter_type != t->m_type)
  {
    g_eventLogger->error("Connection from node: %d uses different transporter "
                         "type: %d, expected type: %d",
                         nodeId, remote_transporter_type, t->m_type);
    DBUG_RETURN(false);
=======
      DBUG_RETURN(false);
    }
>>>>>>> e95b7b75
  }

  // Send reply to client
  SocketOutputStream s_output(sockfd);
  if (s_output.println("%d %d", t->getLocalNodeId(), t->m_type) < 0)
  {
    DBUG_PRINT("error", ("Send of reply failed"));
    DBUG_RETURN(false);
  }

  // Setup transporter (transporter responsible for closing sockfd)
  bool res = t->connect_server(sockfd);

  if (res && performStates[nodeId] != TransporterRegistry::CONNECTING)
  {
    // Connection suceeded, but not connecting anymore, return
    // false to close the connection
    DBUG_RETURN(false);
  }

  DBUG_RETURN(res);
}


bool
TransporterRegistry::configureTransporter(TransporterConfiguration *config)
{
  NodeId remoteNodeId = config->remoteNodeId;

  assert(localNodeId);
  assert(config->localNodeId == localNodeId);

  if (remoteNodeId >= maxTransporters)
    return false;

  Transporter* t = theTransporters[remoteNodeId];
  if(t != NULL)
  {
    // Transporter already exist, try to reconfigure it
    return t->configure(config);
  }

  DEBUG("Configuring transporter from " << localNodeId
	<< " to " << remoteNodeId);

  switch (config->type){
  case tt_TCP_TRANSPORTER:
    return createTCPTransporter(config);
  case tt_SHM_TRANSPORTER:
    return createSHMTransporter(config);
  case tt_SCI_TRANSPORTER:
    return createSCITransporter(config);
  default:
    abort();
    break;
  }
  return false;
}


bool
TransporterRegistry::createTCPTransporter(TransporterConfiguration *config) {
#ifdef NDB_TCP_TRANSPORTER

  TCP_Transporter * t = new TCP_Transporter(*this, config);

  if (t == NULL) 
    return false;
  else if (!t->initTransporter()) {
    delete t;
    return false;
  }

  // Put the transporter in the transporter arrays
  theTCPTransporters[nTCPTransporters]      = t;
  theTransporters[t->getRemoteNodeId()]     = t;
  theTransporterTypes[t->getRemoteNodeId()] = tt_TCP_TRANSPORTER;
  performStates[t->getRemoteNodeId()]       = DISCONNECTED;
  nTransporters++;
  nTCPTransporters++;
  m_total_max_send_buffer += t->get_max_send_buffer();

  return true;
#else
  return false;
#endif
}

bool
TransporterRegistry::createSCITransporter(TransporterConfiguration *config) {
#ifdef NDB_SCI_TRANSPORTER

  if(!SCI_Transporter::initSCI())
    abort();

  SCI_Transporter * t = new SCI_Transporter(*this,
                                            config->localHostName,
                                            config->remoteHostName,
                                            config->s_port,
					    config->isMgmConnection,
                                            config->sci.sendLimit, 
					    config->sci.bufferSize,
					    config->sci.nLocalAdapters,
					    config->sci.remoteSciNodeId0,
					    config->sci.remoteSciNodeId1,
					    localNodeId,
					    config->remoteNodeId,
					    config->serverNodeId,
					    config->checksum,
					    config->signalId);
  
  if (t == NULL) 
    return false;
  else if (!t->initTransporter()) {
    delete t;
    return false;
  }
  // Put the transporter in the transporter arrays
  theSCITransporters[nSCITransporters]      = t;
  theTransporters[t->getRemoteNodeId()]     = t;
  theTransporterTypes[t->getRemoteNodeId()] = tt_SCI_TRANSPORTER;
  performStates[t->getRemoteNodeId()]       = DISCONNECTED;
  nTransporters++;
  nSCITransporters++;
  m_total_max_send_buffer += t->get_max_send_buffer();
  
  return true;
#else
  return false;
#endif
}

bool
TransporterRegistry::createSHMTransporter(TransporterConfiguration *config) {
  DBUG_ENTER("TransporterRegistry::createTransporter SHM");
#ifdef NDB_SHM_TRANSPORTER

  if (!g_ndb_shm_signum) {
    g_ndb_shm_signum= config->shm.signum;
    DBUG_PRINT("info",("Block signum %d",g_ndb_shm_signum));
    /**
     * Make sure to block g_ndb_shm_signum
     *   TransporterRegistry::init is run from "main" thread
     */
    NdbThread_set_shm_sigmask(TRUE);
  }

  if(config->shm.signum != g_ndb_shm_signum)
    return false;

  SHM_Transporter * t = new SHM_Transporter(*this,
					    config->localHostName,
					    config->remoteHostName,
					    config->s_port,
					    config->isMgmConnection,
					    localNodeId,
					    config->remoteNodeId,
					    config->serverNodeId,
					    config->checksum,
					    config->signalId,
					    config->shm.shmKey,
					    config->shm.shmSize
					    );
  if (t == NULL)
    return false;
  else if (!t->initTransporter()) {
    delete t;
    return false;
  }
  // Put the transporter in the transporter arrays
  theSHMTransporters[nSHMTransporters]      = t;
  theTransporters[t->getRemoteNodeId()]     = t;
  theTransporterTypes[t->getRemoteNodeId()] = tt_SHM_TRANSPORTER;
  performStates[t->getRemoteNodeId()]       = DISCONNECTED;
  
  nTransporters++;
  nSHMTransporters++;
  m_total_max_send_buffer += t->get_max_send_buffer();

  DBUG_RETURN(true);
#else
  DBUG_RETURN(false);
#endif
}


void
TransporterRegistry::removeTransporter(NodeId nodeId) {

  DEBUG("Removing transporter from " << localNodeId
	<< " to " << nodeId);
  
  if(theTransporters[nodeId] == NULL)
    return;
  
  theTransporters[nodeId]->doDisconnect();
  
  const TransporterType type = theTransporterTypes[nodeId];

  int ind = 0;
  switch(type){
  case tt_TCP_TRANSPORTER:
#ifdef NDB_TCP_TRANSPORTER
    for(; ind < nTCPTransporters; ind++)
      if(theTCPTransporters[ind]->getRemoteNodeId() == nodeId)
	break;
    ind++;
    for(; ind<nTCPTransporters; ind++)
      theTCPTransporters[ind-1] = theTCPTransporters[ind];
    nTCPTransporters --;
#endif
    break;
  case tt_SCI_TRANSPORTER:
#ifdef NDB_SCI_TRANSPORTER
    for(; ind < nSCITransporters; ind++)
      if(theSCITransporters[ind]->getRemoteNodeId() == nodeId)
	break;
    ind++;
    for(; ind<nSCITransporters; ind++)
      theSCITransporters[ind-1] = theSCITransporters[ind];
    nSCITransporters --;
#endif
    break;
  case tt_SHM_TRANSPORTER:
#ifdef NDB_SHM_TRANSPORTER
    for(; ind < nSHMTransporters; ind++)
      if(theSHMTransporters[ind]->getRemoteNodeId() == nodeId)
	break;
    ind++;
    for(; ind<nSHMTransporters; ind++)
      theSHMTransporters[ind-1] = theSHMTransporters[ind];
    nSHMTransporters --;
#endif
    break;
  }

  nTransporters--;

  // Delete the transporter and remove it from theTransporters array
  delete theTransporters[nodeId];
  theTransporters[nodeId] = NULL;        
}

SendStatus
TransporterRegistry::prepareSend(TransporterSendBufferHandle *sendHandle,
                                 const SignalHeader * const signalHeader,
				 Uint8 prio,
				 const Uint32 * const signalData,
				 NodeId nodeId, 
				 const LinearSectionPtr ptr[3]){


  Transporter *t = theTransporters[nodeId];
  if(t != NULL && 
     (((ioStates[nodeId] != HaltOutput) && (ioStates[nodeId] != HaltIO)) || 
      ((signalHeader->theReceiversBlockNumber == 252) ||
       (signalHeader->theReceiversBlockNumber == 4002)))) {
	 
    if(t->isConnected()){
      Uint32 lenBytes = t->m_packer.getMessageLength(signalHeader, ptr);
      if(lenBytes <= MAX_SEND_MESSAGE_BYTESIZE){
	Uint32 * insertPtr = getWritePtr(sendHandle, nodeId, lenBytes, prio);
	if(insertPtr != 0){
	  t->m_packer.pack(insertPtr, prio, signalHeader, signalData, ptr);
	  updateWritePtr(sendHandle, nodeId, lenBytes, prio);
	  return SEND_OK;
	}

	int sleepTime = 2;	

	/**
	 * @note: on linux/i386 the granularity is 10ms
	 *        so sleepTime = 2 generates a 10 ms sleep.
	 */
	for(int i = 0; i<50; i++){
	  if((nSHMTransporters+nSCITransporters) == 0)
	    NdbSleep_MilliSleep(sleepTime); 
	  insertPtr = getWritePtr(sendHandle, nodeId, lenBytes, prio);
	  if(insertPtr != 0){
	    t->m_packer.pack(insertPtr, prio, signalHeader, signalData, ptr);
	    updateWritePtr(sendHandle, nodeId, lenBytes, prio);
	    break;
	  }
	}
	
	if(insertPtr != 0){
	  /**
	   * Send buffer full, but resend works
	   */
	  report_error(nodeId, TE_SEND_BUFFER_FULL);
	  return SEND_OK;
	}
	
	WARNING("Signal to " << nodeId << " lost(buffer)");
	report_error(nodeId, TE_SIGNAL_LOST_SEND_BUFFER_FULL);
	return SEND_BUFFER_FULL;
      } else {
	return SEND_MESSAGE_TOO_BIG;
      }
    } else {
      DEBUG("Signal to " << nodeId << " lost(disconnect) ");
      return SEND_DISCONNECTED;
    }
  } else {
    DEBUG("Discarding message to block: " 
	  << signalHeader->theReceiversBlockNumber 
	  << " node: " << nodeId);
    
    if(t == NULL)
      return SEND_UNKNOWN_NODE;
    
    return SEND_BLOCKED;
  }
}

SendStatus
TransporterRegistry::prepareSend(TransporterSendBufferHandle *sendHandle,
                                 const SignalHeader * const signalHeader,
				 Uint8 prio,
				 const Uint32 * const signalData,
				 NodeId nodeId, 
				 class SectionSegmentPool & thePool,
				 const SegmentedSectionPtr ptr[3]){
  

  Transporter *t = theTransporters[nodeId];
  if(t != NULL && 
     (((ioStates[nodeId] != HaltOutput) && (ioStates[nodeId] != HaltIO)) || 
      ((signalHeader->theReceiversBlockNumber == 252)|| 
       (signalHeader->theReceiversBlockNumber == 4002)))) {
    
    if(t->isConnected()){
      Uint32 lenBytes = t->m_packer.getMessageLength(signalHeader, ptr);
      if(lenBytes <= MAX_SEND_MESSAGE_BYTESIZE){
	Uint32 * insertPtr = getWritePtr(sendHandle, nodeId, lenBytes, prio);
	if(insertPtr != 0){
	  t->m_packer.pack(insertPtr, prio, signalHeader, signalData, thePool, ptr);
	  updateWritePtr(sendHandle, nodeId, lenBytes, prio);
	  return SEND_OK;
	}
	
	
	/**
	 * @note: on linux/i386 the granularity is 10ms
	 *        so sleepTime = 2 generates a 10 ms sleep.
	 */
	int sleepTime = 2;
	for(int i = 0; i<50; i++){
	  if((nSHMTransporters+nSCITransporters) == 0)
	    NdbSleep_MilliSleep(sleepTime); 
	  insertPtr = getWritePtr(sendHandle, nodeId, lenBytes, prio);
	  if(insertPtr != 0){
	    t->m_packer.pack(insertPtr, prio, signalHeader, signalData, thePool, ptr);
	    updateWritePtr(sendHandle, nodeId, lenBytes, prio);
	    break;
	  }
	}
	
	if(insertPtr != 0){
	  /**
	   * Send buffer full, but resend works
	   */
	  report_error(nodeId, TE_SEND_BUFFER_FULL);
	  return SEND_OK;
	}
	
	WARNING("Signal to " << nodeId << " lost(buffer)");
	report_error(nodeId, TE_SIGNAL_LOST_SEND_BUFFER_FULL);
	return SEND_BUFFER_FULL;
      } else {
	return SEND_MESSAGE_TOO_BIG;
      }
    } else {
      DEBUG("Signal to " << nodeId << " lost(disconnect) ");
      return SEND_DISCONNECTED;
    }
  } else {
    DEBUG("Discarding message to block: " 
	  << signalHeader->theReceiversBlockNumber 
	  << " node: " << nodeId);
    
    if(t == NULL)
      return SEND_UNKNOWN_NODE;
    
    return SEND_BLOCKED;
  }
}


SendStatus
TransporterRegistry::prepareSend(TransporterSendBufferHandle *sendHandle,
                                 const SignalHeader * const signalHeader,
				 Uint8 prio,
				 const Uint32 * const signalData,
				 NodeId nodeId, 
				 GenericSectionPtr ptr[3]){


  Transporter *t = theTransporters[nodeId];
  if(t != NULL && 
     (((ioStates[nodeId] != HaltOutput) && (ioStates[nodeId] != HaltIO)) || 
      ((signalHeader->theReceiversBlockNumber == 252) ||
       (signalHeader->theReceiversBlockNumber == 4002)))) {
	 
    if(t->isConnected()){
      Uint32 lenBytes = t->m_packer.getMessageLength(signalHeader, ptr);
      if(lenBytes <= MAX_SEND_MESSAGE_BYTESIZE){
        Uint32 * insertPtr = getWritePtr(sendHandle, nodeId, lenBytes, prio);
        if(insertPtr != 0){
          t->m_packer.pack(insertPtr, prio, signalHeader, signalData, ptr);
          updateWritePtr(sendHandle, nodeId, lenBytes, prio);
          return SEND_OK;
	}


	/**
	 * @note: on linux/i386 the granularity is 10ms
	 *        so sleepTime = 2 generates a 10 ms sleep.
	 */
        int sleepTime = 2;	
	for(int i = 0; i<50; i++){
	  if((nSHMTransporters+nSCITransporters) == 0)
	    NdbSleep_MilliSleep(sleepTime); 
	  insertPtr = getWritePtr(sendHandle, nodeId, lenBytes, prio);
	  if(insertPtr != 0){
	    t->m_packer.pack(insertPtr, prio, signalHeader, signalData, ptr);
	    updateWritePtr(sendHandle, nodeId, lenBytes, prio);
	    break;
	  }
	}
	
	if(insertPtr != 0){
	  /**
	   * Send buffer full, but resend works
	   */
	  report_error(nodeId, TE_SEND_BUFFER_FULL);
	  return SEND_OK;
	}
	
	WARNING("Signal to " << nodeId << " lost(buffer)");
	report_error(nodeId, TE_SIGNAL_LOST_SEND_BUFFER_FULL);
	return SEND_BUFFER_FULL;
      } else {
	return SEND_MESSAGE_TOO_BIG;
      }
    } else {
      DEBUG("Signal to " << nodeId << " lost(disconnect) ");
      return SEND_DISCONNECTED;
    }
  } else {
    DEBUG("Discarding message to block: " 
	  << signalHeader->theReceiversBlockNumber 
	  << " node: " << nodeId);
    
    if(t == NULL)
      return SEND_UNKNOWN_NODE;
    
    return SEND_BLOCKED;
  }
}

void
TransporterRegistry::external_IO(Uint32 timeOutMillis) {
  //-----------------------------------------------------------
  // Most of the time we will send the buffers here and then wait
  // for new signals. Thus we start by sending without timeout
  // followed by the receive part where we expect to sleep for
  // a while.
  //-----------------------------------------------------------
  if(pollReceive(timeOutMillis)){
    performReceive();
  }
  performSend();
}

bool
TransporterRegistry::setup_wakeup_socket()
{
  if (m_has_extra_wakeup_socket)
  {
    return true;
  }

  if (my_socketpair(m_extra_wakeup_sockets))
  {
    perror("socketpair failed!");
    return false;
  }

  if (!TCP_Transporter::setSocketNonBlocking(m_extra_wakeup_sockets[0]) ||
      !TCP_Transporter::setSocketNonBlocking(m_extra_wakeup_sockets[1]))
  {
    goto err;
  }

#if defined(HAVE_EPOLL_CREATE)
  if (m_epoll_fd != -1)
  {
    int sock = m_extra_wakeup_sockets[0].fd;
    struct epoll_event event_poll;
    bzero(&event_poll, sizeof(event_poll));
    event_poll.data.u32 = 0;
    event_poll.events = EPOLLIN;
    int ret_val = epoll_ctl(m_epoll_fd, EPOLL_CTL_ADD, sock, &event_poll);
    if (ret_val != 0)
    {
      int error= errno;
      fprintf(stderr, "Failed to add extra sock %u to epoll-set: %u\n",
              sock, error);
      fflush(stderr);
      goto err;
    }
  }
#endif
  m_has_extra_wakeup_socket = true;
  return true;

err:
  my_socket_close(m_extra_wakeup_sockets[0]);
  my_socket_close(m_extra_wakeup_sockets[1]);
  my_socket_invalidate(m_extra_wakeup_sockets+0);
  my_socket_invalidate(m_extra_wakeup_sockets+1);
  return false;
}

void
TransporterRegistry::wakeup()
{
  if (m_has_extra_wakeup_socket)
  {
    static char c = 37;
    my_send(m_extra_wakeup_sockets[1], &c, 1, 0);
  }
}

Uint32
TransporterRegistry::pollReceive(Uint32 timeOutMillis){
  Uint32 retVal = 0;

  if((nSCITransporters) > 0)
  {
    timeOutMillis=0;
  }

#ifdef NDB_SHM_TRANSPORTER
  if(nSHMTransporters > 0)
  {
    Uint32 res = poll_SHM(0);
    if(res)
    {
      retVal |= res;
      timeOutMillis = 0;
    }
  }
#endif

#ifdef NDB_TCP_TRANSPORTER
#if defined(HAVE_EPOLL_CREATE)
  if (likely(m_epoll_fd != -1))
  {
    Uint32 num_trps = nTCPTransporters;
    /**
     * If any transporters have left-over data that was not fully executed in
     * last loop, don't wait and return 'data available' even if nothing new
     * from epoll.
     */
    if (!m_has_data_transporters.isclear())
    {
      timeOutMillis = 0;
      retVal = 1;
    }
    
    if (num_trps)
    {
      tcpReadSelectReply = epoll_wait(m_epoll_fd, m_epoll_events,
                                      num_trps, timeOutMillis);
      retVal |= tcpReadSelectReply;
    }
  }
  else
#endif
  {
    if(nTCPTransporters > 0 || m_has_extra_wakeup_socket || retVal == 0)
    {
      retVal |= poll_TCP(timeOutMillis);
    }
    else
      tcpReadSelectReply = 0;
  }
#endif
#ifdef NDB_SCI_TRANSPORTER
  if(nSCITransporters > 0)
    retVal |= poll_SCI(timeOutMillis);
#endif
#ifdef NDB_SHM_TRANSPORTER
  if(nSHMTransporters > 0 && retVal == 0)
  {
    int res = poll_SHM(0);
    retVal |= res;
  }
#endif
  return retVal;
}


#ifdef NDB_SCI_TRANSPORTER
Uint32
TransporterRegistry::poll_SCI(Uint32 timeOutMillis)
{
  for (int i=0; i<nSCITransporters; i++) {
    SCI_Transporter * t = theSCITransporters[i];
    Uint32 node_id= t->getRemoteNodeId();
    if (t->isConnected() && is_connected(node_id)) {
      if(t->hasDataToRead())
	return 1;
    }
  }
  return 0;
}
#endif


#ifdef NDB_SHM_TRANSPORTER
static int g_shm_counter = 0;
Uint32
TransporterRegistry::poll_SHM(Uint32 timeOutMillis)
{  
  for(int j=0; j < 100; j++)
  {
    for (int i=0; i<nSHMTransporters; i++) {
      SHM_Transporter * t = theSHMTransporters[i];
      Uint32 node_id= t->getRemoteNodeId();
      if (t->isConnected() && is_connected(node_id)) {
	if(t->hasDataToRead()) {
	  return 1;
	}
      }
    }
  }
  return 0;
}
#endif

#ifdef NDB_TCP_TRANSPORTER
/**
 * We do not want to hold any transporter locks during select(), so there
 * is no protection against a disconnect closing the socket during this call.
 *
 * That does not matter, at most we will get a spurious wakeup on the wrong
 * socket, which will be handled correctly in performReceive() (which _is_
 * protected by transporter locks on upper layer).
 */
Uint32 
TransporterRegistry::poll_TCP(Uint32 timeOutMillis)
{
  bool hasdata = false;
<<<<<<< HEAD
  if (false && nTCPTransporters == 0)
  {
    tcpReadSelectReply = 0;
    return 0;
  }

  int maxSocketValue = 0;

  // Needed for TCP/IP connections
  // The read- and writeset are used by select

  FD_ZERO(&tcpReadset);

  // Prepare for sending and receiving
  for (int i = 0; i < nTCPTransporters; i++) {
    TCP_Transporter * t = theTCPTransporters[i];
    Uint32 node_id= t->getRemoteNodeId();
    
    // If the transporter is connected
    if (is_connected(node_id) && t->isConnected()) {
      
      const NDB_SOCKET_TYPE socket = t->getSocket();
      if (!my_socket_valid(socket))
        continue;

      maxSocketValue = my_socket_nfds(socket, maxSocketValue);

      // Put the connected transporters in the socket read-set 
      my_FD_SET(socket, &tcpReadset);
    }
    hasdata |= t->hasReceiveData();
  }
  
  if (m_has_extra_wakeup_socket)
  {
    const NDB_SOCKET_TYPE socket = m_extra_wakeup_sockets[0];
    maxSocketValue = my_socket_nfds(socket, maxSocketValue);

    // Put the wakup-socket in the read-set
    my_FD_SET(socket, &tcpReadset);
=======

  m_socket_poller.clear();

  if (m_has_extra_wakeup_socket)
  {
    const NDB_SOCKET_TYPE socket = m_extra_wakeup_sockets[0];

    // Poll the wakup-socket for read
    m_socket_poller.add(socket, true, false, false);
>>>>>>> e95b7b75
  }

  for (int i = 0; i < nTCPTransporters; i++)
  {
    unsigned index = ~0;
    TCP_Transporter * t = theTCPTransporters[i];
    const Uint32 node_id = t->getRemoteNodeId();
    const NDB_SOCKET_TYPE socket = t->getSocket();

<<<<<<< HEAD
  tcpReadSelectReply = select(maxSocketValue+1, &tcpReadset, 0, 0, &timeout);
  if(false && tcpReadSelectReply == -1 && errno == EINTR)
    g_eventLogger->info("woke-up by signal");
=======
    if (is_connected(node_id) && t->isConnected() &&
        my_socket_valid(socket))
    {
      // Poll the connected transporter for read
      index = m_socket_poller.add(socket, true, false, false);
    }
    // Remember the index into poll list
    t->set_poll_index(index);
>>>>>>> e95b7b75

    hasdata |= t->hasReceiveData();
  }

  tcpReadSelectReply = m_socket_poller.poll(hasdata ? 0 : timeOutMillis);

  return tcpReadSelectReply || hasdata;
}
#endif

#if defined(HAVE_EPOLL_CREATE)
bool
TransporterRegistry::change_epoll(TCP_Transporter *t, bool add)
{
  struct epoll_event event_poll;
  bzero(&event_poll, sizeof(event_poll));
  NDB_SOCKET_TYPE sock_fd = t->getSocket();
  int node_id = t->getRemoteNodeId();
  int op = add ? EPOLL_CTL_ADD : EPOLL_CTL_DEL;
  int ret_val, error;

  if (!my_socket_valid(sock_fd))
    return FALSE;

  event_poll.data.u32 = t->getRemoteNodeId();
  event_poll.events = EPOLLIN;
  ret_val = epoll_ctl(m_epoll_fd, op, sock_fd.fd, &event_poll);
  if (!ret_val)
    goto ok;
  error= errno;
  if (error == ENOENT && !add)
  {
    /*
     * Could be that socket was closed premature to this call.
     * Not a problem that this occurs.
     */
    goto ok;
  }
  if (!add || (add && (error != ENOMEM)))
  {
    /*
     * Serious problems, we are either using wrong parameters,
     * have permission problems or the socket doesn't support
     * epoll!!
     */
    ndbout_c("Failed to %s epollfd: %u fd " MY_SOCKET_FORMAT
             " node %u to epoll-set,"
             " errno: %u %s",
             add ? "ADD" : "DEL",
             m_epoll_fd,
             MY_SOCKET_FORMAT_VALUE(sock_fd),
             node_id,
             error,
             strerror(error));
    abort();
  }
  ndbout << "We lacked memory to add the socket for node id ";
  ndbout << node_id << endl;
  return TRUE;

ok:
  return FALSE;
}

/**
 * In multi-threaded cases, this must be protected by a global receive lock.
 */
void
TransporterRegistry::get_tcp_data(TCP_Transporter *t)
{
  const NodeId node_id = t->getRemoteNodeId();
  bool hasdata = false;
  if (is_connected(node_id) && t->isConnected())
  {
    callbackObj->checkJobBuffer();
    t->doReceive();
    
    Uint32 *ptr;
    Uint32 sz = t->getReceiveData(&ptr);
    callbackObj->transporter_recv_from(node_id);
    Uint32 szUsed = unpack(ptr, sz, node_id, ioStates[node_id]);
    t->updateReceiveDataPtr(szUsed);
    hasdata = t->hasReceiveData();
  }
  m_has_data_transporters.set(node_id, hasdata);
}

#endif

void
TransporterRegistry::performReceive()
{
  bool hasReceived = false;
#ifdef NDB_TCP_TRANSPORTER
#if defined(HAVE_EPOLL_CREATE)
  if (likely(m_epoll_fd != -1))
  {
    int num_socket_events = tcpReadSelectReply;
    int i;
    
    if (num_socket_events > 0)
    {
      for (i = 0; i < num_socket_events; i++)
      {
        m_has_data_transporters.set(m_epoll_events[i].data.u32);
      }
    }
    else if (num_socket_events < 0)
    {
      assert(errno == EINTR);
    }

    if (m_has_data_transporters.get(0))
    {
      m_has_data_transporters.clear(Uint32(0));
      consume_extra_sockets();
    }
    
    Uint32 id = 0;
    while ((id = m_has_data_transporters.find(id + 1)) != BitmaskImpl::NotFound)
    {
      get_tcp_data((TCP_Transporter*)theTransporters[id]);
    }
  }
  else
#endif
  {
    if (m_has_extra_wakeup_socket)
    {
<<<<<<< HEAD
      if (my_FD_ISSET(m_extra_wakeup_sockets[0], &tcpReadset))
=======
      // The wakeupsocket is always added first => use index 0
      if (m_socket_poller.has_read(0))
>>>>>>> e95b7b75
      {
        assert(m_socket_poller.is_socket_equal(0, m_extra_wakeup_sockets[0]));
        consume_extra_sockets();
      }
    }

    for (int i=0; i<nTCPTransporters; i++) 
    {
      TCP_Transporter *t = theTCPTransporters[i];
      const NodeId nodeId = t->getRemoteNodeId();

      if(is_connected(nodeId)){
        if(t->isConnected())
        {
<<<<<<< HEAD
          if (my_FD_ISSET(socket, &tcpReadset))
=======
          const unsigned index = t->get_poll_index();
          if (index != ~0 &&
              m_socket_poller.has_read(index))
>>>>>>> e95b7b75
          {
            assert(m_socket_poller.is_socket_equal(index, t->getSocket()));
            t->doReceive();
          }
	  // Reset the index into poll list
	  t->set_poll_index(~0);
          
          if (t->hasReceiveData())
          {
            if (hasReceived)
              callbackObj->checkJobBuffer();
            hasReceived = true;
            Uint32 * ptr;
            Uint32 sz = t->getReceiveData(&ptr);
            callbackObj->transporter_recv_from(nodeId);
            Uint32 szUsed = unpack(ptr, sz, nodeId, ioStates[nodeId]);
            t->updateReceiveDataPtr(szUsed);
          }
        } 
      }
    }
  }
#endif
  
#ifdef NDB_SCI_TRANSPORTER
  //performReceive
  //do prepareReceive on the SCI transporters  (prepareReceive(t,,,,))
  for (int i=0; i<nSCITransporters; i++) 
  {
    SCI_Transporter  *t = theSCITransporters[i];
    const NodeId nodeId = t->getRemoteNodeId();
    if(is_connected(nodeId))
    {
      if(t->isConnected() && t->checkConnected())
      {
        if (hasReceived)
          callbackObj->checkJobBuffer();
        hasReceived = true;
        Uint32 * readPtr, * eodPtr;
        t->getReceivePtr(&readPtr, &eodPtr);
        callbackObj->transporter_recv_from(nodeId);
        Uint32 *newPtr = unpack(readPtr, eodPtr, nodeId, ioStates[nodeId]);
        t->updateReceivePtr(newPtr);
      }
    } 
  }
#endif
#ifdef NDB_SHM_TRANSPORTER
  for (int i=0; i<nSHMTransporters; i++) 
  {
    SHM_Transporter *t = theSHMTransporters[i];
    const NodeId nodeId = t->getRemoteNodeId();
    if(is_connected(nodeId)){
      if(t->isConnected() && t->checkConnected())
      {
        if (hasReceived)
          callbackObj->checkJobBuffer();
        hasReceived = true;
        Uint32 * readPtr, * eodPtr;
        t->getReceivePtr(&readPtr, &eodPtr);
        callbackObj->transporter_recv_from(nodeId);
        Uint32 *newPtr = unpack(readPtr, eodPtr, nodeId, ioStates[nodeId]);
        t->updateReceivePtr(newPtr);
      }
    } 
  }
#endif
}

/**
 * In multi-threaded cases, this must be protected by send lock (can use
 * different locks for each node).
 */
int
TransporterRegistry::performSend(NodeId nodeId)
{
  Transporter *t = get_transporter(nodeId);
  if (t && t->isConnected() && is_connected(nodeId))
  {
    return t->doSend();
  }

  return 0;
}

void
TransporterRegistry::consume_extra_sockets()
{
  char buf[4096];
  int ret;
  int err;
  NDB_SOCKET_TYPE sock = m_extra_wakeup_sockets[0];
  do
  {
    ret = my_recv(sock, buf, sizeof(buf), 0);
    err = my_socket_errno();
  } while (ret == sizeof(buf) || (ret == -1 && err == EINTR));
}

void
TransporterRegistry::performSend()
{
  int i; 
  sendCounter = 1;

#ifdef NDB_TCP_TRANSPORTER
  for (i = m_transp_count; i < nTCPTransporters; i++) 
  {
    TCP_Transporter *t = theTCPTransporters[i];
    if (t && t->has_data_to_send() &&
        t->isConnected() && is_connected(t->getRemoteNodeId()))
    {
      t->doSend();
    }
  }
  for (i = 0; i < m_transp_count && i < nTCPTransporters; i++) 
  {
    TCP_Transporter *t = theTCPTransporters[i];
    if (t && t->has_data_to_send() &&
        t->isConnected() && is_connected(t->getRemoteNodeId()))
    {
      t->doSend();
    }
  }
  m_transp_count++;
  if (m_transp_count == nTCPTransporters) m_transp_count = 0;
#endif
#ifdef NDB_SCI_TRANSPORTER
  //scroll through the SCI transporters, 
  // get each transporter, check if connected, send data
  for (i=0; i<nSCITransporters; i++) {
    SCI_Transporter  *t = theSCITransporters[i];
    const NodeId nodeId = t->getRemoteNodeId();
    
    if(is_connected(nodeId))
    {
      if(t->isConnected() && t->has_data_to_send())
      {
	t->doSend();
      } //if
    } //if
  }
#endif
  
#ifdef NDB_SHM_TRANSPORTER
  for (i=0; i<nSHMTransporters; i++) 
  {
    SHM_Transporter  *t = theSHMTransporters[i];
    const NodeId nodeId = t->getRemoteNodeId();
    if(is_connected(nodeId))
    {
      if(t->isConnected())
      {
	t->doSend();
      }
    }
  }
#endif
}

int
TransporterRegistry::forceSendCheck(int sendLimit){
  int tSendCounter = sendCounter;
  sendCounter = tSendCounter + 1;
  if (tSendCounter >= sendLimit) {
    performSend();
    sendCounter = 1;
    return 1;
  }//if
  return 0;
}//TransporterRegistry::forceSendCheck()

#ifdef DEBUG_TRANSPORTER
void
TransporterRegistry::printState(){
  ndbout << "-- TransporterRegistry -- " << endl << endl
	 << "Transporters = " << nTransporters << endl;
  for(int i = 0; i<maxTransporters; i++)
    if(theTransporters[i] != NULL){
      const NodeId remoteNodeId = theTransporters[i]->getRemoteNodeId();
      ndbout << "Transporter: " << remoteNodeId 
	     << " PerformState: " << performStates[remoteNodeId]
	     << " IOState: " << ioStates[remoteNodeId] << endl;
    }
}
#endif

IOState
TransporterRegistry::ioState(NodeId nodeId) { 
  return ioStates[nodeId]; 
}

void
TransporterRegistry::setIOState(NodeId nodeId, IOState state) {
  if (ioStates[nodeId] == state)
    return;

  DEBUG("TransporterRegistry::setIOState("
        << nodeId << ", " << state << ")");

  ioStates[nodeId] = state;
}

static void * 
run_start_clients_C(void * me)
{
  ((TransporterRegistry*) me)->start_clients_thread();
  return 0;
}

/**
 * This method is used to initiate connection, called from the CMVMI blockx.
 *
 * This works asynchronously, no actions are taken directly in the calling
 * thread.
 */
void
TransporterRegistry::do_connect(NodeId node_id)
{
  PerformState &curr_state = performStates[node_id];
  switch(curr_state){
  case DISCONNECTED:
    break;
  case CONNECTED:
    return;
  case CONNECTING:
    return;
  case DISCONNECTING:
    break;
  }
  DBUG_ENTER("TransporterRegistry::do_connect");
  DBUG_PRINT("info",("performStates[%d]=CONNECTING",node_id));

  /*
    No one else should be using the transporter now, reset
    its send buffer
   */
  callbackObj->reset_send_buffer(node_id);

  curr_state= CONNECTING;
  DBUG_VOID_RETURN;
}

/**
 * This method is used to initiate disconnect from CMVMI. It is also called
 * from the TCP transporter in case of an I/O error on the socket.
 *
 * This works asynchronously, similar to do_connect().
 */
void
TransporterRegistry::do_disconnect(NodeId node_id, int errnum)
{
  PerformState &curr_state = performStates[node_id];
  switch(curr_state){
  case DISCONNECTED:
    return;
  case CONNECTED:
    break;
  case CONNECTING:
    break;
  case DISCONNECTING:
    return;
  }
  DBUG_ENTER("TransporterRegistry::do_disconnect");
  DBUG_PRINT("info",("performStates[%d]=DISCONNECTING",node_id));
  curr_state= DISCONNECTING;
  m_disconnect_errnum[node_id] = errnum;
  DBUG_VOID_RETURN;
}

void
TransporterRegistry::report_connect(NodeId node_id)
{
  DBUG_ENTER("TransporterRegistry::report_connect");
  DBUG_PRINT("info",("performStates[%d]=CONNECTED",node_id));

  /*
    The send buffers was reset when this connection
    was set to CONNECTING. In order to make sure no stray
    signals has been written to the send buffer since then
    call 'reset_send_buffer' with the "should_be_empty" flag
    set
  */
  callbackObj->reset_send_buffer(node_id, true);

  performStates[node_id] = CONNECTED;
#if defined(HAVE_EPOLL_CREATE)
  if (likely(m_epoll_fd != -1))
  {
    if (change_epoll((TCP_Transporter*)theTransporters[node_id],
                     TRUE))
    {
      performStates[node_id] = DISCONNECTING;
      DBUG_VOID_RETURN;
    }
  }
#endif
  callbackObj->reportConnect(node_id);
  DBUG_VOID_RETURN;
}

void
TransporterRegistry::report_disconnect(NodeId node_id, int errnum)
{
  DBUG_ENTER("TransporterRegistry::report_disconnect");
  DBUG_PRINT("info",("performStates[%d]=DISCONNECTED",node_id));
  performStates[node_id] = DISCONNECTED;
#ifdef HAVE_EPOLL_CREATE
  m_has_data_transporters.clear(node_id);
#endif
  callbackObj->reportDisconnect(node_id, errnum);
  DBUG_VOID_RETURN;
}

/**
 * We only call TransporterCallback::reportError() from
 * TransporterRegistry::update_connections().
 *
 * In other places we call this method to enqueue the error that will later be
 * picked up by update_connections().
 */
void
TransporterRegistry::report_error(NodeId nodeId, TransporterError errorCode,
                                  const char *errorInfo)
{
  if (m_error_states[nodeId].m_code == TE_NO_ERROR &&
      m_error_states[nodeId].m_info == (const char *)~(UintPtr)0)
  {
    m_error_states[nodeId].m_code = errorCode;
    m_error_states[nodeId].m_info = errorInfo;
  }
}

/**
 * update_connections(), together with the thread running in
 * start_clients_thread(), handle the state changes for transporters as they
 * connect and disconnect.
 */
void
TransporterRegistry::update_connections()
{
  for (int i= 0, n= 0; n < nTransporters; i++){
    Transporter * t = theTransporters[i];
    if (!t)
      continue;
    n++;

    const NodeId nodeId = t->getRemoteNodeId();

    TransporterError code = m_error_states[nodeId].m_code;
    const char *info = m_error_states[nodeId].m_info;
    if (code != TE_NO_ERROR && info != (const char *)~(UintPtr)0)
    {
      callbackObj->reportError(nodeId, code, info);
      m_error_states[nodeId].m_code = TE_NO_ERROR;
      m_error_states[nodeId].m_info = (const char *)~(UintPtr)0;
    }

    switch(performStates[nodeId]){
    case CONNECTED:
    case DISCONNECTED:
      break;
    case CONNECTING:
      if(t->isConnected())
	report_connect(nodeId);
      break;
    case DISCONNECTING:
      if(!t->isConnected())
	report_disconnect(nodeId, m_disconnect_errnum[nodeId]);
      break;
    }
  }
}

// run as own thread
void
TransporterRegistry::start_clients_thread()
{
  int persist_mgm_count= 0;
  DBUG_ENTER("TransporterRegistry::start_clients_thread");
  while (m_run_start_clients_thread) {
    NdbSleep_MilliSleep(100);
    persist_mgm_count++;
    if(persist_mgm_count==50)
    {
      ndb_mgm_check_connection(m_mgm_handle);
      persist_mgm_count= 0;
    }
    for (int i= 0, n= 0; n < nTransporters && m_run_start_clients_thread; i++){
      Transporter * t = theTransporters[i];
      if (!t)
	continue;
      n++;

      const NodeId nodeId = t->getRemoteNodeId();
      switch(performStates[nodeId]){
      case CONNECTING:
	if(!t->isConnected() && !t->isServer) {
	  bool connected= false;
	  /**
	   * First, we try to connect (if we have a port number).
	   */

	  if (t->get_s_port())
          {
            // When ndbd is starting up, it won't allow
            // ndbapi clients to connect until it's started
            // The transporter will detect this case and
            // limit rapid reconnect attempts
#if 0
            // disable this "fix" as it cause some 50 tests to fail
	    // in autotest...
	    // suggest that we send back "blocked" instead
	    // and ping-pong this back-and-forth until connection
	    // gets un-blocked
            if (t->is_connect_blocked())
              continue; // Too many refused connections

#endif
            DBUG_PRINT("info", ("connecting to node %d using port %d",
                                nodeId, t->get_s_port()));
            connected= t->connect_client();
          }

	  /**
	   * If dynamic, get the port for connecting from the management server
	   */
	  if( !connected && t->get_s_port() <= 0) {	// Port is dynamic
	    int server_port= 0;
	    struct ndb_mgm_reply mgm_reply;

            DBUG_PRINT("info", ("connection to node %d should use "
                                "dynamic port",
                                nodeId));

	    if(!ndb_mgm_is_connected(m_mgm_handle))
	      ndb_mgm_connect(m_mgm_handle, 0, 0, 0);

	    if(ndb_mgm_is_connected(m_mgm_handle))
	    {
              DBUG_PRINT("info", ("asking mgmd which port to use for node %d",
                                  nodeId));

	      int res=
		ndb_mgm_get_connection_int_parameter(m_mgm_handle,
						     t->getRemoteNodeId(),
						     t->getLocalNodeId(),
						     CFG_CONNECTION_SERVER_PORT,
						     &server_port,
						     &mgm_reply);
	      DBUG_PRINT("info",("Got dynamic port %d for %d -> %d (ret: %d)",
				 server_port,t->getRemoteNodeId(),
				 t->getLocalNodeId(),res));
	      if( res >= 0 )
	      {
                DBUG_PRINT("info", ("got port %d to use for connection to %d",
                                    server_port, nodeId));
		/**
		 * Server_port == 0 just means that that a mgmt server
		 * has not received a new port yet. Keep the old.
		 */
		if (server_port)
		  t->set_s_port(server_port);
	      }
	      else if(ndb_mgm_is_connected(m_mgm_handle))
	      {
                DBUG_PRINT("info", ("Failed to get dynamic port, res: %d",
                                    res));
                g_eventLogger->info("Failed to get dynamic port, res: %d",
                                    res);
		ndb_mgm_disconnect(m_mgm_handle);
	      }
	      else
	      {
                DBUG_PRINT("info", ("mgmd close connection early"));
                g_eventLogger->info
                  ("Management server closed connection early. "
                   "It is probably being shut down (or has problems). "
                   "We will retry the connection. %d %s %s line: %d",
                   ndb_mgm_get_latest_error(m_mgm_handle),
                   ndb_mgm_get_latest_error_desc(m_mgm_handle),
                   ndb_mgm_get_latest_error_msg(m_mgm_handle),
                   ndb_mgm_get_latest_error_line(m_mgm_handle)
                   );
	      }
	    }
	    /** else
	     * We will not be able to get a new port unless
	     * the m_mgm_handle is connected. Note that not
	     * being connected is an ok state, just continue
	     * until it is able to connect. Continue using the
	     * old port until we can connect again and get a
	     * new port.
	     */
	  }
	}
	break;
      case DISCONNECTING:
	if(t->isConnected())
	  t->doDisconnect();
	break;
      case DISCONNECTED:
      {
        if (t->isConnected())
        {
          g_eventLogger->warning("Found connection to %u in state DISCONNECTED "
                                 " while being connected, disconnecting!",
                                 t->getRemoteNodeId());
          t->doDisconnect();
        }
        break;
      }
      default:
	break;
      }
    }
  }
  DBUG_VOID_RETURN;
}

struct NdbThread*
TransporterRegistry::start_clients()
{
  m_run_start_clients_thread= true;
  m_start_clients_thread= NdbThread_Create(run_start_clients_C,
					   (void**)this,
                                           0, // default stack size
					   "ndb_start_clients",
					   NDB_THREAD_PRIO_LOW);
  if (m_start_clients_thread == 0)
  {
    m_run_start_clients_thread= false;
  }
  return m_start_clients_thread;
}

bool
TransporterRegistry::stop_clients()
{
  if (m_start_clients_thread) {
    m_run_start_clients_thread= false;
    void* status;
    NdbThread_WaitFor(m_start_clients_thread, &status);
    NdbThread_Destroy(&m_start_clients_thread);
  }
  return true;
}

void
TransporterRegistry::add_transporter_interface(NodeId remoteNodeId,
					       const char *interf, 
					       int s_port)
{
  DBUG_ENTER("TransporterRegistry::add_transporter_interface");
  DBUG_PRINT("enter",("interface=%s, s_port= %d", interf, s_port));
  if (interf && strlen(interf) == 0)
    interf= 0;

  for (unsigned i= 0; i < m_transporter_interface.size(); i++)
  {
    Transporter_interface &tmp= m_transporter_interface[i];
    if (s_port != tmp.m_s_service_port || tmp.m_s_service_port==0)
      continue;
    if (interf != 0 && tmp.m_interface != 0 &&
	strcmp(interf, tmp.m_interface) == 0)
    {
      DBUG_VOID_RETURN; // found match, no need to insert
    }
    if (interf == 0 && tmp.m_interface == 0)
    {
      DBUG_VOID_RETURN; // found match, no need to insert
    }
  }
  Transporter_interface t;
  t.m_remote_nodeId= remoteNodeId;
  t.m_s_service_port= s_port;
  t.m_interface= interf;
  m_transporter_interface.push_back(t);
  DBUG_PRINT("exit",("interface and port added"));
  DBUG_VOID_RETURN;
}

bool
TransporterRegistry::start_service(SocketServer& socket_server)
{
  DBUG_ENTER("TransporterRegistry::start_service");
  if (m_transporter_interface.size() > 0 &&
      localNodeId == 0)
  {
    g_eventLogger->error("INTERNAL ERROR: not initialized");
    DBUG_RETURN(false);
  }

  for (unsigned i= 0; i < m_transporter_interface.size(); i++)
  {
    Transporter_interface &t= m_transporter_interface[i];

    unsigned short port= (unsigned short)t.m_s_service_port;
    if(t.m_s_service_port<0)
      port= -t.m_s_service_port; // is a dynamic port
    TransporterService *transporter_service =
      new TransporterService(new SocketAuthSimple("ndbd", "ndbd passwd"));
    if(!socket_server.setup(transporter_service,
			    &port, t.m_interface))
    {
      DBUG_PRINT("info", ("Trying new port"));
      port= 0;
      if(t.m_s_service_port>0
	 || !socket_server.setup(transporter_service,
				 &port, t.m_interface))
      {
	/*
	 * If it wasn't a dynamically allocated port, or
	 * our attempts at getting a new dynamic port failed
	 */
        g_eventLogger->error("Unable to setup transporter service port: %s:%d!\n"
                             "Please check if the port is already used,\n"
                             "(perhaps the node is already running)",
                             t.m_interface ? t.m_interface : "*", t.m_s_service_port);
	delete transporter_service;
	DBUG_RETURN(false);
      }
    }
    t.m_s_service_port= (t.m_s_service_port<=0)?-port:port; // -`ve if dynamic
    DBUG_PRINT("info", ("t.m_s_service_port = %d",t.m_s_service_port));
    transporter_service->setTransporterRegistry(this);
  }
  DBUG_RETURN(true);
}

#ifdef NDB_SHM_TRANSPORTER
static
RETSIGTYPE 
shm_sig_handler(int signo)
{
  g_shm_counter++;
}
#endif

void
TransporterRegistry::startReceiving()
{
  DBUG_ENTER("TransporterRegistry::startReceiving");

#ifdef NDB_SHM_TRANSPORTER
  m_shm_own_pid = getpid();
  if (g_ndb_shm_signum)
  {
    DBUG_PRINT("info",("Install signal handler for signum %d",
		       g_ndb_shm_signum));
    struct sigaction sa;
    NdbThread_set_shm_sigmask(FALSE);
    sigemptyset(&sa.sa_mask);
    sa.sa_handler = shm_sig_handler;
    sa.sa_flags = 0;
    int ret;
    while((ret = sigaction(g_ndb_shm_signum, &sa, 0)) == -1 && errno == EINTR)
      ;
    if(ret != 0)
    {
      DBUG_PRINT("error",("Install failed"));
      g_eventLogger->error("Failed to install signal handler for"
                           " SHM transporter, signum %d, errno: %d (%s)",
                           g_ndb_shm_signum, errno, strerror(errno));
    }
  }
#endif // NDB_SHM_TRANSPORTER
  DBUG_VOID_RETURN;
}

void
TransporterRegistry::stopReceiving(){
  /**
   * Disconnect all transporters, this includes detach from remote node
   * and since that must be done from the same process that called attach
   * it's done here in the receive thread
   */
  disconnectAll();
}

void
TransporterRegistry::startSending(){
}

void
TransporterRegistry::stopSending(){
}

NdbOut & operator <<(NdbOut & out, SignalHeader & sh){
  out << "-- Signal Header --" << endl;
  out << "theLength:    " << sh.theLength << endl;
  out << "gsn:          " << sh.theVerId_signalNumber << endl;
  out << "recBlockNo:   " << sh.theReceiversBlockNumber << endl;
  out << "sendBlockRef: " << sh.theSendersBlockRef << endl;
  out << "sendersSig:   " << sh.theSendersSignalId << endl;
  out << "theSignalId:  " << sh.theSignalId << endl;
  out << "trace:        " << (int)sh.theTrace << endl;
  return out;
} 

Transporter*
TransporterRegistry::get_transporter(NodeId nodeId) {
  assert(nodeId < maxTransporters);
  return theTransporters[nodeId];
}


bool TransporterRegistry::connect_client(NdbMgmHandle *h)
{
  DBUG_ENTER("TransporterRegistry::connect_client(NdbMgmHandle)");

  Uint32 mgm_nodeid= ndb_mgm_get_mgmd_nodeid(*h);

  if(!mgm_nodeid)
  {
    g_eventLogger->error("%s: %d", __FILE__, __LINE__);
    return false;
  }
  Transporter * t = theTransporters[mgm_nodeid];
  if (!t)
  {
    g_eventLogger->error("%s: %d", __FILE__, __LINE__);
    return false;
  }

  bool res = t->connect_client(connect_ndb_mgmd(h));
  if (res == true)
  {
    performStates[mgm_nodeid] = TransporterRegistry::CONNECTING;
  }
  DBUG_RETURN(res);
}



/**
 * Given a connected NdbMgmHandle, turns it into a transporter
 * and returns the socket.
 */
NDB_SOCKET_TYPE TransporterRegistry::connect_ndb_mgmd(NdbMgmHandle *h)
{
  struct ndb_mgm_reply mgm_reply;
  NDB_SOCKET_TYPE sockfd;
  my_socket_invalidate(&sockfd);

  DBUG_ENTER("TransporterRegistry::connect_ndb_mgmd(NdbMgmHandle)");

  if ( h==NULL || *h == NULL )
  {
    g_eventLogger->error("Mgm handle is NULL (%s:%d)", __FILE__, __LINE__);
    DBUG_RETURN(sockfd);
  }

  for(unsigned int i=0;i < m_transporter_interface.size();i++)
  {
    if (m_transporter_interface[i].m_s_service_port >= 0)
      continue;

    DBUG_PRINT("info", ("Setting dynamic port %d for connection from node %d",
                        m_transporter_interface[i].m_s_service_port,
                        m_transporter_interface[i].m_remote_nodeId));

    if (ndb_mgm_set_connection_int_parameter(*h,
                                   localNodeId,
				   m_transporter_interface[i].m_remote_nodeId,
				   CFG_CONNECTION_SERVER_PORT,
				   m_transporter_interface[i].m_s_service_port,
				   &mgm_reply) < 0)
    {
      g_eventLogger->error("Could not set dynamic port for %d->%d (%s:%d)",
                           localNodeId,
                           m_transporter_interface[i].m_remote_nodeId,
                           __FILE__, __LINE__);
      ndb_mgm_destroy_handle(h);
      DBUG_RETURN(sockfd);
    }
  }

  /**
   * convert_to_transporter also disposes of the handle (i.e. we don't leak
   * memory here.
   */
  DBUG_PRINT("info", ("Converting handle to transporter"));
  sockfd= ndb_mgm_convert_to_transporter(h);
  if (!my_socket_valid(sockfd))
  {
    g_eventLogger->error("Failed to convert to transporter (%s: %d)",
                         __FILE__, __LINE__);
    ndb_mgm_destroy_handle(h);
  }
  DBUG_RETURN(sockfd);
}

/**
 * Given a SocketClient, creates a NdbMgmHandle, turns it into a transporter
 * and returns the socket.
 */
NDB_SOCKET_TYPE TransporterRegistry::connect_ndb_mgmd(SocketClient *sc)
{
  NdbMgmHandle h= ndb_mgm_create_handle();
  NDB_SOCKET_TYPE s;
  my_socket_invalidate(&s);

  DBUG_ENTER("TransporterRegistry::connect_ndb_mgmd(SocketClient)");

  if ( h == NULL )
  {
    DBUG_RETURN(s);
  }

  /**
   * Set connectstring
   */
  {
    BaseString cs;
    cs.assfmt("%s:%u",sc->get_server_name(),sc->get_port());
    ndb_mgm_set_connectstring(h, cs.c_str());
  }

  if(ndb_mgm_connect(h, 0, 0, 0)<0)
  {
    DBUG_PRINT("info", ("connection to mgmd failed"));
    ndb_mgm_destroy_handle(&h);
    DBUG_RETURN(s);
  }

  DBUG_RETURN(connect_ndb_mgmd(&h));
}

/**
 * Default implementation of transporter send buffer handler.
 */

Uint32 *
TransporterRegistry::getWritePtr(TransporterSendBufferHandle *handle,
                                 NodeId node, Uint32 lenBytes, Uint32 prio)
{
  Transporter *t = theTransporters[node];
  Uint32 *insertPtr = handle->getWritePtr(node, lenBytes, prio,
                                          t->get_max_send_buffer());

  if (insertPtr == 0) {
    struct timeval timeout = {0, 10000};
    //-------------------------------------------------
    // Buffer was completely full. We have severe problems.
    // We will attempt to wait for a small time
    //-------------------------------------------------
    if(t->send_is_possible(&timeout)) {
      //-------------------------------------------------
      // Send is possible after the small timeout.
      //-------------------------------------------------
      if(!handle->forceSend(node)){
	return 0;
      } else {
	//-------------------------------------------------
	// Since send was successful we will make a renewed
	// attempt at inserting the signal into the buffer.
	//-------------------------------------------------
        insertPtr = handle->getWritePtr(node, lenBytes, prio,
                                        t->get_max_send_buffer());
      }//if
    } else {
      return 0;
    }//if
  }
  return insertPtr;
}

void
TransporterRegistry::updateWritePtr(TransporterSendBufferHandle *handle,
                                    NodeId node, Uint32 lenBytes, Uint32 prio)
{
  Transporter *t = theTransporters[node];

  Uint32 used = handle->updateWritePtr(node, lenBytes, prio);
  t->update_status_overloaded(used);

  if(t->send_limit_reached(used)) {
    //-------------------------------------------------
    // Buffer is full and we are ready to send. We will
    // not wait since the signal is already in the buffer.
    // Force flag set has the same indication that we
    // should always send. If it is not possible to send
    // we will not worry since we will soon be back for
    // a renewed trial.
    //-------------------------------------------------
    struct timeval no_timeout = {0,0};
    if(t->send_is_possible(&no_timeout)) {
      //-------------------------------------------------
      // Send was possible, attempt at a send.
      //-------------------------------------------------
      handle->forceSend(node);
    }//if
  }
}

Uint32
TransporterRegistry::get_bytes_to_send_iovec(NodeId node, struct iovec *dst,
                                             Uint32 max)
{
  assert(m_use_default_send_buffer);

  if (max == 0)
    return 0;

  Uint32 count = 0;
  SendBuffer *b = m_send_buffers + node;
  SendBufferPage *page = b->m_first_page;
  while (page != NULL && count < max)
  {
    dst[count].iov_base = page->m_data+page->m_start;
    dst[count].iov_len = page->m_bytes;
    assert(page->m_start + page->m_bytes <= page->max_data_bytes());
    page = page->m_next;
    count++;
  }

  return count;
}

Uint32
TransporterRegistry::bytes_sent(NodeId node, Uint32 bytes)
{
  assert(m_use_default_send_buffer);

  SendBuffer *b = m_send_buffers + node;
  Uint32 used_bytes = b->m_used_bytes;

  if (bytes == 0)
    return used_bytes;

  used_bytes -= bytes;
  b->m_used_bytes = used_bytes;

  SendBufferPage *page = b->m_first_page;
  while (bytes && bytes >= page->m_bytes)
  {
    SendBufferPage * tmp = page;
    bytes -= page->m_bytes;
    page = page->m_next;
    release_page(tmp);
  }

  if (used_bytes == 0)
  {
    b->m_first_page = 0;
    b->m_last_page = 0;
  }
  else
  {
    page->m_start += bytes;
    page->m_bytes -= bytes;
    assert(page->m_start + page->m_bytes <= page->max_data_bytes());
    b->m_first_page = page;
  }

  return used_bytes;
}

bool
TransporterRegistry::has_data_to_send(NodeId node)
{
  assert(m_use_default_send_buffer);

  SendBuffer *b = m_send_buffers + node;
  return (b->m_first_page != NULL && b->m_first_page->m_bytes);
}

void
TransporterRegistry::reset_send_buffer(NodeId node, bool should_be_empty)
{
  assert(m_use_default_send_buffer);

  // Make sure that buffer is already empty if the "should_be_empty"
  // flag is set. This is done to quickly catch any stray signals
  // written to the send buffer while not being connected
  if (should_be_empty && !has_data_to_send(node))
    return;
  assert(!should_be_empty);

  SendBuffer *b = m_send_buffers + node;
  SendBufferPage *page = b->m_first_page;
  while (page != NULL)
  {
    SendBufferPage *next = page->m_next;
    release_page(page);
    page = next;
  }
  b->m_first_page = NULL;
  b->m_last_page = NULL;
  b->m_used_bytes = 0;
}

TransporterRegistry::SendBufferPage *
TransporterRegistry::alloc_page()
{
  SendBufferPage *page = m_page_freelist;
  if (page != NULL)
  {
    m_page_freelist = page->m_next;
    return page;
  }

  ndbout << "ERROR: out of send buffers in kernel." << endl;
  return NULL;
}

void
TransporterRegistry::release_page(SendBufferPage *page)
{
  assert(page != NULL);
  page->m_next = m_page_freelist;
  m_page_freelist = page;
}

Uint32 *
TransporterRegistry::getWritePtr(NodeId node, Uint32 lenBytes, Uint32 prio,
                                 Uint32 max_use)
{
  assert(m_use_default_send_buffer);

  SendBuffer *b = m_send_buffers + node;

  /* First check if we have room in already allocated page. */
  SendBufferPage *page = b->m_last_page;
  if (page != NULL && page->m_bytes + page->m_start + lenBytes <= page->max_data_bytes())
  {
    return (Uint32 *)(page->m_data + page->m_start + page->m_bytes);
  }

  if (b->m_used_bytes + lenBytes > max_use)
    return NULL;

  /* Allocate a new page. */
  page = alloc_page();
  if (page == NULL)
    return NULL;
  page->m_next = NULL;
  page->m_bytes = 0;
  page->m_start = 0;

  if (b->m_last_page == NULL)
  {
    b->m_first_page = page;
    b->m_last_page = page;
  }
  else
  {
    assert(b->m_first_page != NULL);
    b->m_last_page->m_next = page;
    b->m_last_page = page;
  }
  return (Uint32 *)(page->m_data);
}

Uint32
TransporterRegistry::updateWritePtr(NodeId node, Uint32 lenBytes, Uint32 prio)
{
  assert(m_use_default_send_buffer);

  SendBuffer *b = m_send_buffers + node;
  SendBufferPage *page = b->m_last_page;
  assert(page != NULL);
  assert(page->m_bytes + lenBytes <= page->max_data_bytes());
  page->m_bytes += lenBytes;
  b->m_used_bytes += lenBytes;
  return b->m_used_bytes;
}

bool
TransporterRegistry::forceSend(NodeId node)
{
  Transporter *t = get_transporter(node);
  if (t)
    return t->doSend();
  else
    return false;
}


void
TransporterRegistry::print_transporters(const char* where, NdbOut& out)
{
  out << where << " >>" << endl;

  for(unsigned i = 0; i < maxTransporters; i++){
    if(theTransporters[i] == NULL)
      continue;

    const NodeId remoteNodeId = theTransporters[i]->getRemoteNodeId();

    out << i << " "
        << getPerformStateString(remoteNodeId) << " to node: "
        << remoteNodeId << " at "
        << inet_ntoa(get_connect_address(remoteNodeId)) << endl;
  }

  out << "<<" << endl;

  for (size_t i= 0; i < m_transporter_interface.size(); i++){
    Transporter_interface tf= m_transporter_interface[i];

    out << i
        << " remote node: " << tf.m_remote_nodeId
        << " port: " << tf.m_s_service_port
        << " interface: " << tf.m_interface << endl;
  }
}


template class Vector<TransporterRegistry::Transporter_interface>;<|MERGE_RESOLUTION|>--- conflicted
+++ resolved
@@ -293,13 +293,10 @@
 
   DEBUG("TransporterRegistry started node: " << localNodeId);
 
-<<<<<<< HEAD
-=======
   if (!m_socket_poller.set_max_count(maxTransporters +
 				     1 /* wakeup socket */))
     DBUG_RETURN(false);
 
->>>>>>> e95b7b75
   DBUG_RETURN(true);
 }
 
@@ -361,7 +358,6 @@
     DBUG_RETURN(false);
   }
 
-<<<<<<< HEAD
   // Check transporter type
   if (remote_transporter_type != -1 &&
       remote_transporter_type != t->m_type)
@@ -370,10 +366,6 @@
                          "type: %d, expected type: %d",
                          nodeId, remote_transporter_type, t->m_type);
     DBUG_RETURN(false);
-=======
-      DBUG_RETURN(false);
-    }
->>>>>>> e95b7b75
   }
 
   // Send reply to client
@@ -1030,48 +1022,6 @@
 TransporterRegistry::poll_TCP(Uint32 timeOutMillis)
 {
   bool hasdata = false;
-<<<<<<< HEAD
-  if (false && nTCPTransporters == 0)
-  {
-    tcpReadSelectReply = 0;
-    return 0;
-  }
-
-  int maxSocketValue = 0;
-
-  // Needed for TCP/IP connections
-  // The read- and writeset are used by select
-
-  FD_ZERO(&tcpReadset);
-
-  // Prepare for sending and receiving
-  for (int i = 0; i < nTCPTransporters; i++) {
-    TCP_Transporter * t = theTCPTransporters[i];
-    Uint32 node_id= t->getRemoteNodeId();
-    
-    // If the transporter is connected
-    if (is_connected(node_id) && t->isConnected()) {
-      
-      const NDB_SOCKET_TYPE socket = t->getSocket();
-      if (!my_socket_valid(socket))
-        continue;
-
-      maxSocketValue = my_socket_nfds(socket, maxSocketValue);
-
-      // Put the connected transporters in the socket read-set 
-      my_FD_SET(socket, &tcpReadset);
-    }
-    hasdata |= t->hasReceiveData();
-  }
-  
-  if (m_has_extra_wakeup_socket)
-  {
-    const NDB_SOCKET_TYPE socket = m_extra_wakeup_sockets[0];
-    maxSocketValue = my_socket_nfds(socket, maxSocketValue);
-
-    // Put the wakup-socket in the read-set
-    my_FD_SET(socket, &tcpReadset);
-=======
 
   m_socket_poller.clear();
 
@@ -1081,7 +1031,6 @@
 
     // Poll the wakup-socket for read
     m_socket_poller.add(socket, true, false, false);
->>>>>>> e95b7b75
   }
 
   for (int i = 0; i < nTCPTransporters; i++)
@@ -1091,11 +1040,6 @@
     const Uint32 node_id = t->getRemoteNodeId();
     const NDB_SOCKET_TYPE socket = t->getSocket();
 
-<<<<<<< HEAD
-  tcpReadSelectReply = select(maxSocketValue+1, &tcpReadset, 0, 0, &timeout);
-  if(false && tcpReadSelectReply == -1 && errno == EINTR)
-    g_eventLogger->info("woke-up by signal");
-=======
     if (is_connected(node_id) && t->isConnected() &&
         my_socket_valid(socket))
     {
@@ -1104,7 +1048,6 @@
     }
     // Remember the index into poll list
     t->set_poll_index(index);
->>>>>>> e95b7b75
 
     hasdata |= t->hasReceiveData();
   }
@@ -1234,12 +1177,8 @@
   {
     if (m_has_extra_wakeup_socket)
     {
-<<<<<<< HEAD
-      if (my_FD_ISSET(m_extra_wakeup_sockets[0], &tcpReadset))
-=======
       // The wakeupsocket is always added first => use index 0
       if (m_socket_poller.has_read(0))
->>>>>>> e95b7b75
       {
         assert(m_socket_poller.is_socket_equal(0, m_extra_wakeup_sockets[0]));
         consume_extra_sockets();
@@ -1254,13 +1193,9 @@
       if(is_connected(nodeId)){
         if(t->isConnected())
         {
-<<<<<<< HEAD
-          if (my_FD_ISSET(socket, &tcpReadset))
-=======
           const unsigned index = t->get_poll_index();
           if (index != ~0 &&
               m_socket_poller.has_read(index))
->>>>>>> e95b7b75
           {
             assert(m_socket_poller.is_socket_equal(index, t->getSocket()));
             t->doReceive();
@@ -2103,12 +2038,11 @@
                                           t->get_max_send_buffer());
 
   if (insertPtr == 0) {
-    struct timeval timeout = {0, 10000};
     //-------------------------------------------------
     // Buffer was completely full. We have severe problems.
     // We will attempt to wait for a small time
     //-------------------------------------------------
-    if(t->send_is_possible(&timeout)) {
+    if(t->send_is_possible(10)) {
       //-------------------------------------------------
       // Send is possible after the small timeout.
       //-------------------------------------------------
@@ -2147,8 +2081,7 @@
     // we will not worry since we will soon be back for
     // a renewed trial.
     //-------------------------------------------------
-    struct timeval no_timeout = {0,0};
-    if(t->send_is_possible(&no_timeout)) {
+    if(t->send_is_possible(0)) {
       //-------------------------------------------------
       // Send was possible, attempt at a send.
       //-------------------------------------------------
