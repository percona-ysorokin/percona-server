--- conflicted
+++ resolved
@@ -78,24 +78,13 @@
   return buf;
 }
 
-<<<<<<< HEAD
-char *
-RewindInputStream::gets(char * buf, int bufLen) {
-
-  if(m_first) {
-=======
 char *RewindInputStream::gets(char *buf, int bufLen) {
   if (m_first) {
->>>>>>> 824e2b40
     m_first = false;
     cstrbuf buffer({buf, buf + bufLen});
     buffer.append(m_buf);
     buffer.append("\n");
-<<<<<<< HEAD
-    require(! buffer.is_truncated());
-=======
     require(!buffer.is_truncated());
->>>>>>> 824e2b40
     return buf;
   }
 
