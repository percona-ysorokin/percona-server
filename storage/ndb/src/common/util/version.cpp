/*
   Copyright (c) 2003, 2023, Oracle and/or its affiliates.

   This program is free software; you can redistribute it and/or modify
   it under the terms of the GNU General Public License, version 2.0,
   as published by the Free Software Foundation.

   This program is also distributed with certain software (including
   but not limited to OpenSSL) that is licensed under separate terms,
   as designated in a particular file or component or in included license
   documentation.  The authors of MySQL hereby grant you an additional
   permission to link the program and your derivative works with the
   separately licensed software that they have included with MySQL.

   This program is distributed in the hope that it will be useful,
   but WITHOUT ANY WARRANTY; without even the implied warranty of
   MERCHANTABILITY or FITNESS FOR A PARTICULAR PURPOSE.  See the
   GNU General Public License, version 2.0, for more details.

   You should have received a copy of the GNU General Public License
   along with this program; if not, write to the Free Software
   Foundation, Inc., 51 Franklin St, Fifth Floor, Boston, MA 02110-1301  USA
*/

#include <ndb_global.h>
#include <ndb_version.h>
#include <version.h>
#include <NdbOut.hpp>

extern "C" Uint32 ndbGetMajor(Uint32 version) { return (version >> 16) & 0xFF; }

extern "C" Uint32 ndbGetMinor(Uint32 version) { return (version >> 8) & 0xFF; }

extern "C" Uint32 ndbGetBuild(Uint32 version) { return (version >> 0) & 0xFF; }

extern "C" Uint32 ndbMakeVersion(Uint32 major, Uint32 minor, Uint32 build) {
  return NDB_MAKE_VERSION(major, minor, build);
}

extern "C" const char *ndbGetOwnVersionString() {
  static char ndb_version_string_buf[NDB_VERSION_STRING_BUF_SZ];
  return ndbGetVersionString(NDB_VERSION, NDB_MYSQL_VERSION_D,
                             NDB_VERSION_STATUS, ndb_version_string_buf,
                             sizeof(ndb_version_string_buf));
}

extern "C" const char *ndbGetVersionString(Uint32 version, Uint32 mysql_version,
                                           const char *status, char *buf,
                                           unsigned sz) {
  const char *tmp = (status == nullptr) ? "" : status;
  if (mysql_version) {
    snprintf(buf, sz, "mysql-%d.%d.%d ndb-%d.%d.%d%s", getMajor(mysql_version),
             getMinor(mysql_version), getBuild(mysql_version),
             getMajor(version), getMinor(version), getBuild(version), tmp);
  } else {
    snprintf(buf, sz, "ndb-%d.%d.%d%s", getMajor(version), getMinor(version),
             getBuild(version), tmp);
  }
  return buf;
}

typedef enum { UG_Null, UG_Range, UG_Exact } UG_MatchType;

struct NdbUpGradeCompatible {
  Uint32 ownVersion;
  Uint32 otherVersion;
  UG_MatchType matchType;
};

struct NdbUpGradeCompatible ndbCompatibleTable_full[] = {
<<<<<<< HEAD
  { MAKE_VERSION(8,2,NDB_VERSION_BUILD), MAKE_VERSION(7,0,0), UG_Range }, /* 7.0 <-> 8.2 */
  { MAKE_VERSION(8,1,NDB_VERSION_BUILD), MAKE_VERSION(7,0,0), UG_Range }, /* 7.0 <-> 8.1 */
  { MAKE_VERSION(8,0,NDB_VERSION_BUILD), MAKE_VERSION(7,0,0), UG_Range }, /* 7.0 <-> 8.0 */
  { MAKE_VERSION(7,6,NDB_VERSION_BUILD), MAKE_VERSION(7,0,0), UG_Range }, /* 7.0 <-> 7.6 */
  { MAKE_VERSION(7,5,NDB_VERSION_BUILD), MAKE_VERSION(7,0,0), UG_Range }, /* 7.0 <-> 7.5 */
  { MAKE_VERSION(7,4,NDB_VERSION_BUILD), MAKE_VERSION(7,0,0), UG_Range }, /* 7.0 <-> 7.4 */

  { MAKE_VERSION(7,3,NDB_VERSION_BUILD), MAKE_VERSION(7,3,0), UG_Range },
  { MAKE_VERSION(7,3,NDB_VERSION_BUILD), MAKE_VERSION(7,2,0), UG_Range },
  { MAKE_VERSION(7,3,NDB_VERSION_BUILD), MAKE_VERSION(7,1,0), UG_Range },
  { MAKE_VERSION(7,3,NDB_VERSION_BUILD), MAKE_VERSION(7,0,0), UG_Range },

  { MAKE_VERSION(7,2,NDB_VERSION_BUILD), MAKE_VERSION(7,2,0), UG_Range },
  { MAKE_VERSION(7,2,NDB_VERSION_BUILD), MAKE_VERSION(7,1,0), UG_Range },
  { MAKE_VERSION(7,2,NDB_VERSION_BUILD), MAKE_VERSION(7,0,0), UG_Range },

  { MAKE_VERSION(7,1,NDB_VERSION_BUILD), MAKE_VERSION(7,1,0), UG_Range },        /* From 7.1+ */
  { MAKE_VERSION(7,1,NDB_VERSION_BUILD), MAKE_VERSION(7,0,0), UG_Range },        /* From 7.0+ */
  { MAKE_VERSION(7,1,NDB_VERSION_BUILD), MAKE_VERSION(6,4,0), UG_Range },        /* From 6.4+ */
  { MAKE_VERSION(7,1,NDB_VERSION_BUILD), NDBD_MAX_RECVBYTESIZE_32K, UG_Range },  /* From 6.3.X + */
  { MAKE_VERSION(7,0,NDB_VERSION_BUILD), MAKE_VERSION(7,0,0), UG_Range },
  { MAKE_VERSION(7,0,NDB_VERSION_BUILD), MAKE_VERSION(6,4,0), UG_Range },
  /* Can only upgrade to 6.4.X+ from versions >= 6.3.17 due to change
   * in Transporter maximum sent message size
   */
  { MAKE_VERSION(7,0,NDB_VERSION_BUILD), NDBD_MAX_RECVBYTESIZE_32K, UG_Range },
  { MAKE_VERSION(6,3,NDB_VERSION_BUILD), MAKE_VERSION(6,2,1), UG_Range },

  { MAKE_VERSION(6,2,NDB_VERSION_BUILD), MAKE_VERSION(6,2,1), UG_Range },
  { MAKE_VERSION(6,2,0), MAKE_VERSION(6,2,0), UG_Range},

  { MAKE_VERSION(6,2,NDB_VERSION_BUILD), MAKE_VERSION(6,1,19), UG_Range },
  { MAKE_VERSION(6,1,NDB_VERSION_BUILD), MAKE_VERSION(6,1,6), UG_Range},
  /* var page reference 32bit->64bit making 6.1.6 not backwards compatible */
  /* ndb_apply_status table changed, and no compatibility code written */
  { MAKE_VERSION(6,1,4), MAKE_VERSION(6,1,2), UG_Range},
  { MAKE_VERSION(5,1,NDB_VERSION_BUILD), MAKE_VERSION(5,1,0), UG_Range},

  { MAKE_VERSION(5,1,NDB_VERSION_BUILD), MAKE_VERSION(5,1,18), UG_Range},
  { MAKE_VERSION(5,1,17), MAKE_VERSION(5,1,0), UG_Range},

  { MAKE_VERSION(5,0,NDB_VERSION_BUILD), MAKE_VERSION(5,0,12), UG_Range},
  { MAKE_VERSION(5,0,11), MAKE_VERSION(5,0,2), UG_Range},
  { MAKE_VERSION(4,1,NDB_VERSION_BUILD), MAKE_VERSION(4,1,15), UG_Range },
  { MAKE_VERSION(4,1,14), MAKE_VERSION(4,1,10), UG_Range },
  { MAKE_VERSION(4,1,10), MAKE_VERSION(4,1,9), UG_Exact },
  { MAKE_VERSION(4,1,9), MAKE_VERSION(4,1,8), UG_Exact },
  { MAKE_VERSION(3,5,2), MAKE_VERSION(3,5,1), UG_Exact },
  { 0, 0, UG_Null }
};
=======
    {MAKE_VERSION(8, 3, NDB_VERSION_BUILD), MAKE_VERSION(7, 0, 0),
     UG_Range}, /* 7.0 <-> 8.3 */
    {MAKE_VERSION(8, 2, NDB_VERSION_BUILD), MAKE_VERSION(7, 0, 0),
     UG_Range}, /* 7.0 <-> 8.2 */
    {MAKE_VERSION(8, 1, NDB_VERSION_BUILD), MAKE_VERSION(7, 0, 0),
     UG_Range}, /* 7.0 <-> 8.1 */
    {MAKE_VERSION(8, 0, NDB_VERSION_BUILD), MAKE_VERSION(7, 0, 0),
     UG_Range}, /* 7.0 <-> 8.0 */
    {MAKE_VERSION(7, 6, NDB_VERSION_BUILD), MAKE_VERSION(7, 0, 0),
     UG_Range}, /* 7.0 <-> 7.6 */
    {MAKE_VERSION(7, 5, NDB_VERSION_BUILD), MAKE_VERSION(7, 0, 0),
     UG_Range}, /* 7.0 <-> 7.5 */
    {MAKE_VERSION(7, 4, NDB_VERSION_BUILD), MAKE_VERSION(7, 0, 0),
     UG_Range}, /* 7.0 <-> 7.4 */

    {MAKE_VERSION(7, 3, NDB_VERSION_BUILD), MAKE_VERSION(7, 3, 0), UG_Range},
    {MAKE_VERSION(7, 3, NDB_VERSION_BUILD), MAKE_VERSION(7, 2, 0), UG_Range},
    {MAKE_VERSION(7, 3, NDB_VERSION_BUILD), MAKE_VERSION(7, 1, 0), UG_Range},
    {MAKE_VERSION(7, 3, NDB_VERSION_BUILD), MAKE_VERSION(7, 0, 0), UG_Range},

    {MAKE_VERSION(7, 2, NDB_VERSION_BUILD), MAKE_VERSION(7, 2, 0), UG_Range},
    {MAKE_VERSION(7, 2, NDB_VERSION_BUILD), MAKE_VERSION(7, 1, 0), UG_Range},
    {MAKE_VERSION(7, 2, NDB_VERSION_BUILD), MAKE_VERSION(7, 0, 0), UG_Range},

    {MAKE_VERSION(7, 1, NDB_VERSION_BUILD), MAKE_VERSION(7, 1, 0),
     UG_Range}, /* From 7.1+ */
    {MAKE_VERSION(7, 1, NDB_VERSION_BUILD), MAKE_VERSION(7, 0, 0),
     UG_Range}, /* From 7.0+ */
    {MAKE_VERSION(7, 1, NDB_VERSION_BUILD), MAKE_VERSION(6, 4, 0),
     UG_Range}, /* From 6.4+ */
    {MAKE_VERSION(7, 1, NDB_VERSION_BUILD), NDBD_MAX_RECVBYTESIZE_32K,
     UG_Range}, /* From 6.3.X + */
    {MAKE_VERSION(7, 0, NDB_VERSION_BUILD), MAKE_VERSION(7, 0, 0), UG_Range},
    {MAKE_VERSION(7, 0, NDB_VERSION_BUILD), MAKE_VERSION(6, 4, 0), UG_Range},
    /* Can only upgrade to 6.4.X+ from versions >= 6.3.17 due to change
     * in Transporter maximum sent message size
     */
    {MAKE_VERSION(7, 0, NDB_VERSION_BUILD), NDBD_MAX_RECVBYTESIZE_32K,
     UG_Range},
    {MAKE_VERSION(6, 3, NDB_VERSION_BUILD), MAKE_VERSION(6, 2, 1), UG_Range},

    {MAKE_VERSION(6, 2, NDB_VERSION_BUILD), MAKE_VERSION(6, 2, 1), UG_Range},
    {MAKE_VERSION(6, 2, 0), MAKE_VERSION(6, 2, 0), UG_Range},

    {MAKE_VERSION(6, 2, NDB_VERSION_BUILD), MAKE_VERSION(6, 1, 19), UG_Range},
    {MAKE_VERSION(6, 1, NDB_VERSION_BUILD), MAKE_VERSION(6, 1, 6), UG_Range},
    /* var page reference 32bit->64bit making 6.1.6 not backwards compatible */
    /* ndb_apply_status table changed, and no compatibility code written */
    {MAKE_VERSION(6, 1, 4), MAKE_VERSION(6, 1, 2), UG_Range},
    {MAKE_VERSION(5, 1, NDB_VERSION_BUILD), MAKE_VERSION(5, 1, 0), UG_Range},

    {MAKE_VERSION(5, 1, NDB_VERSION_BUILD), MAKE_VERSION(5, 1, 18), UG_Range},
    {MAKE_VERSION(5, 1, 17), MAKE_VERSION(5, 1, 0), UG_Range},

    {MAKE_VERSION(5, 0, NDB_VERSION_BUILD), MAKE_VERSION(5, 0, 12), UG_Range},
    {MAKE_VERSION(5, 0, 11), MAKE_VERSION(5, 0, 2), UG_Range},
    {MAKE_VERSION(4, 1, NDB_VERSION_BUILD), MAKE_VERSION(4, 1, 15), UG_Range},
    {MAKE_VERSION(4, 1, 14), MAKE_VERSION(4, 1, 10), UG_Range},
    {MAKE_VERSION(4, 1, 10), MAKE_VERSION(4, 1, 9), UG_Exact},
    {MAKE_VERSION(4, 1, 9), MAKE_VERSION(4, 1, 8), UG_Exact},
    {MAKE_VERSION(3, 5, 2), MAKE_VERSION(3, 5, 1), UG_Exact},
    {0, 0, UG_Null}};
>>>>>>> 824e2b40

struct NdbUpGradeCompatible ndbCompatibleTable_upgrade[] = {
    {MAKE_VERSION(5, 0, 12), MAKE_VERSION(5, 0, 11), UG_Exact},
    {MAKE_VERSION(5, 0, 2), MAKE_VERSION(4, 1, 8), UG_Exact},
    {MAKE_VERSION(4, 1, 15), MAKE_VERSION(4, 1, 14), UG_Exact},
    {MAKE_VERSION(3, 5, 4), MAKE_VERSION(3, 5, 3), UG_Exact},
    {0, 0, UG_Null}};

extern "C" void ndbPrintVersion() {
  printf("Version: %u.%u.%u\n", getMajor(ndbGetOwnVersion()),
         getMinor(ndbGetOwnVersion()), getBuild(ndbGetOwnVersion()));
}

extern "C" Uint32 ndbGetOwnVersion() { return NDB_VERSION_D; }

static int ndbSearchUpgradeCompatibleTable(
    Uint32 ownVersion, Uint32 otherVersion,
    struct NdbUpGradeCompatible table[]) {
  int i;
  for (i = 0; table[i].ownVersion != 0 && table[i].otherVersion != 0; i++) {
    if (table[i].ownVersion == ownVersion ||
        table[i].ownVersion == (Uint32)~0) {
      switch (table[i].matchType) {
        case UG_Range:
          if (otherVersion >= table[i].otherVersion) {
            return 1;
          }
          break;
        case UG_Exact:
          if (otherVersion == table[i].otherVersion) {
            return 1;
          }
          break;
        default:
          break;
      }
    }
  }
  return 0;
}

static int ndbCompatible(Uint32 ownVersion, Uint32 otherVersion,
                         struct NdbUpGradeCompatible table[]) {
  if (otherVersion >= ownVersion) {
    return 1;
  }
  return ndbSearchUpgradeCompatibleTable(ownVersion, otherVersion, table);
}

static int ndbCompatible_full(Uint32 ownVersion, Uint32 otherVersion) {
  return ndbCompatible(ownVersion, otherVersion, ndbCompatibleTable_full);
}

static int ndbCompatible_upgrade(Uint32 ownVersion, Uint32 otherVersion) {
  if (ndbCompatible_full(ownVersion, otherVersion)) return 1;
  return ndbCompatible(ownVersion, otherVersion, ndbCompatibleTable_upgrade);
}

extern "C" int ndbCompatible_mgmt_ndb(Uint32 ownVersion, Uint32 otherVersion) {
  return ndbCompatible_upgrade(ownVersion, otherVersion);
}

extern "C" int ndbCompatible_mgmt_api(Uint32 ownVersion, Uint32 otherVersion) {
  return ndbCompatible_upgrade(ownVersion, otherVersion);
}

extern "C" int ndbCompatible_ndb_mgmt(Uint32 ownVersion, Uint32 otherVersion) {
  return ndbCompatible_full(ownVersion, otherVersion);
}

extern "C" int ndbCompatible_api_mgmt(Uint32 ownVersion, Uint32 otherVersion) {
  return ndbCompatible_full(ownVersion, otherVersion);
}

extern "C" int ndbCompatible_api_ndb(Uint32 ownVersion, Uint32 otherVersion) {
  return ndbCompatible_full(ownVersion, otherVersion);
}

extern "C" int ndbCompatible_ndb_api(Uint32 ownVersion, Uint32 otherVersion) {
  return ndbCompatible_upgrade(ownVersion, otherVersion);
}

extern "C" int ndbCompatible_ndb_ndb(Uint32 ownVersion, Uint32 otherVersion) {
  return ndbCompatible_upgrade(ownVersion, otherVersion);
}

static void ndbPrintCompatibleTable(struct NdbUpGradeCompatible table[]) {
  int i;
  printf("ownVersion, matchType, otherVersion\n");
  for (i = 0; table[i].ownVersion != 0 && table[i].otherVersion != 0; i++) {
    printf("%u.%u.%u, ", getMajor(table[i].ownVersion),
           getMinor(table[i].ownVersion), getBuild(table[i].ownVersion));
    switch (table[i].matchType) {
      case UG_Range:
        printf("Range");
        break;
      case UG_Exact:
        printf("Exact");
        break;
      default:
        break;
    }
    printf(", %u.%u.%u\n", getMajor(table[i].otherVersion),
           getMinor(table[i].otherVersion), getBuild(table[i].otherVersion));
  }
  printf("\n");
}

void ndbPrintFullyCompatibleTable(void) {
  printf("ndbCompatibleTable_full\n");
  ndbPrintCompatibleTable(ndbCompatibleTable_full);
}

void ndbPrintUpgradeCompatibleTable(void) {
  printf("ndbCompatibleTable_upgrade\n");
  ndbPrintCompatibleTable(ndbCompatibleTable_upgrade);
}

#ifdef TEST_NDB_VERSION

#include <NdbTap.hpp>

TAPTEST(ndb_version) {
  printf("Checking NDB version defines and functions...\n\n");

  printf(" version string: '%s'\n", MYSQL_SERVER_VERSION);

  printf(" NDB_MYSQL_VERSION_MAJOR: %d\n", NDB_MYSQL_VERSION_MAJOR);
  printf(" NDB_MYSQL_VERSION_MINOR: %d\n", NDB_MYSQL_VERSION_MINOR);
  printf(" NDB_MYSQL_VERSION_BUILD: %d\n\n", NDB_MYSQL_VERSION_BUILD);
  printf(" NDB_VERSION_MAJOR: %d\n", NDB_VERSION_MAJOR);
  printf(" NDB_VERSION_MINOR: %d\n", NDB_VERSION_MINOR);
  printf(" NDB_VERSION_BUILD: %d\n", NDB_VERSION_BUILD);
  printf(" NDB_VERSION_STATUS: '%s'\n\n", NDB_VERSION_STATUS);
  printf(" NDB_VERSION_STRING: '%s'\n", NDB_VERSION_STRING);
  printf(" NDB_NDB_VERSION_STRING: '%s'\n\n", NDB_NDB_VERSION_STRING);

  /*
    Parse the VERSION string as X.X.X-status */
  unsigned mysql_major, mysql_minor, mysql_build;
  char mysql_status[100];
  const int matches_version =
      sscanf(MYSQL_SERVER_VERSION, "%u.%u.%u-%s", &mysql_major, &mysql_minor,
             &mysql_build, mysql_status);
  OK(matches_version == 3 || matches_version == 4);

  /*
    Check that defined MySQL version numbers X.X.X match those parsed
    from the version string
  */
  OK(NDB_MYSQL_VERSION_MAJOR == mysql_major ||
     NDB_MYSQL_VERSION_MINOR == mysql_minor ||
     NDB_MYSQL_VERSION_BUILD == mysql_build);

  if (matches_version == 4 && strncmp(mysql_status, "ndb", 3) == 0) {
    /* This is a MySQL Cluster build */
    unsigned ndb_major, ndb_minor, ndb_build;
    char ndb_status[100];
    int matches_ndb = sscanf(mysql_status, "ndb-%u.%u.%u%s", &ndb_major,
                             &ndb_minor, &ndb_build, ndb_status);

    printf("This is a MySQL Cluster build!\n");
    printf(" MySQL Server version(X.X.X): %u.%u.%u\n", mysql_major, mysql_minor,
           mysql_build);
    printf(" NDB version(Y.Y.Y): %u.%u.%u\n", ndb_major, ndb_minor, ndb_build);

    OK(matches_ndb == 3 || matches_ndb == 4);

    /*
      Check that defined NDB version numbers Y.Y.Y match
      those parsed from the version string
    */
    OK(NDB_VERSION_MAJOR == ndb_major || NDB_VERSION_MINOR == ndb_minor ||
       NDB_VERSION_BUILD == ndb_build);

  } else {
    /* This is a MySQL Server with NDB build */
    printf("This is a MySQL Server with NDB build!\n");
    printf(" MySQL Server version(X.X.X): %u.%u.%u\n", mysql_major, mysql_minor,
           mysql_build);
    printf(" NDB version(Y.Y.Y): %u.%u.%u\n", NDB_VERSION_MAJOR,
           NDB_VERSION_MINOR, NDB_VERSION_BUILD);
  }

  /* ndbPrintVersion */
  printf("ndbPrintVersion() => ");
  ndbPrintVersion();

  /* ndbMakeVersion */
  Uint32 major = 1;
  Uint32 minor = 2;
  Uint32 build = 3;
  Uint32 version = ndbMakeVersion(major, minor, build);
  OK(version == 0x00010203);
  OK(ndbGetMajor(version) == major);
  OK(ndbGetMinor(version) == minor);
  OK(ndbGetBuild(version) == build);

  /* ndbGetVersionString */
  char buf[64];
  printf("ndbGetVersionString(0x00010203, 0x00030201): '%s'\n",
         ndbGetVersionString(version, 0x00030201, "-status", buf, sizeof(buf)));

  /* ndbGetOwnVersionString */
  printf("ndbGetOwnVersionString: '%s'\n", ndbGetOwnVersionString());
  OK(strcmp(NDB_VERSION_STRING, ndbGetOwnVersionString()) ==
     0);  // should match

  /* ndbGetOwnVersion */
  OK(ndbGetOwnVersion() ==
     ndbMakeVersion(NDB_VERSION_MAJOR, NDB_VERSION_MINOR, NDB_VERSION_BUILD));
  OK(ndbGetOwnVersion() == NDB_VERSION_D);
  OK(ndbGetOwnVersion() == NDB_VERSION);

  /* NDB_MYSQL_VERSION_D */
  OK(NDB_MYSQL_VERSION_D == ndbMakeVersion(NDB_MYSQL_VERSION_MAJOR,
                                           NDB_MYSQL_VERSION_MINOR,
                                           NDB_MYSQL_VERSION_BUILD));

  /* Check sanity of version defines(we don't own a time machine yet...) */
  OK(ndbMakeVersion(NDB_MYSQL_VERSION_MAJOR, NDB_MYSQL_VERSION_MINOR,
                    NDB_MYSQL_VERSION_BUILD) >= 0x0005012F);  // 5.1.47
  OK(ndbMakeVersion(NDB_VERSION_MAJOR, NDB_VERSION_MINOR,
                    NDB_VERSION_BUILD) >= 0x00070011);  // 7.0.17

  /* Check MYSQL_VERSION_ID matches NDB_MYSQL_VERSION_XX variables */
  OK(MYSQL_VERSION_ID ==
     (NDB_MYSQL_VERSION_MAJOR * 10000 + NDB_MYSQL_VERSION_MINOR * 100 +
      NDB_MYSQL_VERSION_BUILD));

  /* Check that this node is compatible with 8.0.13 API and data nodes */
  printf("Testing compatibility\n");
  Uint32 ver8013 = ndbMakeVersion(8, 0, 13);
  int c1 = ndbCompatible_ndb_api(NDB_VERSION, ver8013);
  int c2 = ndbCompatible_api_ndb(NDB_VERSION, ver8013);
  OK(c1 == 1);
  OK(c2 == 1);

  return 1;  // OK
}

#endif<|MERGE_RESOLUTION|>--- conflicted
+++ resolved
@@ -68,58 +68,6 @@
 };
 
 struct NdbUpGradeCompatible ndbCompatibleTable_full[] = {
-<<<<<<< HEAD
-  { MAKE_VERSION(8,2,NDB_VERSION_BUILD), MAKE_VERSION(7,0,0), UG_Range }, /* 7.0 <-> 8.2 */
-  { MAKE_VERSION(8,1,NDB_VERSION_BUILD), MAKE_VERSION(7,0,0), UG_Range }, /* 7.0 <-> 8.1 */
-  { MAKE_VERSION(8,0,NDB_VERSION_BUILD), MAKE_VERSION(7,0,0), UG_Range }, /* 7.0 <-> 8.0 */
-  { MAKE_VERSION(7,6,NDB_VERSION_BUILD), MAKE_VERSION(7,0,0), UG_Range }, /* 7.0 <-> 7.6 */
-  { MAKE_VERSION(7,5,NDB_VERSION_BUILD), MAKE_VERSION(7,0,0), UG_Range }, /* 7.0 <-> 7.5 */
-  { MAKE_VERSION(7,4,NDB_VERSION_BUILD), MAKE_VERSION(7,0,0), UG_Range }, /* 7.0 <-> 7.4 */
-
-  { MAKE_VERSION(7,3,NDB_VERSION_BUILD), MAKE_VERSION(7,3,0), UG_Range },
-  { MAKE_VERSION(7,3,NDB_VERSION_BUILD), MAKE_VERSION(7,2,0), UG_Range },
-  { MAKE_VERSION(7,3,NDB_VERSION_BUILD), MAKE_VERSION(7,1,0), UG_Range },
-  { MAKE_VERSION(7,3,NDB_VERSION_BUILD), MAKE_VERSION(7,0,0), UG_Range },
-
-  { MAKE_VERSION(7,2,NDB_VERSION_BUILD), MAKE_VERSION(7,2,0), UG_Range },
-  { MAKE_VERSION(7,2,NDB_VERSION_BUILD), MAKE_VERSION(7,1,0), UG_Range },
-  { MAKE_VERSION(7,2,NDB_VERSION_BUILD), MAKE_VERSION(7,0,0), UG_Range },
-
-  { MAKE_VERSION(7,1,NDB_VERSION_BUILD), MAKE_VERSION(7,1,0), UG_Range },        /* From 7.1+ */
-  { MAKE_VERSION(7,1,NDB_VERSION_BUILD), MAKE_VERSION(7,0,0), UG_Range },        /* From 7.0+ */
-  { MAKE_VERSION(7,1,NDB_VERSION_BUILD), MAKE_VERSION(6,4,0), UG_Range },        /* From 6.4+ */
-  { MAKE_VERSION(7,1,NDB_VERSION_BUILD), NDBD_MAX_RECVBYTESIZE_32K, UG_Range },  /* From 6.3.X + */
-  { MAKE_VERSION(7,0,NDB_VERSION_BUILD), MAKE_VERSION(7,0,0), UG_Range },
-  { MAKE_VERSION(7,0,NDB_VERSION_BUILD), MAKE_VERSION(6,4,0), UG_Range },
-  /* Can only upgrade to 6.4.X+ from versions >= 6.3.17 due to change
-   * in Transporter maximum sent message size
-   */
-  { MAKE_VERSION(7,0,NDB_VERSION_BUILD), NDBD_MAX_RECVBYTESIZE_32K, UG_Range },
-  { MAKE_VERSION(6,3,NDB_VERSION_BUILD), MAKE_VERSION(6,2,1), UG_Range },
-
-  { MAKE_VERSION(6,2,NDB_VERSION_BUILD), MAKE_VERSION(6,2,1), UG_Range },
-  { MAKE_VERSION(6,2,0), MAKE_VERSION(6,2,0), UG_Range},
-
-  { MAKE_VERSION(6,2,NDB_VERSION_BUILD), MAKE_VERSION(6,1,19), UG_Range },
-  { MAKE_VERSION(6,1,NDB_VERSION_BUILD), MAKE_VERSION(6,1,6), UG_Range},
-  /* var page reference 32bit->64bit making 6.1.6 not backwards compatible */
-  /* ndb_apply_status table changed, and no compatibility code written */
-  { MAKE_VERSION(6,1,4), MAKE_VERSION(6,1,2), UG_Range},
-  { MAKE_VERSION(5,1,NDB_VERSION_BUILD), MAKE_VERSION(5,1,0), UG_Range},
-
-  { MAKE_VERSION(5,1,NDB_VERSION_BUILD), MAKE_VERSION(5,1,18), UG_Range},
-  { MAKE_VERSION(5,1,17), MAKE_VERSION(5,1,0), UG_Range},
-
-  { MAKE_VERSION(5,0,NDB_VERSION_BUILD), MAKE_VERSION(5,0,12), UG_Range},
-  { MAKE_VERSION(5,0,11), MAKE_VERSION(5,0,2), UG_Range},
-  { MAKE_VERSION(4,1,NDB_VERSION_BUILD), MAKE_VERSION(4,1,15), UG_Range },
-  { MAKE_VERSION(4,1,14), MAKE_VERSION(4,1,10), UG_Range },
-  { MAKE_VERSION(4,1,10), MAKE_VERSION(4,1,9), UG_Exact },
-  { MAKE_VERSION(4,1,9), MAKE_VERSION(4,1,8), UG_Exact },
-  { MAKE_VERSION(3,5,2), MAKE_VERSION(3,5,1), UG_Exact },
-  { 0, 0, UG_Null }
-};
-=======
     {MAKE_VERSION(8, 3, NDB_VERSION_BUILD), MAKE_VERSION(7, 0, 0),
      UG_Range}, /* 7.0 <-> 8.3 */
     {MAKE_VERSION(8, 2, NDB_VERSION_BUILD), MAKE_VERSION(7, 0, 0),
@@ -182,7 +130,6 @@
     {MAKE_VERSION(4, 1, 9), MAKE_VERSION(4, 1, 8), UG_Exact},
     {MAKE_VERSION(3, 5, 2), MAKE_VERSION(3, 5, 1), UG_Exact},
     {0, 0, UG_Null}};
->>>>>>> 824e2b40
 
 struct NdbUpGradeCompatible ndbCompatibleTable_upgrade[] = {
     {MAKE_VERSION(5, 0, 12), MAKE_VERSION(5, 0, 11), UG_Exact},
