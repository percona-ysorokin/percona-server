/*
   Copyright (c) 2004, 2023, Oracle and/or its affiliates.

   This program is free software; you can redistribute it and/or modify
   it under the terms of the GNU General Public License, version 2.0,
   as published by the Free Software Foundation.

   This program is also distributed with certain software (including
   but not limited to OpenSSL) that is licensed under separate terms,
   as designated in a particular file or component or in included license
   documentation.  The authors of MySQL hereby grant you an additional
   permission to link the program and your derivative works with the
   separately licensed software that they have included with MySQL.

   This program is distributed in the hope that it will be useful,
   but WITHOUT ANY WARRANTY; without even the implied warranty of
   MERCHANTABILITY or FITNESS FOR A PARTICULAR PURPOSE.  See the
   GNU General Public License, version 2.0, for more details.

   You should have received a copy of the GNU General Public License
   along with this program; if not, write to the Free Software
   Foundation, Inc., 51 Franklin St, Fifth Floor, Boston, MA 02110-1301  USA
*/

#include <ndb_global.h>

#include <cassert>

#include "EventLogger.hpp"
<<<<<<< HEAD
#include "SocketClient.hpp"
=======
>>>>>>> 824e2b40
#include "SocketAuthenticator.hpp"
#include "SocketClient.hpp"
#include "portlib/NdbTCP.h"
#include "portlib/ndb_socket_poller.h"

#if 0
#define DEBUG_FPRINTF(arglist) \
  do {                         \
    fprintf arglist;           \
  } while (0)
#define HAVE_DEBUG_FPRINTF 1
#else
#define DEBUG_FPRINTF(a)
#define HAVE_DEBUG_FPRINTF 0
#endif

SocketClient::SocketClient(SocketAuthenticator *sa)
    : m_connect_timeout_millisec(0),  // Blocking connect by default
      m_last_used_port(0),
      m_auth(sa) {
  ndb_socket_initialize(&m_sockfd);
}

SocketClient::~SocketClient() {
  if (ndb_socket_valid(m_sockfd)) ndb_socket_close(m_sockfd);
  if (m_auth) delete m_auth;
}

bool SocketClient::init(int af) {
  assert(!ndb_socket_valid(m_sockfd));
  if (ndb_socket_valid(m_sockfd)) ndb_socket_close(m_sockfd);

  m_sockfd = ndb_socket_create(af);
  if (!ndb_socket_valid(m_sockfd)) {
    return false;
  }
  DBUG_PRINT("info",
             ("NDB_SOCKET: %s", ndb_socket_to_string(m_sockfd).c_str()));
  return true;
}

int SocketClient::bind(ndb_sockaddr local) {
  const bool no_local_port = (local.get_port() == 0);

  if (!ndb_socket_valid(m_sockfd)) return -1;

  {
    // Try to bind to the same port as last successful connect instead of
    // any ephemeral port. Intention is to reuse any previous TIME_WAIT TCB
    local.set_port(m_last_used_port);
  }

  if (ndb_socket_reuseaddr(m_sockfd, true) == -1) {
    int ret = ndb_socket_errno();
    ndb_socket_close(m_sockfd);
    ndb_socket_invalidate(&m_sockfd);
    return ret;
  }

  while (ndb_bind(m_sockfd, &local) == -1) {
    if (no_local_port && m_last_used_port != 0) {
      // Failed to bind same port as last, retry with any
      // ephemeral port(as originally requested)
      m_last_used_port = 0;  // Reset last used port
      local.set_port(0);     // Try bind with any port
      continue;
    }

    int ret = ndb_socket_errno();
    ndb_socket_close(m_sockfd);
    ndb_socket_invalidate(&m_sockfd);
    return ret;
  }

  return 0;
}

#ifdef _WIN32
#define NONBLOCKERR(E) (E != SOCKET_EAGAIN && E != SOCKET_EWOULDBLOCK)
#else
#define NONBLOCKERR(E) (E != EINPROGRESS)
#endif

NdbSocket SocketClient::connect(ndb_sockaddr server_addr) {
  if (!ndb_socket_valid(m_sockfd)) return {};

  // Reset last used port(in case connect fails)
  m_last_used_port = 0;

  // Set socket non blocking
  if (ndb_socket_nonblock(m_sockfd, true) < 0) {
    DEBUG_FPRINTF((stderr, "Failed to set socket nonblocking in connect\n"));
    ndb_socket_close(m_sockfd);
    ndb_socket_invalidate(&m_sockfd);
    return {};
  }

  if (server_addr.need_dual_stack()) {
    [[maybe_unused]] bool ok = ndb_socket_dual_stack(m_sockfd, 1);
  }

  // Start non blocking connect
#if HAVE_DEBUG_FPRINTF
  char server_addrstr[NDB_ADDR_STRLEN];
  Ndb_inet_ntop(&server_addr, server_addrstr, sizeof(server_addrstr));
#endif
  DEBUG_FPRINTF((stderr, "Connect to %s port %d\n", server_addrstr,
                 server_addr.get_port()));
  int r = ndb_connect(m_sockfd, &server_addr);
  if (r == 0) goto done;  // connected immediately.

  if (r < 0 && NONBLOCKERR(ndb_socket_errno())) {
    // Start of non blocking connect failed
    DEBUG_FPRINTF((stderr, "Failed to connect_inet in connect\n"));
    ndb_socket_close(m_sockfd);
    ndb_socket_invalidate(&m_sockfd);
    return {};
  }

  if (ndb_poll(m_sockfd, true, true,
               m_connect_timeout_millisec > 0 ? m_connect_timeout_millisec
                                              : -1) <= 0) {
    // Nothing has happened on the socket after timeout
    // or an error occurred
    ndb_socket_close(m_sockfd);
    ndb_socket_invalidate(&m_sockfd);
    return {};
  }

  // Activity detected on the socket

  {
    // Check socket level error code
    int so_error = 0;
    if (ndb_getsockopt(m_sockfd, SOL_SOCKET, SO_ERROR, &so_error) < 0) {
      DEBUG_FPRINTF((stderr, "Failed to set sockopt in connect\n"));
      ndb_socket_close(m_sockfd);
      ndb_socket_invalidate(&m_sockfd);
      return {};
    }

    if (so_error) {
      DEBUG_FPRINTF((stderr, "so_error: %d in connect\n", so_error));
      ndb_socket_close(m_sockfd);
      ndb_socket_invalidate(&m_sockfd);
      return {};
    }
  }

done:
  if (ndb_socket_nonblock(m_sockfd, false) < 0) {
    DEBUG_FPRINTF((stderr, "ndb_socket_nonblock failed in connect\n"));
    ndb_socket_close(m_sockfd);
    ndb_socket_invalidate(&m_sockfd);
    return {};
  }

  // Remember the local port used for this connection
  assert(m_last_used_port == 0);
  ndb_socket_get_port(m_sockfd, &m_last_used_port);

  // Transfer the fd to the NdbSocket
<<<<<<< HEAD
  secureSocket.init_from_new(m_sockfd);
  ndb_socket_invalidate(&m_sockfd);
}

int
SocketClient::authenticate(NdbSocket & secureSocket)
{
  assert(m_auth);
  int r = m_auth->client_authenticate(secureSocket);
  if (r < SocketAuthenticator::AuthOk)
  {
    if(r != SocketAuthenticator::negotiation_failed)
    {
      g_eventLogger->error("Socket authentication failed: %s\n",
                          m_auth->error(r));
    }
    secureSocket.close();
    secureSocket.invalidate();
=======
  NdbSocket secureSocket{m_sockfd};
  ndb_socket_invalidate(&m_sockfd);
  return secureSocket;
}

int SocketClient::authenticate(const NdbSocket &secureSocket) {
  assert(m_auth);
  int r = m_auth->client_authenticate(secureSocket);
  if (r < SocketAuthenticator::AuthOk) {
    if (r != SocketAuthenticator::negotiation_failed) {
      g_eventLogger->error("Socket authentication failed: %s\n",
                           m_auth->error(r));
    }
    secureSocket.shutdown();  // Make it unusable, caller should close
>>>>>>> 824e2b40
  }
  return r;
}<|MERGE_RESOLUTION|>--- conflicted
+++ resolved
@@ -27,10 +27,6 @@
 #include <cassert>
 
 #include "EventLogger.hpp"
-<<<<<<< HEAD
-#include "SocketClient.hpp"
-=======
->>>>>>> 824e2b40
 #include "SocketAuthenticator.hpp"
 #include "SocketClient.hpp"
 #include "portlib/NdbTCP.h"
@@ -193,26 +189,6 @@
   ndb_socket_get_port(m_sockfd, &m_last_used_port);
 
   // Transfer the fd to the NdbSocket
-<<<<<<< HEAD
-  secureSocket.init_from_new(m_sockfd);
-  ndb_socket_invalidate(&m_sockfd);
-}
-
-int
-SocketClient::authenticate(NdbSocket & secureSocket)
-{
-  assert(m_auth);
-  int r = m_auth->client_authenticate(secureSocket);
-  if (r < SocketAuthenticator::AuthOk)
-  {
-    if(r != SocketAuthenticator::negotiation_failed)
-    {
-      g_eventLogger->error("Socket authentication failed: %s\n",
-                          m_auth->error(r));
-    }
-    secureSocket.close();
-    secureSocket.invalidate();
-=======
   NdbSocket secureSocket{m_sockfd};
   ndb_socket_invalidate(&m_sockfd);
   return secureSocket;
@@ -227,7 +203,6 @@
                            m_auth->error(r));
     }
     secureSocket.shutdown();  // Make it unusable, caller should close
->>>>>>> 824e2b40
   }
   return r;
 }