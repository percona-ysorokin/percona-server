--- conflicted
+++ resolved
@@ -26,430 +26,6 @@
 
 #define JAM_FILE_ID 239
 
-<<<<<<< HEAD
-#define DECLARE_NDBINFO_TABLE(var, num)  \
-static const struct  {                   \
-  Ndbinfo::Table::Members m;             \
-  Ndbinfo::Column col[num];              \
-} ndbinfo_##var 
-
-
-DECLARE_NDBINFO_TABLE(TABLES,4) =
-{ { "tables", 4, 0,
-    [] (const Ndbinfo::Counts &) { return Ndbinfo::getNumTables(); },
-    "metadata for tables available through ndbinfo" },
-  {
-    {"table_id",      Ndbinfo::Number, ""},
-
-    {"table_name",    Ndbinfo::String, ""},
-    {"comment",       Ndbinfo::String, ""},
-    {"rows_estimate", Ndbinfo::Number, "" }
-  }
-};
-
-DECLARE_NDBINFO_TABLE(COLUMNS,5) =
-{ { "columns", 5, 0,
-    [] (const Ndbinfo::Counts &) { return 500; },
-   "metadata for columns available through ndbinfo " },
-  {
-    {"table_id",    Ndbinfo::Number, ""},
-    {"column_id",   Ndbinfo::Number, ""},
-
-    {"column_name", Ndbinfo::String, ""},
-    {"column_type", Ndbinfo::Number, ""},
-    {"comment",     Ndbinfo::String, ""}
-  }
-};
-
-DECLARE_NDBINFO_TABLE(TEST,5) =
-{ { "test", 5, 0,
-    [] (const Ndbinfo::Counts &c) {
-      /* 1000 rows per TUP instance */
-      return c.data_nodes * c.instances.lqh * 1000; },
-    "for testing" },
-  {
-    {"node_id",            Ndbinfo::Number, ""},
-    {"block_number",       Ndbinfo::Number, ""},
-    {"block_instance",     Ndbinfo::Number, ""},
-
-    {"counter",            Ndbinfo::Number, ""},
-    {"counter2",           Ndbinfo::Number64, ""}
-  }
-};
-
-DECLARE_NDBINFO_TABLE(POOLS,14) =
-{ { "pools", 14, 0,
-    [] (const Ndbinfo::Counts &c) {
-      return c.data_nodes * (
-        /* The numbers here were obtained by looking for Ndbinfo::POOLS_TABLEID
-           in each block and counting how many response rows are produced.
-           For example, in Cmvmi.cpp, the CMVMI block produces rows for two
-           pools, named "Data memory" and "Long message buffer".
-        */
-        (6  * c.threads.ldm)   +   // BACKUP
-        (15 * c.instances.tc)  +   // TC
-        (3  * c.instances.lqh) +   // LQH
-        (5  * c.instances.lqh) +   // ACC
-        (9  * c.instances.lqh) +   // TUP
-        (7  * c.instances.lqh) +   // TUX
-        8 + 2 + 2 + 7 + 8);        // DICT + CMVMI + TRIX + UTIL + SUMA
-    },
-    "pool usage"
-  },
-  {
-    {"node_id",            Ndbinfo::Number, ""},
-    {"block_number",       Ndbinfo::Number, ""},
-    {"block_instance",     Ndbinfo::Number, ""},
-    {"pool_name",          Ndbinfo::String, ""},
-
-    {"used",               Ndbinfo::Number64, "currently in use"},
-    {"total",              Ndbinfo::Number64, "total allocated"},
-    {"high",               Ndbinfo::Number64, "in use high water mark"},
-    {"entry_size",         Ndbinfo::Number64, "size in bytes of each object"},
-    {"config_param1",      Ndbinfo::Number, "config param 1 affecting pool"},
-    {"config_param2",      Ndbinfo::Number, "config param 2 affecting pool"},
-    {"config_param3",      Ndbinfo::Number, "config param 3 affecting pool"},
-    {"config_param4",      Ndbinfo::Number, "config param 4 affecting pool"},
-    {"resource_id",        Ndbinfo::Number, ""},
-    {"type_id",            Ndbinfo::Number, "Record type id within resource"}
-  }
-};
-
-DECLARE_NDBINFO_TABLE(TRANSPORTERS, 12) =
-{ { "transporters", 12, 0,
-     [] (const Ndbinfo::Counts &counts) {
-        return (counts.data_nodes) * (counts.all_nodes - 1); },
-     "transporter status" },
-  {
-    {"node_id",              Ndbinfo::Number, "Node id reporting"},
-    {"remote_node_id",       Ndbinfo::Number, "Node id at other end of link"},
-
-    {"connection_status",    Ndbinfo::Number, "State of inter-node link"},
-    
-    {"remote_address",       Ndbinfo::String, "Address of remote node"},
-    {"bytes_sent",           Ndbinfo::Number64, "Bytes sent to remote node"},
-    {"bytes_received",       Ndbinfo::Number64, "Bytes received from remote node"},
-
-    {"connect_count",        Ndbinfo::Number, "Number of times connected" },
-    
-    {"overloaded",           Ndbinfo::Number, "Is link reporting overload"},
-    {"overload_count",       Ndbinfo::Number, "Number of overload onsets since connect"},
-    
-    {"slowdown",             Ndbinfo::Number, "Is link requesting slowdown"},
-    {"slowdown_count",       Ndbinfo::Number, "Number of slowdown onsets since connect"},
-    {"encrypted",            Ndbinfo::Number, "Is link using TLS encryption"}
-  }
-};
-
-DECLARE_NDBINFO_TABLE(LOGSPACES, 7) =
-{ { "logspaces", 7, 0,
-    [] (const Ndbinfo::Counts &c) { return c.data_nodes * c.log_parts; },
-    "logspace usage" },
-  {
-    {"node_id",            Ndbinfo::Number, ""},
-    {"log_type",           Ndbinfo::Number, "0 = REDO, 1 = DD-UNDO"},
-    {"log_id",             Ndbinfo::Number, ""},
-    {"log_part",           Ndbinfo::Number, ""},
-
-    {"total",              Ndbinfo::Number64, "total allocated"},
-    {"used",               Ndbinfo::Number64, "currently in use"},
-    {"high",               Ndbinfo::Number64, "in use high water mark"}
-  }
-};
-
-DECLARE_NDBINFO_TABLE(LOGBUFFERS, 7) =
-{ { "logbuffers", 7, 0,
-    [] (const Ndbinfo::Counts &c) { return c.data_nodes * c.log_parts; },
-    "logbuffer usage" },
-  {
-    {"node_id",            Ndbinfo::Number, ""},
-    {"log_type",           Ndbinfo::Number, "0 = REDO, 1 = DD-UNDO, 2 = BACKUP-DATA, 3 = BACKUP-LOG"},
-    {"log_id",             Ndbinfo::Number, ""},
-    {"log_part",           Ndbinfo::Number, ""},
-
-    {"total",              Ndbinfo::Number64, "total allocated"},
-    {"used",               Ndbinfo::Number64, "currently in use"},
-    {"high",               Ndbinfo::Number64, "in use high water mark"}
-  }
-};
-
-DECLARE_NDBINFO_TABLE(RESOURCES,7) =
-{ { "resources", 7, 0,
-    [] (const Ndbinfo::Counts &c) { return c.data_nodes * 9 /*MM_RG_COUNT*/; },
-    "resources usage (a.k.a superpool)" },
-  {
-    {"node_id",            Ndbinfo::Number, ""},
-    {"resource_id",        Ndbinfo::Number, ""},
-
-    {"reserved",           Ndbinfo::Number, "reserved for this resource"},
-    {"used",               Ndbinfo::Number, "currently in use"},
-    {"max",                Ndbinfo::Number, "max available"},
-    {"high",               Ndbinfo::Number, "in use high water mark"},
-    {"spare",              Ndbinfo::Number, "spare pages for restart"}
-  }
-};
-
-DECLARE_NDBINFO_TABLE(COUNTERS,5) =
-{ { "counters", 5, 0,
-    [] (const Ndbinfo::Counts &c) {
-      /* To verify these numbers,
-         search for COUNTERS_TABLEID under src/kernel/blocks
-      */
-      return c.data_nodes * ( (7  * c.instances.lqh) +  // 7 rows per LQH
-                              (13 * c.instances.tc)  +  // 13 rows per SPJ
-                              (11 * c.instances.tc) );  // 11 rows per TC
-    },
-    "monotonic counters"
-  },
-  {
-    {"node_id",            Ndbinfo::Number, ""},
-    {"block_number",       Ndbinfo::Number, ""},
-    {"block_instance",     Ndbinfo::Number, ""},
-    {"counter_id",         Ndbinfo::Number, ""},
-
-    {"val",                Ndbinfo::Number64, "monotonically increasing since process start"}
-  }
-};
-
-DECLARE_NDBINFO_TABLE(NODES,5) =
-{ { "nodes", 5, 0,
-  [] (const Ndbinfo::Counts &c) { return c.data_nodes; },
-  "node status" },
-  {
-    {"node_id",            Ndbinfo::Number, ""},
-
-    {"uptime",             Ndbinfo::Number64, "time in seconds that node has been running"},
-    {"status",             Ndbinfo::Number, "starting/started/stopped etc."},
-    {"start_phase",        Ndbinfo::Number, "start phase if node is starting"},
-    {"config_generation",  Ndbinfo::Number, "configuration generation number"}
-  }
-};
-
-DECLARE_NDBINFO_TABLE(DISKPAGEBUFFER, 9) =
-{ { "diskpagebuffer", 9, 0,
-    [] (const Ndbinfo::Counts &c) { return c.data_nodes * c.instances.pgman; },
-    "disk page buffer info"
-  },
-  {
-    {"node_id",                     Ndbinfo::Number, ""},
-    {"block_instance",              Ndbinfo::Number, ""},
-
-    {"pages_written",               Ndbinfo::Number64, "Pages written to disk"},
-    {"pages_written_lcp",           Ndbinfo::Number64, "Pages written by local checkpoint"},
-    {"pages_read",                  Ndbinfo::Number64, "Pages read from disk"},
-    {"log_waits",                   Ndbinfo::Number64, "Page writes waiting for log to be written to disk"},
-    {"page_requests_direct_return", Ndbinfo::Number64, "Page in buffer and no requests waiting for it"},
-    {"page_requests_wait_queue",    Ndbinfo::Number64, "Page in buffer, but some requests are already waiting for it"},
-    {"page_requests_wait_io",       Ndbinfo::Number64, "Page not in buffer, waiting to be read from disk"},
-  }
-};
-
-DECLARE_NDBINFO_TABLE(THREADBLOCKS, 4) =
-{ { "threadblocks", 4, 0,
-  [] (const Ndbinfo::Counts &c) {
-      // In this estimate, 18 is the number of single-instance blocks,
-      // and 11 is the number of multi-instance blocks.
-      // The result is not exact.
-      return c.data_nodes * (18 + (c.instances.lqh * 11));
-  },
-  "which blocks are run in which threads"
-  },
-  {
-    {"node_id",                     Ndbinfo::Number, "node id"},
-    {"thr_no",                      Ndbinfo::Number, "thread number"},
-    {"block_number",                Ndbinfo::Number, "block number"},
-    {"block_instance",              Ndbinfo::Number, "block instance"},
-  }
-};
-
-DECLARE_NDBINFO_TABLE(THREADSTAT, 18) =
-{ { "threadstat", 18, 0,
-    [] (const Ndbinfo::Counts &c) { return c.data_nodes *
-                                           (c.threads.db - c.threads.send); },
-    "Statistics on execution threads"
-  },
-  {
-    {"node_id",             Ndbinfo::Number, "node id"},
-    {"thr_no",              Ndbinfo::Number, "thread number"},
-    {"thr_nm",              Ndbinfo::String, "thread name"},
-    {"c_loop",              Ndbinfo::Number64,"No of loops in main loop"},
-    {"c_exec",              Ndbinfo::Number64,"No of signals executed"},
-    {"c_wait",              Ndbinfo::Number64,"No of times waited for more input"},
-    {"c_l_sent_prioa",      Ndbinfo::Number64,"No of prio A signals sent to own node"},
-    {"c_l_sent_priob",      Ndbinfo::Number64,"No of prio B signals sent to own node"},
-    {"c_r_sent_prioa",      Ndbinfo::Number64,"No of prio A signals sent to remote node"},
-    {"c_r_sent_priob",      Ndbinfo::Number64,"No of prio B signals sent to remote node"},
-    {"os_tid",              Ndbinfo::Number64,"OS thread id"},
-    {"os_now",              Ndbinfo::Number64,"OS gettimeofday (millis)"},
-    {"os_ru_utime",         Ndbinfo::Number64,"OS user CPU time (micros)"},
-    {"os_ru_stime",         Ndbinfo::Number64,"OS system CPU time (micros)"},
-    {"os_ru_minflt",        Ndbinfo::Number64,"OS page reclaims (soft page faults"},
-    {"os_ru_majflt",        Ndbinfo::Number64,"OS page faults (hard page faults)"},
-    {"os_ru_nvcsw",         Ndbinfo::Number64,"OS voluntary context switches"},
-    {"os_ru_nivcsw",        Ndbinfo::Number64,"OS involuntary context switches"}
-  }
-};
-
-DECLARE_NDBINFO_TABLE(TRANSACTIONS, 11) =
-{ { "transactions", 11, 0,
-    [] (const Ndbinfo::Counts &) {
-      /* It is difficult to estimate row counts for transactions, operations,
-         and acc_operations because they depend on current load. By guessing
-         5 transactions, 10 operations, and 15 acc_operations, we can keep the
-         three tables in correct relative order and allow the optimizer to
-         correctly rank them from largest to smallest most of the time.
-      */
-      return 5;
-    }, "transactions"
-  },
-  {
-    {"node_id",             Ndbinfo::Number, "node id"},
-    {"block_instance",      Ndbinfo::Number, "TC instance no"},
-    {"objid",               Ndbinfo::Number, "Object id of transaction object"},
-    {"apiref",              Ndbinfo::Number, "API reference"},
-    {"transid0",            Ndbinfo::Number, "Transaction id"},
-    {"transid1",            Ndbinfo::Number, "Transaction id"},
-    {"state",               Ndbinfo::Number, "Transaction state"},
-    {"flags",               Ndbinfo::Number, "Transaction flags"},
-    {"c_ops",               Ndbinfo::Number, "No of operations in transaction" },
-    {"outstanding",         Ndbinfo::Number, "Currently outstanding request" },
-    {"timer",               Ndbinfo::Number, "Timer (seconds)"},
-  }
-};
-
-DECLARE_NDBINFO_TABLE(OPERATIONS, 12) =
-{ { "operations", 12, 0,
-  [] (const Ndbinfo::Counts &) { return 10; }, // see comment above
-   "operations" },
-  {
-    {"node_id",             Ndbinfo::Number, "node id"},
-    {"block_instance",      Ndbinfo::Number, "LQH instance no"},
-    {"objid",               Ndbinfo::Number, "Object id of operation object"},
-    {"tcref",               Ndbinfo::Number, "TC reference"},
-    {"apiref",              Ndbinfo::Number, "API reference"},
-    {"transid0",            Ndbinfo::Number, "Transaction id"},
-    {"transid1",            Ndbinfo::Number, "Transaction id"},
-    {"tableid",             Ndbinfo::Number, "Table id"},
-    {"fragmentid",          Ndbinfo::Number, "Fragment id"},
-    {"op",                  Ndbinfo::Number, "Operation type"},
-    {"state",               Ndbinfo::Number, "Operation state"},
-    {"flags",               Ndbinfo::Number, "Operation flags"}
-  }
-};
-
-DECLARE_NDBINFO_TABLE(MEMBERSHIP, 13) =
-{ { "membership", 13, 0,
-   [] (const Ndbinfo::Counts &c) { return c.data_nodes; },
-   "membership"
-  },
-  {
-    {"node_id",         Ndbinfo::Number, "node id"},
-    {"group_id",        Ndbinfo::Number, "node group id"},
-    {"left_node",       Ndbinfo::Number, "Left node in heart beat chain"},
-    {"right_node",      Ndbinfo::Number, "Right node in heart beat chain"},
-    {"president",       Ndbinfo::Number, "President nodeid"},
-    {"successor",       Ndbinfo::Number, "President successor"},
-    {"dynamic_id",      Ndbinfo::Number, "President, Configured_heartbeat order"},
-    {"arbitrator",      Ndbinfo::Number, "Arbitrator nodeid"},
-    {"arb_ticket",      Ndbinfo::String, "Arbitrator ticket"},
-    {"arb_state",       Ndbinfo::Number, "Arbitrator state"},
-    {"arb_connected",   Ndbinfo::Number, "Arbitrator connected"},
-    {"conn_rank1_arbs", Ndbinfo::String, "Connected rank 1 arbitrators"},
-    {"conn_rank2_arbs", Ndbinfo::String, "Connected rank 2 arbitrators"}
-  }
-};
-
-DECLARE_NDBINFO_TABLE(DICT_OBJ_INFO, 7) =
-{ { "dict_obj_info", 7, 0,
-    [] (const Ndbinfo::Counts &c) { return c.est_tables; },
-    "Dictionary object info"
-  },
-  {
-    {"type",             Ndbinfo::Number,      "Type of dict object"},
-    {"id",               Ndbinfo::Number,      "Object identity"},
-    {"version",          Ndbinfo::Number,      "Object version"},
-    {"state",            Ndbinfo::Number,      "Object state"},
-    {"parent_obj_type",  Ndbinfo::Number,      "Parent object type" },
-    {"parent_obj_id",    Ndbinfo::Number,      "Parent object id" },
-    {"fq_name",          Ndbinfo::String,      "Fully qualified object name"}
-  }
-};
-
-DECLARE_NDBINFO_TABLE(FRAG_MEM_USE, 15) =
-{ { "frag_mem_use", 15, 0,
-    [] (const Ndbinfo::Counts &c) { // nodes * LDMs * fragments * tables
-      return c.data_nodes * c.threads.ldm * c.est_tables;
-    },
-    "Per fragment space information" },
-  {
-    {"node_id",                  Ndbinfo::Number,    "node id"},
-    {"block_instance",           Ndbinfo::Number,    "LDM instance number"},
-    {"table_id",                 Ndbinfo::Number,    "Table identity"},
-    {"fragment_num",             Ndbinfo::Number,    "Fragment number"},
-    {"rows",                     Ndbinfo::Number64,  "Number of rows in table"},
-    {"fixed_elem_alloc_bytes",   Ndbinfo::Number64,
-     "Number of bytes allocated for fixed-sized elements"},
-    {"fixed_elem_free_bytes",    Ndbinfo::Number64,
-     "Free bytes in fixed-size element pages"},
-    {"fixed_elem_count",         Ndbinfo::Number64,  
-     "Number of fixed size elements in use"},
-    {"fixed_elem_size_bytes",    Ndbinfo::Number,
-     "Length of each fixed sized element in bytes"},
-    {"var_elem_alloc_bytes",     Ndbinfo::Number64,
-     "Number of bytes allocated for var-size elements"},
-    {"var_elem_free_bytes",      Ndbinfo::Number64,
-     "Free bytes in var-size element pages"},
-    {"var_elem_count",           Ndbinfo::Number64,
-     "Number of var size elements in use"},
-    {"tuple_l2pmap_alloc_bytes", Ndbinfo::Number64, 
-     "Bytes in logical to physical page map for tuple store"},
-    {"hash_index_l2pmap_alloc_bytes",  Ndbinfo::Number64,  
-     "Bytes in logical to physical page map for the hash index"},
-    {"hash_index_alloc_bytes",   Ndbinfo::Number64,  "Bytes in linear hash map"}
-  }
-};
-
-DECLARE_NDBINFO_TABLE(DISK_WRITE_SPEED_BASE, 7) =
-{ { "disk_write_speed_base", 7, 0,
-    [] (const Ndbinfo::Counts &c) { // 61 = DISK_WRITE_SPEED_REPORT_SIZE
-      return c.data_nodes * c.threads.ldm * 61;
-    },
-    "Actual speed of disk writes per LDM thread, base data" },
-  {
-    {"node_id",                     Ndbinfo::Number, "node id"},
-    {"thr_no",                      Ndbinfo::Number, "LDM thread instance"},
-    {"millis_ago",                  Ndbinfo::Number64,
-        "Milliseconds ago since this period finished"},
-    {"millis_passed",               Ndbinfo::Number64,
-        "Milliseconds passed in the period reported"},
-    {"backup_lcp_bytes_written",    Ndbinfo::Number64,
-        "Bytes written by backup and LCP in the period"},
-    {"redo_bytes_written",               Ndbinfo::Number64,
-        "Bytes written to REDO log in the period"},
-    {"target_disk_write_speed",     Ndbinfo::Number64,
-        "Target disk write speed in bytes per second at the measurement point"},
-  }
-};
-
-DECLARE_NDBINFO_TABLE(DISK_WRITE_SPEED_AGGREGATE, 16) =
-{ { "disk_write_speed_aggregate", 16, 0,
-      [] (const Ndbinfo::Counts &c) { return c.data_nodes * c.threads.ldm; },
-      "Actual speed of disk writes per LDM thread, aggregate data" },
-  {
-    {"node_id",                     Ndbinfo::Number, "node id"},
-    {"thr_no",                      Ndbinfo::Number, "LDM thread instance"},
-    {"backup_lcp_speed_last_sec",   Ndbinfo::Number64,
-               "Number of bytes written by backup and LCP last second"},
-    {"redo_speed_last_sec",         Ndbinfo::Number64,
-               "Number of bytes written to REDO log last second"},
-    {"backup_lcp_speed_last_10sec", Ndbinfo::Number64,
-               "Number of bytes written by backup and LCP per second last"
-               " 10 seconds"},
-    {"redo_speed_last_10sec",       Ndbinfo::Number64,
-               "Number of bytes written to REDO log per second last"
-               " 10 seconds"},
-    {"std_dev_backup_lcp_speed_last_10sec", Ndbinfo::Number64,
-=======
 #define DECLARE_NDBINFO_TABLE(var, num) \
   static const struct {                 \
     Ndbinfo::Table::Members m;          \
@@ -855,7 +431,6 @@
          "Number of bytes written to REDO log per second last"
          " 10 seconds"},
         {"std_dev_backup_lcp_speed_last_10sec", Ndbinfo::Number64,
->>>>>>> 824e2b40
          "Standard deviation of Number of bytes written by backup and LCP"
          " per second last 10 seconds"},
         {"std_dev_redo_speed_last_10sec", Ndbinfo::Number64,
@@ -1004,708 +579,6 @@
              data nodes squared * TC instances * TIME_TRACK_HISTOGRAM_RANGES
        */
        return c.data_nodes * c.data_nodes * c.instances.tc * 32;
-<<<<<<< HEAD
-    },
-    "Time tracking of transaction, key operations and scan ops" },
-  {
-    {"node_id",                     Ndbinfo::Number, "node id"},
-    {"block_number",                Ndbinfo::Number, "Block number"},
-    {"block_instance",              Ndbinfo::Number, "Block instance"},
-    {"comm_node_id",                Ndbinfo::Number, "node_id of API or DB"},
-    {"upper_bound",                 Ndbinfo::Number64,
-        "Upper bound in micros of interval"},
-    {"scans",                       Ndbinfo::Number64,
-        "scan histogram interval"},
-    {"scan_errors",                 Ndbinfo::Number64,
-        "scan error histogram interval"},
-    {"scan_fragments",              Ndbinfo::Number64,
-        "scan fragment histogram interval"},
-    {"scan_fragment_errors",        Ndbinfo::Number64,
-        "scan fragment error histogram interval"},
-    {"transactions",                Ndbinfo::Number64,
-        "transaction histogram interval"},
-    {"transaction_errors",          Ndbinfo::Number64,
-        "transaction error histogram interval"},
-    {"read_key_ops",                Ndbinfo::Number64,
-        "read key operation histogram interval"},
-    {"write_key_ops",               Ndbinfo::Number64,
-        "write key operation histogram interval"},
-    {"index_key_ops",               Ndbinfo::Number64,
-        "index key operation histogram interval"},
-    {"key_op_errors",               Ndbinfo::Number64,
-        "key operation error histogram interval"},
-  }
-};
-
-DECLARE_NDBINFO_TABLE(CONFIG_VALUES,3) =
-{ { "config_values", 3, 0,
-    [] (const Ndbinfo::Counts &c) {
-      return c.data_nodes * 167;  // 167 = current number of config parameters
-    },
-    "Configuration parameter values" },
-  {
-    {"node_id",           Ndbinfo::Number, ""},
-    {"config_param",      Ndbinfo::Number, "Parameter number"},
-    {"config_value",      Ndbinfo::String, "Parameter value"},
-  }
-};
-
-DECLARE_NDBINFO_TABLE(THREADS, 4) =
-{ { "threads", 4, 0,
-    [] (const Ndbinfo::Counts &c) { return c.data_nodes * c.threads.db; },
-    "Base table for threads"
-  },
-  {
-    {"node_id",                                             Ndbinfo::Number,
-     "node_id" },
-    {"thr_no",                                              Ndbinfo::Number,
-     "thread number"},
-    {"thread_name",                                         Ndbinfo::String,
-     "thread_name"},
-    {"thread_description",                                  Ndbinfo::String,
-     "thread_description"},
-  }
-};
-
-DECLARE_NDBINFO_TABLE(CPUSTAT_50MS, 11) =
-{ { "cpustat_50ms", 11, 0,
-    [] (const Ndbinfo::Counts &c) {
-      return c.data_nodes * c.threads.db * 20; },// NUM_MEASUREMENTS in THRMAN
-    "Thread CPU stats at 50 milliseconds intervals"
-  },
-  {
-    {"node_id",                                             Ndbinfo::Number,
-     "node_id" },
-    {"thr_no",                                              Ndbinfo::Number,
-     "thread number"},
-    {"OS_user_time",                                        Ndbinfo::Number,
-     "User time in microseconds as reported by OS" },
-    {"OS_system_time",                                      Ndbinfo::Number,
-     "System time in microseconds as reported by OS" },
-    {"OS_idle_time",                                        Ndbinfo::Number,
-     "Idle time in microseconds as reported by OS" },
-    {"exec_time",                                           Ndbinfo::Number,
-     "Execution time in microseconds as calculated by thread" },
-    {"sleep_time",                                          Ndbinfo::Number,
-     "Sleep time in microseconds as calculated by thread" },
-    {"spin_time",                                          Ndbinfo::Number,
-     "Spin time in microseconds as calculated by thread" },
-    {"send_time",                                           Ndbinfo::Number,
-     "Send time in microseconds as calculated by thread" },
-    {"buffer_full_time",                                    Ndbinfo::Number,
-     "Time spent with buffer full in microseconds as calculated by thread" },
-    {"elapsed_time",                                        Ndbinfo::Number,
-     "Elapsed time in microseconds for measurement" },
-  }
-};
-
-DECLARE_NDBINFO_TABLE(CPUSTAT_1SEC, 11) =
-{ { "cpustat_1sec", 11, 0,
-    [] (const Ndbinfo::Counts &c) {
-      return c.data_nodes * c.threads.db * 20; },// NUM_MEASUREMENTS in THRMAN
-    "Thread CPU stats at 1 second intervals"
-  },
-  {
-    {"node_id",                                             Ndbinfo::Number,
-     "node_id" },
-    {"thr_no",                                              Ndbinfo::Number,
-     "thread number"},
-    {"OS_user_time",                                        Ndbinfo::Number,
-     "User time in microseconds as reported by OS" },
-    {"OS_system_time",                                      Ndbinfo::Number,
-     "System time in microseconds as reported by OS" },
-    {"OS_idle_time",                                        Ndbinfo::Number,
-     "Idle time in microseconds as reported by OS" },
-    {"exec_time",                                           Ndbinfo::Number,
-     "Execution time in microseconds as calculated by thread" },
-    {"sleep_time",                                          Ndbinfo::Number,
-     "Sleep time in microseconds as calculated by thread" },
-    {"spin_time",                                          Ndbinfo::Number,
-     "Spin time in microseconds as calculated by thread" },
-    {"send_time",                                           Ndbinfo::Number,
-     "Send time in microseconds as calculated by thread" },
-    {"buffer_full_time",                                    Ndbinfo::Number,
-     "Time spent with buffer full in microseconds as calculated by thread" },
-    {"elapsed_time",                                        Ndbinfo::Number,
-     "Elapsed time in microseconds for measurement" },
-  }
-};
-
-DECLARE_NDBINFO_TABLE(CPUSTAT_20SEC, 11) =
-{ { "cpustat_20sec", 11, 0,
-    [] (const Ndbinfo::Counts &c) {
-      return c.data_nodes * c.threads.db * 20; },// NUM_MEASUREMENTS in THRMAN
-    "Thread CPU stats at 20 seconds intervals"
-  },
-  {
-    {"node_id",                                             Ndbinfo::Number,
-     "node_id" },
-    {"thr_no",                                              Ndbinfo::Number,
-     "thread number"},
-    {"OS_user_time",                                        Ndbinfo::Number,
-     "User time in microseconds as reported by OS" },
-    {"OS_system_time",                                      Ndbinfo::Number,
-     "System time in microseconds as reported by OS" },
-    {"OS_idle_time",                                        Ndbinfo::Number,
-     "Idle time in microseconds as reported by OS" },
-    {"exec_time",                                           Ndbinfo::Number,
-     "Execution time in microseconds as calculated by thread" },
-    {"sleep_time",                                          Ndbinfo::Number,
-     "Sleep time in microseconds as calculated by thread" },
-    {"spin_time",                                          Ndbinfo::Number,
-     "Spin time in microseconds as calculated by thread" },
-    {"send_time",                                           Ndbinfo::Number,
-     "Send time in microseconds as calculated by thread" },
-    {"buffer_full_time",                                    Ndbinfo::Number,
-     "Time spent with buffer full in microseconds as calculated by thread" },
-    {"elapsed_time",                                        Ndbinfo::Number,
-     "Elapsed time in microseconds for measurement" },
-  }
-};
-
-DECLARE_NDBINFO_TABLE(CPUSTAT, 11) =
-{ { "cpustat", 11, 0,
-    [] (const Ndbinfo::Counts &c) { return c.data_nodes * c.threads.db; },
-    "Thread CPU stats for last second" },
-  {
-    {"node_id",                                             Ndbinfo::Number,
-     "node_id" },
-    {"thr_no",                                              Ndbinfo::Number,
-     "thread number"},
-    {"OS_user",                                             Ndbinfo::Number,
-     "Percentage time spent in user mode as reported by OS" },
-    {"OS_system",                                           Ndbinfo::Number,
-     "Percentage time spent in system mode as reported by OS" },
-    {"OS_idle",                                             Ndbinfo::Number,
-     "Percentage time spent in idle mode as reported by OS" },
-    {"thread_exec",                                         Ndbinfo::Number,
-     "Percentage time spent executing as calculated by thread" },
-    {"thread_sleeping",                                     Ndbinfo::Number,
-     "Percentage time spent sleeping as calculated by thread" },
-    {"thread_spinning",                                     Ndbinfo::Number,
-     "Percentage time spent spinning as calculated by thread" },
-    {"thread_send",                                         Ndbinfo::Number,
-     "Percentage time spent sending as calculated by thread" },
-    {"thread_buffer_full",                                  Ndbinfo::Number,
-     "Percentage time spent in buffer full as calculated by thread" },
-    {"elapsed_time",                                        Ndbinfo::Number,
-     "Elapsed time in microseconds for measurement" },
-  }
-};
-
-DECLARE_NDBINFO_TABLE(FRAG_LOCKS, 14) =
-{ { "frag_locks", 14, 0,
-    [] (const Ndbinfo::Counts &c) {
-      return c.data_nodes * c.instances.lqh * c.est_tables;
-    },
-    "Per fragment lock information" },
-  {
-    {"node_id",                 Ndbinfo::Number,
-       "node id"},
-    {"block_instance",          Ndbinfo::Number,    
-       "LQH instance no"},
-    {"table_id",                Ndbinfo::Number,    
-       "Table identity"},
-    {"fragment_num",            Ndbinfo::Number,    
-       "Fragment number"},
-    {"ex_req",                  Ndbinfo::Number64,  
-       "Exclusive row lock request count"},
-    {"ex_imm_ok",               Ndbinfo::Number64,
-       "Exclusive row lock immediate grants"},
-    {"ex_wait_ok",              Ndbinfo::Number64,
-       "Exclusive row lock grants with wait"},
-    {"ex_wait_fail",            Ndbinfo::Number64,
-       "Exclusive row lock failed grants"},
-    {"sh_req",                  Ndbinfo::Number64,  
-       "Shared row lock request count"},
-    {"sh_imm_ok",               Ndbinfo::Number64,
-       "Shared row lock immediate grants"},
-    {"sh_wait_ok",              Ndbinfo::Number64,
-       "Shared row lock grants with wait"},
-    {"sh_wait_fail",            Ndbinfo::Number64,
-       "Shared row lock failed grants"},
-    {"wait_ok_millis",          Ndbinfo::Number64,
-       "Time spent waiting before successfully "
-       "claiming a lock"},
-    {"wait_fail_millis",        Ndbinfo::Number64,
-       "Time spent waiting before failing to "
-       "claim a lock"}
-  }
-};
-
-DECLARE_NDBINFO_TABLE(ACC_OPERATIONS, 15) =
-{ { "acc_operations", 15, 0,
-    [] (const Ndbinfo::Counts &) { return 15; }, // see comment at transactions
-    "ACC operation info" },
-  {
-    {"node_id",                     Ndbinfo::Number,   "node_id"},
-    {"block_instance",              Ndbinfo::Number,   "Block instance"},
-    {"tableid",                     Ndbinfo::Number,   "Table id"},
-    {"fragmentid",                  Ndbinfo::Number,   "Fragment id"},
-    {"rowid",                       Ndbinfo::Number64, "Row id in fragment"},
-    {"transid0",                    Ndbinfo::Number,   "Transaction id"},
-    {"transid1",                    Ndbinfo::Number,   "Transaction id"},
-    {"acc_op_id",                   Ndbinfo::Number,   "Operation id"},
-    {"op_flags",                    Ndbinfo::Number,   "Operation flags"},
-    {"prev_serial_op_id",           Ndbinfo::Number,   "Prev serial op id"},
-    {"next_serial_op_id",           Ndbinfo::Number,   "Next serial op id"},
-    {"prev_parallel_op_id",         Ndbinfo::Number,   "Prev parallel op id"},
-    {"next_parallel_op_id",         Ndbinfo::Number,   "Next parallel op id"},
-    {"duration_millis",             Ndbinfo::Number,   "Duration of wait/hold"},
-    {"user_ptr",                    Ndbinfo::Number,   "Lock requestor context"}
-  }
-};
-
-DECLARE_NDBINFO_TABLE(TABLE_DIST_STATUS, 13) =
-{ { "table_distribution_status", 13, 0,
-    [] (const Ndbinfo::Counts &c) { return c.est_tables; },
-    "Table status in distribution handler" },
-  {
-    {"node_id",               Ndbinfo::Number,   "Node id"},
-    {"table_id",              Ndbinfo::Number,   "Table id"},
-    {"tab_copy_status",       Ndbinfo::Number,   "Copy status of the table"},
-    {"tab_update_status",     Ndbinfo::Number,   "Update status of the table"},
-    {"tab_lcp_status",        Ndbinfo::Number,   "LCP status of the table"},
-    {"tab_status",            Ndbinfo::Number,   "Create status of the table"},
-    {"tab_storage",           Ndbinfo::Number,   "Storage type of table"},
-    {"tab_type",              Ndbinfo::Number,   "Type of table"},
-    {"tab_partitions",        Ndbinfo::Number,   "Number of partitions in table"},
-    {"tab_fragments",         Ndbinfo::Number,   "Number of fragments in table"},
-    {"current_scan_count",    Ndbinfo::Number,   "Current number of active scans"},
-    {"scan_count_wait",       Ndbinfo::Number,   "Number of scans waiting for"},
-    {"is_reorg_ongoing",      Ndbinfo::Number,   "Is a table reorg ongoing on table"}
-  }
-};
-
-DECLARE_NDBINFO_TABLE(TABLE_FRAGMENTS, 15) =
-{ { "table_fragments", 15, 0,
-    [] (const Ndbinfo::Counts &c) {
-      return c.data_nodes * c.instances.lqh * c.est_tables;
-    },
-    "Partitions of the tables"
-  },
-  {
-    {"node_id",                     Ndbinfo::Number,   "node_id"},
-    {"table_id",                    Ndbinfo::Number,   "Table id"},
-    {"partition_id",                Ndbinfo::Number,   "Partition id"},
-    {"fragment_id",                 Ndbinfo::Number,   "Fragment id"},
-    {"partition_order",             Ndbinfo::Number,   "Order of fragment in partition"},
-    {"log_part_id",                 Ndbinfo::Number,   "Log part id of fragment"},
-    {"no_of_replicas",              Ndbinfo::Number,   "Number of replicas"},
-    {"current_primary",             Ndbinfo::Number,   "Current primary node id"},
-    {"preferred_primary",           Ndbinfo::Number,   "Preferred primary node id"},
-    {"current_first_backup",        Ndbinfo::Number,   "Current first backup node id"},
-    {"current_second_backup",       Ndbinfo::Number,   "Current second backup node id"},
-    {"current_third_backup",        Ndbinfo::Number,   "Current third backup node id"},
-    {"num_alive_replicas",          Ndbinfo::Number,   "Current number of alive replicas"},
-    {"num_dead_replicas",           Ndbinfo::Number,   "Current number of dead replicas"},
-    {"num_lcp_replicas",            Ndbinfo::Number,   "Number of replicas remaining to be LCP:ed"}
-  }
-};
-
-DECLARE_NDBINFO_TABLE(TABLE_REPLICAS, 16) =
-{ { "table_replicas", 16, 0,
-    [] (const Ndbinfo::Counts &c) {
-      return c.data_nodes * c.instances.lqh * c.est_tables;
-    },
-    "Fragment replicas of the tables"
-  },
-  {
-    {"node_id",                     Ndbinfo::Number,   "node_id"},
-    {"table_id",                    Ndbinfo::Number,   "Table id"},
-    {"fragment_id",                 Ndbinfo::Number,   "Fragment id"},
-    {"initial_gci",                 Ndbinfo::Number,   "Initial GCI for table"},
-    {"replica_node_id",             Ndbinfo::Number,   "Node id where replica is stored"},
-    {"is_lcp_ongoing",              Ndbinfo::Number,   "Is LCP ongoing on this fragment"},
-    {"num_crashed_replicas",        Ndbinfo::Number,   "Number of crashed replica instances"},
-    {"last_max_gci_started",        Ndbinfo::Number,   "Last LCP Max GCI started"},
-    {"last_max_gci_completed",      Ndbinfo::Number,   "Last LCP Max GCI completed"},
-    {"last_lcp_id",                 Ndbinfo::Number,   "Last LCP id"},
-    {"prev_lcp_id",                 Ndbinfo::Number,   "Previous LCP id"},
-    {"prev_max_gci_started",        Ndbinfo::Number,   "Previous LCP Max GCI started"},
-    {"prev_max_gci_completed",      Ndbinfo::Number,   "Previous LCP Max GCI completed"},
-    {"last_create_gci",             Ndbinfo::Number,   "Last Create GCI of last crashed replica instance"},
-    {"last_replica_gci",            Ndbinfo::Number,   "Last GCI of last crashed replica instance"},
-    {"is_replica_alive",            Ndbinfo::Number,   "Is replica alive or not"}
-  }
-};
-
-DECLARE_NDBINFO_TABLE(TABLE_DIST_STATUS_ALL, 13) =
-{ { "table_distribution_status_all", 13, 0,
-    [] (const Ndbinfo::Counts &c) { return c.data_nodes * c.est_tables; },
-    "Table status in distribution handler"
-  },
-  {
-    {"node_id",               Ndbinfo::Number,   "Node id"},
-    {"table_id",              Ndbinfo::Number,   "Table id"},
-    {"tab_copy_status",       Ndbinfo::Number,   "Copy status of the table"},
-    {"tab_update_status",     Ndbinfo::Number,   "Update status of the table"},
-    {"tab_lcp_status",        Ndbinfo::Number,   "LCP status of the table"},
-    {"tab_status",            Ndbinfo::Number,   "Create status of the table"},
-    {"tab_storage",           Ndbinfo::Number,   "Storage type of table"},
-    {"tab_type",              Ndbinfo::Number,   "Type of table"},
-    {"tab_partitions",        Ndbinfo::Number,   "Number of partitions in table"},
-    {"tab_fragments",         Ndbinfo::Number,   "Number of fragments in table"},
-    {"current_scan_count",    Ndbinfo::Number,   "Current number of active scans"},
-    {"scan_count_wait",       Ndbinfo::Number,   "Number of scans waiting for"},
-    {"is_reorg_ongoing",      Ndbinfo::Number,   "Is a table reorg ongoing on table"}
-  }
-};
-
-DECLARE_NDBINFO_TABLE(TABLE_FRAGMENTS_ALL, 15) =
-{ { "table_fragments_all", 15, 0,
-    [] (const Ndbinfo::Counts &c) {
-      return c.data_nodes * c.est_tables * c.instances.lqh;
-    },
-    "Partitions of the tables"
-  },
-  {
-    {"node_id",                     Ndbinfo::Number,   "node_id"},
-    {"table_id",                    Ndbinfo::Number,   "Table id"},
-    {"partition_id",                Ndbinfo::Number,   "Partition id"},
-    {"fragment_id",                 Ndbinfo::Number,   "Fragment id"},
-    {"partition_order",             Ndbinfo::Number,   "Order of fragment in partition"},
-    {"log_part_id",                 Ndbinfo::Number,   "Log part id of fragment"},
-    {"no_of_replicas",              Ndbinfo::Number,   "Number of replicas"},
-    {"current_primary",             Ndbinfo::Number,   "Current primary node id"},
-    {"preferred_primary",           Ndbinfo::Number,   "Preferred primary node id"},
-    {"current_first_backup",        Ndbinfo::Number,   "Current first backup node id"},
-    {"current_second_backup",       Ndbinfo::Number,   "Current second backup node id"},
-    {"current_third_backup",        Ndbinfo::Number,   "Current third backup node id"},
-    {"num_alive_replicas",          Ndbinfo::Number,   "Current number of alive replicas"},
-    {"num_dead_replicas",           Ndbinfo::Number,   "Current number of dead replicas"},
-    {"num_lcp_replicas",            Ndbinfo::Number,   "Number of replicas remaining to be LCP:ed"}
-  }
-};
-
-DECLARE_NDBINFO_TABLE(TABLE_REPLICAS_ALL, 16) =
-{ { "table_replicas_all", 16, 0,
-    [] (const Ndbinfo::Counts &c) {
-      return c.instances.lqh * c.est_tables * c.data_nodes;
-    },
-    "Fragment replicas of the tables"
-  },
-  {
-    {"node_id",                     Ndbinfo::Number,   "node_id"},
-    {"table_id",                    Ndbinfo::Number,   "Table id"},
-    {"fragment_id",                 Ndbinfo::Number,   "Fragment id"},
-    {"initial_gci",                 Ndbinfo::Number,   "Initial GCI for table"},
-    {"replica_node_id",             Ndbinfo::Number,   "Node id where replica is stored"},
-    {"is_lcp_ongoing",              Ndbinfo::Number,   "Is LCP ongoing on this fragment"},
-    {"num_crashed_replicas",        Ndbinfo::Number,   "Number of crashed replica instances"},
-    {"last_max_gci_started",        Ndbinfo::Number,   "Last LCP Max GCI started"},
-    {"last_max_gci_completed",      Ndbinfo::Number,   "Last LCP Max GCI completed"},
-    {"last_lcp_id",                 Ndbinfo::Number,   "Last LCP id"},
-    {"prev_lcp_id",                 Ndbinfo::Number,   "Previous LCP id"},
-    {"prev_max_gci_started",        Ndbinfo::Number,   "Previous LCP Max GCI started"},
-    {"prev_max_gci_completed",      Ndbinfo::Number,   "Previous LCP Max GCI completed"},
-    {"last_create_gci",             Ndbinfo::Number,   "Last Create GCI of last crashed replica instance"},
-    {"last_replica_gci",            Ndbinfo::Number,   "Last GCI of last crashed replica instance"},
-    {"is_replica_alive",            Ndbinfo::Number,   "Is replica alive or not"}
-  }
-};
-
-DECLARE_NDBINFO_TABLE(STORED_TABLES, 20) =
-{ { "stored_tables", 20, 0,
-    [] (const Ndbinfo::Counts &c) { return c.est_tables; },
-    "Information about stored tables" },
-  {
-    {"node_id",                     Ndbinfo::Number,   "node_id"},
-    {"table_id",                    Ndbinfo::Number,   "Table id"},
-    {"logged_table",                Ndbinfo::Number,   "Is table logged"},
-    {"row_contains_gci",            Ndbinfo::Number,   "Does table rows contains GCI"},
-    {"row_contains_checksum",       Ndbinfo::Number,   "Does table rows contain checksum"},
-    {"temporary_table",             Ndbinfo::Number,   "Is table temporary"},
-    {"force_var_part",              Ndbinfo::Number,   "Force var part active"},
-    {"read_backup",                 Ndbinfo::Number,   "Is backup replicas read"},
-    {"fully_replicated",            Ndbinfo::Number,   "Is table fully replicated"},
-    {"extra_row_gci",               Ndbinfo::Number,   "extra_row_gci"},
-    {"extra_row_author",            Ndbinfo::Number,   "extra_row_author"},
-    {"storage_type",                Ndbinfo::Number,   "Storage type of table"},
-    {"hashmap_id",                  Ndbinfo::Number,   "Hashmap id"},
-    {"hashmap_version",             Ndbinfo::Number,   "Hashmap version"},
-    {"table_version",               Ndbinfo::Number,   "Table version"},
-    {"fragment_type",               Ndbinfo::Number,   "Type of fragmentation"},
-    {"partition_balance",           Ndbinfo::Number,   "Partition balance"},
-    {"create_gci",                  Ndbinfo::Number,   "GCI in which table was created"},
-    {"backup_locked",               Ndbinfo::Number,   "Locked for backup"},
-    {"single_user_mode",            Ndbinfo::Number,   "Is single user mode active"}
-  }
-};
-
-DECLARE_NDBINFO_TABLE(PROCESSES, 8) =
-{ { "processes", 8, 0,
-    [] (const Ndbinfo::Counts &c) { return c.data_nodes * c.all_nodes; },
-    "Process ID and Name information for connected nodes" },
-  {
-    { "reporting_node_id",         Ndbinfo::Number,    "Reporting data node ID"},
-    { "node_id",                   Ndbinfo::Number,    "Connected node ID"},
-    { "node_type",                 Ndbinfo::Number,    "Type of node"},
-    { "node_version",              Ndbinfo::String,    "Node MySQL Cluster version string"},
-    { "process_id",                Ndbinfo::Number,    "PID of node process on host"},
-    { "angel_process_id",          Ndbinfo::Number,    "PID of node\\\'s angel process"},
-    { "process_name",              Ndbinfo::String,    "Node\\\'s executable process name"},
-    { "service_URI",               Ndbinfo::String,    "URI for service provided by node"}
-  }
-};
-
-DECLARE_NDBINFO_TABLE(CONFIG_NODES, 4) =
-{ { "config_nodes", 4, 0,
-    [] (const Ndbinfo::Counts &c) { return c.data_nodes * c.all_nodes; },
-    "All nodes of current cluster configuration" },
-  {
-    { "reporting_node_id",         Ndbinfo::Number,    "Reporting data node ID"},
-    { "node_id",                   Ndbinfo::Number,    "Configured node ID"},
-    { "node_type",                 Ndbinfo::Number,    "Configured node type"},
-    { "node_hostname",             Ndbinfo::String,    "Configured hostname"}
-  }
-};
-
-DECLARE_NDBINFO_TABLE(PGMAN_TIME_TRACK_STATS, 8) =
-{ { "pgman_time_track_stats", 8, 0,
-    [] (const Ndbinfo::Counts &c) {  // 20 = PGMAN_TIME_TRACK_NUM_RANGES
-      return c.data_nodes * c.instances.pgman * 20;
-    },
-    "Time tracking of reads and writes of disk data pages"
-  },
-  {
-    {"node_id",                     Ndbinfo::Number, "node_id"},
-    {"block_number",                Ndbinfo::Number, "Block number"},
-    {"block_instance",              Ndbinfo::Number, "Block instance"},
-    {"upper_bound",                 Ndbinfo::Number,
-       "Upper bound in microseconds" },
-    {"page_reads",                  Ndbinfo::Number64,
-       "Number of disk reads in this range" },
-    {"page_writes",                      Ndbinfo::Number64,
-       "Number of disk writes in this range" },
-    {"log_waits",                   Ndbinfo::Number64,
-       "Number of waits due to WAL rule in this range (log waits)" },
-    {"get_page",                   Ndbinfo::Number64,
-       "Number of waits for get_page in this range" },
-  }
-};
-
-DECLARE_NDBINFO_TABLE(DISKSTAT, 12) =
-{ { "diskstat", 12, 0,
-    [] (const Ndbinfo::Counts &c) {
-      return c.data_nodes * c.instances.pgman;
-    },
-    "Disk data statistics for last second"
-  },
-  {
-    {"node_id",                     Ndbinfo::Number, "node_id"},
-    {"block_instance",              Ndbinfo::Number, "Block instance"},
-    {"pages_made_dirty",            Ndbinfo::Number,
-       "Pages made dirty last second"},
-    {"reads_issued",                Ndbinfo::Number,
-       "Reads issued last second"},
-    {"reads_completed",             Ndbinfo::Number,
-       "Reads completed last second"},
-    {"writes_issued",               Ndbinfo::Number,
-       "Writes issued last second"},
-    {"writes_completed",            Ndbinfo::Number,
-       "Writes completed last second"},
-    {"log_writes_issued",           Ndbinfo::Number,
-       "Log writes issued last second"},
-    {"log_writes_completed",        Ndbinfo::Number,
-       "Log writes completed last second"},
-    {"get_page_calls_issued",       Ndbinfo::Number,
-       "get_page calls issued last second"},
-    {"get_page_reqs_issued",       Ndbinfo::Number,
-       "get_page calls that triggered disk IO issued last second"},
-    {"get_page_reqs_completed",       Ndbinfo::Number,
-       "get_page calls that triggered disk IO completed last second"},
-  }
-};
-
-DECLARE_NDBINFO_TABLE(DISKSTATS_1SEC, 13) =
-{ { "diskstats_1sec", 13, 0,
-    [] (const Ndbinfo::Counts &c) {
-         return c.data_nodes * c.instances.pgman * 20;
-    },
-    "Disk data statistics history for last few seconds"
-  },
-  {
-    {"node_id",                     Ndbinfo::Number, "node_id"},
-    {"block_instance",              Ndbinfo::Number, "Block instance"},
-    {"pages_made_dirty",            Ndbinfo::Number,
-       "Pages made dirty per second"},
-    {"reads_issued",                Ndbinfo::Number,
-       "Reads issued per second"},
-    {"reads_completed",             Ndbinfo::Number,
-       "Reads completed per second"},
-    {"writes_issued",               Ndbinfo::Number,
-       "Writes issued per second"},
-    {"writes_completed",            Ndbinfo::Number,
-       "Writes completed per second"},
-    {"log_writes_issued",           Ndbinfo::Number,
-       "Log writes issued per second"},
-    {"log_writes_completed",        Ndbinfo::Number,
-       "Log writes completed per second"},
-    {"get_page_calls_issued",       Ndbinfo::Number,
-       "get_page calls issued per second"},
-    {"get_page_reqs_issued",       Ndbinfo::Number,
-       "get_page calls that triggered disk IO issued per second"},
-    {"get_page_reqs_completed",       Ndbinfo::Number,
-       "get_page calls that triggered disk IO completed per second"},
-    {"seconds_ago",                 Ndbinfo::Number,
-       "Seconds ago that this measurement was made"},
-  }
-};
-
-DECLARE_NDBINFO_TABLE(HWINFO, 7) =
-{ { "hwinfo", 7, 0,
-    [] (const Ndbinfo::Counts &c) { return c.data_nodes; },
-    "HW information where node executes"},
-  {
-    {"node_id",                     Ndbinfo::Number, "node_id"},
-    {"cpu_cnt_max",                 Ndbinfo::Number,
-       "Number of processors in HW"},
-    {"cpu_cnt",                     Ndbinfo::Number,
-       "Number of processors available to node"},
-    {"num_cpu_cores",               Ndbinfo::Number,
-       "Number of CPU cores in HW of node"},
-    {"num_cpu_sockets",             Ndbinfo::Number,
-       "Number of CPU sockets in HW of node"},
-    {"HW_memory_size",              Ndbinfo::Number64,
-       "HW memory size where node executes"},
-    {"model_name",                  Ndbinfo::String,
-       "CPU model name"},
-  }
-};
-
-DECLARE_NDBINFO_TABLE(CPUINFO, 5) =
-{ { "cpuinfo", 5, 0,
-    [] (const Ndbinfo::Counts &c) { return c.data_nodes * c.cpus; },
-    "CPU information where node executes"},
-  {
-    {"node_id",                     Ndbinfo::Number, "node_id"},
-    {"cpu_no",                      Ndbinfo::Number, "Processor number"},
-    {"cpu_online",                  Ndbinfo::Number,
-       "Is Processor currently online, 1 if it is, 0 if it isn't"},
-    {"core_id",                     Ndbinfo::Number, "CPU core id"},
-    {"socket_id",                   Ndbinfo::Number, "CPU socket id"},
-  }
-};
-
-DECLARE_NDBINFO_TABLE(CPUDATA, 8) =
-{ { "cpudata", 8, 0,
-    [] (const Ndbinfo::Counts &c) { return c.data_nodes * c.cpus; },
-    "Data about CPU usage last second"},
-  {
-    {"node_id",                     Ndbinfo::Number, "node_id"},
-    {"cpu_no",                      Ndbinfo::Number, "Processor number"},
-    {"cpu_online",                  Ndbinfo::Number,
-       "Is Processor currently online, 1 if it is, 0 if it isn't"},
-    {"cpu_userspace_time",          Ndbinfo::Number,
-       "Time spent in userspace by CPU"},
-    {"cpu_idle_time",               Ndbinfo::Number,
-       "Time spent in idle state by CPU"},
-    {"cpu_system_time",             Ndbinfo::Number,
-       "Time spent in system time by CPU"},
-    {"cpu_interrupt_time",          Ndbinfo::Number,
-       "Time spent handling HW interrupts and soft interrupts"},
-    {"cpu_exec_vm_time",            Ndbinfo::Number,
-       "Time spent executing VM"},
-  }
-};
-
-DECLARE_NDBINFO_TABLE(CPUDATA_50MS, 10) =
-{ { "cpudata_50ms", 10, 0,
-    [] (const Ndbinfo::Counts &c) { return c.data_nodes * c.cpus; },
-    "Data about CPU usage per 50ms last second"},
-  {
-    {"node_id",                     Ndbinfo::Number, "node_id"},
-    {"measurement_id",              Ndbinfo::Number,
-       "Order of measurement, latest have lower id"},
-    {"cpu_no",                      Ndbinfo::Number, "Processor number"},
-    {"cpu_online",                  Ndbinfo::Number,
-       "Is Processor currently online, 1 if it is, 0 if it isn't"},
-    {"cpu_userspace_time",          Ndbinfo::Number,
-       "Time spent in userspace by CPU"},
-    {"cpu_idle_time",               Ndbinfo::Number,
-       "Time spent in idle state by CPU"},
-    {"cpu_system_time",             Ndbinfo::Number,
-       "Time spent in system time by CPU"},
-    {"cpu_interrupt_time",          Ndbinfo::Number,
-       "Time spent handling HW interrupts and soft interrupts"},
-    {"cpu_exec_vm_time",            Ndbinfo::Number,
-       "Time spent executing VM"},
-    {"elapsed_time",                Ndbinfo::Number,
-     "Elapsed time in microseconds for measurement" },
-  }
-};
-
-DECLARE_NDBINFO_TABLE(CPUDATA_1SEC, 10) =
-{ { "cpudata_1sec", 10, 0,
-    [] (const Ndbinfo::Counts &c) { return c.data_nodes * c.cpus; },
-    "Data about CPU usage per second last 20 seconds"},
-  {
-    {"node_id",                     Ndbinfo::Number, "node_id"},
-    {"measurement_id",              Ndbinfo::Number,
-       "Order of measurement, latest have lower id"},
-    {"cpu_no",                      Ndbinfo::Number, "Processor number"},
-    {"cpu_online",                  Ndbinfo::Number,
-       "Is Processor currently online, 1 if it is, 0 if it isn't"},
-    {"cpu_userspace_time",          Ndbinfo::Number,
-       "Time spent in userspace by CPU"},
-    {"cpu_idle_time",               Ndbinfo::Number,
-       "Time spent in idle state by CPU"},
-    {"cpu_system_time",             Ndbinfo::Number,
-       "Time spent in system time by CPU"},
-    {"cpu_interrupt_time",          Ndbinfo::Number,
-       "Time spent handling HW interrupts and soft interrupts"},
-    {"cpu_exec_vm_time",            Ndbinfo::Number,
-       "Time spent executing VM"},
-    {"elapsed_time",                                        Ndbinfo::Number,
-     "Elapsed time in microseconds for measurement" },
-  }
-};
-
-DECLARE_NDBINFO_TABLE(CPUDATA_20SEC, 10) =
-{ { "cpudata_20sec", 10, 0,
-    [] (const Ndbinfo::Counts &c) { return c.data_nodes * c.cpus; },
-    "Data about CPU usage per 20 sec last 400 seconds"},
-  {
-    {"node_id",                     Ndbinfo::Number, "node_id"},
-    {"measurement_id",              Ndbinfo::Number,
-       "Order of measurement, latest have lower id"},
-    {"cpu_no",                      Ndbinfo::Number, "Processor number"},
-    {"cpu_online",                  Ndbinfo::Number,
-       "Is Processor currently online, 1 if it is, 0 if it isn't"},
-    {"cpu_userspace_time",          Ndbinfo::Number,
-       "Time spent in userspace by CPU"},
-    {"cpu_idle_time",               Ndbinfo::Number,
-       "Time spent in idle state by CPU"},
-    {"cpu_system_time",             Ndbinfo::Number,
-       "Time spent in system time by CPU"},
-    {"cpu_interrupt_time",          Ndbinfo::Number,
-       "Time spent handling HW interrupts and soft interrupts"},
-    {"cpu_exec_vm_time",            Ndbinfo::Number,
-       "Time spent executing VM"},
-    {"elapsed_time",                Ndbinfo::Number,
-     "Elapsed time in microseconds for measurement" },
-  }
-};
-
-DECLARE_NDBINFO_TABLE(CERTIFICATES, 5) =
-{ { "certificates", 5, 0,
-    [] (const Ndbinfo::Counts &c) { return c.data_nodes * c.all_nodes; },
-    "Certificates in current use for TLS connections" },
-  {
-    { "reporting_node_id", Ndbinfo::Number, "Reporting node" },
-    { "node_id",           Ndbinfo::Number, "Peer node" },
-    { "name",              Ndbinfo::String, "Certificate subject common name" },
-    { "serial",            Ndbinfo::String, "Certificate serial number" },
-    { "expires",           Ndbinfo::Number, "Certificate expiration date" }
-  }
-};
-
-#define DBINFOTBL(x) { Ndbinfo::x##_TABLEID, (const Ndbinfo::Table*)&ndbinfo_##x }
-
-static
-struct ndbinfo_table_list_entry {
-=======
      },
      "Time tracking of transaction, key operations and scan ops"},
     {
@@ -2308,64 +1181,9 @@
   { Ndbinfo::unsupported_##x##_TABLEID, nullptr }
 
 static struct ndbinfo_table_list_entry {
->>>>>>> 824e2b40
   Ndbinfo::TableId id;
   const Ndbinfo::Table *table;
 } ndbinfo_tables[] = {
-<<<<<<< HEAD
-  // NOTE! the tables must be added to the list in the same order
-  // as they are in "enum TableId"
-  DBINFOTBL(TABLES),
-  DBINFOTBL(COLUMNS),
-  DBINFOTBL(TEST),
-  DBINFOTBL(POOLS),
-  DBINFOTBL(TRANSPORTERS),
-  DBINFOTBL(LOGSPACES),
-  DBINFOTBL(LOGBUFFERS),
-  DBINFOTBL(RESOURCES),
-  DBINFOTBL(COUNTERS),
-  DBINFOTBL(NODES),
-  DBINFOTBL(DISKPAGEBUFFER),
-  DBINFOTBL(THREADBLOCKS),
-  DBINFOTBL(THREADSTAT),
-  DBINFOTBL(TRANSACTIONS),
-  DBINFOTBL(OPERATIONS),
-  DBINFOTBL(MEMBERSHIP),
-  DBINFOTBL(DICT_OBJ_INFO),
-  DBINFOTBL(FRAG_MEM_USE),
-  DBINFOTBL(DISK_WRITE_SPEED_BASE),
-  DBINFOTBL(DISK_WRITE_SPEED_AGGREGATE),
-  DBINFOTBL(FRAG_OPERATIONS),
-  DBINFOTBL(RESTART_INFO),
-  DBINFOTBL(TC_TIME_TRACK_STATS),
-  DBINFOTBL(CONFIG_VALUES),
-  DBINFOTBL(THREADS),
-  DBINFOTBL(CPUSTAT_50MS),
-  DBINFOTBL(CPUSTAT_1SEC),
-  DBINFOTBL(CPUSTAT_20SEC),
-  DBINFOTBL(CPUSTAT),
-  DBINFOTBL(FRAG_LOCKS),
-  DBINFOTBL(ACC_OPERATIONS),
-  DBINFOTBL(TABLE_DIST_STATUS),
-  DBINFOTBL(TABLE_FRAGMENTS),
-  DBINFOTBL(TABLE_REPLICAS),
-  DBINFOTBL(TABLE_DIST_STATUS_ALL),
-  DBINFOTBL(TABLE_FRAGMENTS_ALL),
-  DBINFOTBL(TABLE_REPLICAS_ALL),
-  DBINFOTBL(STORED_TABLES),
-  DBINFOTBL(PROCESSES),
-  DBINFOTBL(CONFIG_NODES),
-  DBINFOTBL(PGMAN_TIME_TRACK_STATS),
-  DBINFOTBL(DISKSTAT),
-  DBINFOTBL(DISKSTATS_1SEC),
-  DBINFOTBL(HWINFO),
-  DBINFOTBL(CPUINFO),
-  DBINFOTBL(CPUDATA),
-  DBINFOTBL(CPUDATA_50MS),
-  DBINFOTBL(CPUDATA_1SEC),
-  DBINFOTBL(CPUDATA_20SEC),
-  DBINFOTBL(CERTIFICATES)
-=======
     // NOTE! the tables must be added to the list in the same order
     // as they are in "enum TableId"
     DBINFOTBL(TABLES),
@@ -2419,7 +1237,6 @@
     DBINFOTBL(CPUDATA_20SEC),
     DBINFOTBL(CERTIFICATES),
     DBINFOTBL(THREADBLOCK_DETAILS),
->>>>>>> 824e2b40
 };
 
 static int no_ndbinfo_tables =
