/*
   Copyright (c) 2003, 2010, Oracle and/or its affiliates. All rights reserved.

   This program is free software; you can redistribute it and/or modify
   it under the terms of the GNU General Public License as published by
   the Free Software Foundation; version 2 of the License.

   This program is distributed in the hope that it will be useful,
   but WITHOUT ANY WARRANTY; without even the implied warranty of
   MERCHANTABILITY or FITNESS FOR A PARTICULAR PURPOSE.  See the
   GNU General Public License for more details.

   You should have received a copy of the GNU General Public License
   along with this program; if not, write to the Free Software
   Foundation, Inc., 51 Franklin St, Fifth Floor, Boston, MA 02110-1301  USA
*/



#include <BlockNumbers.h>
#include <signaldata/ScanTab.hpp>
#include <signaldata/ScanFrag.hpp>

bool
printSCANTABREQ(FILE * output, const Uint32 * theData, Uint32 len, Uint16 receiverBlockNo){
  
  const ScanTabReq * const sig = (ScanTabReq *) theData;
  
  const UintR requestInfo = sig->requestInfo;

  fprintf(output, " apiConnectPtr: H\'%.8x", 
	  sig->apiConnectPtr);
  fprintf(output, " requestInfo: H\'%.8x:\n",  requestInfo);
  fprintf(output, "  Parallellism: %u Batch: %u LockMode: %u Keyinfo: %u Holdlock: %u RangeScan: %u Descending: %u TupScan: %u\n ReadCommitted: %u DistributionKeyFlag: %u NoDisk: %u spj: %u",
	  sig->getParallelism(requestInfo), 
	  sig->getScanBatch(requestInfo), 
	  sig->getLockMode(requestInfo), 
	  sig->getKeyinfoFlag(requestInfo),
	  sig->getHoldLockFlag(requestInfo), 
	  sig->getRangeScanFlag(requestInfo),
          sig->getDescendingFlag(requestInfo),
          sig->getTupScanFlag(requestInfo),
	  sig->getReadCommittedFlag(requestInfo),
	  sig->getDistributionKeyFlag(requestInfo),
	  sig->getNoDiskFlag(requestInfo),
          sig->getViaSPJFlag(requestInfo));
  
  if(sig->getDistributionKeyFlag(requestInfo))
    fprintf(output, " DKey: %x", sig->distributionKey);
  
  Uint32 keyLen = (sig->attrLenKeyLen >> 16);
  Uint32 attrLen = (sig->attrLenKeyLen & 0xFFFF);
  fprintf(output, " attrLen: %d, keyLen: %d tableId: %d, tableSchemaVer: %d\n",
	  attrLen, keyLen, sig->tableId, sig->tableSchemaVersion);
  
  fprintf(output, " transId(1, 2): (H\'%.8x, H\'%.8x) storedProcId: H\'%.8x\n",
	  sig->transId1, sig->transId2, sig->storedProcId);
  fprintf(output, " batch_byte_size: %d, first_batch_size: %d\n",
          sig->batch_byte_size, sig->first_batch_size);
  return false;
}

bool
printSCANTABCONF(FILE * output, const Uint32 * theData, Uint32 len, Uint16 receiverBlockNo){
  
  const ScanTabConf * const sig = (ScanTabConf *) theData;
  
  const UintR requestInfo = sig->requestInfo;

  fprintf(output, " apiConnectPtr: H\'%.8x\n", 
	  sig->apiConnectPtr);
  fprintf(output, " transId(1, 2): (H\'%.8x, H\'%.8x)\n",
	  sig->transId1, sig->transId2);

  fprintf(output, " requestInfo: Eod: %d OpCount: %d\n", 
	  (requestInfo & ScanTabConf::EndOfData) == ScanTabConf::EndOfData,
	  (requestInfo & (~ScanTabConf::EndOfData)));
  size_t op_count= requestInfo & (~ScanTabConf::EndOfData);
<<<<<<< HEAD
  if(op_count)
  {
    fprintf(output, " Operation(s) [api tc rows len]:\n");
    ScanTabConf::OpData * op = (ScanTabConf::OpData*)
      (theData + ScanTabConf::SignalLength);
    for(size_t i = 0; i<op_count; i++)
    {
      fprintf(output, " [0x%x 0x%x %d %d]",
              op->apiPtrI, op->tcPtrI,
              op->rows, op->len);
      op++;
=======
  if (op_count)
  {
    fprintf(output, " Operation(s) [api tc rows len]:\n");
    if (len == ScanTabConf::SignalLength + 4 * op_count)
    {
      ScanTabConf::OpData * op = (ScanTabConf::OpData*)
        (theData + ScanTabConf::SignalLength);
      for(size_t i = 0; i<op_count; i++)
      {
        fprintf(output, " [0x%x 0x%x %d %d]",
                op->apiPtrI, op->tcPtrI,
                op->rows, op->len);
        op++;
      }
    }
    else
    {
      assert(len == ScanTabConf::SignalLength + 3 * op_count);
      for(size_t i = 0; i<op_count; i++)
      {
        ScanTabConf::OpData * op = (ScanTabConf::OpData*)
          (theData + ScanTabConf::SignalLength + 3 * i);
        fprintf(output, " [0x%x 0x%x %d %d]",
                op->apiPtrI, op->tcPtrI,
                ScanTabConf::getRows(op->rows),
                ScanTabConf::getLength(op->rows));
      }
>>>>>>> 83cda351
    }
    fprintf(output, "\n");
  }
  return false;
}

bool
printSCANTABREF(FILE * output, const Uint32 * theData, Uint32 len, Uint16 receiverBlockNo){
  
  const ScanTabRef * const sig = (ScanTabRef *) theData;
  
  fprintf(output, " apiConnectPtr: H\'%.8x\n", 
	  sig->apiConnectPtr);

  fprintf(output, " transId(1, 2): (H\'%.8x, H\'%.8x)\n",
	  sig->transId1, sig->transId2);
  
  fprintf(output, " Errorcode: %u\n", sig->errorCode);
  
  fprintf(output, " closeNeeded: %u\n", sig->closeNeeded);
  return false;
}


bool
printSCANFRAGNEXTREQ(FILE * output, const Uint32 * theData, Uint32 len, Uint16 receiverBlockNo){
  const ScanFragNextReq * const sig = (ScanFragNextReq *) theData;
  
  fprintf(output, " senderData: H\'%.8x\n", 
	  sig->senderData);
  
  fprintf(output, " transId(1, 2): (H\'%.8x, H\'%.8x)\n",
	  sig->transId1, sig->transId2);
  
  fprintf(output, " requestInfo: 0x%.8x\n", sig->requestInfo);

  fprintf(output, " batch_size_rows: %u\n", sig->batch_size_rows);
  fprintf(output, " batch_size_bytes: %u\n", sig->batch_size_bytes);

  return false;
}

bool
printSCANNEXTREQ(FILE * output, const Uint32 * theData, Uint32 len, Uint16 receiverBlockNo){

  if(receiverBlockNo == DBTC){
    const ScanNextReq * const sig = (ScanNextReq *) theData;
    
    fprintf(output, " apiConnectPtr: H\'%.8x\n", 
	    sig->apiConnectPtr);
    
    fprintf(output, " transId(1, 2): (H\'%.8x, H\'%.8x) ",
	    sig->transId1, sig->transId2);
    
    fprintf(output, " Stop this scan: %u\n", sig->stopScan);

    const Uint32 * ops = theData + ScanNextReq::SignalLength;
    if(len > ScanNextReq::SignalLength){
      fprintf(output, " tcFragPtr(s): ");
      for(size_t i = ScanNextReq::SignalLength; i<len; i++)
	fprintf(output, " 0x%x", * ops++);
      fprintf(output, "\n");
    }
  }
  if (receiverBlockNo == DBLQH){
    return printSCANFRAGNEXTREQ(output, theData, len, receiverBlockNo);
  }
  return false;
}
<|MERGE_RESOLUTION|>--- conflicted
+++ resolved
@@ -76,19 +76,6 @@
 	  (requestInfo & ScanTabConf::EndOfData) == ScanTabConf::EndOfData,
 	  (requestInfo & (~ScanTabConf::EndOfData)));
   size_t op_count= requestInfo & (~ScanTabConf::EndOfData);
-<<<<<<< HEAD
-  if(op_count)
-  {
-    fprintf(output, " Operation(s) [api tc rows len]:\n");
-    ScanTabConf::OpData * op = (ScanTabConf::OpData*)
-      (theData + ScanTabConf::SignalLength);
-    for(size_t i = 0; i<op_count; i++)
-    {
-      fprintf(output, " [0x%x 0x%x %d %d]",
-              op->apiPtrI, op->tcPtrI,
-              op->rows, op->len);
-      op++;
-=======
   if (op_count)
   {
     fprintf(output, " Operation(s) [api tc rows len]:\n");
@@ -116,7 +103,6 @@
                 ScanTabConf::getRows(op->rows),
                 ScanTabConf::getLength(op->rows));
       }
->>>>>>> 83cda351
     }
     fprintf(output, "\n");
   }
