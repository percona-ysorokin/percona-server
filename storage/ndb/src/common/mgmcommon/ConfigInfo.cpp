/*
   Copyright (c) 2003, 2023, Oracle and/or its affiliates.

   This program is free software; you can redistribute it and/or modify
   it under the terms of the GNU General Public License, version 2.0,
   as published by the Free Software Foundation.

   This program is also distributed with certain software (including
   but not limited to OpenSSL) that is licensed under separate terms,
   as designated in a particular file or component or in included license
   documentation.  The authors of MySQL hereby grant you an additional
   permission to link the program and your derivative works with the
   separately licensed software that they have included with MySQL.

   This program is distributed in the hope that it will be useful,
   but WITHOUT ANY WARRANTY; without even the implied warranty of
   MERCHANTABILITY or FITNESS FOR A PARTICULAR PURPOSE.  See the
   GNU General Public License, version 2.0, for more details.

   You should have received a copy of the GNU General Public License
   along with this program; if not, write to the Free Software
   Foundation, Inc., 51 Franklin St, Fifth Floor, Boston, MA 02110-1301  USA
*/

#include <ndb_global.h>
#include <time.h>
#include <cstring>
#include <optional>
<<<<<<< HEAD
#include <time.h>
#include "openssl/ssl.h"
=======
#include "ndb_config.h"
#include "openssl/ssl.h"
#include "util/require.h"
>>>>>>> 824e2b40

#include <NdbTCP.h>
#include <mgmapi_config_parameters.h>
#include <ndb_limits.h>
#include <ndb_opts.h>
#include <ndb_version.h>
<<<<<<< HEAD
#include "portlib/ndb_localtime.h"
#include "portlib/ndb_openssl_version.h"
#include "portlib/ndb_sockaddr.h"
#include <NdbTCP.h>
=======
#include <Bitmask.hpp>
#include "ConfigInfo.hpp"
#include "InitConfigFileParser.hpp"
#include "m_string.h"
#include "portlib/ndb_localtime.h"
#include "portlib/ndb_openssl_version.h"
#include "portlib/ndb_sockaddr.h"
>>>>>>> 824e2b40

#define KEY_INTERNAL 0
#define MAX_INT_RNIL 0xfffffeff
#define MAX_INT32 0xffffffff
#define MAX_PORT_NO 65535

#define _STR_VALUE(x) #x
#define STR_VALUE(x) _STR_VALUE(x)

static constexpr bool openssl_version_ok =
<<<<<<< HEAD
  (OPENSSL_VERSION_NUMBER >= NDB_TLS_MINIMUM_OPENSSL);
=======
    (OPENSSL_VERSION_NUMBER >= NDB_TLS_MINIMUM_OPENSSL);
>>>>>>> 824e2b40

/****************************************************************************
 * Section names
 ****************************************************************************/

#define DB_TOKEN_PRINT "ndbd(DB)"
#define MGM_TOKEN_PRINT "ndb_mgmd(MGM)"
#define API_TOKEN_PRINT "mysqld(API)"

#define DB_TOKEN "DB"
#define MGM_TOKEN "MGM"
#define API_TOKEN "API"

const ConfigInfo::AliasPair ConfigInfo::m_sectionNameAliases[] = {
    {API_TOKEN, "MYSQLD"},
    {DB_TOKEN, "NDBD"},
    {MGM_TOKEN, "NDB_MGMD"},
    {nullptr, nullptr}};

// Also defines the order used in print_impl()/print()/print_xml().
const char *ConfigInfo::m_sectionNames[] = {"SYSTEM",  "COMPUTER",

                                            API_TOKEN, MGM_TOKEN,  DB_TOKEN,

                                            "TCP",     "SHM"};
const int ConfigInfo::m_noOfSectionNames =
    sizeof(m_sectionNames) / sizeof(char *);

/****************************************************************************
 * Section Rules declarations
 ****************************************************************************/
static bool transformComputer(InitConfigFileParser::Context &ctx, const char *);
static bool transformSystem(InitConfigFileParser::Context &ctx, const char *);
static bool transformNode(InitConfigFileParser::Context &ctx, const char *);
static bool checkConnectionSupport(InitConfigFileParser::Context &ctx,
                                   const char *);
static bool transformConnection(InitConfigFileParser::Context &ctx,
                                const char *);
static bool uniqueConnection(InitConfigFileParser::Context &ctx, const char *);
static bool applyDefaultValues(InitConfigFileParser::Context &ctx,
                               const char *);
static bool checkMandatory(InitConfigFileParser::Context &ctx, const char *);
static bool fixPortNumber(InitConfigFileParser::Context &ctx, const char *);
static bool fixShmKey(InitConfigFileParser::Context &ctx, const char *);
static bool checkDbConstraints(InitConfigFileParser::Context &ctx,
                               const char *);
static bool checkConnectionConstraints(InitConfigFileParser::Context &,
                                       const char *);
static bool fixNodeHostname(InitConfigFileParser::Context &ctx,
                            const char *data);
static bool fixHostname(InitConfigFileParser::Context &ctx, const char *data);
static bool fixNodeId(InitConfigFileParser::Context &ctx, const char *data);
static bool fixDeprecated(InitConfigFileParser::Context &ctx, const char *);
static bool fixFileSystemPath(InitConfigFileParser::Context &ctx,
                              const char *data);
static bool fixBackupDataDir(InitConfigFileParser::Context &ctx,
                             const char *data);
static bool fixShmUniqueId(InitConfigFileParser::Context &ctx,
                           const char *data);
static bool checkLocalhostHostnameMix(InitConfigFileParser::Context &ctx,
                                      const char *data);
static bool checkThreadPrioSpec(InitConfigFileParser::Context &ctx,
                                const char *data);
static bool checkThreadConfig(InitConfigFileParser::Context &ctx,
                              const char *data);

const ConfigInfo::SectionRule ConfigInfo::m_SectionRules[] = {
    {"SYSTEM", transformSystem, nullptr},
    {"COMPUTER", transformComputer, nullptr},

    {DB_TOKEN, transformNode, nullptr},
    {API_TOKEN, transformNode, nullptr},
    {MGM_TOKEN, transformNode, nullptr},

    {MGM_TOKEN, fixShmUniqueId, nullptr},

    {"TCP", checkConnectionSupport, nullptr},
    {"SHM", checkConnectionSupport, nullptr},

    {"TCP", transformConnection, nullptr},
    {"SHM", transformConnection, nullptr},

    {DB_TOKEN, fixNodeHostname, nullptr},
    {API_TOKEN, fixNodeHostname, nullptr},
    {MGM_TOKEN, fixNodeHostname, nullptr},

    {"TCP", fixNodeId, "NodeId1"},
    {"TCP", fixNodeId, "NodeId2"},
    {"SHM", fixNodeId, "NodeId1"},
    {"SHM", fixNodeId, "NodeId2"},

    {"TCP", uniqueConnection, "TCP"},
    {"SHM", uniqueConnection, "SHM"},

    {"TCP", fixHostname, "HostName1"},
    {"TCP", fixHostname, "HostName2"},
    {"SHM", fixHostname, "HostName1"},
    {"SHM", fixHostname, "HostName2"},
    {"SHM", fixHostname, "HostName1"},
    {"SHM", fixHostname, "HostName2"},

    {"TCP", fixPortNumber, nullptr},  // has to come after fixHostName
    {"SHM", fixPortNumber, nullptr},  // has to come after fixHostName

    {"*", applyDefaultValues, "user"},
    {"*", fixDeprecated, nullptr},
    {"*", applyDefaultValues, "system"},

    {"SHM", fixShmKey, nullptr},  // has to come after apply default values

    {DB_TOKEN, checkLocalhostHostnameMix, nullptr},
    {API_TOKEN, checkLocalhostHostnameMix, nullptr},
    {MGM_TOKEN, checkLocalhostHostnameMix, nullptr},

    {DB_TOKEN, fixFileSystemPath, nullptr},
    {DB_TOKEN, fixBackupDataDir, nullptr},

    {DB_TOKEN, checkDbConstraints, nullptr},
    {DB_TOKEN, checkThreadConfig, nullptr},

    {API_TOKEN, checkThreadPrioSpec, nullptr},
    {MGM_TOKEN, checkThreadPrioSpec, nullptr},

    {"TCP", checkConnectionConstraints, nullptr},
    {"SHM", checkConnectionConstraints, nullptr},

    {"*", checkMandatory, nullptr}};
const int ConfigInfo::m_NoOfRules =
    sizeof(m_SectionRules) / sizeof(SectionRule);

/****************************************************************************
 * Config Rules declarations
 ****************************************************************************/
static bool add_system_section(Vector<ConfigInfo::ConfigRuleSection> &sections,
                               struct InitConfigFileParser::Context &ctx,
                               const char *rule_data);
static bool sanity_checks(Vector<ConfigInfo::ConfigRuleSection> &sections,
                          struct InitConfigFileParser::Context &ctx,
                          const char *rule_data);
static bool add_node_connections(
    Vector<ConfigInfo::ConfigRuleSection> &sections,
    struct InitConfigFileParser::Context &ctx, const char *rule_data);
static bool check_node_vs_replicas(
    Vector<ConfigInfo::ConfigRuleSection> &sections,
    struct InitConfigFileParser::Context &ctx, const char *rule_data);
static bool check_mutually_exclusive(
    Vector<ConfigInfo::ConfigRuleSection> &sections,
    struct InitConfigFileParser::Context &ctx, const char *rule_data);
static bool validate_unique_mgm_ports(
    Vector<ConfigInfo::ConfigRuleSection> &sections,
    struct InitConfigFileParser::Context &ctx, const char *rule_data);

static bool saveSectionsInConfigValues(Vector<ConfigInfo::ConfigRuleSection> &,
                                       struct InitConfigFileParser::Context &,
<<<<<<< HEAD
                                       const char * rule_data);

const ConfigInfo::ConfigRule 
ConfigInfo::m_ConfigRules[] = {
  { add_system_section, nullptr },
  { sanity_checks, nullptr },
  { add_node_connections, nullptr },
  { check_node_vs_replicas, nullptr },
  { check_mutually_exclusive, nullptr },
  { validate_unique_mgm_ports, nullptr },
  { saveSectionsInConfigValues, "SYSTEM,Node,Connection" },
  { nullptr, nullptr }
};
	  
struct DeprecationTransform {
  const char * m_section;
  const char * m_oldName;
  const char * m_newName;
  double m_add;
  double m_mul;
};

static
const DeprecationTransform f_deprecation[] = {
  { nullptr, nullptr, nullptr, 0, 0}
};

static
const ConfigInfo::Typelib arbit_method_typelib[] = {
  { "Disabled", ARBIT_METHOD_DISABLED },
  { "Default", ARBIT_METHOD_DEFAULT },
  { "WaitExternal", ARBIT_METHOD_WAITEXTERNAL },
  { nullptr, 0 }
};

static
const ConfigInfo::Typelib default_operation_redo_problem_action_typelib [] = {
  { "abort", OPERATION_REDO_PROBLEM_ACTION_ABORT },
  { "queue", OPERATION_REDO_PROBLEM_ACTION_QUEUE },
  { nullptr, 0 }
};

/**
 * The default constructors create objects with suitable values for the
 * configuration parameters. 
 *
 * Some are however given the value MANDATORY which means that the value
 * must be specified in the configuration file. 
 *
 * Min and max values are also given for some parameters.
 * - Attr1:  Name in file (initial config file)
 * - Attr2:  Name in prop (properties object)
 * - Attr3:  Name of Section (in init config file)
 * - Attr4:  Updateable
 * - Attr5:  Type of parameter (INT or BOOL)
 * - Attr6:  Default Value (number only)
 * - Attr7:  Min value
 * - Attr8:  Max value
 * 
 * Parameter constraints are coded in file Config.cpp.
 *
 * *******************************************************************
 * Parameters used under development should be marked "NOTIMPLEMENTED"
 * *******************************************************************
 */

const ConfigInfo::ParamInfo ConfigInfo::m_ParamInfo[] = {

  /****************************************************************************
   * COMPUTER
   ***************************************************************************/
  {
    KEY_INTERNAL,
    "COMPUTER",
    "COMPUTER",
    "Computer section",
    ConfigInfo::CI_INTERNAL,
    false,
    ConfigInfo::CI_SECTION,
    nullptr,
    nullptr, nullptr },
  
  {
    KEY_INTERNAL,
    "Id",
    "COMPUTER",
    "Name of computer",
    ConfigInfo::CI_USED,
    false,
    ConfigInfo::CI_STRING,
    MANDATORY,
    nullptr, nullptr },

  {
    KEY_INTERNAL,
    "HostName",
    "COMPUTER",
    "Hostname of computer (e.g. mysql.com)",
    ConfigInfo::CI_USED,
    false,
    ConfigInfo::CI_STRING,
    MANDATORY,
    nullptr, nullptr },
  
  /****************************************************************************
   * SYSTEM
   ***************************************************************************/
  {
    CFG_SECTION_SYSTEM,
    "SYSTEM",
    "SYSTEM",
    "System section",
    ConfigInfo::CI_USED,
    false,
    ConfigInfo::CI_SECTION,
    (const char *)CFG_SECTION_SYSTEM,
    nullptr, nullptr },

  {
    CFG_SYS_NAME,
    "Name",
    "SYSTEM",
    "Name of system (NDB Cluster)",
    ConfigInfo::CI_USED,
    false,
    ConfigInfo::CI_STRING,
    MANDATORY,
    nullptr, nullptr },
  
  {
    CFG_SYS_PRIMARY_MGM_NODE,
    "PrimaryMGMNode",
    "SYSTEM",
    "Node id of Primary " MGM_TOKEN_PRINT " node",
    ConfigInfo::CI_USED,
    false,
    ConfigInfo::CI_INT,
    "0",
    "0",
    STR_VALUE(MAX_INT_RNIL) },

  /***************************************************************************
   * DB
   ***************************************************************************/

  {
    CFG_SYS_CONFIG_GENERATION,
    "ConfigGenerationNumber",
    "SYSTEM",
    "Configuration generation number",
    ConfigInfo::CI_USED,
    false,
    ConfigInfo::CI_INT,
    "0",
    "0",
    STR_VALUE(MAX_INT_RNIL) },

  /***************************************************************************
   * DB
   ***************************************************************************/
  {
    CFG_SECTION_NODE,
    DB_TOKEN,
    DB_TOKEN,
    "[DB] section",
    ConfigInfo::CI_USED,
    false,
    ConfigInfo::CI_SECTION,
    (const char *)NODE_TYPE_DB,
    nullptr, nullptr
  },

  {
    CFG_DB_SUBSCRIPTIONS,
    "MaxNoOfSubscriptions",
    DB_TOKEN,
    "Max no of subscriptions (default 0 == MaxNoOfTables)",
    ConfigInfo::CI_USED,
    false,
    ConfigInfo::CI_INT,
    "0",
    "0",
    STR_VALUE(MAX_INT_RNIL) },

  {
    CFG_DB_CLASSIC_FRAGMENTATION,
    "ClassicFragmentation",
    DB_TOKEN,
    "Use classic fragmentation technique",
    ConfigInfo::CI_USED,
    false,
    ConfigInfo::CI_BOOL,
    "true",
    "false",
    "true" },

  {
    CFG_DB_SUBSCRIBERS,
    "MaxNoOfSubscribers",
    DB_TOKEN,
    "Max no of subscribers "
    "(default 0 == 2 * MaxNoOfTables + 2 * 'number of API nodes')",
    ConfigInfo::CI_USED,
    false,
    ConfigInfo::CI_INT,
    "0",
    "0",
    STR_VALUE(MAX_INT_RNIL) },

  {
    CFG_DB_SUB_OPERATIONS,
    "MaxNoOfConcurrentSubOperations",
    DB_TOKEN,
    "Max no of concurrent subscriber operations",
    ConfigInfo::CI_USED,
    false,
    ConfigInfo::CI_INT,
    "256",
    "0",
    STR_VALUE(MAX_INT_RNIL) },

  {
    CFG_DB_TCPBIND_INADDR_ANY,
    "TcpBind_INADDR_ANY",
    DB_TOKEN,
    "Bind IP_ADDR_ANY so that connections can be made from anywhere (for autogenerated connections)",
    ConfigInfo::CI_USED,
    false,
    ConfigInfo::CI_BOOL,
    "false",
    "false",
    "true"},

  {
    CFG_NODE_HOST,
    "HostName",
    DB_TOKEN,
    "Name of computer for this node",
    ConfigInfo::CI_USED,
    CI_RESTART_SYSTEM,
    ConfigInfo::CI_STRING,
    "localhost",
    nullptr, nullptr },

  {
    CFG_NODE_DEDICATED,
    "Dedicated",
    DB_TOKEN,
    "The node id for this node will only be handed out to connections that "
    "explicitly request it. Data nodes that request 'any' nodeid will not be "
    "able to use this one. Can be used when HostName is not enough to "
    "distinguish different processes, and one runs several data nodes on same "
    "host. There is typically no need to use this option since ven if one run "
    "several data nodes on same host it is enough to always use --ndb-nodeid "
    "option when starting data nodes even without this option. ",
    ConfigInfo::CI_USED,
    false,
    ConfigInfo::CI_BOOL,
    "false",
    "false",
    "true" },

  {
    CFG_NODE_SYSTEM,
    "System",
    DB_TOKEN,
    "Name of system for this node",
    ConfigInfo::CI_INTERNAL,
    false,
    ConfigInfo::CI_STRING,
    nullptr,
    nullptr, nullptr },

  {
    CFG_NODE_ID,
    "NodeId",
    DB_TOKEN,
    "Number identifying the database node (" DB_TOKEN_PRINT ")",
    ConfigInfo::CI_USED,
    false,
    ConfigInfo::CI_INT,
    MANDATORY,
    "1",
    STR_VALUE(MAX_DATA_NODE_ID) },

  {
    CFG_NODE_REQUIRE_CERT,
    "RequireCertificate",
    DB_TOKEN,
    "Require valid TLS key and certificate at startup time",
    ConfigInfo::CI_USED,
    false,
    ConfigInfo::CI_BOOL,
    "false",
    "false",
    "true" },

  {
    CFG_DB_SERVER_PORT,
    "ServerPort",
    DB_TOKEN,
    "Port used to setup transporter for incoming connections from API nodes",
    ConfigInfo::CI_USED,
    CI_RESTART_SYSTEM,
    ConfigInfo::CI_INT,
    nullptr,
    "1",
    STR_VALUE(MAX_PORT_NO) },

  {
    CFG_DB_NO_REPLICAS,
    "NoOfReplicas",
    DB_TOKEN,
    "Number of copies of all data in the database (1-4)",
    ConfigInfo::CI_USED,
    CI_RESTART_SYSTEM | CI_RESTART_INITIAL,
    ConfigInfo::CI_INT,
    "2",
    "1",
    "4" },

  {
    CFG_DB_NODE_GROUP_TRANSPORTERS,
    "NodeGroupTransporters",
    DB_TOKEN,
    "Number of transporters to use between nodes in same node group",
    ConfigInfo::CI_USED,
    false,
    ConfigInfo::CI_INT,
    "0",
    "0",
    STR_VALUE(MAX_NODE_GROUP_TRANSPORTERS) },

  {
    CFG_DB_NO_ATTRIBUTES,
    "MaxNoOfAttributes",
    DB_TOKEN,
    "Total number of attributes stored in database. I.e. sum over all tables",
    ConfigInfo::CI_USED,
    false,
    ConfigInfo::CI_INT,
    "1000",
    "32",
    STR_VALUE(MAX_INT_RNIL) },
  
  {
    CFG_DB_NO_TABLES,
    "MaxNoOfTables",
    DB_TOKEN,
    "Total number of tables stored in the database",
    ConfigInfo::CI_USED,
    false,
    ConfigInfo::CI_INT,
    "128",
    "8",
    STR_VALUE(NDB_MAX_TABLES) },
  
  {
    CFG_DB_NO_ORDERED_INDEXES,
    "MaxNoOfOrderedIndexes",
    DB_TOKEN,
    "Total number of ordered indexes that can be defined in the system",
    ConfigInfo::CI_USED,
    false,
    ConfigInfo::CI_INT,
    "128",
    "0",
    STR_VALUE(MAX_INT_RNIL) },

  {
    CFG_DB_NO_UNIQUE_HASH_INDEXES,
    "MaxNoOfUniqueHashIndexes",
    DB_TOKEN,
    "Total number of unique hash indexes that can be defined in the system",
    ConfigInfo::CI_USED,
    false,
    ConfigInfo::CI_INT,
    "64",
    "0",
    STR_VALUE(MAX_INT_RNIL) },

  {
    CFG_DB_NO_INDEX_OPS,
    "MaxNoOfConcurrentIndexOperations",
    DB_TOKEN,
    "TransactionMemory",
    ConfigInfo::CI_DEPRECATED,
    false,
    ConfigInfo::CI_INT,
    "8K",
    "0",
    STR_VALUE(MAX_INT_RNIL) 
   },

  {
    CFG_DB_NO_TRIGGERS,
    "MaxNoOfTriggers",
    DB_TOKEN,
    "Total number of triggers that can be defined in the system",
    ConfigInfo::CI_USED,
    false,
    ConfigInfo::CI_INT,
    "768",
    "0",
    STR_VALUE(MAX_INT_RNIL) },

  {
    CFG_DB_NO_TRIGGER_OPS,
    "MaxNoOfFiredTriggers",
    DB_TOKEN,
    "TransactionMemory",
    ConfigInfo::CI_DEPRECATED,
    false,
    ConfigInfo::CI_INT,
    "4000",
    "0",
    STR_VALUE(MAX_INT_RNIL) },

  {
    KEY_INTERNAL,
    "ExecuteOnComputer",
    DB_TOKEN,
    "HostName",
    ConfigInfo::CI_DEPRECATED,
    CI_RESTART_SYSTEM,
    ConfigInfo::CI_STRING,
    nullptr,
    nullptr, nullptr },
  
  {
    CFG_DB_NO_SAVE_MSGS,
    "MaxNoOfSavedMessages",
    DB_TOKEN,
    "Max number of error messages in error log and max number of trace files",
    ConfigInfo::CI_USED,
    0,
    ConfigInfo::CI_INT,
    "25",
    "0",
    STR_VALUE(MAX_INT_RNIL) },

  {
    CFG_DB_EXECUTE_LOCK_CPU,
    "LockExecuteThreadToCPU",
    DB_TOKEN,
    "CPU list indicating which CPU will run the execution thread(s)",
    ConfigInfo::CI_USED,
    0,
    ConfigInfo::CI_BITMASK,
    nullptr,
    nullptr,
    "65535"
  },

  {
    CFG_DB_MAINT_LOCK_CPU,
    "LockMaintThreadsToCPU",
    DB_TOKEN,
    "CPU ID indicating which CPU will run the maintenance threads",
    ConfigInfo::CI_USED,
    0,
    ConfigInfo::CI_INT,
    nullptr,
    "0",
    "65535" },

  {
    CFG_DB_REALTIME_SCHEDULER,
    "RealtimeScheduler",
    DB_TOKEN,
    "If yes, then NDB Cluster threads will be scheduled as real-time threads",
    ConfigInfo::CI_USED,
    0,
    ConfigInfo::CI_BOOL,
    "false",
    "false",
    "true" },

  {
    CFG_DB_USE_SHM,
    "UseShm",
    DB_TOKEN,
    "Use shared memory transporter on same host",
    ConfigInfo::CI_USED,
    CI_RESTART_SYSTEM,
    ConfigInfo::CI_BOOL,
    "false",
    "false",
    "true" },

  {
    CFG_DB_MEMLOCK,
    "LockPagesInMainMemory",
    DB_TOKEN,
    "If set to yes, then NDB Cluster data will not be swapped out to disk",
    ConfigInfo::CI_USED,
    0,
    ConfigInfo::CI_INT,
    "0",
    "0",
    "2" },

  {
    CFG_DB_WATCHDOG_INTERVAL,
    "TimeBetweenWatchDogCheck",
    DB_TOKEN,
    "Time between execution checks inside a database node",
    ConfigInfo::CI_USED,
    0,
    ConfigInfo::CI_INT,
    "6000",
    "70",
    STR_VALUE(MAX_INT_RNIL) },

  {
    CFG_DB_SCHED_EXEC_TIME,
    "SchedulerExecutionTimer",
    DB_TOKEN,
    "Number of microseconds to execute in scheduler before sending",
    ConfigInfo::CI_USED,
    false,
    ConfigInfo::CI_INT,
    "50",
    "0",
    "11000" },

  {
    CFG_DB_MAX_SEND_DELAY,
    "MaxSendDelay",
    DB_TOKEN,
    "Max number of microseconds to delay sending in ndbmtd",
    ConfigInfo::CI_USED,
    false,
    ConfigInfo::CI_INT,
    "0",
    "0",
    "11000" },

  {
    CFG_DB_SCHED_SPIN_TIME,
    "SchedulerSpinTimer",
    DB_TOKEN,
    "Number of microseconds to execute in scheduler before sleeping",
    ConfigInfo::CI_USED,
    false,
    ConfigInfo::CI_INT,
    "0",
    "0",
    "500" },

  {
    /**
     * Allowed values are:
     * StaticSpinning
     *   Use traditional static spinning based on configuration.
     *
     * CostBasedSpinning
     *   Use adaptive spinning, allow overhead of 200% and max
     *   spintime of 100 us. This gives some benefits on VMs
     *   even in shared environment although it pays a small
     *   cost for improved latency.
     *
     * LatencyOptimisedSpinning
     *   Use adaptive spinning, allow overhead of 1000% and
     *   max spintime of 200 us. This mode means spinning at a
     *   fairly high cost, but still limited. This mode can
     *   be used when latency is important, but it one still
     *   attempts to have reasonable limits on CPU usage.
     *
     * DatabaseMachineSpinning
     *   Use adaptive spinning, allow overhead of 10000% and
     *   max spintime of 500 us. This mode means spinning
     *   all the time except when we are idle. Use this when
     *   latency is vital and no other users exists on the
     *   machine or at least the CPUs used by the data node.
     */
    CFG_DB_SPIN_METHOD,
    "SpinMethod",
    DB_TOKEN,
    "Spin method used by data node",
    ConfigInfo::CI_USED,
    false,
    ConfigInfo::CI_STRING,
    "StaticSpinning", nullptr, nullptr },

  {
    CFG_DB_SCHED_RESPONSIVENESS,
    "SchedulerResponsiveness",
    DB_TOKEN,
    "Value between 0 and 10, high means very responsive, low means throughput-optimised",
    ConfigInfo::CI_USED,
    false,
    ConfigInfo::CI_INT,
    "5",
    "0",
    "10" },

  {
    CFG_DB_SCHED_SCAN_PRIORITY,
    "__sched_scan_priority",
    DB_TOKEN,
    "Number of rows scanned per real-time break, higher value gives higher prio to scans",
    ConfigInfo::CI_USED,
    false,
    ConfigInfo::CI_INT,
    "16",
    "1",
    "16" },

  {
    CFG_DB_DISK_DATA_FORMAT,
    "__disk_data_format",
    DB_TOKEN,
    "0: Use old v1 format, 1: Use new v2 format",
    ConfigInfo::CI_USED,
    false,
    ConfigInfo::CI_INT,
    "1",
    "0",
    "1" },

  {
    CFG_DB_WATCHDOG_INTERVAL_INITIAL,
    "TimeBetweenWatchDogCheckInitial",
    DB_TOKEN,
    "Time between execution checks inside a database node in the early start phases when memory is allocated",
    ConfigInfo::CI_USED,
    0,
    ConfigInfo::CI_INT,
    "6000",
    "70",
    STR_VALUE(MAX_INT_RNIL) },

  {
    CFG_DB_WATCHDOG_IMMEDIATE_KILL,
    "WatchDogImmediateKill",
    DB_TOKEN,
    "Kill threads immediately at watchdog issue",
    ConfigInfo::CI_USED,
    0,
    ConfigInfo::CI_BOOL,
    "false",
    "false",
    "true"},

  {
    CFG_DB_STOP_ON_ERROR,
    "StopOnError",
    DB_TOKEN,
    "If set to N, " DB_TOKEN_PRINT " automatically restarts/recovers in case of node failure",
    ConfigInfo::CI_USED,
    0,
    ConfigInfo::CI_BOOL,
    "true",
    "false",
    "true" },

  { 
    CFG_DB_STOP_ON_ERROR_INSERT,
    "RestartOnErrorInsert",
    DB_TOKEN,
    "NdbRestartType value. 0: NRT_Default, 1:NRT_NoStart_Restart, 2: NRT_DoStart_Restart, 3: NRT_NoStart_InitialStart, 4: NRT_DoStart_InitialStart",
    ConfigInfo::CI_INTERNAL,
    0,
    ConfigInfo::CI_INT,
    "2",
    "0",
    "4" },
  
  {
    CFG_DB_NO_OPS,
    "MaxNoOfConcurrentOperations",
    DB_TOKEN,
    "Max number of operation records in transaction coordinator",
    ConfigInfo::CI_USED,
    false,
    ConfigInfo::CI_INT,
    "32k",
    "32",
    STR_VALUE(MAX_INT_RNIL) },

  {
    CFG_DB_MAX_DML_OPERATIONS_PER_TRANSACTION,
    "MaxDMLOperationsPerTransaction",
    DB_TOKEN,
    "Max DML-operations in one transaction",
    ConfigInfo::CI_USED,
    false,
    ConfigInfo::CI_INT,
    STR_VALUE(MAX_INT32),
    "32",
    STR_VALUE(MAX_INT32)
  },

  {
    CFG_DB_NO_LOCAL_OPS,
    "MaxNoOfLocalOperations",
    DB_TOKEN,
    "TransactionMemory",
    ConfigInfo::CI_DEPRECATED,
    false,
    ConfigInfo::CI_INT,
    nullptr,
    "32",
    STR_VALUE(MAX_INT_RNIL) },

  {
    CFG_DB_NO_LOCAL_SCANS,
    "MaxNoOfLocalScans",
    DB_TOKEN,
    "TransactionMemory",
    ConfigInfo::CI_DEPRECATED,
    false,
    ConfigInfo::CI_INT,
    nullptr,
    "32",
    STR_VALUE(MAX_INT_RNIL) },

  {
    CFG_DB_BATCH_SIZE,
    "BatchSizePerLocalScan",
    DB_TOKEN,
    "Used to calculate the number of lock records for scan with hold lock",
    ConfigInfo::CI_USED,
    false,
    ConfigInfo::CI_INT,
    STR_VALUE(DEF_BATCH_SIZE),
    "1",
    STR_VALUE(MAX_PARALLEL_OP_PER_SCAN) },

  {
    CFG_DB_NO_TRANSACTIONS,
    "MaxNoOfConcurrentTransactions",
    DB_TOKEN,
    "Max number of transaction executing concurrently on the " DB_TOKEN_PRINT " node",
    ConfigInfo::CI_USED,
    false,
    ConfigInfo::CI_INT,
    "4096",
    "32",
    STR_VALUE(MAX_INT_RNIL) },

  {
    CFG_DB_NO_SCANS,
    "MaxNoOfConcurrentScans",
    DB_TOKEN,
    "Max number of scans executing concurrently on the " DB_TOKEN_PRINT " node",
    ConfigInfo::CI_USED,
    false,
    ConfigInfo::CI_INT,
    "256",
    "2",
    "500" },

  {
    CFG_DB_TRANS_BUFFER_MEM,
    "TransactionBufferMemory",
    DB_TOKEN,
    "Dynamic buffer space (in bytes) for key and attribute data allocated for each " DB_TOKEN_PRINT " node",
    ConfigInfo::CI_USED,
    false,
    ConfigInfo::CI_INT,
    "1M",
    "1K",
    STR_VALUE(MAX_INT_RNIL) },
 
  {
    CFG_DB_INDEX_MEM,
    "IndexMemory",
    DB_TOKEN,
    "Number bytes on each " DB_TOKEN_PRINT " node allocated for storing indexes",
    ConfigInfo::CI_DEPRECATED,
    false,
    ConfigInfo::CI_INT64,
    "0M",
    "1M",
    "1024G" },

  {
    CFG_DB_DATA_MEM,
    "DataMemory",
    DB_TOKEN,
    "Number bytes on each " DB_TOKEN_PRINT " node allocated for storing data",
    ConfigInfo::CI_USED,
    false,
    ConfigInfo::CI_INT64,
    "98M",
    "1M",
    "16384G" },

  {
    CFG_DB_TRANSACTION_MEM,
    "TransactionMemory",
    DB_TOKEN,
    "Number bytes on each " DB_TOKEN_PRINT " node allocated for operations",
    ConfigInfo::CI_USED,
    false,
    ConfigInfo::CI_INT64,
    "0",
    "0",
    "16384G" },

  {
    CFG_DB_UNDO_INDEX_BUFFER,
    "UndoIndexBuffer",
    DB_TOKEN,
    "",
    ConfigInfo::CI_DEPRECATED,
    false,
    ConfigInfo::CI_INT,
    "2M",
    "1M",
    STR_VALUE(MAX_INT_RNIL)},

  {
    CFG_DB_UNDO_DATA_BUFFER,
    "UndoDataBuffer",
    DB_TOKEN,
    "",
    ConfigInfo::CI_DEPRECATED,
    false,
    ConfigInfo::CI_INT,
    "16M",
    "1M",
    STR_VALUE(MAX_INT_RNIL)},

  {
    CFG_DB_REDO_BUFFER,
    "RedoBuffer",
    DB_TOKEN,
    "Number bytes on each " DB_TOKEN_PRINT " node allocated for writing REDO logs",
    ConfigInfo::CI_USED,
    false,
    ConfigInfo::CI_INT,
    "32M",
    "1M",
    STR_VALUE(MAX_INT_RNIL)},

  {
    CFG_DB_LONG_SIGNAL_BUFFER,
    "LongMessageBuffer",
    DB_TOKEN,
    "Number bytes on each " DB_TOKEN_PRINT " node allocated for internal long messages",
    ConfigInfo::CI_USED,
    false,
    ConfigInfo::CI_INT,
    "64M",
    "512k",
    STR_VALUE(MAX_INT_RNIL)},

  {
    CFG_DB_DISK_PAGE_BUFFER_MEMORY,
    "DiskPageBufferMemory",
    DB_TOKEN,
    "Number bytes on each " DB_TOKEN_PRINT " node allocated for disk page buffer cache",
    ConfigInfo::CI_USED,
    false,
    ConfigInfo::CI_INT64,
    "64M",
    "4M",
    "16384G" },

  {
    CFG_DB_SGA,
    "SharedGlobalMemory",
    DB_TOKEN,
    "Total number bytes on each " DB_TOKEN_PRINT " node allocated for any use",
    ConfigInfo::CI_USED,
    false,
    ConfigInfo::CI_INT64,
    "128M",
    "0",
    "65536G" }, // 32k pages * 32-bit i value
  
  {
    CFG_DB_START_PARTIAL_TIMEOUT,
    "StartPartialTimeout",
    DB_TOKEN,
    "Time to wait before trying to start wo/ all nodes. 0=Wait forever",
    ConfigInfo::CI_USED,
    0,
    ConfigInfo::CI_INT,
    "30000",
    "0",
    STR_VALUE(MAX_INT_RNIL) },

  {
    CFG_DB_START_PARTITION_TIMEOUT,
    "StartPartitionedTimeout",
    DB_TOKEN,
    "Time to wait before trying to start partitioned. 0=Wait forever",
    ConfigInfo::CI_USED,
    0,
    ConfigInfo::CI_INT,
    "0",
    "0",
    STR_VALUE(MAX_INT_RNIL) },
  
  {
    CFG_DB_START_FAILURE_TIMEOUT,
    "StartFailureTimeout",
    DB_TOKEN,
    "Time to wait before terminating. 0=Wait forever",
    ConfigInfo::CI_USED,
    0,
    ConfigInfo::CI_INT,
    "0",
    "0",
    STR_VALUE(MAX_INT_RNIL) },

  {
    CFG_DB_START_NO_NODEGROUP_TIMEOUT,
    "StartNoNodegroupTimeout",
    DB_TOKEN,
    "Time to wait for nodes wo/ nodegroup before trying to start (0=forever)",
    ConfigInfo::CI_USED,
    0,
    ConfigInfo::CI_INT,
    "15000",
    "0",
    STR_VALUE(MAX_INT_RNIL) },

  {
    CFG_DB_HEARTBEAT_INTERVAL,
    "HeartbeatIntervalDbDb",
    DB_TOKEN,
    "Time between " DB_TOKEN_PRINT "-" DB_TOKEN_PRINT " heartbeats. " DB_TOKEN_PRINT " considered dead after 3 missed HBs",
    ConfigInfo::CI_USED,
    0,
    ConfigInfo::CI_INT,
#if NDB_VERSION_D < NDB_MAKE_VERSION(7,2,0)
    "1500",
#else
    "5000",
#endif
    "10",
    STR_VALUE(MAX_INT_RNIL) },

  {
    CFG_DB_TRP_KEEP_ALIVE_SEND_INTERVAL,
    "KeepAliveSendInterval",
    DB_TOKEN,
    "Time between sending keep alive signals on " DB_TOKEN_PRINT "-" DB_TOKEN_PRINT " links",
    ConfigInfo::CI_USED,
    0,
    ConfigInfo::CI_INT,
    "60000",
    "0",
    STR_VALUE(MAX_INT_RNIL) },

  {
    CFG_DB_CONNECT_CHECK_DELAY,
    "ConnectCheckIntervalDelay",
    DB_TOKEN,
    "Time between " DB_TOKEN_PRINT " connectivity check stages.  " DB_TOKEN_PRINT " considered suspect after 1 and dead after 2 intervals.",
    ConfigInfo::CI_USED,
    0,
    ConfigInfo::CI_INT,
    "0",
    "0",
    STR_VALUE(MAX_INT_RNIL) },

  {
    CFG_DB_API_HEARTBEAT_INTERVAL,
    "HeartbeatIntervalDbApi",
    DB_TOKEN,
    "Time between " API_TOKEN_PRINT "-" DB_TOKEN_PRINT " heartbeats. " API_TOKEN_PRINT " connection closed after 3 missed HBs",
    ConfigInfo::CI_USED,
    0,
    ConfigInfo::CI_INT,
    "1500",
    "100",
    STR_VALUE(MAX_INT_RNIL) },

  {
    CFG_DB_LCP_INTERVAL,
    "TimeBetweenLocalCheckpoints",
    DB_TOKEN,
    "Time between taking snapshots of the database (expressed in 2log of bytes)",
    ConfigInfo::CI_USED,
    0,
    ConfigInfo::CI_INT,
    "20",
    "0",
    "31" },

  {
    CFG_DB_GCP_INTERVAL,
    "TimeBetweenGlobalCheckpoints",
    DB_TOKEN,
    "Time between doing group commit of transactions to disk",
    ConfigInfo::CI_USED,
    0,
    ConfigInfo::CI_INT,
    "2000",
    "20",
    "32000" },
  {
    CFG_DB_GCP_TIMEOUT,
    "TimeBetweenGlobalCheckpointsTimeout",
    DB_TOKEN,
    "Minimum timeout for group commit of transactions to disk",
    /*
      Actual timeout may be higher, as there must be sufficient time to 
      correctly detect node failures, such that these are not reported as GCP 
      stop.
    */
    ConfigInfo::CI_USED,
    0,
    ConfigInfo::CI_INT,
    "120000",
    "10",
    STR_VALUE(MAX_INT_RNIL) },

  {
    CFG_DB_TRANS_ERROR_LOGLEVEL,
    "__TransactionErrorLogLevel",
    DB_TOKEN,
    "Transaction timeout logging level\n"
    "When to log : \n"
    "  0x0000 Not at all\n"
    "  0x0001 Always\n"
    "  0x0002 Only for deferred constraints\n"
    "What to log : \n"
    "  0x0100 Transaction aborts\n"
    "  0x0200 Transaction timeouts (TC)\n"
    "  0x0400 Transaction timeouts (TC+LDM)\n",
    ConfigInfo::CI_USED,
    false,
    ConfigInfo::CI_INT,
    "0", // Default
    "0",
    STR_VALUE(MAX_INT32)
  },

  {
    CFG_DB_MICRO_GCP_INTERVAL,
    "TimeBetweenEpochs",
    DB_TOKEN,
    "Time between epochs (syncronization used e.g for replication)",
    ConfigInfo::CI_USED,
    0,
    ConfigInfo::CI_INT,
    "100",
    "0",
    "32000" },

  {
    CFG_DB_MICRO_GCP_TIMEOUT,
    "TimeBetweenEpochsTimeout",
    DB_TOKEN,
    "Timeout for time between epochs.  Exceeding will cause node shutdown.",
    ConfigInfo::CI_USED,
    0,
    ConfigInfo::CI_INT,
#if NDB_VERSION_D < NDB_MAKE_VERSION(7,2,0)
    "4000",
#else
    "0",
#endif
    "0",
    "256000" },

  {
    CFG_DB_MAX_BUFFERED_EPOCHS,
    "MaxBufferedEpochs",
    DB_TOKEN,
    "Allowed numbered of epochs that a subscribing node can lag behind (unprocessed epochs).  Exceeding will cause lagging subscribers to be disconnected.",
    ConfigInfo::CI_USED,
    0,
    ConfigInfo::CI_INT,
    "100",
    "1",
    "100000" },

  {
    CFG_DB_MAX_BUFFERED_EPOCH_BYTES,
    "MaxBufferedEpochBytes",
    DB_TOKEN,
    "Total number of bytes allocated for buffering epochs.",
    ConfigInfo::CI_USED,
    0,
    ConfigInfo::CI_INT,
    "26214400",
    "26214400",
    STR_VALUE(MAX_INT_RNIL) },

  {
    CFG_DB_PARTITIONS_PER_NODE,
    "PartitionsPerNode",
    DB_TOKEN,
    "Partitions per node created for tables",
    ConfigInfo::CI_USED,
    0,
    ConfigInfo::CI_INT,
    "2",
    "1",
    STR_VALUE(NDB_MAX_LOG_PARTS)
  },

  {
    CFG_DB_NO_REDOLOG_PARTS,
    "NoOfFragmentLogParts",
    DB_TOKEN,
    "Number of file groups of redo log files belonging to " DB_TOKEN_PRINT " node",
    ConfigInfo::CI_USED,
    CI_RESTART_INITIAL,
    ConfigInfo::CI_INT,
    STR_VALUE(NDB_DEFAULT_LOG_PARTS),
    "4",
    STR_VALUE(NDB_MAX_LOG_PARTS)
  },

  {
    CFG_DB_NO_REDOLOG_FILES,
    "NoOfFragmentLogFiles",
    DB_TOKEN,
    "No of Redo log files in each of the file group belonging to " DB_TOKEN_PRINT " node",
    ConfigInfo::CI_USED,
    CI_RESTART_INITIAL,
    ConfigInfo::CI_INT,
    "16",
    "3",
    STR_VALUE(MAX_INT_RNIL) },

  {
    CFG_DB_REDOLOG_FILE_SIZE,
    "FragmentLogFileSize",
    DB_TOKEN,
    "Size of each Redo log file",
    ConfigInfo::CI_USED,
    CI_RESTART_INITIAL,
    ConfigInfo::CI_INT,
    "16M",
    "4M",
    "1G" },

  {
    CFG_DB_INIT_REDO,
    "InitFragmentLogFiles",
    DB_TOKEN,
    "Initialize fragment logfiles (sparse/full)",
    ConfigInfo::CI_USED,
    CI_RESTART_INITIAL,
    ConfigInfo::CI_STRING,
    "sparse",
    nullptr, nullptr },

  {
    CFG_DB_THREAD_POOL,
    "DiskIOThreadPool",
    DB_TOKEN,
    "No of unbound threads for file access (currently only for DD)",
    ConfigInfo::CI_USED,
    false,
    ConfigInfo::CI_INT,
    "2",
    "0",  
    STR_VALUE(MAX_INT_RNIL) },

  {
    CFG_DB_MAX_OPEN_FILES,
    "MaxNoOfOpenFiles",
    DB_TOKEN,
    "Max number of files open per " DB_TOKEN_PRINT " node.(One thread is created per file)",
    ConfigInfo::CI_USED,
    false,
    ConfigInfo::CI_INT,
    nullptr,
    "20",
    STR_VALUE(MAX_INT_RNIL) },
  
  {
    CFG_DB_INITIAL_OPEN_FILES,
    "InitialNoOfOpenFiles",
    DB_TOKEN,
    "Initial number of files open per " DB_TOKEN_PRINT " node.(One thread is created per file)",
    ConfigInfo::CI_USED,
    false,
    ConfigInfo::CI_INT,
    "27",
    "20",
    STR_VALUE(MAX_INT_RNIL) },
  
  {
    CFG_DB_TRANSACTION_CHECK_INTERVAL,
    "TimeBetweenInactiveTransactionAbortCheck",
    DB_TOKEN,
    "Time between inactive transaction checks",
    ConfigInfo::CI_USED,
    0,
    ConfigInfo::CI_INT,
    "1000",
    "1000",
    STR_VALUE(MAX_INT_RNIL) },
  
  {
    CFG_DB_TRANSACTION_INACTIVE_TIMEOUT,
    "TransactionInactiveTimeout",
    DB_TOKEN,
    "Time application can wait before executing another transaction part (ms).\n"
    "This is the time the transaction coordinator waits for the application\n"
    "to execute or send another part (query, statement) of the transaction.\n"
    "If the application takes too long time, the transaction gets aborted.\n"
    "Timeout set to 0 means that we don't timeout at all on application wait.",
    ConfigInfo::CI_USED,
    0,
    ConfigInfo::CI_INT,
    STR_VALUE(MAX_INT_RNIL),
    "0",
    STR_VALUE(MAX_INT_RNIL) },

  {
    CFG_DB_TRANSACTION_DEADLOCK_TIMEOUT,
    "TransactionDeadlockDetectionTimeout",
    DB_TOKEN,
    "Time transaction can be executing in a DB node (ms).\n"
    "This is the time the transaction coordinator waits for each database node\n"
    "of the transaction to execute a request. If the database node takes too\n"
    "long time, the transaction gets aborted.",
    ConfigInfo::CI_USED,
    0,
    ConfigInfo::CI_INT,
    "1200",
    "50",
    STR_VALUE(MAX_INT_RNIL) },

  {
    CFG_DB_DISCLESS,
    "Diskless",
    DB_TOKEN,
    "Run wo/ disk",
    ConfigInfo::CI_USED,
    CI_RESTART_INITIAL | CI_RESTART_SYSTEM,
    ConfigInfo::CI_BOOL,
    "false",
    "false",
    "true"},

  {
    CFG_DB_ARBIT_TIMEOUT,
    "ArbitrationTimeout",
    DB_TOKEN,
    "Max time (milliseconds) database partion waits for arbitration signal",
    ConfigInfo::CI_USED,
    false,
    ConfigInfo::CI_INT,
#if NDB_VERSION_D < NDB_MAKE_VERSION(7,2,0)
    "3000",
#else
    "7500",
#endif
    "10",
    STR_VALUE(MAX_INT_RNIL) },

  {
    CFG_DB_ARBIT_METHOD,
    "Arbitration",
    DB_TOKEN,
    "How to perform arbitration to avoid split-brain issue when node(s) fail",
    ConfigInfo::CI_USED,
    false,
    ConfigInfo::CI_ENUM,
    "Default", /* Default value */
    (const char*)arbit_method_typelib,
    nullptr
  },

  {
    CFG_NODE_DATADIR,
    "DataDir",
    DB_TOKEN,
    "Data directory for this node",
    ConfigInfo::CI_USED,
    CI_CHECK_WRITABLE | CI_RESTART_INITIAL,
    ConfigInfo::CI_STRING,
    ".",
    nullptr, nullptr },

  {
    CFG_DB_FILESYSTEM_PATH,
    "FileSystemPath",
    DB_TOKEN,
    "Path to directory where the " DB_TOKEN_PRINT " node stores its data (directory must exist)",
    ConfigInfo::CI_USED,
    CI_CHECK_WRITABLE | CI_RESTART_INITIAL,
    ConfigInfo::CI_STRING,
    nullptr,
    nullptr, nullptr },

  {
    CFG_LOGLEVEL_STARTUP,
    "LogLevelStartup",
    DB_TOKEN,
    "Node startup info printed on stdout",
    ConfigInfo::CI_USED,
    false,
    ConfigInfo::CI_INT,
    "1",
    "0",
    "15" },
  
  {
    CFG_LOGLEVEL_SHUTDOWN,
    "LogLevelShutdown",
    DB_TOKEN,
    "Node shutdown info printed on stdout",
    ConfigInfo::CI_USED,
    false,
    ConfigInfo::CI_INT,
    "0",
    "0",
    "15" },

  {
    CFG_LOGLEVEL_STATISTICS,
    "LogLevelStatistic",
    DB_TOKEN,
    "Transaction, operation, transporter info printed on stdout",
    ConfigInfo::CI_USED,
    false,
    ConfigInfo::CI_INT,
    "0",
    "0",
    "15" },

  {
    CFG_LOGLEVEL_CHECKPOINT,
    "LogLevelCheckpoint",
    DB_TOKEN,
    "Local and Global checkpoint info printed on stdout",
    ConfigInfo::CI_USED,
    false,
    ConfigInfo::CI_INT,
    "0",
    "0",
    "15" },

  {
    CFG_LOGLEVEL_NODERESTART,
    "LogLevelNodeRestart",
    DB_TOKEN,
    "Node restart, node failure info printed on stdout",
    ConfigInfo::CI_USED,
    false,
    ConfigInfo::CI_INT,
    "0",
    "0",
    "15" },

  {
    CFG_LOGLEVEL_CONNECTION,
    "LogLevelConnection",
    DB_TOKEN,
    "Node connect/disconnect info printed on stdout",
    ConfigInfo::CI_USED,
    false,
    ConfigInfo::CI_INT,
    "0",
    "0",
    "15" },

  {
    CFG_LOGLEVEL_CONGESTION,
    "LogLevelCongestion",
    DB_TOKEN,
    "Congestion info printed on stdout",
    ConfigInfo::CI_USED,
    false,
    ConfigInfo::CI_INT,
    "0",
    "0",
    "15" },

  {
    CFG_LOGLEVEL_ERROR,
    "LogLevelError",
    DB_TOKEN,
    "Transporter, heartbeat errors printed on stdout",
    ConfigInfo::CI_USED,
    false,
    ConfigInfo::CI_INT,
    "0",
    "0",
    "15" },

  {
    CFG_LOGLEVEL_INFO,
    "LogLevelInfo",
    DB_TOKEN,
    "Heartbeat and log info printed on stdout",
    ConfigInfo::CI_USED,
    false,
    ConfigInfo::CI_INT,
    "0",
    "0",
    "15" },

  /**
   * Backup
   */
  { 
    CFG_DB_PARALLEL_BACKUPS,
    "ParallelBackups",
    DB_TOKEN,
    "Maximum number of parallel backups",
    ConfigInfo::CI_NOTIMPLEMENTED,
    false,
    ConfigInfo::CI_INT,
    "1",
    "1",
    "1" },
  
  {
    CFG_DB_ENABLE_MT_BACKUP,
    "EnableMultithreadedBackup",
    DB_TOKEN,
    "Enable multi-threaded backup. If the cluster config permits, i.e. if"
    " all nodes have at least 2 LDMs, all the LDM threads will participate"
    " in backup. The backup will be written in the mt-backup file format,"
    " which consists of one subdirectory per LDM thread, where"
    " each subdirectory contains Ctl, Data and Log backup files.",
    ConfigInfo::CI_USED,
    0,
    ConfigInfo::CI_INT,
    "1",
    "0",
    "1"
  },

  { 
    CFG_DB_BACKUP_DATADIR,
    "BackupDataDir",
    DB_TOKEN,
    "Path to where to store backups",
    ConfigInfo::CI_USED,
    CI_CHECK_WRITABLE | CI_RESTART_INITIAL,
    ConfigInfo::CI_STRING,
    nullptr,
    nullptr, nullptr },
  
  { 
    CFG_DB_DISK_SYNCH_SIZE,
    "DiskSyncSize",
    DB_TOKEN,
    "Data written to a file before a synch is forced",
    ConfigInfo::CI_USED,
    false,
    ConfigInfo::CI_INT,
    "4M",
    "32k",
    STR_VALUE(MAX_INT_RNIL) },
  
  {
    CFG_DB_MIN_DISK_WRITE_SPEED,
    "MinDiskWriteSpeed",
    DB_TOKEN,
    "Minimum bytes per second allowed to be written by LCP and backup",
    ConfigInfo::CI_USED,
    false,
    ConfigInfo::CI_INT64,
    "10M",
    "1M",
    "1024G" },
  
  {
    CFG_DB_MAX_DISK_WRITE_SPEED,
    "MaxDiskWriteSpeed",
    DB_TOKEN,
    "Maximum bytes per second allowed to be written by LCP and backup"
    " when no restarts are ongoing",
    ConfigInfo::CI_USED,
    false,
    ConfigInfo::CI_INT64,
    "20M",
    "1M",
    "1024G" },

  {
    CFG_DB_MAX_DISK_WRITE_SPEED_OTHER_NODE_RESTART,
    "MaxDiskWriteSpeedOtherNodeRestart",
    DB_TOKEN,
    "Maximum bytes per second allowed to be written by LCP and backup"
    " when another node is restarting",
    ConfigInfo::CI_USED,
    false,
    ConfigInfo::CI_INT64,
    "50M",
    "1M",
    "1024G" },
 
  {
    CFG_DB_MAX_DISK_WRITE_SPEED_OWN_RESTART,
    "MaxDiskWriteSpeedOwnRestart",
    DB_TOKEN,
    "Maximum bytes per second allowed to be written by LCP and backup"
    " when our node is restarting",
    ConfigInfo::CI_USED,
    false,
    ConfigInfo::CI_INT64,
    "200M",
    "1M",
    "1024G" },

  {
    CFG_DB_BACKUP_DISK_WRITE_PCT,
    "BackupDiskWriteSpeedPct",
    DB_TOKEN,
    "Percentage of MaxDiskWriteSpeed to reserve for Backup, including "
    "the Backup log",
    ConfigInfo::CI_USED,
    false,
    ConfigInfo::CI_INT,
    "50",
    "0",
    "90" },
  
  { 
    CFG_DB_BACKUP_MEM,
    "BackupMemory",
    DB_TOKEN,
    "sum of hardcoded BackupDataBufferSize(=2MB) and BackupLogBufferSize",
    ConfigInfo::CI_DEPRECATED,
    false,
    ConfigInfo::CI_INT,
    "32M", // sum of BackupDataBufferSize and BackupLogBufferSize
    "0",
    STR_VALUE(MAX_INT_RNIL) },
  
  { 
    CFG_DB_BACKUP_DATA_BUFFER_MEM,
    "BackupDataBufferSize",
    DB_TOKEN,
    "hardcoded value of 2MB",
    ConfigInfo::CI_DEPRECATED,
    false,
    ConfigInfo::CI_INT,
    "1M",
    "512K",
    STR_VALUE(MAX_INT_RNIL) },

  { 
    CFG_DB_BACKUP_LOG_BUFFER_MEM,
    "BackupLogBufferSize",
    DB_TOKEN,
    "Default size of logbuffer for a backup (in bytes)",
    ConfigInfo::CI_USED,
    false,
    ConfigInfo::CI_INT,
    "16M",
    "2M",
    STR_VALUE(MAX_INT_RNIL) },

  { 
    CFG_DB_BACKUP_WRITE_SIZE,
    "BackupWriteSize",
    DB_TOKEN,
    "hardcoded value of 256 KB",
    ConfigInfo::CI_DEPRECATED,
    false,
    ConfigInfo::CI_INT,
    "256K",
    "32K",
    STR_VALUE(MAX_INT_RNIL) },

  { 
    CFG_DB_BACKUP_MAX_WRITE_SIZE,
    "BackupMaxWriteSize",
    DB_TOKEN,
    "hardcoded value of 2MB",
    ConfigInfo::CI_DEPRECATED,
    false,
    ConfigInfo::CI_INT,
    "1M",
    "256K",
    STR_VALUE(MAX_INT_RNIL) },

  { 
    CFG_DB_STRING_MEMORY,
    "StringMemory",
    DB_TOKEN,
    "Default size of string memory (1-100 -> %of max, >100 -> actual bytes)",
    ConfigInfo::CI_USED,
    false,
    ConfigInfo::CI_INT,
    "5",
    "0",
    STR_VALUE(MAX_INT_RNIL) },

  { 
    CFG_DB_MAX_ALLOCATE,
    "MaxAllocate",
    DB_TOKEN,
    "",
    ConfigInfo::CI_DEPRECATED,
    false,
    ConfigInfo::CI_INT,
    "32M",
    "1M",
    "1G" },

  { 
    CFG_DB_MEMREPORT_FREQUENCY,
    "MemReportFrequency",
    DB_TOKEN,
    "Frequency of mem reports in seconds, 0 = only when passing %-limits",
    ConfigInfo::CI_USED,
    false,
    ConfigInfo::CI_INT,
    "0",
    "0",
    STR_VALUE(MAX_INT_RNIL) },
  
  { 
    CFG_DB_BACKUP_REPORT_FREQUENCY,
    "BackupReportFrequency",
    DB_TOKEN,
    "Frequency of backup status reports during backup in seconds",
    ConfigInfo::CI_USED,
    false,
    ConfigInfo::CI_INT,
    "0",
    "0",
    STR_VALUE(MAX_INT_RNIL) },

   {
    CFG_DB_STARTUP_REPORT_FREQUENCY,
    "StartupStatusReportFrequency",
    DB_TOKEN,
    "Frequency of various status reports during startup in seconds",
    ConfigInfo::CI_USED,
    false,
    ConfigInfo::CI_INT,
    "0",
    "0",
    STR_VALUE(MAX_INT_RNIL) },
 
  {
    CFG_DB_O_DIRECT_SYNC_FLAG,
    "ODirectSyncFlag",
    DB_TOKEN,
    "O_DIRECT writes are treated as sync:ed writes",
    ConfigInfo::CI_USED,
    false,
    ConfigInfo::CI_BOOL,
    "false",
    "false",
    "true"},

  {
    CFG_DB_O_DIRECT,
    "ODirect",
    DB_TOKEN,
    "Use O_DIRECT file write/read when possible",
    ConfigInfo::CI_USED,
    false,
    ConfigInfo::CI_BOOL,
    "false",
    "false",
    "true"},

  {
    CFG_DB_COMPRESSED_BACKUP,
    "CompressedBackup",
    DB_TOKEN,
    "Use zlib to compress BACKUPs as they are written",
    ConfigInfo::CI_USED,
    0,
    ConfigInfo::CI_BOOL,
    "false",
    "false",
    "true"},
  {
    CFG_DB_COMPRESSED_LCP,
    "CompressedLCP",
    DB_TOKEN,
    "Write compressed LCPs using zlib",
    ConfigInfo::CI_USED,
    false,
    ConfigInfo::CI_BOOL,
    "false",
    "false",
    "true"},

  {
    CFG_DB_REQUIRE_ENCRYPTED_BACKUP,
    "RequireEncryptedBackup",
    DB_TOKEN,
    "If set to one only encrypted backups are allowed. If zero both encrypted "
    "and unencrypted backups are allowed.",
    ConfigInfo::CI_USED,
    0,
    ConfigInfo::CI_INT,
    "0",
    "0",
    "1"},

  {
    CFG_DB_ENCRYPTED_FILE_SYSTEM,
    "EncryptedFileSystem",
    DB_TOKEN,
    "Encryption of local checkpoint and table space files.",
    ConfigInfo::CI_USED,
    CI_RESTART_INITIAL,
    ConfigInfo::CI_INT,
    "0",
    "0",
    "1"},

  {
    CFG_DB_REQUIRE_TLS,
    "RequireTls",
    DB_TOKEN,
    "Require TLS-authenticated secure connections",
    ConfigInfo::CI_USED,
    0,
    ConfigInfo::CI_BOOL,
    "false",
    "false",
    "true"
  },

  {
    CFG_EXTRA_SEND_BUFFER_MEMORY,
    "ExtraSendBufferMemory",
    DB_TOKEN,
    "Extra send buffer memory to use for send buffers in all transporters",
    ConfigInfo::CI_USED,
    false,
    ConfigInfo::CI_INT64,
    "0",
    "0",
    "32G"
  },

  {
    CFG_TOTAL_SEND_BUFFER_MEMORY,
    "TotalSendBufferMemory",
    DB_TOKEN,
    "Total memory to use for send buffers in all transporters",
    ConfigInfo::CI_USED,
    false,
    ConfigInfo::CI_INT,
    "0",
    "256K",
    STR_VALUE(MAX_INT_RNIL)
  },

  {
    CFG_LOCATION_DOMAIN_ID,
    "LocationDomainId",
    DB_TOKEN,
    "LocationDomainId for node",
    ConfigInfo::CI_USED,
    false,
    ConfigInfo::CI_INT,
    nullptr,
    "0",
    "16"
  },

  {
    CFG_DB_NODEGROUP,
    "Nodegroup",
    DB_TOKEN,
    "Nodegroup for node, only used during initial cluster start",
    ConfigInfo::CI_USED,
    false,
    ConfigInfo::CI_INT,
    nullptr,
    "0",
    STR_VALUE(NDB_NO_NODEGROUP)
  },

  {
    CFG_DB_AUTO_THREAD_CONFIG,
    "AutomaticThreadConfig",
    DB_TOKEN,
    "Use automatic thread configuration, overrides MaxNoOfExecutionThreads",
    ConfigInfo::CI_USED,
    CI_RESTART_SYSTEM | CI_RESTART_INITIAL,
    ConfigInfo::CI_BOOL,
    "false",
    "false",
    "true"
  },

  {
    CFG_DB_NUM_CPUS,
    "NumCPUs",
    DB_TOKEN,
    "Hard coded number of CPUs to use in automatic thread configuration",
    ConfigInfo::CI_USED,
    CI_RESTART_SYSTEM | CI_RESTART_INITIAL,
    ConfigInfo::CI_INT,
    "0",
    "0",
    STR_VALUE(MAX_USED_NUM_CPUS)
  },

  {
    CFG_DB_MT_THREADS,
    "MaxNoOfExecutionThreads",
    DB_TOKEN,
    "For ndbmtd, specify max no of execution threads",
    ConfigInfo::CI_USED,
    CI_RESTART_SYSTEM | CI_RESTART_INITIAL,
    ConfigInfo::CI_INT,
    "0",
    "2",
#if NDB_VERSION_D < NDB_MAKE_VERSION(7,2,0)
    "8"
#else
    /**
     * NOTE: The actual maximum number of threads is 98...
     *   but that config is so weird so it's only possible to get
     *   by using ThreadConfig
     */
    "72"
#endif
  },

  {
    CFG_NDBMT_LQH_WORKERS,
    "__ndbmt_lqh_workers",
    DB_TOKEN,
    "For ndbmtd specify no of lqh workers",
    ConfigInfo::CI_USED,
    false,
    ConfigInfo::CI_INT,
    nullptr,
    "1",
    "4"
  },

  {
    CFG_NDBMT_LQH_THREADS,
    "__ndbmt_lqh_threads",
    DB_TOKEN,
    "For ndbmtd specify no of lqh threads",
    ConfigInfo::CI_USED,
    false,
    ConfigInfo::CI_INT,
    nullptr,
    "1",
    "4"
  },
  
  {
    CFG_NDBMT_CLASSIC,
    "__ndbmt_classic",
    DB_TOKEN,
    "For ndbmtd use mt-classic",
    ConfigInfo::CI_USED,
    false,
    ConfigInfo::CI_BOOL,
    nullptr,
    "false",
    "true"
  },

  {
    CFG_DB_MT_THREAD_CONFIG,
    "ThreadConfig",
    DB_TOKEN,
    "Thread configuration",
    ConfigInfo::CI_USED,
    CI_RESTART_SYSTEM | CI_RESTART_INITIAL,
    ConfigInfo::CI_STRING,
    nullptr,
    nullptr,
    nullptr
  },

  {
    CFG_DB_DD_FILESYSTEM_PATH,
    "FileSystemPathDD",
    DB_TOKEN,
    "Path to directory where the " DB_TOKEN_PRINT " node stores its disk-data/undo-files",
    ConfigInfo::CI_USED,
    CI_CHECK_WRITABLE | CI_RESTART_INITIAL,
    ConfigInfo::CI_STRING,
    nullptr,
    nullptr, nullptr },

  {
    CFG_DB_DD_DATAFILE_PATH,
    "FileSystemPathDataFiles",
    DB_TOKEN,
    "Path to directory where the " DB_TOKEN_PRINT " node stores its disk-data-files",
    ConfigInfo::CI_USED,
    CI_CHECK_WRITABLE | CI_RESTART_INITIAL,
    ConfigInfo::CI_STRING,
    nullptr,
    nullptr, nullptr },

  {
    CFG_DB_DD_UNDOFILE_PATH,
    "FileSystemPathUndoFiles",
    DB_TOKEN,
    "Path to directory where the " DB_TOKEN_PRINT " node stores its disk-undo-files",
    ConfigInfo::CI_USED,
    CI_CHECK_WRITABLE | CI_RESTART_INITIAL,
    ConfigInfo::CI_STRING,
    nullptr,
    nullptr, nullptr },

  {
    CFG_DB_DD_LOGFILEGROUP_SPEC,
    "InitialLogfileGroup",
    DB_TOKEN,
    "Logfile group that will be created during initial start",
    ConfigInfo::CI_USED,
    CI_RESTART_SYSTEM | CI_RESTART_INITIAL,
    ConfigInfo::CI_STRING,
    nullptr,
    nullptr, nullptr },

  {
    CFG_DB_DD_TABLEPACE_SPEC,
    "InitialTablespace",
    DB_TOKEN,
    "Tablespace that will be created during initial start",
    ConfigInfo::CI_USED,
    CI_RESTART_SYSTEM | CI_RESTART_INITIAL,
    ConfigInfo::CI_STRING,
    nullptr,
    nullptr, nullptr },

  {
    CFG_DB_LCP_TRY_LOCK_TIMEOUT,
    "MaxLCPStartDelay",
    DB_TOKEN,
    "Time in seconds that LCP will poll for checkpoint mutex, before putting it self in lock-queue",
    ConfigInfo::CI_USED,
    false,
    ConfigInfo::CI_INT,
    "0",
    "0",
    "600" },

// 7.0 NodeGroup -> initial, system

  {
    CFG_DB_MT_BUILD_INDEX,
    "BuildIndexThreads",
    DB_TOKEN,
    "No of threads to use for building ordered indexes during system/node restart",
    ConfigInfo::CI_USED,
    false,
    ConfigInfo::CI_INT,
    "128",
    "0",
    "128" },

  {
    CFG_DB_HB_ORDER,
    "HeartbeatOrder",
    DB_TOKEN,
    "Heartbeat circle is ordered by the given values "
    "which must be non-zero and distinct",
    ConfigInfo::CI_USED,
    false,
    ConfigInfo::CI_INT,
    "0",
    "0",
    "65535" },

  {
    CFG_DB_DICT_TRACE,
    "DictTrace",
    DB_TOKEN,
    "Tracelevel for ndbd's dictionary",
    ConfigInfo::CI_USED,
    false,
    ConfigInfo::CI_INT,
    nullptr,
    "0",
    "100" },

  {
    CFG_DB_MAX_START_FAIL,
    "MaxStartFailRetries",
    DB_TOKEN,
    "Maximum retries when Ndbd fails in startup, requires StopOnError=0.  "
    "0 is infinite.",
    ConfigInfo::CI_USED,
    false,
    ConfigInfo::CI_INT,
    "3",                      /* Default */
    "0",                      /* Min */
    STR_VALUE(MAX_INT_RNIL)   /* Max */
  },

  {
    CFG_DB_START_FAIL_DELAY_SECS,
    "StartFailRetryDelay",
    DB_TOKEN,
    "Delay in seconds after start failure prior to retry.  "
    "Requires StopOnError= 0",
    ConfigInfo::CI_USED,
    false,
    ConfigInfo::CI_INT,
    "0",                     /* Default */
    "0",                     /* Min */
    STR_VALUE(MAX_INT_RNIL)  /* Max */
  },

  {
    CFG_DB_EVENTLOG_BUFFER_SIZE,
    "EventLogBufferSize",
    DB_TOKEN,
    "Size of circular buffer of ndb_logevent (inside datanodes)",
    ConfigInfo::CI_USED,
    false,
    ConfigInfo::CI_INT,
    "8192",                  /* Default */
    "0",                     /* Min */
    "64k"                    /* Max : There is no flow control...so set limit*/
  },

  {
    CFG_DB_NUMA,
    "Numa",
    DB_TOKEN,
    "Enable/disable numa support (currently linux only)",
    ConfigInfo::CI_USED,
    false,
    ConfigInfo::CI_INT,
    "1",                     /* Interleave on all numa nodes */
    "0",                     /* Min (no numa action at all)  */
    "1"                      /* Max */
  },

  {
    CFG_DB_REDO_OVERCOMMIT_LIMIT,
    "RedoOverCommitLimit",
    DB_TOKEN,
    "Limit for how long it will take to flush current "
    "RedoBuffer before action is taken (in seconds)",
    ConfigInfo::CI_USED,
    false,
    ConfigInfo::CI_INT,
    "20",                    /* Default */
    "1",                     /* Min */
    STR_VALUE(MAX_INT_RNIL)  /* Max */
  },

  {
    CFG_DB_REDO_OVERCOMMIT_COUNTER,
    "RedoOverCommitCounter",
    DB_TOKEN,
    "If RedoOverCommitLimit has been reached RedoOverCommitCounter"
    " in a row times, transactions will be aborted",
    ConfigInfo::CI_USED,
    false,
    ConfigInfo::CI_INT,
    "3",                     /* Default */
    "1",                     /* Min */
    STR_VALUE(MAX_INT_RNIL)  /* Max */
  },

  {
    CFG_DB_LATE_ALLOC,
    "LateAlloc",
    DB_TOKEN,
    "Allocate memory after connection to ndb_mgmd has been established",
    ConfigInfo::CI_USED,
    false,
    ConfigInfo::CI_INT,
    "1",
    "0",                     /* Min */
    "1"                      /* Max */
  },

  {
    CFG_DB_PARALLEL_COPY_THREADS,
    "MaxParallelCopyInstances",
    DB_TOKEN,
    "Number of parallel copies during node restarts, 0 means default",
    ConfigInfo::CI_USED,
    false,
    ConfigInfo::CI_INT,
    "0",
    "0",                     /* Min */
    "64"                      /* Max */
  },


  {
    CFG_DB_2PASS_INR,
    "TwoPassInitialNodeRestartCopy",
    DB_TOKEN,
    "Copy data in 2 passes for initial node restart, "
    "this enables multi-threaded-ordered index build for initial node restart",
    ConfigInfo::CI_USED,
    false,
    ConfigInfo::CI_BOOL,
    "true",
    "false",                     /* Min */
    "true"                       /* Max */
  },

  {
    CFG_DB_PARALLEL_SCANS_PER_FRAG,
    "MaxParallelScansPerFragment",
    DB_TOKEN,
    "Max parallel scans per fragment (tup or tux). If this limit is reached "
    " scans will be serialized using a queue.",
    ConfigInfo::CI_USED,
    false,
    ConfigInfo::CI_INT,
#if NDB_VERSION_D < NDB_MAKE_VERSION(7,2,0)
    "32",
#else
    "256",
#endif
    "1",                         /* Min */
    STR_VALUE(MAX_INT_RNIL)      /* Max */
  },

  /* ordered index stats */

  {
    CFG_DB_INDEX_STAT_AUTO_CREATE,
    "IndexStatAutoCreate",
    DB_TOKEN,
    "Make create index also create initial index stats",
    ConfigInfo::CI_USED,
    0,
    ConfigInfo::CI_INT,
    "1",
    "0",
    "1"
  },

  {
    CFG_DB_INDEX_STAT_AUTO_UPDATE,
    "IndexStatAutoUpdate",
    DB_TOKEN,
    "Monitor each index for changes and trigger automatic stats updates."
    " See IndexStatTrigger options",
    ConfigInfo::CI_USED,
    0,
    ConfigInfo::CI_INT,
    "1",
    "0",
    "1"
  },

  {
    CFG_DB_INDEX_STAT_SAVE_SIZE,
    "IndexStatSaveSize",
    DB_TOKEN,
    "Maximum bytes allowed for the saved stats of one index."
    " At least 1 sample is produced regardless of size limit."
    " The size is scaled up by a factor from IndexStatSaveScale."
    " The value affects size of stats saved in NDB system tables"
    " and in mysqld memory cache",
    ConfigInfo::CI_USED,
    0,
    ConfigInfo::CI_INT,
    "32768",
    "0",
    STR_VALUE(MAX_INT_RNIL)
  },

  {
    CFG_DB_INDEX_STAT_SAVE_SCALE,
    "IndexStatSaveScale",
    DB_TOKEN,
    "Factor to scale up IndexStatSaveSize for a large index."
    " Given in units of 0.01."
    " Multiplied by a logarithmic index size."
    " Value 0 disables scaling",
    ConfigInfo::CI_USED,
    0,
    ConfigInfo::CI_INT,
    "100",
    "0",
    STR_VALUE(MAX_INT_RNIL)
  },

  {
    CFG_DB_INDEX_STAT_TRIGGER_PCT,
    "IndexStatTriggerPct",
    DB_TOKEN,
    "Percent change (in DML ops) to schedule index stats update."
    " The value is scaled down by a factor from IndexStatTriggerScale."
    " Value 0 disables the trigger",
    ConfigInfo::CI_USED,
    0,
    ConfigInfo::CI_INT,
    "100",
    "0",
    STR_VALUE(MAX_INT_RNIL)
  },

  {
    CFG_DB_INDEX_STAT_TRIGGER_SCALE,
    "IndexStatTriggerScale",
    DB_TOKEN,
    "Factor to scale down IndexStatTriggerPct for a large index."
    " Given in units of 0.01."
    " Multiplied by a logarithmic index size."
    " Value 0 disables scaling",
    ConfigInfo::CI_USED,
    0,
    ConfigInfo::CI_INT,
    "100",
    "0",
    STR_VALUE(MAX_INT_RNIL)
  },

  {
    CFG_DB_INDEX_STAT_UPDATE_DELAY,
    "IndexStatUpdateDelay",
    DB_TOKEN,
    "Minimum delay in seconds between automatic index stats updates"
    " for a given index."
    " Value 0 means no delay",
    ConfigInfo::CI_USED,
    0,
    ConfigInfo::CI_INT,
    "60",
    "0",
    STR_VALUE(MAX_INT_RNIL)
  },

  {
    CFG_DB_CRASH_ON_CORRUPTED_TUPLE,
    "CrashOnCorruptedTuple",
    DB_TOKEN,
    "To be failfast or not, when checksum indicates corruption.",
    ConfigInfo::CI_USED,
    false,
    ConfigInfo::CI_BOOL,
#if NDB_VERSION_D < NDB_MAKE_VERSION(7,2,1)
    "false",
#else
    "true",
#endif
    "false",
    "true"},


  {
    CFG_DB_FREE_PCT,
    "MinFreePct",
    DB_TOKEN,
    "Keep 5% of database free to ensure that we don't get out of memory during restart",
    ConfigInfo::CI_USED,
    false,
    ConfigInfo::CI_INT,
    "5",
    "0",
    "100"
  },

  {
    CFG_DEFAULT_HASHMAP_SIZE,
    "DefaultHashmapSize",
    DB_TOKEN,
    "Hashmap size to use for new tables.  Normally this should be left unset, "
    "but can be set to aid downgrade to older versions not supporting as big "
    "hashmaps as current version or to use special hashmap size to gain "
    "better balance for some number of nodes and ldm-threads.",
    ConfigInfo::CI_USED,
    false,
    ConfigInfo::CI_INT,
    "0",
    "0",
    STR_VALUE(NDB_DEFAULT_HASHMAP_BUCKETS)
  },

  {
    CFG_DB_LCP_SCAN_WATCHDOG_LIMIT,
    "LcpScanProgressTimeout",
    DB_TOKEN,
    "Maximum time a local checkpoint fragment scan can be stalled for.  "
    "If this is exceeded, the node will shutdown to ensure systemwide "
    "LCP progress.  Warnings are periodically emitted when a fragment scan "
    "stalls for more than one third of this time.  0 indicates no time limit.",
    ConfigInfo::CI_USED,
    false,
    ConfigInfo::CI_INT,
    "180",
    "0",
    STR_VALUE(MAX_INT_RNIL)
  },

  {
    CFG_DB_MAX_DD_LATENCY,
    "MaxDiskDataLatency",
    DB_TOKEN,
    "Maximum allowed mean latency of disk access in milliseconds."
    "When this limit is reached we will start aborting transactions"
    " to decrease pressure on IO susbsystem. 0 means this check is"
    " not active",
    ConfigInfo::CI_USED,
    false,
    ConfigInfo::CI_INT,
    "0",
    "0",
    "8000"
  },

  {
    CFG_DB_DD_USING_SAME_DISK,
    "DiskDataUsingSameDisk",
    DB_TOKEN,
    "Set this to false if Disk data tablespaces uses their own disk"
    " drives. This means that we can push checkpoints to tablespaces"
    " at a higher rate than if disk drives are shared.",
    ConfigInfo::CI_USED,
    false,
    ConfigInfo::CI_BOOL,
    "true",
    "false",
    "true"
  },

  {
    CFG_DB_DISK_PAGE_BUFFER_ENTRIES,
    "DiskPageBufferEntries",
    DB_TOKEN,
    "Determines number of unique disk page requests to allocate. "
    "Specified as multiple of number of buffer pages "
    "i.e. number of 32k pages in DiskPageBufferMemory. "
    "Each entry takes about 100 bytes. "
    "Large disk data transactions "
    "may require increasing the default.",
    ConfigInfo::CI_USED,
    false,
    ConfigInfo::CI_INT,
    "10",
    "1",
    STR_VALUE(MAX_INT32)
  },

  {
    CFG_DB_ENABLE_REDO_CONTROL,
    "EnableRedoControl",
    DB_TOKEN,
    "Enable adaptive speed of checkpointing to control REDO log usage",
    ConfigInfo::CI_USED,
    0,
    ConfigInfo::CI_BOOL,
    "true",
    "false",
    "true"
  },

  {
    CFG_DB_ENABLE_PARTIAL_LCP,
    "EnablePartialLcp",
    DB_TOKEN,
    "Enable partial LCP, this means a checkpoint only writes the difference"
    " to the last LCP plus some parts that are fully checkpointed. If this"
    " isn't enabled then all LCPs are writing a full checkpoint.",
    ConfigInfo::CI_USED,
    0,
    ConfigInfo::CI_BOOL,
    "true",
    "false",
    "true"
  },

  {
    CFG_DB_RECOVERY_WORK,
    "RecoveryWork",
    DB_TOKEN,
    "Percentage of storage overhead for LCP files, increasing the value"
    " means less work in normal operation and more at recovery, decreasing"
    " it means more work in normal operation and less work in recovery",
    ConfigInfo::CI_USED,
    0,
    ConfigInfo::CI_INT,
    "60",
    "25",
    "100"
  },

  {
    CFG_DB_INSERT_RECOVERY_WORK,
    "InsertRecoveryWork",
    DB_TOKEN,
    "Percentage of RecoveryWork used for inserted rows, setting this high"
    " increases the writes during LCPs and decreases the total LCP size, "
    "setting it lower means we are writing less during LCPs but will "
    "eventually have a larger LCP size and thus also longer recovery"
    " for a period of time.",
    ConfigInfo::CI_USED,
    0,
    ConfigInfo::CI_INT,
    "40",
    "0",
    "70"
  },

  {
    CFG_DB_AT_RESTART_SKIP_INDEXES,
    "__at_restart_skip_indexes",
    DB_TOKEN,
    "Ignore all index and foreign key info on the node "
    "at (non-initial) restart.  "
    "This is a one-time recovery option for a non-startable database.  "
    "Carefully consult documentation before using.",
    ConfigInfo::CI_USED,
    0,
    ConfigInfo::CI_BOOL,
    "false",
    "false",
    "true"
  },

  {
    CFG_DB_AT_RESTART_SKIP_FKS,
    "__at_restart_skip_fks",
    DB_TOKEN,
    "Ignore all foreign key info on the node "
    "at (non-initial) restart.  "
    "This is a one-time recovery option for a non-startable database.  "
    "Carefully consult documentation before using.",
    ConfigInfo::CI_USED,
    0,
    ConfigInfo::CI_BOOL,
    "false",
    "false",
    "true"
  },
  {
    CFG_MIXOLOGY_LEVEL,
    "__debug_mixology_level",
    DB_TOKEN,
    "Artificial signal flow mixing to expose bugs.",
    ConfigInfo::CI_USED,
    false,
    ConfigInfo::CI_INT,
    "0",
    "0",
    STR_VALUE(MAX_INT_RNIL)
  },

  {
    CFG_DB_AT_RESTART_SUBSCRIBER_CONNECT_TIMEOUT,
    "RestartSubscriberConnectTimeout",
    DB_TOKEN,
    "On node restart the time that a data node will wait for "
    "subscribing Api nodes to connect.  If it expires, missing "
    "Api nodes will be disconnected from the cluster.  A zero "
    "value means that timeout is disabled.  Even if unit is "
    "milliseconds the actual resolution of timeout will be "
    "seconds.",
    ConfigInfo::CI_USED,
    false,
    ConfigInfo::CI_INT,
    "120000",
    "0",
    STR_VALUE(MAX_INT_RNIL)
  },

  {
    CFG_DB_UI_BUILD_MAX_BATCHSIZE,
    "MaxUIBuildBatchSize",
    DB_TOKEN,
    "Max scan batch size to use for building unique indexes.  "
    "Increasing this may speed up unique index builds, at the "
    "risk of greater impact to ongoing traffic.",
    ConfigInfo::CI_USED,
    false,
    ConfigInfo::CI_INT,
    "64",
    "16",
    "512"
  },

  {
    CFG_DB_FK_BUILD_MAX_BATCHSIZE,
    "MaxFKBuildBatchSize",
    DB_TOKEN,
    "Max scan batch size to use for building foreign keys.  "
    "Increasing this may speed up foreign key builds, at the "
    "risk of greater impact to ongoing traffic.",
    ConfigInfo::CI_USED,
    false,
    ConfigInfo::CI_INT,
    "64",
    "16",
    "512"
  },

  {
    CFG_DB_REORG_BUILD_MAX_BATCHSIZE,
    "MaxReorgBuildBatchSize",
    DB_TOKEN,
    "Max scan batch size to use for reorganising table partitions.  "
    "Increasing this may speed up reorganisation of table partitions, at the "
    "risk of greater impact to ongoing traffic.",
    ConfigInfo::CI_USED,
    false,
    ConfigInfo::CI_INT,
    "64",
    "16",
    "512"
  },

  {
    CFG_DB_RESERVED_INDEX_OPS,
    "ReservedConcurrentIndexOperations",
    DB_TOKEN,
    "Number of simultaneous index operations that have dedicated resources on one " DB_TOKEN_PRINT " node",
    ConfigInfo::CI_USED,
    false,
    ConfigInfo::CI_INT,
    "0", // "2K",
    "0",
    STR_VALUE(MAX_INT_RNIL)
  },

  {
    CFG_DB_RESERVED_TRIGGER_OPS,
    "ReservedFiredTriggers",
    DB_TOKEN,
    "Number of triggers that have dedicated resources on one " DB_TOKEN_PRINT " node",
    ConfigInfo::CI_USED,
    false,
    ConfigInfo::CI_INT,
    "0", // "1000",
    "0",
    STR_VALUE(MAX_INT_RNIL)
  },

  {
    CFG_DB_RESERVED_OPS,
    "ReservedConcurrentOperations",
    DB_TOKEN,
    "Number of simultaneous operation that have dedicated resources in transaction coordinators on one " DB_TOKEN_PRINT " node",
    ConfigInfo::CI_USED,
    false,
    ConfigInfo::CI_INT,
    "0", // "32k",
    "0",
    STR_VALUE(MAX_INT_RNIL)
  },

  {
    CFG_DB_RESERVED_LOCAL_SCANS,
    "ReservedLocalScans",
    DB_TOKEN,
    "Number of simultaneous fragment scans that have dedicated resources on one " DB_TOKEN_PRINT " node",
    ConfigInfo::CI_USED,
    false,
    ConfigInfo::CI_INT,
    "0",
    "0",
    STR_VALUE(MAX_INT_RNIL)
  },

  {
    CFG_DB_RESERVED_TRANSACTIONS,
    "ReservedConcurrentTransactions",
    DB_TOKEN,
    "Number of simultaneous transactions that have dedicated resources on one " DB_TOKEN_PRINT " node",
    ConfigInfo::CI_USED,
    false,
    ConfigInfo::CI_INT,
    "0", // "1024",
    "0",
    STR_VALUE(MAX_INT_RNIL)
  },

  {
    CFG_DB_RESERVED_SCANS,
    "ReservedConcurrentScans",
    DB_TOKEN,
    "Number of simultaneous scans that have dedicated resources on one " DB_TOKEN_PRINT " node",
    ConfigInfo::CI_USED,
    false,
    ConfigInfo::CI_INT,
    "0", // "64",
    "0",
    "500"
  },

  {
    CFG_DB_RESERVED_TRANS_BUFFER_MEM,
    "ReservedTransactionBufferMemory",
    DB_TOKEN,
    "Dynamic buffer space (in bytes) for key and attribute data allocated for each " DB_TOKEN_PRINT " node",
    ConfigInfo::CI_USED,
    false,
    ConfigInfo::CI_INT,
    "0", // "256K",
    "0",
    STR_VALUE(MAX_INT_RNIL)
  },

  /***************************************************************************
   * API
   ***************************************************************************/
  {
    CFG_SECTION_NODE,
    API_TOKEN,
    API_TOKEN,
    "Node section",
    ConfigInfo::CI_USED,
    false,
    ConfigInfo::CI_SECTION,
    (const char *)NODE_TYPE_API, 
    nullptr, nullptr
  },

  {
    KEY_INTERNAL,
    "wan",
    API_TOKEN,
    "Use WAN TCP setting as default",
    ConfigInfo::CI_USED,
    false,
    ConfigInfo::CI_BOOL,
    "false",
    "false",
    "true"
  },
  
  {
    CFG_NODE_HOST,
    "HostName",
    API_TOKEN,
    "Name of computer for this node",
    ConfigInfo::CI_USED,
    false,
    ConfigInfo::CI_STRING,
    "",
    nullptr, nullptr },

  {
    CFG_NODE_DEDICATED,
    "Dedicated",
    API_TOKEN,
    "The node id for this node will only be handed out to connections that "
    "explicitly request it. Api client that request 'any' nodeid will not be "
    "able to use this one. Can be used when HostName is not enough to "
    "distinguish different processes, and one runs a server process like "
    "mysqld on same host as some other ndb client programs and want to avoid "
    "the client program steal a node id dedicated to mysqld while the mysqld "
    "is not connected.",
    ConfigInfo::CI_USED,
    false,
    ConfigInfo::CI_BOOL,
    "false",
    "false",
    "true" },

  {
    CFG_NODE_SYSTEM,
    "System",
    API_TOKEN,
    "Name of system for this node",
    ConfigInfo::CI_INTERNAL,
    false,
    ConfigInfo::CI_STRING,
    nullptr,
    nullptr, nullptr },

  {
    CFG_NODE_ID,
    "NodeId",
    API_TOKEN,
    "Number identifying application node (" API_TOKEN_PRINT ")",
    ConfigInfo::CI_USED,
    false,
    ConfigInfo::CI_INT,
    MANDATORY,
    "1",
    STR_VALUE(MAX_NODES_ID) },

  {
    KEY_INTERNAL,
    "ExecuteOnComputer",
    API_TOKEN,
    "HostName",
    ConfigInfo::CI_DEPRECATED,
    false,
    ConfigInfo::CI_STRING,
    nullptr,
    nullptr, nullptr },

  {
    CFG_NODE_ARBIT_RANK,
    "ArbitrationRank",
    API_TOKEN,
    "If 0, then " API_TOKEN_PRINT " is not arbitrator. Kernel selects arbitrators in order 1, 2",
    ConfigInfo::CI_USED,
    false,
    ConfigInfo::CI_INT,
    "0",
    "0",
    "2" },

  {
    CFG_NODE_ARBIT_DELAY,
    "ArbitrationDelay",
    API_TOKEN,
    "When asked to arbitrate, arbitrator waits this long before voting (msec)",
    ConfigInfo::CI_USED,
    0,
    ConfigInfo::CI_INT,
    "0",
    "0",
    STR_VALUE(MAX_INT_RNIL) },

  {
    CFG_MAX_SCAN_BATCH_SIZE,
    "MaxScanBatchSize",
    "API",
    "The maximum collective batch size for one scan",
    ConfigInfo::CI_USED,
    false,
    ConfigInfo::CI_INT,
    STR_VALUE(MAX_SCAN_BATCH_SIZE),
    "32k",
    "16M" },
  
  {
    CFG_BATCH_BYTE_SIZE,
    "BatchByteSize",
    "API",
    "The default batch size in bytes",
    ConfigInfo::CI_USED,
    false,
    ConfigInfo::CI_INT,
    STR_VALUE(SCAN_BATCH_SIZE),
    "1k",
    "1M" },

  {
    CFG_BATCH_SIZE,
    "BatchSize",
    "API",
    "The default batch size in number of records",
    ConfigInfo::CI_USED,
    false,
    ConfigInfo::CI_INT,
    STR_VALUE(DEF_BATCH_SIZE),
    "1",
    STR_VALUE(MAX_PARALLEL_OP_PER_SCAN) },

  {
    KEY_INTERNAL,
    "ConnectionMap",
    "API",
    "Specifies which DB nodes to connect",
    ConfigInfo::CI_USED,
    false,
    ConfigInfo::CI_STRING,
    nullptr,
    nullptr,
    nullptr
  },

  {
    CFG_EXTRA_SEND_BUFFER_MEMORY,
    "ExtraSendBufferMemory",
    API_TOKEN,
    "Extra send buffer memory to use for send buffers in all transporters",
    ConfigInfo::CI_USED,
    false,
    ConfigInfo::CI_INT64,
    "0",
    "0",
    "32G"
  },

  {
    CFG_TOTAL_SEND_BUFFER_MEMORY,
    "TotalSendBufferMemory",
    "API",
    "Total memory to use for send buffers in all transporters",
    ConfigInfo::CI_USED,
    false,
    ConfigInfo::CI_INT,
    "0",
    "256K",
    STR_VALUE(MAX_INT_RNIL)
  },

  {
    CFG_LOCATION_DOMAIN_ID,
    "LocationDomainId",
    API_TOKEN,
    "LocationDomainId for node",
    ConfigInfo::CI_USED,
    false,
    ConfigInfo::CI_INT,
    nullptr,
    "0",
    "16"
  },

  {
    CFG_AUTO_RECONNECT,
    "AutoReconnect",
    "API",
    "Specifies if an api node should reconnect when fully disconnected from cluster",
    ConfigInfo::CI_USED,
    false,
    ConfigInfo::CI_BOOL,
    "true",
    "false",
    "true"
  },

  {
    CFG_HB_THREAD_PRIO,
    "HeartbeatThreadPriority",
    API_TOKEN,
    "Specify thread properties of heartbeat thread",
    ConfigInfo::CI_USED,
    0,
    ConfigInfo::CI_STRING,
    nullptr, nullptr, nullptr },

  {
    CFG_DEFAULT_OPERATION_REDO_PROBLEM_ACTION,
    "DefaultOperationRedoProblemAction",
    API_TOKEN,
    "If Redo-log is having problem, should operation default "
    "(unless overridden on transaction/operation level) abort "
    "or be put on queue",
    ConfigInfo::CI_USED,
    false,
    ConfigInfo::CI_ENUM,
#if NDB_VERSION_D < NDB_MAKE_VERSION(7,2,0)
    "abort", /* Default value */
#else
    "queue", /* Default value */
#endif
    (const char*)default_operation_redo_problem_action_typelib,
    nullptr
  },

  {
    CFG_DEFAULT_HASHMAP_SIZE,
    "DefaultHashmapSize",
    API_TOKEN,
    "Hashmap size to use for new tables.  Normally this should be left unset, "
    "but can be set to aid downgrade to older versions not supporting as big "
    "hashmaps as current version or to use special hashmap size to gain "
    "better balance for some number of nodes and ldm-threads.",
    ConfigInfo::CI_USED,
    false,
    ConfigInfo::CI_INT,
    "0",
    "0",
    STR_VALUE(NDB_DEFAULT_HASHMAP_BUCKETS)
  },
  {
    CFG_MIXOLOGY_LEVEL,
    "__debug_mixology_level",
    API_TOKEN,
    "Artificial signal flow mixing to expose bugs.",
    ConfigInfo::CI_USED,
    false,
    ConfigInfo::CI_INT,
    "0",
    "0",
    STR_VALUE(MAX_INT_RNIL)
  },

  {
    CFG_CONNECT_BACKOFF_MAX_TIME,
    "ConnectBackoffMaxTime",
    "API",
    "Specifies the longest time between connection attempts to a "
    "data node from an api node in milliseconds (with "
    "approximately 100ms resolution).  Note that this excludes "
    "any time while a connection attempt are underway, which in "
    "worst case can take several seconds.  To disable the backoff "
    "set it to zero.",
    ConfigInfo::CI_USED,
    false,
    ConfigInfo::CI_INT,
    "1500",
    "0",
    STR_VALUE(MAX_INT_RNIL)
  },

  {
    CFG_START_CONNECT_BACKOFF_MAX_TIME,
    "StartConnectBackoffMaxTime",
    "API",
    "This has the same meaning as ConnectBackoffMaxTime, but "
    "is used instead of it while no data nodes are connected to "
    "the API node.",
    ConfigInfo::CI_USED,
    false,
    ConfigInfo::CI_INT,
    "0",
    "0",
    STR_VALUE(MAX_INT_RNIL)
  },

  {
    CFG_API_VERBOSE,
    "ApiVerbose",
    "API",
    "Tracelevel for API nodes.",
    ConfigInfo::CI_USED,
    false,
    ConfigInfo::CI_INT,
    nullptr,
    "0",
    "100"
  },

  /****************************************************************************
   * MGM
   ***************************************************************************/
  {
    CFG_SECTION_NODE,
    MGM_TOKEN,
    MGM_TOKEN,
    "Node section",
    ConfigInfo::CI_USED,
    false,
    ConfigInfo::CI_SECTION,
    (const char *)NODE_TYPE_MGM, 
    nullptr, nullptr
  },

  {
    KEY_INTERNAL,
    "wan",
    MGM_TOKEN,
    "Use WAN TCP setting as default",
    ConfigInfo::CI_USED,
    false,
    ConfigInfo::CI_BOOL,
    "false",
    "false",
    "true"
  },
  
  {
    CFG_NODE_HOST,
    "HostName",
    MGM_TOKEN,
    "Name of computer for this node",
    ConfigInfo::CI_USED,
    false,
    ConfigInfo::CI_STRING,
    "",
    nullptr, nullptr },

  {
    CFG_NODE_DEDICATED,
    "Dedicated",
    MGM_TOKEN,
    "The node id for this node will only be handed out to connections that "
    "explicitly request it. Management servers that request 'any' nodeid will "
    "not be able to use this one. Can be used when HostName is not enough to "
    "distinguish different processes, and one runs several management "
    "servers on same host, which should typically only be the case in test "
    "clusters.",
    ConfigInfo::CI_USED,
    false,
    ConfigInfo::CI_BOOL,
    "false",
    "false",
    "true" },

  {
    CFG_NODE_DATADIR,
    "DataDir",
    MGM_TOKEN,
    "Data directory for this node",
    ConfigInfo::CI_USED,
    CI_CHECK_WRITABLE,
    ConfigInfo::CI_STRING,
    "",
    nullptr, nullptr },

  {
    CFG_NODE_SYSTEM,
    "System",
    MGM_TOKEN,
    "Name of system for this node",
    ConfigInfo::CI_INTERNAL,
    false,
    ConfigInfo::CI_STRING,
    nullptr,
    nullptr, nullptr },

  {
    CFG_NODE_ID,
    "NodeId",
    MGM_TOKEN,
    "Number identifying the management server node (" MGM_TOKEN_PRINT ")",
    ConfigInfo::CI_USED,
    false,
    ConfigInfo::CI_INT,
    MANDATORY,
    "1",
    STR_VALUE(MAX_NODES_ID) },
  
  {
    CFG_LOG_DESTINATION,
    "LogDestination",
    MGM_TOKEN,
    "String describing where logmessages are sent",
    ConfigInfo::CI_USED,
    false,
    ConfigInfo::CI_STRING,
    nullptr,
    nullptr, nullptr },
  
  {
    KEY_INTERNAL,
    "ExecuteOnComputer",
    MGM_TOKEN,
    "HostName",
    ConfigInfo::CI_DEPRECATED,
    false,
    ConfigInfo::CI_STRING,
    nullptr,
    nullptr, nullptr },

  {
    CFG_MGM_PORT,
    "PortNumber",
    MGM_TOKEN,
    "Port number to give commands to/fetch configurations from management server",
    ConfigInfo::CI_USED,
    false,
    ConfigInfo::CI_INT,
    STR_VALUE(NDB_PORT),
    "0",
    STR_VALUE(MAX_PORT_NO) },

  {
    KEY_INTERNAL,
    "PortNumberStats",
    MGM_TOKEN,
    "Port number used to get statistical information from a management server",
    ConfigInfo::CI_USED,
    false,
    ConfigInfo::CI_INT,
    nullptr,
    "0",
    STR_VALUE(MAX_PORT_NO) },

  {
    CFG_NODE_ARBIT_RANK,
    "ArbitrationRank",
    MGM_TOKEN,
    "If 0, then " MGM_TOKEN_PRINT " is not arbitrator. Kernel selects arbitrators in order 1, 2",
    ConfigInfo::CI_USED,
    false,
    ConfigInfo::CI_INT,
    "1",
    "0",
    "2" },

  {
    CFG_NODE_ARBIT_DELAY,
    "ArbitrationDelay",
    MGM_TOKEN,
    "",
    ConfigInfo::CI_USED,
    false,
    ConfigInfo::CI_INT,
    "0",
    "0",
    STR_VALUE(MAX_INT_RNIL) },

  {
    CFG_EXTRA_SEND_BUFFER_MEMORY,
    "ExtraSendBufferMemory",
    MGM_TOKEN,
    "Extra send buffer memory to use for send buffers in all transporters",
    ConfigInfo::CI_USED,
    false,
    ConfigInfo::CI_INT64,
    "0",
    "0",
    "32G"
  },

  {
    CFG_TOTAL_SEND_BUFFER_MEMORY,
    "TotalSendBufferMemory",
    MGM_TOKEN,
    "Total memory to use for send buffers in all transporters",
    ConfigInfo::CI_USED,
    false,
    ConfigInfo::CI_INT,
    "0",
    "256K",
    STR_VALUE(MAX_INT_RNIL)
  },

  {
    CFG_LOCATION_DOMAIN_ID,
    "LocationDomainId",
    MGM_TOKEN,
    "LocationDomainId for node",
    ConfigInfo::CI_USED,
    false,
    ConfigInfo::CI_INT,
    nullptr,
    "0",
    "16"
  },

  {
    CFG_HB_THREAD_PRIO,
    "HeartbeatThreadPriority",
    MGM_TOKEN,
    "Specify thread properties of heartbeat thread",
    ConfigInfo::CI_USED,
    0,
    ConfigInfo::CI_STRING,
    nullptr, nullptr, nullptr
  },

  {
    CFG_MGMD_MGMD_HEARTBEAT_INTERVAL,
    "HeartbeatIntervalMgmdMgmd",
    MGM_TOKEN,
    "Time between " MGM_TOKEN_PRINT "-" MGM_TOKEN_PRINT " heartbeats. " 
    MGM_TOKEN_PRINT " considered dead after 3 missed HBs",
    ConfigInfo::CI_USED,
    0,
    ConfigInfo::CI_INT,
    "1500",
    "100",
    STR_VALUE(MAX_INT_RNIL) },

  {
    CFG_MIXOLOGY_LEVEL,
    "__debug_mixology_level",
    MGM_TOKEN,
    "Artificial signal flow mixing to expose bugs.",
    ConfigInfo::CI_USED,
    false,
    ConfigInfo::CI_INT,
    "0",
    "0",
    STR_VALUE(MAX_INT_RNIL)
  },

 {
    CFG_NODE_REQUIRE_CERT,
    "RequireCertificate",
    MGM_TOKEN,
    "Require valid TLS key and certificate at startup time",
    ConfigInfo::CI_USED,
    false,
    ConfigInfo::CI_BOOL,
    "false",
    "false",
    "true"
 },

  {
    CFG_MGM_REQUIRE_TLS,
    "RequireTls",
    MGM_TOKEN,
    "Require TLS-authenticated secure connections",
    ConfigInfo::CI_USED,
    0,
    ConfigInfo::CI_BOOL,
    "false",
    "false",
    "true"
  },

  /****************************************************************************
   * TCP
   ***************************************************************************/
  {
    CFG_SECTION_CONNECTION,
    "TCP",
    "TCP",
    "Connection section",
    ConfigInfo::CI_USED,
    false,
    ConfigInfo::CI_SECTION,
    (const char *)CONNECTION_TYPE_TCP, 
    nullptr, nullptr
  },

  {
    CFG_CONNECTION_HOSTNAME_1,
    "HostName1",
    "TCP",
    "Name/IP of computer on one side of the connection",
    ConfigInfo::CI_USED,
    false,
    ConfigInfo::CI_STRING,
    nullptr,
    nullptr, nullptr },

  {
    CFG_CONNECTION_HOSTNAME_2,
    "HostName2",
    "TCP",
    "Name/IP of computer on one side of the connection",
    ConfigInfo::CI_USED,
    false,
    ConfigInfo::CI_STRING,
    nullptr,
    nullptr, nullptr },

  {
    CFG_CONNECTION_NODE_1,
    "NodeId1",
    "TCP",
    "Id of node (" DB_TOKEN_PRINT ", " API_TOKEN_PRINT " or " MGM_TOKEN_PRINT ") on one side of the connection",
    ConfigInfo::CI_USED,
    false,
    ConfigInfo::CI_STRING,
    MANDATORY,
    nullptr, nullptr },

  {
    CFG_CONNECTION_NODE_2,
    "NodeId2",
    "TCP",
    "Id of node (" DB_TOKEN_PRINT ", " API_TOKEN_PRINT " or " MGM_TOKEN_PRINT ") on one side of the connection",
    ConfigInfo::CI_USED,
    false,
    ConfigInfo::CI_STRING,
    MANDATORY,
    nullptr, nullptr },

  {
    CFG_CONNECTION_GROUP,
    "Group",
    "TCP",
    "",
    ConfigInfo::CI_USED,
    false,
    ConfigInfo::CI_INT,
    "55",
    "0", "200" },

  {
    CFG_CONNECTION_NODE_ID_SERVER,
    "NodeIdServer",
    "TCP",
    "",
    ConfigInfo::CI_USED,
    false,
    ConfigInfo::CI_INT,
    MANDATORY,
    "1", "63" },

  {
    CFG_CONNECTION_SEND_SIGNAL_ID,
    "SendSignalId",
    "TCP",
    "Sends id in each signal.  Used in trace files.",
    ConfigInfo::CI_USED,
    false,
    ConfigInfo::CI_BOOL,
    "true",
    "false",
    "true" },


  {
    CFG_CONNECTION_CHECKSUM,
    "Checksum",
    "TCP",
    "If checksum is enabled, all signals between nodes are checked for errors",
    ConfigInfo::CI_USED,
    false,
    ConfigInfo::CI_BOOL,
    "false",
    "false",
    "true" },

  {
    CFG_CONNECTION_PRESEND_CHECKSUM,
    "PreSendChecksum",
    "TCP",
    "If PreSendChecksum AND Checksum are enabled,\n"
    "pre-send checksum checks are done, and\n"
    "all signals between nodes are checked for errors",
    ConfigInfo::CI_USED,
    false,
    ConfigInfo::CI_BOOL,
    "false",
    "false",
    "true" },

  {
    CFG_CONNECTION_SERVER_PORT,
    "PortNumber",
    "TCP",
    "PortNumber to be used by data nodes while connecting the transporters",
    ConfigInfo::CI_INTERNAL,
    false,
    ConfigInfo::CI_INT,
    "0",
    "0",
    STR_VALUE(MAX_PORT_NO) },

  {
    CFG_TCP_SEND_BUFFER_SIZE,
    "SendBufferMemory",
    "TCP",
    "Bytes of buffer for signals sent from this node",
    ConfigInfo::CI_USED,
    false,
    ConfigInfo::CI_INT,
    "2M",
    "64K",
    STR_VALUE(MAX_INT_RNIL) },

  {
    CFG_TCP_SPINTIME,
    "TcpSpintime",
    "TCP",
    "Number of microseconds to spin before going to sleep when receiving",
    ConfigInfo::CI_USED,
    false,
    ConfigInfo::CI_INT,
    "0",
    "0",
    "2000"
  },

  {
    CFG_TCP_REQUIRE_TLS,
    "RequireLinkTls",
    "TCP",
    "Use TLS-authenticated secure connections for TCP transporter links",
    ConfigInfo::CI_INTERNAL,
    0,
    ConfigInfo::CI_BOOL,
    "false",
    "false",
    "true"
  },

  {
    CFG_TCP_RECEIVE_BUFFER_SIZE,
    "ReceiveBufferMemory",
    "TCP",
    "Bytes of buffer for signals received by this node",
    ConfigInfo::CI_USED,
    false,
    ConfigInfo::CI_INT,
    "2M",
    "16K",
    STR_VALUE(MAX_INT_RNIL) },

  {
    CFG_TCP_PROXY,
    "Proxy",
    "TCP",
    "",
    ConfigInfo::CI_USED,
    false,
    ConfigInfo::CI_STRING,
    nullptr,
    nullptr, nullptr },

  {
    CFG_CONNECTION_NODE_1_SYSTEM,
    "NodeId1_System",
    "TCP",
    "System for node 1 in connection",
    ConfigInfo::CI_INTERNAL,
    false,
    ConfigInfo::CI_STRING,
    nullptr,
    nullptr, nullptr },

  {
    CFG_CONNECTION_NODE_2_SYSTEM,
    "NodeId2_System",
    "TCP",
    "System for node 2 in connection",
    ConfigInfo::CI_INTERNAL,
    false,
    ConfigInfo::CI_STRING,
    nullptr,
    nullptr, nullptr },

  {
    CFG_TCP_SND_BUF_SIZE,
    "TCP_SND_BUF_SIZE",
    "TCP",
    "Value used for SO_SNDBUF",
    ConfigInfo::CI_USED,
    false,
    ConfigInfo::CI_INT,
    "0",
    "0", 
    "2G"
  },

  {
    CFG_TCP_RCV_BUF_SIZE,
    "TCP_RCV_BUF_SIZE",
    "TCP",
    "Value used for SO_RCVBUF",
    ConfigInfo::CI_USED,
    false,
    ConfigInfo::CI_INT,
    "0",
    "0", 
    "2G" 
  },
  
  {
    CFG_TCP_MAXSEG_SIZE,
    "TCP_MAXSEG_SIZE",
    "TCP",
    "Value used for TCP_MAXSEG",
    ConfigInfo::CI_USED,
    false,
    ConfigInfo::CI_INT,
    "0",
    "0", 
    "2G" 
  },

  {
    CFG_TCP_BIND_INADDR_ANY,
    "TcpBind_INADDR_ANY",
    "TCP",
    "Bind InAddrAny instead of hostname for server part of connection",
    ConfigInfo::CI_USED,
    false,
    ConfigInfo::CI_BOOL,
    "false",
    "false", "true" },

  {
    CFG_CONNECTION_OVERLOAD,
    "OverloadLimit",
    "TCP",
    "Number of unsent bytes that must be in the send buffer before the\n"
    "connection is considered overloaded",
    ConfigInfo::CI_USED,
    false,
    ConfigInfo::CI_INT,
    "0",
    "0",
    STR_VALUE(MAX_INT_RNIL)
  },
=======
                                       const char *rule_data);

const ConfigInfo::ConfigRule ConfigInfo::m_ConfigRules[] = {
    {add_system_section, nullptr},
    {sanity_checks, nullptr},
    {add_node_connections, nullptr},
    {check_node_vs_replicas, nullptr},
    {check_mutually_exclusive, nullptr},
    {validate_unique_mgm_ports, nullptr},
    {saveSectionsInConfigValues, "SYSTEM,Node,Connection"},
    {nullptr, nullptr}};

struct DeprecationTransform {
  const char *m_section;
  const char *m_oldName;
  const char *m_newName;
  double m_add;
  double m_mul;
};
>>>>>>> 824e2b40

static const DeprecationTransform f_deprecation[] = {
    {nullptr, nullptr, nullptr, 0, 0}};

static const ConfigInfo::Typelib arbit_method_typelib[] = {
    {"Disabled", ARBIT_METHOD_DISABLED},
    {"Default", ARBIT_METHOD_DEFAULT},
    {"WaitExternal", ARBIT_METHOD_WAITEXTERNAL},
    {nullptr, 0}};

static const ConfigInfo::Typelib
    default_operation_redo_problem_action_typelib[] = {
        {"abort", OPERATION_REDO_PROBLEM_ACTION_ABORT},
        {"queue", OPERATION_REDO_PROBLEM_ACTION_QUEUE},
        {nullptr, 0}};

/**
 * The default constructors create objects with suitable values for the
 * configuration parameters.
 *
 * Some are however given the value MANDATORY which means that the value
 * must be specified in the configuration file.
 *
 * Min and max values are also given for some parameters.
 * - Attr1:  Name in file (initial config file)
 * - Attr2:  Name in prop (properties object)
 * - Attr3:  Name of Section (in init config file)
 * - Attr4:  Updateable
 * - Attr5:  Type of parameter (INT or BOOL)
 * - Attr6:  Default Value (number only)
 * - Attr7:  Min value
 * - Attr8:  Max value
 *
 * Parameter constraints are coded in file Config.cpp.
 *
 * *******************************************************************
 * Parameters used under development should be marked "NOTIMPLEMENTED"
 * *******************************************************************
 */

const ConfigInfo::ParamInfo ConfigInfo::m_ParamInfo[] = {

    /****************************************************************************
     * COMPUTER
     ***************************************************************************/
    {KEY_INTERNAL, "COMPUTER", "COMPUTER", "Computer section",
     ConfigInfo::CI_INTERNAL, false, ConfigInfo::CI_SECTION, 0},

    {KEY_INTERNAL, "Id", "COMPUTER", "Name of computer", ConfigInfo::CI_USED,
     false, ConfigInfo::CI_STRING, MANDATORY, nullptr, nullptr},

    {KEY_INTERNAL, "HostName", "COMPUTER",
     "Hostname of computer (e.g. mysql.com)", ConfigInfo::CI_USED, false,
     ConfigInfo::CI_STRING, MANDATORY, nullptr, nullptr},

    /****************************************************************************
     * SYSTEM
     ***************************************************************************/
    {CFG_SECTION_SYSTEM, "SYSTEM", "SYSTEM", "System section",
     ConfigInfo::CI_USED, false, ConfigInfo::CI_SECTION, CFG_SECTION_SYSTEM},

    {CFG_SYS_NAME, "Name", "SYSTEM", "Name of system (NDB Cluster)",
     ConfigInfo::CI_USED, false, ConfigInfo::CI_STRING, MANDATORY, nullptr,
     nullptr},

    {CFG_SYS_PRIMARY_MGM_NODE, "PrimaryMGMNode", "SYSTEM",
     "Node id of Primary " MGM_TOKEN_PRINT " node", ConfigInfo::CI_USED, false,
     ConfigInfo::CI_INT, "0", "0", STR_VALUE(MAX_INT_RNIL)},

    /***************************************************************************
     * DB
     ***************************************************************************/

    {CFG_SYS_CONFIG_GENERATION, "ConfigGenerationNumber", "SYSTEM",
     "Configuration generation number", ConfigInfo::CI_USED, false,
     ConfigInfo::CI_INT, "0", "0", STR_VALUE(MAX_INT_RNIL)},

    /***************************************************************************
     * DB
     ***************************************************************************/
    {CFG_SECTION_NODE, DB_TOKEN, DB_TOKEN, "[DB] section", ConfigInfo::CI_USED,
     false, ConfigInfo::CI_SECTION, NODE_TYPE_DB},

    {CFG_DB_SUBSCRIPTIONS, "MaxNoOfSubscriptions", DB_TOKEN,
     "Max no of subscriptions (default 0 == MaxNoOfTables)",
     ConfigInfo::CI_USED, false, ConfigInfo::CI_INT, "0", "0",
     STR_VALUE(MAX_INT_RNIL)},

    {CFG_DB_CLASSIC_FRAGMENTATION, "ClassicFragmentation", DB_TOKEN,
     "Use classic fragmentation technique", ConfigInfo::CI_USED, false,
     ConfigInfo::CI_BOOL, "true", "false", "true"},

    {CFG_DB_SUBSCRIBERS, "MaxNoOfSubscribers", DB_TOKEN,
     "Max no of subscribers "
     "(default 0 == 2 * MaxNoOfTables + 2 * 'number of API nodes')",
     ConfigInfo::CI_USED, false, ConfigInfo::CI_INT, "0", "0",
     STR_VALUE(MAX_INT_RNIL)},

    {CFG_DB_SUB_OPERATIONS, "MaxNoOfConcurrentSubOperations", DB_TOKEN,
     "Max no of concurrent subscriber operations", ConfigInfo::CI_USED, false,
     ConfigInfo::CI_INT, "256", "0", STR_VALUE(MAX_INT_RNIL)},

    {CFG_DB_TCPBIND_INADDR_ANY, "TcpBind_INADDR_ANY", DB_TOKEN,
     "Bind IP_ADDR_ANY so that connections can be made from anywhere (for "
     "autogenerated connections)",
     ConfigInfo::CI_USED, false, ConfigInfo::CI_BOOL, "false", "false", "true"},

    {CFG_NODE_HOST, "HostName", DB_TOKEN, "Name of computer for this node",
     ConfigInfo::CI_USED, CI_RESTART_SYSTEM, ConfigInfo::CI_STRING, "localhost",
     nullptr, nullptr},

    {CFG_NODE_DEDICATED, "Dedicated", DB_TOKEN,
     "The node id for this node will only be handed out to connections that "
     "explicitly request it. Data nodes that request 'any' nodeid will not be "
     "able to use this one. Can be used when HostName is not enough to "
     "distinguish different processes, and one runs several data nodes on same "
     "host. There is typically no need to use this option since ven if one run "
     "several data nodes on same host it is enough to always use --ndb-nodeid "
     "option when starting data nodes even without this option. ",
     ConfigInfo::CI_USED, false, ConfigInfo::CI_BOOL, "false", "false", "true"},

    {CFG_NODE_SYSTEM, "System", DB_TOKEN, "Name of system for this node",
     ConfigInfo::CI_INTERNAL, false, ConfigInfo::CI_STRING, nullptr, nullptr,
     nullptr},

    {CFG_NODE_ID, "NodeId", DB_TOKEN,
     "Number identifying the database node (" DB_TOKEN_PRINT ")",
     ConfigInfo::CI_USED, false, ConfigInfo::CI_INT, MANDATORY, "1",
     STR_VALUE(MAX_DATA_NODE_ID)},

    {CFG_NODE_REQUIRE_CERT, "RequireCertificate", DB_TOKEN,
     "Require valid TLS key and certificate at startup time",
     ConfigInfo::CI_USED, false, ConfigInfo::CI_BOOL, "false", "false", "true"},

    {CFG_DB_SERVER_PORT, "ServerPort", DB_TOKEN,
     "Port used to setup transporter for incoming connections from API nodes",
     ConfigInfo::CI_USED, CI_RESTART_SYSTEM, ConfigInfo::CI_INT, nullptr, "1",
     STR_VALUE(MAX_PORT_NO)},

    {CFG_DB_NO_REPLICAS, "NoOfReplicas", DB_TOKEN,
     "Number of copies of all data in the database (1-4)", ConfigInfo::CI_USED,
     CI_RESTART_SYSTEM | CI_RESTART_INITIAL, ConfigInfo::CI_INT, "2", "1", "4"},

    {CFG_DB_NODE_GROUP_TRANSPORTERS, "NodeGroupTransporters", DB_TOKEN,
     "Number of transporters to use between nodes in same node group",
     ConfigInfo::CI_USED, false, ConfigInfo::CI_INT, "0", "0",
     STR_VALUE(MAX_NODE_GROUP_TRANSPORTERS)},

    {CFG_DB_NO_ATTRIBUTES, "MaxNoOfAttributes", DB_TOKEN,
     "Total number of attributes stored in database. I.e. sum over all tables",
     ConfigInfo::CI_USED, false, ConfigInfo::CI_INT, "1000", "32",
     STR_VALUE(MAX_INT_RNIL)},

    {CFG_DB_NO_TABLES, "MaxNoOfTables", DB_TOKEN,
     "Total number of tables stored in the database", ConfigInfo::CI_USED,
     false, ConfigInfo::CI_INT, "128", "8", STR_VALUE(NDB_MAX_TABLES)},

    {CFG_DB_NO_ORDERED_INDEXES, "MaxNoOfOrderedIndexes", DB_TOKEN,
     "Total number of ordered indexes that can be defined in the system",
     ConfigInfo::CI_USED, false, ConfigInfo::CI_INT, "128", "0",
     STR_VALUE(MAX_INT_RNIL)},

    {CFG_DB_NO_UNIQUE_HASH_INDEXES, "MaxNoOfUniqueHashIndexes", DB_TOKEN,
     "Total number of unique hash indexes that can be defined in the system",
     ConfigInfo::CI_USED, false, ConfigInfo::CI_INT, "64", "0",
     STR_VALUE(MAX_INT_RNIL)},

    {CFG_DB_NO_INDEX_OPS, "MaxNoOfConcurrentIndexOperations", DB_TOKEN,
     "TransactionMemory", ConfigInfo::CI_DEPRECATED, false, ConfigInfo::CI_INT,
     "8K", "0", STR_VALUE(MAX_INT_RNIL)},

    {CFG_DB_NO_TRIGGERS, "MaxNoOfTriggers", DB_TOKEN,
     "Total number of triggers that can be defined in the system",
     ConfigInfo::CI_USED, false, ConfigInfo::CI_INT, "768", "0",
     STR_VALUE(MAX_INT_RNIL)},

    {CFG_DB_NO_TRIGGER_OPS, "MaxNoOfFiredTriggers", DB_TOKEN,
     "TransactionMemory", ConfigInfo::CI_DEPRECATED, false, ConfigInfo::CI_INT,
     "4000", "0", STR_VALUE(MAX_INT_RNIL)},

    {KEY_INTERNAL, "ExecuteOnComputer", DB_TOKEN, "HostName",
     ConfigInfo::CI_DEPRECATED, CI_RESTART_SYSTEM, ConfigInfo::CI_STRING,
     nullptr, nullptr, nullptr},

    {CFG_DB_NO_SAVE_MSGS, "MaxNoOfSavedMessages", DB_TOKEN,
     "Max number of error messages in error log and max number of trace files",
     ConfigInfo::CI_USED, 0, ConfigInfo::CI_INT, "25", "0",
     STR_VALUE(MAX_INT_RNIL)},

    {CFG_DB_EXECUTE_LOCK_CPU, "LockExecuteThreadToCPU", DB_TOKEN,
     "CPU list indicating which CPU will run the execution thread(s)",
     ConfigInfo::CI_USED, 0, ConfigInfo::CI_BITMASK, nullptr, nullptr, "65535"},

    {CFG_DB_MAINT_LOCK_CPU, "LockMaintThreadsToCPU", DB_TOKEN,
     "CPU ID indicating which CPU will run the maintenance threads",
     ConfigInfo::CI_USED, 0, ConfigInfo::CI_INT, nullptr, "0", "65535"},

    {CFG_DB_REALTIME_SCHEDULER, "RealtimeScheduler", DB_TOKEN,
     "If yes, then NDB Cluster threads will be scheduled as real-time threads",
     ConfigInfo::CI_USED, 0, ConfigInfo::CI_BOOL, "false", "false", "true"},

    {CFG_DB_USE_SHM, "UseShm", DB_TOKEN,
     "Use shared memory transporter on same host", ConfigInfo::CI_USED,
     CI_RESTART_SYSTEM, ConfigInfo::CI_BOOL, "false", "false", "true"},

    {CFG_DB_MEMLOCK, "LockPagesInMainMemory", DB_TOKEN,
     "If set to yes, then NDB Cluster data will not be swapped out to disk",
     ConfigInfo::CI_USED, 0, ConfigInfo::CI_INT, "0", "0", "2"},

    {CFG_DB_WATCHDOG_INTERVAL, "TimeBetweenWatchDogCheck", DB_TOKEN,
     "Time between execution checks inside a database node",
     ConfigInfo::CI_USED, 0, ConfigInfo::CI_INT, "6000", "70",
     STR_VALUE(MAX_INT_RNIL)},

    {CFG_DB_SCHED_EXEC_TIME, "SchedulerExecutionTimer", DB_TOKEN,
     "Number of microseconds to execute in scheduler before sending",
     ConfigInfo::CI_USED, false, ConfigInfo::CI_INT, "50", "0", "11000"},

    {CFG_DB_MAX_SEND_DELAY, "MaxSendDelay", DB_TOKEN,
     "Max number of microseconds to delay sending in ndbmtd",
     ConfigInfo::CI_USED, false, ConfigInfo::CI_INT, "0", "0", "11000"},

    {CFG_DB_SCHED_SPIN_TIME, "SchedulerSpinTimer", DB_TOKEN,
     "Number of microseconds to execute in scheduler before sleeping",
     ConfigInfo::CI_USED, false, ConfigInfo::CI_INT, "0", "0", "500"},

    {/**
      * Allowed values are:
      * StaticSpinning
      *   Use traditional static spinning based on configuration.
      *
      * CostBasedSpinning
      *   Use adaptive spinning, allow overhead of 200% and max
      *   spintime of 100 us. This gives some benefits on VMs
      *   even in shared environment although it pays a small
      *   cost for improved latency.
      *
      * LatencyOptimisedSpinning
      *   Use adaptive spinning, allow overhead of 1000% and
      *   max spintime of 200 us. This mode means spinning at a
      *   fairly high cost, but still limited. This mode can
      *   be used when latency is important, but it one still
      *   attempts to have reasonable limits on CPU usage.
      *
      * DatabaseMachineSpinning
      *   Use adaptive spinning, allow overhead of 10000% and
      *   max spintime of 500 us. This mode means spinning
      *   all the time except when we are idle. Use this when
      *   latency is vital and no other users exists on the
      *   machine or at least the CPUs used by the data node.
      */
     CFG_DB_SPIN_METHOD, "SpinMethod", DB_TOKEN,
     "Spin method used by data node", ConfigInfo::CI_USED, false,
     ConfigInfo::CI_STRING, "StaticSpinning", nullptr, nullptr},

    {CFG_DB_SCHED_RESPONSIVENESS, "SchedulerResponsiveness", DB_TOKEN,
     "Value between 0 and 10, high means very responsive, low means "
     "throughput-optimised",
     ConfigInfo::CI_USED, false, ConfigInfo::CI_INT, "5", "0", "10"},

    {CFG_DB_SCHED_SCAN_PRIORITY, "__sched_scan_priority", DB_TOKEN,
     "Number of rows scanned per real-time break, higher value gives higher "
     "prio to scans",
     ConfigInfo::CI_USED, false, ConfigInfo::CI_INT, "16", "1", "16"},

    {CFG_DB_DISK_DATA_FORMAT, "__disk_data_format", DB_TOKEN,
     "0: Use old v1 format, 1: Use new v2 format", ConfigInfo::CI_USED, false,
     ConfigInfo::CI_INT, "1", "0", "1"},

    {CFG_DB_WATCHDOG_INTERVAL_INITIAL, "TimeBetweenWatchDogCheckInitial",
     DB_TOKEN,
     "Time between execution checks inside a database node in the early start "
     "phases when memory is allocated",
     ConfigInfo::CI_USED, 0, ConfigInfo::CI_INT, "6000", "70",
     STR_VALUE(MAX_INT_RNIL)},

    {CFG_DB_WATCHDOG_IMMEDIATE_KILL, "WatchDogImmediateKill", DB_TOKEN,
     "Kill threads immediately at watchdog issue", ConfigInfo::CI_USED, 0,
     ConfigInfo::CI_BOOL, "false", "false", "true"},

    {CFG_DB_STOP_ON_ERROR, "StopOnError", DB_TOKEN,
     "If set to N, " DB_TOKEN_PRINT
     " automatically restarts/recovers in case of node failure",
     ConfigInfo::CI_USED, 0, ConfigInfo::CI_BOOL, "true", "false", "true"},

    {CFG_DB_STOP_ON_ERROR_INSERT, "RestartOnErrorInsert", DB_TOKEN,
     "NdbRestartType value. 0: NRT_Default, 1:NRT_NoStart_Restart, 2: "
     "NRT_DoStart_Restart, 3: NRT_NoStart_InitialStart, 4: "
     "NRT_DoStart_InitialStart",
     ConfigInfo::CI_INTERNAL, 0, ConfigInfo::CI_INT, "2", "0", "4"},

    {CFG_DB_NO_OPS, "MaxNoOfConcurrentOperations", DB_TOKEN,
     "Max number of operation records in transaction coordinator",
     ConfigInfo::CI_USED, false, ConfigInfo::CI_INT, "32k", "32",
     STR_VALUE(MAX_INT_RNIL)},

    {CFG_DB_MAX_DML_OPERATIONS_PER_TRANSACTION,
     "MaxDMLOperationsPerTransaction", DB_TOKEN,
     "Max DML-operations in one transaction", ConfigInfo::CI_USED, false,
     ConfigInfo::CI_INT, STR_VALUE(MAX_INT32), "32", STR_VALUE(MAX_INT32)},

    {CFG_DB_NO_LOCAL_OPS, "MaxNoOfLocalOperations", DB_TOKEN,
     "TransactionMemory", ConfigInfo::CI_DEPRECATED, false, ConfigInfo::CI_INT,
     nullptr, "32", STR_VALUE(MAX_INT_RNIL)},

    {CFG_DB_NO_LOCAL_SCANS, "MaxNoOfLocalScans", DB_TOKEN, "TransactionMemory",
     ConfigInfo::CI_DEPRECATED, false, ConfigInfo::CI_INT, nullptr, "32",
     STR_VALUE(MAX_INT_RNIL)},

    {CFG_DB_BATCH_SIZE, "BatchSizePerLocalScan", DB_TOKEN,
     "Used to calculate the number of lock records for scan with hold lock",
     ConfigInfo::CI_USED, false, ConfigInfo::CI_INT, STR_VALUE(DEF_BATCH_SIZE),
     "1", STR_VALUE(MAX_PARALLEL_OP_PER_SCAN)},

    {CFG_DB_NO_TRANSACTIONS, "MaxNoOfConcurrentTransactions", DB_TOKEN,
     "Max number of transaction executing concurrently on the " DB_TOKEN_PRINT
     " node",
     ConfigInfo::CI_USED, false, ConfigInfo::CI_INT, "4096", "32",
     STR_VALUE(MAX_INT_RNIL)},

    {CFG_DB_NO_SCANS, "MaxNoOfConcurrentScans", DB_TOKEN,
     "Max number of scans executing concurrently on the " DB_TOKEN_PRINT
     " node",
     ConfigInfo::CI_USED, false, ConfigInfo::CI_INT, "256", "2", "500"},

    {CFG_DB_TRANS_BUFFER_MEM, "TransactionBufferMemory", DB_TOKEN,
     "Dynamic buffer space (in bytes) for key and attribute data allocated for "
     "each " DB_TOKEN_PRINT " node",
     ConfigInfo::CI_USED, false, ConfigInfo::CI_INT, "1M", "1K",
     STR_VALUE(MAX_INT_RNIL)},

    {CFG_DB_INDEX_MEM, "IndexMemory", DB_TOKEN,
     "Number bytes on each " DB_TOKEN_PRINT
     " node allocated for storing indexes",
     ConfigInfo::CI_DEPRECATED, false, ConfigInfo::CI_INT64, "0M", "1M",
     "1024G"},

    {CFG_DB_DATA_MEM, "DataMemory", DB_TOKEN,
     "Number bytes on each " DB_TOKEN_PRINT " node allocated for storing data",
     ConfigInfo::CI_USED, false, ConfigInfo::CI_INT64, "98M", "1M", "16384G"},

    {CFG_DB_TRANSACTION_MEM, "TransactionMemory", DB_TOKEN,
     "Number bytes on each " DB_TOKEN_PRINT " node allocated for operations",
     ConfigInfo::CI_USED, false, ConfigInfo::CI_INT64, "0", "0", "16384G"},

    {CFG_DB_UNDO_INDEX_BUFFER, "UndoIndexBuffer", DB_TOKEN, "",
     ConfigInfo::CI_DEPRECATED, false, ConfigInfo::CI_INT, "2M", "1M",
     STR_VALUE(MAX_INT_RNIL)},

    {CFG_DB_UNDO_DATA_BUFFER, "UndoDataBuffer", DB_TOKEN, "",
     ConfigInfo::CI_DEPRECATED, false, ConfigInfo::CI_INT, "16M", "1M",
     STR_VALUE(MAX_INT_RNIL)},

    {CFG_DB_REDO_BUFFER, "RedoBuffer", DB_TOKEN,
     "Number bytes on each " DB_TOKEN_PRINT
     " node allocated for writing REDO logs",
     ConfigInfo::CI_USED, false, ConfigInfo::CI_INT, "32M", "1M",
     STR_VALUE(MAX_INT_RNIL)},

    {CFG_DB_LONG_SIGNAL_BUFFER, "LongMessageBuffer", DB_TOKEN,
     "Number bytes on each " DB_TOKEN_PRINT
     " node allocated for internal long messages",
     ConfigInfo::CI_USED, false, ConfigInfo::CI_INT, "64M", "512k",
     STR_VALUE(MAX_INT_RNIL)},

    {CFG_DB_DISK_PAGE_BUFFER_MEMORY, "DiskPageBufferMemory", DB_TOKEN,
     "Number bytes on each " DB_TOKEN_PRINT
     " node allocated for disk page buffer cache",
     ConfigInfo::CI_USED, false, ConfigInfo::CI_INT64, "64M", "4M", "16384G"},

    {CFG_DB_SGA, "SharedGlobalMemory", DB_TOKEN,
     "Total number bytes on each " DB_TOKEN_PRINT " node allocated for any use",
     ConfigInfo::CI_USED, false, ConfigInfo::CI_INT64, "128M", "0",
     "65536G"},  // 32k pages * 32-bit i value

    {CFG_DB_START_PARTIAL_TIMEOUT, "StartPartialTimeout", DB_TOKEN,
     "Time to wait before trying to start wo/ all nodes. 0=Wait forever",
     ConfigInfo::CI_USED, 0, ConfigInfo::CI_INT, "30000", "0",
     STR_VALUE(MAX_INT_RNIL)},

    {CFG_DB_START_PARTITION_TIMEOUT, "StartPartitionedTimeout", DB_TOKEN,
     "Time to wait before trying to start partitioned. 0=Wait forever",
     ConfigInfo::CI_USED, 0, ConfigInfo::CI_INT, "0", "0",
     STR_VALUE(MAX_INT_RNIL)},

    {CFG_DB_START_FAILURE_TIMEOUT, "StartFailureTimeout", DB_TOKEN,
     "Time to wait before terminating. 0=Wait forever", ConfigInfo::CI_USED, 0,
     ConfigInfo::CI_INT, "0", "0", STR_VALUE(MAX_INT_RNIL)},

    {CFG_DB_START_NO_NODEGROUP_TIMEOUT, "StartNoNodegroupTimeout", DB_TOKEN,
     "Time to wait for nodes wo/ nodegroup before trying to start (0=forever)",
     ConfigInfo::CI_USED, 0, ConfigInfo::CI_INT, "15000", "0",
     STR_VALUE(MAX_INT_RNIL)},

    {CFG_DB_HEARTBEAT_INTERVAL, "HeartbeatIntervalDbDb", DB_TOKEN,
     "Time between " DB_TOKEN_PRINT "-" DB_TOKEN_PRINT
     " heartbeats. " DB_TOKEN_PRINT " considered dead after 3 missed HBs",
     ConfigInfo::CI_USED, 0, ConfigInfo::CI_INT,
#if NDB_VERSION_D < NDB_MAKE_VERSION(7, 2, 0)
     "1500",
#else
     "5000",
#endif
     "10", STR_VALUE(MAX_INT_RNIL)},

    {CFG_DB_TRP_KEEP_ALIVE_SEND_INTERVAL, "KeepAliveSendInterval", DB_TOKEN,
     "Time between sending keep alive signals on " DB_TOKEN_PRINT
     "-" DB_TOKEN_PRINT " links",
     ConfigInfo::CI_USED, 0, ConfigInfo::CI_INT, "60000", "0",
     STR_VALUE(MAX_INT_RNIL)},

    {CFG_DB_CONNECT_CHECK_DELAY, "ConnectCheckIntervalDelay", DB_TOKEN,
     "Time between " DB_TOKEN_PRINT
     " connectivity check stages.  " DB_TOKEN_PRINT
     " considered suspect after 1 and dead after 2 intervals.",
     ConfigInfo::CI_USED, 0, ConfigInfo::CI_INT, "0", "0",
     STR_VALUE(MAX_INT_RNIL)},

    {CFG_DB_API_HEARTBEAT_INTERVAL, "HeartbeatIntervalDbApi", DB_TOKEN,
     "Time between " API_TOKEN_PRINT "-" DB_TOKEN_PRINT
     " heartbeats. " API_TOKEN_PRINT " connection closed after 3 missed HBs",
     ConfigInfo::CI_USED, 0, ConfigInfo::CI_INT, "1500", "100",
     STR_VALUE(MAX_INT_RNIL)},

    {CFG_DB_LCP_INTERVAL, "TimeBetweenLocalCheckpoints", DB_TOKEN,
     "Time between taking snapshots of the database (expressed in 2log of "
     "bytes)",
     ConfigInfo::CI_USED, 0, ConfigInfo::CI_INT, "20", "0", "31"},

    {CFG_DB_GCP_INTERVAL, "TimeBetweenGlobalCheckpoints", DB_TOKEN,
     "Time between doing group commit of transactions to disk",
     ConfigInfo::CI_USED, 0, ConfigInfo::CI_INT, "2000", "20", "32000"},
    {CFG_DB_GCP_TIMEOUT, "TimeBetweenGlobalCheckpointsTimeout", DB_TOKEN,
     "Minimum timeout for group commit of transactions to disk",
     /*
       Actual timeout may be higher, as there must be sufficient time to
       correctly detect node failures, such that these are not reported as GCP
       stop.
     */
     ConfigInfo::CI_USED, 0, ConfigInfo::CI_INT, "120000", "10",
     STR_VALUE(MAX_INT_RNIL)},

    {CFG_DB_TRANS_ERROR_LOGLEVEL, "__TransactionErrorLogLevel", DB_TOKEN,
     "Transaction timeout logging level\n"
     "When to log : \n"
     "  0x0000 Not at all\n"
     "  0x0001 Always\n"
     "  0x0002 Only for deferred constraints\n"
     "What to log : \n"
     "  0x0100 Transaction aborts\n"
     "  0x0200 Transaction timeouts (TC)\n"
     "  0x0400 Transaction timeouts (TC+LDM)\n",
     ConfigInfo::CI_USED, false, ConfigInfo::CI_INT,
     "0",  // Default
     "0", STR_VALUE(MAX_INT32)},

    {CFG_DB_MICRO_GCP_INTERVAL, "TimeBetweenEpochs", DB_TOKEN,
     "Time between epochs (syncronization used e.g for replication)",
     ConfigInfo::CI_USED, 0, ConfigInfo::CI_INT, "100", "0", "32000"},

    {CFG_DB_MICRO_GCP_TIMEOUT, "TimeBetweenEpochsTimeout", DB_TOKEN,
     "Timeout for time between epochs.  Exceeding will cause node shutdown.",
     ConfigInfo::CI_USED, 0, ConfigInfo::CI_INT,
#if NDB_VERSION_D < NDB_MAKE_VERSION(7, 2, 0)
     "4000",
#else
     "0",
#endif
     "0", "256000"},

    {CFG_DB_MAX_BUFFERED_EPOCHS, "MaxBufferedEpochs", DB_TOKEN,
     "Allowed numbered of epochs that a subscribing node can lag behind "
     "(unprocessed epochs).  Exceeding will cause lagging subscribers to be "
     "disconnected.",
     ConfigInfo::CI_USED, 0, ConfigInfo::CI_INT, "100", "1", "100000"},

    {CFG_DB_MAX_BUFFERED_EPOCH_BYTES, "MaxBufferedEpochBytes", DB_TOKEN,
     "Total number of bytes allocated for buffering epochs.",
     ConfigInfo::CI_USED, 0, ConfigInfo::CI_INT, "26214400", "26214400",
     STR_VALUE(MAX_INT_RNIL)},

    {CFG_DB_PARTITIONS_PER_NODE, "PartitionsPerNode", DB_TOKEN,
     "Partitions per node created for tables", ConfigInfo::CI_USED, 0,
     ConfigInfo::CI_INT, "2", "1", STR_VALUE(NDB_MAX_LOG_PARTS)},

    {CFG_DB_NO_REDOLOG_PARTS, "NoOfFragmentLogParts", DB_TOKEN,
     "Number of file groups of redo log files belonging to " DB_TOKEN_PRINT
     " node",
     ConfigInfo::CI_USED, CI_RESTART_INITIAL, ConfigInfo::CI_INT,
     STR_VALUE(NDB_DEFAULT_LOG_PARTS), "4", STR_VALUE(NDB_MAX_LOG_PARTS)},

    {CFG_DB_NO_REDOLOG_FILES, "NoOfFragmentLogFiles", DB_TOKEN,
     "No of Redo log files in each of the file group belonging "
     "to " DB_TOKEN_PRINT " node",
     ConfigInfo::CI_USED, CI_RESTART_INITIAL, ConfigInfo::CI_INT, "16", "3",
     STR_VALUE(MAX_INT_RNIL)},

    {CFG_DB_REDOLOG_FILE_SIZE, "FragmentLogFileSize", DB_TOKEN,
     "Size of each Redo log file", ConfigInfo::CI_USED, CI_RESTART_INITIAL,
     ConfigInfo::CI_INT, "16M", "4M", "1G"},

    {CFG_DB_INIT_REDO, "InitFragmentLogFiles", DB_TOKEN,
     "Initialize fragment logfiles (sparse/full)", ConfigInfo::CI_USED,
     CI_RESTART_INITIAL, ConfigInfo::CI_STRING, "sparse", nullptr, nullptr},

    {CFG_DB_THREAD_POOL, "DiskIOThreadPool", DB_TOKEN,
     "No of unbound threads for file access (currently only for DD)",
     ConfigInfo::CI_USED, false, ConfigInfo::CI_INT, "2", "0",
     STR_VALUE(MAX_INT_RNIL)},

    {CFG_DB_MAX_OPEN_FILES, "MaxNoOfOpenFiles", DB_TOKEN,
     "Max number of files open per " DB_TOKEN_PRINT
     " node.(One thread is created per file)",
     ConfigInfo::CI_USED, false, ConfigInfo::CI_INT, nullptr, "20",
     STR_VALUE(MAX_INT_RNIL)},

    {CFG_DB_INITIAL_OPEN_FILES, "InitialNoOfOpenFiles", DB_TOKEN,
     "Initial number of files open per " DB_TOKEN_PRINT
     " node.(One thread is created per file)",
     ConfigInfo::CI_USED, false, ConfigInfo::CI_INT, "27", "20",
     STR_VALUE(MAX_INT_RNIL)},

    {CFG_DB_TRANSACTION_CHECK_INTERVAL,
     "TimeBetweenInactiveTransactionAbortCheck", DB_TOKEN,
     "Time between inactive transaction checks", ConfigInfo::CI_USED, 0,
     ConfigInfo::CI_INT, "1000", "1000", STR_VALUE(MAX_INT_RNIL)},

    {CFG_DB_TRANSACTION_INACTIVE_TIMEOUT, "TransactionInactiveTimeout",
     DB_TOKEN,
     "Time application can wait before executing another transaction part "
     "(ms).\n"
     "This is the time the transaction coordinator waits for the application\n"
     "to execute or send another part (query, statement) of the transaction.\n"
     "If the application takes too long time, the transaction gets aborted.\n"
     "Timeout set to 0 means that we don't timeout at all on application wait.",
     ConfigInfo::CI_USED, 0, ConfigInfo::CI_INT, STR_VALUE(MAX_INT_RNIL), "0",
     STR_VALUE(MAX_INT_RNIL)},

    {CFG_DB_TRANSACTION_DEADLOCK_TIMEOUT, "TransactionDeadlockDetectionTimeout",
     DB_TOKEN,
     "Time transaction can be executing in a DB node (ms).\n"
     "This is the time the transaction coordinator waits for each database "
     "node\n"
     "of the transaction to execute a request. If the database node takes too\n"
     "long time, the transaction gets aborted.",
     ConfigInfo::CI_USED, 0, ConfigInfo::CI_INT, "1200", "50",
     STR_VALUE(MAX_INT_RNIL)},

    {CFG_DB_DISCLESS, "Diskless", DB_TOKEN, "Run wo/ disk", ConfigInfo::CI_USED,
     CI_RESTART_INITIAL | CI_RESTART_SYSTEM, ConfigInfo::CI_BOOL, "false",
     "false", "true"},

    {CFG_DB_ARBIT_TIMEOUT, "ArbitrationTimeout", DB_TOKEN,
     "Max time (milliseconds) database partion waits for arbitration signal",
     ConfigInfo::CI_USED, false, ConfigInfo::CI_INT,
#if NDB_VERSION_D < NDB_MAKE_VERSION(7, 2, 0)
     "3000",
#else
     "7500",
#endif
     "10", STR_VALUE(MAX_INT_RNIL)},

    {CFG_DB_ARBIT_METHOD, "Arbitration", DB_TOKEN,
     "How to perform arbitration to avoid split-brain issue when node(s) fail",
     ConfigInfo::CI_USED, false, ConfigInfo::CI_ENUM,
     "Default", /* Default value */
     arbit_method_typelib},

    {CFG_NODE_DATADIR, "DataDir", DB_TOKEN, "Data directory for this node",
     ConfigInfo::CI_USED, CI_CHECK_WRITABLE | CI_RESTART_INITIAL,
     ConfigInfo::CI_STRING, ".", nullptr, nullptr},

    {CFG_DB_FILESYSTEM_PATH, "FileSystemPath", DB_TOKEN,
     "Path to directory where the " DB_TOKEN_PRINT
     " node stores its data (directory must exist)",
     ConfigInfo::CI_USED, CI_CHECK_WRITABLE | CI_RESTART_INITIAL,
     ConfigInfo::CI_STRING, nullptr, nullptr, nullptr},

    {CFG_LOGLEVEL_STARTUP, "LogLevelStartup", DB_TOKEN,
     "Node startup info printed on stdout", ConfigInfo::CI_USED, false,
     ConfigInfo::CI_INT, "1", "0", "15"},

    {CFG_LOGLEVEL_SHUTDOWN, "LogLevelShutdown", DB_TOKEN,
     "Node shutdown info printed on stdout", ConfigInfo::CI_USED, false,
     ConfigInfo::CI_INT, "0", "0", "15"},

    {CFG_LOGLEVEL_STATISTICS, "LogLevelStatistic", DB_TOKEN,
     "Transaction, operation, transporter info printed on stdout",
     ConfigInfo::CI_USED, false, ConfigInfo::CI_INT, "0", "0", "15"},

    {CFG_LOGLEVEL_CHECKPOINT, "LogLevelCheckpoint", DB_TOKEN,
     "Local and Global checkpoint info printed on stdout", ConfigInfo::CI_USED,
     false, ConfigInfo::CI_INT, "0", "0", "15"},

    {CFG_LOGLEVEL_NODERESTART, "LogLevelNodeRestart", DB_TOKEN,
     "Node restart, node failure info printed on stdout", ConfigInfo::CI_USED,
     false, ConfigInfo::CI_INT, "0", "0", "15"},

    {CFG_LOGLEVEL_CONNECTION, "LogLevelConnection", DB_TOKEN,
     "Node connect/disconnect info printed on stdout", ConfigInfo::CI_USED,
     false, ConfigInfo::CI_INT, "0", "0", "15"},

    {CFG_LOGLEVEL_CONGESTION, "LogLevelCongestion", DB_TOKEN,
     "Congestion info printed on stdout", ConfigInfo::CI_USED, false,
     ConfigInfo::CI_INT, "0", "0", "15"},

    {CFG_LOGLEVEL_ERROR, "LogLevelError", DB_TOKEN,
     "Transporter, heartbeat errors printed on stdout", ConfigInfo::CI_USED,
     false, ConfigInfo::CI_INT, "0", "0", "15"},

    {CFG_LOGLEVEL_INFO, "LogLevelInfo", DB_TOKEN,
     "Heartbeat and log info printed on stdout", ConfigInfo::CI_USED, false,
     ConfigInfo::CI_INT, "0", "0", "15"},

    /**
     * Backup
     */
    {CFG_DB_PARALLEL_BACKUPS, "ParallelBackups", DB_TOKEN,
     "Maximum number of parallel backups", ConfigInfo::CI_NOTIMPLEMENTED, false,
     ConfigInfo::CI_INT, "1", "1", "1"},

    {CFG_DB_ENABLE_MT_BACKUP, "EnableMultithreadedBackup", DB_TOKEN,
     "Enable multi-threaded backup. If the cluster config permits, i.e. if"
     " all nodes have at least 2 LDMs, all the LDM threads will participate"
     " in backup. The backup will be written in the mt-backup file format,"
     " which consists of one subdirectory per LDM thread, where"
     " each subdirectory contains Ctl, Data and Log backup files.",
     ConfigInfo::CI_USED, 0, ConfigInfo::CI_INT, "1", "0", "1"},

    {CFG_DB_BACKUP_DATADIR, "BackupDataDir", DB_TOKEN,
     "Path to where to store backups", ConfigInfo::CI_USED,
     CI_CHECK_WRITABLE | CI_RESTART_INITIAL, ConfigInfo::CI_STRING, nullptr,
     nullptr, nullptr},

    {CFG_DB_DISK_SYNCH_SIZE, "DiskSyncSize", DB_TOKEN,
     "Data written to a file before a synch is forced", ConfigInfo::CI_USED,
     false, ConfigInfo::CI_INT, "4M", "32k", STR_VALUE(MAX_INT_RNIL)},

    {CFG_DB_MIN_DISK_WRITE_SPEED, "MinDiskWriteSpeed", DB_TOKEN,
     "Minimum bytes per second allowed to be written by LCP and backup",
     ConfigInfo::CI_USED, false, ConfigInfo::CI_INT64, "10M", "1M", "1024G"},

    {CFG_DB_MAX_DISK_WRITE_SPEED, "MaxDiskWriteSpeed", DB_TOKEN,
     "Maximum bytes per second allowed to be written by LCP and backup"
     " when no restarts are ongoing",
     ConfigInfo::CI_USED, false, ConfigInfo::CI_INT64, "20M", "1M", "1024G"},

    {CFG_DB_MAX_DISK_WRITE_SPEED_OTHER_NODE_RESTART,
     "MaxDiskWriteSpeedOtherNodeRestart", DB_TOKEN,
     "Maximum bytes per second allowed to be written by LCP and backup"
     " when another node is restarting",
     ConfigInfo::CI_USED, false, ConfigInfo::CI_INT64, "50M", "1M", "1024G"},

    {CFG_DB_MAX_DISK_WRITE_SPEED_OWN_RESTART, "MaxDiskWriteSpeedOwnRestart",
     DB_TOKEN,
     "Maximum bytes per second allowed to be written by LCP and backup"
     " when our node is restarting",
     ConfigInfo::CI_USED, false, ConfigInfo::CI_INT64, "200M", "1M", "1024G"},

    {CFG_DB_BACKUP_DISK_WRITE_PCT, "BackupDiskWriteSpeedPct", DB_TOKEN,
     "Percentage of MaxDiskWriteSpeed to reserve for Backup, including "
     "the Backup log",
     ConfigInfo::CI_USED, false, ConfigInfo::CI_INT, "50", "0", "90"},

    {CFG_DB_BACKUP_MEM, "BackupMemory", DB_TOKEN,
     "sum of hardcoded BackupDataBufferSize(=2MB) and BackupLogBufferSize",
     ConfigInfo::CI_DEPRECATED, false, ConfigInfo::CI_INT,
     "32M",  // sum of BackupDataBufferSize and BackupLogBufferSize
     "0", STR_VALUE(MAX_INT_RNIL)},

    {CFG_DB_BACKUP_DATA_BUFFER_MEM, "BackupDataBufferSize", DB_TOKEN,
     "hardcoded value of 2MB", ConfigInfo::CI_DEPRECATED, false,
     ConfigInfo::CI_INT, "1M", "512K", STR_VALUE(MAX_INT_RNIL)},

    {CFG_DB_BACKUP_LOG_BUFFER_MEM, "BackupLogBufferSize", DB_TOKEN,
     "Default size of logbuffer for a backup (in bytes)", ConfigInfo::CI_USED,
     false, ConfigInfo::CI_INT, "16M", "2M", STR_VALUE(MAX_INT_RNIL)},

    {CFG_DB_BACKUP_WRITE_SIZE, "BackupWriteSize", DB_TOKEN,
     "hardcoded value of 256 KB", ConfigInfo::CI_DEPRECATED, false,
     ConfigInfo::CI_INT, "256K", "32K", STR_VALUE(MAX_INT_RNIL)},

    {CFG_DB_BACKUP_MAX_WRITE_SIZE, "BackupMaxWriteSize", DB_TOKEN,
     "hardcoded value of 2MB", ConfigInfo::CI_DEPRECATED, false,
     ConfigInfo::CI_INT, "1M", "256K", STR_VALUE(MAX_INT_RNIL)},

    {CFG_DB_STRING_MEMORY, "StringMemory", DB_TOKEN,
     "Default size of string memory (1-100 -> %of max, >100 -> actual bytes)",
     ConfigInfo::CI_USED, false, ConfigInfo::CI_INT, "5", "0",
     STR_VALUE(MAX_INT_RNIL)},

    {CFG_DB_MAX_ALLOCATE, "MaxAllocate", DB_TOKEN, "",
     ConfigInfo::CI_DEPRECATED, false, ConfigInfo::CI_INT, "32M", "1M", "1G"},

    {CFG_DB_MEMREPORT_FREQUENCY, "MemReportFrequency", DB_TOKEN,
     "Frequency of mem reports in seconds, 0 = only when passing %-limits",
     ConfigInfo::CI_USED, false, ConfigInfo::CI_INT, "0", "0",
     STR_VALUE(MAX_INT_RNIL)},

    {CFG_DB_BACKUP_REPORT_FREQUENCY, "BackupReportFrequency", DB_TOKEN,
     "Frequency of backup status reports during backup in seconds",
     ConfigInfo::CI_USED, false, ConfigInfo::CI_INT, "0", "0",
     STR_VALUE(MAX_INT_RNIL)},

    {CFG_DB_STARTUP_REPORT_FREQUENCY, "StartupStatusReportFrequency", DB_TOKEN,
     "Frequency of various status reports during startup in seconds",
     ConfigInfo::CI_USED, false, ConfigInfo::CI_INT, "0", "0",
     STR_VALUE(MAX_INT_RNIL)},

    {CFG_DB_O_DIRECT_SYNC_FLAG, "ODirectSyncFlag", DB_TOKEN,
     "O_DIRECT writes are treated as sync:ed writes", ConfigInfo::CI_USED,
     false, ConfigInfo::CI_BOOL, "false", "false", "true"},

    {CFG_DB_O_DIRECT, "ODirect", DB_TOKEN,
     "Use O_DIRECT file write/read when possible", ConfigInfo::CI_USED, false,
     ConfigInfo::CI_BOOL, "false", "false", "true"},

    {CFG_DB_COMPRESSED_BACKUP, "CompressedBackup", DB_TOKEN,
     "Use zlib to compress BACKUPs as they are written", ConfigInfo::CI_USED, 0,
     ConfigInfo::CI_BOOL, "false", "false", "true"},
    {CFG_DB_COMPRESSED_LCP, "CompressedLCP", DB_TOKEN,
     "Write compressed LCPs using zlib", ConfigInfo::CI_USED, false,
     ConfigInfo::CI_BOOL, "false", "false", "true"},

    {CFG_DB_REQUIRE_ENCRYPTED_BACKUP, "RequireEncryptedBackup", DB_TOKEN,
     "If set to one only encrypted backups are allowed. If zero both encrypted "
     "and unencrypted backups are allowed.",
     ConfigInfo::CI_USED, 0, ConfigInfo::CI_INT, "0", "0", "1"},

    {CFG_DB_ENCRYPTED_FILE_SYSTEM, "EncryptedFileSystem", DB_TOKEN,
     "Encryption of local checkpoint and table space files.",
     ConfigInfo::CI_USED, CI_RESTART_INITIAL, ConfigInfo::CI_INT, "0", "0",
     "1"},

    {CFG_DB_REQUIRE_TLS, "RequireTls", DB_TOKEN,
     "Require TLS-authenticated secure connections", ConfigInfo::CI_USED, 0,
     ConfigInfo::CI_BOOL, "false", "false", "true"},

    {CFG_EXTRA_SEND_BUFFER_MEMORY, "ExtraSendBufferMemory", DB_TOKEN,
     "Extra send buffer memory to use for send buffers in all transporters",
     ConfigInfo::CI_USED, false, ConfigInfo::CI_INT64, "0", "0", "32G"},

    {CFG_TOTAL_SEND_BUFFER_MEMORY, "TotalSendBufferMemory", DB_TOKEN,
     "Total memory to use for send buffers in all transporters",
     ConfigInfo::CI_USED, false, ConfigInfo::CI_INT, "0", "256K",
     STR_VALUE(MAX_INT_RNIL)},

    {CFG_LOCATION_DOMAIN_ID, "LocationDomainId", DB_TOKEN,
     "LocationDomainId for node", ConfigInfo::CI_USED, false,
     ConfigInfo::CI_INT, nullptr, "0", "16"},

    {CFG_DB_NODEGROUP, "Nodegroup", DB_TOKEN,
     "Nodegroup for node, only used during initial cluster start",
     ConfigInfo::CI_USED, false, ConfigInfo::CI_INT, nullptr, "0",
     STR_VALUE(NDB_NO_NODEGROUP)},

    {CFG_DB_AUTO_THREAD_CONFIG, "AutomaticThreadConfig", DB_TOKEN,
     "Use automatic thread configuration, overrides MaxNoOfExecutionThreads",
     ConfigInfo::CI_USED, CI_RESTART_SYSTEM | CI_RESTART_INITIAL,
     ConfigInfo::CI_BOOL, "false", "false", "true"},

    {CFG_DB_NUM_CPUS, "NumCPUs", DB_TOKEN,
     "Hard coded number of CPUs to use in automatic thread configuration",
     ConfigInfo::CI_USED, CI_RESTART_SYSTEM | CI_RESTART_INITIAL,
     ConfigInfo::CI_INT, "0", "0", STR_VALUE(MAX_USED_NUM_CPUS)},

    {CFG_DB_MT_THREADS, "MaxNoOfExecutionThreads", DB_TOKEN,
     "For ndbmtd, specify max no of execution threads", ConfigInfo::CI_USED,
     CI_RESTART_SYSTEM | CI_RESTART_INITIAL, ConfigInfo::CI_INT, "0", "2",
#if NDB_VERSION_D < NDB_MAKE_VERSION(7, 2, 0)
     "8"
#else
     /**
      * NOTE: The actual maximum number of threads is 98...
      *   but that config is so weird so it's only possible to get
      *   by using ThreadConfig
      */
     "72"
#endif
    },

    {CFG_NDBMT_LQH_WORKERS, "__ndbmt_lqh_workers", DB_TOKEN,
     "For ndbmtd specify no of lqh workers", ConfigInfo::CI_USED, false,
     ConfigInfo::CI_INT, nullptr, "1", "4"},

    {CFG_NDBMT_LQH_THREADS, "__ndbmt_lqh_threads", DB_TOKEN,
     "For ndbmtd specify no of lqh threads", ConfigInfo::CI_USED, false,
     ConfigInfo::CI_INT, nullptr, "1", "4"},

    {CFG_NDBMT_CLASSIC, "__ndbmt_classic", DB_TOKEN,
     "For ndbmtd use mt-classic", ConfigInfo::CI_USED, false,
     ConfigInfo::CI_BOOL, nullptr, "false", "true"},

    {CFG_DB_MT_THREAD_CONFIG, "ThreadConfig", DB_TOKEN, "Thread configuration",
     ConfigInfo::CI_USED, CI_RESTART_SYSTEM | CI_RESTART_INITIAL,
     ConfigInfo::CI_STRING, nullptr, nullptr, nullptr},

    {CFG_DB_DD_FILESYSTEM_PATH, "FileSystemPathDD", DB_TOKEN,
     "Path to directory where the " DB_TOKEN_PRINT
     " node stores its disk-data/undo-files",
     ConfigInfo::CI_USED, CI_CHECK_WRITABLE | CI_RESTART_INITIAL,
     ConfigInfo::CI_STRING, nullptr, nullptr, nullptr},

    {CFG_DB_DD_DATAFILE_PATH, "FileSystemPathDataFiles", DB_TOKEN,
     "Path to directory where the " DB_TOKEN_PRINT
     " node stores its disk-data-files",
     ConfigInfo::CI_USED, CI_CHECK_WRITABLE | CI_RESTART_INITIAL,
     ConfigInfo::CI_STRING, nullptr, nullptr, nullptr},

    {CFG_DB_DD_UNDOFILE_PATH, "FileSystemPathUndoFiles", DB_TOKEN,
     "Path to directory where the " DB_TOKEN_PRINT
     " node stores its disk-undo-files",
     ConfigInfo::CI_USED, CI_CHECK_WRITABLE | CI_RESTART_INITIAL,
     ConfigInfo::CI_STRING, nullptr, nullptr, nullptr},

    {CFG_DB_DD_LOGFILEGROUP_SPEC, "InitialLogfileGroup", DB_TOKEN,
     "Logfile group that will be created during initial start",
     ConfigInfo::CI_USED, CI_RESTART_SYSTEM | CI_RESTART_INITIAL,
     ConfigInfo::CI_STRING, nullptr, nullptr, nullptr},

    {CFG_DB_DD_TABLEPACE_SPEC, "InitialTablespace", DB_TOKEN,
     "Tablespace that will be created during initial start",
     ConfigInfo::CI_USED, CI_RESTART_SYSTEM | CI_RESTART_INITIAL,
     ConfigInfo::CI_STRING, nullptr, nullptr, nullptr},

    {CFG_DB_LCP_TRY_LOCK_TIMEOUT, "MaxLCPStartDelay", DB_TOKEN,
     "Time in seconds that LCP will poll for checkpoint mutex, before putting "
     "it self in lock-queue",
     ConfigInfo::CI_USED, false, ConfigInfo::CI_INT, "0", "0", "600"},

    // 7.0 NodeGroup -> initial, system

    {CFG_DB_MT_BUILD_INDEX, "BuildIndexThreads", DB_TOKEN,
     "No of threads to use for building ordered indexes during system/node "
     "restart",
     ConfigInfo::CI_USED, false, ConfigInfo::CI_INT, "128", "0", "128"},

    {CFG_DB_HB_ORDER, "HeartbeatOrder", DB_TOKEN,
     "Heartbeat circle is ordered by the given values "
     "which must be non-zero and distinct",
     ConfigInfo::CI_USED, false, ConfigInfo::CI_INT, "0", "0", "65535"},

    {CFG_DB_DICT_TRACE, "DictTrace", DB_TOKEN,
     "Tracelevel for ndbd's dictionary", ConfigInfo::CI_USED, false,
     ConfigInfo::CI_INT, nullptr, "0", "100"},

    {
        CFG_DB_MAX_START_FAIL, "MaxStartFailRetries", DB_TOKEN,
        "Maximum retries when Ndbd fails in startup, requires StopOnError=0.  "
        "0 is infinite.",
        ConfigInfo::CI_USED, false, ConfigInfo::CI_INT, "3", /* Default */
        "0",                                                 /* Min */
        STR_VALUE(MAX_INT_RNIL)                              /* Max */
    },

    {
        CFG_DB_START_FAIL_DELAY_SECS, "StartFailRetryDelay", DB_TOKEN,
        "Delay in seconds after start failure prior to retry.  "
        "Requires StopOnError= 0",
        ConfigInfo::CI_USED, false, ConfigInfo::CI_INT, "0", /* Default */
        "0",                                                 /* Min */
        STR_VALUE(MAX_INT_RNIL)                              /* Max */
    },

    {
        CFG_DB_EVENTLOG_BUFFER_SIZE, "EventLogBufferSize", DB_TOKEN,
        "Size of circular buffer of ndb_logevent (inside datanodes)",
        ConfigInfo::CI_USED, false, ConfigInfo::CI_INT, "8192", /* Default */
        "0",                                                    /* Min */
        "64k" /* Max : There is no flow control...so set limit*/
    },

    {
        CFG_DB_NUMA, "Numa", DB_TOKEN,
        "Enable/disable numa support (currently linux only)",
        ConfigInfo::CI_USED, false, ConfigInfo::CI_INT,
        "1", /* Interleave on all numa nodes */
        "0", /* Min (no numa action at all)  */
        "1"  /* Max */
    },

    {
        CFG_DB_REDO_OVERCOMMIT_LIMIT, "RedoOverCommitLimit", DB_TOKEN,
        "Limit for how long it will take to flush current "
        "RedoBuffer before action is taken (in seconds)",
        ConfigInfo::CI_USED, false, ConfigInfo::CI_INT, "20", /* Default */
        "1",                                                  /* Min */
        STR_VALUE(MAX_INT_RNIL)                               /* Max */
    },

    {
        CFG_DB_REDO_OVERCOMMIT_COUNTER, "RedoOverCommitCounter", DB_TOKEN,
        "If RedoOverCommitLimit has been reached RedoOverCommitCounter"
        " in a row times, transactions will be aborted",
        ConfigInfo::CI_USED, false, ConfigInfo::CI_INT, "3", /* Default */
        "1",                                                 /* Min */
        STR_VALUE(MAX_INT_RNIL)                              /* Max */
    },

    {
        CFG_DB_LATE_ALLOC, "LateAlloc", DB_TOKEN,
        "Allocate memory after connection to ndb_mgmd has been established",
        ConfigInfo::CI_USED, false, ConfigInfo::CI_INT, "1", "0", /* Min */
        "1"                                                       /* Max */
    },

    {
        CFG_DB_PARALLEL_COPY_THREADS, "MaxParallelCopyInstances", DB_TOKEN,
        "Number of parallel copies during node restarts, 0 means default",
        ConfigInfo::CI_USED, false, ConfigInfo::CI_INT, "0", "0", /* Min */
        "64"                                                      /* Max */
    },

    {
        CFG_DB_2PASS_INR, "TwoPassInitialNodeRestartCopy", DB_TOKEN,
        "Copy data in 2 passes for initial node restart, "
        "this enables multi-threaded-ordered index build for initial node "
        "restart",
        ConfigInfo::CI_USED, false, ConfigInfo::CI_BOOL, "true",
        "false", /* Min */
        "true"   /* Max */
    },

    {
        CFG_DB_PARALLEL_SCANS_PER_FRAG, "MaxParallelScansPerFragment", DB_TOKEN,
        "Max parallel scans per fragment (tup or tux). If this limit is "
        "reached "
        " scans will be serialized using a queue.",
        ConfigInfo::CI_USED, false, ConfigInfo::CI_INT,
#if NDB_VERSION_D < NDB_MAKE_VERSION(7, 2, 0)
        "32",
#else
        "256",
#endif
        "1",                    /* Min */
        STR_VALUE(MAX_INT_RNIL) /* Max */
    },

    /* ordered index stats */

    {CFG_DB_INDEX_STAT_AUTO_CREATE, "IndexStatAutoCreate", DB_TOKEN,
     "Make create index also create initial index stats", ConfigInfo::CI_USED,
     0, ConfigInfo::CI_INT, "1", "0", "1"},

    {CFG_DB_INDEX_STAT_AUTO_UPDATE, "IndexStatAutoUpdate", DB_TOKEN,
     "Monitor each index for changes and trigger automatic stats updates."
     " See IndexStatTrigger options",
     ConfigInfo::CI_USED, 0, ConfigInfo::CI_INT, "1", "0", "1"},

    {CFG_DB_INDEX_STAT_SAVE_SIZE, "IndexStatSaveSize", DB_TOKEN,
     "Maximum bytes allowed for the saved stats of one index."
     " At least 1 sample is produced regardless of size limit."
     " The size is scaled up by a factor from IndexStatSaveScale."
     " The value affects size of stats saved in NDB system tables"
     " and in mysqld memory cache",
     ConfigInfo::CI_USED, 0, ConfigInfo::CI_INT, "32768", "0",
     STR_VALUE(MAX_INT_RNIL)},

    {CFG_DB_INDEX_STAT_SAVE_SCALE, "IndexStatSaveScale", DB_TOKEN,
     "Factor to scale up IndexStatSaveSize for a large index."
     " Given in units of 0.01."
     " Multiplied by a logarithmic index size."
     " Value 0 disables scaling",
     ConfigInfo::CI_USED, 0, ConfigInfo::CI_INT, "100", "0",
     STR_VALUE(MAX_INT_RNIL)},

    {CFG_DB_INDEX_STAT_TRIGGER_PCT, "IndexStatTriggerPct", DB_TOKEN,
     "Percent change (in DML ops) to schedule index stats update."
     " The value is scaled down by a factor from IndexStatTriggerScale."
     " Value 0 disables the trigger",
     ConfigInfo::CI_USED, 0, ConfigInfo::CI_INT, "100", "0",
     STR_VALUE(MAX_INT_RNIL)},

    {CFG_DB_INDEX_STAT_TRIGGER_SCALE, "IndexStatTriggerScale", DB_TOKEN,
     "Factor to scale down IndexStatTriggerPct for a large index."
     " Given in units of 0.01."
     " Multiplied by a logarithmic index size."
     " Value 0 disables scaling",
     ConfigInfo::CI_USED, 0, ConfigInfo::CI_INT, "100", "0",
     STR_VALUE(MAX_INT_RNIL)},

    {CFG_DB_INDEX_STAT_UPDATE_DELAY, "IndexStatUpdateDelay", DB_TOKEN,
     "Minimum delay in seconds between automatic index stats updates"
     " for a given index."
     " Value 0 means no delay",
     ConfigInfo::CI_USED, 0, ConfigInfo::CI_INT, "60", "0",
     STR_VALUE(MAX_INT_RNIL)},

    {CFG_DB_CRASH_ON_CORRUPTED_TUPLE, "CrashOnCorruptedTuple", DB_TOKEN,
     "To be failfast or not, when checksum indicates corruption.",
     ConfigInfo::CI_USED, false, ConfigInfo::CI_BOOL,
#if NDB_VERSION_D < NDB_MAKE_VERSION(7, 2, 1)
     "false",
#else
     "true",
#endif
     "false", "true"},

    {CFG_DB_FREE_PCT, "MinFreePct", DB_TOKEN,
     "Keep 5% of database free to ensure that we don't get out of memory "
     "during restart",
     ConfigInfo::CI_USED, false, ConfigInfo::CI_INT, "5", "0", "100"},

    {CFG_DEFAULT_HASHMAP_SIZE, "DefaultHashmapSize", DB_TOKEN,
     "Hashmap size to use for new tables.  Normally this should be left unset, "
     "but can be set to aid downgrade to older versions not supporting as big "
     "hashmaps as current version or to use special hashmap size to gain "
     "better balance for some number of nodes and ldm-threads.",
     ConfigInfo::CI_USED, false, ConfigInfo::CI_INT, "0", "0",
     STR_VALUE(NDB_DEFAULT_HASHMAP_BUCKETS)},

    {CFG_DB_LCP_SCAN_WATCHDOG_LIMIT, "LcpScanProgressTimeout", DB_TOKEN,
     "Maximum time a local checkpoint fragment scan can be stalled for.  "
     "If this is exceeded, the node will shutdown to ensure systemwide "
     "LCP progress.  Warnings are periodically emitted when a fragment scan "
     "stalls for more than one third of this time.  0 indicates no time limit.",
     ConfigInfo::CI_USED, false, ConfigInfo::CI_INT, "180", "0",
     STR_VALUE(MAX_INT_RNIL)},

    {CFG_DB_MAX_DD_LATENCY, "MaxDiskDataLatency", DB_TOKEN,
     "Maximum allowed mean latency of disk access in milliseconds."
     "When this limit is reached we will start aborting transactions"
     " to decrease pressure on IO susbsystem. 0 means this check is"
     " not active",
     ConfigInfo::CI_USED, false, ConfigInfo::CI_INT, "0", "0", "8000"},

    {CFG_DB_DD_USING_SAME_DISK, "DiskDataUsingSameDisk", DB_TOKEN,
     "Set this to false if Disk data tablespaces uses their own disk"
     " drives. This means that we can push checkpoints to tablespaces"
     " at a higher rate than if disk drives are shared.",
     ConfigInfo::CI_USED, false, ConfigInfo::CI_BOOL, "true", "false", "true"},

    {CFG_DB_DISK_PAGE_BUFFER_ENTRIES, "DiskPageBufferEntries", DB_TOKEN,
     "Determines number of unique disk page requests to allocate. "
     "Specified as multiple of number of buffer pages "
     "i.e. number of 32k pages in DiskPageBufferMemory. "
     "Each entry takes about 100 bytes. "
     "Large disk data transactions "
     "may require increasing the default.",
     ConfigInfo::CI_USED, false, ConfigInfo::CI_INT, "10", "1",
     STR_VALUE(MAX_INT32)},

    {CFG_DB_ENABLE_REDO_CONTROL, "EnableRedoControl", DB_TOKEN,
     "Enable adaptive speed of checkpointing to control REDO log usage",
     ConfigInfo::CI_USED, 0, ConfigInfo::CI_BOOL, "true", "false", "true"},

    {CFG_DB_ENABLE_PARTIAL_LCP, "EnablePartialLcp", DB_TOKEN,
     "Enable partial LCP, this means a checkpoint only writes the difference"
     " to the last LCP plus some parts that are fully checkpointed. If this"
     " isn't enabled then all LCPs are writing a full checkpoint.",
     ConfigInfo::CI_USED, 0, ConfigInfo::CI_BOOL, "true", "false", "true"},

    {CFG_DB_RECOVERY_WORK, "RecoveryWork", DB_TOKEN,
     "Percentage of storage overhead for LCP files, increasing the value"
     " means less work in normal operation and more at recovery, decreasing"
     " it means more work in normal operation and less work in recovery",
     ConfigInfo::CI_USED, 0, ConfigInfo::CI_INT, "60", "25", "100"},

    {CFG_DB_INSERT_RECOVERY_WORK, "InsertRecoveryWork", DB_TOKEN,
     "Percentage of RecoveryWork used for inserted rows, setting this high"
     " increases the writes during LCPs and decreases the total LCP size, "
     "setting it lower means we are writing less during LCPs but will "
     "eventually have a larger LCP size and thus also longer recovery"
     " for a period of time.",
     ConfigInfo::CI_USED, 0, ConfigInfo::CI_INT, "40", "0", "70"},

    {CFG_DB_AT_RESTART_SKIP_INDEXES, "__at_restart_skip_indexes", DB_TOKEN,
     "Ignore all index and foreign key info on the node "
     "at (non-initial) restart.  "
     "This is a one-time recovery option for a non-startable database.  "
     "Carefully consult documentation before using.",
     ConfigInfo::CI_USED, 0, ConfigInfo::CI_BOOL, "false", "false", "true"},

    {CFG_DB_AT_RESTART_SKIP_FKS, "__at_restart_skip_fks", DB_TOKEN,
     "Ignore all foreign key info on the node "
     "at (non-initial) restart.  "
     "This is a one-time recovery option for a non-startable database.  "
     "Carefully consult documentation before using.",
     ConfigInfo::CI_USED, 0, ConfigInfo::CI_BOOL, "false", "false", "true"},
    {CFG_MIXOLOGY_LEVEL, "__debug_mixology_level", DB_TOKEN,
     "Artificial signal flow mixing to expose bugs.", ConfigInfo::CI_USED,
     false, ConfigInfo::CI_INT, "0", "0", STR_VALUE(MAX_INT_RNIL)},

    {CFG_DB_AT_RESTART_SUBSCRIBER_CONNECT_TIMEOUT,
     "RestartSubscriberConnectTimeout", DB_TOKEN,
     "On node restart the time that a data node will wait for "
     "subscribing Api nodes to connect.  If it expires, missing "
     "Api nodes will be disconnected from the cluster.  A zero "
     "value means that timeout is disabled.  Even if unit is "
     "milliseconds the actual resolution of timeout will be "
     "seconds.",
     ConfigInfo::CI_USED, false, ConfigInfo::CI_INT, "120000", "0",
     STR_VALUE(MAX_INT_RNIL)},

    {CFG_DB_UI_BUILD_MAX_BATCHSIZE, "MaxUIBuildBatchSize", DB_TOKEN,
     "Max scan batch size to use for building unique indexes.  "
     "Increasing this may speed up unique index builds, at the "
     "risk of greater impact to ongoing traffic.",
     ConfigInfo::CI_USED, false, ConfigInfo::CI_INT, "64", "16", "512"},

    {CFG_DB_FK_BUILD_MAX_BATCHSIZE, "MaxFKBuildBatchSize", DB_TOKEN,
     "Max scan batch size to use for building foreign keys.  "
     "Increasing this may speed up foreign key builds, at the "
     "risk of greater impact to ongoing traffic.",
     ConfigInfo::CI_USED, false, ConfigInfo::CI_INT, "64", "16", "512"},

    {CFG_DB_REORG_BUILD_MAX_BATCHSIZE, "MaxReorgBuildBatchSize", DB_TOKEN,
     "Max scan batch size to use for reorganising table partitions.  "
     "Increasing this may speed up reorganisation of table partitions, at the "
     "risk of greater impact to ongoing traffic.",
     ConfigInfo::CI_USED, false, ConfigInfo::CI_INT, "64", "16", "512"},

    {CFG_DB_RESERVED_INDEX_OPS, "ReservedConcurrentIndexOperations", DB_TOKEN,
     "Number of simultaneous index operations that have dedicated resources on "
     "one " DB_TOKEN_PRINT " node",
     ConfigInfo::CI_USED, false, ConfigInfo::CI_INT,
     "0",  // "2K",
     "0", STR_VALUE(MAX_INT_RNIL)},

    {CFG_DB_RESERVED_TRIGGER_OPS, "ReservedFiredTriggers", DB_TOKEN,
     "Number of triggers that have dedicated resources on one " DB_TOKEN_PRINT
     " node",
     ConfigInfo::CI_USED, false, ConfigInfo::CI_INT,
     "0",  // "1000",
     "0", STR_VALUE(MAX_INT_RNIL)},

    {CFG_DB_RESERVED_OPS, "ReservedConcurrentOperations", DB_TOKEN,
     "Number of simultaneous operation that have dedicated resources in "
     "transaction coordinators on one " DB_TOKEN_PRINT " node",
     ConfigInfo::CI_USED, false, ConfigInfo::CI_INT,
     "0",  // "32k",
     "0", STR_VALUE(MAX_INT_RNIL)},

    {CFG_DB_RESERVED_LOCAL_SCANS, "ReservedLocalScans", DB_TOKEN,
     "Number of simultaneous fragment scans that have dedicated resources on "
     "one " DB_TOKEN_PRINT " node",
     ConfigInfo::CI_USED, false, ConfigInfo::CI_INT, "0", "0",
     STR_VALUE(MAX_INT_RNIL)},

    {CFG_DB_RESERVED_TRANSACTIONS, "ReservedConcurrentTransactions", DB_TOKEN,
     "Number of simultaneous transactions that have dedicated resources on "
     "one " DB_TOKEN_PRINT " node",
     ConfigInfo::CI_USED, false, ConfigInfo::CI_INT,
     "0",  // "1024",
     "0", STR_VALUE(MAX_INT_RNIL)},

    {CFG_DB_RESERVED_SCANS, "ReservedConcurrentScans", DB_TOKEN,
     "Number of simultaneous scans that have dedicated resources on "
     "one " DB_TOKEN_PRINT " node",
     ConfigInfo::CI_USED, false, ConfigInfo::CI_INT,
     "0",  // "64",
     "0", "500"},

    {CFG_DB_RESERVED_TRANS_BUFFER_MEM, "ReservedTransactionBufferMemory",
     DB_TOKEN,
     "Dynamic buffer space (in bytes) for key and attribute data allocated for "
     "each " DB_TOKEN_PRINT " node",
     ConfigInfo::CI_USED, false, ConfigInfo::CI_INT,
     "0",  // "256K",
     "0", STR_VALUE(MAX_INT_RNIL)},

    /***************************************************************************
     * API
     ***************************************************************************/
    {CFG_SECTION_NODE, API_TOKEN, API_TOKEN, "Node section",
     ConfigInfo::CI_USED, false, ConfigInfo::CI_SECTION, NODE_TYPE_API},

    {KEY_INTERNAL, "wan", API_TOKEN, "Use WAN TCP setting as default",
     ConfigInfo::CI_USED, false, ConfigInfo::CI_BOOL, "false", "false", "true"},

    {CFG_NODE_HOST, "HostName", API_TOKEN, "Name of computer for this node",
     ConfigInfo::CI_USED, false, ConfigInfo::CI_STRING, "", nullptr, nullptr},

    {CFG_NODE_DEDICATED, "Dedicated", API_TOKEN,
     "The node id for this node will only be handed out to connections that "
     "explicitly request it. Api client that request 'any' nodeid will not be "
     "able to use this one. Can be used when HostName is not enough to "
     "distinguish different processes, and one runs a server process like "
     "mysqld on same host as some other ndb client programs and want to avoid "
     "the client program steal a node id dedicated to mysqld while the mysqld "
     "is not connected.",
     ConfigInfo::CI_USED, false, ConfigInfo::CI_BOOL, "false", "false", "true"},

    {CFG_NODE_SYSTEM, "System", API_TOKEN, "Name of system for this node",
     ConfigInfo::CI_INTERNAL, false, ConfigInfo::CI_STRING, nullptr, nullptr,
     nullptr},

    {CFG_NODE_ID, "NodeId", API_TOKEN,
     "Number identifying application node (" API_TOKEN_PRINT ")",
     ConfigInfo::CI_USED, false, ConfigInfo::CI_INT, MANDATORY, "1",
     STR_VALUE(MAX_NODES_ID)},

    {KEY_INTERNAL, "ExecuteOnComputer", API_TOKEN, "HostName",
     ConfigInfo::CI_DEPRECATED, false, ConfigInfo::CI_STRING, nullptr, nullptr,
     nullptr},

    {CFG_NODE_ARBIT_RANK, "ArbitrationRank", API_TOKEN,
     "If 0, then " API_TOKEN_PRINT
     " is not arbitrator. Kernel selects arbitrators in order 1, 2",
     ConfigInfo::CI_USED, false, ConfigInfo::CI_INT, "0", "0", "2"},

    {CFG_NODE_ARBIT_DELAY, "ArbitrationDelay", API_TOKEN,
     "When asked to arbitrate, arbitrator waits this long before voting (msec)",
     ConfigInfo::CI_USED, 0, ConfigInfo::CI_INT, "0", "0",
     STR_VALUE(MAX_INT_RNIL)},

    {CFG_MAX_SCAN_BATCH_SIZE, "MaxScanBatchSize", "API",
     "The maximum collective batch size for one scan", ConfigInfo::CI_USED,
     false, ConfigInfo::CI_INT, STR_VALUE(MAX_SCAN_BATCH_SIZE), "32k", "16M"},

    {CFG_BATCH_BYTE_SIZE, "BatchByteSize", "API",
     "The default batch size in bytes", ConfigInfo::CI_USED, false,
     ConfigInfo::CI_INT, STR_VALUE(SCAN_BATCH_SIZE), "1k", "1M"},

    {CFG_BATCH_SIZE, "BatchSize", "API",
     "The default batch size in number of records", ConfigInfo::CI_USED, false,
     ConfigInfo::CI_INT, STR_VALUE(DEF_BATCH_SIZE), "1",
     STR_VALUE(MAX_PARALLEL_OP_PER_SCAN)},

    {KEY_INTERNAL, "ConnectionMap", "API",
     "Specifies which DB nodes to connect", ConfigInfo::CI_USED, false,
     ConfigInfo::CI_STRING, nullptr, nullptr, nullptr},

    {CFG_EXTRA_SEND_BUFFER_MEMORY, "ExtraSendBufferMemory", API_TOKEN,
     "Extra send buffer memory to use for send buffers in all transporters",
     ConfigInfo::CI_USED, false, ConfigInfo::CI_INT64, "0", "0", "32G"},

    {CFG_TOTAL_SEND_BUFFER_MEMORY, "TotalSendBufferMemory", "API",
     "Total memory to use for send buffers in all transporters",
     ConfigInfo::CI_USED, false, ConfigInfo::CI_INT, "0", "256K",
     STR_VALUE(MAX_INT_RNIL)},

    {CFG_LOCATION_DOMAIN_ID, "LocationDomainId", API_TOKEN,
     "LocationDomainId for node", ConfigInfo::CI_USED, false,
     ConfigInfo::CI_INT, nullptr, "0", "16"},

    {CFG_AUTO_RECONNECT, "AutoReconnect", "API",
     "Specifies if an api node should reconnect when fully disconnected from "
     "cluster",
     ConfigInfo::CI_USED, false, ConfigInfo::CI_BOOL, "true", "false", "true"},

    {CFG_HB_THREAD_PRIO, "HeartbeatThreadPriority", API_TOKEN,
     "Specify thread properties of heartbeat thread", ConfigInfo::CI_USED, 0,
     ConfigInfo::CI_STRING, nullptr, nullptr, nullptr},

    {CFG_DEFAULT_OPERATION_REDO_PROBLEM_ACTION,
     "DefaultOperationRedoProblemAction", API_TOKEN,
     "If Redo-log is having problem, should operation default "
     "(unless overridden on transaction/operation level) abort "
     "or be put on queue",
     ConfigInfo::CI_USED, false, ConfigInfo::CI_ENUM,
#if NDB_VERSION_D < NDB_MAKE_VERSION(7, 2, 0)
     "abort", /* Default value */
#else
     "queue", /* Default value */
#endif
     default_operation_redo_problem_action_typelib},

    {CFG_DEFAULT_HASHMAP_SIZE, "DefaultHashmapSize", API_TOKEN,
     "Hashmap size to use for new tables.  Normally this should be left unset, "
     "but can be set to aid downgrade to older versions not supporting as big "
     "hashmaps as current version or to use special hashmap size to gain "
     "better balance for some number of nodes and ldm-threads.",
     ConfigInfo::CI_USED, false, ConfigInfo::CI_INT, "0", "0",
     STR_VALUE(NDB_DEFAULT_HASHMAP_BUCKETS)},
    {CFG_MIXOLOGY_LEVEL, "__debug_mixology_level", API_TOKEN,
     "Artificial signal flow mixing to expose bugs.", ConfigInfo::CI_USED,
     false, ConfigInfo::CI_INT, "0", "0", STR_VALUE(MAX_INT_RNIL)},

    {CFG_CONNECT_BACKOFF_MAX_TIME, "ConnectBackoffMaxTime", "API",
     "Specifies the longest time between connection attempts to a "
     "data node from an api node in milliseconds (with "
     "approximately 100ms resolution).  Note that this excludes "
     "any time while a connection attempt are underway, which in "
     "worst case can take several seconds.  To disable the backoff "
     "set it to zero.",
     ConfigInfo::CI_USED, false, ConfigInfo::CI_INT, "1500", "0",
     STR_VALUE(MAX_INT_RNIL)},

    {CFG_START_CONNECT_BACKOFF_MAX_TIME, "StartConnectBackoffMaxTime", "API",
     "This has the same meaning as ConnectBackoffMaxTime, but "
     "is used instead of it while no data nodes are connected to "
     "the API node.",
     ConfigInfo::CI_USED, false, ConfigInfo::CI_INT, "0", "0",
     STR_VALUE(MAX_INT_RNIL)},

    {CFG_API_VERBOSE, "ApiVerbose", "API", "Tracelevel for API nodes.",
     ConfigInfo::CI_USED, false, ConfigInfo::CI_INT, nullptr, "0", "100"},

    /****************************************************************************
     * MGM
     ***************************************************************************/
    {CFG_SECTION_NODE, MGM_TOKEN, MGM_TOKEN, "Node section",
     ConfigInfo::CI_USED, false, ConfigInfo::CI_SECTION, NODE_TYPE_MGM},

    {KEY_INTERNAL, "wan", MGM_TOKEN, "Use WAN TCP setting as default",
     ConfigInfo::CI_USED, false, ConfigInfo::CI_BOOL, "false", "false", "true"},

    {CFG_NODE_HOST, "HostName", MGM_TOKEN, "Name of computer for this node",
     ConfigInfo::CI_USED, false, ConfigInfo::CI_STRING, "", nullptr, nullptr},

    {CFG_NODE_DEDICATED, "Dedicated", MGM_TOKEN,
     "The node id for this node will only be handed out to connections that "
     "explicitly request it. Management servers that request 'any' nodeid will "
     "not be able to use this one. Can be used when HostName is not enough to "
     "distinguish different processes, and one runs several management "
     "servers on same host, which should typically only be the case in test "
     "clusters.",
     ConfigInfo::CI_USED, false, ConfigInfo::CI_BOOL, "false", "false", "true"},

    {CFG_NODE_DATADIR, "DataDir", MGM_TOKEN, "Data directory for this node",
     ConfigInfo::CI_USED, CI_CHECK_WRITABLE, ConfigInfo::CI_STRING, "", nullptr,
     nullptr},

    {CFG_NODE_SYSTEM, "System", MGM_TOKEN, "Name of system for this node",
     ConfigInfo::CI_INTERNAL, false, ConfigInfo::CI_STRING, nullptr, nullptr,
     nullptr},

    {CFG_NODE_ID, "NodeId", MGM_TOKEN,
     "Number identifying the management server node (" MGM_TOKEN_PRINT ")",
     ConfigInfo::CI_USED, false, ConfigInfo::CI_INT, MANDATORY, "1",
     STR_VALUE(MAX_NODES_ID)},

    {CFG_LOG_DESTINATION, "LogDestination", MGM_TOKEN,
     "String describing where logmessages are sent", ConfigInfo::CI_USED, false,
     ConfigInfo::CI_STRING, nullptr, nullptr, nullptr},

    {KEY_INTERNAL, "ExecuteOnComputer", MGM_TOKEN, "HostName",
     ConfigInfo::CI_DEPRECATED, false, ConfigInfo::CI_STRING, nullptr, nullptr,
     nullptr},

    {CFG_MGM_PORT, "PortNumber", MGM_TOKEN,
     "Port number to give commands to/fetch configurations from management "
     "server",
     ConfigInfo::CI_USED, false, ConfigInfo::CI_INT, STR_VALUE(NDB_PORT), "0",
     STR_VALUE(MAX_PORT_NO)},

    {KEY_INTERNAL, "PortNumberStats", MGM_TOKEN,
     "Port number used to get statistical information from a management server",
     ConfigInfo::CI_USED, false, ConfigInfo::CI_INT, nullptr, "0",
     STR_VALUE(MAX_PORT_NO)},

    {CFG_NODE_ARBIT_RANK, "ArbitrationRank", MGM_TOKEN,
     "If 0, then " MGM_TOKEN_PRINT
     " is not arbitrator. Kernel selects arbitrators in order 1, 2",
     ConfigInfo::CI_USED, false, ConfigInfo::CI_INT, "1", "0", "2"},

    {CFG_NODE_ARBIT_DELAY, "ArbitrationDelay", MGM_TOKEN, "",
     ConfigInfo::CI_USED, false, ConfigInfo::CI_INT, "0", "0",
     STR_VALUE(MAX_INT_RNIL)},

    {CFG_EXTRA_SEND_BUFFER_MEMORY, "ExtraSendBufferMemory", MGM_TOKEN,
     "Extra send buffer memory to use for send buffers in all transporters",
     ConfigInfo::CI_USED, false, ConfigInfo::CI_INT64, "0", "0", "32G"},

    {CFG_TOTAL_SEND_BUFFER_MEMORY, "TotalSendBufferMemory", MGM_TOKEN,
     "Total memory to use for send buffers in all transporters",
     ConfigInfo::CI_USED, false, ConfigInfo::CI_INT, "0", "256K",
     STR_VALUE(MAX_INT_RNIL)},

    {CFG_LOCATION_DOMAIN_ID, "LocationDomainId", MGM_TOKEN,
     "LocationDomainId for node", ConfigInfo::CI_USED, false,
     ConfigInfo::CI_INT, nullptr, "0", "16"},

    {CFG_HB_THREAD_PRIO, "HeartbeatThreadPriority", MGM_TOKEN,
     "Specify thread properties of heartbeat thread", ConfigInfo::CI_USED, 0,
     ConfigInfo::CI_STRING, nullptr, nullptr, nullptr},

    {CFG_MGMD_MGMD_HEARTBEAT_INTERVAL, "HeartbeatIntervalMgmdMgmd", MGM_TOKEN,
     "Time between " MGM_TOKEN_PRINT "-" MGM_TOKEN_PRINT
     " heartbeats. " MGM_TOKEN_PRINT " considered dead after 3 missed HBs",
     ConfigInfo::CI_USED, 0, ConfigInfo::CI_INT, "1500", "100",
     STR_VALUE(MAX_INT_RNIL)},

    {CFG_MIXOLOGY_LEVEL, "__debug_mixology_level", MGM_TOKEN,
     "Artificial signal flow mixing to expose bugs.", ConfigInfo::CI_USED,
     false, ConfigInfo::CI_INT, "0", "0", STR_VALUE(MAX_INT_RNIL)},

    {CFG_NODE_REQUIRE_CERT, "RequireCertificate", MGM_TOKEN,
     "Require valid TLS key and certificate at startup time",
     ConfigInfo::CI_USED, false, ConfigInfo::CI_BOOL, "false", "false", "true"},

    {CFG_MGM_REQUIRE_TLS, "RequireTls", MGM_TOKEN,
     "Require TLS-authenticated secure connections", ConfigInfo::CI_USED, 0,
     ConfigInfo::CI_BOOL, "false", "false", "true"},

    /****************************************************************************
     * TCP
     ***************************************************************************/
    {CFG_SECTION_CONNECTION, "TCP", "TCP", "Connection section",
     ConfigInfo::CI_USED, false, ConfigInfo::CI_SECTION, CONNECTION_TYPE_TCP},

    {CFG_CONNECTION_HOSTNAME_1, "HostName1", "TCP",
     "Name/IP of computer on one side of the connection", ConfigInfo::CI_USED,
     false, ConfigInfo::CI_STRING, nullptr, nullptr, nullptr},

    {CFG_CONNECTION_HOSTNAME_2, "HostName2", "TCP",
     "Name/IP of computer on one side of the connection", ConfigInfo::CI_USED,
     false, ConfigInfo::CI_STRING, nullptr, nullptr, nullptr},

    {CFG_CONNECTION_NODE_1, "NodeId1", "TCP",
     "Id of node (" DB_TOKEN_PRINT ", " API_TOKEN_PRINT " or " MGM_TOKEN_PRINT
     ") on one side of the connection",
     ConfigInfo::CI_USED, false, ConfigInfo::CI_STRING, MANDATORY, nullptr,
     nullptr},

    {CFG_CONNECTION_NODE_2, "NodeId2", "TCP",
     "Id of node (" DB_TOKEN_PRINT ", " API_TOKEN_PRINT " or " MGM_TOKEN_PRINT
     ") on one side of the connection",
     ConfigInfo::CI_USED, false, ConfigInfo::CI_STRING, MANDATORY, nullptr,
     nullptr},

    {CFG_CONNECTION_GROUP, "Group", "TCP", "", ConfigInfo::CI_USED, false,
     ConfigInfo::CI_INT, "55", "0", "200"},

    {CFG_CONNECTION_NODE_ID_SERVER, "NodeIdServer", "TCP", "",
     ConfigInfo::CI_USED, false, ConfigInfo::CI_INT, MANDATORY, "1", "63"},

    {CFG_CONNECTION_SEND_SIGNAL_ID, "SendSignalId", "TCP",
     "Sends id in each signal.  Used in trace files.", ConfigInfo::CI_USED,
     false, ConfigInfo::CI_BOOL, "true", "false", "true"},

    {CFG_CONNECTION_CHECKSUM, "Checksum", "TCP",
     "If checksum is enabled, all signals between nodes are checked for errors",
     ConfigInfo::CI_USED, false, ConfigInfo::CI_BOOL, "false", "false", "true"},

    {CFG_CONNECTION_PRESEND_CHECKSUM, "PreSendChecksum", "TCP",
     "If PreSendChecksum AND Checksum are enabled,\n"
     "pre-send checksum checks are done, and\n"
     "all signals between nodes are checked for errors",
     ConfigInfo::CI_USED, false, ConfigInfo::CI_BOOL, "false", "false", "true"},

    {CFG_CONNECTION_SERVER_PORT, "PortNumber", "TCP",
     "PortNumber to be used by data nodes while connecting the transporters",
     ConfigInfo::CI_INTERNAL, false, ConfigInfo::CI_INT, "0", "0",
     STR_VALUE(MAX_PORT_NO)},

    {CFG_TCP_SEND_BUFFER_SIZE, "SendBufferMemory", "TCP",
     "Bytes of buffer for signals sent from this node", ConfigInfo::CI_USED,
     false, ConfigInfo::CI_INT, "2M", "64K", STR_VALUE(MAX_INT_RNIL)},

    {CFG_TCP_SPINTIME, "TcpSpintime", "TCP",
     "Number of microseconds to spin before going to sleep when receiving",
     ConfigInfo::CI_USED, false, ConfigInfo::CI_INT, "0", "0", "2000"},

    {CFG_TCP_REQUIRE_TLS, "RequireLinkTls", "TCP",
     "Use TLS-authenticated secure connections for TCP transporter links",
     ConfigInfo::CI_INTERNAL, 0, ConfigInfo::CI_BOOL, "false", "false", "true"},

    {CFG_TCP_RECEIVE_BUFFER_SIZE, "ReceiveBufferMemory", "TCP",
     "Bytes of buffer for signals received by this node", ConfigInfo::CI_USED,
     false, ConfigInfo::CI_INT, "2M", "16K", STR_VALUE(MAX_INT_RNIL)},

    {CFG_TCP_PROXY, "Proxy", "TCP", "", ConfigInfo::CI_USED, false,
     ConfigInfo::CI_STRING, nullptr, nullptr, nullptr},

    {CFG_CONNECTION_NODE_1_SYSTEM, "NodeId1_System", "TCP",
     "System for node 1 in connection", ConfigInfo::CI_INTERNAL, false,
     ConfigInfo::CI_STRING, nullptr, nullptr, nullptr},

    {CFG_CONNECTION_NODE_2_SYSTEM, "NodeId2_System", "TCP",
     "System for node 2 in connection", ConfigInfo::CI_INTERNAL, false,
     ConfigInfo::CI_STRING, nullptr, nullptr, nullptr},

    {CFG_TCP_SND_BUF_SIZE, "TCP_SND_BUF_SIZE", "TCP",
     "Value used for SO_SNDBUF", ConfigInfo::CI_USED, false, ConfigInfo::CI_INT,
     "0", "0", "2G"},

    {CFG_TCP_RCV_BUF_SIZE, "TCP_RCV_BUF_SIZE", "TCP",
     "Value used for SO_RCVBUF", ConfigInfo::CI_USED, false, ConfigInfo::CI_INT,
     "0", "0", "2G"},

    {CFG_TCP_MAXSEG_SIZE, "TCP_MAXSEG_SIZE", "TCP", "Value used for TCP_MAXSEG",
     ConfigInfo::CI_USED, false, ConfigInfo::CI_INT, "0", "0", "2G"},

    {CFG_TCP_BIND_INADDR_ANY, "TcpBind_INADDR_ANY", "TCP",
     "Bind InAddrAny instead of hostname for server part of connection",
     ConfigInfo::CI_USED, false, ConfigInfo::CI_BOOL, "false", "false", "true"},

    {CFG_CONNECTION_OVERLOAD, "OverloadLimit", "TCP",
     "Number of unsent bytes that must be in the send buffer before the\n"
     "connection is considered overloaded",
     ConfigInfo::CI_USED, false, ConfigInfo::CI_INT, "0", "0",
     STR_VALUE(MAX_INT_RNIL)},

    {CFG_CONNECTION_UNRES_HOSTS, "AllowUnresolvedHostnames", "TCP",
     "Allow startup to continue with unresolved hostnames in configuration",
     ConfigInfo::CI_USED, false, ConfigInfo::CI_BOOL, "false", "false", "true"},

    {
        CFG_CONNECTION_PREFER_IP_VER, "PreferIPVersion", "TCP",
        "Indicate DNS resolver preference for IP version 4 or 6 ",
        ConfigInfo::CI_USED, false, ConfigInfo::CI_INT, "4", "4",
        "6"  // default=4, min=4, max=6
    },

    /****************************************************************************
     * SHM
     ***************************************************************************/
    {CFG_SECTION_CONNECTION, "SHM", "SHM", "Connection section",
     ConfigInfo::CI_USED, false, ConfigInfo::CI_SECTION, CONNECTION_TYPE_SHM},

    {CFG_CONNECTION_HOSTNAME_1, "HostName1", "SHM",
     "Name/IP of computer on one side of the connection", ConfigInfo::CI_USED,
     false, ConfigInfo::CI_STRING, nullptr, nullptr, nullptr},

    {CFG_CONNECTION_HOSTNAME_2, "HostName2", "SHM",
     "Name/IP of computer on one side of the connection", ConfigInfo::CI_USED,
     false, ConfigInfo::CI_STRING, nullptr, nullptr, nullptr},

    {CFG_CONNECTION_SERVER_PORT, "PortNumber", "SHM",
     "PortNumber to be used by data nodes while connecting the transporters",
     ConfigInfo::CI_INTERNAL, false, ConfigInfo::CI_INT, "0", "0",
     STR_VALUE(MAX_PORT_NO)},

    {CFG_SHM_SIGNUM, "Signum", "SHM", "Signum ignored, deprecated",
     ConfigInfo::CI_DEPRECATED, false, ConfigInfo::CI_INT, nullptr, "0",
     STR_VALUE(MAX_INT_RNIL)},

    {CFG_CONNECTION_NODE_1, "NodeId1", "SHM",
     "Id of node (" DB_TOKEN_PRINT ", " API_TOKEN_PRINT " or " MGM_TOKEN_PRINT
     ") on one side of the connection",
     ConfigInfo::CI_USED, false, ConfigInfo::CI_STRING, MANDATORY, nullptr,
     nullptr},

    {CFG_CONNECTION_NODE_2, "NodeId2", "SHM",
     "Id of node (" DB_TOKEN_PRINT ", " API_TOKEN_PRINT " or " MGM_TOKEN_PRINT
     ") on one side of the connection",
     ConfigInfo::CI_USED, false, ConfigInfo::CI_STRING, MANDATORY, nullptr,
     nullptr},

    {CFG_CONNECTION_GROUP, "Group", "SHM", "", ConfigInfo::CI_USED, false,
     ConfigInfo::CI_INT, "35", "0", "200"},

    {CFG_CONNECTION_NODE_ID_SERVER, "NodeIdServer", "SHM", "",
     ConfigInfo::CI_USED, false, ConfigInfo::CI_INT, MANDATORY, "1", "63"},

    {CFG_CONNECTION_SEND_SIGNAL_ID, "SendSignalId", "SHM",
     "Sends id in each signal.  Used in trace files.", ConfigInfo::CI_USED,
     false, ConfigInfo::CI_BOOL, "false", "false", "true"},

    {CFG_CONNECTION_CHECKSUM, "Checksum", "SHM",
     "If checksum is enabled, all signals between nodes are checked for errors",
     ConfigInfo::CI_USED, false, ConfigInfo::CI_BOOL, "true", "false", "true"},

    {CFG_CONNECTION_PRESEND_CHECKSUM, "PreSendChecksum", "SHM",
     "If PreSendChecksum AND Checksum are enabled,\n"
     "pre-send checksum checks are done, and\n"
     "all signals between nodes are checked for errors",
     ConfigInfo::CI_USED, false, ConfigInfo::CI_BOOL, "false", "false", "true"},

    {CFG_SHM_KEY, "ShmKey", "SHM", "A shared memory key", ConfigInfo::CI_USED,
     false, ConfigInfo::CI_INT, nullptr, "0", STR_VALUE(MAX_INT_RNIL)},

    {CFG_SHM_BUFFER_MEM, "ShmSize", "SHM", "Size of shared memory segment",
     ConfigInfo::CI_USED, false, ConfigInfo::CI_INT, "4M", "64K",
     STR_VALUE(MAX_INT_RNIL)},

    {CFG_CONNECTION_NODE_1_SYSTEM, "NodeId1_System", "SHM",
     "System for node 1 in connection", ConfigInfo::CI_INTERNAL, false,
     ConfigInfo::CI_STRING, nullptr, nullptr, nullptr},

    {CFG_CONNECTION_NODE_2_SYSTEM, "NodeId2_System", "SHM",
     "System for node 2 in connection", ConfigInfo::CI_INTERNAL, false,
     ConfigInfo::CI_STRING, nullptr, nullptr, nullptr},

    {CFG_CONNECTION_OVERLOAD, "OverloadLimit", "SHM",
     "Number of unsent bytes that must be in the send buffer before the\n"
     "connection is considered overloaded",
     ConfigInfo::CI_USED, false, ConfigInfo::CI_INT, "0", "0",
     STR_VALUE(MAX_INT_RNIL)},

    {CFG_SHM_SPINTIME, "ShmSpintime", "SHM",
     "Number of microseconds to spin before going to sleep when receiving",
     ConfigInfo::CI_USED, false, ConfigInfo::CI_INT, "0", "0", "2000"},

    {CFG_SHM_SEND_BUFFER_SIZE, "SendBufferMemory", "SHM",
     "Bytes of buffer for signals sent from this node", ConfigInfo::CI_USED,
     false, ConfigInfo::CI_INT, "2M", "64K", STR_VALUE(MAX_INT_RNIL)},

    /****************************************************************************
     * SCI (Deprecated now)
     ***************************************************************************/
    {CFG_SECTION_CONNECTION, "SCI", "SCI", "SCI not supported",
     ConfigInfo::CI_DEPRECATED, false, ConfigInfo::CI_SECTION,
     CONNECTION_TYPE_SCI},

    {CFG_CONNECTION_NODE_1, "NodeId1", "SCI", "SCI not supported",
     ConfigInfo::CI_DEPRECATED, false, ConfigInfo::CI_STRING, MANDATORY,
     nullptr, nullptr},

    {CFG_CONNECTION_NODE_2, "NodeId2", "SCI", "SCI not supported",
     ConfigInfo::CI_DEPRECATED, false, ConfigInfo::CI_STRING, MANDATORY,
     nullptr, nullptr},

    {CFG_CONNECTION_GROUP, "Group", "SCI", "SCI not supported",
     ConfigInfo::CI_DEPRECATED, false, ConfigInfo::CI_INT, "15", "0", "200"},

    {CFG_CONNECTION_NODE_ID_SERVER, "NodeIdServer", "SCI", "SCI not supported",
     ConfigInfo::CI_DEPRECATED, false, ConfigInfo::CI_INT, MANDATORY, "1",
     "63"},

    {CFG_CONNECTION_HOSTNAME_1, "HostName1", "SCI", "SCI not supported",
     ConfigInfo::CI_DEPRECATED, false, ConfigInfo::CI_STRING, nullptr, nullptr,
     nullptr},

    {CFG_CONNECTION_HOSTNAME_2, "HostName2", "SCI", "SCI not supported",
     ConfigInfo::CI_DEPRECATED, false, ConfigInfo::CI_STRING, nullptr, nullptr,
     nullptr},

    {CFG_CONNECTION_SERVER_PORT, "PortNumber", "SCI",
     "PortNumber to be used by data nodes while connecting the transporters",
     ConfigInfo::CI_INTERNAL, false, ConfigInfo::CI_INT, "0", "0",
     STR_VALUE(MAX_PORT_NO)},

    {CFG_SCI_HOST1_ID_0, "Host1SciId0", "SCI", "SCI not supported",
     ConfigInfo::CI_DEPRECATED, false, ConfigInfo::CI_INT, MANDATORY, "0",
     STR_VALUE(MAX_INT_RNIL)},

    {CFG_SCI_HOST1_ID_1, "Host1SciId1", "SCI", "SCI not supported",
     ConfigInfo::CI_DEPRECATED, false, ConfigInfo::CI_INT, "0", "0",
     STR_VALUE(MAX_INT_RNIL)},

    {CFG_SCI_HOST2_ID_0, "Host2SciId0", "SCI", "SCI not supported",
     ConfigInfo::CI_DEPRECATED, false, ConfigInfo::CI_INT, MANDATORY, "0",
     STR_VALUE(MAX_INT_RNIL)},

    {CFG_SCI_HOST2_ID_1, "Host2SciId1", "SCI", "SCI not supported",
     ConfigInfo::CI_DEPRECATED, false, ConfigInfo::CI_INT, "0", "0",
     STR_VALUE(MAX_INT_RNIL)},

    {CFG_CONNECTION_SEND_SIGNAL_ID, "SendSignalId", "SCI", "SCI not supported",
     ConfigInfo::CI_DEPRECATED, false, ConfigInfo::CI_BOOL, "true", "false",
     "true"},

    {CFG_CONNECTION_CHECKSUM, "Checksum", "SCI", "SCI not supported",
     ConfigInfo::CI_DEPRECATED, false, ConfigInfo::CI_BOOL, "false", "false",
     "true"},

    {CFG_CONNECTION_PRESEND_CHECKSUM, "PreSendChecksum", "SCI",
     "SCI not supported", ConfigInfo::CI_DEPRECATED, false, ConfigInfo::CI_BOOL,
     "false", "false", "true"},

    {CFG_SCI_SEND_LIMIT, "SendLimit", "SCI", "SCI not supported",
     ConfigInfo::CI_DEPRECATED, false, ConfigInfo::CI_INT, "8K", "128", "32K"},

    {CFG_SCI_BUFFER_MEM, "SharedBufferSize", "SCI", "SCI not supported",
     ConfigInfo::CI_DEPRECATED, false, ConfigInfo::CI_INT, "1M", "64K",
     STR_VALUE(MAX_INT_RNIL)},

    {CFG_CONNECTION_NODE_1_SYSTEM, "NodeId1_System", "SCI",
     "System for node 1 in connection", ConfigInfo::CI_INTERNAL, false,
     ConfigInfo::CI_STRING, nullptr, nullptr, nullptr},

    {CFG_CONNECTION_NODE_2_SYSTEM, "NodeId2_System", "SCI",
     "System for node 2 in connection", ConfigInfo::CI_INTERNAL, false,
     ConfigInfo::CI_STRING, nullptr, nullptr, nullptr},

    {CFG_CONNECTION_OVERLOAD, "OverloadLimit", "SCI", "SCI not supported",
     ConfigInfo::CI_DEPRECATED, false, ConfigInfo::CI_INT, "0", "0",
     STR_VALUE(MAX_INT_RNIL)}};

const int ConfigInfo::m_NoOfParams = sizeof(m_ParamInfo) / sizeof(ParamInfo);

/****************************************************************************
 * Ctor
 ****************************************************************************/
#undef require
#define require(x) require_exit_or_core(x, -1)

ConfigInfo::ConfigInfo() : m_info(true), m_systemDefaults(true) {
  int i;
  Properties *section;
  const Properties *oldpinfo;

  for (i = 0; i < m_NoOfParams; i++) {
    const ParamInfo &param = m_ParamInfo[i];
    /*
     * param._section may be nullptr for a static ConfigInfo object and
     * ConfigInfo::m_ParamInfo are not yet initialized. Do not use static
     * ConfigInfo objects.
     */
    require(param._section != nullptr);
    Uint64 default_uint64;
    bool default_bool;

    // Create new section if it did not exist
    if (!m_info.getCopy(param._section, &section)) {
      Properties newsection(true);
      m_info.put(param._section, &newsection);

      // Get copy of section
      m_info.getCopy(param._section, &section);
    }

    // Create pinfo (parameter info) entry
    Properties pinfo(true);
    pinfo.put("Id", param._paramId);
    pinfo.put("Fname", param._fname);

    /*
      Check that flags are set according to current rules
    */
    const Uint32 flags = param._flags;
    const Uint32 allowed_flags = (CI_ONLINE_UPDATEABLE | CI_CHECK_WRITABLE |
                                  CI_RESTART_SYSTEM | CI_RESTART_INITIAL);
    // Check that no other flags then the defined are set
    require((flags & ~allowed_flags) == 0);

    if (flags & CI_ONLINE_UPDATEABLE) {
      // Check that online updateable parameter does
      // not have any CI_RESTART_* flag(s)
      require((flags & CI_RESTART_INITIAL) == 0 &&
              (flags & CI_RESTART_SYSTEM) == 0);

      // Currently no online updatable parameters have been implemented
      require(false);
    }

    // only DB nodes should have CI_RESTART_*
    if ((flags & CI_RESTART_INITIAL) || (flags & CI_RESTART_SYSTEM))
      require(strcmp(param._section, DB_TOKEN) == 0);

    pinfo.put("Flags", flags);

    pinfo.put("Type", param._type);

    // Check that status is an enum and not used as a bitmask
    const Status status = param._status;
    require(status == CI_USED || status == CI_EXPERIMENTAL ||
            status == CI_DEPRECATED || status == CI_NOTIMPLEMENTED ||
            status == CI_INTERNAL);
    pinfo.put("Status", status);

    // Check description
    const char *desc = param._description;
    if (status == CI_DEPRECATED) {
      // The description of a deprecated parameter may be the name
      // of another parameter to use or NULL(in such case use empty
      // string as description)
      if (desc == nullptr) desc = "";
    } else {
      // The description may not be NULL
      require(desc);
    }
    pinfo.put("Description", desc);

    switch (param._type) {
      case CI_BOOL: {
        bool tmp_bool;
        require(
            InitConfigFileParser::convertStringToBool(param._min, tmp_bool));
        pinfo.put64("Min", tmp_bool);
        require(
            InitConfigFileParser::convertStringToBool(param._max, tmp_bool));
        pinfo.put64("Max", tmp_bool);

        if (param._default == MANDATORY)
          pinfo.put("Mandatory", (Uint32)1);
        else if (param._default) {
          require(InitConfigFileParser::convertStringToBool(param._default,
                                                            tmp_bool));
          pinfo.put("Default", tmp_bool);
        }

        break;
      }
      case CI_INT:
      case CI_INT64: {
        Uint64 tmp_uint64;
        require(InitConfigFileParser::convertStringToUint64(param._min,
                                                            tmp_uint64));
        pinfo.put64("Min", tmp_uint64);
        require(InitConfigFileParser::convertStringToUint64(param._max,
                                                            tmp_uint64));
        pinfo.put64("Max", tmp_uint64);

        if (param._default == MANDATORY)
          pinfo.put("Mandatory", (Uint32)1);
        else if (param._default) {
          require(InitConfigFileParser::convertStringToUint64(param._default,
                                                              tmp_uint64));
          pinfo.put64("Default", tmp_uint64);
        }
        break;
      }
      case CI_SECTION:
        pinfo.put("SectionType", (Uint32)UintPtr(param._default));
        break;
      case CI_ENUM: {
        assert(param._min);  // Enums typelib pointer is stored in _min
        assert(param._max == nullptr);  // Enums can't have max

        // Check that enum values start at 0 and are consecutively
        // ascending for easier reverse engineering from value to string
        Uint32 i = 0;
        for (const Typelib *entry = ConfigInfo::getTypelibPtr(param);
             entry->name != nullptr; entry++) {
          require(i++ == entry->value);
        }

        Properties values(true);  // case insensitive
        // Put the list of allowed enum values in pinfo
        for (const Typelib *entry = ConfigInfo::getTypelibPtr(param);
             entry->name != nullptr; entry++)
          values.put(entry->name, entry->value);
        require(pinfo.put("values", &values));

        if (param._default == MANDATORY)
          pinfo.put("Mandatory", (Uint32)1);
        else if (param._default) {
          /*
            Map default value of enum from string to int since
            enum is stored as int internally
          */
          Uint32 default_value;
          require(values.get(param._default, &default_value));
          require(pinfo.put("Default", default_value));

          /* Also store the default as string */
          require(pinfo.put("DefaultString", param._default));
        }
        break;
      }
      case CI_STRING:
        assert(param._min == nullptr);  // String can't have min value
        assert(param._max == nullptr);  // String can't have max value

        if (param._default == MANDATORY)
          pinfo.put("Mandatory", (Uint32)1);
        else if (param._default)
          pinfo.put("Default", param._default);
        break;

      case CI_BITMASK:
        assert(param._min == nullptr);  // Bitmask can't have min value

        Uint64 tmp_uint64;
        require(InitConfigFileParser::convertStringToUint64(param._max,
                                                            tmp_uint64));
        pinfo.put64("Max", tmp_uint64);

        if (param._default == MANDATORY)
          pinfo.put("Mandatory", (Uint32)1);
        else if (param._default)
          pinfo.put("Default", param._default);
        break;
    }

    // Check that pinfo is really new
    if (section->get(param._fname, &oldpinfo)) {
      ndbout << "Error: Parameter " << param._fname
             << " defined twice in section " << param._section << "." << endl;
      require(false);
    }

    // Add new pinfo to section
    section->put(param._fname, &pinfo);

    // Replace section with modified section
    m_info.put(param._section, section, true);
    delete section;

    if (param._type != ConfigInfo::CI_SECTION) {
      Properties *p;
      if (!m_systemDefaults.getCopy(param._section, &p)) {
        p = new Properties(true);
      }
      if (param._default && param._default != MANDATORY) {
        switch (param._type) {
          case CI_SECTION:
            break;
          case CI_STRING:
          case CI_BITMASK:
            require(p->put(param._fname, param._default));
            break;
          case CI_BOOL: {
            require(InitConfigFileParser::convertStringToBool(param._default,
                                                              default_bool));
            require(p->put(param._fname, default_bool));

            break;
          }
          case CI_INT:
          case CI_INT64: {
            require(InitConfigFileParser::convertStringToUint64(
                param._default, default_uint64));
            require(p->put64(param._fname, Uint64(default_uint64)));
            break;
          }
          case CI_ENUM: {
            /*
              Map default value of enum from string to int since
              enum is stored as int internally
            */
            Uint32 default_value;
            require(verify_enum(getInfo(param._section), param._fname,
                                param._default, default_value));
            require(p->put(param._fname, default_value));
            break;
          }
        }
      }
      require(m_systemDefaults.put(param._section, p, true));
      delete p;
    }
  }

  for (i = 0; i < m_NoOfParams; i++) {
    if (m_ParamInfo[i]._section == nullptr) {
      ndbout << "Check that each entry has a section failed." << endl;
      ndbout << "Parameter \"" << m_ParamInfo[i]._fname << endl;
      ndbout << "Edit file " << __FILE__ << "." << endl;
      require(false);
    }

    if (m_ParamInfo[i]._type == ConfigInfo::CI_SECTION) continue;

    const Properties *p = getInfo(m_ParamInfo[i]._section);
    if (!p || !p->contains(m_ParamInfo[i]._fname)) {
      ndbout << "Check that each pname has an fname failed." << endl;
      ndbout << "Parameter \"" << m_ParamInfo[i]._fname
             << "\" does not exist in section \"" << m_ParamInfo[i]._section
             << "\"." << endl;
      ndbout << "Edit file " << __FILE__ << "." << endl;
      require(false);
    }
  }
}

/****************************************************************************
 * Getters
 ****************************************************************************/
inline void warning(const char *src, const char *arg) {
  ndbout << "Illegal call to ConfigInfo::" << src << "() - " << arg << endl;
  require(false);
}

const Properties *ConfigInfo::getInfo(const char *section) const {
  const Properties *p;
  if (!m_info.get(section, &p)) {
    return nullptr;
    //    warning("getInfo", section);
  }
  return p;
}

const Properties *ConfigInfo::getDefaults(const char *section) const {
  const Properties *p;
  if (!m_systemDefaults.get(section, &p)) {
    return nullptr;
    // warning("getDefaults", section);
  }
  return p;
}

static Uint64 getInfoInt(const Properties *section, const char *fname,
                         const char *type) {
  Uint32 val32;
  const Properties *p;
  if (section->get(fname, &p) && p->get(type, &val32)) {
    return val32;
  }

  Uint64 val64;
  if (p && p->get(type, &val64)) {
    return val64;
  }

  section->print();
  if (section->get(fname, &p)) {
    p->print();
  }

  warning(type, fname);
  return 0;
}

static const char *getInfoString(const Properties *section, const char *fname,
                                 const char *type) {
  const char *val = nullptr;
  const Properties *p;
  if (section->get(fname, &p) && p->get(type, &val)) {
    return val;
  }
  warning(type, fname);
  return val;
}

Uint64 ConfigInfo::getMax(const Properties *section, const char *fname) const {
  return getInfoInt(section, fname, "Max");
}

Uint64 ConfigInfo::getMin(const Properties *section, const char *fname) const {
  return getInfoInt(section, fname, "Min");
}

Uint64 ConfigInfo::getDefault(const Properties *section,
                              const char *fname) const {
  return getInfoInt(section, fname, "Default");
}

const char *ConfigInfo::getDefaultString(const Properties *section,
                                         const char *fname) const {
  switch (getType(section, fname)) {
    case ConfigInfo::CI_BITMASK:
    case ConfigInfo::CI_STRING:
      return getInfoString(section, fname, "Default");

    case ConfigInfo::CI_ENUM: {
      /*
        Default value for enum are stored as int internally
        but also stores the original string, use different
        key to get at the default value as string
       */
      return getInfoString(section, fname, "DefaultString");
    }

    default:
      require(false);
  }

  return nullptr;
}

bool ConfigInfo::hasDefault(const Properties *section,
                            const char *fname) const {
  const Properties *p;
  require(section->get(fname, &p));
  return p->contains("Default");
}

bool ConfigInfo::getMandatory(const Properties *section,
                              const char *fname) const {
  const Properties *p;
  require(section->get(fname, &p));
  return p->contains("Mandatory");
}

const char *ConfigInfo::getDescription(const Properties *section,
                                       const char *fname) const {
  return getInfoString(section, fname, "Description");
}

bool ConfigInfo::isSection(const char *section) const {
  for (int i = 0; i < m_noOfSectionNames; i++) {
    if (!native_strcasecmp(section, m_sectionNames[i])) return true;
  }
  return false;
}

const char *ConfigInfo::nameToAlias(const char *name) {
  for (int i = 0; m_sectionNameAliases[i].name != nullptr; i++)
    if (!native_strcasecmp(name, m_sectionNameAliases[i].name))
      return m_sectionNameAliases[i].alias;
  return nullptr;
}

const char *ConfigInfo::getAlias(const char *section) {
  for (int i = 0; m_sectionNameAliases[i].name != nullptr; i++)
    if (!native_strcasecmp(section, m_sectionNameAliases[i].alias))
      return m_sectionNameAliases[i].name;
  return nullptr;
}

const char *ConfigInfo::sectionName(Uint32 section_type, Uint32 type) const {
  switch (section_type) {
    case CFG_SECTION_SYSTEM:
      return "SYSTEM";
      break;

    case CFG_SECTION_NODE:
      switch (type) {
        case NODE_TYPE_DB:
          return DB_TOKEN_PRINT;
          break;
        case NODE_TYPE_MGM:
          return MGM_TOKEN_PRINT;
          break;
        case NODE_TYPE_API:
          return API_TOKEN_PRINT;
          break;
        default:
          assert(false);
          break;
      }
      break;

    case CFG_SECTION_CONNECTION:
      switch (type) {
        case CONNECTION_TYPE_TCP:
          return "TCP";
          break;
        case CONNECTION_TYPE_SHM:
          return "SHM";
          break;
        default:
          assert(false);
          break;
      }
      break;

    default:
      assert(false);
      break;
  }

  return "<unknown section>";
}

const ConfigInfo::AliasPair section2PrimaryKeys[] = {
    {API_TOKEN, "NodeId"},      {DB_TOKEN, "NodeId"},
    {MGM_TOKEN, "NodeId"},      {"TCP", "NodeId1,NodeId2"},
    {"SHM", "NodeId1,NodeId2"}, {nullptr, nullptr}};

static const char *sectionPrimaryKeys(const char *name) {
  for (int i = 0; section2PrimaryKeys[i].name != nullptr; i++)
    if (!native_strcasecmp(name, section2PrimaryKeys[i].name))
      return section2PrimaryKeys[i].alias;
  return nullptr;
}

bool ConfigInfo::verify(const Properties *section, const char *fname,
                        Uint64 value) const {
  Uint64 min, max;

  min = getInfoInt(section, fname, "Min");
  max = getInfoInt(section, fname, "Max");
  if (min > max) {
    warning("verify", fname);
  }
  if (value >= min && value <= max)
    return true;
  else
    return false;
}

bool ConfigInfo::verify_enum(const Properties *section, const char *fname,
                             const char *value, Uint32 &value_int) const {
  const Properties *p;
  const Properties *values;
  require(section->get(fname, &p));
  require(p->get("values", &values));

  if (values->get(value, &value_int)) return true;
  return false;
}

/*
 * Get allowed values for enum parameters in a space separated list.
 *
 * It returns values in order of increasing numerical value to make it possible
 * to map numerical value to string value.
 *
 * At least in the cases there enum values are consecutive and zero based,
 * which is the case for ConfigInfo.
 */

void ConfigInfo::get_enum_values(const Properties *section, const char *fname,
                                 BaseString &list) const {
  const Properties *p;
  const Properties *values;
  require(section->get(fname, &p));
  require(p->get("values", &values));

  const char *separator = "";
  Properties::Iterator it(values);
  Vector<const char *> enum_names;
  const char *fill = nullptr;
  unsigned cnt [[maybe_unused]] = 0;
  for (const char *name = it.first(); name != nullptr; name = it.next()) {
    Uint32 val;
    values->get(name, &val);
    enum_names.set(name, val, fill);
    cnt++;
  }
  // Enum values should be consecutive starting at zero.
  assert(enum_names.size() == cnt);
  for (unsigned i = 0; i < enum_names.size(); i++) {
    if (enum_names[i] == nullptr) {
      continue;
    }
    list.appfmt("%s%s", separator, enum_names[i]);
    separator = " ";
  }
}

ConfigInfo::Type ConfigInfo::getType(const Properties *section,
                                     const char *fname) const {
  return (ConfigInfo::Type)getInfoInt(section, fname, "Type");
}

ConfigInfo::Status ConfigInfo::getStatus(const Properties *section,
                                         const char *fname) const {
  return (ConfigInfo::Status)getInfoInt(section, fname, "Status");
}

Uint32 ConfigInfo::getFlags(const Properties *section,
                            const char *fname) const {
  return (Uint32)getInfoInt(section, fname, "Flags");
}

/****************************************************************************
 * Printers
 ****************************************************************************/

class ConfigPrinter {
 protected:
  FILE *m_out;

 public:
  ConfigPrinter(FILE *out = stdout) : m_out(out) {}
  virtual ~ConfigPrinter() {}

  virtual void start() {}
  virtual void end() {}

  virtual void section_start(const char * /*name*/, const char * /*alias*/,
                             const char * /*primarykeys*/ = nullptr) {}
  virtual void section_end(const char * /*name*/) {}

  virtual void parameter(const char * /*section_name*/,
                         const Properties * /*section*/,
                         const char * /*param_name*/,
                         const ConfigInfo & /*info*/) {}
};

class PrettyPrinter : public ConfigPrinter {
 public:
  PrettyPrinter(FILE *out = stdout) : ConfigPrinter(out) {}
  ~PrettyPrinter() override {}

  void section_start(const char *name, const char *,
                     const char * = nullptr) override {
    fprintf(m_out, "****** %s ******\n\n", name);
  }

  void parameter(const char *, const Properties *section,
                 const char *param_name, const ConfigInfo &info) override {
    // Don't print deprecated parameters
    const Uint32 status = info.getStatus(section, param_name);
    if (status == ConfigInfo::CI_DEPRECATED) return;

    switch (info.getType(section, param_name)) {
      case ConfigInfo::CI_BOOL:
        fprintf(m_out, "%s (Boolean value)\n", param_name);
        fprintf(m_out, "%s\n", info.getDescription(section, param_name));

        if (info.getMandatory(section, param_name))
          fprintf(m_out, "MANDATORY (Legal values: Y, N)\n");
        else if (info.hasDefault(section, param_name)) {
          if (info.getDefault(section, param_name) == 0)
            fprintf(m_out, "Default: N (Legal values: Y, N)\n");
          else if (info.getDefault(section, param_name) == 1)
            fprintf(m_out, "Default: Y (Legal values: Y, N)\n");
          else
            fprintf(m_out, "UNKNOWN\n");
        }
        break;

      case ConfigInfo::CI_INT:
      case ConfigInfo::CI_INT64:
        fprintf(m_out, "%s (Non-negative Integer)\n", param_name);
        fprintf(m_out, "%s\n", info.getDescription(section, param_name));
        if (info.getMandatory(section, param_name))
          fprintf(m_out, "MANDATORY (");
        else if (info.hasDefault(section, param_name))
          fprintf(m_out, "Default: %llu (",
                  info.getDefault(section, param_name));
        else
          fprintf(m_out, "(");
        fprintf(m_out, "Min: %llu, ", info.getMin(section, param_name));
        fprintf(m_out, "Max: %llu)\n", info.getMax(section, param_name));
        break;

      case ConfigInfo::CI_BITMASK:
      case ConfigInfo::CI_ENUM:
      case ConfigInfo::CI_STRING:
        fprintf(m_out, "%s (String)\n", param_name);
        fprintf(m_out, "%s\n", info.getDescription(section, param_name));
        if (info.getMandatory(section, param_name))
          fprintf(m_out, "MANDATORY\n");
        else if (info.hasDefault(section, param_name))
          fprintf(m_out, "Default: %s\n",
                  info.getDefaultString(section, param_name));
        break;
      case ConfigInfo::CI_SECTION:
        return;
    }

    Uint32 flags = info.getFlags(section, param_name);
    bool comma = false;
    bool new_line_needed = false;
    if (flags & ConfigInfo::CI_CHECK_WRITABLE) {
      comma = true;
      new_line_needed = true;
      fprintf(m_out, "writable");
    }
    if (flags & ConfigInfo::CI_RESTART_SYSTEM) {
      if (comma)
        fprintf(m_out, ", system");
      else {
        comma = true;
        fprintf(m_out, "system");
      }
      new_line_needed = true;
    }
    if (flags & ConfigInfo::CI_RESTART_INITIAL) {
      if (comma)
        fprintf(m_out, ", initial");
      else {
        comma = true;
        fprintf(m_out, "initial");
      }
      new_line_needed = true;
    }
    if (new_line_needed) fprintf(m_out, "\n");
    fprintf(m_out, "\n");
  }
};

class XMLPrinter : public ConfigPrinter {
  int m_indent;

  void print_xml(const char *name, const Properties &pairs, bool close = true) {
    const char *value;
    Properties::Iterator it(&pairs);
    for (int i = 0; i < m_indent; i++) fprintf(m_out, "  ");
    fprintf(m_out, "<%s", name);
    for (const char *name = it.first(); name != nullptr; name = it.next()) {
      require(pairs.get(name, &value));
      fprintf(m_out, " %s=\"%s\"", name, value);
    }
    if (close) fprintf(m_out, "/");
    fprintf(m_out, ">\n");
  }

 public:
  XMLPrinter(FILE *out = stdout) : ConfigPrinter(out), m_indent(0) {}
  ~XMLPrinter() override { assert(m_indent == 0); }

  void start() override {
    BaseString buf;
    Properties pairs;
    pairs.put("protocolversion", "1");
    pairs.put("ndbversionstring", ndbGetOwnVersionString());
    Uint32 ndbversion = ndbGetOwnVersion();
    buf.assfmt("%u", ndbversion);
    pairs.put("ndbversion", buf.c_str());
    buf.assfmt("%u", ndbGetMajor(ndbversion));
    pairs.put("ndbversionmajor", buf.c_str());
    buf.assfmt("%u", ndbGetMinor(ndbversion));
    pairs.put("ndbversionminor", buf.c_str());
    buf.assfmt("%u", ndbGetBuild(ndbversion));
    pairs.put("ndbversionbuild", buf.c_str());

    print_xml("configvariables", pairs, false);
    m_indent++;
  }
  void end() override {
    m_indent--;
    Properties pairs;
    print_xml("/configvariables", pairs, false);
  }

  void section_start(const char *name, const char *alias,
                     const char *primarykeys = nullptr) override {
    Properties pairs;
    pairs.put("name", alias ? alias : name);
    if (primarykeys) pairs.put("primarykeys", primarykeys);
    print_xml("section", pairs, false);
    m_indent++;
  }
  void section_end(const char *) override {
    m_indent--;
    Properties pairs;
    print_xml("/section", pairs, false);
  }

  void parameter(const char *, const Properties *section,
                 const char *param_name, const ConfigInfo &info) override {
    BaseString buf;
    Properties pairs;
    pairs.put("name", param_name);
    pairs.put("comment", info.getDescription(section, param_name));

    const ConfigInfo::Type param_type = info.getType(section, param_name);
    switch (param_type) {
      case ConfigInfo::CI_BOOL:
        pairs.put("type", "bool");

        if (info.getMandatory(section, param_name))
          pairs.put("mandatory", "true");
        else if (info.hasDefault(section, param_name)) {
          if (info.getDefault(section, param_name) == 0)
            pairs.put("default", "false");
          else if (info.getDefault(section, param_name) == 1)
            pairs.put("default", "true");
        }
        break;

      case ConfigInfo::CI_INT:
      case ConfigInfo::CI_INT64:
        pairs.put("type", "unsigned");

        if (info.getMandatory(section, param_name))
          pairs.put("mandatory", "true");
        else if (info.hasDefault(section, param_name)) {
          buf.assfmt("%llu", info.getDefault(section, param_name));
          pairs.put("default", buf.c_str());
        }
        buf.assfmt("%llu", info.getMin(section, param_name));
        pairs.put("min", buf.c_str());
        buf.assfmt("%llu", info.getMax(section, param_name));
        pairs.put("max", buf.c_str());
        break;

      case ConfigInfo::CI_BITMASK:
      case ConfigInfo::CI_ENUM:
      case ConfigInfo::CI_STRING:
        pairs.put("type", "string");

        if (info.getMandatory(section, param_name))
          pairs.put("mandatory", "true");
        else if (info.hasDefault(section, param_name))
          pairs.put("default", info.getDefaultString(section, param_name));

        if (param_type == ConfigInfo::CI_ENUM) {
          // Concatenate the allowed enum values to a space separated string
          info.get_enum_values(section, param_name, buf);
          require(pairs.put("allowed_values", buf.c_str()));
        }
        break;

      case ConfigInfo::CI_SECTION:
        return;  // Don't print anything for the section itself
    }

    // Get "check" flag(s)
    Uint32 flags = info.getFlags(section, param_name);
    buf.clear();
    if (flags & ConfigInfo::CI_CHECK_WRITABLE) buf.append("writable");

    if (buf.length()) pairs.put("check", buf.c_str());

    // Get "restart" flag
    if (flags & ConfigInfo::CI_RESTART_SYSTEM) pairs.put("restart", "system");

    // Get "initial" flag
    if (flags & ConfigInfo::CI_RESTART_INITIAL) pairs.put("initial", "true");

    // Get "supported" flag
    const Uint32 status = info.getStatus(section, param_name);
    buf.clear();
    if (status == ConfigInfo::CI_EXPERIMENTAL) buf.append("experimental");

    if (buf.length()) pairs.put("supported", buf.c_str());

    if (status == ConfigInfo::CI_DEPRECATED) pairs.put("deprecated", "true");

    print_xml("param", pairs);
  }
};

void ConfigInfo::print(const char *section) const {
  PrettyPrinter pretty_printer;
  print_impl(section, pretty_printer);
}

void ConfigInfo::print_xml(const char *section) const {
  XMLPrinter xml_printer;
  print_impl(section, xml_printer);
}

bool ConfigInfo::is_internal_section(const Properties *sec) const {
  /* Check if the section is marked as internal */
  Properties::Iterator it(sec);
  for (const char *n = it.first(); n != nullptr; n = it.next()) {
    if (getStatus(sec, n) == ConfigInfo::CI_INTERNAL &&
        getType(sec, n) == ConfigInfo::CI_SECTION)
      return true;
  }
  return false;
}

void ConfigInfo::print_impl(const char *section_filter,
                            ConfigPrinter &printer) const {
  printer.start();
  /* Iterate through all sections */
  for (int i = 0; i < m_noOfSectionNames; i++) {
    const char *s = m_sectionNames[i];
    if (section_filter && strcmp(section_filter, s))
      continue;  // Skip this section

    const Properties *sec = getInfo(s);
    if (sec == nullptr) {
      // There was no such section
      continue;
    }

    if (is_internal_section(sec)) continue;  // Skip whole section

    const char *section_alias = nameToAlias(s);
    printer.section_start(s, section_alias, sectionPrimaryKeys(s));

    /* Iterate through all parameters in section */
    Properties::Iterator it(sec);
    for (const char *n = it.first(); n != nullptr; n = it.next()) {
      // Skip entries with different F- and P-names
      if (getStatus(sec, n) == ConfigInfo::CI_INTERNAL) continue;
      if (getStatus(sec, n) == ConfigInfo::CI_NOTIMPLEMENTED) continue;
      printer.parameter(s, sec, n, *this);
    }
    printer.section_end(s);

    // Print [<section> DEFAULT] for all sections but SYSTEM
    if (strcmp(s, "SYSTEM") == 0) continue;  // Skip SYSTEM section

    BaseString default_section_name;
    default_section_name.assfmt("%s %s", section_alias ? section_alias : s,
                                "DEFAULT");
    printer.section_start(s, default_section_name.c_str());

    /* Iterate through all parameters in section */
    for (const char *n = it.first(); n != nullptr; n = it.next()) {
      // Skip entries with different F- and P-names
      if (getStatus(sec, n) == ConfigInfo::CI_INTERNAL) continue;
      if (getStatus(sec, n) == ConfigInfo::CI_NOTIMPLEMENTED) continue;
      printer.parameter(s, sec, n, *this);
    }
    printer.section_end(s);
  }
  printer.end();
}

/****************************************************************************
 * Section Rules
 ****************************************************************************/

/**
 * Node rule: Add "Type" and update "NoOfNodes"
 */
bool transformNode(InitConfigFileParser::Context &ctx, const char *) {
  Uint32 id, line;
  if (!ctx.m_currentSection->get("NodeId", &id) &&
      !ctx.m_currentSection->get("Id", &id)) {
    Uint32 nextNodeId = 1;
    ctx.m_userProperties.get("NextNodeId", &nextNodeId);
    id = nextNodeId;
    while (ctx.m_userProperties.get("AllocatedNodeId_", id, &line)) id++;
    if (id != nextNodeId) {
      fprintf(stderr,
              "Cluster configuration warning line %d: "
              "Could not use next node id %d for section [%s], "
              "using next unused node id %d.\n",
              ctx.m_sectionLineno, nextNodeId, ctx.fname, id);
    }
    ctx.m_currentSection->put("NodeId", id);
  } else if (ctx.m_userProperties.get("AllocatedNodeId_", id, &line)) {
    ctx.reportError(
        "Duplicate nodeid in section "
        "[%s] starting at line: %d. Previously used on line %d.",
        ctx.fname, ctx.m_sectionLineno, line);
    return false;
  }

  if (id >= MAX_NODES) {
    ctx.reportError("too many nodes configured, only up to %d nodes supported.",
                    MAX_NODES);
    return false;
  }

  // next node id _always_ next numbers after last used id
  ctx.m_userProperties.put("NextNodeId", id + 1, true);

  ctx.m_userProperties.put("AllocatedNodeId_", id, ctx.m_sectionLineno);
  BaseString::snprintf(ctx.pname, sizeof(ctx.pname), "Node_%d", id);

  ctx.m_currentSection->put("Type", ctx.fname);

  Uint32 nodes = 0;
  ctx.m_userProperties.get("NoOfNodes", &nodes);
  ctx.m_userProperties.put("NoOfNodes", ++nodes, true);

  /**
   * Update count (per type)
   */
  nodes = 0;
  ctx.m_userProperties.get(ctx.fname, &nodes);
  ctx.m_userProperties.put(ctx.fname, ++nodes, true);

  // Store the node id if this a MGM for later validations
  if (strcmp(ctx.fname, MGM_TOKEN) == 0) {
    ctx.m_userProperties.put("mgmd_nodeid", nodes, id);
  }

  return true;
}

static bool checkLocalhostHostnameMix(InitConfigFileParser::Context &ctx,
                                      const char *) {
  DBUG_ENTER("checkLocalhostHostnameMix");
  const char *hostname = nullptr;
  ctx.m_currentSection->get("HostName", &hostname);
  if (hostname == nullptr || hostname[0] == 0) DBUG_RETURN(true);

  Uint32 localhost_used = 0;
  if (!strcmp(hostname, "localhost") || !strcmp(hostname, "127.0.0.1") ||
      !strcmp(hostname, "::1")) {
    localhost_used = 1;
    ctx.m_userProperties.put("$computer-localhost-used", localhost_used);
    if (!ctx.m_userProperties.get("$computer-localhost", &hostname))
      DBUG_RETURN(true);
  } else {
    ctx.m_userProperties.get("$computer-localhost-used", &localhost_used);
    ctx.m_userProperties.put("$computer-localhost", hostname);
  }

  if (localhost_used) {
    ctx.reportError(
        "Mixing of localhost (default for [NDBD]HostName) with other "
        "hostname(%s) is illegal",
        hostname);
    DBUG_RETURN(false);
  }

  DBUG_RETURN(true);
}

bool fixNodeHostname(InitConfigFileParser::Context &ctx, const char *) {
  const char *hostname;
  DBUG_ENTER("fixNodeHostname");

  if (ctx.m_currentSection->get("HostName", &hostname))
    DBUG_RETURN(checkLocalhostHostnameMix(ctx, nullptr));

  const char *compId;
  if (!ctx.m_currentSection->get("ExecuteOnComputer", &compId))
    DBUG_RETURN(true);

  const Properties *computer;
  char tmp[255];
  BaseString::snprintf(tmp, sizeof(tmp), "Computer_%s", compId);
  if (!ctx.m_config->get(tmp, &computer)) {
    ctx.reportError(
        "Computer \"%s\" not declared"
        "- [%s] starting at line: %d",
        compId, ctx.fname, ctx.m_sectionLineno);
    DBUG_RETURN(false);
  }

  if (!computer->get("HostName", &hostname)) {
    ctx.reportError(
        "HostName missing in [COMPUTER] (Id: %s) "
        " - [%s] starting at line: %d",
        compId, ctx.fname, ctx.m_sectionLineno);
    DBUG_RETURN(false);
  }

  require(ctx.m_currentSection->put("HostName", hostname));
  DBUG_RETURN(checkLocalhostHostnameMix(ctx, nullptr));
}

bool fixFileSystemPath(InitConfigFileParser::Context &ctx, const char *) {
  DBUG_ENTER("fixFileSystemPath");

  const char *path;
  if (ctx.m_currentSection->get("FileSystemPath", &path)) DBUG_RETURN(true);

  if (ctx.m_currentSection->get("DataDir", &path)) {
    require(ctx.m_currentSection->put("FileSystemPath", path));
    DBUG_RETURN(true);
  }

  require(false);
  DBUG_RETURN(false);
}

bool fixBackupDataDir(InitConfigFileParser::Context &ctx, const char *) {
  const char *path;
  if (ctx.m_currentSection->get("BackupDataDir", &path)) return true;

  if (ctx.m_currentSection->get("FileSystemPath", &path)) {
    require(ctx.m_currentSection->put("BackupDataDir", path));
    return true;
  }

  require(false);
  return false;
}

/**
 * Connection rule: Check support of connection
 */
bool checkConnectionSupport(InitConfigFileParser::Context &ctx, const char *) {
  int error = 0;
  if (native_strcasecmp("TCP", ctx.fname) == 0) {
    // always enabled
  } else if (native_strcasecmp("SHM", ctx.fname) == 0) {
    // always enabled
  }

  if (error) {
    ctx.reportError(
        "Binary not compiled with this connection support, "
        "[%s] starting at line: %d",
        ctx.fname, ctx.m_sectionLineno);
    return false;
  }
  return true;
}

/**
 * Connection rule: Update "NoOfConnections"
 */
bool transformConnection(InitConfigFileParser::Context &ctx, const char *) {
  Uint32 connections = 0;
  ctx.m_userProperties.get("NoOfConnections", &connections);
  BaseString::snprintf(ctx.pname, sizeof(ctx.pname), "Connection_%d",
                       connections);
  ctx.m_userProperties.put("NoOfConnections", ++connections, true);

  ctx.m_currentSection->put("Type", ctx.fname);
  return true;
}

/**
 * System rule: Just add it
 */
bool transformSystem(InitConfigFileParser::Context &ctx, const char *) {
  const char *name;
  if (!ctx.m_currentSection->get("Name", &name)) {
    ctx.reportError(
        "Mandatory parameter Name missing from section "
        "[%s] starting at line: %d",
        ctx.fname, ctx.m_sectionLineno);
    return false;
  }
  ctx.m_currentSection->put("Type", ctx.fname);

  return true;
}

/**
 * Computer rule: Update "NoOfComputers", add "Type"
 */
bool transformComputer(InitConfigFileParser::Context &ctx, const char *) {
  const char *id;
  if (!ctx.m_currentSection->get("Id", &id)) {
    ctx.reportError(
        "Mandatory parameter Id missing from section "
        "[%s] starting at line: %d",
        ctx.fname, ctx.m_sectionLineno);
    return false;
  }
  BaseString::snprintf(ctx.pname, sizeof(ctx.pname), "Computer_%s", id);

  Uint32 computers = 0;
  ctx.m_userProperties.get("NoOfComputers", &computers);
  ctx.m_userProperties.put("NoOfComputers", ++computers, true);

  const char *hostname = nullptr;
  ctx.m_currentSection->get("HostName", &hostname);
  if (!hostname) {
    return true;
  }

  return checkLocalhostHostnameMix(ctx, nullptr);
}

/**
 * Apply default values
 */
void applyDefaultValues(InitConfigFileParser::Context &ctx,
                        const Properties *defaults) {
  DBUG_ENTER("applyDefaultValues");
  if (defaults != nullptr) {
    Properties::Iterator it(defaults);

    for (const char *name = it.first(); name != nullptr; name = it.next()) {
      (void)ctx.m_info->getStatus(ctx.m_currentInfo, name);
      if (!ctx.m_currentSection->contains(name)) {
        switch (ctx.m_info->getType(ctx.m_currentInfo, name)) {
          case ConfigInfo::CI_ENUM:
          case ConfigInfo::CI_INT:
          case ConfigInfo::CI_BOOL: {
            Uint32 val = 0;
            require(defaults->get(name, &val));
            ctx.m_currentSection->put(name, val);
            DBUG_PRINT("info", ("%s=%d #default", name, val));
            break;
          }
          case ConfigInfo::CI_INT64: {
            Uint64 val = 0;
            require(defaults->get(name, &val));
            ctx.m_currentSection->put64(name, val);
            DBUG_PRINT("info", ("%s=%lld #default", name, val));
            break;
          }
          case ConfigInfo::CI_BITMASK:
          case ConfigInfo::CI_STRING: {
            const char *val;
            require(defaults->get(name, &val));
            ctx.m_currentSection->put(name, val);
            DBUG_PRINT("info", ("%s=%s #default", name, val));
            break;
          }
          case ConfigInfo::CI_SECTION:
            break;
        }
      }
#ifndef NDEBUG
      else {
        switch (ctx.m_info->getType(ctx.m_currentInfo, name)) {
          case ConfigInfo::CI_ENUM:
          case ConfigInfo::CI_INT:
          case ConfigInfo::CI_BOOL: {
            Uint32 val = 0;
            require(ctx.m_currentSection->get(name, &val));
            DBUG_PRINT("info", ("%s=%d", name, val));
            break;
          }
          case ConfigInfo::CI_INT64: {
            Uint64 val = 0;
            require(ctx.m_currentSection->get(name, &val));
            DBUG_PRINT("info", ("%s=%lld", name, val));
            break;
          }
          case ConfigInfo::CI_BITMASK:
          case ConfigInfo::CI_STRING: {
            const char *val;
            require(ctx.m_currentSection->get(name, &val));
            DBUG_PRINT("info", ("%s=%s", name, val));
            break;
          }
          case ConfigInfo::CI_SECTION:
            break;
        }
      }
#endif
    }
  }
  DBUG_VOID_RETURN;
}

bool applyDefaultValues(InitConfigFileParser::Context &ctx, const char *data) {
  if (strcmp(data, "user") == 0)
    applyDefaultValues(ctx, ctx.m_userDefaults);
  else if (strcmp(data, "system") == 0)
    applyDefaultValues(ctx, ctx.m_systemDefaults);
  else
    return false;

  return true;
}

/**
 * Check that a section contains all MANDATORY parameters
 */
bool checkMandatory(InitConfigFileParser::Context &ctx, const char *) {
  Properties::Iterator it(ctx.m_currentInfo);
  for (const char *name = it.first(); name != nullptr; name = it.next()) {
    const Properties *info = nullptr;
    require(ctx.m_currentInfo->get(name, &info));
    Uint32 val;
    if (info->get("Mandatory", &val)) {
      const char *fname;
      require(info->get("Fname", &fname));
      if (!ctx.m_currentSection->contains(fname)) {
        ctx.reportError(
            "Mandatory parameter %s missing from section "
            "[%s] starting at line: %d",
            fname, ctx.fname, ctx.m_sectionLineno);
        return false;
      }
    }
  }
  return true;
}

/**
 * Connection rule: Fix node id
 *
 * Transform a string "NodeidX" (e.g. "uppsala.32")
 * into a Uint32 "NodeIdX" (e.g. 32) and a string "SystemX" (e.g. "uppsala").
 */
static bool fixNodeId(InitConfigFileParser::Context &ctx, const char *data) {
  char buf[] = "NodeIdX";
  buf[6] = data[sizeof("NodeI")];
  char sysbuf[] = "SystemX";
  sysbuf[6] = data[sizeof("NodeI")];
  const char *nodeId;
  if (!ctx.m_currentSection->get(buf, &nodeId)) {
    ctx.reportError(
        "Mandatory parameter %s missing from section"
        "[%s] starting at line: %d",
        buf, ctx.fname, ctx.m_sectionLineno);
    return false;
  }

  BaseString str(nodeId);
  Vector<BaseString> token_list;
  int tokens = str.split(token_list, ".", 2);

  Uint32 id;

  if (tokens == 0) {
    ctx.reportError(
        "Value for mandatory parameter %s missing from section "
        "[%s] starting at line: %d",
        buf, ctx.fname, ctx.m_sectionLineno);
    return false;
  }

  const char *token1 = token_list[0].c_str();
  if (tokens == 1) {  // Only a number given
    errno = 0;
    char *p;
    id = strtol(token1, &p, 10);
    if (errno != 0 || id <= 0x0 || id > MAX_NODES) {
      ctx.reportError(
          "Illegal value for mandatory parameter %s from section "
          "[%s] starting at line: %d",
          buf, ctx.fname, ctx.m_sectionLineno);
      return false;
    }
    require(ctx.m_currentSection->put(buf, id, true));
  } else {  // A pair given (e.g. "uppsala.32")
    assert(tokens == 2 && token_list.size() == 2);
    const char *token2 = token_list[1].c_str();

    errno = 0;
    char *p;
    id = strtol(token2, &p, 10);
    if (errno != 0 || id <= 0x0 || id > MAX_NODES) {
      ctx.reportError(
          "Illegal value for mandatory parameter %s from section "
          "[%s] starting at line: %d",
          buf, ctx.fname, ctx.m_sectionLineno);
      return false;
    }
    require(ctx.m_currentSection->put(buf, id, true));
    require(ctx.m_currentSection->put(sysbuf, token1));
  }
  return true;
}

/**
 * Connection rule: Fix hostname
 *
 * Unless Hostname is not already specified, do steps:
 * -# Via Connection's NodeId lookup Node
 * -# Via Node's ExecuteOnComputer lookup Hostname
 * -# Add HostName to Connection
 */
static bool fixHostname(InitConfigFileParser::Context &ctx, const char *data) {
  char buf[] = "NodeIdX";
  buf[6] = data[sizeof("HostNam")];

  if (!ctx.m_currentSection->contains(data)) {
    Uint32 id = 0;
    require(ctx.m_currentSection->get(buf, &id));

    const Properties *node;
    if (!ctx.m_config->get("Node", id, &node)) {
      ctx.reportError(
          "Unknown node: \"%d\" specified in connection "
          "[%s] starting at line: %d",
          id, ctx.fname, ctx.m_sectionLineno);
      return false;
    }

    const char *hostname;
    require(node->get("HostName", &hostname));
    require(ctx.m_currentSection->put(data, hostname));
  }
  return true;
}

/**
 * Connection rule: Fix port number (using a port number adder)
 */
static bool fixPortNumber(InitConfigFileParser::Context &ctx, const char *) {
  DBUG_ENTER("fixPortNumber");

  Uint32 id1, id2;
  const char *hostName1;
  const char *hostName2;
  require(ctx.m_currentSection->get("NodeId1", &id1));
  require(ctx.m_currentSection->get("NodeId2", &id2));
  require(ctx.m_currentSection->get("HostName1", &hostName1));
  require(ctx.m_currentSection->get("HostName2", &hostName2));
  DBUG_PRINT("info", ("NodeId1=%d HostName1=\"%s\"", id1, hostName1));
  DBUG_PRINT("info", ("NodeId2=%d HostName2=\"%s\"", id2, hostName2));

  const Properties *node1, *node2;
  require(ctx.m_config->get("Node", id1, &node1));
  require(ctx.m_config->get("Node", id2, &node2));

  const char *type1, *type2;
  require(node1->get("Type", &type1));
  require(node2->get("Type", &type2));

  /* add NodeIdServer info */
  {
    Uint32 nodeIdServer = id1 < id2 ? id1 : id2;
    if (strcmp(type1, API_TOKEN) == 0 || strcmp(type2, MGM_TOKEN) == 0)
      nodeIdServer = id2;
    else if (strcmp(type2, API_TOKEN) == 0 || strcmp(type1, MGM_TOKEN) == 0)
      nodeIdServer = id1;
    ctx.m_currentSection->put("NodeIdServer", nodeIdServer);

    if (id2 == nodeIdServer) {
      {
        const char *tmp = hostName1;
        hostName1 = hostName2;
        hostName2 = tmp;
      }
      {
        Uint32 tmp = id1;
        id1 = id2;
        id2 = tmp;
      }
      {
        const Properties *tmp = node1;
        node1 = node2;
        node2 = tmp;
      }
      {
        const char *tmp = type1;
        type1 = type2;
        type2 = tmp;
      }
    }
  }

  BaseString hostname(hostName1);

  if (hostname.c_str()[0] == 0) {
    ctx.reportError(
        "Hostname required on nodeid %d since it will "
        "act as server.",
        id1);
    DBUG_RETURN(false);
  }

  Uint32 bindAnyAddr = 0;
  node1->get("TcpBind_INADDR_ANY", &bindAnyAddr);
  if (bindAnyAddr) {
    ctx.m_currentSection->put("TcpBind_INADDR_ANY", 1, true);
  }

  Uint32 port = 0;
  if (strcmp(type1, MGM_TOKEN) == 0)
    node1->get("PortNumber", &port);
  else if (strcmp(type2, MGM_TOKEN) == 0)
    node2->get("PortNumber", &port);

  if (!port && !node1->get("ServerPort", &port) &&
      !ctx.m_userProperties.get("ServerPort_", id1, &port)) {
    Uint32 base = 0;
    /*
     * If the connection doesn't involve an mgm server,
     * and a default port number has been set, behave the old
     * way of allocating port numbers for transporters.
     */
    if (ctx.m_userDefaults && ctx.m_userDefaults->get("PortNumber", &base)) {
      Uint32 adder = 0;
      {
        BaseString server_port_adder(hostname);
        server_port_adder.append("_ServerPortAdder");
        ctx.m_userProperties.get(server_port_adder.c_str(), &adder);
        ctx.m_userProperties.put(server_port_adder.c_str(), adder + 1, true);
      }

      port = base + adder;
      ctx.m_userProperties.put("ServerPort_", id1, port);
    }
  }

  require(ctx.m_currentSection->contains("PortNumber") == false);
  ctx.m_currentSection->put("PortNumber", port);

  DBUG_PRINT("info", ("connection %d-%d port %d host %s", id1, id2, port,
                      hostname.c_str()));

  DBUG_RETURN(true);
}

static bool fixShmUniqueId(InitConfigFileParser::Context &ctx, const char *) {
  DBUG_ENTER("fixShmUniqueId");
  Uint32 nodes = 0;
  ctx.m_userProperties.get(ctx.fname, &nodes);
  if (nodes == 1)  // first management server
  {
    Uint32 portno = NDB_PORT;
    ctx.m_currentSection->get("PortNumber", &portno);
    ctx.m_userProperties.put("ShmUniqueId", portno);
  }
  DBUG_RETURN(true);
}

static bool fixShmKey(InitConfigFileParser::Context &ctx, const char *) {
  DBUG_ENTER("fixShmKey");
  {
    Uint32 id1 = 0, id2 = 0, key = 0;
    require(ctx.m_currentSection->get("NodeId1", &id1));
    require(ctx.m_currentSection->get("NodeId2", &id2));
    if (!ctx.m_currentSection->get("ShmKey", &key)) {
      require(ctx.m_userProperties.get("ShmUniqueId", &key));
      key = key << 16 | (id1 > id2 ? id1 << 8 | id2 : id2 << 8 | id1);
      ctx.m_currentSection->put("ShmKey", key);
      DBUG_PRINT("info", ("Added ShmKey=0x%x", key));
    }
  }
  DBUG_RETURN(true);
}

/**
 * DB Node rule: Check various constraints
 */
#define CHECK_RESERVED_LESS_THAN_OR_EQUAL_TO_MAX_NO_OF(name)        \
  if (Reserved##name > MaxNoOf##name) {                             \
    ctx.reportError("Reserved" #name                                \
                    " must be less than or equal to "               \
                    "MaxNoOf" #name " - [%s] starting at line: %d", \
                    ctx.fname, ctx.m_sectionLineno);                \
    ok = false;                                                     \
  }

static bool checkDbConstraints(InitConfigFileParser::Context &ctx,
                               const char *) {
  bool ok = true;

  Uint32 MaxDMLOperationsPerTransaction = ~Uint32(0);
  Uint32 MaxNoOfConcurrentIndexOperations = 0;
  Uint32 MaxNoOfConcurrentOperations = 0;
  Uint32 MaxNoOfConcurrentScans = 0;
  Uint32 MaxNoOfConcurrentTransactions = 0;
  Uint32 MaxNoOfFiredTriggers = 0;
  Uint32 MaxNoOfLocalScans = 0;
  Uint32 ReservedConcurrentIndexOperations = 0;
  Uint32 ReservedConcurrentOperations = 0;
  Uint32 ReservedConcurrentScans = 0;
  Uint32 ReservedConcurrentTransactions = 0;
  Uint32 ReservedFiredTriggers = 0;
  Uint32 ReservedLocalScans = 0;

  ctx.m_currentSection->get("MaxDMLOperationsPerTransaction",
                            &MaxDMLOperationsPerTransaction);
  ctx.m_currentSection->get("MaxNoOfConcurrentIndexOperations",
                            &MaxNoOfConcurrentIndexOperations);
  ctx.m_currentSection->get("MaxNoOfConcurrentOperations",
                            &MaxNoOfConcurrentOperations);
  ctx.m_currentSection->get("MaxNoOfConcurrentScans", &MaxNoOfConcurrentScans);
  ctx.m_currentSection->get("MaxNoOfConcurrentTransactions",
                            &MaxNoOfConcurrentTransactions);
  ctx.m_currentSection->get("MaxNoOfFiredTriggers", &MaxNoOfFiredTriggers);
  ctx.m_currentSection->get("MaxNoOfLocalScans", &MaxNoOfLocalScans);
  ctx.m_currentSection->get("ReservedConcurrentIndexOperations",
                            &ReservedConcurrentIndexOperations);
  ctx.m_currentSection->get("ReservedConcurrentOperations",
                            &ReservedConcurrentOperations);
  ctx.m_currentSection->get("ReservedConcurrentScans",
                            &ReservedConcurrentScans);
  ctx.m_currentSection->get("ReservedConcurrentTransactions",
                            &ReservedConcurrentTransactions);
  ctx.m_currentSection->get("ReservedFiredTriggers", &ReservedFiredTriggers);
  ctx.m_currentSection->get("ReservedLocalScans", &ReservedLocalScans);

  if (MaxDMLOperationsPerTransaction != ~Uint32(0) &&
      MaxNoOfConcurrentOperations < MaxDMLOperationsPerTransaction) {
    ctx.reportError(
        "MaxDMLOperationsPerTransaction must not be greater than "
        "MaxNoOfConcurrentOperations - [%s] starting at line: %d",
        ctx.fname, ctx.m_sectionLineno);
    ok = false;
  }

  if (MaxNoOfConcurrentOperations < MaxNoOfConcurrentTransactions) {
    ctx.reportError(
        "MaxNoOfConcurrentOperations must be greater than "
        "MaxNoOfConcurrentTransactions - [%s] starting at line: %d",
        ctx.fname, ctx.m_sectionLineno);
    ok = false;
  }

  CHECK_RESERVED_LESS_THAN_OR_EQUAL_TO_MAX_NO_OF(ConcurrentIndexOperations);
  CHECK_RESERVED_LESS_THAN_OR_EQUAL_TO_MAX_NO_OF(ConcurrentOperations);
  CHECK_RESERVED_LESS_THAN_OR_EQUAL_TO_MAX_NO_OF(ConcurrentScans);
  CHECK_RESERVED_LESS_THAN_OR_EQUAL_TO_MAX_NO_OF(ConcurrentTransactions);
  CHECK_RESERVED_LESS_THAN_OR_EQUAL_TO_MAX_NO_OF(FiredTriggers);
  CHECK_RESERVED_LESS_THAN_OR_EQUAL_TO_MAX_NO_OF(LocalScans);

  Uint32 replicas = 0, otherReplicas;
  ctx.m_currentSection->get("NoOfReplicas", &replicas);
  if (ctx.m_userProperties.get("NoOfReplicas", &otherReplicas)) {
    if (replicas != otherReplicas) {
      ctx.reportError(
          "NoOfReplicas defined differently on different nodes"
          " - [%s] starting at line: %d",
          ctx.fname, ctx.m_sectionLineno);
      ok = false;
    }
  } else {
    ctx.m_userProperties.put("NoOfReplicas", replicas);
  }

  /**
   * In kernel, will calculate the MaxNoOfMeataTables use the following sum:
   * Uint32 noOfMetaTables = noOfTables + noOfOrderedIndexes +
   *                         noOfUniqueHashIndexes + 2
   * 2 is the number of the SysTables.
   * So must check that the sum doesn't exceed the max value of Uint32.
   */
  Uint32 noOfTables = 0, noOfOrderedIndexes = 0, noOfUniqueHashIndexes = 0;
  ctx.m_currentSection->get("MaxNoOfTables", &noOfTables);
  ctx.m_currentSection->get("MaxNoOfOrderedIndexes", &noOfOrderedIndexes);
  ctx.m_currentSection->get("MaxNoOfUniqueHashIndexes", &noOfUniqueHashIndexes);

  Uint64 sum = (Uint64)noOfTables + noOfOrderedIndexes + noOfUniqueHashIndexes;

  if (sum > ((Uint32)~0 - 2)) {
    ctx.reportError(
        "The sum of MaxNoOfTables, MaxNoOfOrderedIndexes and"
        " MaxNoOfUniqueHashIndexes must not exceed %u - [%s]"
        " starting at line: %d",
        ((Uint32)~0 - 2), ctx.fname, ctx.m_sectionLineno);
    ok = false;
  }

  return ok;
}

#include <NdbThread.h>

static bool checkThreadPrioSpec(InitConfigFileParser::Context &ctx,
                                const char *unused) {
  (void)unused;
  const char *spec = nullptr;
  if (ctx.m_currentSection->get("HeartbeatThreadPriority", &spec)) {
    int ret = NdbThread_SetHighPrioProperties(spec);
    NdbThread_SetHighPrioProperties(nullptr);  // reset
    if (ret) {
      ctx.reportError("Unable to parse HeartbeatThreadPriority: %s", spec);
      return false;
    }
    return true;
  }
  return true;
}

#include "mgmcommon/thr_config.hpp"

static bool check_2n_number_less_32(Uint32 num) {
  switch (num) {
    case 0:
    case 1:
    case 2:
    case 4:
    case 6:
    case 8:
    case 10:
    case 12:
    case 16:
    case 20:
    case 24:
    case 32:
      return true;
    default:
      return false;
  }
  return false;
}

static bool checkThreadConfig(InitConfigFileParser::Context &ctx,
                              const char *unused) {
  (void)unused;
  Uint32 maxExecuteThreads = 0;
  Uint32 lqhThreads = 0;
  Uint32 classic = 0;
  Uint32 ndbLogParts = 0;
  Uint32 realtimeScheduler = 0;
  Uint32 spinTimer = 0;
  Uint32 auto_thread_config = 0;
  const char *thrconfig = nullptr;
  const char *locktocpu = nullptr;

  THRConfig tmp;
  if (ctx.m_currentSection->get("LockExecuteThreadToCPU", &locktocpu)) {
    tmp.setLockExecuteThreadToCPU(locktocpu);
  }

  ctx.m_currentSection->get("AutomaticThreadConfig", &auto_thread_config);
  ctx.m_currentSection->get("MaxNoOfExecutionThreads", &maxExecuteThreads);
  ctx.m_currentSection->get("__ndbmt_lqh_threads", &lqhThreads);
  ctx.m_currentSection->get("__ndbmt_classic", &classic);
  ctx.m_currentSection->get("NoOfFragmentLogParts", &ndbLogParts);
  ctx.m_currentSection->get("RealtimeScheduler", &realtimeScheduler);
  ctx.m_currentSection->get("SchedulerSpinTimer", &spinTimer);

  if (!check_2n_number_less_32(lqhThreads)) {
    ctx.reportError("NumLqhThreads must be 0,1,2,4,6,8,10,12,16,20,24 or 32");
    return false;
  }
  if (!check_2n_number_less_32(ndbLogParts) || ndbLogParts < 4) {
    ctx.reportError("NoOfLogParts must be 4,6,8,10,12,16,20,24 or 32");
    return false;
  }
  if (auto_thread_config) {
    ;
  } else if (ctx.m_currentSection->get("ThreadConfig", &thrconfig)) {
    int ret = tmp.do_parse(thrconfig, realtimeScheduler, spinTimer);
    if (ret) {
      ctx.reportError("Unable to parse ThreadConfig: %s",
                      tmp.getErrorMessage());
      return false;
    }

    if (maxExecuteThreads) {
      ctx.reportWarning("ThreadConfig overrides MaxNoOfExecutionThreads");
    }

    if (lqhThreads) {
      ctx.reportWarning("ThreadConfig overrides __ndbmt_lqh_threads");
    }

    if (classic) {
      ctx.reportWarning("ThreadConfig overrides __ndbmt_classic");
    }
  } else if (maxExecuteThreads || lqhThreads || classic) {
    int ret = tmp.do_parse(maxExecuteThreads, lqhThreads, classic,
                           realtimeScheduler, spinTimer);
    if (ret) {
      ctx.reportError("Unable to set thread configuration: %s",
                      tmp.getErrorMessage());
      return false;
    }
  }

  if (tmp.getInfoMessage()) {
    ctx.reportWarning("%s", tmp.getInfoMessage());
  }

  if (auto_thread_config == 0 && thrconfig == nullptr) {
    ctx.m_currentSection->put("ThreadConfig", tmp.getConfigString());
  }

  return true;
}

/**
 * Connection rule: Check various constraints
 */
static bool checkConnectionConstraints(InitConfigFileParser::Context &ctx,
                                       const char *) {
  Uint32 id1 = 0, id2 = 0;
  ctx.m_currentSection->get("NodeId1", &id1);
  ctx.m_currentSection->get("NodeId2", &id2);

  if (id1 == id2) {
    ctx.reportError(
        "Illegal connection from node to itself"
        " - [%s] starting at line: %d",
        ctx.fname, ctx.m_sectionLineno);
    return false;
  }

  const Properties *node1;
  if (!ctx.m_config->get("Node", id1, &node1)) {
    ctx.reportError(
        "Connection refering to undefined node: %d"
        " - [%s] starting at line: %d",
        id1, ctx.fname, ctx.m_sectionLineno);
    return false;
  }

  const Properties *node2;
  if (!ctx.m_config->get("Node", id2, &node2)) {
    ctx.reportError(
        "Connection refering to undefined node: %d"
        " - [%s] starting at line: %d",
        id2, ctx.fname, ctx.m_sectionLineno);
    return false;
  }

  const char *type1;
  const char *type2;
  require(node1->get("Type", &type1));
  require(node2->get("Type", &type2));

  /**
   * Report error if the following are true
   * -# None of the nodes is of type DB
   * -# Not both of them are MGMs
   */
  if ((strcmp(type1, DB_TOKEN) != 0 && strcmp(type2, DB_TOKEN) != 0) &&
      !(strcmp(type1, MGM_TOKEN) == 0 && strcmp(type2, MGM_TOKEN) == 0)) {
    ctx.reportError(
        "Invalid connection between node %d (%s) and node %d (%s)"
        " - [%s] starting at line: %d",
        id1, type1, id2, type2, ctx.fname, ctx.m_sectionLineno);
    return false;
  }

  return true;
}

/**
 * Connection rule: allow only one connection between each node pair.
 */
static bool uniqueConnection(InitConfigFileParser::Context &ctx,
                             const char *data) {
  Uint32 lo_node, hi_node;
  BaseString key;  /* Properties key to identify this link */
  BaseString defn; /* Value stored at key (used in error msgs) */

  /* This rule runs *after* fixNodeId, so it is guaranteed that the
   NodeId1 and NodeId2 properties exist and contain integers */
  require(ctx.m_currentSection->get("NodeId1", &lo_node) == true);
  require(ctx.m_currentSection->get("NodeId2", &hi_node) == true);

  if (lo_node > hi_node) /* sort the node ids, low-node-first */
  {
    const Uint32 tmp_node = hi_node;
    hi_node = lo_node;
    lo_node = tmp_node;
  }

  key.assfmt("Link_%d_%d", lo_node, hi_node);

  /* The property must not already exist */
  if (ctx.m_userProperties.contains(key.c_str())) {
    const char *old_defn;
    if (ctx.m_userProperties.get(key.c_str(), &old_defn))
      ctx.reportError("%s connection is a duplicate of the existing %s", data,
                      old_defn);
    return false;
  }

  /* Set the unique link identifier property */
  defn.assfmt("%s link from line %d", data, ctx.m_sectionLineno);
  ctx.m_userProperties.put(key.c_str(), defn.c_str());

  return true;
}

static bool transform(InitConfigFileParser::Context &ctx, Properties &dst,
                      const char *oldName, const char *newName, double add,
                      double mul) {
  if (ctx.m_currentSection->contains(newName)) {
    ctx.reportError(
        "Both %s and %s specified"
        " - [%s] starting at line: %d",
        oldName, newName, ctx.fname, ctx.m_sectionLineno);
    return false;
  }

  PropertiesType oldType;
  require(ctx.m_currentSection->getTypeOf(oldName, &oldType));
  ConfigInfo::Type newType = ctx.m_info->getType(ctx.m_currentInfo, newName);

  if (!((oldType == PropertiesType_Uint32 ||
         oldType == PropertiesType_Uint64) &&
        (newType == ConfigInfo::CI_INT || newType == ConfigInfo::CI_INT64 ||
         newType == ConfigInfo::CI_BOOL))) {
    ndbout << "oldType: " << (int)oldType << ", newType: " << (int)newType
           << endl;
    ctx.reportError(
        "Unable to handle type conversion w.r.t deprecation %s %s"
        "- [%s] starting at line: %d",
        oldName, newName, ctx.fname, ctx.m_sectionLineno);
    return false;
  }
  Uint64 oldVal;
  require(ctx.m_currentSection->get(oldName, &oldVal));

  Uint64 newVal = (Uint64)((Int64)oldVal * mul + add);
  if (!ctx.m_info->verify(ctx.m_currentInfo, newName, newVal)) {
    ctx.reportError(
        "Unable to handle deprecation, new value not within bounds"
        "%s %s - [%s] starting at line: %d",
        oldName, newName, ctx.fname, ctx.m_sectionLineno);
    return false;
  }

  if (newType == ConfigInfo::CI_INT || newType == ConfigInfo::CI_BOOL) {
    require(dst.put(newName, (Uint32)newVal));
  } else if (newType == ConfigInfo::CI_INT64) {
    require(dst.put64(newName, newVal));
  }
  return true;
}

static bool fixDeprecated(InitConfigFileParser::Context &ctx, const char *) {
  const char *name;
  /**
   * Transform old values to new values
   * Transform new values to old values (backward compatible)
   */
  Properties tmp(true);
  Properties::Iterator it(ctx.m_currentSection);
  for (name = it.first(); name != nullptr; name = it.next()) {
    const DeprecationTransform *p = &f_deprecation[0];
    while (p->m_section != nullptr) {
      if (strcmp(p->m_section, ctx.fname) == 0) {
        double mul = p->m_mul;
        double add = p->m_add;
        if (native_strcasecmp(name, p->m_oldName) == 0) {
          if (!transform(ctx, tmp, name, p->m_newName, add, mul)) {
            return false;
          }
        } else if (native_strcasecmp(name, p->m_newName) == 0) {
          if (!transform(ctx, tmp, name, p->m_oldName, -add / mul, 1.0 / mul)) {
            return false;
          }
        }
      }
      p++;
    }
  }

  Properties::Iterator it2(&tmp);
  for (name = it2.first(); name != nullptr; name = it2.next()) {
    PropertiesType type;
    require(tmp.getTypeOf(name, &type));
    switch (type) {
      case PropertiesType_Uint32: {
        Uint32 val;
        require(tmp.get(name, &val));
        require(ctx.m_currentSection->put(name, val));
        break;
      }
      case PropertiesType_char: {
        const char *val;
        require(tmp.get(name, &val));
        require(ctx.m_currentSection->put(name, val));
        break;
      }
      case PropertiesType_Uint64: {
        Uint64 val;
        require(tmp.get(name, &val));
        require(ctx.m_currentSection->put64(name, val));
        break;
      }
      case PropertiesType_Properties:
      default:
        require(false);
    }
  }
  return true;
}

static bool saveInConfigValues(InitConfigFileParser::Context &ctx,
                               const char *) {
  const Properties *sec;
  if (!ctx.m_currentInfo->get(ctx.fname, &sec)) {
    require(false);
    return false;
  }

  do {
    const char *secName;
    Uint32 id, status, typeVal;
    require(sec->get("Fname", &secName));
    require(sec->get("Id", &id));
    require(sec->get("Status", &status));
    require(sec->get("SectionType", &typeVal));

    if (id == KEY_INTERNAL || status == ConfigInfo::CI_INTERNAL) {
      ndbout_c("skipping section %s", ctx.fname);
      break;
    }

    Uint32 no = 0;
    ctx.m_userProperties.get("$Section", id, &no);
    ctx.m_userProperties.put("$Section", id, no + 1, true);

    ctx.m_configValues.createSection(id, typeVal);
    Properties::Iterator it(ctx.m_currentSection);
    for (const char *n = it.first(); n != nullptr; n = it.next()) {
      const Properties *info;
      if (!ctx.m_currentInfo->get(n, &info)) continue;

      id = 0;
      info->get("Id", &id);

      if (id == KEY_INTERNAL) continue;

      bool ok = true;
      PropertiesType type;
      require(ctx.m_currentSection->getTypeOf(n, &type));
      switch (type) {
        case PropertiesType_Uint32: {
          Uint32 val;
          require(ctx.m_currentSection->get(n, &val));
          ok = ctx.m_configValues.put(id, val);
          break;
        }
        case PropertiesType_Uint64: {
          Uint64 val;
          require(ctx.m_currentSection->get(n, &val));
          ok = ctx.m_configValues.put64(id, val);
          break;
        }
        case PropertiesType_char: {
          const char *val;
          require(ctx.m_currentSection->get(n, &val));
          ok = ctx.m_configValues.put(id, val);
          break;
        }
        default:
          require(false);
      }
      require(ok);
    }
    ctx.m_configValues.closeSection();
  } while (0);
  return true;
}

static bool add_system_section(Vector<ConfigInfo::ConfigRuleSection> &sections,
                               struct InitConfigFileParser::Context &ctx,
                               const char *) {
  if (!ctx.m_config->contains("SYSTEM")) {
    ConfigInfo::ConfigRuleSection s;

    // Generate a unique name for this new cluster
    time_t now;
    time(&now);

    tm tm_buf;
    ndb_localtime_r(&now, &tm_buf);

    char name_buf[18];
    BaseString::snprintf(name_buf, sizeof(name_buf),
                         "MC_%d%.2d%.2d%.2d%.2d%.2d", tm_buf.tm_year + 1900,
                         tm_buf.tm_mon + 1, tm_buf.tm_mday, tm_buf.tm_hour,
                         tm_buf.tm_min, tm_buf.tm_sec);

    s.m_sectionType = BaseString("SYSTEM");
    s.m_sectionData = new Properties(true);
    s.m_sectionData->put("Name", name_buf);
    s.m_sectionData->put("Type", "SYSTEM");

    // ndbout_c("Generated new SYSTEM section with name '%s'", name_buf);

    sections.push_back(s);
  }
  return true;
}

static bool sanity_checks(Vector<ConfigInfo::ConfigRuleSection> &,
                          struct InitConfigFileParser::Context &ctx,
                          const char *) {
  Uint32 db_nodes = 0;
  Uint32 mgm_nodes = 0;
  Uint32 api_nodes = 0;
  if (!ctx.m_userProperties.get("DB", &db_nodes)) {
    ctx.reportError(
        "At least one database node (ndbd) should be defined in config file");
    return false;
  }
  if (!ctx.m_userProperties.get("MGM", &mgm_nodes)) {
    ctx.reportError(
        "At least one management server node (ndb_mgmd) should be defined in "
        "config file");
    return false;
  }
  if (!ctx.m_userProperties.get("API", &api_nodes)) {
    ctx.reportError(
        "At least one application node (for the mysqld) should be defined in "
        "config file");
    return false;
  }
  return true;
}

static int check_connection(struct InitConfigFileParser::Context &ctx,
                            const char *map, Uint32 nodeId1,
                            const char *hostname, Uint32 nodeId2) {
  Bitmask<(MAX_NODES + 31) / 32> bitmap;

  BaseString str(map);
  Vector<BaseString> arr;
  str.split(arr, ",");
  for (Uint32 i = 0; i < arr.size(); i++) {
    char *endptr = nullptr;
    long val = strtol(arr[i].c_str(), &endptr, 10);
    if (*endptr) {
      ctx.reportError(
          "Unable to parse ConnectionMap(\"%s\" for "
          "node: %d, hostname: %s",
          map, nodeId1, hostname);
      return -1;
    }
    if (!(val > 0 && val < MAX_NDB_NODES)) {
      ctx.reportError(
          "Invalid node in in ConnectionMap(\"%s\" for "
          "node: %d, hostname: %s",
          map, nodeId1, hostname);
      return -1;
    }
    bitmap.set(val);
  }
  return bitmap.get(nodeId2);
}

static bool add_a_connection(Vector<ConfigInfo::ConfigRuleSection> &sections,
                             struct InitConfigFileParser::Context &ctx,
                             Uint32 nodeId1, Uint32 nodeId2, bool use_shm) {
  int ret;
  ConfigInfo::ConfigRuleSection s;
  const char *map = nullptr;
  const char *hostname1 = nullptr, *hostname2 = nullptr;
  const Properties *tmp;

  Uint32 wan = 0;
  Uint32 location_domain1 = 0;
  Uint32 location_domain2 = 0;
  Uint32 reqTls1 = 0;
  Uint32 reqTls2 = 0;
  require(ctx.m_config->get("Node", nodeId1, &tmp));
  tmp->get("HostName", &hostname1);
  tmp->get("LocationDomainId", &location_domain1);
  if (!wan) {
    tmp->get("wan", &wan);
  }

  if (tmp->get("ConnectionMap", &map)) {
    if ((ret = check_connection(ctx, map, nodeId1, hostname1, nodeId2)) != 1) {
      return ret == 0 ? true : false;
    }
  }

<<<<<<< HEAD
  if(openssl_version_ok)
  {
=======
  if (openssl_version_ok) {
>>>>>>> 824e2b40
    tmp->get("RequireTls", &reqTls1);
  }

  require(ctx.m_config->get("Node", nodeId2, &tmp));
  tmp->get("HostName", &hostname2);
  tmp->get("LocationDomainId", &location_domain2);
  if (!wan) {
    tmp->get("wan", &wan);
  }

  if (!wan) {
    if (location_domain1 != 0 && location_domain2 != 0 &&
        location_domain1 != location_domain2) {
      wan = 1;
    }
  }

  if (tmp->get("ConnectionMap", &map)) {
    if ((ret = check_connection(ctx, map, nodeId2, hostname2, nodeId1)) != 1) {
      return ret == 0 ? true : false;
    }
  }

<<<<<<< HEAD
  if(openssl_version_ok)
  {
=======
  if (openssl_version_ok) {
>>>>>>> 824e2b40
    tmp->get("RequireTls", &reqTls2);
  }

  char buf[16];
  s.m_sectionData = new Properties(true);
  BaseString::snprintf(buf, sizeof(buf), "%u", nodeId1);
  s.m_sectionData->put("NodeId1", buf);
  BaseString::snprintf(buf, sizeof(buf), "%u", nodeId2);
  s.m_sectionData->put("NodeId2", buf);

  if (use_shm && hostname1 && hostname1[0] && hostname2 && hostname2[0] &&
      strcmp(hostname1, hostname2) == 0) {
    s.m_sectionType = BaseString("SHM");
    DBUG_PRINT("info", ("adding SHM connection %d %d", nodeId1, nodeId2));
  } else {
    s.m_sectionType = BaseString("TCP");
    DBUG_PRINT("info", ("adding TCP connection %d %d", nodeId1, nodeId2));

    if (wan) {
      s.m_sectionData->put("TCP_RCV_BUF_SIZE", 4194304);
      s.m_sectionData->put("TCP_SND_BUF_SIZE", 4194304);
      s.m_sectionData->put("TCP_MAXSEG_SIZE", 61440);
    }

    s.m_sectionData->put("RequireLinkTls", reqTls1 | reqTls2);
  }

  sections.push_back(s);
  return true;
}

static bool add_node_connections(
    Vector<ConfigInfo::ConfigRuleSection> &sections,
    struct InitConfigFileParser::Context &ctx, const char *) {
  DBUG_ENTER("add_node_connections");
  Uint32 i;
  Properties *props = ctx.m_config;
  Properties p_connections(true);

  for (i = 0;; i++) {
    const Properties *tmp;
    Uint32 nodeId1, nodeId2;

    if (!props->get("Connection", i, &tmp)) break;

    if (!tmp->get("NodeId1", &nodeId1)) continue;
    if (!tmp->get("NodeId2", &nodeId2)) continue;
    p_connections.put("", nodeId1 + (nodeId2 << 16), nodeId1);
    p_connections.put("", nodeId2 + (nodeId1 << 16), nodeId2);
  }

  Uint32 nNodes;
  ctx.m_userProperties.get("NoOfNodes", &nNodes);

  Properties p_db_nodes(true);
  Properties p_api_nodes(true);
  Properties p_mgm_nodes(true);

  Uint32 i_db = 0, i_api = 0, i_mgm = 0, n;
  for (i = 0, n = 0; n < nNodes; i++) {
    const Properties *tmp;
    if (!props->get("Node", i, &tmp)) continue;
    n++;

    const char *type;
    if (!tmp->get("Type", &type)) continue;

    if (strcmp(type, DB_TOKEN) == 0) {
      p_db_nodes.put("", i_db++, i);
    } else if (strcmp(type, API_TOKEN) == 0)
      p_api_nodes.put("", i_api++, i);
    else if (strcmp(type, MGM_TOKEN) == 0)
      p_mgm_nodes.put("", i_mgm++, i);
  }

  Uint32 nodeId1, nodeId2, dummy;

  // DB -> DB
  for (i = 0; p_db_nodes.get("", i, &nodeId1); i++) {
    for (Uint32 j = i + 1;; j++) {
      if (!p_db_nodes.get("", j, &nodeId2)) break;
      if (!p_connections.get("", nodeId1 + (nodeId2 << 16), &dummy)) {
        if (!add_a_connection(sections, ctx, nodeId1, nodeId2, false)) goto err;
      }
    }
  }

  // API -> DB
  for (i = 0; p_api_nodes.get("", i, &nodeId1); i++) {
    for (Uint32 j = 0; p_db_nodes.get("", j, &nodeId2); j++) {
      Uint32 use_shm = 0;
      {
        const Properties *shm_check;
        if (props->get("Node", nodeId2, &shm_check)) {
          shm_check->get("UseShm", &use_shm);
        }
      }
      if (!p_connections.get("", nodeId1 + (nodeId2 << 16), &dummy)) {
        if (!add_a_connection(sections, ctx, nodeId1, nodeId2, (bool)use_shm))
          goto err;
      }
    }
  }

  // MGM -> DB
  for (i = 0; p_mgm_nodes.get("", i, &nodeId1); i++) {
    for (Uint32 j = 0; p_db_nodes.get("", j, &nodeId2); j++) {
      if (!p_connections.get("", nodeId1 + (nodeId2 << 16), &dummy)) {
        if (!add_a_connection(sections, ctx, nodeId1, nodeId2, 0)) goto err;
      }
    }
  }

  // MGM -> MGM
  for (i = 0; p_mgm_nodes.get("", i, &nodeId1); i++) {
    for (Uint32 j = i + 1;; j++) {
      if (!p_mgm_nodes.get("", j, &nodeId2)) break;
      if (!p_connections.get("", nodeId1 + (nodeId2 << 16), &dummy)) {
        if (!add_a_connection(sections, ctx, nodeId1, nodeId2, 0)) goto err;
      }
    }
  }

  DBUG_RETURN(true);
err:
  DBUG_RETURN(false);
}

static bool check_node_vs_replicas(Vector<ConfigInfo::ConfigRuleSection> &,
                                   struct InitConfigFileParser::Context &ctx,
                                   const char *) {
  Uint32 i, n;
  Uint32 n_nodes;
  Uint32 replicas = 0;
  Uint32 db_host_count = 0;
  bool with_arbitration_rank = false;
  ctx.m_userProperties.get("NoOfNodes", &n_nodes);
  ctx.m_userProperties.get("NoOfReplicas", &replicas);

  /**
   * For replicas=1, Number of Datanodes allowed < Maximum Nodegroups
   */
  if (replicas == 1) {
    Uint32 n_db_nodes;
    require(ctx.m_userProperties.get("DB", &n_db_nodes));
    if (n_db_nodes > MAX_NDB_NODE_GROUPS) {
      ctx.reportError(
          "Too many Datanodes(%d) for replicas=1, Max Nodes allowed: %d",
          n_db_nodes, MAX_NDB_NODE_GROUPS);
      return false;
    }
  }

  /**
   * Register user supplied values
   */
  Uint8 ng_cnt[MAX_NDB_NODE_GROUPS];
  Bitmask<(MAX_NDB_NODES + 31) / 32> nodes_wo_ng;
  std::memset(ng_cnt, 0, sizeof(ng_cnt));

  for (i = 0, n = 0; n < n_nodes; i++) {
    const Properties *tmp;
    if (!ctx.m_config->get("Node", i, &tmp)) continue;
    n++;

    const char *type;
    if (!tmp->get("Type", &type)) continue;

    if (strcmp(type, DB_TOKEN) == 0) {
      Uint32 id;
      tmp->get("NodeId", &id);

      Uint32 ng;
      if (tmp->get("Nodegroup", &ng)) {
        if (ng == NDB_NO_NODEGROUP) {
          continue;
        } else if (ng >= MAX_NDB_NODE_GROUPS) {
          ctx.reportError(
              "Invalid nodegroup %u for node %u, Max nodegroups allowed: %d",
              ng, id, MAX_NDB_NODE_GROUPS);
          return false;
        }
        ng_cnt[ng]++;
      } else {
        nodes_wo_ng.set(i);
      }
    }
  }

  /**
   * Auto-assign nodegroups if user didn't
   */
  Uint32 next_ng = 0;
  for (; ng_cnt[next_ng] >= replicas; next_ng++)
    ;
  for (i = nodes_wo_ng.find(0); i != BitmaskImpl::NotFound;
       i = nodes_wo_ng.find(i + 1)) {
    Properties *tmp = nullptr;
    ctx.m_config->getCopy("Node", i, &tmp);

    tmp->put("Nodegroup", next_ng, true);
    ctx.m_config->put("Node", i, tmp, true);
    ng_cnt[next_ng]++;

    Uint32 id;
    tmp->get("NodeId", &id);

    for (; ng_cnt[next_ng] >= replicas; next_ng++)
      ;

    delete tmp;
  }

  /**
   * Check node vs replicas
   */
  for (i = 0; i < MAX_NDB_NODE_GROUPS; i++) {
    if (ng_cnt[i] != 0 && ng_cnt[i] != (Uint8)replicas) {
      ctx.reportError("Nodegroup %u has %u members, NoOfReplicas=%u", i,
                      ng_cnt[i], replicas);
      return false;
    }
  }

  // check that node groups and arbitrators are ok
  // just issue warning if not
  if (replicas > 1) {
    Properties p_db_hosts(true);     // store hosts which db nodes run on
    Properties p_arbitrators(true);  // store hosts which arbitrators run on
    // arbitrator should not run together with db node on same host
    Uint32 group = 0, i_group = 0;
    BaseString node_group_warning, arbitration_warning;
    const char *arbit_warn_fmt =
        "\n  arbitrator with id %d and db node with id %d on same host %s";
    const char *arbit_warn_fmt2 =
        "\n  arbitrator with id %d has no hostname specified";

    ctx.m_userProperties.get("NoOfNodes", &n_nodes);
    for (i = 0, n = 0; n < n_nodes; i++) {
      const Properties *tmp;
      if (!ctx.m_config->get("Node", i, &tmp)) continue;
      n++;

      const char *type;
      if (!tmp->get("Type", &type)) continue;

      const char *host = nullptr;
      tmp->get("HostName", &host);

      if (strcmp(type, DB_TOKEN) == 0) {
        {
          Uint32 ii;
          if (!p_db_hosts.get(host, &ii)) db_host_count++;
          p_db_hosts.put(host, i);
          if (p_arbitrators.get(host, &ii)) {
            arbitration_warning.appfmt(arbit_warn_fmt, ii, i, host);
            p_arbitrators.remove(host);  // only one warning per db node
          }
        }
        {
          unsigned j;
          BaseString str, str2;
          str.assfmt("#group%d_", group);
          p_db_hosts.put(str.c_str(), i_group, host);
          str2.assfmt("##group%d_", group);
          p_db_hosts.put(str2.c_str(), i_group, i);
          for (j = 0; j < i_group; j++) {
            const char *other_host;
            p_db_hosts.get(str.c_str(), j, &other_host);
            if (strcmp(host, other_host) == 0) {
              unsigned int other_i, c = 0;
              p_db_hosts.get(str2.c_str(), j, &other_i);
              p_db_hosts.get(str.c_str(), &c);
              if (c == 0)  // first warning in this node group
                node_group_warning.appfmt("  Node group %d", group);
              c |= 1 << j;
              p_db_hosts.put(str.c_str(), c);
              node_group_warning.appfmt(
                  ",\n    db node with id %d and id %d "
                  "on same host %s",
                  other_i, i, host);
            }
          }
          i_group++;
          assert(i_group <= replicas);
          if (i_group == replicas) {
            unsigned c = 0;
            p_db_hosts.get(str.c_str(), &c);
            if (c + 1 == (1u << (replicas - 1)))  // all nodes on same machine
              node_group_warning.append(
                  ".\n    Host failure will "
                  "cause complete cluster shutdown.");
            else if (c > 0)
              node_group_warning.append(
                  ".\n    Host failure may "
                  "cause complete cluster shutdown.");
            group++;
            i_group = 0;
          }
        }
      } else if (strcmp(type, API_TOKEN) == 0 || strcmp(type, MGM_TOKEN) == 0) {
        Uint32 rank;
        if (tmp->get("ArbitrationRank", &rank) && rank > 0) {
          with_arbitration_rank =
              true;  // check whether MGM or API node configured with rank >0
          if (host && host[0] != 0) {
            Uint32 ii;
            p_arbitrators.put(host, i);
            if (p_db_hosts.get(host, &ii)) {
              arbitration_warning.appfmt(arbit_warn_fmt, i, ii, host);
            }
          } else {
            arbitration_warning.appfmt(arbit_warn_fmt2, i);
          }
        }
      }
    }
    if (db_host_count > 1 && node_group_warning.length() > 0)
      ctx.reportWarning("Cluster configuration warning:\n%s",
                        node_group_warning.c_str());
    if (!with_arbitration_rank) {
      ctx.reportWarning(
          "Cluster configuration warning:"
          "\n  Neither %s nor %s nodes are configured with arbitrator,"
          "\n  may cause complete cluster shutdown in case of host failure.",
          MGM_TOKEN, API_TOKEN);
    }
    if (db_host_count > 1 && arbitration_warning.length() > 0)
      ctx.reportWarning(
          "Cluster configuration warning:%s%s", arbitration_warning.c_str(),
          "\n  Running arbitrator on the same host as a database node may"
          "\n  cause complete cluster shutdown in case of host failure.");
  }
  return true;
}

static bool check_mutually_exclusive(Vector<ConfigInfo::ConfigRuleSection> &,
                                     struct InitConfigFileParser::Context &ctx,
                                     const char *) {
  /* This rule checks for configuration settings that are
   * mutually exclusive and rejects them
   */

  // ctx.m_userProperties.print(stderr);

  Uint32 numNodes, n;
  ctx.m_userProperties.get("NoOfNodes", &numNodes);

  for (n = 0; n < numNodes; n++) {
    const Properties *nodeProperties;
    if (!ctx.m_config->get("Node", n, &nodeProperties)) continue;

    // nodeProperties->print(stderr);

    const char *nodeType;
    if (unlikely(!nodeProperties->get("Type", &nodeType))) {
      ctx.reportError("Missing nodeType for node %u", n);
      return false;
    }

    if (strcmp(nodeType, DB_TOKEN) == 0) {
      {
        /* StopOnError related cross-checks */
        Uint32 stopOnError;
        Uint32 maxStartFailRetries;
        Uint32 startFailRetryDelay;

        if (unlikely(!nodeProperties->get("StopOnError", &stopOnError))) {
          ctx.reportError("Missing StopOnError setting for node %u", n);
          return false;
        }

        if (unlikely(!nodeProperties->get("MaxStartFailRetries",
                                          &maxStartFailRetries))) {
          ctx.reportError("Missing MaxStartFailRetries setting");
          return false;
        }

        if (unlikely(!nodeProperties->get("StartFailRetryDelay",
                                          &startFailRetryDelay))) {
          ctx.reportError("Missing StartFailRetryDelay setting");
          return false;
        }

        if (unlikely(((stopOnError != 0) && ((maxStartFailRetries != 3) ||
                                             (startFailRetryDelay != 0))))) {
          ctx.reportError(
              "Non default settings for MaxStartFailRetries "
              "or StartFailRetryDelay with StopOnError != 0");
          return false;
        }
      }
    } /* DB_TOKEN */
  }   /* for nodes */

  return true;
}

static bool validate_unique_mgm_ports(Vector<ConfigInfo::ConfigRuleSection> &,
                                      struct InitConfigFileParser::Context &ctx,
                                      const char *) {
  /* This rule checks for unique ports in mgm config for nodes on
   * same Host.
   */
  Uint32 num_mgm_nodes;
  require(ctx.m_userProperties.get("MGM", &num_mgm_nodes));

  Uint32 allow_unresolved = false;
  const Properties *tcpProperties;
  if (ctx.m_defaults->get("TCP", &tcpProperties)) {
    tcpProperties->get("AllowUnresolvedHostnames", &allow_unresolved);
  }

  /* Map to maintain "ip:port -> nodeId" mapping */
  std::unordered_map<std::string, Uint32> ip_map;

  /* Loop through mgmd nodes */
  for (Uint32 n = 1; n <= num_mgm_nodes; n++) {
    Uint32 nodeId;
    require(ctx.m_userProperties.get("mgmd_nodeid", n, &nodeId));

    const Properties *nodeProperties;
    require(ctx.m_config->get("Node", nodeId, &nodeProperties));

    const char *hostname;
    Uint32 port;
    require(nodeProperties->get("HostName", &hostname));
    require(nodeProperties->get("PortNumber", &port));

    // Get ipv4/ipv6 address string from the hostname.
    std::string addr_str(hostname);
    ndb_sockaddr addr;
    if (Ndb_getAddr(&addr, hostname) != 0) {
      if (!allow_unresolved) {
        ctx.reportError("Could not resolve hostname [node %d]: %s", nodeId,
                        hostname);
        return false;
      }
      ctx.reportWarning("Could not resolve hostname [node %d]: %s", nodeId,
                        hostname);
    }

    if (!allow_unresolved) {
      char addr_buf[NDB_ADDR_STRLEN];
      addr_str = Ndb_inet_ntop(&addr, addr_buf, sizeof(addr_buf));
    }

    // Create ipkey: <ip_string>:<port>
    std::string ipkey = addr_str + ":" + std::to_string(port);

    /* Check if ipkey is already present in map. */
    if (ip_map.find(ipkey) != ip_map.end()) {
      ctx.reportError(
          "Same port number is specified for management nodes %d and %d (or) "
          "they both are using the default port number on same host %s.",
          ip_map.at(ipkey), nodeId, hostname);
      return false;
    }
    ip_map.insert({ipkey, nodeId});
  }

  return true;
}

ConfigInfo::ParamInfoIter::ParamInfoIter(const ConfigInfo &info, Uint32 section,
                                         Uint32 section_type)
    : m_info(info), m_section_name(nullptr), m_curr_param(0) {
  /* Find the section's name */
  for (int j = 0; j < info.m_NoOfParams; j++) {
    const ConfigInfo::ParamInfo &param = info.m_ParamInfo[j];
    if (param._type == ConfigInfo::CI_SECTION && param._paramId == section &&
        (section_type == ~(Uint32)0 ||
         ConfigInfo::getSectionType(param) == section_type)) {
      m_section_name = param._section;
      return;
    }
  }
  abort();
}

const ConfigInfo::ParamInfo *ConfigInfo::ParamInfoIter::next(void) {
  assert(m_curr_param < m_info.m_NoOfParams);
  do {
    /*  Loop through the parameter and return a pointer to the next found */
    const ConfigInfo::ParamInfo *param = &m_info.m_ParamInfo[m_curr_param++];
    if (strcmp(param->_section, m_section_name) == 0 &&
        param->_type != ConfigInfo::CI_SECTION)
      return param;
  } while (m_curr_param < m_info.m_NoOfParams);

  return nullptr;
}

static bool is_name_in_list(const char *name, Vector<BaseString> &list) {
  for (Uint32 i = 0; i < list.size(); i++) {
    if (strstr(name, list[i].c_str())) return true;
  }
  return false;
}

static bool saveSectionsInConfigValues(
    Vector<ConfigInfo::ConfigRuleSection> &,
    struct InitConfigFileParser::Context &ctx, const char *rule_data) {
  if (rule_data == nullptr) return true;

  BaseString sections(rule_data);
  Vector<BaseString> list;
  sections.split(list, ",");

  Properties::Iterator it(ctx.m_config);

  {
    // Estimate size of Properties when saved as ConfigValues
    // and expand ConfigValues to that size in order to avoid
    // the need of allocating memory and copying from new to old
    Uint32 keys [[maybe_unused]] = 0;
    Uint64 data_sz [[maybe_unused]] = 0;
    for (const char *name = it.first(); name != nullptr; name = it.next()) {
      PropertiesType pt;
      if (is_name_in_list(name, list) && ctx.m_config->getTypeOf(name, &pt) &&
          pt == PropertiesType_Properties) {
        const Properties *tmp;
        require(ctx.m_config->get(name, &tmp) != 0);

        keys += 2;  // openSection(key + no)
        keys += 1;  // CFG_TYPE_OF_SECTION

        Properties::Iterator it2(tmp);
        for (const char *name2 = it2.first(); name2 != nullptr;
             name2 = it2.next()) {
          keys++;
          require(tmp->getTypeOf(name2, &pt) != 0);
          switch (pt) {
            case PropertiesType_char:
              const char *value;
              require(tmp->get(name2, &value) != 0);
              data_sz += 1 + ((strlen(value) + 3) / 4);
              break;

            case PropertiesType_Uint32:
              data_sz += 1;
              break;

            case PropertiesType_Uint64:
              data_sz += 2;
              break;

            case PropertiesType_Properties:
            default:
              require(false);
              break;
          }
        }
      }
    }

    assert(data_sz >> 32 == 0);
  }

  require(ctx.m_configValues.begin());
  for (const char *name = it.first(); name != nullptr; name = it.next()) {
    PropertiesType pt;
    if (is_name_in_list(name, list) && ctx.m_config->getTypeOf(name, &pt) &&
        pt == PropertiesType_Properties) {
      const char *type;
      const Properties *tmp;
      require(ctx.m_config->get(name, &tmp) != 0);
      require(tmp->get("Type", &type) != 0);
      require((ctx.m_currentInfo = ctx.m_info->getInfo(type)) != nullptr);
      ctx.m_currentSection = const_cast<Properties *>(tmp);
      BaseString::snprintf(ctx.fname, sizeof(ctx.fname), "%s", type);
      saveInConfigValues(ctx, nullptr);
    }
  }
  require(ctx.m_configValues.commit(false));
  return true;
}

std::optional<BaseString> ConfigInfo::normalizeParamValue(
    const ConfigInfo::ParamInfo &pinfo, const char *str) {
  switch (pinfo._type) {
    case ConfigInfo::CI_BOOL: {
      bool tmp_bool;
      // convertStringToBool also handles numeric 0 and 1
      if (!InitConfigFileParser::convertStringToBool(str, tmp_bool)) return {};
      if (tmp_bool)
        return {"1"};
      else
        return {"0"};
    }
    case ConfigInfo::CI_INT:
    case ConfigInfo::CI_INT64: {
      Uint64 tmp_uint64;
      if (!InitConfigFileParser::convertStringToUint64(str, tmp_uint64))
        return {};
      char suffix[2] = {'\0', '\0'};
      if (tmp_uint64 == 0) { /* no suffix */
      } else if (tmp_uint64 % (1024 * 1024 * 1024) == 0) {
        suffix[0] = 'G';
        tmp_uint64 /= (1024 * 1024 * 1024);
      } else if (tmp_uint64 % (1024 * 1024) == 0) {
        suffix[0] = 'M';
        tmp_uint64 /= (1024 * 1024);
      } else if (tmp_uint64 % 1024 == 0) {
        suffix[0] = 'K';
        tmp_uint64 /= 1024;
      }
      BaseString ret;
      ret.assfmt("%ju%s", uintmax_t{tmp_uint64}, suffix);
      return {ret};
    }
    case ConfigInfo::CI_BITMASK:
    case ConfigInfo::CI_STRING: {
      return {str};
    }
    case ConfigInfo::CI_ENUM: {
      Uint64 tmp_uint64;
      if (!InitConfigFileParser::convertStringToUint64(str, tmp_uint64)) {
        bool found = false;
        for (const ConfigInfo::Typelib *entry =
                 ConfigInfo::getTypelibPtr(pinfo);
             entry->name != nullptr; entry++) {
          if (native_strcasecmp(entry->name, str) == 0) {
            found = true;
            tmp_uint64 = entry->value;
            break;
          }
        }
        if (!found) return {};
      }
      for (const ConfigInfo::Typelib *entry = ConfigInfo::getTypelibPtr(pinfo);
           entry->name != nullptr; entry++) {
        if (tmp_uint64 == entry->value) return {entry->name};
      }
      return {};
    }
    case ConfigInfo::CI_SECTION:
    default:
      return {};
  }
}

template class Vector<ConfigInfo::ConfigRuleSection>;<|MERGE_RESOLUTION|>--- conflicted
+++ resolved
@@ -26,26 +26,15 @@
 #include <time.h>
 #include <cstring>
 #include <optional>
-<<<<<<< HEAD
-#include <time.h>
-#include "openssl/ssl.h"
-=======
 #include "ndb_config.h"
 #include "openssl/ssl.h"
 #include "util/require.h"
->>>>>>> 824e2b40
 
 #include <NdbTCP.h>
 #include <mgmapi_config_parameters.h>
 #include <ndb_limits.h>
 #include <ndb_opts.h>
 #include <ndb_version.h>
-<<<<<<< HEAD
-#include "portlib/ndb_localtime.h"
-#include "portlib/ndb_openssl_version.h"
-#include "portlib/ndb_sockaddr.h"
-#include <NdbTCP.h>
-=======
 #include <Bitmask.hpp>
 #include "ConfigInfo.hpp"
 #include "InitConfigFileParser.hpp"
@@ -53,7 +42,6 @@
 #include "portlib/ndb_localtime.h"
 #include "portlib/ndb_openssl_version.h"
 #include "portlib/ndb_sockaddr.h"
->>>>>>> 824e2b40
 
 #define KEY_INTERNAL 0
 #define MAX_INT_RNIL 0xfffffeff
@@ -64,11 +52,7 @@
 #define STR_VALUE(x) _STR_VALUE(x)
 
 static constexpr bool openssl_version_ok =
-<<<<<<< HEAD
-  (OPENSSL_VERSION_NUMBER >= NDB_TLS_MINIMUM_OPENSSL);
-=======
     (OPENSSL_VERSION_NUMBER >= NDB_TLS_MINIMUM_OPENSSL);
->>>>>>> 824e2b40
 
 /****************************************************************************
  * Section names
@@ -223,3465 +207,6 @@
 
 static bool saveSectionsInConfigValues(Vector<ConfigInfo::ConfigRuleSection> &,
                                        struct InitConfigFileParser::Context &,
-<<<<<<< HEAD
-                                       const char * rule_data);
-
-const ConfigInfo::ConfigRule 
-ConfigInfo::m_ConfigRules[] = {
-  { add_system_section, nullptr },
-  { sanity_checks, nullptr },
-  { add_node_connections, nullptr },
-  { check_node_vs_replicas, nullptr },
-  { check_mutually_exclusive, nullptr },
-  { validate_unique_mgm_ports, nullptr },
-  { saveSectionsInConfigValues, "SYSTEM,Node,Connection" },
-  { nullptr, nullptr }
-};
-	  
-struct DeprecationTransform {
-  const char * m_section;
-  const char * m_oldName;
-  const char * m_newName;
-  double m_add;
-  double m_mul;
-};
-
-static
-const DeprecationTransform f_deprecation[] = {
-  { nullptr, nullptr, nullptr, 0, 0}
-};
-
-static
-const ConfigInfo::Typelib arbit_method_typelib[] = {
-  { "Disabled", ARBIT_METHOD_DISABLED },
-  { "Default", ARBIT_METHOD_DEFAULT },
-  { "WaitExternal", ARBIT_METHOD_WAITEXTERNAL },
-  { nullptr, 0 }
-};
-
-static
-const ConfigInfo::Typelib default_operation_redo_problem_action_typelib [] = {
-  { "abort", OPERATION_REDO_PROBLEM_ACTION_ABORT },
-  { "queue", OPERATION_REDO_PROBLEM_ACTION_QUEUE },
-  { nullptr, 0 }
-};
-
-/**
- * The default constructors create objects with suitable values for the
- * configuration parameters. 
- *
- * Some are however given the value MANDATORY which means that the value
- * must be specified in the configuration file. 
- *
- * Min and max values are also given for some parameters.
- * - Attr1:  Name in file (initial config file)
- * - Attr2:  Name in prop (properties object)
- * - Attr3:  Name of Section (in init config file)
- * - Attr4:  Updateable
- * - Attr5:  Type of parameter (INT or BOOL)
- * - Attr6:  Default Value (number only)
- * - Attr7:  Min value
- * - Attr8:  Max value
- * 
- * Parameter constraints are coded in file Config.cpp.
- *
- * *******************************************************************
- * Parameters used under development should be marked "NOTIMPLEMENTED"
- * *******************************************************************
- */
-
-const ConfigInfo::ParamInfo ConfigInfo::m_ParamInfo[] = {
-
-  /****************************************************************************
-   * COMPUTER
-   ***************************************************************************/
-  {
-    KEY_INTERNAL,
-    "COMPUTER",
-    "COMPUTER",
-    "Computer section",
-    ConfigInfo::CI_INTERNAL,
-    false,
-    ConfigInfo::CI_SECTION,
-    nullptr,
-    nullptr, nullptr },
-  
-  {
-    KEY_INTERNAL,
-    "Id",
-    "COMPUTER",
-    "Name of computer",
-    ConfigInfo::CI_USED,
-    false,
-    ConfigInfo::CI_STRING,
-    MANDATORY,
-    nullptr, nullptr },
-
-  {
-    KEY_INTERNAL,
-    "HostName",
-    "COMPUTER",
-    "Hostname of computer (e.g. mysql.com)",
-    ConfigInfo::CI_USED,
-    false,
-    ConfigInfo::CI_STRING,
-    MANDATORY,
-    nullptr, nullptr },
-  
-  /****************************************************************************
-   * SYSTEM
-   ***************************************************************************/
-  {
-    CFG_SECTION_SYSTEM,
-    "SYSTEM",
-    "SYSTEM",
-    "System section",
-    ConfigInfo::CI_USED,
-    false,
-    ConfigInfo::CI_SECTION,
-    (const char *)CFG_SECTION_SYSTEM,
-    nullptr, nullptr },
-
-  {
-    CFG_SYS_NAME,
-    "Name",
-    "SYSTEM",
-    "Name of system (NDB Cluster)",
-    ConfigInfo::CI_USED,
-    false,
-    ConfigInfo::CI_STRING,
-    MANDATORY,
-    nullptr, nullptr },
-  
-  {
-    CFG_SYS_PRIMARY_MGM_NODE,
-    "PrimaryMGMNode",
-    "SYSTEM",
-    "Node id of Primary " MGM_TOKEN_PRINT " node",
-    ConfigInfo::CI_USED,
-    false,
-    ConfigInfo::CI_INT,
-    "0",
-    "0",
-    STR_VALUE(MAX_INT_RNIL) },
-
-  /***************************************************************************
-   * DB
-   ***************************************************************************/
-
-  {
-    CFG_SYS_CONFIG_GENERATION,
-    "ConfigGenerationNumber",
-    "SYSTEM",
-    "Configuration generation number",
-    ConfigInfo::CI_USED,
-    false,
-    ConfigInfo::CI_INT,
-    "0",
-    "0",
-    STR_VALUE(MAX_INT_RNIL) },
-
-  /***************************************************************************
-   * DB
-   ***************************************************************************/
-  {
-    CFG_SECTION_NODE,
-    DB_TOKEN,
-    DB_TOKEN,
-    "[DB] section",
-    ConfigInfo::CI_USED,
-    false,
-    ConfigInfo::CI_SECTION,
-    (const char *)NODE_TYPE_DB,
-    nullptr, nullptr
-  },
-
-  {
-    CFG_DB_SUBSCRIPTIONS,
-    "MaxNoOfSubscriptions",
-    DB_TOKEN,
-    "Max no of subscriptions (default 0 == MaxNoOfTables)",
-    ConfigInfo::CI_USED,
-    false,
-    ConfigInfo::CI_INT,
-    "0",
-    "0",
-    STR_VALUE(MAX_INT_RNIL) },
-
-  {
-    CFG_DB_CLASSIC_FRAGMENTATION,
-    "ClassicFragmentation",
-    DB_TOKEN,
-    "Use classic fragmentation technique",
-    ConfigInfo::CI_USED,
-    false,
-    ConfigInfo::CI_BOOL,
-    "true",
-    "false",
-    "true" },
-
-  {
-    CFG_DB_SUBSCRIBERS,
-    "MaxNoOfSubscribers",
-    DB_TOKEN,
-    "Max no of subscribers "
-    "(default 0 == 2 * MaxNoOfTables + 2 * 'number of API nodes')",
-    ConfigInfo::CI_USED,
-    false,
-    ConfigInfo::CI_INT,
-    "0",
-    "0",
-    STR_VALUE(MAX_INT_RNIL) },
-
-  {
-    CFG_DB_SUB_OPERATIONS,
-    "MaxNoOfConcurrentSubOperations",
-    DB_TOKEN,
-    "Max no of concurrent subscriber operations",
-    ConfigInfo::CI_USED,
-    false,
-    ConfigInfo::CI_INT,
-    "256",
-    "0",
-    STR_VALUE(MAX_INT_RNIL) },
-
-  {
-    CFG_DB_TCPBIND_INADDR_ANY,
-    "TcpBind_INADDR_ANY",
-    DB_TOKEN,
-    "Bind IP_ADDR_ANY so that connections can be made from anywhere (for autogenerated connections)",
-    ConfigInfo::CI_USED,
-    false,
-    ConfigInfo::CI_BOOL,
-    "false",
-    "false",
-    "true"},
-
-  {
-    CFG_NODE_HOST,
-    "HostName",
-    DB_TOKEN,
-    "Name of computer for this node",
-    ConfigInfo::CI_USED,
-    CI_RESTART_SYSTEM,
-    ConfigInfo::CI_STRING,
-    "localhost",
-    nullptr, nullptr },
-
-  {
-    CFG_NODE_DEDICATED,
-    "Dedicated",
-    DB_TOKEN,
-    "The node id for this node will only be handed out to connections that "
-    "explicitly request it. Data nodes that request 'any' nodeid will not be "
-    "able to use this one. Can be used when HostName is not enough to "
-    "distinguish different processes, and one runs several data nodes on same "
-    "host. There is typically no need to use this option since ven if one run "
-    "several data nodes on same host it is enough to always use --ndb-nodeid "
-    "option when starting data nodes even without this option. ",
-    ConfigInfo::CI_USED,
-    false,
-    ConfigInfo::CI_BOOL,
-    "false",
-    "false",
-    "true" },
-
-  {
-    CFG_NODE_SYSTEM,
-    "System",
-    DB_TOKEN,
-    "Name of system for this node",
-    ConfigInfo::CI_INTERNAL,
-    false,
-    ConfigInfo::CI_STRING,
-    nullptr,
-    nullptr, nullptr },
-
-  {
-    CFG_NODE_ID,
-    "NodeId",
-    DB_TOKEN,
-    "Number identifying the database node (" DB_TOKEN_PRINT ")",
-    ConfigInfo::CI_USED,
-    false,
-    ConfigInfo::CI_INT,
-    MANDATORY,
-    "1",
-    STR_VALUE(MAX_DATA_NODE_ID) },
-
-  {
-    CFG_NODE_REQUIRE_CERT,
-    "RequireCertificate",
-    DB_TOKEN,
-    "Require valid TLS key and certificate at startup time",
-    ConfigInfo::CI_USED,
-    false,
-    ConfigInfo::CI_BOOL,
-    "false",
-    "false",
-    "true" },
-
-  {
-    CFG_DB_SERVER_PORT,
-    "ServerPort",
-    DB_TOKEN,
-    "Port used to setup transporter for incoming connections from API nodes",
-    ConfigInfo::CI_USED,
-    CI_RESTART_SYSTEM,
-    ConfigInfo::CI_INT,
-    nullptr,
-    "1",
-    STR_VALUE(MAX_PORT_NO) },
-
-  {
-    CFG_DB_NO_REPLICAS,
-    "NoOfReplicas",
-    DB_TOKEN,
-    "Number of copies of all data in the database (1-4)",
-    ConfigInfo::CI_USED,
-    CI_RESTART_SYSTEM | CI_RESTART_INITIAL,
-    ConfigInfo::CI_INT,
-    "2",
-    "1",
-    "4" },
-
-  {
-    CFG_DB_NODE_GROUP_TRANSPORTERS,
-    "NodeGroupTransporters",
-    DB_TOKEN,
-    "Number of transporters to use between nodes in same node group",
-    ConfigInfo::CI_USED,
-    false,
-    ConfigInfo::CI_INT,
-    "0",
-    "0",
-    STR_VALUE(MAX_NODE_GROUP_TRANSPORTERS) },
-
-  {
-    CFG_DB_NO_ATTRIBUTES,
-    "MaxNoOfAttributes",
-    DB_TOKEN,
-    "Total number of attributes stored in database. I.e. sum over all tables",
-    ConfigInfo::CI_USED,
-    false,
-    ConfigInfo::CI_INT,
-    "1000",
-    "32",
-    STR_VALUE(MAX_INT_RNIL) },
-  
-  {
-    CFG_DB_NO_TABLES,
-    "MaxNoOfTables",
-    DB_TOKEN,
-    "Total number of tables stored in the database",
-    ConfigInfo::CI_USED,
-    false,
-    ConfigInfo::CI_INT,
-    "128",
-    "8",
-    STR_VALUE(NDB_MAX_TABLES) },
-  
-  {
-    CFG_DB_NO_ORDERED_INDEXES,
-    "MaxNoOfOrderedIndexes",
-    DB_TOKEN,
-    "Total number of ordered indexes that can be defined in the system",
-    ConfigInfo::CI_USED,
-    false,
-    ConfigInfo::CI_INT,
-    "128",
-    "0",
-    STR_VALUE(MAX_INT_RNIL) },
-
-  {
-    CFG_DB_NO_UNIQUE_HASH_INDEXES,
-    "MaxNoOfUniqueHashIndexes",
-    DB_TOKEN,
-    "Total number of unique hash indexes that can be defined in the system",
-    ConfigInfo::CI_USED,
-    false,
-    ConfigInfo::CI_INT,
-    "64",
-    "0",
-    STR_VALUE(MAX_INT_RNIL) },
-
-  {
-    CFG_DB_NO_INDEX_OPS,
-    "MaxNoOfConcurrentIndexOperations",
-    DB_TOKEN,
-    "TransactionMemory",
-    ConfigInfo::CI_DEPRECATED,
-    false,
-    ConfigInfo::CI_INT,
-    "8K",
-    "0",
-    STR_VALUE(MAX_INT_RNIL) 
-   },
-
-  {
-    CFG_DB_NO_TRIGGERS,
-    "MaxNoOfTriggers",
-    DB_TOKEN,
-    "Total number of triggers that can be defined in the system",
-    ConfigInfo::CI_USED,
-    false,
-    ConfigInfo::CI_INT,
-    "768",
-    "0",
-    STR_VALUE(MAX_INT_RNIL) },
-
-  {
-    CFG_DB_NO_TRIGGER_OPS,
-    "MaxNoOfFiredTriggers",
-    DB_TOKEN,
-    "TransactionMemory",
-    ConfigInfo::CI_DEPRECATED,
-    false,
-    ConfigInfo::CI_INT,
-    "4000",
-    "0",
-    STR_VALUE(MAX_INT_RNIL) },
-
-  {
-    KEY_INTERNAL,
-    "ExecuteOnComputer",
-    DB_TOKEN,
-    "HostName",
-    ConfigInfo::CI_DEPRECATED,
-    CI_RESTART_SYSTEM,
-    ConfigInfo::CI_STRING,
-    nullptr,
-    nullptr, nullptr },
-  
-  {
-    CFG_DB_NO_SAVE_MSGS,
-    "MaxNoOfSavedMessages",
-    DB_TOKEN,
-    "Max number of error messages in error log and max number of trace files",
-    ConfigInfo::CI_USED,
-    0,
-    ConfigInfo::CI_INT,
-    "25",
-    "0",
-    STR_VALUE(MAX_INT_RNIL) },
-
-  {
-    CFG_DB_EXECUTE_LOCK_CPU,
-    "LockExecuteThreadToCPU",
-    DB_TOKEN,
-    "CPU list indicating which CPU will run the execution thread(s)",
-    ConfigInfo::CI_USED,
-    0,
-    ConfigInfo::CI_BITMASK,
-    nullptr,
-    nullptr,
-    "65535"
-  },
-
-  {
-    CFG_DB_MAINT_LOCK_CPU,
-    "LockMaintThreadsToCPU",
-    DB_TOKEN,
-    "CPU ID indicating which CPU will run the maintenance threads",
-    ConfigInfo::CI_USED,
-    0,
-    ConfigInfo::CI_INT,
-    nullptr,
-    "0",
-    "65535" },
-
-  {
-    CFG_DB_REALTIME_SCHEDULER,
-    "RealtimeScheduler",
-    DB_TOKEN,
-    "If yes, then NDB Cluster threads will be scheduled as real-time threads",
-    ConfigInfo::CI_USED,
-    0,
-    ConfigInfo::CI_BOOL,
-    "false",
-    "false",
-    "true" },
-
-  {
-    CFG_DB_USE_SHM,
-    "UseShm",
-    DB_TOKEN,
-    "Use shared memory transporter on same host",
-    ConfigInfo::CI_USED,
-    CI_RESTART_SYSTEM,
-    ConfigInfo::CI_BOOL,
-    "false",
-    "false",
-    "true" },
-
-  {
-    CFG_DB_MEMLOCK,
-    "LockPagesInMainMemory",
-    DB_TOKEN,
-    "If set to yes, then NDB Cluster data will not be swapped out to disk",
-    ConfigInfo::CI_USED,
-    0,
-    ConfigInfo::CI_INT,
-    "0",
-    "0",
-    "2" },
-
-  {
-    CFG_DB_WATCHDOG_INTERVAL,
-    "TimeBetweenWatchDogCheck",
-    DB_TOKEN,
-    "Time between execution checks inside a database node",
-    ConfigInfo::CI_USED,
-    0,
-    ConfigInfo::CI_INT,
-    "6000",
-    "70",
-    STR_VALUE(MAX_INT_RNIL) },
-
-  {
-    CFG_DB_SCHED_EXEC_TIME,
-    "SchedulerExecutionTimer",
-    DB_TOKEN,
-    "Number of microseconds to execute in scheduler before sending",
-    ConfigInfo::CI_USED,
-    false,
-    ConfigInfo::CI_INT,
-    "50",
-    "0",
-    "11000" },
-
-  {
-    CFG_DB_MAX_SEND_DELAY,
-    "MaxSendDelay",
-    DB_TOKEN,
-    "Max number of microseconds to delay sending in ndbmtd",
-    ConfigInfo::CI_USED,
-    false,
-    ConfigInfo::CI_INT,
-    "0",
-    "0",
-    "11000" },
-
-  {
-    CFG_DB_SCHED_SPIN_TIME,
-    "SchedulerSpinTimer",
-    DB_TOKEN,
-    "Number of microseconds to execute in scheduler before sleeping",
-    ConfigInfo::CI_USED,
-    false,
-    ConfigInfo::CI_INT,
-    "0",
-    "0",
-    "500" },
-
-  {
-    /**
-     * Allowed values are:
-     * StaticSpinning
-     *   Use traditional static spinning based on configuration.
-     *
-     * CostBasedSpinning
-     *   Use adaptive spinning, allow overhead of 200% and max
-     *   spintime of 100 us. This gives some benefits on VMs
-     *   even in shared environment although it pays a small
-     *   cost for improved latency.
-     *
-     * LatencyOptimisedSpinning
-     *   Use adaptive spinning, allow overhead of 1000% and
-     *   max spintime of 200 us. This mode means spinning at a
-     *   fairly high cost, but still limited. This mode can
-     *   be used when latency is important, but it one still
-     *   attempts to have reasonable limits on CPU usage.
-     *
-     * DatabaseMachineSpinning
-     *   Use adaptive spinning, allow overhead of 10000% and
-     *   max spintime of 500 us. This mode means spinning
-     *   all the time except when we are idle. Use this when
-     *   latency is vital and no other users exists on the
-     *   machine or at least the CPUs used by the data node.
-     */
-    CFG_DB_SPIN_METHOD,
-    "SpinMethod",
-    DB_TOKEN,
-    "Spin method used by data node",
-    ConfigInfo::CI_USED,
-    false,
-    ConfigInfo::CI_STRING,
-    "StaticSpinning", nullptr, nullptr },
-
-  {
-    CFG_DB_SCHED_RESPONSIVENESS,
-    "SchedulerResponsiveness",
-    DB_TOKEN,
-    "Value between 0 and 10, high means very responsive, low means throughput-optimised",
-    ConfigInfo::CI_USED,
-    false,
-    ConfigInfo::CI_INT,
-    "5",
-    "0",
-    "10" },
-
-  {
-    CFG_DB_SCHED_SCAN_PRIORITY,
-    "__sched_scan_priority",
-    DB_TOKEN,
-    "Number of rows scanned per real-time break, higher value gives higher prio to scans",
-    ConfigInfo::CI_USED,
-    false,
-    ConfigInfo::CI_INT,
-    "16",
-    "1",
-    "16" },
-
-  {
-    CFG_DB_DISK_DATA_FORMAT,
-    "__disk_data_format",
-    DB_TOKEN,
-    "0: Use old v1 format, 1: Use new v2 format",
-    ConfigInfo::CI_USED,
-    false,
-    ConfigInfo::CI_INT,
-    "1",
-    "0",
-    "1" },
-
-  {
-    CFG_DB_WATCHDOG_INTERVAL_INITIAL,
-    "TimeBetweenWatchDogCheckInitial",
-    DB_TOKEN,
-    "Time between execution checks inside a database node in the early start phases when memory is allocated",
-    ConfigInfo::CI_USED,
-    0,
-    ConfigInfo::CI_INT,
-    "6000",
-    "70",
-    STR_VALUE(MAX_INT_RNIL) },
-
-  {
-    CFG_DB_WATCHDOG_IMMEDIATE_KILL,
-    "WatchDogImmediateKill",
-    DB_TOKEN,
-    "Kill threads immediately at watchdog issue",
-    ConfigInfo::CI_USED,
-    0,
-    ConfigInfo::CI_BOOL,
-    "false",
-    "false",
-    "true"},
-
-  {
-    CFG_DB_STOP_ON_ERROR,
-    "StopOnError",
-    DB_TOKEN,
-    "If set to N, " DB_TOKEN_PRINT " automatically restarts/recovers in case of node failure",
-    ConfigInfo::CI_USED,
-    0,
-    ConfigInfo::CI_BOOL,
-    "true",
-    "false",
-    "true" },
-
-  { 
-    CFG_DB_STOP_ON_ERROR_INSERT,
-    "RestartOnErrorInsert",
-    DB_TOKEN,
-    "NdbRestartType value. 0: NRT_Default, 1:NRT_NoStart_Restart, 2: NRT_DoStart_Restart, 3: NRT_NoStart_InitialStart, 4: NRT_DoStart_InitialStart",
-    ConfigInfo::CI_INTERNAL,
-    0,
-    ConfigInfo::CI_INT,
-    "2",
-    "0",
-    "4" },
-  
-  {
-    CFG_DB_NO_OPS,
-    "MaxNoOfConcurrentOperations",
-    DB_TOKEN,
-    "Max number of operation records in transaction coordinator",
-    ConfigInfo::CI_USED,
-    false,
-    ConfigInfo::CI_INT,
-    "32k",
-    "32",
-    STR_VALUE(MAX_INT_RNIL) },
-
-  {
-    CFG_DB_MAX_DML_OPERATIONS_PER_TRANSACTION,
-    "MaxDMLOperationsPerTransaction",
-    DB_TOKEN,
-    "Max DML-operations in one transaction",
-    ConfigInfo::CI_USED,
-    false,
-    ConfigInfo::CI_INT,
-    STR_VALUE(MAX_INT32),
-    "32",
-    STR_VALUE(MAX_INT32)
-  },
-
-  {
-    CFG_DB_NO_LOCAL_OPS,
-    "MaxNoOfLocalOperations",
-    DB_TOKEN,
-    "TransactionMemory",
-    ConfigInfo::CI_DEPRECATED,
-    false,
-    ConfigInfo::CI_INT,
-    nullptr,
-    "32",
-    STR_VALUE(MAX_INT_RNIL) },
-
-  {
-    CFG_DB_NO_LOCAL_SCANS,
-    "MaxNoOfLocalScans",
-    DB_TOKEN,
-    "TransactionMemory",
-    ConfigInfo::CI_DEPRECATED,
-    false,
-    ConfigInfo::CI_INT,
-    nullptr,
-    "32",
-    STR_VALUE(MAX_INT_RNIL) },
-
-  {
-    CFG_DB_BATCH_SIZE,
-    "BatchSizePerLocalScan",
-    DB_TOKEN,
-    "Used to calculate the number of lock records for scan with hold lock",
-    ConfigInfo::CI_USED,
-    false,
-    ConfigInfo::CI_INT,
-    STR_VALUE(DEF_BATCH_SIZE),
-    "1",
-    STR_VALUE(MAX_PARALLEL_OP_PER_SCAN) },
-
-  {
-    CFG_DB_NO_TRANSACTIONS,
-    "MaxNoOfConcurrentTransactions",
-    DB_TOKEN,
-    "Max number of transaction executing concurrently on the " DB_TOKEN_PRINT " node",
-    ConfigInfo::CI_USED,
-    false,
-    ConfigInfo::CI_INT,
-    "4096",
-    "32",
-    STR_VALUE(MAX_INT_RNIL) },
-
-  {
-    CFG_DB_NO_SCANS,
-    "MaxNoOfConcurrentScans",
-    DB_TOKEN,
-    "Max number of scans executing concurrently on the " DB_TOKEN_PRINT " node",
-    ConfigInfo::CI_USED,
-    false,
-    ConfigInfo::CI_INT,
-    "256",
-    "2",
-    "500" },
-
-  {
-    CFG_DB_TRANS_BUFFER_MEM,
-    "TransactionBufferMemory",
-    DB_TOKEN,
-    "Dynamic buffer space (in bytes) for key and attribute data allocated for each " DB_TOKEN_PRINT " node",
-    ConfigInfo::CI_USED,
-    false,
-    ConfigInfo::CI_INT,
-    "1M",
-    "1K",
-    STR_VALUE(MAX_INT_RNIL) },
- 
-  {
-    CFG_DB_INDEX_MEM,
-    "IndexMemory",
-    DB_TOKEN,
-    "Number bytes on each " DB_TOKEN_PRINT " node allocated for storing indexes",
-    ConfigInfo::CI_DEPRECATED,
-    false,
-    ConfigInfo::CI_INT64,
-    "0M",
-    "1M",
-    "1024G" },
-
-  {
-    CFG_DB_DATA_MEM,
-    "DataMemory",
-    DB_TOKEN,
-    "Number bytes on each " DB_TOKEN_PRINT " node allocated for storing data",
-    ConfigInfo::CI_USED,
-    false,
-    ConfigInfo::CI_INT64,
-    "98M",
-    "1M",
-    "16384G" },
-
-  {
-    CFG_DB_TRANSACTION_MEM,
-    "TransactionMemory",
-    DB_TOKEN,
-    "Number bytes on each " DB_TOKEN_PRINT " node allocated for operations",
-    ConfigInfo::CI_USED,
-    false,
-    ConfigInfo::CI_INT64,
-    "0",
-    "0",
-    "16384G" },
-
-  {
-    CFG_DB_UNDO_INDEX_BUFFER,
-    "UndoIndexBuffer",
-    DB_TOKEN,
-    "",
-    ConfigInfo::CI_DEPRECATED,
-    false,
-    ConfigInfo::CI_INT,
-    "2M",
-    "1M",
-    STR_VALUE(MAX_INT_RNIL)},
-
-  {
-    CFG_DB_UNDO_DATA_BUFFER,
-    "UndoDataBuffer",
-    DB_TOKEN,
-    "",
-    ConfigInfo::CI_DEPRECATED,
-    false,
-    ConfigInfo::CI_INT,
-    "16M",
-    "1M",
-    STR_VALUE(MAX_INT_RNIL)},
-
-  {
-    CFG_DB_REDO_BUFFER,
-    "RedoBuffer",
-    DB_TOKEN,
-    "Number bytes on each " DB_TOKEN_PRINT " node allocated for writing REDO logs",
-    ConfigInfo::CI_USED,
-    false,
-    ConfigInfo::CI_INT,
-    "32M",
-    "1M",
-    STR_VALUE(MAX_INT_RNIL)},
-
-  {
-    CFG_DB_LONG_SIGNAL_BUFFER,
-    "LongMessageBuffer",
-    DB_TOKEN,
-    "Number bytes on each " DB_TOKEN_PRINT " node allocated for internal long messages",
-    ConfigInfo::CI_USED,
-    false,
-    ConfigInfo::CI_INT,
-    "64M",
-    "512k",
-    STR_VALUE(MAX_INT_RNIL)},
-
-  {
-    CFG_DB_DISK_PAGE_BUFFER_MEMORY,
-    "DiskPageBufferMemory",
-    DB_TOKEN,
-    "Number bytes on each " DB_TOKEN_PRINT " node allocated for disk page buffer cache",
-    ConfigInfo::CI_USED,
-    false,
-    ConfigInfo::CI_INT64,
-    "64M",
-    "4M",
-    "16384G" },
-
-  {
-    CFG_DB_SGA,
-    "SharedGlobalMemory",
-    DB_TOKEN,
-    "Total number bytes on each " DB_TOKEN_PRINT " node allocated for any use",
-    ConfigInfo::CI_USED,
-    false,
-    ConfigInfo::CI_INT64,
-    "128M",
-    "0",
-    "65536G" }, // 32k pages * 32-bit i value
-  
-  {
-    CFG_DB_START_PARTIAL_TIMEOUT,
-    "StartPartialTimeout",
-    DB_TOKEN,
-    "Time to wait before trying to start wo/ all nodes. 0=Wait forever",
-    ConfigInfo::CI_USED,
-    0,
-    ConfigInfo::CI_INT,
-    "30000",
-    "0",
-    STR_VALUE(MAX_INT_RNIL) },
-
-  {
-    CFG_DB_START_PARTITION_TIMEOUT,
-    "StartPartitionedTimeout",
-    DB_TOKEN,
-    "Time to wait before trying to start partitioned. 0=Wait forever",
-    ConfigInfo::CI_USED,
-    0,
-    ConfigInfo::CI_INT,
-    "0",
-    "0",
-    STR_VALUE(MAX_INT_RNIL) },
-  
-  {
-    CFG_DB_START_FAILURE_TIMEOUT,
-    "StartFailureTimeout",
-    DB_TOKEN,
-    "Time to wait before terminating. 0=Wait forever",
-    ConfigInfo::CI_USED,
-    0,
-    ConfigInfo::CI_INT,
-    "0",
-    "0",
-    STR_VALUE(MAX_INT_RNIL) },
-
-  {
-    CFG_DB_START_NO_NODEGROUP_TIMEOUT,
-    "StartNoNodegroupTimeout",
-    DB_TOKEN,
-    "Time to wait for nodes wo/ nodegroup before trying to start (0=forever)",
-    ConfigInfo::CI_USED,
-    0,
-    ConfigInfo::CI_INT,
-    "15000",
-    "0",
-    STR_VALUE(MAX_INT_RNIL) },
-
-  {
-    CFG_DB_HEARTBEAT_INTERVAL,
-    "HeartbeatIntervalDbDb",
-    DB_TOKEN,
-    "Time between " DB_TOKEN_PRINT "-" DB_TOKEN_PRINT " heartbeats. " DB_TOKEN_PRINT " considered dead after 3 missed HBs",
-    ConfigInfo::CI_USED,
-    0,
-    ConfigInfo::CI_INT,
-#if NDB_VERSION_D < NDB_MAKE_VERSION(7,2,0)
-    "1500",
-#else
-    "5000",
-#endif
-    "10",
-    STR_VALUE(MAX_INT_RNIL) },
-
-  {
-    CFG_DB_TRP_KEEP_ALIVE_SEND_INTERVAL,
-    "KeepAliveSendInterval",
-    DB_TOKEN,
-    "Time between sending keep alive signals on " DB_TOKEN_PRINT "-" DB_TOKEN_PRINT " links",
-    ConfigInfo::CI_USED,
-    0,
-    ConfigInfo::CI_INT,
-    "60000",
-    "0",
-    STR_VALUE(MAX_INT_RNIL) },
-
-  {
-    CFG_DB_CONNECT_CHECK_DELAY,
-    "ConnectCheckIntervalDelay",
-    DB_TOKEN,
-    "Time between " DB_TOKEN_PRINT " connectivity check stages.  " DB_TOKEN_PRINT " considered suspect after 1 and dead after 2 intervals.",
-    ConfigInfo::CI_USED,
-    0,
-    ConfigInfo::CI_INT,
-    "0",
-    "0",
-    STR_VALUE(MAX_INT_RNIL) },
-
-  {
-    CFG_DB_API_HEARTBEAT_INTERVAL,
-    "HeartbeatIntervalDbApi",
-    DB_TOKEN,
-    "Time between " API_TOKEN_PRINT "-" DB_TOKEN_PRINT " heartbeats. " API_TOKEN_PRINT " connection closed after 3 missed HBs",
-    ConfigInfo::CI_USED,
-    0,
-    ConfigInfo::CI_INT,
-    "1500",
-    "100",
-    STR_VALUE(MAX_INT_RNIL) },
-
-  {
-    CFG_DB_LCP_INTERVAL,
-    "TimeBetweenLocalCheckpoints",
-    DB_TOKEN,
-    "Time between taking snapshots of the database (expressed in 2log of bytes)",
-    ConfigInfo::CI_USED,
-    0,
-    ConfigInfo::CI_INT,
-    "20",
-    "0",
-    "31" },
-
-  {
-    CFG_DB_GCP_INTERVAL,
-    "TimeBetweenGlobalCheckpoints",
-    DB_TOKEN,
-    "Time between doing group commit of transactions to disk",
-    ConfigInfo::CI_USED,
-    0,
-    ConfigInfo::CI_INT,
-    "2000",
-    "20",
-    "32000" },
-  {
-    CFG_DB_GCP_TIMEOUT,
-    "TimeBetweenGlobalCheckpointsTimeout",
-    DB_TOKEN,
-    "Minimum timeout for group commit of transactions to disk",
-    /*
-      Actual timeout may be higher, as there must be sufficient time to 
-      correctly detect node failures, such that these are not reported as GCP 
-      stop.
-    */
-    ConfigInfo::CI_USED,
-    0,
-    ConfigInfo::CI_INT,
-    "120000",
-    "10",
-    STR_VALUE(MAX_INT_RNIL) },
-
-  {
-    CFG_DB_TRANS_ERROR_LOGLEVEL,
-    "__TransactionErrorLogLevel",
-    DB_TOKEN,
-    "Transaction timeout logging level\n"
-    "When to log : \n"
-    "  0x0000 Not at all\n"
-    "  0x0001 Always\n"
-    "  0x0002 Only for deferred constraints\n"
-    "What to log : \n"
-    "  0x0100 Transaction aborts\n"
-    "  0x0200 Transaction timeouts (TC)\n"
-    "  0x0400 Transaction timeouts (TC+LDM)\n",
-    ConfigInfo::CI_USED,
-    false,
-    ConfigInfo::CI_INT,
-    "0", // Default
-    "0",
-    STR_VALUE(MAX_INT32)
-  },
-
-  {
-    CFG_DB_MICRO_GCP_INTERVAL,
-    "TimeBetweenEpochs",
-    DB_TOKEN,
-    "Time between epochs (syncronization used e.g for replication)",
-    ConfigInfo::CI_USED,
-    0,
-    ConfigInfo::CI_INT,
-    "100",
-    "0",
-    "32000" },
-
-  {
-    CFG_DB_MICRO_GCP_TIMEOUT,
-    "TimeBetweenEpochsTimeout",
-    DB_TOKEN,
-    "Timeout for time between epochs.  Exceeding will cause node shutdown.",
-    ConfigInfo::CI_USED,
-    0,
-    ConfigInfo::CI_INT,
-#if NDB_VERSION_D < NDB_MAKE_VERSION(7,2,0)
-    "4000",
-#else
-    "0",
-#endif
-    "0",
-    "256000" },
-
-  {
-    CFG_DB_MAX_BUFFERED_EPOCHS,
-    "MaxBufferedEpochs",
-    DB_TOKEN,
-    "Allowed numbered of epochs that a subscribing node can lag behind (unprocessed epochs).  Exceeding will cause lagging subscribers to be disconnected.",
-    ConfigInfo::CI_USED,
-    0,
-    ConfigInfo::CI_INT,
-    "100",
-    "1",
-    "100000" },
-
-  {
-    CFG_DB_MAX_BUFFERED_EPOCH_BYTES,
-    "MaxBufferedEpochBytes",
-    DB_TOKEN,
-    "Total number of bytes allocated for buffering epochs.",
-    ConfigInfo::CI_USED,
-    0,
-    ConfigInfo::CI_INT,
-    "26214400",
-    "26214400",
-    STR_VALUE(MAX_INT_RNIL) },
-
-  {
-    CFG_DB_PARTITIONS_PER_NODE,
-    "PartitionsPerNode",
-    DB_TOKEN,
-    "Partitions per node created for tables",
-    ConfigInfo::CI_USED,
-    0,
-    ConfigInfo::CI_INT,
-    "2",
-    "1",
-    STR_VALUE(NDB_MAX_LOG_PARTS)
-  },
-
-  {
-    CFG_DB_NO_REDOLOG_PARTS,
-    "NoOfFragmentLogParts",
-    DB_TOKEN,
-    "Number of file groups of redo log files belonging to " DB_TOKEN_PRINT " node",
-    ConfigInfo::CI_USED,
-    CI_RESTART_INITIAL,
-    ConfigInfo::CI_INT,
-    STR_VALUE(NDB_DEFAULT_LOG_PARTS),
-    "4",
-    STR_VALUE(NDB_MAX_LOG_PARTS)
-  },
-
-  {
-    CFG_DB_NO_REDOLOG_FILES,
-    "NoOfFragmentLogFiles",
-    DB_TOKEN,
-    "No of Redo log files in each of the file group belonging to " DB_TOKEN_PRINT " node",
-    ConfigInfo::CI_USED,
-    CI_RESTART_INITIAL,
-    ConfigInfo::CI_INT,
-    "16",
-    "3",
-    STR_VALUE(MAX_INT_RNIL) },
-
-  {
-    CFG_DB_REDOLOG_FILE_SIZE,
-    "FragmentLogFileSize",
-    DB_TOKEN,
-    "Size of each Redo log file",
-    ConfigInfo::CI_USED,
-    CI_RESTART_INITIAL,
-    ConfigInfo::CI_INT,
-    "16M",
-    "4M",
-    "1G" },
-
-  {
-    CFG_DB_INIT_REDO,
-    "InitFragmentLogFiles",
-    DB_TOKEN,
-    "Initialize fragment logfiles (sparse/full)",
-    ConfigInfo::CI_USED,
-    CI_RESTART_INITIAL,
-    ConfigInfo::CI_STRING,
-    "sparse",
-    nullptr, nullptr },
-
-  {
-    CFG_DB_THREAD_POOL,
-    "DiskIOThreadPool",
-    DB_TOKEN,
-    "No of unbound threads for file access (currently only for DD)",
-    ConfigInfo::CI_USED,
-    false,
-    ConfigInfo::CI_INT,
-    "2",
-    "0",  
-    STR_VALUE(MAX_INT_RNIL) },
-
-  {
-    CFG_DB_MAX_OPEN_FILES,
-    "MaxNoOfOpenFiles",
-    DB_TOKEN,
-    "Max number of files open per " DB_TOKEN_PRINT " node.(One thread is created per file)",
-    ConfigInfo::CI_USED,
-    false,
-    ConfigInfo::CI_INT,
-    nullptr,
-    "20",
-    STR_VALUE(MAX_INT_RNIL) },
-  
-  {
-    CFG_DB_INITIAL_OPEN_FILES,
-    "InitialNoOfOpenFiles",
-    DB_TOKEN,
-    "Initial number of files open per " DB_TOKEN_PRINT " node.(One thread is created per file)",
-    ConfigInfo::CI_USED,
-    false,
-    ConfigInfo::CI_INT,
-    "27",
-    "20",
-    STR_VALUE(MAX_INT_RNIL) },
-  
-  {
-    CFG_DB_TRANSACTION_CHECK_INTERVAL,
-    "TimeBetweenInactiveTransactionAbortCheck",
-    DB_TOKEN,
-    "Time between inactive transaction checks",
-    ConfigInfo::CI_USED,
-    0,
-    ConfigInfo::CI_INT,
-    "1000",
-    "1000",
-    STR_VALUE(MAX_INT_RNIL) },
-  
-  {
-    CFG_DB_TRANSACTION_INACTIVE_TIMEOUT,
-    "TransactionInactiveTimeout",
-    DB_TOKEN,
-    "Time application can wait before executing another transaction part (ms).\n"
-    "This is the time the transaction coordinator waits for the application\n"
-    "to execute or send another part (query, statement) of the transaction.\n"
-    "If the application takes too long time, the transaction gets aborted.\n"
-    "Timeout set to 0 means that we don't timeout at all on application wait.",
-    ConfigInfo::CI_USED,
-    0,
-    ConfigInfo::CI_INT,
-    STR_VALUE(MAX_INT_RNIL),
-    "0",
-    STR_VALUE(MAX_INT_RNIL) },
-
-  {
-    CFG_DB_TRANSACTION_DEADLOCK_TIMEOUT,
-    "TransactionDeadlockDetectionTimeout",
-    DB_TOKEN,
-    "Time transaction can be executing in a DB node (ms).\n"
-    "This is the time the transaction coordinator waits for each database node\n"
-    "of the transaction to execute a request. If the database node takes too\n"
-    "long time, the transaction gets aborted.",
-    ConfigInfo::CI_USED,
-    0,
-    ConfigInfo::CI_INT,
-    "1200",
-    "50",
-    STR_VALUE(MAX_INT_RNIL) },
-
-  {
-    CFG_DB_DISCLESS,
-    "Diskless",
-    DB_TOKEN,
-    "Run wo/ disk",
-    ConfigInfo::CI_USED,
-    CI_RESTART_INITIAL | CI_RESTART_SYSTEM,
-    ConfigInfo::CI_BOOL,
-    "false",
-    "false",
-    "true"},
-
-  {
-    CFG_DB_ARBIT_TIMEOUT,
-    "ArbitrationTimeout",
-    DB_TOKEN,
-    "Max time (milliseconds) database partion waits for arbitration signal",
-    ConfigInfo::CI_USED,
-    false,
-    ConfigInfo::CI_INT,
-#if NDB_VERSION_D < NDB_MAKE_VERSION(7,2,0)
-    "3000",
-#else
-    "7500",
-#endif
-    "10",
-    STR_VALUE(MAX_INT_RNIL) },
-
-  {
-    CFG_DB_ARBIT_METHOD,
-    "Arbitration",
-    DB_TOKEN,
-    "How to perform arbitration to avoid split-brain issue when node(s) fail",
-    ConfigInfo::CI_USED,
-    false,
-    ConfigInfo::CI_ENUM,
-    "Default", /* Default value */
-    (const char*)arbit_method_typelib,
-    nullptr
-  },
-
-  {
-    CFG_NODE_DATADIR,
-    "DataDir",
-    DB_TOKEN,
-    "Data directory for this node",
-    ConfigInfo::CI_USED,
-    CI_CHECK_WRITABLE | CI_RESTART_INITIAL,
-    ConfigInfo::CI_STRING,
-    ".",
-    nullptr, nullptr },
-
-  {
-    CFG_DB_FILESYSTEM_PATH,
-    "FileSystemPath",
-    DB_TOKEN,
-    "Path to directory where the " DB_TOKEN_PRINT " node stores its data (directory must exist)",
-    ConfigInfo::CI_USED,
-    CI_CHECK_WRITABLE | CI_RESTART_INITIAL,
-    ConfigInfo::CI_STRING,
-    nullptr,
-    nullptr, nullptr },
-
-  {
-    CFG_LOGLEVEL_STARTUP,
-    "LogLevelStartup",
-    DB_TOKEN,
-    "Node startup info printed on stdout",
-    ConfigInfo::CI_USED,
-    false,
-    ConfigInfo::CI_INT,
-    "1",
-    "0",
-    "15" },
-  
-  {
-    CFG_LOGLEVEL_SHUTDOWN,
-    "LogLevelShutdown",
-    DB_TOKEN,
-    "Node shutdown info printed on stdout",
-    ConfigInfo::CI_USED,
-    false,
-    ConfigInfo::CI_INT,
-    "0",
-    "0",
-    "15" },
-
-  {
-    CFG_LOGLEVEL_STATISTICS,
-    "LogLevelStatistic",
-    DB_TOKEN,
-    "Transaction, operation, transporter info printed on stdout",
-    ConfigInfo::CI_USED,
-    false,
-    ConfigInfo::CI_INT,
-    "0",
-    "0",
-    "15" },
-
-  {
-    CFG_LOGLEVEL_CHECKPOINT,
-    "LogLevelCheckpoint",
-    DB_TOKEN,
-    "Local and Global checkpoint info printed on stdout",
-    ConfigInfo::CI_USED,
-    false,
-    ConfigInfo::CI_INT,
-    "0",
-    "0",
-    "15" },
-
-  {
-    CFG_LOGLEVEL_NODERESTART,
-    "LogLevelNodeRestart",
-    DB_TOKEN,
-    "Node restart, node failure info printed on stdout",
-    ConfigInfo::CI_USED,
-    false,
-    ConfigInfo::CI_INT,
-    "0",
-    "0",
-    "15" },
-
-  {
-    CFG_LOGLEVEL_CONNECTION,
-    "LogLevelConnection",
-    DB_TOKEN,
-    "Node connect/disconnect info printed on stdout",
-    ConfigInfo::CI_USED,
-    false,
-    ConfigInfo::CI_INT,
-    "0",
-    "0",
-    "15" },
-
-  {
-    CFG_LOGLEVEL_CONGESTION,
-    "LogLevelCongestion",
-    DB_TOKEN,
-    "Congestion info printed on stdout",
-    ConfigInfo::CI_USED,
-    false,
-    ConfigInfo::CI_INT,
-    "0",
-    "0",
-    "15" },
-
-  {
-    CFG_LOGLEVEL_ERROR,
-    "LogLevelError",
-    DB_TOKEN,
-    "Transporter, heartbeat errors printed on stdout",
-    ConfigInfo::CI_USED,
-    false,
-    ConfigInfo::CI_INT,
-    "0",
-    "0",
-    "15" },
-
-  {
-    CFG_LOGLEVEL_INFO,
-    "LogLevelInfo",
-    DB_TOKEN,
-    "Heartbeat and log info printed on stdout",
-    ConfigInfo::CI_USED,
-    false,
-    ConfigInfo::CI_INT,
-    "0",
-    "0",
-    "15" },
-
-  /**
-   * Backup
-   */
-  { 
-    CFG_DB_PARALLEL_BACKUPS,
-    "ParallelBackups",
-    DB_TOKEN,
-    "Maximum number of parallel backups",
-    ConfigInfo::CI_NOTIMPLEMENTED,
-    false,
-    ConfigInfo::CI_INT,
-    "1",
-    "1",
-    "1" },
-  
-  {
-    CFG_DB_ENABLE_MT_BACKUP,
-    "EnableMultithreadedBackup",
-    DB_TOKEN,
-    "Enable multi-threaded backup. If the cluster config permits, i.e. if"
-    " all nodes have at least 2 LDMs, all the LDM threads will participate"
-    " in backup. The backup will be written in the mt-backup file format,"
-    " which consists of one subdirectory per LDM thread, where"
-    " each subdirectory contains Ctl, Data and Log backup files.",
-    ConfigInfo::CI_USED,
-    0,
-    ConfigInfo::CI_INT,
-    "1",
-    "0",
-    "1"
-  },
-
-  { 
-    CFG_DB_BACKUP_DATADIR,
-    "BackupDataDir",
-    DB_TOKEN,
-    "Path to where to store backups",
-    ConfigInfo::CI_USED,
-    CI_CHECK_WRITABLE | CI_RESTART_INITIAL,
-    ConfigInfo::CI_STRING,
-    nullptr,
-    nullptr, nullptr },
-  
-  { 
-    CFG_DB_DISK_SYNCH_SIZE,
-    "DiskSyncSize",
-    DB_TOKEN,
-    "Data written to a file before a synch is forced",
-    ConfigInfo::CI_USED,
-    false,
-    ConfigInfo::CI_INT,
-    "4M",
-    "32k",
-    STR_VALUE(MAX_INT_RNIL) },
-  
-  {
-    CFG_DB_MIN_DISK_WRITE_SPEED,
-    "MinDiskWriteSpeed",
-    DB_TOKEN,
-    "Minimum bytes per second allowed to be written by LCP and backup",
-    ConfigInfo::CI_USED,
-    false,
-    ConfigInfo::CI_INT64,
-    "10M",
-    "1M",
-    "1024G" },
-  
-  {
-    CFG_DB_MAX_DISK_WRITE_SPEED,
-    "MaxDiskWriteSpeed",
-    DB_TOKEN,
-    "Maximum bytes per second allowed to be written by LCP and backup"
-    " when no restarts are ongoing",
-    ConfigInfo::CI_USED,
-    false,
-    ConfigInfo::CI_INT64,
-    "20M",
-    "1M",
-    "1024G" },
-
-  {
-    CFG_DB_MAX_DISK_WRITE_SPEED_OTHER_NODE_RESTART,
-    "MaxDiskWriteSpeedOtherNodeRestart",
-    DB_TOKEN,
-    "Maximum bytes per second allowed to be written by LCP and backup"
-    " when another node is restarting",
-    ConfigInfo::CI_USED,
-    false,
-    ConfigInfo::CI_INT64,
-    "50M",
-    "1M",
-    "1024G" },
- 
-  {
-    CFG_DB_MAX_DISK_WRITE_SPEED_OWN_RESTART,
-    "MaxDiskWriteSpeedOwnRestart",
-    DB_TOKEN,
-    "Maximum bytes per second allowed to be written by LCP and backup"
-    " when our node is restarting",
-    ConfigInfo::CI_USED,
-    false,
-    ConfigInfo::CI_INT64,
-    "200M",
-    "1M",
-    "1024G" },
-
-  {
-    CFG_DB_BACKUP_DISK_WRITE_PCT,
-    "BackupDiskWriteSpeedPct",
-    DB_TOKEN,
-    "Percentage of MaxDiskWriteSpeed to reserve for Backup, including "
-    "the Backup log",
-    ConfigInfo::CI_USED,
-    false,
-    ConfigInfo::CI_INT,
-    "50",
-    "0",
-    "90" },
-  
-  { 
-    CFG_DB_BACKUP_MEM,
-    "BackupMemory",
-    DB_TOKEN,
-    "sum of hardcoded BackupDataBufferSize(=2MB) and BackupLogBufferSize",
-    ConfigInfo::CI_DEPRECATED,
-    false,
-    ConfigInfo::CI_INT,
-    "32M", // sum of BackupDataBufferSize and BackupLogBufferSize
-    "0",
-    STR_VALUE(MAX_INT_RNIL) },
-  
-  { 
-    CFG_DB_BACKUP_DATA_BUFFER_MEM,
-    "BackupDataBufferSize",
-    DB_TOKEN,
-    "hardcoded value of 2MB",
-    ConfigInfo::CI_DEPRECATED,
-    false,
-    ConfigInfo::CI_INT,
-    "1M",
-    "512K",
-    STR_VALUE(MAX_INT_RNIL) },
-
-  { 
-    CFG_DB_BACKUP_LOG_BUFFER_MEM,
-    "BackupLogBufferSize",
-    DB_TOKEN,
-    "Default size of logbuffer for a backup (in bytes)",
-    ConfigInfo::CI_USED,
-    false,
-    ConfigInfo::CI_INT,
-    "16M",
-    "2M",
-    STR_VALUE(MAX_INT_RNIL) },
-
-  { 
-    CFG_DB_BACKUP_WRITE_SIZE,
-    "BackupWriteSize",
-    DB_TOKEN,
-    "hardcoded value of 256 KB",
-    ConfigInfo::CI_DEPRECATED,
-    false,
-    ConfigInfo::CI_INT,
-    "256K",
-    "32K",
-    STR_VALUE(MAX_INT_RNIL) },
-
-  { 
-    CFG_DB_BACKUP_MAX_WRITE_SIZE,
-    "BackupMaxWriteSize",
-    DB_TOKEN,
-    "hardcoded value of 2MB",
-    ConfigInfo::CI_DEPRECATED,
-    false,
-    ConfigInfo::CI_INT,
-    "1M",
-    "256K",
-    STR_VALUE(MAX_INT_RNIL) },
-
-  { 
-    CFG_DB_STRING_MEMORY,
-    "StringMemory",
-    DB_TOKEN,
-    "Default size of string memory (1-100 -> %of max, >100 -> actual bytes)",
-    ConfigInfo::CI_USED,
-    false,
-    ConfigInfo::CI_INT,
-    "5",
-    "0",
-    STR_VALUE(MAX_INT_RNIL) },
-
-  { 
-    CFG_DB_MAX_ALLOCATE,
-    "MaxAllocate",
-    DB_TOKEN,
-    "",
-    ConfigInfo::CI_DEPRECATED,
-    false,
-    ConfigInfo::CI_INT,
-    "32M",
-    "1M",
-    "1G" },
-
-  { 
-    CFG_DB_MEMREPORT_FREQUENCY,
-    "MemReportFrequency",
-    DB_TOKEN,
-    "Frequency of mem reports in seconds, 0 = only when passing %-limits",
-    ConfigInfo::CI_USED,
-    false,
-    ConfigInfo::CI_INT,
-    "0",
-    "0",
-    STR_VALUE(MAX_INT_RNIL) },
-  
-  { 
-    CFG_DB_BACKUP_REPORT_FREQUENCY,
-    "BackupReportFrequency",
-    DB_TOKEN,
-    "Frequency of backup status reports during backup in seconds",
-    ConfigInfo::CI_USED,
-    false,
-    ConfigInfo::CI_INT,
-    "0",
-    "0",
-    STR_VALUE(MAX_INT_RNIL) },
-
-   {
-    CFG_DB_STARTUP_REPORT_FREQUENCY,
-    "StartupStatusReportFrequency",
-    DB_TOKEN,
-    "Frequency of various status reports during startup in seconds",
-    ConfigInfo::CI_USED,
-    false,
-    ConfigInfo::CI_INT,
-    "0",
-    "0",
-    STR_VALUE(MAX_INT_RNIL) },
- 
-  {
-    CFG_DB_O_DIRECT_SYNC_FLAG,
-    "ODirectSyncFlag",
-    DB_TOKEN,
-    "O_DIRECT writes are treated as sync:ed writes",
-    ConfigInfo::CI_USED,
-    false,
-    ConfigInfo::CI_BOOL,
-    "false",
-    "false",
-    "true"},
-
-  {
-    CFG_DB_O_DIRECT,
-    "ODirect",
-    DB_TOKEN,
-    "Use O_DIRECT file write/read when possible",
-    ConfigInfo::CI_USED,
-    false,
-    ConfigInfo::CI_BOOL,
-    "false",
-    "false",
-    "true"},
-
-  {
-    CFG_DB_COMPRESSED_BACKUP,
-    "CompressedBackup",
-    DB_TOKEN,
-    "Use zlib to compress BACKUPs as they are written",
-    ConfigInfo::CI_USED,
-    0,
-    ConfigInfo::CI_BOOL,
-    "false",
-    "false",
-    "true"},
-  {
-    CFG_DB_COMPRESSED_LCP,
-    "CompressedLCP",
-    DB_TOKEN,
-    "Write compressed LCPs using zlib",
-    ConfigInfo::CI_USED,
-    false,
-    ConfigInfo::CI_BOOL,
-    "false",
-    "false",
-    "true"},
-
-  {
-    CFG_DB_REQUIRE_ENCRYPTED_BACKUP,
-    "RequireEncryptedBackup",
-    DB_TOKEN,
-    "If set to one only encrypted backups are allowed. If zero both encrypted "
-    "and unencrypted backups are allowed.",
-    ConfigInfo::CI_USED,
-    0,
-    ConfigInfo::CI_INT,
-    "0",
-    "0",
-    "1"},
-
-  {
-    CFG_DB_ENCRYPTED_FILE_SYSTEM,
-    "EncryptedFileSystem",
-    DB_TOKEN,
-    "Encryption of local checkpoint and table space files.",
-    ConfigInfo::CI_USED,
-    CI_RESTART_INITIAL,
-    ConfigInfo::CI_INT,
-    "0",
-    "0",
-    "1"},
-
-  {
-    CFG_DB_REQUIRE_TLS,
-    "RequireTls",
-    DB_TOKEN,
-    "Require TLS-authenticated secure connections",
-    ConfigInfo::CI_USED,
-    0,
-    ConfigInfo::CI_BOOL,
-    "false",
-    "false",
-    "true"
-  },
-
-  {
-    CFG_EXTRA_SEND_BUFFER_MEMORY,
-    "ExtraSendBufferMemory",
-    DB_TOKEN,
-    "Extra send buffer memory to use for send buffers in all transporters",
-    ConfigInfo::CI_USED,
-    false,
-    ConfigInfo::CI_INT64,
-    "0",
-    "0",
-    "32G"
-  },
-
-  {
-    CFG_TOTAL_SEND_BUFFER_MEMORY,
-    "TotalSendBufferMemory",
-    DB_TOKEN,
-    "Total memory to use for send buffers in all transporters",
-    ConfigInfo::CI_USED,
-    false,
-    ConfigInfo::CI_INT,
-    "0",
-    "256K",
-    STR_VALUE(MAX_INT_RNIL)
-  },
-
-  {
-    CFG_LOCATION_DOMAIN_ID,
-    "LocationDomainId",
-    DB_TOKEN,
-    "LocationDomainId for node",
-    ConfigInfo::CI_USED,
-    false,
-    ConfigInfo::CI_INT,
-    nullptr,
-    "0",
-    "16"
-  },
-
-  {
-    CFG_DB_NODEGROUP,
-    "Nodegroup",
-    DB_TOKEN,
-    "Nodegroup for node, only used during initial cluster start",
-    ConfigInfo::CI_USED,
-    false,
-    ConfigInfo::CI_INT,
-    nullptr,
-    "0",
-    STR_VALUE(NDB_NO_NODEGROUP)
-  },
-
-  {
-    CFG_DB_AUTO_THREAD_CONFIG,
-    "AutomaticThreadConfig",
-    DB_TOKEN,
-    "Use automatic thread configuration, overrides MaxNoOfExecutionThreads",
-    ConfigInfo::CI_USED,
-    CI_RESTART_SYSTEM | CI_RESTART_INITIAL,
-    ConfigInfo::CI_BOOL,
-    "false",
-    "false",
-    "true"
-  },
-
-  {
-    CFG_DB_NUM_CPUS,
-    "NumCPUs",
-    DB_TOKEN,
-    "Hard coded number of CPUs to use in automatic thread configuration",
-    ConfigInfo::CI_USED,
-    CI_RESTART_SYSTEM | CI_RESTART_INITIAL,
-    ConfigInfo::CI_INT,
-    "0",
-    "0",
-    STR_VALUE(MAX_USED_NUM_CPUS)
-  },
-
-  {
-    CFG_DB_MT_THREADS,
-    "MaxNoOfExecutionThreads",
-    DB_TOKEN,
-    "For ndbmtd, specify max no of execution threads",
-    ConfigInfo::CI_USED,
-    CI_RESTART_SYSTEM | CI_RESTART_INITIAL,
-    ConfigInfo::CI_INT,
-    "0",
-    "2",
-#if NDB_VERSION_D < NDB_MAKE_VERSION(7,2,0)
-    "8"
-#else
-    /**
-     * NOTE: The actual maximum number of threads is 98...
-     *   but that config is so weird so it's only possible to get
-     *   by using ThreadConfig
-     */
-    "72"
-#endif
-  },
-
-  {
-    CFG_NDBMT_LQH_WORKERS,
-    "__ndbmt_lqh_workers",
-    DB_TOKEN,
-    "For ndbmtd specify no of lqh workers",
-    ConfigInfo::CI_USED,
-    false,
-    ConfigInfo::CI_INT,
-    nullptr,
-    "1",
-    "4"
-  },
-
-  {
-    CFG_NDBMT_LQH_THREADS,
-    "__ndbmt_lqh_threads",
-    DB_TOKEN,
-    "For ndbmtd specify no of lqh threads",
-    ConfigInfo::CI_USED,
-    false,
-    ConfigInfo::CI_INT,
-    nullptr,
-    "1",
-    "4"
-  },
-  
-  {
-    CFG_NDBMT_CLASSIC,
-    "__ndbmt_classic",
-    DB_TOKEN,
-    "For ndbmtd use mt-classic",
-    ConfigInfo::CI_USED,
-    false,
-    ConfigInfo::CI_BOOL,
-    nullptr,
-    "false",
-    "true"
-  },
-
-  {
-    CFG_DB_MT_THREAD_CONFIG,
-    "ThreadConfig",
-    DB_TOKEN,
-    "Thread configuration",
-    ConfigInfo::CI_USED,
-    CI_RESTART_SYSTEM | CI_RESTART_INITIAL,
-    ConfigInfo::CI_STRING,
-    nullptr,
-    nullptr,
-    nullptr
-  },
-
-  {
-    CFG_DB_DD_FILESYSTEM_PATH,
-    "FileSystemPathDD",
-    DB_TOKEN,
-    "Path to directory where the " DB_TOKEN_PRINT " node stores its disk-data/undo-files",
-    ConfigInfo::CI_USED,
-    CI_CHECK_WRITABLE | CI_RESTART_INITIAL,
-    ConfigInfo::CI_STRING,
-    nullptr,
-    nullptr, nullptr },
-
-  {
-    CFG_DB_DD_DATAFILE_PATH,
-    "FileSystemPathDataFiles",
-    DB_TOKEN,
-    "Path to directory where the " DB_TOKEN_PRINT " node stores its disk-data-files",
-    ConfigInfo::CI_USED,
-    CI_CHECK_WRITABLE | CI_RESTART_INITIAL,
-    ConfigInfo::CI_STRING,
-    nullptr,
-    nullptr, nullptr },
-
-  {
-    CFG_DB_DD_UNDOFILE_PATH,
-    "FileSystemPathUndoFiles",
-    DB_TOKEN,
-    "Path to directory where the " DB_TOKEN_PRINT " node stores its disk-undo-files",
-    ConfigInfo::CI_USED,
-    CI_CHECK_WRITABLE | CI_RESTART_INITIAL,
-    ConfigInfo::CI_STRING,
-    nullptr,
-    nullptr, nullptr },
-
-  {
-    CFG_DB_DD_LOGFILEGROUP_SPEC,
-    "InitialLogfileGroup",
-    DB_TOKEN,
-    "Logfile group that will be created during initial start",
-    ConfigInfo::CI_USED,
-    CI_RESTART_SYSTEM | CI_RESTART_INITIAL,
-    ConfigInfo::CI_STRING,
-    nullptr,
-    nullptr, nullptr },
-
-  {
-    CFG_DB_DD_TABLEPACE_SPEC,
-    "InitialTablespace",
-    DB_TOKEN,
-    "Tablespace that will be created during initial start",
-    ConfigInfo::CI_USED,
-    CI_RESTART_SYSTEM | CI_RESTART_INITIAL,
-    ConfigInfo::CI_STRING,
-    nullptr,
-    nullptr, nullptr },
-
-  {
-    CFG_DB_LCP_TRY_LOCK_TIMEOUT,
-    "MaxLCPStartDelay",
-    DB_TOKEN,
-    "Time in seconds that LCP will poll for checkpoint mutex, before putting it self in lock-queue",
-    ConfigInfo::CI_USED,
-    false,
-    ConfigInfo::CI_INT,
-    "0",
-    "0",
-    "600" },
-
-// 7.0 NodeGroup -> initial, system
-
-  {
-    CFG_DB_MT_BUILD_INDEX,
-    "BuildIndexThreads",
-    DB_TOKEN,
-    "No of threads to use for building ordered indexes during system/node restart",
-    ConfigInfo::CI_USED,
-    false,
-    ConfigInfo::CI_INT,
-    "128",
-    "0",
-    "128" },
-
-  {
-    CFG_DB_HB_ORDER,
-    "HeartbeatOrder",
-    DB_TOKEN,
-    "Heartbeat circle is ordered by the given values "
-    "which must be non-zero and distinct",
-    ConfigInfo::CI_USED,
-    false,
-    ConfigInfo::CI_INT,
-    "0",
-    "0",
-    "65535" },
-
-  {
-    CFG_DB_DICT_TRACE,
-    "DictTrace",
-    DB_TOKEN,
-    "Tracelevel for ndbd's dictionary",
-    ConfigInfo::CI_USED,
-    false,
-    ConfigInfo::CI_INT,
-    nullptr,
-    "0",
-    "100" },
-
-  {
-    CFG_DB_MAX_START_FAIL,
-    "MaxStartFailRetries",
-    DB_TOKEN,
-    "Maximum retries when Ndbd fails in startup, requires StopOnError=0.  "
-    "0 is infinite.",
-    ConfigInfo::CI_USED,
-    false,
-    ConfigInfo::CI_INT,
-    "3",                      /* Default */
-    "0",                      /* Min */
-    STR_VALUE(MAX_INT_RNIL)   /* Max */
-  },
-
-  {
-    CFG_DB_START_FAIL_DELAY_SECS,
-    "StartFailRetryDelay",
-    DB_TOKEN,
-    "Delay in seconds after start failure prior to retry.  "
-    "Requires StopOnError= 0",
-    ConfigInfo::CI_USED,
-    false,
-    ConfigInfo::CI_INT,
-    "0",                     /* Default */
-    "0",                     /* Min */
-    STR_VALUE(MAX_INT_RNIL)  /* Max */
-  },
-
-  {
-    CFG_DB_EVENTLOG_BUFFER_SIZE,
-    "EventLogBufferSize",
-    DB_TOKEN,
-    "Size of circular buffer of ndb_logevent (inside datanodes)",
-    ConfigInfo::CI_USED,
-    false,
-    ConfigInfo::CI_INT,
-    "8192",                  /* Default */
-    "0",                     /* Min */
-    "64k"                    /* Max : There is no flow control...so set limit*/
-  },
-
-  {
-    CFG_DB_NUMA,
-    "Numa",
-    DB_TOKEN,
-    "Enable/disable numa support (currently linux only)",
-    ConfigInfo::CI_USED,
-    false,
-    ConfigInfo::CI_INT,
-    "1",                     /* Interleave on all numa nodes */
-    "0",                     /* Min (no numa action at all)  */
-    "1"                      /* Max */
-  },
-
-  {
-    CFG_DB_REDO_OVERCOMMIT_LIMIT,
-    "RedoOverCommitLimit",
-    DB_TOKEN,
-    "Limit for how long it will take to flush current "
-    "RedoBuffer before action is taken (in seconds)",
-    ConfigInfo::CI_USED,
-    false,
-    ConfigInfo::CI_INT,
-    "20",                    /* Default */
-    "1",                     /* Min */
-    STR_VALUE(MAX_INT_RNIL)  /* Max */
-  },
-
-  {
-    CFG_DB_REDO_OVERCOMMIT_COUNTER,
-    "RedoOverCommitCounter",
-    DB_TOKEN,
-    "If RedoOverCommitLimit has been reached RedoOverCommitCounter"
-    " in a row times, transactions will be aborted",
-    ConfigInfo::CI_USED,
-    false,
-    ConfigInfo::CI_INT,
-    "3",                     /* Default */
-    "1",                     /* Min */
-    STR_VALUE(MAX_INT_RNIL)  /* Max */
-  },
-
-  {
-    CFG_DB_LATE_ALLOC,
-    "LateAlloc",
-    DB_TOKEN,
-    "Allocate memory after connection to ndb_mgmd has been established",
-    ConfigInfo::CI_USED,
-    false,
-    ConfigInfo::CI_INT,
-    "1",
-    "0",                     /* Min */
-    "1"                      /* Max */
-  },
-
-  {
-    CFG_DB_PARALLEL_COPY_THREADS,
-    "MaxParallelCopyInstances",
-    DB_TOKEN,
-    "Number of parallel copies during node restarts, 0 means default",
-    ConfigInfo::CI_USED,
-    false,
-    ConfigInfo::CI_INT,
-    "0",
-    "0",                     /* Min */
-    "64"                      /* Max */
-  },
-
-
-  {
-    CFG_DB_2PASS_INR,
-    "TwoPassInitialNodeRestartCopy",
-    DB_TOKEN,
-    "Copy data in 2 passes for initial node restart, "
-    "this enables multi-threaded-ordered index build for initial node restart",
-    ConfigInfo::CI_USED,
-    false,
-    ConfigInfo::CI_BOOL,
-    "true",
-    "false",                     /* Min */
-    "true"                       /* Max */
-  },
-
-  {
-    CFG_DB_PARALLEL_SCANS_PER_FRAG,
-    "MaxParallelScansPerFragment",
-    DB_TOKEN,
-    "Max parallel scans per fragment (tup or tux). If this limit is reached "
-    " scans will be serialized using a queue.",
-    ConfigInfo::CI_USED,
-    false,
-    ConfigInfo::CI_INT,
-#if NDB_VERSION_D < NDB_MAKE_VERSION(7,2,0)
-    "32",
-#else
-    "256",
-#endif
-    "1",                         /* Min */
-    STR_VALUE(MAX_INT_RNIL)      /* Max */
-  },
-
-  /* ordered index stats */
-
-  {
-    CFG_DB_INDEX_STAT_AUTO_CREATE,
-    "IndexStatAutoCreate",
-    DB_TOKEN,
-    "Make create index also create initial index stats",
-    ConfigInfo::CI_USED,
-    0,
-    ConfigInfo::CI_INT,
-    "1",
-    "0",
-    "1"
-  },
-
-  {
-    CFG_DB_INDEX_STAT_AUTO_UPDATE,
-    "IndexStatAutoUpdate",
-    DB_TOKEN,
-    "Monitor each index for changes and trigger automatic stats updates."
-    " See IndexStatTrigger options",
-    ConfigInfo::CI_USED,
-    0,
-    ConfigInfo::CI_INT,
-    "1",
-    "0",
-    "1"
-  },
-
-  {
-    CFG_DB_INDEX_STAT_SAVE_SIZE,
-    "IndexStatSaveSize",
-    DB_TOKEN,
-    "Maximum bytes allowed for the saved stats of one index."
-    " At least 1 sample is produced regardless of size limit."
-    " The size is scaled up by a factor from IndexStatSaveScale."
-    " The value affects size of stats saved in NDB system tables"
-    " and in mysqld memory cache",
-    ConfigInfo::CI_USED,
-    0,
-    ConfigInfo::CI_INT,
-    "32768",
-    "0",
-    STR_VALUE(MAX_INT_RNIL)
-  },
-
-  {
-    CFG_DB_INDEX_STAT_SAVE_SCALE,
-    "IndexStatSaveScale",
-    DB_TOKEN,
-    "Factor to scale up IndexStatSaveSize for a large index."
-    " Given in units of 0.01."
-    " Multiplied by a logarithmic index size."
-    " Value 0 disables scaling",
-    ConfigInfo::CI_USED,
-    0,
-    ConfigInfo::CI_INT,
-    "100",
-    "0",
-    STR_VALUE(MAX_INT_RNIL)
-  },
-
-  {
-    CFG_DB_INDEX_STAT_TRIGGER_PCT,
-    "IndexStatTriggerPct",
-    DB_TOKEN,
-    "Percent change (in DML ops) to schedule index stats update."
-    " The value is scaled down by a factor from IndexStatTriggerScale."
-    " Value 0 disables the trigger",
-    ConfigInfo::CI_USED,
-    0,
-    ConfigInfo::CI_INT,
-    "100",
-    "0",
-    STR_VALUE(MAX_INT_RNIL)
-  },
-
-  {
-    CFG_DB_INDEX_STAT_TRIGGER_SCALE,
-    "IndexStatTriggerScale",
-    DB_TOKEN,
-    "Factor to scale down IndexStatTriggerPct for a large index."
-    " Given in units of 0.01."
-    " Multiplied by a logarithmic index size."
-    " Value 0 disables scaling",
-    ConfigInfo::CI_USED,
-    0,
-    ConfigInfo::CI_INT,
-    "100",
-    "0",
-    STR_VALUE(MAX_INT_RNIL)
-  },
-
-  {
-    CFG_DB_INDEX_STAT_UPDATE_DELAY,
-    "IndexStatUpdateDelay",
-    DB_TOKEN,
-    "Minimum delay in seconds between automatic index stats updates"
-    " for a given index."
-    " Value 0 means no delay",
-    ConfigInfo::CI_USED,
-    0,
-    ConfigInfo::CI_INT,
-    "60",
-    "0",
-    STR_VALUE(MAX_INT_RNIL)
-  },
-
-  {
-    CFG_DB_CRASH_ON_CORRUPTED_TUPLE,
-    "CrashOnCorruptedTuple",
-    DB_TOKEN,
-    "To be failfast or not, when checksum indicates corruption.",
-    ConfigInfo::CI_USED,
-    false,
-    ConfigInfo::CI_BOOL,
-#if NDB_VERSION_D < NDB_MAKE_VERSION(7,2,1)
-    "false",
-#else
-    "true",
-#endif
-    "false",
-    "true"},
-
-
-  {
-    CFG_DB_FREE_PCT,
-    "MinFreePct",
-    DB_TOKEN,
-    "Keep 5% of database free to ensure that we don't get out of memory during restart",
-    ConfigInfo::CI_USED,
-    false,
-    ConfigInfo::CI_INT,
-    "5",
-    "0",
-    "100"
-  },
-
-  {
-    CFG_DEFAULT_HASHMAP_SIZE,
-    "DefaultHashmapSize",
-    DB_TOKEN,
-    "Hashmap size to use for new tables.  Normally this should be left unset, "
-    "but can be set to aid downgrade to older versions not supporting as big "
-    "hashmaps as current version or to use special hashmap size to gain "
-    "better balance for some number of nodes and ldm-threads.",
-    ConfigInfo::CI_USED,
-    false,
-    ConfigInfo::CI_INT,
-    "0",
-    "0",
-    STR_VALUE(NDB_DEFAULT_HASHMAP_BUCKETS)
-  },
-
-  {
-    CFG_DB_LCP_SCAN_WATCHDOG_LIMIT,
-    "LcpScanProgressTimeout",
-    DB_TOKEN,
-    "Maximum time a local checkpoint fragment scan can be stalled for.  "
-    "If this is exceeded, the node will shutdown to ensure systemwide "
-    "LCP progress.  Warnings are periodically emitted when a fragment scan "
-    "stalls for more than one third of this time.  0 indicates no time limit.",
-    ConfigInfo::CI_USED,
-    false,
-    ConfigInfo::CI_INT,
-    "180",
-    "0",
-    STR_VALUE(MAX_INT_RNIL)
-  },
-
-  {
-    CFG_DB_MAX_DD_LATENCY,
-    "MaxDiskDataLatency",
-    DB_TOKEN,
-    "Maximum allowed mean latency of disk access in milliseconds."
-    "When this limit is reached we will start aborting transactions"
-    " to decrease pressure on IO susbsystem. 0 means this check is"
-    " not active",
-    ConfigInfo::CI_USED,
-    false,
-    ConfigInfo::CI_INT,
-    "0",
-    "0",
-    "8000"
-  },
-
-  {
-    CFG_DB_DD_USING_SAME_DISK,
-    "DiskDataUsingSameDisk",
-    DB_TOKEN,
-    "Set this to false if Disk data tablespaces uses their own disk"
-    " drives. This means that we can push checkpoints to tablespaces"
-    " at a higher rate than if disk drives are shared.",
-    ConfigInfo::CI_USED,
-    false,
-    ConfigInfo::CI_BOOL,
-    "true",
-    "false",
-    "true"
-  },
-
-  {
-    CFG_DB_DISK_PAGE_BUFFER_ENTRIES,
-    "DiskPageBufferEntries",
-    DB_TOKEN,
-    "Determines number of unique disk page requests to allocate. "
-    "Specified as multiple of number of buffer pages "
-    "i.e. number of 32k pages in DiskPageBufferMemory. "
-    "Each entry takes about 100 bytes. "
-    "Large disk data transactions "
-    "may require increasing the default.",
-    ConfigInfo::CI_USED,
-    false,
-    ConfigInfo::CI_INT,
-    "10",
-    "1",
-    STR_VALUE(MAX_INT32)
-  },
-
-  {
-    CFG_DB_ENABLE_REDO_CONTROL,
-    "EnableRedoControl",
-    DB_TOKEN,
-    "Enable adaptive speed of checkpointing to control REDO log usage",
-    ConfigInfo::CI_USED,
-    0,
-    ConfigInfo::CI_BOOL,
-    "true",
-    "false",
-    "true"
-  },
-
-  {
-    CFG_DB_ENABLE_PARTIAL_LCP,
-    "EnablePartialLcp",
-    DB_TOKEN,
-    "Enable partial LCP, this means a checkpoint only writes the difference"
-    " to the last LCP plus some parts that are fully checkpointed. If this"
-    " isn't enabled then all LCPs are writing a full checkpoint.",
-    ConfigInfo::CI_USED,
-    0,
-    ConfigInfo::CI_BOOL,
-    "true",
-    "false",
-    "true"
-  },
-
-  {
-    CFG_DB_RECOVERY_WORK,
-    "RecoveryWork",
-    DB_TOKEN,
-    "Percentage of storage overhead for LCP files, increasing the value"
-    " means less work in normal operation and more at recovery, decreasing"
-    " it means more work in normal operation and less work in recovery",
-    ConfigInfo::CI_USED,
-    0,
-    ConfigInfo::CI_INT,
-    "60",
-    "25",
-    "100"
-  },
-
-  {
-    CFG_DB_INSERT_RECOVERY_WORK,
-    "InsertRecoveryWork",
-    DB_TOKEN,
-    "Percentage of RecoveryWork used for inserted rows, setting this high"
-    " increases the writes during LCPs and decreases the total LCP size, "
-    "setting it lower means we are writing less during LCPs but will "
-    "eventually have a larger LCP size and thus also longer recovery"
-    " for a period of time.",
-    ConfigInfo::CI_USED,
-    0,
-    ConfigInfo::CI_INT,
-    "40",
-    "0",
-    "70"
-  },
-
-  {
-    CFG_DB_AT_RESTART_SKIP_INDEXES,
-    "__at_restart_skip_indexes",
-    DB_TOKEN,
-    "Ignore all index and foreign key info on the node "
-    "at (non-initial) restart.  "
-    "This is a one-time recovery option for a non-startable database.  "
-    "Carefully consult documentation before using.",
-    ConfigInfo::CI_USED,
-    0,
-    ConfigInfo::CI_BOOL,
-    "false",
-    "false",
-    "true"
-  },
-
-  {
-    CFG_DB_AT_RESTART_SKIP_FKS,
-    "__at_restart_skip_fks",
-    DB_TOKEN,
-    "Ignore all foreign key info on the node "
-    "at (non-initial) restart.  "
-    "This is a one-time recovery option for a non-startable database.  "
-    "Carefully consult documentation before using.",
-    ConfigInfo::CI_USED,
-    0,
-    ConfigInfo::CI_BOOL,
-    "false",
-    "false",
-    "true"
-  },
-  {
-    CFG_MIXOLOGY_LEVEL,
-    "__debug_mixology_level",
-    DB_TOKEN,
-    "Artificial signal flow mixing to expose bugs.",
-    ConfigInfo::CI_USED,
-    false,
-    ConfigInfo::CI_INT,
-    "0",
-    "0",
-    STR_VALUE(MAX_INT_RNIL)
-  },
-
-  {
-    CFG_DB_AT_RESTART_SUBSCRIBER_CONNECT_TIMEOUT,
-    "RestartSubscriberConnectTimeout",
-    DB_TOKEN,
-    "On node restart the time that a data node will wait for "
-    "subscribing Api nodes to connect.  If it expires, missing "
-    "Api nodes will be disconnected from the cluster.  A zero "
-    "value means that timeout is disabled.  Even if unit is "
-    "milliseconds the actual resolution of timeout will be "
-    "seconds.",
-    ConfigInfo::CI_USED,
-    false,
-    ConfigInfo::CI_INT,
-    "120000",
-    "0",
-    STR_VALUE(MAX_INT_RNIL)
-  },
-
-  {
-    CFG_DB_UI_BUILD_MAX_BATCHSIZE,
-    "MaxUIBuildBatchSize",
-    DB_TOKEN,
-    "Max scan batch size to use for building unique indexes.  "
-    "Increasing this may speed up unique index builds, at the "
-    "risk of greater impact to ongoing traffic.",
-    ConfigInfo::CI_USED,
-    false,
-    ConfigInfo::CI_INT,
-    "64",
-    "16",
-    "512"
-  },
-
-  {
-    CFG_DB_FK_BUILD_MAX_BATCHSIZE,
-    "MaxFKBuildBatchSize",
-    DB_TOKEN,
-    "Max scan batch size to use for building foreign keys.  "
-    "Increasing this may speed up foreign key builds, at the "
-    "risk of greater impact to ongoing traffic.",
-    ConfigInfo::CI_USED,
-    false,
-    ConfigInfo::CI_INT,
-    "64",
-    "16",
-    "512"
-  },
-
-  {
-    CFG_DB_REORG_BUILD_MAX_BATCHSIZE,
-    "MaxReorgBuildBatchSize",
-    DB_TOKEN,
-    "Max scan batch size to use for reorganising table partitions.  "
-    "Increasing this may speed up reorganisation of table partitions, at the "
-    "risk of greater impact to ongoing traffic.",
-    ConfigInfo::CI_USED,
-    false,
-    ConfigInfo::CI_INT,
-    "64",
-    "16",
-    "512"
-  },
-
-  {
-    CFG_DB_RESERVED_INDEX_OPS,
-    "ReservedConcurrentIndexOperations",
-    DB_TOKEN,
-    "Number of simultaneous index operations that have dedicated resources on one " DB_TOKEN_PRINT " node",
-    ConfigInfo::CI_USED,
-    false,
-    ConfigInfo::CI_INT,
-    "0", // "2K",
-    "0",
-    STR_VALUE(MAX_INT_RNIL)
-  },
-
-  {
-    CFG_DB_RESERVED_TRIGGER_OPS,
-    "ReservedFiredTriggers",
-    DB_TOKEN,
-    "Number of triggers that have dedicated resources on one " DB_TOKEN_PRINT " node",
-    ConfigInfo::CI_USED,
-    false,
-    ConfigInfo::CI_INT,
-    "0", // "1000",
-    "0",
-    STR_VALUE(MAX_INT_RNIL)
-  },
-
-  {
-    CFG_DB_RESERVED_OPS,
-    "ReservedConcurrentOperations",
-    DB_TOKEN,
-    "Number of simultaneous operation that have dedicated resources in transaction coordinators on one " DB_TOKEN_PRINT " node",
-    ConfigInfo::CI_USED,
-    false,
-    ConfigInfo::CI_INT,
-    "0", // "32k",
-    "0",
-    STR_VALUE(MAX_INT_RNIL)
-  },
-
-  {
-    CFG_DB_RESERVED_LOCAL_SCANS,
-    "ReservedLocalScans",
-    DB_TOKEN,
-    "Number of simultaneous fragment scans that have dedicated resources on one " DB_TOKEN_PRINT " node",
-    ConfigInfo::CI_USED,
-    false,
-    ConfigInfo::CI_INT,
-    "0",
-    "0",
-    STR_VALUE(MAX_INT_RNIL)
-  },
-
-  {
-    CFG_DB_RESERVED_TRANSACTIONS,
-    "ReservedConcurrentTransactions",
-    DB_TOKEN,
-    "Number of simultaneous transactions that have dedicated resources on one " DB_TOKEN_PRINT " node",
-    ConfigInfo::CI_USED,
-    false,
-    ConfigInfo::CI_INT,
-    "0", // "1024",
-    "0",
-    STR_VALUE(MAX_INT_RNIL)
-  },
-
-  {
-    CFG_DB_RESERVED_SCANS,
-    "ReservedConcurrentScans",
-    DB_TOKEN,
-    "Number of simultaneous scans that have dedicated resources on one " DB_TOKEN_PRINT " node",
-    ConfigInfo::CI_USED,
-    false,
-    ConfigInfo::CI_INT,
-    "0", // "64",
-    "0",
-    "500"
-  },
-
-  {
-    CFG_DB_RESERVED_TRANS_BUFFER_MEM,
-    "ReservedTransactionBufferMemory",
-    DB_TOKEN,
-    "Dynamic buffer space (in bytes) for key and attribute data allocated for each " DB_TOKEN_PRINT " node",
-    ConfigInfo::CI_USED,
-    false,
-    ConfigInfo::CI_INT,
-    "0", // "256K",
-    "0",
-    STR_VALUE(MAX_INT_RNIL)
-  },
-
-  /***************************************************************************
-   * API
-   ***************************************************************************/
-  {
-    CFG_SECTION_NODE,
-    API_TOKEN,
-    API_TOKEN,
-    "Node section",
-    ConfigInfo::CI_USED,
-    false,
-    ConfigInfo::CI_SECTION,
-    (const char *)NODE_TYPE_API, 
-    nullptr, nullptr
-  },
-
-  {
-    KEY_INTERNAL,
-    "wan",
-    API_TOKEN,
-    "Use WAN TCP setting as default",
-    ConfigInfo::CI_USED,
-    false,
-    ConfigInfo::CI_BOOL,
-    "false",
-    "false",
-    "true"
-  },
-  
-  {
-    CFG_NODE_HOST,
-    "HostName",
-    API_TOKEN,
-    "Name of computer for this node",
-    ConfigInfo::CI_USED,
-    false,
-    ConfigInfo::CI_STRING,
-    "",
-    nullptr, nullptr },
-
-  {
-    CFG_NODE_DEDICATED,
-    "Dedicated",
-    API_TOKEN,
-    "The node id for this node will only be handed out to connections that "
-    "explicitly request it. Api client that request 'any' nodeid will not be "
-    "able to use this one. Can be used when HostName is not enough to "
-    "distinguish different processes, and one runs a server process like "
-    "mysqld on same host as some other ndb client programs and want to avoid "
-    "the client program steal a node id dedicated to mysqld while the mysqld "
-    "is not connected.",
-    ConfigInfo::CI_USED,
-    false,
-    ConfigInfo::CI_BOOL,
-    "false",
-    "false",
-    "true" },
-
-  {
-    CFG_NODE_SYSTEM,
-    "System",
-    API_TOKEN,
-    "Name of system for this node",
-    ConfigInfo::CI_INTERNAL,
-    false,
-    ConfigInfo::CI_STRING,
-    nullptr,
-    nullptr, nullptr },
-
-  {
-    CFG_NODE_ID,
-    "NodeId",
-    API_TOKEN,
-    "Number identifying application node (" API_TOKEN_PRINT ")",
-    ConfigInfo::CI_USED,
-    false,
-    ConfigInfo::CI_INT,
-    MANDATORY,
-    "1",
-    STR_VALUE(MAX_NODES_ID) },
-
-  {
-    KEY_INTERNAL,
-    "ExecuteOnComputer",
-    API_TOKEN,
-    "HostName",
-    ConfigInfo::CI_DEPRECATED,
-    false,
-    ConfigInfo::CI_STRING,
-    nullptr,
-    nullptr, nullptr },
-
-  {
-    CFG_NODE_ARBIT_RANK,
-    "ArbitrationRank",
-    API_TOKEN,
-    "If 0, then " API_TOKEN_PRINT " is not arbitrator. Kernel selects arbitrators in order 1, 2",
-    ConfigInfo::CI_USED,
-    false,
-    ConfigInfo::CI_INT,
-    "0",
-    "0",
-    "2" },
-
-  {
-    CFG_NODE_ARBIT_DELAY,
-    "ArbitrationDelay",
-    API_TOKEN,
-    "When asked to arbitrate, arbitrator waits this long before voting (msec)",
-    ConfigInfo::CI_USED,
-    0,
-    ConfigInfo::CI_INT,
-    "0",
-    "0",
-    STR_VALUE(MAX_INT_RNIL) },
-
-  {
-    CFG_MAX_SCAN_BATCH_SIZE,
-    "MaxScanBatchSize",
-    "API",
-    "The maximum collective batch size for one scan",
-    ConfigInfo::CI_USED,
-    false,
-    ConfigInfo::CI_INT,
-    STR_VALUE(MAX_SCAN_BATCH_SIZE),
-    "32k",
-    "16M" },
-  
-  {
-    CFG_BATCH_BYTE_SIZE,
-    "BatchByteSize",
-    "API",
-    "The default batch size in bytes",
-    ConfigInfo::CI_USED,
-    false,
-    ConfigInfo::CI_INT,
-    STR_VALUE(SCAN_BATCH_SIZE),
-    "1k",
-    "1M" },
-
-  {
-    CFG_BATCH_SIZE,
-    "BatchSize",
-    "API",
-    "The default batch size in number of records",
-    ConfigInfo::CI_USED,
-    false,
-    ConfigInfo::CI_INT,
-    STR_VALUE(DEF_BATCH_SIZE),
-    "1",
-    STR_VALUE(MAX_PARALLEL_OP_PER_SCAN) },
-
-  {
-    KEY_INTERNAL,
-    "ConnectionMap",
-    "API",
-    "Specifies which DB nodes to connect",
-    ConfigInfo::CI_USED,
-    false,
-    ConfigInfo::CI_STRING,
-    nullptr,
-    nullptr,
-    nullptr
-  },
-
-  {
-    CFG_EXTRA_SEND_BUFFER_MEMORY,
-    "ExtraSendBufferMemory",
-    API_TOKEN,
-    "Extra send buffer memory to use for send buffers in all transporters",
-    ConfigInfo::CI_USED,
-    false,
-    ConfigInfo::CI_INT64,
-    "0",
-    "0",
-    "32G"
-  },
-
-  {
-    CFG_TOTAL_SEND_BUFFER_MEMORY,
-    "TotalSendBufferMemory",
-    "API",
-    "Total memory to use for send buffers in all transporters",
-    ConfigInfo::CI_USED,
-    false,
-    ConfigInfo::CI_INT,
-    "0",
-    "256K",
-    STR_VALUE(MAX_INT_RNIL)
-  },
-
-  {
-    CFG_LOCATION_DOMAIN_ID,
-    "LocationDomainId",
-    API_TOKEN,
-    "LocationDomainId for node",
-    ConfigInfo::CI_USED,
-    false,
-    ConfigInfo::CI_INT,
-    nullptr,
-    "0",
-    "16"
-  },
-
-  {
-    CFG_AUTO_RECONNECT,
-    "AutoReconnect",
-    "API",
-    "Specifies if an api node should reconnect when fully disconnected from cluster",
-    ConfigInfo::CI_USED,
-    false,
-    ConfigInfo::CI_BOOL,
-    "true",
-    "false",
-    "true"
-  },
-
-  {
-    CFG_HB_THREAD_PRIO,
-    "HeartbeatThreadPriority",
-    API_TOKEN,
-    "Specify thread properties of heartbeat thread",
-    ConfigInfo::CI_USED,
-    0,
-    ConfigInfo::CI_STRING,
-    nullptr, nullptr, nullptr },
-
-  {
-    CFG_DEFAULT_OPERATION_REDO_PROBLEM_ACTION,
-    "DefaultOperationRedoProblemAction",
-    API_TOKEN,
-    "If Redo-log is having problem, should operation default "
-    "(unless overridden on transaction/operation level) abort "
-    "or be put on queue",
-    ConfigInfo::CI_USED,
-    false,
-    ConfigInfo::CI_ENUM,
-#if NDB_VERSION_D < NDB_MAKE_VERSION(7,2,0)
-    "abort", /* Default value */
-#else
-    "queue", /* Default value */
-#endif
-    (const char*)default_operation_redo_problem_action_typelib,
-    nullptr
-  },
-
-  {
-    CFG_DEFAULT_HASHMAP_SIZE,
-    "DefaultHashmapSize",
-    API_TOKEN,
-    "Hashmap size to use for new tables.  Normally this should be left unset, "
-    "but can be set to aid downgrade to older versions not supporting as big "
-    "hashmaps as current version or to use special hashmap size to gain "
-    "better balance for some number of nodes and ldm-threads.",
-    ConfigInfo::CI_USED,
-    false,
-    ConfigInfo::CI_INT,
-    "0",
-    "0",
-    STR_VALUE(NDB_DEFAULT_HASHMAP_BUCKETS)
-  },
-  {
-    CFG_MIXOLOGY_LEVEL,
-    "__debug_mixology_level",
-    API_TOKEN,
-    "Artificial signal flow mixing to expose bugs.",
-    ConfigInfo::CI_USED,
-    false,
-    ConfigInfo::CI_INT,
-    "0",
-    "0",
-    STR_VALUE(MAX_INT_RNIL)
-  },
-
-  {
-    CFG_CONNECT_BACKOFF_MAX_TIME,
-    "ConnectBackoffMaxTime",
-    "API",
-    "Specifies the longest time between connection attempts to a "
-    "data node from an api node in milliseconds (with "
-    "approximately 100ms resolution).  Note that this excludes "
-    "any time while a connection attempt are underway, which in "
-    "worst case can take several seconds.  To disable the backoff "
-    "set it to zero.",
-    ConfigInfo::CI_USED,
-    false,
-    ConfigInfo::CI_INT,
-    "1500",
-    "0",
-    STR_VALUE(MAX_INT_RNIL)
-  },
-
-  {
-    CFG_START_CONNECT_BACKOFF_MAX_TIME,
-    "StartConnectBackoffMaxTime",
-    "API",
-    "This has the same meaning as ConnectBackoffMaxTime, but "
-    "is used instead of it while no data nodes are connected to "
-    "the API node.",
-    ConfigInfo::CI_USED,
-    false,
-    ConfigInfo::CI_INT,
-    "0",
-    "0",
-    STR_VALUE(MAX_INT_RNIL)
-  },
-
-  {
-    CFG_API_VERBOSE,
-    "ApiVerbose",
-    "API",
-    "Tracelevel for API nodes.",
-    ConfigInfo::CI_USED,
-    false,
-    ConfigInfo::CI_INT,
-    nullptr,
-    "0",
-    "100"
-  },
-
-  /****************************************************************************
-   * MGM
-   ***************************************************************************/
-  {
-    CFG_SECTION_NODE,
-    MGM_TOKEN,
-    MGM_TOKEN,
-    "Node section",
-    ConfigInfo::CI_USED,
-    false,
-    ConfigInfo::CI_SECTION,
-    (const char *)NODE_TYPE_MGM, 
-    nullptr, nullptr
-  },
-
-  {
-    KEY_INTERNAL,
-    "wan",
-    MGM_TOKEN,
-    "Use WAN TCP setting as default",
-    ConfigInfo::CI_USED,
-    false,
-    ConfigInfo::CI_BOOL,
-    "false",
-    "false",
-    "true"
-  },
-  
-  {
-    CFG_NODE_HOST,
-    "HostName",
-    MGM_TOKEN,
-    "Name of computer for this node",
-    ConfigInfo::CI_USED,
-    false,
-    ConfigInfo::CI_STRING,
-    "",
-    nullptr, nullptr },
-
-  {
-    CFG_NODE_DEDICATED,
-    "Dedicated",
-    MGM_TOKEN,
-    "The node id for this node will only be handed out to connections that "
-    "explicitly request it. Management servers that request 'any' nodeid will "
-    "not be able to use this one. Can be used when HostName is not enough to "
-    "distinguish different processes, and one runs several management "
-    "servers on same host, which should typically only be the case in test "
-    "clusters.",
-    ConfigInfo::CI_USED,
-    false,
-    ConfigInfo::CI_BOOL,
-    "false",
-    "false",
-    "true" },
-
-  {
-    CFG_NODE_DATADIR,
-    "DataDir",
-    MGM_TOKEN,
-    "Data directory for this node",
-    ConfigInfo::CI_USED,
-    CI_CHECK_WRITABLE,
-    ConfigInfo::CI_STRING,
-    "",
-    nullptr, nullptr },
-
-  {
-    CFG_NODE_SYSTEM,
-    "System",
-    MGM_TOKEN,
-    "Name of system for this node",
-    ConfigInfo::CI_INTERNAL,
-    false,
-    ConfigInfo::CI_STRING,
-    nullptr,
-    nullptr, nullptr },
-
-  {
-    CFG_NODE_ID,
-    "NodeId",
-    MGM_TOKEN,
-    "Number identifying the management server node (" MGM_TOKEN_PRINT ")",
-    ConfigInfo::CI_USED,
-    false,
-    ConfigInfo::CI_INT,
-    MANDATORY,
-    "1",
-    STR_VALUE(MAX_NODES_ID) },
-  
-  {
-    CFG_LOG_DESTINATION,
-    "LogDestination",
-    MGM_TOKEN,
-    "String describing where logmessages are sent",
-    ConfigInfo::CI_USED,
-    false,
-    ConfigInfo::CI_STRING,
-    nullptr,
-    nullptr, nullptr },
-  
-  {
-    KEY_INTERNAL,
-    "ExecuteOnComputer",
-    MGM_TOKEN,
-    "HostName",
-    ConfigInfo::CI_DEPRECATED,
-    false,
-    ConfigInfo::CI_STRING,
-    nullptr,
-    nullptr, nullptr },
-
-  {
-    CFG_MGM_PORT,
-    "PortNumber",
-    MGM_TOKEN,
-    "Port number to give commands to/fetch configurations from management server",
-    ConfigInfo::CI_USED,
-    false,
-    ConfigInfo::CI_INT,
-    STR_VALUE(NDB_PORT),
-    "0",
-    STR_VALUE(MAX_PORT_NO) },
-
-  {
-    KEY_INTERNAL,
-    "PortNumberStats",
-    MGM_TOKEN,
-    "Port number used to get statistical information from a management server",
-    ConfigInfo::CI_USED,
-    false,
-    ConfigInfo::CI_INT,
-    nullptr,
-    "0",
-    STR_VALUE(MAX_PORT_NO) },
-
-  {
-    CFG_NODE_ARBIT_RANK,
-    "ArbitrationRank",
-    MGM_TOKEN,
-    "If 0, then " MGM_TOKEN_PRINT " is not arbitrator. Kernel selects arbitrators in order 1, 2",
-    ConfigInfo::CI_USED,
-    false,
-    ConfigInfo::CI_INT,
-    "1",
-    "0",
-    "2" },
-
-  {
-    CFG_NODE_ARBIT_DELAY,
-    "ArbitrationDelay",
-    MGM_TOKEN,
-    "",
-    ConfigInfo::CI_USED,
-    false,
-    ConfigInfo::CI_INT,
-    "0",
-    "0",
-    STR_VALUE(MAX_INT_RNIL) },
-
-  {
-    CFG_EXTRA_SEND_BUFFER_MEMORY,
-    "ExtraSendBufferMemory",
-    MGM_TOKEN,
-    "Extra send buffer memory to use for send buffers in all transporters",
-    ConfigInfo::CI_USED,
-    false,
-    ConfigInfo::CI_INT64,
-    "0",
-    "0",
-    "32G"
-  },
-
-  {
-    CFG_TOTAL_SEND_BUFFER_MEMORY,
-    "TotalSendBufferMemory",
-    MGM_TOKEN,
-    "Total memory to use for send buffers in all transporters",
-    ConfigInfo::CI_USED,
-    false,
-    ConfigInfo::CI_INT,
-    "0",
-    "256K",
-    STR_VALUE(MAX_INT_RNIL)
-  },
-
-  {
-    CFG_LOCATION_DOMAIN_ID,
-    "LocationDomainId",
-    MGM_TOKEN,
-    "LocationDomainId for node",
-    ConfigInfo::CI_USED,
-    false,
-    ConfigInfo::CI_INT,
-    nullptr,
-    "0",
-    "16"
-  },
-
-  {
-    CFG_HB_THREAD_PRIO,
-    "HeartbeatThreadPriority",
-    MGM_TOKEN,
-    "Specify thread properties of heartbeat thread",
-    ConfigInfo::CI_USED,
-    0,
-    ConfigInfo::CI_STRING,
-    nullptr, nullptr, nullptr
-  },
-
-  {
-    CFG_MGMD_MGMD_HEARTBEAT_INTERVAL,
-    "HeartbeatIntervalMgmdMgmd",
-    MGM_TOKEN,
-    "Time between " MGM_TOKEN_PRINT "-" MGM_TOKEN_PRINT " heartbeats. " 
-    MGM_TOKEN_PRINT " considered dead after 3 missed HBs",
-    ConfigInfo::CI_USED,
-    0,
-    ConfigInfo::CI_INT,
-    "1500",
-    "100",
-    STR_VALUE(MAX_INT_RNIL) },
-
-  {
-    CFG_MIXOLOGY_LEVEL,
-    "__debug_mixology_level",
-    MGM_TOKEN,
-    "Artificial signal flow mixing to expose bugs.",
-    ConfigInfo::CI_USED,
-    false,
-    ConfigInfo::CI_INT,
-    "0",
-    "0",
-    STR_VALUE(MAX_INT_RNIL)
-  },
-
- {
-    CFG_NODE_REQUIRE_CERT,
-    "RequireCertificate",
-    MGM_TOKEN,
-    "Require valid TLS key and certificate at startup time",
-    ConfigInfo::CI_USED,
-    false,
-    ConfigInfo::CI_BOOL,
-    "false",
-    "false",
-    "true"
- },
-
-  {
-    CFG_MGM_REQUIRE_TLS,
-    "RequireTls",
-    MGM_TOKEN,
-    "Require TLS-authenticated secure connections",
-    ConfigInfo::CI_USED,
-    0,
-    ConfigInfo::CI_BOOL,
-    "false",
-    "false",
-    "true"
-  },
-
-  /****************************************************************************
-   * TCP
-   ***************************************************************************/
-  {
-    CFG_SECTION_CONNECTION,
-    "TCP",
-    "TCP",
-    "Connection section",
-    ConfigInfo::CI_USED,
-    false,
-    ConfigInfo::CI_SECTION,
-    (const char *)CONNECTION_TYPE_TCP, 
-    nullptr, nullptr
-  },
-
-  {
-    CFG_CONNECTION_HOSTNAME_1,
-    "HostName1",
-    "TCP",
-    "Name/IP of computer on one side of the connection",
-    ConfigInfo::CI_USED,
-    false,
-    ConfigInfo::CI_STRING,
-    nullptr,
-    nullptr, nullptr },
-
-  {
-    CFG_CONNECTION_HOSTNAME_2,
-    "HostName2",
-    "TCP",
-    "Name/IP of computer on one side of the connection",
-    ConfigInfo::CI_USED,
-    false,
-    ConfigInfo::CI_STRING,
-    nullptr,
-    nullptr, nullptr },
-
-  {
-    CFG_CONNECTION_NODE_1,
-    "NodeId1",
-    "TCP",
-    "Id of node (" DB_TOKEN_PRINT ", " API_TOKEN_PRINT " or " MGM_TOKEN_PRINT ") on one side of the connection",
-    ConfigInfo::CI_USED,
-    false,
-    ConfigInfo::CI_STRING,
-    MANDATORY,
-    nullptr, nullptr },
-
-  {
-    CFG_CONNECTION_NODE_2,
-    "NodeId2",
-    "TCP",
-    "Id of node (" DB_TOKEN_PRINT ", " API_TOKEN_PRINT " or " MGM_TOKEN_PRINT ") on one side of the connection",
-    ConfigInfo::CI_USED,
-    false,
-    ConfigInfo::CI_STRING,
-    MANDATORY,
-    nullptr, nullptr },
-
-  {
-    CFG_CONNECTION_GROUP,
-    "Group",
-    "TCP",
-    "",
-    ConfigInfo::CI_USED,
-    false,
-    ConfigInfo::CI_INT,
-    "55",
-    "0", "200" },
-
-  {
-    CFG_CONNECTION_NODE_ID_SERVER,
-    "NodeIdServer",
-    "TCP",
-    "",
-    ConfigInfo::CI_USED,
-    false,
-    ConfigInfo::CI_INT,
-    MANDATORY,
-    "1", "63" },
-
-  {
-    CFG_CONNECTION_SEND_SIGNAL_ID,
-    "SendSignalId",
-    "TCP",
-    "Sends id in each signal.  Used in trace files.",
-    ConfigInfo::CI_USED,
-    false,
-    ConfigInfo::CI_BOOL,
-    "true",
-    "false",
-    "true" },
-
-
-  {
-    CFG_CONNECTION_CHECKSUM,
-    "Checksum",
-    "TCP",
-    "If checksum is enabled, all signals between nodes are checked for errors",
-    ConfigInfo::CI_USED,
-    false,
-    ConfigInfo::CI_BOOL,
-    "false",
-    "false",
-    "true" },
-
-  {
-    CFG_CONNECTION_PRESEND_CHECKSUM,
-    "PreSendChecksum",
-    "TCP",
-    "If PreSendChecksum AND Checksum are enabled,\n"
-    "pre-send checksum checks are done, and\n"
-    "all signals between nodes are checked for errors",
-    ConfigInfo::CI_USED,
-    false,
-    ConfigInfo::CI_BOOL,
-    "false",
-    "false",
-    "true" },
-
-  {
-    CFG_CONNECTION_SERVER_PORT,
-    "PortNumber",
-    "TCP",
-    "PortNumber to be used by data nodes while connecting the transporters",
-    ConfigInfo::CI_INTERNAL,
-    false,
-    ConfigInfo::CI_INT,
-    "0",
-    "0",
-    STR_VALUE(MAX_PORT_NO) },
-
-  {
-    CFG_TCP_SEND_BUFFER_SIZE,
-    "SendBufferMemory",
-    "TCP",
-    "Bytes of buffer for signals sent from this node",
-    ConfigInfo::CI_USED,
-    false,
-    ConfigInfo::CI_INT,
-    "2M",
-    "64K",
-    STR_VALUE(MAX_INT_RNIL) },
-
-  {
-    CFG_TCP_SPINTIME,
-    "TcpSpintime",
-    "TCP",
-    "Number of microseconds to spin before going to sleep when receiving",
-    ConfigInfo::CI_USED,
-    false,
-    ConfigInfo::CI_INT,
-    "0",
-    "0",
-    "2000"
-  },
-
-  {
-    CFG_TCP_REQUIRE_TLS,
-    "RequireLinkTls",
-    "TCP",
-    "Use TLS-authenticated secure connections for TCP transporter links",
-    ConfigInfo::CI_INTERNAL,
-    0,
-    ConfigInfo::CI_BOOL,
-    "false",
-    "false",
-    "true"
-  },
-
-  {
-    CFG_TCP_RECEIVE_BUFFER_SIZE,
-    "ReceiveBufferMemory",
-    "TCP",
-    "Bytes of buffer for signals received by this node",
-    ConfigInfo::CI_USED,
-    false,
-    ConfigInfo::CI_INT,
-    "2M",
-    "16K",
-    STR_VALUE(MAX_INT_RNIL) },
-
-  {
-    CFG_TCP_PROXY,
-    "Proxy",
-    "TCP",
-    "",
-    ConfigInfo::CI_USED,
-    false,
-    ConfigInfo::CI_STRING,
-    nullptr,
-    nullptr, nullptr },
-
-  {
-    CFG_CONNECTION_NODE_1_SYSTEM,
-    "NodeId1_System",
-    "TCP",
-    "System for node 1 in connection",
-    ConfigInfo::CI_INTERNAL,
-    false,
-    ConfigInfo::CI_STRING,
-    nullptr,
-    nullptr, nullptr },
-
-  {
-    CFG_CONNECTION_NODE_2_SYSTEM,
-    "NodeId2_System",
-    "TCP",
-    "System for node 2 in connection",
-    ConfigInfo::CI_INTERNAL,
-    false,
-    ConfigInfo::CI_STRING,
-    nullptr,
-    nullptr, nullptr },
-
-  {
-    CFG_TCP_SND_BUF_SIZE,
-    "TCP_SND_BUF_SIZE",
-    "TCP",
-    "Value used for SO_SNDBUF",
-    ConfigInfo::CI_USED,
-    false,
-    ConfigInfo::CI_INT,
-    "0",
-    "0", 
-    "2G"
-  },
-
-  {
-    CFG_TCP_RCV_BUF_SIZE,
-    "TCP_RCV_BUF_SIZE",
-    "TCP",
-    "Value used for SO_RCVBUF",
-    ConfigInfo::CI_USED,
-    false,
-    ConfigInfo::CI_INT,
-    "0",
-    "0", 
-    "2G" 
-  },
-  
-  {
-    CFG_TCP_MAXSEG_SIZE,
-    "TCP_MAXSEG_SIZE",
-    "TCP",
-    "Value used for TCP_MAXSEG",
-    ConfigInfo::CI_USED,
-    false,
-    ConfigInfo::CI_INT,
-    "0",
-    "0", 
-    "2G" 
-  },
-
-  {
-    CFG_TCP_BIND_INADDR_ANY,
-    "TcpBind_INADDR_ANY",
-    "TCP",
-    "Bind InAddrAny instead of hostname for server part of connection",
-    ConfigInfo::CI_USED,
-    false,
-    ConfigInfo::CI_BOOL,
-    "false",
-    "false", "true" },
-
-  {
-    CFG_CONNECTION_OVERLOAD,
-    "OverloadLimit",
-    "TCP",
-    "Number of unsent bytes that must be in the send buffer before the\n"
-    "connection is considered overloaded",
-    ConfigInfo::CI_USED,
-    false,
-    ConfigInfo::CI_INT,
-    "0",
-    "0",
-    STR_VALUE(MAX_INT_RNIL)
-  },
-=======
                                        const char *rule_data);
 
 const ConfigInfo::ConfigRule ConfigInfo::m_ConfigRules[] = {
@@ -3701,7 +226,6 @@
   double m_add;
   double m_mul;
 };
->>>>>>> 824e2b40
 
 static const DeprecationTransform f_deprecation[] = {
     {nullptr, nullptr, nullptr, 0, 0}};
@@ -7437,12 +3961,7 @@
     }
   }
 
-<<<<<<< HEAD
-  if(openssl_version_ok)
-  {
-=======
   if (openssl_version_ok) {
->>>>>>> 824e2b40
     tmp->get("RequireTls", &reqTls1);
   }
 
@@ -7466,12 +3985,7 @@
     }
   }
 
-<<<<<<< HEAD
-  if(openssl_version_ok)
-  {
-=======
   if (openssl_version_ok) {
->>>>>>> 824e2b40
     tmp->get("RequireTls", &reqTls2);
   }
 
