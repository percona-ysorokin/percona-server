--- conflicted
+++ resolved
@@ -137,12 +137,6 @@
 int
 trp_client::do_forceSend(int val)
 {
-<<<<<<< HEAD
-  int did_send = 1;
-  if (val == 0)
-  {
-    did_send = m_facade->checkForceSend(m_blockNo);
-=======
   /**
    * since force send is disabled in this "version"
    *   set forceSend=1 always...
@@ -153,7 +147,6 @@
   {
     flush_send_buffers();
     return 0;
->>>>>>> e6ffef75
   }
   else if (val == 1)
   {
@@ -169,11 +162,7 @@
     m_send_nodes_mask.clear();
     return 1;
   }
-<<<<<<< HEAD
-  return did_send;
-=======
   return 0;
->>>>>>> e6ffef75
 }
 
 int
