--- conflicted
+++ resolved
@@ -4019,7 +4019,45 @@
   return ret;
 }
 
-<<<<<<< HEAD
+int
+NdbDictionary::Dictionary::createForeignKey(const ForeignKey& fk,
+                                            ObjectId * dst)
+{
+  ObjectId tmp;
+  if (dst == 0)
+    dst = &tmp;
+
+  if (fk.getParentIndex() == 0 // primary key
+      && fk.getOnUpdateAction() == NdbDictionary::ForeignKey::Cascade)
+  {
+    m_impl.m_error.code = 21000;
+    return -1;
+  }
+
+  int ret;
+  DO_TRANS(ret,
+           m_impl.m_receiver.create_fk(NdbForeignKeyImpl::getImpl(fk),
+                                       &NdbDictObjectImpl::getImpl(*dst),
+                                       0));
+  return ret;
+}
+
+int
+NdbDictionary::Dictionary::getForeignKey(ForeignKey& fk,
+                                         const char * name)
+{
+  return m_impl.m_receiver.get_fk(NdbForeignKeyImpl::getImpl(fk), name);
+}
+
+int
+NdbDictionary::Dictionary::dropForeignKey(const ForeignKey& fk)
+{
+  int ret;
+  DO_TRANS(ret,
+           m_impl.m_receiver.drop_fk(NdbForeignKeyImpl::getImpl(fk)));
+  return ret;
+}
+
 NdbOut& operator <<(NdbOut& ndbout, NdbDictionary::Object::FragmentType const fragtype)
 {
   switch (fragtype)
@@ -4269,44 +4307,4 @@
 #ifdef VM_TRACE
   else assert(false);
 #endif
-}
-=======
-int
-NdbDictionary::Dictionary::createForeignKey(const ForeignKey& fk,
-                                            ObjectId * dst)
-{
-  ObjectId tmp;
-  if (dst == 0)
-    dst = &tmp;
-
-  if (fk.getParentIndex() == 0 // primary key
-      && fk.getOnUpdateAction() == NdbDictionary::ForeignKey::Cascade)
-  {
-    m_impl.m_error.code = 21000;
-    return -1;
-  }
-
-  int ret;
-  DO_TRANS(ret,
-           m_impl.m_receiver.create_fk(NdbForeignKeyImpl::getImpl(fk),
-                                       &NdbDictObjectImpl::getImpl(*dst),
-                                       0));
-  return ret;
-}
-
-int
-NdbDictionary::Dictionary::getForeignKey(ForeignKey& fk,
-                                         const char * name)
-{
-  return m_impl.m_receiver.get_fk(NdbForeignKeyImpl::getImpl(fk), name);
-}
-
-int
-NdbDictionary::Dictionary::dropForeignKey(const ForeignKey& fk)
-{
-  int ret;
-  DO_TRANS(ret,
-           m_impl.m_receiver.drop_fk(NdbForeignKeyImpl::getImpl(fk)));
-  return ret;
-}
->>>>>>> d8b9f9d6
+}