/* Copyright (C) 2003 MySQL AB

   This program is free software; you can redistribute it and/or modify
   it under the terms of the GNU General Public License as published by
   the Free Software Foundation; version 2 of the License.

   This program is distributed in the hope that it will be useful,
   but WITHOUT ANY WARRANTY; without even the implied warranty of
   MERCHANTABILITY or FITNESS FOR A PARTICULAR PURPOSE.  See the
   GNU General Public License for more details.

   You should have received a copy of the GNU General Public License
   along with this program; if not, write to the Free Software
   Foundation, Inc., 59 Temple Place, Suite 330, Boston, MA  02111-1307  USA */

#include <ndb_global.h>
#include <Ndb.hpp>
#include <NdbScanOperation.hpp>
#include <NdbIndexScanOperation.hpp>
#include <NdbTransaction.hpp>
#include "NdbApiSignal.hpp"
#include <NdbOut.hpp>
#include "NdbDictionaryImpl.hpp"
#include <NdbBlob.hpp>
#include <NdbInterpretedCode.hpp>

#include <NdbRecAttr.hpp>
#include <NdbReceiver.hpp>

#include <stdlib.h>
#include <NdbSqlUtil.hpp>
#include <AttributeHeader.hpp>

#include <signaldata/ScanTab.hpp>
#include <signaldata/KeyInfo.hpp>
#include <signaldata/AttrInfo.hpp>
#include <signaldata/TcKeyReq.hpp>

#define DEBUG_NEXT_RESULT 0

NdbScanOperation::NdbScanOperation(Ndb* aNdb, NdbOperation::Type aType) :
  NdbOperation(aNdb, aType),
  m_transConnection(NULL)
{
  theParallelism = 0;
  m_allocated_receivers = 0;
  m_prepared_receivers = 0;
  m_api_receivers = 0;
  m_conf_receivers = 0;
  m_sent_receivers = 0;
  m_receivers = 0;
  m_array = new Uint32[1]; // skip if on delete in fix_receivers
  theSCAN_TABREQ = 0;
  m_executed = false;
  m_scan_buffer= NULL;
  m_scanUsingOldApi= true;
  m_readTuplesCalled= false;
  m_interpretedCodeOldApi= NULL;
}

NdbScanOperation::~NdbScanOperation()
{
  for(Uint32 i = 0; i<m_allocated_receivers; i++){
    m_receivers[i]->release();
    theNdb->releaseNdbScanRec(m_receivers[i]);
  }
  delete[] m_array;
}

void
NdbScanOperation::setErrorCode(int aErrorCode){
  NdbTransaction* tmp = theNdbCon;
  theNdbCon = m_transConnection;
  NdbOperation::setErrorCode(aErrorCode);
  theNdbCon = tmp;
}

void
NdbScanOperation::setErrorCodeAbort(int aErrorCode){
  NdbTransaction* tmp = theNdbCon;
  theNdbCon = m_transConnection;
  NdbOperation::setErrorCodeAbort(aErrorCode);
  theNdbCon = tmp;
}

  
/*****************************************************************************
 * int init();
 *
 * Return Value:  Return 0 : init was successful.
 *                Return -1: In all other case.  
 * Remark:        Initiates operation record after allocation.
 *****************************************************************************/
int
NdbScanOperation::init(const NdbTableImpl* tab, NdbTransaction* myConnection)
{
  m_transConnection = myConnection;

  if(NdbOperation::init(tab, NULL, false) != 0)
    return -1;

  theNdb->theRemainingStartTransactions++; // will be checked in hupp...
  NdbTransaction* aScanConnection = theNdb->hupp(myConnection);
  if (!aScanConnection){
    theNdb->theRemainingStartTransactions--;
    setErrorCodeAbort(theNdb->getNdbError().code);
    return -1;
  }

  // NOTE! The hupped trans becomes the owner of the operation
  theNdbCon= aScanConnection;

  initInterpreter();
  
  theStatus = GetValue;
  theOperationType = OpenScanRequest;
  theNdbCon->theMagicNumber = 0xFE11DF;
  theNoOfTupKeyLeft = tab->m_noOfDistributionKeys;
  m_ordered= false;
  m_descending= false;
  m_read_range_no = 0;
  m_executed = false;
  m_scanUsingOldApi= true;
  m_readTuplesCalled= false;
  m_interpretedCodeOldApi= NULL;
  m_pruneState= SPS_UNKNOWN;

  m_api_receivers_count = 0;
  m_current_api_receiver = 0;
  m_sent_receivers_count = 0;
  m_conf_receivers_count = 0;
  return 0;
}

int
NdbScanOperation::handleScanGetValuesOldApi()
{
  /* Handle old API-defined scan getValue(s) */
  assert(m_scanUsingOldApi);

  if (theReceiver.theFirstRecAttr != NULL) 
  {
    /* theReceiver has a list of RecAttrs which the user
     * wants to read.  Traverse it, adding signals to the
     * request to read them, *similar* to extra GetValue
     * handling, except that we want to use the RecAttrs we've
     * already got.
     * Once these are added to the signal train, all other handling
     * is exactly the same as for normal NdbRecord 'extra GetValues'
     */
    const NdbRecAttr* recAttrToRead = theReceiver.theFirstRecAttr;

    while(recAttrToRead != NULL)
    {
      int res;
      res= insertATTRINFOHdr_NdbRecord(recAttrToRead->theAttrId, 0);
      if (unlikely(res == -1))
        return -1;
      recAttrToRead= recAttrToRead->next();
    }
 
    theInitialReadSize= theTotalCurrAI_Len - AttrInfo::SectionSizeInfoLength;

  }

  return 0;
}

/* Method for adding interpreted code signals to a 
 * scan operation request.
 * Both main program words and subroutine words can 
 * be added in one method as scans do not use 
 * the final update or final read sections.
 */
int
NdbScanOperation::addInterpretedCode()
{
  Uint32 mainProgramWords= 0;
  Uint32 subroutineWords= 0;
  const NdbInterpretedCode* code= m_interpreted_code;

  /* Any disk access? */
  m_no_disk_flag &= 
    !(code->m_flags & NdbInterpretedCode::UsesDisk);


  /* Main program size depends on whether there's subroutines */
  mainProgramWords= code->m_first_sub_instruction_pos ?
    code->m_first_sub_instruction_pos :
    code->m_instructions_length;
  
  int res = insertATTRINFOData_NdbRecord((const char*)code->m_buffer,
                                         mainProgramWords << 2);
  if (res == 0)
  {
    /* Add subroutines, if we have any */
    if (code->m_number_of_subs > 0)
    {
      assert(mainProgramWords > 0);
      assert(code->m_first_sub_instruction_pos > 0);
      
      Uint32 *subroutineStart= 
        &code->m_buffer[ code->m_first_sub_instruction_pos ];
      subroutineWords= 
        code->m_instructions_length -
        code->m_first_sub_instruction_pos;
      
      res = insertATTRINFOData_NdbRecord((const char*) subroutineStart,
                                         subroutineWords << 2);
    }

    /* Update signal section lengths */
    theInterpretedSize= mainProgramWords;
    theSubroutineSize= subroutineWords;
  }

  return res;
}

/* Method for handling scanoptions passed into 
 * NdbTransaction::scanTable or scanIndex
 */
int
NdbScanOperation::handleScanOptions(const ScanOptions *options)
{
  /* Options size has already been checked.
   * scan_flags, parallel and batch have been handled
   * already (see NdbTransaction::scanTable and scanIndex)
   */
  if ((options->optionsPresent & ScanOptions::SO_GETVALUE) &&
      (options->numExtraGetValues > 0))
  {
    if (options->extraGetValues == NULL)
    {
      setErrorCodeAbort(4299);
      /* Incorrect combination of ScanOption flags, 
       * extraGetValues ptr and numExtraGetValues */
      return -1;
    }

    /* Add extra getValue()s */
    for (unsigned int i=0; i < options->numExtraGetValues; i++)
    {
      NdbOperation::GetValueSpec *pvalSpec = &(options->extraGetValues[i]);

      pvalSpec->recAttr=NULL;

      if (pvalSpec->column == NULL)
      {
        setErrorCodeAbort(4295);
        // Column is NULL in Get/SetValueSpec structure
        return -1;
      }

      /* Call internal NdbRecord specific getValue() method
       * Same method handles table scans and index scans
       */
      NdbRecAttr *pra=
        getValue_NdbRecord_scan(&NdbColumnImpl::getImpl(*pvalSpec->column),
                                (char *) pvalSpec->appStorage);
        
      if (pra == NULL)
      {
        return -1;
      }
      
      pvalSpec->recAttr = pra;
    }
  }

  if (options->optionsPresent & ScanOptions::SO_PARTITION_ID)
  {
    /* Should not have any blobs defined at this stage */
    assert(theBlobList == NULL);
    assert(m_pruneState == SPS_UNKNOWN);
    
    /* Only allowed to set partition id for PK ops on UserDefined
     * partitioned tables
     */
    if(unlikely(! (m_attribute_record->flags & 
                   NdbRecord::RecHasUserDefinedPartitioning)))
    {
      /* Explicit partitioning info not allowed for table and operation*/
      setErrorCodeAbort(4546);
      return -1;
    }

    m_pruneState= SPS_FIXED;
    m_pruningKey= options->partitionId;
    
    /* And set the vars in the operation now too */
    theDistributionKey = options->partitionId;
    theDistrKeyIndicator_ = 1;
    assert((m_attribute_record->flags & NdbRecord::RecHasUserDefinedPartitioning) != 0);
    DBUG_PRINT("info", ("NdbScanOperation::handleScanOptions(dist key): %u",
                        theDistributionKey));
  }

  if (options->optionsPresent & ScanOptions::SO_INTERPRETED)
  {
    /* Check the program's for the same table as the
     * operation, within a major version number
     * Perhaps NdbInterpretedCode should not contain the table
     */
    const NdbDictionary::Table* codeTable= 
      options->interpretedCode->getTable();
    if (codeTable != NULL)
    {
      NdbTableImpl* impl= &NdbTableImpl::getImpl(*codeTable);
      
      if ((impl->m_id != (int) m_attribute_record->tableId) ||
          (table_version_major(impl->m_version) != 
           table_version_major(m_attribute_record->tableVersion)))
        return 4524; // NdbInterpretedCode is for different table`
    }

    if ((options->interpretedCode->m_flags & 
         NdbInterpretedCode::Finalised) == 0)
    {
      setErrorCodeAbort(4519);
      return -1; // NdbInterpretedCode::finalise() not called.
    }
    m_interpreted_code= options->interpretedCode;
  }

  /* User's operation 'tag' data. */
  if (options->optionsPresent & ScanOptions::SO_CUSTOMDATA)
  {
    m_customData = options->customData;
  }

  /* Preferred form of partitioning information */
  if (options->optionsPresent & ScanOptions::SO_PART_INFO)
  {
    Uint32 partValue;
    Ndb::PartitionSpec tmpSpec;
    const Ndb::PartitionSpec* pSpec= options->partitionInfo;
    if (unlikely(validatePartInfoPtr(pSpec,
                                     options->sizeOfPartInfo,
                                     tmpSpec) ||
                 getPartValueFromInfo(pSpec,
                                      m_currentTable,
                                      &partValue)))
      return -1;
    
    assert(m_pruneState == SPS_UNKNOWN);
    m_pruneState= SPS_FIXED;
    m_pruningKey= partValue;
    
    theDistributionKey= partValue;
    theDistrKeyIndicator_= 1;
    DBUG_PRINT("info", ("Set distribution key from partition spec to %u",
                        partValue));
  }

  return 0;
}

/**
 * generatePackedReadAIs
 * This method is adds AttrInfos to the current signal train to perform
 * a packed read of the requested columns.
 * It is used by table scan and index scan.
 */
int
NdbScanOperation::generatePackedReadAIs(const NdbRecord *result_record,
                                        bool& haveBlob)
{
  Bitmask<MAXNROFATTRIBUTESINWORDS> readMask;
  Uint32 columnCount= 0;
  Uint32 maxAttrId= 0;

  haveBlob= false;
  
  for (Uint32 i= 0; i<result_record->noOfColumns; i++)
  {
    const NdbRecord::Attr *col= &result_record->columns[i];
    Uint32 attrId= col->attrId;

    assert(!(attrId & AttributeHeader::PSEUDO));

    /* Skip column if result_mask says so and we don't need
     * to read it 
     */
    if (!BitmaskImpl::get(MAXNROFATTRIBUTESINWORDS, m_read_mask, attrId)) 
      continue;

    /* Blob reads are handled with a getValue() in NdbBlob.cpp. */
    if (unlikely(col->flags & NdbRecord::IsBlob))
    {
      m_keyInfo= 1;                         // Need keyinfo for blob scan
      haveBlob= true;
      continue;
    }

    if (col->flags & NdbRecord::IsDisk)
      m_no_disk_flag= false;

    if (attrId > maxAttrId)
      maxAttrId= attrId;

    readMask.set(attrId);
    columnCount++;
  }

  theReceiver.m_record.m_column_count= columnCount;

  int result= 0;

  /* Are there any columns to read via NdbRecord? 
   * Old Api scans, and new Api scans which only read via extra getvalues
   * may have no 'NdbRecord reads'
   */
  if (columnCount > 0)
  {
    bool all= (columnCount == m_currentTable->m_columns.size());
    
    if (all)
      result= insertATTRINFOHdr_NdbRecord(AttributeHeader::READ_ALL, 
                                          columnCount);
    else
    {
      /* How many bitmask words are significant? */
      Uint32 sigBitmaskWords= (maxAttrId>>5) + 1;
      
      result= insertATTRINFOHdr_NdbRecord(AttributeHeader::READ_PACKED, 
                                          sigBitmaskWords << 2);
      if (result != -1)
        result= insertATTRINFOData_NdbRecord((const char*) &readMask.rep.data[0],
                                             sigBitmaskWords << 2); // Bitmask
    }
  }

  return result;
}

/**
 * scanImpl
 * This method is called by scanTableImpl() and scanIndexImpl() and
 * performs most of the signal building tasks that both scan
 * types share
 */
inline int
NdbScanOperation::scanImpl(const NdbScanOperation::ScanOptions *options)
{
  bool haveBlob= false;

  /* Add AttrInfos for packed read of cols in result_record */
  if (generatePackedReadAIs(m_attribute_record, haveBlob) != 0)
    return -1;

  theInitialReadSize= theTotalCurrAI_Len - AttrInfo::SectionSizeInfoLength;

  /* Handle any getValue() calls made against the old API. */
  if (m_scanUsingOldApi)
  {
    if (handleScanGetValuesOldApi() !=0)
      return -1;
  }

  /* Handle scan options - always for old style scan API */
  if (options != NULL)
  {
    if (handleScanOptions(options) != 0)
      return -1;
  }

  /* Get Blob handles unless this is an old Api scan op 
   * For old Api Scan ops, the Blob handles are already
   * set up by the call to getBlobHandle()
   */
  if (unlikely(haveBlob) && !m_scanUsingOldApi)
  {
    if (getBlobHandlesNdbRecord(m_transConnection) == -1)
      return -1;
  }

  /* Add interpreted code words to ATTRINFO signal
   * chain as necessary
   */
  if (m_interpreted_code != NULL)
  {
    if (addInterpretedCode() == -1)
      return -1;
  }
  
  /* Scan is now fully defined, so let's start preparing
   * signals.
   */
  if (prepareSendScan(theNdbCon->theTCConPtr, 
                      theNdbCon->theTransactionId) == -1)
    /* Error code should be set */
    return -1;
  
  return 0;
}

int
NdbScanOperation::handleScanOptionsVersion(const ScanOptions*& optionsPtr, 
                                           Uint32 sizeOfOptions,
                                           ScanOptions& currOptions)
{
  /* Handle different sized ScanOptions */
  if (unlikely((sizeOfOptions !=0) &&
               (sizeOfOptions != sizeof(ScanOptions))))
  {
    /* Different size passed, perhaps it's an old client */
    if (sizeOfOptions == sizeof(ScanOptions_v1))
    {
      const ScanOptions_v1* oldOptions= 
        (const ScanOptions_v1*) optionsPtr;

      /* v1 of ScanOptions, copy into current version
       * structure and update options ptr
       */
      currOptions.optionsPresent= oldOptions->optionsPresent;
      currOptions.scan_flags= oldOptions->scan_flags;
      currOptions.parallel= oldOptions->parallel;
      currOptions.batch= oldOptions->batch;
      currOptions.extraGetValues= oldOptions->extraGetValues;
      currOptions.numExtraGetValues= oldOptions->numExtraGetValues;
      currOptions.partitionId= oldOptions->partitionId;
      currOptions.interpretedCode= oldOptions->interpretedCode;
      currOptions.customData= oldOptions->customData;
      
      /* New fields */
      currOptions.partitionInfo= NULL;
      currOptions.sizeOfPartInfo= 0;
      
      optionsPtr= &currOptions;
    }
    else
    {
      /* No other versions supported currently */
      setErrorCodeAbort(4298);
      /* Invalid or unsupported ScanOptions structure */
      return -1;
    }
  }
  return 0;
}

int
NdbScanOperation::scanTableImpl(const NdbRecord *result_record,
                                NdbOperation::LockMode lock_mode,
                                const unsigned char *result_mask,
                                const NdbScanOperation::ScanOptions *options,
                                Uint32 sizeOfOptions)
{
  int res;
  Uint32 scan_flags = 0;
  Uint32 parallel = 0;
  Uint32 batch = 0;

  ScanOptions currentOptions;

  if (options != NULL)
  {
    if (handleScanOptionsVersion(options, sizeOfOptions, currentOptions))
      return -1;
    
    /* Process some initial ScanOptions - most are 
     * handled later
     */
    if (options->optionsPresent & ScanOptions::SO_SCANFLAGS)
      scan_flags = options->scan_flags;
    if (options->optionsPresent & ScanOptions::SO_PARALLEL)
      parallel = options->parallel;
    if (options->optionsPresent & ScanOptions::SO_BATCH)
      batch = options->batch;
  }
#if 0 // ToDo: this breaks optimize index, but maybe there is a better solution
  if (result_record->flags & NdbRecord::RecIsIndex)
  {
    setErrorCodeAbort(4340);
    return -1;
  }
#endif

  m_attribute_record= result_record;
  m_attribute_record->copyMask(m_read_mask, result_mask);

  /* Process scan definition info */
  res= processTableScanDefs(lock_mode, scan_flags, parallel, batch);
  if (res == -1)
    return -1;

  theStatus= NdbOperation::UseNdbRecord;
  /* Call generic scan code */
  return scanImpl(options);
}


int
NdbScanOperation::getPartValueFromInfo(const Ndb::PartitionSpec* partInfo,
                                       const NdbTableImpl* table,
                                       Uint32* partValue)
{
  switch(partInfo->type)
  {
  case Ndb::PartitionSpec::PS_USER_DEFINED:
  {
    assert(table->m_fragmentType == NdbDictionary::Object::UserDefined);
    *partValue= partInfo->UserDefined.partitionId;
    return 0;
  }

  case Ndb::PartitionSpec::PS_DISTR_KEY_PART_PTR:
  {
    assert(table->m_fragmentType != NdbDictionary::Object::UserDefined);
    Uint32 hashVal;
    int ret= Ndb::computeHash(&hashVal, table, 
                              partInfo->KeyPartPtr.tableKeyParts,
                              partInfo->KeyPartPtr.xfrmbuf, 
                              partInfo->KeyPartPtr.xfrmbuflen);
    if (ret == 0)
    {
      /* We send the hash result here (rather than the partitionId
       * generated by doing some function on the hash)
       * Note that KEY and LINEAR KEY native partitioning hash->partitionId
       * mapping functions are idempotent so that they can be
       * applied multiple times to their result without changing it.  
       * DIH will apply them, so there's no need to also do it here in API, 
       * unless we want to see which physical partition we *think* will 
       * hold the values.
       * Only possible advantage is that we could identify some locality
       * not shown in the hash result.  This is only *safe* for schemes
       * which cannot change the hash->partitionId mapping function
       * online.
       * Can add as an optimisation if necessary.
       */
      *partValue= hashVal;
      return 0;
    }
    else
    {
      setErrorCodeAbort(ret);
      return -1;
    }
  }
  
  case Ndb::PartitionSpec::PS_DISTR_KEY_RECORD:
  {
    assert(table->m_fragmentType != NdbDictionary::Object::UserDefined);
    Uint32 hashVal;
    int ret= Ndb::computeHash(&hashVal,
                              partInfo->KeyRecord.keyRecord,
                              partInfo->KeyRecord.keyRow,
                              partInfo->KeyRecord.xfrmbuf, 
                              partInfo->KeyRecord.xfrmbuflen);
    if (ret == 0)
    {
      /* See comments above about sending hashResult rather than
       * partitionId
       */
      *partValue= hashVal;
      return 0;
    }
    else
    {
      setErrorCodeAbort(ret);
      return -1;
    }
  }
  }
  
  /* 4542 : Unknown partition information type */
  setErrorCodeAbort(4542);
  return -1;
}

/*
  Compare two rows on some prefix of the index.
  This is used to see if we can determine that all rows in an index range scan
  will come from a single fragment (if the two rows bound a single distribution
  key).
 */
static int
compare_index_row_prefix(const NdbRecord *rec,
                         const char *row1,
                         const char *row2,
                         Uint32 prefix_length)
{
  Uint32 i;

  if (row1 == row2) // Easy case with same ptrs
    return 0;

  for (i= 0; i<prefix_length; i++)
  {
    const NdbRecord::Attr *col= &rec->columns[rec->key_indexes[i]];

    bool is_null1= col->is_null(row1);
    bool is_null2= col->is_null(row2);
    if (is_null1)
    {
      if (!is_null2)
        return -1;
      /* Fall-through to compare next one. */
    }
    else
    {
      if (is_null2)
        return 1;

      Uint32 offset= col->offset;
      Uint32 maxSize= col->maxSize;
      const char *ptr1= row1 + offset;
      const char *ptr2= row2 + offset;
      void *info= col->charset_info;
      int res=
        (*col->compare_function)(info, ptr1, maxSize, ptr2, maxSize, true);
      if (res)
      {
        assert(res != NdbSqlUtil::CmpUnknown);
        return res;
      }
    }
  }

  return 0;
}

int
NdbIndexScanOperation::getDistKeyFromRange(const NdbRecord *key_record,
                                           const NdbRecord *result_record,
                                           const char *row,
                                           Uint32* distKey)
{
  const Uint32 MaxKeySizeInLongWords= (NDB_MAX_KEY_SIZE + 7) / 8; 
  Uint64 tmp[ MaxKeySizeInLongWords ];
  char* tmpshrink = (char*)tmp;
  Uint32 tmplen = (Uint32)sizeof(tmp);
  
  /* This can't work for User Defined partitioning */
  assert(key_record->table->m_fragmentType != 
         NdbDictionary::Object::UserDefined);

  Ndb::Key_part_ptr ptrs[NDB_MAX_NO_OF_ATTRIBUTES_IN_KEY+1];
  Uint32 i;
  for (i = 0; i<key_record->distkey_index_length; i++)
  {
    const NdbRecord::Attr *col =
      &key_record->columns[key_record->distkey_indexes[i]];
    if (col->flags & NdbRecord::IsMysqldShrinkVarchar)
    {
      if (tmplen >= 256)
      {
        Uint32 len;
        bool len_ok = col->shrink_varchar(row, len, tmpshrink);
        if (!len_ok)
        {
          /* 4209 : Length parameter in equal/setValue is incorrect */
          setErrorCodeAbort(4209);
          return -1;
        }
        ptrs[i].ptr = tmpshrink;
        tmpshrink += len;
        tmplen -= len;
      }
      else
      {
        /* 4207 : Key size is limited to 4092 bytes */
        setErrorCodeAbort(4207);
        return -1;
      }
    }
    else
    {
      ptrs[i].ptr = row + col->offset;
    }
    ptrs[i].len = col->maxSize;
  }
  ptrs[i].ptr = 0;
  
  Uint32 hashValue;
  int ret = Ndb::computeHash(&hashValue, result_record->table,
                             ptrs, tmpshrink, tmplen);
  if (ret == 0)
  {
    *distKey = hashValue;
    return 0;
  }
  else
  {
#ifdef VM_TRACE
    ndbout << "err: " << ret << endl;
#endif
    setErrorCodeAbort(ret);
    return -1;
  }
}

int
NdbScanOperation::validatePartInfoPtr(const Ndb::PartitionSpec*& partInfo,
                                      Uint32 sizeOfPartInfo,
                                      Ndb::PartitionSpec& tmpSpec)
{  
  if (unlikely(sizeOfPartInfo != sizeof(Ndb::PartitionSpec)))
  {
    if (sizeOfPartInfo == sizeof(Ndb::PartitionSpec_v1))
    {
      const Ndb::PartitionSpec_v1* oldPSpec= 
        (const Ndb::PartitionSpec_v1*) partInfo;
      
      /* Let's upgrade to the latest variant */
      tmpSpec.type= oldPSpec->type;
      if (tmpSpec.type == Ndb::PartitionSpec_v1::PS_USER_DEFINED)
      {
        tmpSpec.UserDefined.partitionId= oldPSpec->UserDefined.partitionId;
      }
      else
      {
        tmpSpec.KeyPartPtr.tableKeyParts= oldPSpec->KeyPartPtr.tableKeyParts;
        tmpSpec.KeyPartPtr.xfrmbuf= oldPSpec->KeyPartPtr.xfrmbuf;
        tmpSpec.KeyPartPtr.xfrmbuflen= oldPSpec->KeyPartPtr.xfrmbuflen;
      }
      
      partInfo= &tmpSpec;
    }
    else
    {
      /* 4545 : Invalid or Unsupported PartitionInfo structure */
      setErrorCodeAbort(4545);
      return -1;
    }
  }
  
  if (partInfo->type != Ndb::PartitionSpec::PS_NONE)
  {
    if (m_pruneState == SPS_FIXED)
    {
      /* 4543 : Duplicate partitioning information supplied */
      setErrorCodeAbort(4543);
      return -1;
    }
    
    if ((partInfo->type == Ndb::PartitionSpec::PS_USER_DEFINED) !=
        ((m_currentTable->m_fragmentType == NdbDictionary::Object::UserDefined)))
    {
      /* Mismatch between type of partitioning info supplied, and table's
       * partitioning type
       */
      /* 4544 : Wrong partitionInfo type for table */
      setErrorCodeAbort(4544);
      return -1;
    }
  }
  else
  {
    /* PartInfo supplied, but set to NONE */
    partInfo= NULL;
  }

  return 0;
}


int
NdbIndexScanOperation::setBound(const NdbRecord* key_record,
                                const IndexBound& bound)
{
  return setBound(key_record, bound, NULL, 0);
}

/** 
 * setBound()
 *
 * This method is called from scanIndex() and setBound().  
 * It adds a bound to an Index Scan.
 * It can be passed extra partitioning information.
 */
int 
NdbIndexScanOperation::setBound(const NdbRecord *key_record,
                                const IndexBound& bound,
                                const Ndb::PartitionSpec* partInfo,
                                Uint32 sizeOfPartInfo)
{
  if (unlikely((theStatus != NdbOperation::UseNdbRecord)))
  {
    setErrorCodeAbort(4284);
    /* Cannot mix NdbRecAttr and NdbRecord methods in one operation */
    return -1;
  }

  if (unlikely(key_record == NULL))
  {
    setErrorCodeAbort(4285);
    /* NULL NdbRecord pointer */
    return -1;
  }

  /* Has the user supplied an open range (no bounds)? */
  const bool openRange= (((bound.low_key == NULL) && 
                          (bound.high_key == NULL)) ||
                         ((bound.low_key_count == 0) && 
                          (bound.high_key_count == 0)));
  
  /* Check the base table's partitioning scheme 
   * (Ordered index itself has 'undefined' fragmentation)
   */
  bool tabHasUserDefPartitioning= (m_currentTable->m_fragmentType == 
                                   NdbDictionary::Object::UserDefined);

  /* Validate explicit partitioning info if it's supplied */
  Ndb::PartitionSpec tmpSpec;
  if (partInfo)
  {
    /* May update the PartInfo ptr */
    if (validatePartInfoPtr(partInfo,
                            sizeOfPartInfo,
                            tmpSpec))
      return -1;
  }

  m_num_bounds++;

  if (unlikely((m_num_bounds > 1) &&
               (m_multi_range == 0)))
  {
    /* > 1 IndexBound, but not MRR */
    setErrorCodeAbort(4509);
    /* Non SF_MultiRange scan cannot have more than one bound */
    return -1;
  }

  Uint32 j;
  Uint32 key_count, common_key_count;
  Uint32 range_no;
  Uint32 bound_head;

  range_no= bound.range_no;
  if (unlikely(range_no > MaxRangeNo))
  {
    setErrorCodeAbort(4286);
    return -1;
  }

  /* Check valid ordering of supplied range numbers */
  if ( m_read_range_no && m_ordered )
  {
    if (unlikely((m_num_bounds > 1) &&
                 (range_no <= m_previous_range_num))) 
    {
      setErrorCodeAbort(4282);
      /* range_no not strictly increasing in ordered multi-range index scan */
      return -1;
    }
    
    m_previous_range_num= range_no;
  }

  key_count= bound.low_key_count;
  common_key_count= key_count;
  if (key_count < bound.high_key_count)
    key_count= bound.high_key_count;
  else
    common_key_count= bound.high_key_count;

  if (unlikely(key_count > key_record->key_index_length))
  {
    /* Too many keys specified for key bound. */
    setErrorCodeAbort(4281);
    return -1;
  }

<<<<<<< HEAD
  /* We need to get a ptr to the first word of this
   * range so that we can set the total length of the range 
   * (and range num) at the end of writing out the range.
   */
  Uint32* firstRangeWord= NULL;
  const Uint32 keyLenBeforeRange= theTupKeyLen;

  for (j= 0; j<key_count; j++)
  {
    Uint32 bound_type;
    /* If key is part of lower bound */
    if (bound.low_key && j<bound.low_key_count)
    {
      /* Inclusive if defined, or matching rows can include this value */
      bound_type= bound.low_inclusive  || j+1 < bound.low_key_count ?
        BoundLE : BoundLT;
      ndbrecord_insert_bound(key_record, key_record->key_indexes[j],
                             bound.low_key, bound_type, firstRangeWord);
    }
    /* If key is part of upper bound */
    if (bound.high_key && j<bound.high_key_count)
    {
      /* Inclusive if defined, or matching rows can include this value */
      bound_type= bound.high_inclusive  || j+1 < bound.high_key_count ?
        BoundGE : BoundGT;
      ndbrecord_insert_bound(key_record, key_record->key_indexes[j],
                             bound.high_key, bound_type, firstRangeWord);
=======
  if (likely(!openRange))
  {
    for (j= 0; j<key_count; j++)
    {
      Uint32 bound_type;
      /* If key is part of lower bound */
      if (bound.low_key && j<bound.low_key_count)
      {
        /* Inclusive if defined, or matching rows can include this value */
        bound_type= bound.low_inclusive  || j+1 < bound.low_key_count ?
          BoundLE : BoundLT;
        ndbrecord_insert_bound(key_record, key_record->key_indexes[j],
                               bound.low_key, bound_type);
      }
      /* If key is part of upper bound */
      if (bound.high_key && j<bound.high_key_count)
      {
        /* Inclusive if defined, or matching rows can include this value */
        bound_type= bound.high_inclusive  || j+1 < bound.high_key_count ?
          BoundGE : BoundGT;
        ndbrecord_insert_bound(key_record, key_record->key_indexes[j],
                               bound.high_key, bound_type);
      }
>>>>>>> b31a1371
    }
  }
  else
  {
    /* Open range - all rows must be returned.
     * To encode this, we'll request all rows where the first
     * key column value is >= NULL
     */
    insert_open_bound(key_record);
  }

  /* Set the length of this range
   * Length = TupKeyLen@range end - TupKeyLen@ range start
   * Pack into Uint32 with range no and bound type as described 
   * in KeyInfo.hpp
   */
  assert(firstRangeWord != NULL);
  
  bound_head= *firstRangeWord;
  bound_head|=
    (theTupKeyLen - keyLenBeforeRange) << 16 | (range_no << 4);
  *firstRangeWord= bound_head;


  /* Now determine if the scan can (continue to) be pruned to one
   * partition
   * 
   * This can only be the case if 
   *   - There's no overriding partition id/info specified in 
   *     ScanOptions 
   *     AND
   *   - This range scan can be pruned to 1 partition 'value'
   *     AND
   *   - All previous ranges (MRR) were partition pruned 
   *     to the same partition 'value'
   *
   * Where partition 'value' is either a partition id or a hash
   * that maps to one in the kernel.
   */
  if ((m_pruneState == SPS_UNKNOWN) ||      // First range
      (m_pruneState == SPS_ONE_PARTITION))  // Previous ranges are commonly pruned
  {
    bool currRangeHasOnePartVal= false;
    Uint32 currRangePartValue= 0;

    /* Determine whether this range scan can be pruned */
    if (partInfo)
    {
      /* Explicit partitioning info supplied, use it to get a value */
      currRangeHasOnePartVal= true;

      if (getPartValueFromInfo(partInfo,
                               m_attribute_record->table,
                               &currRangePartValue))
      {
        return -1;
      }
    }
    else
    {
      if (likely(!tabHasUserDefPartitioning))
      {
        /* Attempt to get implicit partitioning info from range bounds - 
         * only possible if they are present and bound a single value 
         * of the table's distribution keys
         */
        Uint32 index_distkeys = key_record->m_no_of_distribution_keys;
        Uint32 table_distkeys = m_attribute_record->m_no_of_distribution_keys;
        Uint32 distkey_min= key_record->m_min_distkey_prefix_length;
        if (index_distkeys == table_distkeys &&   // Index has all base table d-keys
            common_key_count >= distkey_min &&    // Bounds have all d-keys
            bound.low_key &&                      // Have both bounds
            bound.high_key &&
            0==compare_index_row_prefix(key_record,     // Both bounds are same
                                        bound.low_key,
                                        bound.high_key,
                                        distkey_min))
        {
          assert(! openRange);
          currRangeHasOnePartVal= true;
          if (getDistKeyFromRange(key_record, m_attribute_record,
                                  bound.low_key,
                                  &currRangePartValue))
            return -1;
        }
      }
    }
     

    /* Determine whether this pruned range fits with any existing
     * range pruning
     * As we can currently only prune a single scan to one partition
     * (Not a set of partitions, or a set of partitions per range)
     * we can only prune if all ranges happen to be prune-able to the
     * same partition.
     * In future perhaps Ndb can be enhanced to support partition sets
     * and/or per-range partition pruning.
     */
    const ScanPruningState prevPruneState= m_pruneState;
    if (currRangeHasOnePartVal)
    {
      if (m_pruneState == SPS_UNKNOWN)
      {
        /* Prune the scan to use this range's partition value */
        m_pruneState= SPS_ONE_PARTITION;
        m_pruningKey= currRangePartValue;
      }
      else
      {
        /* If this range's partition value is the same as the previous
         * ranges then we can stay pruned, otherwise we cannot
         */
        assert(m_pruneState == SPS_ONE_PARTITION);
        if (currRangePartValue != m_pruningKey)
        {
          /* This range is found in a different partition to previous
           * range(s).  We cannot prune this scan.
           */
          m_pruneState= SPS_MULTI_PARTITION;
        }
      }
    }
    else
    {
      /* This range cannot be scanned by scanning a single partition
       * Therefore the scan must scan all partitions
       */
      m_pruneState= SPS_MULTI_PARTITION;
    }

    /* Now modify the SCANTABREQ */
    if (m_pruneState != prevPruneState)
    {
      theDistrKeyIndicator_= (m_pruneState == SPS_ONE_PARTITION);
      theDistributionKey= m_pruningKey;

      ScanTabReq *req= CAST_PTR(ScanTabReq, theSCAN_TABREQ->getDataPtrSend());
      ScanTabReq::setDistributionKeyFlag(req->requestInfo, theDistrKeyIndicator_);
      req->distributionKey= theDistributionKey;
      theSCAN_TABREQ->setLength(ScanTabReq::StaticLength + theDistrKeyIndicator_);
    }
  } // if (m_pruneState == UNKNOWN / SPS_ONE_PARTITION)

  return 0;
} // ::setBound();


int
NdbIndexScanOperation::scanIndexImpl(const NdbRecord *key_record,
                                     const NdbRecord *result_record,
                                     NdbOperation::LockMode lock_mode,
                                     const unsigned char *result_mask,
                                     const NdbIndexScanOperation::IndexBound *bound,
                                     const NdbScanOperation::ScanOptions *options,
                                     Uint32 sizeOfOptions)
{
  int res;
  Uint32 i;
  Uint32 scan_flags = 0;
  Uint32 parallel = 0;
  Uint32 batch = 0;

  ScanOptions currentOptions;

  if (options != NULL)
  {
    if (handleScanOptionsVersion(options, sizeOfOptions, currentOptions))
      return -1;
    
    /* Process some initial ScanOptions here
     * The rest will be handled later
     */
    if (options->optionsPresent & ScanOptions::SO_SCANFLAGS)
      scan_flags = options->scan_flags;
    if (options->optionsPresent & ScanOptions::SO_PARALLEL)
      parallel = options->parallel;
    if (options->optionsPresent & ScanOptions::SO_BATCH)
      batch = options->batch;
  }

  if (!(key_record->flags & NdbRecord::RecHasAllKeys))
  {
    setErrorCodeAbort(4292);
    return -1;
  }

  result_record->copyMask(m_read_mask, result_mask);

  if (scan_flags & (NdbScanOperation::SF_OrderBy | 
                    NdbScanOperation::SF_OrderByFull))
  {
    /**
     * For ordering, we need all keys in the result row.
     *
     * So for each key column, check that it is included in the result
     * NdbRecord.
     */
    Uint32 keymask[MAXNROFATTRIBUTESINWORDS];
    BitmaskImpl::clear(MAXNROFATTRIBUTESINWORDS, keymask);

    for (i = 0; i < key_record->key_index_length; i++)
    {
      Uint32 attrId = key_record->columns[key_record->key_indexes[i]].attrId;
      if (attrId >= result_record->m_attrId_indexes_length ||
          result_record->m_attrId_indexes[attrId] < 0)
      {
        setErrorCodeAbort(4292);
        return -1;
      }

      BitmaskImpl::set(MAXNROFATTRIBUTESINWORDS, keymask, attrId);
    }

    if (scan_flags & NdbScanOperation::SF_OrderByFull)
    {
      BitmaskImpl::bitOR(MAXNROFATTRIBUTESINWORDS, m_read_mask, keymask);
    }
    else if (!BitmaskImpl::contains(MAXNROFATTRIBUTESINWORDS, 
                                    m_read_mask, keymask))
    {
      setErrorCodeAbort(4341);
      return -1;
    }
  }
  
  if (!(key_record->flags & NdbRecord::RecIsIndex))
  {
    setErrorCodeAbort(4283);
    return -1;
  }
  if (result_record->flags & NdbRecord::RecIsIndex)
  {
    setErrorCodeAbort(4340);
    return -1;
  }

  /* Modify NdbScanOperation vars to indicate that we're an 
   * IndexScan
   */
  m_type= NdbOperation::OrderedIndexScan;
  m_currentTable= result_record->table;

  m_key_record = key_record;
  m_attribute_record= result_record;

  res= processIndexScanDefs(lock_mode, scan_flags, parallel, batch);
  if (res==-1)
    return -1;

  /* Fix theStatus as set in processIndexScanDefs(). */
  theStatus= NdbOperation::UseNdbRecord;
  
  /* Call generic scan code */
  res= scanImpl(options);

  if (!res)
  {
    /*
     * Set up first key bound, if present
     * Extra bounds (MRR) can be added later
     */
    if (bound != NULL)
    {
      res= setBound(key_record, *bound);
    }
  }
  
  return res;
} // ::scanIndexImpl();


/* readTuples() method for table scans
 * This method performs minimal validation and initialisation,
 * deferring most of the work to a later call to processTableScanDefs
 * below.
 */
int 
NdbScanOperation::readTuples(NdbScanOperation::LockMode lm,
                             Uint32 scan_flags, 
                             Uint32 parallel,
                             Uint32 batch)
{
  // It is only possible to call readTuples if  readTuples hasn't
  // already been called
  if (m_readTuplesCalled)
  {
    setErrorCode(4605);
    return -1;
  }
  
  /* Save parameters for later */
  m_readTuplesCalled= true;
  m_savedLockModeOldApi= lm;
  m_savedScanFlagsOldApi= scan_flags;
  m_savedParallelOldApi= parallel;
  m_savedBatchOldApi= batch;

  /**
   * Old API always auto-added all key-colums
   */
  if (scan_flags & SF_OrderBy)
    m_savedScanFlagsOldApi |= SF_OrderByFull;

  return 0;
}

/* Most of the scan definition work for old + NdbRecord API scans is done here */
int 
NdbScanOperation::processTableScanDefs(NdbScanOperation::LockMode lm,
                                       Uint32 scan_flags, 
                                       Uint32 parallel,
                                       Uint32 batch)
{
  m_ordered = m_descending = false;
  m_pruneState= SPS_UNKNOWN;
  Uint32 fragCount = m_currentTable->m_fragmentCount;

  assert(fragCount > 0);
  
  if (parallel > fragCount || parallel == 0) {
     parallel = fragCount;
  }

  theNdbCon->theScanningOp = this;
  bool tupScan = (scan_flags & SF_TupScan);

#if 0 // XXX temp for testing
  { char* p = getenv("NDB_USE_TUPSCAN");
    if (p != 0) {
      unsigned n = atoi(p); // 0-10
      if ((unsigned int) (::time(0) % 10) < n) tupScan = true;
    }
  }
#endif
  if (scan_flags & SF_DiskScan)
  {
    tupScan = true;
    m_no_disk_flag = false;
  }
  
  bool rangeScan= false;

  /* NdbRecord defined scan, handle IndexScan specifics */
  if ( (int) m_accessTable->m_indexType ==
       (int) NdbDictionary::Index::OrderedIndex )
  {
    if (m_currentTable == m_accessTable){
      // Old way of scanning indexes, should not be allowed
      m_currentTable = theNdb->theDictionary->
        getTable(m_currentTable->m_primaryTable.c_str());
      assert(m_currentTable != NULL);
    }
    assert (m_currentTable != m_accessTable);
    // Modify operation state
    theStatus = GetValue;
    theOperationType  = OpenRangeScanRequest;
    rangeScan = true;
    tupScan = false;
  }
  
  if (rangeScan && (scan_flags & (SF_OrderBy | SF_OrderByFull)))
    parallel = fragCount; /* Frag count of ordered index ==
                           * Frag count of base table
                           */
  
  theParallelism = parallel;    
  
  if(fix_receivers(parallel) == -1){
    setErrorCodeAbort(4000);
    return -1;
  }
  
  if (theSCAN_TABREQ == NULL) {
    setErrorCodeAbort(4000);
    return -1;
  }//if
  
  theSCAN_TABREQ->setSignal(GSN_SCAN_TABREQ);
  ScanTabReq * req = CAST_PTR(ScanTabReq, theSCAN_TABREQ->getDataPtrSend());
  req->apiConnectPtr = theNdbCon->theTCConPtr;
  req->tableId = m_accessTable->m_id;
  req->tableSchemaVersion = m_accessTable->m_version;
  req->storedProcId = 0xFFFF;
  req->buddyConPtr = theNdbCon->theBuddyConPtr;
  req->spare= 0;
  req->first_batch_size = batch; // Save user specified batch size
  
  Uint32 reqInfo = 0;
  ScanTabReq::setParallelism(reqInfo, parallel);
  ScanTabReq::setScanBatch(reqInfo, 0);
  ScanTabReq::setRangeScanFlag(reqInfo, rangeScan);
  ScanTabReq::setTupScanFlag(reqInfo, tupScan);
  req->requestInfo = reqInfo;

  m_keyInfo = (scan_flags & SF_KeyInfo) ? 1 : 0;
  setReadLockMode(lm);

  Uint64 transId = theNdbCon->getTransactionId();
  req->transId1 = (Uint32) transId;
  req->transId2 = (Uint32) (transId >> 32);

  assert(theSCAN_TABREQ->next() == NULL);
  NdbApiSignal* tSignal= theNdb->getSignal();
  theSCAN_TABREQ->next(tSignal);
  theLastKEYINFO = tSignal;
  
  theKEYINFOptr= tSignal->getDataPtrSend();
  keyInfoRemain= NdbApiSignal::MaxSignalWords;
  theTotalNrOfKeyWordInSignal= 0;

  getFirstATTRINFOScan();
  return 0;
}

int
NdbScanOperation::setInterpretedCode(const NdbInterpretedCode *code)
{
  if (theStatus == NdbOperation::UseNdbRecord)
  {
    setErrorCodeAbort(4284); // Cannot mix NdbRecAttr and NdbRecord methods...
    return -1;
  }

  if ((code->m_flags & NdbInterpretedCode::Finalised) == 0)
  {
    setErrorCodeAbort(4519); //  NdbInterpretedCode::finalise() not called.
    return -1;
  }

  m_interpreted_code= code;
  
  return 0;
}

NdbInterpretedCode*
NdbScanOperation::allocInterpretedCodeOldApi()
{
  /* Should only be called once */
  assert (m_interpretedCodeOldApi == NULL);

  /* Old Api scans only */
  if (! m_scanUsingOldApi)
  {
    /* NdbScanFilter constructor taking NdbOperation is not 
     * supported for NdbRecord
     */
    setErrorCodeAbort(4536);
    return NULL;
  }

  m_interpretedCodeOldApi = new NdbInterpretedCode(m_currentTable->m_facade);

  if (m_interpretedCodeOldApi == NULL)
    setErrorCodeAbort(4000); // Memory allocation error

  return m_interpretedCodeOldApi;
}

void
NdbScanOperation::freeInterpretedCodeOldApi()
{
  if (m_interpretedCodeOldApi != NULL)
  {
    delete m_interpretedCodeOldApi;
    m_interpretedCodeOldApi= NULL;
  }
}


void
NdbScanOperation::setReadLockMode(LockMode lockMode)
{
  bool lockExcl, lockHoldMode, readCommitted;
  switch (lockMode)
  {
    case LM_CommittedRead:
      lockExcl= false;
      lockHoldMode= false;
      readCommitted= true;
      break;
    case LM_SimpleRead:
    case LM_Read:
      lockExcl= false;
      lockHoldMode= true;
      readCommitted= false;
      break;
    case LM_Exclusive:
      lockExcl= true;
      lockHoldMode= true;
      readCommitted= false;
      m_keyInfo= 1;
      break;
    default:
      /* Not supported / invalid. */
      assert(false);
  }
  theLockMode= lockMode;
  ScanTabReq *req= CAST_PTR(ScanTabReq, theSCAN_TABREQ->getDataPtrSend());
  Uint32 reqInfo= req->requestInfo;
  ScanTabReq::setLockMode(reqInfo, lockExcl);
  ScanTabReq::setHoldLockFlag(reqInfo, lockHoldMode);
  ScanTabReq::setReadCommittedFlag(reqInfo, readCommitted);
  req->requestInfo= reqInfo;
}

int
NdbScanOperation::fix_receivers(Uint32 parallel){
  assert(parallel > 0);
  if(parallel > m_allocated_receivers){
    const Uint32 sz = parallel * (4*sizeof(char*)+sizeof(Uint32));

    /* Allocate as Uint64 to ensure proper alignment for pointers. */
    Uint64 * tmp = new Uint64[(sz+7)/8];
    if (tmp == NULL)
    {
      setErrorCodeAbort(4000);
      return -1;
    }
    // Save old receivers
    memcpy(tmp, m_receivers, m_allocated_receivers*sizeof(char*));
    delete[] m_array;
    m_array = (Uint32*)tmp;
    
    m_receivers = (NdbReceiver**)tmp;
    m_api_receivers = m_receivers + parallel;
    m_conf_receivers = m_api_receivers + parallel;
    m_sent_receivers = m_conf_receivers + parallel;
    m_prepared_receivers = (Uint32*)(m_sent_receivers + parallel);

    // Only get/init "new" receivers
    NdbReceiver* tScanRec;
    for (Uint32 i = m_allocated_receivers; i < parallel; i ++) {
      tScanRec = theNdb->getNdbScanRec();
      if (tScanRec == NULL) {
        setErrorCodeAbort(4000);
        return -1;
      }//if
      m_receivers[i] = tScanRec;
      tScanRec->init(NdbReceiver::NDB_SCANRECEIVER, false, this);
    }
    m_allocated_receivers = parallel;
  }
  
  reset_receivers(parallel, 0);
  return 0;
}

/**
 * Move receiver from send array to conf:ed array
 */
void
NdbScanOperation::receiver_delivered(NdbReceiver* tRec){
  if(theError.code == 0){
    if(DEBUG_NEXT_RESULT)
      ndbout_c("receiver_delivered");
    
    Uint32 idx = tRec->m_list_index;
    Uint32 last = m_sent_receivers_count - 1;
    if(idx != last){
      NdbReceiver * move = m_sent_receivers[last];
      m_sent_receivers[idx] = move;
      move->m_list_index = idx;
    }
    m_sent_receivers_count = last;
    
    last = m_conf_receivers_count;
    m_conf_receivers[last] = tRec;
    m_conf_receivers_count = last + 1;
    tRec->m_current_row = 0;
  }
}

/**
 * Remove receiver as it's completed
 */
void
NdbScanOperation::receiver_completed(NdbReceiver* tRec){
  if(theError.code == 0){
    if(DEBUG_NEXT_RESULT)
      ndbout_c("receiver_completed");
    
    Uint32 idx = tRec->m_list_index;
    Uint32 last = m_sent_receivers_count - 1;
    if(idx != last){
      NdbReceiver * move = m_sent_receivers[last];
      m_sent_receivers[idx] = move;
      move->m_list_index = idx;
    }
    m_sent_receivers_count = last;
  }
}

/*****************************************************************************
 * int getFirstATTRINFOScan()
 *
 * Return Value:  Return 0:   Successful
 *                Return -1:  All other cases
 * Parameters:    None:            Only allocate the first signal.
 * Remark:        When a scan is defined we need to use this method instead 
 *                of insertATTRINFO for the first signal. 
 *                This is because we need not to mess up the code in 
 *                insertATTRINFO with if statements since we are not 
 *                interested in the TCKEYREQ signal.
 *****************************************************************************/
int
NdbScanOperation::getFirstATTRINFOScan()
{
  NdbApiSignal* tSignal;

  tSignal = theNdb->getSignal();
  if (tSignal == NULL){
    setErrorCodeAbort(4000);      
    return -1;    
  }

  theAI_LenInCurrAI = AttrInfo::SectionSizeInfoLength;
  theATTRINFOptr = &tSignal->getDataPtrSend()[AttrInfo::SectionSizeInfoLength];
  attrInfoRemain= NdbApiSignal::MaxSignalWords - AttrInfo::SectionSizeInfoLength;
  tSignal->setLength(AttrInfo::SectionSizeInfoLength);
  theFirstATTRINFO = tSignal;
  theCurrentATTRINFO = tSignal;
  theCurrentATTRINFO->next(NULL);

  return 0;
}

int
NdbScanOperation::executeCursor(int nodeId)
{
  /*
   * Call finaliseScanOldApi() for old style scans before
   * proceeding
   */  
  bool locked = false;
  TransporterFacade* tp = theNdb->theImpl->m_transporter_facade;

  int res = 0;
  if (m_scanUsingOldApi && finaliseScanOldApi() == -1)
  {
    res = -1;
    goto done;
  }

  {
    locked = true;
    NdbTransaction * tCon = theNdbCon;
    NdbMutex_Lock(tp->theMutexPtr);
    
    Uint32 seq = tCon->theNodeSequence;
    
    if (tp->get_node_alive(nodeId) &&
        (tp->getNodeSequence(nodeId) == seq)) {
      
      tCon->theMagicNumber = 0x37412619;
      
      if (doSendScan(nodeId) == -1)
      {
        res = -1;
        goto done;
      }
      
      m_executed= true; // Mark operation as executed
    } 
    else
    {
      if (!(tp->get_node_stopping(nodeId) &&
            (tp->getNodeSequence(nodeId) == seq)))
      {
        TRACE_DEBUG("The node is hard dead when attempting to start a scan");
        setErrorCode(4029);
        tCon->theReleaseOnClose = true;
      } 
      else 
      {
        TRACE_DEBUG("The node is stopping when attempting to start a scan");
        setErrorCode(4030);
      }//if
      res = -1;
      tCon->theCommitStatus = NdbTransaction::Aborted;
    }//if
  }

done:
    /**
   * Set pointers correctly
   *   so that nextResult will handle it correctly
   *   even if doSendScan was never called
   *   bug#42454
   */
  m_curr_row = 0;
  m_sent_receivers_count = theParallelism;
  if(m_ordered)
  {
    m_current_api_receiver = theParallelism;
    m_api_receivers_count = theParallelism;
  }

  if (locked)
    NdbMutex_Unlock(tp->theMutexPtr);

  return res;
}


int 
NdbScanOperation::nextResult(bool fetchAllowed, bool forceSend)
{
  /* Defer to NdbRecord implementation, which will copy values
   * out into the user's RecAttr objects.
   */
  const char * dummyOutRowPtr;

  if (unlikely(! m_scanUsingOldApi))
  {
    /* Cannot mix NdbRecAttr and NdbRecord methods in one operation */
    setErrorCode(4284);
    return -1;
  }
    

  return nextResult(&dummyOutRowPtr,
                    fetchAllowed,
                    forceSend);
}

/* nextResult() for NdbRecord operation. */
int
NdbScanOperation::nextResult(const char ** out_row_ptr,
                             bool fetchAllowed, bool forceSend)
{
  int res;

  if ((res = nextResultNdbRecord(*out_row_ptr, fetchAllowed, forceSend)) == 0) {
    NdbBlob* tBlob= theBlobList;
    NdbRecAttr *getvalue_recattr= theReceiver.theFirstRecAttr;
    if (((UintPtr)tBlob | (UintPtr)getvalue_recattr) != 0)
    {
      Uint32 idx= m_current_api_receiver;
      assert(idx < m_api_receivers_count);
      const NdbReceiver *receiver= m_api_receivers[m_current_api_receiver];
      Uint32 pos= 0;

      /* First take care of any getValue(). */
      while (getvalue_recattr != NULL)
      {
        const char *attr_data;
        Uint32 attr_size;
        if (receiver->getScanAttrData(attr_data, attr_size, pos) == -1)
          return -1;
        if (!getvalue_recattr->receive_data((const Uint32 *)attr_data,
                                            attr_size))
          return -1;                            // purecov: deadcode
        getvalue_recattr= getvalue_recattr->next();
      }

      /* Handle blobs. */
      if (tBlob)
      {
        Uint32 infoword;                          // Not used for blobs
        Uint32 key_length;
        const char *key_data;
        res= receiver->get_keyinfo20(infoword, key_length, key_data);
        if (res == -1)
          return -1;

        do
        {
          if (tBlob->atNextResultNdbRecord(key_data, key_length*4) == -1)
            return -1;
          tBlob= tBlob->theNext;
        } while (tBlob != 0);
        /* Flush blob part ops on behalf of user. */
        if (m_transConnection->executePendingBlobOps() == -1)
          return -1;
      }
    }
    return 0;
  }
  return res;
}

int
NdbScanOperation::nextResultNdbRecord(const char * & out_row,
                                      bool fetchAllowed, bool forceSend)
{
  if (m_ordered)
    return ((NdbIndexScanOperation*)this)->next_result_ordered_ndbrecord
      (out_row, fetchAllowed, forceSend);

  /* Return a row immediately if any is available. */
  while (m_current_api_receiver < m_api_receivers_count)
  {
    NdbReceiver *tRec= m_api_receivers[m_current_api_receiver];
    if (tRec->nextResult())
    {
      out_row= tRec->get_row();
      return 0;
    }
    m_current_api_receiver++;
  }

  if (!fetchAllowed)
  {
    /*
      Application wants to be informed that no more rows are available
      immediately.
    */
    return 2;
  }

  /* Now we have to wait for more rows (or end-of-file on all receivers). */
  Uint32 nodeId = theNdbCon->theDBnode;
  TransporterFacade* tp = theNdb->theImpl->m_transporter_facade;
  int retVal= 2;
  Uint32 idx, last;
  /*
    The rest needs to be done under mutex due to synchronization with receiver
    thread.
  */
  PollGuard poll_guard(tp, &theNdb->theImpl->theWaiter,
                       theNdb->theNdbBlockNumber);

  const Uint32 seq= theNdbCon->theNodeSequence;

  if(theError.code)
  {
    goto err4;
  }

  if(seq == tp->getNodeSequence(nodeId) &&
     send_next_scan(m_current_api_receiver, false) == 0)
  {
    idx= m_current_api_receiver;
    last= m_api_receivers_count;
    Uint32 timeout= tp->m_waitfor_timeout;

    do {
      if (theError.code){
        setErrorCode(theError.code);
        return -1;
      }

      Uint32 cnt= m_conf_receivers_count;
      Uint32 sent= m_sent_receivers_count;

      if (cnt > 0)
      {
        /* New receivers with completed batches available. */
        memcpy(m_api_receivers+last, m_conf_receivers, cnt * sizeof(char*));
        last+= cnt;
        m_conf_receivers_count= 0;
      }
      else if (retVal == 2 && sent > 0)
      {
        /* No completed... */
        int ret_code= poll_guard.wait_scan(3*timeout, nodeId, forceSend);
        if (ret_code == 0 && seq == tp->getNodeSequence(nodeId)) {
          continue;
        } else if(ret_code == -1){
          retVal= -1;
        } else {
          idx= last;
          retVal= -2; //return_code;
        }
      }
      else if (retVal == 2)
      {
        /**
         * No completed & no sent -> EndOfData
         */
        theError.code= -1; // make sure user gets error if he tries again
        return 1;
      }

      if (retVal == 0)
        break;

      while (idx < last)
      {
        NdbReceiver* tRec= m_api_receivers[idx];
        if (tRec->nextResult())
        {
          out_row= tRec->get_row();
          retVal= 0;
          break;
        }
        idx++;
      }
    } while(retVal == 2);

    m_api_receivers_count= last;
    m_current_api_receiver= idx;
  } else {
    retVal = -3;
  }

  switch(retVal)
  {
  case 0:
  case 1:
  case 2:
    return retVal;
  case -1:
    setErrorCode(4008); // Timeout
    break;
  case -2:
    setErrorCode(4028); // Node fail
    break;
  case -3: // send_next_scan -> return fail (set error-code self)
    if(theError.code == 0)
      setErrorCode(4028); // seq changed = Node fail
    break;
  case -4:
err4:
    setErrorCode(theError.code);
    break;
  }

  theNdbCon->theTransactionIsStarted= false;
  theNdbCon->theReleaseOnClose= true;
  return -1;
}

int
NdbScanOperation::send_next_scan(Uint32 cnt, bool stopScanFlag)
{
  if(cnt > 0){
    NdbApiSignal tSignal(theNdb->theMyRef);
    tSignal.setSignal(GSN_SCAN_NEXTREQ);
    
    Uint32* theData = tSignal.getDataPtrSend();
    theData[0] = theNdbCon->theTCConPtr;
    theData[1] = stopScanFlag == true ? 1 : 0;
    Uint64 transId = theNdbCon->theTransactionId;
    theData[2] = (Uint32) transId;
    theData[3] = (Uint32) (transId >> 32);
    
    /**
     * Prepare ops
     */
    Uint32 last = m_sent_receivers_count;
    Uint32 * prep_array = (cnt > 21 ? m_prepared_receivers : theData + 4);
    Uint32 sent = 0;
    for(Uint32 i = 0; i<cnt; i++){
      NdbReceiver * tRec = m_api_receivers[i];
      if((prep_array[sent] = tRec->m_tcPtrI) != RNIL)
      {
        m_sent_receivers[last+sent] = tRec;
        tRec->m_list_index = last+sent;
        tRec->prepareSend();
        sent++;
      }
    }
    memmove(m_api_receivers, m_api_receivers+cnt, 
            (theParallelism-cnt) * sizeof(char*));
    
    int ret = 0;
    if(sent)
    {
      Uint32 nodeId = theNdbCon->theDBnode;
      TransporterFacade * tp = theNdb->theImpl->m_transporter_facade;
      if(cnt > 21){
        tSignal.setLength(4);
        LinearSectionPtr ptr[3];
        ptr[0].p = prep_array;
        ptr[0].sz = sent;
        ret = tp->sendSignal(&tSignal, nodeId, ptr, 1);
      } else {
        tSignal.setLength(4+sent);
        ret = tp->sendSignal(&tSignal, nodeId);
      }
    }
    m_sent_receivers_count = last + sent;
    m_api_receivers_count -= cnt;
    m_current_api_receiver = 0;
    
    return ret;
  }
  return 0;
}

int 
NdbScanOperation::prepareSend(Uint32  TC_ConnectPtr, Uint64  TransactionId)
{
  abort();
  return 0;
}

int 
NdbScanOperation::doSend(int ProcessorId)
{
  return 0;
}

void NdbScanOperation::close(bool forceSend, bool releaseOp)
{
  DBUG_ENTER("NdbScanOperation::close");
  DBUG_PRINT("enter", ("this: 0x%lx  tcon: 0x%lx  con: 0x%lx  force: %d  release: %d",
                       (long) this,
                       (long) m_transConnection, (long) theNdbCon,
                       forceSend, releaseOp));

  if(m_transConnection){
    if(DEBUG_NEXT_RESULT)
      ndbout_c("close() theError.code = %d "
               "m_api_receivers_count = %d "
               "m_conf_receivers_count = %d "
               "m_sent_receivers_count = %d",
               theError.code, 
               m_api_receivers_count,
               m_conf_receivers_count,
               m_sent_receivers_count);
    
    TransporterFacade* tp = theNdb->theImpl->m_transporter_facade;
    /*
      The PollGuard has an implicit call of unlock_and_signal through the
      ~PollGuard method. This method is called implicitly by the compiler
      in all places where the object is out of context due to a return,
      break, continue or simply end of statement block
    */
    PollGuard poll_guard(tp, &theNdb->theImpl->theWaiter,
                         theNdb->theNdbBlockNumber);
    close_impl(tp, forceSend, &poll_guard);
  }

  NdbConnection* tCon = theNdbCon;
  NdbConnection* tTransCon = m_transConnection;
  theNdbCon = NULL;
  m_transConnection = NULL;

  if (tTransCon && releaseOp) 
  {
    NdbIndexScanOperation* tOp = (NdbIndexScanOperation*)this;

    bool ret = true;
    if (theStatus != WaitResponse)
    {
      /**
       * Not executed yet
       */
      ret = 
        tTransCon->releaseScanOperation(&tTransCon->m_theFirstScanOperation,
                                        &tTransCon->m_theLastScanOperation,
                                        tOp);
    }
    else
    {
      ret = tTransCon->releaseScanOperation(&tTransCon->m_firstExecutedScanOp,
                                            0, tOp);
    }
    assert(ret);
  }
  
  tCon->theScanningOp = 0;
  theNdb->closeTransaction(tCon);
  theNdb->theRemainingStartTransactions--;
  DBUG_VOID_RETURN;
}

void
NdbScanOperation::execCLOSE_SCAN_REP(){
  m_conf_receivers_count = 0;
  m_sent_receivers_count = 0;
}

void NdbScanOperation::release()
{
  if(theNdbCon != 0 || m_transConnection != 0){
    close();
  }
  for(Uint32 i = 0; i<m_allocated_receivers; i++){
    m_receivers[i]->release();
  }
  if (m_scan_buffer)
  {
    delete[] m_scan_buffer;
    m_scan_buffer= NULL;
  }

  NdbOperation::release();
  
  if(theSCAN_TABREQ)
  {
    theNdb->releaseSignal(theSCAN_TABREQ);
    theSCAN_TABREQ = 0;
  }
}

/*
 * This method finalises an Old API defined scan
 * This is done just prior to scan execution
 * The parameters provided via the RecAttr scan interface are
 * used to create an NdbRecord based scan
 */
int NdbScanOperation::finaliseScanOldApi()
{
  /* For a scan we use an NdbRecord structure for this
   * table, and add the user-requested values in a similar
   * way to the extra GetValues mechanism
   */
  assert(theOperationType == OpenScanRequest ||
         theOperationType == OpenRangeScanRequest);

  /* Prepare ScanOptions structure using saved parameters */
  ScanOptions options;
  options.optionsPresent=(ScanOptions::SO_SCANFLAGS |
                          ScanOptions::SO_PARALLEL |
                          ScanOptions::SO_BATCH);

  options.scan_flags= m_savedScanFlagsOldApi;
  options.parallel= m_savedParallelOldApi;
  options.batch= m_savedBatchOldApi;

  if (theDistrKeyIndicator_ == 1)
  {
    /* User has defined a partition id specifically */
    options.optionsPresent |= ScanOptions::SO_PARTITION_ID;
    options.partitionId= theDistributionKey;
  }

  /* customData or interpretedCode should 
   * already be set in the operation members - no need 
   * to pass in as ScanOptions
   */

  /* Next, call scanTable, passing in some of the 
   * parameters we saved
   * It will look after building the correct signals
   */
  int result= -1;

  const unsigned char* emptyMask= 
    (const unsigned char*) NdbDictionaryImpl::m_emptyMask;

  if (theOperationType == OpenScanRequest)
    /* Create table scan operation with an empty
     * mask for NdbRecord values
     */
    result= scanTableImpl(m_currentTable->m_ndbrecord,
                          m_savedLockModeOldApi,
                          emptyMask,
                          &options,
                          sizeof(ScanOptions));
  else
  {
    assert(theOperationType == OpenRangeScanRequest);
    NdbIndexScanOperation *isop = 
      static_cast<NdbIndexScanOperation*>(this);

    if (isop->currentRangeOldApi != NULL)
    {
      /* Add current bound to bound list */
      if (isop->buildIndexBoundOldApi(0) != 0)
        return -1;
    }
    
    /* If this is an ordered scan, then we need
     * the pk columns in the mask, otherwise we
     * don't
     */
    const unsigned char * resultMask= 
      ((m_savedScanFlagsOldApi & (SF_OrderBy | SF_OrderByFull)) !=0) ? 
      m_accessTable->m_pkMask : 
      emptyMask;

    result= isop->scanIndexImpl(m_accessTable->m_ndbrecord,
                                m_currentTable->m_ndbrecord,
                                m_savedLockModeOldApi,
                                resultMask,
                                NULL, // All bounds added below
                                &options,
                                sizeof(ScanOptions));

    /* Add any bounds that were specified */
    if (isop->firstRangeOldApi != NULL)
    {
      NdbRecAttr* bound= isop->firstRangeOldApi;
      while (bound != NULL)
      {
        if (isop->setBound( m_accessTable->m_ndbrecord,
                            *isop->getIndexBoundFromRecAttr(bound) ) != 0)
          return -1;
        
        bound= bound->next();
      }
    }

    isop->releaseIndexBoundsOldApi();
  }

  /* Free any scan-owned ScanFilter generated InterpretedCode
   * object
   */
  freeInterpretedCodeOldApi();

  return result;
}

/***************************************************************************
int prepareSendScan(Uint32 aTC_ConnectPtr,
                    Uint64 aTransactionId)

Return Value:   Return 0 : preparation of send was succesful.
                Return -1: In all other case.   
Parameters:     aTC_ConnectPtr: the Connect pointer to TC.
                aTransactionId: the Transaction identity of the transaction.
Remark:         Puts the the final data into ATTRINFO signal(s)  after this 
                we know the how many signal to send and their sizes
***************************************************************************/
int NdbScanOperation::prepareSendScan(Uint32 aTC_ConnectPtr,
                                      Uint64 aTransactionId){
  if (theInterpretIndicator != 1 ||
      (theOperationType != OpenScanRequest &&
       theOperationType != OpenRangeScanRequest)) {
    setErrorCodeAbort(4005);
    return -1;
  }

  theErrorLine = 0;

  /* All scans use NdbRecord at this stage */
  assert(m_attribute_record);

  /**
   * Prepare all receivers
   */
  theReceiver.prepareSend();
  bool keyInfo = m_keyInfo;
  Uint32 key_size= keyInfo ? m_attribute_record->m_keyLenInWords : 0;

  /**
   * The number of records sent by each LQH is calculated and the kernel
   * is informed of this number by updating the SCAN_TABREQ signal
   */
  ScanTabReq * req = CAST_PTR(ScanTabReq, theSCAN_TABREQ->getDataPtrSend());
  Uint32 batch_size = req->first_batch_size; // User specified
  Uint32 batch_byte_size, first_batch_size;
  theReceiver.calculate_batch_size(key_size,
                                   theParallelism,
                                   batch_size,
                                   batch_byte_size,
                                   first_batch_size,
                                   m_attribute_record);
  ScanTabReq::setScanBatch(req->requestInfo, batch_size);
  req->batch_byte_size= batch_byte_size;
  req->first_batch_size= first_batch_size;

  /**
   * Set keyinfo, nodisk and distribution key flags in 
   * ScanTabReq
   *  (Always request keyinfo when using blobs)
   */
  Uint32 reqInfo = req->requestInfo;
  ScanTabReq::setKeyinfoFlag(reqInfo, keyInfo);
  ScanTabReq::setNoDiskFlag(reqInfo, m_no_disk_flag);

  /* Set distribution key info if required */
  ScanTabReq::setDistributionKeyFlag(reqInfo, theDistrKeyIndicator_);
  req->requestInfo = reqInfo;
  req->distributionKey= theDistributionKey;
  theSCAN_TABREQ->setLength(ScanTabReq::StaticLength + theDistrKeyIndicator_);

  /* All scans use NdbRecord internally */
  assert(theStatus == UseNdbRecord);
  
  /* Calculate the extra bytes needed per row for extra getValues */
  Uint32 extra_size= 0;
  if (theReceiver.theFirstRecAttr != NULL)
    extra_size= calcGetValueSize();
  
  assert(theParallelism > 0);
  Uint32 rowsize= m_receivers[0]->ndbrecord_rowsize(m_attribute_record,
                                                    key_size,
                                                    m_read_range_no,
                                                    extra_size);
  Uint32 bufsize= batch_size*rowsize;
  char *buf= new char[bufsize*theParallelism];
  if (!buf)
  {
    setErrorCodeAbort(4000); // "Memory allocation error"
    return -1;
  }
  assert(!m_scan_buffer);
  m_scan_buffer= buf;
  
  for (Uint32 i = 0; i<theParallelism; i++)
  {
    m_receivers[i]->do_setup_ndbrecord(m_attribute_record, batch_size,
                                       key_size, m_read_range_no,
                                       rowsize, buf,
                                       theReceiver.m_record.m_column_count);
    buf+= bufsize;
  }

  /* Update ATTRINFO section sizes info */
  if (doSendSetAISectionSizes() == -1)
    return -1;

  return 0;
}

int
NdbScanOperation::doSendSetAISectionSizes()
{
  // Set the scan AI section sizes.
  Uint32* sectionSizesPtr= theFirstATTRINFO->getDataPtrSend();
  *sectionSizesPtr++ = theInitialReadSize;
  *sectionSizesPtr++ = theInterpretedSize;
  *sectionSizesPtr++ = 0; // Update size 
  *sectionSizesPtr++ = 0; // Final read size
  *sectionSizesPtr   = theSubroutineSize;

  return 0;
}

/*
  Compute extra space needed to buffer getValue() results in NdbRecord
  scans.
 */
Uint32
NdbScanOperation::calcGetValueSize()
{
  Uint32 size= 0;
  const NdbRecAttr *ra= theReceiver.theFirstRecAttr;
  while (ra != NULL)
  {
    size+= sizeof(Uint32) + ra->getColumn()->getSizeInBytes();
    ra= ra->next();
  }
  return size;
}





/*****************************************************************************
int doSendScan()

Return Value:   Return >0 : send was succesful, returns number of signals sent
                Return -1: In all other case.   
Parameters:     aProcessorId: Receiving processor node
Remark:         Sends the ATTRINFO signal(s)
*****************************************************************************/
int
NdbScanOperation::doSendScan(int aProcessorId)
{
  if (theInterpretIndicator != 1 ||
      (theOperationType != OpenScanRequest &&
       theOperationType != OpenRangeScanRequest)) {
      setErrorCodeAbort(4005);
      return -1;
  }
  
  assert(theSCAN_TABREQ != NULL);
  
  /* Check that we don't have too much AttrInfo */
  if (unlikely(theTotalCurrAI_Len > ScanTabReq::MaxTotalAttrInfo)) {
    setErrorCode(4257);
    return -1;
  }

  /* SCANTABREQ always has 2 mandatory sections and an optional
   * third section
   * Section 0 : List of receiver Ids NDBAPI has allocated 
   *             for the scan
   * Section 1 : ATTRINFO section
   * Section 2 : Optional KEYINFO section
   */
  GenericSectionPtr secs[3];
  LinearSectionIterator receiverIdIterator(m_prepared_receivers,
                                           theParallelism);
  SignalSectionIterator attrInfoIter(theFirstATTRINFO);
  SignalSectionIterator keyInfoIter(theSCAN_TABREQ->next());

  secs[0].sectionIter= &receiverIdIterator;
  secs[0].sz= theParallelism;

  secs[1].sectionIter= &attrInfoIter;
  secs[1].sz= theTotalCurrAI_Len;

  Uint32 numSections= 2;

  if (theTupKeyLen)
  {
    secs[2].sectionIter= &keyInfoIter;
    secs[2].sz= theTupKeyLen;
    numSections= 3;
  }

  TransporterFacade *tp = theNdb->theImpl->m_transporter_facade;
  
  /* Send Fragmented as SCAN_TABREQ can be large */
  if (tp->sendFragmentedSignal(theSCAN_TABREQ, 
                               aProcessorId, 
                               &secs[0], 
                               numSections) == -1)
  {
    setErrorCode(4002);
    return -1;
  }

  theStatus = WaitResponse;  
  return 1; // 1 signal sent
}//NdbOperation::doSendScan()


/* This method retrieves a pointer to the keyinfo for the current
 * row - it is used when creating a scan takeover operation
 */
int
NdbScanOperation::getKeyFromKEYINFO20(Uint32* data, Uint32 & size)
{
  NdbRecAttr * tRecAttr = m_curr_row;
  if(tRecAttr)
  {
    const Uint32 * src = (Uint32*)tRecAttr->aRef();

    assert(tRecAttr->get_size_in_bytes() > 0);
    assert(tRecAttr->get_size_in_bytes() < 65536);
    const Uint32 len = (tRecAttr->get_size_in_bytes() + 3)/4-1;

    assert(size >= len);
    memcpy(data, src, 4*len);
    size = len;
    return 0;
  }
  return -1;
}

/*****************************************************************************
 * NdbOperation* takeOverScanOp(NdbTransaction* updateTrans);
 *
 * Parameters:     The update transactions NdbTransaction pointer.
 * Return Value:   A reference to the transferred operation object 
 *                   or NULL if no success.
 * Remark:         Take over the scanning transactions NdbOperation 
 *                 object for a tuple to an update transaction, 
 *                 which is the last operation read in nextScanResult()
 *                 (theNdbCon->thePreviousScanRec)
 *
 *     FUTURE IMPLEMENTATION:   (This note was moved from header file.)
 *     In the future, it will even be possible to transfer 
 *     to a NdbTransaction on another Ndb-object.  
 *     In this case the receiving NdbTransaction-object must call 
 *     a method receiveOpFromScan to actually receive the information.  
 *     This means that the updating transactions can be placed
 *     in separate threads and thus increasing the parallelism during
 *     the scan process. 
 ****************************************************************************/
NdbOperation*
NdbScanOperation::takeOverScanOp(OperationType opType, NdbTransaction* pTrans)
{
  if (!m_scanUsingOldApi)
  {
    setErrorCodeAbort(4284);
    return NULL;
  }

  if (!m_keyInfo)
  {
    // Cannot take over lock if no keyinfo was requested
    setErrorCodeAbort(4604);
    return NULL;
  }

  /*
   * Get the Keyinfo from the NdbRecord result row
   */
  Uint32 infoword= 0;
  Uint32 len= 0;
  const char *src= NULL;

  Uint32 idx= m_current_api_receiver;
  if (idx >= m_api_receivers_count)
    return NULL;
  const NdbReceiver *receiver= m_api_receivers[m_current_api_receiver];

  /* Get this row's KeyInfo data */
  int res= receiver->get_keyinfo20(infoword, len, src);
  if (res == -1)
    return NULL;

  NdbOperation * newOp = pTrans->getNdbOperation(m_currentTable);
  if (newOp == NULL){
    return NULL;
  }
  pTrans->theSimpleState = 0;
    
  assert(len > 0);
  assert(len < 16384);

  newOp->theTupKeyLen = len;
  newOp->theOperationType = opType;
  newOp->m_abortOption = AbortOnError;
  switch (opType) {
  case (ReadRequest):
    newOp->theLockMode = theLockMode;
    // Fall through
  case (DeleteRequest):
    newOp->theStatus = GetValue;
    break;
  default:
    newOp->theStatus = SetValue;
  }
  const Uint32 tScanInfo = infoword & 0x3FFFF;
  const Uint32 tTakeOverFragment = infoword >> 20;
  {
    UintR scanInfo = 0;
    TcKeyReq::setTakeOverScanFlag(scanInfo, 1);
    TcKeyReq::setTakeOverScanFragment(scanInfo, tTakeOverFragment);
    TcKeyReq::setTakeOverScanInfo(scanInfo, tScanInfo);
    newOp->theScanInfo = scanInfo;
    newOp->theDistrKeyIndicator_ = 1;
    newOp->theDistributionKey = tTakeOverFragment;
  }
  
  // Copy the first 8 words of key info from KEYINF20 into TCKEYREQ
  TcKeyReq * tcKeyReq = CAST_PTR(TcKeyReq,newOp->theTCREQ->getDataPtrSend());
  Uint32 i = MIN(TcKeyReq::MaxKeyInfo, len);
  memcpy(tcKeyReq->keyInfo, src, 4*i);
  src += i * 4;

  if(i < len){
    NdbApiSignal* tSignal = theNdb->getSignal();
    newOp->theTCREQ->next(tSignal); 
    
    Uint32 left = len - i;
    while(tSignal && left > KeyInfo::DataLength){
      tSignal->setSignal(GSN_KEYINFO);
      tSignal->setLength(KeyInfo::MaxSignalLength);
      KeyInfo * keyInfo = CAST_PTR(KeyInfo, tSignal->getDataPtrSend());
      memcpy(keyInfo->keyData, src, 4 * KeyInfo::DataLength);
      src += 4 * KeyInfo::DataLength;
      left -= KeyInfo::DataLength;
      
      tSignal->next(theNdb->getSignal());
      tSignal = tSignal->next();
      newOp->theLastKEYINFO = tSignal;
    }
    
    if(tSignal && left > 0){
      tSignal->setSignal(GSN_KEYINFO);
      tSignal->setLength(KeyInfo::HeaderLength + left);
      newOp->theLastKEYINFO = tSignal;
      KeyInfo * keyInfo = CAST_PTR(KeyInfo, tSignal->getDataPtrSend());
      memcpy(keyInfo->keyData, src, 4 * left);
    }      
  }
  /* create blob handles automatically for a delete - other ops must
   * create manually
   */
  if (opType == DeleteRequest && m_currentTable->m_noOfBlobs != 0) {
    for (unsigned i = 0; i < m_currentTable->m_columns.size(); i++) {
      NdbColumnImpl* c = m_currentTable->m_columns[i];
      assert(c != 0);
      if (c->getBlobType()) {
        if (newOp->getBlobHandle(pTrans, c) == NULL)
          return NULL;
      }
    }
  }
  
  return newOp;
}

NdbOperation*
NdbScanOperation::takeOverScanOpNdbRecord(OperationType opType,
                                          NdbTransaction* pTrans,
                                          const NdbRecord *record,
                                          char *row,
                                          const unsigned char *mask,
                                          const NdbOperation::OperationOptions *opts,
                                          Uint32 sizeOfOptions)
{
  int res;

  if (!m_attribute_record)
  {
    setErrorCodeAbort(4284);
    return NULL;
  }
  if (!record)
  {
    setErrorCodeAbort(4285);
    return NULL;
  }
  if (!m_keyInfo)
  {
    // Cannot take over lock if no keyinfo was requested
    setErrorCodeAbort(4604);
    return NULL;
  }
  if (record->flags & NdbRecord::RecIsIndex)
  {
    /* result_record must be a base table ndbrecord, not an index ndbrecord */
    setErrorCodeAbort(4340);
    return NULL;
  }

  NdbOperation *op= pTrans->getNdbOperation(record->table, NULL, true);
  if (!op)
    return NULL;

  pTrans->theSimpleState= 0;
  op->theStatus= NdbOperation::UseNdbRecord;
  op->theOperationType= opType;
  op->m_abortOption= AbortOnError;
  op->m_key_record= NULL;       // This means m_key_row has KEYINFO20 data
  op->m_attribute_record= record;
  /*
    The m_key_row pointer is only valid until next call of
    nextResult(fetchAllowed=true). But that is ok, since the lock is also
    only valid until that time, so the application must execute() the new
    operation before then.
   */

  /* Now find the current row, and extract keyinfo. */
  Uint32 idx= m_current_api_receiver;
  if (idx >= m_api_receivers_count)
    return NULL;
  const NdbReceiver *receiver= m_api_receivers[m_current_api_receiver];
  Uint32 infoword;
  res= receiver->get_keyinfo20(infoword, op->m_keyinfo_length, op->m_key_row);
  if (res==-1)
    return NULL;
  Uint32 scanInfo= 0;
  TcKeyReq::setTakeOverScanFlag(scanInfo, 1);
  Uint32 fragment= infoword >> 20;
  TcKeyReq::setTakeOverScanFragment(scanInfo, fragment);
  TcKeyReq::setTakeOverScanInfo(scanInfo, infoword & 0x3FFFF);
  op->theScanInfo= scanInfo;
  op->theDistrKeyIndicator_= 1;
  op->theDistributionKey= fragment;

  op->m_attribute_row= row;
  record->copyMask(op->m_read_mask, mask);

  if (opType == ReadRequest)
  {
    op->theLockMode= theLockMode;
    /*
     * Apart from taking over the row lock, we also support reading again,
     * though typical usage will probably use an empty mask to read nothing.
     */
    op->theReceiver.getValues(record, row);
  }
  else if (opType == DeleteRequest && row != NULL)
  {
    /* Delete with a 'pre-read' - prepare the Receiver */
    op->theReceiver.getValues(record, row);
  }


  /* Handle any OperationOptions */
  if (opts != NULL)
  {
    /* Delegate to static method in NdbOperation */
    Uint32 result = NdbOperation::handleOperationOptions (opType,
                                                          opts,
                                                          sizeOfOptions,
                                                          op);
    if (result != 0)
    {
      setErrorCodeAbort(result);
      return NULL;
    }
  }


  /* Setup Blob handles... */
  switch (opType)
  {
  case ReadRequest:
  case UpdateRequest:
    if (unlikely(record->flags & NdbRecord::RecHasBlob))
    {
      if (op->getBlobHandlesNdbRecord(pTrans) == -1)
        return NULL;
    }
    
    break;

  case DeleteRequest:
    /* Create blob handles if required, to properly delete all blob parts
     * If a pre-delete-read was requested, check that it does not ask for
     * Blob columns to be read.
     */
    if (unlikely(record->flags & NdbRecord::RecTableHasBlob))
    {
      if (op->getBlobHandlesNdbRecordDelete(pTrans,
                                            row != NULL) == -1)
        return NULL;
    }
    break;
  default:
    assert(false);
    return NULL;
  }

  /* Now prepare the signals to be sent...
   */
  int returnCode=op->buildSignalsNdbRecord(pTrans->theTCConPtr, 
                                           pTrans->theTransactionId);

  if (returnCode)
  {
    // buildSignalsNdbRecord should have set the error status
    // So we can return NULL
    return NULL;
  }

  return op;
}

NdbBlob*
NdbScanOperation::getBlobHandle(const char* anAttrName)
{
  const NdbColumnImpl* col= m_currentTable->getColumn(anAttrName);
  
  if (col != NULL)
  {
    /* We need the row KeyInfo for Blobs
     * Old Api scans have saved flags at this point
     */
    if (m_scanUsingOldApi)
      m_savedScanFlagsOldApi|= SF_KeyInfo;
    else
      m_keyInfo= 1;
    
    return NdbOperation::getBlobHandle(m_transConnection, col);
  }
  else
  {
    setErrorCode(4004);
    return NULL;
  }
}

NdbBlob*
NdbScanOperation::getBlobHandle(Uint32 anAttrId)
{
  const NdbColumnImpl* col= m_currentTable->getColumn(anAttrId);
  
  if (col != NULL)
  {
    /* We need the row KeyInfo for Blobs 
     * Old Api scans have saved flags at this point
     */
    if (m_scanUsingOldApi)
      m_savedScanFlagsOldApi|= SF_KeyInfo;
    else
      m_keyInfo= 1;
    
    return NdbOperation::getBlobHandle(m_transConnection, col);
  }
  else
  {
    setErrorCode(4004);
    return NULL;
  }
}

/** 
 * getValue_NdbRecord_scan
 * This variant is called when the ScanOptions::GETVALUE mechanism is
 * used to add extra GetValues to an NdbRecord defined scan.
 * It is not used for supporting old-Api scans
 */
NdbRecAttr*
NdbScanOperation::getValue_NdbRecord_scan(const NdbColumnImpl* attrInfo,
                                          char* aValue)
{
  DBUG_ENTER("NdbScanOperation::getValue_NdbRecord_scan");
  int res;
  NdbRecAttr *ra;
  DBUG_PRINT("info", ("Column: %u", attrInfo->m_attrId));

  m_no_disk_flag &= 
    (attrInfo->m_storageType == NDB_STORAGETYPE_MEMORY);

  res= insertATTRINFOHdr_NdbRecord(attrInfo->m_attrId, 0);
  if (res==-1)
    DBUG_RETURN(NULL);

  theInitialReadSize= theTotalCurrAI_Len - AttrInfo::SectionSizeInfoLength;
  ra= theReceiver.getValue(attrInfo, aValue);
  if (!ra)
  {
    setErrorCodeAbort(4000);
    DBUG_RETURN(NULL);
  }
  theErrorLine++;
  DBUG_RETURN(ra);
}

/**
 * getValue_NdbRecAttr_scan
 * This variant is called when the old Api getValue() method is called
 * against a ScanOperation.  It adds a RecAttr object to the scan.
 * Signals to request that the value be read are added when the old Api
 * scan is finalised.
 * This method is not used to process ScanOptions::GETVALUE extra gets
 */
NdbRecAttr*
NdbScanOperation::getValue_NdbRecAttr_scan(const NdbColumnImpl* attrInfo,
                                           char* aValue)
{
  NdbRecAttr *recAttr= NULL;

  /* Get a RecAttr object, which is linked in to the Receiver's
   * RecAttr linked list, and return to caller
   */
  if (attrInfo != NULL) {
    m_no_disk_flag &= 
      (attrInfo->m_storageType == NDB_STORAGETYPE_MEMORY);
  
    recAttr = theReceiver.getValue(attrInfo, aValue);
    
    if (recAttr != NULL)
      theErrorLine++;
    else {
      /* MEMORY ALLOCATION ERROR */
      setErrorCodeAbort(4000);
    }
  }
  else {
    /* Attribute name or id not found in the table */
    setErrorCodeAbort(4004);
  }

  return recAttr;
}

NdbRecAttr*
NdbScanOperation::getValue_impl(const NdbColumnImpl *attrInfo, char *aValue)
{
  if (theStatus == UseNdbRecord)
    return getValue_NdbRecord_scan(attrInfo, aValue);
  else
    return getValue_NdbRecAttr_scan(attrInfo, aValue);
}

NdbIndexScanOperation::NdbIndexScanOperation(Ndb* aNdb)
  : NdbScanOperation(aNdb, NdbOperation::OrderedIndexScan)
{
  firstRangeOldApi= NULL;
  lastRangeOldApi= NULL;
  currentRangeOldApi= NULL;

}

NdbIndexScanOperation::~NdbIndexScanOperation(){
}

int
NdbIndexScanOperation::setBound(const char* anAttrName, int type, 
                                const void* aValue)
{
  return setBound(m_accessTable->getColumn(anAttrName), type, aValue);
}

int
NdbIndexScanOperation::setBound(Uint32 anAttrId, int type, 
                                const void* aValue)
{
  return setBound(m_accessTable->getColumn(anAttrId), type, aValue);
}

int
NdbIndexScanOperation::equal_impl(const NdbColumnImpl* anAttrObject, 
                                  const char* aValue)
{
  return setBound(anAttrObject, BoundEQ, aValue);
}

NdbRecAttr*
NdbIndexScanOperation::getValue_impl(const NdbColumnImpl* attrInfo, 
                                     char* aValue){
  /* Defer to ScanOperation implementation */
  // TODO : IndexScans always fetch PK columns via their key NdbRecord
  // If the user also requests them, we should avoid fetching them 
  // twice.
  return NdbScanOperation::getValue_impl(attrInfo, aValue);
}


/* Helper for setBound called via the old Api.  
 * Key bound information is stored in the operation for later
 * processing using the normal NdbRecord setBound interface.
 */
int
NdbIndexScanOperation::setBoundHelperOldApi(OldApiBoundInfo& boundInfo,
                                            Uint32 maxKeyRecordBytes,
                                            Uint32 index_attrId,
                                            Uint32 valueLen,
                                            bool inclusive,
                                            Uint32 byteOffset,
                                            Uint32 nullbit_byte_offset,
                                            Uint32 nullbit_bit_in_byte,
                                            const void *aValue)
{
  Uint32 presentBitMask= (1 << (index_attrId & 0x1f));

  if ((boundInfo.keysPresentBitmap & presentBitMask) != 0)
  {
    /* setBound() called twice for same key */
    setErrorCodeAbort(4522);
    return -1;
  }

  /* Set bit in mask for key column presence */
  boundInfo.keysPresentBitmap |= presentBitMask;

  if ((index_attrId + 1) > boundInfo.highestKey)
  {
    // New highest key, check previous keys
    // are non-strict
    if (boundInfo.highestSoFarIsStrict)
    {
      /* Invalid set of range scan bounds */
      setErrorCodeAbort(4259);
      return -1;
    }
    boundInfo.highestKey= (index_attrId + 1);
    boundInfo.highestSoFarIsStrict= !inclusive;
  }
  else
  {
    /* Not highest, key, better not be strict */
    if (!inclusive)
    {
      /* Invalid set of range scan bounds */
      setErrorCodeAbort(4259);
      return -1;
    }
  }

  /* Copy data into correct part of RecAttr */
  assert(byteOffset + valueLen <= maxKeyRecordBytes);

  memcpy(boundInfo.key + byteOffset,
         aValue, 
         valueLen);

  /* Set Null bit */
  bool nullBit=(aValue == NULL);

  boundInfo.key[nullbit_byte_offset]|= 
    (nullBit) << nullbit_bit_in_byte;

  return 0;
}

/*
 * Define bound on index column in range scan.
 */
int
NdbIndexScanOperation::setBound(const NdbColumnImpl* tAttrInfo, 
                                int type, const void* aValue)
{
  if (!tAttrInfo)
  {
    setErrorCodeAbort(4318);    // Invalid attribute
    return -1;
  }
  if (theOperationType == OpenRangeScanRequest &&
      (0 <= type && type <= 4)) 
  {
    const NdbRecord *key_record= m_accessTable->m_ndbrecord;
    const Uint32 maxKeyRecordBytes= key_record->m_row_size;

    Uint32 valueLen = 0;
    if (aValue != NULL)
      if (! tAttrInfo->get_var_length(aValue, valueLen)) {
        /* Length parameter in equal/setValue is incorrect */
        setErrorCodeAbort(4209);
        return -1;
      }
    
    /* Get details of column from NdbRecord */
    Uint32 byteOffset= 0;
    
    /* Get the Attr struct from the key NdbRecord for this index Attr */
    Uint32 attrId= tAttrInfo->m_attrId;

    if (attrId >= key_record->key_index_length)
    {
      /* Attempt to set bound on non key column */
      setErrorCodeAbort(4535);
      return -1;
    }
    Uint32 columnNum= key_record->key_indexes[ attrId ];

    if (columnNum >= key_record->noOfColumns)
    {
      /* Internal error in NdbApi */
      setErrorCodeAbort(4005);
      return -1;
    }

    NdbRecord::Attr attr= key_record->columns[ columnNum ];
    
    byteOffset= attr.offset;
    
    bool inclusive= ! ((type == BoundLT) || (type == BoundGT));

    if (currentRangeOldApi == NULL)
    {
      /* Current bound is undefined, allocate space for definition */
      NdbRecAttr* boundSpace= theNdb->getRecAttr();
      if (boundSpace == NULL)
      {
        /* Memory allocation error */
        setErrorCodeAbort(4000);
        return -1;
      }
      if (boundSpace->setup(sizeof(OldApiScanRangeDefinition) + 
                            (2 * maxKeyRecordBytes) - 1, NULL) != 0)
      {
        theNdb->releaseRecAttr(boundSpace);
        /* Memory allocation error */
        setErrorCodeAbort(4000);
        return -1;
      }
      
      /* Initialise bounds definition info */
      OldApiScanRangeDefinition* boundsDef= 
        (OldApiScanRangeDefinition*) boundSpace->aRef();

      boundsDef->oldBound.lowBound.highestKey = 0;
      boundsDef->oldBound.lowBound.highestSoFarIsStrict = false;
      /* Should be STATIC_ASSERT */
      assert(NDB_MAX_NO_OF_ATTRIBUTES_IN_KEY == 32);
      boundsDef->oldBound.lowBound.keysPresentBitmap = 0;
      
      boundsDef->oldBound.highBound= boundsDef->oldBound.lowBound;
      boundsDef->oldBound.lowBound.key= &boundsDef->space[ 0 ];
      boundsDef->oldBound.highBound.key= &boundsDef->space[ maxKeyRecordBytes ];
      
      currentRangeOldApi= boundSpace;
    }

    OldApiScanRangeDefinition* bounds=
      (OldApiScanRangeDefinition*) currentRangeOldApi->aRef();


    /* Add to lower bound if required */
    if (type == BoundEQ ||
        type == BoundLE ||
        type == BoundLT )
    {
      if (setBoundHelperOldApi(bounds->oldBound.lowBound,
                               maxKeyRecordBytes,
                               tAttrInfo->m_attrId,
                               valueLen,
                               inclusive,
                               byteOffset,
                               attr.nullbit_byte_offset,
                               attr.nullbit_bit_in_byte,
                               aValue) != 0)
        return -1;
    }

    /* Add to upper bound if required */
    if (type == BoundEQ ||
        type == BoundGE ||
        type == BoundGT)
    {
      if (setBoundHelperOldApi(bounds->oldBound.highBound,
                               maxKeyRecordBytes,
                               tAttrInfo->m_attrId,
                               valueLen,
                               inclusive,
                               byteOffset,
                               attr.nullbit_byte_offset,
                               attr.nullbit_bit_in_byte,
                               aValue) != 0)             
        return -1;
    }
    return 0;
  } 
  else {
    /* Can only call setBound/equal() for an NdbIndexScanOperation */
    setErrorCodeAbort(4514);
    return -1;
  }
}


/* Method called just prior to scan execution to initialise
 * the passed in IndexBound for the scan using the information
 * stored by the old API's setBound() call.
 * Return codes 
 *  0 == bound present and built
 *  1 == bound not present
 * -1 == error
 */
int
NdbIndexScanOperation::buildIndexBoundOldApi(int range_no)
{
  IndexBound ib;
  OldApiScanRangeDefinition* boundDef=
    (OldApiScanRangeDefinition*) currentRangeOldApi->aRef();

  int result = 1;
  
  if (boundDef->oldBound.lowBound.highestKey != 0)
  {
    /* Have a low bound 
     * Check that a contiguous set of keys are supplied.
     * Setup low part of IndexBound
     */
    Uint32 expectedValue= (~(Uint32) 0) >> (32 - boundDef->oldBound.lowBound.highestKey);
    
    if (boundDef->oldBound.lowBound.keysPresentBitmap != expectedValue)
    {
      /* Invalid set of range scan bounds */
      setErrorCodeAbort(4259);
      return -1;
    }

    ib.low_key= boundDef->oldBound.lowBound.key;
    ib.low_key_count= boundDef->oldBound.lowBound.highestKey;
    ib.low_inclusive= !boundDef->oldBound.lowBound.highestSoFarIsStrict;
    result= 0;
  }
  else
  {
    ib.low_key= NULL;
    ib.low_key_count= 0;
    ib.low_inclusive= false;
  }

  if (boundDef->oldBound.highBound.highestKey != 0)
  {
    /* Have a high bound 
     * Check that a contiguous set of keys are supplied.
     */
    Uint32 expectedValue= (~(Uint32) 0) >> (32 - boundDef->oldBound.highBound.highestKey);
    
    if (boundDef->oldBound.highBound.keysPresentBitmap != expectedValue)
    {
      /* Invalid set of range scan bounds */
      setErrorCodeAbort(4259);
      return -1;
    }

    ib.high_key= boundDef->oldBound.highBound.key;
    ib.high_key_count= boundDef->oldBound.highBound.highestKey;
    ib.high_inclusive= !boundDef->oldBound.highBound.highestSoFarIsStrict;
    result= 0;
  }
  else
  {
    ib.high_key= NULL;
    ib.high_key_count= 0;
    ib.high_inclusive= false;
  }
  
  ib.range_no= range_no;

  boundDef->ib= ib;

  assert( currentRangeOldApi->next() == NULL );

  if (lastRangeOldApi == NULL)
  {
    /* First bound */
    assert( firstRangeOldApi == NULL );
    firstRangeOldApi= lastRangeOldApi= currentRangeOldApi;
  }
  else 
  {
    /* Other bounds exist, add this to the end of the bounds list */
    assert( firstRangeOldApi != NULL );
    assert( lastRangeOldApi->next() == NULL );
    lastRangeOldApi->next(currentRangeOldApi);
    lastRangeOldApi= currentRangeOldApi;
  }
  
  currentRangeOldApi= NULL;

  return result;
}

const NdbIndexScanOperation::IndexBound* 
NdbIndexScanOperation::getIndexBoundFromRecAttr(NdbRecAttr* recAttr)
{
  return &((OldApiScanRangeDefinition*)recAttr->aRef())->ib;
}
/* Method called to release any resources allocated by the old 
 * Index Scan bound API
 */
void
NdbIndexScanOperation::releaseIndexBoundsOldApi()
{
  NdbRecAttr* bound= firstRangeOldApi;
  while (bound != NULL)
  {
    NdbRecAttr* release= bound;
    bound= bound->next();
    theNdb->releaseRecAttr(release);
  }

  if (currentRangeOldApi != NULL)
    theNdb->releaseRecAttr(currentRangeOldApi);

  firstRangeOldApi= lastRangeOldApi= currentRangeOldApi= NULL;
}


int
NdbIndexScanOperation::ndbrecord_insert_bound(const NdbRecord *key_record,
                                              Uint32 column_index,
                                              const char *row,
                                              Uint32 bound_type,
                                              Uint32*& firstWordOfBound)
{
  char buf[NdbRecord::Attr::SHRINK_VARCHAR_BUFFSIZE];
  const NdbRecord::Attr *column= &key_record->columns[column_index];

  bool is_null= column->is_null(row);
  Uint32 len= 0;
  const void *aValue= row+column->offset;

  if (!is_null)
  {
    bool len_ok;
    /* Support for special mysqld varchar format in keys. */
    if (column->flags & NdbRecord::IsMysqldShrinkVarchar)
    {
      len_ok= column->shrink_varchar(row, len, buf);
      aValue= buf;
    }
    else
    {
      len_ok= column->get_var_length(row, len);
    }
    if (!len_ok) {
      setErrorCodeAbort(4209);
      return -1;
    }
  }

  /* Add bound type */
  if (unlikely(insertKEYINFO_NdbRecord((const char*) &bound_type, 
                                       sizeof(Uint32))))
  {
    /* Some sort of allocation error */
    setErrorCodeAbort(4000);
    return -1;
  }
  
  assert( theKEYINFOptr != NULL );
  /* Grab ptr to first word of this bound if caller wants it */
  if (firstWordOfBound == NULL)
    firstWordOfBound= theKEYINFOptr - 1;

  AttributeHeader ah(column->index_attrId, len);

  /* Add AttrInfo header + data for bound */
  if (unlikely(insertKEYINFO_NdbRecord((const char*) &ah.m_value, 
                                       sizeof(Uint32)) ||
               insertKEYINFO_NdbRecord((const char*) aValue, len) ))
  {
    /* Some sort of allocation error */
    setErrorCodeAbort(4000);
    return -1;
  }
  
  return 0;
}

int
NdbIndexScanOperation::insert_open_bound(const NdbRecord* key_record)
{
  /* We want to insert an open bound into a scan
   * This is done by requesting all rows with first key column
   * >= NULL (so, confusingly, bound is <= NULL)
   * Sending this as bound info for an open bound allows us to 
   * also send the range number etc so that MRR scans can include
   * open ranges.
   * Note that MRR scans with open ranges are an inefficient use of
   * MRR.  Really the application should realise that all rows are
   * being processed and only fetch them once.
   */
  const NdbRecord::Attr *column= &key_record->columns[0];
  
  /* Create NULL attribute header. */
  AttributeHeader ah(column->index_attrId, 0);
  
  Uint32 buf[2] = { NdbIndexScanOperation::BoundLE, ah.m_value };
  insertBOUNDS(buf, 2);
  
  theTupKeyLen+= 2;
  
  return 0;
}

/* IndexScan readTuples - part of old scan API
 * This call does the minimum amount of validation and state
 * storage possible.  Most of the scan initialisation is done
 * later as part of processIndexScanDefs
 */
int
NdbIndexScanOperation::readTuples(LockMode lm,
                                  Uint32 scan_flags,
                                  Uint32 parallel,
                                  Uint32 batch)
{
  /* Defer to Scan Operation's readTuples */
  int res= NdbScanOperation::readTuples(lm, scan_flags, parallel, batch);
  
  /* Set up IndexScan specific members */
  if (res == 0 && 
      ( (int) m_accessTable->m_indexType ==
        (int) NdbDictionary::Index::OrderedIndex))
  {
    if (m_currentTable == m_accessTable){
      // Old way of scanning indexes, should not be allowed
      m_currentTable = theNdb->theDictionary->
        getTable(m_currentTable->m_primaryTable.c_str());
      assert(m_currentTable != NULL);
    }
    assert (m_currentTable != m_accessTable);
    // Modify operation state
    theStatus = GetValue;
    theOperationType  = OpenRangeScanRequest;
  }

  return res;
}

/* Most of the work of Index Scan definition for old and NdbRecord
 * Index scans is done in this method 
 */
int
NdbIndexScanOperation::processIndexScanDefs(LockMode lm,
                                            Uint32 scan_flags,
                                            Uint32 parallel,
                                            Uint32 batch)
{
  const bool order_by = scan_flags & (SF_OrderBy | SF_OrderByFull);
  const bool order_desc = scan_flags & SF_Descending;
  const bool read_range_no = scan_flags & SF_ReadRangeNo;
  m_multi_range = scan_flags & SF_MultiRange;
  
  /* Defer to table scan method */
  int res = NdbScanOperation::processTableScanDefs(lm, 
                                                   scan_flags, 
                                                   parallel, 
                                                   batch);
  if(!res && read_range_no)
  {
    m_read_range_no = 1;
    if (insertATTRINFOHdr_NdbRecord(AttributeHeader::RANGE_NO, 
                                    0) == -1)
      res = -1;
  }
  if (!res)
  {
    /**
     * Note that it is valid to have order_desc true and order_by false.
     *
     * This means that there will be no merge sort among partitions, but
     * each partition will still be returned in descending sort order.
     *
     * This is useful eg. if it is known that the scan spans only one
     * partition.
     */
     if (order_desc) {
       m_descending = true;
       ScanTabReq * req = CAST_PTR(ScanTabReq, theSCAN_TABREQ->getDataPtrSend());
       ScanTabReq::setDescendingFlag(req->requestInfo, true);
     }
     if (order_by) {
       m_ordered = true;
       Uint32 cnt = m_accessTable->getNoOfColumns() - 1;
       m_sort_columns = cnt; // -1 for NDB$NODE
       m_current_api_receiver = m_sent_receivers_count;
       m_api_receivers_count = m_sent_receivers_count;
     }
    
    /* Should always have NdbRecord at this point */
    assert (m_attribute_record);
  }

  m_num_bounds = 0;
  m_previous_range_num = 0;

  return res;
}

int
NdbIndexScanOperation::compare_ndbrecord(const NdbReceiver *r1,
                                         const NdbReceiver *r2) const
{
  Uint32 i;
  int jdir= 1 - 2 * (int)m_descending;
  const NdbRecord *key_record= m_key_record;
  const NdbRecord *result_record= m_attribute_record;

  assert(jdir == 1 || jdir == -1);

  const char *a_row= r1->peek_row();
  const char *b_row= r2->peek_row();

  /* First compare range_no if needed. */
  if (m_read_range_no)
  {
    Uint32 a_range_no= uint4korr(a_row+result_record->m_row_size);
    Uint32 b_range_no= uint4korr(b_row+result_record->m_row_size);
   if (a_range_no != b_range_no)
      return (a_range_no < b_range_no ? -1 : 1);
  }

  for (i= 0; i<key_record->key_index_length; i++)
  {
    const NdbRecord::Attr *key_col =
      &key_record->columns[key_record->key_indexes[i]];
    assert(key_col->attrId < result_record->m_attrId_indexes_length);
    int col_idx = result_record->m_attrId_indexes[key_col->attrId];
    assert(col_idx >= 0);
    assert((Uint32)col_idx < result_record->noOfColumns);
    const NdbRecord::Attr *result_col = &result_record->columns[col_idx];

    bool a_is_null= result_col->is_null(a_row);
    bool b_is_null= result_col->is_null(b_row);
    if (a_is_null)
    {
      if (!b_is_null)
        return -1 * jdir;
    }
    else
    {
      if (b_is_null)
        return 1 * jdir;

      Uint32 offset= result_col->offset;
      Uint32 maxSize= result_col->maxSize;
      const char *a_ptr= a_row + offset;
      const char *b_ptr= b_row + offset;
      void *info= result_col->charset_info;
      int res=
        (*result_col->compare_function)
            (info, a_ptr, maxSize, b_ptr, maxSize, true);
      if (res)
      {
        assert(res != NdbSqlUtil::CmpUnknown);
        return res * jdir;
      }
    }
  }

  return 0;
}

/* This function performs the merge sort of the parallel ordered index scans
 * to produce a single sorted stream of rows to the application.
 *
 * To ensure the correct ordering, before a row can be returned, the function
 * must ensure that all fragments have either returned at least one row, or 
 * indicated that they have no more rows to return.
 *
 * The function maintains an array of receivers, one per fragment, sorted by
 * the relative ordering of their next rows.  Each time a row is taken from 
 * the 'top' receiver, it is re-inserted in the ordered list of receivers
 * which requires O(log2(NumReceivers)) comparisons.
 */
int
NdbIndexScanOperation::next_result_ordered_ndbrecord(const char * & out_row,
                                                     bool fetchAllowed,
                                                     bool forceSend)
{
  Uint32 current;

  /*
    Retrieve more rows if necessary, then sort the array of receivers.

    The special case m_current_api_receiver==theParallelism is for the
    initial call, where we need to wait for and sort all receviers.
  */
  if (m_current_api_receiver==theParallelism ||
      !m_api_receivers[m_current_api_receiver]->nextResult())
  {
    if (!fetchAllowed)
      return 2;                                 // No more data available now

    /* Wait for all receivers to be retrieved. */
    int count= ordered_send_scan_wait_for_all(forceSend);
    if (count == -1)
      return -1;

    /*
      Insert all newly retrieved receivers in sorted array.
      The receivers are left in m_conf_receivers for us to move into place.
    */
    current= m_current_api_receiver;
    for (int i= 0; i < count; i++)
      ordered_insert_receiver(current--, m_conf_receivers[i]);
    m_current_api_receiver= current;
  }
  else
  {
    /*
      Just make sure the first receiver (from which we just returned a row, so
      it may no longer be in the correct sort position) is placed correctly.
    */
    current= m_current_api_receiver;
    ordered_insert_receiver(current + 1, m_api_receivers[current]);
  }

  /* Now just return the next row (if any). */
  if (current < theParallelism && m_api_receivers[current]->nextResult())
  {
    out_row=  m_api_receivers[current]->get_row();
    return 0;
  }
  else
  {
    theError.code= -1;
    return 1;                                   // End-of-file
  }
}

/* Insert a newly fully-retrieved receiver in the correct sorted place. */
void
NdbIndexScanOperation::ordered_insert_receiver(Uint32 start,
                                               NdbReceiver *receiver)
{
  /*
    Binary search to find the position of the first receiver with no rows
    smaller than the first row for this receiver. We need to insert this
    receiver just before that position.
  */
  Uint32 first= start;
  Uint32 last= theParallelism;
  while (first < last)
  {
    Uint32 idx= (first+last)/2;
    int res= compare_ndbrecord(receiver, m_api_receivers[idx]);
    if (res <= 0)
      last= idx;
    else
      first= idx+1;
  }

  /* Move down any receivers that go before this one, then insert it. */
  if (last > start)
    memmove(&m_api_receivers[start-1],
            &m_api_receivers[start],
            (last - start) * sizeof(m_api_receivers[0]));
  m_api_receivers[last-1]= receiver;
}

/*
  This method is called during (NdbRecord) ordered index scans when all rows
  from one batch of one fragment scan are exhausted (identified by
  m_current_api_receiver).

  It sends a SCAN_NEXTREQ signal for the fragment and waits for the batch to
  be fully received.

  As a special case, it is also called at the start of the scan. In this case,
  no signal is sent, it just waits for the initial batch to be fully received
  from all fragments.

  The method returns -1 for error, and otherwise the number of fragments that
  were received (this will be 0 or 1, except for the initial call where it
  will be equal to theParallelism).

  The NdbReceiver object(s) are left in the m_conf_receivers array. Note that
  it is safe to read from m_conf_receivers without mutex protection immediately
  after return from this method; as all fragments are fully received no new
  receivers can enter that array until the next call to this method.
*/
int
NdbIndexScanOperation::ordered_send_scan_wait_for_all(bool forceSend)
{
  TransporterFacade* tp= theNdb->theImpl->m_transporter_facade;

  PollGuard poll_guard(tp, &theNdb->theImpl->theWaiter,
                       theNdb->theNdbBlockNumber);
  if(theError.code)
    return -1;

  Uint32 seq= theNdbCon->theNodeSequence;
  Uint32 nodeId= theNdbCon->theDBnode;
  Uint32 timeout= tp->m_waitfor_timeout;
  if (seq == tp->getNodeSequence(nodeId) &&
      !send_next_scan_ordered(m_current_api_receiver))
  {
    while (m_sent_receivers_count > 0 && !theError.code)
    {
      int ret_code= poll_guard.wait_scan(3*timeout, nodeId, forceSend);
      if (ret_code == 0 && seq == tp->getNodeSequence(nodeId))
        continue;
      if(ret_code == -1){
        setErrorCode(4008);
      } else {
        setErrorCode(4028);
      }
      return -1;
    }

    if(theError.code){
      setErrorCode(theError.code);
      return -1;
    }

    Uint32 new_receivers= m_conf_receivers_count;
    m_conf_receivers_count= 0;
    return new_receivers;
  } else {
    setErrorCode(4028);
    return -1;
  }
}

/*
  This method is used in ordered index scan to acknowledge the reception of
  one batch of fragment scan rows and request the sending of another batch (it
  sends a SCAN_NEXTREQ signal with one scan fragment record pointer).

  It is called with the argument IDX set to the value of
  m_current_api_receiver, the receiver for the fragment scan to acknowledge.
  This receiver is moved from the m_api_receivers array to the
  m_sent_receivers array.

  This method is called with the PollGuard mutex held on the transporter.
*/
int
NdbIndexScanOperation::send_next_scan_ordered(Uint32 idx)
{
  if(idx == theParallelism)
    return 0;
  
  NdbReceiver* tRec = m_api_receivers[idx];
  NdbApiSignal tSignal(theNdb->theMyRef);
  tSignal.setSignal(GSN_SCAN_NEXTREQ);
  
  Uint32 last = m_sent_receivers_count;
  Uint32* theData = tSignal.getDataPtrSend();
  Uint32* prep_array = theData + 4;
  
  m_current_api_receiver = idx + 1;
  if((prep_array[0] = tRec->m_tcPtrI) == RNIL)
  {
    if(DEBUG_NEXT_RESULT)
      ndbout_c("receiver completed, don't send");
    return 0;
  }
  
  theData[0] = theNdbCon->theTCConPtr;
  theData[1] = 0;
  Uint64 transId = theNdbCon->theTransactionId;
  theData[2] = (Uint32) transId;
  theData[3] = (Uint32) (transId >> 32);
  
  /**
   * Prepare ops
   */
  m_sent_receivers[last] = tRec;
  tRec->m_list_index = last;
  tRec->prepareSend();
  m_sent_receivers_count = last + 1;
  
  Uint32 nodeId = theNdbCon->theDBnode;
  TransporterFacade * tp = theNdb->theImpl->m_transporter_facade;
  tSignal.setLength(4+1);
  int ret= tp->sendSignal(&tSignal, nodeId);
  return ret;
}

int
NdbScanOperation::close_impl(TransporterFacade* tp, bool forceSend,
                             PollGuard *poll_guard)
{
  Uint32 seq = theNdbCon->theNodeSequence;
  Uint32 nodeId = theNdbCon->theDBnode;
  
  if(seq != tp->getNodeSequence(nodeId))
  {
    theNdbCon->theReleaseOnClose = true;
    return -1;
  }
  
  Uint32 timeout = tp->m_waitfor_timeout;
  /**
   * Wait for outstanding
   */
  while(theError.code == 0 && m_sent_receivers_count)
  {
    int return_code= poll_guard->wait_scan(3*timeout, nodeId, forceSend);
    switch(return_code){
    case 0:
      break;
    case -1:
      setErrorCode(4008);
    case -2:
      m_api_receivers_count = 0;
      m_conf_receivers_count = 0;
      m_sent_receivers_count = 0;
      theNdbCon->theReleaseOnClose = true;
      return -1;
    }
  }

  if(theError.code)
  {
    m_api_receivers_count = 0;
    m_current_api_receiver = m_ordered ? theParallelism : 0;
  }


  /**
   * move all conf'ed into api
   *   so that send_next_scan can check if they needs to be closed
   */
  Uint32 api = m_api_receivers_count;
  Uint32 conf = m_conf_receivers_count;

  if(m_ordered)
  {
    /**
     * Ordered scan, keep the m_api_receivers "to the right"
     */
    memmove(m_api_receivers, m_api_receivers+m_current_api_receiver, 
            (theParallelism - m_current_api_receiver) * sizeof(char*));
    api = (theParallelism - m_current_api_receiver);
    m_api_receivers_count = api;
  }
  
  if(DEBUG_NEXT_RESULT)
    ndbout_c("close_impl: [order api conf sent curr parr] %d %d %d %d %d %d",
             m_ordered, api, conf, 
             m_sent_receivers_count, m_current_api_receiver, theParallelism);
  
  if(api+conf)
  {
    /**
     * There's something to close
     *   setup m_api_receivers (for send_next_scan)
     */
    memcpy(m_api_receivers+api, m_conf_receivers, conf * sizeof(char*));
    m_api_receivers_count = api + conf;
    m_conf_receivers_count = 0;
  }
  
  // Send close scan
  if(send_next_scan(api+conf, true) == -1)
  {
    theNdbCon->theReleaseOnClose = true;
    return -1;
  }
  
  /**
   * wait for close scan conf
   */
  while(m_sent_receivers_count+m_api_receivers_count+m_conf_receivers_count)
  {
    int return_code= poll_guard->wait_scan(3*timeout, nodeId, forceSend);
    switch(return_code){
    case 0:
      break;
    case -1:
      setErrorCode(4008);
    case -2:
      m_api_receivers_count = 0;
      m_conf_receivers_count = 0;
      m_sent_receivers_count = 0;
      theNdbCon->theReleaseOnClose = true;
      return -1;
    }
  }

  /* Rather nasty way to clean up IndexScan resources if
   * any 
   */
  if (theOperationType == OpenRangeScanRequest)
  {
    NdbIndexScanOperation *isop= 
      reinterpret_cast<NdbIndexScanOperation*> (this);

    /* Release any Index Bound resources */
    isop->releaseIndexBoundsOldApi();
  }

  /* Free any scan-owned ScanFilter generated InterpretedCode
   * object (old Api only)
   */
  freeInterpretedCodeOldApi();

  return 0;
}

void
NdbScanOperation::reset_receivers(Uint32 parallell, Uint32 ordered){
  for(Uint32 i = 0; i<parallell; i++){
    m_receivers[i]->m_list_index = i;
    m_prepared_receivers[i] = m_receivers[i]->getId();
    m_sent_receivers[i] = m_receivers[i];
    m_conf_receivers[i] = 0;
    m_api_receivers[i] = 0;
    m_receivers[i]->prepareSend();
  }
  
  m_api_receivers_count = 0;
  m_current_api_receiver = 0;
  m_sent_receivers_count = 0;
  m_conf_receivers_count = 0;
}

int
NdbIndexScanOperation::end_of_bound(Uint32 no)
{
  DBUG_ENTER("end_of_bound");
  DBUG_PRINT("info", ("Range number %u", no));

  if (! (m_savedScanFlagsOldApi & SF_MultiRange || no == 0))
  {
    setErrorCodeAbort(4509);
    /* Non SF_MultiRange scan cannot have more than one bound */
    return -1;
  }

  if (currentRangeOldApi == NULL)
  {
    setErrorCodeAbort(4259);
    /* Invalid set of range scan bounds */
    return -1;
  }

  /* If it's an ordered scan and we're reading range numbers
   * back then check that range numbers are strictly 
   * increasing
   */
  if ((m_savedScanFlagsOldApi & (SF_OrderBy | SF_OrderByFull)) &&
      (m_savedScanFlagsOldApi & SF_ReadRangeNo))
  {
    Uint32 expectedNum= 0;
    
    if (lastRangeOldApi != NULL)
    {
      assert( firstRangeOldApi != NULL );
      expectedNum = 
        getIndexBoundFromRecAttr(lastRangeOldApi)->range_no + 1;
    }
    
    if (no != expectedNum)
    {
      setErrorCodeAbort(4282);
      /* range_no not strictly increasing in ordered multi-range index scan */
      return -1;
    }
  }
  
  if (buildIndexBoundOldApi(no) != 0)
    return -1;
      
  DBUG_RETURN(0);
}

int
NdbIndexScanOperation::get_range_no()
{
  assert(m_attribute_record);

  if (m_read_range_no)
  {
    Uint32 idx= m_current_api_receiver;
    if (idx >= m_api_receivers_count)
      return -1;
    
    const NdbReceiver *tRec= m_api_receivers[m_current_api_receiver];
    return tRec->get_range_no();
  }
  return -1;
}

const NdbOperation *
NdbScanOperation::lockCurrentTuple(NdbTransaction *takeOverTrans,
                                   const NdbRecord *result_rec,
                                   char *result_row,
                                   const unsigned char *result_mask,
                                   const NdbOperation::OperationOptions *opts,
                                   Uint32 sizeOfOptions)
{
  unsigned char empty_mask[NDB_MAX_ATTRIBUTES_IN_TABLE>>3];
  /* Default is to not read any attributes, just take over the lock. */
  if (!result_row)
  {
    bzero(empty_mask, sizeof(empty_mask));
    result_mask= &empty_mask[0];
  }
  return takeOverScanOpNdbRecord(NdbOperation::ReadRequest, takeOverTrans,
                                 result_rec, result_row, 
                                 result_mask, opts, sizeOfOptions);
}

bool
NdbScanOperation::getPruned() const
{
  /* Note that for old Api scans, the bounds are not added until 
   * execute() time, so this will return false until after execute
   */
  return ((m_pruneState == SPS_ONE_PARTITION) ||
          (m_pruneState == SPS_FIXED));
}
<|MERGE_RESOLUTION|>--- conflicted
+++ resolved
@@ -964,7 +964,6 @@
     return -1;
   }
 
-<<<<<<< HEAD
   /* We need to get a ptr to the first word of this
    * range so that we can set the total length of the range 
    * (and range num) at the end of writing out the range.
@@ -972,27 +971,6 @@
   Uint32* firstRangeWord= NULL;
   const Uint32 keyLenBeforeRange= theTupKeyLen;
 
-  for (j= 0; j<key_count; j++)
-  {
-    Uint32 bound_type;
-    /* If key is part of lower bound */
-    if (bound.low_key && j<bound.low_key_count)
-    {
-      /* Inclusive if defined, or matching rows can include this value */
-      bound_type= bound.low_inclusive  || j+1 < bound.low_key_count ?
-        BoundLE : BoundLT;
-      ndbrecord_insert_bound(key_record, key_record->key_indexes[j],
-                             bound.low_key, bound_type, firstRangeWord);
-    }
-    /* If key is part of upper bound */
-    if (bound.high_key && j<bound.high_key_count)
-    {
-      /* Inclusive if defined, or matching rows can include this value */
-      bound_type= bound.high_inclusive  || j+1 < bound.high_key_count ?
-        BoundGE : BoundGT;
-      ndbrecord_insert_bound(key_record, key_record->key_indexes[j],
-                             bound.high_key, bound_type, firstRangeWord);
-=======
   if (likely(!openRange))
   {
     for (j= 0; j<key_count; j++)
@@ -1005,7 +983,7 @@
         bound_type= bound.low_inclusive  || j+1 < bound.low_key_count ?
           BoundLE : BoundLT;
         ndbrecord_insert_bound(key_record, key_record->key_indexes[j],
-                               bound.low_key, bound_type);
+                               bound.low_key, bound_type, firstRangeWord);
       }
       /* If key is part of upper bound */
       if (bound.high_key && j<bound.high_key_count)
@@ -1014,9 +992,8 @@
         bound_type= bound.high_inclusive  || j+1 < bound.high_key_count ?
           BoundGE : BoundGT;
         ndbrecord_insert_bound(key_record, key_record->key_indexes[j],
-                               bound.high_key, bound_type);
+                               bound.high_key, bound_type, firstRangeWord);
       }
->>>>>>> b31a1371
     }
   }
   else
@@ -1025,7 +1002,7 @@
      * To encode this, we'll request all rows where the first
      * key column value is >= NULL
      */
-    insert_open_bound(key_record);
+    insert_open_bound(key_record, firstRangeWord);
   }
 
   /* Set the length of this range
@@ -3292,7 +3269,8 @@
 }
 
 int
-NdbIndexScanOperation::insert_open_bound(const NdbRecord* key_record)
+NdbIndexScanOperation::insert_open_bound(const NdbRecord *key_record,
+                                         Uint32*& firstWordOfBound)
 {
   /* We want to insert an open bound into a scan
    * This is done by requesting all rows with first key column
@@ -3304,15 +3282,31 @@
    * MRR.  Really the application should realise that all rows are
    * being processed and only fetch them once.
    */
+  const Uint32 bound_type= NdbIndexScanOperation::BoundLE;
+  
+  if (unlikely(insertKEYINFO_NdbRecord((const char*) &bound_type,
+                                       sizeof(Uint32))))
+  {
+    /* Some sort of allocation error */
+    setErrorCodeAbort(4000);
+    return -1;
+  }
+
+  /* Grab ptr to first word of this bound if caller wants it */
+  if (firstWordOfBound == NULL)
+    firstWordOfBound= theKEYINFOptr - 1;
+  
+  /* Create NULL attribute header. */
   const NdbRecord::Attr *column= &key_record->columns[0];
-  
-  /* Create NULL attribute header. */
   AttributeHeader ah(column->index_attrId, 0);
-  
-  Uint32 buf[2] = { NdbIndexScanOperation::BoundLE, ah.m_value };
-  insertBOUNDS(buf, 2);
-  
-  theTupKeyLen+= 2;
+
+  if (unlikely(insertKEYINFO_NdbRecord((const char*) &ah.m_value,
+                                       sizeof(Uint32))))
+  {
+    /* Some sort of allocation error */
+    setErrorCodeAbort(4000);
+    return -1;
+  };
   
   return 0;
 }
