/*
   Copyright (c) 2003, 2023, Oracle and/or its affiliates.

   This program is free software; you can redistribute it and/or modify
   it under the terms of the GNU General Public License, version 2.0,
   as published by the Free Software Foundation.

   This program is also distributed with certain software (including
   but not limited to OpenSSL) that is licensed under separate terms,
   as designated in a particular file or component or in included license
   documentation.  The authors of MySQL hereby grant you an additional
   permission to link the program and your derivative works with the
   separately licensed software that they have included with MySQL.

   This program is distributed in the hope that it will be useful,
   but WITHOUT ANY WARRANTY; without even the implied warranty of
   MERCHANTABILITY or FITNESS FOR A PARTICULAR PURPOSE.  See the
   GNU General Public License, version 2.0, for more details.

   You should have received a copy of the GNU General Public License
   along with this program; if not, write to the Free Software
   Foundation, Inc., 51 Franklin St, Fifth Floor, Boston, MA 02110-1301  USA
*/

#include "API.hpp"

#include <NdbSqlUtil.hpp>
#include <AttributeHeader.hpp>

#include <signaldata/ScanTab.hpp>
#include <signaldata/KeyInfo.hpp>
#include <signaldata/AttrInfo.hpp>
#include <signaldata/TcKeyReq.hpp>

#define DEBUG_NEXT_RESULT 0

static const int Err_scanAlreadyComplete = 4120;

NdbScanOperation::NdbScanOperation(Ndb* aNdb, NdbOperation::Type aType) :
  NdbOperation(aNdb, aType),
  m_transConnection(NULL)
{
  theParallelism = 0;
  m_allocated_receivers = 0;
  m_prepared_receivers = 0;
  m_api_receivers = 0;
  m_conf_receivers = 0;
  m_sent_receivers = 0;
  m_receivers = 0;
  m_array = new Uint32[1]; // skip if on delete in fix_receivers
  theSCAN_TABREQ = 0;
  m_executed = false;
  m_scan_buffer= NULL;
  m_scanUsingOldApi= true;
  m_scanFinalisedOk= false;
  m_readTuplesCalled= false;
  m_interpretedCodeOldApi= NULL;
}

NdbScanOperation::~NdbScanOperation()
{
  for(Uint32 i = 0; i<m_allocated_receivers; i++){
    m_receivers[i]->release();
    theNdb->releaseNdbScanRec(m_receivers[i]);
  }
  delete[] m_array;
  assert(m_scan_buffer==NULL);
}

/*****************************************************************************
 * setErrorCode(int aErrorCode)
 *
 * Use setErrorCode() with errors so that they are mapped to an operation,
 * and propogated to the 'transConnection' as well, unless they are
 * encountered in the asynchronous signal handling part of the scan
 * processing code, in which case the error should be set on
 * 'theError' member variable only.
 *
 *****************************************************************************/
void
NdbScanOperation::setErrorCode(int aErrorCode) const
{
  NdbScanOperation *pnonConstThis=const_cast<NdbScanOperation *>(this);

  NdbTransaction* tmp = theNdbCon;
  pnonConstThis->theNdbCon = m_transConnection;
  NdbOperation::setErrorCode(aErrorCode);
  pnonConstThis->theNdbCon = tmp;
}

void
NdbScanOperation::setErrorCodeAbort(int aErrorCode) const
{
  NdbScanOperation *pnonConstThis=const_cast<NdbScanOperation *>(this);

  NdbTransaction* tmp = theNdbCon;
  pnonConstThis->theNdbCon = m_transConnection;
  NdbOperation::setErrorCodeAbort(aErrorCode);
  pnonConstThis->theNdbCon = tmp;
}

/*****************************************************************************
 * int init();
 *
 * Return Value:  Return 0 : init was successful.
 *                Return -1: In all other case.
 * Remark:        Initiates operation record after allocation.
 *****************************************************************************/
int
NdbScanOperation::init(const NdbTableImpl* tab, NdbTransaction* myConnection)
{
  m_transConnection = myConnection;

  if (NdbOperation::init(tab, myConnection) != 0)
    return -1;

  initInterpreter();

  theStatus = GetValue;
  theOperationType = OpenScanRequest;
  theNoOfTupKeyLeft = tab->m_noOfDistributionKeys;
  m_ordered= false;
  m_descending= false;
  m_read_range_no = 0;
  m_executed = false;
  m_scanUsingOldApi= true;
  m_scanFinalisedOk = false;
  m_readTuplesCalled= false;
  m_interpretedCodeOldApi= NULL;
  m_pruneState= SPS_UNKNOWN;

  m_api_receivers_count = 0;
  m_current_api_receiver = 0;
  m_sent_receivers_count = 0;
  m_conf_receivers_count = 0;
  assert(m_scan_buffer==NULL);

  theNdb->theRemainingStartTransactions++; // will be checked in hupp...
  NdbTransaction* aScanConnection = theNdb->hupp(myConnection);
  if (!aScanConnection){
    assert(theNdb->theRemainingStartTransactions > 0);
    theNdb->theRemainingStartTransactions--;
    setErrorCodeAbort(theNdb->getNdbError().code);
    theNdbCon = NULL;
    return -1;
  }

  // NOTE! The hupped trans becomes the owner of the operation
  theNdbCon= aScanConnection;
  theNdbCon->theMagicNumber = 0xFE11DF;
  return 0;
}

int
NdbScanOperation::handleScanGetValuesOldApi()
{
  /* Handle old API-defined scan getValue(s) */
  assert(m_scanUsingOldApi);

  if (theReceiver.m_firstRecAttr != NULL)
  {
    /* theReceiver has a list of RecAttrs which the user
     * wants to read.  Traverse it, adding signals to the
     * request to read them, *similar* to extra GetValue
     * handling, except that we want to use the RecAttrs we've
     * already got.
     * Once these are added to the signal train, all other handling
     * is exactly the same as for normal NdbRecord 'extra GetValues'
     */
    const NdbRecAttr* recAttrToRead = theReceiver.m_firstRecAttr;

    while(recAttrToRead != NULL)
    {
      int res;
      res= insertATTRINFOHdr_NdbRecord(recAttrToRead->theAttrId, 0);
      if (unlikely(res == -1))
        return -1;
      recAttrToRead= recAttrToRead->next();
    }

    theInitialReadSize= theTotalCurrAI_Len - AttrInfo::SectionSizeInfoLength;
  }

  return 0;
}

/* Method for adding interpreted code signals to a
 * scan operation request.
 * Both main program words and subroutine words can
 * be added in one method as scans do not use
 * the final update or final read sections.
 */
int
NdbScanOperation::addInterpretedCode()
{
  Uint32 mainProgramWords= 0;
  Uint32 subroutineWords= 0;
  const NdbInterpretedCode* code= m_interpreted_code;

  /* Any disk access? */
  if (code->m_flags & NdbInterpretedCode::UsesDisk)
  {
    m_flags &= ~Uint8(OF_NO_DISK);
  }


  /* Main program size depends on whether there's subroutines */
  mainProgramWords= code->m_first_sub_instruction_pos ?
    code->m_first_sub_instruction_pos :
    code->m_instructions_length;

  int res = insertATTRINFOData_NdbRecord((const char*)code->m_buffer,
                                         mainProgramWords << 2);
  if (res == 0)
  {
    /* Add subroutines, if we have any */
    if (code->m_number_of_subs > 0)
    {
      assert(mainProgramWords > 0);
      assert(code->m_first_sub_instruction_pos > 0);

      Uint32 *subroutineStart=
        &code->m_buffer[ code->m_first_sub_instruction_pos ];
      subroutineWords=
        code->m_instructions_length -
        code->m_first_sub_instruction_pos;

      res = insertATTRINFOData_NdbRecord((const char*) subroutineStart,
                                         subroutineWords << 2);
    }

    /* Update signal section lengths */
    theInterpretedSize= mainProgramWords;
    theSubroutineSize= subroutineWords;
  }

  return res;
}

/* Method for handling scanoptions passed into
 * NdbTransaction::scanTable or scanIndex
 */
int
NdbScanOperation::handleScanOptions(const ScanOptions *options)
{
  /* Options size has already been checked.
   * scan_flags, parallel and batch have been handled
   * already (see NdbTransaction::scanTable and scanIndex)
   */
  if ((options->optionsPresent & ScanOptions::SO_GETVALUE) &&
      (options->numExtraGetValues > 0))
  {
    if (options->extraGetValues == NULL)
    {
      setErrorCodeAbort(4299);
      /* Incorrect combination of ScanOption flags,
       * extraGetValues ptr and numExtraGetValues */
      return -1;
    }

    /* Add extra getValue()s */
    for (unsigned int i=0; i < options->numExtraGetValues; i++)
    {
      NdbOperation::GetValueSpec *pvalSpec = &(options->extraGetValues[i]);

      pvalSpec->recAttr=NULL;

      if (pvalSpec->column == NULL)
      {
        setErrorCodeAbort(4295);
        // Column is NULL in Get/SetValueSpec structure
        return -1;
      }

      /* Call internal NdbRecord specific getValue() method
       * Same method handles table scans and index scans
       */
      NdbRecAttr *pra=
        getValue_NdbRecord_scan(&NdbColumnImpl::getImpl(*pvalSpec->column),
                                (char *) pvalSpec->appStorage);

      if (pra == NULL)
      {
        return -1;
      }

      pvalSpec->recAttr = pra;
    }
  }

  if (options->optionsPresent & ScanOptions::SO_PARTITION_ID)
  {
    /* Should not have any blobs defined at this stage */
    assert(theBlobList == NULL);
    assert(m_pruneState == SPS_UNKNOWN);

    /* Only allowed to set partition id for PK ops on UserDefined
     * partitioned tables
     */
    if(unlikely(! (m_attribute_record->flags &
                   NdbRecord::RecHasUserDefinedPartitioning)))
    {
      /* Explicit partitioning info not allowed for table and operation*/
      setErrorCodeAbort(4546);
      return -1;
    }

    m_pruneState= SPS_FIXED;
    m_pruningKey= options->partitionId;

    /* And set the vars in the operation now too */
    theDistributionKey = options->partitionId;
    theDistrKeyIndicator_ = 1;
    assert((m_attribute_record->flags & NdbRecord::RecHasUserDefinedPartitioning) != 0);
    DBUG_PRINT("info", ("NdbScanOperation::handleScanOptions(dist key): %u",
                        theDistributionKey));
  }

  if (options->optionsPresent & ScanOptions::SO_INTERPRETED)
  {
    /* Check the program's for the same table as the
     * operation, within a major version number
     * Perhaps NdbInterpretedCode should not contain the table
     */
    const NdbDictionary::Table* codeTable=
      options->interpretedCode->getTable();
    if (codeTable != NULL)
    {
      NdbTableImpl* impl= &NdbTableImpl::getImpl(*codeTable);

      if ((impl->m_id != (int) m_attribute_record->tableId) ||
          (table_version_major(impl->m_version) !=
           table_version_major(m_attribute_record->tableVersion)))
        return 4524; // NdbInterpretedCode is for different table`
    }

    if ((options->interpretedCode->m_flags &
         NdbInterpretedCode::Finalised) == 0)
    {
      setErrorCodeAbort(4519);
      return -1; // NdbInterpretedCode::finalise() not called.
    }
    m_interpreted_code= options->interpretedCode;
  }

  /* User's operation 'tag' data. */
  if (options->optionsPresent & ScanOptions::SO_CUSTOMDATA)
  {
    m_customData = options->customData;
  }

  /* Preferred form of partitioning information */
  if (options->optionsPresent & ScanOptions::SO_PART_INFO)
  {
    Uint32 partValue;
    Ndb::PartitionSpec tmpSpec;
    const Ndb::PartitionSpec* pSpec= options->partitionInfo;
    if (unlikely(validatePartInfoPtr(pSpec,
                                     options->sizeOfPartInfo,
                                     tmpSpec) ||
                 getPartValueFromInfo(pSpec,
                                      m_currentTable,
                                      &partValue)))
      return -1;

    assert(m_pruneState == SPS_UNKNOWN);
    m_pruneState= SPS_FIXED;
    m_pruningKey= partValue;

    theDistributionKey= partValue;
    theDistrKeyIndicator_= 1;
    DBUG_PRINT("info", ("Set distribution key from partition spec to %u",
                        partValue));
  }

  return 0;
}

/**
 * generatePackedReadAIs
 * This method is adds AttrInfos to the current signal train to perform
 * a packed read of the requested columns.
 * It is used by table scan and index scan.
 */
int
NdbScanOperation::generatePackedReadAIs(const NdbRecord *result_record,
                                        bool& haveBlob,
                                        const Uint32 * m_read_mask)
{
  Bitmask<MAXNROFATTRIBUTESINWORDS> readMask;
  Uint32 columnCount= 0;
  Uint32 maxAttrId= 0;

  haveBlob= false;

  for (Uint32 i= 0; i<result_record->noOfColumns; i++)
  {
    const NdbRecord::Attr *col= &result_record->columns[i];
    Uint32 attrId= col->attrId;

    assert(!(attrId & AttributeHeader::PSEUDO));

    /* Skip column if result_mask says so and we don't need
     * to read it
     */
    if (!BitmaskImpl::get(MAXNROFATTRIBUTESINWORDS, m_read_mask, attrId))
      continue;

    /* Blob reads are handled with a getValue() in NdbBlob.cpp. */
    if (unlikely(col->flags & NdbRecord::IsBlob))
    {
      m_keyInfo= 1;                         // Need keyinfo for blob scan
      haveBlob= true;
      continue;
    }

    if (col->flags & NdbRecord::IsDisk)
      m_flags &= ~Uint8(OF_NO_DISK);

    if (attrId > maxAttrId)
      maxAttrId= attrId;

    readMask.set(attrId);
    columnCount++;
  }

  int result= 0;

  /* Are there any columns to read via NdbRecord?
   * Old Api scans, and new Api scans which only read via extra getvalues
   * may have no 'NdbRecord reads'
   */
  if (columnCount > 0)
  {
    bool all= (columnCount == m_currentTable->m_columns.size());

    if (all)
      result= insertATTRINFOHdr_NdbRecord(AttributeHeader::READ_ALL,
                                          columnCount);
    else
    {
      /* How many bitmask words are significant? */
      Uint32 sigBitmaskWords= (maxAttrId>>5) + 1;

      result= insertATTRINFOHdr_NdbRecord(AttributeHeader::READ_PACKED,
                                          sigBitmaskWords << 2);
      if (result != -1)
        result= insertATTRINFOData_NdbRecord((const char*) &readMask.rep.data[0],
                                             sigBitmaskWords << 2); // Bitmask
    }
  }

  return result;
}

/**
 * scanImpl
 * This method is called by scanTableImpl() and scanIndexImpl() and
 * performs most of the signal building tasks that both scan
 * types share
 */
inline int
NdbScanOperation::scanImpl(const NdbScanOperation::ScanOptions *options,
                           const Uint32 * readMask)
{
  bool haveBlob= false;

  /* Add AttrInfos for packed read of cols in result_record */
  if (generatePackedReadAIs(m_attribute_record, haveBlob, readMask) != 0)
    return -1;

  theInitialReadSize= theTotalCurrAI_Len - AttrInfo::SectionSizeInfoLength;

  /* Handle any getValue() calls made against the old API. */
  if (m_scanUsingOldApi)
  {
    if (handleScanGetValuesOldApi() !=0)
      return -1;
  }

  /* Handle scan options - always for old style scan API */
  if (options != NULL)
  {
    if (handleScanOptions(options) != 0)
      return -1;
  }

  /* Get Blob handles unless this is an old Api scan op
   * For old Api Scan ops, the Blob handles are already
   * set up by the call to getBlobHandle()
   */
  if (unlikely(haveBlob) && !m_scanUsingOldApi)
  {
    if (getBlobHandlesNdbRecord(m_transConnection, readMask) == -1)
      return -1;
  }

  /* Add interpreted code words to ATTRINFO signal
   * chain as necessary
   */
  if (m_interpreted_code != NULL)
  {
    if (addInterpretedCode() == -1)
      return -1;
  }

  /* Scan is now fully defined, so let's start preparing
   * signals.
   */
  if (prepareSendScan(theNdbCon->theTCConPtr,
                      theNdbCon->theTransactionId,
                      readMask) == -1)
    /* Error code should be set */
    return -1;

  return 0;
}

int
NdbScanOperation::handleScanOptionsVersion(const ScanOptions*& optionsPtr,
                                           Uint32 sizeOfOptions,
                                           ScanOptions& currOptions)
{
  /* Handle different sized ScanOptions */
  if (unlikely((sizeOfOptions !=0) &&
               (sizeOfOptions != sizeof(ScanOptions))))
  {
    /* Different size passed, perhaps it's an old client */
    if (sizeOfOptions == sizeof(ScanOptions_v1))
    {
      const ScanOptions_v1* oldOptions=
        (const ScanOptions_v1*) optionsPtr;

      /* v1 of ScanOptions, copy into current version
       * structure and update options ptr
       */
      currOptions.optionsPresent= oldOptions->optionsPresent;
      currOptions.scan_flags= oldOptions->scan_flags;
      currOptions.parallel= oldOptions->parallel;
      currOptions.batch= oldOptions->batch;
      currOptions.extraGetValues= oldOptions->extraGetValues;
      currOptions.numExtraGetValues= oldOptions->numExtraGetValues;
      currOptions.partitionId= oldOptions->partitionId;
      currOptions.interpretedCode= oldOptions->interpretedCode;
      currOptions.customData= oldOptions->customData;

      /* New fields */
      currOptions.partitionInfo= NULL;
      currOptions.sizeOfPartInfo= 0;

      optionsPtr= &currOptions;
    }
    else
    {
      /* No other versions supported currently */
      setErrorCodeAbort(4298);
      /* Invalid or unsupported ScanOptions structure */
      return -1;
    }
  }
  return 0;
}

int
NdbScanOperation::scanTableImpl(const NdbRecord *result_record,
                                NdbOperation::LockMode lock_mode,
                                const unsigned char *result_mask,
                                const NdbScanOperation::ScanOptions *options,
                                Uint32 sizeOfOptions)
{
  int res;
  Uint32 scan_flags = 0;
  Uint32 parallel = 0;
  Uint32 batch = 0;

  ScanOptions currentOptions;

  if (options != NULL)
  {
    if (handleScanOptionsVersion(options, sizeOfOptions, currentOptions))
      return -1;

    /* Process some initial ScanOptions - most are
     * handled later
     */
    if (options->optionsPresent & ScanOptions::SO_SCANFLAGS)
      scan_flags = options->scan_flags;
    if (options->optionsPresent & ScanOptions::SO_PARALLEL)
      parallel = options->parallel;
    if (options->optionsPresent & ScanOptions::SO_BATCH)
      batch = options->batch;
  }
#if 0 // ToDo: this breaks optimize index, but maybe there is a better solution
  if (result_record->flags & NdbRecord::RecIsIndex)
  {
    setErrorCodeAbort(4340);
    return -1;
  }
#endif

  m_attribute_record= result_record;
  AttributeMask readMask;
  m_attribute_record->copyMask(readMask.rep.data, result_mask);

  /* Process scan definition info */
  res= processTableScanDefs(lock_mode, scan_flags, parallel, batch);
  if (res == -1)
    return -1;

  theStatus= NdbOperation::UseNdbRecord;
  /* Call generic scan code */
  return scanImpl(options, readMask.rep.data);
}


int
NdbScanOperation::getPartValueFromInfo(const Ndb::PartitionSpec* partInfo,
                                       const NdbTableImpl* table,
                                       Uint32* partValue)
{
  switch(partInfo->type)
  {
  case Ndb::PartitionSpec::PS_USER_DEFINED:
  {
    assert(table->m_fragmentType == NdbDictionary::Object::UserDefined);
    *partValue= partInfo->UserDefined.partitionId;
    return 0;
  }

  case Ndb::PartitionSpec::PS_DISTR_KEY_PART_PTR:
  {
    assert(table->m_fragmentType != NdbDictionary::Object::UserDefined);
    Uint32 hashVal;
    int ret= Ndb::computeHash(&hashVal, table,
                              partInfo->KeyPartPtr.tableKeyParts,
                              partInfo->KeyPartPtr.xfrmbuf,
                              partInfo->KeyPartPtr.xfrmbuflen);
    if (ret == 0)
    {
      /* We send the hash result here (rather than the partitionId
       * generated by doing some function on the hash)
       * Note that KEY and LINEAR KEY native partitioning hash->partitionId
       * mapping functions are idempotent so that they can be
       * applied multiple times to their result without changing it.
       * DIH will apply them, so there's no need to also do it here in API,
       * unless we want to see which physical partition we *think* will
       * hold the values.
       * Only possible advantage is that we could identify some locality
       * not shown in the hash result.  This is only *safe* for schemes
       * which cannot change the hash->partitionId mapping function
       * online.
       * Can add as an optimisation if necessary.
       */
      *partValue= hashVal;
      return 0;
    }
    else
    {
      setErrorCodeAbort(ret);
      return -1;
    }
  }

  case Ndb::PartitionSpec::PS_DISTR_KEY_RECORD:
  {
    assert(table->m_fragmentType != NdbDictionary::Object::UserDefined);
    Uint32 hashVal;
    int ret= Ndb::computeHash(&hashVal,
                              partInfo->KeyRecord.keyRecord,
                              partInfo->KeyRecord.keyRow,
                              partInfo->KeyRecord.xfrmbuf,
                              partInfo->KeyRecord.xfrmbuflen);
    if (ret == 0)
    {
      /* See comments above about sending hashResult rather than
       * partitionId
       */
      *partValue= hashVal;
      return 0;
    }
    else
    {
      setErrorCodeAbort(ret);
      return -1;
    }
  }
  }

  /* 4542 : Unknown partition information type */
  setErrorCodeAbort(4542);
  return -1;
}

/*
  Compare two rows on some prefix of the index.
  This is used to see if we can determine that all rows in an index range scan
  will come from a single fragment (if the two rows bound a single distribution
  key).
 */
static int
compare_index_row_prefix(const NdbRecord *rec,
                         const char *row1,
                         const char *row2,
                         Uint32 prefix_length)
{
  Uint32 i;

  if (row1 == row2) // Easy case with same ptrs
    return 0;

  for (i= 0; i<prefix_length; i++)
  {
    const NdbRecord::Attr *col= &rec->columns[rec->key_indexes[i]];

    bool is_null1= col->is_null(row1);
    bool is_null2= col->is_null(row2);
    if (is_null1)
    {
      if (!is_null2)
        return -1;
      /* Fall-through to compare next one. */
    }
    else
    {
      if (is_null2)
        return 1;

      Uint32 offset= col->offset;
      Uint32 maxSize= col->maxSize;
      const char *ptr1= row1 + offset;
      const char *ptr2= row2 + offset;

      /*  bug#56853 */
      char buf1[NdbRecord::Attr::SHRINK_VARCHAR_BUFFSIZE];
      char buf2[NdbRecord::Attr::SHRINK_VARCHAR_BUFFSIZE];
      if (col->flags & NdbRecord::IsMysqldShrinkVarchar)
      {
        Uint32 len1;
        bool ok1 = col->shrink_varchar(row1, len1, buf1);
        require(ok1);
        ptr1 = buf1;
        Uint32 len2;
        bool ok2 = col->shrink_varchar(row2, len2, buf2);
        require(ok2);
        ptr2 = buf2;
      }

      void *info= col->charset_info;
      int res=
        (*col->compare_function)(info, ptr1, maxSize, ptr2, maxSize);
      if (res)
      {
        return res;
      }
    }
  }

  return 0;
}

int
NdbIndexScanOperation::getDistKeyFromRange(const NdbRecord *key_record,
                                           const NdbRecord *result_record,
                                           const char *row,
                                           Uint32* distKey)
{
<<<<<<< HEAD
  const Uint32 MaxKeySizeInLongWords= (NDB_MAX_KEY_SIZE + 7) / 8;
  // Note: xfrm:ed key can/will be bigger than MaxKeySizeInLongWords
  Uint64 tmp[ MaxKeySizeInLongWords * MAX_XFRM_MULTIPLY ];
  char* tmpshrink = (char*)tmp;
  Uint32 tmplen = (Uint32)sizeof(tmp);

=======
  // Note: xfrm:ed key can/will be bigger than MAX_KEY_SIZE_IN_WORDS
  Uint32 xfrmbuf[MAX_KEY_SIZE_IN_WORDS * MAX_XFRM_MULTIPLY];
  char shrinkbuf[NDB_MAX_KEY_SIZE];
  char* tmpshrink = shrinkbuf;
  Uint32 tmplen = (Uint32)sizeof(shrinkbuf);
  
>>>>>>> 5fb5dc0b
  /* This can't work for User Defined partitioning */
  assert(key_record->table->m_fragmentType !=
         NdbDictionary::Object::UserDefined);

  Ndb::Key_part_ptr ptrs[NDB_MAX_NO_OF_ATTRIBUTES_IN_KEY+1];
  Uint32 i;
  for (i = 0; i<key_record->distkey_index_length; i++)
  {
    const NdbRecord::Attr *col =
      &key_record->columns[key_record->distkey_indexes[i]];
    if (col->flags & NdbRecord::IsMysqldShrinkVarchar)
    {
      if (tmplen >= 256)
      {
        Uint32 len;
        bool len_ok = col->shrink_varchar(row, len, tmpshrink);
        if (!len_ok)
        {
          /* 4209 : Length parameter in equal/setValue is incorrect */
          setErrorCodeAbort(4209);
          return -1;
        }
        ptrs[i].ptr = tmpshrink;
        tmpshrink += len;
        tmplen -= len;
      }
      else
      {
        /* 4207 : Key size is limited to 4092 bytes */
        setErrorCodeAbort(4207);
        return -1;
      }
    }
    else
    {
      ptrs[i].ptr = row + col->offset;
    }
    ptrs[i].len = col->maxSize;
  }
  ptrs[i].ptr = 0;

  Uint32 hashValue;
  int ret = Ndb::computeHash(&hashValue, result_record->table,
                             ptrs, xfrmbuf, sizeof(xfrmbuf));
  if (ret == 0)
  {
    *distKey = hashValue;
    return 0;
  }
  else
  {
#ifdef VM_TRACE
    ndbout << "err: " << ret << endl;
#endif
    setErrorCodeAbort(ret);
    return -1;
  }
}

int
NdbScanOperation::validatePartInfoPtr(const Ndb::PartitionSpec*& partInfo,
                                      Uint32 sizeOfPartInfo,
                                      Ndb::PartitionSpec& tmpSpec)
{
  if (unlikely(sizeOfPartInfo != sizeof(Ndb::PartitionSpec)))
  {
    if (sizeOfPartInfo == sizeof(Ndb::PartitionSpec_v1))
    {
      const Ndb::PartitionSpec_v1* oldPSpec=
        (const Ndb::PartitionSpec_v1*) partInfo;

      /* Let's upgrade to the latest variant */
      tmpSpec.type= oldPSpec->type;
      if (tmpSpec.type == Ndb::PartitionSpec_v1::PS_USER_DEFINED)
      {
        tmpSpec.UserDefined.partitionId= oldPSpec->UserDefined.partitionId;
      }
      else
      {
        tmpSpec.KeyPartPtr.tableKeyParts= oldPSpec->KeyPartPtr.tableKeyParts;
        tmpSpec.KeyPartPtr.xfrmbuf= oldPSpec->KeyPartPtr.xfrmbuf;
        tmpSpec.KeyPartPtr.xfrmbuflen= oldPSpec->KeyPartPtr.xfrmbuflen;
      }

      partInfo= &tmpSpec;
    }
    else
    {
      /* 4545 : Invalid or Unsupported PartitionInfo structure */
      setErrorCodeAbort(4545);
      return -1;
    }
  }

  if (partInfo->type != Ndb::PartitionSpec::PS_NONE)
  {
    if (m_pruneState == SPS_FIXED)
    {
      /* 4543 : Duplicate partitioning information supplied */
      setErrorCodeAbort(4543);
      return -1;
    }

    if ((partInfo->type == Ndb::PartitionSpec::PS_USER_DEFINED) !=
        ((m_currentTable->m_fragmentType == NdbDictionary::Object::UserDefined)))
    {
      /* Mismatch between type of partitioning info supplied, and table's
       * partitioning type
       */
      /* 4544 : Wrong partitionInfo type for table */
      setErrorCodeAbort(4544);
      return -1;
    }
  }
  else
  {
    /* PartInfo supplied, but set to NONE */
    partInfo= NULL;
  }

  return 0;
}


int
NdbIndexScanOperation::setBound(const NdbRecord* key_record,
                                const IndexBound& bound)
{
  return setBound(key_record, bound, NULL, 0);
}

/**
 * setBound()
 *
 * This method is called from scanIndex() and setBound().
 * It adds a bound to an Index Scan.
 * It can be passed extra partitioning information.
 */
int
NdbIndexScanOperation::setBound(const NdbRecord *key_record,
                                const IndexBound& bound,
                                const Ndb::PartitionSpec* partInfo,
                                Uint32 sizeOfPartInfo)
{
  if (unlikely((theStatus != NdbOperation::UseNdbRecord)))
  {
    setErrorCodeAbort(4284);
    /* Cannot mix NdbRecAttr and NdbRecord methods in one operation */
    return -1;
  }

  if (unlikely(key_record == NULL))
  {
    setErrorCodeAbort(4285);
    /* NULL NdbRecord pointer */
    return -1;
  }

  /* Has the user supplied an open range (no bounds)? */
  const bool openRange= (((bound.low_key == NULL) &&
                          (bound.high_key == NULL)) ||
                         ((bound.low_key_count == 0) &&
                          (bound.high_key_count == 0)));

  /* Check the base table's partitioning scheme
   * (Ordered index itself has 'undefined' fragmentation)
   */
  bool tabHasUserDefPartitioning= (m_currentTable->m_fragmentType ==
                                   NdbDictionary::Object::UserDefined);

  /* Validate explicit partitioning info if it's supplied */
  Ndb::PartitionSpec tmpSpec;
  if (partInfo)
  {
    /* May update the PartInfo ptr */
    if (validatePartInfoPtr(partInfo,
                            sizeOfPartInfo,
                            tmpSpec))
      return -1;
  }

  m_num_bounds++;

  if (unlikely((m_num_bounds > 1) &&
               (m_multi_range == 0)))
  {
    /* > 1 IndexBound, but not MRR */
    setErrorCodeAbort(4509);
    /* Non SF_MultiRange scan cannot have more than one bound */
    return -1;
  }

  Uint32 j;
  Uint32 key_count, common_key_count;
  Uint32 range_no;
  Uint32 bound_head;

  range_no= bound.range_no;
  if (unlikely(range_no > MaxRangeNo))
  {
    setErrorCodeAbort(4286);
    return -1;
  }

  /* Check valid ordering of supplied range numbers */
  if ( m_read_range_no && m_ordered )
  {
    if (unlikely((m_num_bounds > 1) &&
                 (range_no <= m_previous_range_num)))
    {
      setErrorCodeAbort(4282);
      /* range_no not strictly increasing in ordered multi-range index scan */
      return -1;
    }

    m_previous_range_num= range_no;
  }

  key_count= bound.low_key_count;
  common_key_count= key_count;
  if (key_count < bound.high_key_count)
    key_count= bound.high_key_count;
  else
    common_key_count= bound.high_key_count;

  if (unlikely(key_count > key_record->key_index_length))
  {
    /* Too many keys specified for key bound. */
    setErrorCodeAbort(4281);
    return -1;
  }

  /* We need to get a ptr to the first word of this
   * range so that we can set the total length of the range
   * (and range num) at the end of writing out the range.
   */
  Uint32* firstRangeWord= NULL;
  const Uint32 keyLenBeforeRange= theTupKeyLen;

  if (likely(!openRange))
  {
    /* If low and high key pointers are the same and key counts are
     * the same, we send as an Eq bound to save bandwidth.
     * This will not send an EQ bound if :
     *   - Different numbers of high and low keys are EQ
     *   - High and low keys are EQ, but use different ptrs
     * This could be improved in future with another setBound() variant.
     */
    const bool isEqRange=
      (bound.low_key == bound.high_key) &&
      (bound.low_key_count == bound.high_key_count) &&
      (bound.low_inclusive && bound.high_inclusive); // Does this matter?

    if (isEqRange)
    {
      /* Using BoundEQ will result in bound being sent only once */
      for (j= 0; j<key_count; j++)
      {
        ndbrecord_insert_bound(key_record, key_record->key_indexes[j],
                               bound.low_key, BoundEQ, firstRangeWord);
      }
    }
    else
    {
      /* Distinct upper and lower bounds, must specify them independently */
      /* Note :  Protocol allows individual columns to be specified as EQ
       * or some prefix of columns.  This is not currently supported from
       * NDBAPI.
       */
      for (j= 0; j<key_count; j++)
      {
        Uint32 bound_type;
        /* If key is part of lower bound */
        if (bound.low_key && j<bound.low_key_count)
        {
          /* Inclusive if defined, or matching rows can include this value */
          bound_type= bound.low_inclusive  || j+1 < bound.low_key_count ?
            BoundLE : BoundLT;
          ndbrecord_insert_bound(key_record, key_record->key_indexes[j],
                                 bound.low_key, bound_type, firstRangeWord);
        }
        /* If key is part of upper bound */
        if (bound.high_key && j<bound.high_key_count)
        {
          /* Inclusive if defined, or matching rows can include this value */
          bound_type= bound.high_inclusive  || j+1 < bound.high_key_count ?
            BoundGE : BoundGT;
          ndbrecord_insert_bound(key_record, key_record->key_indexes[j],
                                 bound.high_key, bound_type, firstRangeWord);
        }
      }
    }
  }
  else
  {
    /* Open range - all rows must be returned.
     * To encode this, we'll request all rows where the first
     * key column value is >= NULL
     */
    insert_open_bound(key_record, firstRangeWord);
  }

  /* Set the length of this range
   * Length = TupKeyLen@range end - TupKeyLen@ range start
   * Pack into Uint32 with range no and bound type as described
   * in KeyInfo.hpp
   */
  assert(firstRangeWord != NULL);

  bound_head= *firstRangeWord;
  bound_head|=
    (theTupKeyLen - keyLenBeforeRange) << 16 | (range_no << 4);
  *firstRangeWord= bound_head;


  /* Now determine if the scan can (continue to) be pruned to one
   * partition
   *
   * This can only be the case if
   *   - There's no overriding partition id/info specified in
   *     ScanOptions
   *     AND
   *   - This range scan can be pruned to 1 partition 'value'
   *     AND
   *   - All previous ranges (MRR) were partition pruned
   *     to the same partition 'value'
   *
   * Where partition 'value' is either a partition id or a hash
   * that maps to one in the kernel.
   */
  if ((m_pruneState == SPS_UNKNOWN) ||      // First range
      (m_pruneState == SPS_ONE_PARTITION))  // Previous ranges are commonly pruned
  {
    bool currRangeHasOnePartVal= false;
    Uint32 currRangePartValue= 0;

    /* Determine whether this range scan can be pruned */
    if (partInfo)
    {
      /* Explicit partitioning info supplied, use it to get a value */
      currRangeHasOnePartVal= true;

      if (getPartValueFromInfo(partInfo,
                               m_attribute_record->table,
                               &currRangePartValue))
      {
        return -1;
      }
    }
    else
    {
      if (likely(!tabHasUserDefPartitioning))
      {
        /* Attempt to get implicit partitioning info from range bounds -
         * only possible if they are present and bound a single value
         * of the table's distribution keys
         */
        Uint32 index_distkeys = key_record->m_no_of_distribution_keys;
        Uint32 table_distkeys = m_attribute_record->m_no_of_distribution_keys;
        Uint32 distkey_min= key_record->m_min_distkey_prefix_length;
        if (index_distkeys == table_distkeys &&   // Index has all base table d-keys
            common_key_count >= distkey_min &&    // Bounds have all d-keys
            bound.low_key &&                      // Have both bounds
            bound.high_key &&
            0==compare_index_row_prefix(key_record,     // Both bounds are same
                                        bound.low_key,
                                        bound.high_key,
                                        distkey_min))
        {
          assert(! openRange);
          currRangeHasOnePartVal= true;
          if (getDistKeyFromRange(key_record, m_attribute_record,
                                  bound.low_key,
                                  &currRangePartValue))
            return -1;
        }
      }
    }


    /* Determine whether this pruned range fits with any existing
     * range pruning
     * As we can currently only prune a single scan to one partition
     * (Not a set of partitions, or a set of partitions per range)
     * we can only prune if all ranges happen to be prune-able to the
     * same partition.
     * In future perhaps Ndb can be enhanced to support partition sets
     * and/or per-range partition pruning.
     */
    const ScanPruningState prevPruneState= m_pruneState;
    if (currRangeHasOnePartVal)
    {
      if (m_pruneState == SPS_UNKNOWN)
      {
        /* Prune the scan to use this range's partition value */
        m_pruneState= SPS_ONE_PARTITION;
        m_pruningKey= currRangePartValue;
      }
      else
      {
        /* If this range's partition value is the same as the previous
         * ranges then we can stay pruned, otherwise we cannot
         */
        assert(m_pruneState == SPS_ONE_PARTITION);
        if (currRangePartValue != m_pruningKey)
        {
          /* This range is found in a different partition to previous
           * range(s).  We cannot prune this scan.
           */
          m_pruneState= SPS_MULTI_PARTITION;
        }
      }
    }
    else
    {
      /* This range cannot be scanned by scanning a single partition
       * Therefore the scan must scan all partitions
       */
      m_pruneState= SPS_MULTI_PARTITION;
    }

    /* Now modify the SCANTABREQ */
    if (m_pruneState != prevPruneState)
    {
      theDistrKeyIndicator_= (m_pruneState == SPS_ONE_PARTITION);
      theDistributionKey= m_pruningKey;

      ScanTabReq *req= CAST_PTR(ScanTabReq, theSCAN_TABREQ->getDataPtrSend());
      ScanTabReq::setDistributionKeyFlag(req->requestInfo, theDistrKeyIndicator_);
      req->distributionKey= theDistributionKey;
      theSCAN_TABREQ->setLength(ScanTabReq::StaticLength + theDistrKeyIndicator_);
    }
  } // if (m_pruneState == UNKNOWN / SPS_ONE_PARTITION)

  return 0;
} // ::setBound();


int
NdbIndexScanOperation::scanIndexImpl(const NdbRecord *key_record,
                                     const NdbRecord *result_record,
                                     NdbOperation::LockMode lock_mode,
                                     const unsigned char *result_mask,
                                     const NdbIndexScanOperation::IndexBound *bound,
                                     const NdbScanOperation::ScanOptions *options,
                                     Uint32 sizeOfOptions)
{
  int res;
  Uint32 i;
  Uint32 scan_flags = 0;
  Uint32 parallel = 0;
  Uint32 batch = 0;

  ScanOptions currentOptions;

  if (options != NULL)
  {
    if (handleScanOptionsVersion(options, sizeOfOptions, currentOptions))
      return -1;

    /* Process some initial ScanOptions here
     * The rest will be handled later
     */
    if (options->optionsPresent & ScanOptions::SO_SCANFLAGS)
      scan_flags = options->scan_flags;
    if (options->optionsPresent & ScanOptions::SO_PARALLEL)
      parallel = options->parallel;
    if (options->optionsPresent & ScanOptions::SO_BATCH)
      batch = options->batch;
  }

  if (!(key_record->flags & NdbRecord::RecHasAllKeys))
  {
    setErrorCodeAbort(4292);
    return -1;
  }

  AttributeMask readMask;
  result_record->copyMask(readMask.rep.data, result_mask);

  if (scan_flags & (NdbScanOperation::SF_OrderBy |
                    NdbScanOperation::SF_OrderByFull))
  {
    /**
     * For ordering, we need all keys in the result row.
     *
     * So for each key column, check that it is included in the result
     * NdbRecord.
     */
    Uint32 keymask[MAXNROFATTRIBUTESINWORDS];
    BitmaskImpl::clear(MAXNROFATTRIBUTESINWORDS, keymask);

    for (i = 0; i < key_record->key_index_length; i++)
    {
      Uint32 attrId = key_record->columns[key_record->key_indexes[i]].attrId;
      if (attrId >= result_record->m_attrId_indexes_length ||
          result_record->m_attrId_indexes[attrId] < 0)
      {
        setErrorCodeAbort(4292);
        return -1;
      }

      BitmaskImpl::set(MAXNROFATTRIBUTESINWORDS, keymask, attrId);
    }

    if (scan_flags & NdbScanOperation::SF_OrderByFull)
    {
      BitmaskImpl::bitOR(MAXNROFATTRIBUTESINWORDS, readMask.rep.data, keymask);
    }
    else if (!BitmaskImpl::contains(MAXNROFATTRIBUTESINWORDS,
                                    readMask.rep.data, keymask))
    {
      setErrorCodeAbort(4341);
      return -1;
    }
  }

  if (!(key_record->flags & NdbRecord::RecIsIndex))
  {
    setErrorCodeAbort(4283);
    return -1;
  }
  if (result_record->flags & NdbRecord::RecIsIndex)
  {
    setErrorCodeAbort(4340);
    return -1;
  }

  /* Modify NdbScanOperation vars to indicate that we're an
   * IndexScan
   */
  m_type= NdbOperation::OrderedIndexScan;
  m_currentTable= result_record->table;

  m_key_record = key_record;
  m_attribute_record= result_record;

  res= processIndexScanDefs(lock_mode, scan_flags, parallel, batch);
  if (res==-1)
    return -1;

  /* Fix theStatus as set in processIndexScanDefs(). */
  theStatus= NdbOperation::UseNdbRecord;

  /* Call generic scan code */
  res= scanImpl(options, readMask.rep.data);

  if (!res)
  {
    /*
     * Set up first key bound, if present
     * Extra bounds (MRR) can be added later
     */
    if (bound != NULL)
    {
      res= setBound(key_record, *bound);
    }
  }

  return res;
} // ::scanIndexImpl();


/* readTuples() method for table scans
 * This method performs minimal validation and initialisation,
 * deferring most of the work to a later call to processTableScanDefs
 * below.
 */
int
NdbScanOperation::readTuples(NdbScanOperation::LockMode lm,
                             Uint32 scan_flags,
                             Uint32 parallel,
                             Uint32 batch)
{
  // It is only possible to call readTuples if  readTuples hasn't
  // already been called
  if (m_readTuplesCalled)
  {
    setErrorCode(4605);
    return -1;
  }

  /* Save parameters for later */
  m_readTuplesCalled= true;
  m_savedLockModeOldApi= lm;
  m_savedScanFlagsOldApi= scan_flags;
  m_savedParallelOldApi= parallel;
  m_savedBatchOldApi= batch;

  /**
   * Old API always auto-added all key-colums
   */
  if (scan_flags & SF_OrderBy)
    m_savedScanFlagsOldApi |= SF_OrderByFull;

  return 0;
}

/* Most of the scan definition work for old + NdbRecord API scans is done here */
int
NdbScanOperation::processTableScanDefs(NdbScanOperation::LockMode lm,
                                       Uint32 scan_flags,
                                       Uint32 parallel,
                                       Uint32 batch)
{
  m_ordered = m_descending = false;
  m_pruneState= SPS_UNKNOWN;
  Uint32 fragCount = m_currentTable->m_fragmentCount;

  assert(fragCount > 0);

  if (parallel > fragCount || parallel == 0) {
     parallel = fragCount;
  }

  theNdbCon->theScanningOp = this;
  bool tupScan = (scan_flags & SF_TupScan);

#if 0 // XXX temp for testing
  { char* p = getenv("NDB_USE_TUPSCAN");
    if (p != 0) {
      unsigned n = atoi(p); // 0-10
      if ((unsigned int) (::time(0) % 10) < n) tupScan = true;
    }
  }
#endif
  if (scan_flags & SF_DiskScan)
  {
    tupScan = true;
    m_flags &= ~Uint8(OF_NO_DISK);
  }

  bool rangeScan= false;

  /* NdbRecord defined scan, handle IndexScan specifics */
  if ( (int) m_accessTable->m_indexType ==
       (int) NdbDictionary::Index::OrderedIndex )
  {
    if (m_currentTable == m_accessTable){
      // Old way of scanning indexes, should not be allowed
      m_currentTable = theNdb->theDictionary->
        getTable(m_currentTable->m_primaryTable.c_str());
      assert(m_currentTable != NULL);
    }
    assert (m_currentTable != m_accessTable);
    // Modify operation state
    theStatus = GetValue;
    theOperationType  = OpenRangeScanRequest;
    rangeScan = true;
    tupScan = false;
  }

  if (rangeScan && (scan_flags & (SF_OrderBy | SF_OrderByFull)))
    parallel = fragCount; /* Frag count of ordered index ==
                           * Frag count of base table
                           */

  theParallelism = parallel;

  if(fix_receivers(parallel) == -1){
    setErrorCodeAbort(4000);
    return -1;
  }

  if (theSCAN_TABREQ == NULL) {
    setErrorCodeAbort(4000);
    return -1;
  }//if

  NdbImpl* impl = theNdb->theImpl;
  Uint32 nodeId = theNdbCon->theDBnode;
  Uint32 nodeVersion = impl->getNodeNdbVersion(nodeId);
  theSCAN_TABREQ->setSignal(GSN_SCAN_TABREQ, refToBlock(theNdbCon->m_tcRef));
  ScanTabReq * req = CAST_PTR(ScanTabReq, theSCAN_TABREQ->getDataPtrSend());
  req->apiConnectPtr = theNdbCon->theTCConPtr;
  req->tableId = m_accessTable->m_id;
  req->tableSchemaVersion = m_accessTable->m_version;
  req->storedProcId = 0xFFFF;
  req->buddyConPtr = theNdbCon->theBuddyConPtr;
  req->spare= 0;
  req->first_batch_size = batch; // Save user specified batch size

  Uint32 reqInfo = 0;
  if (!ndbd_scan_tabreq_implicit_parallelism(nodeVersion))
  {
    // Implicit parallelism implies support for greater
    // parallelism than storable explicitly in old reqInfo.
    if (parallel > PARALLEL_MASK)
    {
      setErrorCodeAbort(4000 /* TODO: TooManyFragments, to too old cluster version */);
      return -1;
    }
    ScanTabReq::setParallelism(reqInfo, parallel);
  }
  ScanTabReq::setScanBatch(reqInfo, 0);
  ScanTabReq::setRangeScanFlag(reqInfo, rangeScan);
  ScanTabReq::setTupScanFlag(reqInfo, tupScan);
  req->requestInfo = reqInfo;

  m_keyInfo = (scan_flags & SF_KeyInfo) ? 1 : 0;
  setReadLockMode(lm);

  Uint64 transId = theNdbCon->getTransactionId();
  req->transId1 = (Uint32) transId;
  req->transId2 = (Uint32) (transId >> 32);

  assert(theSCAN_TABREQ->next() == NULL);
  NdbApiSignal* tSignal= theNdb->getSignal();
  theSCAN_TABREQ->next(tSignal);
  theLastKEYINFO = tSignal;

  theKEYINFOptr= tSignal->getDataPtrSend();
  keyInfoRemain= NdbApiSignal::MaxSignalWords;
  theTotalNrOfKeyWordInSignal= 0;

  getFirstATTRINFOScan();
  return 0;
}

int
NdbScanOperation::setInterpretedCode(const NdbInterpretedCode *code)
{
  if (theStatus == NdbOperation::UseNdbRecord)
  {
    setErrorCodeAbort(4284); // Cannot mix NdbRecAttr and NdbRecord methods...
    return -1;
  }

  if ((code->m_flags & NdbInterpretedCode::Finalised) == 0)
  {
    setErrorCodeAbort(4519); //  NdbInterpretedCode::finalise() not called.
    return -1;
  }

  m_interpreted_code= code;

  return 0;
}

NdbInterpretedCode*
NdbScanOperation::allocInterpretedCodeOldApi()
{
  /* Should only be called once */
  assert (m_interpretedCodeOldApi == NULL);

  /* Old Api scans only */
  if (! m_scanUsingOldApi)
  {
    /* NdbScanFilter constructor taking NdbOperation is not
     * supported for NdbRecord
     */
    setErrorCodeAbort(4536);
    return NULL;
  }

  m_interpretedCodeOldApi = new NdbInterpretedCode(m_currentTable->m_facade);

  if (m_interpretedCodeOldApi == NULL)
    setErrorCodeAbort(4000); // Memory allocation error

  return m_interpretedCodeOldApi;
}

void
NdbScanOperation::freeInterpretedCodeOldApi()
{
  if (m_interpretedCodeOldApi != NULL)
  {
    delete m_interpretedCodeOldApi;
    m_interpretedCodeOldApi= NULL;
  }
}


void
NdbScanOperation::setReadLockMode(LockMode lockMode)
{
  bool lockExcl, lockHoldMode, readCommitted;
  switch (lockMode)
  {
    case LM_CommittedRead:
      lockExcl= false;
      lockHoldMode= false;
      readCommitted= true;
      break;
    case LM_SimpleRead:
    case LM_Read:
      lockExcl= false;
      lockHoldMode= true;
      readCommitted= false;
      break;
    case LM_Exclusive:
      lockExcl= true;
      lockHoldMode= true;
      readCommitted= false;
      m_keyInfo= 1;
      break;
    default:
      /* Not supported / invalid. */
      require(false);
      return;
  }
  theLockMode= lockMode;
  ScanTabReq *req= CAST_PTR(ScanTabReq, theSCAN_TABREQ->getDataPtrSend());
  Uint32 reqInfo= req->requestInfo;
  ScanTabReq::setLockMode(reqInfo, lockExcl);
  ScanTabReq::setHoldLockFlag(reqInfo, lockHoldMode);
  ScanTabReq::setReadCommittedFlag(reqInfo, readCommitted);
  req->requestInfo= reqInfo;
}

int
NdbScanOperation::fix_receivers(Uint32 parallel){
  assert(parallel > 0);
  if(parallel > m_allocated_receivers){
    const Uint32 sz = parallel * (4*sizeof(char*)+sizeof(Uint32));

    /* Allocate as Uint64 to ensure proper alignment for pointers. */
    Uint64 * tmp = new Uint64[(sz+7)/8];
    if (tmp == NULL)
    {
      setErrorCodeAbort(4000);
      return -1;
    }
    if (m_allocated_receivers > 0)
    {
      // Save old receivers
      memcpy(tmp, m_receivers, m_allocated_receivers*sizeof(char*));
    }
    delete[] m_array;
    m_array = (Uint32*)tmp;

    m_receivers = (NdbReceiver**)tmp;
    m_api_receivers = m_receivers + parallel;
    m_conf_receivers = m_api_receivers + parallel;
    m_sent_receivers = m_conf_receivers + parallel;
    m_prepared_receivers = (Uint32*)(m_sent_receivers + parallel);

    // Only get/init "new" receivers
    NdbReceiver* tScanRec;
    for (Uint32 i = m_allocated_receivers; i < parallel; i ++) {
      tScanRec = theNdb->getNdbScanRec();
      if (tScanRec == NULL) {
        setErrorCodeAbort(4000);
        return -1;
      }//if
      m_receivers[i] = tScanRec;
      tScanRec->init(NdbReceiver::NDB_SCANRECEIVER, this);
    }
    m_allocated_receivers = parallel;
  }

  reset_receivers(parallel, 0);
  return 0;
}

/**
 * Move receiver from send array to conf:ed array
 */
void
NdbScanOperation::receiver_delivered(NdbReceiver* tRec){
  if(theError.code == 0){
    if(DEBUG_NEXT_RESULT)
      ndbout_c("receiver_delivered");

    Uint32 idx = tRec->m_list_index;
    Uint32 last = m_sent_receivers_count - 1;
    if(idx != last){
      NdbReceiver * move = m_sent_receivers[last];
      m_sent_receivers[idx] = move;
      move->m_list_index = idx;
    }
    m_sent_receivers_count = last;

    last = m_conf_receivers_count;
    m_conf_receivers[last] = tRec;
    m_conf_receivers_count = last + 1;
  }
}

/**
 * Remove receiver as it's completed
 */
void
NdbScanOperation::receiver_completed(NdbReceiver* tRec){
  if(theError.code == 0){
    if(DEBUG_NEXT_RESULT)
      ndbout_c("receiver_completed");

    Uint32 idx = tRec->m_list_index;
    Uint32 last = m_sent_receivers_count - 1;
    if(idx != last){
      NdbReceiver * move = m_sent_receivers[last];
      m_sent_receivers[idx] = move;
      move->m_list_index = idx;
    }
    m_sent_receivers_count = last;
  }
}

/*****************************************************************************
 * int getFirstATTRINFOScan()
 *
 * Return Value:  Return 0:   Successful
 *                Return -1:  All other cases
 * Parameters:    None:            Only allocate the first signal.
 * Remark:        When a scan is defined we need to use this method instead
 *                of insertATTRINFO for the first signal.
 *                This is because we need not to mess up the code in
 *                insertATTRINFO with if statements since we are not
 *                interested in the TCKEYREQ signal.
 *****************************************************************************/
int
NdbScanOperation::getFirstATTRINFOScan()
{
  NdbApiSignal* tSignal;

  tSignal = theNdb->getSignal();
  if (tSignal == NULL){
    setErrorCodeAbort(4000);
    return -1;
  }

  theAI_LenInCurrAI = AttrInfo::SectionSizeInfoLength;
  theATTRINFOptr = &tSignal->getDataPtrSend()[AttrInfo::SectionSizeInfoLength];
  attrInfoRemain= NdbApiSignal::MaxSignalWords - AttrInfo::SectionSizeInfoLength;
  tSignal->setLength(AttrInfo::SectionSizeInfoLength);
  theFirstATTRINFO = tSignal;
  theCurrentATTRINFO = tSignal;
  theCurrentATTRINFO->next(NULL);

  return 0;
}

int
NdbScanOperation::executeCursor(int nodeId)
{
  /*
   * Call finaliseScanOldApi() for old style scans before
   * proceeding
   */
  NdbImpl* theImpl = theNdb->theImpl;

  if (!m_scanFinalisedOk)
  {
    if (theError.code == 0)
    {
      /* Scan defined but not prepared */
      setErrorCodeAbort(4342);
    }

    return -1;
  }

  {
    NdbTransaction * tCon = theNdbCon;

    Uint32 seq = tCon->theNodeSequence;

    if (theImpl->get_node_alive(nodeId) &&
        (theImpl->getNodeSequence(nodeId) == seq)) {

      tCon->theMagicNumber = tCon->getMagicNumber();

      if (doSendScan(nodeId) == -1)
      {
        return -1;
      }

      m_executed= true; // Mark operation as executed

      return 0;
    }
    else
    {
      if (!(theImpl->get_node_stopping(nodeId) &&
            (theImpl->getNodeSequence(nodeId) == seq)))
      {
        TRACE_DEBUG("The node is hard dead when attempting to start a scan");
        setErrorCode(4029);
        tCon->theReleaseOnClose = true;
      }
      else
      {
        TRACE_DEBUG("The node is stopping when attempting to start a scan");
        setErrorCode(4030);
      }//if
      tCon->theCommitStatus = NdbTransaction::Aborted;
      return -1;
    }//if
  }
}


int
NdbScanOperation::nextResult(bool fetchAllowed, bool forceSend)
{
  /* Defer to NdbRecord implementation, which will copy values
   * out into the user's RecAttr objects.
   */
  const char * dummyOutRowPtr;

  if (unlikely(! m_scanUsingOldApi))
  {
    /* Cannot mix NdbRecAttr and NdbRecord methods in one operation */
    setErrorCode(4284);
    return -1;
  }

  return nextResult(&dummyOutRowPtr,
                    fetchAllowed,
                    forceSend);
}

/* nextResult() for NdbRecord operation. */
int
NdbScanOperation::nextResult(const char ** out_row_ptr,
                             bool fetchAllowed, bool forceSend)
{
  int res;

  if ((res = nextResultNdbRecord(*out_row_ptr, fetchAllowed, forceSend)) == 0)
  {
    NdbBlob* tBlob= theBlobList;
    NdbRecAttr *getvalue_recattr= theReceiver.m_firstRecAttr;
    if (((UintPtr)tBlob | (UintPtr)getvalue_recattr) != 0)
    {
      const Uint32 idx= m_current_api_receiver;
      assert(idx < m_api_receivers_count);
      const NdbReceiver *receiver= m_api_receivers[idx];

      /* First take care of any getValue(). */
      if (getvalue_recattr != NULL)
      {
        if (receiver->get_AttrValues(getvalue_recattr) == -1)
          return -1;
      }

      /* Handle blobs. */
      if (tBlob)
      {
        Uint32 infoword;                          // Not used for blobs
        Uint32 key_length;
        const char *key_data;
        res= receiver->get_keyinfo20(infoword, key_length, key_data);
        if (res == -1)
          return -1;

        do
        {
          if (tBlob->atNextResultNdbRecord(key_data, key_length*4) == -1)
            return -1;
          tBlob= tBlob->theNext;
        } while (tBlob != 0);
        /* Flush blob part ops on behalf of user. */
        if (m_transConnection->executePendingBlobOps() == -1)
          return -1;
      }
    }
    return 0;
  }
  return res;
}

int
NdbScanOperation::nextResultCopyOut(char * buffer,
                                    bool fetchAllowed, bool forceSend)
{
  const char * data;
  int result;
  if ((result = nextResult(&data, fetchAllowed, forceSend)) == 0)
  {
    memcpy(buffer, data, m_attribute_record->m_row_size);
  }
  return result;
}

int
NdbScanOperation::nextResultNdbRecord(const char * & out_row,
                                      bool fetchAllowed, bool forceSend)
{
  if (m_ordered)
  {
    return ((NdbIndexScanOperation*)this)->next_result_ordered_ndbrecord
      (out_row, fetchAllowed, forceSend);
  }

  /* Return a row immediately if any is available. */
  while (m_current_api_receiver < m_api_receivers_count)
  {
    NdbReceiver *tRec= m_api_receivers[m_current_api_receiver];
    out_row = tRec->getNextRow();
    if (out_row != NULL)
    {
      return 0;
    }
    m_current_api_receiver++;
  }

  if (!fetchAllowed)
  {
    /*
      Application wants to be informed that no more rows are available
      immediately.
    */
    return 2;
  }

  /* Now we have to wait for more rows (or end-of-file on all receivers). */
  Uint32 nodeId = theNdbCon->theDBnode;
  NdbImpl* theImpl = theNdb->theImpl;
  Uint32 timeout= theImpl->get_waitfor_timeout();
  int retVal= 2;
  Uint32 idx, last;
  /*
    The rest needs to be done under mutex due to synchronization with receiver
    thread.
  */
  PollGuard poll_guard(* theImpl);

  const Uint32 seq= theNdbCon->theNodeSequence;

  if(theError.code)
  {
    /**
     * The scan is already complete (Err_scanAlreadyComplete)
     * or is in some error.
     *
     * Either there is a bug in the api application such that
     * it calls nextResult()/nextResultNdbRecord() again
     * after getting return value 1 (meaning end of scan) or
     * -1 (for error).
     *
     * Or an SCAN_TABREF-error have been received into the operation
     * (asynchronously) between calls.
     *
     * In any case, keep and propagate as NdbTransaction error and fail.
     */
    if (theError.code != Err_scanAlreadyComplete)
      setErrorCode(theError.code);
    return -1;
  }

  if(seq == theImpl->getNodeSequence(nodeId) &&
     send_next_scan(m_current_api_receiver, false) == 0)
  {
    idx= m_current_api_receiver;
    last= m_api_receivers_count;

    do {
      if (theError.code){
        setErrorCode(theError.code);
        return -1;
      }

      Uint32 cnt= m_conf_receivers_count;
      Uint32 sent= m_sent_receivers_count;

      if (cnt > 0)
      {
        /* New receivers with completed batches available. */
        memcpy(m_api_receivers+last, m_conf_receivers, cnt * sizeof(char*));
        last+= cnt;
        theImpl->incClientStat(Ndb::ScanBatchCount, cnt);
        m_conf_receivers_count= 0;
        if (sent > 0) {
          theImpl->flush_send_buffers();
        }
      }
      else if (retVal == 2 && sent > 0)
      {
        /* No completed... */
        theImpl->incClientStat(Ndb::WaitScanResultCount, 1);

        int ret_code= poll_guard.wait_scan(3*timeout, nodeId, forceSend);
        if (ret_code == 0 && seq == theImpl->getNodeSequence(nodeId)) {
          continue;
        } else if(ret_code == -1){
          retVal= -1;
        } else {
          idx= last;
          retVal= -2; //return_code;
        }
      }
      else if (retVal == 2)
      {
        /**
         * No completed & no sent -> EndOfData
         * Make sure user gets error if he tries again.
         */
        theError.code= Err_scanAlreadyComplete;
        return 1;
      }

      if (retVal == 0)
        break;

      while (idx < last)
      {
        NdbReceiver* tRec= m_api_receivers[idx];
        if ((out_row = tRec->getNextRow()) != NULL)
        {
          retVal= 0;
          break;
        }
        idx++;
      }
    } while(retVal == 2);

    m_api_receivers_count= last;
    m_current_api_receiver= idx;
  } else {
    retVal = -3;
  }

  switch(retVal)
  {
  case 0:
  case 1:
  case 2:
    return retVal;
  case -1:
    ndbout << "1:4008 on connection " << theNdbCon->ptr2int() << endl;
    setErrorCode(4008); // Timeout
    break;
  case -2:
    setErrorCode(4028); // Node fail
    break;
  case -3: // send_next_scan -> return fail (set error-code self)
    if(theError.code == 0)
      setErrorCode(4028); // seq changed = Node fail
    break;
  }

  theNdbCon->theTransactionIsStarted= false;
  theNdbCon->theReleaseOnClose= true;
  return -1;
}

int
NdbScanOperation::send_next_scan(Uint32 cnt, bool stopScanFlag)
{
  if(cnt > 0){
    NdbApiSignal tSignal(theNdb->theMyRef);
    tSignal.setSignal(GSN_SCAN_NEXTREQ, refToBlock(theNdbCon->m_tcRef));

    Uint32* theData = tSignal.getDataPtrSend();
    theData[0] = theNdbCon->theTCConPtr;
    theData[1] = stopScanFlag == true ? 1 : 0;
    Uint64 transId = theNdbCon->theTransactionId;
    theData[2] = (Uint32) transId;
    theData[3] = (Uint32) (transId >> 32);

    /**
     * Prepare ops
     */
    Uint32 last = m_sent_receivers_count;
    Uint32 * prep_array = (cnt > 21 ? m_prepared_receivers : theData + 4);
    Uint32 sent = 0;
    for(Uint32 i = 0; i<cnt; i++){
      NdbReceiver * tRec = m_api_receivers[i];
      if((prep_array[sent] = tRec->m_tcPtrI) != RNIL)
      {
        m_sent_receivers[last+sent] = tRec;
        tRec->m_list_index = last+sent;
        tRec->prepareSend();
        sent++;
      }
    }
    memmove(m_api_receivers, m_api_receivers+cnt,
            (theParallelism-cnt) * sizeof(char*));

    int ret = 0;
    if(sent)
    {
      Uint32 nodeId = theNdbCon->theDBnode;
      NdbImpl* impl = theNdb->theImpl;
      if(cnt > 21){
        tSignal.setLength(ScanNextReq::SignalLength);
        LinearSectionPtr ptr[3];
        ptr[0].p = prep_array;
        ptr[0].sz = sent;
        ret = impl->sendSignal(&tSignal, nodeId, ptr, 1);
      } else {
        tSignal.setLength(ScanNextReq::SignalLength+sent);
        ret = impl->sendSignal(&tSignal, nodeId);
      }
    }
    m_sent_receivers_count = last + sent;
    m_api_receivers_count -= cnt;
    m_current_api_receiver = 0;

    return ret;
  }
  return 0;
}

int
NdbScanOperation::prepareSend(Uint32  TC_ConnectPtr,
                              Uint64  TransactionId,
                              NdbOperation::AbortOption)
{
  abort();
  return 0;
}

int
NdbScanOperation::doSend(int ProcessorId)
{
  return 0;
}

void NdbScanOperation::close(bool forceSend, bool releaseOp)
{
  DBUG_ENTER("NdbScanOperation::close");
  DBUG_PRINT("enter", ("this: 0x%lx  tcon: 0x%lx  con: 0x%lx  force: %d  release: %d",
                       (long) this,
                       (long) m_transConnection, (long) theNdbCon,
                       forceSend, releaseOp));

  if (theNdbCon != NULL)
  {
    if(DEBUG_NEXT_RESULT)
      ndbout_c("close() theError.code = %d "
               "m_api_receivers_count = %d "
               "m_conf_receivers_count = %d "
               "m_sent_receivers_count = %d",
               theError.code,
               m_api_receivers_count,
               m_conf_receivers_count,
               m_sent_receivers_count);

    /*
      The PollGuard has an implicit call of unlock_and_signal through the
      ~PollGuard method. This method is called implicitly by the compiler
      in all places where the object is out of context due to a return,
      break, continue or simply end of statement block
    */
    PollGuard poll_guard(* theNdb->theImpl);
    close_impl(forceSend, &poll_guard);
  }

  /* Free buffer used to store scan result set.
   * Result set lifetime ends when the cursor is closed.
   */
  if (m_scan_buffer)
  {
    delete[] m_scan_buffer;
    m_scan_buffer= NULL;
  }

  // Keep in local variables, as "this" might be destructed below
  NdbConnection* tCon = theNdbCon;
  NdbConnection* tTransCon = m_transConnection;
  Ndb* tNdb = theNdb;

  theNdbCon = NULL;
  m_transConnection = NULL;

  if (tTransCon && releaseOp)
  {
    NdbIndexScanOperation* tOp = (NdbIndexScanOperation*)this;

    bool ret = true;
    if (theStatus != WaitResponse)
    {
      /**
       * Not executed yet
       */
      ret =
        tTransCon->releaseScanOperation(&tTransCon->m_theFirstScanOperation,
                                        &tTransCon->m_theLastScanOperation,
                                        tOp);
    }
    else
    {
      ret = tTransCon->releaseScanOperation(&tTransCon->m_firstExecutedScanOp,
                                            0, tOp);
    }
    assert(ret);
  }

  // Close Txn and release all NdbOps owner by it
  tNdb->closeTransaction(tCon);
  tNdb->theImpl->decClientStat(Ndb::TransCloseCount, 1); /* Correct stats */
  assert(tNdb->theRemainingStartTransactions > 0);
  tNdb->theRemainingStartTransactions--;
  DBUG_VOID_RETURN;
}

void
NdbScanOperation::execCLOSE_SCAN_REP(){
  m_conf_receivers_count = 0;
  m_sent_receivers_count = 0;
}

void NdbScanOperation::release()
{
  if(theNdbCon != 0 || m_transConnection != 0){
    close();
  }
  for(Uint32 i = 0; i<m_allocated_receivers; i++){
    m_receivers[i]->release();
  }
  if (m_scan_buffer)
  {
    delete[] m_scan_buffer;
    m_scan_buffer= NULL;
  }

  NdbOperation::release();

  if(theSCAN_TABREQ)
  {
    theNdb->releaseSignal(theSCAN_TABREQ);
    theSCAN_TABREQ = 0;
  }
}

/*
 * This method finalises an Old API defined scan
 * This is done just prior to scan execution
 * The parameters provided via the RecAttr scan interface are
 * used to create an NdbRecord based scan
 */
int NdbScanOperation::finaliseScanOldApi()
{
  /* For a scan we use an NdbRecord structure for this
   * table, and add the user-requested values in a similar
   * way to the extra GetValues mechanism
   */
  assert(theOperationType == OpenScanRequest ||
         theOperationType == OpenRangeScanRequest);

  /* Prepare ScanOptions structure using saved parameters */
  ScanOptions options;
  options.optionsPresent=(ScanOptions::SO_SCANFLAGS |
                          ScanOptions::SO_PARALLEL |
                          ScanOptions::SO_BATCH);

  options.scan_flags= m_savedScanFlagsOldApi;
  options.parallel= m_savedParallelOldApi;
  options.batch= m_savedBatchOldApi;

  if (theDistrKeyIndicator_ == 1)
  {
    /* User has defined a partition id specifically */
    options.optionsPresent |= ScanOptions::SO_PARTITION_ID;
    options.partitionId= theDistributionKey;
  }

  /* customData or interpretedCode should
   * already be set in the operation members - no need
   * to pass in as ScanOptions
   */

  /* Next, call scanTable, passing in some of the
   * parameters we saved
   * It will look after building the correct signals
   */
  int result= -1;

  const unsigned char* emptyMask=
    (const unsigned char*) NdbDictionaryImpl::m_emptyMask;

  if (theOperationType == OpenScanRequest)
    /* Create table scan operation with an empty
     * mask for NdbRecord values
     */
    result= scanTableImpl(m_currentTable->m_ndbrecord,
                          m_savedLockModeOldApi,
                          emptyMask,
                          &options,
                          sizeof(ScanOptions));
  else
  {
    assert(theOperationType == OpenRangeScanRequest);
    NdbIndexScanOperation *isop =
      static_cast<NdbIndexScanOperation*>(this);

    if (isop->currentRangeOldApi != NULL)
    {
      /* Add current bound to bound list */
      if (isop->buildIndexBoundOldApi(0) != 0)
        return -1;
    }

    /* If this is an ordered scan, then we need
     * the pk columns in the mask, otherwise we
     * don't
     */
    const unsigned char * resultMask=
      ((m_savedScanFlagsOldApi & (SF_OrderBy | SF_OrderByFull)) !=0) ?
      m_accessTable->m_pkMask :
      emptyMask;

    result= isop->scanIndexImpl(m_accessTable->m_ndbrecord,
                                m_currentTable->m_ndbrecord,
                                m_savedLockModeOldApi,
                                resultMask,
                                NULL, // All bounds added below
                                &options,
                                sizeof(ScanOptions));

    /* Add any bounds that were specified */
    if (isop->firstRangeOldApi != NULL)
    {
      NdbRecAttr* bound= isop->firstRangeOldApi;
      while (bound != NULL)
      {
        if (isop->setBound( m_accessTable->m_ndbrecord,
                            *isop->getIndexBoundFromRecAttr(bound) ) != 0)
          return -1;

        bound= bound->next();
      }
    }

    isop->releaseIndexBoundsOldApi();
  }

  /* Free any scan-owned ScanFilter generated InterpretedCode
   * object
   */
  freeInterpretedCodeOldApi();

  return result;
}


void NdbScanOperation::finaliseScan()
{
  int res = 0;
  assert(m_scanFinalisedOk == false);

  if (m_scanUsingOldApi)
  {
    /* Here we transform an set of scan definitions
     * from the 'old api' into an NdbRecord style
     * scan operation
     */
    res = finaliseScanOldApi();
  }

  /**
   * In all cases, initialise members necessary for correct
   * nextResult() calls even without successful send of
   * the scan...
   * See bug#42545
   */
  m_curr_row = 0;
  m_sent_receivers_count = theParallelism;
  if (m_ordered)
  {
    m_current_api_receiver = theParallelism;
    m_api_receivers_count = theParallelism;
  }

  m_scanFinalisedOk = (res == 0);
}


/***************************************************************************
int prepareSendScan(Uint32 aTC_ConnectPtr,
                    Uint64 aTransactionId,
                    const Uint32 * readMask)

Return Value:   Return 0 : preparation of send was succesful.
                Return -1: In all other case.
Parameters:     aTC_ConnectPtr: the Connect pointer to TC.
                aTransactionId: the Transaction identity of the transaction.
Remark:         Puts the the final data into ATTRINFO signal(s)  after this
                we know the how many signal to send and their sizes
***************************************************************************/
int NdbScanOperation::prepareSendScan(Uint32 aTC_ConnectPtr,
                                      Uint64 aTransactionId,
                                      const Uint32 * readMask)
{
  if (theInterpretIndicator != 1 ||
      (theOperationType != OpenScanRequest &&
       theOperationType != OpenRangeScanRequest)) {
    setErrorCodeAbort(4005);
    return -1;
  }

  theErrorLine = 0;

  /* All scans use NdbRecord at this stage */
  assert(m_attribute_record);

  /**
   * Prepare all receivers
   */
  theReceiver.prepareSend();
  bool keyInfo = m_keyInfo;
  Uint32 key_size= keyInfo ? m_attribute_record->m_keyLenInWords : 0;

  /**
   * Set keyinfo, nodisk and distribution key flags in
   * ScanTabReq
   *  (Always request keyinfo when using blobs)
   */
  ScanTabReq * req = CAST_PTR(ScanTabReq, theSCAN_TABREQ->getDataPtrSend());
  Uint32 reqInfo = req->requestInfo;
  ScanTabReq::setKeyinfoFlag(reqInfo, keyInfo);
  ScanTabReq::setNoDiskFlag(reqInfo, (m_flags & OF_NO_DISK) != 0);
  ScanTabReq::setReadCommittedBaseFlag(reqInfo, theReadCommittedBaseIndicator);

  /* Set distribution key info if required */
  ScanTabReq::setDistributionKeyFlag(reqInfo, theDistrKeyIndicator_);
  req->requestInfo = reqInfo;
  req->distributionKey= theDistributionKey;
  theSCAN_TABREQ->setLength(ScanTabReq::StaticLength + theDistrKeyIndicator_);

  /* All scans use NdbRecord internally */
  assert(theStatus == UseNdbRecord);

  /**
   * The number of records sent by each LQH is calculated and the kernel
   * is informed of this number by updating the SCAN_TABREQ signal
   */
  Uint32 batch_size = req->first_batch_size; // Possibly user specified
  Uint32 batch_byte_size = 0;
  theReceiver.calculate_batch_size(theParallelism,
                                   batch_size,
                                   batch_byte_size);

  /**
   * Calculate memory req. for the NdbReceiverBuffer and its row buffer:
   *
   * Scan results are stored into a buffer in a 'packed' format
   * by the NdbReceiver. When each row is fetched (made 'current'),
   * NdbReceiver unpack it into a row buffer as specified by the
   * NdbRecord argument (and RecAttrs are put into their destination)
   */
  Uint32 bufsize= 0;
  NdbReceiver::result_bufsize(m_attribute_record,
                              readMask,
                              theReceiver.m_firstRecAttr,
                              key_size,
                              m_read_range_no,
                              false,   // No correlation
                              1,
                              batch_size,
                              batch_byte_size,
                              bufsize);

  assert((bufsize % sizeof(Uint32)) == 0); //Size returned as Uint32 aligned

  /* Calculate row buffer size, align it for (hopefully) improved memory access.  */
  Uint32 full_rowsize= NdbReceiver::ndbrecord_rowsize(m_attribute_record,
                                                 m_read_range_no);

  /**
   * Alloc total buffers for all fragments in one big chunk.
   * Alloced as Uint32 to fullfil alignment req for NdbReceiveBuffers.
   */
  assert(theParallelism > 0);
  const Uint32 alloc_size = ((full_rowsize+bufsize)*theParallelism) / sizeof(Uint32);
  Uint32 *buf= new Uint32[alloc_size];
  DBUG_EXECUTE_IF("ndb_scanbuff_oom",
                  {
                    ndbout_c("DBUG_EXECUTE_IF(ndb_scanbuff_oom...");
                    delete[] buf;
                    buf = NULL;
                  }
  );
  if (!buf)
  {
    setErrorCodeAbort(4000); // "Memory allocation error"
    return -1;
  }
  assert(m_scan_buffer == NULL);
  m_scan_buffer= buf;

  req->batch_byte_size= batch_byte_size;
  req->first_batch_size= batch_size;
  ScanTabReq::setScanBatch(req->requestInfo, batch_size);

  for (Uint32 i = 0; i<theParallelism; i++)
  {
    m_receivers[i]->do_setup_ndbrecord(m_attribute_record,
                                       reinterpret_cast<char*>(buf),
                                       m_read_range_no, (key_size > 0));
    buf+= full_rowsize/sizeof(Uint32);

    NdbReceiverBuffer* recbuf =
    NdbReceiver::initReceiveBuffer(buf,
                                   bufsize, batch_size);

    m_receivers[i]->prepareReceive(recbuf);
    buf+= bufsize/sizeof(Uint32);
  }

  /* Update ATTRINFO section sizes info */
  if (doSendSetAISectionSizes() == -1)
    return -1;

  return 0;
}

int
NdbScanOperation::doSendSetAISectionSizes()
{
  // Set the scan AI section sizes.
  Uint32* sectionSizesPtr= theFirstATTRINFO->getDataPtrSend();
  *sectionSizesPtr++ = theInitialReadSize;
  *sectionSizesPtr++ = theInterpretedSize;
  *sectionSizesPtr++ = 0; // Update size
  *sectionSizesPtr++ = 0; // Final read size
  *sectionSizesPtr   = theSubroutineSize;

  return 0;
}


/*****************************************************************************
int doSendScan()

Return Value:   Return >0 : send was succesful, returns number of signals sent
                Return -1: In all other case.
Parameters:     aProcessorId: Receiving processor node
Remark:         Sends the ATTRINFO signal(s)
*****************************************************************************/
int
NdbScanOperation::doSendScan(int aProcessorId)
{
  if (theInterpretIndicator != 1 ||
      (theOperationType != OpenScanRequest &&
       theOperationType != OpenRangeScanRequest)) {
      setErrorCodeAbort(4005);
      return -1;
  }

  assert(theSCAN_TABREQ != NULL);

  /* Check that we don't have too much AttrInfo */
  if (unlikely(theTotalCurrAI_Len > ScanTabReq::MaxTotalAttrInfo)) {
    setErrorCode(4257);
    return -1;
  }

  /* SCANTABREQ always has 2 mandatory sections and an optional
   * third section
   * Section 0 : List of receiver Ids NDBAPI has allocated
   *             for the scan
   * Section 1 : ATTRINFO section
   * Section 2 : Optional KEYINFO section
   */
  GenericSectionPtr secs[3];
  LinearSectionIterator receiverIdIterator(m_prepared_receivers,
                                           theParallelism);
  SignalSectionIterator attrInfoIter(theFirstATTRINFO);
  SignalSectionIterator keyInfoIter(theSCAN_TABREQ->next());

  secs[0].sectionIter= &receiverIdIterator;
  secs[0].sz= theParallelism;

  secs[1].sectionIter= &attrInfoIter;
  secs[1].sz= theTotalCurrAI_Len;

  Uint32 numSections= 2;

  if (theTupKeyLen)
  {
    secs[2].sectionIter= &keyInfoIter;
    secs[2].sz= theTupKeyLen;
    numSections= 3;
  }

  NdbImpl* impl = theNdb->theImpl;
  {
    const Ndb::ClientStatistics counterIndex = (numSections == 3)?
      Ndb::RangeScanCount :
      Ndb::TableScanCount;
    impl->incClientStat(counterIndex, 1);
    if (getPruned())
      impl->incClientStat(Ndb::PrunedScanCount, 1);
  }
  Uint32 tcNodeVersion = impl->getNodeNdbVersion(aProcessorId);
  bool forceShort = impl->forceShortRequests;
  bool sendLong = ( tcNodeVersion >= NDBD_LONG_SCANTABREQ) &&
    ! forceShort;

  if (sendLong)
  {
    /* Send Fragmented as SCAN_TABREQ can be large */
    if (impl->sendFragmentedSignal(theSCAN_TABREQ,
                                   aProcessorId,
                                   &secs[0],
                                   numSections) == -1)
    {
      setErrorCode(4002);
      return -1;
    }
  }
  else
  {
    /* Send a 'short' SCANTABREQ - e.g. long SCANTABREQ
     * with signalIds as first section, followed by
     * AttrInfo and KeyInfo trains
     */
    Uint32 attrInfoLen = secs[1].sz;
    Uint32 keyInfoLen = (numSections == 3)? secs[2].sz : 0;

    ScanTabReq * scanTabReq = CAST_PTR(ScanTabReq,
                                theSCAN_TABREQ->getDataPtrSend());

    Uint32 connectPtr = scanTabReq->apiConnectPtr;
    Uint32 transId1 = scanTabReq->transId1;
    Uint32 transId2 = scanTabReq->transId2;

    /* Modify ScanTabReq to carry length of keyinfo and attrinfo */
    scanTabReq->attrLenKeyLen = (keyInfoLen << 16) | attrInfoLen;

    /* Send with receiver Ids as first and only section */
    if (impl->sendSignal(theSCAN_TABREQ, aProcessorId, &secs[0], 1) == -1)
    {
      setErrorCode(4002);
      return -1;
    }

    if (keyInfoLen)
    {
      GSIReader keyInfoReader(secs[2].sectionIter);
      theSCAN_TABREQ->theVerId_signalNumber = GSN_KEYINFO;
      KeyInfo* keyInfo = (KeyInfo*) theSCAN_TABREQ->getDataPtrSend();
      keyInfo->connectPtr = connectPtr;
      keyInfo->transId[0] = transId1;
      keyInfo->transId[1] = transId2;

      while(keyInfoLen)
      {
        Uint32 dataWords = MIN(keyInfoLen, KeyInfo::DataLength);
        keyInfoReader.copyNWords(&keyInfo->keyData[0], dataWords);
        theSCAN_TABREQ->setLength(KeyInfo::HeaderLength + dataWords);

        if (impl->sendSignal(theSCAN_TABREQ, aProcessorId) == -1)
        {
          setErrorCode(4002);
          return -1;
        }
        keyInfoLen -= dataWords;
      }
    }

    GSIReader attrInfoReader(secs[1].sectionIter);
    theSCAN_TABREQ->theVerId_signalNumber = GSN_ATTRINFO;
    AttrInfo* attrInfo = (AttrInfo*) theSCAN_TABREQ->getDataPtrSend();
    attrInfo->connectPtr = connectPtr;
    attrInfo->transId[0] = transId1;
    attrInfo->transId[1] = transId2;

    while(attrInfoLen)
    {
      Uint32 dataWords = MIN(attrInfoLen, AttrInfo::DataLength);
      attrInfoReader.copyNWords(&attrInfo->attrData[0], dataWords);
      theSCAN_TABREQ->setLength(AttrInfo::HeaderLength + dataWords);

      if (impl->sendSignal(theSCAN_TABREQ, aProcessorId) == -1)
      {
        setErrorCode(4002);
        return -1;
      }
      attrInfoLen -= dataWords;
    }
  }

  theStatus = WaitResponse;
  return 1; // 1 signal sent
}//NdbOperation::doSendScan()


/* This method retrieves a pointer to the keyinfo for the current
 * row - it is used when creating a scan takeover operation
 */
int
NdbScanOperation::getKeyFromKEYINFO20(Uint32* data, Uint32 & size)
{
  NdbRecAttr * tRecAttr = m_curr_row;
  if(tRecAttr)
  {
    const Uint32 * src = (Uint32*)tRecAttr->aRef();

    assert(tRecAttr->get_size_in_bytes() > 0);
    assert(tRecAttr->get_size_in_bytes() < 65536);
    const Uint32 len = (tRecAttr->get_size_in_bytes() + 3)/4-1;

    assert(size >= len);
    memcpy(data, src, 4*len);
    size = len;
    return 0;
  }
  return -1;
}

/*****************************************************************************
 * NdbOperation* takeOverScanOp(NdbTransaction* updateTrans);
 *
 * Parameters:     The update transactions NdbTransaction pointer.
 * Return Value:   A reference to the transferred operation object
 *                   or NULL if no success.
 * Remark:         Take over the scanning transactions NdbOperation
 *                 object for a tuple to an update transaction,
 *                 which is the last operation read in nextScanResult()
 *                 (theNdbCon->thePreviousScanRec)
 *
 *     FUTURE IMPLEMENTATION:   (This note was moved from header file.)
 *     In the future, it will even be possible to transfer
 *     to a NdbTransaction on another Ndb-object.
 *     In this case the receiving NdbTransaction-object must call
 *     a method receiveOpFromScan to actually receive the information.
 *     This means that the updating transactions can be placed
 *     in separate threads and thus increasing the parallelism during
 *     the scan process.
 ****************************************************************************/
NdbOperation*
NdbScanOperation::takeOverScanOp(OperationType opType, NdbTransaction* pTrans)
{
  if (!m_scanUsingOldApi)
  {
    setErrorCodeAbort(4284);
    return NULL;
  }

  if (!m_keyInfo)
  {
    // Cannot take over lock if no keyinfo was requested
    setErrorCodeAbort(4604);
    return NULL;
  }

  /*
   * Get the Keyinfo from the NdbRecord result row
   */
  Uint32 infoword= 0;
  Uint32 len= 0;
  const char *src= NULL;

  Uint32 idx= m_current_api_receiver;
  if (idx >= m_api_receivers_count)
    return NULL;
  const NdbReceiver *receiver= m_api_receivers[m_current_api_receiver];

  /* Get this row's KeyInfo data */
  int res= receiver->get_keyinfo20(infoword, len, src);
  if (res == -1)
    return NULL;

  NdbOperation * newOp = pTrans->getNdbOperation(m_currentTable);
  if (newOp == NULL){
    return NULL;
  }
  pTrans->theSimpleState = 0;

  assert(len > 0);
  assert(len < 16384);

  newOp->theTupKeyLen = len;
  newOp->theOperationType = opType;
  newOp->m_abortOption = AbortOnError;
  switch (opType) {
  case (ReadRequest):
    newOp->theLockMode = theLockMode;
    // Fall through
  case (DeleteRequest):
    newOp->theStatus = GetValue;
    break;
  default:
    newOp->theStatus = SetValue;
  }
  const Uint32 tScanInfo = infoword & 0x3FFFF;
  const Uint32 tTakeOverFragment = infoword >> 20;
  {
    UintR scanInfo = 0;
    TcKeyReq::setTakeOverScanFlag(scanInfo, 1);
    TcKeyReq::setTakeOverScanFragment(scanInfo, tTakeOverFragment);
    TcKeyReq::setTakeOverScanInfo(scanInfo, tScanInfo);
    newOp->theScanInfo = scanInfo;
    newOp->theDistrKeyIndicator_ = 1;
    newOp->theDistributionKey = tTakeOverFragment;
  }

  // Copy the first 8 words of key info from KEYINF20 into TCKEYREQ
  TcKeyReq * tcKeyReq = CAST_PTR(TcKeyReq,newOp->theTCREQ->getDataPtrSend());
  Uint32 i = MIN(TcKeyReq::MaxKeyInfo, len);
  memcpy(tcKeyReq->keyInfo, src, 4*i);
  src += i * 4;

  if(i < len){
    NdbApiSignal* tSignal = theNdb->getSignal();
    newOp->theTCREQ->next(tSignal);

    Uint32 left = len - i;
    while(tSignal && left > KeyInfo::DataLength){
      tSignal->setSignal(GSN_KEYINFO, refToBlock(pTrans->m_tcRef));
      tSignal->setLength(KeyInfo::MaxSignalLength);
      KeyInfo * keyInfo = CAST_PTR(KeyInfo, tSignal->getDataPtrSend());
      memcpy(keyInfo->keyData, src, 4 * KeyInfo::DataLength);
      src += 4 * KeyInfo::DataLength;
      left -= KeyInfo::DataLength;

      tSignal->next(theNdb->getSignal());
      tSignal = tSignal->next();
      newOp->theLastKEYINFO = tSignal;
    }

    if(tSignal && left > 0){
      tSignal->setSignal(GSN_KEYINFO, refToBlock(pTrans->m_tcRef));
      tSignal->setLength(KeyInfo::HeaderLength + left);
      newOp->theLastKEYINFO = tSignal;
      KeyInfo * keyInfo = CAST_PTR(KeyInfo, tSignal->getDataPtrSend());
      memcpy(keyInfo->keyData, src, 4 * left);
    }
  }
  /* create blob handles automatically for a delete - other ops must
   * create manually
   */
  if (opType == DeleteRequest && m_currentTable->m_noOfBlobs != 0) {
    for (unsigned i = 0; i < m_currentTable->m_columns.size(); i++) {
      NdbColumnImpl* c = m_currentTable->m_columns[i];
      assert(c != 0);
      if (c->getBlobType()) {
        if (newOp->getBlobHandle(pTrans, c) == NULL)
          return NULL;
      }
    }
  }

  return newOp;
}

NdbOperation*
NdbScanOperation::takeOverScanOpNdbRecord(OperationType opType,
                                          NdbTransaction* pTrans,
                                          const NdbRecord *record,
                                          char *row,
                                          const unsigned char *mask,
                                          const NdbOperation::OperationOptions *opts,
                                          Uint32 sizeOfOptions)
{
  int res;

  if (!m_attribute_record)
  {
    setErrorCodeAbort(4284);
    return NULL;
  }
  if (!record)
  {
    setErrorCodeAbort(4285);
    return NULL;
  }
  if (!m_keyInfo)
  {
    // Cannot take over lock if no keyinfo was requested
    setErrorCodeAbort(4604);
    return NULL;
  }
  if (record->flags & NdbRecord::RecIsIndex)
  {
    /* result_record must be a base table ndbrecord, not an index ndbrecord */
    setErrorCodeAbort(4340);
    return NULL;
  }
  if (m_blob_lock_upgraded)
  {
    /* This was really a CommittedRead scan, which does not support
     * lock takeover
     */
    /* takeOverScanOp, to take over a scanned row one must explicitly
     * request keyinfo on readTuples call
     */
    setErrorCodeAbort(4604);
    return NULL;
  }

  NdbOperation *op= pTrans->getNdbOperation(record->table, NULL);
  if (!op)
    return NULL;

  pTrans->theSimpleState= 0;
  op->theStatus= NdbOperation::UseNdbRecord;
  op->theOperationType= opType;
  op->m_abortOption= AbortOnError;
  op->m_key_record= NULL;       // This means m_key_row has KEYINFO20 data
  op->m_attribute_record= record;
  /*
    The m_key_row pointer is only valid until next call of
    nextResult(fetchAllowed=true). But that is ok, since the lock is also
    only valid until that time, so the application must execute() the new
    operation before then.
   */

  /* Now find the current row, and extract keyinfo. */
  Uint32 idx= m_current_api_receiver;
  if (idx >= m_api_receivers_count)
    return NULL;
  const NdbReceiver *receiver= m_api_receivers[m_current_api_receiver];
  Uint32 infoword;
  res= receiver->get_keyinfo20(infoword, op->m_keyinfo_length, op->m_key_row);
  if (res==-1)
    return NULL;
  Uint32 scanInfo= 0;
  TcKeyReq::setTakeOverScanFlag(scanInfo, 1);
  Uint32 fragment= infoword >> 20;
  TcKeyReq::setTakeOverScanFragment(scanInfo, fragment);
  TcKeyReq::setTakeOverScanInfo(scanInfo, infoword & 0x3FFFF);
  op->theScanInfo= scanInfo;
  op->theDistrKeyIndicator_= 1;
  op->theDistributionKey= fragment;

  op->m_attribute_row= row;
  AttributeMask readMask;
  record->copyMask(readMask.rep.data, mask);

  if (opType == ReadRequest || opType == ReadExclusive)
  {
    op->theLockMode= theLockMode;
    /*
     * Apart from taking over the row lock, we also support reading again,
     * though typical usage will probably use an empty mask to read nothing.
     */
    op->theReceiver.getValues(record, row);
  }
  else if (opType == DeleteRequest && row != NULL)
  {
    /* Delete with a 'pre-read' - prepare the Receiver */
    op->theReceiver.getValues(record, row);
  }


  /* Handle any OperationOptions */
  if (opts != NULL)
  {
    /* Delegate to static method in NdbOperation */
    Uint32 result = NdbOperation::handleOperationOptions (opType,
                                                          opts,
                                                          sizeOfOptions,
                                                          op);
    if (result != 0)
    {
      setErrorCodeAbort(result);
      return NULL;
    }
  }


  /* Setup Blob handles... */
  switch (opType)
  {
  case ReadRequest:
  case ReadExclusive:
  case UpdateRequest:
    if (unlikely(record->flags & NdbRecord::RecHasBlob))
    {
      if (op->getBlobHandlesNdbRecord(pTrans, readMask.rep.data) == -1)
        return NULL;
    }

    break;

  case DeleteRequest:
    /* Create blob handles if required, to properly delete all blob parts
     * If a pre-delete-read was requested, check that it does not ask for
     * Blob columns to be read.
     */
    if (unlikely(record->flags & NdbRecord::RecTableHasBlob))
    {
      if (op->getBlobHandlesNdbRecordDelete(pTrans,
                                            row != NULL,
                                            readMask.rep.data) == -1)
        return NULL;
    }
    break;
  default:
    assert(false);
    return NULL;
  }

  /* Now prepare the signals to be sent...
   */
  int returnCode=op->buildSignalsNdbRecord(pTrans->theTCConPtr,
                                           pTrans->theTransactionId,
                                           readMask.rep.data);

  if (returnCode)
  {
    // buildSignalsNdbRecord should have set the error status
    // So we can return NULL
    return NULL;
  }

  return op;
}

NdbBlob*
NdbScanOperation::getBlobHandle(const char* anAttrName)
{
  const NdbColumnImpl* col= m_currentTable->getColumn(anAttrName);

  if (col != NULL)
  {
    /* We need the row KeyInfo for Blobs
     * Old Api scans have saved flags at this point
     */
    if (m_scanUsingOldApi)
      m_savedScanFlagsOldApi|= SF_KeyInfo;
    else
      m_keyInfo= 1;

    return NdbOperation::getBlobHandle(m_transConnection, col);
  }
  else
  {
    setErrorCode(4004);
    return NULL;
  }
}

NdbBlob*
NdbScanOperation::getBlobHandle(Uint32 anAttrId)
{
  const NdbColumnImpl* col= m_currentTable->getColumn(anAttrId);

  if (col != NULL)
  {
    /* We need the row KeyInfo for Blobs
     * Old Api scans have saved flags at this point
     */
    if (m_scanUsingOldApi)
      m_savedScanFlagsOldApi|= SF_KeyInfo;
    else
      m_keyInfo= 1;

    return NdbOperation::getBlobHandle(m_transConnection, col);
  }
  else
  {
    setErrorCode(4004);
    return NULL;
  }
}

/**
 * getValue_NdbRecord_scan
 * This variant is called when the ScanOptions::GETVALUE mechanism is
 * used to add extra GetValues to an NdbRecord defined scan.
 * It is not used for supporting old-Api scans
 */
NdbRecAttr*
NdbScanOperation::getValue_NdbRecord_scan(const NdbColumnImpl* attrInfo,
                                          char* aValue)
{
  DBUG_ENTER("NdbScanOperation::getValue_NdbRecord_scan");
  int res;
  NdbRecAttr *ra;
  DBUG_PRINT("info", ("Column: %u", attrInfo->m_attrId));

  if (attrInfo->m_storageType == NDB_STORAGETYPE_DISK)
  {
    m_flags &= ~Uint8(OF_NO_DISK);
  }

  res= insertATTRINFOHdr_NdbRecord(attrInfo->m_attrId, 0);
  if (res==-1)
    DBUG_RETURN(NULL);

  theInitialReadSize= theTotalCurrAI_Len - AttrInfo::SectionSizeInfoLength;
  ra= theReceiver.getValue(attrInfo, aValue);
  if (!ra)
  {
    setErrorCodeAbort(4000);
    DBUG_RETURN(NULL);
  }
  theErrorLine++;
  DBUG_RETURN(ra);
}

/**
 * getValue_NdbRecAttr_scan
 * This variant is called when the old Api getValue() method is called
 * against a ScanOperation.  It adds a RecAttr object to the scan.
 * Signals to request that the value be read are added when the old Api
 * scan is finalised.
 * This method is not used to process ScanOptions::GETVALUE extra gets
 */
NdbRecAttr*
NdbScanOperation::getValue_NdbRecAttr_scan(const NdbColumnImpl* attrInfo,
                                           char* aValue)
{
  NdbRecAttr *recAttr= NULL;

  /* Get a RecAttr object, which is linked in to the Receiver's
   * RecAttr linked list, and return to caller
   */
  if (attrInfo != NULL)
  {
    if (attrInfo->m_storageType == NDB_STORAGETYPE_DISK)
    {
      m_flags &= ~Uint8(OF_NO_DISK);
    }

    recAttr = theReceiver.getValue(attrInfo, aValue);

    if (recAttr != NULL)
      theErrorLine++;
    else {
      /* MEMORY ALLOCATION ERROR */
      setErrorCodeAbort(4000);
    }
  }
  else {
    /* Attribute name or id not found in the table */
    setErrorCodeAbort(4004);
  }

  return recAttr;
}

NdbRecAttr*
NdbScanOperation::getValue_impl(const NdbColumnImpl *attrInfo, char *aValue)
{
  if (theStatus == UseNdbRecord)
    return getValue_NdbRecord_scan(attrInfo, aValue);
  else
    return getValue_NdbRecAttr_scan(attrInfo, aValue);
}

NdbIndexScanOperation::NdbIndexScanOperation(Ndb* aNdb)
  : NdbScanOperation(aNdb, NdbOperation::OrderedIndexScan)
{
  firstRangeOldApi= NULL;
  lastRangeOldApi= NULL;
  currentRangeOldApi= NULL;

}

NdbIndexScanOperation::~NdbIndexScanOperation(){
}

int
NdbIndexScanOperation::setBound(const char* anAttrName, int type,
                                const void* aValue)
{
  return setBound(m_accessTable->getColumn(anAttrName), type, aValue);
}

int
NdbIndexScanOperation::setBound(Uint32 anAttrId, int type,
                                const void* aValue)
{
  return setBound(m_accessTable->getColumn(anAttrId), type, aValue);
}

int
NdbIndexScanOperation::equal_impl(const NdbColumnImpl* anAttrObject,
                                  const char* aValue)
{
  return setBound(anAttrObject, BoundEQ, aValue);
}

NdbRecAttr*
NdbIndexScanOperation::getValue_impl(const NdbColumnImpl* attrInfo,
                                     char* aValue){
  /* Defer to ScanOperation implementation */
  // TODO : IndexScans always fetch PK columns via their key NdbRecord
  // If the user also requests them, we should avoid fetching them
  // twice.
  return NdbScanOperation::getValue_impl(attrInfo, aValue);
}


/* Helper for setBound called via the old Api.
 * Key bound information is stored in the operation for later
 * processing using the normal NdbRecord setBound interface.
 */
int
NdbIndexScanOperation::setBoundHelperOldApi(OldApiBoundInfo& boundInfo,
                                            Uint32 maxKeyRecordBytes,
                                            Uint32 index_attrId,
                                            Uint32 valueLen,
                                            bool inclusive,
                                            Uint32 byteOffset,
                                            Uint32 nullbit_byte_offset,
                                            Uint32 nullbit_bit_in_byte,
                                            const void *aValue)
{
  Uint32 presentBitMask= (1 << (index_attrId & 0x1f));

  if ((boundInfo.keysPresentBitmap & presentBitMask) != 0)
  {
    /* setBound() called twice for same key */
    setErrorCodeAbort(4522);
    return -1;
  }

  /* Set bit in mask for key column presence */
  boundInfo.keysPresentBitmap |= presentBitMask;

  if ((index_attrId + 1) > boundInfo.highestKey)
  {
    // New highest key, check previous keys
    // are non-strict
    if (boundInfo.highestSoFarIsStrict)
    {
      /* Invalid set of range scan bounds */
      setErrorCodeAbort(4259);
      return -1;
    }
    boundInfo.highestKey= (index_attrId + 1);
    boundInfo.highestSoFarIsStrict= !inclusive;
  }
  else
  {
    /* Not highest, key, better not be strict */
    if (!inclusive)
    {
      /* Invalid set of range scan bounds */
      setErrorCodeAbort(4259);
      return -1;
    }
  }

  if (aValue != NULL)
  {
    /* Copy data into correct part of RecAttr */
    assert(valueLen > 0);
    assert(byteOffset + valueLen <= maxKeyRecordBytes);

    memcpy(boundInfo.key + byteOffset,
           aValue,
           valueLen);
  }
  else
  {
    /* Set Null bit */
    assert(valueLen == 0);
    boundInfo.key[nullbit_byte_offset] |=
      (1 << nullbit_bit_in_byte);
  }

  return 0;
}

/*
 * Define bound on index column in range scan.
 */
int
NdbIndexScanOperation::setBound(const NdbColumnImpl* tAttrInfo,
                                int type, const void* aValue)
{
  if (!tAttrInfo)
  {
    setErrorCodeAbort(4318);    // Invalid attribute
    return -1;
  }
  if (theOperationType == OpenRangeScanRequest &&
      (0 <= type && type <= 4))
  {
    const NdbRecord *key_record= m_accessTable->m_ndbrecord;
    const Uint32 maxKeyRecordBytes= key_record->m_row_size;

    Uint32 valueLen = 0;
    if (aValue != NULL)
      if (! tAttrInfo->get_var_length(aValue, valueLen)) {
        /* Length parameter in equal/setValue is incorrect */
        setErrorCodeAbort(4209);
        return -1;
      }

    /* Get details of column from NdbRecord */
    Uint32 byteOffset= 0;

    /* Get the Attr struct from the key NdbRecord for this index Attr */
    Uint32 attrId= tAttrInfo->m_attrId;

    if (attrId >= key_record->key_index_length)
    {
      /* Attempt to set bound on non key column */
      setErrorCodeAbort(4535);
      return -1;
    }
    Uint32 columnNum= key_record->key_indexes[ attrId ];

    if (columnNum >= key_record->noOfColumns)
    {
      /* Internal error in NdbApi */
      setErrorCodeAbort(4005);
      return -1;
    }

    NdbRecord::Attr attr= key_record->columns[ columnNum ];

    byteOffset= attr.offset;

    bool inclusive= ! ((type == BoundLT) || (type == BoundGT));

    if (currentRangeOldApi == NULL)
    {
      /* Current bound is undefined, allocate space for definition */
      NdbRecAttr* boundSpace= theNdb->getRecAttr();
      if (boundSpace == NULL)
      {
        /* Memory allocation error */
        setErrorCodeAbort(4000);
        return -1;
      }
      if (boundSpace->setup(sizeof(OldApiScanRangeDefinition) +
                            (2 * maxKeyRecordBytes) - 1, NULL) != 0)
      {
        theNdb->releaseRecAttr(boundSpace);
        /* Memory allocation error */
        setErrorCodeAbort(4000);
        return -1;
      }

      /* Initialise bounds definition info */
      OldApiScanRangeDefinition* boundsDef=
        (OldApiScanRangeDefinition*) boundSpace->aRef();

      boundsDef->oldBound.lowBound.highestKey = 0;
      boundsDef->oldBound.lowBound.highestSoFarIsStrict = false;
      /* Should be STATIC_ASSERT */
      assert(NDB_MAX_NO_OF_ATTRIBUTES_IN_KEY == 32);
      boundsDef->oldBound.lowBound.keysPresentBitmap = 0;

      boundsDef->oldBound.highBound= boundsDef->oldBound.lowBound;
      boundsDef->oldBound.lowBound.key= &boundsDef->space[ 0 ];
      boundsDef->oldBound.highBound.key= &boundsDef->space[ maxKeyRecordBytes ];

      currentRangeOldApi= boundSpace;
    }

    OldApiScanRangeDefinition* bounds=
      (OldApiScanRangeDefinition*) currentRangeOldApi->aRef();


    /* Add to lower bound if required */
    if (type == BoundEQ ||
        type == BoundLE ||
        type == BoundLT )
    {
      if (setBoundHelperOldApi(bounds->oldBound.lowBound,
                               maxKeyRecordBytes,
                               tAttrInfo->m_attrId,
                               valueLen,
                               inclusive,
                               byteOffset,
                               attr.nullbit_byte_offset,
                               attr.nullbit_bit_in_byte,
                               aValue) != 0)
        return -1;
    }

    /* Add to upper bound if required */
    if (type == BoundEQ ||
        type == BoundGE ||
        type == BoundGT)
    {
      if (setBoundHelperOldApi(bounds->oldBound.highBound,
                               maxKeyRecordBytes,
                               tAttrInfo->m_attrId,
                               valueLen,
                               inclusive,
                               byteOffset,
                               attr.nullbit_byte_offset,
                               attr.nullbit_bit_in_byte,
                               aValue) != 0)
        return -1;
    }
    return 0;
  }
  else {
    /* Can only call setBound/equal() for an NdbIndexScanOperation */
    setErrorCodeAbort(4514);
    return -1;
  }
}


/* Method called just prior to scan execution to initialise
 * the passed in IndexBound for the scan using the information
 * stored by the old API's setBound() call.
 * Return codes
 *  0 == bound present and built
 *  1 == bound not present
 * -1 == error
 */
int
NdbIndexScanOperation::buildIndexBoundOldApi(int range_no)
{
  IndexBound ib;
  OldApiScanRangeDefinition* boundDef=
    (OldApiScanRangeDefinition*) currentRangeOldApi->aRef();

  int result = 1;

  if (boundDef->oldBound.lowBound.highestKey != 0)
  {
    /* Have a low bound
     * Check that a contiguous set of keys are supplied.
     * Setup low part of IndexBound
     */
    Uint32 expectedValue= (~(Uint32) 0) >> (32 - boundDef->oldBound.lowBound.highestKey);

    if (boundDef->oldBound.lowBound.keysPresentBitmap != expectedValue)
    {
      /* Invalid set of range scan bounds */
      setErrorCodeAbort(4259);
      return -1;
    }

    ib.low_key= boundDef->oldBound.lowBound.key;
    ib.low_key_count= boundDef->oldBound.lowBound.highestKey;
    ib.low_inclusive= !boundDef->oldBound.lowBound.highestSoFarIsStrict;
    result= 0;
  }
  else
  {
    ib.low_key= NULL;
    ib.low_key_count= 0;
    ib.low_inclusive= false;
  }

  if (boundDef->oldBound.highBound.highestKey != 0)
  {
    /* Have a high bound
     * Check that a contiguous set of keys are supplied.
     */
    Uint32 expectedValue= (~(Uint32) 0) >> (32 - boundDef->oldBound.highBound.highestKey);

    if (boundDef->oldBound.highBound.keysPresentBitmap != expectedValue)
    {
      /* Invalid set of range scan bounds */
      setErrorCodeAbort(4259);
      return -1;
    }

    ib.high_key= boundDef->oldBound.highBound.key;
    ib.high_key_count= boundDef->oldBound.highBound.highestKey;
    ib.high_inclusive= !boundDef->oldBound.highBound.highestSoFarIsStrict;
    result= 0;
  }
  else
  {
    ib.high_key= NULL;
    ib.high_key_count= 0;
    ib.high_inclusive= false;
  }

  ib.range_no= range_no;

  boundDef->ib= ib;

  assert( currentRangeOldApi->next() == NULL );

  if (lastRangeOldApi == NULL)
  {
    /* First bound */
    assert( firstRangeOldApi == NULL );
    firstRangeOldApi= lastRangeOldApi= currentRangeOldApi;
  }
  else
  {
    /* Other bounds exist, add this to the end of the bounds list */
    assert( firstRangeOldApi != NULL );
    assert( lastRangeOldApi->next() == NULL );
    lastRangeOldApi->next(currentRangeOldApi);
    lastRangeOldApi= currentRangeOldApi;
  }

  currentRangeOldApi= NULL;

  return result;
}

const NdbIndexScanOperation::IndexBound*
NdbIndexScanOperation::getIndexBoundFromRecAttr(NdbRecAttr* recAttr)
{
  return &((OldApiScanRangeDefinition*)recAttr->aRef())->ib;
}
/* Method called to release any resources allocated by the old
 * Index Scan bound API
 */
void
NdbIndexScanOperation::releaseIndexBoundsOldApi()
{
  NdbRecAttr* bound= firstRangeOldApi;
  while (bound != NULL)
  {
    NdbRecAttr* release= bound;
    bound= bound->next();
    theNdb->releaseRecAttr(release);
  }

  if (currentRangeOldApi != NULL)
    theNdb->releaseRecAttr(currentRangeOldApi);

  firstRangeOldApi= lastRangeOldApi= currentRangeOldApi= NULL;
}


int
NdbIndexScanOperation::ndbrecord_insert_bound(const NdbRecord *key_record,
                                              Uint32 column_index,
                                              const char *row,
                                              Uint32 bound_type,
                                              Uint32*& firstWordOfBound)
{
  char buf[NdbRecord::Attr::SHRINK_VARCHAR_BUFFSIZE];
  const NdbRecord::Attr *column= &key_record->columns[column_index];

  bool is_null= column->is_null(row);
  Uint32 len= 0;
  const void *aValue= row+column->offset;

  if (!is_null)
  {
    bool len_ok;
    /* Support for special mysqld varchar format in keys. */
    if (column->flags & NdbRecord::IsMysqldShrinkVarchar)
    {
      len_ok= column->shrink_varchar(row, len, buf);
      aValue= buf;
    }
    else
    {
      len_ok= column->get_var_length(row, len);
    }
    if (!len_ok) {
      setErrorCodeAbort(4209);
      return -1;
    }
  }

  /* Add bound type */
  if (unlikely(insertKEYINFO_NdbRecord((const char*) &bound_type,
                                       sizeof(Uint32))))
  {
    /* Some sort of allocation error */
    setErrorCodeAbort(4000);
    return -1;
  }

  assert( theKEYINFOptr != NULL );
  /* Grab ptr to first word of this bound if caller wants it */
  if (firstWordOfBound == NULL)
    firstWordOfBound= theKEYINFOptr - 1;

  AttributeHeader ah(column->index_attrId, len);

  /* Add AttrInfo header + data for bound */
  if (unlikely(insertKEYINFO_NdbRecord((const char*) &ah.m_value,
                                       sizeof(Uint32)) ||
               insertKEYINFO_NdbRecord((const char*) aValue, len) ))
  {
    /* Some sort of allocation error */
    setErrorCodeAbort(4000);
    return -1;
  }

  return 0;
}

int
NdbIndexScanOperation::insert_open_bound(const NdbRecord *key_record,
                                         Uint32*& firstWordOfBound)
{
  /* We want to insert an open bound into a scan
   * This is done by requesting all rows with first key column
   * >= NULL (so, confusingly, bound is <= NULL)
   * Sending this as bound info for an open bound allows us to
   * also send the range number etc so that MRR scans can include
   * open ranges.
   * Note that MRR scans with open ranges are an inefficient use of
   * MRR.  Really the application should realise that all rows are
   * being processed and only fetch them once.
   */
  const Uint32 bound_type= NdbIndexScanOperation::BoundLE;

  if (unlikely(insertKEYINFO_NdbRecord((const char*) &bound_type,
                                       sizeof(Uint32))))
  {
    /* Some sort of allocation error */
    setErrorCodeAbort(4000);
    return -1;
  }

  /* Grab ptr to first word of this bound if caller wants it */
  if (firstWordOfBound == NULL)
    firstWordOfBound= theKEYINFOptr - 1;

  /*
   * bug#57396 wrong attr id inserted.
   * First index attr id is 0, key_record not used.
   * Create NULL attribute header.
   */
  AttributeHeader ah(0, 0);

  if (unlikely(insertKEYINFO_NdbRecord((const char*) &ah.m_value,
                                       sizeof(Uint32))))
  {
    /* Some sort of allocation error */
    setErrorCodeAbort(4000);
    return -1;
  };

  return 0;
}


int
NdbIndexScanOperation::getCurrentKeySize()
{
  if (unlikely((theStatus != NdbOperation::UseNdbRecord)))
  {
    setErrorCodeAbort(4284);
    /* Cannot mix NdbRecAttr and NdbRecord methods in one operation */
    return -1;
  }
  return theTupKeyLen;
}


/* IndexScan readTuples - part of old scan API
 * This call does the minimum amount of validation and state
 * storage possible.  Most of the scan initialisation is done
 * later as part of processIndexScanDefs
 */
int
NdbIndexScanOperation::readTuples(LockMode lm,
                                  Uint32 scan_flags,
                                  Uint32 parallel,
                                  Uint32 batch)
{
  /* Defer to Scan Operation's readTuples */
  int res= NdbScanOperation::readTuples(lm, scan_flags, parallel, batch);

  /* Set up IndexScan specific members */
  if (res == 0 &&
      ( (int) m_accessTable->m_indexType ==
        (int) NdbDictionary::Index::OrderedIndex))
  {
    if (m_currentTable == m_accessTable){
      // Old way of scanning indexes, should not be allowed
      m_currentTable = theNdb->theDictionary->
        getTable(m_currentTable->m_primaryTable.c_str());
      assert(m_currentTable != NULL);
    }
    assert (m_currentTable != m_accessTable);
    // Modify operation state
    theStatus = GetValue;
    theOperationType  = OpenRangeScanRequest;
  }

  return res;
}

/* Most of the work of Index Scan definition for old and NdbRecord
 * Index scans is done in this method
 */
int
NdbIndexScanOperation::processIndexScanDefs(LockMode lm,
                                            Uint32 scan_flags,
                                            Uint32 parallel,
                                            Uint32 batch)
{
  const bool order_by = scan_flags & (SF_OrderBy | SF_OrderByFull);
  const bool order_desc = scan_flags & SF_Descending;
  const bool read_range_no = scan_flags & SF_ReadRangeNo;
  m_multi_range = scan_flags & SF_MultiRange;

  /* Defer to table scan method */
  int res = NdbScanOperation::processTableScanDefs(lm,
                                                   scan_flags,
                                                   parallel,
                                                   batch);
  if(!res && read_range_no)
  {
    m_read_range_no = 1;
    if (insertATTRINFOHdr_NdbRecord(AttributeHeader::RANGE_NO,
                                    0) == -1)
      res = -1;
  }
  if (!res)
  {
    /**
     * Note that it is valid to have order_desc true and order_by false.
     *
     * This means that there will be no merge sort among partitions, but
     * each partition will still be returned in descending sort order.
     *
     * This is useful eg. if it is known that the scan spans only one
     * partition.
     */
     if (order_desc) {
       m_descending = true;
       ScanTabReq * req = CAST_PTR(ScanTabReq, theSCAN_TABREQ->getDataPtrSend());
       ScanTabReq::setDescendingFlag(req->requestInfo, true);
     }
     if (order_by) {
       m_ordered = true;
       Uint32 cnt = m_accessTable->getNoOfColumns() - 1;
       m_sort_columns = cnt; // -1 for NDB$NODE
       m_current_api_receiver = m_sent_receivers_count;
       m_api_receivers_count = m_sent_receivers_count;
     }

    /* Should always have NdbRecord at this point */
    assert (m_attribute_record);
  }

  m_num_bounds = 0;
  m_previous_range_num = 0;

  return res;
}

int compare_ndbrecord(const NdbReceiver *r1,
                      const NdbReceiver *r2,
                      const NdbRecord *key_record,
                      const NdbRecord *result_record,
                      const unsigned char *result_mask,
                      bool descending,
                      bool read_range_no)
{
  Uint32 i;
  int jdir= 1 - 2 * (int)descending;

  assert(jdir == 1 || jdir == -1);

  const char *a_row= r1->getCurrentRow();
  const char *b_row= r2->getCurrentRow();

  /* First compare range_no if needed. */
  if (read_range_no)
  {
    const Uint32 a_range_no= r1->get_range_no();
    const Uint32 b_range_no= r2->get_range_no();
    if (a_range_no != b_range_no)
      return (a_range_no < b_range_no ? -1 : 1);
  }

  for (i= 0; i<key_record->key_index_length; i++)
  {
    const NdbRecord::Attr *key_col =
      &key_record->columns[key_record->key_indexes[i]];
    assert(key_col->attrId < result_record->m_attrId_indexes_length);
    int col_idx = result_record->m_attrId_indexes[key_col->attrId];
    assert(col_idx >= 0);
    assert((Uint32)col_idx < result_record->noOfColumns);

    /* Might be comparing only a subset of index key columns */
    if (result_mask != NULL && !(result_mask[col_idx>>3] & 1<<(col_idx&7)))
      return 0;  // Column not present -> done

    const NdbRecord::Attr *result_col = &result_record->columns[col_idx];
    bool a_is_null= result_col->is_null(a_row);
    bool b_is_null= result_col->is_null(b_row);
    if (a_is_null)
    {
      if (!b_is_null)
        return -1 * jdir;
    }
    else
    {
      if (b_is_null)
        return 1 * jdir;

      Uint32 offset= result_col->offset;
      Uint32 maxSize= result_col->maxSize;
      const char *a_ptr= a_row + offset;
      const char *b_ptr= b_row + offset;
      void *info= result_col->charset_info;
      int res=
        (*result_col->compare_function)
            (info, a_ptr, maxSize, b_ptr, maxSize);
      if (res)
      {
        return res * jdir;
      }
    }
  }

  return 0;
}

/* This function performs the merge sort of the parallel ordered index scans
 * to produce a single sorted stream of rows to the application.
 *
 * To ensure the correct ordering, before a row can be returned, the function
 * must ensure that all fragments have either returned at least one row, or
 * indicated that they have no more rows to return.
 *
 * The function maintains an array of receivers, one per fragment, sorted by
 * the relative ordering of their next rows.  Each time a row is taken from
 * the 'top' receiver, it is re-inserted in the ordered list of receivers
 * which requires O(log2(NumReceivers)) comparisons.
 */
int
NdbIndexScanOperation::next_result_ordered_ndbrecord(const char * & out_row,
                                                     bool fetchAllowed,
                                                     bool forceSend)
{
  Uint32 current;

  /*
    Retrieve more rows if necessary, then sort the array of receivers.

    The special case m_current_api_receiver==theParallelism is for the
    initial call, where we need to wait for and sort all receviers.
  */
  if (m_current_api_receiver==theParallelism ||
      !m_api_receivers[m_current_api_receiver]->getNextRow())
  {
    if (!fetchAllowed)
      return 2;                                 // No more data available now

    /* Wait for all receivers to be retrieved. */
    int count= ordered_send_scan_wait_for_all(forceSend);
    if (count == -1)
      return -1;

    /*
      Insert all newly retrieved receivers in sorted array.
      The receivers are left in m_conf_receivers for us to move into place.
    */
    current= m_current_api_receiver;
    for (int i= 0; i < count; i++)
    {
      const char *nextRow = m_conf_receivers[i]->getNextRow();  // Fetch first
      assert(nextRow != NULL);  ((void)nextRow);
      ordered_insert_receiver(current--, m_conf_receivers[i]);
    }
    m_current_api_receiver= current;
    theNdb->theImpl->incClientStat(Ndb::ScanBatchCount, count);
  }
  else
  {
    /*
      Just make sure the first receiver (from which we just returned a row, so
      it may no longer be in the correct sort position) is placed correctly.
    */
    current= m_current_api_receiver;
    ordered_insert_receiver(current + 1, m_api_receivers[current]);
  }

  /* Now just return the next row (if any). */
  if (current < theParallelism &&
      (out_row= m_api_receivers[current]->getCurrentRow()) != NULL)
  {
    return 0;
  }
  else
  {
    theError.code= Err_scanAlreadyComplete;
    return 1;                                   // End-of-file
  }
}

/* Insert a newly fully-retrieved receiver in the correct sorted place. */
void
NdbIndexScanOperation::ordered_insert_receiver(Uint32 start,
                                               NdbReceiver *receiver)
{
  /*
    Binary search to find the position of the first receiver with no rows
    smaller than the first row for this receiver. We need to insert this
    receiver just before that position.
  */
  Uint32 first= start;
  Uint32 last= theParallelism;
  while (first < last)
  {
    Uint32 idx= (first+last)/2;
    int res= compare_ndbrecord(receiver,
                               m_api_receivers[idx],
                               m_key_record,
                               m_attribute_record,
                               NULL,  // Compare all index attrs
                               m_descending,
                               m_read_range_no);
    if (res <= 0)
      last= idx;
    else
      first= idx+1;
  }

  /* Move down any receivers that go before this one, then insert it. */
  if (last > start)
    memmove(&m_api_receivers[start-1],
            &m_api_receivers[start],
            (last - start) * sizeof(m_api_receivers[0]));
  m_api_receivers[last-1]= receiver;
}

/*
  This method is called during (NdbRecord) ordered index scans when all rows
  from one batch of one fragment scan are exhausted (identified by
  m_current_api_receiver).

  It sends a SCAN_NEXTREQ signal for the fragment and waits for the batch to
  be fully received.

  As a special case, it is also called at the start of the scan. In this case,
  no signal is sent, it just waits for the initial batch to be fully received
  from all fragments.

  The method returns -1 for error, and otherwise the number of fragments that
  were received (this will be 0 or 1, except for the initial call where it
  will be equal to theParallelism).

  The NdbReceiver object(s) are left in the m_conf_receivers array. Note that
  it is safe to read from m_conf_receivers without mutex protection immediately
  after return from this method; as all fragments are fully received no new
  receivers can enter that array until the next call to this method.
*/
int
NdbIndexScanOperation::ordered_send_scan_wait_for_all(bool forceSend)
{
  NdbImpl* impl = theNdb->theImpl;
  Uint32 timeout= impl->get_waitfor_timeout();

  PollGuard poll_guard(* impl);
  if(theError.code)
  {
    if (theError.code != Err_scanAlreadyComplete)
      setErrorCode(theError.code);
    return -1;
  }

  Uint32 seq= theNdbCon->theNodeSequence;
  Uint32 nodeId= theNdbCon->theDBnode;
  if (seq == impl->getNodeSequence(nodeId) &&
      !send_next_scan_ordered(m_current_api_receiver))
  {
    impl->incClientStat(Ndb::WaitScanResultCount, 1);
    while (m_sent_receivers_count > 0 && !theError.code)
    {
      int ret_code= poll_guard.wait_scan(3*timeout, nodeId, forceSend);
      if (ret_code == 0 && seq == impl->getNodeSequence(nodeId))
        continue;
      if(ret_code == -1){
        ndbout << "2:4008 on connection " << theNdbCon->ptr2int() << endl;
        setErrorCode(4008);
      } else {
        setErrorCode(4028);
      }
      return -1;
    }

    if(theError.code){
      setErrorCode(theError.code);
      return -1;
    }

    Uint32 new_receivers= m_conf_receivers_count;
    m_conf_receivers_count= 0;
    return new_receivers;
  } else {
    setErrorCode(4028);
    return -1;
  }
}

/*
  This method is used in ordered index scan to acknowledge the reception of
  one batch of fragment scan rows and request the sending of another batch (it
  sends a SCAN_NEXTREQ signal with one scan fragment record pointer).

  It is called with the argument IDX set to the value of
  m_current_api_receiver, the receiver for the fragment scan to acknowledge.
  This receiver is moved from the m_api_receivers array to the
  m_sent_receivers array.

  This method is called with the PollGuard mutex held on the transporter.
*/
int
NdbIndexScanOperation::send_next_scan_ordered(Uint32 idx)
{
  if(idx == theParallelism)
    return 0;

  NdbReceiver* tRec = m_api_receivers[idx];
  NdbApiSignal tSignal(theNdb->theMyRef);
  tSignal.setSignal(GSN_SCAN_NEXTREQ, refToBlock(theNdbCon->m_tcRef));

  Uint32 last = m_sent_receivers_count;
  Uint32* theData = tSignal.getDataPtrSend();
  Uint32* prep_array = theData + 4;

  m_current_api_receiver = idx + 1;
  if((prep_array[0] = tRec->m_tcPtrI) == RNIL)
  {
    if(DEBUG_NEXT_RESULT)
      ndbout_c("receiver completed, don't send");
    return 0;
  }

  theData[0] = theNdbCon->theTCConPtr;
  theData[1] = 0;
  Uint64 transId = theNdbCon->theTransactionId;
  theData[2] = (Uint32) transId;
  theData[3] = (Uint32) (transId >> 32);

  /**
   * Prepare ops
   */
  m_sent_receivers[last] = tRec;
  tRec->m_list_index = last;
  tRec->prepareSend();
  m_sent_receivers_count = last + 1;

  Uint32 nodeId = theNdbCon->theDBnode;
  NdbImpl * impl = theNdb->theImpl;
  tSignal.setLength(ScanNextReq::SignalLength+1);
  int ret= impl->sendSignal(&tSignal, nodeId);
  return ret;
}

int
NdbScanOperation::close_impl(bool forceSend, PollGuard *poll_guard)
{
  NdbImpl* impl = theNdb->theImpl;
  Uint32 timeout= impl->get_waitfor_timeout();
  Uint32 seq = theNdbCon->theNodeSequence;
  Uint32 nodeId = theNdbCon->theDBnode;

  /* Rather nasty way to clean up IndexScan resources if
   * any
   */
  if (theOperationType == OpenRangeScanRequest)
  {
    NdbIndexScanOperation *isop=
      reinterpret_cast<NdbIndexScanOperation*> (this);

    /* Release any Index Bound resources */
    isop->releaseIndexBoundsOldApi();
  }

  /* Free any scan-owned ScanFilter generated InterpretedCode
   * object (old Api only)
   */
  freeInterpretedCodeOldApi();

  if (seq != impl->getNodeSequence(nodeId))
  {
    theNdbCon->theReleaseOnClose = true;
    return -1;
  }

  if (!m_executed)
  {
    /* Nothing sent, nothing to wait for */
    return 0;
  }

  /**
   * Wait for outstanding
   */
  impl->incClientStat(Ndb::WaitScanResultCount, 1);
  while(theError.code == 0 && m_sent_receivers_count)
  {
    int return_code= poll_guard->wait_scan(3*timeout, nodeId, forceSend);
    switch(return_code){
    case 0:
      break;
    case -1:
      ndbout << "3:4008 on connection " << theNdbCon->ptr2int() << endl;
      setErrorCode(4008);
      // Fall through
    case -2:
      m_api_receivers_count = 0;
      m_conf_receivers_count = 0;
      m_sent_receivers_count = 0;
      theNdbCon->theReleaseOnClose = true;
      return -1;
    }
  }

  if(theError.code)
  {
    m_api_receivers_count = 0;
    m_current_api_receiver = m_ordered ? theParallelism : 0;
  }


  /**
   * move all conf'ed into api
   *   so that send_next_scan can check if they needs to be closed
   */
  Uint32 api = m_api_receivers_count;
  Uint32 conf = m_conf_receivers_count;

  if(m_ordered)
  {
    /**
     * Ordered scan, keep the m_api_receivers "to the right"
     */
    memmove(m_api_receivers, m_api_receivers+m_current_api_receiver,
            (theParallelism - m_current_api_receiver) * sizeof(char*));
    api = (theParallelism - m_current_api_receiver);
    m_api_receivers_count = api;
  }

  if(DEBUG_NEXT_RESULT)
    ndbout_c("close_impl: [order api conf sent curr parr] %d %d %d %d %d %d",
             m_ordered, api, conf,
             m_sent_receivers_count, m_current_api_receiver, theParallelism);

  if(api+conf)
  {
    /**
     * There's something to close
     *   setup m_api_receivers (for send_next_scan)
     */
    memcpy(m_api_receivers+api, m_conf_receivers, conf * sizeof(char*));
    m_api_receivers_count = api + conf;
    m_conf_receivers_count = 0;
  }

  // Send close scan
  if(send_next_scan(api+conf, true) == -1)
  {
    theNdbCon->theReleaseOnClose = true;
    return -1;
  }

  /**
   * wait for close scan conf
   */
  impl->incClientStat(Ndb::WaitScanResultCount, 1);
  while(m_sent_receivers_count+m_api_receivers_count+m_conf_receivers_count)
  {
    int return_code= poll_guard->wait_scan(3*timeout, nodeId, forceSend);
    switch(return_code){
    case 0:
      break;
    case -1:
      ndbout << "4:4008 on connection " << theNdbCon->ptr2int() << endl;
      setErrorCode(4008);
      // Fall through
    case -2:
      m_api_receivers_count = 0;
      m_conf_receivers_count = 0;
      m_sent_receivers_count = 0;
      theNdbCon->theReleaseOnClose = true;
      return -1;
    }
  }

  return 0;
}

void
NdbScanOperation::reset_receivers(Uint32 parallell, Uint32 ordered){
  for(Uint32 i = 0; i<parallell; i++){
    m_receivers[i]->m_list_index = i;
    m_prepared_receivers[i] = m_receivers[i]->getId();
    m_sent_receivers[i] = m_receivers[i];
    m_conf_receivers[i] = 0;
    m_api_receivers[i] = 0;
    m_receivers[i]->prepareSend();
  }

  m_api_receivers_count = 0;
  m_current_api_receiver = 0;
  m_sent_receivers_count = 0;
  m_conf_receivers_count = 0;
}

int
NdbIndexScanOperation::end_of_bound(Uint32 no)
{
  DBUG_ENTER("end_of_bound");
  DBUG_PRINT("info", ("Range number %u", no));

  if (! (m_savedScanFlagsOldApi & SF_MultiRange || no == 0))
  {
    setErrorCodeAbort(4509);
    /* Non SF_MultiRange scan cannot have more than one bound */
    DBUG_RETURN(-1);
  }

  if (currentRangeOldApi == NULL)
  {
    setErrorCodeAbort(4259);
    /* Invalid set of range scan bounds */
    DBUG_RETURN(-1);
  }

  /* If it's an ordered scan and we're reading range numbers
   * back then check that range numbers are strictly
   * increasing
   */
  if ((m_savedScanFlagsOldApi & (SF_OrderBy | SF_OrderByFull)) &&
      (m_savedScanFlagsOldApi & SF_ReadRangeNo))
  {
    Uint32 expectedNum= 0;

    if (lastRangeOldApi != NULL)
    {
      assert( firstRangeOldApi != NULL );
      expectedNum =
        getIndexBoundFromRecAttr(lastRangeOldApi)->range_no + 1;
    }

    if (no != expectedNum)
    {
      setErrorCodeAbort(4282);
      /* range_no not strictly increasing in ordered multi-range index scan */
      DBUG_RETURN(-1);
    }
  }

  if (buildIndexBoundOldApi(no) != 0)
    DBUG_RETURN(-1);

  DBUG_RETURN(0);
}

int
NdbIndexScanOperation::get_range_no()
{
  assert(m_attribute_record);

  if (m_read_range_no)
  {
    Uint32 idx= m_current_api_receiver;
    if (idx >= m_api_receivers_count)
      return -1;

    const NdbReceiver *tRec= m_api_receivers[m_current_api_receiver];
    return tRec->get_range_no();
  }
  return -1;
}

const NdbOperation *
NdbScanOperation::lockCurrentTuple(NdbTransaction *takeOverTrans,
                                   const NdbRecord *result_rec,
                                   char *result_row,
                                   const unsigned char *result_mask,
                                   const NdbOperation::OperationOptions *opts,
                                   Uint32 sizeOfOptions)
{
  unsigned char empty_mask[NDB_MAX_ATTRIBUTES_IN_TABLE>>3];
  /* Default is to not read any attributes, just take over the lock. */
  if (!result_row)
  {
    bzero(empty_mask, sizeof(empty_mask));
    result_mask= &empty_mask[0];
  }
  OperationType takeoverOpType = NdbOperation::ReadRequest;

  if (theLockMode == LM_Exclusive)
  {
    takeoverOpType = NdbOperation::ReadExclusive;
  }

  return takeOverScanOpNdbRecord(takeoverOpType, takeOverTrans,
                                 result_rec, result_row,
                                 result_mask, opts, sizeOfOptions);
}

bool
NdbScanOperation::getPruned() const
{
  /* Note that for old Api scans, the bounds are not added until
   * execute() time, so this will return false until after execute
   */
  return ((m_pruneState == SPS_ONE_PARTITION) ||
          (m_pruneState == SPS_FIXED));
}

NdbBlob*
NdbScanOperation::getBlobHandle(const char* anAttrName) const
{
  return NdbOperation::getBlobHandle(anAttrName);
}

NdbBlob*
NdbScanOperation::getBlobHandle(Uint32 anAttrId) const
{
  return NdbOperation::getBlobHandle(anAttrId);
}<|MERGE_RESOLUTION|>--- conflicted
+++ resolved
@@ -764,21 +764,12 @@
                                            const char *row,
                                            Uint32* distKey)
 {
-<<<<<<< HEAD
-  const Uint32 MaxKeySizeInLongWords= (NDB_MAX_KEY_SIZE + 7) / 8;
-  // Note: xfrm:ed key can/will be bigger than MaxKeySizeInLongWords
-  Uint64 tmp[ MaxKeySizeInLongWords * MAX_XFRM_MULTIPLY ];
-  char* tmpshrink = (char*)tmp;
-  Uint32 tmplen = (Uint32)sizeof(tmp);
-
-=======
   // Note: xfrm:ed key can/will be bigger than MAX_KEY_SIZE_IN_WORDS
   Uint32 xfrmbuf[MAX_KEY_SIZE_IN_WORDS * MAX_XFRM_MULTIPLY];
   char shrinkbuf[NDB_MAX_KEY_SIZE];
   char* tmpshrink = shrinkbuf;
   Uint32 tmplen = (Uint32)sizeof(shrinkbuf);
   
->>>>>>> 5fb5dc0b
   /* This can't work for User Defined partitioning */
   assert(key_record->table->m_fragmentType !=
          NdbDictionary::Object::UserDefined);
