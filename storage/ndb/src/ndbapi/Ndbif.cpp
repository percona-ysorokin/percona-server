--- conflicted
+++ resolved
@@ -912,15 +912,12 @@
     goto InvalidSignal;
     return;
   } 
-<<<<<<< HEAD
   case GSN_API_REGCONF:{
     return; // Ignore
   }
-=======
   case GSN_TAKE_OVERTCCONF:
     abortTransactionsAfterNodeFailure(tFirstData); // theData[0]
     break;
->>>>>>> cab68ff0
   default:
     tFirstDataPtr = NULL;
     goto InvalidSignal;
