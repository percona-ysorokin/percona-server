/*
   Copyright (C) 2003 MySQL AB
    All rights reserved. Use is subject to license terms.

   This program is free software; you can redistribute it and/or modify
   it under the terms of the GNU General Public License as published by
   the Free Software Foundation; version 2 of the License.

   This program is distributed in the hope that it will be useful,
   but WITHOUT ANY WARRANTY; without even the implied warranty of
   MERCHANTABILITY or FITNESS FOR A PARTICULAR PURPOSE.  See the
   GNU General Public License for more details.

   You should have received a copy of the GNU General Public License
   along with this program; if not, write to the Free Software
   Foundation, Inc., 51 Franklin St, Fifth Floor, Boston, MA 02110-1301  USA
*/



#define DBACC_C
#include "Dbacc.hpp"

#define DEBUG(x) { ndbout << "ACC::" << x << endl; }

void Dbacc::initData() 
{
  cdirarraysize = ZDIRARRAY;
  coprecsize = ZOPRECSIZE;
  cpagesize = ZPAGESIZE;
  ctablesize = ZTABLESIZE;
  cfragmentsize = ZFRAGMENTSIZE;
  cdirrangesize = ZDIRRANGESIZE;
  coverflowrecsize = ZOVERFLOWRECSIZE;
  cscanRecSize = ZSCAN_REC_SIZE;

  
  dirRange = 0;
  directoryarray = 0;
  fragmentrec = 0;
  operationrec = 0;
  overflowRecord = 0;
  page8 = 0;
  scanRec = 0;
  tabrec = 0;

<<<<<<< HEAD
  cnoOfAllocatedPagesMax = cnoOfAllocatedPages = cpagesize = 0;
=======
  cnoOfAllocatedPages = cpagesize = cpageCount = 0;
>>>>>>> f8adf571
  // Records with constant sizes

  RSS_OP_COUNTER_INIT(cnoOfFreeFragrec);

}//Dbacc::initData()

void Dbacc::initRecords() 
{
  {
    AllocChunk chunks[16];
    const Uint32 pages = (cpagesize + 3) / 4;
    const Uint32 chunkcnt = allocChunks(chunks, 16, RT_DBTUP_PAGE, pages,
                                        CFG_DB_INDEX_MEM);

    /**
     * Set base ptr
     */
    Ptr<GlobalPage> pagePtr;
    m_shared_page_pool.getPtr(pagePtr, chunks[0].ptrI);
    page8 = (Page8*)pagePtr.p;

    /**
     * 1) Build free-list per chunk
     * 2) Add chunks to cfirstfreepage-list
     */
    cfirstfreepage = RNIL;
    cpagesize = 0;
    cpageCount = 0;
    for (Int32 i = chunkcnt - 1; i >= 0; i--)
    {
      Ptr<GlobalPage> pagePtr;
      m_shared_page_pool.getPtr(pagePtr, chunks[i].ptrI);
      const Uint32 cnt = 4 * chunks[i].cnt; // 4 8k per 32k
      Page8* base = (Page8*)pagePtr.p;
      ndbrequire(base >= page8);
      const Uint32 ptrI = base - page8;
      for (Uint32 j = 0; j < cnt; j++)
      {
        refresh_watch_dog();
        base[j].word32[0] = ptrI + j + 1;
      }

      base[cnt-1].word32[0] = cfirstfreepage;
      cfirstfreepage = ptrI;

      cpageCount += cnt;
      if (ptrI + cnt > cpagesize)
        cpagesize = ptrI + cnt;
    }
  }

  operationrec = (Operationrec*)allocRecord("Operationrec",
					    sizeof(Operationrec),
					    coprecsize);

  dirRange = (DirRange*)allocRecord("DirRange",
				    sizeof(DirRange), 
				    cdirrangesize);

  directoryarray = (Directoryarray*)allocRecord("Directoryarray",
						sizeof(Directoryarray), 
						cdirarraysize);

  fragmentrec = (Fragmentrec*)allocRecord("Fragmentrec",
					  sizeof(Fragmentrec), 
					  cfragmentsize);

  overflowRecord = (OverflowRecord*)allocRecord("OverflowRecord",
						sizeof(OverflowRecord),
						coverflowrecsize);

  scanRec = (ScanRec*)allocRecord("ScanRec",
				  sizeof(ScanRec), 
				  cscanRecSize);

  tabrec = (Tabrec*)allocRecord("Tabrec",
				sizeof(Tabrec),
				ctablesize);
}//Dbacc::initRecords()

Dbacc::Dbacc(Block_context& ctx, Uint32 instanceNumber):
  SimulatedBlock(DBACC, ctx, instanceNumber),
  c_tup(0)
{
  BLOCK_CONSTRUCTOR(Dbacc);

  // Transit signals
  addRecSignal(GSN_DUMP_STATE_ORD, &Dbacc::execDUMP_STATE_ORD);
  addRecSignal(GSN_DEBUG_SIG, &Dbacc::execDEBUG_SIG);
  addRecSignal(GSN_CONTINUEB, &Dbacc::execCONTINUEB);
  addRecSignal(GSN_ACC_CHECK_SCAN, &Dbacc::execACC_CHECK_SCAN);
  addRecSignal(GSN_EXPANDCHECK2, &Dbacc::execEXPANDCHECK2);
  addRecSignal(GSN_SHRINKCHECK2, &Dbacc::execSHRINKCHECK2);
  addRecSignal(GSN_READ_PSEUDO_REQ, &Dbacc::execREAD_PSEUDO_REQ);

  // Received signals
  addRecSignal(GSN_STTOR, &Dbacc::execSTTOR);
  addRecSignal(GSN_ACCKEYREQ, &Dbacc::execACCKEYREQ);
  addRecSignal(GSN_ACCSEIZEREQ, &Dbacc::execACCSEIZEREQ);
  addRecSignal(GSN_ACCFRAGREQ, &Dbacc::execACCFRAGREQ);
  addRecSignal(GSN_NEXT_SCANREQ, &Dbacc::execNEXT_SCANREQ);
  addRecSignal(GSN_ACC_ABORTREQ, &Dbacc::execACC_ABORTREQ);
  addRecSignal(GSN_ACC_SCANREQ, &Dbacc::execACC_SCANREQ);
  addRecSignal(GSN_ACCMINUPDATE, &Dbacc::execACCMINUPDATE);
  addRecSignal(GSN_ACC_COMMITREQ, &Dbacc::execACC_COMMITREQ);
  addRecSignal(GSN_ACC_TO_REQ, &Dbacc::execACC_TO_REQ);
  addRecSignal(GSN_ACC_LOCKREQ, &Dbacc::execACC_LOCKREQ);
  addRecSignal(GSN_NDB_STTOR, &Dbacc::execNDB_STTOR);
  addRecSignal(GSN_DROP_TAB_REQ, &Dbacc::execDROP_TAB_REQ);
  addRecSignal(GSN_READ_CONFIG_REQ, &Dbacc::execREAD_CONFIG_REQ, true);
  addRecSignal(GSN_DROP_FRAG_REQ, &Dbacc::execDROP_FRAG_REQ);

  addRecSignal(GSN_DBINFO_SCANREQ, &Dbacc::execDBINFO_SCANREQ);

  initData();

#ifdef VM_TRACE
  {
    void* tmp[] = { &expDirRangePtr,
		    &gnsDirRangePtr,
		    &newDirRangePtr,
		    &rdDirRangePtr,
		    &nciOverflowrangeptr,
                    &expDirptr,
                    &rdDirptr,
                    &sdDirptr,
                    &nciOverflowDirptr,
                    &fragrecptr,
                    &operationRecPtr,
                    &idrOperationRecPtr,
                    &mlpqOperPtr,
                    &queOperPtr,
                    &readWriteOpPtr,
                    &iopOverflowRecPtr,
                    &tfoOverflowRecPtr,
                    &porOverflowRecPtr,
                    &priOverflowRecPtr,
                    &rorOverflowRecPtr,
                    &sorOverflowRecPtr,
                    &troOverflowRecPtr,
                    &ancPageptr,
                    &colPageptr,
                    &ccoPageptr,
                    &datapageptr,
                    &delPageptr,
                    &excPageptr,
                    &expPageptr,
                    &gdiPageptr,
                    &gePageptr,
                    &gflPageptr,
                    &idrPageptr,
                    &ilcPageptr,
                    &inpPageptr,
                    &iopPageptr,
                    &lastPageptr,
                    &lastPrevpageptr,
                    &lcnPageptr,
                    &lcnCopyPageptr,
                    &lupPageptr,
                    &ciPageidptr,
                    &gsePageidptr,
                    &isoPageptr,
                    &nciPageidptr,
                    &rsbPageidptr,
                    &rscPageidptr,
                    &slPageidptr,
                    &sscPageidptr,
                    &rlPageptr,
                    &rlpPageptr,
                    &ropPageptr,
                    &rpPageptr,
                    &slPageptr,
                    &spPageptr,
                    &scanPtr,
                    &tabptr
    };
    init_globals_list(tmp, sizeof(tmp)/sizeof(tmp[0]));
  }
#endif
}//Dbacc::Dbacc()

Dbacc::~Dbacc() 
{
  deallocRecord((void **)&dirRange, "DirRange",
		sizeof(DirRange), 
		cdirrangesize);
  
  deallocRecord((void **)&directoryarray, "Directoryarray",
		sizeof(Directoryarray), 
		cdirarraysize);
  
  deallocRecord((void **)&fragmentrec, "Fragmentrec",
		sizeof(Fragmentrec), 
		cfragmentsize);
  
  deallocRecord((void **)&operationrec, "Operationrec",
		sizeof(Operationrec),
		coprecsize);
  
  deallocRecord((void **)&overflowRecord, "OverflowRecord",
		sizeof(OverflowRecord),
		coverflowrecsize);

  deallocRecord((void **)&scanRec, "ScanRec",
		sizeof(ScanRec), 
		cscanRecSize);
  
  deallocRecord((void **)&tabrec, "Tabrec",
		sizeof(Tabrec),
		ctablesize);
  }//Dbacc::~Dbacc()

BLOCK_FUNCTIONS(Dbacc)<|MERGE_RESOLUTION|>--- conflicted
+++ resolved
@@ -44,11 +44,7 @@
   scanRec = 0;
   tabrec = 0;
 
-<<<<<<< HEAD
-  cnoOfAllocatedPagesMax = cnoOfAllocatedPages = cpagesize = 0;
-=======
-  cnoOfAllocatedPages = cpagesize = cpageCount = 0;
->>>>>>> f8adf571
+  cnoOfAllocatedPagesMax = cnoOfAllocatedPages = cpagesize = cpageCount = 0;
   // Records with constant sizes
 
   RSS_OP_COUNTER_INIT(cnoOfFreeFragrec);
