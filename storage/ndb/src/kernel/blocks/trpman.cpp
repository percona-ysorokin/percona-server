--- conflicted
+++ resolved
@@ -523,12 +523,9 @@
             globalTransporterRegistry.get_send_buffer_alloc_bytes(trpId));
         row.write_uint64(
             globalTransporterRegistry.get_send_buffer_max_alloc_bytes(trpId));
-<<<<<<< HEAD
-=======
 
         /* Transporter type */
         row.write_uint32(globalTransporterRegistry.get_transporter_type(trpId));
->>>>>>> 05e4357f
 
         ndbinfo_send_row(signal, req, row, rl);
         trpId++;
