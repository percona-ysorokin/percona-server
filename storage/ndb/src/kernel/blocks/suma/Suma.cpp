/* Copyright (C) 2003 MySQL AB

   This program is free software; you can redistribute it and/or modify
   it under the terms of the GNU General Public License as published by
   the Free Software Foundation; version 2 of the License.

   This program is distributed in the hope that it will be useful,
   but WITHOUT ANY WARRANTY; without even the implied warranty of
   MERCHANTABILITY or FITNESS FOR A PARTICULAR PURPOSE.  See the
   GNU General Public License for more details.

   You should have received a copy of the GNU General Public License
   along with this program; if not, write to the Free Software
   Foundation, Inc., 59 Temple Place, Suite 330, Boston, MA  02111-1307  USA */

#include <my_config.h>
#include "Suma.hpp"

#include <ndb_version.h>

#include <NdbTCP.h>
#include <Bitmask.hpp>
#include <SimpleProperties.hpp>

#include <signaldata/NodeFailRep.hpp>
#include <signaldata/ReadNodesConf.hpp>

#include <signaldata/ListTables.hpp>
#include <signaldata/GetTabInfo.hpp>
#include <signaldata/GetTableId.hpp>
#include <signaldata/DictTabInfo.hpp>
#include <signaldata/SumaImpl.hpp>
#include <signaldata/ScanFrag.hpp>
#include <signaldata/TransIdAI.hpp>
#include <signaldata/CreateTrigImpl.hpp>
#include <signaldata/DropTrigImpl.hpp>
#include <signaldata/FireTrigOrd.hpp>
#include <signaldata/TrigAttrInfo.hpp>
#include <signaldata/CheckNodeGroups.hpp>
#include <signaldata/CreateTab.hpp>
#include <signaldata/DropTab.hpp>
#include <signaldata/AlterTable.hpp>
#include <signaldata/AlterTab.hpp>
#include <signaldata/DihFragCount.hpp>
#include <signaldata/SystemError.hpp>
#include <signaldata/GCP.hpp>

#include <signaldata/DictLock.hpp>
#include <ndbapi/NdbDictionary.hpp>

#include <DebuggerNames.hpp>
#include <../dbtup/Dbtup.hpp>
#include <../dbdih/Dbdih.hpp>

#include <EventLogger.hpp>
extern EventLogger g_eventLogger;

//#define HANDOVER_DEBUG
//#define NODEFAIL_DEBUG
//#define NODEFAIL_DEBUG2
//#define DEBUG_SUMA_SEQUENCE
//#define EVENT_DEBUG
//#define EVENT_PH3_DEBUG
//#define EVENT_DEBUG2
#if 0
#undef DBUG_ENTER
#undef DBUG_PRINT
#undef DBUG_RETURN
#undef DBUG_VOID_RETURN

#define DBUG_ENTER(a) {ndbout_c("%s:%d >%s", __FILE__, __LINE__, a);}
#define DBUG_PRINT(a,b) {ndbout << __FILE__ << ":" << __LINE__ << " " << a << ": "; ndbout_c b ;}
#define DBUG_RETURN(a) { ndbout_c("%s:%d <", __FILE__, __LINE__); return(a); }
#define DBUG_VOID_RETURN { ndbout_c("%s:%d <", __FILE__, __LINE__); return; }
#endif

/**
 * @todo:
 * SUMA crashes if an index is created at the same time as
 * global replication. Very easy to reproduce using testIndex.
 * Note: This only happens occasionally, but is quite easy to reprod.
 */

Uint32 g_subPtrI = RNIL;
static const Uint32 SUMA_SEQUENCE = 0xBABEBABE;

static const Uint32 MAX_CONCURRENT_GCP = 2;

/**************************************************************
 *
 * Start of suma
 *
 */

#define PRINT_ONLY 0

<<<<<<< HEAD
=======
#include <ndb_version.h>

void
Suma::getNodeGroupMembers(Signal* signal)
{
  jam();
  DBUG_ENTER("Suma::getNodeGroupMembers");
  /**
   * Ask DIH for nodeGroupMembers
   */
  CheckNodeGroups * sd = (CheckNodeGroups*)signal->getDataPtrSend();
  sd->blockRef = reference();
  sd->requestType =
    CheckNodeGroups::Direct |
    CheckNodeGroups::GetNodeGroupMembers;
  sd->nodeId = getOwnNodeId();
  EXECUTE_DIRECT(DBDIH, GSN_CHECKNODEGROUPSREQ, signal, 
		 CheckNodeGroups::SignalLength);
  jamEntry();
  
  c_nodeGroup = sd->output;
  c_nodes_in_nodegroup_mask.assign(sd->mask);
  c_noNodesInGroup = c_nodes_in_nodegroup_mask.count();
  Uint32 i, pos= 0;
  
  for (i = 0; i < MAX_NDB_NODES; i++) {
    if (sd->mask.get(i)) 
    {
      c_nodesInGroup[pos++] = i;
    }
  }
  
  const Uint32 replicas= c_noNodesInGroup;

  Uint32 buckets= 1;
  for(i = 1; i <= replicas; i++)
    buckets *= i;
  
  for(i = 0; i<buckets; i++)
  {
    Bucket* ptr= c_buckets+i;
    for(Uint32 j= 0; j< replicas; j++)
    {
      ptr->m_nodes[j] = c_nodesInGroup[(i + j) % replicas];
    }
  }
  
  c_no_of_buckets= buckets;
  ndbrequire(c_noNodesInGroup > 0); // at least 1 node in the nodegroup

#ifndef DBUG_OFF
  for (Uint32 i = 0; i < c_noNodesInGroup; i++) {
    DBUG_PRINT("exit",("Suma: NodeGroup %u, me %u, "
		       "member[%u] %u",
		       c_nodeGroup, getOwnNodeId(), 
		       i, c_nodesInGroup[i]));
  }
#endif

  DBUG_VOID_RETURN;
}

>>>>>>> d724b024
void 
Suma::execREAD_CONFIG_REQ(Signal* signal)
{
  jamEntry();

  const ReadConfigReq * req = (ReadConfigReq*)signal->getDataPtr();

  Uint32 ref = req->senderRef;
  Uint32 senderData = req->senderData;

  const ndb_mgm_configuration_iterator * p = 
    m_ctx.m_config.getOwnConfigIterator();
  ndbrequire(p != 0);

  // SumaParticipant
  Uint32 noTables, noAttrs, maxBufferedGcp;
  ndb_mgm_get_int_parameter(p, CFG_DB_NO_TABLES,  
			    &noTables);
  ndb_mgm_get_int_parameter(p, CFG_DB_NO_ATTRIBUTES,  
			    &noAttrs);
  ndb_mgm_get_int_parameter(p, CFG_DB_MAX_BUFFERED_GCP,
                            &maxBufferedGcp);

  c_tablePool.setSize(noTables);
  c_tables.setSize(noTables);
  
  c_subscriptions.setSize(noTables);

  Uint32 cnt = 0;
  cnt = 0;
  ndb_mgm_get_int_parameter(p, CFG_DB_SUBSCRIPTIONS, &cnt);
  if (cnt == 0)
  {
    jam();
    cnt = noTables;
  }
  c_subscriptionPool.setSize(cnt);

  cnt *= 2;
  {
    Uint32 val = 0;
    ndb_mgm_get_int_parameter(p, CFG_DB_SUBSCRIBERS, &val);
    if (val)
    {
      jam();
      cnt =  val;
    }
  }
  c_subscriberPool.setSize(cnt);

  cnt = 0;
  ndb_mgm_get_int_parameter(p, CFG_DB_SUB_OPERATIONS, &cnt);
  if (cnt)
    c_subOpPool.setSize(cnt);
  else
    c_subOpPool.setSize(256);
  
  c_syncPool.setSize(2);
  c_dataBufferPool.setSize(noAttrs);

  c_maxBufferedGcp = maxBufferedGcp;

  // Calculate needed gcp pool as 10 records + the ones needed
  // during a possible api timeout
  Uint32 dbApiHbInterval, gcpInterval, microGcpInterval = 0;
  ndb_mgm_get_int_parameter(p, CFG_DB_API_HEARTBEAT_INTERVAL,
			    &dbApiHbInterval);
  ndb_mgm_get_int_parameter(p, CFG_DB_GCP_INTERVAL,
                            &gcpInterval);
  ndb_mgm_get_int_parameter(p, CFG_DB_MICRO_GCP_INTERVAL,
                            &microGcpInterval);

  if (microGcpInterval)
  {
    gcpInterval = microGcpInterval;
  }
  c_gcp_pool.setSize(10 + (4*dbApiHbInterval+gcpInterval-1)/gcpInterval);
  
  c_page_chunk_pool.setSize(50);

  {
    SLList<SyncRecord> tmp(c_syncPool);
    Ptr<SyncRecord> ptr;
    while(tmp.seize(ptr))
      new (ptr.p) SyncRecord(* this, c_dataBufferPool);
    tmp.release();
  }

  // Suma
  c_masterNodeId = getOwnNodeId();

  c_nodeGroup = c_noNodesInGroup = 0;
  for (int i = 0; i < MAX_REPLICAS; i++) {
    c_nodesInGroup[i]   = 0;
  }

  m_first_free_page= RNIL;
  
  c_no_of_buckets = 0;
  memset(c_buckets, 0, sizeof(c_buckets));
  for(Uint32 i = 0; i<NO_OF_BUCKETS; i++)
  {
    Bucket* bucket= c_buckets+i;
    bucket->m_buffer_tail = RNIL;
    bucket->m_buffer_head.m_page_id = RNIL;
    bucket->m_buffer_head.m_page_pos = Buffer_page::DATA_WORDS;
  }
  
  m_max_seen_gci = 0;      // FIRE_TRIG_ORD
  m_max_sent_gci = 0;      // FIRE_TRIG_ORD -> send
  m_last_complete_gci = 0; // SUB_GCP_COMPLETE_REP
  m_gcp_complete_rep_count = 0;
  m_out_of_buffer_gci = 0;
  m_missing_data = false;

  c_startup.m_wait_handover= false; 
  c_failedApiNodes.clear();

  ReadConfigConf * conf = (ReadConfigConf*)signal->getDataPtrSend();
  conf->senderRef = reference();
  conf->senderData = senderData;
  sendSignal(ref, GSN_READ_CONFIG_CONF, signal, 
	     ReadConfigConf::SignalLength, JBB);
}

void
Suma::execSTTOR(Signal* signal) {
  jamEntry();                            

  DBUG_ENTER("Suma::execSTTOR");
  m_startphase  = signal->theData[1];
  m_typeOfStart = signal->theData[7];

  DBUG_PRINT("info",("startphase = %u, typeOfStart = %u",
		     m_startphase, m_typeOfStart));

  if(m_startphase == 3)
  {
    jam();
    ndbrequire((m_tup = (Dbtup*)globalData.getBlock(DBTUP)) != 0);
  }

  if(m_startphase == 5)
  {
    jam();

    if (ERROR_INSERTED(13029)) /* Hold startphase 5 */
    {
      sendSignalWithDelay(SUMA_REF, GSN_STTOR, signal,
                          30, signal->getLength());
      DBUG_VOID_RETURN;
    }
    
    signal->theData[0] = reference();
    sendSignal(NDBCNTR_REF, GSN_READ_NODESREQ, signal, 1, JBB);
    DBUG_VOID_RETURN;
  }
  
  if(m_startphase == 7)
  {
    if (m_typeOfStart != NodeState::ST_NODE_RESTART &&
	m_typeOfStart != NodeState::ST_INITIAL_NODE_RESTART)
    {
      for( Uint32 i = 0; i < c_no_of_buckets; i++)
      {
	if (get_responsible_node(i) == getOwnNodeId())
	{
	  // I'm running this bucket
	  DBUG_PRINT("info",("bucket %u set to true", i));
	  m_active_buckets.set(i);
	  ndbout_c("m_active_buckets.set(%d)", i);
	}
      }
    }
    
    if(!m_active_buckets.isclear())
    {
      NdbNodeBitmask tmp;
      Uint32 bucket = 0;
      while ((bucket = m_active_buckets.find(bucket)) != Bucket_mask::NotFound)
      {
	tmp.set(get_responsible_node(bucket, c_nodes_in_nodegroup_mask));
	bucket++;
      }
      
      ndbassert(tmp.get(getOwnNodeId()));
      m_gcp_complete_rep_count = tmp.count();// I contribute 1 gcp complete rep
    }
    else
      m_gcp_complete_rep_count = 0; // I contribute 1 gcp complete rep
    
    if(m_typeOfStart == NodeState::ST_INITIAL_START &&
       c_masterNodeId == getOwnNodeId())
    {
      jam();
      createSequence(signal);
      DBUG_VOID_RETURN;
    }//if
    
    if (ERROR_INSERTED(13030))
    {
      ndbout_c("Dont start handover");
      DBUG_VOID_RETURN;
    }
  }//if
  
  if(m_startphase == 100)
  {
    /**
     * Allow API's to connect
     */
    sendSTTORRY(signal);
    DBUG_VOID_RETURN;
  }

  if(m_startphase == 101)
  {
    if (m_typeOfStart == NodeState::ST_NODE_RESTART ||
	m_typeOfStart == NodeState::ST_INITIAL_NODE_RESTART)
    {
      /**
       * Handover code here
       */
      c_startup.m_wait_handover= true;
      check_start_handover(signal);
      DBUG_VOID_RETURN;
    }
  }
  sendSTTORRY(signal);
  
  DBUG_VOID_RETURN;
}

void
Suma::send_dict_lock_req(Signal* signal)
{
  if (ndbd_suma_dictlock(getNodeInfo(c_masterNodeId).m_version))
  {
    jam();
    DictLockReq* req = (DictLockReq*)signal->getDataPtrSend();
    req->lockType = DictLockReq::SumaStartMe;
    req->userPtr = 0;
    req->userRef = reference();
    sendSignal(calcDictBlockRef(c_masterNodeId),
               GSN_DICT_LOCK_REQ, signal, DictLockReq::SignalLength, JBB);
  }
  else
  {
    jam();
    c_startup.m_restart_server_node_id = 0;
    send_start_me_req(signal);
  }
}

void
Suma::execDICT_LOCK_CONF(Signal* signal)
{
  jamEntry();
  c_startup.m_restart_server_node_id = 0;

  CRASH_INSERTION(13039);
  send_start_me_req(signal);
}

void
Suma::execDICT_LOCK_REF(Signal* signal)
{
  jamEntry();

  DictLockRef* ref = (DictLockRef*)signal->getDataPtr();

  ndbrequire(ref->errorCode == DictLockRef::TooManyRequests);
  signal->theData[0] = SumaContinueB::RETRY_DICT_LOCK;
  sendSignalWithDelay(reference(), GSN_CONTINUEB, signal, 300, 1);
}

void
Suma::send_start_me_req(Signal* signal)
{
  Uint32 nodeId= c_startup.m_restart_server_node_id;
  do {
    nodeId = c_alive_nodes.find(nodeId + 1);
    
    if(nodeId == getOwnNodeId())
      continue;
    if(nodeId == NdbNodeBitmask::NotFound)
    {
      nodeId = 0;
      continue;
    }
    break;
  } while(true);
  

  infoEvent("Suma: asking node %d to recreate subscriptions on me", nodeId);
  c_startup.m_restart_server_node_id= nodeId;
  sendSignal(calcSumaBlockRef(nodeId), 
	     GSN_SUMA_START_ME_REQ, signal, 1, JBB);
}

void
Suma::execSUMA_START_ME_REF(Signal* signal)
{
  const SumaStartMeRef* ref= (SumaStartMeRef*)signal->getDataPtr();

  Uint32 error = ref->errorCode;
  if (error != SumaStartMeRef::Busy)
  {
    jam();
    // for some reason we did not manage to create a subscription
    // on the starting node
    SystemError * const sysErr = (SystemError*)&signal->theData[0];
    sysErr->errorCode = SystemError::CopySubscriptionRef;
    sysErr->errorRef = reference();
    sysErr->data[0] = error;
    sysErr->data[1] = 0;
    sendSignal(NDBCNTR_REF, GSN_SYSTEM_ERROR, signal,
               SystemError::SignalLength, JBB);
    return;
  }

  infoEvent("Suma: node %d refused %d", 
	    c_startup.m_restart_server_node_id, ref->errorCode);

  c_startup.m_restart_server_node_id++;
  send_start_me_req(signal);
}

void
Suma::execSUMA_START_ME_CONF(Signal* signal)
{
  infoEvent("Suma: node %d has completed restoring me", 
	    c_startup.m_restart_server_node_id);
  sendSTTORRY(signal);  

  if (ndbd_suma_dictlock(getNodeInfo(c_masterNodeId).m_version))
  {
    jam();
    DictUnlockOrd* ord = (DictUnlockOrd*)signal->getDataPtrSend();
    ord->lockPtr = 0;
    ord->lockType = DictLockReq::SumaStartMe;
    ord->senderData = 0;
    ord->senderRef = reference();
    sendSignal(calcDictBlockRef(c_masterNodeId),
               GSN_DICT_UNLOCK_ORD, signal, DictUnlockOrd::SignalLength, JBB);
  }
  c_startup.m_restart_server_node_id= 0;
}

void
Suma::createSequence(Signal* signal)
{
  jam();
  DBUG_ENTER("Suma::createSequence");

  UtilSequenceReq * req = (UtilSequenceReq*)signal->getDataPtrSend();
  
  req->senderData  = RNIL;
  req->sequenceId  = SUMA_SEQUENCE;
  req->requestType = UtilSequenceReq::Create;
  sendSignal(DBUTIL_REF, GSN_UTIL_SEQUENCE_REQ, 
	     signal, UtilSequenceReq::SignalLength, JBB);
  // execUTIL_SEQUENCE_CONF will call createSequenceReply()
  DBUG_VOID_RETURN;
}

void
Suma::createSequenceReply(Signal* signal,
			  UtilSequenceConf * conf,
			  UtilSequenceRef * ref)
{
  jam();

  if (ref != NULL)
  {
    switch ((UtilSequenceRef::ErrorCode)ref->errorCode)
    {
      case UtilSequenceRef::NoSuchSequence:
        ndbrequire(false);
      case UtilSequenceRef::TCError:
      {
        char buf[128];
        snprintf(buf, sizeof(buf),
                 "Startup failed during sequence creation. TC error %d",
                 ref->TCErrorCode);
        progError(__LINE__, NDBD_EXIT_RESOURCE_ALLOC_ERROR, buf);
      }
    }
    ndbrequire(false);
  }

  sendSTTORRY(signal);
}

void
Suma::execREAD_NODESCONF(Signal* signal){
  jamEntry();
  ReadNodesConf * const conf = (ReadNodesConf *)signal->getDataPtr();
 
  if(getNodeState().getNodeRestartInProgress())
  {
    c_alive_nodes.assign(NdbNodeBitmask::Size, conf->startedNodes);
    c_alive_nodes.set(getOwnNodeId()); 
  }
  else
  {
    c_alive_nodes.assign(NdbNodeBitmask::Size, conf->startingNodes);
    NdbNodeBitmask tmp;
    tmp.assign(NdbNodeBitmask::Size, conf->startedNodes);
    ndbrequire(tmp.isclear()); // No nodes can be started during SR
  }
  
  c_masterNodeId = conf->masterNodeId;
  
  getNodeGroupMembers(signal);
}

void
Suma::getNodeGroupMembers(Signal* signal)
{
  jam();
  DBUG_ENTER("Suma::getNodeGroupMembers");
  /**
   * Ask DIH for nodeGroupMembers
   */
  CheckNodeGroups * sd = (CheckNodeGroups*)signal->getDataPtrSend();
  sd->blockRef = reference();
  sd->requestType = CheckNodeGroups::GetNodeGroupMembers;
  sd->nodeId = getOwnNodeId();
  sd->senderData = RNIL;
  sendSignal(DBDIH_REF, GSN_CHECKNODEGROUPSREQ, signal,
             CheckNodeGroups::SignalLength, JBB);
  DBUG_VOID_RETURN;
}

void
Suma::execCHECKNODEGROUPSCONF(Signal *signal)
{
  const CheckNodeGroups *sd = (const CheckNodeGroups *)signal->getDataPtrSend();
  DBUG_ENTER("Suma::execCHECKNODEGROUPSCONF");
  jamEntry();
  c_nodeGroup = sd->output;
  c_nodes_in_nodegroup_mask.assign(sd->mask);
  c_noNodesInGroup = c_nodes_in_nodegroup_mask.count();
  Uint32 i, pos= 0;
  
  for (i = 0; i < MAX_NDB_NODES; i++) {
    if (sd->mask.get(i)) 
    {
      c_nodesInGroup[pos++] = i;
    }
  }
  
  const Uint32 replicas= c_noNodesInGroup;

  Uint32 buckets= 1;
  for(i = 1; i <= replicas; i++)
    buckets *= i;
  
  for(i = 0; i<buckets; i++)
  {
    Bucket* ptr= c_buckets+i;
    for(Uint32 j= 0; j< replicas; j++)
    {
      ptr->m_nodes[j] = c_nodesInGroup[(i + j) % replicas];
    }
  }
  
  c_no_of_buckets= buckets;
  ndbrequire(c_noNodesInGroup > 0); // at least 1 node in the nodegroup

#ifndef DBUG_OFF
  for (Uint32 i = 0; i < c_noNodesInGroup; i++) {
    DBUG_PRINT("exit",("Suma: NodeGroup %u, me %u, "
		       "member[%u] %u",
		       c_nodeGroup, getOwnNodeId(), 
		       i, c_nodesInGroup[i]));
  }
#endif

  c_startup.m_restart_server_node_id = 0;    
  if (m_typeOfStart == NodeState::ST_NODE_RESTART ||
      m_typeOfStart == NodeState::ST_INITIAL_NODE_RESTART)
  {
    jam();
    
    send_dict_lock_req(signal);

    return;
  }

  c_startup.m_restart_server_node_id = 0;    
  sendSTTORRY(signal);

  DBUG_VOID_RETURN;
}

void
Suma::execAPI_START_REP(Signal* signal)
{
  Uint32 nodeId = signal->theData[0];
  c_connected_nodes.set(nodeId);
  
  check_start_handover(signal);
}

void
Suma::check_start_handover(Signal* signal)
{
  if(c_startup.m_wait_handover)
  {
    NodeBitmask tmp;
    tmp.assign(c_connected_nodes);
    tmp.bitAND(c_subscriber_nodes);
    if(!c_subscriber_nodes.equal(tmp))
    {
      return;
    }
    
    c_startup.m_wait_handover= false;
    send_handover_req(signal);
  }
}

void
Suma::send_handover_req(Signal* signal)
{
  c_startup.m_handover_nodes.assign(c_alive_nodes);
  c_startup.m_handover_nodes.bitAND(c_nodes_in_nodegroup_mask);
  c_startup.m_handover_nodes.clear(getOwnNodeId());
  Uint32 gci= (m_last_complete_gci >> 32) + 3;
  
  SumaHandoverReq* req= (SumaHandoverReq*)signal->getDataPtrSend();
  char buf[255];
  c_startup.m_handover_nodes.getText(buf);
  infoEvent("Suma: initiate handover with nodes %s GCI: %d",
	    buf, gci);

  req->gci = gci;
  req->nodeId = getOwnNodeId();
  
  NodeReceiverGroup rg(SUMA, c_startup.m_handover_nodes);
  sendSignal(rg, GSN_SUMA_HANDOVER_REQ, signal, 
	     SumaHandoverReq::SignalLength, JBB);
}

void
Suma::sendSTTORRY(Signal* signal){
  signal->theData[0] = 0;
  signal->theData[3] = 1;
  signal->theData[4] = 3;
  signal->theData[5] = 5;
  signal->theData[6] = 7;
  signal->theData[7] = 100;
  signal->theData[8] = 101;
  signal->theData[9] = 255; // No more start phases from missra
  sendSignal(NDBCNTR_REF, GSN_STTORRY, signal, 10, JBB);
}

void
Suma::execNDB_STTOR(Signal* signal) 
{
  jamEntry();                            
}

void
Suma::execCONTINUEB(Signal* signal){
  jamEntry();
  Uint32 type= signal->theData[0];
  switch(type){
  case SumaContinueB::RELEASE_GCI:
  {
    Uint32 gci_hi = signal->theData[2];
    Uint32 gci_lo = signal->theData[3];
    Uint64 gci = gci_lo | (Uint64(gci_hi) << 32);
    release_gci(signal, signal->theData[1], gci);
    return;
  }
  case SumaContinueB::RESEND_BUCKET:
  {
    Uint32 min_gci_hi = signal->theData[2];
    Uint32 min_gci_lo = signal->theData[5];
    Uint32 last_gci_hi = signal->theData[4];
    Uint32 last_gci_lo = signal->theData[6];
    Uint64 min_gci = min_gci_lo | (Uint64(min_gci_hi) << 32);
    Uint64 last_gci = last_gci_lo | (Uint64(last_gci_hi) << 32);
    resend_bucket(signal, 
		  signal->theData[1], 
		  min_gci,
		  signal->theData[3],
		  last_gci);
    return;
  }
  case SumaContinueB::OUT_OF_BUFFER_RELEASE:
    out_of_buffer_release(signal, signal->theData[1]);
    return;
  case SumaContinueB::API_FAIL_GCI_LIST:
    api_fail_gci_list(signal, signal->theData[1]);
    return;
  case SumaContinueB::API_FAIL_SUBSCRIBER_LIST:
    api_fail_subscriber_list(signal,
                             signal->theData[1]);
    return;
  case SumaContinueB::API_FAIL_SUBSCRIPTION:
    api_fail_subscription(signal);
    return;
  case SumaContinueB::SUB_STOP_REQ:
    sub_stop_req(signal);
    return;
  case SumaContinueB::RETRY_DICT_LOCK:
    jam();
    send_dict_lock_req(signal);
    return;
  }
}

/*****************************************************************************
 * 
 * Node state handling
 *
 *****************************************************************************/

void Suma::execAPI_FAILREQ(Signal* signal) 
{
  jamEntry();
  DBUG_ENTER("Suma::execAPI_FAILREQ");
  Uint32 failedApiNode = signal->theData[0];
  BlockReference retRef = signal->theData[1];

  c_connected_nodes.clear(failedApiNode);

  if (c_failedApiNodes.get(failedApiNode))
  {
    jam();
    goto CONF;
  }

  if (!c_subscriber_nodes.get(failedApiNode))
  {
    jam();
    goto CONF;
  }

  c_failedApiNodes.set(failedApiNode);
  c_subscriber_nodes.clear(failedApiNode);
  
  check_start_handover(signal);

  signal->theData[0] = SumaContinueB::API_FAIL_GCI_LIST;
  signal->theData[1] = failedApiNode;
  sendSignal(SUMA_REF, GSN_CONTINUEB, signal, 2, JBB);
  return;

CONF:
  signal->theData[0] = failedApiNode;
  signal->theData[1] = reference();
  sendSignal(retRef, GSN_API_FAILCONF, signal, 2, JBB);

  DBUG_VOID_RETURN;
}//execAPI_FAILREQ()

void
Suma::api_fail_gci_list(Signal* signal, Uint32 nodeId)
{
  jam();

  Ptr<Gcp_record> gcp;
  if (c_gcp_list.first(gcp))
  {
    jam();
    gcp.p->m_subscribers.bitAND(c_subscriber_nodes);

    if (gcp.p->m_subscribers.isclear())
    {
      jam();

      SubGcpCompleteAck* ack = (SubGcpCompleteAck*)signal->getDataPtrSend();
      ack->rep.gci_hi = Uint32(gcp.p->m_gci >> 32);
      ack->rep.gci_lo = Uint32(gcp.p->m_gci);
      ack->rep.senderRef = reference();
      NodeReceiverGroup rg(SUMA, c_nodes_in_nodegroup_mask);
      sendSignal(rg, GSN_SUB_GCP_COMPLETE_ACK, signal,
                 SubGcpCompleteAck::SignalLength, JBB);

      c_gcp_list.release(gcp);

      signal->theData[0] = SumaContinueB::API_FAIL_GCI_LIST;
      signal->theData[1] = nodeId;
      sendSignal(SUMA_REF, GSN_CONTINUEB, signal, 2, JBB);
      return;
    }
  }

  if (ERROR_INSERTED(13023))
  {
    CLEAR_ERROR_INSERT_VALUE;
  }

  signal->theData[0] = SumaContinueB::API_FAIL_SUBSCRIBER_LIST;
  signal->theData[1] = nodeId;
  signal->theData[2] = RNIL; // SubOpPtr
  signal->theData[3] = RNIL; // c_subscribers bucket
  signal->theData[4] = RNIL; // subscriptionId
  signal->theData[5] = RNIL; // SubscriptionKey

  Ptr<SubOpRecord> subOpPtr;
  if (c_subOpPool.seize(subOpPtr))
  {
    signal->theData[2] = subOpPtr.i;
    sendSignal(SUMA_REF, GSN_CONTINUEB, signal, 6, JBB);
  }
  else
  {
    sendSignal(SUMA_REF, GSN_CONTINUEB, signal, 3, JBB);
  }

  return;
}

void
Suma::api_fail_subscriber_list(Signal* signal, Uint32 nodeId)
{
  jam();
  Ptr<SubOpRecord> subOpPtr;
  subOpPtr.i = signal->theData[2];
  if (subOpPtr.i == RNIL)
  {
    if (c_subOpPool.seize(subOpPtr))
    {
      signal->theData[3] = RNIL;
    }
    else
    {
      jam();
      sendSignal(SUMA_REF, GSN_CONTINUEB, signal, 3, JBB);
      return;
    }
  }
  else
  {
    jam();
    c_subOpPool.getPtr(subOpPtr);
  }

  Uint32 bucket = signal->theData[3];
  Uint32 subscriptionId = signal->theData[4];
  Uint32 subscriptionKey = signal->theData[5];

  DLHashTable<Subscription>::Iterator iter;
  if (bucket == RNIL)
  {
    jam();
    c_subscriptions.first(iter);
  }
  else
  {
    jam();

    Subscription key;
    key.m_subscriptionId = subscriptionId;
    key.m_subscriptionKey = subscriptionKey;
    if (c_subscriptions.find(iter.curr, key) == false)
    {
      jam();
      /**
       * We restart from this bucket :-(
       */
      c_subscriptions.next(bucket, iter);
    }
    else
    {
      iter.bucket = bucket;
    }
  }

  if (iter.curr.isNull())
  {
    jam();
    signal->theData[0] = nodeId;
    signal->theData[1] = reference();
    sendSignal(QMGR_REF, GSN_API_FAILCONF, signal, 2, JBB);
    c_failedApiNodes.clear(nodeId);
    return;
  }

  subOpPtr.p->m_opType = SubOpRecord::R_API_FAIL_REQ;
  subOpPtr.p->m_subPtrI = iter.curr.i;
  subOpPtr.p->m_senderRef = nodeId;
  subOpPtr.p->m_senderData = iter.bucket;

  LocalDLFifoList<SubOpRecord> list(c_subOpPool, iter.curr.p->m_stop_req);
  bool empty = list.isEmpty();
  list.add(subOpPtr);

  if (empty)
  {
    signal->theData[0] = SumaContinueB::API_FAIL_SUBSCRIPTION;
    signal->theData[1] = subOpPtr.i;
    signal->theData[2] = RNIL;
    sendSignal(SUMA_REF, GSN_CONTINUEB, signal, 3, JBB);
  }
}

void
Suma::api_fail_subscription(Signal* signal)
{
  jam();
  Ptr<SubOpRecord> subOpPtr;
  c_subOpPool.getPtr(subOpPtr, signal->theData[1]);

  Uint32 nodeId = subOpPtr.p->m_senderRef;

  Ptr<Subscription> subPtr;
  c_subscriptionPool.getPtr(subPtr, subOpPtr.p->m_subPtrI);

  Ptr<Subscriber> ptr;
  {
    LocalDLList<Subscriber> list(c_subscriberPool, subPtr.p->m_subscribers);
    if (signal->theData[2] == RNIL)
    {
      jam();
      list.first(ptr);
    }
    else
    {
      jam();
      list.getPtr(ptr, signal->theData[2]);
    }

    for (Uint32 i = 0; i<32 && !ptr.isNull(); i++)
    {
      jam();
      if (refToNode(ptr.p->m_senderRef) == nodeId)
      {
        jam();

        Ptr<Subscriber> tmp = ptr;
        list.next(ptr);
        list.remove(tmp);
        
        /**
         * NOTE: remove before...so we done send UNSUBSCRIBE to self (yuck)
         */
        bool report = subPtr.p->m_options & Subscription::REPORT_SUBSCRIBE;

        send_sub_start_stop_event(signal, tmp, NdbDictionary::Event::_TE_STOP,
                                  report, list);
        
        c_subscriberPool.release(tmp);
      }
      else
      {
        jam();
        list.next(ptr);
      }
    }
  }

  if (!ptr.isNull())
  {
    jam();
    signal->theData[0] = SumaContinueB::API_FAIL_SUBSCRIPTION;
    signal->theData[1] = subOpPtr.i;
    signal->theData[2] = ptr.i;
    sendSignal(SUMA_REF, GSN_CONTINUEB, signal, 3, JBB);
    return;
  }

  // Start potential waiter(s)
  check_remove_queue(signal, subPtr, subOpPtr, true, false);
  check_release_subscription(signal, subPtr);

  // Continue iterating through subscriptions
  DLHashTable<Subscription>::Iterator iter;
  iter.bucket = subOpPtr.p->m_senderData;
  iter.curr = subPtr;

  if (c_subscriptions.next(iter))
  {
    signal->theData[0] = SumaContinueB::API_FAIL_SUBSCRIBER_LIST;
    signal->theData[1] = nodeId;
    signal->theData[2] = subOpPtr.i;
    signal->theData[3] = iter.bucket;
    signal->theData[4] = iter.curr.p->m_subscriptionId; // subscriptionId
    signal->theData[5] = iter.curr.p->m_subscriptionKey; // SubscriptionKey
    sendSignal(SUMA_REF, GSN_CONTINUEB, signal, 6, JBB);
    return;
  }

  c_subOpPool.release(subOpPtr);
  signal->theData[0] = nodeId;
  signal->theData[1] = reference();
  sendSignal(QMGR_REF, GSN_API_FAILCONF, signal, 2, JBB);
  c_failedApiNodes.clear(nodeId);
}

void
Suma::execNODE_FAILREP(Signal* signal){
  jamEntry();
  DBUG_ENTER("Suma::execNODE_FAILREP");
  ndbassert(signal->getNoOfSections() == 0);

  const NodeFailRep * rep = (NodeFailRep*)signal->getDataPtr();
  NdbNodeBitmask failed; failed.assign(NdbNodeBitmask::Size, rep->theNodes);
  
  if(c_restart.m_ref && failed.get(refToNode(c_restart.m_ref)))
  {
    jam();

    if (c_restart.m_waiting_on_self)
    {
      jam();
      c_restart.m_abort = 1;
    }
    else
    {
      jam();
      Ptr<Subscription> subPtr;
      c_subscriptionPool.getPtr(subPtr, c_restart.m_subPtrI);
      abort_start_me(signal, subPtr, false);
    }
  }

  if (ERROR_INSERTED(13032))
  {
    Uint32 node = c_subscriber_nodes.find(0);
    if (node != NodeBitmask::NotFound)
    {
      ndbout_c("Inserting API_FAILREQ node: %u", node);
      signal->theData[0] = node;
      sendSignal(QMGR_REF, GSN_API_FAILREQ, signal, 1, JBA);
    }
  }
  
  NdbNodeBitmask tmp;
  tmp.assign(c_alive_nodes);
  tmp.bitANDC(failed);

  NdbNodeBitmask takeover_nodes;

  if(c_nodes_in_nodegroup_mask.overlaps(failed))
  {
    for( Uint32 i = 0; i < c_no_of_buckets; i++) 
    {
      if(m_active_buckets.get(i))
	continue;
      else if(m_switchover_buckets.get(i))
      {
	Uint32 state= c_buckets[i].m_state;
	if((state & Bucket::BUCKET_HANDOVER) && 
	   failed.get(get_responsible_node(i)))
	{
	  m_active_buckets.set(i);
	  m_switchover_buckets.clear(i);
	  ndbout_c("aborting handover");
	} 
	else if(state & Bucket::BUCKET_STARTING)
	{
	  progError(__LINE__, NDBD_EXIT_SYSTEM_ERROR, 
		    "Nodefailure during SUMA takeover");
	}
      }
      else if(get_responsible_node(i, tmp) == getOwnNodeId())
      {
	start_resend(signal, i);
      }
    }
  }
  
  c_alive_nodes.assign(tmp);
  
  DBUG_VOID_RETURN;
}

void
Suma::execINCL_NODEREQ(Signal* signal){
  jamEntry();
  
  const Uint32 senderRef = signal->theData[0];
  const Uint32 nodeId  = signal->theData[1];

  ndbrequire(!c_alive_nodes.get(nodeId));
  c_alive_nodes.set(nodeId);
  
  signal->theData[0] = nodeId;
  signal->theData[1] = reference();
  sendSignal(senderRef, GSN_INCL_NODECONF, signal, 2, JBB);
}

void
Suma::execSIGNAL_DROPPED_REP(Signal* signal){
  jamEntry();
  ndbrequire(false);
}

/********************************************************************
 *
 * Dump state
 *
 */

void
Suma::execDUMP_STATE_ORD(Signal* signal){
  jamEntry();

  Uint32 tCase = signal->theData[0];
#if 0
  if(tCase >= 8000 && tCase <= 8003){
    SubscriptionPtr subPtr;
    c_subscriptions.getPtr(subPtr, g_subPtrI);
    
    Ptr<SyncRecord> syncPtr;
    c_syncPool.getPtr(syncPtr, subPtr.p->m_syncPtrI);

    if(tCase == 8000){
      syncPtr.p->startMeta(signal);
    }
    
    if(tCase == 8001){
      syncPtr.p->startScan(signal);
    }

    if(tCase == 8002){
      syncPtr.p->startTrigger(signal);
    }
    
    if(tCase == 8003){
      subPtr.p->m_subscriptionType = SubCreateReq::SingleTableScan;
      LocalDataBuffer<15> attrs(c_dataBufferPool, syncPtr.p->m_attributeList);
      Uint32 tab = 0;
      Uint32 att[] = { 0, 1, 1 };
      syncPtr.p->m_tableList.append(&tab, 1);
      attrs.append(att, 3);
    }
  }
#endif
  if(tCase == 8004){
    infoEvent("Suma: c_subscriberPool  size: %d free: %d",
	      c_subscriberPool.getSize(),
	      c_subscriberPool.getNoOfFree());

    infoEvent("Suma: c_tablePool  size: %d free: %d",
	      c_tablePool.getSize(),
	      c_tablePool.getNoOfFree());

    infoEvent("Suma: c_subscriptionPool  size: %d free: %d",
	      c_subscriptionPool.getSize(),
	      c_subscriptionPool.getNoOfFree());

    infoEvent("Suma: c_syncPool  size: %d free: %d",
	      c_syncPool.getSize(),
	      c_syncPool.getNoOfFree());

    infoEvent("Suma: c_dataBufferPool  size: %d free: %d",
	      c_dataBufferPool.getSize(),
	      c_dataBufferPool.getNoOfFree());

    infoEvent("Suma: c_subOpPool  size: %d free: %d",
	      c_subOpPool.getSize(),
	      c_subOpPool.getNoOfFree());

#if 0
    infoEvent("Suma: c_dataSubscribers count: %d",
	      count_subscribers(c_dataSubscribers));
    infoEvent("Suma: c_prepDataSubscribers count: %d",
	      count_subscribers(c_prepDataSubscribers));
#endif
  }

  if(tCase == 8005)
  {
    for(Uint32 i = 0; i<c_no_of_buckets; i++)
    {
      Bucket* ptr= c_buckets + i;
      infoEvent("Bucket %d %d%d-%x switch gci: %d max_acked_gci: %d max_gci: %d tail: %d head: %d",
		i, 
		m_active_buckets.get(i),
		m_switchover_buckets.get(i),
		ptr->m_state,
		ptr->m_switchover_gci,
		ptr->m_max_acked_gci,
		ptr->m_buffer_head.m_max_gci,
		ptr->m_buffer_tail,
		ptr->m_buffer_head.m_page_id);
    }
  }  

  if (tCase == 8006)
  {
    SET_ERROR_INSERT_VALUE(13029);
  }

  if (tCase == 8007)
  {
    c_startup.m_restart_server_node_id = MAX_NDB_NODES + 1;
    SET_ERROR_INSERT_VALUE(13029);
  }

  if (tCase == 8008)
  {
    CLEAR_ERROR_INSERT_VALUE;
  }

  if (tCase == 8010)
  {
    char buf1[255], buf2[255];
    c_subscriber_nodes.getText(buf1);
    c_connected_nodes.getText(buf2);
    infoEvent("c_subscriber_nodes: %s", buf1);
    infoEvent("c_connected_nodes: %s", buf2);
  }

  if (tCase == 8009)
  {
    if (ERROR_INSERTED(13030))
    {
      CLEAR_ERROR_INSERT_VALUE;
      sendSTTORRY(signal);
    }
    else
    {
      SET_ERROR_INSERT_VALUE(13030);
    }
    return;
  }

  if (tCase == 8011)
  {
    jam();
    Uint32 bucket = signal->theData[1];
    KeyTable<Table>::Iterator it;
    if (signal->getLength() == 1)
    {
      jam();
      bucket = 0;
      infoEvent("-- Starting dump of subscribers --");
    }

    c_tables.next(bucket, it);
    const Uint32 RT_BREAK = 16;
    for(Uint32 i = 0; i<RT_BREAK || it.bucket == bucket; i++)
    {
      jam();
      if(it.curr.i == RNIL)
      {
        jam();
        infoEvent("-- Ending dump of subscribers --");        
        return;
      }

      infoEvent("Table %u ver %u",
                it.curr.p->m_tableId,
                it.curr.p->m_schemaVersion);

      Uint32 cnt = 0;
      Ptr<Subscription> subPtr;
      LocalDLList<Subscription> subList(c_subscriptionPool,
                                        it.curr.p->m_subscriptions);
      for(subList.first(subPtr); !subPtr.isNull(); subList.next(subPtr))
      {
        infoEvent(" Subcription %u", subPtr.i);
        {
          Ptr<Subscriber> ptr;
          LocalDLList<Subscriber> list(c_subscriberPool,
                                       subPtr.p->m_subscribers);
          for (list.first(ptr); !ptr.isNull(); list.next(ptr), i++)
          {
            jam();
            cnt++;
            infoEvent("  Subscriber [ %x %u %u ]",
                      ptr.p->m_senderRef,
                      ptr.p->m_senderData,
                      subPtr.i);
          }
        }

        {
          Ptr<SubOpRecord> ptr;
          LocalDLFifoList<SubOpRecord> list(c_subOpPool,
                                       subPtr.p->m_create_req);

          for (list.first(ptr); !ptr.isNull(); list.next(ptr), i++)
          {
            jam();
            infoEvent("  create [ %x %u ]",
                      ptr.p->m_senderRef,
                      ptr.p->m_senderData);
          }
        }

        {
          Ptr<SubOpRecord> ptr;
          LocalDLFifoList<SubOpRecord> list(c_subOpPool,
                                       subPtr.p->m_start_req);

          for (list.first(ptr); !ptr.isNull(); list.next(ptr), i++)
          {
            jam();
            infoEvent("  start [ %x %u ]",
                      ptr.p->m_senderRef,
                      ptr.p->m_senderData);
          }
        }

        {
          Ptr<SubOpRecord> ptr;
          LocalDLFifoList<SubOpRecord> list(c_subOpPool,
                                        subPtr.p->m_stop_req);

          for (list.first(ptr); !ptr.isNull(); list.next(ptr), i++)
          {
            jam();
            infoEvent("  stop [ %u %x %u ]",
                      ptr.p->m_opType,
                      ptr.p->m_senderRef,
                      ptr.p->m_senderData);
          }
        }
      }
      infoEvent("Table %u #subscribers %u", it.curr.p->m_tableId, cnt);
      c_tables.next(it);
    }

    signal->theData[0] = tCase;
    signal->theData[1] = it.bucket;
    sendSignalWithDelay(reference(), GSN_DUMP_STATE_ORD, signal, 100, 2);
    return;
  }
}

/*************************************************************
 *
 * Creation of subscription id's
 *
 ************************************************************/

void 
Suma::execCREATE_SUBID_REQ(Signal* signal) 
{
  jamEntry();
  DBUG_ENTER("Suma::execCREATE_SUBID_REQ");
  ndbassert(signal->getNoOfSections() == 0);
  CRASH_INSERTION(13001);

  CreateSubscriptionIdReq const * req =
    (CreateSubscriptionIdReq*)signal->getDataPtr();
  SubscriberPtr subbPtr;
  if(!c_subscriberPool.seize(subbPtr)){
    jam();
    sendSubIdRef(signal, req->senderRef, req->senderData, 1412);
    DBUG_VOID_RETURN;
  }
  DBUG_PRINT("info",("c_subscriberPool  size: %d free: %d",
		     c_subscriberPool.getSize(),
		     c_subscriberPool.getNoOfFree()));

  subbPtr.p->m_senderRef  = req->senderRef; 
  subbPtr.p->m_senderData = req->senderData;

  UtilSequenceReq * utilReq = (UtilSequenceReq*)signal->getDataPtrSend();
  utilReq->senderData  = subbPtr.i;
  utilReq->sequenceId  = SUMA_SEQUENCE;
  utilReq->requestType = UtilSequenceReq::NextVal;
  sendSignal(DBUTIL_REF, GSN_UTIL_SEQUENCE_REQ, 
	     signal, UtilSequenceReq::SignalLength, JBB);

  DBUG_VOID_RETURN;
}

void
Suma::execUTIL_SEQUENCE_CONF(Signal* signal)
{
  jamEntry();
  DBUG_ENTER("Suma::execUTIL_SEQUENCE_CONF");
  ndbassert(signal->getNoOfSections() == 0);
  CRASH_INSERTION(13002);

  UtilSequenceConf * conf = (UtilSequenceConf*)signal->getDataPtr();
  if(conf->requestType == UtilSequenceReq::Create) {
    jam();
    createSequenceReply(signal, conf, NULL);
    DBUG_VOID_RETURN;
  }

  Uint64 subId;
  memcpy(&subId,conf->sequenceValue,8);
  SubscriberPtr subbPtr;
  c_subscriberPool.getPtr(subbPtr,conf->senderData);

  CreateSubscriptionIdConf * subconf = (CreateSubscriptionIdConf*)conf;
  subconf->senderRef      = reference();
  subconf->senderData     = subbPtr.p->m_senderData;
  subconf->subscriptionId = (Uint32)subId;
  subconf->subscriptionKey =(getOwnNodeId() << 16) | (Uint32)(subId & 0xFFFF);
  
  sendSignal(subbPtr.p->m_senderRef, GSN_CREATE_SUBID_CONF, signal,
	     CreateSubscriptionIdConf::SignalLength, JBB);

  c_subscriberPool.release(subbPtr);
  DBUG_PRINT("info",("c_subscriberPool  size: %d free: %d",
		     c_subscriberPool.getSize(),
		     c_subscriberPool.getNoOfFree()));
  DBUG_VOID_RETURN;
}

void
Suma::execUTIL_SEQUENCE_REF(Signal* signal)
{
  jamEntry();
  DBUG_ENTER("Suma::execUTIL_SEQUENCE_REF");
  ndbassert(signal->getNoOfSections() == 0);
  UtilSequenceRef * ref = (UtilSequenceRef*)signal->getDataPtr();
  Uint32 err= ref->errorCode;

  if(ref->requestType == UtilSequenceReq::Create) {
    jam();
    createSequenceReply(signal, NULL, ref);
    DBUG_VOID_RETURN;
  }

  Uint32 subData = ref->senderData;

  SubscriberPtr subbPtr;
  c_subscriberPool.getPtr(subbPtr,subData);
  sendSubIdRef(signal, subbPtr.p->m_senderRef, subbPtr.p->m_senderData, err);
  c_subscriberPool.release(subbPtr);
  DBUG_PRINT("info",("c_subscriberPool  size: %d free: %d",
		     c_subscriberPool.getSize(),
		     c_subscriberPool.getNoOfFree()));
  DBUG_VOID_RETURN;
}//execUTIL_SEQUENCE_REF()


void
Suma::sendSubIdRef(Signal* signal,
			      Uint32 senderRef, Uint32 senderData, Uint32 errCode)
{
  jam();
  DBUG_ENTER("Suma::sendSubIdRef");
  CreateSubscriptionIdRef  * ref = 
    (CreateSubscriptionIdRef *)signal->getDataPtrSend();

  ref->senderRef  = reference();
  ref->senderData = senderData;
  ref->errorCode  = errCode;
  sendSignal(senderRef, 
	     GSN_CREATE_SUBID_REF,
	     signal, 
	     CreateSubscriptionIdRef::SignalLength,
	     JBB);
  
  DBUG_VOID_RETURN;
}

/**********************************************************
 * Suma participant interface
 *
 * Creation of subscriptions
 */
void
Suma::execSUB_CREATE_REQ(Signal* signal)
{
  jamEntry();                            
  DBUG_ENTER("Suma::execSUB_CREATE_REQ");
  ndbassert(signal->getNoOfSections() == 0);
  CRASH_INSERTION(13003);

  const SubCreateReq req = *(SubCreateReq*)signal->getDataPtr();    
  
  const Uint32 senderRef  = req.senderRef;
  const Uint32 senderData = req.senderData;
  const Uint32 subId   = req.subscriptionId;
  const Uint32 subKey  = req.subscriptionKey;
  const Uint32 type    = req.subscriptionType & SubCreateReq::RemoveFlags;
  const Uint32 flags   = req.subscriptionType & SubCreateReq::GetFlags;
  const Uint32 reportAll = (flags & SubCreateReq::ReportAll) ?
    Subscription::REPORT_ALL : 0;
  const Uint32 reportSubscribe = (flags & SubCreateReq::ReportSubscribe) ?
    Subscription::REPORT_SUBSCRIBE : 0;
  const Uint32 tableId = req.tableId;
<<<<<<< HEAD
  const Uint32 schemaTransId = req.schemaTransId;
  Subscription::State state = (Subscription::State) req.state;
  if (signal->getLength() != SubCreateReq::SignalLength2)
  {
    /*
      api or restarted by older version
      if restarted by old version, do the best we can
    */
    state = Subscription::DEFINED;
  }
=======
>>>>>>> d724b024

  Subscription key;
  key.m_subscriptionId  = subId;
  key.m_subscriptionKey = subKey;

  DBUG_PRINT("enter",("key.m_subscriptionId: %u, key.m_subscriptionKey: %u",
		      key.m_subscriptionId, key.m_subscriptionKey));

  SubscriptionPtr subPtr;

  bool found = c_subscriptions.find(subPtr, key);

  if (c_startup.m_restart_server_node_id == RNIL)
  {
    jam();

<<<<<<< HEAD
    // leave meaning of schemaTransId open in this branch
    ndbrequire(subPtr.p->m_schemaTransId == 0 && schemaTransId == 0);

    if (restartFlag)
    {
      ndbrequire(type != SubCreateReq::SingleTableScan);
      ndbrequire(req.tableId != subPtr.p->m_tableId);
      ndbrequire(type != SubCreateReq::TableEvent);
      addTableId(req.tableId, subPtr, 0);
    }
  } else {
    if (c_startup.m_restart_server_node_id && 
        subRef != calcSumaBlockRef(c_startup.m_restart_server_node_id))
=======
    /**
     * We havent started syncing yet
     */
    sendSubCreateRef(signal, senderRef, senderData,
                     SubCreateRef::NF_FakeErrorREF);
    return;
  }

  CRASH_INSERTION2(13040, c_startup.m_restart_server_node_id != RNIL);
  CRASH_INSERTION(13041);
  
  bool allowDup = true; //c_startup.m_restart_server_node_id;

  if (found && !allowDup)
  {
    jam();
    sendSubCreateRef(signal, senderRef, senderData,
                     SubCreateRef::SubscriptionAlreadyExist);
    return;
  }

  if (found == false)
  {
    jam();
    if(!c_subscriptions.seize(subPtr))
>>>>>>> d724b024
    {
      jam();
      sendSubCreateRef(signal, senderRef, senderData,
                       SubCreateRef::OutOfSubscriptionRecords);
      return;
    }

    new (subPtr.p) Subscription();
    subPtr.p->m_seq_no           = c_current_seq;
    subPtr.p->m_subscriptionId   = subId;
    subPtr.p->m_subscriptionKey  = subKey;
    subPtr.p->m_subscriptionType = type;
    subPtr.p->m_tableId          = tableId;
    subPtr.p->m_table_ptrI       = RNIL;
<<<<<<< HEAD
    subPtr.p->m_schemaTransId    = schemaTransId;
    subPtr.p->m_state            = state;
    subPtr.p->n_subscribers      = 0;
    subPtr.p->m_current_sync_ptrI = RNIL;
=======
    subPtr.p->m_state            = Subscription::UNDEFINED;
    subPtr.p->m_trigger_state    =  Subscription::T_UNDEFINED;
    subPtr.p->m_triggers[0]      = ILLEGAL_TRIGGER_ID;
    subPtr.p->m_triggers[1]      = ILLEGAL_TRIGGER_ID;
    subPtr.p->m_triggers[2]      = ILLEGAL_TRIGGER_ID;
    subPtr.p->m_errorCode        = 0;
    subPtr.p->m_options          = reportSubscribe | reportAll;
  }

  Ptr<SubOpRecord> subOpPtr;
  LocalDLFifoList<SubOpRecord> subOpList(c_subOpPool, subPtr.p->m_create_req);
  if (subOpList.seize(subOpPtr) == false)
  {
    jam();
    if (found == false)
    {
      jam();
      c_subscriptions.release(subPtr);
    }
    sendSubCreateRef(signal, senderRef, senderData,
                     SubCreateRef::OutOfTableRecords);
    return;
  }

  subOpPtr.p->m_senderRef = senderRef;
  subOpPtr.p->m_senderData = senderData;

  TablePtr tabPtr;
  if (found)
  {
    jam();
    c_tablePool.getPtr(tabPtr, subPtr.p->m_table_ptrI);
  }
  else if (c_tables.find(tabPtr, tableId))
  {
    jam();
  }
  else
  {
    jam();
    if (c_tablePool.seize(tabPtr) == false)
    {
      jam();
      subOpList.release(subOpPtr);
      c_subscriptions.release(subPtr);
      sendSubCreateRef(signal, senderRef, senderData,
                       SubCreateRef::OutOfTableRecords);
      return;
    }
>>>>>>> d724b024

    new (tabPtr.p) Table;
    tabPtr.p->m_tableId= tableId;
    tabPtr.p->m_ptrI= tabPtr.i;
    tabPtr.p->m_error = 0;
    tabPtr.p->m_schemaVersion = RNIL;
    tabPtr.p->m_state = Table::UNDEFINED;
    c_tables.add(tabPtr);
  }

  if (found == false)
  {
    jam();
    c_subscriptions.add(subPtr);
    LocalDLList<Subscription> list(c_subscriptionPool,
                                   tabPtr.p->m_subscriptions);
    list.add(subPtr);
    subPtr.p->m_table_ptrI = tabPtr.i;
  }

  switch(tabPtr.p->m_state){
  case Table::DEFINED:{
    jam();
    // Send conf
    subOpList.release(subOpPtr);
    subPtr.p->m_state = Subscription::DEFINED;
    SubCreateConf * const conf = (SubCreateConf*)signal->getDataPtrSend();
    conf->senderRef  = reference();
    conf->senderData = senderData;
    sendSignal(senderRef, GSN_SUB_CREATE_CONF, signal,
               SubCreateConf::SignalLength, JBB);
    return;
  }
  case Table::UNDEFINED:{
    jam();
    tabPtr.p->m_state = Table::DEFINING;
    subPtr.p->m_state = Subscription::DEFINING;

    if (ERROR_INSERTED(13031))
    {
      jam();
      CLEAR_ERROR_INSERT_VALUE;
      GetTabInfoRef* ref = (GetTabInfoRef*)signal->getDataPtrSend();
      ref->tableId = tableId;
      ref->senderData = tabPtr.i;
      ref->errorCode = GetTabInfoRef::TableNotDefined;
      sendSignal(reference(), GSN_GET_TABINFOREF, signal,
                 GetTabInfoRef::SignalLength, JBB);
      return;
    }

    GetTabInfoReq * req = (GetTabInfoReq *)signal->getDataPtrSend();
    req->senderRef = reference();
    req->senderData = tabPtr.i;
    req->requestType =
      GetTabInfoReq::RequestById | GetTabInfoReq::LongSignalConf;
    req->tableId = tableId;

    sendSignal(DBDICT_REF, GSN_GET_TABINFOREQ, signal,
               GetTabInfoReq::SignalLength, JBB);
    return;
  }
  case Table::DEFINING:
  {
    jam();
    /**
     * just wait for completion
     */
    subPtr.p->m_state = Subscription::DEFINING;
    return;
  }
  case Table::DROPPED:
  {
    subOpList.release(subOpPtr);

    {
      LocalDLList<Subscription> list(c_subscriptionPool,
                                     tabPtr.p->m_subscriptions);
      list.remove(subPtr);
    }
    c_subscriptions.release(subPtr);

    sendSubCreateRef(signal, senderRef, senderData,
                     SubCreateRef::TableDropped);
    return;
  }
  }

  ndbrequire(false);
}

void
Suma::sendSubCreateRef(Signal* signal, Uint32 retRef, Uint32 data,
                       Uint32 errCode)
{
  jam();
  SubCreateRef * ref = (SubCreateRef *)signal->getDataPtrSend();
  ref->errorCode  = errCode;
  ref->senderData = data;
  sendSignal(retRef, GSN_SUB_CREATE_REF, signal,
  	     SubCreateRef::SignalLength, JBB);
  return;
}

/**********************************************************
 *
 * Setting upp trigger for subscription
 *
 */

void 
Suma::execSUB_SYNC_REQ(Signal* signal)
{
  jamEntry();

  CRASH_INSERTION(13004);

  SubSyncReq * const req = (SubSyncReq*)signal->getDataPtr();

  SubscriptionPtr subPtr;
  Subscription key; 
  key.m_subscriptionId = req->subscriptionId;
  key.m_subscriptionKey = req->subscriptionKey;

  SectionHandle handle(this, signal);
  if(!c_subscriptions.find(subPtr, key))
  {
    jam();
    releaseSections(handle);
    sendSubSyncRef(signal, 1407);
    return;
  }

  bool ok = false;
  SubscriptionData::Part part = (SubscriptionData::Part)req->part;
  
  Ptr<SyncRecord> syncPtr;
  LocalDLList<SyncRecord> list(c_syncPool, subPtr.p->m_syncRecords);
  if(!list.seize(syncPtr))
  {
    jam();
    releaseSections(handle);
    sendSubSyncRef(signal, 1416);
  }
  
  new (syncPtr.p) Ptr<SyncRecord>;
  syncPtr.p->m_senderRef        = req->senderRef;
  syncPtr.p->m_senderData       = req->senderData;
  syncPtr.p->m_subscriptionPtrI = subPtr.i;
  syncPtr.p->ptrI               = syncPtr.i;
  syncPtr.p->m_error            = 0;
  
  {
    jam();
    syncPtr.p->m_tableList.append(&subPtr.p->m_tableId, 1);
    if(handle.m_cnt > 0)
    {
      SegmentedSectionPtr ptr;
      handle.getSection(ptr, SubSyncReq::ATTRIBUTE_LIST);
      LocalDataBuffer<15> attrBuf(c_dataBufferPool, syncPtr.p->m_attributeList);
      append(attrBuf, ptr, getSectionSegmentPool());
      releaseSections(handle);
    }
  }

  syncPtr.p->startScan(signal);
}

void
Suma::sendSubSyncRef(Signal* signal, Uint32 errCode){
  jam();
  SubSyncRef * ref= (SubSyncRef *)signal->getDataPtrSend();
  ref->errorCode = errCode;
  sendSignal(signal->getSendersBlockRef(), 
	     GSN_SUB_SYNC_REF, 
	     signal, 
	     SubSyncRef::SignalLength,
	     JBB);
  return;
}

/**********************************************************
 * Dict interface
 */

/*************************************************************************
 *
 *
 */
void
<<<<<<< HEAD
Suma::Table::runLIST_TABLES_CONF(Signal* signal){
  jam();

  ListTablesConf * const conf = (ListTablesConf*)signal->getDataPtr();
  const Uint32 len = signal->length() - ListTablesConf::HeaderLength;

  SubscriptionPtr subPtr;
  suma.c_subscriptions.getPtr(subPtr, m_subscriptionPtrI);

  for (unsigned i = 0; i < len; i++) {
    subPtr.p->m_maxTables++;
    suma.addTableId(ListTablesConf::getTableId(conf->tableData[i]), subPtr, this);
  }

  //  for (unsigned i = 0; i < len; i++)
  //    conf->tableData[i] = ListTablesConf::getTableId(conf->tableData[i]);
  //  m_tableList.append(&conf->tableData[0], len);

#if 0 
  TableList::DataBufferIterator it;
  int i = 0;
  for(m_tableList.first(it);!it.isNull();m_tableList.next(it)) {
    ndbout_c("%u listtableconf tableid %d", i++, *it.data);
  }
#endif

  if(len == ListTablesConf::DataLength){
    jam();
    // we expect more LIST_TABLE_CONF
    return;
  }

#if 0
  subPtr.p->m_currentTable = 0;
  subPtr.p->m_maxTables    = 0;

  TableList::DataBufferIterator it;
  for(m_tableList.first(it); !it.isNull(); m_tableList.next(it)) {
    subPtr.p->m_maxTables++;
    suma.addTableId(*it.data, subPtr, NULL);
#ifdef NODEFAIL_DEBUG
    ndbout_c(" listtableconf tableid %d",*it.data);
#endif
  }
#endif
  
  startMeta(signal);
}
#endif


int 
Suma::initTable(Signal *signal, Uint32 tableId, TablePtr &tabPtr,
			   SubscriberPtr subbPtr)
{
  DBUG_ENTER("Suma::initTable SubscriberPtr");
  DBUG_PRINT("enter",("tableId: %d", tableId));

  SubscriptionPtr subPtr;
  c_subscriptions.getPtr(subPtr, subbPtr.p->m_subPtrI);

  int r= initTable(signal,tableId,tabPtr,subPtr.p->m_schemaTransId);

=======
Suma::execGET_TABINFOREF(Signal* signal){
  jamEntry();
  GetTabInfoRef* ref = (GetTabInfoRef*)signal->getDataPtr();
  Uint32 tableId = ref->tableId;
  Uint32 senderData = ref->senderData;
  GetTabInfoRef::ErrorCode errorCode =
    (GetTabInfoRef::ErrorCode) ref->errorCode;
  int do_resend_request = 0;
  TablePtr tabPtr;
  c_tablePool.getPtr(tabPtr, senderData);
  switch (errorCode)
>>>>>>> d724b024
  {
  case GetTabInfoRef::TableNotDefined:
    // wrong state
    break;
  case GetTabInfoRef::InvalidTableId:
    // no such table
    break;
  case GetTabInfoRef::Busy:
    do_resend_request = 1;
    break;
  case GetTabInfoRef::TableNameTooLong:
    ndbrequire(false);
  }
  if (do_resend_request)
  {
    GetTabInfoReq * req = (GetTabInfoReq *)signal->getDataPtrSend();
    req->senderRef = reference();
    req->senderData = senderData;
    req->requestType =
      GetTabInfoReq::RequestById | GetTabInfoReq::LongSignalConf;
    req->tableId = tableId;
    sendSignalWithDelay(DBDICT_REF, GSN_GET_TABINFOREQ, signal,
                        30, GetTabInfoReq::SignalLength);
    return;
  }

  LocalDLList<Subscription> subList(c_subscriptionPool,
                                    tabPtr.p->m_subscriptions);
  Ptr<Subscription> subPtr;
  bool empty = subList.isEmpty();
  for(subList.first(subPtr); !subPtr.isNull();)
  {
    jam();
    Ptr<SubOpRecord> ptr;
    LocalDLFifoList<SubOpRecord> list(c_subOpPool, subPtr.p->m_create_req);
    for (list.first(ptr); !ptr.isNull(); )
    {
      jam();
      sendSubCreateRef(signal,
                       ptr.p->m_senderRef,
                       ptr.p->m_senderData,
                       SubCreateRef::TableDropped);

      Ptr<SubOpRecord> tmp0 = ptr;
      list.next(ptr);
      list.release(tmp0);
    }
    Ptr<Subscription> tmp1 = subPtr;
    subList.next(subPtr);
    subList.release(tmp1);
  }

  c_tables.release(tabPtr);
  ndbassert(!empty);
}

void
Suma::execGET_TABINFO_CONF(Signal* signal){
  jamEntry();

<<<<<<< HEAD
  SubscriptionPtr subPtr;
  c_subscriptions.getPtr(subPtr, syncPtr.p->m_subscriptionPtrI);

  int r= initTable(signal,tableId,tabPtr,subPtr.p->m_schemaTransId);
=======
  CRASH_INSERTION(13006);
>>>>>>> d724b024

  if(!assembleFragments(signal)){
    return;
  }
  
  SectionHandle handle(this, signal);
  GetTabInfoConf* conf = (GetTabInfoConf*)signal->getDataPtr();
  Uint32 tableId = conf->tableId;
  TablePtr tabPtr;
  c_tablePool.getPtr(tabPtr, conf->senderData);
  SegmentedSectionPtr ptr;
  handle.getSection(ptr, GetTabInfoConf::DICT_TAB_INFO);
  ndbrequire(tabPtr.p->parseTable(ptr, *this));
  releaseSections(handle);

  /**
   * We need to gather fragment info
   */
  jam();
  signal->theData[0] = RNIL;
  signal->theData[1] = tableId;
  signal->theData[2] = tabPtr.i;
  sendSignal(DBDIH_REF, GSN_DI_FCOUNTREQ, signal, 3, JBB);
}

<<<<<<< HEAD
int
Suma::initTable(Signal *signal, Uint32 tableId, TablePtr &tabPtr,
                Uint32 schemaTransId)
=======
bool
Suma::Table::parseTable(SegmentedSectionPtr ptr,
			Suma &suma)
>>>>>>> d724b024
{
  DBUG_ENTER("Suma::Table::parseTable");
  
  SimplePropertiesSectionReader it(ptr, suma.getSectionSegmentPool());
  
  SimpleProperties::UnpackStatus s;
  DictTabInfo::Table tableDesc; tableDesc.init();
  s = SimpleProperties::unpack(it, &tableDesc, 
			       DictTabInfo::TableMapping, 
			       DictTabInfo::TableMappingSize, 
			       true, true);

<<<<<<< HEAD
    tabPtr.p->m_tableId= tableId;
    tabPtr.p->m_ptrI= tabPtr.i;
    tabPtr.p->n_subscribers = 0;
    DBUG_PRINT("info",("Suma::Table[%u,i=%u]::n_subscribers: %u",
		       tabPtr.p->m_tableId, tabPtr.i, tabPtr.p->n_subscribers));

    tabPtr.p->m_reportAll = false;

    tabPtr.p->m_error         = 0;
    tabPtr.p->m_schemaVersion = RNIL;
    tabPtr.p->m_state = Table::DEFINING;
    tabPtr.p->m_drop_subbPtr.p = 0;
    for (int j= 0; j < 3; j++)
    {
      tabPtr.p->m_hasTriggerDefined[j] = 0;
      tabPtr.p->m_hasOutstandingTriggerReq[j] = 0;
      tabPtr.p->m_triggerIds[j] = ILLEGAL_TRIGGER_ID;
    }
    tabPtr.p->m_schemaTransId = schemaTransId;

    c_tables.add(tabPtr);

    GetTabInfoReq * req = (GetTabInfoReq *)signal->getDataPtrSend();
    req->senderRef = reference();
    req->senderData = tabPtr.i;
    req->requestType = 
      GetTabInfoReq::RequestById | GetTabInfoReq::LongSignalConf;
    req->tableId = tableId;
    req->schemaTransId = schemaTransId;

    DBUG_PRINT("info",("GET_TABINFOREQ id %d", req->tableId));

    if (ERROR_INSERTED(13031))
    {
      jam();
      CLEAR_ERROR_INSERT_VALUE;
      GetTabInfoRef* ref = (GetTabInfoRef*)signal->getDataPtrSend();
      ref->tableId = tableId;
      ref->senderData = tabPtr.i;
      ref->errorCode = GetTabInfoRef::TableNotDefined;
      sendSignal(reference(), GSN_GET_TABINFOREF, signal, 
		 GetTabInfoRef::SignalLength, JBB);
      DBUG_RETURN(1);
    }

    sendSignal(DBDICT_REF, GSN_GET_TABINFOREQ, signal,
	       GetTabInfoReq::SignalLength, JBB);
    DBUG_RETURN(1);
  }
  if (tabPtr.p->m_state == Table::DEFINING)
  {
    DBUG_RETURN(1);
  }
  // ToDo should be a ref signal instead
  ndbrequire(tabPtr.p->m_state == Table::DEFINED);
  DBUG_RETURN(0);
}

int
Suma::completeOneSubscriber(Signal *signal, TablePtr tabPtr, SubscriberPtr subbPtr)
{
  jam();
  DBUG_ENTER("Suma::completeOneSubscriber");

  if (tabPtr.p->m_error &&
      (c_startup.m_restart_server_node_id == 0 ||
       tabPtr.p->m_state != Table::DROPPED))
  {
    jam();
    sendSubStartRef(signal,subbPtr,tabPtr.p->m_error,
		    SubscriptionData::TableData);
    tabPtr.p->n_subscribers--;
    DBUG_RETURN(-1);
  }
  else
  {
    jam();
    SubscriptionPtr subPtr;
    c_subscriptions.getPtr(subPtr, subbPtr.p->m_subPtrI);
    subPtr.p->m_table_ptrI= tabPtr.i;
    sendSubStartComplete(signal,subbPtr, m_last_complete_gci + 3,
			 SubscriptionData::TableData);
  }
  DBUG_RETURN(0);
}

void
Suma::completeAllSubscribers(Signal *signal, TablePtr tabPtr)
{
  jam();
  DBUG_ENTER("Suma::completeAllSubscribers");
  // handle all subscribers
  {
    LocalDLList<Subscriber> subscribers(c_subscriberPool,
					tabPtr.p->c_subscribers);
    SubscriberPtr subbPtr;
    for(subscribers.first(subbPtr); !subbPtr.isNull();)
    {
      jam();
      Ptr<Subscriber> tmp = subbPtr;
      subscribers.next(subbPtr);
      int ret = completeOneSubscriber(signal, tabPtr, tmp);
      if (ret == -1)
      {
	jam();
	subscribers.release(tmp);
      }
    }
  }
  DBUG_VOID_RETURN;
}

void
Suma::completeInitTable(Signal *signal, TablePtr tabPtr)
{
  jam();
  DBUG_ENTER("Suma::completeInitTable");

  // handle all syncRecords
  while (!tabPtr.p->c_syncRecords.isEmpty())
  {
    Ptr<SyncRecord> syncPtr;
    {
      LocalDLList<SyncRecord> syncRecords(c_syncPool,
					tabPtr.p->c_syncRecords);
      syncRecords.first(syncPtr);
      syncRecords.remove(syncPtr);
    }
    syncPtr.p->ptrI = syncPtr.i;
    if (tabPtr.p->m_error == 0)
    {
      jam();
      syncPtr.p->startScan(signal);
    }
    else
    {
      jam();
      syncPtr.p->completeScan(signal, tabPtr.p->m_error);
      tabPtr.p->n_subscribers--;
    }
  }
  
  if (tabPtr.p->m_error)
  {
    DBUG_PRINT("info",("Suma::Table[%u]::n_subscribers: %u",
		       tabPtr.p->m_tableId, tabPtr.p->n_subscribers));
    tabPtr.p->checkRelease(*this);
  }
  else
  {
    tabPtr.p->m_state = Table::DEFINED;
  }

  DBUG_VOID_RETURN;
}


void
Suma::execGET_TABINFOREF(Signal* signal){
  jamEntry();
  GetTabInfoRef* ref = (GetTabInfoRef*)signal->getDataPtr();
  Uint32 tableId = ref->tableId;
  Uint32 senderData = ref->senderData;
  Uint32 schemaTransId = ref->schemaTransId;
  GetTabInfoRef::ErrorCode errorCode =
    (GetTabInfoRef::ErrorCode) ref->errorCode;
  int do_resend_request = 0;
  TablePtr tabPtr;
  c_tablePool.getPtr(tabPtr, senderData);
  switch (errorCode)
  {
  case GetTabInfoRef::TableNotDefined:
    // wrong state
    break;
  case GetTabInfoRef::InvalidTableId:
    // no such table
    break;
  case GetTabInfoRef::Busy:
    do_resend_request = 1;
    break;
  case GetTabInfoRef::TableNameTooLong:
    ndbrequire(false);
    break;
  case GetTabInfoRef::NoFetchByName:
    break;
  }
  if (do_resend_request)
  {
    GetTabInfoReq * req = (GetTabInfoReq *)signal->getDataPtrSend();
    req->senderRef = reference();
    req->senderData = senderData;
    req->requestType = 
      GetTabInfoReq::RequestById | GetTabInfoReq::LongSignalConf;
    req->tableId = tableId;
    req->schemaTransId = schemaTransId;
    sendSignalWithDelay(DBDICT_REF, GSN_GET_TABINFOREQ, signal,
                        30, GetTabInfoReq::SignalLength);
    return;
  }
  tabPtr.p->m_state = Table::DROPPED;
  tabPtr.p->m_error = errorCode;
  completeAllSubscribers(signal, tabPtr);
  completeInitTable(signal, tabPtr);
}

void
Suma::execGET_TABINFO_CONF(Signal* signal){
  jamEntry();

  CRASH_INSERTION(13006);

  if(!assembleFragments(signal)){
    return;
  }
  
  SectionHandle handle(this, signal);
  GetTabInfoConf* conf = (GetTabInfoConf*)signal->getDataPtr();
  Uint32 tableId = conf->tableId;
  TablePtr tabPtr;
  c_tablePool.getPtr(tabPtr, conf->senderData);
  SegmentedSectionPtr ptr;
  handle.getSection(ptr, GetTabInfoConf::DICT_TAB_INFO);
  ndbrequire(tabPtr.p->parseTable(ptr, *this));
  releaseSections(handle);
=======
  jam();
  suma.suma_ndbrequire(s == SimpleProperties::Break);
>>>>>>> d724b024

  /**
   * Initialize table object
   */
<<<<<<< HEAD
  jam();
  DihFragCountReq* req = (DihFragCountReq*)signal->getDataPtrSend();
  req->m_connectionData = RNIL;
  req->m_tableRef = tableId;
  req->m_senderData = tabPtr.i;
  req->m_schemaTransId = tabPtr.p->m_schemaTransId;
  sendSignal(DBDIH_REF, GSN_DI_FCOUNTREQ, signal, 
             DihFragCountReq::SignalLength, JBB);
}

bool
Suma::Table::parseTable(SegmentedSectionPtr ptr,
			Suma &suma)
{
  DBUG_ENTER("Suma::Table::parseTable");
  
  SimplePropertiesSectionReader it(ptr, suma.getSectionSegmentPool());
  
  SimpleProperties::UnpackStatus s;
  DictTabInfo::Table tableDesc; tableDesc.init();
  s = SimpleProperties::unpack(it, &tableDesc, 
			       DictTabInfo::TableMapping, 
			       DictTabInfo::TableMappingSize, 
			       true, true);

  jamBlock(&suma);
  suma.suma_ndbrequire(s == SimpleProperties::Break);

#if 0
  //ToDo handle this
  if(table_version_major(m_schemaVersion) !=
     table_version_major(tableDesc.TableVersion)){
    jamBlock(&suma);

    release(* this);

    // oops wrong schema version in stored tabledesc
    // we need to find all subscriptions with old table desc
    // and all subscribers to this
    // hopefully none
    c_tables.release(tabPtr);
    DBUG_PRINT("info",("c_tablePool  size: %d free: %d",
		       suma.c_tablePool.getSize(),
		       suma.c_tablePool.getNoOfFree()));
    tabPtr.setNull();
    DLHashTable<Suma::Subscription>::Iterator i_subPtr;
    c_subscriptions.first(i_subPtr);
    SubscriptionPtr subPtr;
    for(;!i_subPtr.isNull();c_subscriptions.next(i_subPtr)){
      jamBlock(&suma);
      c_subscriptions.getPtr(subPtr, i_subPtr.curr.i);
      SyncRecord* tmp = c_syncPool.getPtr(subPtr.p->m_syncPtrI);
      if (tmp == syncPtr_p) {
	jamBlock(&suma);
	continue;
      }
      if (subPtr.p->m_tables.get(tableId)) {
	jamBlock(&suma);
	subPtr.p->m_tables.clear(tableId); // remove this old table reference
	TableList::DataBufferIterator it;
	for(tmp->m_tableList.first(it);!it.isNull();tmp->m_tableList.next(it)) {
	  jamBlock(&suma);
	  if (*it.data == tableId){
	    jamBlock(&suma);
	    Uint32 *pdata = it.data;
	    tmp->m_tableList.next(it);
	    for(;!it.isNull();tmp->m_tableList.next(it)) {
	      jamBlock(&suma);
	      *pdata = *it.data;
	      pdata = it.data;
	    }
	    *pdata = RNIL; // todo remove this last item...
	    break;
	  }
	}
      }
    }
  }
#endif

=======
>>>>>>> d724b024
  m_noOfAttributes = tableDesc.NoOfAttributes;
  m_schemaVersion = tableDesc.TableVersion;
  
  DBUG_RETURN(true);
}

void 
Suma::execDI_FCOUNTREF(Signal* signal)
{
  jamEntry();
  DBUG_ENTER("Suma::execDI_FCOUNTREF");
  DihFragCountRef * const ref = (DihFragCountRef*)signal->getDataPtr();
  switch ((DihFragCountRef::ErrorCode) ref->m_error)
  {
  case DihFragCountRef::ErroneousTableState:
    jam();
    if (ref->m_tableStatus == Dbdih::TabRecord::TS_CREATING)
    {
      const Uint32 tableId = ref->m_senderData;
      const Uint32 tabPtr_i = ref->m_tableRef;      
      const Uint32 schemaTransId = ref->m_schemaTransId;
      DihFragCountReq * const req = (DihFragCountReq*)signal->getDataPtrSend();

      req->m_connectionData = RNIL;
      req->m_tableRef = tabPtr_i;
      req->m_senderData = tableId;
      req->m_schemaTransId = schemaTransId;
      sendSignalWithDelay(DBDIH_REF, GSN_DI_FCOUNTREQ, signal, 
                          DihFragCountReq::SignalLength, 
                          DihFragCountReq::RetryInterval);
      DBUG_VOID_RETURN;
    }
    ndbrequire(false);
  default:
    ndbrequire(false);
  }

  DBUG_VOID_RETURN;
}

void 
Suma::execDI_FCOUNTCONF(Signal* signal)
{
  jamEntry();
  DBUG_ENTER("Suma::execDI_FCOUNTCONF");
  ndbassert(signal->getNoOfSections() == 0);
  DihFragCountConf * const conf = (DihFragCountConf*)signal->getDataPtr();
  const Uint32 userPtr = conf->m_connectionData;
  const Uint32 fragCount = conf->m_fragmentCount;
  const Uint32 tableId = conf->m_tableRef;

  ndbrequire(userPtr == RNIL && signal->length() == 5);

  TablePtr tabPtr;
  tabPtr.i= conf->m_senderData;
  ndbrequire((tabPtr.p= c_tablePool.getPtr(tabPtr.i)) != 0);
  ndbrequire(tabPtr.p->m_tableId == tableId);

  LocalDataBuffer<15> fragBuf(c_dataBufferPool, tabPtr.p->m_fragments);
  ndbrequire(fragBuf.getSize() == 0);
  
  tabPtr.p->m_fragCount = fragCount;

  signal->theData[0] = RNIL;
  signal->theData[1] = tabPtr.i;
  signal->theData[2] = tableId;
  signal->theData[3] = 0; // Frag no
  signal->theData[4] = tabPtr.p->m_schemaTransId;
  sendSignal(DBDIH_REF, GSN_DIGETPRIMREQ, signal, 5, JBB);

  DBUG_VOID_RETURN;
}

void
Suma::execDIGETPRIMCONF(Signal* signal){
  jamEntry();
  DBUG_ENTER("Suma::execDIGETPRIMCONF");
  ndbassert(signal->getNoOfSections() == 0);

  const Uint32 userPtr = signal->theData[0];
  const Uint32 nodeCount = signal->theData[6];
  const Uint32 tableId = signal->theData[7];
  const Uint32 fragNo = signal->theData[8];
  
  ndbrequire(userPtr == RNIL && signal->length() == 9);
  ndbrequire(nodeCount > 0 && nodeCount <= MAX_REPLICAS);
  
  TablePtr tabPtr;
  tabPtr.i= signal->theData[1];
  ndbrequire((tabPtr.p= c_tablePool.getPtr(tabPtr.i)) != 0);
  ndbrequire(tabPtr.p->m_tableId == tableId);

  {
    LocalDataBuffer<15> fragBuf(c_dataBufferPool,tabPtr.p->m_fragments);  
    
    /**
     * Add primary node for fragment to list
     */
    FragmentDescriptor fd;
    fd.m_fragDesc.m_nodeId = signal->theData[2];
    fd.m_fragDesc.m_fragmentNo = fragNo;
    signal->theData[2] = fd.m_dummy;
    fragBuf.append(&signal->theData[2], 1);
  }
  
  const Uint32 nextFrag = fragNo + 1;
  if(nextFrag == tabPtr.p->m_fragCount)
  {
    jam();
    tabPtr.p->m_state = Table::DEFINED;

    LocalDLList<Subscription> subList(c_subscriptionPool,
                                      tabPtr.p->m_subscriptions);
    Ptr<Subscription> subPtr;
    bool empty = subList.isEmpty();
    for(subList.first(subPtr); !subPtr.isNull(); subList.next(subPtr))
    {
      jam();
      subPtr.p->m_state = Subscription::DEFINED;

      Ptr<SubOpRecord> ptr;
      LocalDLFifoList<SubOpRecord> list(c_subOpPool, subPtr.p->m_create_req);
      for (list.first(ptr); !ptr.isNull();)
      {
        jam();
        SubCreateConf * const conf = (SubCreateConf*)signal->getDataPtrSend();
        conf->senderRef  = reference();
        conf->senderData = ptr.p->m_senderData;
        sendSignal(ptr.p->m_senderRef, GSN_SUB_CREATE_CONF, signal,
                   SubCreateConf::SignalLength, JBB);

        Ptr<SubOpRecord> tmp = ptr;
        list.next(ptr);
        list.release(tmp);
      }
    }

    ndbassert(!empty);

    return;
  }

  signal->theData[0] = RNIL;
  signal->theData[1] = tabPtr.i;
  signal->theData[2] = tableId;
  signal->theData[3] = nextFrag; // Frag no
  signal->theData[4] = tabPtr.p->m_schemaTransId;
  sendSignal(DBDIH_REF, GSN_DIGETPRIMREQ, signal, 5, JBB);

  DBUG_VOID_RETURN;
}

/**********************************************************
 *
 * Scan interface
 *
 */

void
Suma::SyncRecord::startScan(Signal* signal)
{
  jam();
  DBUG_ENTER("Suma::SyncRecord::startScan");
  
  /**
   * Get fraginfo
   */
  m_currentTable = 0;
  m_currentFragment = 0;
  nextScan(signal);
  DBUG_VOID_RETURN;
}

bool
Suma::SyncRecord::getNextFragment(TablePtr * tab, 
                                  FragmentDescriptor * fd)
{
  jam();
  SubscriptionPtr subPtr;
  suma.c_subscriptions.getPtr(subPtr, m_subscriptionPtrI);
  TableList::DataBufferIterator tabIt;
  DataBuffer<15>::DataBufferIterator fragIt;
  
  m_tableList.position(tabIt, m_currentTable);
  for(; !tabIt.curr.isNull(); m_tableList.next(tabIt), m_currentTable++)
  {
    TablePtr tabPtr;
    ndbrequire(suma.c_tables.find(tabPtr, * tabIt.data));
    LocalDataBuffer<15> fragBuf(suma.c_dataBufferPool,  tabPtr.p->m_fragments);
    
    fragBuf.position(fragIt, m_currentFragment);
    for(; !fragIt.curr.isNull(); fragBuf.next(fragIt), m_currentFragment++)
    {
      FragmentDescriptor tmp;
      tmp.m_dummy = * fragIt.data;
      if(tmp.m_fragDesc.m_nodeId == suma.getOwnNodeId()){
	* fd = tmp;
	* tab = tabPtr;
	return true;
      }
    }
    m_currentFragment = 0;
  }
  return false;
}

void
Suma::SyncRecord::nextScan(Signal* signal)
{
  jam();
  DBUG_ENTER("Suma::SyncRecord::nextScan");
  TablePtr tabPtr;
  FragmentDescriptor fd;
  SubscriptionPtr subPtr;
  if(!getNextFragment(&tabPtr, &fd)){
    jam();
    completeScan(signal);
    DBUG_VOID_RETURN;
  }
  suma.c_subscriptions.getPtr(subPtr, m_subscriptionPtrI);
 
  DataBuffer<15>::Head head = m_attributeList;
  LocalDataBuffer<15> attrBuf(suma.c_dataBufferPool, head);
  
  ScanFragReq * req = (ScanFragReq *)signal->getDataPtrSend();
  const Uint32 parallelism = 16;
  const Uint32 attrLen = 5 + attrBuf.getSize();

  req->senderData = ptrI;
  req->resultRef = suma.reference();
  req->tableId = tabPtr.p->m_tableId;
  req->requestInfo = 0;
  req->savePointId = 0;
  ScanFragReq::setLockMode(req->requestInfo, 0);
  ScanFragReq::setHoldLockFlag(req->requestInfo, 1);
  ScanFragReq::setKeyinfoFlag(req->requestInfo, 0);
  ScanFragReq::setAttrLen(req->requestInfo, attrLen);
  req->fragmentNoKeyLen = fd.m_fragDesc.m_fragmentNo;
  req->schemaVersion = tabPtr.p->m_schemaVersion;
  req->transId1 = 0;
  req->transId2 = (SUMA << 20) + (suma.getOwnNodeId() << 8);
  req->clientOpPtr = (ptrI << 16);
  req->batch_size_rows= parallelism;
  req->batch_size_bytes= 0;
  suma.sendSignal(DBLQH_REF, GSN_SCAN_FRAGREQ, signal, 
		  ScanFragReq::SignalLength, JBB);
  
  signal->theData[0] = ptrI;
  signal->theData[1] = 0;
  signal->theData[2] = (SUMA << 20) + (suma.getOwnNodeId() << 8);
  
  // Return all
  signal->theData[3] = attrBuf.getSize();
  signal->theData[4] = 0;
  signal->theData[5] = 0;
  signal->theData[6] = 0;
  signal->theData[7] = 0;
  
  Uint32 dataPos = 8;
  DataBuffer<15>::DataBufferIterator it;
  for(attrBuf.first(it); !it.curr.isNull(); attrBuf.next(it)){
    AttributeHeader::init(&signal->theData[dataPos++], * it.data, 0);
    if(dataPos == 25){
      suma.sendSignal(DBLQH_REF, GSN_ATTRINFO, signal, 25, JBB);
      dataPos = 3;
    }
  }
  if(dataPos != 3){
    suma.sendSignal(DBLQH_REF, GSN_ATTRINFO, signal, dataPos, JBB);
  }
  
  m_currentTableId = tabPtr.p->m_tableId;
  m_currentNoOfAttributes = attrBuf.getSize();        

  DBUG_VOID_RETURN;
}


void
Suma::execSCAN_FRAGREF(Signal* signal){
  jamEntry();

//  ScanFragRef * const ref = (ScanFragRef*)signal->getDataPtr();
  ndbrequire(false);
}

void
Suma::execSCAN_FRAGCONF(Signal* signal){
  jamEntry();
  DBUG_ENTER("Suma::execSCAN_FRAGCONF");
  ndbassert(signal->getNoOfSections() == 0);
  CRASH_INSERTION(13011);

  ScanFragConf * const conf = (ScanFragConf*)signal->getDataPtr();
  
  const Uint32 completed = conf->fragmentCompleted;
  const Uint32 senderData = conf->senderData;
  const Uint32 completedOps = conf->completedOps;

  Ptr<SyncRecord> syncPtr;
  c_syncPool.getPtr(syncPtr, senderData);
  
  if(completed != 2){
    jam();
    
#if PRINT_ONLY
    SubSyncContinueConf * const conf = 
      (SubSyncContinueConf*)signal->getDataPtrSend();  
    conf->subscriptionId = subPtr.p->m_subscriptionId;
    conf->subscriptionKey = subPtr.p->m_subscriptionKey;
    execSUB_SYNC_CONTINUE_CONF(signal);
#else
    SubSyncContinueReq * const req = (SubSyncContinueReq*)signal->getDataPtrSend();
    req->subscriberData = syncPtr.p->m_senderData;
    req->noOfRowsSent = completedOps;
    req->senderData = senderData;
    sendSignal(syncPtr.p->m_senderRef, GSN_SUB_SYNC_CONTINUE_REQ, signal,
	       SubSyncContinueReq::SignalLength, JBB);
#endif
    DBUG_VOID_RETURN;
  }

  ndbrequire(completedOps == 0);
  
  syncPtr.p->m_currentFragment++;
  syncPtr.p->nextScan(signal);
  DBUG_VOID_RETURN;
}

void
Suma::execSUB_SYNC_CONTINUE_CONF(Signal* signal){
  jamEntry();
  ndbassert(signal->getNoOfSections() == 0);
  
  CRASH_INSERTION(13012);

  SubSyncContinueConf * const conf = 
    (SubSyncContinueConf*)signal->getDataPtr();  
  
  SubscriptionPtr subPtr;
  Subscription key; 
  key.m_subscriptionId = conf->subscriptionId;
  key.m_subscriptionKey = conf->subscriptionKey;
  Uint32 syncPtrI = conf->senderData;

  ndbrequire(c_subscriptions.find(subPtr, key));

  ScanFragNextReq * req = (ScanFragNextReq *)signal->getDataPtrSend();
  req->senderData = syncPtrI;
  req->closeFlag = 0;
  req->transId1 = 0;
  req->transId2 = (SUMA << 20) + (getOwnNodeId() << 8);
  req->batch_size_rows = 16;
  req->batch_size_bytes = 0;
  sendSignal(DBLQH_REF, GSN_SCAN_NEXTREQ, signal, 
	     ScanFragNextReq::SignalLength, JBB);
}

void
Suma::SyncRecord::completeScan(Signal* signal, int error)
{
  jam();
  DBUG_ENTER("Suma::SyncRecord::completeScan");

#if PRINT_ONLY
  ndbout_c("GSN_SUB_SYNC_CONF (data)");
#else
  if (error == 0)
  {
    SubSyncConf * const conf = (SubSyncConf*)signal->getDataPtrSend();
    conf->senderRef = suma.reference();
    conf->senderData = m_senderData;
    suma.sendSignal(m_senderRef, GSN_SUB_SYNC_CONF, signal,
		    SubSyncConf::SignalLength, JBB);
  }
  else
  {
    SubSyncRef * const ref = (SubSyncRef*)signal->getDataPtrSend();
    ref->senderRef = suma.reference();
    ref->senderData = m_senderData;
    suma.sendSignal(m_senderRef, GSN_SUB_SYNC_REF, signal,
		    SubSyncRef::SignalLength, JBB);
  }
#endif

  release();
  SubscriptionPtr subPtr;
  suma.c_subscriptionPool.getPtr(subPtr, m_subscriptionPtrI);
  LocalDLList<SyncRecord> list(suma.c_syncPool, subPtr.p->m_syncRecords);
  Ptr<SyncRecord> tmp;
  tmp.i = ptrI;
  tmp.p = this;
  list.release(tmp);
  
  DBUG_VOID_RETURN;
}

void
Suma::execSCAN_HBREP(Signal* signal){
  jamEntry();
#if 0
  ndbout << "execSCAN_HBREP" << endl << hex;
  for(int i = 0; i<signal->length(); i++){
    ndbout << signal->theData[i] << " ";
    if(((i + 1) % 8) == 0)
      ndbout << endl << hex;
  }
  ndbout << endl;
#endif
}

/**********************************************************
 *
 * Suma participant interface
 *
 * Creation of subscriber
 *
 */

void
Suma::execSUB_START_REQ(Signal* signal){
  jamEntry();
  ndbassert(signal->getNoOfSections() == 0);
  DBUG_ENTER("Suma::execSUB_START_REQ");
  SubStartReq * const req = (SubStartReq*)signal->getDataPtr();

  CRASH_INSERTION(13013);
  Uint32 senderRef            = req->senderRef;
  Uint32 senderData           = req->senderData;
  Uint32 subscriberData       = req->subscriberData;
  Uint32 subscriberRef        = req->subscriberRef;
  SubscriptionData::Part part = (SubscriptionData::Part)req->part;

  Subscription key; 
  key.m_subscriptionId        = req->subscriptionId;
  key.m_subscriptionKey       = req->subscriptionKey;

  SubscriptionPtr subPtr;

  if (c_startup.m_restart_server_node_id == RNIL)
  {
    jam();

    /**
     * We havent started syncing yet
     */
    sendSubStartRef(signal,
                    senderRef, senderData, SubStartRef::NF_FakeErrorREF);
    return;
  }

  CRASH_INSERTION2(13042, getNodeState().startLevel == NodeState::SL_STARTING);
  
  bool found = c_subscriptions.find(subPtr, key);
  if (!found)
  {
    jam();
    sendSubStartRef(signal,
                    senderRef, senderData, SubStartRef::NoSuchSubscription);
    return;
  }
  
  switch(subPtr.p->m_state){
  case Subscription::DROPPED:
    jam();
    sendSubStartRef(signal,
                    senderRef, senderData, SubStartRef::Dropped);
    return;
  case Subscription::DEFINING:
    jam();
    sendSubStartRef(signal,
                    senderRef, senderData, SubStartRef::Defining);
    return;
  case Subscription::DEFINED:
    break;
  }

  if (subPtr.p->m_trigger_state == Subscription::T_ERROR)
  {
    jam();
    sendSubStartRef(signal,
                    senderRef, senderData, subPtr.p->m_errorCode);
    return;
  }
  
  SubscriberPtr subbPtr;
  if(!c_subscriberPool.seize(subbPtr))
  {
    jam();
    sendSubStartRef(signal,
                    senderRef, senderData, SubStartRef::OutOfSubscriberRecords);
    return;
  }

  Ptr<SubOpRecord> subOpPtr;
  if (!c_subOpPool.seize(subOpPtr))
  {
    jam();
    c_subscriberPool.release(subbPtr);
    sendSubStartRef(signal,
                    senderRef, senderData, SubStartRef::OutOfSubOpRecords);
    return;
  }
  
  // setup subscriber record
  subbPtr.p->m_senderRef  = subscriberRef;
  subbPtr.p->m_senderData = subscriberData;

  subOpPtr.p->m_opType = SubOpRecord::R_SUB_START_REQ;
  subOpPtr.p->m_subPtrI = subPtr.i;
  subOpPtr.p->m_senderRef = senderRef;
  subOpPtr.p->m_senderData = senderData;
  subOpPtr.p->m_subscriberRef = subbPtr.i;

  {
    LocalDLFifoList<SubOpRecord> subOpList(c_subOpPool, subPtr.p->m_start_req);
    subOpList.add(subOpPtr);
  }

  /**
   * Check triggers
   */
  switch(subPtr.p->m_trigger_state){
  case Subscription::T_UNDEFINED:
    jam();
    /**
     * create triggers
     */
    create_triggers(signal, subPtr);
    break;
  case Subscription::T_CREATING:
    jam();
    /**
     * Triggers are already being created...wait for completion
     */
    return;
  case Subscription::T_DROPPING:
    jam();
    /**
     * Trigger(s) are being dropped...wait for completion
     *   (and recreate them when done)
     */
    break;
  case Subscription::T_DEFINED:{
    jam();

    report_sub_start_conf(signal, subPtr);
    return;
  }
  case Subscription::T_ERROR:
    jam();
    ndbrequire(false); // Checked above
    break;
  }
}

void
Suma::sendSubStartRef(Signal* signal, Uint32 dstref, Uint32 data, Uint32 err)
{
  jam();
  SubStartRef * ref = (SubStartRef *)signal->getDataPtrSend();
  ref->senderRef = reference();
  ref->senderData = data;
  ref->errorCode = err;
  sendSignal(dstref, GSN_SUB_START_REF, signal,
	     SubStartRef::SignalLength, JBB);
}

void
Suma::create_triggers(Signal* signal, SubscriptionPtr subPtr)
{
  jam();

  ndbrequire(subPtr.p->m_trigger_state == Subscription::T_UNDEFINED);
  subPtr.p->m_trigger_state = Subscription::T_CREATING;

  TablePtr tabPtr;
  c_tablePool.getPtr(tabPtr, subPtr.p->m_table_ptrI);

  AttributeMask attrMask;
  tabPtr.p->createAttributeMask(attrMask, *this);

  subPtr.p->m_outstanding_trigger = 3;
  for(Uint32 j = 0; j<3; j++)
  {
    Uint32 triggerId = (tabPtr.p->m_schemaVersion << 18) | (j << 16) | subPtr.i;
    ndbrequire(subPtr.p->m_triggers[j] == ILLEGAL_TRIGGER_ID);

    CreateTrigReq * const req = (CreateTrigReq*)signal->getDataPtrSend();
    req->setUserRef(SUMA_REF);
    req->setConnectionPtr(subPtr.i);
    req->setTriggerType(TriggerType::SUBSCRIPTION_BEFORE);
    req->setTriggerActionTime(TriggerActionTime::TA_DETACHED);
    req->setMonitorReplicas(true);
    req->setMonitorAllAttributes(true);
    req->setReceiverRef(SUMA_REF);
    req->setTriggerId(triggerId);
    req->setTriggerEvent((TriggerEvent::Value)j);
    req->setTableId(tabPtr.p->m_tableId);
    req->setAttributeMask(attrMask);
    req->setReportAllMonitoredAttributes(subPtr.p->m_options & Subscription::REPORT_ALL);
    sendSignal(DBTUP_REF, GSN_CREATE_TRIG_REQ,
               signal, CreateTrigReq::SignalLength, JBB);
  }
}

void
Suma::execCREATE_TRIG_CONF(Signal* signal)
{
  jamEntry();

  CreateTrigConf * conf = (CreateTrigConf*)signal->getDataPtr();
  const Uint32 triggerId = conf->getTriggerId();
  Uint32 type = (triggerId >> 16) & 0x3;
  Uint32 tableId = conf->getTableId();

  TablePtr tabPtr;
  SubscriptionPtr subPtr;
  c_subscriptions.getPtr(subPtr, conf->getConnectionPtr());
  c_tables.getPtr(tabPtr, subPtr.p->m_table_ptrI);

  ndbrequire(tabPtr.p->m_tableId == conf->getTableId());
  ndbrequire(subPtr.p->m_trigger_state == Subscription::T_CREATING);

  ndbrequire(type < 3);
  ndbrequire(subPtr.p->m_triggers[type] == ILLEGAL_TRIGGER_ID);
  subPtr.p->m_triggers[type] = triggerId;

  ndbrequire(subPtr.p->m_outstanding_trigger);
  subPtr.p->m_outstanding_trigger--;

  if (subPtr.p->m_outstanding_trigger)
  {
    jam();
    /**
     * Wait for more
     */
    return;
  }

  if (subPtr.p->m_errorCode == 0)
  {
    jam();
    subPtr.p->m_trigger_state = Subscription::T_DEFINED;
    report_sub_start_conf(signal, subPtr);
  }
  else
  {
    jam();
    subPtr.p->m_trigger_state = Subscription::T_ERROR;
    drop_triggers(signal, subPtr);
  }
}

void
Suma::execCREATE_TRIG_REF(Signal* signal)
{
  jamEntry();

  CreateTrigRef * const ref = (CreateTrigRef*)signal->getDataPtr();
  const Uint32 triggerId = ref->getTriggerId();
  Uint32 type = (triggerId >> 16) & 0x3;
  Uint32 tableId = ref->getTableId();

  TablePtr tabPtr;
  SubscriptionPtr subPtr;
  c_subscriptions.getPtr(subPtr, ref->getConnectionPtr());
  c_tables.getPtr(tabPtr, subPtr.p->m_table_ptrI);

  ndbrequire(tabPtr.p->m_tableId == ref->getTableId());
  ndbrequire(subPtr.p->m_trigger_state == Subscription::T_CREATING);

  ndbrequire(type < 3);
  ndbrequire(subPtr.p->m_triggers[type] == ILLEGAL_TRIGGER_ID);

  subPtr.p->m_errorCode = ref->getErrorCode();

  ndbrequire(subPtr.p->m_outstanding_trigger);
  subPtr.p->m_outstanding_trigger--;

  if (subPtr.p->m_outstanding_trigger)
  {
    jam();
    /**
     * Wait for more
     */
    return;
  }

  for (Uint32 i = 0; i<3; i++)
  {
    jam();
    if (subPtr.p->m_triggers[i] == ILLEGAL_TRIGGER_ID)
    {
      jam();
      /**
       * Wait for more
       */
      return;
    }
  }

  subPtr.p->m_trigger_state = Subscription::T_ERROR;
  drop_triggers(signal, subPtr);
}

void
Suma::report_sub_start_conf(Signal* signal, Ptr<Subscription> subPtr)
{
  const Uint64 gci = get_current_gci(signal);
  {
    LocalDLList<Subscriber> list(c_subscriberPool,
                                 subPtr.p->m_subscribers);
    LocalDLFifoList<SubOpRecord> subOpList(c_subOpPool, subPtr.p->m_start_req);

    Ptr<Subscriber> ptr;
    Ptr<SubOpRecord> subOpPtr;
    for (subOpList.first(subOpPtr); !subOpPtr.isNull(); )
    {
      jam();

      Uint32 senderRef = subOpPtr.p->m_senderRef;
      Uint32 senderData = subOpPtr.p->m_senderData;
      c_subscriberPool.getPtr(ptr, subOpPtr.p->m_subscriberRef);

      Uint32 nodeId = refToNode(ptr.p->m_senderRef);
      if (c_startup.m_restart_server_node_id ||
          (c_failedApiNodes.get(nodeId) == false &&
           c_connected_nodes.get(nodeId)))
      {
        SubStartConf* conf = (SubStartConf*)signal->getDataPtrSend();
        conf->senderRef       = reference();
        conf->senderData      = senderData;
        conf->subscriptionId  = subPtr.p->m_subscriptionId;
        conf->subscriptionKey = subPtr.p->m_subscriptionKey;
        conf->firstGCI        = Uint32(gci >> 32);
        conf->part            = SubscriptionData::TableData;

        sendSignal(senderRef, GSN_SUB_START_CONF, signal,
                   SubStartConf::SignalLength, JBB);

        /**
         * Call before adding to list...
         *   cause method will (maybe) iterate thought list
         */
        bool report = subPtr.p->m_options & Subscription::REPORT_SUBSCRIBE;
        send_sub_start_stop_event(signal, ptr,NdbDictionary::Event::_TE_ACTIVE,
                                  report, list);
        
        list.add(ptr);
        c_subscriber_nodes.set(refToNode(ptr.p->m_senderRef));
      }
      else
      {
        jam();
        g_eventLogger.warning("Node %u failed in report_sub_start_conf",
                              nodeId);
        sendSubStartRef(signal,
                        senderRef, senderData, SubStartRef::NodeDied);

        c_subscriberPool.release(ptr);
      }
      
      Ptr<SubOpRecord> tmp = subOpPtr;
      subOpList.next(subOpPtr);
      subOpList.release(tmp);
    }
  }
  
  check_release_subscription(signal, subPtr);
}

void
Suma::report_sub_start_ref(Signal* signal,
                           Ptr<Subscription> subPtr,
                           Uint32 errCode)
{
  LocalDLList<Subscriber> list(c_subscriberPool,
                               subPtr.p->m_subscribers);
  LocalDLFifoList<SubOpRecord> subOpList(c_subOpPool, subPtr.p->m_start_req);

  Ptr<Subscriber> ptr;
  Ptr<SubOpRecord> subOpPtr;
  for (subOpList.first(subOpPtr); !subOpPtr.isNull(); )
  {
    jam();

<<<<<<< HEAD
  // let subscriber know that subscrber is stopped
  {
    const Uint64 gci = m_current_gci;
    SubTableData * data  = (SubTableData*)signal->getDataPtrSend();
    data->gci_hi         = Uint32(gci >> 32);
    data->gci_lo         = Uint32(gci);
    data->tableId        = 0;
    data->requestInfo    = 0;
    SubTableData::setOperation(data->requestInfo, 
			       NdbDictionary::Event::_TE_STOP);
    SubTableData::setNdbdNodeId(data->requestInfo,
				getOwnNodeId());
    data->senderData     = subbPtr.p->m_senderData;
    sendSignal(subbPtr.p->m_senderRef, GSN_SUB_TABLE_DATA, signal,
	       SubTableData::SignalLength, JBB);
  }
  
  SubStopConf * const conf = (SubStopConf*)signal->getDataPtrSend();
  
  conf->senderRef= reference();
  conf->senderData= senderData;
=======
    Uint32 senderRef = subOpPtr.p->m_senderRef;
    Uint32 senderData = subOpPtr.p->m_senderData;
    c_subscriberPool.getPtr(ptr, subOpPtr.p->m_subscriberRef);
>>>>>>> d724b024

    SubStartRef* ref = (SubStartRef*)signal->getDataPtrSend();
    ref->senderRef  = reference();
    ref->senderData = senderData;
    ref->errorCode  = errCode;

    sendSignal(senderRef, GSN_SUB_START_REF, signal,
               SubStartConf::SignalLength, JBB);


    Ptr<SubOpRecord> tmp = subOpPtr;
    subOpList.next(subOpPtr);
    subOpList.release(tmp);
    c_subscriberPool.release(ptr);
  }
}

void
Suma::drop_triggers(Signal* signal, SubscriptionPtr subPtr)
{
<<<<<<< HEAD
  const Uint64 gci = m_current_gci;
  SubTableData * data  = (SubTableData*)signal->getDataPtrSend();
=======
  jam();
>>>>>>> d724b024

  subPtr.p->m_outstanding_trigger = 0;
  for(Uint32 j = 0; j<3; j++)
  {
    Uint32 triggerId = subPtr.p->m_triggers[j];
    if (triggerId != ILLEGAL_TRIGGER_ID)
    {
      jam();
      subPtr.p->m_outstanding_trigger++;
      DropTrigReq * const req = (DropTrigReq*)signal->getDataPtrSend();
      req->setConnectionPtr(subPtr.i);
      req->setUserRef(SUMA_REF);
      req->setRequestType(DropTrigReq::RT_USER);
      req->setTriggerType(TriggerType::SUBSCRIPTION_BEFORE);
      req->setTriggerActionTime(TriggerActionTime::TA_DETACHED);
      req->setIndexId(RNIL);

      req->setTableId(subPtr.p->m_tableId);
      req->setTriggerId(triggerId);
      req->setTriggerEvent((TriggerEvent::Value)j);

      sendSignal(DBTUP_REF, GSN_DROP_TRIG_REQ,
                 signal, DropTrigReq::SignalLength, JBB);
    }
  }

  if (subPtr.p->m_outstanding_trigger == 0)
  {
    jam();
    drop_triggers_complete(signal, subPtr);
  }
}

void
Suma::execDROP_TRIG_REF(Signal* signal)
{
  jamEntry();
  DropTrigRef * const ref = (DropTrigRef*)signal->getDataPtr();
  Ptr<Table> tabPtr;
  Ptr<Subscription> subPtr;
  const Uint32 triggerId = ref->getTriggerId();
  Uint32 type = (triggerId >> 16) & 0x3;

  c_subscriptionPool.getPtr(subPtr, ref->getConnectionPtr());
  c_tables.getPtr(tabPtr, subPtr.p->m_table_ptrI);
  ndbrequire(tabPtr.p->m_tableId == ref->getTableId());

  ndbrequire(type < 3);
  ndbrequire(subPtr.p->m_triggers[type] != ILLEGAL_TRIGGER_ID);
  subPtr.p->m_triggers[type] = ILLEGAL_TRIGGER_ID;

  ndbrequire(subPtr.p->m_outstanding_trigger);
  subPtr.p->m_outstanding_trigger--;

  if (subPtr.p->m_outstanding_trigger)
  {
    jam();
    /**
     * Wait for more
     */
    return;
  }

  drop_triggers_complete(signal, subPtr);
}

void
Suma::execDROP_TRIG_CONF(Signal* signal)
{
  jamEntry();

  DropTrigConf * const conf = (DropTrigConf*)signal->getDataPtr();

  Ptr<Table> tabPtr;
  Ptr<Subscription> subPtr;
  const Uint32 triggerId = conf->getTriggerId();
  Uint32 type = (triggerId >> 16) & 0x3;

  c_subscriptionPool.getPtr(subPtr, conf->getConnectionPtr());
  c_tables.getPtr(tabPtr, subPtr.p->m_table_ptrI);
  ndbrequire(tabPtr.p->m_tableId == conf->getTableId());

  ndbrequire(type < 3);
  ndbrequire(subPtr.p->m_triggers[type] != ILLEGAL_TRIGGER_ID);
  subPtr.p->m_triggers[type] = ILLEGAL_TRIGGER_ID;

  ndbrequire(subPtr.p->m_outstanding_trigger);
  subPtr.p->m_outstanding_trigger--;

  if (subPtr.p->m_outstanding_trigger)
  {
    jam();
    /**
     * Wait for more
     */
    return;
  }

  drop_triggers_complete(signal, subPtr);
}

void
Suma::drop_triggers_complete(Signal* signal, Ptr<Subscription> subPtr)
{
  switch(subPtr.p->m_trigger_state){
  case Subscription::T_UNDEFINED:
  case Subscription::T_CREATING:
  case Subscription::T_DEFINED:
    jam();
    ndbrequire(false);
    break;
  case Subscription::T_DROPPING:
    jam();
    /**
     */
    subPtr.p->m_trigger_state = Subscription::T_UNDEFINED;
    if (!subPtr.p->m_start_req.isEmpty())
    {
      jam();
      create_triggers(signal, subPtr);
      return;
    }
    break;
  case Subscription::T_ERROR:
    jam();
    Uint32 err = subPtr.p->m_errorCode;
    subPtr.p->m_trigger_state = Subscription::T_UNDEFINED;
    subPtr.p->m_errorCode = 0;
    report_sub_start_ref(signal, subPtr, err);
    break;
  }

  check_release_subscription(signal, subPtr);
}

/**********************************************************
 * Suma participant interface
 *
 * Stopping and removing of subscriber
 *
 */

<<<<<<< HEAD
int
Suma::Table::setupTrigger(Signal* signal,
			  Suma &suma)
{
  jamBlock(&suma);
  DBUG_ENTER("Suma::Table::setupTrigger");

  int ret= 0;
=======
void
Suma::execSUB_STOP_REQ(Signal* signal){
  jamEntry();
  ndbassert(signal->getNoOfSections() == 0);
  DBUG_ENTER("Suma::execSUB_STOP_REQ");
>>>>>>> d724b024
  
  CRASH_INSERTION(13019);

  SubStopReq * const req = (SubStopReq*)signal->getDataPtr();
  Uint32 senderRef      = req->senderRef;
  Uint32 senderData     = req->senderData;
  Uint32 subscriberRef  = req->subscriberRef;
  Uint32 subscriberData = req->subscriberData;
  SubscriptionPtr subPtr;
  Subscription key; 
  key.m_subscriptionId  = req->subscriptionId;
  key.m_subscriptionKey = req->subscriptionKey;
  bool abortStart = (req->requestInfo & SubStopReq::RI_ABORT_START);

  if (c_startup.m_restart_server_node_id == RNIL)
  {
<<<<<<< HEAD
    Uint32 triggerId = (m_schemaVersion << 18) | (j << 16) | m_ptrI;
    if(m_hasTriggerDefined[j] == 0)
    {
      suma.suma_ndbrequire(m_triggerIds[j] == ILLEGAL_TRIGGER_ID);
      DBUG_PRINT("info",("DEFINING trigger on table %u[%u]", m_tableId, j));
      CreateTrigImplReq * const req =
        (CreateTrigImplReq*)signal->getDataPtrSend();
      req->senderRef = SUMA_REF;
      req->senderData = m_ptrI;
      req->requestType = 0;

      Uint32 ti = 0;
      TriggerInfo::setTriggerType(ti, TriggerType::SUBSCRIPTION_BEFORE);
      TriggerInfo::setTriggerActionTime(ti, TriggerActionTime::TA_DETACHED);
      TriggerInfo::setTriggerEvent(ti, (TriggerEvent::Value)j);
      TriggerInfo::setMonitorReplicas(ti, true);
      //TriggerInfo::setMonitorAllAttributes(ti, j == TriggerEvent::TE_DELETE);
      TriggerInfo::setMonitorAllAttributes(ti, true);
      TriggerInfo::setReportAllMonitoredAttributes(ti, m_reportAll);
      req->triggerInfo = ti;

      req->receiverRef = SUMA_REF;
      req->triggerId = triggerId;
      req->tableId = m_tableId;
      req->tableVersion = 0; // not used
      req->indexId = ~(Uint32)0;
      req->indexVersion = 0;
      req->attributeMask = attrMask;

      suma.sendSignal(DBTUP_REF, GSN_CREATE_TRIG_IMPL_REQ, 
		      signal, CreateTrigImplReq::SignalLength, JBB);
      ret= 1;
    }
    else
    {
      m_hasTriggerDefined[j]++;
      DBUG_PRINT("info",("REFCOUNT trigger on table %u[%u] %u",
			 m_tableId, j, m_hasTriggerDefined[j]));
    }
=======
    jam();

    /**
     * We havent started syncing yet
     */
    sendSubStopRef(signal,
                   senderRef, senderData, SubStopRef::NF_FakeErrorREF);
    return;
>>>>>>> d724b024
  }

<<<<<<< HEAD
void
Suma::Table::createAttributeMask(AttributeMask& mask,
                                            Suma &suma)
{
  jamBlock(&suma);
  mask.clear();
  for(Uint32 i = 0; i<m_noOfAttributes; i++)
    mask.set(i);
}

void
Suma::execCREATE_TRIG_IMPL_CONF(Signal* signal){
  jamEntry();
  DBUG_ENTER("Suma::execCREATE_IMPL_TRIG_CONF");
  ndbassert(signal->getNoOfSections() == 0);
  const CreateTrigImplConf * const conf =
    (const CreateTrigImplConf*)signal->getDataPtr();
  const Uint32 triggerId = conf->triggerId;
  Uint32 type = (triggerId >> 16) & 0x3;
  Uint32 tableId = conf->tableId;
=======
  bool found = c_subscriptions.find(subPtr, key);

  if (!found)
  {
    jam();
    sendSubStopRef(signal,
                   senderRef, senderData, SubStopRef::NoSuchSubscription);
    return;
  }
  
  switch(subPtr.p->m_state){
  case Subscription::DEFINING:
    jam();
    sendSubStopRef(signal,
                   senderRef, senderData, SubStopRef::Defining);
    return;
  case Subscription::DROPPED:
    jam();
    break;
  case Subscription::DEFINED:
    jam();
    break;
  }
>>>>>>> d724b024

  Ptr<SubOpRecord> subOpPtr;
  LocalDLFifoList<SubOpRecord> list(c_subOpPool, subPtr.p->m_stop_req);
  bool empty = list.isEmpty();
  if (list.seize(subOpPtr) == false)
  {
    jam();
    sendSubStopRef(signal,
                   senderRef, senderData, SubStopRef::OutOfSubOpRecords);
    return;
  }

<<<<<<< HEAD
  DBUG_PRINT("enter", ("type: %u tableId: %u[i=%u==%u]",
		       type, tableId,conf->senderData,triggerId & 0xFFFF));
 
  TablePtr tabPtr;
  c_tables.getPtr(tabPtr, conf->senderData);
  ndbrequire(tabPtr.p->m_tableId == tableId);
  ndbrequire(tabPtr.p->m_state == Table::DEFINING);
=======
  if (abortStart)
  {
    jam();
    subOpPtr.p->m_opType = SubOpRecord::R_SUB_ABORT_START_REQ;
  }
  else
  {
    jam();
    subOpPtr.p->m_opType = SubOpRecord::R_SUB_STOP_REQ;
  }
  subOpPtr.p->m_subPtrI = subPtr.i;
  subOpPtr.p->m_senderRef = senderRef;
  subOpPtr.p->m_senderData = senderData;
  subOpPtr.p->m_subscriberRef = subscriberRef;
  subOpPtr.p->m_subscriberData = subscriberData;
>>>>>>> d724b024


  if (empty)
  {
    jam();
    signal->theData[0] = SumaContinueB::SUB_STOP_REQ;
    signal->theData[1] = subOpPtr.i;
    signal->theData[2] = RNIL;
    sendSignal(SUMA_REF, GSN_CONTINUEB, signal, 3, JBB);
  }
}

void
<<<<<<< HEAD
Suma::execCREATE_TRIG_IMPL_REF(Signal* signal){
  jamEntry();
  DBUG_ENTER("Suma::execCREATE_TRIG_IMPL_REF");
  ndbassert(signal->getNoOfSections() == 0);  
  const CreateTrigImplRef * const ref =
    (const CreateTrigImplRef*)signal->getDataPtr();
  const Uint32 triggerId = ref->triggerId;
  Uint32 type = (triggerId >> 16) & 0x3;
  Uint32 tableId = ref->tableId;
  
  DBUG_PRINT("enter", ("type: %u tableId: %u[i=%u==%u]",
		       type, tableId,ref->senderData,triggerId & 0xFFFF));
 
  TablePtr tabPtr;
  c_tables.getPtr(tabPtr, ref->senderData);
  ndbrequire(tabPtr.p->m_tableId == tableId);
  ndbrequire(tabPtr.p->m_state == Table::DEFINING);

  tabPtr.p->m_error= ref->errorCode;
=======
Suma::sub_stop_req(Signal* signal)
{
  jam();

  Ptr<SubOpRecord> subOpPtr;
  c_subOpPool.getPtr(subOpPtr, signal->theData[1]);
>>>>>>> d724b024

  Ptr<Subscription> subPtr;
  c_subscriptionPool.getPtr(subPtr, subOpPtr.p->m_subPtrI);

  Ptr<Subscriber> ptr;
  {
    LocalDLList<Subscriber> list(c_subscriberPool, subPtr.p->m_subscribers);
    if (signal->theData[2] == RNIL)
    {
      jam();
      list.first(ptr);
    }
    else
    {
      jam();
      list.getPtr(ptr, signal->theData[2]);
    }

    for (Uint32 i = 0; i<32 && !ptr.isNull(); i++, list.next(ptr))
    {
      if (ptr.p->m_senderRef == subOpPtr.p->m_subscriberRef &&
          ptr.p->m_senderData == subOpPtr.p->m_subscriberData)
      {
        jam();
        goto found;
      }
    }
  }

  if (ptr.isNull())
  {
    jam();
    sendSubStopRef(signal,
                   subOpPtr.p->m_senderRef,
                   subOpPtr.p->m_senderData,
                   SubStopRef::NoSuchSubscriber);
    check_remove_queue(signal, subPtr, subOpPtr, true, true);
    return;
  }

  signal->theData[0] = SumaContinueB::SUB_STOP_REQ;
  signal->theData[1] = subOpPtr.i;
  signal->theData[2] = ptr.i;
  sendSignal(SUMA_REF, GSN_CONTINUEB, signal, 3, JBB);
  return;

found:
  {
    LocalDLList<Subscriber> list(c_subscriberPool, subPtr.p->m_subscribers);
    list.remove(ptr);
    /**
     * NOTE: remove before...so we done send UNSUBSCRIBE to self (yuck)
     */
    bool report = subPtr.p->m_options & Subscription::REPORT_SUBSCRIBE;
    report_sub_stop_conf(signal, subOpPtr, ptr, report, list);
    c_subscriberPool.release(ptr);
  }
  check_remove_queue(signal, subPtr, subOpPtr, true, true);
  check_release_subscription(signal, subPtr);
}

void
Suma::check_remove_queue(Signal* signal,
                         Ptr<Subscription> subPtr,
                         Ptr<SubOpRecord> subOpPtr,
                         bool ishead,
                         bool dorelease)
{
<<<<<<< HEAD
  jamBlock(&suma);
  DBUG_ENTER("Suma::dropTrigger");
  
  m_hasOutstandingTriggerReq[0] =
    m_hasOutstandingTriggerReq[1] =
    m_hasOutstandingTriggerReq[2] = 1;
  for(Uint32 j = 0; j<3; j++){
    jamBlock(&suma);
    suma.suma_ndbrequire(m_triggerIds[j] != ILLEGAL_TRIGGER_ID);
    if(m_hasTriggerDefined[j] == 1) {
      jamBlock(&suma);

      DropTrigImplReq * const req =
        (DropTrigImplReq*)signal->getDataPtrSend();
      req->senderRef = SUMA_REF; // Sending to myself
      req->senderData = m_ptrI;
      req->requestType = 0;

      // TUP needs some triggerInfo to find right list
      Uint32 ti = 0;
      TriggerInfo::setTriggerType(ti, TriggerType::SUBSCRIPTION_BEFORE);
      TriggerInfo::setTriggerActionTime(ti, TriggerActionTime::TA_DETACHED);
      TriggerInfo::setTriggerEvent(ti, (TriggerEvent::Value)j);
      TriggerInfo::setMonitorReplicas(ti, true);
      //TriggerInfo::setMonitorAllAttributes(ti, j == TriggerEvent::TE_DELETE);
      TriggerInfo::setMonitorAllAttributes(ti, true);
      TriggerInfo::setReportAllMonitoredAttributes(ti, m_reportAll);
      req->triggerInfo = ti;

      req->tableId = m_tableId;
      req->tableVersion = 0; // not used
      req->indexId = RNIL;
      req->indexVersion = 0;
      req->triggerId = m_triggerIds[j];

      DBUG_PRINT("info",("DROPPING trigger %u = %u %u %u on table %u[%u]",
			 m_triggerIds[j],
			 TriggerType::SUBSCRIPTION_BEFORE,
			 TriggerActionTime::TA_DETACHED,
			 j,
			 m_tableId, j));
      suma.sendSignal(DBTUP_REF, GSN_DROP_TRIG_IMPL_REQ,
		      signal, DropTrigImplReq::SignalLength, JBB);
    } else {
      jamBlock(&suma);
      suma.suma_ndbrequire(m_hasTriggerDefined[j] > 1);
      runDropTrigger(signal,m_triggerIds[j],suma);
=======
  LocalDLFifoList<SubOpRecord> list(c_subOpPool, subPtr.p->m_stop_req);

  {
    Ptr<SubOpRecord> tmp;
    list.first(tmp);
    if (ishead)
    {
      jam();
      ndbrequire(tmp.i == subOpPtr.i);
    }
    else
    {
      jam();
      ishead = (tmp.i == subOpPtr.i);
    }
  }

  if (dorelease)
  {
    jam();
    list.release(subOpPtr);
  }
  else
  {
    jam();
    list.remove(subOpPtr);
  }

  if (ishead)
  {
    jam();
    if (list.first(subOpPtr) == false)
    {
      jam();
      c_restart.m_waiting_on_self = 1;
      return;
>>>>>>> d724b024
    }
    // Fall through
  }
  else
  {
    jam();
    return;
  }

  switch(subOpPtr.p->m_opType){
  case SubOpRecord::R_SUB_ABORT_START_REQ:
  case SubOpRecord::R_SUB_STOP_REQ:
    jam();
    signal->theData[0] = SumaContinueB::SUB_STOP_REQ;
    signal->theData[1] = subOpPtr.i;
    signal->theData[2] = RNIL;
    sendSignal(SUMA_REF, GSN_CONTINUEB, signal, 3, JBB);
    return;
  case SubOpRecord::R_API_FAIL_REQ:
    jam();
    signal->theData[0] = SumaContinueB::API_FAIL_SUBSCRIPTION;
    signal->theData[1] = subOpPtr.i;
    signal->theData[2] = RNIL;
    sendSignal(SUMA_REF, GSN_CONTINUEB, signal, 3, JBB);
    return;
  case SubOpRecord::R_START_ME_REQ:
    jam();
    sendSubCreateReq(signal, subPtr);
    return;
  }
}

void
<<<<<<< HEAD
Suma::execDROP_TRIG_IMPL_REF(Signal* signal){
  jamEntry();
  DBUG_ENTER("Suma::execDROP_TRIG_IMPL_REF");
  ndbassert(signal->getNoOfSections() == 0);
  const DropTrigImplRef * const ref =
    (const DropTrigImplRef*)signal->getDataPtr();
  if (ref->errorCode != DropTrigRef::TriggerNotFound)
=======
Suma::report_sub_stop_conf(Signal* signal,
                           Ptr<SubOpRecord> subOpPtr,
                           Ptr<Subscriber> ptr,
                           bool report,
                           LocalDLList<Subscriber>& list)
{
  jam();
  CRASH_INSERTION(13020);
  
  Uint32 senderRef = subOpPtr.p->m_senderRef;
  Uint32 senderData = subOpPtr.p->m_senderData;
  bool abortStart = subOpPtr.p->m_opType == SubOpRecord::R_SUB_ABORT_START_REQ;
  
  // let subscriber know that subscrber is stopped
  if (!abortStart)
>>>>>>> d724b024
  {
    jam();
    send_sub_start_stop_event(signal, ptr, NdbDictionary::Event::_TE_STOP,
                              report, list);
  }
<<<<<<< HEAD
  TablePtr tabPtr;
  c_tables.getPtr(tabPtr, ref->senderData);
  ndbrequire(ref->tableId == tabPtr.p->m_tableId);

  tabPtr.p->runDropTrigger(signal, ref->triggerId, *this);
  DBUG_VOID_RETURN;
}

void
Suma::execDROP_TRIG_IMPL_CONF(Signal* signal){
  jamEntry();
  DBUG_ENTER("Suma::execDROP_TRIG_IMPL_CONF");
  ndbassert(signal->getNoOfSections() == 0);

  const DropTrigImplConf * const conf =
    (const DropTrigImplConf*)signal->getDataPtr();
  TablePtr tabPtr;
  c_tables.getPtr(tabPtr, conf->senderData);
  ndbrequire(conf->tableId == tabPtr.p->m_tableId);

  tabPtr.p->runDropTrigger(signal, conf->triggerId, *this);
  DBUG_VOID_RETURN;
=======
  
  SubStopConf * const conf = (SubStopConf*)signal->getDataPtrSend();
  conf->senderRef= reference();
  conf->senderData= senderData;
  sendSignal(senderRef, GSN_SUB_STOP_CONF, signal,
	     SubStopConf::SignalLength, JBB);
}

void
Suma::sendSubStopRef(Signal* signal,
                     Uint32 retref,
                     Uint32 data,
                     Uint32 errCode)
{
  jam();
  SubStopRef  * ref = (SubStopRef *)signal->getDataPtrSend();
  ref->senderRef = reference();
  ref->errorCode = errCode;
  ref->senderData = data;
  sendSignal(retref, GSN_SUB_STOP_REF, signal,  SubStopRef::SignalLength, JBB);
>>>>>>> d724b024
}

// report new started subscriber to all other subscribers
void
Suma::send_sub_start_stop_event(Signal *signal,
                                Ptr<Subscriber> ptr,
                                NdbDictionary::Event::_TableEvent event,
                                bool report,
                                LocalDLList<Subscriber>& list)
{
<<<<<<< HEAD
  jamBlock(&suma);
  Uint32 type = (triggerId >> 16) & 0x3;
=======
  const Uint64 gci = get_current_gci(signal);
  SubTableData * data  = (SubTableData*)signal->getDataPtrSend();
  Uint32 nodeId = refToNode(ptr.p->m_senderRef);
>>>>>>> d724b024

  NdbDictionary::Event::_TableEvent other;
  if (event == NdbDictionary::Event::_TE_STOP)
  {
<<<<<<< HEAD
    jamBlock(&suma);
    m_triggerIds[type] = ILLEGAL_TRIGGER_ID;
=======
    other = NdbDictionary::Event::_TE_UNSUBSCRIBE;
>>>>>>> d724b024
  }
  else if (event == NdbDictionary::Event::_TE_ACTIVE)
  {
<<<<<<< HEAD
    // more to come
    jamBlock(&suma);
    return;
=======
    other = NdbDictionary::Event::_TE_SUBSCRIBE;
>>>>>>> d724b024
  }
  else
  {
    jamLine(event);
    ndbrequire(false);
  }
  
  data->gci_hi         = Uint32(gci >> 32);
  data->gci_lo         = Uint32(gci);
  data->tableId        = 0;
  data->requestInfo    = 0;
  SubTableData::setOperation(data->requestInfo, event);
  SubTableData::setNdbdNodeId(data->requestInfo, getOwnNodeId());
  SubTableData::setReqNodeId(data->requestInfo, nodeId);
  data->changeMask     = 0;
  data->totalLen       = 0;
  data->senderData     = ptr.p->m_senderData;
  sendSignal(ptr.p->m_senderRef, GSN_SUB_TABLE_DATA, signal,
             SubTableData::SignalLength, JBB);

  if (report == false)
  {
    return;
  }

  data->requestInfo    = 0;
  SubTableData::setOperation(data->requestInfo, other);
  SubTableData::setNdbdNodeId(data->requestInfo, getOwnNodeId());

<<<<<<< HEAD
void
Suma::Table::checkRelease(Suma &suma)
{
  jamBlock(&suma);
  DBUG_ENTER("Suma::Table::checkRelease");
  if (n_subscribers == 0)
  {
    jamBlock(&suma);
    suma.suma_ndbrequire(m_hasTriggerDefined[0] == 0);
    suma.suma_ndbrequire(m_hasTriggerDefined[1] == 0);
    suma.suma_ndbrequire(m_hasTriggerDefined[2] == 0);
    if (!c_subscribers.isEmpty())
    {
      LocalDLList<Subscriber>
	subscribers(suma.c_subscriberPool,c_subscribers);
      SubscriberPtr subbPtr;
      for (subscribers.first(subbPtr);!subbPtr.isNull();
	   subscribers.next(subbPtr))
      {
	jamBlock(&suma);
	DBUG_PRINT("info",("subscriber: %u", subbPtr.i));
      }
      suma.suma_ndbrequire(false);
    }
    if (!c_syncRecords.isEmpty())
    {
      LocalDLList<SyncRecord>
	syncRecords(suma.c_syncPool,c_syncRecords);
      Ptr<SyncRecord> syncPtr;
      for (syncRecords.first(syncPtr);!syncPtr.isNull();
	   syncRecords.next(syncPtr))
      {
	jamBlock(&suma);
	DBUG_PRINT("info",("syncRecord: %u", syncPtr.i));
      }
      suma.suma_ndbrequire(false);
=======
  Ptr<Subscriber> tmp;
  for(list.first(tmp); !tmp.isNull(); list.next(tmp))
  {
    jam();
    SubTableData::setReqNodeId(data->requestInfo, nodeId);
    data->senderData = tmp.p->m_senderData;
    sendSignal(tmp.p->m_senderRef, GSN_SUB_TABLE_DATA, signal,
               SubTableData::SignalLength, JBB);
    
    ndbassert(tmp.i != ptr.i); // ptr should *NOT* be in list now
    if (other != NdbDictionary::Event::_TE_UNSUBSCRIBE)
    {
      jam();
      SubTableData::setReqNodeId(data->requestInfo, 
                                 refToNode(tmp.p->m_senderRef));
      
      data->senderData = ptr.p->m_senderData;
      sendSignal(ptr.p->m_senderRef, GSN_SUB_TABLE_DATA, signal,
                 SubTableData::SignalLength, JBB);
>>>>>>> d724b024
    }
  }
}

void
Suma::Table::createAttributeMask(AttributeMask& mask,
                                 Suma &suma)
{
  jam();
  mask.clear();
  for(Uint32 i = 0; i<m_noOfAttributes; i++)
    mask.set(i);
}

void Suma::suma_ndbrequire(bool v) { ndbrequire(v); }


/**********************************************************
 * Scan data interface
 *
 * Assumption: one execTRANSID_AI contains all attr info
 *
 */

#define SUMA_BUF_SZ1 MAX_KEY_SIZE_IN_WORDS + MAX_TUPLE_SIZE_IN_WORDS
#define SUMA_BUF_SZ MAX_ATTRIBUTES_IN_TABLE + SUMA_BUF_SZ1

static Uint32 f_bufferLock = 0;
static Uint32 f_buffer[SUMA_BUF_SZ];
static Uint32 f_trigBufferSize = 0;
static Uint32 b_bufferLock = 0;
static Uint32 b_buffer[SUMA_BUF_SZ];
static Uint32 b_trigBufferSize = 0;

void
Suma::execTRANSID_AI(Signal* signal)
{
  jamEntry();
  DBUG_ENTER("Suma::execTRANSID_AI");

  CRASH_INSERTION(13015);
  TransIdAI * const data = (TransIdAI*)signal->getDataPtr();
  const Uint32 opPtrI = data->connectPtr;
  const Uint32 length = signal->length() - 3;

  if(f_bufferLock == 0){
    f_bufferLock = opPtrI;
  } else {
    ndbrequire(f_bufferLock == opPtrI);
  }
  
  Ptr<SyncRecord> syncPtr;
  c_syncPool.getPtr(syncPtr, (opPtrI >> 16));
  
  Uint32 sum = 0;
  Uint32 * dst = f_buffer + MAX_ATTRIBUTES_IN_TABLE;
  Uint32 * headers = f_buffer;
  const Uint32 * src = &data->attrData[0];
  const Uint32 * const end = &src[length];
  
  const Uint32 attribs = syncPtr.p->m_currentNoOfAttributes;
  for(Uint32 i = 0; i<attribs; i++){
    Uint32 tmp = * src++;
    * headers++ = tmp;
    Uint32 len = AttributeHeader::getDataSize(tmp);
    
    memcpy(dst, src, 4 * len);
    dst += len;
    src += len;
    sum += len;
  }
  
  ndbrequire(src == end);

  /**
   * Send data to subscriber
   */
  LinearSectionPtr ptr[3];
  ptr[0].p = f_buffer;
  ptr[0].sz = attribs;
  
  ptr[1].p = f_buffer + MAX_ATTRIBUTES_IN_TABLE;
  ptr[1].sz = sum;

  SubscriptionPtr subPtr;
  c_subscriptions.getPtr(subPtr, syncPtr.p->m_subscriptionPtrI);
  
  /**
   * Initialize signal
   */  
  SubTableData * sdata = (SubTableData*)signal->getDataPtrSend();
  Uint32 ref = syncPtr.p->m_senderRef;
  sdata->tableId = syncPtr.p->m_currentTableId;
  sdata->senderData = syncPtr.p->m_senderData;
  sdata->requestInfo = 0;
  SubTableData::setOperation(sdata->requestInfo, 
			     NdbDictionary::Event::_TE_SCAN); // Scan
  sdata->gci_hi = 0; // Undefined
  sdata->gci_lo = 0;
#if PRINT_ONLY
  ndbout_c("GSN_SUB_TABLE_DATA (scan) #attr: %d len: %d", attribs, sum);
#else
  sendSignal(ref,
	     GSN_SUB_TABLE_DATA,
	     signal, 
	     SubTableData::SignalLength, JBB,
	     ptr, 2);
#endif
  
  /**
   * Reset f_bufferLock
   */
  f_bufferLock = 0;

  DBUG_VOID_RETURN;
}

/**********************************************************
 *
 * Trigger data interface
 *
 */

void
Suma::execTRIG_ATTRINFO(Signal* signal)
{
  jamEntry();
  DBUG_ENTER("Suma::execTRIG_ATTRINFO");

  CRASH_INSERTION(13016);
  TrigAttrInfo* const trg = (TrigAttrInfo*)signal->getDataPtr();
  const Uint32 trigId = trg->getTriggerId();

  const Uint32 dataLen = signal->length() - TrigAttrInfo::StaticLength;

  if(trg->getAttrInfoType() == TrigAttrInfo::BEFORE_VALUES){
    jam();

    ndbrequire(b_bufferLock == trigId);

    memcpy(b_buffer + b_trigBufferSize, trg->getData(), 4 * dataLen);
    b_trigBufferSize += dataLen;

    // printf("before values %u %u %u\n",trigId, dataLen,  b_trigBufferSize);
  } else {
    jam();

    if(f_bufferLock == 0){
      f_bufferLock = trigId;
      f_trigBufferSize = 0;
      b_bufferLock = trigId;
      b_trigBufferSize = 0;
    } else {
      ndbrequire(f_bufferLock == trigId);
    }

    memcpy(f_buffer + f_trigBufferSize, trg->getData(), 4 * dataLen);
    f_trigBufferSize += dataLen;
  }

  
  DBUG_VOID_RETURN;
}

#ifdef NODEFAIL_DEBUG2
static int theCounts[64] = {0};
#endif

Uint32 
Suma::get_responsible_node(Uint32 bucket) const
{
  // id will contain id to responsible suma or 
  // RNIL if we don't have nodegroup info yet

  jam();
  Uint32 node;
  const Bucket* ptr= c_buckets + bucket;
  for(Uint32 i = 0; i<MAX_REPLICAS; i++)
  {
    node= ptr->m_nodes[i];
    if(c_alive_nodes.get(node))
    {
      break;
    }
  }
  
  
#ifdef NODEFAIL_DEBUG2
  if(node != 0)
  {
    theCounts[node]++;
    ndbout_c("Suma:responsible n=%u, D=%u, id = %u, count=%u",
	     n,D, id, theCounts[node]);
  }
#endif
  return node;
}

Uint32 
Suma::get_responsible_node(Uint32 bucket, const NdbNodeBitmask& mask) const
{
  jam();
  Uint32 node;
  const Bucket* ptr= c_buckets + bucket;
  for(Uint32 i = 0; i<MAX_REPLICAS; i++)
  {
    node= ptr->m_nodes[i];
    if(mask.get(node))
    {
      return node;
    }
  }
  
  return 0;
}

bool
Suma::check_switchover(Uint32 bucket, Uint64 gci)
{
  const Uint32 send_mask = (Bucket::BUCKET_STARTING | Bucket::BUCKET_TAKEOVER);
  bool send = c_buckets[bucket].m_state & send_mask;
  ndbassert(m_switchover_buckets.get(bucket));
  if(unlikely(gci > c_buckets[bucket].m_switchover_gci))
  {
    return send;
  }
  return !send;
}

static 
Uint32 
reformat(Signal* signal, LinearSectionPtr ptr[3],
	 Uint32 * src_1, Uint32 sz_1,
	 Uint32 * src_2, Uint32 sz_2)
{
  Uint32 noOfAttrs = 0, dataLen = 0;
  Uint32 * headers = signal->theData + 25;
  Uint32 * dst     = signal->theData + 25 + MAX_ATTRIBUTES_IN_TABLE;
  
  ptr[0].p  = headers;
  ptr[1].p  = dst;
  
  while(sz_1 > 0){
    Uint32 tmp = * src_1 ++;
    * headers ++ = tmp;
    Uint32 len = AttributeHeader::getDataSize(tmp);
    memcpy(dst, src_1, 4 * len);
    dst += len;
    src_1 += len;
      
    noOfAttrs++;
    dataLen += len;
    sz_1 -= (1 + len);
  }
  assert(sz_1 == 0);
  
  ptr[0].sz = noOfAttrs;
  ptr[1].sz = dataLen;
  
  ptr[2].p = src_2;
  ptr[2].sz = sz_2;
  
  return sz_2 > 0 ? 3 : 2;
}

void
Suma::execFIRE_TRIG_ORD(Signal* signal)
{
  jamEntry();
  DBUG_ENTER("Suma::execFIRE_TRIG_ORD");
  ndbassert(signal->getNoOfSections() == 0);
  
  CRASH_INSERTION(13016);
  FireTrigOrd* const trg = (FireTrigOrd*)signal->getDataPtr();
  const Uint32 trigId    = trg->getTriggerId();
  const Uint32 hashValue = trg->getHashValue();
  const Uint32 gci_hi    = trg->getGCI();
  const Uint32 gci_lo    = trg->m_gci_lo;
  const Uint64 gci = gci_lo | (Uint64(gci_hi) << 32);
  const Uint32 event     = trg->getTriggerEvent();
  const Uint32 any_value = trg->getAnyValue();

  Ptr<Subscription> subPtr;
  c_subscriptionPool.getPtr(subPtr, trigId & 0xFFFF);

  ndbassert(gci > m_last_complete_gci);

  ndbrequire(f_bufferLock == trigId);
  /**
   * Reset f_bufferLock
   */
  f_bufferLock = 0;
  b_bufferLock = 0;
  
  Uint32 tableId = subPtr.p->m_tableId;
  Uint32 schemaVersion =
    c_tablePool.getPtr(subPtr.p->m_table_ptrI)->m_schemaVersion;
  
  Uint32 bucket= hashValue % c_no_of_buckets;
  m_max_seen_gci = (gci > m_max_seen_gci ? gci : m_max_seen_gci);
  if(m_active_buckets.get(bucket) || 
     (m_switchover_buckets.get(bucket) && (check_switchover(bucket, gci))))
  {
    m_max_sent_gci = (gci > m_max_sent_gci ? gci : m_max_sent_gci);
    Uint32 sz = trg->getNoOfPrimaryKeyWords()+trg->getNoOfAfterValueWords();
    ndbrequire(sz == f_trigBufferSize);
    
    LinearSectionPtr ptr[3];
    const Uint32 nptr= reformat(signal, ptr, 
				f_buffer, sz, b_buffer, b_trigBufferSize);
    Uint32 ptrLen= 0;
    for(Uint32 i =0; i < nptr; i++)
      ptrLen+= ptr[i].sz;    
    /**
     * Signal to subscriber(s)
     */
    SubTableData * data = (SubTableData*)signal->getDataPtrSend();//trg;
    data->gci_hi         = gci_hi;
    data->gci_lo         = gci_lo;
    data->tableId        = tableId;
    data->requestInfo    = 0;
    SubTableData::setOperation(data->requestInfo, event);
    data->flags          = 0;
    data->anyValue       = any_value;
    data->totalLen       = ptrLen;
    
    {
      LocalDLList<Subscriber> list(c_subscriberPool, subPtr.p->m_subscribers);
      SubscriberPtr subbPtr;
      for(list.first(subbPtr); !subbPtr.isNull(); list.next(subbPtr))
      {
	data->senderData = subbPtr.p->m_senderData;
	sendSignal(subbPtr.p->m_senderRef, GSN_SUB_TABLE_DATA, signal,
		   SubTableData::SignalLength, JBB, ptr, nptr);
      }
    }
  }
  else 
  {
    const uint buffer_header_sz = 4;
    Uint32* dst;
    Uint32 sz = f_trigBufferSize + b_trigBufferSize + buffer_header_sz;
    if((dst = get_buffer_ptr(signal, bucket, gci, sz)))
    {
      * dst++ = subPtr.i;
      * dst++ = schemaVersion;
      * dst++ = (event << 16) | f_trigBufferSize;
      * dst++ = any_value;
      memcpy(dst, f_buffer, f_trigBufferSize << 2);
      dst += f_trigBufferSize;
      memcpy(dst, b_buffer, b_trigBufferSize << 2);
    }
  }
  
  DBUG_VOID_RETURN;
}

void
Suma::checkMaxBufferedGCP(Signal *signal)
{
  /*
   * Check if any subscribers are exceeding the MaxBufferedEpochs
   */
  jamEntry();
  if (c_gcp_list.isEmpty())
  {
    jam();
    return;
  }
  Ptr<Gcp_record> gcp;
  c_gcp_list.first(gcp);
  if (ERROR_INSERTED(13037))
  {
    jam();
    CLEAR_ERROR_INSERT_VALUE;
    ndbout_c("Simulating exceeding the MaxBufferedEpochs %u(%llu,%llu,%llu)",
            c_maxBufferedGcp, m_max_seen_gci,
            m_last_complete_gci, gcp.p->m_gci);
    c_maxBufferedGcp = 1;
  }
  if (m_max_seen_gci - gcp.p->m_gci >= (Uint64) c_maxBufferedGcp)
  {
    NodeBitmask subs = c_subscriber_nodes;
    jam();
    // Disconnect lagging subscribers
    for(; !gcp.isNull(); c_gcp_list.next(gcp))
    {
      Uint64 lag = m_max_seen_gci - gcp.p->m_gci;
      jam();
      if (lag >= (Uint64) c_maxBufferedGcp)
      {
        jam();
        for(Uint32 nodeId = 0; nodeId < MAX_NODES; nodeId++)
        {
          if (subs.get(nodeId))
          {
           jam();
           subs.clear(nodeId);
           // Disconnecting node
           signal->theData[0] = NDB_LE_SubscriptionStatus;
           signal->theData[1] = 1; // DISCONNECTED;
           signal->theData[2] = nodeId;
           signal->theData[3] = (Uint32) gcp.p->m_gci;
           signal->theData[4] = (Uint32) (gcp.p->m_gci >> 32);
           signal->theData[5] = (Uint32) lag;
           signal->theData[6] = (Uint32) (lag >> 32); 
           signal->theData[7] = c_maxBufferedGcp;
           sendSignal(CMVMI_REF, GSN_EVENT_REP, signal, 8, JBB);

            /**
             * Force API_FAILREQ
            */
           signal->theData[0] = nodeId;
            EXECUTE_DIRECT(QMGR, GSN_API_FAILREQ, signal, 1);
          }
        }
      }
      else
      {
        /*
         * We have found a newer gci that still is
         * allowed to be buffered
         */
        break;
      }
    }
  }
}

void
Suma::execSUB_GCP_COMPLETE_REP(Signal* signal)
{
  jamEntry();
  ndbassert(signal->getNoOfSections() == 0);

  SubGcpCompleteRep * rep = (SubGcpCompleteRep*)signal->getDataPtrSend();
  Uint32 gci_hi = rep->gci_hi;
  Uint32 gci_lo = rep->gci_lo;
  Uint64 gci = gci_lo | (Uint64(gci_hi) << 32);
  Uint32 flags = (m_missing_data)
                 ? rep->flags | SubGcpCompleteRep::MISSING_DATA
                 : rep->flags;

  if (ERROR_INSERTED(13036))
  {
    jam();
    CLEAR_ERROR_INSERT_VALUE;
    ndbout_c("Simulating out of event buffer at node failure");
    flags |= SubGcpCompleteRep::MISSING_DATA;
  }

#ifdef VM_TRACE
  if (m_gcp_monitor == 0)
  {
  }
  else if (gci_hi == Uint32(m_gcp_monitor >> 32))
  {
    ndbrequire(gci_lo == Uint32(m_gcp_monitor) + 1);
  }
  else
  {
    ndbrequire(gci_hi == Uint32(m_gcp_monitor >> 32) + 1);
    ndbrequire(gci_lo == 0);
  }
  m_gcp_monitor = gci;
#endif

  m_last_complete_gci = gci;
  //checkMaxBufferedGCP(signal);
  m_max_seen_gci = (gci > m_max_seen_gci ? gci : m_max_seen_gci);

  /**
   * 
   */
  if(!m_switchover_buckets.isclear())
  {
    NdbNodeBitmask takeover_nodes;
    NdbNodeBitmask handover_nodes;
    Uint32 i = m_switchover_buckets.find(0);
    for(; i != Bucket_mask::NotFound; i = m_switchover_buckets.find(i + 1))
    {
      if(gci > c_buckets[i].m_switchover_gci)
      {
	Uint32 state = c_buckets[i].m_state;
	m_switchover_buckets.clear(i);
	printf("%u/%u (%u/%u) switchover complete bucket %d state: %x", 
	       Uint32(gci >> 32),
	       Uint32(gci),
	       Uint32(c_buckets[i].m_switchover_gci >> 32),
	       Uint32(c_buckets[i].m_switchover_gci),
	       i, state);

	if(state & Bucket::BUCKET_STARTING)
	{
	  /**
	   * NR case
	   */
	  m_active_buckets.set(i);
	  c_buckets[i].m_state &= ~(Uint32)Bucket::BUCKET_STARTING;
	  ndbout_c("starting");
	  m_gcp_complete_rep_count = 1;
	}
	else if(state & Bucket::BUCKET_TAKEOVER)
	{
	  /**
	   * NF case
	   */
	  Bucket* bucket= c_buckets + i;
	  Page_pos pos= bucket->m_buffer_head;
	  ndbrequire(pos.m_max_gci < gci);

	  Buffer_page* page= (Buffer_page*)
	    m_tup->c_page_pool.getPtr(pos.m_page_id);
	  ndbout_c("takeover %d", pos.m_page_id);
	  page->m_max_gci_hi = pos.m_max_gci >> 32;
          page->m_max_gci_lo = pos.m_max_gci & 0xFFFFFFFF;
          ndbassert(pos.m_max_gci != 0);
	  page->m_words_used = pos.m_page_pos;
	  page->m_next_page = RNIL;
	  memset(&bucket->m_buffer_head, 0, sizeof(bucket->m_buffer_head));
	  bucket->m_buffer_head.m_page_id = RNIL;
	  bucket->m_buffer_head.m_page_pos = Buffer_page::DATA_WORDS + 1;

	  m_active_buckets.set(i);
	  c_buckets[i].m_state &= ~(Uint32)Bucket::BUCKET_TAKEOVER;
	  takeover_nodes.set(c_buckets[i].m_switchover_node);
	}
	else
	{
	  /**
	   * NR, living node
	   */
	  ndbrequire(state & Bucket::BUCKET_HANDOVER);
	  c_buckets[i].m_state &= ~(Uint32)Bucket::BUCKET_HANDOVER;
	  handover_nodes.set(c_buckets[i].m_switchover_node);
	  ndbout_c("handover");
	}
      }
    }
    ndbassert(handover_nodes.count() == 0 || 
	      m_gcp_complete_rep_count > handover_nodes.count());
    m_gcp_complete_rep_count -= handover_nodes.count();
    m_gcp_complete_rep_count += takeover_nodes.count();

    if(getNodeState().startLevel == NodeState::SL_STARTING && 
       m_switchover_buckets.isclear() && 
       c_startup.m_handover_nodes.isclear())
    {
      sendSTTORRY(signal);
    }
  }

  if(ERROR_INSERTED(13010))
  {
    CLEAR_ERROR_INSERT_VALUE;
    ndbout_c("Don't send GCP_COMPLETE_REP(%llu)", gci);
    return;
  }

  /**
   * Signal to subscribers
   */
  rep->gci_hi = gci_hi;
  rep->gci_lo = gci_lo;
  rep->flags = flags;
  rep->senderRef  = reference();
  rep->gcp_complete_rep_count = m_gcp_complete_rep_count;
  
  if(m_gcp_complete_rep_count && !c_subscriber_nodes.isclear())
  {
    CRASH_INSERTION(13033);
    
    NodeReceiverGroup rg(API_CLUSTERMGR, c_subscriber_nodes);
    sendSignal(rg, GSN_SUB_GCP_COMPLETE_REP, signal,
	       SubGcpCompleteRep::SignalLength, JBB);
    
    Ptr<Gcp_record> gcp;
    if(c_gcp_list.seize(gcp))
    {
      gcp.p->m_gci = gci;
      gcp.p->m_subscribers = c_subscriber_nodes;
    }
    else
    {
      char buf[100];
      c_subscriber_nodes.getText(buf);
      g_eventLogger.error("c_gcp_list.seize() failed: gci: %d nodes: %s",
                          gci, buf);
    }
  }
  
  /**
   * Add GCP COMPLETE REP to buffer
   */
  for(Uint32 i = 0; i<c_no_of_buckets; i++)
  {
    if(m_active_buckets.get(i))
      continue;

    if (!c_subscriber_nodes.isclear())
    {
      //Uint32* dst;
      get_buffer_ptr(signal, i, gci, 0);
    }
  }

  if(m_out_of_buffer_gci && gci > m_out_of_buffer_gci)
  {
    infoEvent("Reenable event buffer");
    m_out_of_buffer_gci = 0;
    m_missing_data = false;
  }
}

void
Suma::execCREATE_TAB_CONF(Signal *signal)
{
  jamEntry();
  DBUG_ENTER("Suma::execCREATE_TAB_CONF");

  DBUG_VOID_RETURN;
}

void
Suma::execDROP_TAB_CONF(Signal *signal)
{
  jamEntry();
  ndbassert(signal->getNoOfSections() == 0);

  DropTabConf * const conf = (DropTabConf*)signal->getDataPtr();
  Uint32 senderRef= conf->senderRef;
  Uint32 tableId= conf->tableId;

  TablePtr tabPtr;
  if (!c_tables.find(tabPtr, tableId))
  {
    jam();
    return;
  }

  DBUG_PRINT("info",("drop table id: %d[i=%u]", tableId, tabPtr.i));

  tabPtr.p->m_state = Table::DROPPED;
  c_tables.remove(tabPtr);

  if (senderRef == 0)
  {
    jam();
    return;
  }
  // dict coordinator sends info to API
<<<<<<< HEAD
  
  const Uint64 gci = m_current_gci;
=======

  const Uint64 gci = get_current_gci(signal);
>>>>>>> d724b024
  SubTableData * data = (SubTableData*)signal->getDataPtrSend();
  data->gci_hi         = Uint32(gci >> 32);
  data->gci_lo         = Uint32(gci);
  data->tableId        = tableId;
  data->requestInfo    = 0;
  SubTableData::setOperation(data->requestInfo,NdbDictionary::Event::_TE_DROP);
  SubTableData::setReqNodeId(data->requestInfo, refToNode(senderRef));
  
  Ptr<Subscription> subPtr;
  LocalDLList<Subscription> subList(c_subscriptionPool,
                                    tabPtr.p->m_subscriptions);

  for (subList.first(subPtr); !subPtr.isNull(); )
  {
    if(subPtr.p->m_subscriptionType != SubCreateReq::TableEvent)
    {
      jam();
      continue;
      //continue in for-loop if the table is not part of
      //the subscription. Otherwise, send data to subscriber.
    }

    Ptr<Subscriber> ptr;
    LocalDLList<Subscriber> list(c_subscriberPool, subPtr.p->m_subscribers);
    for(list.first(ptr); !ptr.isNull(); list.next(ptr))
    {
      jam();
      data->senderData= ptr.p->m_senderData;
      sendSignal(ptr.p->m_senderRef, GSN_SUB_TABLE_DATA, signal,
                 SubTableData::SignalLength, JBB);
    }
    
    Ptr<Subscription> tmp = subPtr;
    subList.next(subPtr);
  }
}

/**
 * This receives DICT_TAB_INFO in long signal section 1, and releases the data
 * after use.
 */
void
Suma::execALTER_TAB_REQ(Signal *signal)
{
  jamEntry();
  DBUG_ENTER("Suma::execALTER_TAB_REQ");

  AlterTabReq * const req = (AlterTabReq*)signal->getDataPtr();
  Uint32 senderRef= req->senderRef;
  Uint32 tableId= req->tableId;
  Uint32 changeMask= req->changeMask;
  TablePtr tabPtr;
<<<<<<< HEAD

  // Copy DICT_TAB_INFO to local linear buffer
  SectionHandle handle(this, signal);
  SegmentedSectionPtr tabInfoPtr;
  handle.getSection(tabInfoPtr, 0);

  if (!c_tables.find(tabPtr, tableId) ||
      tabPtr.p->m_state == Table::DROPPED ||
      tabPtr.p->m_state == Table::ALTERED)
  {
    releaseSections(handle);
    DBUG_VOID_RETURN;
=======
  if (!c_tables.find(tabPtr, tableId))
  {
    jam();
    return;
>>>>>>> d724b024
  }

  if (senderRef == 0)
  {
<<<<<<< HEAD
    tabPtr.p->m_state = old_state;
    releaseSections(handle);
    DBUG_VOID_RETURN;
  }
  // dict coordinator sends info to API

=======
    jam();
    return;
  }
  // dict coordinator sends info to API
  
  // Copy DICT_TAB_INFO to local buffer
  SectionHandle handle(this, signal->theData[AlterTabReq::SignalLength]);
  SegmentedSectionPtr tabInfoPtr;
  handle.getSection(tabInfoPtr, 0);
  handle.clear();
>>>>>>> d724b024
#ifndef DBUG_OFF
  ndbout_c("DICT_TAB_INFO in SUMA,  tabInfoPtr.sz = %d", tabInfoPtr.sz);
  SimplePropertiesSectionReader reader(handle.m_ptr[0],
				       getSectionSegmentPool());
  reader.printAll(ndbout);
#endif
  copy(b_dti_buf, tabInfoPtr);
<<<<<<< HEAD
  releaseSections(handle);
  LinearSectionPtr ptr[3];
  ptr[0].p = b_dti_buf;
  ptr[0].sz = tabInfoPtr.sz;
=======
  LinearSectionPtr lptr[3];
  lptr[0].p = b_dti_buf;
  lptr[0].sz = tabInfoPtr.sz;
>>>>>>> d724b024

  const Uint64 gci = m_current_gci;
  SubTableData * data = (SubTableData*)signal->getDataPtrSend();
  data->gci_hi         = Uint32(gci >> 32);
  data->gci_lo         = Uint32(gci);
  data->tableId        = tableId;
  data->requestInfo    = 0;
  SubTableData::setOperation(data->requestInfo, 
			     NdbDictionary::Event::_TE_ALTER);
  SubTableData::setReqNodeId(data->requestInfo, refToNode(senderRef));
  data->flags          = 0;
  data->changeMask     = changeMask;
  data->totalLen       = tabInfoPtr.sz;
  Ptr<Subscription> subPtr;
  LocalDLList<Subscription> subList(c_subscriptionPool,
                                    tabPtr.p->m_subscriptions);

  for (subList.first(subPtr); !subPtr.isNull(); subList.next(subPtr))
  {
    if(subPtr.p->m_subscriptionType != SubCreateReq::TableEvent)
    {
      jam();
      continue;
      //continue in for-loop if the table is not part of
      //the subscription. Otherwise, send data to subscriber.
    }
  
    Ptr<Subscriber> ptr;
    LocalDLList<Subscriber> list(c_subscriberPool, subPtr.p->m_subscribers);
    for(list.first(ptr); !ptr.isNull(); list.next(ptr))
    {
      jam();
      data->senderData= ptr.p->m_senderData;
      Callback c = { 0, 0 };
      sendFragmentedSignal(ptr.p->m_senderRef, GSN_SUB_TABLE_DATA, signal,
                           SubTableData::SignalLength, JBB, lptr, 1, c);
    }
  }

  DBUG_VOID_RETURN;
}

void
Suma::execSUB_GCP_COMPLETE_ACK(Signal* signal)
{
  jamEntry();
  ndbassert(signal->getNoOfSections() == 0);

  SubGcpCompleteAck * const ack = (SubGcpCompleteAck*)signal->getDataPtr();
  Uint32 gci_hi = ack->rep.gci_hi;
  Uint32 gci_lo = ack->rep.gci_lo;
  Uint32 senderRef  = ack->rep.senderRef;
  if (unlikely(signal->getLength() < SubGcpCompleteAck::SignalLength))
  {
    jam();
    ndbassert(!ndb_check_micro_gcp(getNodeInfo(refToNode(senderRef)).m_version));
    gci_lo = 0;
  }

  Uint64 gci = gci_lo | (Uint64(gci_hi) << 32);
  m_max_seen_gci = (gci > m_max_seen_gci ? gci : m_max_seen_gci);

  if (ERROR_INSERTED(13037))
  {
    jam();
    ndbout_c("Simulating exceeding the MaxBufferedEpochs, ignoring ack");
    return;
  }

  if (refToBlock(senderRef) == SUMA) {
    jam();
    // Ack from other SUMA
    Uint32 nodeId= refToNode(senderRef);
    for(Uint32 i = 0; i<c_no_of_buckets; i++)
    {
      if(m_active_buckets.get(i) || 
	 (m_switchover_buckets.get(i) && (check_switchover(i, gci))) ||
	 (!m_switchover_buckets.get(i) && get_responsible_node(i) == nodeId))
      {
	release_gci(signal, i, gci);
      }
    }
    return;
  }

  // Ack from User and not an ack from other SUMA, redistribute in nodegroup
  
  Uint32 nodeId = refToNode(senderRef);
  if (ERROR_INSERTED(13023))
  {
    ndbout_c("Throwing SUB_GCP_COMPLETE_ACK gci: %u/%u from %u",
             Uint32(gci>>32), Uint32(gci), nodeId);
    return;
  }

  
  jam();
  Ptr<Gcp_record> gcp;
  for(c_gcp_list.first(gcp); !gcp.isNull(); c_gcp_list.next(gcp))
  {
    if(gcp.p->m_gci == gci)
    {
      gcp.p->m_subscribers.clear(nodeId);
      gcp.p->m_subscribers.bitAND(c_subscriber_nodes);
      if(!gcp.p->m_subscribers.isclear())
      {
	jam();
	return;
      }
      break;
    }
  }
  
  if(gcp.isNull())
  {
    g_eventLogger.warning("ACK wo/ gcp record (gci: %u/%u) ref: %.8x from: %.8x",
                          Uint32(gci >> 32), Uint32(gci),
                          senderRef, signal->getSendersBlockRef());
  }
  else
  {
    c_gcp_list.release(gcp);
  }
  
  CRASH_INSERTION(13011);
  if(ERROR_INSERTED(13012))
  {
    CLEAR_ERROR_INSERT_VALUE;
    ndbout_c("Don't redistribute SUB_GCP_COMPLETE_ACK");
    return;
  }
  
  ack->rep.senderRef = reference();  
  NodeReceiverGroup rg(SUMA, c_nodes_in_nodegroup_mask);
  sendSignal(rg, GSN_SUB_GCP_COMPLETE_ACK, signal,
	     SubGcpCompleteAck::SignalLength, JBB);
}

/**************************************************************
 *
 * Removing subscription
 *
 */

void
Suma::execSUB_REMOVE_REQ(Signal* signal)
{
  jamEntry();
  DBUG_ENTER("Suma::execSUB_REMOVE_REQ");

  CRASH_INSERTION(13021);

  const SubRemoveReq req = *(SubRemoveReq*)signal->getDataPtr();
  SubscriptionPtr subPtr;
  Subscription key;
  key.m_subscriptionId  = req.subscriptionId;
  key.m_subscriptionKey = req.subscriptionKey;

  if (c_startup.m_restart_server_node_id == RNIL)
  {
    jam();

    /**
     * We havent started syncing yet
     */
    sendSubRemoveRef(signal,  req, SubRemoveRef::NF_FakeErrorREF);
    return;
  }

  bool found = c_subscriptions.find(subPtr, key);

  if(!found)
  {
    jam();
    sendSubRemoveRef(signal, req, SubRemoveRef::NoSuchSubscription);
    return;
  }

  switch(subPtr.p->m_state){
  case Subscription::DEFINING:
    ndbrequire(false);
  case Subscription::DROPPED:
    /**
     * already dropped
     */
    jam();
    sendSubRemoveRef(signal, req, SubRemoveRef::AlreadyDropped);
    return;
  case Subscription::DEFINED:
    break;
  }

  subPtr.p->m_state = Subscription::DROPPED;
  check_release_subscription(signal, subPtr);

  SubRemoveConf * const conf = (SubRemoveConf*)signal->getDataPtrSend();
  conf->senderRef            = reference();
  conf->senderData           = req.senderData;
  conf->subscriptionId       = req.subscriptionId;
  conf->subscriptionKey      = req.subscriptionKey;

  sendSignal(req.senderRef, GSN_SUB_REMOVE_CONF, signal,
             SubRemoveConf::SignalLength, JBB);
  return;
}

void
Suma::check_release_subscription(Signal* signal, Ptr<Subscription> subPtr)
{
  if (!subPtr.p->m_subscribers.isEmpty())
  {
    jam();
    return;
  }

  if (!subPtr.p->m_start_req.isEmpty())
  {
    jam();
    return;
  }

  if (!subPtr.p->m_stop_req.isEmpty())
  {
    jam();
    return;
  }

  switch(subPtr.p->m_trigger_state){
  case Subscription::T_UNDEFINED:
    jam();
    goto do_release;
  case Subscription::T_CREATING:
    jam();
    /**
     * Wait for completion
     */
    return;
  case Subscription::T_DEFINED:
    jam();
    subPtr.p->m_trigger_state = Subscription::T_DROPPING;
    drop_triggers(signal, subPtr);
    return;
  case Subscription::T_DROPPING:
    jam();
    /**
     * Wait for completion
     */
    return;
  case Subscription::T_ERROR:
    jam();
    /**
     * Wait for completion
     */
    return;
  }
  ndbrequire(false);

do_release:
  TablePtr tabPtr;
  c_tables.getPtr(tabPtr, subPtr.p->m_table_ptrI);

  if (tabPtr.p->m_state == Table::DROPPED)
  {
    jam();
    subPtr.p->m_state = Subscription::DROPPED;
  }

  if (subPtr.p->m_state != Subscription::DROPPED)
  {
    jam();
    return;
  }

  {
    LocalDLList<Subscription> list(c_subscriptionPool,
                                   tabPtr.p->m_subscriptions);
    list.remove(subPtr);
  }

  if (tabPtr.p->m_subscriptions.isEmpty())
  {
    jam();
    switch(tabPtr.p->m_state){
    case Table::UNDEFINED:
      ndbrequire(false);
    case Table::DEFINING:
      break;
    case Table::DEFINED:
      jam();
      c_tables.remove(tabPtr);
      // Fall through
    case Table::DROPPED:
      jam();
      tabPtr.p->release(* this);
      c_tablePool.release(tabPtr);
    };
  }
  
  c_subscriptions.release(subPtr);
}

void
Suma::sendSubRemoveRef(Signal* signal,
                       const SubRemoveReq& req,
                       Uint32 errCode)
{
  jam();
  DBUG_ENTER("Suma::sendSubRemoveRef");
  SubRemoveRef  * ref = (SubRemoveRef *)signal->getDataPtrSend();
  ref->senderRef  = reference();
  ref->senderData = req.senderData;
  ref->subscriptionId = req.subscriptionId;
  ref->subscriptionKey = req.subscriptionKey;
  ref->errorCode = errCode;
  sendSignal(signal->getSendersBlockRef(), GSN_SUB_REMOVE_REF, 
	     signal, SubRemoveRef::SignalLength, JBB);
  DBUG_VOID_RETURN;
}

void
Suma::Table::release(Suma & suma){
  jamBlock(&suma);

  LocalDataBuffer<15> fragBuf(suma.c_dataBufferPool, m_fragments);
  fragBuf.release();

  m_state = UNDEFINED;
}

void
Suma::SyncRecord::release(){
  jam();
  m_tableList.release();

  LocalDataBuffer<15> attrBuf(suma.c_dataBufferPool, m_attributeList);
  attrBuf.release();  
}


/**************************************************************
 *
 * Restarting remote node functions, master functionality
 * (slave does nothing special)
 * - triggered on INCL_NODEREQ calling startNode
 * - included node will issue START_ME when it's ready to start
 * the subscribers
 *
 */

void
Suma::execSUMA_START_ME_REQ(Signal* signal) {
  jamEntry();

  Uint32 retref = signal->getSendersBlockRef();
  if (c_restart.m_ref)
  {
    jam();
    SumaStartMeRef* ref= (SumaStartMeRef*)signal->getDataPtrSend();
    ref->errorCode = SumaStartMeRef::Busy;
    sendSignal(retref, GSN_SUMA_START_ME_REF, signal,
               SumaStartMeRef::SignalLength, JBB);
    return;
  }

  Ptr<SubOpRecord> subOpPtr;
  if (c_subOpPool.seize(subOpPtr) == false)
  {
    jam();
    SumaStartMeRef* ref= (SumaStartMeRef*)signal->getDataPtrSend();
    ref->errorCode = SumaStartMeRef::Busy;
    sendSignal(retref, GSN_SUMA_START_ME_REF, signal,
               SumaStartMeRef::SignalLength, JBB);
    return;
  }

  subOpPtr.p->m_opType = SubOpRecord::R_START_ME_REQ;

  c_restart.m_abort = 0;
  c_restart.m_waiting_on_self = 0;
  c_restart.m_ref = retref;
  c_restart.m_max_seq = c_current_seq;
  c_restart.m_subOpPtrI = subOpPtr.i;

  DLHashTable<Subscription>::Iterator it;
  if (c_subscriptions.first(it))
  {
    jam();

    /**
     * We only need to handle subscriptions with seq <= c_current_seq
     *   all subscriptions(s) created after this, will be handled by
     *   starting suma directly
     */
    c_current_seq++;
  }

  copySubscription(signal, it);
}

void
Suma::copySubscription(Signal* signal, DLHashTable<Subscription>::Iterator it)
{
  jam();

  Ptr<SubOpRecord> subOpPtr;
  c_subOpPool.getPtr(subOpPtr, c_restart.m_subOpPtrI);

  Ptr<Subscription> subPtr = it.curr;
  if (!subPtr.isNull())
  {
    jam();
    c_restart.m_subPtrI = subPtr.i;
    c_restart.m_bucket = it.bucket;


<<<<<<< HEAD
  SubCreateReq * req = (SubCreateReq *)signal->getDataPtrSend();
      
  req->senderRef        = suma.reference();
  req->senderData       = subPtr.i;
  req->subscriptionId   = subPtr.p->m_subscriptionId;
  req->subscriptionKey  = subPtr.p->m_subscriptionKey;
  req->subscriptionType = subPtr.p->m_subscriptionType |
    SubCreateReq::RestartFlag;
  req->schemaTransId    = 0;

  switch (subPtr.p->m_subscriptionType) {
  case SubCreateReq::TableEvent:
    jam();
    req->tableId = subPtr.p->m_tableId;
    req->state = subPtr.p->m_state;
    suma.sendSignal(sumaRef, GSN_SUB_CREATE_REQ, signal,
		    SubCreateReq::SignalLength2, JBB);
    DBUG_VOID_RETURN;
  case SubCreateReq::SingleTableScan:
=======
    LocalDLFifoList<SubOpRecord> list(c_subOpPool, subPtr.p->m_stop_req);
    bool empty = list.isEmpty();
    list.add(subOpPtr);

    if (!empty)
    {
      /**
       * Wait for lock
       */
      jam();
      c_restart.m_waiting_on_self = 1;
      return;
    }

    sendSubCreateReq(signal, subPtr);
  }
  else
  {
>>>>>>> d724b024
    jam();
    SumaStartMeConf* conf = (SumaStartMeConf*)signal->getDataPtrSend();
    conf->unused = 0;
    sendSignal(c_restart.m_ref, GSN_SUMA_START_ME_CONF, signal,
               SumaStartMeConf::SignalLength, JBB);

    c_subOpPool.release(subOpPtr);
    c_restart.m_ref = 0;
    return;
  }
}

void
Suma::sendSubCreateReq(Signal* signal, Ptr<Subscription> subPtr)
{
  jam();

  if (c_restart.m_abort)
  {
    jam();
    abort_start_me(signal, subPtr, true);
    return;
  }

  Ptr<Table> tabPtr;
  c_tablePool.getPtr(tabPtr, subPtr.p->m_table_ptrI);

  if (subPtr.p->m_state != Subscription::DROPPED &&
      tabPtr.p->m_state != Table::DROPPED)
  {
    jam();
    c_restart.m_waiting_on_self = 0;
    SubCreateReq * req = (SubCreateReq *)signal->getDataPtrSend();
    req->senderRef        = reference();
    req->senderData       = subPtr.i;
    req->subscriptionId   = subPtr.p->m_subscriptionId;
    req->subscriptionKey  = subPtr.p->m_subscriptionKey;
    req->subscriptionType = subPtr.p->m_subscriptionType;
    req->tableId          = subPtr.p->m_tableId;

    if (subPtr.p->m_options & Subscription::REPORT_ALL)
    {
      req->subscriptionType |= SubCreateReq::ReportAll;
    }

    if (subPtr.p->m_options & Subscription::REPORT_SUBSCRIBE)
    {
      req->subscriptionType |= SubCreateReq::ReportSubscribe;
    }

    if (!ndbd_suma_dictlock(getNodeInfo(refToNode(c_restart.m_ref)).m_version))
    {
      jam();
<<<<<<< HEAD
      nextSubscription(signal, sumaRef);
    } else {
      jam();
      SubCreateReq * req = (SubCreateReq *)signal->getDataPtrSend();
      
      req->senderRef        = suma.reference();
      req->senderData       = subPtr.i;
      req->subscriptionId   = subPtr.p->m_subscriptionId;
      req->subscriptionKey  = subPtr.p->m_subscriptionKey;
      req->subscriptionType = subPtr.p->m_subscriptionType |
	SubCreateReq::RestartFlag |
	SubCreateReq::AddTableFlag;
      req->schemaTransId    = 0;

      req->tableId = 0;

      suma.sendSignal(senderRef, GSN_SUB_CREATE_REQ, signal,
		      SubCreateReq::SignalLength, JBB);
=======
      /**
       * Downgrade
       *
       * In pre suma v2, SUB_CREATE_REQ::SignalLength is one greater
       *   but code checks length and set a default value...
       *   so we dont need to do anything...
       *   Thank you Ms. Fortuna
       */
>>>>>>> d724b024
    }
    
    sendSignal(c_restart.m_ref, GSN_SUB_CREATE_REQ, signal,
               SubCreateReq::SignalLength, JBB);
  }
  else
  {
    /**
     * No need to copy DROPPED subscription...
     *   but this introduces a real time break
     */
    c_restart.m_waiting_on_self = 1;
    SubCreateConf * conf = (SubCreateConf *)signal->getDataPtrSend();
    conf->senderRef        = reference();
    conf->senderData       = subPtr.i;
    sendSignal(reference(), GSN_SUB_CREATE_CONF, signal,
               SubCreateConf::SignalLength, JBB);
  }
}

void 
Suma::execSUB_CREATE_REF(Signal* signal)
{
  jamEntry();

  SubCreateRef *const ref= (SubCreateRef *)signal->getDataPtr();
  Uint32 error= ref->errorCode;

  {
    SumaStartMeRef* ref= (SumaStartMeRef*)signal->getDataPtrSend();
    ref->errorCode = error;
    sendSignal(c_restart.m_ref, GSN_SUMA_START_ME_REF, signal,
               SumaStartMeRef::SignalLength, JBB);
  }

  Ptr<Subscription> subPtr;
  c_subscriptionPool.getPtr(subPtr, c_restart.m_subPtrI);
  abort_start_me(signal, subPtr, true);
}

void 
Suma::execSUB_CREATE_CONF(Signal* signal)
{
  jamEntry();

  /**
   * We have lock...start all subscriber(s)
   */
  Ptr<Subscription> subPtr;
  c_subscriptionPool.getPtr(subPtr, c_restart.m_subPtrI);

  c_restart.m_waiting_on_self = 0;

  /**
   * Check if we were aborted...
   *  this signal is sent to self in case of DROPPED subscription...
   */
  if (c_restart.m_abort)
  {
    jam();
    abort_start_me(signal, subPtr, true);
    return;
  }

  Ptr<Subscriber> ptr;
  if (subPtr.p->m_state != Subscription::DROPPED)
  {
    LocalDLList<Subscriber> list(c_subscriberPool, subPtr.p->m_subscribers);
    list.first(ptr);
  }
  else
  {
    ptr.setNull();
  }

  copySubscriber(signal, subPtr, ptr);
}

void
Suma::copySubscriber(Signal* signal,
                     Ptr<Subscription> subPtr,
                     Ptr<Subscriber> ptr)
{
  if (!ptr.isNull())
  {
    jam();

    SubStartReq* req = (SubStartReq*)signal->getDataPtrSend();
    req->senderRef        = reference();
    req->senderData       = ptr.i;
    req->subscriptionId   = subPtr.p->m_subscriptionId;
    req->subscriptionKey  = subPtr.p->m_subscriptionKey;
    req->part             = SubscriptionData::TableData;
    req->subscriberData   = ptr.p->m_senderData;
    req->subscriberRef    = ptr.p->m_senderRef;

    sendSignal(c_restart.m_ref, GSN_SUB_START_REQ,
               signal, SubStartReq::SignalLength, JBB);
    return;
  }
  else
  {
    // remove lock from this subscription
    Ptr<SubOpRecord> subOpPtr;
    c_subOpPool.getPtr(subOpPtr, c_restart.m_subOpPtrI);
    check_remove_queue(signal, subPtr, subOpPtr, true, false);
    check_release_subscription(signal, subPtr);

    DLHashTable<Subscription>::Iterator it;
    it.curr = subPtr;
    it.bucket = c_restart.m_bucket;
    c_subscriptions.next(it);
    copySubscription(signal, it);
  }
}

void 
Suma::execSUB_START_CONF(Signal* signal)
{
  jamEntry();

  SubStartConf * const conf = (SubStartConf*)signal->getDataPtr();

  Ptr<Subscription> subPtr;
  c_subscriptionPool.getPtr(subPtr, c_restart.m_subPtrI);

  Ptr<Subscriber> ptr;
  c_subscriberPool.getPtr(ptr, conf->senderData);

  LocalDLList<Subscriber> list(c_subscriberPool, subPtr.p->m_subscribers);
  list.next(ptr);
  copySubscriber(signal, subPtr, ptr);
}

void
Suma::execSUB_START_REF(Signal* signal)
{
  jamEntry();

  SubStartRef * sig = (SubStartRef*)signal->getDataPtr();
  Uint32 errorCode = sig->errorCode;

  {
    SumaStartMeRef* ref= (SumaStartMeRef*)signal->getDataPtrSend();
    ref->errorCode = errorCode;
    sendSignal(c_restart.m_ref, GSN_SUMA_START_ME_REF, signal,
               SumaStartMeRef::SignalLength, JBB);
  }

  Ptr<Subscription> subPtr;
  c_subscriptionPool.getPtr(subPtr, c_restart.m_subPtrI);

  abort_start_me(signal, subPtr, true);
}

void
Suma::abort_start_me(Signal* signal, Ptr<Subscription> subPtr,
                     bool lockowner)
{
  Ptr<SubOpRecord> subOpPtr;
  c_subOpPool.getPtr(subOpPtr, c_restart.m_subOpPtrI);
  check_remove_queue(signal, subPtr, subOpPtr, lockowner, true);
  check_release_subscription(signal, subPtr);

  c_restart.m_ref = 0;
}

void
Suma::execSUMA_HANDOVER_REQ(Signal* signal)
{
  jamEntry();
  DBUG_ENTER("Suma::execSUMA_HANDOVER_REQ");
  //  Uint32 sumaRef = signal->getSendersBlockRef();
  SumaHandoverReq const * req = (SumaHandoverReq *)signal->getDataPtr();

  Uint32 gci = req->gci;
  Uint32 nodeId = req->nodeId;
  Uint32 new_gci = (m_last_complete_gci >> 32) + MAX_CONCURRENT_GCP + 1;
  
  Uint32 start_gci = (gci > new_gci ? gci : new_gci);
  // mark all active buckets really belonging to restarting SUMA

  c_alive_nodes.set(nodeId);
  
  Bucket_mask tmp;
  for( Uint32 i = 0; i < c_no_of_buckets; i++) 
  {
    if(get_responsible_node(i) == nodeId)
    {
      if (m_active_buckets.get(i))
      {
	// I'm running this bucket but it should really be the restarted node
	tmp.set(i);
	m_active_buckets.clear(i);
	m_switchover_buckets.set(i);
	c_buckets[i].m_switchover_gci = (Uint64(start_gci) << 32) - 1;
	c_buckets[i].m_state |= Bucket::BUCKET_HANDOVER;
	c_buckets[i].m_switchover_node = nodeId;
	ndbout_c("prepare to handover bucket: %d", i);
      }
      else if(m_switchover_buckets.get(i))
      {
	ndbout_c("dont handover bucket: %d %d", i, nodeId);
      }
    }
  }
  
  SumaHandoverConf* conf= (SumaHandoverConf*)signal->getDataPtrSend();
  tmp.copyto(BUCKET_MASK_SIZE, conf->theBucketMask);
  conf->gci = start_gci;
  conf->nodeId = getOwnNodeId();
  sendSignal(calcSumaBlockRef(nodeId), GSN_SUMA_HANDOVER_CONF, signal,
	     SumaHandoverConf::SignalLength, JBB);
  
  DBUG_VOID_RETURN;
}

// only run on all but restarting suma
void
Suma::execSUMA_HANDOVER_REF(Signal* signal) 
{
  ndbrequire(false);
}

void
Suma::execSUMA_HANDOVER_CONF(Signal* signal) {
  jamEntry();
  DBUG_ENTER("Suma::execSUMA_HANDOVER_CONF");

  SumaHandoverConf const * conf = (SumaHandoverConf *)signal->getDataPtr();

  Uint32 gci = conf->gci;
  Uint32 nodeId = conf->nodeId;
  Bucket_mask tmp;
  tmp.assign(BUCKET_MASK_SIZE, conf->theBucketMask);
#ifdef HANDOVER_DEBUG
  ndbout_c("Suma::execSUMA_HANDOVER_CONF, gci = %u", gci);
#endif

  for( Uint32 i = 0; i < c_no_of_buckets; i++) 
  {
    if (tmp.get(i))
    {
      ndbrequire(get_responsible_node(i) == getOwnNodeId());
      // We should run this bucket, but _nodeId_ is
      c_buckets[i].m_switchover_gci = (Uint64(gci) << 32) - 1;
      c_buckets[i].m_state |= Bucket::BUCKET_STARTING;
    }
  }
  
  char buf[255];
  tmp.getText(buf);
  infoEvent("Suma: handover from node %d gci: %d buckets: %s (%d)",
	    nodeId, gci, buf, c_no_of_buckets);
  m_switchover_buckets.bitOR(tmp);
  c_startup.m_handover_nodes.clear(nodeId);
  DBUG_VOID_RETURN;
}

#ifdef NOT_USED
static
NdbOut&
operator<<(NdbOut & out, const Suma::Page_pos & pos)
{
  out << "[ Page_pos:"
      << " m_page_id: " << pos.m_page_id
      << " m_page_pos: " << pos.m_page_pos
      << " m_max_gci: " << pos.m_max_gci
      << " ]";
  return out;
}
#endif

Uint32*
Suma::get_buffer_ptr(Signal* signal, Uint32 buck, Uint64 gci, Uint32 sz)
{
  sz += 1; // len
  Bucket* bucket= c_buckets+buck;
  Page_pos pos= bucket->m_buffer_head;

  Buffer_page* page = 0;
  Uint32 *ptr = 0;
  
  if (likely(pos.m_page_id != RNIL))
  {
    page= (Buffer_page*)m_tup->c_page_pool.getPtr(pos.m_page_id);
    ptr= page->m_data + pos.m_page_pos;
  }

  const bool same_gci = (gci == pos.m_last_gci) && (!ERROR_INSERTED(13022));
  
  pos.m_page_pos += sz;
  pos.m_last_gci = gci;
  Uint64 max = pos.m_max_gci > gci ? pos.m_max_gci : gci;
  
  if(likely(same_gci && pos.m_page_pos <= Buffer_page::DATA_WORDS))
  {
    pos.m_max_gci = max;
    bucket->m_buffer_head = pos;
    * ptr++ = (0x8000 << 16) | sz; // Same gci
    return ptr;
  }
  else if(pos.m_page_pos + Buffer_page::GCI_SZ32 <= Buffer_page::DATA_WORDS)
  {
loop:
    pos.m_max_gci = max;
    pos.m_page_pos += Buffer_page::GCI_SZ32;
    bucket->m_buffer_head = pos;
    * ptr++ = (sz + Buffer_page::GCI_SZ32);
    * ptr++ = gci >> 32;
    * ptr++ = gci & 0xFFFFFFFF;
    return ptr;
  }
  else
  {
    /**
     * new page
     * 1) save header on last page
     * 2) seize new page
     */
    Uint32 next;
    if(unlikely((next= seize_page()) == RNIL))
    {
      /**
       * Out of buffer
       */
      out_of_buffer(signal);
      return 0;
    }

    if(likely(pos.m_page_id != RNIL))
    {
      page->m_max_gci_hi = pos.m_max_gci >> 32;
      page->m_max_gci_lo = pos.m_max_gci & 0xFFFFFFFF;
      page->m_words_used = pos.m_page_pos - sz;
      page->m_next_page= next;
      ndbassert(pos.m_max_gci != 0);
    }
    else
    {
      bucket->m_buffer_tail = next;
    }
    
    memset(&pos, 0, sizeof(pos));
    pos.m_page_id = next;
    pos.m_page_pos = sz;
    pos.m_last_gci = gci;
    
    page= (Buffer_page*)m_tup->c_page_pool.getPtr(pos.m_page_id);
    page->m_next_page= RNIL;
    ptr= page->m_data;
    goto loop; //
  }
}

void
Suma::out_of_buffer(Signal* signal)
{
  if(m_out_of_buffer_gci)
  {
    return;
  }
  
  m_out_of_buffer_gci = m_last_complete_gci - 1;
  infoEvent("Out of event buffer: nodefailure will cause event failures");
  m_missing_data = false;
  out_of_buffer_release(signal, 0);
}

void
Suma::out_of_buffer_release(Signal* signal, Uint32 buck)
{
  Bucket* bucket= c_buckets+buck;
  Uint32 tail= bucket->m_buffer_tail;
  
  if(tail != RNIL)
  {
    Buffer_page* page= (Buffer_page*)m_tup->c_page_pool.getPtr(tail);
    bucket->m_buffer_tail = page->m_next_page;
    free_page(tail, page);
    signal->theData[0] = SumaContinueB::OUT_OF_BUFFER_RELEASE;
    signal->theData[1] = buck;
    sendSignal(SUMA_REF, GSN_CONTINUEB, signal, 2, JBB);
    return;
  }

  /**
   * Clear head
   */
  bucket->m_buffer_head.m_page_id = RNIL;
  bucket->m_buffer_head.m_page_pos = Buffer_page::DATA_WORDS + 1;
  
  buck++;
  if(buck != c_no_of_buckets)
  {
    signal->theData[0] = SumaContinueB::OUT_OF_BUFFER_RELEASE;
    signal->theData[1] = buck;
    sendSignal(SUMA_REF, GSN_CONTINUEB, signal, 2, JBB);
    return;
  }

  /**
   * Finished will all release
   *   prepare for inclusion
   */
  m_out_of_buffer_gci = m_max_seen_gci > m_last_complete_gci 
    ? m_max_seen_gci : m_last_complete_gci;
  m_missing_data = false;
}

Uint32
Suma::seize_page()
{
  if (ERROR_INSERTED(13038))
  {
    jam();
    CLEAR_ERROR_INSERT_VALUE;
    ndbout_c("Simulating out of event buffer");
    m_out_of_buffer_gci = m_max_seen_gci;
  }
  if(unlikely(m_out_of_buffer_gci))
  {
    return RNIL;
  }
loop:
  Ptr<Page_chunk> ptr;
  Uint32 ref= m_first_free_page;
  if(likely(ref != RNIL))
  {
    m_first_free_page = ((Buffer_page*)m_tup->c_page_pool.getPtr(ref))->m_next_page;
    Uint32 chunk = ((Buffer_page*)m_tup->c_page_pool.getPtr(ref))->m_page_chunk_ptr_i;
    c_page_chunk_pool.getPtr(ptr, chunk);
    ndbassert(ptr.p->m_free);
    ptr.p->m_free--;
    return ref;
  }

  if(!c_page_chunk_pool.seize(ptr))
    return RNIL;

  Uint32 count;
  m_tup->allocConsPages(16, count, ref);
  if (count == 0)
    return RNIL;

  ndbout_c("alloc_chunk(%d %d) - ", ref, count);

  m_first_free_page = ptr.p->m_page_id = ref;
  ptr.p->m_size = count;
  ptr.p->m_free = count;

  Buffer_page* page;
  LINT_INIT(page);
  for(Uint32 i = 0; i<count; i++)
  {
    page = (Buffer_page*)m_tup->c_page_pool.getPtr(ref);
    page->m_page_state= SUMA_SEQUENCE;
    page->m_page_chunk_ptr_i = ptr.i;
    page->m_next_page = ++ref;
  }
  page->m_next_page = RNIL;
  
  goto loop;
}

void
Suma::free_page(Uint32 page_id, Buffer_page* page)
{
  Ptr<Page_chunk> ptr;
  ndbrequire(page->m_page_state == SUMA_SEQUENCE);

  Uint32 chunk= page->m_page_chunk_ptr_i;

  c_page_chunk_pool.getPtr(ptr, chunk);  
  
  ptr.p->m_free ++;
  page->m_next_page = m_first_free_page;
  ndbrequire(ptr.p->m_free <= ptr.p->m_size);
  
  m_first_free_page = page_id;
}

void
Suma::release_gci(Signal* signal, Uint32 buck, Uint64 gci)
{
  Bucket* bucket= c_buckets+buck;
  Uint32 tail= bucket->m_buffer_tail;
  Page_pos head= bucket->m_buffer_head;
  Uint64 max_acked = bucket->m_max_acked_gci;

  const Uint32 mask = Bucket::BUCKET_TAKEOVER | Bucket::BUCKET_RESEND;
  if(unlikely(bucket->m_state & mask))
  {
    jam();
    ndbout_c("release_gci(%d, %llu) -> node failure -> abort", buck, gci);
    return;
  }
  
  bucket->m_max_acked_gci = (max_acked > gci ? max_acked : gci);
  if(unlikely(tail == RNIL))
  {
    return;
  }
  
  if(tail == head.m_page_id)
  {
    if(gci >= head.m_max_gci)
    {
      jam();
      if (ERROR_INSERTED(13034))
      {
        jam();
        SET_ERROR_INSERT_VALUE(13035);
        return;
      }
      if (ERROR_INSERTED(13035))
      {
        CLEAR_ERROR_INSERT_VALUE;
        NodeReceiverGroup rg(CMVMI, c_nodes_in_nodegroup_mask);
        rg.m_nodes.clear(getOwnNodeId());
        signal->theData[0] = 9999;
        sendSignal(rg, GSN_NDB_TAMPER, signal, 1, JBA);
        return;
      }
      head.m_page_pos = 0;
      head.m_max_gci = gci;
      head.m_last_gci = 0;
      bucket->m_buffer_head = head;
    }
    return;
  }
  else
  {
    jam();
    Buffer_page* page= (Buffer_page*)m_tup->c_page_pool.getPtr(tail);
    Uint64 max_gci = page->m_max_gci_lo | (Uint64(page->m_max_gci_hi) << 32);
    Uint32 next_page = page->m_next_page;

    ndbassert(max_gci != 0);
    
    if(gci >= max_gci)
    {
      jam();
      free_page(tail, page);
      
      bucket->m_buffer_tail = next_page;
      signal->theData[0] = SumaContinueB::RELEASE_GCI;
      signal->theData[1] = buck;
      signal->theData[2] = gci >> 32;
      signal->theData[3] = gci & 0xFFFFFFFF;
      sendSignal(SUMA_REF, GSN_CONTINUEB, signal, 4, JBB);
      return;
    }
    else
    {
      //ndbout_c("do nothing...");
    }
  }
}

static Uint32 g_cnt = 0;

void
Suma::start_resend(Signal* signal, Uint32 buck)
{
  printf("start_resend(%d, ", buck);

  /**
   * Resend from m_max_acked_gci + 1 until max_gci + 1
   */
  Bucket* bucket= c_buckets + buck;
  Page_pos pos= bucket->m_buffer_head;

  if(m_out_of_buffer_gci)
  {
    Ptr<Gcp_record> gcp;
    c_gcp_list.last(gcp);
    signal->theData[0] = NDB_LE_SubscriptionStatus;
    signal->theData[1] = 2; // INCONSISTENT;
    signal->theData[2] = 0; // Not used
    signal->theData[3] = (Uint32) pos.m_max_gci;
    signal->theData[4] = (Uint32) (gcp.p->m_gci >> 32);
    sendSignal(CMVMI_REF, GSN_EVENT_REP, signal, 5, JBB);
    m_missing_data = true;
    return;
  }

  if(pos.m_page_id == RNIL)
  {
    jam();
    m_active_buckets.set(buck);
    m_gcp_complete_rep_count ++;
    ndbout_c("empty bucket(RNIL) -> active max_acked: %u/%u max_gci: %u/%u",
	     Uint32(bucket->m_max_acked_gci >> 32),
	     Uint32(bucket->m_max_acked_gci),
	     Uint32(pos.m_max_gci >> 32),
	     Uint32(pos.m_max_gci));
    return;
  }

  Uint64 min= bucket->m_max_acked_gci + 1;
  Uint64 max = pos.m_max_gci;

  ndbrequire(max <= m_max_seen_gci);

  if(min > max)
  {
    ndbrequire(pos.m_page_id == bucket->m_buffer_tail);
    m_active_buckets.set(buck);
    m_gcp_complete_rep_count ++;
    ndbout_c("empty bucket -> active");
    return;
  }

  g_cnt = 0;
  bucket->m_state |= (Bucket::BUCKET_TAKEOVER | Bucket::BUCKET_RESEND);
  bucket->m_switchover_node = get_responsible_node(buck);
  bucket->m_switchover_gci = max;

  m_switchover_buckets.set(buck);
  
  signal->theData[0] = SumaContinueB::RESEND_BUCKET;
  signal->theData[1] = buck;
  signal->theData[2] = min >> 32;
  signal->theData[3] = 0;
  signal->theData[4] = 0;
  signal->theData[5] = min & 0xFFFFFFFF;
  signal->theData[6] = 0;
  sendSignal(reference(), GSN_CONTINUEB, signal, 7, JBB);
  
  ndbout_c("min: %u/%u - max: %u/%u) page: %d", 
	   Uint32(min >> 32), Uint32(min), Uint32(max >> 32), Uint32(max), 
	   bucket->m_buffer_tail);
  ndbrequire(max >= min);
}

void
Suma::resend_bucket(Signal* signal, Uint32 buck, Uint64 min_gci,
		    Uint32 pos, Uint64 last_gci)
{
  Bucket* bucket= c_buckets+buck;
  Uint32 tail= bucket->m_buffer_tail;

  Buffer_page* page= (Buffer_page*)m_tup->c_page_pool.getPtr(tail);
  Uint64 max_gci = page->m_max_gci_lo | (Uint64(page->m_max_gci_hi) << 32);
  Uint32 next_page = page->m_next_page;
  Uint32 *ptr = page->m_data + pos;
  Uint32 *end = page->m_data + page->m_words_used;
  bool delay = false;

  ndbrequire(tail != RNIL);

  if(tail == bucket->m_buffer_head.m_page_id)
  {
    max_gci= bucket->m_buffer_head.m_max_gci;
    end= page->m_data + bucket->m_buffer_head.m_page_pos;
    next_page= RNIL;

    if(ptr == end)
    {
      delay = true;
      goto next;
    }
  }
  else if(pos == 0 && min_gci > max_gci)
  {
    free_page(tail, page);
    tail = bucket->m_buffer_tail = next_page;
    goto next;
  }
  
#if 0
  for(Uint32 i = 0; i<page->m_words_used; i++)
  {
    printf("%.8x ", page->m_data[i]);
    if(((i + 1) % 8) == 0)
      printf("\n");
  }
  printf("\n");
#endif

  while(ptr < end)
  {
    Uint32 *src = ptr;
    Uint32 tmp = * src++;
    Uint32 sz = tmp & 0xFFFF;

    ptr += sz;

    if(! (tmp & (0x8000 << 16)))
    {
      ndbrequire(sz >= Buffer_page::GCI_SZ32);
      sz -= Buffer_page::GCI_SZ32;
      Uint32 last_gci_hi = * src++;
      Uint32 last_gci_lo = * src++;
      last_gci = last_gci_lo | (Uint64(last_gci_hi) << 32);
    }
    else
    {
      ndbrequire(ptr - sz > page->m_data);
    }

    if(last_gci < min_gci)
    {
      continue;
    }

    ndbrequire(sz);
    sz --; // remove *len* part of sz
    
    if(sz == 0)
    {
      SubGcpCompleteRep * rep = (SubGcpCompleteRep*)signal->getDataPtrSend();
      rep->gci_hi = last_gci >> 32;
      rep->gci_lo = last_gci & 0xFFFFFFFF;
      rep->flags = (m_missing_data)
                   ? SubGcpCompleteRep::MISSING_DATA
                   : 0;
      rep->senderRef  = reference();
      rep->gcp_complete_rep_count = 1;

      if (ERROR_INSERTED(13036))
      {
        jam();
        CLEAR_ERROR_INSERT_VALUE;
        ndbout_c("Simulating out of event buffer at node failure");
        rep->flags |= SubGcpCompleteRep::MISSING_DATA;
      }
  
      char buf[255];
      c_subscriber_nodes.getText(buf);
      if (g_cnt)
      {      
        ndbout_c("resending GCI: %u/%u rows: %d -> %s", 
                 Uint32(last_gci >> 32), Uint32(last_gci), g_cnt, buf);
      }
      g_cnt = 0;
      
      NodeReceiverGroup rg(API_CLUSTERMGR, c_subscriber_nodes);
      sendSignal(rg, GSN_SUB_GCP_COMPLETE_REP, signal,
		 SubGcpCompleteRep::SignalLength, JBB);
    } 
    else
    {
      const uint buffer_header_sz = 4;
      g_cnt++;
      Uint32 subPtrI = * src++ ;
      Uint32 schemaVersion = * src++;
      Uint32 event = * src >> 16;
      Uint32 sz_1 = (* src ++) & 0xFFFF;
      Uint32 any_value = * src++;

      ndbassert(sz - buffer_header_sz >= sz_1);
      
      LinearSectionPtr ptr[3];
      const Uint32 nptr= reformat(signal, ptr, 
				  src, sz_1, 
				  src + sz_1, sz - buffer_header_sz - sz_1);
      Uint32 ptrLen= 0;
      for(Uint32 i =0; i < nptr; i++)
        ptrLen+= ptr[i].sz;

      /**
       * Signal to subscriber(s)
       */
      Ptr<Subscription> subPtr;
      c_subscriptionPool.getPtr(subPtr, subPtrI);
      Ptr<Table> tabPtr;
      c_tablePool.getPtr(tabPtr, subPtr.p->m_table_ptrI);
      Uint32 table = subPtr.p->m_tableId;
      if (table_version_major(tabPtr.p->m_schemaVersion) ==
          table_version_major(schemaVersion))
      {
	SubTableData * data = (SubTableData*)signal->getDataPtrSend();//trg;
	data->gci_hi         = last_gci >> 32;
	data->gci_lo         = last_gci & 0xFFFFFFFF;
	data->tableId        = table;
	data->requestInfo    = 0;
	SubTableData::setOperation(data->requestInfo, event);
	data->flags          = 0;
	data->anyValue       = any_value;
	data->totalLen       = ptrLen;
	
	{
          LocalDLList<Subscriber> list(c_subscriberPool,
                                       subPtr.p->m_subscribers);
          SubscriberPtr subbPtr;
          for(list.first(subbPtr); !subbPtr.isNull(); list.next(subbPtr))
          {
            data->senderData = subbPtr.p->m_senderData;
            sendSignal(subbPtr.p->m_senderRef, GSN_SUB_TABLE_DATA, signal,
                       SubTableData::SignalLength, JBB, ptr, nptr);
          }
        }
      }
    }
    
    break;
  }
  
  if(ptr == end && (tail != bucket->m_buffer_head.m_page_id))
  {
    /**
     * release...
     */
    free_page(tail, page);
    tail = bucket->m_buffer_tail = next_page;
    pos = 0;
    last_gci = 0;
  }
  else
  {
    pos = (ptr - page->m_data);
  }
  
next:
  if(tail == RNIL)
  {
    bucket->m_state &= ~(Uint32)Bucket::BUCKET_RESEND;
    ndbassert(! (bucket->m_state & Bucket::BUCKET_TAKEOVER));
    ndbout_c("resend done...");
    return;
  }
  
  signal->theData[0] = SumaContinueB::RESEND_BUCKET;
  signal->theData[1] = buck;
  signal->theData[2] = min_gci >> 32;
  signal->theData[3] = pos;
  signal->theData[4] = last_gci >> 32;
  signal->theData[5] = min_gci & 0xFFFFFFFF;
  signal->theData[6] = last_gci & 0xFFFFFFFF;
  if(!delay)
    sendSignal(SUMA_REF, GSN_CONTINUEB, signal, 7, JBB);
  else
    sendSignalWithDelay(SUMA_REF, GSN_CONTINUEB, signal, 10, 7);
}

void
Suma::execGCP_PREPARE(Signal *signal)
{
  jamEntry();
  const GCPPrepare *prep = (const GCPPrepare *)signal->getDataPtr();
  m_current_gci = prep->gci_lo | (Uint64(prep->gci_hi) << 32);
}

template void append(DataBuffer<11>&,SegmentedSectionPtr,SectionSegmentPool&);
<|MERGE_RESOLUTION|>--- conflicted
+++ resolved
@@ -94,71 +94,6 @@
 
 #define PRINT_ONLY 0
 
-<<<<<<< HEAD
-=======
-#include <ndb_version.h>
-
-void
-Suma::getNodeGroupMembers(Signal* signal)
-{
-  jam();
-  DBUG_ENTER("Suma::getNodeGroupMembers");
-  /**
-   * Ask DIH for nodeGroupMembers
-   */
-  CheckNodeGroups * sd = (CheckNodeGroups*)signal->getDataPtrSend();
-  sd->blockRef = reference();
-  sd->requestType =
-    CheckNodeGroups::Direct |
-    CheckNodeGroups::GetNodeGroupMembers;
-  sd->nodeId = getOwnNodeId();
-  EXECUTE_DIRECT(DBDIH, GSN_CHECKNODEGROUPSREQ, signal, 
-		 CheckNodeGroups::SignalLength);
-  jamEntry();
-  
-  c_nodeGroup = sd->output;
-  c_nodes_in_nodegroup_mask.assign(sd->mask);
-  c_noNodesInGroup = c_nodes_in_nodegroup_mask.count();
-  Uint32 i, pos= 0;
-  
-  for (i = 0; i < MAX_NDB_NODES; i++) {
-    if (sd->mask.get(i)) 
-    {
-      c_nodesInGroup[pos++] = i;
-    }
-  }
-  
-  const Uint32 replicas= c_noNodesInGroup;
-
-  Uint32 buckets= 1;
-  for(i = 1; i <= replicas; i++)
-    buckets *= i;
-  
-  for(i = 0; i<buckets; i++)
-  {
-    Bucket* ptr= c_buckets+i;
-    for(Uint32 j= 0; j< replicas; j++)
-    {
-      ptr->m_nodes[j] = c_nodesInGroup[(i + j) % replicas];
-    }
-  }
-  
-  c_no_of_buckets= buckets;
-  ndbrequire(c_noNodesInGroup > 0); // at least 1 node in the nodegroup
-
-#ifndef DBUG_OFF
-  for (Uint32 i = 0; i < c_noNodesInGroup; i++) {
-    DBUG_PRINT("exit",("Suma: NodeGroup %u, me %u, "
-		       "member[%u] %u",
-		       c_nodeGroup, getOwnNodeId(), 
-		       i, c_nodesInGroup[i]));
-  }
-#endif
-
-  DBUG_VOID_RETURN;
-}
-
->>>>>>> d724b024
 void 
 Suma::execREAD_CONFIG_REQ(Signal* signal)
 {
@@ -1539,19 +1474,7 @@
   const Uint32 reportSubscribe = (flags & SubCreateReq::ReportSubscribe) ?
     Subscription::REPORT_SUBSCRIBE : 0;
   const Uint32 tableId = req.tableId;
-<<<<<<< HEAD
   const Uint32 schemaTransId = req.schemaTransId;
-  Subscription::State state = (Subscription::State) req.state;
-  if (signal->getLength() != SubCreateReq::SignalLength2)
-  {
-    /*
-      api or restarted by older version
-      if restarted by old version, do the best we can
-    */
-    state = Subscription::DEFINED;
-  }
-=======
->>>>>>> d724b024
 
   Subscription key;
   key.m_subscriptionId  = subId;
@@ -1568,21 +1491,6 @@
   {
     jam();
 
-<<<<<<< HEAD
-    // leave meaning of schemaTransId open in this branch
-    ndbrequire(subPtr.p->m_schemaTransId == 0 && schemaTransId == 0);
-
-    if (restartFlag)
-    {
-      ndbrequire(type != SubCreateReq::SingleTableScan);
-      ndbrequire(req.tableId != subPtr.p->m_tableId);
-      ndbrequire(type != SubCreateReq::TableEvent);
-      addTableId(req.tableId, subPtr, 0);
-    }
-  } else {
-    if (c_startup.m_restart_server_node_id && 
-        subRef != calcSumaBlockRef(c_startup.m_restart_server_node_id))
-=======
     /**
      * We havent started syncing yet
      */
@@ -1608,7 +1516,6 @@
   {
     jam();
     if(!c_subscriptions.seize(subPtr))
->>>>>>> d724b024
     {
       jam();
       sendSubCreateRef(signal, senderRef, senderData,
@@ -1623,12 +1530,6 @@
     subPtr.p->m_subscriptionType = type;
     subPtr.p->m_tableId          = tableId;
     subPtr.p->m_table_ptrI       = RNIL;
-<<<<<<< HEAD
-    subPtr.p->m_schemaTransId    = schemaTransId;
-    subPtr.p->m_state            = state;
-    subPtr.p->n_subscribers      = 0;
-    subPtr.p->m_current_sync_ptrI = RNIL;
-=======
     subPtr.p->m_state            = Subscription::UNDEFINED;
     subPtr.p->m_trigger_state    =  Subscription::T_UNDEFINED;
     subPtr.p->m_triggers[0]      = ILLEGAL_TRIGGER_ID;
@@ -1636,6 +1537,7 @@
     subPtr.p->m_triggers[2]      = ILLEGAL_TRIGGER_ID;
     subPtr.p->m_errorCode        = 0;
     subPtr.p->m_options          = reportSubscribe | reportAll;
+    subPtr.p->m_schemaTransId    = schemaTransId;
   }
 
   Ptr<SubOpRecord> subOpPtr;
@@ -1678,7 +1580,6 @@
                        SubCreateRef::OutOfTableRecords);
       return;
     }
->>>>>>> d724b024
 
     new (tabPtr.p) Table;
     tabPtr.p->m_tableId= tableId;
@@ -1868,356 +1769,6 @@
  *
  *
  */
-void
-<<<<<<< HEAD
-Suma::Table::runLIST_TABLES_CONF(Signal* signal){
-  jam();
-
-  ListTablesConf * const conf = (ListTablesConf*)signal->getDataPtr();
-  const Uint32 len = signal->length() - ListTablesConf::HeaderLength;
-
-  SubscriptionPtr subPtr;
-  suma.c_subscriptions.getPtr(subPtr, m_subscriptionPtrI);
-
-  for (unsigned i = 0; i < len; i++) {
-    subPtr.p->m_maxTables++;
-    suma.addTableId(ListTablesConf::getTableId(conf->tableData[i]), subPtr, this);
-  }
-
-  //  for (unsigned i = 0; i < len; i++)
-  //    conf->tableData[i] = ListTablesConf::getTableId(conf->tableData[i]);
-  //  m_tableList.append(&conf->tableData[0], len);
-
-#if 0 
-  TableList::DataBufferIterator it;
-  int i = 0;
-  for(m_tableList.first(it);!it.isNull();m_tableList.next(it)) {
-    ndbout_c("%u listtableconf tableid %d", i++, *it.data);
-  }
-#endif
-
-  if(len == ListTablesConf::DataLength){
-    jam();
-    // we expect more LIST_TABLE_CONF
-    return;
-  }
-
-#if 0
-  subPtr.p->m_currentTable = 0;
-  subPtr.p->m_maxTables    = 0;
-
-  TableList::DataBufferIterator it;
-  for(m_tableList.first(it); !it.isNull(); m_tableList.next(it)) {
-    subPtr.p->m_maxTables++;
-    suma.addTableId(*it.data, subPtr, NULL);
-#ifdef NODEFAIL_DEBUG
-    ndbout_c(" listtableconf tableid %d",*it.data);
-#endif
-  }
-#endif
-  
-  startMeta(signal);
-}
-#endif
-
-
-int 
-Suma::initTable(Signal *signal, Uint32 tableId, TablePtr &tabPtr,
-			   SubscriberPtr subbPtr)
-{
-  DBUG_ENTER("Suma::initTable SubscriberPtr");
-  DBUG_PRINT("enter",("tableId: %d", tableId));
-
-  SubscriptionPtr subPtr;
-  c_subscriptions.getPtr(subPtr, subbPtr.p->m_subPtrI);
-
-  int r= initTable(signal,tableId,tabPtr,subPtr.p->m_schemaTransId);
-
-=======
-Suma::execGET_TABINFOREF(Signal* signal){
-  jamEntry();
-  GetTabInfoRef* ref = (GetTabInfoRef*)signal->getDataPtr();
-  Uint32 tableId = ref->tableId;
-  Uint32 senderData = ref->senderData;
-  GetTabInfoRef::ErrorCode errorCode =
-    (GetTabInfoRef::ErrorCode) ref->errorCode;
-  int do_resend_request = 0;
-  TablePtr tabPtr;
-  c_tablePool.getPtr(tabPtr, senderData);
-  switch (errorCode)
->>>>>>> d724b024
-  {
-  case GetTabInfoRef::TableNotDefined:
-    // wrong state
-    break;
-  case GetTabInfoRef::InvalidTableId:
-    // no such table
-    break;
-  case GetTabInfoRef::Busy:
-    do_resend_request = 1;
-    break;
-  case GetTabInfoRef::TableNameTooLong:
-    ndbrequire(false);
-  }
-  if (do_resend_request)
-  {
-    GetTabInfoReq * req = (GetTabInfoReq *)signal->getDataPtrSend();
-    req->senderRef = reference();
-    req->senderData = senderData;
-    req->requestType =
-      GetTabInfoReq::RequestById | GetTabInfoReq::LongSignalConf;
-    req->tableId = tableId;
-    sendSignalWithDelay(DBDICT_REF, GSN_GET_TABINFOREQ, signal,
-                        30, GetTabInfoReq::SignalLength);
-    return;
-  }
-
-  LocalDLList<Subscription> subList(c_subscriptionPool,
-                                    tabPtr.p->m_subscriptions);
-  Ptr<Subscription> subPtr;
-  bool empty = subList.isEmpty();
-  for(subList.first(subPtr); !subPtr.isNull();)
-  {
-    jam();
-    Ptr<SubOpRecord> ptr;
-    LocalDLFifoList<SubOpRecord> list(c_subOpPool, subPtr.p->m_create_req);
-    for (list.first(ptr); !ptr.isNull(); )
-    {
-      jam();
-      sendSubCreateRef(signal,
-                       ptr.p->m_senderRef,
-                       ptr.p->m_senderData,
-                       SubCreateRef::TableDropped);
-
-      Ptr<SubOpRecord> tmp0 = ptr;
-      list.next(ptr);
-      list.release(tmp0);
-    }
-    Ptr<Subscription> tmp1 = subPtr;
-    subList.next(subPtr);
-    subList.release(tmp1);
-  }
-
-  c_tables.release(tabPtr);
-  ndbassert(!empty);
-}
-
-void
-Suma::execGET_TABINFO_CONF(Signal* signal){
-  jamEntry();
-
-<<<<<<< HEAD
-  SubscriptionPtr subPtr;
-  c_subscriptions.getPtr(subPtr, syncPtr.p->m_subscriptionPtrI);
-
-  int r= initTable(signal,tableId,tabPtr,subPtr.p->m_schemaTransId);
-=======
-  CRASH_INSERTION(13006);
->>>>>>> d724b024
-
-  if(!assembleFragments(signal)){
-    return;
-  }
-  
-  SectionHandle handle(this, signal);
-  GetTabInfoConf* conf = (GetTabInfoConf*)signal->getDataPtr();
-  Uint32 tableId = conf->tableId;
-  TablePtr tabPtr;
-  c_tablePool.getPtr(tabPtr, conf->senderData);
-  SegmentedSectionPtr ptr;
-  handle.getSection(ptr, GetTabInfoConf::DICT_TAB_INFO);
-  ndbrequire(tabPtr.p->parseTable(ptr, *this));
-  releaseSections(handle);
-
-  /**
-   * We need to gather fragment info
-   */
-  jam();
-  signal->theData[0] = RNIL;
-  signal->theData[1] = tableId;
-  signal->theData[2] = tabPtr.i;
-  sendSignal(DBDIH_REF, GSN_DI_FCOUNTREQ, signal, 3, JBB);
-}
-
-<<<<<<< HEAD
-int
-Suma::initTable(Signal *signal, Uint32 tableId, TablePtr &tabPtr,
-                Uint32 schemaTransId)
-=======
-bool
-Suma::Table::parseTable(SegmentedSectionPtr ptr,
-			Suma &suma)
->>>>>>> d724b024
-{
-  DBUG_ENTER("Suma::Table::parseTable");
-  
-  SimplePropertiesSectionReader it(ptr, suma.getSectionSegmentPool());
-  
-  SimpleProperties::UnpackStatus s;
-  DictTabInfo::Table tableDesc; tableDesc.init();
-  s = SimpleProperties::unpack(it, &tableDesc, 
-			       DictTabInfo::TableMapping, 
-			       DictTabInfo::TableMappingSize, 
-			       true, true);
-
-<<<<<<< HEAD
-    tabPtr.p->m_tableId= tableId;
-    tabPtr.p->m_ptrI= tabPtr.i;
-    tabPtr.p->n_subscribers = 0;
-    DBUG_PRINT("info",("Suma::Table[%u,i=%u]::n_subscribers: %u",
-		       tabPtr.p->m_tableId, tabPtr.i, tabPtr.p->n_subscribers));
-
-    tabPtr.p->m_reportAll = false;
-
-    tabPtr.p->m_error         = 0;
-    tabPtr.p->m_schemaVersion = RNIL;
-    tabPtr.p->m_state = Table::DEFINING;
-    tabPtr.p->m_drop_subbPtr.p = 0;
-    for (int j= 0; j < 3; j++)
-    {
-      tabPtr.p->m_hasTriggerDefined[j] = 0;
-      tabPtr.p->m_hasOutstandingTriggerReq[j] = 0;
-      tabPtr.p->m_triggerIds[j] = ILLEGAL_TRIGGER_ID;
-    }
-    tabPtr.p->m_schemaTransId = schemaTransId;
-
-    c_tables.add(tabPtr);
-
-    GetTabInfoReq * req = (GetTabInfoReq *)signal->getDataPtrSend();
-    req->senderRef = reference();
-    req->senderData = tabPtr.i;
-    req->requestType = 
-      GetTabInfoReq::RequestById | GetTabInfoReq::LongSignalConf;
-    req->tableId = tableId;
-    req->schemaTransId = schemaTransId;
-
-    DBUG_PRINT("info",("GET_TABINFOREQ id %d", req->tableId));
-
-    if (ERROR_INSERTED(13031))
-    {
-      jam();
-      CLEAR_ERROR_INSERT_VALUE;
-      GetTabInfoRef* ref = (GetTabInfoRef*)signal->getDataPtrSend();
-      ref->tableId = tableId;
-      ref->senderData = tabPtr.i;
-      ref->errorCode = GetTabInfoRef::TableNotDefined;
-      sendSignal(reference(), GSN_GET_TABINFOREF, signal, 
-		 GetTabInfoRef::SignalLength, JBB);
-      DBUG_RETURN(1);
-    }
-
-    sendSignal(DBDICT_REF, GSN_GET_TABINFOREQ, signal,
-	       GetTabInfoReq::SignalLength, JBB);
-    DBUG_RETURN(1);
-  }
-  if (tabPtr.p->m_state == Table::DEFINING)
-  {
-    DBUG_RETURN(1);
-  }
-  // ToDo should be a ref signal instead
-  ndbrequire(tabPtr.p->m_state == Table::DEFINED);
-  DBUG_RETURN(0);
-}
-
-int
-Suma::completeOneSubscriber(Signal *signal, TablePtr tabPtr, SubscriberPtr subbPtr)
-{
-  jam();
-  DBUG_ENTER("Suma::completeOneSubscriber");
-
-  if (tabPtr.p->m_error &&
-      (c_startup.m_restart_server_node_id == 0 ||
-       tabPtr.p->m_state != Table::DROPPED))
-  {
-    jam();
-    sendSubStartRef(signal,subbPtr,tabPtr.p->m_error,
-		    SubscriptionData::TableData);
-    tabPtr.p->n_subscribers--;
-    DBUG_RETURN(-1);
-  }
-  else
-  {
-    jam();
-    SubscriptionPtr subPtr;
-    c_subscriptions.getPtr(subPtr, subbPtr.p->m_subPtrI);
-    subPtr.p->m_table_ptrI= tabPtr.i;
-    sendSubStartComplete(signal,subbPtr, m_last_complete_gci + 3,
-			 SubscriptionData::TableData);
-  }
-  DBUG_RETURN(0);
-}
-
-void
-Suma::completeAllSubscribers(Signal *signal, TablePtr tabPtr)
-{
-  jam();
-  DBUG_ENTER("Suma::completeAllSubscribers");
-  // handle all subscribers
-  {
-    LocalDLList<Subscriber> subscribers(c_subscriberPool,
-					tabPtr.p->c_subscribers);
-    SubscriberPtr subbPtr;
-    for(subscribers.first(subbPtr); !subbPtr.isNull();)
-    {
-      jam();
-      Ptr<Subscriber> tmp = subbPtr;
-      subscribers.next(subbPtr);
-      int ret = completeOneSubscriber(signal, tabPtr, tmp);
-      if (ret == -1)
-      {
-	jam();
-	subscribers.release(tmp);
-      }
-    }
-  }
-  DBUG_VOID_RETURN;
-}
-
-void
-Suma::completeInitTable(Signal *signal, TablePtr tabPtr)
-{
-  jam();
-  DBUG_ENTER("Suma::completeInitTable");
-
-  // handle all syncRecords
-  while (!tabPtr.p->c_syncRecords.isEmpty())
-  {
-    Ptr<SyncRecord> syncPtr;
-    {
-      LocalDLList<SyncRecord> syncRecords(c_syncPool,
-					tabPtr.p->c_syncRecords);
-      syncRecords.first(syncPtr);
-      syncRecords.remove(syncPtr);
-    }
-    syncPtr.p->ptrI = syncPtr.i;
-    if (tabPtr.p->m_error == 0)
-    {
-      jam();
-      syncPtr.p->startScan(signal);
-    }
-    else
-    {
-      jam();
-      syncPtr.p->completeScan(signal, tabPtr.p->m_error);
-      tabPtr.p->n_subscribers--;
-    }
-  }
-  
-  if (tabPtr.p->m_error)
-  {
-    DBUG_PRINT("info",("Suma::Table[%u]::n_subscribers: %u",
-		       tabPtr.p->m_tableId, tabPtr.p->n_subscribers));
-    tabPtr.p->checkRelease(*this);
-  }
-  else
-  {
-    tabPtr.p->m_state = Table::DEFINED;
-  }
-
-  DBUG_VOID_RETURN;
-}
-
-
 void
 Suma::execGET_TABINFOREF(Signal* signal){
   jamEntry();
@@ -2243,16 +1794,13 @@
     break;
   case GetTabInfoRef::TableNameTooLong:
     ndbrequire(false);
-    break;
-  case GetTabInfoRef::NoFetchByName:
-    break;
   }
   if (do_resend_request)
   {
     GetTabInfoReq * req = (GetTabInfoReq *)signal->getDataPtrSend();
     req->senderRef = reference();
     req->senderData = senderData;
-    req->requestType = 
+    req->requestType =
       GetTabInfoReq::RequestById | GetTabInfoReq::LongSignalConf;
     req->tableId = tableId;
     req->schemaTransId = schemaTransId;
@@ -2260,10 +1808,35 @@
                         30, GetTabInfoReq::SignalLength);
     return;
   }
-  tabPtr.p->m_state = Table::DROPPED;
-  tabPtr.p->m_error = errorCode;
-  completeAllSubscribers(signal, tabPtr);
-  completeInitTable(signal, tabPtr);
+
+  LocalDLList<Subscription> subList(c_subscriptionPool,
+                                    tabPtr.p->m_subscriptions);
+  Ptr<Subscription> subPtr;
+  bool empty = subList.isEmpty();
+  for(subList.first(subPtr); !subPtr.isNull();)
+  {
+    jam();
+    Ptr<SubOpRecord> ptr;
+    LocalDLFifoList<SubOpRecord> list(c_subOpPool, subPtr.p->m_create_req);
+    for (list.first(ptr); !ptr.isNull(); )
+    {
+      jam();
+      sendSubCreateRef(signal,
+                       ptr.p->m_senderRef,
+                       ptr.p->m_senderData,
+                       SubCreateRef::TableDropped);
+
+      Ptr<SubOpRecord> tmp0 = ptr;
+      list.next(ptr);
+      list.release(tmp0);
+    }
+    Ptr<Subscription> tmp1 = subPtr;
+    subList.next(subPtr);
+    subList.release(tmp1);
+  }
+
+  c_tables.release(tabPtr);
+  ndbassert(!empty);
 }
 
 void
@@ -2285,15 +1858,10 @@
   handle.getSection(ptr, GetTabInfoConf::DICT_TAB_INFO);
   ndbrequire(tabPtr.p->parseTable(ptr, *this));
   releaseSections(handle);
-=======
-  jam();
-  suma.suma_ndbrequire(s == SimpleProperties::Break);
->>>>>>> d724b024
 
   /**
-   * Initialize table object
+   * We need to gather fragment info
    */
-<<<<<<< HEAD
   jam();
   DihFragCountReq* req = (DihFragCountReq*)signal->getDataPtrSend();
   req->m_connectionData = RNIL;
@@ -2322,60 +1890,9 @@
   jamBlock(&suma);
   suma.suma_ndbrequire(s == SimpleProperties::Break);
 
-#if 0
-  //ToDo handle this
-  if(table_version_major(m_schemaVersion) !=
-     table_version_major(tableDesc.TableVersion)){
-    jamBlock(&suma);
-
-    release(* this);
-
-    // oops wrong schema version in stored tabledesc
-    // we need to find all subscriptions with old table desc
-    // and all subscribers to this
-    // hopefully none
-    c_tables.release(tabPtr);
-    DBUG_PRINT("info",("c_tablePool  size: %d free: %d",
-		       suma.c_tablePool.getSize(),
-		       suma.c_tablePool.getNoOfFree()));
-    tabPtr.setNull();
-    DLHashTable<Suma::Subscription>::Iterator i_subPtr;
-    c_subscriptions.first(i_subPtr);
-    SubscriptionPtr subPtr;
-    for(;!i_subPtr.isNull();c_subscriptions.next(i_subPtr)){
-      jamBlock(&suma);
-      c_subscriptions.getPtr(subPtr, i_subPtr.curr.i);
-      SyncRecord* tmp = c_syncPool.getPtr(subPtr.p->m_syncPtrI);
-      if (tmp == syncPtr_p) {
-	jamBlock(&suma);
-	continue;
-      }
-      if (subPtr.p->m_tables.get(tableId)) {
-	jamBlock(&suma);
-	subPtr.p->m_tables.clear(tableId); // remove this old table reference
-	TableList::DataBufferIterator it;
-	for(tmp->m_tableList.first(it);!it.isNull();tmp->m_tableList.next(it)) {
-	  jamBlock(&suma);
-	  if (*it.data == tableId){
-	    jamBlock(&suma);
-	    Uint32 *pdata = it.data;
-	    tmp->m_tableList.next(it);
-	    for(;!it.isNull();tmp->m_tableList.next(it)) {
-	      jamBlock(&suma);
-	      *pdata = *it.data;
-	      pdata = it.data;
-	    }
-	    *pdata = RNIL; // todo remove this last item...
-	    break;
-	  }
-	}
-      }
-    }
-  }
-#endif
-
-=======
->>>>>>> d724b024
+  /**
+   * Initialize table object
+   */
   m_noOfAttributes = tableDesc.NoOfAttributes;
   m_schemaVersion = tableDesc.TableVersion;
   
@@ -3163,33 +2680,9 @@
   {
     jam();
 
-<<<<<<< HEAD
-  // let subscriber know that subscrber is stopped
-  {
-    const Uint64 gci = m_current_gci;
-    SubTableData * data  = (SubTableData*)signal->getDataPtrSend();
-    data->gci_hi         = Uint32(gci >> 32);
-    data->gci_lo         = Uint32(gci);
-    data->tableId        = 0;
-    data->requestInfo    = 0;
-    SubTableData::setOperation(data->requestInfo, 
-			       NdbDictionary::Event::_TE_STOP);
-    SubTableData::setNdbdNodeId(data->requestInfo,
-				getOwnNodeId());
-    data->senderData     = subbPtr.p->m_senderData;
-    sendSignal(subbPtr.p->m_senderRef, GSN_SUB_TABLE_DATA, signal,
-	       SubTableData::SignalLength, JBB);
-  }
-  
-  SubStopConf * const conf = (SubStopConf*)signal->getDataPtrSend();
-  
-  conf->senderRef= reference();
-  conf->senderData= senderData;
-=======
     Uint32 senderRef = subOpPtr.p->m_senderRef;
     Uint32 senderData = subOpPtr.p->m_senderData;
     c_subscriberPool.getPtr(ptr, subOpPtr.p->m_subscriberRef);
->>>>>>> d724b024
 
     SubStartRef* ref = (SubStartRef*)signal->getDataPtrSend();
     ref->senderRef  = reference();
@@ -3210,12 +2703,7 @@
 void
 Suma::drop_triggers(Signal* signal, SubscriptionPtr subPtr)
 {
-<<<<<<< HEAD
-  const Uint64 gci = m_current_gci;
-  SubTableData * data  = (SubTableData*)signal->getDataPtrSend();
-=======
   jam();
->>>>>>> d724b024
 
   subPtr.p->m_outstanding_trigger = 0;
   for(Uint32 j = 0; j<3; j++)
@@ -3257,7 +2745,6 @@
   Ptr<Table> tabPtr;
   Ptr<Subscription> subPtr;
   const Uint32 triggerId = ref->getTriggerId();
-  Uint32 type = (triggerId >> 16) & 0x3;
 
   c_subscriptionPool.getPtr(subPtr, ref->getConnectionPtr());
   c_tables.getPtr(tabPtr, subPtr.p->m_table_ptrI);
@@ -3292,7 +2779,6 @@
   Ptr<Table> tabPtr;
   Ptr<Subscription> subPtr;
   const Uint32 triggerId = conf->getTriggerId();
-  Uint32 type = (triggerId >> 16) & 0x3;
 
   c_subscriptionPool.getPtr(subPtr, conf->getConnectionPtr());
   c_tables.getPtr(tabPtr, subPtr.p->m_table_ptrI);
@@ -3358,22 +2844,11 @@
  *
  */
 
-<<<<<<< HEAD
-int
-Suma::Table::setupTrigger(Signal* signal,
-			  Suma &suma)
-{
-  jamBlock(&suma);
-  DBUG_ENTER("Suma::Table::setupTrigger");
-
-  int ret= 0;
-=======
 void
 Suma::execSUB_STOP_REQ(Signal* signal){
   jamEntry();
   ndbassert(signal->getNoOfSections() == 0);
   DBUG_ENTER("Suma::execSUB_STOP_REQ");
->>>>>>> d724b024
   
   CRASH_INSERTION(13019);
 
@@ -3390,47 +2865,6 @@
 
   if (c_startup.m_restart_server_node_id == RNIL)
   {
-<<<<<<< HEAD
-    Uint32 triggerId = (m_schemaVersion << 18) | (j << 16) | m_ptrI;
-    if(m_hasTriggerDefined[j] == 0)
-    {
-      suma.suma_ndbrequire(m_triggerIds[j] == ILLEGAL_TRIGGER_ID);
-      DBUG_PRINT("info",("DEFINING trigger on table %u[%u]", m_tableId, j));
-      CreateTrigImplReq * const req =
-        (CreateTrigImplReq*)signal->getDataPtrSend();
-      req->senderRef = SUMA_REF;
-      req->senderData = m_ptrI;
-      req->requestType = 0;
-
-      Uint32 ti = 0;
-      TriggerInfo::setTriggerType(ti, TriggerType::SUBSCRIPTION_BEFORE);
-      TriggerInfo::setTriggerActionTime(ti, TriggerActionTime::TA_DETACHED);
-      TriggerInfo::setTriggerEvent(ti, (TriggerEvent::Value)j);
-      TriggerInfo::setMonitorReplicas(ti, true);
-      //TriggerInfo::setMonitorAllAttributes(ti, j == TriggerEvent::TE_DELETE);
-      TriggerInfo::setMonitorAllAttributes(ti, true);
-      TriggerInfo::setReportAllMonitoredAttributes(ti, m_reportAll);
-      req->triggerInfo = ti;
-
-      req->receiverRef = SUMA_REF;
-      req->triggerId = triggerId;
-      req->tableId = m_tableId;
-      req->tableVersion = 0; // not used
-      req->indexId = ~(Uint32)0;
-      req->indexVersion = 0;
-      req->attributeMask = attrMask;
-
-      suma.sendSignal(DBTUP_REF, GSN_CREATE_TRIG_IMPL_REQ, 
-		      signal, CreateTrigImplReq::SignalLength, JBB);
-      ret= 1;
-    }
-    else
-    {
-      m_hasTriggerDefined[j]++;
-      DBUG_PRINT("info",("REFCOUNT trigger on table %u[%u] %u",
-			 m_tableId, j, m_hasTriggerDefined[j]));
-    }
-=======
     jam();
 
     /**
@@ -3439,33 +2873,9 @@
     sendSubStopRef(signal,
                    senderRef, senderData, SubStopRef::NF_FakeErrorREF);
     return;
->>>>>>> d724b024
-  }
-
-<<<<<<< HEAD
-void
-Suma::Table::createAttributeMask(AttributeMask& mask,
-                                            Suma &suma)
-{
-  jamBlock(&suma);
-  mask.clear();
-  for(Uint32 i = 0; i<m_noOfAttributes; i++)
-    mask.set(i);
-}
-
-void
-Suma::execCREATE_TRIG_IMPL_CONF(Signal* signal){
-  jamEntry();
-  DBUG_ENTER("Suma::execCREATE_IMPL_TRIG_CONF");
-  ndbassert(signal->getNoOfSections() == 0);
-  const CreateTrigImplConf * const conf =
-    (const CreateTrigImplConf*)signal->getDataPtr();
-  const Uint32 triggerId = conf->triggerId;
-  Uint32 type = (triggerId >> 16) & 0x3;
-  Uint32 tableId = conf->tableId;
-=======
+  }
+
   bool found = c_subscriptions.find(subPtr, key);
-
   if (!found)
   {
     jam();
@@ -3487,7 +2897,6 @@
     jam();
     break;
   }
->>>>>>> d724b024
 
   Ptr<SubOpRecord> subOpPtr;
   LocalDLFifoList<SubOpRecord> list(c_subOpPool, subPtr.p->m_stop_req);
@@ -3500,15 +2909,6 @@
     return;
   }
 
-<<<<<<< HEAD
-  DBUG_PRINT("enter", ("type: %u tableId: %u[i=%u==%u]",
-		       type, tableId,conf->senderData,triggerId & 0xFFFF));
- 
-  TablePtr tabPtr;
-  c_tables.getPtr(tabPtr, conf->senderData);
-  ndbrequire(tabPtr.p->m_tableId == tableId);
-  ndbrequire(tabPtr.p->m_state == Table::DEFINING);
-=======
   if (abortStart)
   {
     jam();
@@ -3524,7 +2924,6 @@
   subOpPtr.p->m_senderData = senderData;
   subOpPtr.p->m_subscriberRef = subscriberRef;
   subOpPtr.p->m_subscriberData = subscriberData;
->>>>>>> d724b024
 
 
   if (empty)
@@ -3538,34 +2937,12 @@
 }
 
 void
-<<<<<<< HEAD
-Suma::execCREATE_TRIG_IMPL_REF(Signal* signal){
-  jamEntry();
-  DBUG_ENTER("Suma::execCREATE_TRIG_IMPL_REF");
-  ndbassert(signal->getNoOfSections() == 0);  
-  const CreateTrigImplRef * const ref =
-    (const CreateTrigImplRef*)signal->getDataPtr();
-  const Uint32 triggerId = ref->triggerId;
-  Uint32 type = (triggerId >> 16) & 0x3;
-  Uint32 tableId = ref->tableId;
-  
-  DBUG_PRINT("enter", ("type: %u tableId: %u[i=%u==%u]",
-		       type, tableId,ref->senderData,triggerId & 0xFFFF));
- 
-  TablePtr tabPtr;
-  c_tables.getPtr(tabPtr, ref->senderData);
-  ndbrequire(tabPtr.p->m_tableId == tableId);
-  ndbrequire(tabPtr.p->m_state == Table::DEFINING);
-
-  tabPtr.p->m_error= ref->errorCode;
-=======
 Suma::sub_stop_req(Signal* signal)
 {
   jam();
 
   Ptr<SubOpRecord> subOpPtr;
   c_subOpPool.getPtr(subOpPtr, signal->theData[1]);
->>>>>>> d724b024
 
   Ptr<Subscription> subPtr;
   c_subscriptionPool.getPtr(subPtr, subOpPtr.p->m_subPtrI);
@@ -3634,55 +3011,6 @@
                          bool ishead,
                          bool dorelease)
 {
-<<<<<<< HEAD
-  jamBlock(&suma);
-  DBUG_ENTER("Suma::dropTrigger");
-  
-  m_hasOutstandingTriggerReq[0] =
-    m_hasOutstandingTriggerReq[1] =
-    m_hasOutstandingTriggerReq[2] = 1;
-  for(Uint32 j = 0; j<3; j++){
-    jamBlock(&suma);
-    suma.suma_ndbrequire(m_triggerIds[j] != ILLEGAL_TRIGGER_ID);
-    if(m_hasTriggerDefined[j] == 1) {
-      jamBlock(&suma);
-
-      DropTrigImplReq * const req =
-        (DropTrigImplReq*)signal->getDataPtrSend();
-      req->senderRef = SUMA_REF; // Sending to myself
-      req->senderData = m_ptrI;
-      req->requestType = 0;
-
-      // TUP needs some triggerInfo to find right list
-      Uint32 ti = 0;
-      TriggerInfo::setTriggerType(ti, TriggerType::SUBSCRIPTION_BEFORE);
-      TriggerInfo::setTriggerActionTime(ti, TriggerActionTime::TA_DETACHED);
-      TriggerInfo::setTriggerEvent(ti, (TriggerEvent::Value)j);
-      TriggerInfo::setMonitorReplicas(ti, true);
-      //TriggerInfo::setMonitorAllAttributes(ti, j == TriggerEvent::TE_DELETE);
-      TriggerInfo::setMonitorAllAttributes(ti, true);
-      TriggerInfo::setReportAllMonitoredAttributes(ti, m_reportAll);
-      req->triggerInfo = ti;
-
-      req->tableId = m_tableId;
-      req->tableVersion = 0; // not used
-      req->indexId = RNIL;
-      req->indexVersion = 0;
-      req->triggerId = m_triggerIds[j];
-
-      DBUG_PRINT("info",("DROPPING trigger %u = %u %u %u on table %u[%u]",
-			 m_triggerIds[j],
-			 TriggerType::SUBSCRIPTION_BEFORE,
-			 TriggerActionTime::TA_DETACHED,
-			 j,
-			 m_tableId, j));
-      suma.sendSignal(DBTUP_REF, GSN_DROP_TRIG_IMPL_REQ,
-		      signal, DropTrigImplReq::SignalLength, JBB);
-    } else {
-      jamBlock(&suma);
-      suma.suma_ndbrequire(m_hasTriggerDefined[j] > 1);
-      runDropTrigger(signal,m_triggerIds[j],suma);
-=======
   LocalDLFifoList<SubOpRecord> list(c_subOpPool, subPtr.p->m_stop_req);
 
   {
@@ -3719,7 +3047,6 @@
       jam();
       c_restart.m_waiting_on_self = 1;
       return;
->>>>>>> d724b024
     }
     // Fall through
   }
@@ -3753,15 +3080,6 @@
 }
 
 void
-<<<<<<< HEAD
-Suma::execDROP_TRIG_IMPL_REF(Signal* signal){
-  jamEntry();
-  DBUG_ENTER("Suma::execDROP_TRIG_IMPL_REF");
-  ndbassert(signal->getNoOfSections() == 0);
-  const DropTrigImplRef * const ref =
-    (const DropTrigImplRef*)signal->getDataPtr();
-  if (ref->errorCode != DropTrigRef::TriggerNotFound)
-=======
 Suma::report_sub_stop_conf(Signal* signal,
                            Ptr<SubOpRecord> subOpPtr,
                            Ptr<Subscriber> ptr,
@@ -3777,36 +3095,11 @@
   
   // let subscriber know that subscrber is stopped
   if (!abortStart)
->>>>>>> d724b024
   {
     jam();
     send_sub_start_stop_event(signal, ptr, NdbDictionary::Event::_TE_STOP,
                               report, list);
   }
-<<<<<<< HEAD
-  TablePtr tabPtr;
-  c_tables.getPtr(tabPtr, ref->senderData);
-  ndbrequire(ref->tableId == tabPtr.p->m_tableId);
-
-  tabPtr.p->runDropTrigger(signal, ref->triggerId, *this);
-  DBUG_VOID_RETURN;
-}
-
-void
-Suma::execDROP_TRIG_IMPL_CONF(Signal* signal){
-  jamEntry();
-  DBUG_ENTER("Suma::execDROP_TRIG_IMPL_CONF");
-  ndbassert(signal->getNoOfSections() == 0);
-
-  const DropTrigImplConf * const conf =
-    (const DropTrigImplConf*)signal->getDataPtr();
-  TablePtr tabPtr;
-  c_tables.getPtr(tabPtr, conf->senderData);
-  ndbrequire(conf->tableId == tabPtr.p->m_tableId);
-
-  tabPtr.p->runDropTrigger(signal, conf->triggerId, *this);
-  DBUG_VOID_RETURN;
-=======
   
   SubStopConf * const conf = (SubStopConf*)signal->getDataPtrSend();
   conf->senderRef= reference();
@@ -3827,7 +3120,6 @@
   ref->errorCode = errCode;
   ref->senderData = data;
   sendSignal(retref, GSN_SUB_STOP_REF, signal,  SubStopRef::SignalLength, JBB);
->>>>>>> d724b024
 }
 
 // report new started subscriber to all other subscribers
@@ -3838,34 +3130,18 @@
                                 bool report,
                                 LocalDLList<Subscriber>& list)
 {
-<<<<<<< HEAD
-  jamBlock(&suma);
-  Uint32 type = (triggerId >> 16) & 0x3;
-=======
   const Uint64 gci = get_current_gci(signal);
   SubTableData * data  = (SubTableData*)signal->getDataPtrSend();
   Uint32 nodeId = refToNode(ptr.p->m_senderRef);
->>>>>>> d724b024
 
   NdbDictionary::Event::_TableEvent other;
   if (event == NdbDictionary::Event::_TE_STOP)
   {
-<<<<<<< HEAD
-    jamBlock(&suma);
-    m_triggerIds[type] = ILLEGAL_TRIGGER_ID;
-=======
     other = NdbDictionary::Event::_TE_UNSUBSCRIBE;
->>>>>>> d724b024
   }
   else if (event == NdbDictionary::Event::_TE_ACTIVE)
   {
-<<<<<<< HEAD
-    // more to come
-    jamBlock(&suma);
-    return;
-=======
     other = NdbDictionary::Event::_TE_SUBSCRIBE;
->>>>>>> d724b024
   }
   else
   {
@@ -3895,44 +3171,6 @@
   SubTableData::setOperation(data->requestInfo, other);
   SubTableData::setNdbdNodeId(data->requestInfo, getOwnNodeId());
 
-<<<<<<< HEAD
-void
-Suma::Table::checkRelease(Suma &suma)
-{
-  jamBlock(&suma);
-  DBUG_ENTER("Suma::Table::checkRelease");
-  if (n_subscribers == 0)
-  {
-    jamBlock(&suma);
-    suma.suma_ndbrequire(m_hasTriggerDefined[0] == 0);
-    suma.suma_ndbrequire(m_hasTriggerDefined[1] == 0);
-    suma.suma_ndbrequire(m_hasTriggerDefined[2] == 0);
-    if (!c_subscribers.isEmpty())
-    {
-      LocalDLList<Subscriber>
-	subscribers(suma.c_subscriberPool,c_subscribers);
-      SubscriberPtr subbPtr;
-      for (subscribers.first(subbPtr);!subbPtr.isNull();
-	   subscribers.next(subbPtr))
-      {
-	jamBlock(&suma);
-	DBUG_PRINT("info",("subscriber: %u", subbPtr.i));
-      }
-      suma.suma_ndbrequire(false);
-    }
-    if (!c_syncRecords.isEmpty())
-    {
-      LocalDLList<SyncRecord>
-	syncRecords(suma.c_syncPool,c_syncRecords);
-      Ptr<SyncRecord> syncPtr;
-      for (syncRecords.first(syncPtr);!syncPtr.isNull();
-	   syncRecords.next(syncPtr))
-      {
-	jamBlock(&suma);
-	DBUG_PRINT("info",("syncRecord: %u", syncPtr.i));
-      }
-      suma.suma_ndbrequire(false);
-=======
   Ptr<Subscriber> tmp;
   for(list.first(tmp); !tmp.isNull(); list.next(tmp))
   {
@@ -3952,7 +3190,6 @@
       data->senderData = ptr.p->m_senderData;
       sendSignal(ptr.p->m_senderRef, GSN_SUB_TABLE_DATA, signal,
                  SubTableData::SignalLength, JBB);
->>>>>>> d724b024
     }
   }
 }
@@ -4604,13 +3841,8 @@
     return;
   }
   // dict coordinator sends info to API
-<<<<<<< HEAD
-  
+
   const Uint64 gci = m_current_gci;
-=======
-
-  const Uint64 gci = get_current_gci(signal);
->>>>>>> d724b024
   SubTableData * data = (SubTableData*)signal->getDataPtrSend();
   data->gci_hi         = Uint32(gci >> 32);
   data->gci_lo         = Uint32(gci);
@@ -4656,55 +3888,33 @@
 Suma::execALTER_TAB_REQ(Signal *signal)
 {
   jamEntry();
-  DBUG_ENTER("Suma::execALTER_TAB_REQ");
 
   AlterTabReq * const req = (AlterTabReq*)signal->getDataPtr();
   Uint32 senderRef= req->senderRef;
   Uint32 tableId= req->tableId;
   Uint32 changeMask= req->changeMask;
   TablePtr tabPtr;
-<<<<<<< HEAD
 
   // Copy DICT_TAB_INFO to local linear buffer
   SectionHandle handle(this, signal);
   SegmentedSectionPtr tabInfoPtr;
   handle.getSection(tabInfoPtr, 0);
 
-  if (!c_tables.find(tabPtr, tableId) ||
-      tabPtr.p->m_state == Table::DROPPED ||
-      tabPtr.p->m_state == Table::ALTERED)
-  {
+  if (!c_tables.find(tabPtr, tableId))
+  {
+    jam();
     releaseSections(handle);
-    DBUG_VOID_RETURN;
-=======
-  if (!c_tables.find(tabPtr, tableId))
-  {
-    jam();
-    return;
->>>>>>> d724b024
+    return;
   }
 
   if (senderRef == 0)
   {
-<<<<<<< HEAD
-    tabPtr.p->m_state = old_state;
+    jam();
     releaseSections(handle);
-    DBUG_VOID_RETURN;
+    return;
   }
   // dict coordinator sends info to API
-
-=======
-    jam();
-    return;
-  }
-  // dict coordinator sends info to API
-  
-  // Copy DICT_TAB_INFO to local buffer
-  SectionHandle handle(this, signal->theData[AlterTabReq::SignalLength]);
-  SegmentedSectionPtr tabInfoPtr;
-  handle.getSection(tabInfoPtr, 0);
-  handle.clear();
->>>>>>> d724b024
+  
 #ifndef DBUG_OFF
   ndbout_c("DICT_TAB_INFO in SUMA,  tabInfoPtr.sz = %d", tabInfoPtr.sz);
   SimplePropertiesSectionReader reader(handle.m_ptr[0],
@@ -4712,16 +3922,11 @@
   reader.printAll(ndbout);
 #endif
   copy(b_dti_buf, tabInfoPtr);
-<<<<<<< HEAD
   releaseSections(handle);
-  LinearSectionPtr ptr[3];
-  ptr[0].p = b_dti_buf;
-  ptr[0].sz = tabInfoPtr.sz;
-=======
+
   LinearSectionPtr lptr[3];
   lptr[0].p = b_dti_buf;
   lptr[0].sz = tabInfoPtr.sz;
->>>>>>> d724b024
 
   const Uint64 gci = m_current_gci;
   SubTableData * data = (SubTableData*)signal->getDataPtrSend();
@@ -5136,28 +4341,6 @@
     c_restart.m_subPtrI = subPtr.i;
     c_restart.m_bucket = it.bucket;
 
-
-<<<<<<< HEAD
-  SubCreateReq * req = (SubCreateReq *)signal->getDataPtrSend();
-      
-  req->senderRef        = suma.reference();
-  req->senderData       = subPtr.i;
-  req->subscriptionId   = subPtr.p->m_subscriptionId;
-  req->subscriptionKey  = subPtr.p->m_subscriptionKey;
-  req->subscriptionType = subPtr.p->m_subscriptionType |
-    SubCreateReq::RestartFlag;
-  req->schemaTransId    = 0;
-
-  switch (subPtr.p->m_subscriptionType) {
-  case SubCreateReq::TableEvent:
-    jam();
-    req->tableId = subPtr.p->m_tableId;
-    req->state = subPtr.p->m_state;
-    suma.sendSignal(sumaRef, GSN_SUB_CREATE_REQ, signal,
-		    SubCreateReq::SignalLength2, JBB);
-    DBUG_VOID_RETURN;
-  case SubCreateReq::SingleTableScan:
-=======
     LocalDLFifoList<SubOpRecord> list(c_subOpPool, subPtr.p->m_stop_req);
     bool empty = list.isEmpty();
     list.add(subOpPtr);
@@ -5176,7 +4359,6 @@
   }
   else
   {
->>>>>>> d724b024
     jam();
     SumaStartMeConf* conf = (SumaStartMeConf*)signal->getDataPtrSend();
     conf->unused = 0;
@@ -5216,6 +4398,7 @@
     req->subscriptionKey  = subPtr.p->m_subscriptionKey;
     req->subscriptionType = subPtr.p->m_subscriptionType;
     req->tableId          = subPtr.p->m_tableId;
+    req->transId          = 0;
 
     if (subPtr.p->m_options & Subscription::REPORT_ALL)
     {
@@ -5230,26 +4413,6 @@
     if (!ndbd_suma_dictlock(getNodeInfo(refToNode(c_restart.m_ref)).m_version))
     {
       jam();
-<<<<<<< HEAD
-      nextSubscription(signal, sumaRef);
-    } else {
-      jam();
-      SubCreateReq * req = (SubCreateReq *)signal->getDataPtrSend();
-      
-      req->senderRef        = suma.reference();
-      req->senderData       = subPtr.i;
-      req->subscriptionId   = subPtr.p->m_subscriptionId;
-      req->subscriptionKey  = subPtr.p->m_subscriptionKey;
-      req->subscriptionType = subPtr.p->m_subscriptionType |
-	SubCreateReq::RestartFlag |
-	SubCreateReq::AddTableFlag;
-      req->schemaTransId    = 0;
-
-      req->tableId = 0;
-
-      suma.sendSignal(senderRef, GSN_SUB_CREATE_REQ, signal,
-		      SubCreateReq::SignalLength, JBB);
-=======
       /**
        * Downgrade
        *
@@ -5258,7 +4421,6 @@
        *   so we dont need to do anything...
        *   Thank you Ms. Fortuna
        */
->>>>>>> d724b024
     }
     
     sendSignal(c_restart.m_ref, GSN_SUB_CREATE_REQ, signal,
