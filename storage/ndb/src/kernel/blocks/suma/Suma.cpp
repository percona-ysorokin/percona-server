/* Copyright (C) 2003 MySQL AB

   This program is free software; you can redistribute it and/or modify
   it under the terms of the GNU General Public License as published by
   the Free Software Foundation; version 2 of the License.

   This program is distributed in the hope that it will be useful,
   but WITHOUT ANY WARRANTY; without even the implied warranty of
   MERCHANTABILITY or FITNESS FOR A PARTICULAR PURPOSE.  See the
   GNU General Public License for more details.

   You should have received a copy of the GNU General Public License
   along with this program; if not, write to the Free Software
   Foundation, Inc., 59 Temple Place, Suite 330, Boston, MA  02111-1307  USA */

#include <my_config.h>
#include "Suma.hpp"

#include <ndb_version.h>

#include <NdbTCP.h>
#include <Bitmask.hpp>
#include <SimpleProperties.hpp>

#include <signaldata/NodeFailRep.hpp>
#include <signaldata/ReadNodesConf.hpp>

#include <signaldata/ListTables.hpp>
#include <signaldata/GetTabInfo.hpp>
#include <signaldata/GetTableId.hpp>
#include <signaldata/DictTabInfo.hpp>
#include <signaldata/SumaImpl.hpp>
#include <signaldata/ScanFrag.hpp>
#include <signaldata/TransIdAI.hpp>
#include <signaldata/CreateTrig.hpp>
#include <signaldata/AlterTrig.hpp>
#include <signaldata/DropTrig.hpp>
#include <signaldata/FireTrigOrd.hpp>
#include <signaldata/TrigAttrInfo.hpp>
#include <signaldata/CheckNodeGroups.hpp>
#include <signaldata/GCPSave.hpp>
#include <signaldata/CreateTab.hpp>
#include <signaldata/DropTab.hpp>
#include <signaldata/AlterTable.hpp>
#include <signaldata/AlterTab.hpp>
#include <signaldata/DihFragCount.hpp>
#include <signaldata/SystemError.hpp>

#include <ndbapi/NdbDictionary.hpp>

#include <DebuggerNames.hpp>
#include <../dbtup/Dbtup.hpp>
#include <../dbdih/Dbdih.hpp>

//#define HANDOVER_DEBUG
//#define NODEFAIL_DEBUG
//#define NODEFAIL_DEBUG2
//#define DEBUG_SUMA_SEQUENCE
//#define EVENT_DEBUG
//#define EVENT_PH3_DEBUG
//#define EVENT_DEBUG2
#if 0
#undef DBUG_ENTER
#undef DBUG_PRINT
#undef DBUG_RETURN
#undef DBUG_VOID_RETURN

#define DBUG_ENTER(a) {ndbout_c("%s:%d >%s", __FILE__, __LINE__, a);}
#define DBUG_PRINT(a,b) {ndbout << __FILE__ << ":" << __LINE__ << " " << a << ": "; ndbout_c b ;}
#define DBUG_RETURN(a) { ndbout_c("%s:%d <", __FILE__, __LINE__); return(a); }
#define DBUG_VOID_RETURN { ndbout_c("%s:%d <", __FILE__, __LINE__); return; }
#endif

/**
 * @todo:
 * SUMA crashes if an index is created at the same time as
 * global replication. Very easy to reproduce using testIndex.
 * Note: This only happens occasionally, but is quite easy to reprod.
 */

Uint32 g_subPtrI = RNIL;
static const Uint32 SUMA_SEQUENCE = 0xBABEBABE;

static const Uint32 MAX_CONCURRENT_GCP = 2;

/**************************************************************
 *
 * Start of suma
 *
 */

#define PRINT_ONLY 0

void
Suma::getNodeGroupMembers(Signal* signal)
{
  jam();
  DBUG_ENTER("Suma::getNodeGroupMembers");
  /**
   * Ask DIH for nodeGroupMembers
   */
  CheckNodeGroups * sd = (CheckNodeGroups*)signal->getDataPtrSend();
  sd->blockRef = reference();
  sd->requestType =
    CheckNodeGroups::Direct |
    CheckNodeGroups::GetNodeGroupMembers;
  sd->nodeId = getOwnNodeId();
  EXECUTE_DIRECT(DBDIH, GSN_CHECKNODEGROUPSREQ, signal, 
		 CheckNodeGroups::SignalLength);
  jamEntry();
  
  c_nodeGroup = sd->output;
  c_nodes_in_nodegroup_mask.assign(sd->mask);
  c_noNodesInGroup = c_nodes_in_nodegroup_mask.count();
  Uint32 i, pos= 0;
  
  for (i = 0; i < MAX_NDB_NODES; i++) {
    if (sd->mask.get(i)) 
    {
      c_nodesInGroup[pos++] = i;
    }
  }
  
  const Uint32 replicas= c_noNodesInGroup;

  Uint32 buckets= 1;
  for(i = 1; i <= replicas; i++)
    buckets *= i;
  
  for(i = 0; i<buckets; i++)
  {
    Bucket* ptr= c_buckets+i;
    for(Uint32 j= 0; j< replicas; j++)
    {
      ptr->m_nodes[j] = c_nodesInGroup[(i + j) % replicas];
    }
  }
  
  c_no_of_buckets= buckets;
  ndbrequire(c_noNodesInGroup > 0); // at least 1 node in the nodegroup

#ifndef DBUG_OFF
  for (Uint32 i = 0; i < c_noNodesInGroup; i++) {
    DBUG_PRINT("exit",("Suma: NodeGroup %u, me %u, "
		       "member[%u] %u",
		       c_nodeGroup, getOwnNodeId(), 
		       i, c_nodesInGroup[i]));
  }
#endif

  DBUG_VOID_RETURN;
}

void 
Suma::execREAD_CONFIG_REQ(Signal* signal)
{
  jamEntry();

  const ReadConfigReq * req = (ReadConfigReq*)signal->getDataPtr();

  Uint32 ref = req->senderRef;
  Uint32 senderData = req->senderData;

  const ndb_mgm_configuration_iterator * p = 
    m_ctx.m_config.getOwnConfigIterator();
  ndbrequire(p != 0);

  // SumaParticipant
  Uint32 noTables, noAttrs;
  ndb_mgm_get_int_parameter(p, CFG_DB_NO_TABLES,  
			    &noTables);
  ndb_mgm_get_int_parameter(p, CFG_DB_NO_ATTRIBUTES,  
			    &noAttrs);

  c_tablePool.setSize(noTables);
  c_tables.setSize(noTables);
  
  c_subscriptions.setSize(noTables);
  c_subscriberPool.setSize(2*noTables);
  
  c_subscriptionPool.setSize(noTables);
  c_syncPool.setSize(2);
  c_dataBufferPool.setSize(noAttrs);

  // Calculate needed gcp pool as 10 records + the ones needed
  // during a possible api timeout
  Uint32 dbApiHbInterval, gcpInterval;
  ndb_mgm_get_int_parameter(p, CFG_DB_API_HEARTBEAT_INTERVAL,
			    &dbApiHbInterval);
  ndb_mgm_get_int_parameter(p, CFG_DB_GCP_INTERVAL,
                            &gcpInterval);
  c_gcp_pool.setSize(10 + (4*dbApiHbInterval)/gcpInterval);
  
  c_page_chunk_pool.setSize(50);

  {
    SLList<SyncRecord> tmp(c_syncPool);
    Ptr<SyncRecord> ptr;
    while(tmp.seize(ptr))
      new (ptr.p) SyncRecord(* this, c_dataBufferPool);
    tmp.release();
  }

  // Suma
  c_masterNodeId = getOwnNodeId();

  c_nodeGroup = c_noNodesInGroup = 0;
  for (int i = 0; i < MAX_REPLICAS; i++) {
    c_nodesInGroup[i]   = 0;
  }

  m_first_free_page= RNIL;
  
  c_no_of_buckets = 0;
  memset(c_buckets, 0, sizeof(c_buckets));
  for(Uint32 i = 0; i<NO_OF_BUCKETS; i++)
  {
    Bucket* bucket= c_buckets+i;
    bucket->m_buffer_tail = RNIL;
    bucket->m_buffer_head.m_page_id = RNIL;
    bucket->m_buffer_head.m_page_pos = Buffer_page::DATA_WORDS;
  }
  
  m_max_seen_gci = 0;      // FIRE_TRIG_ORD
  m_max_sent_gci = 0;      // FIRE_TRIG_ORD -> send
  m_last_complete_gci = 0; // SUB_GCP_COMPLETE_REP
  m_gcp_complete_rep_count = 0;
  m_out_of_buffer_gci = 0;
 
  c_startup.m_wait_handover= false; 
  c_failedApiNodes.clear();

  ReadConfigConf * conf = (ReadConfigConf*)signal->getDataPtrSend();
  conf->senderRef = reference();
  conf->senderData = senderData;
  sendSignal(ref, GSN_READ_CONFIG_CONF, signal, 
	     ReadConfigConf::SignalLength, JBB);
}

void
Suma::execSTTOR(Signal* signal) {
  jamEntry();                            

  DBUG_ENTER("Suma::execSTTOR");
  const Uint32 startphase  = signal->theData[1];
  const Uint32 typeOfStart = signal->theData[7];

  DBUG_PRINT("info",("startphase = %u, typeOfStart = %u",
		     startphase, typeOfStart));

  if(startphase == 3)
  {
    jam();
    ndbrequire((m_tup = (Dbtup*)globalData.getBlock(DBTUP)) != 0);
    signal->theData[0] = reference();
    sendSignal(NDBCNTR_REF, GSN_READ_NODESREQ, signal, 1, JBB);
    DBUG_VOID_RETURN;
  }

  if(startphase == 5)
  {
    if (ERROR_INSERTED(13029)) /* Hold startphase 5 */
    {
      sendSignalWithDelay(SUMA_REF, GSN_STTOR, signal,
                          30, signal->getLength());
      DBUG_VOID_RETURN;
    }

    c_startup.m_restart_server_node_id = 0;    
    getNodeGroupMembers(signal);
    if (typeOfStart == NodeState::ST_NODE_RESTART ||
	typeOfStart == NodeState::ST_INITIAL_NODE_RESTART)
    {
      jam();
      
      send_start_me_req(signal);
      return;
    }
  }
  
  if(startphase == 7)
  {
    if (typeOfStart != NodeState::ST_NODE_RESTART &&
	typeOfStart != NodeState::ST_INITIAL_NODE_RESTART)
    {
      for( Uint32 i = 0; i < c_no_of_buckets; i++)
      {
	if (get_responsible_node(i) == getOwnNodeId())
	{
	  // I'm running this bucket
	  DBUG_PRINT("info",("bucket %u set to true", i));
	  m_active_buckets.set(i);
	  ndbout_c("m_active_buckets.set(%d)", i);
	}
      }
    }
    
    if(!m_active_buckets.isclear())
    {
      NdbNodeBitmask tmp;
      Uint32 bucket = 0;
      while ((bucket = m_active_buckets.find(bucket)) != Bucket_mask::NotFound)
      {
	tmp.set(get_responsible_node(bucket, c_nodes_in_nodegroup_mask));
	bucket++;
      }
      
      ndbassert(tmp.get(getOwnNodeId()));
      m_gcp_complete_rep_count = tmp.count();// I contribute 1 gcp complete rep
    }
    else
      m_gcp_complete_rep_count = 0; // I contribute 1 gcp complete rep
    
    if(typeOfStart == NodeState::ST_INITIAL_START &&
       c_masterNodeId == getOwnNodeId())
    {
      jam();
      createSequence(signal);
      DBUG_VOID_RETURN;
    }//if
    
    if (ERROR_INSERTED(13030))
    {
      ndbout_c("Dont start handover");
      return;
    }
  }//if
  
  if(startphase == 100)
  {
    /**
     * Allow API's to connect
     */
    sendSTTORRY(signal);
    return;
  }

  if(startphase == 101)
  {
    if (typeOfStart == NodeState::ST_NODE_RESTART ||
	typeOfStart == NodeState::ST_INITIAL_NODE_RESTART)
    {
      /**
       * Handover code here
       */
      c_startup.m_wait_handover= true;
      check_start_handover(signal);
      return;
    }
  }
  sendSTTORRY(signal);
  
  DBUG_VOID_RETURN;
}

void
Suma::send_start_me_req(Signal* signal)
{
  Uint32 nodeId= c_startup.m_restart_server_node_id;
  do {
    nodeId = c_alive_nodes.find(nodeId + 1);
    
    if(nodeId == getOwnNodeId())
      continue;
    if(nodeId == NdbNodeBitmask::NotFound)
    {
      nodeId = 0;
      continue;
    }
    break;
  } while(true);
  

  infoEvent("Suma: asking node %d to recreate subscriptions on me", nodeId);
  c_startup.m_restart_server_node_id= nodeId;
  sendSignal(calcSumaBlockRef(nodeId), 
	     GSN_SUMA_START_ME_REQ, signal, 1, JBB);
}

void
Suma::execSUMA_START_ME_REF(Signal* signal)
{
  const SumaStartMeRef* ref= (SumaStartMeRef*)signal->getDataPtr();
  ndbrequire(ref->errorCode == SumaStartMeRef::Busy);

  infoEvent("Suma: node %d refused %d", 
	    c_startup.m_restart_server_node_id, ref->errorCode);

  c_startup.m_restart_server_node_id++;
  send_start_me_req(signal);
}

void
Suma::execSUMA_START_ME_CONF(Signal* signal)
{
  infoEvent("Suma: node %d has completed restoring me", 
	    c_startup.m_restart_server_node_id);
  sendSTTORRY(signal);  
  c_startup.m_restart_server_node_id= 0;
}

void
Suma::createSequence(Signal* signal)
{
  jam();
  DBUG_ENTER("Suma::createSequence");

  UtilSequenceReq * req = (UtilSequenceReq*)signal->getDataPtrSend();
  
  req->senderData  = RNIL;
  req->sequenceId  = SUMA_SEQUENCE;
  req->requestType = UtilSequenceReq::Create;
  sendSignal(DBUTIL_REF, GSN_UTIL_SEQUENCE_REQ, 
	     signal, UtilSequenceReq::SignalLength, JBB);
  // execUTIL_SEQUENCE_CONF will call createSequenceReply()
  DBUG_VOID_RETURN;
}

void
Suma::createSequenceReply(Signal* signal,
			  UtilSequenceConf * conf,
			  UtilSequenceRef * ref)
{
  jam();

  if (ref != NULL)
  {
    switch ((UtilSequenceRef::ErrorCode)ref->errorCode)
    {
      case UtilSequenceRef::NoSuchSequence:
        ndbrequire(false);
      case UtilSequenceRef::TCError:
      {
        char buf[128];
        snprintf(buf, sizeof(buf),
                 "Startup failed during sequence creation. TC error %d",
                 ref->TCErrorCode);
        progError(__LINE__, NDBD_EXIT_RESOURCE_ALLOC_ERROR, buf);
      }
    }
    ndbrequire(false);
  }

  sendSTTORRY(signal);
}

void
Suma::execREAD_NODESCONF(Signal* signal){
  jamEntry();
  ReadNodesConf * const conf = (ReadNodesConf *)signal->getDataPtr();
 
  if(getNodeState().getNodeRestartInProgress())
  {
    c_alive_nodes.assign(NdbNodeBitmask::Size, conf->startedNodes);
    c_alive_nodes.set(getOwnNodeId()); 
  }
  else
  {
    c_alive_nodes.assign(NdbNodeBitmask::Size, conf->startingNodes);
    NdbNodeBitmask tmp;
    tmp.assign(NdbNodeBitmask::Size, conf->startedNodes);
    ndbrequire(tmp.isclear()); // No nodes can be started during SR
  }
  
  c_masterNodeId = conf->masterNodeId;
  
  sendSTTORRY(signal);
}

void
Suma::execAPI_START_REP(Signal* signal)
{
  Uint32 nodeId = signal->theData[0];
  c_connected_nodes.set(nodeId);
  
  check_start_handover(signal);
}

void
Suma::check_start_handover(Signal* signal)
{
  if(c_startup.m_wait_handover)
  {
    NodeBitmask tmp;
    tmp.assign(c_connected_nodes);
    tmp.bitAND(c_subscriber_nodes);
    if(!c_subscriber_nodes.equal(tmp))
    {
      return;
    }
    
    c_startup.m_wait_handover= false;
    send_handover_req(signal);
  }
}

void
Suma::send_handover_req(Signal* signal)
{
  c_startup.m_handover_nodes.assign(c_alive_nodes);
  c_startup.m_handover_nodes.bitAND(c_nodes_in_nodegroup_mask);
  c_startup.m_handover_nodes.clear(getOwnNodeId());
  Uint32 gci= m_last_complete_gci + 3;
  
  SumaHandoverReq* req= (SumaHandoverReq*)signal->getDataPtrSend();
  char buf[255];
  c_startup.m_handover_nodes.getText(buf);
  infoEvent("Suma: initiate handover with nodes %s GCI: %d",
	    buf, gci);

  req->gci = gci;
  req->nodeId = getOwnNodeId();
  
  NodeReceiverGroup rg(SUMA, c_startup.m_handover_nodes);
  sendSignal(rg, GSN_SUMA_HANDOVER_REQ, signal, 
	     SumaHandoverReq::SignalLength, JBB);
}

void
Suma::sendSTTORRY(Signal* signal){
  signal->theData[0] = 0;
  signal->theData[3] = 1;
  signal->theData[4] = 3;
  signal->theData[5] = 5;
  signal->theData[6] = 7;
  signal->theData[7] = 100;
  signal->theData[8] = 101;
  signal->theData[9] = 255; // No more start phases from missra
  sendSignal(NDBCNTR_REF, GSN_STTORRY, signal, 10, JBB);
}

void
Suma::execNDB_STTOR(Signal* signal) 
{
  jamEntry();                            
}

void
Suma::execCONTINUEB(Signal* signal){
  jamEntry();
  Uint32 type= signal->theData[0];
  switch(type){
  case SumaContinueB::RELEASE_GCI:
    release_gci(signal, signal->theData[1], signal->theData[2]);
    return;
  case SumaContinueB::RESEND_BUCKET:
    resend_bucket(signal, 
		  signal->theData[1], 
		  signal->theData[2],
		  signal->theData[3],
		  signal->theData[4]);
    return;
  case SumaContinueB::OUT_OF_BUFFER_RELEASE:
    out_of_buffer_release(signal, signal->theData[1]);
    return;
  }
}

/*****************************************************************************
 * 
 * Node state handling
 *
 *****************************************************************************/

void Suma::execAPI_FAILREQ(Signal* signal) 
{
  jamEntry();
  DBUG_ENTER("Suma::execAPI_FAILREQ");
  Uint32 failedApiNode = signal->theData[0];
  //BlockReference retRef = signal->theData[1];

  if (c_startup.m_restart_server_node_id &&
      c_startup.m_restart_server_node_id != RNIL)
  {
    jam();
    sendSignalWithDelay(reference(), GSN_API_FAILREQ, signal,
                        200, signal->getLength());
    return;
  }

  if (c_failedApiNodes.get(failedApiNode))
  {
    jam();
    return;
  }

  if (!c_subscriber_nodes.get(failedApiNode))
  {
    jam();
    return;
  }

  c_failedApiNodes.set(failedApiNode);
  c_connected_nodes.clear(failedApiNode);
  bool found = removeSubscribersOnNode(signal, failedApiNode);

  if(!found){
    jam();
    c_failedApiNodes.clear(failedApiNode);
  }

  SubGcpCompleteAck * const ack = (SubGcpCompleteAck*)signal->getDataPtr();
  Ptr<Gcp_record> gcp;
  for(c_gcp_list.first(gcp); !gcp.isNull(); c_gcp_list.next(gcp))
  {
    jam();
    ack->rep.gci = gcp.p->m_gci;
    if(gcp.p->m_subscribers.get(failedApiNode))
    {
      jam();
      gcp.p->m_subscribers.clear(failedApiNode);
      ack->rep.senderRef = numberToRef(0, failedApiNode);
      sendSignal(SUMA_REF, GSN_SUB_GCP_COMPLETE_ACK, signal, 
		 SubGcpCompleteAck::SignalLength, JBB);
    }
  }

  c_subscriber_nodes.clear(failedApiNode);
  
  check_start_handover(signal);

  DBUG_VOID_RETURN;
}//execAPI_FAILREQ()

bool
Suma::removeSubscribersOnNode(Signal *signal, Uint32 nodeId)
{
  DBUG_ENTER("Suma::removeSubscribersOnNode");
  bool found = false;

  KeyTable<Table>::Iterator it;
  for(c_tables.first(it);!it.isNull();c_tables.next(it))
  {
    LocalDLList<Subscriber> subbs(c_subscriberPool,it.curr.p->c_subscribers);
    SubscriberPtr i_subbPtr;
    for(subbs.first(i_subbPtr);!i_subbPtr.isNull();)
    {
      SubscriberPtr subbPtr = i_subbPtr;
      subbs.next(i_subbPtr);
      jam();
      if (refToNode(subbPtr.p->m_senderRef) == nodeId) {
	jam();
	subbs.remove(subbPtr);
	c_removeDataSubscribers.add(subbPtr);
	found = true;
      }
    }
    if (subbs.isEmpty())
    {
      // ToDo handle this
    }
  }
  if(found){
    jam();
    sendSubStopReq(signal);
  }
  DBUG_RETURN(found);
}

void
Suma::sendSubStopReq(Signal *signal, bool unlock){
  static bool remove_lock = false;
  jam();
  DBUG_ENTER("Suma::sendSubStopReq");

  SubscriberPtr subbPtr;
  c_removeDataSubscribers.first(subbPtr);
  if (subbPtr.isNull()){
    jam();
#if 0
    signal->theData[0] = failedApiNode;
    signal->theData[1] = reference();
    sendSignal(retRef, GSN_API_FAILCONF, signal, 2, JBB);
#endif
    c_failedApiNodes.clear();

    remove_lock = false;
    DBUG_VOID_RETURN;
  }

  if(remove_lock && !unlock) {
    jam();
    DBUG_VOID_RETURN;
  }
  remove_lock = true;

  SubscriptionPtr subPtr;
  c_subscriptions.getPtr(subPtr, subbPtr.p->m_subPtrI);

  SubStopReq * const req = (SubStopReq*)signal->getDataPtrSend();
  req->senderRef       = reference();
  req->senderData      = subbPtr.i;
  req->subscriberRef   = subbPtr.p->m_senderRef;
  req->subscriberData  = subbPtr.p->m_senderData;
  req->subscriptionId  = subPtr.p->m_subscriptionId;
  req->subscriptionKey = subPtr.p->m_subscriptionKey;
  req->part = SubscriptionData::TableData;

  sendSignal(SUMA_REF,GSN_SUB_STOP_REQ,signal,SubStopReq::SignalLength,JBB);
  DBUG_VOID_RETURN;
}

void
Suma::execSUB_STOP_CONF(Signal* signal){
  jamEntry();
  DBUG_ENTER("Suma::execSUB_STOP_CONF");
  ndbassert(signal->getNoOfSections() == 0);
  sendSubStopReq(signal,true);
  DBUG_VOID_RETURN;
}

void
Suma::execSUB_STOP_REF(Signal* signal){
  jamEntry();
  DBUG_ENTER("Suma::execSUB_STOP_REF");
  ndbassert(signal->getNoOfSections() == 0);

  SubStopRef * const ref = (SubStopRef*)signal->getDataPtr();

  Uint32 senderData      = ref->senderData;
  Uint32 subscriptionId  = ref->subscriptionId;
  Uint32 subscriptionKey = ref->subscriptionKey;
  Uint32 part            = ref->part;
  Uint32 subscriberData  = ref->subscriberData;
  Uint32 subscriberRef   = ref->subscriberRef;

  if(ref->errorCode != 1411){
    ndbrequire(false);
  }

  SubStopReq * const req = (SubStopReq*)signal->getDataPtrSend();
  req->senderRef       = reference();
  req->senderData      = senderData;
  req->subscriberRef   = subscriberRef;
  req->subscriberData  = subscriberData;
  req->subscriptionId  = subscriptionId;
  req->subscriptionKey = subscriptionKey;
  req->part = part;

  sendSignal(SUMA_REF,GSN_SUB_STOP_REQ,signal,SubStopReq::SignalLength,JBB);

  DBUG_VOID_RETURN;
}

void
Suma::execNODE_FAILREP(Signal* signal){
  jamEntry();
  DBUG_ENTER("Suma::execNODE_FAILREP");
  ndbassert(signal->getNoOfSections() == 0);

  const NodeFailRep * rep = (NodeFailRep*)signal->getDataPtr();
  NdbNodeBitmask failed; failed.assign(NdbNodeBitmask::Size, rep->theNodes);
  
  if(failed.get(Restart.nodeId))
  {
    Restart.resetRestart(signal);
  }

  if (ERROR_INSERTED(13032))
  {
    Uint32 node = c_subscriber_nodes.find(0);
    if (node != NodeBitmask::NotFound)
    {
      ndbout_c("Inserting API_FAILREQ node: %u", node);
      signal->theData[0] = node;
      EXECUTE_DIRECT(QMGR, GSN_API_FAILREQ, signal, 1);
    }
  }
  
  signal->theData[0] = SumaContinueB::RESEND_BUCKET;

  NdbNodeBitmask tmp;
  tmp.assign(c_alive_nodes);
  tmp.bitANDC(failed);

  NdbNodeBitmask takeover_nodes;

  if(c_nodes_in_nodegroup_mask.overlaps(failed))
  {
    for( Uint32 i = 0; i < c_no_of_buckets; i++) 
    {
      if(m_active_buckets.get(i))
	continue;
      else if(m_switchover_buckets.get(i))
      {
	Uint32 state= c_buckets[i].m_state;
	if((state & Bucket::BUCKET_HANDOVER) && 
	   failed.get(get_responsible_node(i)))
	{
	  m_active_buckets.set(i);
	  m_switchover_buckets.clear(i);
	  ndbout_c("aborting handover");
	} 
	else if(state & Bucket::BUCKET_STARTING)
	{
	  progError(__LINE__, NDBD_EXIT_SYSTEM_ERROR, 
		    "Nodefailure during SUMA takeover");
	}
      }
      else if(get_responsible_node(i, tmp) == getOwnNodeId())
      {
	start_resend(signal, i);
      }
    }
  }
  
  c_alive_nodes.assign(tmp);
  
  DBUG_VOID_RETURN;
}

void
Suma::execINCL_NODEREQ(Signal* signal){
  jamEntry();
  
  const Uint32 senderRef = signal->theData[0];
  const Uint32 nodeId  = signal->theData[1];

  ndbrequire(!c_alive_nodes.get(nodeId));
  c_alive_nodes.set(nodeId);
  
  signal->theData[0] = reference();
  sendSignal(senderRef, GSN_INCL_NODECONF, signal, 1, JBB);
}

void
Suma::execSIGNAL_DROPPED_REP(Signal* signal){
  jamEntry();
  ndbrequire(false);
}

/********************************************************************
 *
 * Dump state
 *
 */

static unsigned
count_subscribers(const DLList<Suma::Subscriber> &subs)
{
  unsigned n= 0;
  Suma::SubscriberPtr i_subbPtr;
  subs.first(i_subbPtr);
  while(!i_subbPtr.isNull()){
    n++;
    subs.next(i_subbPtr);
  }
  return n;
}

void
Suma::execDUMP_STATE_ORD(Signal* signal){
  jamEntry();

  Uint32 tCase = signal->theData[0];
#if 0
  if(tCase >= 8000 && tCase <= 8003){
    SubscriptionPtr subPtr;
    c_subscriptions.getPtr(subPtr, g_subPtrI);
    
    Ptr<SyncRecord> syncPtr;
    c_syncPool.getPtr(syncPtr, subPtr.p->m_syncPtrI);

    if(tCase == 8000){
      syncPtr.p->startMeta(signal);
    }
    
    if(tCase == 8001){
      syncPtr.p->startScan(signal);
    }

    if(tCase == 8002){
      syncPtr.p->startTrigger(signal);
    }
    
    if(tCase == 8003){
      subPtr.p->m_subscriptionType = SubCreateReq::SingleTableScan;
      LocalDataBuffer<15> attrs(c_dataBufferPool, syncPtr.p->m_attributeList);
      Uint32 tab = 0;
      Uint32 att[] = { 0, 1, 1 };
      syncPtr.p->m_tableList.append(&tab, 1);
      attrs.append(att, 3);
    }
  }
#endif
  if(tCase == 8004){
    infoEvent("Suma: c_subscriberPool  size: %d free: %d",
	      c_subscriberPool.getSize(),
	      c_subscriberPool.getNoOfFree());

    infoEvent("Suma: c_tablePool  size: %d free: %d",
	      c_tablePool.getSize(),
	      c_tablePool.getNoOfFree());

    infoEvent("Suma: c_subscriptionPool  size: %d free: %d",
	      c_subscriptionPool.getSize(),
	      c_subscriptionPool.getNoOfFree());

    infoEvent("Suma: c_syncPool  size: %d free: %d",
	      c_syncPool.getSize(),
	      c_syncPool.getNoOfFree());

    infoEvent("Suma: c_dataBufferPool  size: %d free: %d",
	      c_dataBufferPool.getSize(),
	      c_dataBufferPool.getNoOfFree());

    infoEvent("Suma: c_metaSubscribers count: %d",
	      count_subscribers(c_metaSubscribers));
#if 0
    infoEvent("Suma: c_dataSubscribers count: %d",
	      count_subscribers(c_dataSubscribers));
    infoEvent("Suma: c_prepDataSubscribers count: %d",
	      count_subscribers(c_prepDataSubscribers));
#endif
    infoEvent("Suma: c_removeDataSubscribers count: %d",
	      count_subscribers(c_removeDataSubscribers));
  }

  if(tCase == 8005)
  {
    for(Uint32 i = 0; i<c_no_of_buckets; i++)
    {
      Bucket* ptr= c_buckets + i;
      infoEvent("Bucket %d %d%d-%x switch gci: %d max_acked_gci: %d max_gci: %d tail: %d head: %d",
		i, 
		m_active_buckets.get(i),
		m_switchover_buckets.get(i),
		ptr->m_state,
		ptr->m_switchover_gci,
		ptr->m_max_acked_gci,
		ptr->m_buffer_head.m_max_gci,
		ptr->m_buffer_tail,
		ptr->m_buffer_head.m_page_id);
    }
  }  

  if (tCase == 8006)
  {
    SET_ERROR_INSERT_VALUE(13029);
  }

  if (tCase == 8007)
  {
    c_startup.m_restart_server_node_id = MAX_NDB_NODES + 1;
    SET_ERROR_INSERT_VALUE(13029);
  }

  if (tCase == 8008)
  {
    CLEAR_ERROR_INSERT_VALUE;
  }

  if (tCase == 8010)
  {
    char buf1[255], buf2[255];
    c_subscriber_nodes.getText(buf1);
    c_connected_nodes.getText(buf2);
    infoEvent("c_subscriber_nodes: %s", buf1);
    infoEvent("c_connected_nodes: %s", buf2);
  }

  if (tCase == 8009)
  {
    if (ERROR_INSERTED(13030))
    {
      CLEAR_ERROR_INSERT_VALUE;
      sendSTTORRY(signal);
    }
    else
    {
      SET_ERROR_INSERT_VALUE(13030);
    }
    return;
  }
}

/*************************************************************
 *
 * Creation of subscription id's
 *
 ************************************************************/

void 
Suma::execCREATE_SUBID_REQ(Signal* signal) 
{
  jamEntry();
  DBUG_ENTER("Suma::execCREATE_SUBID_REQ");
  ndbassert(signal->getNoOfSections() == 0);
  CRASH_INSERTION(13001);

  CreateSubscriptionIdReq const * req =
    (CreateSubscriptionIdReq*)signal->getDataPtr();
  SubscriberPtr subbPtr;
  if(!c_subscriberPool.seize(subbPtr)){
    jam();
    sendSubIdRef(signal, req->senderRef, req->senderData, 1412);
    DBUG_VOID_RETURN;
  }
  DBUG_PRINT("info",("c_subscriberPool  size: %d free: %d",
		     c_subscriberPool.getSize(),
		     c_subscriberPool.getNoOfFree()));

  subbPtr.p->m_senderRef  = req->senderRef; 
  subbPtr.p->m_senderData = req->senderData;

  UtilSequenceReq * utilReq = (UtilSequenceReq*)signal->getDataPtrSend();
  utilReq->senderData  = subbPtr.i;
  utilReq->sequenceId  = SUMA_SEQUENCE;
  utilReq->requestType = UtilSequenceReq::NextVal;
  sendSignal(DBUTIL_REF, GSN_UTIL_SEQUENCE_REQ, 
	     signal, UtilSequenceReq::SignalLength, JBB);

  DBUG_VOID_RETURN;
}

void
Suma::execUTIL_SEQUENCE_CONF(Signal* signal)
{
  jamEntry();
  DBUG_ENTER("Suma::execUTIL_SEQUENCE_CONF");
  ndbassert(signal->getNoOfSections() == 0);
  CRASH_INSERTION(13002);

  UtilSequenceConf * conf = (UtilSequenceConf*)signal->getDataPtr();
  if(conf->requestType == UtilSequenceReq::Create) {
    jam();
    createSequenceReply(signal, conf, NULL);
    DBUG_VOID_RETURN;
  }

  Uint64 subId;
  memcpy(&subId,conf->sequenceValue,8);
  SubscriberPtr subbPtr;
  c_subscriberPool.getPtr(subbPtr,conf->senderData);

  CreateSubscriptionIdConf * subconf = (CreateSubscriptionIdConf*)conf;
  subconf->senderRef      = reference();
  subconf->senderData     = subbPtr.p->m_senderData;
  subconf->subscriptionId = (Uint32)subId;
  subconf->subscriptionKey =(getOwnNodeId() << 16) | (Uint32)(subId & 0xFFFF);
  
  sendSignal(subbPtr.p->m_senderRef, GSN_CREATE_SUBID_CONF, signal,
	     CreateSubscriptionIdConf::SignalLength, JBB);

  c_subscriberPool.release(subbPtr);
  DBUG_PRINT("info",("c_subscriberPool  size: %d free: %d",
		     c_subscriberPool.getSize(),
		     c_subscriberPool.getNoOfFree()));
  DBUG_VOID_RETURN;
}

void
Suma::execUTIL_SEQUENCE_REF(Signal* signal)
{
  jamEntry();
  DBUG_ENTER("Suma::execUTIL_SEQUENCE_REF");
  ndbassert(signal->getNoOfSections() == 0);
  UtilSequenceRef * ref = (UtilSequenceRef*)signal->getDataPtr();
  Uint32 err= ref->errorCode;

  if(ref->requestType == UtilSequenceReq::Create) {
    jam();
    createSequenceReply(signal, NULL, ref);
    DBUG_VOID_RETURN;
  }

  Uint32 subData = ref->senderData;

  SubscriberPtr subbPtr;
  c_subscriberPool.getPtr(subbPtr,subData);
  sendSubIdRef(signal, subbPtr.p->m_senderRef, subbPtr.p->m_senderData, err);
  c_subscriberPool.release(subbPtr);
  DBUG_PRINT("info",("c_subscriberPool  size: %d free: %d",
		     c_subscriberPool.getSize(),
		     c_subscriberPool.getNoOfFree()));
  DBUG_VOID_RETURN;
}//execUTIL_SEQUENCE_REF()


void
Suma::sendSubIdRef(Signal* signal,
			      Uint32 senderRef, Uint32 senderData, Uint32 errCode)
{
  jam();
  DBUG_ENTER("Suma::sendSubIdRef");
  CreateSubscriptionIdRef  * ref = 
    (CreateSubscriptionIdRef *)signal->getDataPtrSend();

  ref->senderRef  = reference();
  ref->senderData = senderData;
  ref->errorCode  = errCode;
  sendSignal(senderRef, 
	     GSN_CREATE_SUBID_REF,
	     signal, 
	     CreateSubscriptionIdRef::SignalLength,
	     JBB);
  
  releaseSections(signal);
  DBUG_VOID_RETURN;
}

/**********************************************************
 * Suma participant interface
 *
 * Creation of subscriptions
 */

void 
Suma::addTableId(Uint32 tableId,
			    SubscriptionPtr subPtr, SyncRecord *psyncRec)
{
  DBUG_ENTER("Suma::addTableId");
  DBUG_PRINT("enter",("tableId: %u subPtr.i: %u", tableId, subPtr.i));
  subPtr.p->m_tableId= tableId;
  if(psyncRec != NULL)
    psyncRec->m_tableList.append(&tableId, 1);
  DBUG_VOID_RETURN;
}

void
Suma::execSUB_CREATE_REQ(Signal* signal)
{
  jamEntry();                            
  DBUG_ENTER("Suma::execSUB_CREATE_REQ");
  ndbassert(signal->getNoOfSections() == 0);
  CRASH_INSERTION(13003);

  const SubCreateReq req = *(SubCreateReq*)signal->getDataPtr();    
  
  const Uint32 subRef  = req.senderRef;
  const Uint32 subData = req.senderData;
  const Uint32 subId   = req.subscriptionId;
  const Uint32 subKey  = req.subscriptionKey;
  const Uint32 type    = req.subscriptionType & SubCreateReq::RemoveFlags;
  const Uint32 flags   = req.subscriptionType & SubCreateReq::GetFlags;
  const bool addTableFlag = (flags & SubCreateReq::AddTableFlag) != 0;
  const bool restartFlag  = (flags & SubCreateReq::RestartFlag)  != 0;
  const Uint32 reportAll = (flags & SubCreateReq::ReportAll) ?
    Subscription::REPORT_ALL : 0;
  const Uint32 reportSubscribe = (flags & SubCreateReq::ReportSubscribe) ?
    Subscription::REPORT_SUBSCRIBE : 0;
  const Uint32 tableId = req.tableId;
  Subscription::State state = (Subscription::State) req.state;
  if (signal->getLength() != SubCreateReq::SignalLength2)
  {
    /*
      api or restarted by older version
      if restarted by old version, do the best we can
    */
    state = Subscription::DEFINED;
  }

  Subscription key;
  key.m_subscriptionId  = subId;
  key.m_subscriptionKey = subKey;

  DBUG_PRINT("enter",("key.m_subscriptionId: %u, key.m_subscriptionKey: %u",
		      key.m_subscriptionId, key.m_subscriptionKey));

  SubscriptionPtr subPtr;

  if (addTableFlag) {
    ndbrequire(restartFlag);  //TODO remove this

    if(!c_subscriptions.find(subPtr, key)) {
      jam();
      sendSubCreateRef(signal, 1407);
      DBUG_VOID_RETURN;
    }
    jam();
    if (restartFlag)
    {
      ndbrequire(type != SubCreateReq::SingleTableScan);
      ndbrequire(req.tableId != subPtr.p->m_tableId);
      ndbrequire(type != SubCreateReq::TableEvent);
      addTableId(req.tableId, subPtr, 0);
    }
  } else {
    if (c_startup.m_restart_server_node_id && 
        subRef != calcSumaBlockRef(c_startup.m_restart_server_node_id))
    {
      /**
       * only allow "restart_server" Suma's to come through 
       * for restart purposes
       */
      jam();
      sendSubCreateRef(signal, 1415);
      DBUG_VOID_RETURN;
    }
    // Check that id/key is unique
    if(c_subscriptions.find(subPtr, key)) {
      jam();
      sendSubCreateRef(signal, 1415);
      DBUG_VOID_RETURN;
    }
    if(!c_subscriptions.seize(subPtr)) {
      jam();
      sendSubCreateRef(signal, 1412);
      DBUG_VOID_RETURN;
    }
    DBUG_PRINT("info",("c_subscriptionPool  size: %d free: %d",
		       c_subscriptionPool.getSize(),
		       c_subscriptionPool.getNoOfFree()));
    jam();
    subPtr.p->m_senderRef        = subRef;
    subPtr.p->m_senderData       = subData;
    subPtr.p->m_subscriptionId   = subId;
    subPtr.p->m_subscriptionKey  = subKey;
    subPtr.p->m_subscriptionType = type;
    subPtr.p->m_options          = reportSubscribe | reportAll;
    subPtr.p->m_tableId          = tableId;
    subPtr.p->m_table_ptrI       = RNIL;
    subPtr.p->m_state            = state;
    subPtr.p->n_subscribers      = 0;
    subPtr.p->m_current_sync_ptrI = RNIL;

    fprintf(stderr, "table %d options %x\n", subPtr.p->m_tableId, subPtr.p->m_options);
    DBUG_PRINT("info",("Added: key.m_subscriptionId: %u, key.m_subscriptionKey: %u",
		       key.m_subscriptionId, key.m_subscriptionKey));

    c_subscriptions.add(subPtr);
  }

  SubCreateConf * const conf = (SubCreateConf*)signal->getDataPtrSend();
  conf->senderRef  = reference();
  conf->senderData = subPtr.p->m_senderData;
  sendSignal(subRef, GSN_SUB_CREATE_CONF, signal, SubCreateConf::SignalLength, JBB);
  DBUG_VOID_RETURN;
}

void
Suma::sendSubCreateRef(Signal* signal, Uint32 errCode)
{
  jam();
  SubCreateRef * ref = (SubCreateRef *)signal->getDataPtrSend();
  ref->errorCode  = errCode;
  sendSignal(signal->getSendersBlockRef(), GSN_SUB_CREATE_REF, signal, 
	     SubCreateRef::SignalLength, JBB);
  return;
}

/**********************************************************
 *
 * Setting upp trigger for subscription
 *
 */

void 
Suma::execSUB_SYNC_REQ(Signal* signal)
{
  jamEntry();
  DBUG_ENTER("Suma::execSUB_SYNC_REQ");
  ndbassert(signal->getNoOfSections() <= 1);
  CRASH_INSERTION(13004);

  SubSyncReq * const req = (SubSyncReq*)signal->getDataPtr();

  SubscriptionPtr subPtr;
  Subscription key; 
  key.m_subscriptionId = req->subscriptionId;
  key.m_subscriptionKey = req->subscriptionKey;

  DBUG_PRINT("enter",("key.m_subscriptionId: %u, key.m_subscriptionKey: %u",
		      key.m_subscriptionId, key.m_subscriptionKey));

  if(!c_subscriptions.find(subPtr, key))
  {
    jam();
    DBUG_PRINT("info",("Not found"));
    sendSubSyncRef(signal, 1407);
    DBUG_VOID_RETURN;
  }

  bool ok = false;
  SubscriptionData::Part part = (SubscriptionData::Part)req->part;
  
  Ptr<SyncRecord> syncPtr;
  if(!c_syncPool.seize(syncPtr))
  {
    jam();
    sendSubSyncRef(signal, 1416);
    DBUG_VOID_RETURN;
  }
  DBUG_PRINT("info",("c_syncPool  size: %d free: %d",
		     c_syncPool.getSize(),
		     c_syncPool.getNoOfFree()));

  syncPtr.p->m_senderRef        = req->senderRef;
  syncPtr.p->m_senderData       = req->senderData;
  syncPtr.p->m_subscriptionPtrI = subPtr.i;
  syncPtr.p->ptrI               = syncPtr.i;
  syncPtr.p->m_error            = 0;

  subPtr.p->m_current_sync_ptrI = syncPtr.i;

  {
    jam();
    syncPtr.p->m_tableList.append(&subPtr.p->m_tableId, 1);
    if(signal->getNoOfSections() > 0){
      SegmentedSectionPtr ptr;
      signal->getSection(ptr, SubSyncReq::ATTRIBUTE_LIST);
      LocalDataBuffer<15> attrBuf(c_dataBufferPool,syncPtr.p->m_attributeList);
      append(attrBuf, ptr, getSectionSegmentPool());
      releaseSections(signal);
    }
  }

  TablePtr tabPtr;
  initTable(signal,subPtr.p->m_tableId,tabPtr,syncPtr);
  tabPtr.p->n_subscribers++;
  if (subPtr.p->m_options & Subscription::REPORT_ALL)
    tabPtr.p->m_reportAll = true;
  DBUG_PRINT("info",("Suma::Table[%u]::n_subscribers: %u",
		     tabPtr.p->m_tableId, tabPtr.p->n_subscribers));
  DBUG_VOID_RETURN;

  switch(part){
  case SubscriptionData::MetaData:
    ndbrequire(false);
#if 0
    ok = true;
    jam();
    if (subPtr.p->m_subscriptionType == SubCreateReq::DatabaseSnapshot) {
      TableList::DataBufferIterator it;
      syncPtr.p->m_tableList.first(it);
      if(it.isNull()) {
	/**
	 * Get all tables from dict
	 */
	ListTablesReq * req = (ListTablesReq*)signal->getDataPtrSend();
	req->senderRef   = reference();
	req->senderData  = syncPtr.i;
	req->requestData = 0;
	/**
	 * @todo: accomodate scan of index tables?
	 */
	req->setTableType(DictTabInfo::UserTable);

	sendSignal(DBDICT_REF, GSN_LIST_TABLES_REQ, signal, 
		   ListTablesReq::SignalLength, JBB);
	break;
      }
    }

    syncPtr.p->startMeta(signal);
#endif
    break;
  case SubscriptionData::TableData: {
    ok = true;
    jam();
    syncPtr.p->startScan(signal);
    break;
  }
  }
  ndbrequire(ok);
  DBUG_VOID_RETURN;
}

void
Suma::sendSubSyncRef(Signal* signal, Uint32 errCode){
  jam();
  SubSyncRef * ref= (SubSyncRef *)signal->getDataPtrSend();
  ref->errorCode = errCode;
  releaseSections(signal);
  sendSignal(signal->getSendersBlockRef(), 
	     GSN_SUB_SYNC_REF, 
	     signal, 
	     SubSyncRef::SignalLength,
	     JBB);
  return;
}

/**********************************************************
 * Dict interface
 */

#if 0
void
Suma::execLIST_TABLES_CONF(Signal* signal){
  jamEntry();
  CRASH_INSERTION(13005);
  ListTablesConf* const conf = (ListTablesConf*)signal->getDataPtr();
  SyncRecord* tmp = c_syncPool.getPtr(conf->senderData);
  tmp->runLIST_TABLES_CONF(signal);
}
#endif


/*************************************************************************
 *
 *
 */
#if 0
void
Suma::Table::runLIST_TABLES_CONF(Signal* signal){
  jam();

  ListTablesConf * const conf = (ListTablesConf*)signal->getDataPtr();
  const Uint32 len = signal->length() - ListTablesConf::HeaderLength;

  SubscriptionPtr subPtr;
  suma.c_subscriptions.getPtr(subPtr, m_subscriptionPtrI);

  for (unsigned i = 0; i < len; i++) {
    subPtr.p->m_maxTables++;
    suma.addTableId(ListTablesConf::getTableId(conf->tableData[i]), subPtr, this);
  }

  //  for (unsigned i = 0; i < len; i++)
  //    conf->tableData[i] = ListTablesConf::getTableId(conf->tableData[i]);
  //  m_tableList.append(&conf->tableData[0], len);

#if 0 
  TableList::DataBufferIterator it;
  int i = 0;
  for(m_tableList.first(it);!it.isNull();m_tableList.next(it)) {
    ndbout_c("%u listtableconf tableid %d", i++, *it.data);
  }
#endif

  if(len == ListTablesConf::DataLength){
    jam();
    // we expect more LIST_TABLE_CONF
    return;
  }

#if 0
  subPtr.p->m_currentTable = 0;
  subPtr.p->m_maxTables    = 0;

  TableList::DataBufferIterator it;
  for(m_tableList.first(it); !it.isNull(); m_tableList.next(it)) {
    subPtr.p->m_maxTables++;
    suma.addTableId(*it.data, subPtr, NULL);
#ifdef NODEFAIL_DEBUG
    ndbout_c(" listtableconf tableid %d",*it.data);
#endif
  }
#endif
  
  startMeta(signal);
}
#endif


int 
Suma::initTable(Signal *signal, Uint32 tableId, TablePtr &tabPtr,
			   SubscriberPtr subbPtr)
{
  DBUG_ENTER("Suma::initTable SubscriberPtr");
  DBUG_PRINT("enter",("tableId: %d", tableId));

  int r= initTable(signal,tableId,tabPtr);

  {
    LocalDLList<Subscriber> subscribers(c_subscriberPool,
					tabPtr.p->c_subscribers);
    subscribers.add(subbPtr);
  }

  DBUG_PRINT("info",("added subscriber: %i", subbPtr.i));
  
  if (r)
  {
    jam();
    // we have to wait getting tab info
    DBUG_RETURN(1);
  }

  if (tabPtr.p->setupTrigger(signal, *this))
  {
    jam();
    // we have to wait for triggers to be setup
    DBUG_RETURN(1);
  }

  int ret = completeOneSubscriber(signal, tabPtr, subbPtr);
  if (ret == -1)
  {
    jam();
    LocalDLList<Subscriber> subscribers(c_subscriberPool,
					tabPtr.p->c_subscribers);
    subscribers.release(subbPtr);
  }
  completeInitTable(signal, tabPtr);
  DBUG_RETURN(0);
}

int 
Suma::initTable(Signal *signal, Uint32 tableId, TablePtr &tabPtr,
			   Ptr<SyncRecord> syncPtr)
{
  jam();
  DBUG_ENTER("Suma::initTable Ptr<SyncRecord>");
  DBUG_PRINT("enter",("tableId: %d", tableId));

  int r= initTable(signal,tableId,tabPtr);

  {
    LocalDLList<SyncRecord> syncRecords(c_syncPool,tabPtr.p->c_syncRecords);
    syncRecords.add(syncPtr);
  }

  if (r)
  {
    // we have to wait getting tab info
    DBUG_RETURN(1);
  }
  completeInitTable(signal, tabPtr);
  DBUG_RETURN(0);
}

int
Suma::initTable(Signal *signal, Uint32 tableId, TablePtr &tabPtr)
{
  jam();
  DBUG_ENTER("Suma::initTable");

  if (!c_tables.find(tabPtr, tableId) ||
      tabPtr.p->m_state == Table::DROPPED ||
      tabPtr.p->m_state == Table::ALTERED)
  {
    // table not being prepared
    // seize a new table, initialize and add to c_tables
    ndbrequire(c_tablePool.seize(tabPtr));
    DBUG_PRINT("info",("c_tablePool  size: %d free: %d",
		       c_tablePool.getSize(),
		       c_tablePool.getNoOfFree()));
    new (tabPtr.p) Table;

    tabPtr.p->m_tableId= tableId;
    tabPtr.p->m_ptrI= tabPtr.i;
    tabPtr.p->n_subscribers = 0;
    DBUG_PRINT("info",("Suma::Table[%u,i=%u]::n_subscribers: %u",
		       tabPtr.p->m_tableId, tabPtr.i, tabPtr.p->n_subscribers));

    tabPtr.p->m_reportAll = false;

    tabPtr.p->m_error         = 0;
    tabPtr.p->m_schemaVersion = RNIL;
    tabPtr.p->m_state = Table::DEFINING;
    tabPtr.p->m_drop_subbPtr.p = 0;
    for (int j= 0; j < 3; j++)
    {
      tabPtr.p->m_hasTriggerDefined[j] = 0;
      tabPtr.p->m_hasOutstandingTriggerReq[j] = 0;
      tabPtr.p->m_triggerIds[j] = ILLEGAL_TRIGGER_ID;
    }

    c_tables.add(tabPtr);

    GetTabInfoReq * req = (GetTabInfoReq *)signal->getDataPtrSend();
    req->senderRef = reference();
    req->senderData = tabPtr.i;
    req->requestType = 
      GetTabInfoReq::RequestById | GetTabInfoReq::LongSignalConf;
    req->tableId = tableId;

    DBUG_PRINT("info",("GET_TABINFOREQ id %d", req->tableId));

    if (ERROR_INSERTED(13031))
    {
      jam();
      CLEAR_ERROR_INSERT_VALUE;
      GetTabInfoRef* ref = (GetTabInfoRef*)signal->getDataPtrSend();
      ref->tableId = tableId;
      ref->senderData = tabPtr.i;
      ref->errorCode = GetTabInfoRef::TableNotDefined;
      sendSignal(reference(), GSN_GET_TABINFOREF, signal, 
		 GetTabInfoRef::SignalLength, JBB);
      DBUG_RETURN(1);
    }

    sendSignal(DBDICT_REF, GSN_GET_TABINFOREQ, signal,
	       GetTabInfoReq::SignalLength, JBB);
    DBUG_RETURN(1);
  }
  if (tabPtr.p->m_state == Table::DEFINING)
  {
    DBUG_RETURN(1);
  }
  // ToDo should be a ref signal instead
  ndbrequire(tabPtr.p->m_state == Table::DEFINED);
  DBUG_RETURN(0);
}

int
Suma::completeOneSubscriber(Signal *signal, TablePtr tabPtr, SubscriberPtr subbPtr)
{
  jam();
  DBUG_ENTER("Suma::completeOneSubscriber");

  if (tabPtr.p->m_error &&
      (c_startup.m_restart_server_node_id == 0 ||
       tabPtr.p->m_state != Table::DROPPED))
  {
    jam();
    sendSubStartRef(signal,subbPtr,tabPtr.p->m_error,
		    SubscriptionData::TableData);
    tabPtr.p->n_subscribers--;
    DBUG_RETURN(-1);
  }
  else
  {
    jam();
    SubscriptionPtr subPtr;
    c_subscriptions.getPtr(subPtr, subbPtr.p->m_subPtrI);
    subPtr.p->m_table_ptrI= tabPtr.i;
    sendSubStartComplete(signal,subbPtr, m_last_complete_gci + 3,
			 SubscriptionData::TableData);
  }
  DBUG_RETURN(0);
}

void
Suma::completeAllSubscribers(Signal *signal, TablePtr tabPtr)
{
  jam();
  DBUG_ENTER("Suma::completeAllSubscribers");
  // handle all subscribers
  {
    LocalDLList<Subscriber> subscribers(c_subscriberPool,
					tabPtr.p->c_subscribers);
    SubscriberPtr subbPtr;
    for(subscribers.first(subbPtr); !subbPtr.isNull();)
    {
      jam();
      Ptr<Subscriber> tmp = subbPtr;
      subscribers.next(subbPtr);
      int ret = completeOneSubscriber(signal, tabPtr, tmp);
      if (ret == -1)
      {
	jam();
	subscribers.release(tmp);
      }
    }
  }
  DBUG_VOID_RETURN;
}

void
Suma::completeInitTable(Signal *signal, TablePtr tabPtr)
{
  jam();
  DBUG_ENTER("Suma::completeInitTable");

  // handle all syncRecords
  while (!tabPtr.p->c_syncRecords.isEmpty())
  {
    Ptr<SyncRecord> syncPtr;
    {
      LocalDLList<SyncRecord> syncRecords(c_syncPool,
					tabPtr.p->c_syncRecords);
      syncRecords.first(syncPtr);
      syncRecords.remove(syncPtr);
    }
    syncPtr.p->ptrI = syncPtr.i;
    if (tabPtr.p->m_error == 0)
    {
      jam();
      syncPtr.p->startScan(signal);
    }
    else
    {
      jam();
      syncPtr.p->completeScan(signal, tabPtr.p->m_error);
      tabPtr.p->n_subscribers--;
    }
  }
  
  if (tabPtr.p->m_error)
  {
    DBUG_PRINT("info",("Suma::Table[%u]::n_subscribers: %u",
		       tabPtr.p->m_tableId, tabPtr.p->n_subscribers));
    tabPtr.p->checkRelease(*this);
  }
  else
  {
    tabPtr.p->m_state = Table::DEFINED;
  }

  DBUG_VOID_RETURN;
}


void
Suma::execGET_TABINFOREF(Signal* signal){
  jamEntry();
  GetTabInfoRef* ref = (GetTabInfoRef*)signal->getDataPtr();
  Uint32 tableId = ref->tableId;
  Uint32 senderData = ref->senderData;
  GetTabInfoRef::ErrorCode errorCode =
    (GetTabInfoRef::ErrorCode) ref->errorCode;
  int do_resend_request = 0;
  TablePtr tabPtr;
  c_tablePool.getPtr(tabPtr, senderData);
  switch (errorCode)
  {
  case GetTabInfoRef::TableNotDefined:
    // wrong state
    break;
  case GetTabInfoRef::InvalidTableId:
    // no such table
    break;
  case GetTabInfoRef::Busy:
    do_resend_request = 1;
    break;
  case GetTabInfoRef::TableNameTooLong:
    ndbrequire(false);
    break;
  case GetTabInfoRef::NoFetchByName:
    break;
  }
  if (do_resend_request)
  {
    GetTabInfoReq * req = (GetTabInfoReq *)signal->getDataPtrSend();
    req->senderRef = reference();
    req->senderData = senderData;
    req->requestType = 
      GetTabInfoReq::RequestById | GetTabInfoReq::LongSignalConf;
    req->tableId = tableId;
    sendSignalWithDelay(DBDICT_REF, GSN_GET_TABINFOREQ, signal,
                        30, GetTabInfoReq::SignalLength);
    return;
  }
  tabPtr.p->m_state = Table::DROPPED;
  tabPtr.p->m_error = errorCode;
  completeAllSubscribers(signal, tabPtr);
  completeInitTable(signal, tabPtr);
}

void
Suma::execGET_TABINFO_CONF(Signal* signal){
  jamEntry();

  CRASH_INSERTION(13006);

  if(!assembleFragments(signal)){
    return;
  }
  
  GetTabInfoConf* conf = (GetTabInfoConf*)signal->getDataPtr();
  Uint32 tableId = conf->tableId;
  TablePtr tabPtr;
  c_tablePool.getPtr(tabPtr, conf->senderData);
  SegmentedSectionPtr ptr;
  signal->getSection(ptr, GetTabInfoConf::DICT_TAB_INFO);
  ndbrequire(tabPtr.p->parseTable(ptr, *this));
  releaseSections(signal);
  /**
   * We need to gather fragment info
   */
  jam();
  DihFragCountReq* req = (DihFragCountReq*)signal->getDataPtrSend();
  req->m_connectionData = RNIL;
  req->m_tableRef = tableId;
  req->m_senderData = tabPtr.i;
  sendSignal(DBDIH_REF, GSN_DI_FCOUNTREQ, signal, 
             DihFragCountReq::SignalLength, JBB);
}

bool
Suma::Table::parseTable(SegmentedSectionPtr ptr,
			Suma &suma)
{
  DBUG_ENTER("Suma::Table::parseTable");
  
  SimplePropertiesSectionReader it(ptr, suma.getSectionSegmentPool());
  
  SimpleProperties::UnpackStatus s;
  DictTabInfo::Table tableDesc; tableDesc.init();
  s = SimpleProperties::unpack(it, &tableDesc, 
			       DictTabInfo::TableMapping, 
			       DictTabInfo::TableMappingSize, 
			       true, true);

  jam();
  suma.suma_ndbrequire(s == SimpleProperties::Break);

#if 0
ToDo handle this
  if(m_schemaVersion != tableDesc.TableVersion){
    jam();

    release(* this);

    // oops wrong schema version in stored tabledesc
    // we need to find all subscriptions with old table desc
    // and all subscribers to this
    // hopefully none
    c_tables.release(tabPtr);
    DBUG_PRINT("info",("c_tablePool  size: %d free: %d",
		       suma.c_tablePool.getSize(),
		       suma.c_tablePool.getNoOfFree()));
    tabPtr.setNull();
    DLHashTable<Suma::Subscription>::Iterator i_subPtr;
    c_subscriptions.first(i_subPtr);
    SubscriptionPtr subPtr;
    for(;!i_subPtr.isNull();c_subscriptions.next(i_subPtr)){
      jam();
      c_subscriptions.getPtr(subPtr, i_subPtr.curr.i);
      SyncRecord* tmp = c_syncPool.getPtr(subPtr.p->m_syncPtrI);
      if (tmp == syncPtr_p) {
	jam();
	continue;
      }
      if (subPtr.p->m_tables.get(tableId)) {
	jam();
	subPtr.p->m_tables.clear(tableId); // remove this old table reference
	TableList::DataBufferIterator it;
	for(tmp->m_tableList.first(it);!it.isNull();tmp->m_tableList.next(it)) {
	  jam();
	  if (*it.data == tableId){
	    jam();
	    Uint32 *pdata = it.data;
	    tmp->m_tableList.next(it);
	    for(;!it.isNull();tmp->m_tableList.next(it)) {
	      jam();
	      *pdata = *it.data;
	      pdata = it.data;
	    }
	    *pdata = RNIL; // todo remove this last item...
	    break;
	  }
	}
      }
    }
  }
#endif

  if(m_attributes.getSize() != 0){
    jam();
    DBUG_RETURN(true);
  }

  /**
   * Initialize table object
   */
  Uint32 noAttribs = tableDesc.NoOfAttributes;
  Uint32 notFixed = (tableDesc.NoOfNullable+tableDesc.NoOfVariable);
  m_schemaVersion = tableDesc.TableVersion;
  
  // The attribute buffer
  LocalDataBuffer<15> attrBuf(suma.c_dataBufferPool, m_attributes);
  
  // Temporary buffer
  DataBuffer<15> theRest(suma.c_dataBufferPool);

  if(!attrBuf.seize(noAttribs)){
    jam();
    suma.suma_ndbrequire(false);
    DBUG_RETURN(false);
  }
  
  if(!theRest.seize(notFixed)){
    jam();
    suma.suma_ndbrequire(false);
    DBUG_RETURN(false);
  }
  
  DataBuffer<15>::DataBufferIterator attrIt; // Fixed not nullable
  DataBuffer<15>::DataBufferIterator restIt; // variable + nullable
  attrBuf.first(attrIt);
  theRest.first(restIt);
  
  for(Uint32 i = 0; i < noAttribs; i++) {
    DictTabInfo::Attribute attrDesc; attrDesc.init();
    s = SimpleProperties::unpack(it, &attrDesc, 
				 DictTabInfo::AttributeMapping, 
				 DictTabInfo::AttributeMappingSize, 
				 true, true);
    jam();
    suma.suma_ndbrequire(s == SimpleProperties::Break);

    if (!attrDesc.AttributeNullableFlag 
	/* && !attrDesc.AttributeVariableFlag */) {
      jam();
      * attrIt.data = attrDesc.AttributeId;
      attrBuf.next(attrIt);
    } else {
      jam();
      * restIt.data = attrDesc.AttributeId;
      theRest.next(restIt);
    }
    
    // Move to next attribute
    it.next();
  }

  /**
   * Put the rest in end of attrBuf
   */
  theRest.first(restIt);
  for(; !restIt.isNull(); theRest.next(restIt)){
    * attrIt.data = * restIt.data;
    attrBuf.next(attrIt);
  }

  theRest.release();
  
  DBUG_RETURN(true);
}

void 
Suma::execDI_FCOUNTREF(Signal* signal)
{
  jamEntry();
  DBUG_ENTER("Suma::execDI_FCOUNTREF");
  DihFragCountRef * const ref = (DihFragCountRef*)signal->getDataPtr();
  switch ((DihFragCountRef::ErrorCode) ref->m_error)
  {
  case DihFragCountRef::ErroneousTableState:
    jam();
    if (ref->m_tableStatus == Dbdih::TabRecord::TS_CREATING)
    {
      const Uint32 tableId = ref->m_senderData;
      const Uint32 tabPtr_i = ref->m_tableRef;      
      DihFragCountReq * const req = (DihFragCountReq*)signal->getDataPtrSend();

      req->m_connectionData = RNIL;
      req->m_tableRef = tabPtr_i;
      req->m_senderData = tableId;
      sendSignalWithDelay(DBDIH_REF, GSN_DI_FCOUNTREQ, signal, 
                          DihFragCountReq::SignalLength, 
                          DihFragCountReq::RetryInterval);
      DBUG_VOID_RETURN;
    }
    ndbrequire(false);
  default:
    ndbrequire(false);
  }

  DBUG_VOID_RETURN;
}

void 
Suma::execDI_FCOUNTCONF(Signal* signal)
{
  jamEntry();
  DBUG_ENTER("Suma::execDI_FCOUNTCONF");
  ndbassert(signal->getNoOfSections() == 0);
  DihFragCountConf * const conf = (DihFragCountConf*)signal->getDataPtr();
  const Uint32 userPtr = conf->m_connectionData;
  const Uint32 fragCount = conf->m_fragmentCount;
  const Uint32 tableId = conf->m_tableRef;

  ndbrequire(userPtr == RNIL && signal->length() == 5);

  TablePtr tabPtr;
  tabPtr.i= conf->m_senderData;
  ndbrequire((tabPtr.p= c_tablePool.getPtr(tabPtr.i)) != 0);
  ndbrequire(tabPtr.p->m_tableId == tableId);

  LocalDataBuffer<15> fragBuf(c_dataBufferPool, tabPtr.p->m_fragments);
  ndbrequire(fragBuf.getSize() == 0);
  
  tabPtr.p->m_fragCount = fragCount;

  signal->theData[0] = RNIL;
  signal->theData[1] = tabPtr.i;
  signal->theData[2] = tableId;
  signal->theData[3] = 0; // Frag no
  sendSignal(DBDIH_REF, GSN_DIGETPRIMREQ, signal, 4, JBB);

  DBUG_VOID_RETURN;
}

void
Suma::execDIGETPRIMCONF(Signal* signal){
  jamEntry();
  DBUG_ENTER("Suma::execDIGETPRIMCONF");
  ndbassert(signal->getNoOfSections() == 0);

  const Uint32 userPtr = signal->theData[0];
  const Uint32 nodeCount = signal->theData[6];
  const Uint32 tableId = signal->theData[7];
  const Uint32 fragNo = signal->theData[8];
  
  ndbrequire(userPtr == RNIL && signal->length() == 9);
  ndbrequire(nodeCount > 0 && nodeCount <= MAX_REPLICAS);
  
  TablePtr tabPtr;
  tabPtr.i= signal->theData[1];
  ndbrequire((tabPtr.p= c_tablePool.getPtr(tabPtr.i)) != 0);
  ndbrequire(tabPtr.p->m_tableId == tableId);

  {
    LocalDataBuffer<15> fragBuf(c_dataBufferPool,tabPtr.p->m_fragments);  
    
    /**
     * Add primary node for fragment to list
     */
    FragmentDescriptor fd;
    fd.m_fragDesc.m_nodeId = signal->theData[2];
    fd.m_fragDesc.m_fragmentNo = fragNo;
    signal->theData[2] = fd.m_dummy;
    fragBuf.append(&signal->theData[2], 1);
  }
  
  const Uint32 nextFrag = fragNo + 1;
  if(nextFrag == tabPtr.p->m_fragCount)
  {
    /**
     * Complete frag info for table
     * table is not up to date
     */

    if (tabPtr.p->c_subscribers.isEmpty())
    {
      completeInitTable(signal,tabPtr);
      DBUG_VOID_RETURN;
    }
    tabPtr.p->setupTrigger(signal, *this);
    DBUG_VOID_RETURN;
  }
  signal->theData[0] = RNIL;
  signal->theData[1] = tabPtr.i;
  signal->theData[2] = tableId;
  signal->theData[3] = nextFrag; // Frag no
  sendSignal(DBDIH_REF, GSN_DIGETPRIMREQ, signal, 4, JBB);

  DBUG_VOID_RETURN;
}

#if 0
void
Suma::SyncRecord::completeTableInit(Signal* signal)
{
  jam();
  SubscriptionPtr subPtr;
  suma.c_subscriptions.getPtr(subPtr, m_subscriptionPtrI);
  
#if PRINT_ONLY
  ndbout_c("GSN_SUB_SYNC_CONF (meta)");
#else
 
  suma.releaseSections(signal);

  if (m_error) {
    SubSyncRef * const ref = (SubSyncRef*)signal->getDataPtrSend();
    ref->senderRef = suma.reference();
    ref->senderData = subPtr.p->m_senderData;
    ref->errorCode = SubSyncRef::Undefined;
    suma.sendSignal(subPtr.p->m_senderRef, GSN_SUB_SYNC_REF, signal,
		    SubSyncRef::SignalLength, JBB);
  } else {
    SubSyncConf * const conf = (SubSyncConf*)signal->getDataPtrSend();
    conf->senderRef = suma.reference();
    conf->senderData = subPtr.p->m_senderData;
    suma.sendSignal(subPtr.p->m_senderRef, GSN_SUB_SYNC_CONF, signal,
		    SubSyncConf::SignalLength, JBB);
  }
#endif
}
#endif

/**********************************************************
 *
 * Scan interface
 *
 */

void
Suma::SyncRecord::startScan(Signal* signal)
{
  jam();
  DBUG_ENTER("Suma::SyncRecord::startScan");
  
  /**
   * Get fraginfo
   */
  m_currentTable = 0;
  m_currentFragment = 0;
  nextScan(signal);
  DBUG_VOID_RETURN;
}

bool
Suma::SyncRecord::getNextFragment(TablePtr * tab, 
					     FragmentDescriptor * fd)
{
  jam();
  SubscriptionPtr subPtr;
  suma.c_subscriptions.getPtr(subPtr, m_subscriptionPtrI);
  TableList::DataBufferIterator tabIt;
  DataBuffer<15>::DataBufferIterator fragIt;
  
  m_tableList.position(tabIt, m_currentTable);
  for(; !tabIt.curr.isNull(); m_tableList.next(tabIt), m_currentTable++)
  {
    TablePtr tabPtr;
    ndbrequire(suma.c_tables.find(tabPtr, * tabIt.data));
    LocalDataBuffer<15> fragBuf(suma.c_dataBufferPool,  tabPtr.p->m_fragments);
    
    fragBuf.position(fragIt, m_currentFragment);
    for(; !fragIt.curr.isNull(); fragBuf.next(fragIt), m_currentFragment++)
    {
      FragmentDescriptor tmp;
      tmp.m_dummy = * fragIt.data;
      if(tmp.m_fragDesc.m_nodeId == suma.getOwnNodeId()){
	* fd = tmp;
	* tab = tabPtr;
	return true;
      }
    }
    m_currentFragment = 0;

    tabPtr.p->n_subscribers--;
    DBUG_PRINT("info",("Suma::Table[%u]::n_subscribers: %u",
		       tabPtr.p->m_tableId, tabPtr.p->n_subscribers));
    tabPtr.p->checkRelease(suma);
  }
  return false;
}

void
Suma::SyncRecord::nextScan(Signal* signal)
{
  jam();
  DBUG_ENTER("Suma::SyncRecord::nextScan");
  TablePtr tabPtr;
  FragmentDescriptor fd;
  SubscriptionPtr subPtr;
  if(!getNextFragment(&tabPtr, &fd)){
    jam();
    completeScan(signal);
    DBUG_VOID_RETURN;
  }
  suma.c_subscriptions.getPtr(subPtr, m_subscriptionPtrI);
 
  DataBuffer<15>::Head head = m_attributeList;
  if(head.getSize() == 0){
    head = tabPtr.p->m_attributes;
  }
  LocalDataBuffer<15> attrBuf(suma.c_dataBufferPool, head);
  
  ScanFragReq * req = (ScanFragReq *)signal->getDataPtrSend();
  const Uint32 parallelism = 16;
  const Uint32 attrLen = 5 + attrBuf.getSize();

  req->senderData = ptrI;
  req->resultRef = suma.reference();
  req->tableId = tabPtr.p->m_tableId;
  req->requestInfo = 0;
  req->savePointId = 0;
  ScanFragReq::setLockMode(req->requestInfo, 0);
  ScanFragReq::setHoldLockFlag(req->requestInfo, 1);
  ScanFragReq::setKeyinfoFlag(req->requestInfo, 0);
  ScanFragReq::setAttrLen(req->requestInfo, attrLen);
  req->fragmentNoKeyLen = fd.m_fragDesc.m_fragmentNo;
  req->schemaVersion = tabPtr.p->m_schemaVersion;
  req->transId1 = 0;
  req->transId2 = (SUMA << 20) + (suma.getOwnNodeId() << 8);
  req->clientOpPtr = (ptrI << 16);
  req->batch_size_rows= parallelism;
  req->batch_size_bytes= 0;
  suma.sendSignal(DBLQH_REF, GSN_SCAN_FRAGREQ, signal, 
		  ScanFragReq::SignalLength, JBB);
  
  signal->theData[0] = ptrI;
  signal->theData[1] = 0;
  signal->theData[2] = (SUMA << 20) + (suma.getOwnNodeId() << 8);
  
  // Return all
  signal->theData[3] = attrBuf.getSize();
  signal->theData[4] = 0;
  signal->theData[5] = 0;
  signal->theData[6] = 0;
  signal->theData[7] = 0;
  
  Uint32 dataPos = 8;
  DataBuffer<15>::DataBufferIterator it;
  for(attrBuf.first(it); !it.curr.isNull(); attrBuf.next(it)){
    AttributeHeader::init(&signal->theData[dataPos++], * it.data, 0);
    if(dataPos == 25){
      suma.sendSignal(DBLQH_REF, GSN_ATTRINFO, signal, 25, JBB);
      dataPos = 3;
    }
  }
  if(dataPos != 3){
    suma.sendSignal(DBLQH_REF, GSN_ATTRINFO, signal, dataPos, JBB);
  }
  
  m_currentTableId = tabPtr.p->m_tableId;
  m_currentNoOfAttributes = attrBuf.getSize();        

  DBUG_VOID_RETURN;
}


void
Suma::execSCAN_FRAGREF(Signal* signal){
  jamEntry();

//  ScanFragRef * const ref = (ScanFragRef*)signal->getDataPtr();
  ndbrequire(false);
}

void
Suma::execSCAN_FRAGCONF(Signal* signal){
  jamEntry();
  DBUG_ENTER("Suma::execSCAN_FRAGCONF");
  ndbassert(signal->getNoOfSections() == 0);
  CRASH_INSERTION(13011);

  ScanFragConf * const conf = (ScanFragConf*)signal->getDataPtr();
  
  const Uint32 completed = conf->fragmentCompleted;
  const Uint32 senderData = conf->senderData;
  const Uint32 completedOps = conf->completedOps;

  Ptr<SyncRecord> syncPtr;
  c_syncPool.getPtr(syncPtr, senderData);
  
  if(completed != 2){
    jam();
    
#if PRINT_ONLY
    SubSyncContinueConf * const conf = 
      (SubSyncContinueConf*)signal->getDataPtrSend();  
    conf->subscriptionId = subPtr.p->m_subscriptionId;
    conf->subscriptionKey = subPtr.p->m_subscriptionKey;
    execSUB_SYNC_CONTINUE_CONF(signal);
#else
    SubSyncContinueReq * const req = (SubSyncContinueReq*)signal->getDataPtrSend();
    req->subscriberData = syncPtr.p->m_senderData;
    req->noOfRowsSent = completedOps;
    sendSignal(syncPtr.p->m_senderRef, GSN_SUB_SYNC_CONTINUE_REQ, signal,
	       SubSyncContinueReq::SignalLength, JBB);
#endif
    DBUG_VOID_RETURN;
  }

  ndbrequire(completedOps == 0);
  
  syncPtr.p->m_currentFragment++;
  syncPtr.p->nextScan(signal);
  DBUG_VOID_RETURN;
}

void
Suma::execSUB_SYNC_CONTINUE_CONF(Signal* signal){
  jamEntry();
  ndbassert(signal->getNoOfSections() == 0);
  
  CRASH_INSERTION(13012);

  SubSyncContinueConf * const conf = 
    (SubSyncContinueConf*)signal->getDataPtr();  
  
  SubscriptionPtr subPtr;
  Subscription key; 
  key.m_subscriptionId = conf->subscriptionId;
  key.m_subscriptionKey = conf->subscriptionKey;
  
  ndbrequire(c_subscriptions.find(subPtr, key));

  ScanFragNextReq * req = (ScanFragNextReq *)signal->getDataPtrSend();
  req->senderData = subPtr.p->m_current_sync_ptrI;
  req->closeFlag = 0;
  req->transId1 = 0;
  req->transId2 = (SUMA << 20) + (getOwnNodeId() << 8);
  req->batch_size_rows = 16;
  req->batch_size_bytes = 0;
  sendSignal(DBLQH_REF, GSN_SCAN_NEXTREQ, signal, 
	     ScanFragNextReq::SignalLength, JBB);
}

void
Suma::SyncRecord::completeScan(Signal* signal, int error)
{
  jam();
  DBUG_ENTER("Suma::SyncRecord::completeScan");
  //  m_tableList.release();

#if PRINT_ONLY
  ndbout_c("GSN_SUB_SYNC_CONF (data)");
#else
  if (error == 0)
  {
    SubSyncConf * const conf = (SubSyncConf*)signal->getDataPtrSend();
    conf->senderRef = suma.reference();
    conf->senderData = m_senderData;
    suma.sendSignal(m_senderRef, GSN_SUB_SYNC_CONF, signal,
		    SubSyncConf::SignalLength, JBB);
  }
  else
  {
    SubSyncRef * const ref = (SubSyncRef*)signal->getDataPtrSend();
    ref->senderRef = suma.reference();
    ref->senderData = m_senderData;
    suma.sendSignal(m_senderRef, GSN_SUB_SYNC_REF, signal,
		    SubSyncRef::SignalLength, JBB);
  }
#endif

  release();
  
  Ptr<Subscription> subPtr;
  suma.c_subscriptions.getPtr(subPtr, m_subscriptionPtrI);
  ndbrequire(subPtr.p->m_current_sync_ptrI == ptrI);
  subPtr.p->m_current_sync_ptrI = RNIL;

  suma.c_syncPool.release(ptrI);
  DBUG_PRINT("info",("c_syncPool  size: %d free: %d",
		     suma.c_syncPool.getSize(),
		     suma.c_syncPool.getNoOfFree()));
  DBUG_VOID_RETURN;
}

void
Suma::execSCAN_HBREP(Signal* signal){
  jamEntry();
#if 0
  ndbout << "execSCAN_HBREP" << endl << hex;
  for(int i = 0; i<signal->length(); i++){
    ndbout << signal->theData[i] << " ";
    if(((i + 1) % 8) == 0)
      ndbout << endl << hex;
  }
  ndbout << endl;
#endif
}

/**********************************************************
 *
 * Suma participant interface
 *
 * Creation of subscriber
 *
 */

void
Suma::execSUB_START_REQ(Signal* signal){
  jamEntry();
  ndbassert(signal->getNoOfSections() == 0);
  DBUG_ENTER("Suma::execSUB_START_REQ");
  SubStartReq * const req = (SubStartReq*)signal->getDataPtr();

  CRASH_INSERTION(13013);
  Uint32 senderRef            = req->senderRef;
  Uint32 senderData           = req->senderData;
  Uint32 subscriberData       = req->subscriberData;
  Uint32 subscriberRef        = req->subscriberRef;
  SubscriptionData::Part part = (SubscriptionData::Part)req->part;

  Subscription key; 
  key.m_subscriptionId        = req->subscriptionId;
  key.m_subscriptionKey       = req->subscriptionKey;

  if (c_startup.m_restart_server_node_id && 
      senderRef != calcSumaBlockRef(c_startup.m_restart_server_node_id))
  {
    /**
     * only allow "restart_server" Suma's to come through 
     * for restart purposes
     */
    jam();
    Uint32 err = c_startup.m_restart_server_node_id != RNIL ? 1405 : 
      SubStartRef::NF_FakeErrorREF;
    
    sendSubStartRef(signal, err);
    DBUG_VOID_RETURN;
  }
  
  SubscriptionPtr subPtr;
  if(!c_subscriptions.find(subPtr, key)){
    jam();
    sendSubStartRef(signal, 1407);
    DBUG_VOID_RETURN;
  }
  
  if (subPtr.p->m_state == Subscription::LOCKED) {
    jam();
    DBUG_PRINT("info",("Locked"));
    sendSubStartRef(signal, 1411);
    DBUG_VOID_RETURN;
  }

  if (subPtr.p->m_state == Subscription::DROPPED &&
      c_startup.m_restart_server_node_id == 0) {
    jam();
    DBUG_PRINT("info",("Dropped"));
    sendSubStartRef(signal, 1418);
    DBUG_VOID_RETURN;
  }

  ndbrequire(subPtr.p->m_state == Subscription::DEFINED ||
             c_startup.m_restart_server_node_id);

  SubscriberPtr subbPtr;
  if(!c_subscriberPool.seize(subbPtr)){
    jam();
    sendSubStartRef(signal, 1412);
    DBUG_VOID_RETURN;
  }

  if (c_startup.m_restart_server_node_id == 0 && 
      !c_connected_nodes.get(refToNode(subscriberRef)))
    
  {
    jam();
    sendSubStartRef(signal, SubStartRef::PartiallyConnected);
    return;
  }
  
  DBUG_PRINT("info",("c_subscriberPool  size: %d free: %d",
		     c_subscriberPool.getSize(),
		     c_subscriberPool.getNoOfFree()));

  c_subscriber_nodes.set(refToNode(subscriberRef));

  // setup subscription record
  if (subPtr.p->m_state == Subscription::DEFINED)
    subPtr.p->m_state = Subscription::LOCKED;
  // store these here for later use
  subPtr.p->m_senderRef  = senderRef;
  subPtr.p->m_senderData = senderData;

  // setup subscriber record
  subbPtr.p->m_senderRef  = subscriberRef;
  subbPtr.p->m_senderData = subscriberData;
  subbPtr.p->m_subPtrI= subPtr.i;

  DBUG_PRINT("info",("subscriber: %u[%u,%u] subscription: %u[%u,%u] "
		     "tableId: %u id: %u key: %u",
		     subbPtr.i, subbPtr.p->m_senderRef, subbPtr.p->m_senderData,
		     subPtr.i,  subPtr.p->m_senderRef,  subPtr.p->m_senderData,
		     subPtr.p->m_tableId,
		     subPtr.p->m_subscriptionId,subPtr.p->m_subscriptionKey));

  TablePtr tabPtr;
  switch(part){
  case SubscriptionData::MetaData:
    jam();
    c_metaSubscribers.add(subbPtr);
    sendSubStartComplete(signal, subbPtr, 0, part);
    DBUG_VOID_RETURN;
  case SubscriptionData::TableData: 
    jam();
    initTable(signal,subPtr.p->m_tableId,tabPtr,subbPtr);
    tabPtr.p->n_subscribers++;
    if (subPtr.p->m_options & Subscription::REPORT_ALL)
      tabPtr.p->m_reportAll = true;
    DBUG_PRINT("info",("Suma::Table[%u]::n_subscribers: %u",
		       tabPtr.p->m_tableId, tabPtr.p->n_subscribers));
    DBUG_VOID_RETURN;
  }
  ndbrequire(false);
}

void
Suma::sendSubStartComplete(Signal* signal,
			   SubscriberPtr subbPtr, 
			   Uint32 firstGCI,
			   SubscriptionData::Part part)
{
  jam();
  DBUG_ENTER("Suma::sendSubStartComplete");

  SubscriptionPtr subPtr;
  c_subscriptions.getPtr(subPtr, subbPtr.p->m_subPtrI);
  ndbrequire(subPtr.p->m_state == Subscription::LOCKED ||
             (subPtr.p->m_state == Subscription::DROPPED &&
              c_startup.m_restart_server_node_id));
  if (subPtr.p->m_state == Subscription::LOCKED)
  {
    jam();
    subPtr.p->m_state = Subscription::DEFINED;
  }
  subPtr.p->n_subscribers++;

  DBUG_PRINT("info",("subscriber: %u[%u,%u] subscription: %u[%u,%u] "
		     "tableId: %u[i=%u] id: %u key: %u",
		     subbPtr.i, subbPtr.p->m_senderRef, subbPtr.p->m_senderData,
		     subPtr.i,  subPtr.p->m_senderRef,  subPtr.p->m_senderData,
		     subPtr.p->m_tableId, subPtr.p->m_table_ptrI,
		     subPtr.p->m_subscriptionId,subPtr.p->m_subscriptionKey));

  SubStartConf * const conf = (SubStartConf*)signal->getDataPtrSend();
  
  conf->senderRef       = reference();
  conf->senderData      = subPtr.p->m_senderData;
  conf->subscriptionId  = subPtr.p->m_subscriptionId;
  conf->subscriptionKey = subPtr.p->m_subscriptionKey;
  conf->firstGCI        = firstGCI;
  conf->part            = (Uint32) part;

  DBUG_PRINT("info",("subscriber: %u id: %u key: %u", subbPtr.i,
		     subPtr.p->m_subscriptionId,subPtr.p->m_subscriptionKey));
  sendSignal(subPtr.p->m_senderRef, GSN_SUB_START_CONF, signal,
	     SubStartConf::SignalLength, JBB);

  reportAllSubscribers(signal, NdbDictionary::Event::_TE_SUBSCRIBE,
                       subPtr, subbPtr);

  DBUG_VOID_RETURN;
}

void
Suma::sendSubStartRef(Signal* signal, Uint32 errCode)
{
  jam();
  SubStartRef * ref = (SubStartRef *)signal->getDataPtrSend();
  ref->senderRef = reference();
  ref->errorCode = errCode;
  releaseSections(signal);
  sendSignal(signal->getSendersBlockRef(), GSN_SUB_START_REF, signal, 
	     SubStartRef::SignalLength, JBB);
}
void
Suma::sendSubStartRef(Signal* signal,
				 SubscriberPtr subbPtr, Uint32 error,
				 SubscriptionData::Part part)
{
  jam();

  SubscriptionPtr subPtr;
  c_subscriptions.getPtr(subPtr, subbPtr.p->m_subPtrI);

  ndbrequire(subPtr.p->m_state == Subscription::LOCKED ||
             (subPtr.p->m_state == Subscription::DROPPED &&
              c_startup.m_restart_server_node_id));
  if (subPtr.p->m_state == Subscription::LOCKED)
  {
    jam();
    subPtr.p->m_state = Subscription::DEFINED;
  }

  SubStartRef * ref= (SubStartRef *)signal->getDataPtrSend();
  ref->senderRef        = reference();
  ref->senderData       = subPtr.p->m_senderData;
  ref->subscriptionId   = subPtr.p->m_subscriptionId;
  ref->subscriptionKey  = subPtr.p->m_subscriptionKey;
  ref->part             = (Uint32) part;
  ref->errorCode        = error;

  sendSignal(subPtr.p->m_senderRef, GSN_SUB_START_REF, signal, 
	     SubStartRef::SignalLength, JBB);
}

/**********************************************************
 * Suma participant interface
 *
 * Stopping and removing of subscriber
 *
 */

void
Suma::execSUB_STOP_REQ(Signal* signal){
  jamEntry();
  ndbassert(signal->getNoOfSections() == 0);
  DBUG_ENTER("Suma::execSUB_STOP_REQ");
  
  CRASH_INSERTION(13019);

  SubStopReq * const req = (SubStopReq*)signal->getDataPtr();
  Uint32 senderRef      = req->senderRef;
  Uint32 senderData     = req->senderData;
  Uint32 subscriberRef  = req->subscriberRef;
  Uint32 subscriberData = req->subscriberData;
  SubscriptionPtr subPtr;
  Subscription key; 
  key.m_subscriptionId  = req->subscriptionId;
  key.m_subscriptionKey = req->subscriptionKey;
  Uint32 part = req->part;
  
  if (key.m_subscriptionKey == 0 &&
      key.m_subscriptionId == 0 &&
      subscriberData == 0)
  {
    SubStopConf* conf = (SubStopConf*)signal->getDataPtrSend();
    
    conf->senderRef       = reference();
    conf->senderData      = senderData;
    conf->subscriptionId  = key.m_subscriptionId;
    conf->subscriptionKey = key.m_subscriptionKey;
    conf->subscriberData  = subscriberData;

    sendSignal(senderRef, GSN_SUB_STOP_CONF, signal,
	       SubStopConf::SignalLength, JBB);

    removeSubscribersOnNode(signal, refToNode(senderRef));
    DBUG_VOID_RETURN;
  }

  if (c_startup.m_restart_server_node_id && 
      senderRef != calcSumaBlockRef(c_startup.m_restart_server_node_id))
  {
    /**
     * only allow "restart_server" Suma's to come through 
     * for restart purposes
     */
    jam();
    Uint32 err = c_startup.m_restart_server_node_id != RNIL ? 1405 : 
      SubStopRef::NF_FakeErrorREF;
    
    sendSubStopRef(signal, err);
    DBUG_VOID_RETURN;
  }

  if(!c_subscriptions.find(subPtr, key)){
    jam();
    DBUG_PRINT("error", ("not found"));
    sendSubStopRef(signal, 1407);
    DBUG_VOID_RETURN;
  }
  
  if (subPtr.p->m_state == Subscription::LOCKED) {
    jam();
    DBUG_PRINT("error", ("locked"));
    sendSubStopRef(signal, 1411);
    DBUG_VOID_RETURN;
  }

  ndbrequire(part == SubscriptionData::TableData);

  TablePtr tabPtr;
  tabPtr.i = subPtr.p->m_table_ptrI;
  if (tabPtr.i == RNIL ||
      !(tabPtr.p = c_tables.getPtr(tabPtr.i)) ||
      tabPtr.p->m_tableId != subPtr.p->m_tableId)
  {
    jam();
    DBUG_PRINT("error", ("no such table id %u[i=%u]",
			 subPtr.p->m_tableId, subPtr.p->m_table_ptrI));
    sendSubStopRef(signal, 1417);
    DBUG_VOID_RETURN;
  }

  if (tabPtr.p->m_drop_subbPtr.p != 0) {
    jam();
    DBUG_PRINT("error", ("table locked"));
    sendSubStopRef(signal, 1420);
    DBUG_VOID_RETURN;
  }

  DBUG_PRINT("info",("subscription: %u tableId: %u[i=%u] id: %u key: %u",
		     subPtr.i, subPtr.p->m_tableId, tabPtr.i,
		     subPtr.p->m_subscriptionId,subPtr.p->m_subscriptionKey));

  SubscriberPtr subbPtr;
  if (senderRef == reference()){
    jam();
    c_subscriberPool.getPtr(subbPtr, senderData);
    ndbrequire(subbPtr.p->m_subPtrI == subPtr.i && 
	       subbPtr.p->m_senderRef == subscriberRef &&
	       subbPtr.p->m_senderData == subscriberData);
    c_removeDataSubscribers.remove(subbPtr);
  }
  else
  {
    jam();
    LocalDLList<Subscriber>
      subscribers(c_subscriberPool,tabPtr.p->c_subscribers);

    DBUG_PRINT("info",("search: subscription: %u, ref: %u, data: %d",
		       subPtr.i, subscriberRef, subscriberData));
    for (subscribers.first(subbPtr);!subbPtr.isNull();subscribers.next(subbPtr))
    {
      jam();
      DBUG_PRINT("info",
		 ("search: subscription: %u, ref: %u, data: %u, subscriber %u", 
		  subbPtr.p->m_subPtrI, subbPtr.p->m_senderRef,
		  subbPtr.p->m_senderData, subbPtr.i));
      if (subbPtr.p->m_subPtrI == subPtr.i &&
	  subbPtr.p->m_senderRef == subscriberRef &&
	  subbPtr.p->m_senderData == subscriberData)
      {
	jam();
	DBUG_PRINT("info",("found"));
	break;
      }
    }
    /**
     * If we didn't find anyone, send ref
     */
    if (subbPtr.isNull()) {
      jam();
      DBUG_PRINT("error", ("subscriber not found"));
      sendSubStopRef(signal, 1407);
      DBUG_VOID_RETURN;
    }
    subscribers.remove(subbPtr);
  }

  subPtr.p->m_senderRef  = senderRef; // store ref to requestor
  subPtr.p->m_senderData = senderData; // store ref to requestor

  tabPtr.p->m_drop_subbPtr = subbPtr;

  if (subPtr.p->m_state == Subscription::DEFINED)
  {
    jam();
    subPtr.p->m_state = Subscription::LOCKED;
  }

  if (tabPtr.p->m_state == Table::DROPPED)
    // not ALTERED here since trigger must be removed
  {
    jam();
    tabPtr.p->n_subscribers--;
    DBUG_PRINT("info",("Suma::Table[%u]::n_subscribers: %u",
		       tabPtr.p->m_tableId, tabPtr.p->n_subscribers));
    tabPtr.p->checkRelease(*this);
    sendSubStopComplete(signal, tabPtr.p->m_drop_subbPtr);
    tabPtr.p->m_drop_subbPtr.p = 0;
  }
  else
  {
    jam();
    tabPtr.p->dropTrigger(signal,*this);
  }
  DBUG_VOID_RETURN;
}

void
Suma::sendSubStopComplete(Signal* signal, SubscriberPtr subbPtr)
{
  jam();
  DBUG_ENTER("Suma::sendSubStopComplete");
  CRASH_INSERTION(13020);

  DBUG_PRINT("info",("removed subscriber: %i", subbPtr.i));

  SubscriptionPtr subPtr;
  c_subscriptions.getPtr(subPtr, subbPtr.p->m_subPtrI);

  Uint32 senderRef= subPtr.p->m_senderRef;
  Uint32 senderData= subPtr.p->m_senderData;

  subPtr.p->n_subscribers--;
  ndbassert( subPtr.p->m_state == Subscription::LOCKED ||
	     subPtr.p->m_state == Subscription::DROPPED );
  if ( subPtr.p->m_state == Subscription::LOCKED )
  {
    jam();
    subPtr.p->m_state = Subscription::DEFINED;
    if (subPtr.p->n_subscribers == 0)
    {
      jam();
#if 1
      subPtr.p->m_table_ptrI = RNIL;
#else
      TablePtr tabPtr;
      tabPtr.i = subPtr.p->m_table_ptrI;
      if ((tabPtr.p= c_tablePool.getPtr(tabPtr.i)) &&
	  (tabPtr.p->m_state == Table::DROPPED ||
	   tabPtr.p->m_state == Table::ALTERED) &&
	  false)
      {
	// last subscriber, and table is dropped
	// safe to drop subscription
	c_subscriptions.release(subPtr);
	DBUG_PRINT("info",("c_subscriptionPool  size: %d free: %d",
			   c_subscriptionPool.getSize(),
			   c_subscriptionPool.getNoOfFree()));
      }
      else
      {
	subPtr.p->m_table_ptrI = RNIL;
      }
      ndbassert(tabPtr.p != 0);
#endif
    }
  }
  else if ( subPtr.p->n_subscribers == 0 )
  {
    // subscription is marked to be removed
    // and there are no subscribers left
    jam();
    ndbassert(subPtr.p->m_state == Subscription::DROPPED);
    completeSubRemove(subPtr);
  }

  // let subscriber know that subscrber is stopped
  {
    SubTableData * data  = (SubTableData*)signal->getDataPtrSend();
    data->gci            = m_last_complete_gci + 1; // XXX ???
    data->tableId        = 0;
    data->requestInfo    = 0;
    SubTableData::setOperation(data->requestInfo, 
			       NdbDictionary::Event::_TE_STOP);
    SubTableData::setNdbdNodeId(data->requestInfo,
				getOwnNodeId());
    data->senderData     = subbPtr.p->m_senderData;
    sendSignal(subbPtr.p->m_senderRef, GSN_SUB_TABLE_DATA, signal,
	       SubTableData::SignalLength, JBB);
  }
  
  SubStopConf * const conf = (SubStopConf*)signal->getDataPtrSend();
  
  conf->senderRef= reference();
  conf->senderData= senderData;

  sendSignal(senderRef, GSN_SUB_STOP_CONF, signal,
	     SubStopConf::SignalLength, JBB);

  c_subscriberPool.release(subbPtr);
  DBUG_PRINT("info",("c_subscriberPool  size: %d free: %d",
		     c_subscriberPool.getSize(),
		     c_subscriberPool.getNoOfFree()));

  reportAllSubscribers(signal, NdbDictionary::Event::_TE_UNSUBSCRIBE,
                       subPtr, subbPtr);

  DBUG_VOID_RETURN;
}

// report new started subscriber to all other subscribers
void
Suma::reportAllSubscribers(Signal *signal,
                           NdbDictionary::Event::_TableEvent table_event,
                           SubscriptionPtr subPtr,
                           SubscriberPtr subbPtr)
{
  SubTableData * data  = (SubTableData*)signal->getDataPtrSend();

  if (table_event == NdbDictionary::Event::_TE_SUBSCRIBE &&
      !c_startup.m_restart_server_node_id)
  {
    data->gci            = m_last_complete_gci + 1;
    data->tableId        = subPtr.p->m_tableId;
    data->requestInfo    = 0;
    SubTableData::setOperation(data->requestInfo, 
			       NdbDictionary::Event::_TE_ACTIVE);
    SubTableData::setNdbdNodeId(data->requestInfo, getOwnNodeId());
    SubTableData::setReqNodeId(data->requestInfo, 
			       refToNode(subbPtr.p->m_senderRef));
    data->changeMask     = 0;
    data->totalLen       = 0;
    data->senderData     = subbPtr.p->m_senderData;
    sendSignal(subbPtr.p->m_senderRef, GSN_SUB_TABLE_DATA, signal,
               SubTableData::SignalLength, JBB);
  }

  if (!(subPtr.p->m_options & Subscription::REPORT_SUBSCRIBE))
  {
    return;
  }
  if (subPtr.p->n_subscribers == 0)
  {
    ndbrequire(table_event != NdbDictionary::Event::_TE_SUBSCRIBE);
    return;
  }
 
//#ifdef VM_TRACE
  ndbout_c("reportAllSubscribers  subPtr.i: %d  subPtr.p->n_subscribers: %d",
           subPtr.i, subPtr.p->n_subscribers);
//#endif
  data->gci            = m_last_complete_gci + 1;
  data->tableId        = subPtr.p->m_tableId;
  data->requestInfo    = 0;
  SubTableData::setOperation(data->requestInfo, table_event);
  SubTableData::setNdbdNodeId(data->requestInfo, getOwnNodeId());
  data->changeMask     = 0;
  data->totalLen       = 0;
  
  TablePtr tabPtr;
  c_tables.getPtr(tabPtr, subPtr.p->m_table_ptrI);
  LocalDLList<Subscriber> subbs(c_subscriberPool, tabPtr.p->c_subscribers);
  SubscriberPtr i_subbPtr;
  for(subbs.first(i_subbPtr); !i_subbPtr.isNull(); subbs.next(i_subbPtr))
  {
    if (i_subbPtr.p->m_subPtrI == subPtr.i)
    {
      SubTableData::setReqNodeId(data->requestInfo, 
				 refToNode(subbPtr.p->m_senderRef));
      data->senderData = i_subbPtr.p->m_senderData;
      sendSignal(i_subbPtr.p->m_senderRef, GSN_SUB_TABLE_DATA, signal,
                 SubTableData::SignalLength, JBB);
//#ifdef VM_TRACE
      ndbout_c("sent %s(%d) to node %d, req_nodeid: %d  senderData: %d",
               table_event == NdbDictionary::Event::_TE_SUBSCRIBE ?
               "SUBSCRIBE" : "UNSUBSCRIBE", (int) table_event,
               refToNode(i_subbPtr.p->m_senderRef),
               refToNode(subbPtr.p->m_senderRef), data->senderData
               );
//#endif
      if (i_subbPtr.i != subbPtr.i)
      {
	SubTableData::setReqNodeId(data->requestInfo, 
				   refToNode(i_subbPtr.p->m_senderRef));
	
        data->senderData = subbPtr.p->m_senderData;
        sendSignal(subbPtr.p->m_senderRef, GSN_SUB_TABLE_DATA, signal,
                   SubTableData::SignalLength, JBB);
//#ifdef VM_TRACE
        ndbout_c("sent %s(%d) to node %d, req_nodeid: %d  senderData: %d",
                 table_event == NdbDictionary::Event::_TE_SUBSCRIBE ?
                 "SUBSCRIBE" : "UNSUBSCRIBE", (int) table_event,
                 refToNode(subbPtr.p->m_senderRef),
                 refToNode(i_subbPtr.p->m_senderRef), data->senderData
                 );
//#endif
      }
    }
  }
}

void
Suma::sendSubStopRef(Signal* signal, Uint32 errCode)
{
  jam();
  DBUG_ENTER("Suma::sendSubStopRef");
  SubStopRef  * ref = (SubStopRef *)signal->getDataPtrSend();
  ref->senderRef = reference();
  ref->errorCode = errCode;
  sendSignal(signal->getSendersBlockRef(), 
	     GSN_SUB_STOP_REF, 
	     signal, 
	     SubStopRef::SignalLength,
	     JBB);
  DBUG_VOID_RETURN;
}

/**********************************************************
 *
 * Trigger admin interface
 *
 */

int
Suma::Table::setupTrigger(Signal* signal,
			  Suma &suma)
{
  jam();
  DBUG_ENTER("Suma::Table::setupTrigger");

  int ret= 0;
  
  AttributeMask attrMask;
  createAttributeMask(attrMask, suma);

  for(Uint32 j = 0; j<3; j++)
  {
    Uint32 triggerId = (m_schemaVersion << 18) | (j << 16) | m_ptrI;
    if(m_hasTriggerDefined[j] == 0)
    {
      suma.suma_ndbrequire(m_triggerIds[j] == ILLEGAL_TRIGGER_ID);
      DBUG_PRINT("info",("DEFINING trigger on table %u[%u]", m_tableId, j));
      CreateTrigReq * const req = (CreateTrigReq*)signal->getDataPtrSend();
      req->setUserRef(SUMA_REF);
      req->setConnectionPtr(m_ptrI);
      req->setTriggerType(TriggerType::SUBSCRIPTION_BEFORE);
      req->setTriggerActionTime(TriggerActionTime::TA_DETACHED);
      req->setMonitorReplicas(true);
      req->setMonitorAllAttributes(j == TriggerEvent::TE_DELETE);
      req->setReceiverRef(SUMA_REF);
      req->setTriggerId(triggerId);
      req->setTriggerEvent((TriggerEvent::Value)j);
      req->setTableId(m_tableId);
      req->setAttributeMask(attrMask);
      req->setReportAllMonitoredAttributes(m_reportAll);
      suma.sendSignal(DBTUP_REF, GSN_CREATE_TRIG_REQ, 
		      signal, CreateTrigReq::SignalLength, JBB);
      ret= 1;
    }
    else
    {
      m_hasTriggerDefined[j]++;
      DBUG_PRINT("info",("REFCOUNT trigger on table %u[%u] %u",
			 m_tableId, j, m_hasTriggerDefined[j]));
    }
  }
  DBUG_RETURN(ret);
}

void
Suma::Table::createAttributeMask(AttributeMask& mask,
                                            Suma &suma)
{
  jam();
  mask.clear();
  DataBuffer<15>::DataBufferIterator it;
  LocalDataBuffer<15> attrBuf(suma.c_dataBufferPool, m_attributes);
  for(attrBuf.first(it); !it.curr.isNull(); attrBuf.next(it)){
    mask.set(* it.data);
  }
}

void
Suma::execCREATE_TRIG_CONF(Signal* signal){
  jamEntry();
  DBUG_ENTER("Suma::execCREATE_TRIG_CONF");
  ndbassert(signal->getNoOfSections() == 0);
  CreateTrigConf * const conf = (CreateTrigConf*)signal->getDataPtr();
  const Uint32 triggerId = conf->getTriggerId();
  Uint32 type = (triggerId >> 16) & 0x3;
  Uint32 tableId = conf->getTableId();


  DBUG_PRINT("enter", ("type: %u tableId: %u[i=%u==%u]",
		       type, tableId,conf->getConnectionPtr(),triggerId & 0xFFFF));
 
  TablePtr tabPtr;
  c_tables.getPtr(tabPtr, conf->getConnectionPtr());
  ndbrequire(tabPtr.p->m_tableId == tableId);
  ndbrequire(tabPtr.p->m_state == Table::DEFINING);

  ndbrequire(type < 3);
  tabPtr.p->m_triggerIds[type] = triggerId;
  ndbrequire(tabPtr.p->m_hasTriggerDefined[type] == 0);
  tabPtr.p->m_hasTriggerDefined[type] = 1;

  if (type == 2)
  {
    completeAllSubscribers(signal, tabPtr);
    completeInitTable(signal,tabPtr);
    DBUG_VOID_RETURN;
  }
  DBUG_VOID_RETURN;
}

void
Suma::execCREATE_TRIG_REF(Signal* signal){
  jamEntry();
  DBUG_ENTER("Suma::execCREATE_TRIG_REF");
  ndbassert(signal->getNoOfSections() == 0);  
  CreateTrigRef * const ref = (CreateTrigRef*)signal->getDataPtr();
  const Uint32 triggerId = ref->getTriggerId();
  Uint32 type = (triggerId >> 16) & 0x3;
  Uint32 tableId = ref->getTableId();
  
  DBUG_PRINT("enter", ("type: %u tableId: %u[i=%u==%u]",
		       type, tableId,ref->getConnectionPtr(),triggerId & 0xFFFF));
 
  TablePtr tabPtr;
  c_tables.getPtr(tabPtr, ref->getConnectionPtr());
  ndbrequire(tabPtr.p->m_tableId == tableId);
  ndbrequire(tabPtr.p->m_state == Table::DEFINING);

  tabPtr.p->m_error= ref->getErrorCode();

  ndbrequire(type < 3);

  if (type == 2)
  {
    completeAllSubscribers(signal, tabPtr);
    completeInitTable(signal,tabPtr);
    DBUG_VOID_RETURN;
  }

  DBUG_VOID_RETURN;
}

void
Suma::Table::dropTrigger(Signal* signal,Suma& suma)
{
  jam();
  DBUG_ENTER("Suma::dropTrigger");
  
  m_hasOutstandingTriggerReq[0] =
    m_hasOutstandingTriggerReq[1] =
    m_hasOutstandingTriggerReq[2] = 1;
  for(Uint32 j = 0; j<3; j++){
    jam();
    suma.suma_ndbrequire(m_triggerIds[j] != ILLEGAL_TRIGGER_ID);
    if(m_hasTriggerDefined[j] == 1) {
      jam();

      DropTrigReq * const req = (DropTrigReq*)signal->getDataPtrSend();
      req->setConnectionPtr(m_ptrI);
      req->setUserRef(SUMA_REF); // Sending to myself
      req->setRequestType(DropTrigReq::RT_USER);
      req->setTriggerType(TriggerType::SUBSCRIPTION_BEFORE);
      req->setTriggerActionTime(TriggerActionTime::TA_DETACHED);
      req->setIndexId(RNIL);

      req->setTableId(m_tableId);
      req->setTriggerId(m_triggerIds[j]);
      req->setTriggerEvent((TriggerEvent::Value)j);

      DBUG_PRINT("info",("DROPPING trigger %u = %u %u %u on table %u[%u]",
			 m_triggerIds[j],
			 TriggerType::SUBSCRIPTION_BEFORE,
			 TriggerActionTime::TA_DETACHED,
			 j,
			 m_tableId, j));
      suma.sendSignal(DBTUP_REF, GSN_DROP_TRIG_REQ,
		      signal, DropTrigReq::SignalLength, JBB);
    } else {
      jam();
      suma.suma_ndbrequire(m_hasTriggerDefined[j] > 1);
      runDropTrigger(signal,m_triggerIds[j],suma);
    }
  }
  DBUG_VOID_RETURN;
}

void
Suma::execDROP_TRIG_REF(Signal* signal){
  jamEntry();
  DBUG_ENTER("Suma::execDROP_TRIG_REF");
  ndbassert(signal->getNoOfSections() == 0);
  DropTrigRef * const ref = (DropTrigRef*)signal->getDataPtr();
  if (ref->getErrorCode() != DropTrigRef::TriggerNotFound)
  {
    ndbrequire(false);
  }
  TablePtr tabPtr;
  c_tables.getPtr(tabPtr, ref->getConnectionPtr());
  ndbrequire(ref->getTableId() == tabPtr.p->m_tableId);

  tabPtr.p->runDropTrigger(signal, ref->getTriggerId(), *this);
  DBUG_VOID_RETURN;
}

void
Suma::execDROP_TRIG_CONF(Signal* signal){
  jamEntry();
  DBUG_ENTER("Suma::execDROP_TRIG_CONF");
  ndbassert(signal->getNoOfSections() == 0);

  DropTrigConf * const conf = (DropTrigConf*)signal->getDataPtr();
  TablePtr tabPtr;
  c_tables.getPtr(tabPtr, conf->getConnectionPtr());
  ndbrequire(conf->getTableId() == tabPtr.p->m_tableId);

  tabPtr.p->runDropTrigger(signal, conf->getTriggerId(),*this);
  DBUG_VOID_RETURN;
}

void
Suma::Table::runDropTrigger(Signal* signal,
				       Uint32 triggerId,
				       Suma &suma)
{
  jam();
  Uint32 type = (triggerId >> 16) & 0x3;

  suma.suma_ndbrequire(type < 3);
  suma.suma_ndbrequire(m_triggerIds[type] == triggerId);
  suma.suma_ndbrequire(m_hasTriggerDefined[type] > 0);
  suma.suma_ndbrequire(m_hasOutstandingTriggerReq[type] == 1);
  m_hasTriggerDefined[type]--;
  m_hasOutstandingTriggerReq[type] = 0;
  if (m_hasTriggerDefined[type] == 0)
  {
    jam();
    m_triggerIds[type] = ILLEGAL_TRIGGER_ID;
  }
  if( m_hasOutstandingTriggerReq[0] ||
      m_hasOutstandingTriggerReq[1] ||
      m_hasOutstandingTriggerReq[2])
  {
    // more to come
    jam();
    return;
  }

#if 0
  ndbout_c("trigger completed");
#endif


  n_subscribers--;
  DBUG_PRINT("info",("Suma::Table[%u]::n_subscribers: %u",
		     m_tableId, n_subscribers));
  checkRelease(suma);

  suma.sendSubStopComplete(signal, m_drop_subbPtr);
  m_drop_subbPtr.p = 0;
}

void Suma::suma_ndbrequire(bool v) { ndbrequire(v); }

void
Suma::Table::checkRelease(Suma &suma)
{
  jam();
  DBUG_ENTER("Suma::Table::checkRelease");
  if (n_subscribers == 0)
  {
    jam();
    suma.suma_ndbrequire(m_hasTriggerDefined[0] == 0);
    suma.suma_ndbrequire(m_hasTriggerDefined[1] == 0);
    suma.suma_ndbrequire(m_hasTriggerDefined[2] == 0);
    if (!c_subscribers.isEmpty())
    {
      LocalDLList<Subscriber>
	subscribers(suma.c_subscriberPool,c_subscribers);
      SubscriberPtr subbPtr;
      for (subscribers.first(subbPtr);!subbPtr.isNull();
	   subscribers.next(subbPtr))
      {
	jam();
	DBUG_PRINT("info",("subscriber: %u", subbPtr.i));
      }
      suma.suma_ndbrequire(false);
    }
    if (!c_syncRecords.isEmpty())
    {
      LocalDLList<SyncRecord>
	syncRecords(suma.c_syncPool,c_syncRecords);
      Ptr<SyncRecord> syncPtr;
      for (syncRecords.first(syncPtr);!syncPtr.isNull();
	   syncRecords.next(syncPtr))
      {
	jam();
	DBUG_PRINT("info",("syncRecord: %u", syncPtr.i));
      }
      suma.suma_ndbrequire(false);
    }
    release(suma);
    suma.c_tables.remove(m_ptrI);
    suma.c_tablePool.release(m_ptrI);
    DBUG_PRINT("info",("c_tablePool  size: %d free: %d",
		       suma.c_tablePool.getSize(),
		       suma.c_tablePool.getNoOfFree()));
  }
  else
  {
    DBUG_PRINT("info",("n_subscribers: %d", n_subscribers));
  }
  DBUG_VOID_RETURN;
}

/**********************************************************
 * Scan data interface
 *
 * Assumption: one execTRANSID_AI contains all attr info
 *
 */

#define SUMA_BUF_SZ1 MAX_KEY_SIZE_IN_WORDS + MAX_TUPLE_SIZE_IN_WORDS
#define SUMA_BUF_SZ MAX_ATTRIBUTES_IN_TABLE + SUMA_BUF_SZ1

static Uint32 f_bufferLock = 0;
static Uint32 f_buffer[SUMA_BUF_SZ];
static Uint32 f_trigBufferSize = 0;
static Uint32 b_bufferLock = 0;
static Uint32 b_buffer[SUMA_BUF_SZ];
static Uint32 b_trigBufferSize = 0;

void
Suma::execTRANSID_AI(Signal* signal)
{
  jamEntry();
  DBUG_ENTER("Suma::execTRANSID_AI");

  CRASH_INSERTION(13015);
  TransIdAI * const data = (TransIdAI*)signal->getDataPtr();
  const Uint32 opPtrI = data->connectPtr;
  const Uint32 length = signal->length() - 3;

  if(f_bufferLock == 0){
    f_bufferLock = opPtrI;
  } else {
    ndbrequire(f_bufferLock == opPtrI);
  }
  
  Ptr<SyncRecord> syncPtr;
  c_syncPool.getPtr(syncPtr, (opPtrI >> 16));
  
  Uint32 sum = 0;
  Uint32 * dst = f_buffer + MAX_ATTRIBUTES_IN_TABLE;
  Uint32 * headers = f_buffer;
  const Uint32 * src = &data->attrData[0];
  const Uint32 * const end = &src[length];
  
  const Uint32 attribs = syncPtr.p->m_currentNoOfAttributes;
  for(Uint32 i = 0; i<attribs; i++){
    Uint32 tmp = * src++;
    * headers++ = tmp;
    Uint32 len = AttributeHeader::getDataSize(tmp);
    
    memcpy(dst, src, 4 * len);
    dst += len;
    src += len;
    sum += len;
  }
  
  ndbrequire(src == end);

  /**
   * Send data to subscriber
   */
  LinearSectionPtr ptr[3];
  ptr[0].p = f_buffer;
  ptr[0].sz = attribs;
  
  ptr[1].p = f_buffer + MAX_ATTRIBUTES_IN_TABLE;
  ptr[1].sz = sum;

  SubscriptionPtr subPtr;
  c_subscriptions.getPtr(subPtr, syncPtr.p->m_subscriptionPtrI);
  
  /**
   * Initialize signal
   */  
  SubTableData * sdata = (SubTableData*)signal->getDataPtrSend();
  Uint32 ref = subPtr.p->m_senderRef;
  sdata->tableId = syncPtr.p->m_currentTableId;
  sdata->senderData = subPtr.p->m_senderData;
  sdata->requestInfo = 0;
  SubTableData::setOperation(sdata->requestInfo, 
			     NdbDictionary::Event::_TE_SCAN); // Scan
  sdata->gci = 0; // Undefined
#if PRINT_ONLY
  ndbout_c("GSN_SUB_TABLE_DATA (scan) #attr: %d len: %d", attribs, sum);
#else
  sendSignal(ref,
	     GSN_SUB_TABLE_DATA,
	     signal, 
	     SubTableData::SignalLength, JBB,
	     ptr, 2);
#endif
  
  /**
   * Reset f_bufferLock
   */
  f_bufferLock = 0;

  DBUG_VOID_RETURN;
}

/**********************************************************
 *
 * Trigger data interface
 *
 */

void
Suma::execTRIG_ATTRINFO(Signal* signal)
{
  jamEntry();
  DBUG_ENTER("Suma::execTRIG_ATTRINFO");

  CRASH_INSERTION(13016);
  TrigAttrInfo* const trg = (TrigAttrInfo*)signal->getDataPtr();
  const Uint32 trigId = trg->getTriggerId();

  const Uint32 dataLen = signal->length() - TrigAttrInfo::StaticLength;

  if(trg->getAttrInfoType() == TrigAttrInfo::BEFORE_VALUES){
    jam();

    ndbrequire(b_bufferLock == trigId);

    memcpy(b_buffer + b_trigBufferSize, trg->getData(), 4 * dataLen);
    b_trigBufferSize += dataLen;

    // printf("before values %u %u %u\n",trigId, dataLen,  b_trigBufferSize);
  } else {
    jam();

    if(f_bufferLock == 0){
      f_bufferLock = trigId;
      f_trigBufferSize = 0;
      b_bufferLock = trigId;
      b_trigBufferSize = 0;
    } else {
      ndbrequire(f_bufferLock == trigId);
    }

    memcpy(f_buffer + f_trigBufferSize, trg->getData(), 4 * dataLen);
    f_trigBufferSize += dataLen;
  }

  
  DBUG_VOID_RETURN;
}

#ifdef NODEFAIL_DEBUG2
static int theCounts[64] = {0};
#endif

Uint32 
Suma::get_responsible_node(Uint32 bucket) const
{
  // id will contain id to responsible suma or 
  // RNIL if we don't have nodegroup info yet

  jam();
  Uint32 node;
  const Bucket* ptr= c_buckets + bucket;
  for(Uint32 i = 0; i<MAX_REPLICAS; i++)
  {
    node= ptr->m_nodes[i];
    if(c_alive_nodes.get(node))
    {
      break;
    }
  }
  
  
#ifdef NODEFAIL_DEBUG2
  if(node != 0)
  {
    theCounts[node]++;
    ndbout_c("Suma:responsible n=%u, D=%u, id = %u, count=%u",
	     n,D, id, theCounts[node]);
  }
#endif
  return node;
}

Uint32 
Suma::get_responsible_node(Uint32 bucket, const NdbNodeBitmask& mask) const
{
  jam();
  Uint32 node;
  const Bucket* ptr= c_buckets + bucket;
  for(Uint32 i = 0; i<MAX_REPLICAS; i++)
  {
    node= ptr->m_nodes[i];
    if(mask.get(node))
    {
      return node;
    }
  }
  
  return 0;
}

bool
Suma::check_switchover(Uint32 bucket, Uint32 gci)
{
  const Uint32 send_mask = (Bucket::BUCKET_STARTING | Bucket::BUCKET_TAKEOVER);
  bool send = c_buckets[bucket].m_state & send_mask;
  ndbassert(m_switchover_buckets.get(bucket));
  if(unlikely(gci >= c_buckets[bucket].m_switchover_gci))
  {
    return send;
  }
  return !send;
}

static 
Uint32 
reformat(Signal* signal, LinearSectionPtr ptr[3],
	 Uint32 * src_1, Uint32 sz_1,
	 Uint32 * src_2, Uint32 sz_2)
{
  Uint32 noOfAttrs = 0, dataLen = 0;
  Uint32 * headers = signal->theData + 25;
  Uint32 * dst     = signal->theData + 25 + MAX_ATTRIBUTES_IN_TABLE;
  
  ptr[0].p  = headers;
  ptr[1].p  = dst;
  
  while(sz_1 > 0){
    jam();
    Uint32 tmp = * src_1 ++;
    * headers ++ = tmp;
    Uint32 len = AttributeHeader::getDataSize(tmp);
    memcpy(dst, src_1, 4 * len);
    dst += len;
    src_1 += len;
      
    noOfAttrs++;
    dataLen += len;
    sz_1 -= (1 + len);
  }
  assert(sz_1 == 0);
  
  ptr[0].sz = noOfAttrs;
  ptr[1].sz = dataLen;
  
  ptr[2].p = src_2;
  ptr[2].sz = sz_2;
  
  return sz_2 > 0 ? 3 : 2;
}

void
Suma::execFIRE_TRIG_ORD(Signal* signal)
{
  jamEntry();
  DBUG_ENTER("Suma::execFIRE_TRIG_ORD");
  ndbassert(signal->getNoOfSections() == 0);
  
  CRASH_INSERTION(13016);
  FireTrigOrd* const trg = (FireTrigOrd*)signal->getDataPtr();
  const Uint32 trigId    = trg->getTriggerId();
  const Uint32 hashValue = trg->getHashValue();
  const Uint32 gci       = trg->getGCI();
  const Uint32 event     = trg->getTriggerEvent();
  TablePtr tabPtr;
  tabPtr.i               = trigId & 0xFFFF;

  DBUG_PRINT("enter",("tabPtr.i=%u", tabPtr.i));
  ndbrequire(f_bufferLock == trigId);
  /**
   * Reset f_bufferLock
   */
  f_bufferLock = 0;
  b_bufferLock = 0;
  
  ndbrequire((tabPtr.p = c_tablePool.getPtr(tabPtr.i)) != 0);
  Uint32 tableId = tabPtr.p->m_tableId;
  
  Uint32 bucket= hashValue % c_no_of_buckets;
  m_max_seen_gci = (gci > m_max_seen_gci ? gci : m_max_seen_gci);
  if(m_active_buckets.get(bucket) || 
     (m_switchover_buckets.get(bucket) && (check_switchover(bucket, gci))))
  {
    m_max_sent_gci = (gci > m_max_sent_gci ? gci : m_max_sent_gci);
    Uint32 sz = trg->getNoOfPrimaryKeyWords()+trg->getNoOfAfterValueWords();
    ndbrequire(sz == f_trigBufferSize);
    
    LinearSectionPtr ptr[3];
    const Uint32 nptr= reformat(signal, ptr, 
				f_buffer, sz, b_buffer, b_trigBufferSize);
    Uint32 ptrLen= 0;
    for(Uint32 i =0; i < nptr; i++)
      ptrLen+= ptr[i].sz;    
    /**
     * Signal to subscriber(s)
     */
    ndbrequire((tabPtr.p = c_tablePool.getPtr(tabPtr.i)) != 0);
    
    SubTableData * data = (SubTableData*)signal->getDataPtrSend();//trg;
    data->gci            = gci;
    data->tableId        = tableId;
    data->requestInfo    = 0;
    SubTableData::setOperation(data->requestInfo, event);
    data->logType        = 0;
    data->changeMask     = 0;
    data->totalLen       = ptrLen;
    
    {
      LocalDLList<Subscriber> list(c_subscriberPool,tabPtr.p->c_subscribers);
      SubscriberPtr subbPtr;
      for(list.first(subbPtr); !subbPtr.isNull(); list.next(subbPtr))
      {
	DBUG_PRINT("info",("GSN_SUB_TABLE_DATA to node %d",
			   refToNode(subbPtr.p->m_senderRef)));
	data->senderData = subbPtr.p->m_senderData;
	sendSignal(subbPtr.p->m_senderRef, GSN_SUB_TABLE_DATA, signal,
		   SubTableData::SignalLength, JBB, ptr, nptr);
      }
    }
  }
  else 
  {
    Uint32* dst;
    Uint32 sz = f_trigBufferSize + b_trigBufferSize + 3;
    if((dst = get_buffer_ptr(signal, bucket, gci, sz)))
    {
      * dst++ = tableId;
      * dst++ = tabPtr.p->m_schemaVersion;
      * dst++ = (event << 16) | f_trigBufferSize;
      memcpy(dst, f_buffer, f_trigBufferSize << 2);
      dst += f_trigBufferSize;
      memcpy(dst, b_buffer, b_trigBufferSize << 2);
    }
  }
  
  DBUG_VOID_RETURN;
}

void
Suma::execSUB_GCP_COMPLETE_REP(Signal* signal)
{
  jamEntry();
  ndbassert(signal->getNoOfSections() == 0);

  SubGcpCompleteRep * rep = (SubGcpCompleteRep*)signal->getDataPtrSend();
  Uint32 gci = m_last_complete_gci = rep->gci;
  m_max_seen_gci = (gci > m_max_seen_gci ? gci : m_max_seen_gci);

  /**
   * 
   */
  if(!m_switchover_buckets.isclear())
  {
    NdbNodeBitmask takeover_nodes;
    NdbNodeBitmask handover_nodes;
    Uint32 i = m_switchover_buckets.find(0);
    for(; i != Bucket_mask::NotFound; i = m_switchover_buckets.find(i + 1))
    {
      if(c_buckets[i].m_switchover_gci == gci)
      {
	Uint32 state = c_buckets[i].m_state;
	m_switchover_buckets.clear(i);
	printf("switchover complete bucket %d state: %x", i, state);
	if(state & Bucket::BUCKET_STARTING)
	{
	  /**
	   * NR case
	   */
	  m_active_buckets.set(i);
	  c_buckets[i].m_state &= ~(Uint32)Bucket::BUCKET_STARTING;
	  ndbout_c("starting");
	  m_gcp_complete_rep_count = 1;
	}
	else if(state & Bucket::BUCKET_TAKEOVER)
	{
	  /**
	   * NF case
	   */
	  Bucket* bucket= c_buckets + i;
	  Page_pos pos= bucket->m_buffer_head;
	  ndbrequire(pos.m_max_gci < gci);

	  Buffer_page* page= (Buffer_page*)
	    m_tup->c_page_pool.getPtr(pos.m_page_id);
	  ndbout_c("takeover %d", pos.m_page_id);
	  page->m_max_gci = pos.m_max_gci;
	  page->m_words_used = pos.m_page_pos;
	  page->m_next_page = RNIL;
	  memset(&bucket->m_buffer_head, 0, sizeof(bucket->m_buffer_head));
	  bucket->m_buffer_head.m_page_id = RNIL;
	  bucket->m_buffer_head.m_page_pos = Buffer_page::DATA_WORDS + 1;

	  m_active_buckets.set(i);
	  c_buckets[i].m_state &= ~(Uint32)Bucket::BUCKET_TAKEOVER;
	  takeover_nodes.set(c_buckets[i].m_switchover_node);
	}
	else
	{
	  /**
	   * NR, living node
	   */
	  ndbrequire(state & Bucket::BUCKET_HANDOVER);
	  c_buckets[i].m_state &= ~(Uint32)Bucket::BUCKET_HANDOVER;
	  handover_nodes.set(c_buckets[i].m_switchover_node);
	  ndbout_c("handover");
	}
      }
    }
    ndbassert(handover_nodes.count() == 0 || 
	      m_gcp_complete_rep_count > handover_nodes.count());
    m_gcp_complete_rep_count -= handover_nodes.count();
    m_gcp_complete_rep_count += takeover_nodes.count();

    if(getNodeState().startLevel == NodeState::SL_STARTING && 
       m_switchover_buckets.isclear() && 
       c_startup.m_handover_nodes.isclear())
    {
      sendSTTORRY(signal);
    }
  }

  if(ERROR_INSERTED(13010))
  {
    CLEAR_ERROR_INSERT_VALUE;
    ndbout_c("Don't send GCP_COMPLETE_REP(%d)", gci);
    return;
  }

  /**
   * Signal to subscribers
   */
  rep->gci = gci;
  rep->senderRef  = reference();
  rep->gcp_complete_rep_count = m_gcp_complete_rep_count;
  
  if(m_gcp_complete_rep_count && !c_subscriber_nodes.isclear())
  {
    CRASH_INSERTION(13033);
    
    NodeReceiverGroup rg(API_CLUSTERMGR, c_subscriber_nodes);
    sendSignal(rg, GSN_SUB_GCP_COMPLETE_REP, signal,
	       SubGcpCompleteRep::SignalLength, JBB);
    
    Ptr<Gcp_record> gcp;
    if(c_gcp_list.seize(gcp))
    {
      gcp.p->m_gci = gci;
      gcp.p->m_subscribers = c_subscriber_nodes;
    }
  }
  
  /**
   * Add GCP COMPLETE REP to buffer
   */
  for(Uint32 i = 0; i<c_no_of_buckets; i++)
  {
    if(m_active_buckets.get(i))
      continue;
<<<<<<< HEAD
    
=======

>>>>>>> a544c0c6
    if (!c_subscriber_nodes.isclear())
    {
      //Uint32* dst;
      get_buffer_ptr(signal, i, gci, 0);
    }
  }

  if(gci == m_out_of_buffer_gci)
  {
    infoEvent("Reenable event buffer");
    m_out_of_buffer_gci = 0;
  }
}

void
Suma::execCREATE_TAB_CONF(Signal *signal)
{
  jamEntry();
  DBUG_ENTER("Suma::execCREATE_TAB_CONF");

#if 0
  CreateTabConf * const conf = (CreateTabConf*)signal->getDataPtr();
  Uint32 tableId = conf->senderData;

  TablePtr tabPtr;
  initTable(signal,tableId,tabPtr);
#endif
  DBUG_VOID_RETURN;
}

void
Suma::execDROP_TAB_CONF(Signal *signal)
{
  jamEntry();
  DBUG_ENTER("Suma::execDROP_TAB_CONF");
  ndbassert(signal->getNoOfSections() == 0);

  DropTabConf * const conf = (DropTabConf*)signal->getDataPtr();
  Uint32 senderRef= conf->senderRef;
  Uint32 tableId= conf->tableId;

  TablePtr tabPtr;
  if (!c_tables.find(tabPtr, tableId) ||
      tabPtr.p->m_state == Table::DROPPED ||
      tabPtr.p->m_state == Table::ALTERED)
  {
    DBUG_VOID_RETURN;
  }

  DBUG_PRINT("info",("drop table id: %d[i=%u]", tableId, tabPtr.i));

  tabPtr.p->m_state = Table::DROPPED;
  for (int j= 0; j < 3; j++)
  {
    if (!tabPtr.p->m_hasOutstandingTriggerReq[j])
    {
      tabPtr.p->m_hasTriggerDefined[j] = 0;
      tabPtr.p->m_hasOutstandingTriggerReq[j] = 0;
      tabPtr.p->m_triggerIds[j] = ILLEGAL_TRIGGER_ID;
    }
    else
      tabPtr.p->m_hasTriggerDefined[j] = 1;
  }
  if (senderRef == 0)
  {
    DBUG_VOID_RETURN;
  }
  // dict coordinator sends info to API
  
  SubTableData * data = (SubTableData*)signal->getDataPtrSend();
  data->gci            = m_last_complete_gci+1;
  data->tableId        = tableId;
  data->requestInfo    = 0;
  SubTableData::setOperation(data->requestInfo,NdbDictionary::Event::_TE_DROP);
  SubTableData::setReqNodeId(data->requestInfo, refToNode(senderRef));
  
  {
    LocalDLList<Subscriber> subbs(c_subscriberPool,tabPtr.p->c_subscribers);
    SubscriberPtr subbPtr;
    for(subbs.first(subbPtr);!subbPtr.isNull();subbs.next(subbPtr))
    {
      jam();
      /*
       * get subscription ptr for this subscriber
       */
      SubscriptionPtr subPtr;
      c_subscriptions.getPtr(subPtr, subbPtr.p->m_subPtrI);
      if(subPtr.p->m_subscriptionType != SubCreateReq::TableEvent) {
	jam();
	continue;
	//continue in for-loop if the table is not part of 
	//the subscription. Otherwise, send data to subscriber.
      }
      data->senderData= subbPtr.p->m_senderData;
      sendSignal(subbPtr.p->m_senderRef, GSN_SUB_TABLE_DATA, signal,
		 SubTableData::SignalLength, JBB);
      DBUG_PRINT("info",("sent to subscriber %d", subbPtr.i));
    }
  }
  DBUG_VOID_RETURN;
}

static Uint32 b_dti_buf[MAX_WORDS_META_FILE];

void
Suma::execALTER_TAB_REQ(Signal *signal)
{
  jamEntry();
  DBUG_ENTER("Suma::execALTER_TAB_REQ");
  ndbassert(signal->getNoOfSections() == 1);

  AlterTabReq * const req = (AlterTabReq*)signal->getDataPtr();
  Uint32 senderRef= req->senderRef;
  Uint32 tableId= req->tableId;
  Uint32 changeMask= req->changeMask;
  TablePtr tabPtr;
  if (!c_tables.find(tabPtr, tableId) ||
      tabPtr.p->m_state == Table::DROPPED ||
      tabPtr.p->m_state == Table::ALTERED)
  {
    DBUG_VOID_RETURN;
  }

  DBUG_PRINT("info",("alter table id: %d[i=%u]", tableId, tabPtr.i));
  Table::State old_state = tabPtr.p->m_state;
  tabPtr.p->m_state = Table::ALTERED;
  // triggers must be removed, waiting for sub stop req for that

  if (senderRef == 0)
  {
    DBUG_VOID_RETURN;
  }
  // dict coordinator sends info to API

  // Copy DICT_TAB_INFO to local buffer
  SegmentedSectionPtr tabInfoPtr;
  signal->getSection(tabInfoPtr, AlterTabReq::DICT_TAB_INFO);
#ifndef DBUG_OFF
  ndbout_c("DICT_TAB_INFO in SUMA,  tabInfoPtr.sz = %d", tabInfoPtr.sz);
  SimplePropertiesSectionReader reader(tabInfoPtr, getSectionSegmentPool());
  reader.printAll(ndbout);
#endif
  copy(b_dti_buf, tabInfoPtr);
  LinearSectionPtr ptr[3];
  ptr[0].p = b_dti_buf;
  ptr[0].sz = tabInfoPtr.sz;

  releaseSections(signal);

  SubTableData * data = (SubTableData*)signal->getDataPtrSend();
  data->gci            = m_last_complete_gci+1;
  data->tableId        = tableId;
  data->requestInfo    = 0;
  SubTableData::setOperation(data->requestInfo, 
			     NdbDictionary::Event::_TE_ALTER);
  SubTableData::setReqNodeId(data->requestInfo, refToNode(senderRef));
  data->logType        = 0;
  data->changeMask     = changeMask;
  data->totalLen       = tabInfoPtr.sz;
  {
    LocalDLList<Subscriber> subbs(c_subscriberPool,tabPtr.p->c_subscribers);
    SubscriberPtr subbPtr;
    for(subbs.first(subbPtr);!subbPtr.isNull();subbs.next(subbPtr))
    {
      jam();
      /*
       * get subscription ptr for this subscriber
       */
      SubscriptionPtr subPtr;
      c_subscriptions.getPtr(subPtr, subbPtr.p->m_subPtrI);
      if(subPtr.p->m_subscriptionType != SubCreateReq::TableEvent) {
	jam();
	continue;
	//continue in for-loop if the table is not part of 
	//the subscription. Otherwise, send data to subscriber.
      }

      data->senderData= subbPtr.p->m_senderData;
      Callback c = { 0, 0 };
      sendFragmentedSignal(subbPtr.p->m_senderRef, GSN_SUB_TABLE_DATA, signal,
                           SubTableData::SignalLength, JBB, ptr, 1, c);
      DBUG_PRINT("info",("sent to subscriber %d", subbPtr.i));
    }
  }
  if (AlterTableReq::getFrmFlag(changeMask))
  {
    // Frm changes only are handled on-line
    tabPtr.p->m_state = old_state;
  }
  DBUG_VOID_RETURN;
}

void
Suma::execSUB_GCP_COMPLETE_ACK(Signal* signal)
{
  jamEntry();
  ndbassert(signal->getNoOfSections() == 0);

  SubGcpCompleteAck * const ack = (SubGcpCompleteAck*)signal->getDataPtr();
  Uint32 gci = ack->rep.gci;
  Uint32 senderRef  = ack->rep.senderRef;
  m_max_seen_gci = (gci > m_max_seen_gci ? gci : m_max_seen_gci);

  if (refToBlock(senderRef) == SUMA) {
    jam();
    // Ack from other SUMA
    Uint32 nodeId= refToNode(senderRef);
    for(Uint32 i = 0; i<c_no_of_buckets; i++)
    {
      if(m_active_buckets.get(i) || 
	 (m_switchover_buckets.get(i) && (check_switchover(i, gci))) ||
	 (!m_switchover_buckets.get(i) && get_responsible_node(i) == nodeId))
      {
	release_gci(signal, i, gci);
      }
    }
    return;
  }

  // Ack from User and not an ack from other SUMA, redistribute in nodegroup
  
  Uint32 nodeId = refToNode(senderRef);
  
  jam();
  Ptr<Gcp_record> gcp;
  for(c_gcp_list.first(gcp); !gcp.isNull(); c_gcp_list.next(gcp))
  {
    if(gcp.p->m_gci == gci)
    {
      gcp.p->m_subscribers.clear(nodeId);
      if(!gcp.p->m_subscribers.isclear())
      {
	jam();
	return;
      }
      break;
    }
  }
  
  if(gcp.isNull())
  {
    ndbout_c("ACK wo/ gcp record (gci: %d)", gci);
  }
  else
  {
    c_gcp_list.release(gcp);
  }
  
  CRASH_INSERTION(13011);
  if(ERROR_INSERTED(13012))
  {
    CLEAR_ERROR_INSERT_VALUE;
    ndbout_c("Don't redistribute SUB_GCP_COMPLETE_ACK");
    return;
  }
  
  ack->rep.senderRef = reference();  
  NodeReceiverGroup rg(SUMA, c_nodes_in_nodegroup_mask);
  sendSignal(rg, GSN_SUB_GCP_COMPLETE_ACK, signal,
	     SubGcpCompleteAck::SignalLength, JBB);
}

/**************************************************************
 *
 * Removing subscription
 *
 */

void
Suma::execSUB_REMOVE_REQ(Signal* signal)
{
  jamEntry();
  DBUG_ENTER("Suma::execSUB_REMOVE_REQ");
  ndbassert(signal->getNoOfSections() == 0);

  CRASH_INSERTION(13021);

  const SubRemoveReq req = *(SubRemoveReq*)signal->getDataPtr();
  SubscriptionPtr subPtr;
  Subscription key;
  key.m_subscriptionId  = req.subscriptionId;
  key.m_subscriptionKey = req.subscriptionKey;

  DBUG_PRINT("enter",("key.m_subscriptionId: %u, key.m_subscriptionKey: %u",
		      key.m_subscriptionId, key.m_subscriptionKey));

  if(!c_subscriptions.find(subPtr, key))
  {
    jam();
    DBUG_PRINT("info",("Not found"));
    sendSubRemoveRef(signal, req, 1407);
    DBUG_VOID_RETURN;
  }
  if (subPtr.p->m_state == Subscription::LOCKED)
  {
    /**
     * we are currently setting up triggers etc. for this event
     */
    jam();
    sendSubRemoveRef(signal, req, 1413);
    DBUG_VOID_RETURN;
  }
  if (subPtr.p->m_state == Subscription::DROPPED)
  {
    /**
     * already dropped
     */
    jam();
    sendSubRemoveRef(signal, req, 1419);
    DBUG_VOID_RETURN;
  }

  ndbrequire(subPtr.p->m_state == Subscription::DEFINED);
  DBUG_PRINT("info",("n_subscribers: %u", subPtr.p->n_subscribers));

  if (subPtr.p->n_subscribers == 0)
  {
    // no subscribers on the subscription
    // remove it
    jam();
    completeSubRemove(subPtr);
  }
  else
  {
    // subscribers left on the subscription
    // mark it to be removed once all subscribers
    // are removed
    jam();
    subPtr.p->m_state = Subscription::DROPPED;
  }

  SubRemoveConf * const conf = (SubRemoveConf*)signal->getDataPtrSend();
  conf->senderRef            = reference();
  conf->senderData           = req.senderData;
  conf->subscriptionId       = req.subscriptionId;
  conf->subscriptionKey      = req.subscriptionKey;

  sendSignal(req.senderRef, GSN_SUB_REMOVE_CONF, signal,
	     SubRemoveConf::SignalLength, JBB);

  DBUG_VOID_RETURN;
}

void
Suma::completeSubRemove(SubscriptionPtr subPtr)
{
  DBUG_ENTER("Suma::completeSubRemove");
  //Uint32 subscriptionId  = subPtr.p->m_subscriptionId;
  //Uint32 subscriptionKey = subPtr.p->m_subscriptionKey;

  c_subscriptions.release(subPtr);
  DBUG_PRINT("info",("c_subscriptionPool  size: %d free: %d",
		     c_subscriptionPool.getSize(),
		     c_subscriptionPool.getNoOfFree()));

  /**
   * I was the last subscription to be remove so clear c_tables
   */
#if 0
  ndbout_c("c_subscriptionPool.getSize() %d c_subscriptionPool.getNoOfFree()%d",
	   c_subscriptionPool.getSize(),c_subscriptionPool.getNoOfFree());
#endif

  if(c_subscriptionPool.getSize() == c_subscriptionPool.getNoOfFree()) {
    jam();
#if 0
    ndbout_c("SUB_REMOVE_REQ:Clearing c_tables");
#endif
    int count= 0;
    KeyTable<Table>::Iterator it;
    for(c_tables.first(it); !it.isNull(); )
    {
      // ndbrequire(false);
      
      DBUG_PRINT("error",("trailing table id: %d[i=%d] n_subscribers: %d m_state: %d",
			  it.curr.p->m_tableId,
			  it.curr.p->m_ptrI,
			  it.curr.p->n_subscribers,
			  it.curr.p->m_state));

      LocalDLList<Subscriber> subbs(c_subscriberPool,it.curr.p->c_subscribers);
      SubscriberPtr subbPtr;
      for(subbs.first(subbPtr);!subbPtr.isNull();subbs.next(subbPtr))
      {
	DBUG_PRINT("error",("subscriber %d, m_subPtrI: %d", subbPtr.i, subbPtr.p->m_subPtrI));
      }

      it.curr.p->release(* this);
      TablePtr tabPtr = it.curr;
      c_tables.next(it);
      c_tables.remove(tabPtr);
      c_tablePool.release(tabPtr);
      DBUG_PRINT("info",("c_tablePool  size: %d free: %d",
			 c_tablePool.getSize(),
			 c_tablePool.getNoOfFree()));
      count++;
    }
    DBUG_ASSERT(count == 0);
  }
  DBUG_VOID_RETURN;
}

void
Suma::sendSubRemoveRef(Signal* signal, const SubRemoveReq& req,
				  Uint32 errCode)
{
  jam();
  DBUG_ENTER("Suma::sendSubRemoveRef");
  SubRemoveRef  * ref = (SubRemoveRef *)signal->getDataPtrSend();
  ref->senderRef  = reference();
  ref->senderData = req.senderData;
  ref->subscriptionId = req.subscriptionId;
  ref->subscriptionKey = req.subscriptionKey;
  ref->errorCode = errCode;
  releaseSections(signal);
  sendSignal(signal->getSendersBlockRef(), GSN_SUB_REMOVE_REF, 
	     signal, SubRemoveRef::SignalLength, JBB);
  DBUG_VOID_RETURN;
}

void
Suma::Table::release(Suma & suma){
  jam();

  LocalDataBuffer<15> attrBuf(suma.c_dataBufferPool, m_attributes);
  attrBuf.release();

  LocalDataBuffer<15> fragBuf(suma.c_dataBufferPool, m_fragments);
  fragBuf.release();

  m_state = UNDEFINED;
#ifndef DBUG_OFF
  if (n_subscribers != 0)
    abort();
#endif
}

void
Suma::SyncRecord::release(){
  jam();
  m_tableList.release();

  LocalDataBuffer<15> attrBuf(suma.c_dataBufferPool, m_attributeList);
  attrBuf.release();  
}


/**************************************************************
 *
 * Restarting remote node functions, master functionality
 * (slave does nothing special)
 * - triggered on INCL_NODEREQ calling startNode
 * - included node will issue START_ME when it's ready to start
 * the subscribers
 *
 */

void
Suma::execSUMA_START_ME_REQ(Signal* signal) {
  jamEntry();
  DBUG_ENTER("Suma::execSUMA_START_ME");
  ndbassert(signal->getNoOfSections() == 0);
  Restart.runSUMA_START_ME_REQ(signal, signal->getSendersBlockRef());
  DBUG_VOID_RETURN;
}

void 
Suma::execSUB_CREATE_REF(Signal* signal) {
  jamEntry();
  DBUG_ENTER("Suma::execSUB_CREATE_REF");
  ndbassert(signal->getNoOfSections() == 0);
  SubCreateRef *const ref= (SubCreateRef *)signal->getDataPtr();
  Uint32 error= ref->errorCode;
  if (error != 1415)
  {
    /*
     * This will happen if an api node connects during while other node
     * is restarting, and in this case the subscription will already
     * have been created.
     * ToDo: more complete handling of api nodes joining during
     * node restart
     */
    Uint32 senderRef = signal->getSendersBlockRef();
    BlockReference cntrRef = calcNdbCntrBlockRef(refToNode(senderRef));
    // for some reason we did not manage to create a subscription
    // on the starting node
    SystemError * const sysErr = (SystemError*)&signal->theData[0];
    sysErr->errorCode = SystemError::CopySubscriptionRef;
    sysErr->errorRef = reference();
    sysErr->data1 = error;
    sysErr->data2 = 0;
    sendSignal(cntrRef, GSN_SYSTEM_ERROR, signal,
               SystemError::SignalLength, JBB);
    Restart.resetRestart(signal);
    DBUG_VOID_RETURN;
  }
  // SubCreateConf has same signaldata as SubCreateRef
  Restart.runSUB_CREATE_CONF(signal);
  DBUG_VOID_RETURN;
}

void 
Suma::execSUB_CREATE_CONF(Signal* signal)
{
  jamEntry();
  DBUG_ENTER("Suma::execSUB_CREATE_CONF");
  ndbassert(signal->getNoOfSections() == 0);
  Restart.runSUB_CREATE_CONF(signal);
  DBUG_VOID_RETURN;
}

void 
Suma::execSUB_START_CONF(Signal* signal)
{
  jamEntry();
  DBUG_ENTER("Suma::execSUB_START_CONF");
  ndbassert(signal->getNoOfSections() == 0);
  Restart.runSUB_START_CONF(signal);
  DBUG_VOID_RETURN;
}

void
Suma::execSUB_START_REF(Signal* signal) {
  jamEntry();
  DBUG_ENTER("Suma::execSUB_START_REF");
  ndbassert(signal->getNoOfSections() == 0);
  SubStartRef *const ref= (SubStartRef *)signal->getDataPtr();
  Uint32 error= ref->errorCode;
  {
    Uint32 senderRef = signal->getSendersBlockRef();
    BlockReference cntrRef = calcNdbCntrBlockRef(refToNode(senderRef));
    // for some reason we did not manage to start a subscriber
    // on the starting node
    SystemError * const sysErr = (SystemError*)&signal->theData[0];
    sysErr->errorCode = SystemError::CopySubscriberRef;
    sysErr->errorRef = reference();
    sysErr->data1 = error;
    sysErr->data2 = 0;
    sendSignal(cntrRef, GSN_SYSTEM_ERROR, signal,
               SystemError::SignalLength, JBB);
    Restart.resetRestart(signal);
  }
  DBUG_VOID_RETURN;
}

Suma::Restart::Restart(Suma& s) : suma(s)
{
  nodeId = 0;
}

void
Suma::Restart::runSUMA_START_ME_REQ(Signal* signal, Uint32 sumaRef)
{
  jam();
  DBUG_ENTER("Suma::Restart::runSUMA_START_ME");

  if(nodeId != 0)
  {
    SumaStartMeRef* ref= (SumaStartMeRef*)signal->getDataPtrSend();
    ref->errorCode = SumaStartMeRef::Busy;
    suma.sendSignal(sumaRef, GSN_SUMA_START_ME_REF, signal,
		    SumaStartMeRef::SignalLength, JBB);
    return;
  }

  nodeId = refToNode(sumaRef);
  startNode(signal, sumaRef);

  DBUG_VOID_RETURN;
}

void
Suma::Restart::startNode(Signal* signal, Uint32 sumaRef)
{
  jam();
  DBUG_ENTER("Suma::Restart::startNode");
  
  // right now we can only handle restarting one node
  // at a time in a node group
  
  createSubscription(signal, sumaRef);
  DBUG_VOID_RETURN;
}

void 
Suma::Restart::createSubscription(Signal* signal, Uint32 sumaRef)
{
  jam();
  DBUG_ENTER("Suma::Restart::createSubscription");
  suma.c_subscriptions.first(c_subIt);
  nextSubscription(signal, sumaRef);
  DBUG_VOID_RETURN;
}

void 
Suma::Restart::nextSubscription(Signal* signal, Uint32 sumaRef)
{
  jam();
  DBUG_ENTER("Suma::Restart::nextSubscription");

  if (c_subIt.isNull())
  {
    jam();
    completeSubscription(signal, sumaRef);
    DBUG_VOID_RETURN;
  }
  SubscriptionPtr subPtr;
  subPtr.i = c_subIt.curr.i;
  subPtr.p = suma.c_subscriptions.getPtr(subPtr.i);

  suma.c_subscriptions.next(c_subIt);

  SubCreateReq * req = (SubCreateReq *)signal->getDataPtrSend();
      
  req->senderRef        = suma.reference();
  req->senderData       = subPtr.i;
  req->subscriptionId   = subPtr.p->m_subscriptionId;
  req->subscriptionKey  = subPtr.p->m_subscriptionKey;
  req->subscriptionType = subPtr.p->m_subscriptionType |
    SubCreateReq::RestartFlag;

  switch (subPtr.p->m_subscriptionType) {
  case SubCreateReq::TableEvent:
    jam();
    req->tableId = subPtr.p->m_tableId;
    req->state = subPtr.p->m_state;
    suma.sendSignal(sumaRef, GSN_SUB_CREATE_REQ, signal,
		    SubCreateReq::SignalLength2, JBB);
    DBUG_VOID_RETURN;
  case SubCreateReq::SingleTableScan:
    jam();
    nextSubscription(signal, sumaRef);
    DBUG_VOID_RETURN;
  case SubCreateReq::SelectiveTableSnapshot:
  case SubCreateReq::DatabaseSnapshot:
    ndbrequire(false);
  }
  ndbrequire(false);
}

void
Suma::Restart::runSUB_CREATE_CONF(Signal* signal)
{
  jam();
  DBUG_ENTER("Suma::Restart::runSUB_CREATE_CONF");

  const Uint32 senderRef = signal->senderBlockRef();
  Uint32 sumaRef = signal->getSendersBlockRef();

  SubCreateConf * const conf = (SubCreateConf *)signal->getDataPtr();

  SubscriptionPtr subPtr;
  suma.c_subscriptions.getPtr(subPtr,conf->senderData);

  switch(subPtr.p->m_subscriptionType) {
  case SubCreateReq::TableEvent:
    if (1)
    {
      jam();
      nextSubscription(signal, sumaRef);
    } else {
      jam();
      SubCreateReq * req = (SubCreateReq *)signal->getDataPtrSend();
      
      req->senderRef        = suma.reference();
      req->senderData       = subPtr.i;
      req->subscriptionId   = subPtr.p->m_subscriptionId;
      req->subscriptionKey  = subPtr.p->m_subscriptionKey;
      req->subscriptionType = subPtr.p->m_subscriptionType |
	SubCreateReq::RestartFlag |
	SubCreateReq::AddTableFlag;

      req->tableId = 0;

      suma.sendSignal(senderRef, GSN_SUB_CREATE_REQ, signal,
		      SubCreateReq::SignalLength, JBB);
    }
    DBUG_VOID_RETURN;
  case SubCreateReq::SingleTableScan:
  case SubCreateReq::SelectiveTableSnapshot:
  case SubCreateReq::DatabaseSnapshot:
    ndbrequire(false);
  }
  ndbrequire(false);
}

void 
Suma::Restart::completeSubscription(Signal* signal, Uint32 sumaRef)
{
  jam();
  DBUG_ENTER("Suma::Restart::completeSubscription");
  startSubscriber(signal, sumaRef);
  DBUG_VOID_RETURN;
}

void 
Suma::Restart::startSubscriber(Signal* signal, Uint32 sumaRef)
{
  jam();
  DBUG_ENTER("Suma::Restart::startSubscriber");
  suma.c_tables.first(c_tabIt);
  if (c_tabIt.isNull())
  {
    completeSubscriber(signal, sumaRef);
    DBUG_VOID_RETURN;
  }
  SubscriberPtr subbPtr;
  {
    LocalDLList<Subscriber>
      subbs(suma.c_subscriberPool,c_tabIt.curr.p->c_subscribers);
    subbs.first(subbPtr);
  }
  nextSubscriber(signal, sumaRef, subbPtr);
  DBUG_VOID_RETURN;
}

void 
Suma::Restart::nextSubscriber(Signal* signal, Uint32 sumaRef,
			      SubscriberPtr subbPtr)
{
  jam();
  DBUG_ENTER("Suma::Restart::nextSubscriber");
  while (subbPtr.isNull())
  {
    jam();
    DBUG_PRINT("info",("prev tableId %u",c_tabIt.curr.p->m_tableId));
    suma.c_tables.next(c_tabIt);
    if (c_tabIt.isNull())
    {
      completeSubscriber(signal, sumaRef);
      DBUG_VOID_RETURN;
    }
    DBUG_PRINT("info",("next tableId %u",c_tabIt.curr.p->m_tableId));

    LocalDLList<Subscriber>
      subbs(suma.c_subscriberPool,c_tabIt.curr.p->c_subscribers);
    subbs.first(subbPtr);
  }

  /*
   * get subscription ptr for this subscriber
   */

  SubscriptionPtr subPtr;
  suma.c_subscriptions.getPtr(subPtr, subbPtr.p->m_subPtrI);
  switch (subPtr.p->m_subscriptionType) {
  case SubCreateReq::TableEvent:
    jam();
    sendSubStartReq(subPtr, subbPtr, signal, sumaRef);
    DBUG_VOID_RETURN;
  case SubCreateReq::SelectiveTableSnapshot:
  case SubCreateReq::DatabaseSnapshot:
  case SubCreateReq::SingleTableScan:
    ndbrequire(false);
  }
  ndbrequire(false);
}

void
Suma::Restart::sendSubStartReq(SubscriptionPtr subPtr, SubscriberPtr subbPtr,
			       Signal* signal, Uint32 sumaRef)
{
  jam();
  DBUG_ENTER("Suma::Restart::sendSubStartReq");
  SubStartReq * req = (SubStartReq *)signal->getDataPtrSend();

  req->senderRef        = suma.reference();
  req->senderData       = subbPtr.i;
  req->subscriptionId   = subPtr.p->m_subscriptionId;
  req->subscriptionKey  = subPtr.p->m_subscriptionKey;
  req->part             = SubscriptionData::TableData;
  req->subscriberData   = subbPtr.p->m_senderData;
  req->subscriberRef    = subbPtr.p->m_senderRef;

  // restarting suma will not respond to this until startphase 5
  // since it is not until then data copying has been completed
  DBUG_PRINT("info",("Restarting subscriber: %u on key: [%u,%u] %u",
		     subbPtr.i,
		     subPtr.p->m_subscriptionId,
		     subPtr.p->m_subscriptionKey,
		     subPtr.p->m_tableId));

  suma.sendSignal(sumaRef, GSN_SUB_START_REQ,
		  signal, SubStartReq::SignalLength2, JBB);
  DBUG_VOID_RETURN;
}

void 
Suma::Restart::runSUB_START_CONF(Signal* signal)
{
  jam();
  DBUG_ENTER("Suma::Restart::runSUB_START_CONF");

  SubStartConf * const conf = (SubStartConf*)signal->getDataPtr();

  Subscription key;
  SubscriptionPtr subPtr;
  key.m_subscriptionId  = conf->subscriptionId;
  key.m_subscriptionKey = conf->subscriptionKey;
  ndbrequire(suma.c_subscriptions.find(subPtr, key));

  TablePtr tabPtr;
  ndbrequire(suma.c_tables.find(tabPtr, subPtr.p->m_tableId));

  SubscriberPtr subbPtr;
  {
    LocalDLList<Subscriber>
      subbs(suma.c_subscriberPool,tabPtr.p->c_subscribers);
    subbs.getPtr(subbPtr, conf->senderData);
    DBUG_PRINT("info",("Restarted subscriber: %u on key: [%u,%u] table: %u",
		       subbPtr.i,key.m_subscriptionId,key.m_subscriptionKey,
		       subPtr.p->m_tableId));
    subbs.next(subbPtr);
  }

  Uint32 sumaRef = signal->getSendersBlockRef();
  nextSubscriber(signal, sumaRef, subbPtr);

  DBUG_VOID_RETURN;
}

void 
Suma::Restart::completeSubscriber(Signal* signal, Uint32 sumaRef)
{
  DBUG_ENTER("Suma::Restart::completeSubscriber");
  completeRestartingNode(signal, sumaRef);
  DBUG_VOID_RETURN;
}

void
Suma::Restart::completeRestartingNode(Signal* signal, Uint32 sumaRef)
{
  jam();
  DBUG_ENTER("Suma::Restart::completeRestartingNode");
  //SumaStartMeConf *conf= (SumaStartMeConf*)signal->getDataPtrSend();
  suma.sendSignal(sumaRef, GSN_SUMA_START_ME_CONF, signal,
		  SumaStartMeConf::SignalLength, JBB);
  resetRestart(signal);
  DBUG_VOID_RETURN;
}

void
Suma::Restart::resetRestart(Signal* signal)
{
  jam();
  DBUG_ENTER("Suma::Restart::resetRestart");
  nodeId = 0;
  DBUG_VOID_RETURN;
}

// only run on restarting suma

void
Suma::execSUMA_HANDOVER_REQ(Signal* signal)
{
  jamEntry();
  DBUG_ENTER("Suma::execSUMA_HANDOVER_REQ");
  //  Uint32 sumaRef = signal->getSendersBlockRef();
  SumaHandoverReq const * req = (SumaHandoverReq *)signal->getDataPtr();

  Uint32 gci = req->gci;
  Uint32 nodeId = req->nodeId;
  Uint32 new_gci = m_last_complete_gci + MAX_CONCURRENT_GCP + 1;
  
  Uint32 start_gci = (gci > new_gci ? gci : new_gci);
  // mark all active buckets really belonging to restarting SUMA

  Bucket_mask tmp;
  for( Uint32 i = 0; i < c_no_of_buckets; i++) 
  {
    if(get_responsible_node(i) == nodeId)
    {
      if (m_active_buckets.get(i))
      {
	// I'm running this bucket but it should really be the restarted node
	tmp.set(i);
	m_active_buckets.clear(i);
	m_switchover_buckets.set(i);
	c_buckets[i].m_switchover_gci = start_gci;
	c_buckets[i].m_state |= Bucket::BUCKET_HANDOVER;
	c_buckets[i].m_switchover_node = nodeId;
	ndbout_c("prepare to handover bucket: %d", i);
      }
      else if(m_switchover_buckets.get(i))
      {
	ndbout_c("dont handover bucket: %d %d", i, nodeId);
      }
    }
  }
  
  SumaHandoverConf* conf= (SumaHandoverConf*)signal->getDataPtrSend();
  tmp.copyto(BUCKET_MASK_SIZE, conf->theBucketMask);
  conf->gci = start_gci;
  conf->nodeId = getOwnNodeId();
  sendSignal(calcSumaBlockRef(nodeId), GSN_SUMA_HANDOVER_CONF, signal,
	     SumaHandoverConf::SignalLength, JBB);
  
  DBUG_VOID_RETURN;
}

// only run on all but restarting suma
void
Suma::execSUMA_HANDOVER_REF(Signal* signal) 
{
  ndbrequire(false);
}

void
Suma::execSUMA_HANDOVER_CONF(Signal* signal) {
  jamEntry();
  DBUG_ENTER("Suma::execSUMA_HANDOVER_CONF");

  SumaHandoverConf const * conf = (SumaHandoverConf *)signal->getDataPtr();

  Uint32 gci = conf->gci;
  Uint32 nodeId = conf->nodeId;
  Bucket_mask tmp;
  tmp.assign(BUCKET_MASK_SIZE, conf->theBucketMask);
#ifdef HANDOVER_DEBUG
  ndbout_c("Suma::execSUMA_HANDOVER_CONF, gci = %u", gci);
#endif

  for( Uint32 i = 0; i < c_no_of_buckets; i++) 
  {
    if (tmp.get(i))
    {
      ndbrequire(get_responsible_node(i) == getOwnNodeId());
      // We should run this bucket, but _nodeId_ is
      c_buckets[i].m_switchover_gci = gci;
      c_buckets[i].m_state |= Bucket::BUCKET_STARTING;
    }
  }
  
  char buf[255];
  tmp.getText(buf);
  infoEvent("Suma: handover from node %d gci: %d buckets: %s (%d)",
	    nodeId, gci, buf, c_no_of_buckets);
  m_switchover_buckets.bitOR(tmp);
  c_startup.m_handover_nodes.clear(nodeId);
  DBUG_VOID_RETURN;
}

static
NdbOut&
operator<<(NdbOut & out, const Suma::Page_pos & pos)
{
  out << "[ Page_pos:"
      << " m_page_id: " << pos.m_page_id
      << " m_page_pos: " << pos.m_page_pos
      << " m_max_gci: " << pos.m_max_gci
      << " ]";
  return out;
}

Uint32*
Suma::get_buffer_ptr(Signal* signal, Uint32 buck, Uint32 gci, Uint32 sz)
{
  sz += 1; // len
  Bucket* bucket= c_buckets+buck;
  Page_pos pos= bucket->m_buffer_head;

  Buffer_page* page = 0;
  Uint32 *ptr = 0;
  
  if (likely(pos.m_page_id != RNIL))
  {
    page= (Buffer_page*)m_tup->c_page_pool.getPtr(pos.m_page_id);
    ptr= page->m_data + pos.m_page_pos;
  }

  const bool same_gci = (gci == pos.m_last_gci) && (!ERROR_INSERTED(13022));
  
  pos.m_page_pos += sz;
  pos.m_last_gci = gci;
  Uint32 max = pos.m_max_gci > gci ? pos.m_max_gci : gci;
  
  if(likely(same_gci && pos.m_page_pos <= Buffer_page::DATA_WORDS))
  {
    pos.m_max_gci = max;
    bucket->m_buffer_head = pos;
    * ptr++ = (0x8000 << 16) | sz; // Same gci
    return ptr;
  }
  else if(pos.m_page_pos + 1 <= Buffer_page::DATA_WORDS)
  {
loop:
    pos.m_max_gci = max;
    pos.m_page_pos += 1;
    bucket->m_buffer_head = pos;
    * ptr++ = (sz + 1); 
    * ptr++ = gci;
    return ptr;
  }
  else
  {
    /**
     * new page
     * 1) save header on last page
     * 2) seize new page
     */
    Uint32 next;
    if(unlikely((next= seize_page()) == RNIL))
    {
      /**
       * Out of buffer
       */
      out_of_buffer(signal);
      return 0;
    }

    if(likely(pos.m_page_id != RNIL))
    {
      page->m_max_gci = pos.m_max_gci;
      page->m_words_used = pos.m_page_pos - sz;
      page->m_next_page= next;
    }
    else
    {
      bucket->m_buffer_tail = next;
    }
    
    memset(&pos, 0, sizeof(pos));
    pos.m_page_id = next;
    pos.m_page_pos = sz;
    pos.m_last_gci = gci;
    
    page= (Buffer_page*)m_tup->c_page_pool.getPtr(pos.m_page_id);
    page->m_next_page= RNIL;
    ptr= page->m_data;
    goto loop; //
  }
}

void
Suma::out_of_buffer(Signal* signal)
{
  if(m_out_of_buffer_gci)
  {
    return;
  }
  
  m_out_of_buffer_gci = m_last_complete_gci - 1;
  infoEvent("Out of event buffer: nodefailure will cause event failures");

  out_of_buffer_release(signal, 0);
}

void
Suma::out_of_buffer_release(Signal* signal, Uint32 buck)
{
  Bucket* bucket= c_buckets+buck;
  Uint32 tail= bucket->m_buffer_tail;
  
  if(tail != RNIL)
  {
    Buffer_page* page= (Buffer_page*)m_tup->c_page_pool.getPtr(tail);
    bucket->m_buffer_tail = page->m_next_page;
    free_page(tail, page);
    signal->theData[0] = SumaContinueB::OUT_OF_BUFFER_RELEASE;
    signal->theData[1] = buck;
    sendSignal(SUMA_REF, GSN_CONTINUEB, signal, 2, JBB);
    return;
  }

  /**
   * Clear head
   */
  bucket->m_buffer_head.m_page_id = RNIL;
  bucket->m_buffer_head.m_page_pos = Buffer_page::DATA_WORDS + 1;
  
  buck++;
  if(buck != c_no_of_buckets)
  {
    signal->theData[0] = SumaContinueB::OUT_OF_BUFFER_RELEASE;
    signal->theData[1] = buck;
    sendSignal(SUMA_REF, GSN_CONTINUEB, signal, 2, JBB);
    return;
  }

  /**
   * Finished will all release
   *   prepare for inclusion
   */
  m_out_of_buffer_gci = m_max_seen_gci > m_last_complete_gci 
    ? m_max_seen_gci + 1 : m_last_complete_gci + 1;
}

Uint32
Suma::seize_page()
{
  if(unlikely(m_out_of_buffer_gci))
  {
    return RNIL;
  }
loop:
  Ptr<Page_chunk> ptr;
  Uint32 ref= m_first_free_page;
  if(likely(ref != RNIL))
  {
    m_first_free_page = ((Buffer_page*)m_tup->c_page_pool.getPtr(ref))->m_next_page;
    Uint32 chunk = ((Buffer_page*)m_tup->c_page_pool.getPtr(ref))->m_page_chunk_ptr_i;
    c_page_chunk_pool.getPtr(ptr, chunk);
    ndbassert(ptr.p->m_free);
    ptr.p->m_free--;
    return ref;
  }

  if(!c_page_chunk_pool.seize(ptr))
    return RNIL;

  Uint32 count;
  m_tup->allocConsPages(16, count, ref);
  if (count == 0)
    return RNIL;

  ndbout_c("alloc_chunk(%d %d) - ", ref, count);

  m_first_free_page = ptr.p->m_page_id = ref;
  ptr.p->m_size = count;
  ptr.p->m_free = count;

  Buffer_page* page;
  for(Uint32 i = 0; i<count; i++)
  {
    page = (Buffer_page*)m_tup->c_page_pool.getPtr(ref);
    page->m_page_state= SUMA_SEQUENCE;
    page->m_page_chunk_ptr_i = ptr.i;
    page->m_next_page = ++ref;
  }
  page->m_next_page = RNIL;
  
  goto loop;
}

void
Suma::free_page(Uint32 page_id, Buffer_page* page)
{
  Ptr<Page_chunk> ptr;
  ndbrequire(page->m_page_state == SUMA_SEQUENCE);

  Uint32 chunk= page->m_page_chunk_ptr_i;

  c_page_chunk_pool.getPtr(ptr, chunk);  
  
  ptr.p->m_free ++;
  page->m_next_page = m_first_free_page;
  ndbrequire(ptr.p->m_free <= ptr.p->m_size);
  
  m_first_free_page = page_id;
}

void
Suma::release_gci(Signal* signal, Uint32 buck, Uint32 gci)
{
  Bucket* bucket= c_buckets+buck;
  Uint32 tail= bucket->m_buffer_tail;
  Page_pos head= bucket->m_buffer_head;
  Uint32 max_acked = bucket->m_max_acked_gci;

  const Uint32 mask = Bucket::BUCKET_TAKEOVER | Bucket::BUCKET_RESEND;
  if(unlikely(bucket->m_state & mask))
  {
    jam();
    ndbout_c("release_gci(%d, %d) -> node failure -> abort", buck, gci);
    return;
  }
  
  bucket->m_max_acked_gci = (max_acked > gci ? max_acked : gci);
  if(unlikely(tail == RNIL))
  {
    return;
  }
  
  if(tail == head.m_page_id)
  {
    if(gci >= head.m_max_gci)
    {
      jam();
      head.m_page_pos = 0;
      head.m_max_gci = gci;
      head.m_last_gci = 0;
      bucket->m_buffer_head = head;
    }
    return;
  }
  else
  {
    jam();
    Buffer_page* page= (Buffer_page*)m_tup->c_page_pool.getPtr(tail);
    Uint32 max_gci = page->m_max_gci;
    Uint32 next_page = page->m_next_page;

    ndbassert(max_gci);
    
    if(gci >= max_gci)
    {
      jam();
      free_page(tail, page);
      
      bucket->m_buffer_tail = next_page;
      signal->theData[0] = SumaContinueB::RELEASE_GCI;
      signal->theData[1] = buck;
      signal->theData[2] = gci;
      sendSignal(SUMA_REF, GSN_CONTINUEB, signal, 3, JBB);
      return;
    }
    else
    {
      //ndbout_c("do nothing...");
    }
  }
}

static Uint32 g_cnt = 0;

void
Suma::start_resend(Signal* signal, Uint32 buck)
{
  printf("start_resend(%d, ", buck);
  
  if(m_out_of_buffer_gci)
  {
    progError(__LINE__, NDBD_EXIT_SYSTEM_ERROR, 
	      "Nodefailure while out of event buffer");
    return;
  }
  
  /**
   * Resend from m_max_acked_gci + 1 until max_gci + 1
   */
  Bucket* bucket= c_buckets + buck;
  Page_pos pos= bucket->m_buffer_head;

  if(pos.m_page_id == RNIL)
  {
    jam();
    m_active_buckets.set(buck);
    m_gcp_complete_rep_count ++;
    ndbout_c("empty bucket(RNIL) -> active");
    return;
  }

  Uint32 min= bucket->m_max_acked_gci + 1;
  Uint32 max = pos.m_max_gci;

  ndbrequire(max <= m_max_seen_gci);

  if(min > max)
  {
    ndbrequire(pos.m_page_pos <= 2);
    ndbrequire(pos.m_page_id == bucket->m_buffer_tail);
    m_active_buckets.set(buck);
    m_gcp_complete_rep_count ++;
    ndbout_c("empty bucket -> active");
    return;
  }

  g_cnt = 0;
  bucket->m_state |= (Bucket::BUCKET_TAKEOVER | Bucket::BUCKET_RESEND);
  bucket->m_switchover_node = get_responsible_node(buck);
  bucket->m_switchover_gci = max + 1;

  m_switchover_buckets.set(buck);
  
  signal->theData[1] = buck;
  signal->theData[2] = min;
  signal->theData[3] = 0;
  signal->theData[4] = 0;
  sendSignal(reference(), GSN_CONTINUEB, signal, 5, JBB);	
  
  ndbout_c("min: %d - max: %d) page: %d", min, max, bucket->m_buffer_tail);
  ndbrequire(max >= min);
}

void
Suma::resend_bucket(Signal* signal, Uint32 buck, Uint32 min_gci, 
		    Uint32 pos, Uint32 last_gci)
{
  Bucket* bucket= c_buckets+buck;
  Uint32 tail= bucket->m_buffer_tail;

  Buffer_page* page= (Buffer_page*)m_tup->c_page_pool.getPtr(tail);
  Uint32 max_gci = page->m_max_gci;
  Uint32 next_page = page->m_next_page;
  Uint32 *ptr = page->m_data + pos;
  Uint32 *end = page->m_data + page->m_words_used;
  bool delay = false;

  ndbrequire(tail != RNIL);

  if(tail == bucket->m_buffer_head.m_page_id)
  {
    max_gci= bucket->m_buffer_head.m_max_gci;
    end= page->m_data + bucket->m_buffer_head.m_page_pos;
    next_page= RNIL;

    if(ptr == end)
    {
      delay = true;
      goto next;
    }
  }
  else if(pos == 0 && min_gci > max_gci)
  {
    free_page(tail, page);
    tail = bucket->m_buffer_tail = next_page;
    ndbout_c("pos==0 && min_gci(%d) > max_gci(%d) resend switching page to %d", min_gci, max_gci, tail);
    goto next;
  }
  
#if 0
  for(Uint32 i = 0; i<page->m_words_used; i++)
  {
    printf("%.8x ", page->m_data[i]);
    if(((i + 1) % 8) == 0)
      printf("\n");
  }
  printf("\n");
#endif

  while(ptr < end)
  {
    Uint32 *src = ptr;
    Uint32 tmp = * src++;
    Uint32 sz = tmp & 0xFFFF;

    ptr += sz;

    if(! (tmp & (0x8000 << 16)))
    {
      sz--;
      last_gci = * src ++;
    }
    else
    {
      ndbrequire(ptr - sz > page->m_data);
    }

    if(last_gci < min_gci)
    {
      continue;
    }

    ndbrequire(sz);
    sz --; // remove *len* part of sz
    
    if(sz == 0)
    {
      SubGcpCompleteRep * rep = (SubGcpCompleteRep*)signal->getDataPtrSend();
      rep->gci = last_gci;
      rep->senderRef  = reference();
      rep->gcp_complete_rep_count = 1;
  
      char buf[255];
      c_subscriber_nodes.getText(buf);
      ndbout_c("resending GCI: %d rows: %d -> %s", last_gci, g_cnt, buf);
      g_cnt = 0;
      
      NodeReceiverGroup rg(API_CLUSTERMGR, c_subscriber_nodes);
      sendSignal(rg, GSN_SUB_GCP_COMPLETE_REP, signal,
		 SubGcpCompleteRep::SignalLength, JBB);
    } 
    else
    {
      g_cnt++;
      Uint32 table = * src++ ;
      Uint32 schemaVersion = * src++;
      Uint32 event = * src >> 16;
      Uint32 sz_1 = (* src ++) & 0xFFFF;
      
      ndbassert(sz - 3 >= sz_1);
      
      LinearSectionPtr ptr[3];
      const Uint32 nptr= reformat(signal, ptr, 
				  src, sz_1, 
				  src + sz_1, sz - 3 - sz_1);
      Uint32 ptrLen= 0;
      for(Uint32 i =0; i < nptr; i++)
        ptrLen+= ptr[i].sz;

      /**
       * Signal to subscriber(s)
       */
      Ptr<Table> tabPtr;
      if (c_tables.find(tabPtr, table) && 
	  tabPtr.p->m_schemaVersion == schemaVersion)
      {
	SubTableData * data = (SubTableData*)signal->getDataPtrSend();//trg;
	data->gci            = last_gci;
	data->tableId        = table;
	data->requestInfo    = 0;
	SubTableData::setOperation(data->requestInfo, event);
	data->logType        = 0;
	data->changeMask     = 0;
	data->totalLen       = ptrLen;
	
	{
	  LocalDLList<Subscriber> 
	    list(c_subscriberPool,tabPtr.p->c_subscribers);
	  SubscriberPtr subbPtr;
	  for(list.first(subbPtr); !subbPtr.isNull(); list.next(subbPtr))
	  {
	    DBUG_PRINT("info",("GSN_SUB_TABLE_DATA to node %d",
			       refToNode(subbPtr.p->m_senderRef)));
	    data->senderData = subbPtr.p->m_senderData;
	    sendSignal(subbPtr.p->m_senderRef, GSN_SUB_TABLE_DATA, signal,
		       SubTableData::SignalLength, JBB, ptr, nptr);
	  }
	}
      }
    }
    
    break;
  }
  
  if(ptr == end && (tail != bucket->m_buffer_head.m_page_id))
  {
    /**
     * release...
     */
    free_page(tail, page);
    tail = bucket->m_buffer_tail = next_page;
    pos = 0;
    last_gci = 0;
    ndbout_c("ptr == end -> resend switching page to %d", tail);
  }
  else
  {
    pos = (ptr - page->m_data);
  }
  
next:
  if(tail == RNIL)
  {
    bucket->m_state &= ~(Uint32)Bucket::BUCKET_RESEND;
    ndbassert(! (bucket->m_state & Bucket::BUCKET_TAKEOVER));
    ndbout_c("resend done...");
    return;
  }
  
  signal->theData[0] = SumaContinueB::RESEND_BUCKET;
  signal->theData[1] = buck;
  signal->theData[2] = min_gci;
  signal->theData[3] = pos;
  signal->theData[4] = last_gci;
  if(!delay)
    sendSignal(SUMA_REF, GSN_CONTINUEB, signal, 5, JBB);
  else
    sendSignalWithDelay(SUMA_REF, GSN_CONTINUEB, signal, 10, 5);   
}

template void append(DataBuffer<11>&,SegmentedSectionPtr,SectionSegmentPool&);
<|MERGE_RESOLUTION|>--- conflicted
+++ resolved
@@ -3671,11 +3671,7 @@
   {
     if(m_active_buckets.get(i))
       continue;
-<<<<<<< HEAD
-    
-=======
-
->>>>>>> a544c0c6
+
     if (!c_subscriber_nodes.isclear())
     {
       //Uint32* dst;
