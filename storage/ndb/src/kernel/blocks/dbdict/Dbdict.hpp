/*
   Copyright (c) 2003, 2018, Oracle and/or its affiliates. All rights reserved.

   This program is free software; you can redistribute it and/or modify
   it under the terms of the GNU General Public License as published by
   the Free Software Foundation; version 2 of the License.

   This program is distributed in the hope that it will be useful,
   but WITHOUT ANY WARRANTY; without even the implied warranty of
   MERCHANTABILITY or FITNESS FOR A PARTICULAR PURPOSE.  See the
   GNU General Public License for more details.

   You should have received a copy of the GNU General Public License
   along with this program; if not, write to the Free Software
   Foundation, Inc., 51 Franklin St, Fifth Floor, Boston, MA 02110-1301  USA
*/

#ifndef DBDICT_H
#define DBDICT_H

/**
 * Dict : Dictionary Block
 */
#include <ndb_limits.h>
#include <trigger_definitions.h>
#include <pc.hpp>
#include <ArenaPool.hpp>
#include <DataBuffer.hpp>
#include <DLHashTable.hpp>
#include <IntrusiveList.hpp>
#include <CArray.hpp>
#include <KeyTable.hpp>
#include <KeyTable2.hpp>
#include <SimulatedBlock.hpp>
#include <SimpleProperties.hpp>
#include <SignalCounter.hpp>
#include <Bitmask.hpp>
#include <AttributeList.hpp>
#include <signaldata/GetTableId.hpp>
#include <signaldata/GetTabInfo.hpp>
#include <signaldata/DictTabInfo.hpp>
#include <signaldata/CreateTable.hpp>
#include <signaldata/CreateTab.hpp>
#include <signaldata/DropTable.hpp>
#include <signaldata/DropTab.hpp>
#include <signaldata/AlterTable.hpp>
#include <signaldata/AlterTab.hpp>
#include <signaldata/ListTables.hpp>
#include <signaldata/CreateIndx.hpp>
#include <signaldata/CreateIndxImpl.hpp>
#include <signaldata/DropIndx.hpp>
#include <signaldata/DropIndxImpl.hpp>
#include <signaldata/AlterIndx.hpp>
#include <signaldata/AlterIndxImpl.hpp>
#include <signaldata/BuildIndx.hpp>
#include <signaldata/BuildIndxImpl.hpp>
#include <signaldata/IndexStatSignal.hpp>
#include <signaldata/UtilPrepare.hpp>
#include <signaldata/CreateEvnt.hpp>
#include <signaldata/CreateTrig.hpp>
#include <signaldata/CreateTrigImpl.hpp>
#include <signaldata/DropTrig.hpp>
#include <signaldata/DropTrigImpl.hpp>
#include <signaldata/DictLock.hpp>
#include <signaldata/DictTakeover.hpp>
#include <signaldata/SumaImpl.hpp>
#include <signaldata/CreateHashMap.hpp>
#include <signaldata/HashMapImpl.hpp>
#include "SchemaFile.hpp"
#include <blocks/mutexes.hpp>
#include <SafeCounter.hpp>
#include <RequestTracker.hpp>
#include <Rope.hpp>
#include <signaldata/CreateFilegroupImpl.hpp>
#include <signaldata/DropFilegroupImpl.hpp>
#include <signaldata/DictSignal.hpp>
#include <signaldata/SchemaTransImpl.hpp>
#include <LockQueue.hpp>
#include <signaldata/CopyData.hpp>
#include <signaldata/NodeFailRep.hpp>
#include <signaldata/CreateNodegroup.hpp>
#include <signaldata/DropNodegroup.hpp>
#include <signaldata/CreateNodegroupImpl.hpp>
#include <signaldata/DropNodegroupImpl.hpp>
#include <Mutex.hpp>
#include <SegmentList.hpp>

#include <signaldata/CreateFK.hpp>
#include <signaldata/CreateFKImpl.hpp>
#include <signaldata/BuildFK.hpp>
#include <signaldata/BuildFKImpl.hpp>
#include <signaldata/DropFK.hpp>
#include <signaldata/DropFKImpl.hpp>

#include <EventLogger.hpp>
extern EventLogger * g_eventLogger;

#define JAM_FILE_ID 464

#ifdef DBDICT_C

/*--------------------------------------------------------------*/
// Constants for CONTINUEB
/*--------------------------------------------------------------*/
#define ZPACK_TABLE_INTO_PAGES 0
#define ZSEND_GET_TAB_RESPONSE 3
#define ZWAIT_SUBSTARTSTOP 4
#define ZDICT_TAKEOVER_REQ 5

#define ZCOMMIT_WAIT_GCI   6
#define ZINDEX_STAT_BG_PROCESS 7
#define ZGET_TABINFO_RETRY 8
#define ZNEXT_GET_TAB_REQ 9

/*--------------------------------------------------------------*/
// Other constants in alphabetical order
/*--------------------------------------------------------------*/
#define ZNOMOREPHASES 255

/*--------------------------------------------------------------*/
// Schema file defines
/*--------------------------------------------------------------*/
#define ZSCHEMA_WORDS 4

/*--------------------------------------------------------------*/
// Page constants
/*--------------------------------------------------------------*/
#define ZBAT_SCHEMA_FILE 0 //Variable number of page for NDBFS
#define ZBAT_TABLE_FILE 1 //Variable number of page for NDBFS
#define ZPAGE_HEADER_SIZE 32
#define ZPOS_PAGE_SIZE 16
#define ZPOS_CHECKSUM 17
#define ZPOS_VERSION 18
#define ZPOS_PAGE_HEADER_SIZE 19

/*--------------------------------------------------------------*/
// Size constants
/*--------------------------------------------------------------*/
#define ZFS_CONNECT_SIZE 4
#define ZSIZE_OF_PAGES_IN_WORDS 8192
#define ZLOG_SIZE_OF_PAGES_IN_WORDS 13
#define ZMAX_PAGES_OF_TABLE_DEFINITION \
  ((ZPAGE_HEADER_SIZE + MAX_WORDS_META_FILE + ZSIZE_OF_PAGES_IN_WORDS - 1) / \
   ZSIZE_OF_PAGES_IN_WORDS)

/**
 * - one for retreive
 * - one for read or write
 */
#define ZNUMBER_OF_PAGES (2 * ZMAX_PAGES_OF_TABLE_DEFINITION)
#endif

/**
 * Systable NDB$EVENTS_0
 */
#define EVENT_SYSTEM_TABLE_LENGTH 9
#define EVENT_SYSTEM_TABLE_ATTRIBUTE_MASK2_ID 8

struct sysTab_NDBEVENTS_0 {
  char   NAME[MAX_TAB_NAME_SIZE];
  Uint32 EVENT_TYPE;
  Uint32 TABLEID;
  Uint32 TABLEVERSION;
  char   TABLE_NAME[MAX_TAB_NAME_SIZE];
  Uint32 ATTRIBUTE_MASK[MAXNROFATTRIBUTESINWORDS_OLD];
  Uint32 SUBID;
  Uint32 SUBKEY;

  // +1 to allow var size header to be received
  Uint32 ATTRIBUTE_MASK2[(MAX_ATTRIBUTES_IN_TABLE / 32) + 1];
};

/**
 *  DICT - This blocks handles all metadata
 */
class Dbdict: public SimulatedBlock {
public:

  /*
   *   2.3 RECORD AND FILESIZES
   */

  /**
   * Table attributes.  Permanent data.
   *
   * Indexes have an attribute list which duplicates primary table
   * attributes.  This is wrong but convenient.
   */
  struct AttributeRecord {
    AttributeRecord(){}

    /* attribute id */
    Uint16 attributeId;

    /* Attribute number within tuple key (counted from 1) */
    Uint16 tupleKey;

    /* Attribute name (unique within table) */
    RopeHandle attributeName;

    /* Attribute description (old-style packed descriptor) */
    Uint32 attributeDescriptor;

    /* Extended attributes */
    Uint32 extType;
    Uint32 extPrecision;
    Uint32 extScale;
    Uint32 extLength;

    /* Autoincrement flag, only for ODBC/SQL */
    bool autoIncrement;

    /* Default value as null-terminated string, only for ODBC/SQL */
    RopeHandle defaultValue;

    struct {
      Uint32 m_name_len;
      const char * m_name_ptr;
      RopePool * m_pool;
    } m_key;

    union {
      Uint32 nextPool;
      Uint32 nextList;
    };
    Uint32 prevList;
    Uint32 nextHash;
    Uint32 prevHash;

    Uint32 hashValue() const { return attributeName.hashValue();}
    bool equal(const AttributeRecord& obj) const {
      if(obj.hashValue() == hashValue()){
	ConstRope r(* m_key.m_pool, obj.attributeName);
	return r.compare(m_key.m_name_ptr, m_key.m_name_len) == 0;
      }
      return false;
    }
  };
  typedef Ptr<AttributeRecord> AttributeRecordPtr;
  typedef ArrayPool<AttributeRecord> AttributeRecord_pool;
  typedef DLMHashTable<AttributeRecord_pool> AttributeRecord_hash;
  typedef DLFifoList<AttributeRecord_pool> AttributeRecord_list;
  typedef LocalDLFifoList<AttributeRecord_pool> LocalAttributeRecord_list;

  AttributeRecord_pool c_attributeRecordPool;
  AttributeRecord_hash c_attributeRecordHash;
  RSS_AP_SNAPSHOT(c_attributeRecordPool);

  /**
   * Shared table / index record.  Most of this is permanent data stored
   * on disk.  Index trigger ids are volatile.
   */
  struct TableRecord;
  typedef Ptr<TableRecord> TableRecordPtr;
  typedef ArrayPool<TableRecord> TableRecord_pool;
  typedef DLFifoList<TableRecord_pool> TableRecord_list;
  typedef LocalDLFifoList<TableRecord_pool> LocalTableRecord_list;

  struct TableRecord {
    TableRecord(){
      m_upgrade_trigger_handling.m_upgrade = false;
      fullyReplicatedTriggerId = RNIL;
    }
    static bool isCompatible(Uint32 type) { return DictTabInfo::isTable(type) || DictTabInfo::isIndex(type); }

    Uint32 maxRowsLow;
    Uint32 maxRowsHigh;
    Uint32 minRowsLow;
    Uint32 minRowsHigh;
    /* Table id (array index in DICT and other blocks) */
    Uint32 tableId;
    Uint32 m_obj_ptr_i;

    /* Table version (incremented when tableId is re-used) */
    Uint32 tableVersion;

    /* */
    Uint32 hashMapObjectId;
    Uint32 hashMapVersion;

    /* Table name (may not be unique under "alter table") */
    RopeHandle tableName;

    /* Type of table or index */
    DictTabInfo::TableType tableType;

    /* Is table or index online (this flag is not used in DICT) */
    bool online;

    /* Primary table of index otherwise RNIL */
    Uint32 primaryTableId;

    /* Type of fragmentation (small/medium/large) */
    DictTabInfo::FragmentType fragmentType;

    /* Global checkpoint identity when table created */
    Uint32 gciTableCreated;

    /* Is the table logged (i.e. data survives system restart) */
    enum Bits
    {
      TR_Logged       = 0x1,
      TR_RowGCI       = 0x2,
      TR_RowChecksum  = 0x4,
      TR_Temporary    = 0x8,
      TR_ForceVarPart = 0x10,
      TR_ReadBackup   = 0x20,
      TR_FullyReplicated = 0x40

    };
    Uint8 m_extra_row_gci_bits;
    Uint8 m_extra_row_author_bits;
    Uint16 m_bits;

    /* Number of attibutes in table */
    Uint16 noOfAttributes;

    /* Number of null attributes in table (should be computed) */
    Uint16 noOfNullAttr;

    /* Number of primary key attributes (should be computed) */
    Uint16 noOfPrimkey;

    /* Length of primary key in words (should be computed) */
    /* For ordered index this is tree node size in words */
    Uint16 tupKeyLength;

    /** */
    Uint16 noOfCharsets;

    /* K value for LH**3 algorithm (only 6 allowed currently) */
    Uint8 kValue;

    /* Local key length in words (currently 1) */
    Uint8 localKeyLen;

    /*
     * Parameter for hash algorithm that specifies the load factor in
     * percentage of fill level in buckets. A high value means we are
     * splitting early and that buckets are only lightly used. A high
     * value means that we have fill the buckets more and get more
     * likelihood of overflow buckets.
     */
    Uint8 maxLoadFactor;

    /*
      Flag to indicate default number of partitions
    */
    bool defaultNoPartFlag;

    /*
      Flag to indicate using linear hash function
    */
    bool linearHashFlag;

    /*
     * Used when shrinking to decide when to merge buckets.  Hysteresis
     * is thus possible. Should be smaller but not much smaller than
     * maxLoadFactor
     */
    Uint8 minLoadFactor;

    /**
     * Table default storage method
     */
    Uint8 storageType; // NDB_STORAGETYPE_

    /* Convenience routines */
    bool isTable() const;
    bool isIndex() const;
    bool isUniqueIndex() const;
    bool isNonUniqueIndex() const;
    bool isHashIndex() const;
    bool isOrderedIndex() const;

    /****************************************************
     *    Support variables for table handling
     ****************************************************/

    /**    File pointer received from disk   */
    Uint32 filePtr[2];

    /**    Pointer to first attribute in table */
    AttributeRecord_list::Head m_attributes;

    Uint32 nextPool;

    Uint32 m_read_locked; // BACKUP_ONGOING

    /**    Number of words */
    Uint32 packedSize;

    /**   Index state (volatile data) TODO remove */
    enum IndexState {
      IS_UNDEFINED = 0,         // initial
      IS_OFFLINE = 1,           // index table created
      IS_BUILDING = 2,          // building (local state)
      IS_DROPPING = 3,          // dropping (local state)
      IS_ONLINE = 4,            // online
      IS_BROKEN = 9             // build or drop aborted
    };
    IndexState indexState;

    /**   Trigger ids of index (volatile data) */
    Uint32 triggerId;      // ordered index (1)
    Uint32 buildTriggerId; // temp during build
    Uint32 fullyReplicatedTriggerId; //

    struct UpgradeTriggerHandling
    {
      /**
       * In 6.3 (and prior) 3 triggers was created for each unique index
       *  in 6.4 these has been merged to 1
       *  but...we need to maintain these during an upgrade situation
       *  puh
       */
      bool m_upgrade;
      Uint32 insertTriggerId;
      Uint32 updateTriggerId;
      Uint32 deleteTriggerId;
    } m_upgrade_trigger_handling;

    Uint32 noOfNullBits;

    /**  frm data for this table */
    RopeHandle frmData;
    RopeHandle ngData;
    RopeHandle rangeData;

    Uint32 partitionBalance;
    Uint32 fragmentCount;
    Uint32 partitionCount;
    Uint32 m_tablespace_id;

    /** List of indexes attached to table */
    TableRecord_list::Head m_indexes;
    Uint32 nextList, prevList;

    /*
     * Access rights to table during single user mode
     */
    Uint8 singleUserMode;

    /*
     * Fragment and node to use for index statistics.  Not part of
     * DICTTABINFO.  Computed locally by each DICT.  If the node is
     * down, no automatic stats update takes place.  This is not
     * critical and is not worth fixing.
     */
    Uint16 indexStatFragId;
    Uint16 indexStatNodes[MAX_REPLICAS];

    // pending background request (IndexStatRep::RequestType)
    Uint32 indexStatBgRequest;
  };

  TableRecord_pool c_tableRecordPool_;
  RSS_AP_SNAPSHOT(c_tableRecordPool_);
  TableRecord_pool& get_pool(TableRecordPtr) { return c_tableRecordPool_; }

  /**  Node Group and Tablespace id+version + range or list data.
    *  This is only stored temporarily in DBDICT during an ongoing
    *  change.
    *  TODO RONM: Look into improvements of this
    */
  Uint32 c_fragDataLen;
  union {
    Uint16 c_fragData[MAX_NDB_PARTITIONS];
    Uint32 c_fragData_align32[1];
  };
  Uint32 c_tsIdData[2*MAX_NDB_PARTITIONS];

  /**
   * Triggers.  This is volatile data not saved on disk.  Setting a
   * trigger online creates the trigger in TC (if index) and LQH-TUP.
   */
  struct TriggerRecord {
    TriggerRecord() {}
    static bool isCompatible(Uint32 type) { return DictTabInfo::isTrigger(type); }

    /** Trigger state */
    enum TriggerState {
      TS_NOT_DEFINED = 0,
      TS_DEFINING = 1,
      TS_OFFLINE  = 2,   // created globally in DICT
      //TS_BUILDING = 3,
      //TS_DROPPING = 4,
      TS_ONLINE = 5,      // created in other blocks
      TS_FAKE_UPGRADE = 6
    };
    TriggerState triggerState;

    /** Trigger name, used by DICT to identify the trigger */
    RopeHandle triggerName;

    /** Trigger id, used by TRIX, TC, LQH, and TUP to identify the trigger */
    Uint32 triggerId;
    Uint32 m_obj_ptr_i;

    /** Table id, the table the trigger is defined on */
    Uint32 tableId;

    /** TriggerInfo (packed) */
    Uint32 triggerInfo;

    /**
     * Attribute mask, defines what attributes are to be monitored.
     * Can be seen as a compact representation of SQL column name list.
     */
    AttributeMask attributeMask;

    /** Receiver.  Not used from index triggers */
    BlockReference receiverRef;

    /** Index id, only used by secondary_index triggers */
    Uint32 indexId;

    /** Pointer to the next attribute used by ArrayPool */
    Uint32 nextPool;
  };

  typedef Ptr<TriggerRecord> TriggerRecordPtr;
  typedef ArrayPool<TriggerRecord> TriggerRecord_pool;

  Uint32 c_maxNoOfTriggers;
  TriggerRecord_pool c_triggerRecordPool_;
  TriggerRecord_pool& get_pool(TriggerRecordPtr) { return c_triggerRecordPool_;}
  RSS_AP_SNAPSHOT(c_triggerRecordPool_);

  /**
   * Information for each FS connection.
   ***************************************************************************/
  struct FsConnectRecord {
    enum FsState {
      IDLE = 0,
      OPEN_WRITE_SCHEMA = 1,
      WRITE_SCHEMA = 2,
      CLOSE_WRITE_SCHEMA = 3,
      OPEN_READ_SCHEMA1 = 4,
      OPEN_READ_SCHEMA2 = 5,
      READ_SCHEMA1 = 6,
      READ_SCHEMA2 = 7,
      CLOSE_READ_SCHEMA = 8,
      OPEN_READ_TAB_FILE1 = 9,
      OPEN_READ_TAB_FILE2 = 10,
      READ_TAB_FILE1 = 11,
      READ_TAB_FILE2 = 12,
      CLOSE_READ_TAB_FILE = 13,
      OPEN_WRITE_TAB_FILE = 14,
      WRITE_TAB_FILE = 15,
      CLOSE_WRITE_TAB_FILE = 16
    };
    /** File Pointer for this file system connection */
    Uint32 filePtr;

    /** Reference of owner record */
    Uint32 ownerPtr;

    /** State of file system connection */
    FsState fsState;

    /** Used by Array Pool for free list handling */
    Uint32 nextPool;
  };

  typedef Ptr<FsConnectRecord> FsConnectRecordPtr;
  typedef ArrayPool<FsConnectRecord> FsConnectRecord_pool;
  FsConnectRecord_pool c_fsConnectRecordPool;

  /**
   * This record stores all the information about a node and all its attributes
   ***************************************************************************/
  struct NodeRecord {
    enum NodeState {
      API_NODE = 0,
      NDB_NODE_ALIVE = 1,
      NDB_NODE_DEAD = 2,
      NDB_MASTER_TAKEOVER = 3
    };
    bool hotSpare;
    NodeState nodeState;

    // Schema transaction data
    enum RecoveryState {
      RS_NORMAL = 0,             // Node is up to date with master
      RS_PARTIAL_ROLLBACK = 1,   // Node has rolled back some operations
      RS_PARTIAL_ROLLFORWARD = 2 // Node has committed some operations
    };
    RecoveryState recoveryState;
    NodeFailRep nodeFailRep;
    NdbNodeBitmask m_nodes;      // Nodes sent DICT_TAKEOVER_REQ during takeover
    SafeCounterHandle m_counter; // Outstanding DICT_TAKEOVER_REQ's
    //TODO Accumulate in buffer when DictTakeoverConf becomes long signal
    DictTakeoverConf takeOverConf; // Accumulated replies

    // TODO: these should be moved to SchemaTransPtr
    // Starting operation for partial rollback/rollforward
    Uint32 start_op;
    // Starting state of operation for partial rollback/rollforward
    Uint32 start_op_state;
  };

  typedef Ptr<NodeRecord> NodeRecordPtr;
  CArray<NodeRecord> c_nodes;
  NdbNodeBitmask c_aliveNodes;

  struct PageRecord {
    Uint32 word[8192];
  };

  typedef Ptr<PageRecord> PageRecordPtr;
  CArray<PageRecord> c_pageRecordArray;

  struct SchemaPageRecord {
    Uint32 word[NDB_SF_PAGE_SIZE_IN_WORDS];
  };

  CArray<SchemaPageRecord> c_schemaPageRecordArray;

  unsigned g_trace;
  DictTabInfo::Table c_tableDesc;

  /**
   * A page for create index table signal.
   */
  PageRecord c_indexPage;

  struct File {
    File() {}
    static bool isCompatible(Uint32 type) { return DictTabInfo::isFile(type); }

    Uint32 key;
    Uint32 m_magic;
    Uint32 m_version;
    Uint32 m_obj_ptr_i;
    Uint32 m_filegroup_id;
    Uint32 m_type;
    Uint64 m_file_size;
    Uint64 m_file_free;
    RopeHandle m_path;

    Uint32 nextList;
    union {
      Uint32 prevList;
      Uint32 nextPool;
    };
  };
  typedef Ptr<File> FilePtr;
  typedef RecordPool<RWPool<File> > File_pool;
  typedef DLList<File_pool> File_list;
  typedef LocalDLList<File_pool> Local_file_list;

  struct Filegroup {
    Filegroup(){}
    static bool isCompatible(Uint32 type) { return DictTabInfo::isFilegroup(type); }

    Uint32 key;
    Uint32 m_obj_ptr_i;
    Uint32 m_magic;

    Uint32 m_type;
    Uint32 m_version;
    RopeHandle m_name;

    union {
      struct {
	Uint32 m_extent_size;
	Uint32 m_default_logfile_group_id;
      } m_tablespace;

      struct {
	Uint32 m_undo_buffer_size;
	File_list::HeadPOD m_files;
      } m_logfilegroup;
    };

    union {
      Uint32 nextPool;
      Uint32 nextList;
    };
  };
  typedef Ptr<Filegroup> FilegroupPtr;
  typedef RecordPool<RWPool<Filegroup> > Filegroup_pool;

  File_pool c_file_pool;
  Filegroup_pool c_filegroup_pool;

  File_pool& get_pool(FilePtr) { return c_file_pool; }
  Filegroup_pool& get_pool(FilegroupPtr) { return c_filegroup_pool; }

  RopePool c_rope_pool;
  RSS_AP_SNAPSHOT(c_rope_pool);

  template <typename T, typename U = T> struct HashedById {
    static Uint32& nextHash(U& t) { return t.nextHash_by_id; }
    static Uint32& prevHash(U& t) { return t.prevHash_by_id; }
    static Uint32 hashValue(T const& t) { return t.hashValue_by_id(); }
    static bool equal(T const& lhs, T const& rhs) { return lhs.equal_by_id(rhs); }
  };

  template <typename T, typename U = T> struct HashedByName {
    static Uint32& nextHash(U& t) { return t.nextHash_by_name; }
    static Uint32& prevHash(U& t) { return t.prevHash_by_name; }
    static Uint32 hashValue(T const& t) { return t.hashValue_by_name(); }
    static bool equal(T const& lhs, T const& rhs) { return lhs.equal_by_name(rhs); }
  };

  struct DictObject {
    DictObject() {
      m_trans_key = 0;
      m_op_ref_count = 0;
    };
    Uint32 m_id;
    Uint32 m_type;
    Uint32 m_object_ptr_i;
    Uint32 m_ref_count;
    RopeHandle m_name;
    union {
      struct {
	Uint32 m_name_len;
	const char * m_name_ptr;
	RopePool * m_pool;
      } m_key;
      Uint32 nextPool;
      Uint32 nextList;
    };

    // SchemaOp -> DictObject -> SchemaTrans
    Uint32 m_trans_key;
    Uint32 m_op_ref_count;

    // HashedById
    Uint32 nextHash_by_id;
    Uint32 prevHash_by_id;
    Uint32 hashValue_by_id() const { return m_id; }
    bool equal_by_id(DictObject const& obj) const {
      bool isTrigger = DictTabInfo::isTrigger(m_type);
      bool objIsTrigger = DictTabInfo::isTrigger(obj.m_type);
      return (isTrigger == objIsTrigger) &&
             (obj.m_id == m_id);
    }

    // HashedByName
    Uint32 nextHash_by_name;
    Uint32 prevHash_by_name;
    Uint32 hashValue_by_name() const { return m_name.hashValue(); }
    bool equal_by_name(DictObject const& obj) const {
      if(obj.hashValue_by_name() == hashValue_by_name()){
	ConstRope r(* m_key.m_pool, obj.m_name);
	return r.compare(m_key.m_name_ptr, m_key.m_name_len) == 0;
      }
      return false;
    }

#ifdef VM_TRACE
    void print(NdbOut&) const;
#endif
  };

  typedef Ptr<DictObject> DictObjectPtr;
  typedef ArrayPool<DictObject> DictObject_pool;
  typedef DLMHashTable<DictObject_pool, HashedByName<DictObject> > DictObjectName_hash;
  typedef DLMHashTable<DictObject_pool, HashedById<DictObject> > DictObjectId_hash;
  typedef SLList<DictObject_pool> DictObject_list;

  DictObjectName_hash c_obj_name_hash; // Name (not temporary TableRecords)
  DictObjectId_hash c_obj_id_hash; // Schema file id / Trigger id
  DictObject_pool c_obj_pool;
  RSS_AP_SNAPSHOT(c_obj_pool);

  template<typename T> bool find_object(DictObjectPtr& obj, Ptr<T>& object, Uint32 id)
  {
    if (!find_object(obj, id))
    {
      object.setNull();
      return false;
    }
    if (!T::isCompatible(obj.p->m_type))
    {
      object.setNull();
      return false;
    }
    get_pool(object).getPtr(object, obj.p->m_object_ptr_i);
    return !object.isNull();
  }

  template<typename T> bool find_object(Ptr<T>& object, Uint32 id)
  {
    DictObjectPtr obj;
    return find_object(obj, object, id);
  }

  bool find_object(DictObjectPtr& obj, Ptr<TriggerRecord>& object, Uint32 id)
  {
    if (!find_trigger_object(obj, id))
    {
      object.setNull();
      return false;
    }
    get_pool(object).getPtr(object, obj.p->m_object_ptr_i);
    return !object.isNull();
  }

  bool find_object(DictObjectPtr& object, Uint32 id)
  {
    DictObject key;
    key.m_id = id;
    key.m_type = 0; // Not a trigger atleast
    bool ok = c_obj_id_hash.find(object, key);
    return ok;
  }

  bool find_trigger_object(DictObjectPtr& object, Uint32 id)
  {
    DictObject key;
    key.m_id = id;
    key.m_type = DictTabInfo::HashIndexTrigger; // A trigger type
    bool ok = c_obj_id_hash.find(object, key);
    return ok;
  }

  template<typename T> bool link_object(DictObjectPtr obj, Ptr<T> object)
  {
    if (!T::isCompatible(obj.p->m_type))
    {
      return false;
    }
    obj.p->m_object_ptr_i = object.i;
    object.p->m_obj_ptr_i = obj.i;
    return true;
  }

  // 1
  DictObject * get_object(const char * name){
    return get_object(name, Uint32(strlen(name) + 1));
  }

  DictObject * get_object(const char * name, Uint32 len){
    return get_object(name, len, LocalRope::hash(name, len));
  }

  DictObject * get_object(const char * name, Uint32 len, Uint32 hash);

  //2
  bool get_object(DictObjectPtr& obj_ptr, const char * name){
    return get_object(obj_ptr, name, Uint32(strlen(name) + 1));
  }

  bool get_object(DictObjectPtr& obj_ptr, const char * name, Uint32 len){
    return get_object(obj_ptr, name, len, LocalRope::hash(name, len));
  }

  bool get_object(DictObjectPtr&, const char* name, Uint32 len, Uint32 hash);

  void release_object(Uint32 obj_ptr_i){
    release_object(obj_ptr_i, c_obj_pool.getPtr(obj_ptr_i));
  }

  void release_object(Uint32 obj_ptr_i, DictObject* obj_ptr_p);

  void increase_ref_count(Uint32 obj_ptr_i);
  void decrease_ref_count(Uint32 obj_ptr_i);

public:
  Dbdict(Block_context& ctx);
  virtual ~Dbdict();

private:
  BLOCK_DEFINES(Dbdict);

  // Signal receivers
  void execDICTSTARTREQ(Signal* signal);

  void execGET_TABINFOREQ(Signal* signal);
  void execGET_TABLEDID_REQ(Signal* signal);
  void execGET_TABINFOREF(Signal* signal);
  void execGET_TABINFO_CONF(Signal* signal);
  void execCONTINUEB(Signal* signal);

  void execDUMP_STATE_ORD(Signal* signal);
  void execDBINFO_SCANREQ(Signal* signal);
  void execHOT_SPAREREP(Signal* signal);
  void execDIADDTABCONF(Signal* signal);
  void execDIADDTABREF(Signal* signal);
  void execTAB_COMMITCONF(Signal* signal);
  void execTAB_COMMITREF(Signal* signal);
  void execGET_SCHEMA_INFOREQ(Signal* signal);
  void execSCHEMA_INFO(Signal* signal);
  void execSCHEMA_INFOCONF(Signal* signal);
  void execREAD_NODESCONF(Signal* signal);
  void execFSCLOSECONF(Signal* signal);
  void execFSOPENCONF(Signal* signal);
  void execFSOPENREF(Signal* signal);
  void execFSREADCONF(Signal* signal);
  void execFSREADREF(Signal* signal);
  void execFSWRITECONF(Signal* signal);
  void execNDB_STTOR(Signal* signal);
  void execREAD_CONFIG_REQ(Signal* signal);
  void execSTTOR(Signal* signal);
  void execTC_SCHVERCONF(Signal* signal);
  void execNODE_FAILREP(Signal* signal);

  void send_nf_complete_rep(Signal* signal, const NodeFailRep*);

  void execINCL_NODEREQ(Signal* signal);
  void execAPI_FAILREQ(Signal* signal);

  void execWAIT_GCP_REF(Signal* signal);
  void execWAIT_GCP_CONF(Signal* signal);

  void execLIST_TABLES_REQ(Signal* signal);
  void execLIST_TABLES_CONF(Signal* signal);

  // Index signals
  void execCREATE_INDX_REQ(Signal* signal);
  void execCREATE_INDX_IMPL_CONF(Signal* signal);
  void execCREATE_INDX_IMPL_REF(Signal* signal);

  void execALTER_INDX_REQ(Signal* signal);
  void execALTER_INDX_CONF(Signal* signal);
  void execALTER_INDX_REF(Signal* signal);
  void execALTER_INDX_IMPL_CONF(Signal* signal);
  void execALTER_INDX_IMPL_REF(Signal* signal);

  void execCREATE_TABLE_CONF(Signal* signal);
  void execCREATE_TABLE_REF(Signal* signal);

  void execDROP_INDX_REQ(Signal* signal);
  void execDROP_INDX_IMPL_CONF(Signal* signal);
  void execDROP_INDX_IMPL_REF(Signal* signal);

  void execDROP_TABLE_CONF(Signal* signal);
  void execDROP_TABLE_REF(Signal* signal);

  void execBUILDINDXREQ(Signal* signal);
  void execBUILDINDXCONF(Signal* signal);
  void execBUILDINDXREF(Signal* signal);
  void execBUILD_INDX_IMPL_CONF(Signal* signal);
  void execBUILD_INDX_IMPL_REF(Signal* signal);

  void execBACKUP_LOCK_TAB_REQ(Signal*);

  // Util signals used by Event code
  void execUTIL_PREPARE_CONF(Signal* signal);
  void execUTIL_PREPARE_REF (Signal* signal);
  void execUTIL_EXECUTE_CONF(Signal* signal);
  void execUTIL_EXECUTE_REF (Signal* signal);
  void execUTIL_RELEASE_CONF(Signal* signal);
  void execUTIL_RELEASE_REF (Signal* signal);


  // Event signals from API
  void execCREATE_EVNT_REQ (Signal* signal);
  void execCREATE_EVNT_CONF(Signal* signal);
  void execCREATE_EVNT_REF (Signal* signal);

  void execDROP_EVNT_REQ (Signal* signal);

  void execSUB_START_REQ (Signal* signal);
  void execSUB_START_CONF (Signal* signal);
  void execSUB_START_REF (Signal* signal);

  void execSUB_STOP_REQ (Signal* signal);
  void execSUB_STOP_CONF (Signal* signal);
  void execSUB_STOP_REF (Signal* signal);

  // Event signals from SUMA

  void execCREATE_SUBID_CONF(Signal* signal);
  void execCREATE_SUBID_REF (Signal* signal);

  void execSUB_CREATE_CONF(Signal* signal);
  void execSUB_CREATE_REF (Signal* signal);

  void execSUB_REMOVE_REQ(Signal* signal);
  void execSUB_REMOVE_CONF(Signal* signal);
  void execSUB_REMOVE_REF(Signal* signal);

  // Trigger signals
  void execCREATE_TRIG_REQ(Signal* signal);
  void execCREATE_TRIG_CONF(Signal* signal);
  void execCREATE_TRIG_REF(Signal* signal);
  void execALTER_TRIG_REQ(Signal* signal);
  void execALTER_TRIG_CONF(Signal* signal);
  void execALTER_TRIG_REF(Signal* signal);
  void execDROP_TRIG_REQ(Signal* signal);
  void execDROP_TRIG_CONF(Signal* signal);
  void execDROP_TRIG_REF(Signal* signal);
  // from other blocks
  void execCREATE_TRIG_IMPL_CONF(Signal* signal);
  void execCREATE_TRIG_IMPL_REF(Signal* signal);
  void execDROP_TRIG_IMPL_CONF(Signal* signal);
  void execDROP_TRIG_IMPL_REF(Signal* signal);

  void execDROP_TABLE_REQ(Signal* signal);

  void execPREP_DROP_TAB_REQ(Signal* signal);
  void execPREP_DROP_TAB_REF(Signal* signal);
  void execPREP_DROP_TAB_CONF(Signal* signal);

  void execDROP_TAB_REF(Signal* signal);
  void execDROP_TAB_CONF(Signal* signal);

  void execCREATE_TABLE_REQ(Signal* signal);
  void execALTER_TABLE_REQ(Signal* signal);

  Uint32 get_fragmentation(Signal*, Uint32 tableId);
  Uint32 create_fragmentation(Signal* signal,
                              TableRecordPtr,
                              const Uint16*,
                              Uint32 cnt,
                              Uint32 flags);
  void execCREATE_FRAGMENTATION_REQ(Signal*);
  void execCREATE_FRAGMENTATION_REF(Signal*);
  void execCREATE_FRAGMENTATION_CONF(Signal*);
  void execCREATE_TAB_REQ(Signal* signal);
  void execADD_FRAGREQ(Signal* signal);
  void execLQHFRAGREF(Signal* signal);
  void execLQHFRAGCONF(Signal* signal);
  void execLQHADDATTREF(Signal* signal);
  void execLQHADDATTCONF(Signal* signal);
  void execCREATE_TAB_REF(Signal* signal);
  void execCREATE_TAB_CONF(Signal* signal);
  void execALTER_TAB_REF(Signal* signal);
  void execALTER_TAB_CONF(Signal* signal);
  void execALTER_TABLE_REF(Signal* signal);
  void execALTER_TABLE_CONF(Signal* signal);
  bool check_ndb_versions() const;
  int check_sender_version(const Signal* signal, Uint32 version) const;


  void execCREATE_FILE_REQ(Signal* signal);
  void execCREATE_FILEGROUP_REQ(Signal* signal);
  void execDROP_FILE_REQ(Signal* signal);
  void execDROP_FILEGROUP_REQ(Signal* signal);

  // Internal
  void execCREATE_FILE_IMPL_REF(Signal* signal);
  void execCREATE_FILE_IMPL_CONF(Signal* signal);
  void execCREATE_FILEGROUP_IMPL_REF(Signal* signal);
  void execCREATE_FILEGROUP_IMPL_CONF(Signal* signal);
  void execDROP_FILE_IMPL_REF(Signal* signal);
  void execDROP_FILE_IMPL_CONF(Signal* signal);
  void execDROP_FILEGROUP_IMPL_REF(Signal* signal);
  void execDROP_FILEGROUP_IMPL_CONF(Signal* signal);

  void execSCHEMA_TRANS_BEGIN_REQ(Signal* signal);
  void execSCHEMA_TRANS_BEGIN_CONF(Signal* signal);
  void execSCHEMA_TRANS_BEGIN_REF(Signal* signal);
  void execSCHEMA_TRANS_END_REQ(Signal* signal);
  void execSCHEMA_TRANS_END_CONF(Signal* signal);
  void execSCHEMA_TRANS_END_REF(Signal* signal);
  void execSCHEMA_TRANS_END_REP(Signal* signal);
  void execSCHEMA_TRANS_IMPL_REQ(Signal* signal);
  void execSCHEMA_TRANS_IMPL_CONF(Signal* signal);
  void execSCHEMA_TRANS_IMPL_REF(Signal* signal);

  void execDICT_LOCK_REQ(Signal* signal);
  void execDICT_UNLOCK_ORD(Signal* signal);

  void execDICT_TAKEOVER_REQ(Signal* signal);
  void execDICT_TAKEOVER_REF(Signal* signal);
  void execDICT_TAKEOVER_CONF(Signal* signal);

  // ordered index statistics
  void execINDEX_STAT_REQ(Signal* signal);
  void execINDEX_STAT_CONF(Signal* signal);
  void execINDEX_STAT_REF(Signal* signal);
  void execINDEX_STAT_IMPL_CONF(Signal* signal);
  void execINDEX_STAT_IMPL_REF(Signal* signal);
  void execINDEX_STAT_REP(Signal* signal);

  /*
   *  2.4 COMMON STORED VARIABLES
   */

  /**
   * This record stores all the state needed
   * when the schema page is being sent to other nodes
   ***************************************************************************/
  struct SendSchemaRecord {
    /** Number of words of schema data */
    Uint32 noOfWords;
    /** Page Id of schema data */
    Uint32 pageId;

    Uint32 nodeId;
    SignalCounter m_SCHEMAINFO_Counter;

    Uint32 noOfWordsCurrentlySent;
    Uint32 noOfSignalsSentSinceDelay;

    bool inUse;
  };
  SendSchemaRecord c_sendSchemaRecord;

  /**
   * This record stores all the state needed
   * when a table file is being read from disk
   ****************************************************************************/
  struct ReadTableRecord {
    /** Number of Pages */
    Uint32 no_of_words;
    /** Page Id*/
    Uint32 pageId;
    /** Table Id of read table */
    Uint32 tableId;

    bool inUse;
    Callback m_callback;
  };
  ReadTableRecord c_readTableRecord;

  /**
   * This record stores all the state needed
   * when a table file is being written to disk
   ****************************************************************************/
  struct WriteTableRecord {
    /** Number of Pages */
    Uint32 no_of_words;
    /** Page Id*/
    Uint32 pageId;
    /** Table Files Handled, local state variable */
    Uint32 noOfTableFilesHandled;
    /** Table Id of written table */
    Uint32 tableId;
    /** State, indicates from where it was called */
    enum TableWriteState {
      IDLE = 0,
      WRITE_ADD_TABLE_MASTER = 1,
      WRITE_ADD_TABLE_SLAVE = 2,
      WRITE_RESTART_FROM_MASTER = 3,
      WRITE_RESTART_FROM_OWN = 4,
      TWR_CALLBACK = 5
    };
    TableWriteState tableWriteState;
    Callback m_callback;
  };
  WriteTableRecord c_writeTableRecord;

  /**
   * This record stores all the state needed
   * when a schema file is being read from disk
   ****************************************************************************/
  struct ReadSchemaRecord {
    /** Page Id of schema page */
    Uint32 pageId;
    /** First page to read */
    Uint32 firstPage;
    /** Number of pages to read */
    Uint32 noOfPages;
    /** State, indicates from where it was called */
    enum SchemaReadState {
      IDLE = 0,
      INITIAL_READ_HEAD = 1,
      INITIAL_READ = 2
    };
    SchemaReadState schemaReadState;
  };
  ReadSchemaRecord c_readSchemaRecord;

  /**
   * This record stores all the state needed
   * when a schema file is being written to disk
   ****************************************************************************/
  struct WriteSchemaRecord {
    /** Page Id of schema page */
    Uint32 pageId;
    /** Rewrite entire file */
    Uint32 newFile;
    /** First page to write */
    Uint32 firstPage;
    /** Number of pages to write */
    Uint32 noOfPages;
    /** Schema Files Handled, local state variable */
    Uint32 noOfSchemaFilesHandled;

    bool inUse;
    Callback m_callback;
  };
  WriteSchemaRecord c_writeSchemaRecord;

  /**
   * This record stores all the information needed
   * when a file is being read from disk
   ****************************************************************************/
  struct RestartRecord {
    RestartRecord() { m_complete = false; }

    bool m_complete;

    /**    Global check point identity       */
    Uint32 gciToRestart;

    /**    The active table at restart process */
    Uint32 activeTable;

    /**    The active table at restart process */
    BlockReference returnBlockRef;
    Uint32 m_senderData;

    Uint32 m_pass;     // 0 tablespaces/logfilegroups, 1 tables, 2 indexes
    Uint32 m_end_pass; //
    const char * m_start_banner;
    const char * m_end_banner;

    Uint32 m_tx_ptr_i;
    Uint32 m_op_cnt;
    SchemaFile::TableEntry m_entry;
  };
  RestartRecord c_restartRecord;

  /**
   * This record stores all the information needed
   * when a file is being read from disk
   ****************************************************************************/
  struct RetrieveRecord {
    RetrieveRecord()
    {
      totalRequests = 0;
      totalWaiters = 0;
      totalBusy = 0;
      longestWaitMillis = 0;
      longestProcessTimeMillis = 0;
      NdbTick_Invalidate(&startProcessTime);
      monitorRunning = false;
      busyState = false;
    }

    /**    Only one retrieve table definition at a time       */
    bool busyState;

     /**
     *  Total requests
     */
    Uint64 totalRequests;

    /**
     * Total num made to wait
     */
    Uint64 totalWaiters;

    /**
     * Total num told 'busy'
     */
    Uint64 totalBusy;

    /**
     * Longest wait in millis
     */
    Uint64 longestWaitMillis;


    /**
     * Longest req processing in millis
     */
    Uint64 longestProcessTimeMillis;

    NDB_TICKS startProcessTime;

    bool monitorRunning;

    /**    Block Reference of retriever       */
    BlockReference blockRef;

    /**    Id of retriever       */
    Uint32 m_senderData;

    /**    Table id of retrieved table       */
    Uint32 tableId;

    Uint32 m_table_type;

    /**    Starting page to retrieve data from   */
    Uint32 retrievePage;

    /**    Number of pages retrieved   */
    Uint32 retrievedNoOfPages;

    /**    Number of words retrieved   */
    Uint32 retrievedNoOfWords;

    /**    Number of words sent currently   */
    Uint32 currentSent;

    /**
     * Long signal stuff
     */
    bool m_useLongSig;

    Uint32 schemaTransId;
    Uint32 requestType;
  };
  RetrieveRecord c_retrieveRecord;

  class GetTabInfoReqQueue
  {
  public:
    /**
     * GetTabInfoReqQueue
     *
     * This is a queue of GetTabInfoReq signals
     * It queues signals from internal (other data nodes)
     * and external (NdbApi clients) sources.
     * It gives preference to internal requests, but avoids
     * starvation.
     * Signals are queued using SegmentLists - using
     * SegmentedSections to implement a FIFO queue.
     * There is an internal requests list and an
     * external requests lists.
     * To ensure that internal requests can proceed
     * during overload, the internal segment list uses
     * Segments from a reserved sub pool.
     * The external requests use segments from the
     * global pool, which may not be able to provide
     * segments when the system is overloaded.
     * For this reason, an external request can fail
     * to be enqueued, resulting in a BUSY response,
     * whereas an internal request should never encounter
     * this.
     * Internal requests are fully catered for as they have
     * bounded concurrency, and probably higher priority.
     * External requests currently have almost unbounded
     * concurrency.
     */
    explicit GetTabInfoReqQueue(SegmentUtils& pool):
      m_internalSegmentPool(pool),
      m_internalQueue(m_internalQueueHead,
                      m_internalSegmentPool),
      m_consecutiveInternalReqCount(0),
      m_externalSegmentPool(pool),
      m_externalQueue(m_externalQueueHead,
                      m_externalSegmentPool),
      m_jamBuffer(0)
      {};

    bool init(EmulatedJamBuffer* jamBuff)
    {
      m_jamBuffer = jamBuff;
      return m_internalSegmentPool.init(InternalSegmentPoolSize,
                                        InternalSegmentPoolSize);
    }

    /**
     * isEmpty
     *
     * Are both queues empty
     */
    bool isEmpty() const
    {
      return (m_internalQueue.isEmpty() &&
              m_externalQueue.isEmpty());
    };

    /**
     * tryEnqReq
     *
     * Try to enqueue a request on the indicated queue
     * Returns false if this was not possible
     */
    bool tryEnqReq(bool internal,
                   Signal* signal)
    {
      thrjam(m_jamBuffer);
      Uint32 sigLen = GetTabInfoReq::SignalLength;

      /* Put data inline in signal buffer for atomic enq */
      signal->theData[sigLen] = signal->header.m_noOfSections;
      sigLen++;

      memcpy(&signal->theData[sigLen],
             signal->m_sectionPtrI,
             3 * sizeof(Uint32));
      sigLen += 3;

      /* Record start-wait time */
      setTicks(NdbTick_getCurrentTicks(), &signal->theData[sigLen]);

      LocalSegmentList& reqQueue = internal?
        m_internalQueue:
        m_externalQueue;

      /* Check that we are allowed to queue another req */
      Uint32 maxReqs = 0;

      if (internal)
        maxReqs = MaxInternalReqs;
      else
        maxReqs = MaxExternalReqs;

      if (getNumReqs(reqQueue) >= maxReqs)
      {
        thrjam(m_jamBuffer);
        return false;
      }

      assert(ElementLen == 11);   /* Just in case someone adds words...*/

      if (reqQueue.enqWords(signal->theData,
                            ElementLen))
      {
        thrjam(m_jamBuffer);
        /* Detach section(s) */
        signal->header.m_noOfSections = 0;
        return true;
      }

      /* Enqueue failed */
      return false;
    }

    /**
     * deqReq
     *
     * Dequeue the next request to work on, setting up the Signal
     * object with signal data (and sections if appropriate)
     * Assumes that there is some next request to be processed.
     */
    bool deqReq(Signal* signal, Uint64 &waitMillis)
    {
      assert(signal->header.m_noOfSections == 0);
      assert(!isEmpty());

      LocalSegmentList& reqQueue = isInternalQueueNext()?
        m_internalQueue :
        m_externalQueue;

      assert(getNumReqs(reqQueue) > 0);

      Uint32 noOfSections;
      Uint32 startTime[2];

      /* Restore signal context from queue...*/
      if (reqQueue.deqWords(signal->theData, GetTabInfoReq::SignalLength) &&
          reqQueue.deqWords(&noOfSections, 1) &&
          reqQueue.deqWords(signal->m_sectionPtrI, 3) &&
          reqQueue.deqWords((Uint32*)(&startTime[0]), 2))
      {
        signal->header.m_noOfSections = (Uint8) noOfSections;
        const NDB_TICKS start(getTicks(startTime));
        waitMillis = NdbTick_Elapsed(start, NdbTick_getCurrentTicks()).milliSec();
        return true;
      }
      return false;
    }
    void dumpInfo()
    {
      g_eventLogger->info("Dumping GET_TABINFOREQ queue info");
      g_eventLogger->info("m_consecutiveInternalReqCount = %u "
                          "number of reqs in internal queue = %u "
                          "max reqs in internal queue = %u "
                          "number of reqs in external queue = %u "
                          "max reqs in external queue = %u "
                          "internal segment pool size = %u",
                           m_consecutiveInternalReqCount,
                           getNumReqs(m_internalQueue), MaxInternalReqs,
                           getNumReqs(m_externalQueue), MaxExternalReqs,
                           InternalSegmentPoolSize
                         );
    }

  private:

    Uint64 getTicks(const Uint32* words)
    {
      return (Uint64(words[0]) << 32) + words[1];
    }

    void setTicks(const NDB_TICKS& ticks, Uint32* words)
    {
      words[0] = (ticks.getUint64() >> 32);
      words[1] = (ticks.getUint64() & 0xffffffff);
    }

    /**
     * isInternalQueueNext
     *
     * Which queue should provide the next request
     * to work on
     */
    bool isInternalQueueNext()
    {
      thrjam(m_jamBuffer);
      /**
       * Prefer the internal request queue, unless we've already
       * had a number of those requests consecutively and an
       * external request is waiting.
       */
      if (!m_internalQueue.isEmpty())
      {
        thrjam(m_jamBuffer);
        if (m_externalQueue.isEmpty() ||
            m_consecutiveInternalReqCount <= MaxInternalPerExternal)
        {
          thrjam(m_jamBuffer);
          m_consecutiveInternalReqCount++;
          return true;  /* Use internal */
        }
      }
      m_consecutiveInternalReqCount = 0;
      return false;  /* Use external */
    }

    /**
     * getNumReqs
     *
     * Get the number of requests in the given queue
     */
    Uint32 getNumReqs(const LocalSegmentList& queue) const
    {
      Uint32 qWordLen = queue.getLen();
      assert((qWordLen % ElementLen) == 0);
      return qWordLen / ElementLen;
    };

    /* Length of GetTabInfoReq queue elements */
    static const Uint32 ElementLen = GetTabInfoReq::SignalLength + 1 + 3 + 2;

    /**
     * Pessimistic estimate of worst-case internally sourced
     * GET_TABINFOREQ concurrency.
     * Needs updated if more concurrency or use cases are added
     */
    static const uint MaxInternalReqs =
                  MAX_NDB_NODES +                   /* restartCreateObj() forward to Master */
                  1 +                               /* SUMA SUB_CREATE_REQ */
                  (2 * MAX_NDBMT_LQH_THREADS) +     /* Backup - 1 LCP + 1 Backup per LDM instance */
                  1;                                /* Trix Index stat */

    /**
     * InternalSegmentPoolSize
     * Enough segments to take MaxInternalReqs,
     * + 1 to handle max offset within the first segment
     */
    static const Uint32 InternalSegmentPoolSize =
      (((MaxInternalReqs * ElementLen) + SectionSegment::DataLength - 1)/
       SectionSegment::DataLength ) + 1;

    /**
     * Internal waiters queue
     * Uses a reserved segment sub pool.
     * We keep a LocalSegmentList around permanently
     */
    SegmentSubPool m_internalSegmentPool;
    SegmentListHead m_internalQueueHead;
    LocalSegmentList m_internalQueue;

    /**
     * Avoid external request starvation
     */
    static const Uint32 MaxInternalPerExternal = 10;
    Uint32 m_consecutiveInternalReqCount;

    /**
     * External waiters queue
     * Uses global segment pool.
     *
     * Max of 1 req per node on average, can be
     * less in overload.
     */
    static const Uint32 MaxExternalReqs = MAX_NODES;
    SegmentUtils& m_externalSegmentPool;
    SegmentListHead m_externalQueueHead;
    LocalSegmentList m_externalQueue;


    EmulatedJamBuffer* m_jamBuffer;
  };

  GetTabInfoReqQueue c_gettabinforeq_q;

  /**
   * This record stores all the information needed
   * when a file is being read from disk
   *
   * This is the info stored in one entry of the schema
   * page. Each table has 4 words of info.
   * Word 1: Schema version (upper 16 bits)
   *         Table State (lower 16 bits)
   * Word 2: Number of pages of table description
   * Word 3: Global checkpoint id table was created
   * Word 4: Currently zero
   ****************************************************************************/
  struct SchemaRecord {
    enum
    {
      NEW_SCHEMA_FILE = 0, // Index in c_schemaFile
      OLD_SCHEMA_FILE = 1
    };

    /**    Schema file first page (0)   */
    Uint32 schemaPage;

    /**    Old Schema file first page (used at node restart)    */
    Uint32 oldSchemaPage;

    Callback m_callback;
  };
  SchemaRecord c_schemaRecord;

  /*
   * Schema file, list of schema pages.  Use an array until a pool
   * exists and NDBFS interface can use it.
   */
  struct XSchemaFile {
    SchemaFile* schemaPage;
    Uint32 noOfPages;
  };
  // 0-normal 1-old
  XSchemaFile c_schemaFile[2];

  void initSchemaFile(XSchemaFile *, Uint32 firstPage, Uint32 lastPage,
                      bool initEntries);
  void resizeSchemaFile(XSchemaFile * xsf, Uint32 noOfPages);
  void modifySchemaFileAtRestart(XSchemaFile * xsf);
  void computeChecksum(XSchemaFile *, Uint32 pageNo);
  bool validateChecksum(const XSchemaFile *);
  SchemaFile::TableEntry * getTableEntry(Uint32 tableId);
  SchemaFile::TableEntry * getTableEntry(XSchemaFile *, Uint32 tableId);
  const SchemaFile::TableEntry * getTableEntry(const XSchemaFile*, Uint32);

  Uint32 computeChecksum(const Uint32 * src, Uint32 len);

  void doGET_TABINFOREQ(Signal* signal);


  /* ----------------------------------------------------------------------- */
  // Node References
  /* ----------------------------------------------------------------------- */
  Uint16 c_masterNodeId;

  /* ----------------------------------------------------------------------- */
  // Various current system properties
  /* ----------------------------------------------------------------------- */
  Uint16 c_numberNode;
  Uint16 c_noHotSpareNodes;
  Uint16 c_noNodesFailed;
  Uint32 c_failureNr;

  /* ----------------------------------------------------------------------- */
  // State variables
  /* ----------------------------------------------------------------------- */

  struct PackTable {

    enum PackTableState {
      PTS_IDLE = 0,
      PTS_GET_TAB = 3
    } m_state;

  } c_packTable;

  Uint32 c_startPhase;
  Uint32 c_restartType;
  bool   c_initialStart;
  bool   c_systemRestart;
  bool   c_nodeRestart;
  bool   c_initialNodeRestart;
  Uint32 c_tabinfoReceived;
  /**
   * This flag indicates that a dict takeover is in progress, specifically 
   * that the new master has outstanding DICT_TAKEOVER_REQ messages. The flag
   * is used to prevent client from starting (or ending) transactions during
   * takeover.
   */
  bool   c_takeOverInProgress;

  /**
   * Temporary structure used when parsing table info
   */
  struct ParseDictTabInfoRecord {
    ParseDictTabInfoRecord() { tablePtr.setNull();}
    DictTabInfo::RequestType requestType;
    Uint32 errorCode;
    Uint32 errorLine;

    SimpleProperties::UnpackStatus status;
    Uint32 errorKey;
    TableRecordPtr tablePtr;
  };

  // Misc helpers

  template <Uint32 sz>
  inline bool
  copyRope(RopeHandle& rh_dst, const RopeHandle& rh_src)
  {
    char buf[sz];
    LocalRope r_dst(c_rope_pool, rh_dst);
    ConstRope r_src(c_rope_pool, rh_src);
    ndbrequire(r_src.size() <= sz);
    r_src.copy(buf);
    bool ok = r_dst.assign(buf, r_src.size());
    return ok;
  }

#ifdef VM_TRACE
  template <Uint32 sz>
  inline const char*
  copyRope(const RopeHandle& rh)
  {
    static char buf[2][sz];
    static int i = 0;
    ConstRope r(c_rope_pool, rh);
    char* str = buf[i++ % 2];
    r.copy(str);
    return str;
  }
#endif

  // Operation records

  /**
   * Common part of operation records.  Uses KeyTable2.  Note that each
   * seize/release invokes ctor/dtor automatically.
   */
  struct OpRecordCommon {
    OpRecordCommon() {}
    Uint32 key;         // key shared between master and slaves
    Uint32 nextHash;
    Uint32 prevHash;
    Uint32 hashValue() const {
      return key;
    }
    bool equal(const OpRecordCommon& rec) const {
      return key == rec.key;
    }
  };

  // MODULE: SchemaTrans

  struct SchemaOp;
  struct SchemaTrans;
  struct TxHandle;
  typedef Ptr<SchemaOp> SchemaOpPtr;
  typedef Ptr<SchemaTrans> SchemaTransPtr;
  typedef Ptr<TxHandle> TxHandlePtr;

  // ErrorInfo

  struct ErrorInfo {
    Uint32 errorCode;
    Uint32 errorLine;
    Uint32 errorNodeId;
    Uint32 errorCount;
    // for CreateTable
    Uint32 errorStatus;
    Uint32 errorKey;
    char errorObjectName[MAX_TAB_NAME_SIZE];
    ErrorInfo() {
      errorCode = 0;
      errorLine = 0;
      errorNodeId = 0;
      errorCount = 0;
      errorStatus = 0;
      errorKey = 0;
      errorObjectName[0] = 0;
    }
    void print(NdbOut&) const;
  private:
    ErrorInfo& operator=(const ErrorInfo&);
  };

  void setError(ErrorInfo&,
                Uint32 code,
                Uint32 line,
                Uint32 nodeId = 0,
                Uint32 status = 0,
                Uint32 key = 0,
                const char * name = 0);

  void setError(ErrorInfo&,
                Uint32 code,
                Uint32 line,
                const char * name);

  void setError(ErrorInfo&, const ErrorInfo&);
  void setError(ErrorInfo&, const ParseDictTabInfoRecord&);

  void setError(SchemaOpPtr, Uint32 code, Uint32 line, Uint32 nodeId = 0);
  void setError(SchemaOpPtr, const ErrorInfo&);

  void setError(SchemaTransPtr, Uint32 code, Uint32 line, Uint32 nodeId = 0);
  void setError(SchemaTransPtr, const ErrorInfo&);

  void setError(TxHandlePtr, Uint32 code, Uint32 line, Uint32 nodeId = 0);
  void setError(TxHandlePtr, const ErrorInfo&);

  template <class Ref>
  inline void
  setError(ErrorInfo& e, const Ref* ref) {
    setError(e, ref->errorCode, ref->errorLine, ref->errorNodeId);
  }

  template <class Ref>
  inline void
  getError(const ErrorInfo& e, Ref* ref) {
    ref->errorCode = e.errorCode;
    ref->errorLine = e.errorLine;
    ref->errorNodeId = e.errorNodeId;
    ref->masterNodeId = c_masterNodeId;
  }

  bool hasError(const ErrorInfo&);

  void resetError(ErrorInfo&);
  void resetError(SchemaOpPtr);
  void resetError(SchemaTransPtr);
  void resetError(TxHandlePtr);

  // OpInfo

  struct OpInfo {
    const char m_opType[4]; // e.g. CTa for CreateTable. TODO: remove. use only m_magic?
    Uint32 m_magic;
    Uint32 m_impl_req_gsn;
    Uint32 m_impl_req_length;

    // seize / release type-specific Data record
    bool (Dbdict::*m_seize)(SchemaOpPtr);
    void (Dbdict::*m_release)(SchemaOpPtr);

    // parse phase
    void (Dbdict::*m_parse)(Signal*, bool master,
                            SchemaOpPtr, SectionHandle&, ErrorInfo&);
    bool (Dbdict::*m_subOps)(Signal*, SchemaOpPtr);
    void (Dbdict::*m_reply)(Signal*, SchemaOpPtr, ErrorInfo);

    // run phases
    void (Dbdict::*m_prepare)(Signal*, SchemaOpPtr);
    void (Dbdict::*m_commit)(Signal*, SchemaOpPtr);
    void (Dbdict::*m_complete)(Signal*, SchemaOpPtr);
    // abort mode
    void (Dbdict::*m_abortParse)(Signal*, SchemaOpPtr);
    void (Dbdict::*m_abortPrepare)(Signal*, SchemaOpPtr);
  };

  // all OpInfo records
  static const OpInfo* g_opInfoList[];
  const OpInfo* findOpInfo(Uint32 gsn);

  // OpRec

  struct OpRec
  {
    char m_opType[4]; // TODO: remove. only use m_magic

    Uint32 nextPool;

    Uint32 m_magic;

    // reference to the static member in subclass
    const OpInfo& m_opInfo;

    // pointer to internal signal in subclass instance
    Uint32* const m_impl_req_data;

    // DictObject operated on
    Uint32 m_obj_ptr_i;

    OpRec(const OpInfo& info, Uint32* impl_req_data) :
      m_magic(info.m_magic),
      m_opInfo(info),
      m_impl_req_data(impl_req_data) {
      m_obj_ptr_i = RNIL;
      memcpy(m_opType, m_opInfo.m_opType, 4);
    }
  };
  typedef Ptr<OpRec> OpRecPtr;

  /*
   * OpSection
   *
   * Signal sections are released in parse phase.  If necessary
   * they are first saved under schema op record.
   */

  enum { OpSectionSegmentSize = 127 };
  typedef
    DataBufferSegment<OpSectionSegmentSize> OpSectionSegment;
  typedef
    LocalDataBuffer<OpSectionSegmentSize, LocalArenaPool<OpSectionSegment> >
    OpSectionBuffer;
  typedef
    DataBuffer<OpSectionSegmentSize, LocalArenaPool<OpSectionSegment> >::Head
    OpSectionBufferHead;
  typedef
    OpSectionBuffer::DataBufferPool
    OpSectionBufferPool;
  typedef
    DataBuffer<OpSectionSegmentSize, LocalArenaPool<OpSectionSegment> >::ConstDataBufferIterator
    OpSectionBufferConstIterator;

  ArenaPool<OpSectionSegment> c_opSectionBufferPool;

  struct OpSection {
    OpSectionBufferHead m_head;
    void init() {
      m_head.init();
    }
    Uint32 getSize() const {
      return m_head.getSize();
    }
  };

  bool copyIn(OpSectionBufferPool&, OpSection&, const SegmentedSectionPtr&);
  bool copyIn(OpSectionBufferPool&, OpSection&, const Uint32* src, Uint32 srcSize);
  bool copyOut(OpSectionBufferPool&, const OpSection&, SegmentedSectionPtr&);
  bool copyOut(OpSectionBufferPool&, const OpSection&, Uint32* dst, Uint32 dstSize);
  bool copyOut(OpSectionBuffer & buffer, OpSectionBufferConstIterator & iter,
               Uint32 * dst, Uint32 len);
  void release(OpSectionBufferPool&, OpSection&);

  // SchemaOp

  struct SchemaOp {
    Uint32 nextPool;

    enum OpState
    {
      OS_INITIAL          = 0,
      OS_PARSE_MASTER     = 1,
      OS_PARSING          = 2,
      OS_PARSED           = 3,
      OS_PREPARING        = 4,
      OS_PREPARED         = 5,
      OS_ABORTING_PREPARE = 6,
      OS_ABORTED_PREPARE  = 7,
      OS_ABORTING_PARSE   = 8,
      //OS_ABORTED_PARSE    = 9,  // Not used, op released
      OS_COMMITTING       = 10,
      OS_COMMITTED        = 11,
      OS_COMPLETING       = 12,
      OS_COMPLETED        = 13
    };

    Uint32 m_state;
    /*
      Return the "weight" of an operation state, used to determine
      the absolute order of operations.
     */
    static Uint32 weight(Uint32 state) {
      switch ((OpState) state) {
      case OS_INITIAL:
        return 0;
      case OS_PARSE_MASTER:
        return 1;
      case OS_PARSING:
        return 2;
      case OS_PARSED:
        return 5;
      case OS_PREPARING:
        return 6;
      case OS_PREPARED:
        return 9;
      case OS_ABORTING_PREPARE:
        return 8;
      case OS_ABORTED_PREPARE:
        return 7;
      case OS_ABORTING_PARSE:
        return 4;
      //case OS_ABORTED_PARSE    = 9,  // Not used, op released
        //return 3:
      case OS_COMMITTING:
        return 10;
      case OS_COMMITTED:
        return 11;
      case OS_COMPLETING:
        return 12;
      case OS_COMPLETED:
        return 13;
      }
      assert(false);
      return -1;
    }
    Uint32 m_restart;
    Uint32 op_key;
    Uint32 m_base_op_ptr_i;
    Uint32 nextHash;
    Uint32 prevHash;
    Uint32 hashValue() const {
      return op_key;
    }
    bool equal(const SchemaOp& rec) const {
      return op_key == rec.op_key;
    }

    Uint32 nextList;
    Uint32 prevList;

    // tx client or DICT master for recursive ops
    Uint32 m_clientRef;
    Uint32 m_clientData;

    // requestExtra and requestFlags from REQ and trans level
    Uint32 m_requestInfo;

    // the op belongs to this trans
    SchemaTransPtr m_trans_ptr;

    // type specific record (the other half of schema op)
    OpRecPtr m_oprec_ptr;

    // saved signal sections or other variable data
    OpSection m_section[3];
    Uint32 m_sections;

    // callback for use with sub-operations
    Callback m_callback;

    // link to an extra "helper" op and link back from it
    SchemaOpPtr m_oplnk_ptr;
    SchemaOpPtr m_opbck_ptr;

    // error always propagates to trans level
    ErrorInfo m_error;

    // Copy of original and current schema file entry
    Uint32 m_orig_entry_id;
    SchemaFile::TableEntry m_orig_entry;

    // magic is on when record is seized
    enum { DICT_MAGIC = ~RT_DBDICT_SCHEMA_OPERATION };
    Uint32 m_magic;

    SchemaOp() {
      m_restart = 0;
      m_clientRef = 0;
      m_clientData = 0;
      m_requestInfo = 0;
      m_trans_ptr.setNull();
      m_oprec_ptr.setNull();
      m_sections = 0;
      m_callback.m_callbackFunction = 0;
      m_callback.m_callbackData = 0;
      m_oplnk_ptr.setNull();
      m_opbck_ptr.setNull();
      m_magic = DICT_MAGIC;
      m_base_op_ptr_i = RNIL;

      m_orig_entry_id = RNIL;
      m_orig_entry.init();
    }

    SchemaOp(Uint32 the_op_key) {
      op_key = the_op_key;
    }

#ifdef VM_TRACE
    void print(NdbOut&) const;
#endif
  };

  typedef RecordPool<ArenaPool<SchemaOp> > SchemaOp_pool;
  typedef DLMHashTable<SchemaOp_pool> SchemaOp_hash;
  typedef DLFifoList<SchemaOp_pool>::Head  SchemaOp_head;
  typedef LocalDLFifoList<SchemaOp_pool> LocalSchemaOp_list;

  SchemaOp_pool c_schemaOpPool;
  SchemaOp_hash c_schemaOpHash;

  const OpInfo& getOpInfo(SchemaOpPtr op_ptr);

  // set or get the type specific record cast to the specific type

  template <class T>
  inline void
  setOpRec(SchemaOpPtr op_ptr, const Ptr<T> t_ptr) {
    OpRecPtr& oprec_ptr = op_ptr.p->m_oprec_ptr;
    ndbrequire(!t_ptr.isNull());
    oprec_ptr.i = t_ptr.i;
    oprec_ptr.p = static_cast<OpRec*>(t_ptr.p);
    ndbrequire(memcmp(t_ptr.p->m_opType, T::g_opInfo.m_opType, 4) == 0);
  }

  template <class T>
  inline void
  getOpRec(SchemaOpPtr op_ptr, Ptr<T>& t_ptr) {
    OpRecPtr oprec_ptr = op_ptr.p->m_oprec_ptr;
    ndbrequire(!oprec_ptr.isNull());
    t_ptr.i = oprec_ptr.i;
    t_ptr.p = static_cast<T*>(oprec_ptr.p);
    ndbrequire(memcmp(t_ptr.p->m_opType, T::g_opInfo.m_opType, 4) == 0);
  }

  // OpInfo m_seize, m_release

  template <class T>
  inline bool
  seizeOpRec(SchemaOpPtr op_ptr) {
    OpRecPtr& oprec_ptr = op_ptr.p->m_oprec_ptr;
    RecordPool<ArenaPool<T> >& pool = T::getPool(this);
    Ptr<T> t_ptr;
    if (pool.seize(op_ptr.p->m_trans_ptr.p->m_arena, t_ptr)) {
      new (t_ptr.p) T();
      setOpRec<T>(op_ptr, t_ptr);
      return true;
    }
    oprec_ptr.setNull();
    return false;
  }

  template <class T>
  inline void
  releaseOpRec(SchemaOpPtr op_ptr) {
    OpRecPtr& oprec_ptr = op_ptr.p->m_oprec_ptr;
    RecordPool<ArenaPool<T> >& pool = T::getPool(this);
    Ptr<T> t_ptr;
    getOpRec<T>(op_ptr, t_ptr);
    pool.release(t_ptr);
    oprec_ptr.setNull();
  }

  // seize / find / release, atomic on op rec + data rec

  bool seizeSchemaOp(SchemaTransPtr trans_ptr, SchemaOpPtr& op_ptr, Uint32 op_key, const OpInfo& info, bool linked=false);

  template <class T>
  inline bool
  seizeSchemaOp(SchemaTransPtr trans_ptr, SchemaOpPtr& op_ptr, Uint32 op_key, bool linked) {
    return seizeSchemaOp(trans_ptr, op_ptr, op_key, T::g_opInfo, linked);
  }

  template <class T>
  inline bool
  seizeSchemaOp(SchemaTransPtr trans_ptr, SchemaOpPtr& op_ptr, Ptr<T>& t_ptr, Uint32 op_key) {
    if (seizeSchemaOp<T>(trans_ptr, op_ptr, op_key)) {
      getOpRec<T>(op_ptr, t_ptr);
      return true;
    }
    return false;
  }

  template <class T>
  inline bool
  seizeSchemaOp(SchemaTransPtr trans_ptr, SchemaOpPtr& op_ptr, bool linked) {
    /*
      Store node id in high 8 bits to make op_key globally unique
     */
    Uint32 op_key =
      (getOwnNodeId() << 24) +
      ((c_opRecordSequence + 1) & 0x00FFFFFF);
    if (seizeSchemaOp<T>(trans_ptr, op_ptr, op_key, linked)) {
      c_opRecordSequence++;
      return true;
    }
    return false;
  }

  template <class T>
  inline bool
  seizeSchemaOp(SchemaTransPtr trans_ptr, SchemaOpPtr& op_ptr, Ptr<T>& t_ptr, bool linked=false) {
    if (seizeSchemaOp<T>(trans_ptr, op_ptr, linked)) {
      getOpRec<T>(op_ptr, t_ptr);
      return true;
    }
    return false;
  }

  template <class T>
  inline bool
  seizeLinkedSchemaOp(SchemaOpPtr op_ptr, SchemaOpPtr& oplnk_ptr, Ptr<T>& t_ptr) {
    ndbrequire(op_ptr.p->m_oplnk_ptr.isNull());
    if (seizeSchemaOp<T>(op_ptr.p->m_trans_ptr, oplnk_ptr, true)) {
      op_ptr.p->m_oplnk_ptr = oplnk_ptr;
      oplnk_ptr.p->m_opbck_ptr = op_ptr;
      getOpRec<T>(oplnk_ptr, t_ptr);
      return true;
    }
    oplnk_ptr.setNull();
    return false;
  }

  bool findSchemaOp(SchemaOpPtr& op_ptr, Uint32 op_key);

  template <class T>
  inline bool
  findSchemaOp(SchemaOpPtr& op_ptr, Ptr<T>& t_ptr, Uint32 op_key) {
    if (findSchemaOp(op_ptr, op_key)) {
      getOpRec(op_ptr, t_ptr);
      return true;
    }
    return false;
  }

  void releaseSchemaOp(SchemaOpPtr& op_ptr);

  // copy signal sections to schema op sections
  const OpSection& getOpSection(SchemaOpPtr, Uint32 ss_no);
  bool saveOpSection(SchemaOpPtr, SectionHandle&, Uint32 ss_no);
  bool saveOpSection(SchemaOpPtr, SegmentedSectionPtr ss_ptr, Uint32 ss_no);
  void releaseOpSection(SchemaOpPtr, Uint32 ss_no);
  bool replaceOpSection(SchemaOpPtr, Uint32 ss_no, SegmentedSectionPtr ss_ptr);

  // add operation to transaction OpList
  void addSchemaOp(SchemaOpPtr);

  void updateSchemaOpStep(SchemaTransPtr, SchemaOpPtr);

  // the link between SdhemaOp and DictObject (1-way now)

  bool hasDictObject(SchemaOpPtr);
  void getDictObject(SchemaOpPtr, DictObjectPtr&);
  void linkDictObject(SchemaOpPtr op_ptr, DictObjectPtr obj_ptr);
  void unlinkDictObject(SchemaOpPtr op_ptr);
  void seizeDictObject(SchemaOpPtr, DictObjectPtr&, const RopeHandle& name);
  bool findDictObject(SchemaOpPtr, DictObjectPtr&, const char* name);
  bool findDictObject(SchemaOpPtr, DictObjectPtr&, Uint32 obj_ptr_i);
  void releaseDictObject(SchemaOpPtr);
  void findDictObjectOp(SchemaOpPtr&, DictObjectPtr);

  /*
   * Trans client is the API client (not us, for recursive ops).
   * Its state is shared by SchemaTrans / TxHandle (for takeover).
   */
  struct TransClient {
    enum State {
      StateUndef = 0,
      BeginReq = 1,   // begin trans received
      BeginReply = 2, // reply sent / waited for
      ParseReq = 3,
      ParseReply = 4,
      EndReq = 5,
      EndReply = 6
    };
    enum Flag {
      ApiFail = 1,
      Background = 2,
      TakeOver = 4,
      Commit = 8
    };
  };

  // SchemaTrans

  struct SchemaTrans {
    // ArrayPool
    Uint32 nextPool;

    enum TransState
    {
      TS_INITIAL          = 0,
      TS_STARTING         = 1, // Starting at participants
      TS_STARTED          = 2, // Started (potentially with parsed ops)
      TS_PARSING          = 3, // Parsing at participants
      TS_SUBOP            = 4, // Creating subop
      TS_ROLLBACK_SP      = 5, // Rolling back to SP (supported before prepare)
      TS_FLUSH_PREPARE    = 6,
      TS_PREPARING        = 7, // Preparing operations
      TS_ABORTING_PREPARE = 8, // Aborting prepared operations
      TS_ABORTING_PARSE   = 9, // Aborting parsed operations
      TS_FLUSH_COMMIT     = 10,
      TS_COMMITTING       = 11,// Committing
      TS_FLUSH_COMPLETE   = 12,// Committed
      TS_COMPLETING       = 13,// Completing
      TS_ENDING           = 14
    };

    Uint32 m_state;
    static Uint32 weight(Uint32 state) {
    /*
      Return the "weight" of a transaction state, used to determine
      the absolute order of beleived transaction states at master
      takeover.
     */
      switch ((TransState) state) {
      case TS_INITIAL:
        return 0;
      case TS_STARTING:
        return 1;
      case TS_STARTED:
        return 2;
      case TS_PARSING:
        return 3;
      case TS_SUBOP:
        return 6;
      case TS_ROLLBACK_SP:
        return 5;
      case TS_FLUSH_PREPARE:
        return 7;
      case TS_PREPARING:
        return 8;
      case TS_ABORTING_PREPARE:
        return 9;
      case TS_ABORTING_PARSE:
        return 4;
      case TS_FLUSH_COMMIT:
        return 10;
      case TS_COMMITTING:
        return 11;
      case TS_FLUSH_COMPLETE:
        return 12;
      case TS_COMPLETING:
        return 13;
      case TS_ENDING:
        return 14;
      }
      assert(false);
      return -1;
    }
    // DLMHashTable
    Uint32 trans_key;
    Uint32 nextHash;
    Uint32 prevHash;
    Uint32 hashValue() const {
      return trans_key;
    }
    bool equal(const SchemaTrans& rec) const {
      return trans_key == rec.trans_key;
    }

    // DLFifoList where new ones are added at end
    Uint32 nextList;
    Uint32 prevList;

    bool m_isMaster;
    BlockReference m_masterRef;

    // requestFlags from begin/end trans
    Uint32 m_requestInfo;

    BlockReference m_clientRef;
    Uint32 m_obj_id;
    Uint32 m_transId;
    TransClient::State m_clientState;
    Uint32 m_clientFlags;
    Uint32 m_takeOverTxKey;

    NdbNodeBitmask m_nodes;      // Nodes part of transaction
    NdbNodeBitmask m_ref_nodes;  // Nodes replying REF to req
    SafeCounterHandle m_counter; // Outstanding REQ's

    ArenaHead m_arena;
    Uint32 m_curr_op_ptr_i;
    SchemaOp_head m_op_list;

    // Master takeover
    enum TakeoverRecoveryState
    {
      TRS_INITIAL     = 0,
      TRS_ROLLFORWARD = 1,
      TRS_ROLLBACK    = 2
    };
    Uint32 m_master_recovery_state;
    // These are common states all nodes must achieve
    // to be able to be involved in total rollforward/rollbackward
    Uint32 m_rollforward_op;
    Uint32 m_rollforward_op_state;
    Uint32 m_rollback_op;
    Uint32 m_rollback_op_state;
    Uint32 m_lowest_trans_state;
    Uint32 m_highest_trans_state;
    // Flag for signalling partial rollforward check during master takeover
    bool check_partial_rollforward;
    // Flag for signalling that already completed operation is recreated
    bool ressurected_op;

    // request for lock/unlock
    DictLockReq m_lockReq;

    // callback (not yet used)
    Callback m_callback;

    // error is reset after each req/reply
    ErrorInfo m_error;

    /**
     * Mutex handling
     */
    MutexHandle2<DIH_START_LCP_MUTEX> m_commit_mutex;

    bool m_flush_prepare;
    bool m_flush_commit;
    bool m_flush_complete;
    bool m_flush_end;
    bool m_wait_gcp_on_commit;
    bool m_abort_on_node_fail;

    // magic is on when record is seized
    enum { DICT_MAGIC = ~RT_DBDICT_SCHEMA_TRANSACTION };
    Uint32 m_magic;

    SchemaTrans() {
      m_state = TS_INITIAL;
      m_isMaster = false;
      m_masterRef = 0;
      m_requestInfo = 0;
      m_clientRef = 0;
      m_transId = 0;
      m_clientState = TransClient::StateUndef;
      m_clientFlags = 0;
      m_takeOverTxKey = 0;
      bzero(&m_lockReq, sizeof(m_lockReq));
      m_callback.m_callbackFunction = 0;
      m_callback.m_callbackData = 0;
      m_magic = DICT_MAGIC;
      m_obj_id = RNIL;
      m_flush_prepare = false;
      m_flush_commit = false;
      m_flush_complete = false;
      m_flush_end = false;
      m_wait_gcp_on_commit = true;
      m_abort_on_node_fail = false;
    }

    SchemaTrans(Uint32 the_trans_key) {
      trans_key = the_trans_key;
    }

#ifdef VM_TRACE
    void print(NdbOut&) const;
#endif
  };

  Uint32 check_read_obj(Uint32 objId, Uint32 transId = 0);
  Uint32 check_read_obj(SchemaFile::TableEntry*, Uint32 transId = 0);
  Uint32 check_write_obj(Uint32 objId, Uint32 transId = 0,
         SchemaFile::EntryState = SchemaFile::SF_UNUSED);
  Uint32 check_write_obj(Uint32, Uint32, SchemaFile::EntryState, ErrorInfo&);

  typedef RecordPool<ArenaPool<SchemaTrans> > SchemaTrans_pool;
  typedef DLMHashTable<SchemaTrans_pool> SchemaTrans_hash;
  typedef DLFifoList<SchemaTrans_pool> SchemaTrans_list;

  SchemaTrans_pool c_schemaTransPool;
  SchemaTrans_hash c_schemaTransHash;
  SchemaTrans_list c_schemaTransList;
  Uint32 c_schemaTransCount;

  bool seizeSchemaTrans(SchemaTransPtr&, Uint32 trans_key);
  bool seizeSchemaTrans(SchemaTransPtr&);
  bool findSchemaTrans(SchemaTransPtr&, Uint32 trans_key);
  void releaseSchemaTrans(SchemaTransPtr&);

  // coordinator
  void createSubOps(Signal*, SchemaOpPtr, bool first = false);
  void abortSubOps(Signal*, SchemaOpPtr, ErrorInfo);

  void trans_recv_reply(Signal*, SchemaTransPtr);
  void trans_start_recv_reply(Signal*, SchemaTransPtr);
  void trans_parse_recv_reply(Signal*, SchemaTransPtr);

  void trans_prepare_start(Signal*, SchemaTransPtr);
  void trans_prepare_first(Signal*, SchemaTransPtr);
  void trans_prepare_recv_reply(Signal*, SchemaTransPtr);
  void trans_prepare_next(Signal*, SchemaTransPtr, SchemaOpPtr);
  void trans_prepare_done(Signal*, SchemaTransPtr);

  void trans_abort_prepare_start(Signal*, SchemaTransPtr);
  void trans_abort_prepare_recv_reply(Signal*, SchemaTransPtr);
  void trans_abort_prepare_next(Signal*, SchemaTransPtr, SchemaOpPtr);
  void trans_abort_prepare_done(Signal*, SchemaTransPtr);

  void trans_abort_parse_start(Signal*, SchemaTransPtr);
  void trans_abort_parse_recv_reply(Signal*, SchemaTransPtr);
  void trans_abort_parse_next(Signal*, SchemaTransPtr, SchemaOpPtr);
  void trans_abort_parse_done(Signal*, SchemaTransPtr);

  void trans_rollback_sp_start(Signal* signal, SchemaTransPtr);
  void trans_rollback_sp_recv_reply(Signal* signal, SchemaTransPtr);
  void trans_rollback_sp_next(Signal* signal, SchemaTransPtr, SchemaOpPtr);
  void trans_rollback_sp_done(Signal* signal, SchemaTransPtr, SchemaOpPtr);

  void trans_commit_start(Signal*, SchemaTransPtr);
  void trans_commit_wait_gci(Signal*);
  void trans_commit_mutex_locked(Signal*, Uint32, Uint32);
  void trans_commit_first(Signal*, SchemaTransPtr);
  void trans_commit_recv_reply(Signal*, SchemaTransPtr);
  void trans_commit_next(Signal*, SchemaTransPtr, SchemaOpPtr);
  void trans_commit_done(Signal* signal, SchemaTransPtr);
  void trans_commit_mutex_unlocked(Signal*, Uint32, Uint32);

  void trans_complete_start(Signal* signal, SchemaTransPtr);
  void trans_complete_first(Signal* signal, SchemaTransPtr);
  void trans_complete_next(Signal*, SchemaTransPtr, SchemaOpPtr);
  void trans_complete_recv_reply(Signal*, SchemaTransPtr);
  void trans_complete_done(Signal*, SchemaTransPtr);

  void trans_end_start(Signal* signal, SchemaTransPtr);
  void trans_end_recv_reply(Signal*, SchemaTransPtr);

  void trans_log(SchemaTransPtr);
  Uint32 trans_log_schema_op(SchemaOpPtr,
                             Uint32 objectId,
                             const SchemaFile::TableEntry*);

  void trans_log_schema_op_abort(SchemaOpPtr);
  void trans_log_schema_op_complete(SchemaOpPtr);

  void handle_master_takeover(Signal*);
  void check_takeover_replies(Signal*);
  void trans_recover(Signal*, SchemaTransPtr);
  void check_partial_trans_abort_prepare_next(SchemaTransPtr,
                                              NdbNodeBitmask &,
                                              SchemaOpPtr);
  void check_partial_trans_abort_parse_next(SchemaTransPtr,
                                            NdbNodeBitmask &,
                                            SchemaOpPtr);
  void check_partial_trans_complete_start(SchemaTransPtr, NdbNodeBitmask &);
  void check_partial_trans_commit_start(SchemaTransPtr, NdbNodeBitmask &);
  void check_partial_trans_commit_next(SchemaTransPtr,
                                       NdbNodeBitmask &,
                                       SchemaOpPtr);

  // participant
  void recvTransReq(Signal*);
  void recvTransParseReq(Signal*, SchemaTransPtr,
                         Uint32 op_key, const OpInfo& info,
                         Uint32 requestInfo);
  void runTransSlave(Signal*, SchemaTransPtr);
  void update_op_state(SchemaOpPtr);
  void sendTransConf(Signal*, SchemaOpPtr);
  void sendTransConf(Signal*, SchemaTransPtr);
  void sendTransConfRelease(Signal*, SchemaTransPtr);
  void sendTransRef(Signal*, SchemaOpPtr);
  void sendTransRef(Signal*, SchemaTransPtr);

  void slave_run_start(Signal*, const SchemaTransImplReq*);
  void slave_run_parse(Signal*, SchemaTransPtr, const SchemaTransImplReq*);
  void slave_run_flush(Signal*, SchemaTransPtr, const SchemaTransImplReq*);
  void slave_writeSchema_conf(Signal*, Uint32, Uint32);
  void slave_commit_mutex_locked(Signal*, Uint32, Uint32);
  void slave_commit_mutex_unlocked(Signal*, Uint32, Uint32);

  // reply to trans client for begin/end trans
  void sendTransClientReply(Signal*, SchemaTransPtr);

  // on DB slave node failure exclude the node from transactions
  void handleTransSlaveFail(Signal*, Uint32 failedNode);

  // common code for different op types

  /*
   * Client REQ starts with find trans and add op record.
   * Sets request info in op and default request type in impl_req.
   */
  template <class T, class Req, class ImplReq>
  inline void
  startClientReq(SchemaOpPtr& op_ptr, Ptr<T>& t_ptr,
                 const Req* req, ImplReq*& impl_req, ErrorInfo& error)
  {
    SchemaTransPtr trans_ptr;

    const Uint32 requestInfo = req->requestInfo;
    const Uint32 requestType = DictSignal::getRequestType(requestInfo);
    const Uint32 requestExtra = DictSignal::getRequestExtra(requestInfo);
    const bool localTrans = (requestInfo & DictSignal::RF_LOCAL_TRANS);

    if (getOwnNodeId() != c_masterNodeId && !localTrans) {
      jam();
      setError(error, SchemaTransImplRef::NotMaster, __LINE__);
      return;
    }

    if (!findSchemaTrans(trans_ptr, req->transKey)) {
      jam();
      setError(error, SchemaTransImplRef::InvalidTransKey, __LINE__);
      return;
    }

    if (trans_ptr.p->m_transId != req->transId) {
      jam();
      setError(error, SchemaTransImplRef::InvalidTransId, __LINE__);
      return;
    }

    if (!localTrans)
    {
      ndbassert(getOwnNodeId() == c_masterNodeId);
      NodeRecordPtr masterNodePtr;
      c_nodes.getPtr(masterNodePtr, c_masterNodeId);

      if (masterNodePtr.p->nodeState == NodeRecord::NDB_MASTER_TAKEOVER)
      {
        jam();
        /**
         * There is a dict takeover in progress, and the transaction may thus
         * be in an inconsistent state where its fate has not been decided yet.
         * If transaction is in error we return that error,
         * else we return 'Busy' which will cause a later retry.
         */
        if (hasError(trans_ptr.p->m_error))
        {
          jam();
          setError(error, trans_ptr.p->m_error);
        }
        else
        {
          jam();
          setError(error, SchemaTransImplRef::Busy, __LINE__);
        }
        return;
      }
    }

    // Assert that we are not in an inconsistent/incomplete state
    ndbassert(!hasError(trans_ptr.p->m_error));
    ndbassert(!c_takeOverInProgress);
    ndbassert(trans_ptr.p->m_counter.done());   

    if (!seizeSchemaOp(trans_ptr, op_ptr, t_ptr)) {
      jam();
      setError(error, SchemaTransImplRef::TooManySchemaOps, __LINE__);
      return;
    }

    trans_ptr.p->m_clientState = TransClient::ParseReq;

    DictSignal::setRequestExtra(op_ptr.p->m_requestInfo, requestExtra);
    DictSignal::addRequestFlags(op_ptr.p->m_requestInfo, requestInfo);

    // impl_req was passed via reference
    impl_req = &t_ptr.p->m_request;

    impl_req->senderRef = reference();
    impl_req->senderData = op_ptr.p->op_key;
    impl_req->requestType = requestType;

    // client of this REQ (trans client or us, recursively)
    op_ptr.p->m_clientRef = req->clientRef;
    op_ptr.p->m_clientData = req->clientData;
  }

  /*
   * The other half of client REQ processing.  On error starts
   * rollback of current client op and its sub-ops.
   */
  void handleClientReq(Signal*, SchemaOpPtr, SectionHandle&);

  // DICT receives recursive or internal CONF or REF

  template <class Conf>
  inline void
  handleDictConf(Signal* signal, const Conf* conf) {
    D("handleDictConf" << V(conf->senderData));
    ndbrequire(signal->getNoOfSections() == 0);

    Callback callback;
    bool ok = findCallback(callback, conf->senderData);
    ndbrequire(ok);
    execute(signal, callback, 0);
  }

  template <class Ref>
  inline void
  handleDictRef(Signal* signal, const Ref* ref) {
    D("handleDictRef" << V(ref->senderData) << V(ref->errorCode));
    ndbrequire(signal->getNoOfSections() == 0);

    Callback callback;
    bool ok = findCallback(callback, ref->senderData);
    if(ok)
    {
      ndbrequire(ref->errorCode != 0);
      execute(signal, callback, ref->errorCode);
    }
    else
    {
      D("handleDictRef - failed to find callback function, invalid schema transaction key"); 
    }
  }

  /*
   * TxHandle
   *
   * DICT as schema trans client.  TxHandle is the client-side record.
   * It has same role as NdbDictInterface::Tx in NDB API.  It is used
   * for following:
   *
   * - create or drop table at NR/SR [not yet]
   * - build or activate indexes at NR/SR
   * - take over client trans if client requests this
   * - take over client trans when client API has failed
   */

  struct TxHandle {
    // ArrayPool
    Uint32 nextPool;

    // DLMHashTable
    Uint32 tx_key;
    Uint32 nextHash;
    Uint32 prevHash;
    Uint32 hashValue() const {
      return tx_key;
    }
    bool equal(const TxHandle& rec) const {
      return tx_key == rec.tx_key;
    }

    Uint32 m_requestInfo; // global flags are passed to schema trans
    Uint32 m_transId;
    Uint32 m_transKey;
    Uint32 m_userData;

    // when take over for background or for failed API
    TransClient::State m_clientState;
    Uint32 m_clientFlags;
    BlockReference m_takeOverRef;
    Uint32 m_takeOverTransId;

    Callback m_callback;
    ErrorInfo m_error;

    // magic is on when record is seized
    enum { DICT_MAGIC = 0xd1c70003 };
    Uint32 m_magic;

    TxHandle() {
      m_requestInfo = 0;
      m_transId = 0;
      m_transKey = 0;
      m_userData = 0;
      m_clientState = TransClient::StateUndef;
      m_clientFlags = 0;
      m_takeOverRef = 0;
      m_takeOverTransId = 0;
      m_callback.m_callbackFunction = 0;
      m_callback.m_callbackData = 0;
      m_magic = 0;
    }

    TxHandle(Uint32 the_tx_key) {
      tx_key = the_tx_key;
    }
#ifdef VM_TRACE
    void print(NdbOut&) const;
#endif
  };

  typedef ArrayPool<TxHandle> TxHandle_pool;
  typedef DLMHashTable<TxHandle_pool> TxHandle_hash;

  TxHandle_pool c_txHandlePool;
  TxHandle_hash c_txHandleHash;

  bool seizeTxHandle(TxHandlePtr&);
  bool findTxHandle(TxHandlePtr&, Uint32 tx_key);
  void releaseTxHandle(TxHandlePtr&);

  void beginSchemaTrans(Signal*, TxHandlePtr);
  void endSchemaTrans(Signal*, TxHandlePtr, Uint32 flags = 0);

  void handleApiFail(Signal*, Uint32 failedApiNode);
  void takeOverTransClient(Signal*, SchemaTransPtr);
  void runTransClientTakeOver(Signal*, Uint32 tx_key, Uint32 ret);
  void finishApiFail(Signal*, TxHandlePtr tx_ptr);
  void apiFailBlockHandling(Signal*, Uint32 failedApiNode);

  /*
   * Callback key is for different record types in some cases.
   * For example a CONF can be for SchemaOp or for TxHandle.
   * This looks for match for one of op_key/trans_key/tx_key.
   */
  bool findCallback(Callback& callback, Uint32 any_key);

  // MODULE: CreateTable

  struct CreateTableRec;
  typedef RecordPool<ArenaPool<CreateTableRec> > CreateTableRec_pool;

  struct CreateTableRec : public OpRec {
    static const OpInfo g_opInfo;

    static CreateTableRec_pool&
    getPool(Dbdict* dict) {
      return dict->c_createTableRecPool;
    }

    CreateTabReq m_request;

    // wl3600_todo check mutex name and number later
    MutexHandle2<DIH_START_LCP_MUTEX> m_startLcpMutex;

    // long signal memory for temp use
    Uint32 m_tabInfoPtrI;
    Uint32 m_fragmentsPtrI;

    // connect pointers towards DIH and LQH
    Uint32 m_dihAddFragPtr;
    Uint32 m_lqhFragPtr;

    // who is using local create tab
    Callback m_callback;

    // flag if this op has been aborted in RT_PREPARE phase
    bool m_abortPrepareDone;

    //
    bool m_fully_replicated_trigger;

    // Table has been modified by subOps
    bool m_modified_by_subOps;

    CreateTableRec() :
      OpRec(g_opInfo, (Uint32*)&m_request) {
      memset(&m_request, 0, sizeof(m_request));
      m_tabInfoPtrI = RNIL;
      m_fragmentsPtrI = RNIL;
      m_dihAddFragPtr = RNIL;
      m_lqhFragPtr = RNIL;
      m_abortPrepareDone = false;
      m_fully_replicated_trigger = false;
      m_modified_by_subOps = false;
    }

#ifdef VM_TRACE
    void print(NdbOut&) const;
#endif
  };

  typedef Ptr<CreateTableRec> CreateTableRecPtr;
  CreateTableRec_pool c_createTableRecPool;

  // OpInfo
  bool createTable_seize(SchemaOpPtr);
  void createTable_release(SchemaOpPtr);
  //
  void createTable_parse(Signal*, bool master,
                         SchemaOpPtr, SectionHandle&, ErrorInfo&);
  bool createTable_subOps(Signal*, SchemaOpPtr);
  void createTable_reply(Signal*, SchemaOpPtr, ErrorInfo);
  //
  void createTable_prepare(Signal*, SchemaOpPtr);
  void createTable_commit(Signal*, SchemaOpPtr);
  void createTable_complete(Signal*, SchemaOpPtr);
  //
  void createTable_abortParse(Signal*, SchemaOpPtr);
  void createTable_abortPrepare(Signal*, SchemaOpPtr);

  //
  void markTableModifiedBySubOp(SchemaOpPtr, Uint32 tableId);

  // prepare
  void createTab_writeTableConf(Signal*, Uint32 op_key, Uint32 ret);
  void createTab_local(Signal*, SchemaOpPtr, OpSection fragSec, Callback*);
  void createTab_dih(Signal*, SchemaOpPtr);
  void createTab_localComplete(Signal*, Uint32 op_key, Uint32 ret);

  void createTable_toCreateTrigger(Signal* signal, SchemaOpPtr op_ptr);
  void createTable_fromCreateTrigger(Signal* signal,
                                     Uint32 op_key,
                                     Uint32 ret);

  // commit
  void createTab_activate(Signal*, SchemaOpPtr, Callback*);
  void createTab_alterComplete(Signal*, Uint32 op_key, Uint32 ret);

  // abort prepare
  void createTable_abortLocalConf(Signal*, Uint32 aux_op_key, Uint32 ret);

  // MODULE: DropTable

  struct DropTableRec;
  typedef RecordPool<ArenaPool<DropTableRec> > DropTableRec_pool;

  struct DropTableRec : public OpRec {
    static const OpInfo g_opInfo;

    static DropTableRec_pool&
    getPool(Dbdict* dict) {
      return dict->c_dropTableRecPool;
    }

    DropTabReq m_request;
    bool m_fully_replicated_trigger;

    // wl3600_todo check mutex name and number later
    MutexHandle2<BACKUP_DEFINE_MUTEX> m_define_backup_mutex;

    Uint32 m_block;
    enum { BlockCount = 6 };
    Uint32 m_blockNo[BlockCount];
    Callback m_callback;

    DropTableRec() :
      OpRec(g_opInfo, (Uint32*)&m_request) {
      memset(&m_request, 0, sizeof(m_request));
      m_block = 0;
      m_fully_replicated_trigger = false;
    }

#ifdef VM_TRACE
    void print(NdbOut&) const;
#endif
  };

  typedef Ptr<DropTableRec> DropTableRecPtr;
  DropTableRec_pool c_dropTableRecPool;

  // OpInfo
  bool dropTable_seize(SchemaOpPtr);
  void dropTable_release(SchemaOpPtr);
  //
  void dropTable_parse(Signal*, bool master,
                       SchemaOpPtr, SectionHandle&, ErrorInfo&);
  bool dropTable_subOps(Signal*, SchemaOpPtr);
  void dropTable_reply(Signal*, SchemaOpPtr, ErrorInfo);
  //
  void dropTable_prepare(Signal*, SchemaOpPtr);
  void dropTable_commit(Signal*, SchemaOpPtr);
  void dropTable_complete(Signal*, SchemaOpPtr);
  //
  void dropTable_abortParse(Signal*, SchemaOpPtr);
  void dropTable_abortPrepare(Signal*, SchemaOpPtr);

  // prepare
  void dropTable_backup_mutex_locked(Signal*, Uint32 op_key, Uint32 ret);

  void dropTable_toDropTrigger(Signal* signal, SchemaOpPtr op_ptr);
  void dropTable_fromDropTrigger(Signal* signal,
                                 Uint32 op_key,
                                 Uint32 ret);

  // commit
  void dropTable_commit_nextStep(Signal*, SchemaOpPtr);
  void dropTable_commit_fromLocal(Signal*, Uint32 op_key, Uint32 errorCode);
  void dropTable_commit_done(Signal*, SchemaOpPtr);

  // complete
  void dropTable_complete_nextStep(Signal*, SchemaOpPtr);
  void dropTable_complete_fromLocal(Signal*, Uint32 op_key);
  void dropTable_complete_done(Signal*, Uint32 op_key, Uint32 ret);

  // MODULE: AlterTable

  struct AlterTableRec;
  typedef RecordPool<ArenaPool<AlterTableRec> > AlterTableRec_pool;

  struct AlterTableRec : public OpRec {
    static const OpInfo g_opInfo;

    static AlterTableRec_pool&
    getPool(Dbdict* dict) {
      return dict->c_alterTableRecPool;
    }

    AlterTabReq m_request;

    // added attributes
    OpSection m_newAttrData;

    // wl3600_todo check mutex name and number later
    MutexHandle2<BACKUP_DEFINE_MUTEX> m_define_backup_mutex;

    // current and new temporary work table
    TableRecordPtr::I m_newTablePtrI;
    Uint32 m_newTable_realObjectId;

    // before image
    RopeHandle m_oldTableName;
    RopeHandle m_oldFrmData;

    // connect ptr towards TUP, DIH, LQH
    Uint32 m_dihAddFragPtr;
    Uint32 m_lqhFragPtr;

    // local blocks to process
    enum { BlockCount = 4 };
    Uint32 m_blockNo[BlockCount];
    Uint32 m_blockIndex;

    // used for creating subops for add partitions, wrt ordered index
    bool m_sub_reorg_commit;
    bool m_sub_reorg_complete;
    bool m_sub_read_backup;
    Uint32 m_sub_read_backup_ptr;
    bool m_sub_add_ordered_index_frag;
    bool m_sub_add_unique_index_frag;
    Uint32 m_sub_add_frag_index_ptr;
    bool m_sub_reorg_trigger;
    bool m_sub_copy_data;
    bool m_sub_suma_enable;
    bool m_sub_suma_filter;

    AlterTableRec() :
      OpRec(g_opInfo, (Uint32*)&m_request) {
      memset(&m_request, 0, sizeof(m_request));
      m_newTablePtrI = RNIL;
      m_dihAddFragPtr = RNIL;
      m_lqhFragPtr = RNIL;
      m_blockNo[0] = DBLQH;
      m_blockNo[1] = DBDIH;
      m_blockNo[2] = DBSPJ;
      m_blockNo[3] = DBTC;
      m_blockIndex = 0;
      m_sub_read_backup = false;
      m_sub_read_backup_ptr = RNIL;
      m_sub_add_frag_index_ptr = RNIL;
      m_sub_add_ordered_index_frag = false;
      m_sub_add_unique_index_frag = false;
      m_sub_reorg_commit = false;
      m_sub_reorg_complete = false;
      m_sub_reorg_trigger = false;
      m_sub_copy_data = false;
      m_sub_suma_enable = false;
      m_sub_suma_filter = false;
    }
#ifdef VM_TRACE
    void print(NdbOut&) const;
#endif
  };

  typedef Ptr<AlterTableRec> AlterTableRecPtr;
  AlterTableRec_pool c_alterTableRecPool;

  // OpInfo
  bool alterTable_seize(SchemaOpPtr);
  void alterTable_release(SchemaOpPtr);
  //
  void alterTable_parse(Signal*, bool master,
                        SchemaOpPtr, SectionHandle&, ErrorInfo&);
  bool alterTable_subOps(Signal*, SchemaOpPtr);
  void alterTable_reply(Signal*, SchemaOpPtr, ErrorInfo);
  //
  void alterTable_prepare(Signal*, SchemaOpPtr);
  void alterTable_commit(Signal*, SchemaOpPtr);
  void alterTable_complete(Signal*, SchemaOpPtr);
  //
  void alterTable_abortParse(Signal*, SchemaOpPtr);
  void alterTable_abortPrepare(Signal*, SchemaOpPtr);

  void alterTable_toReadBackup(Signal *signal,
                               SchemaOpPtr op_ptr,
                               TableRecordPtr indexPtr,
                               TableRecordPtr tablePtr);

  void alterTable_toAlterUniqueIndex(Signal *signal,
                                     SchemaOpPtr op_ptr,
                                     TableRecordPtr indexPtr,
                                     TableRecordPtr tablePtr);

  void alterTable_toCopyData(Signal* signal, SchemaOpPtr op_ptr);
  void alterTable_fromCopyData(Signal*, Uint32 op_key, Uint32 ret);

  // prepare phase
  void alterTable_backup_mutex_locked(Signal*, Uint32 op_key, Uint32 ret);
  void alterTable_toLocal(Signal*, SchemaOpPtr);
  void alterTable_fromLocal(Signal*, Uint32 op_key, Uint32 ret);

  void alterTable_toAlterOrderedIndex(Signal*, SchemaOpPtr);
  void alterTable_fromAlterIndex(Signal*, Uint32 op_key, Uint32 ret);

  void alterTable_toReorgTable(Signal*, SchemaOpPtr, Uint32 step);
  void alterTable_fromReorgTable(Signal*, Uint32 op_key, Uint32 ret);

  void alterTable_toCreateTrigger(Signal* signal, SchemaOpPtr op_ptr);
  void alterTable_fromCreateTrigger(Signal*, Uint32 op_key, Uint32 ret);

  void alterTable_toSumaSync(Signal* signal, SchemaOpPtr op_ptr, Uint32);

  // commit phase
  void alterTable_toCommitComplete(Signal*, SchemaOpPtr, Uint32 = ~Uint32(0));
  void alterTable_fromCommitComplete(Signal*, Uint32 op_key, Uint32 ret);
  void alterTab_writeTableConf(Signal*, Uint32 op_key, Uint32 ret);

  // abort
  void alterTable_abortToLocal(Signal*, SchemaOpPtr);
  void alterTable_abortFromLocal(Signal*, Uint32 op_key, Uint32 ret);

  Uint32 check_supported_add_fragment(Uint16*, const Uint16*);
  Uint32 check_supported_reorg(Uint32, Uint32);

  // MODULE: CreateIndex

  typedef struct {
    Uint32 old_index;
    Uint32 attr_id;
    Uint32 attr_ptr_i;
  } AttributeMap[MAX_ATTRIBUTES_IN_INDEX];

  struct CreateIndexRec;
  typedef RecordPool<ArenaPool<CreateIndexRec> > CreateIndexRec_pool;

  struct CreateIndexRec : public OpRec {
    CreateIndxImplReq m_request;
    char m_indexName[MAX_TAB_NAME_SIZE];
    IndexAttributeList m_attrList;
    AttributeMask m_attrMask;
    AttributeMap m_attrMap;
    Uint32 m_bits;
    Uint32 m_fragmentType;
    Uint32 m_indexKeyLength;

    // reflection
    static const OpInfo g_opInfo;

    static CreateIndexRec_pool&
    getPool(Dbdict* dict) {
      return dict->c_createIndexRecPool;
    }

    // sub-operation counters
    bool m_sub_create_table;
    bool m_sub_alter_index;

    CreateIndexRec() :
      OpRec(g_opInfo, (Uint32*)&m_request) {
      memset(&m_request, 0, sizeof(m_request));
      memset(m_indexName, 0, sizeof(m_indexName));
      memset(&m_attrList, 0, sizeof(m_attrList));
      m_attrMask.clear();
      memset(m_attrMap, 0, sizeof(m_attrMap));
      m_bits = 0;
      m_fragmentType = 0;
      m_indexKeyLength = 0;
      m_sub_create_table = false;
      m_sub_alter_index = false;
    }
#ifdef VM_TRACE
    void print(NdbOut&) const;
#endif
  };

  typedef Ptr<CreateIndexRec> CreateIndexRecPtr;
  CreateIndexRec_pool c_createIndexRecPool;

  // OpInfo
  bool createIndex_seize(SchemaOpPtr);
  void createIndex_release(SchemaOpPtr);
  //
  void createIndex_parse(Signal*, bool master,
                         SchemaOpPtr, SectionHandle&, ErrorInfo&);
  bool createIndex_subOps(Signal*, SchemaOpPtr);
  void createIndex_reply(Signal*, SchemaOpPtr, ErrorInfo);
  //
  void createIndex_prepare(Signal*, SchemaOpPtr);
  void createIndex_commit(Signal*, SchemaOpPtr);
  void createIndex_complete(Signal*, SchemaOpPtr);
  //
  void createIndex_abortParse(Signal*, SchemaOpPtr);
  void createIndex_abortPrepare(Signal*, SchemaOpPtr);

  // sub-ops
  void createIndex_toCreateTable(Signal*, SchemaOpPtr);
  void createIndex_fromCreateTable(Signal*, Uint32 op_key, Uint32 ret);
  void createIndex_toAlterIndex(Signal*, SchemaOpPtr);
  void createIndex_fromAlterIndex(Signal*, Uint32 op_key, Uint32 ret);

  // MODULE: DropIndex

  struct DropIndexRec;
  typedef RecordPool<ArenaPool<DropIndexRec> > DropIndexRec_pool;

  struct DropIndexRec : public OpRec {
    DropIndxImplReq m_request;

    // reflection
    static const OpInfo g_opInfo;

    static DropIndexRec_pool&
    getPool(Dbdict* dict) {
      return dict->c_dropIndexRecPool;
    }

    // sub-operation counters
    bool m_sub_alter_index;
    bool m_sub_drop_table;

    DropIndexRec() :
      OpRec(g_opInfo, (Uint32*)&m_request) {
      memset(&m_request, 0, sizeof(m_request));
      m_sub_alter_index = false;
      m_sub_drop_table = false;
    }
#ifdef VM_TRACE
    void print(NdbOut&) const;
#endif
  };

  typedef Ptr<DropIndexRec> DropIndexRecPtr;
  DropIndexRec_pool c_dropIndexRecPool;

  // OpInfo
  bool dropIndex_seize(SchemaOpPtr);
  void dropIndex_release(SchemaOpPtr);
  //
  void dropIndex_parse(Signal*, bool master,
                       SchemaOpPtr, SectionHandle&, ErrorInfo&);
  bool dropIndex_subOps(Signal*, SchemaOpPtr);
  void dropIndex_reply(Signal*, SchemaOpPtr, ErrorInfo);
  //
  void dropIndex_prepare(Signal*, SchemaOpPtr);
  void dropIndex_commit(Signal*, SchemaOpPtr);
  void dropIndex_complete(Signal*, SchemaOpPtr);
  //
  void dropIndex_abortParse(Signal*, SchemaOpPtr);
  void dropIndex_abortPrepare(Signal*, SchemaOpPtr);

  // sub-ops
  void dropIndex_toDropTable(Signal*, SchemaOpPtr);
  void dropIndex_fromDropTable(Signal*, Uint32 op_key, Uint32 ret);
  void dropIndex_toAlterIndex(Signal*, SchemaOpPtr);
  void dropIndex_fromAlterIndex(Signal*, Uint32 op_key, Uint32 ret);

  // MODULE: AlterIndex

  struct TriggerTmpl {
    const char* nameFormat; // contains one %u for index id
    TriggerInfo triggerInfo;
  };

  static const TriggerTmpl g_hashIndexTriggerTmpl[1];
  static const TriggerTmpl g_orderedIndexTriggerTmpl[1];
  static const TriggerTmpl g_buildIndexConstraintTmpl[1];
  static const TriggerTmpl g_reorgTriggerTmpl[1];
  static const TriggerTmpl g_fkTriggerTmpl[2];
  static const TriggerTmpl g_fullyReplicatedTriggerTmp[1];

  struct AlterIndexRec;
  typedef RecordPool<ArenaPool<AlterIndexRec> > AlterIndexRec_pool;

  struct AlterIndexRec : public OpRec {
    AlterIndxImplReq m_request;
    IndexAttributeList m_attrList;
    AttributeMask m_attrMask;

    // reflection
    static const OpInfo g_opInfo;

    static AlterIndexRec_pool&
    getPool(Dbdict* dict) {
      return dict->c_alterIndexRecPool;
    }

    // sub-operation counters (true = done or skip)
    const TriggerTmpl* m_triggerTmpl;
    bool m_sub_trigger;
    bool m_sub_build_index;
    bool m_sub_index_stat_dml;
    bool m_sub_index_stat_mon;

    // prepare phase
    bool m_tc_index_done;

    // connect pointers towards DIH and LQH
    Uint32 m_dihAddFragPtr;
    Uint32 m_lqhFragPtr;

    AlterIndexRec() :
      OpRec(g_opInfo, (Uint32*)&m_request) {
      memset(&m_request, 0, sizeof(m_request));
      memset(&m_attrList, 0, sizeof(m_attrList));
      m_attrMask.clear();
      m_triggerTmpl = 0;
      m_sub_trigger = false;
      m_sub_build_index = false;
      m_sub_index_stat_dml = false;
      m_sub_index_stat_mon = false;
      m_tc_index_done = false;
    }

#ifdef VM_TRACE
    void print(NdbOut&) const;
#endif
  };

  typedef Ptr<AlterIndexRec> AlterIndexRecPtr;
  AlterIndexRec_pool c_alterIndexRecPool;

  // OpInfo
  bool alterIndex_seize(SchemaOpPtr);
  void alterIndex_release(SchemaOpPtr);
  //
  void alterIndex_parse(Signal*, bool master,
                        SchemaOpPtr, SectionHandle&, ErrorInfo&);
  bool alterIndex_subOps(Signal*, SchemaOpPtr);
  void alterIndex_reply(Signal*, SchemaOpPtr, ErrorInfo);
  //
  void alterIndex_prepare(Signal*, SchemaOpPtr);
  void alterIndex_commit(Signal*, SchemaOpPtr);
  void alterIndex_complete(Signal*, SchemaOpPtr);
  //
  void alterIndex_abortParse(Signal*, SchemaOpPtr);
  void alterIndex_abortPrepare(Signal*, SchemaOpPtr);

  // parse phase sub-routine
  void set_index_stat_frag(Signal*, TableRecordPtr indexPtr);

  // sub-ops
  void alterIndex_toCreateTrigger(Signal*, SchemaOpPtr);
  void alterIndex_atCreateTrigger(Signal*, SchemaOpPtr);
  void alterIndex_fromCreateTrigger(Signal*, Uint32 op_key, Uint32 ret);
  void alterIndex_toDropTrigger(Signal*, SchemaOpPtr);
  void alterIndex_atDropTrigger(Signal*, SchemaOpPtr);
  void alterIndex_fromDropTrigger(Signal*, Uint32 op_key, Uint32 ret);
  void alterIndex_toBuildIndex(Signal*, SchemaOpPtr);
  void alterIndex_fromBuildIndex(Signal*, Uint32 op_key, Uint32 ret);
  void alterIndex_toIndexStat(Signal*, SchemaOpPtr);
  void alterIndex_fromIndexStat(Signal*, Uint32 op_key, Uint32 ret);

  // prepare phase
  void alterIndex_toCreateLocal(Signal*, SchemaOpPtr);
  void alterIndex_toDropLocal(Signal*, SchemaOpPtr);
  void alterIndex_fromLocal(Signal*, Uint32 op_key, Uint32 ret);

  void alterIndex_toAddPartitions(Signal*, SchemaOpPtr);
  void alterIndex_fromAddPartitions(Signal*, Uint32 op_key, Uint32 ret);

  // abort
  void alterIndex_abortFromLocal(Signal*, Uint32 op_key, Uint32 ret);

  // MODULE: BuildIndex

  // this prepends 1 column used for FRAGMENT in hash index table key
  typedef Id_array<1 + MAX_ATTRIBUTES_IN_INDEX> FragAttributeList;

  struct BuildIndexRec;
  typedef RecordPool<ArenaPool<BuildIndexRec> > BuildIndexRec_pool;

  struct BuildIndexRec : public OpRec {
    static const OpInfo g_opInfo;

    static BuildIndexRec_pool&
    getPool(Dbdict* dict) {
      return dict->c_buildIndexRecPool;
    }

    BuildIndxImplReq m_request;

    IndexAttributeList m_indexKeyList;
    FragAttributeList m_tableKeyList;
    AttributeMask m_attrMask;

    // sub-operation counters (CTr BIn DTr)
    const TriggerTmpl* m_triggerTmpl;
    Uint32 m_subOpCount;    // 3 or 0
    Uint32 m_subOpIndex;

    // do the actual build (i.e. not done in a sub-op BIn)
    bool m_doBuild;

    BuildIndexRec() :
      OpRec(g_opInfo, (Uint32*)&m_request) {
      memset(&m_request, 0, sizeof(m_request));
      memset(&m_indexKeyList, 0, sizeof(m_indexKeyList));
      memset(&m_tableKeyList, 0, sizeof(m_tableKeyList));
      m_attrMask.clear();
      m_triggerTmpl = 0;
      m_subOpCount = 0;
      m_subOpIndex = 0;
      m_doBuild = false;
    }
  };

  typedef Ptr<BuildIndexRec> BuildIndexRecPtr;
  BuildIndexRec_pool c_buildIndexRecPool;

  // OpInfo
  bool buildIndex_seize(SchemaOpPtr);
  void buildIndex_release(SchemaOpPtr);
  //
  void buildIndex_parse(Signal*, bool master,
                        SchemaOpPtr, SectionHandle&, ErrorInfo&);
  bool buildIndex_subOps(Signal*, SchemaOpPtr);
  void buildIndex_reply(Signal*, SchemaOpPtr, ErrorInfo);
  //
  void buildIndex_prepare(Signal*, SchemaOpPtr);
  void buildIndex_commit(Signal*, SchemaOpPtr);
  void buildIndex_complete(Signal*, SchemaOpPtr);
  //
  void buildIndex_abortParse(Signal*, SchemaOpPtr);
  void buildIndex_abortPrepare(Signal*, SchemaOpPtr);

  // parse phase
  void buildIndex_toCreateConstraint(Signal*, SchemaOpPtr);
  void buildIndex_atCreateConstraint(Signal*, SchemaOpPtr);
  void buildIndex_fromCreateConstraint(Signal*, Uint32 op_key, Uint32 ret);
  //
  void buildIndex_toBuildIndex(Signal*, SchemaOpPtr);
  void buildIndex_fromBuildIndex(Signal*, Uint32 op_key, Uint32 ret);
  //
  void buildIndex_toDropConstraint(Signal*, SchemaOpPtr);
  void buildIndex_atDropConstraint(Signal*, SchemaOpPtr);
  void buildIndex_fromDropConstraint(Signal*, Uint32 op_key, Uint32 ret);

  // prepare phase
  void buildIndex_toLocalBuild(Signal*, SchemaOpPtr);
  void buildIndex_fromLocalBuild(Signal*, Uint32 op_key, Uint32 ret);

  // commit phase
  void buildIndex_toLocalOnline(Signal*, SchemaOpPtr);
  void buildIndex_fromLocalOnline(Signal*, Uint32 op_key, Uint32 ret);

  // MODULE: IndexStat

  struct IndexStatRec;
  typedef RecordPool<ArenaPool<IndexStatRec> > IndexStatRec_pool;

  struct IndexStatRec : public OpRec {
    static const OpInfo g_opInfo;

    static IndexStatRec_pool&
    getPool(Dbdict* dict) {
      return dict->c_indexStatRecPool;
    }

    IndexStatImplReq m_request;

    // sub-operation counters
    const TriggerTmpl* m_triggerTmpl;
    Uint32 m_subOpCount;
    Uint32 m_subOpIndex;

    IndexStatRec() :
      OpRec(g_opInfo, (Uint32*)&m_request) {
      memset(&m_request, 0, sizeof(m_request));
      m_subOpCount = 0;
      m_subOpIndex = 0;
    }
  };

  typedef Ptr<IndexStatRec> IndexStatRecPtr;
  IndexStatRec_pool c_indexStatRecPool;

  Uint32 c_indexStatAutoCreate;
  Uint32 c_indexStatAutoUpdate;
  Uint32 c_indexStatBgId;

  // OpInfo
  bool indexStat_seize(SchemaOpPtr);
  void indexStat_release(SchemaOpPtr);
  //
  void indexStat_parse(Signal*, bool master,
                        SchemaOpPtr, SectionHandle&, ErrorInfo&);
  bool indexStat_subOps(Signal*, SchemaOpPtr);
  void indexStat_reply(Signal*, SchemaOpPtr, ErrorInfo);
  //
  void indexStat_prepare(Signal*, SchemaOpPtr);
  void indexStat_commit(Signal*, SchemaOpPtr);
  void indexStat_complete(Signal*, SchemaOpPtr);
  //
  void indexStat_abortParse(Signal*, SchemaOpPtr);
  void indexStat_abortPrepare(Signal*, SchemaOpPtr);

  // parse phase
  void indexStat_toIndexStat(Signal*, SchemaOpPtr, Uint32 requestType);
  void indexStat_fromIndexStat(Signal*, Uint32 op_key, Uint32 ret);

  // prepare phase
  void indexStat_toLocalStat(Signal*, SchemaOpPtr);
  void indexStat_fromLocalStat(Signal*, Uint32 op_key, Uint32 ret);

  // background processing of stat requests
  void indexStatBg_process(Signal*);
  void indexStatBg_fromBeginTrans(Signal*, Uint32 tx_key, Uint32 ret);
  void indexStatBg_fromIndexStat(Signal*, Uint32 tx_key, Uint32 ret);
  void indexStatBg_fromEndTrans(Signal*, Uint32 tx_key, Uint32 ret);
  void indexStatBg_sendContinueB(Signal*);

  // MODULE: CreateHashMap

  struct HashMapRecord {
    HashMapRecord(){}
    static bool isCompatible(Uint32 type) { return DictTabInfo::isHashMap(type); }

    /* Table id (array index in DICT and other blocks) */
    union {
      Uint32 m_object_id;
      Uint32 key;
    };
    Uint32 m_obj_ptr_i;      // in HashMap_pool
    Uint32 m_object_version;

    RopeHandle m_name;

    /**
     * ptr.i, in g_hash_map
     */
    Uint32 m_map_ptr_i;
    Uint32 nextPool;
  };
  typedef Ptr<HashMapRecord> HashMapRecordPtr;
  typedef ArrayPool<HashMapRecord> HashMapRecord_pool;

  HashMapRecord_pool c_hash_map_pool;
  RSS_AP_SNAPSHOT(c_hash_map_pool);
  RSS_AP_SNAPSHOT(g_hash_map);
  HashMapRecord_pool& get_pool(HashMapRecordPtr) { return c_hash_map_pool; }

  struct CreateHashMapRec;
  typedef RecordPool<ArenaPool<CreateHashMapRec> > CreateHashMapRec_pool;

  struct CreateHashMapRec : public OpRec {
    static const OpInfo g_opInfo;

    static CreateHashMapRec_pool&
    getPool(Dbdict* dict) {
      return dict->c_createHashMapRecPool;
    }

    CreateHashMapImplReq m_request;

    CreateHashMapRec() :
      OpRec(g_opInfo, (Uint32*)&m_request) {
      memset(&m_request, 0, sizeof(m_request));
    }
  };

  typedef Ptr<CreateHashMapRec> CreateHashMapRecPtr;
  CreateHashMapRec_pool c_createHashMapRecPool;
  void execCREATE_HASH_MAP_REQ(Signal* signal);

  // OpInfo
  bool createHashMap_seize(SchemaOpPtr);
  void createHashMap_release(SchemaOpPtr);
  //
  void createHashMap_parse(Signal*, bool master,
                         SchemaOpPtr, SectionHandle&, ErrorInfo&);
  bool createHashMap_subOps(Signal*, SchemaOpPtr);
  void createHashMap_reply(Signal*, SchemaOpPtr, ErrorInfo);
  //
  void createHashMap_prepare(Signal*, SchemaOpPtr);
  void createHashMap_writeObjConf(Signal* signal, Uint32, Uint32);
  void createHashMap_commit(Signal*, SchemaOpPtr);
  void createHashMap_complete(Signal*, SchemaOpPtr);
  //
  void createHashMap_abortParse(Signal*, SchemaOpPtr);
  void createHashMap_abortPrepare(Signal*, SchemaOpPtr);

  void packHashMapIntoPages(SimpleProperties::Writer&, Ptr<HashMapRecord>);

  // MODULE: CopyData

  struct CopyDataRec;
  typedef RecordPool<ArenaPool<CopyDataRec> > CopyDataRec_pool;

  struct CopyDataRec : public OpRec {
    static const OpInfo g_opInfo;

    static CopyDataRec_pool&
    getPool(Dbdict* dict) {
      return dict->c_copyDataRecPool;
    }

    CopyDataImplReq m_request;

    CopyDataRec() :
      OpRec(g_opInfo, (Uint32*)&m_request) {
      memset(&m_request, 0, sizeof(m_request));
    }
  };

  typedef Ptr<CopyDataRec> CopyDataRecPtr;
  CopyDataRec_pool c_copyDataRecPool;
  void execCOPY_DATA_REQ(Signal* signal);
  void execCOPY_DATA_REF(Signal* signal);
  void execCOPY_DATA_CONF(Signal* signal);
  void execCOPY_DATA_IMPL_REF(Signal* signal);
  void execCOPY_DATA_IMPL_CONF(Signal* signal);

  // OpInfo
  bool copyData_seize(SchemaOpPtr);
  void copyData_release(SchemaOpPtr);
  //
  void copyData_parse(Signal*, bool master,
                      SchemaOpPtr, SectionHandle&, ErrorInfo&);
  bool copyData_subOps(Signal*, SchemaOpPtr);
  void copyData_reply(Signal*, SchemaOpPtr, ErrorInfo);
  //
  void copyData_prepare(Signal*, SchemaOpPtr);
  void copyData_fromLocal(Signal*, Uint32, Uint32);
  void copyData_commit(Signal*, SchemaOpPtr);
  void copyData_complete(Signal*, SchemaOpPtr);
  //
  void copyData_abortParse(Signal*, SchemaOpPtr);
  void copyData_abortPrepare(Signal*, SchemaOpPtr);

  /**
   * Operation record for Util Signals.
   */
  struct OpSignalUtil : OpRecordCommon{
    Callback m_callback;
    Uint32 m_userData;
  };
  typedef Ptr<OpSignalUtil> OpSignalUtilPtr;

  /**
   * Operation record for subscribe-start-stop
   */
  struct OpSubEvent : OpRecordCommon {
    Uint32 m_senderRef;
    Uint32 m_senderData;
    Uint32 m_errorCode;

    Uint32 m_gsn;
    Uint32 m_subscriptionId;
    Uint32 m_subscriptionKey;
    Uint32 m_subscriberRef;
    Uint32 m_subscriberData;
    Uint8 m_buckets_per_ng[256]; // For SUB_START_REQ
    union {
      SubStartConf m_sub_start_conf;
      SubStopConf m_sub_stop_conf;
    };
    RequestTracker m_reqTracker;
  };
  typedef Ptr<OpSubEvent> OpSubEventPtr;

  /**
   * Operation record for create event.
   */
  struct OpCreateEvent : OpRecordCommon {
    // original request (event id will be added)
    CreateEvntReq m_request;
    //AttributeMask m_attrListBitmask;
    //    AttributeList m_attrList;
    sysTab_NDBEVENTS_0 m_eventRec;
    //    char m_eventName[MAX_TAB_NAME_SIZE];
    //    char m_tableName[MAX_TAB_NAME_SIZE];

    // coordinator DICT
    RequestTracker m_reqTracker;
    // state info
    CreateEvntReq::RequestType m_requestType;
    // error info
    Uint32 m_errorCode;
    Uint32 m_errorLine;
    Uint32 m_errorNode; /* also used to store master node id
                           in case of NotMaster */
    // ctor
    OpCreateEvent() {
      memset(&m_request, 0, sizeof(m_request));
      m_requestType = CreateEvntReq::RT_UNDEFINED;
      m_errorCode = CreateEvntRef::NoError;
      m_errorLine = 0;
      m_errorNode = 0;
    }
    void init(const CreateEvntReq* req, Dbdict* dp) {
      m_request = *req;
      m_errorCode = CreateEvntRef::NoError;
      m_errorLine = 0;
      m_errorNode = 0;
      m_requestType = req->getRequestType();
    }
    bool hasError() {
      return m_errorCode != CreateEvntRef::NoError;
    }
    void setError(const CreateEvntRef* ref) {
      if (ref != 0 && ! hasError()) {
        m_errorCode = ref->getErrorCode();
        m_errorLine = ref->getErrorLine();
        m_errorNode = ref->getErrorNode();
      }
    }

  };
  typedef Ptr<OpCreateEvent> OpCreateEventPtr;

  /**
   * Operation record for drop event.
   */
  struct OpDropEvent : OpRecordCommon {
    // original request
    DropEvntReq m_request;
    //    char m_eventName[MAX_TAB_NAME_SIZE];
    sysTab_NDBEVENTS_0 m_eventRec;
    RequestTracker m_reqTracker;
    // error info
    Uint32 m_errorCode;
    Uint32 m_errorLine;
    Uint32 m_errorNode;
    // ctor
    OpDropEvent() {
      memset(&m_request, 0, sizeof(m_request));
      m_errorCode = 0;
      m_errorLine = 0;
      m_errorNode = 0;
    }
    void init(const DropEvntReq* req) {
      m_request = *req;
      m_errorCode = 0;
      m_errorLine = 0;
      m_errorNode = 0;
    }
    bool hasError() {
      return m_errorCode != 0;
    }
    void setError(const DropEvntRef* ref) {
      if (ref != 0 && ! hasError()) {
        m_errorCode = ref->getErrorCode();
        m_errorLine = ref->getErrorLine();
        m_errorNode = ref->getErrorNode();
      }
    }
  };
  typedef Ptr<OpDropEvent> OpDropEventPtr;

  // MODULE: CreateTrigger

  struct CreateTriggerRec;
  typedef RecordPool<ArenaPool<CreateTriggerRec> > CreateTriggerRec_pool;

  struct CreateTriggerRec : public OpRec {
    static const OpInfo g_opInfo;

    static CreateTriggerRec_pool&
    getPool(Dbdict* dict) {
      return dict->c_createTriggerRecPool;
    }

    CreateTrigImplReq m_request;

    char m_triggerName[MAX_TAB_NAME_SIZE];
    // sub-operation counters
    bool m_created;
    bool m_main_op;
    bool m_sub_dst; // Create trigger destination
    bool m_sub_src; // Create trigger source
    Uint32 m_block_list[1]; // Only 1 block...

    CreateTriggerRec() :
      OpRec(g_opInfo, (Uint32*)&m_request) {
      memset(&m_request, 0, sizeof(m_request));
      memset(m_triggerName, 0, sizeof(m_triggerName));
      m_main_op = true;
      m_sub_src = false;
      m_sub_dst = false;
      m_created = false;
    }
  };

  typedef Ptr<CreateTriggerRec> CreateTriggerRecPtr;
  CreateTriggerRec_pool c_createTriggerRecPool;

  // OpInfo
  bool createTrigger_seize(SchemaOpPtr);
  void createTrigger_release(SchemaOpPtr);
  //
  void createTrigger_parse(Signal*, bool master,
                           SchemaOpPtr, SectionHandle&, ErrorInfo&);
  void createTrigger_parse_endpoint(Signal*, SchemaOpPtr op_ptr, ErrorInfo&);
  bool createTrigger_subOps(Signal*, SchemaOpPtr);
  void createTrigger_toCreateEndpoint(Signal*, SchemaOpPtr,
				      CreateTrigReq::EndpointFlag);
  void createTrigger_fromCreateEndpoint(Signal*, Uint32, Uint32);
  void createTrigger_create_drop_trigger_operation(Signal*,SchemaOpPtr,
                                                   ErrorInfo& error);

  void createTrigger_reply(Signal*, SchemaOpPtr, ErrorInfo);
  //
  void createTrigger_prepare(Signal*, SchemaOpPtr);
  void createTrigger_prepare_fromLocal(Signal*, Uint32 op_key, Uint32 ret);
  void createTrigger_commit(Signal*, SchemaOpPtr);
  void createTrigger_commit_fromLocal(Signal*, Uint32 op_key, Uint32 ret);
  void createTrigger_complete(Signal*, SchemaOpPtr);
  //
  void createTrigger_abortParse(Signal*, SchemaOpPtr);
  void createTrigger_abortPrepare(Signal*, SchemaOpPtr);
  void createTrigger_abortPrepare_fromLocal(Signal*, Uint32, Uint32);
  void send_create_trig_req(Signal*, SchemaOpPtr);

  // MODULE: DropTrigger

  struct DropTriggerRec;
  typedef RecordPool<ArenaPool<DropTriggerRec> > DropTriggerRec_pool;

  struct DropTriggerRec : public OpRec {
    static const OpInfo g_opInfo;

    static DropTriggerRec_pool&
    getPool(Dbdict* dict) {
      return dict->c_dropTriggerRecPool;
    }

    DropTrigImplReq m_request;

    char m_triggerName[MAX_TAB_NAME_SIZE];
    // sub-operation counters
    bool m_main_op;
    bool m_sub_dst; // Create trigger destination
    bool m_sub_src; // Create trigger source
    Uint32 m_block_list[1]; // Only 1 block...

    DropTriggerRec() :
      OpRec(g_opInfo, (Uint32*)&m_request) {
      memset(&m_request, 0, sizeof(m_request));
      memset(m_triggerName, 0, sizeof(m_triggerName));
      m_main_op = true;
      m_sub_src = false;
      m_sub_dst = false;
    }
  };

  typedef Ptr<DropTriggerRec> DropTriggerRecPtr;
  DropTriggerRec_pool c_dropTriggerRecPool;

  // OpInfo
  bool dropTrigger_seize(SchemaOpPtr);
  void dropTrigger_release(SchemaOpPtr);
  //
  void dropTrigger_parse(Signal*, bool master,
                         SchemaOpPtr, SectionHandle&, ErrorInfo&);
  void dropTrigger_parse_endpoint(Signal*, SchemaOpPtr op_ptr, ErrorInfo&);
  bool dropTrigger_subOps(Signal*, SchemaOpPtr);
  void dropTrigger_toDropEndpoint(Signal*, SchemaOpPtr,
				  DropTrigReq::EndpointFlag);
  void dropTrigger_fromDropEndpoint(Signal*, Uint32, Uint32);
  void dropTrigger_reply(Signal*, SchemaOpPtr, ErrorInfo);
  //
  void dropTrigger_prepare(Signal*, SchemaOpPtr);
  void dropTrigger_commit(Signal*, SchemaOpPtr);
  void dropTrigger_commit_fromLocal(Signal*, Uint32, Uint32);
  void dropTrigger_complete(Signal*, SchemaOpPtr);
  //
  void dropTrigger_abortParse(Signal*, SchemaOpPtr);
  void dropTrigger_abortPrepare(Signal*, SchemaOpPtr);

  void send_drop_trig_req(Signal*, SchemaOpPtr);


  // MODULE: CreateFilegroup

  struct CreateFilegroupRec;
  typedef RecordPool<ArenaPool<CreateFilegroupRec> > CreateFilegroupRec_pool;

  struct CreateFilegroupRec : public OpRec {
    bool m_parsed, m_prepared;
    CreateFilegroupImplReq m_request;
    Uint32 m_warningFlags;

    // reflection
    static const OpInfo g_opInfo;

    static CreateFilegroupRec_pool&
    getPool(Dbdict* dict) {
      return dict->c_createFilegroupRecPool;
    }

    CreateFilegroupRec() :
      OpRec(g_opInfo, (Uint32*)&m_request) {
      memset(&m_request, 0, sizeof(m_request));
      m_parsed = m_prepared = false;
      m_warningFlags = 0;
    }
  };

  typedef Ptr<CreateFilegroupRec> CreateFilegroupRecPtr;
  CreateFilegroupRec_pool c_createFilegroupRecPool;

  // OpInfo
  bool createFilegroup_seize(SchemaOpPtr);
  void createFilegroup_release(SchemaOpPtr);
  //
  void createFilegroup_parse(Signal*, bool master,
                         SchemaOpPtr, SectionHandle&, ErrorInfo&);
  bool createFilegroup_subOps(Signal*, SchemaOpPtr);
  void createFilegroup_reply(Signal*, SchemaOpPtr, ErrorInfo);
  //
  void createFilegroup_prepare(Signal*, SchemaOpPtr);
  void createFilegroup_commit(Signal*, SchemaOpPtr);
  void createFilegroup_complete(Signal*, SchemaOpPtr);
  //
  void createFilegroup_abortParse(Signal*, SchemaOpPtr);
  void createFilegroup_abortPrepare(Signal*, SchemaOpPtr);

  void createFilegroup_fromLocal(Signal*, Uint32, Uint32);
  void createFilegroup_fromWriteObjInfo(Signal*, Uint32, Uint32);

  // MODULE: CreateFile

  struct CreateFileRec;
  typedef RecordPool<ArenaPool<CreateFileRec> > CreateFileRec_pool;

  struct CreateFileRec : public OpRec {
    bool m_parsed, m_prepared;
    CreateFileImplReq m_request;
    Uint32 m_warningFlags;

    // reflection
    static const OpInfo g_opInfo;

    static CreateFileRec_pool&
    getPool(Dbdict* dict) {
      return dict->c_createFileRecPool;
    }

    CreateFileRec() :
      OpRec(g_opInfo, (Uint32*)&m_request) {
      memset(&m_request, 0, sizeof(m_request));
      m_parsed = m_prepared = false;
      m_warningFlags = 0;
    }
  };

  typedef Ptr<CreateFileRec> CreateFileRecPtr;
  CreateFileRec_pool c_createFileRecPool;

  // OpInfo
  bool createFile_seize(SchemaOpPtr);
  void createFile_release(SchemaOpPtr);
  //
  void createFile_parse(Signal*, bool master,
                         SchemaOpPtr, SectionHandle&, ErrorInfo&);
  bool createFile_subOps(Signal*, SchemaOpPtr);
  void createFile_reply(Signal*, SchemaOpPtr, ErrorInfo);
  //
  void createFile_prepare(Signal*, SchemaOpPtr);
  void createFile_commit(Signal*, SchemaOpPtr);
  void createFile_complete(Signal*, SchemaOpPtr);
  //
  void createFile_abortParse(Signal*, SchemaOpPtr);
  void createFile_abortPrepare(Signal*, SchemaOpPtr);

  void createFile_fromLocal(Signal*, Uint32, Uint32);
  void createFile_fromWriteObjInfo(Signal*, Uint32, Uint32);

  // MODULE: DropFilegroup

  struct DropFilegroupRec;
  typedef RecordPool<ArenaPool<DropFilegroupRec> > DropFilegroupRec_pool;

  struct DropFilegroupRec : public OpRec {
    bool m_parsed, m_prepared;
    DropFilegroupImplReq m_request;

    // reflection
    static const OpInfo g_opInfo;

    static DropFilegroupRec_pool&
    getPool(Dbdict* dict) {
      return dict->c_dropFilegroupRecPool;
    }

    DropFilegroupRec() :
      OpRec(g_opInfo, (Uint32*)&m_request) {
      memset(&m_request, 0, sizeof(m_request));
      m_parsed = m_prepared = false;
    }
  };

  typedef Ptr<DropFilegroupRec> DropFilegroupRecPtr;
  DropFilegroupRec_pool c_dropFilegroupRecPool;

  // OpInfo
  bool dropFilegroup_seize(SchemaOpPtr);
  void dropFilegroup_release(SchemaOpPtr);
  //
  void dropFilegroup_parse(Signal*, bool master,
                         SchemaOpPtr, SectionHandle&, ErrorInfo&);
  bool dropFilegroup_subOps(Signal*, SchemaOpPtr);
  void dropFilegroup_reply(Signal*, SchemaOpPtr, ErrorInfo);
  //
  void dropFilegroup_prepare(Signal*, SchemaOpPtr);
  void dropFilegroup_commit(Signal*, SchemaOpPtr);
  void dropFilegroup_complete(Signal*, SchemaOpPtr);
  //
  void dropFilegroup_abortParse(Signal*, SchemaOpPtr);
  void dropFilegroup_abortPrepare(Signal*, SchemaOpPtr);

  void dropFilegroup_fromLocal(Signal*, Uint32, Uint32);

  // MODULE: DropFile

  struct DropFileRec;
  typedef RecordPool<ArenaPool<DropFileRec> > DropFileRec_pool;

  struct DropFileRec : public OpRec {
    bool m_parsed, m_prepared;
    DropFileImplReq m_request;

    // reflection
    static const OpInfo g_opInfo;

    static DropFileRec_pool&
    getPool(Dbdict* dict) {
      return dict->c_dropFileRecPool;
    }

    DropFileRec() :
      OpRec(g_opInfo, (Uint32*)&m_request) {
      memset(&m_request, 0, sizeof(m_request));
      m_parsed = m_prepared = false;
    }
  };

  typedef Ptr<DropFileRec> DropFileRecPtr;
  DropFileRec_pool c_dropFileRecPool;

  // OpInfo
  bool dropFile_seize(SchemaOpPtr);
  void dropFile_release(SchemaOpPtr);
  //
  void dropFile_parse(Signal*, bool master,
                         SchemaOpPtr, SectionHandle&, ErrorInfo&);
  bool dropFile_subOps(Signal*, SchemaOpPtr);
  void dropFile_reply(Signal*, SchemaOpPtr, ErrorInfo);
  //
  void dropFile_prepare(Signal*, SchemaOpPtr);
  void dropFile_commit(Signal*, SchemaOpPtr);
  void dropFile_complete(Signal*, SchemaOpPtr);
  //
  void dropFile_abortParse(Signal*, SchemaOpPtr);
  void dropFile_abortPrepare(Signal*, SchemaOpPtr);

  void dropFile_fromLocal(Signal*, Uint32, Uint32);

  // MODULE: CreateNodegroup

  struct CreateNodegroupRec;
  typedef RecordPool<ArenaPool<CreateNodegroupRec> > CreateNodegroupRec_pool;

  struct CreateNodegroupRec : public OpRec {
    bool m_map_created;
    CreateNodegroupImplReq m_request;

    // reflection
    static const OpInfo g_opInfo;

    static CreateNodegroupRec_pool&
    getPool(Dbdict* dict) {
      return dict->c_createNodegroupRecPool;
    }

    CreateNodegroupRec() :
      OpRec(g_opInfo, (Uint32*)&m_request) {
      memset(&m_request, 0, sizeof(m_request));
      m_map_created = false;
      m_blockIndex = RNIL;
      m_blockCnt = RNIL;
      m_cnt_waitGCP = RNIL;
      m_wait_gcp_type = RNIL;
      m_substartstop_blocked = false;
      m_gcp_blocked = false;
    }

    enum { BlockCount = 3 };
    Uint32 m_blockNo[BlockCount];
    Uint32 m_blockIndex;
    Uint32 m_blockCnt;
    Uint32 m_cnt_waitGCP;
    Uint32 m_wait_gcp_type;
    bool m_gcp_blocked;
    bool m_substartstop_blocked;
  };

  typedef Ptr<CreateNodegroupRec> CreateNodegroupRecPtr;
  CreateNodegroupRec_pool c_createNodegroupRecPool;

  // OpInfo
  void execCREATE_NODEGROUP_REQ(Signal*);
  void execCREATE_NODEGROUP_IMPL_REF(Signal*);
  void execCREATE_NODEGROUP_IMPL_CONF(Signal*);

  bool createNodegroup_seize(SchemaOpPtr);
  void createNodegroup_release(SchemaOpPtr);
  //
  void createNodegroup_parse(Signal*, bool master,
                         SchemaOpPtr, SectionHandle&, ErrorInfo&);
  bool createNodegroup_subOps(Signal*, SchemaOpPtr);
  void createNodegroup_reply(Signal*, SchemaOpPtr, ErrorInfo);
  //
  void createNodegroup_prepare(Signal*, SchemaOpPtr);
  void createNodegroup_commit(Signal*, SchemaOpPtr);
  void createNodegroup_complete(Signal*, SchemaOpPtr);
  //
  void createNodegroup_abortParse(Signal*, SchemaOpPtr);
  void createNodegroup_abortPrepare(Signal*, SchemaOpPtr);

  void createNodegroup_toLocal(Signal*, SchemaOpPtr);
  void createNodegroup_fromLocal(Signal*, Uint32 op_key, Uint32 ret);
  void createNodegroup_fromCreateHashMap(Signal*, Uint32 op_key, Uint32 ret);
  void createNodegroup_fromWaitGCP(Signal*, Uint32 op_key, Uint32 ret);
  void createNodegroup_fromBlockSubStartStop(Signal*, Uint32 op_key, Uint32);

  void execCREATE_HASH_MAP_REF(Signal* signal);
  void execCREATE_HASH_MAP_CONF(Signal* signal);

  // MODULE: DropNodegroup

  struct DropNodegroupRec;
  typedef RecordPool<ArenaPool<DropNodegroupRec> > DropNodegroupRec_pool;

  struct DropNodegroupRec : public OpRec {
    DropNodegroupImplReq m_request;

    // reflection
    static const OpInfo g_opInfo;

    static DropNodegroupRec_pool&
    getPool(Dbdict* dict) {
      return dict->c_dropNodegroupRecPool;
    }

    DropNodegroupRec() :
      OpRec(g_opInfo, (Uint32*)&m_request) {
      memset(&m_request, 0, sizeof(m_request));
      m_blockIndex = RNIL;
      m_blockCnt = RNIL;
      m_cnt_waitGCP = RNIL;
      m_wait_gcp_type = RNIL;
      m_gcp_blocked = false;
      m_substartstop_blocked = false;
    }

    enum { BlockCount = 3 };
    Uint32 m_blockNo[BlockCount];
    Uint32 m_blockIndex;
    Uint32 m_blockCnt;
    Uint32 m_cnt_waitGCP;
    Uint32 m_wait_gcp_type;
    bool m_gcp_blocked;
    bool m_substartstop_blocked;
  };

  typedef Ptr<DropNodegroupRec> DropNodegroupRecPtr;
  DropNodegroupRec_pool c_dropNodegroupRecPool;

  // OpInfo
  void execDROP_NODEGROUP_REQ(Signal*);
  void execDROP_NODEGROUP_IMPL_REF(Signal*);
  void execDROP_NODEGROUP_IMPL_CONF(Signal*);

  bool dropNodegroup_seize(SchemaOpPtr);
  void dropNodegroup_release(SchemaOpPtr);
  //
  void dropNodegroup_parse(Signal*, bool master,
                         SchemaOpPtr, SectionHandle&, ErrorInfo&);
  bool dropNodegroup_subOps(Signal*, SchemaOpPtr);
  void dropNodegroup_reply(Signal*, SchemaOpPtr, ErrorInfo);
  //
  void dropNodegroup_prepare(Signal*, SchemaOpPtr);
  void dropNodegroup_commit(Signal*, SchemaOpPtr);
  void dropNodegroup_complete(Signal*, SchemaOpPtr);
  //
  void dropNodegroup_abortParse(Signal*, SchemaOpPtr);
  void dropNodegroup_abortPrepare(Signal*, SchemaOpPtr);

  void dropNodegroup_toLocal(Signal*, SchemaOpPtr);
  void dropNodegroup_fromLocal(Signal*, Uint32 op_key, Uint32 ret);
  void dropNodegroup_fromWaitGCP(Signal*, Uint32 op_key, Uint32 ret);
  void dropNodegroup_fromBlockSubStartStop(Signal*, Uint32 op_key, Uint32);

  // MODULE: CreateFK
  struct CreateFKRec;
  typedef RecordPool<ArenaPool<CreateFKRec> > CreateFKRec_pool;

  struct CreateFKRec : public OpRec {
    bool m_parsed;
    bool m_prepared;
    Uint32 m_sub_create_trigger;
    bool m_sub_build_fk;
    CreateFKImplReq m_request;

    // reflection
    static const OpInfo g_opInfo;

    static CreateFKRec_pool&
    getPool(Dbdict* dict) {
      return dict->c_createFKRecPool;
    }

    CreateFKRec() :
      OpRec(g_opInfo, (Uint32*)&m_request) {
      memset(&m_request, 0, sizeof(m_request));
      m_parsed = m_prepared = false;
      m_sub_create_trigger = 0;
      m_sub_build_fk = false;
    }
  };

  typedef Ptr<CreateFKRec> CreateFKRecPtr;
  CreateFKRec_pool c_createFKRecPool;

  // OpInfo
  bool createFK_seize(SchemaOpPtr);
  void createFK_release(SchemaOpPtr);
  //
  void createFK_parse(Signal*, bool master,
                      SchemaOpPtr, SectionHandle&, ErrorInfo&);
  bool createFK_subOps(Signal*, SchemaOpPtr);
  void createFK_reply(Signal*, SchemaOpPtr, ErrorInfo);

  void createFK_toCreateTrigger(Signal* signal, SchemaOpPtr);
  void createFK_fromCreateTrigger(Signal* signal, Uint32 op_key, Uint32 ret);
  void createFK_fromBuildFK(Signal* signal, Uint32 op_key, Uint32 ret);
  //
  void createFK_prepare(Signal*, SchemaOpPtr);
  void createFK_writeTableConf(Signal* signal, Uint32 op_key, Uint32 ret);
  void createFK_prepareFromLocal(Signal* signal, Uint32 op_key, Uint32 ret);

  void createFK_commit(Signal*, SchemaOpPtr);
  void createFK_complete(Signal*, SchemaOpPtr);
  //
  void createFK_abortParse(Signal*, SchemaOpPtr);
  void createFK_abortPrepare(Signal*, SchemaOpPtr);
  void createFK_abortPrepareFromLocal(Signal*, Uint32 op_key, Uint32 ret);

  void createFK_fromLocal(Signal*, Uint32, Uint32);
  void createFK_fromWriteObjInfo(Signal*, Uint32, Uint32);

  void execCREATE_FK_REQ(Signal*);
  void execCREATE_FK_IMPL_REF(Signal*);
  void execCREATE_FK_IMPL_CONF(Signal*);
  void execCREATE_FK_REF(Signal*);
  void execCREATE_FK_CONF(Signal*);

  // MODULE: BuildFK
  struct BuildFKRec;
  typedef RecordPool<ArenaPool<BuildFKRec> > BuildFKRec_pool;

  struct BuildFKRec : public OpRec {
    bool m_parsed, m_prepared;
    BuildFKImplReq m_request;

    // reflection
    static const OpInfo g_opInfo;

    static BuildFKRec_pool&
    getPool(Dbdict* dict) {
      return dict->c_buildFKRecPool;
    }

    BuildFKRec() :
      OpRec(g_opInfo, (Uint32*)&m_request) {
      memset(&m_request, 0, sizeof(m_request));
      m_parsed = m_prepared = false;
    }
  };

  typedef Ptr<BuildFKRec> BuildFKRecPtr;
  BuildFKRec_pool c_buildFKRecPool;

  // OpInfo
  bool buildFK_seize(SchemaOpPtr);
  void buildFK_release(SchemaOpPtr);
  //
  void buildFK_parse(Signal*, bool master,
                         SchemaOpPtr, SectionHandle&, ErrorInfo&);
  bool buildFK_subOps(Signal*, SchemaOpPtr);
  void buildFK_reply(Signal*, SchemaOpPtr, ErrorInfo);
  //
  void buildFK_prepare(Signal*, SchemaOpPtr);
  void buildFK_commit(Signal*, SchemaOpPtr);
  void buildFK_complete(Signal*, SchemaOpPtr);
  //
  void buildFK_abortParse(Signal*, SchemaOpPtr);
  void buildFK_abortPrepare(Signal*, SchemaOpPtr);

  void buildFK_fromLocal(Signal*, Uint32, Uint32);

  void execBUILD_FK_REQ(Signal*);
  void execBUILD_FK_REF(Signal*);
  void execBUILD_FK_CONF(Signal*);
  void execBUILD_FK_IMPL_REF(Signal*);
  void execBUILD_FK_IMPL_CONF(Signal*);

  // MODULE: DropFK
  struct DropFKRec;
  typedef RecordPool<ArenaPool<DropFKRec> > DropFKRec_pool;

  struct DropFKRec : public OpRec {
    bool m_parsed;
    bool m_prepared;
    Uint32 m_sub_drop_trigger;
    DropFKImplReq m_request;

    // reflection
    static const OpInfo g_opInfo;

    static DropFKRec_pool&
    getPool(Dbdict* dict) {
      return dict->c_dropFKRecPool;
    }

    DropFKRec() :
      OpRec(g_opInfo, (Uint32*)&m_request) {
      memset(&m_request, 0, sizeof(m_request));
      m_parsed = m_prepared = false;
      m_sub_drop_trigger = 0;
    }
  };

  typedef Ptr<DropFKRec> DropFKRecPtr;
  DropFKRec_pool c_dropFKRecPool;

  // OpInfo
  bool dropFK_seize(SchemaOpPtr);
  void dropFK_release(SchemaOpPtr);
  //
  void dropFK_parse(Signal*, bool master,
                         SchemaOpPtr, SectionHandle&, ErrorInfo&);
  bool dropFK_subOps(Signal*, SchemaOpPtr);
  void dropFK_reply(Signal*, SchemaOpPtr, ErrorInfo);
  //
  void dropFK_toDropTrigger(Signal* signal, SchemaOpPtr, Uint32);
  void dropFK_fromDropTrigger(Signal* signal, Uint32 op_key, Uint32 ret);

  //
  void dropFK_prepare(Signal*, SchemaOpPtr);
  void dropFK_commit(Signal*, SchemaOpPtr);
  void dropFK_complete(Signal*, SchemaOpPtr);
  //
  void dropFK_abortParse(Signal*, SchemaOpPtr);
  void dropFK_abortPrepare(Signal*, SchemaOpPtr);

  void send_drop_fk_req(Signal*, SchemaOpPtr);
  void dropFK_fromLocal(Signal*, Uint32, Uint32);
  void dropFK_fromWriteObjInfo(Signal*, Uint32, Uint32);

  void execDROP_FK_REQ(Signal*);
  void execDROP_FK_IMPL_REF(Signal*);
  void execDROP_FK_IMPL_CONF(Signal*);

  /**
   * Foreign Key representation
   */
  struct ForeignKeyRec
  {
    ForeignKeyRec() { }

    static bool isCompatible(Uint32 type) {
      return DictTabInfo::isForeignKey(type);
    }

    Uint32 m_magic;
    union {
      Uint32 key;
      Uint32 m_fk_id;
    };

    Uint32 m_obj_ptr_i;
    Uint32 m_version;
    RopeHandle m_name;
    Uint32 m_parentTableId;
    Uint32 m_childTableId;
    Uint32 m_parentIndexId;
    Uint32 m_childIndexId;
    Uint32 m_bits; // CreateFKImplReq::Bits

    Uint32 m_parentTriggerId;
    Uint32 m_childTriggerId;

    Uint32 m_columnCount;
    Uint32 m_parentColumns[MAX_ATTRIBUTES_IN_INDEX];
    Uint32 m_childColumns[MAX_ATTRIBUTES_IN_INDEX];

    Uint32 nextPool;
    Uint32 nextHash;
    Uint32 prevHash;

    Uint32 hashValue() const {
      return key;
    }

    Uint32 equal(const ForeignKeyRec& obj) const {
      return key == obj.key;
    }
  };

  typedef Ptr<ForeignKeyRec> ForeignKeyRecPtr;
  typedef RecordPool<RWPool<ForeignKeyRec> > ForeignKeyRec_pool;

  ForeignKeyRec_pool c_fk_pool;

  ForeignKeyRec_pool& get_pool(ForeignKeyRecPtr) { return c_fk_pool; }
  void packFKIntoPages(SimpleProperties::Writer &, Ptr<ForeignKeyRec>);

  /**
   * Only used at coordinator/master
   */
  // Common operation record pool
public:
  STATIC_CONST( opCreateEventSize = sizeof(OpCreateEvent) );
  STATIC_CONST( opSubEventSize = sizeof(OpSubEvent) );
  STATIC_CONST( opDropEventSize = sizeof(OpDropEvent) );
  STATIC_CONST( opSignalUtilSize = sizeof(OpSignalUtil) );
private:
#define PTR_ALIGN(n) ((((n)+sizeof(void*)-1)>>2)&~((sizeof(void*)-1)>>2))
  union OpRecordUnion {
    Uint32 u_opCreateEvent  [PTR_ALIGN(opCreateEventSize)];
    Uint32 u_opSubEvent     [PTR_ALIGN(opSubEventSize)];
    Uint32 u_opDropEvent    [PTR_ALIGN(opDropEventSize)];
    Uint32 u_opSignalUtil   [PTR_ALIGN(opSignalUtilSize)];
    Uint32 nextPool;
  };
  typedef ArrayPool<OpRecordUnion> OpRecordUnion_pool;
  OpRecordUnion_pool c_opRecordPool;

  // Operation records
  typedef KeyTable2C<OpRecordUnion_pool, OpCreateEvent> OpCreateEvent_keyhash;
  typedef KeyTable2C<OpRecordUnion_pool, OpSubEvent> OpSubEvent_keyhash;
  typedef KeyTable2C<OpRecordUnion_pool, OpDropEvent> OpDropEvent_keyhash;
  typedef KeyTable2C<OpRecordUnion_pool, OpSignalUtil> OpSignalUtil_keyhash;
  OpCreateEvent_keyhash c_opCreateEvent;
  OpSubEvent_keyhash c_opSubEvent;
  OpDropEvent_keyhash c_opDropEvent;
  OpSignalUtil_keyhash c_opSignalUtil;

  // Unique key for operation  XXX move to some system table
  Uint32 c_opRecordSequence;

  void handleNdbdFailureCallback(Signal* signal,
                                 Uint32 failedNodeId,
                                 Uint32 ignoredRc);
  void handleApiFailureCallback(Signal* signal,
                                Uint32 failedNodeId,
                                Uint32 ignoredRc);
  // Statement blocks

  /* ------------------------------------------------------------ */
  // Start/Restart Handling
  /* ------------------------------------------------------------ */
  void sendSTTORRY(Signal* signal);
  void sendNDB_STTORRY(Signal* signal);
  void initSchemaFile(Signal* signal);

  /* ------------------------------------------------------------ */
  // Drop Table Handling
  /* ------------------------------------------------------------ */
  void releaseTableObject(Uint32 table_ptr_i, bool removeFromHash = true);

  /* ------------------------------------------------------------ */
  // General Stuff
  /* ------------------------------------------------------------ */
  Uint32 getFreeObjId(bool both = false);
  Uint32 getFreeTableRecord();
  bool seizeTableRecord(TableRecordPtr& tableRecord, Uint32& schemaFileId);
  Uint32 getFreeTriggerRecord();
  bool seizeTriggerRecord(TriggerRecordPtr& tableRecord, Uint32 triggerId);
  void releaseTriggerObject(Uint32 trigger_ptr_i);
  bool getNewAttributeRecord(TableRecordPtr tablePtr,
			     AttributeRecordPtr & attrPtr);
  void packTableIntoPages(Signal* signal);
  void packTableIntoPages(SimpleProperties::Writer &, TableRecordPtr, Signal* =0);
  void packFilegroupIntoPages(SimpleProperties::Writer &,
			      FilegroupPtr,
			      const Uint32 undo_free_hi,
			      const Uint32 undo_free_lo);
  void packFileIntoPages(SimpleProperties::Writer &, FilePtr, const Uint32);

  void sendGET_TABINFOREQ(Signal* signal,
                          Uint32 tableId);
  void sendTC_SCHVERREQ(Signal* signal,
                        Uint32 tableId,
                        BlockReference tcRef);

  /* ------------------------------------------------------------ */
  // System Restart Handling
  /* ------------------------------------------------------------ */
  void initSendSchemaData(Signal* signal);
  void sendSchemaData(Signal* signal);
  Uint32 sendSCHEMA_INFO(Signal* signal, Uint32 nodeId, Uint32* pagePointer);
  void sendDIHSTARTTAB_REQ(Signal* signal);

  /* ------------------------------------------------------------ */
  // Receive Table Handling
  /* ------------------------------------------------------------ */
  void handleTabInfoInit(Signal*, SchemaTransPtr&,
                         SimpleProperties::Reader &,
			 ParseDictTabInfoRecord *,
			 bool checkExist = true);
  void handleTabInfo(SimpleProperties::Reader & it, ParseDictTabInfoRecord *,
		     DictTabInfo::Table & tableDesc);

  void handleAddTableFailure(Signal* signal,
                             Uint32 failureLine,
                             Uint32 tableId);
  bool verifyTableCorrect(Signal* signal, Uint32 tableId);

  /* ------------------------------------------------------------ */
  // Add Fragment Handling
  /* ------------------------------------------------------------ */
  void sendLQHADDATTRREQ(Signal*, SchemaOpPtr, Uint32 attributePtrI);

  /* ------------------------------------------------------------ */
  // Read/Write Schema and Table files
  /* ------------------------------------------------------------ */
  void updateSchemaState(Signal* signal, Uint32 tableId,
			 SchemaFile::TableEntry*, Callback*,
                         bool savetodisk = 1, bool dicttrans = 0);
  void startWriteSchemaFile(Signal* signal);
  void openSchemaFile(Signal* signal,
                      Uint32 fileNo,
                      Uint32 fsPtr,
                      bool writeFlag,
                      bool newFile);
  void writeSchemaFile(Signal* signal, Uint32 filePtr, Uint32 fsPtr);
  void writeSchemaConf(Signal* signal,
                               FsConnectRecordPtr fsPtr);
  void closeFile(Signal* signal, Uint32 filePtr, Uint32 fsPtr);
  void closeWriteSchemaConf(Signal* signal,
                               FsConnectRecordPtr fsPtr);
  void initSchemaFile_conf(Signal* signal, Uint32 i, Uint32 returnCode);

  void writeTableFile(Signal* signal, Uint32 tableId,
		      SegmentedSectionPtr tabInfo, Callback*);
  void writeTableFile(Signal* signal, SchemaOpPtr op_ptr, Uint32 tableId,
		      OpSection opSection, Callback*);
  void startWriteTableFile(Signal* signal, Uint32 tableId);
  void openTableFile(Signal* signal,
                     Uint32 fileNo,
                     Uint32 fsPtr,
                     Uint32 tableId,
                     bool writeFlag);
  void writeTableFile(Signal* signal, Uint32 filePtr, Uint32 fsPtr);
  void writeTableConf(Signal* signal,
                      FsConnectRecordPtr fsPtr);
  void closeWriteTableConf(Signal* signal,
                           FsConnectRecordPtr fsPtr);

  void startReadTableFile(Signal* signal, Uint32 tableId);
  void openReadTableRef(Signal* signal,
                        FsConnectRecordPtr fsPtr);
  void readTableFile(Signal* signal, Uint32 filePtr, Uint32 fsPtr);
  void readTableConf(Signal* signal,
                     FsConnectRecordPtr fsPtr);
  void readTableRef(Signal* signal,
                    FsConnectRecordPtr fsPtr);
  void closeReadTableConf(Signal* signal,
                          FsConnectRecordPtr fsPtr);

  void startReadSchemaFile(Signal* signal);
  void openReadSchemaRef(Signal* signal,
                         FsConnectRecordPtr fsPtr);
  void readSchemaFile(Signal* signal, Uint32 filePtr, Uint32 fsPtr);
  void readSchemaConf(Signal* signal, FsConnectRecordPtr fsPtr);
  void readSchemaRef(Signal* signal, FsConnectRecordPtr fsPtr);
  void closeReadSchemaConf(Signal* signal,
                           FsConnectRecordPtr fsPtr);
  bool convertSchemaFileTo_5_0_6(XSchemaFile*);
  bool convertSchemaFileTo_6_4(XSchemaFile*);

  /* ------------------------------------------------------------ */
  // Get table definitions
  /* ------------------------------------------------------------ */
  void sendGET_TABINFOREF(Signal* signal,
			  GetTabInfoReq*,
			  GetTabInfoRef::ErrorCode errorCode,
                          Uint32 errorLine);

  void sendGET_TABLEID_REF(Signal* signal,
			   GetTableIdReq * req,
			   GetTableIdRef::ErrorCode errorCode);

  void sendGetTabResponse(Signal* signal);

  /* ------------------------------------------------------------ */
  // Indexes and triggers
  /* ------------------------------------------------------------ */

  // reactivate and rebuild indexes on start up
  void activateIndexes(Signal* signal, Uint32 i);
  void activateIndex_fromBeginTrans(Signal*, Uint32 tx_key, Uint32 ret);
  void activateIndex_fromAlterIndex(Signal*, Uint32 tx_key, Uint32 ret);
  void activateIndex_fromEndTrans(Signal*, Uint32 tx_key, Uint32 ret);
  void rebuildIndexes(Signal* signal, Uint32 i);
  void rebuildIndex_fromBeginTrans(Signal*, Uint32 tx_key, Uint32 ret);
  void rebuildIndex_fromBuildIndex(Signal*, Uint32 tx_key, Uint32 ret);
  void rebuildIndex_fromEndTrans(Signal*, Uint32 tx_key, Uint32 ret);
  // FK re-enable (create triggers) on start up
  void checkFkTriggerIds(Signal*);
  void enableFKs(Signal* signal, Uint32 i);
  void enableFK_fromBeginTrans(Signal*, Uint32 tx_key, Uint32 ret);
  void enableFK_fromCreateFK(Signal*, Uint32 tx_key, Uint32 ret);
  void enableFK_fromEndTrans(Signal*, Uint32 tx_key, Uint32 ret);
  bool c_restart_enable_fks;
  bool c_nr_upgrade_fks_done;
  Uint32 c_at_restart_skip_indexes;
  Uint32 c_at_restart_skip_fks;

  // Events
  void
  createEventUTIL_PREPARE(Signal* signal,
			  Uint32 callbackData,
			  Uint32 returnCode);
  void
  createEventUTIL_EXECUTE(Signal *signal,
			  Uint32 callbackData,
			  Uint32 returnCode);
  void
  dropEventUTIL_PREPARE_READ(Signal* signal,
			     Uint32 callbackData,
			     Uint32 returnCode);
  void
  dropEventUTIL_EXECUTE_READ(Signal* signal,
			     Uint32 callbackData,
			     Uint32 returnCode);
  void
  dropEventUTIL_PREPARE_DELETE(Signal* signal,
			       Uint32 callbackData,
			       Uint32 returnCode);
  void
  dropEventUTIL_EXECUTE_DELETE(Signal *signal,
			       Uint32 callbackData,
			       Uint32 returnCode);
  void
  dropEventUtilPrepareRef(Signal* signal,
			  Uint32 callbackData,
			  Uint32 returnCode);
  void
  dropEventUtilExecuteRef(Signal* signal,
			  Uint32 callbackData,
			  Uint32 returnCode);
  int
  sendSignalUtilReq(Callback *c,
		    BlockReference ref,
		    GlobalSignalNumber gsn,
		    Signal* signal,
		    Uint32 length,
		    JobBufferLevel jbuf,
		    LinearSectionPtr ptr[3],
		    Uint32 noOfSections);
  int
  recvSignalUtilReq(Signal* signal, Uint32 returnCode);

  void completeSubStartReq(Signal* signal, Uint32 ptrI,	Uint32 returnCode);
  void completeSubStopReq(Signal* signal, Uint32 ptrI, Uint32 returnCode);
  void completeSubRemoveReq(Signal* signal, Uint32 ptrI, Uint32 returnCode);

  void dropEvent_sendReply(Signal* signal,
			   OpDropEventPtr evntRecPtr);

  void createEvent_RT_USER_CREATE(Signal* signal,
				  OpCreateEventPtr evntRecPtr,
				  SectionHandle& handle);
  void createEventComplete_RT_USER_CREATE(Signal* signal,
					  OpCreateEventPtr evntRecPtr);
  void createEvent_RT_USER_GET(Signal*, OpCreateEventPtr, SectionHandle&);
  void createEventComplete_RT_USER_GET(Signal* signal, OpCreateEventPtr evntRecPtr);

  void createEvent_RT_DICT_AFTER_GET(Signal* signal, OpCreateEventPtr evntRecPtr);

  void createEvent_nodeFailCallback(Signal* signal, Uint32 eventRecPtrI,
				    Uint32 returnCode);
  void createEvent_sendReply(Signal* signal, OpCreateEventPtr evntRecPtr,
			     LinearSectionPtr *ptr = NULL, int noLSP = 0);

  void prepareTransactionEventSysTable (Callback *c,
					Signal* signal,
					Uint32 senderData,
					UtilPrepareReq::OperationTypeValue prepReq);
  void prepareUtilTransaction(Callback *c,
			      Signal* signal,
			      Uint32 senderData,
			      Uint32 tableId,
			      const char *tableName,
			      UtilPrepareReq::OperationTypeValue prepReq,
			      Uint32 noAttr,
			      Uint32 attrIds[],
			      const char *attrNames[]);

  void executeTransEventSysTable(Callback *c,
				 Signal *signal,
				 const Uint32 ptrI,
				 sysTab_NDBEVENTS_0& m_eventRec,
				 const Uint32 prepareId,
				 UtilPrepareReq::OperationTypeValue prepReq);
  void executeTransaction(Callback *c,
			  Signal* signal,
			  Uint32 senderData,
			  Uint32 prepareId,
			  Uint32 noAttr,
			  LinearSectionPtr headerPtr,
			  LinearSectionPtr dataPtr);

  void parseReadEventSys(Signal *signal, sysTab_NDBEVENTS_0& m_eventRec);
  bool upgrade_suma_NotStarted(Uint32 err, Uint32 ref) const;

  // support
  void getTableKeyList(TableRecordPtr,
		       Id_array<MAX_ATTRIBUTES_IN_INDEX+1>& list);
  void getIndexAttr(TableRecordPtr indexPtr, Uint32 itAttr, Uint32* id);
  void getIndexAttrList(TableRecordPtr indexPtr, IndexAttributeList& list);
  void getIndexAttrMask(TableRecordPtr indexPtr, AttributeMask& mask);

  /* ------------------------------------------------------------ */
  // Initialisation
  /* ------------------------------------------------------------ */
  void initCommonData();
  void initRecords();
  void initConnectRecord();
  void initRetrieveRecord(Signal*, Uint32, Uint32 returnCode);
  void initSchemaRecord();
  void initRestartRecord(Uint32 sp = 0, Uint32 lp = 0,
                         const char * sb = 0, const char * eb = 0);
  void initSendSchemaRecord();
  void initReadTableRecord();
  void initWriteTableRecord();
  void initReadSchemaRecord();
  void initWriteSchemaRecord();

  void initNodeRecords();
  void initialiseTableRecord(TableRecordPtr tablePtr, Uint32 tableId);
  void initialiseTriggerRecord(TriggerRecordPtr triggerPtr, Uint32 triggerId);
  void initPageRecords();

  Uint32 getFsConnRecord();

  bool getIsFailed(Uint32 nodeId) const;

  void printTables(); // For debugging only

  void startRestoreSchema(Signal*, Callback);
  void restartNextPass(Signal*);
  void restart_fromBeginTrans(Signal*, Uint32 tx_key, Uint32 ret);
  void restart_fromEndTrans(Signal*, Uint32 tx_key, Uint32 ret);
  void restartEndPass_fromEndTrans(Signal*, Uint32 tx_key, Uint32 ret);
  void restart_fromWriteSchemaFile(Signal*, Uint32, Uint32);
  void restart_nextOp(Signal*, bool commit = false);

  void checkSchemaStatus(Signal* signal);
  void checkPendingSchemaTrans(XSchemaFile* xsf);

  void restartCreateObj(Signal*, Uint32, const SchemaFile::TableEntry *, bool);
  void restartCreateObj_readConf(Signal*, Uint32, Uint32);
  void restartCreateObj_getTabInfoConf(Signal*);
  void restartCreateObj_parse(Signal*, SegmentedSectionPtr, bool);
  void restartDropObj(Signal*, Uint32, const SchemaFile::TableEntry *);

  void restart_checkSchemaStatusComplete(Signal*, Uint32 callback, Uint32);
  void masterRestart_checkSchemaStatusComplete(Signal*, Uint32, Uint32);

  void sendSchemaComplete(Signal*, Uint32 callbackData, Uint32);

public:
  void send_drop_file(Signal*, Uint32, Uint32, DropFileImplReq::RequestInfo);
  void send_drop_fg(Signal*, Uint32, Uint32, DropFilegroupImplReq::RequestInfo);

  int checkSingleUserMode(Uint32 senderRef);

  friend NdbOut& operator<<(NdbOut& out, const ErrorInfo&);
#ifdef VM_TRACE
  friend NdbOut& operator<<(NdbOut& out, const DictObject&);
  friend NdbOut& operator<<(NdbOut& out, const SchemaOp&);
  friend NdbOut& operator<<(NdbOut& out, const SchemaTrans&);
  friend NdbOut& operator<<(NdbOut& out, const TxHandle&);
  void check_consistency();
  void check_consistency_entry(TableRecordPtr tablePtr);
  void check_consistency_table(TableRecordPtr tablePtr);
  void check_consistency_index(TableRecordPtr indexPtr);
  void check_consistency_trigger(TriggerRecordPtr triggerPtr);
  void check_consistency_object(DictObjectPtr obj_ptr);
#endif

  /**
   * Dict lock queue does currently uniformly handle
   *
   * - starting node
   * - schema op
   *
   * The impl. is based on DbUtil lock's (LockQueue)
   *
   * It would be very nice to use this *fully*
   * But instead of introducing extra break in schema-op
   *   a lock queue in instantiated in Dict, for easy trylock-handling
   */
  struct DictLockType;
  friend struct DictLockType;

  struct DictLockType {
    DictLockReq::LockType lockType;
    const char* text;
  };
  static const DictLockType* getDictLockType(Uint32 lockType);
  void sendDictLockInfoEvent(Signal*, const UtilLockReq*, const char* text);
  void debugLockInfo(Signal* signal, 
                     const char* text,
                     Uint32 rc);
  void removeStaleDictLocks(Signal* signal, const Uint32* theFailedNodes);


  Uint32 dict_lock_trylock(const DictLockReq* req);
  Uint32 dict_lock_unlock(Signal* signal, const DictLockReq* req,
                          DictLockReq::LockType* type=0);

  LockQueue::Pool m_dict_lock_pool;
  LockQueue m_dict_lock;

  /**
    Make a ListTablesData representation of a DictObject.
    @rapam dictObject The input object.
    @param parentTableId If not RNIL, leave 'ltd' unchanged and return false if 
      'dictObject' does not depend on parentTableId. Foreign keys depend on 
      each of the indexes and tables they refer, triggers depend on the 
      table on which they are defined, and indexes depend on their base tables.
      All other objects are considered to be independent, such that false 
      will be returned if parentTableId!=RNIL.
    @param ltd Result value.
    @return false if parentTableId!=RNIL and 'dictObject' did not depend on it,
      otherwise true.
  **/
  bool buildListTablesData(const DictObject& dictObject,
                           Uint32 parentTableId,
                           ListTablesData& ltd,
                           Uint32& objectVersion, 
                           Uint32& parentObjectType,
                           Uint32& parentObjectId);

  void sendOLD_LIST_TABLES_CONF(Signal *signal, ListTablesReq*);
  void sendLIST_TABLES_CONF(Signal *signal, ListTablesReq*);

  Uint32 c_outstanding_sub_startstop;
  NdbNodeBitmask c_sub_startstop_lock;

  Uint32 get_default_fragments(Signal*,
                               Uint32 partitionBalance,
                               Uint32 extra_nodegroups);
  Uint32 get_default_partitions_fully_replicated(Signal *signal,
                                                 Uint32 partitionBalance);
  void wait_gcp(Signal* signal, SchemaOpPtr op_ptr, Uint32 flags);

  void block_substartstop(Signal* signal, SchemaOpPtr op_ptr);
  void unblock_substartstop();
  void wait_substartstop(Signal* signal, Uint32 opPtrI);

  void upgrade_seizeTrigger(Ptr<TableRecord> tabPtr, Uint32, Uint32, Uint32);

  void send_event(Signal*, SchemaTransPtr&,
                  Uint32 ev,
                  Uint32 id,
                  Uint32 version,
                  Uint32 type);

  void startNextGetTabInfoReq(Signal*);

protected:
  virtual bool getParam(const char * param, Uint32 * retVal);
private:
  ArenaAllocator c_arenaAllocator;
  Uint32 c_noOfMetaTables;
  Uint32 c_default_hashmap_size;
<<<<<<< HEAD
  Uint32 m_use_checksum;
=======

  /**
   * Pool of SafeCounters reserved for use with schema
   * transactions which currently must not fail to seize
   * a safecounter.
   * Other usage should use the generic c_counterMgr pool
   * and handle failure-to-seize
   */
  SafeCounterManager c_reservedCounterMgr;
>>>>>>> c458ddb0
};

inline bool
Dbdict::TableRecord::isTable() const
{
  return DictTabInfo::isTable(tableType);
}

inline bool
Dbdict::TableRecord::isIndex() const
{
  return DictTabInfo::isIndex(tableType);
}

inline bool
Dbdict::TableRecord::isUniqueIndex() const
{
  return DictTabInfo::isUniqueIndex(tableType);
}

inline bool
Dbdict::TableRecord::isNonUniqueIndex() const
{
  return DictTabInfo::isNonUniqueIndex(tableType);
}

inline bool
Dbdict::TableRecord::isHashIndex() const
{
  return DictTabInfo::isHashIndex(tableType);
}

inline bool
Dbdict::TableRecord::isOrderedIndex() const
{
  return DictTabInfo::isOrderedIndex(tableType);
}

// quilt keeper

#undef JAM_FILE_ID

#endif<|MERGE_RESOLUTION|>--- conflicted
+++ resolved
@@ -4820,10 +4820,8 @@
   ArenaAllocator c_arenaAllocator;
   Uint32 c_noOfMetaTables;
   Uint32 c_default_hashmap_size;
-<<<<<<< HEAD
   Uint32 m_use_checksum;
-=======
-
+  
   /**
    * Pool of SafeCounters reserved for use with schema
    * transactions which currently must not fail to seize
@@ -4832,7 +4830,6 @@
    * and handle failure-to-seize
    */
   SafeCounterManager c_reservedCounterMgr;
->>>>>>> c458ddb0
 };
 
 inline bool
