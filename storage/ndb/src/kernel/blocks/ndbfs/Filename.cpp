/*
   Copyright (c) 2003, 2021, Oracle and/or its affiliates.

   This program is free software; you can redistribute it and/or modify
   it under the terms of the GNU General Public License, version 2.0,
   as published by the Free Software Foundation.

   This program is also distributed with certain software (including
   but not limited to OpenSSL) that is licensed under separate terms,
   as designated in a particular file or component or in included license
   documentation.  The authors of MySQL hereby grant you an additional
   permission to link the program and your derivative works with the
   separately licensed software that they have included with MySQL.

   This program is distributed in the hope that it will be useful,
   but WITHOUT ANY WARRANTY; without even the implied warranty of
   MERCHANTABILITY or FITNESS FOR A PARTICULAR PURPOSE.  See the
   GNU General Public License, version 2.0, for more details.

   You should have received a copy of the GNU General Public License
   along with this program; if not, write to the Free Software
   Foundation, Inc., 51 Franklin St, Fifth Floor, Boston, MA 02110-1301  USA
*/

#include <ndb_global.h>

#include "Filename.hpp"
#include "ErrorHandlingMacros.hpp"
#include "RefConvert.hpp"
#include "DebuggerNames.hpp"
#include "Ndbfs.hpp"

#include <signaldata/FsOpenReq.hpp>

#define JAM_FILE_ID 383


static const char* fileExtension[] = {
  ".Data",
  ".FragLog",
  ".LocLog",
  ".FragList",
  ".TableList",
  ".SchemaLog",
  ".sysfile",
  ".log",
  ".ctl"
};

static const Uint32 noOfExtensions = sizeof(fileExtension)/sizeof(char*);

Filename::Filename()
{
}

Filename::~Filename(){
}

void 
Filename::set(Ndbfs* fs,
              BlockReference blockReference,
              const Uint32 filenumber[4], bool dir,
              SegmentedSectionPtr ptr)
{
  m_base_path_spec = FsOpenReq::BP_MAX;

  char buf[PATH_MAX];

  const Uint32 type = FsOpenReq::getSuffix(filenumber);
  const Uint32 version = FsOpenReq::getVersion(filenumber);

  size_t sz;
  if (version == 2)
  {
    m_base_path_spec = FsOpenReq::BP_BACKUP;
    sz = BaseString::snprintf(theName, sizeof(theName), "%s", 
                              fs->get_base_path(FsOpenReq::BP_BACKUP).c_str());
    m_base_name = theName + fs->get_base_path(FsOpenReq::BP_BACKUP).length();
  }
  else
  {
    m_base_path_spec = FsOpenReq::BP_FS;
    sz = BaseString::snprintf(theName, sizeof(theName), "%s", 
                              fs->get_base_path(FsOpenReq::BP_FS).c_str());
    m_base_name = theName + fs->get_base_path(FsOpenReq::BP_FS).length();
  }
  
  switch(version){
  case 1 :{
    const Uint32 diskNo = FsOpenReq::v1_getDisk(filenumber);
    const Uint32 table  = FsOpenReq::v1_getTable(filenumber);
    const Uint32 frag   = FsOpenReq::v1_getFragment(filenumber);
    const Uint32 S_val  = FsOpenReq::v1_getS(filenumber);
    const Uint32 P_val  = FsOpenReq::v1_getP(filenumber);

    if (diskNo < 0xff){	  
      BaseString::snprintf(buf, sizeof(buf), "D%d%s", diskNo, DIR_SEPARATOR);
      strcat(theName, buf);
    }
    
    {
      const char* blockName = getBlockName( refToMain(blockReference) );
      if (blockName == NULL){
	ERROR_SET(ecError, NDBD_EXIT_AFS_PARAMETER,"","No Block Name");
	return;
      }
      BaseString::snprintf(buf, sizeof(buf), "%s%s", blockName, DIR_SEPARATOR);
      strcat(theName, buf);
    }
    
    if (table < 0xffffffff){
      BaseString::snprintf(buf, sizeof(buf), "T%d%s", table, DIR_SEPARATOR);
      strcat(theName, buf);
    }
    
    if (frag < 0xffffffff){
      BaseString::snprintf(buf, sizeof(buf), "F%d%s", frag, DIR_SEPARATOR);
      strcat(theName, buf);
    }
    
    
    if (S_val < 0xffffffff){
      BaseString::snprintf(buf, sizeof(buf), "S%d", S_val);
      strcat(theName, buf);
    }

    if (P_val < 0xff){
      BaseString::snprintf(buf, sizeof(buf), "P%d", P_val);
      strcat(theName, buf);
    }
    
  }
  break;
  case 2:{
    const Uint32 seq = FsOpenReq::v2_getSequence(filenumber);
    const Uint32 nodeId = FsOpenReq::v2_getNodeId(filenumber);
    const Uint32 partNum =  FsOpenReq::v2_getPartNum(filenumber);
    const Uint32 totalParts =  FsOpenReq::v2_getTotalParts(filenumber);
    const Uint32 count = FsOpenReq::v2_getCount(filenumber);

    if(partNum == 0)
      BaseString::snprintf(buf, sizeof(buf), "BACKUP%sBACKUP-%u%s",
            DIR_SEPARATOR, seq, DIR_SEPARATOR);
    else
      BaseString::snprintf(buf, sizeof(buf), "BACKUP%sBACKUP-%u%sBACKUP-%u-PART-%u-OF-%u%s",
             DIR_SEPARATOR, seq, DIR_SEPARATOR, seq, partNum, totalParts, DIR_SEPARATOR);

    strcat(theName, buf);
    if(count == 0xffff) {
      BaseString::snprintf(buf, sizeof(buf), "BACKUP-%u.%u",
	       seq, nodeId); strcat(theName, buf);
    } else {
      BaseString::snprintf(buf, sizeof(buf), "BACKUP-%u-%u.%u",
	       seq, count, nodeId); strcat(theName, buf);
    }
    break;
  }
  break;
  case 3:{
    const Uint32 diskNo = FsOpenReq::v1_getDisk(filenumber);

    if(diskNo == 0xFF){
      ERROR_SET(ecError, NDBD_EXIT_AFS_PARAMETER,"","Invalid disk specification");
    }

    BaseString::snprintf(buf, sizeof(buf), "D%d%s", diskNo, DIR_SEPARATOR);
    strcat(theName, buf);
  }
    break;
  case 4:
  {
    const unsigned ptr_sz_bytes = ptr.sz * 4;
    if (ptr_sz_bytes > PATH_MAX) {
      ERROR_SET(ecError, NDBD_EXIT_AFS_PARAMETER,"",
                "File name is too long");
      return;
    }
    if (ptr_sz_bytes == 0) {
      ERROR_SET(ecError, NDBD_EXIT_AFS_PARAMETER,"",
                "File name is empty");
      return;
    }

    char buf[PATH_MAX];
    copy((Uint32*)&buf[0], ptr);

    const bool nul_terminated = ((buf[ptr_sz_bytes-1] == '\0') ||
                                 (buf[ptr_sz_bytes-2] == '\0') ||
                                 (buf[ptr_sz_bytes-3] == '\0') ||
                                 (buf[ptr_sz_bytes-4] == '\0'));
    if (!nul_terminated) {
      ERROR_SET(ecError, NDBD_EXIT_AFS_PARAMETER,"",
                "File name is not NUL-terminated");
      return;
    }
    if(buf[0] == '\0')
    {
      ERROR_SET(ecError, NDBD_EXIT_AFS_PARAMETER,"",
                "File name is not given");
      return;
    }

    const unsigned theName_sz = sizeof(theName);
    if(buf[0] == DIR_SEPARATOR[0])
    {
      BaseString::snprintf(theName, theName_sz, "%s", buf);
      m_base_name = theName;
    }
    else
    {
#ifdef _WIN32
      char* b= buf;
      while((b= strchr(b, '/')) && b)
      {
        *b= '\\';
      }
#endif
      Uint32 bp = FsOpenReq::v4_getBasePath(filenumber);
<<<<<<< HEAD
      m_base_path_spec = bp;
      BaseString::snprintf(theName, sizeof(theName), "%s%s",
               fs->get_base_path(bp).c_str(), buf);
      m_base_name = theName + fs->get_base_path(bp).length();
=======
      const Uint32 base_path_len = fs->get_base_path(bp).length();
      const size_t concat_sz = BaseString::snprintf(theName, theName_sz, "%s%s",
                                fs->get_base_path(bp).c_str(), buf);
      if (concat_sz >= theName_sz) {
        // File path name is truncated
        ERROR_SET(ecError, NDBD_EXIT_AFS_PARAMETER,"",
                  "File path name is too long");
        return;
      }
      m_base_name = theName + base_path_len;
>>>>>>> ec882fb3
    }
    return; // No extension
  }
  case 5:
  {
    Uint32 tableId = FsOpenReq::v5_getTableId(filenumber);
    Uint32 lcpNo = FsOpenReq::v5_getLcpNo(filenumber);
    Uint32 fragId = FsOpenReq::v5_getFragmentId(filenumber);
    BaseString::snprintf(buf, sizeof(buf), "LCP%s%d%sT%dF%d", DIR_SEPARATOR, lcpNo, DIR_SEPARATOR, tableId, fragId);
    strcat(theName, buf);
    break;
  }
  case 6:
  {
    Uint32 bp = FsOpenReq::v5_getLcpNo(filenumber);
    m_base_path_spec = bp;
    sz = BaseString::snprintf(theName, sizeof(theName), "%s",
                              fs->get_base_path(bp).c_str());
    break;
  }
  default:
    ERROR_SET(ecError, NDBD_EXIT_AFS_PARAMETER,"","Wrong version");
  }
  if (type >= noOfExtensions){
    ERROR_SET(ecError, NDBD_EXIT_AFS_PARAMETER,"","File Type doesn't exist");
    return;
  }
  strcat(theName, fileExtension[type]);
  
  if(dir == true){
    for(int l = (int)strlen(theName) - 1; l >= 0; l--){
      if(theName[l] == DIR_SEPARATOR[0]){
	theName[l] = 0;
	break;
      }
    }
  }
}<|MERGE_RESOLUTION|>--- conflicted
+++ resolved
@@ -216,12 +216,7 @@
       }
 #endif
       Uint32 bp = FsOpenReq::v4_getBasePath(filenumber);
-<<<<<<< HEAD
       m_base_path_spec = bp;
-      BaseString::snprintf(theName, sizeof(theName), "%s%s",
-               fs->get_base_path(bp).c_str(), buf);
-      m_base_name = theName + fs->get_base_path(bp).length();
-=======
       const Uint32 base_path_len = fs->get_base_path(bp).length();
       const size_t concat_sz = BaseString::snprintf(theName, theName_sz, "%s%s",
                                 fs->get_base_path(bp).c_str(), buf);
@@ -232,7 +227,6 @@
         return;
       }
       m_base_name = theName + base_path_len;
->>>>>>> ec882fb3
     }
     return; // No extension
   }
