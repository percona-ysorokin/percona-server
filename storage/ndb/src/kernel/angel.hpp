/* Copyright (c) 2009, 2023, Oracle and/or its affiliates.

   This program is free software; you can redistribute it and/or modify
   it under the terms of the GNU General Public License, version 2.0,
   as published by the Free Software Foundation.

   This program is also distributed with certain software (including
   but not limited to OpenSSL) that is licensed under separate terms,
   as designated in a particular file or component or in included license
   documentation.  The authors of MySQL hereby grant you an additional
   permission to link the program and your derivative works with the
   separately licensed software that they have included with MySQL.

   This program is distributed in the hope that it will be useful,
   but WITHOUT ANY WARRANTY; without even the implied warranty of
   MERCHANTABILITY or FITNESS FOR A PARTICULAR PURPOSE.  See the
   GNU General Public License, version 2.0, for more details.

   You should have received a copy of the GNU General Public License
   along with this program; if not, write to the Free Software
   Foundation, Inc., 51 Franklin St, Fifth Floor, Boston, MA 02110-1301  USA */

#ifndef ANGEL_HPP
#define ANGEL_HPP

#include <util/BaseString.hpp>
#include "util/ndb_opts.h"

#define JAM_FILE_ID 491

void angel_run(const char *progname, const Vector<BaseString> &original_args,
               const char *connect_str, int force_nodeid,
               const char *bind_address, bool initial, bool no_start,
               bool daemon, int connnect_retries, int connect_delay,
               const char *tls_search_path, int mgm_tls_level);

<<<<<<< HEAD
void
angel_run(const char* progname,
          const Vector<BaseString>& original_args,
          const char* connect_str,
          int force_nodeid,
          const char* bind_address,
          bool initial,
          bool no_start,
          bool daemon,
          int connnect_retries,
          int connect_delay,
          const char * tls_search_path,
          int mgm_tls_level);

void
angel_stop(void);
=======
void angel_stop(void);
>>>>>>> 824e2b40

#undef JAM_FILE_ID

#endif<|MERGE_RESOLUTION|>--- conflicted
+++ resolved
@@ -34,26 +34,7 @@
                bool daemon, int connnect_retries, int connect_delay,
                const char *tls_search_path, int mgm_tls_level);
 
-<<<<<<< HEAD
-void
-angel_run(const char* progname,
-          const Vector<BaseString>& original_args,
-          const char* connect_str,
-          int force_nodeid,
-          const char* bind_address,
-          bool initial,
-          bool no_start,
-          bool daemon,
-          int connnect_retries,
-          int connect_delay,
-          const char * tls_search_path,
-          int mgm_tls_level);
-
-void
-angel_stop(void);
-=======
 void angel_stop(void);
->>>>>>> 824e2b40
 
 #undef JAM_FILE_ID
 
