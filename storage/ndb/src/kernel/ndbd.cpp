--- conflicted
+++ resolved
@@ -1055,37 +1055,15 @@
 
   theConfig->setupConfiguration();
 
-<<<<<<< HEAD
-  globalTransporterRegistry.init_tls(tls_search_path, NODE_TYPE_DB,
-                                     opt_mgm_tls);
-
-=======
   /* Find TLS key and certificate */
   globalTransporterRegistry.init_tls(tls_search_path, NODE_TYPE_DB,
                                      opt_mgm_tls);
 
   /* Check TLS configuration */
->>>>>>> 05e4357f
   const ndb_mgm_configuration_iterator *p =
       globalEmulatorData.theConfiguration->getOwnConfigIterator();
   require(p != nullptr);
 
-<<<<<<< HEAD
-  if (openssl_version_ok) {
-    Uint32 require_cert = 0, require_tls = 0;
-    ndb_mgm_get_int_parameter(p, CFG_NODE_REQUIRE_CERT, &require_cert);
-    ndb_mgm_get_int_parameter(p, CFG_DB_REQUIRE_TLS, &require_tls);
-    if ((require_cert || require_tls) &&
-        !globalTransporterRegistry.hasTlsCert()) {
-      g_eventLogger->error(
-          "Shutting down. This node does not have a valid TLS certificate.");
-      stop_async_log_func(log_threadvar, thread_args);
-      ndbd_exit(-1);
-    }
-    if (require_tls) {
-      g_eventLogger->info("This node will require TLS for all connections.");
-    }
-=======
   Uint32 requireCert = 0, requireTls = 0;
   ndb_mgm_get_int_parameter(p, CFG_NODE_REQUIRE_CERT, &requireCert);
   ndb_mgm_get_int_parameter(p, CFG_DB_REQUIRE_TLS, &requireTls);
@@ -1103,7 +1081,6 @@
 
   if (requireTls) {
     g_eventLogger->info("This node will require TLS for all connections.");
->>>>>>> 05e4357f
   }
 
   /**
