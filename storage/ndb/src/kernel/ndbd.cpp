--- conflicted
+++ resolved
@@ -61,11 +61,7 @@
 #define JAM_FILE_ID 484
 
 static constexpr bool openssl_version_ok =
-<<<<<<< HEAD
-  (OPENSSL_VERSION_NUMBER >= NDB_TLS_MINIMUM_OPENSSL);
-=======
     (OPENSSL_VERSION_NUMBER >= NDB_TLS_MINIMUM_OPENSSL);
->>>>>>> 824e2b40
 
 static void systemInfo(const Configuration &config, const LogLevel &logLevel) {
 #ifdef _WIN32
@@ -931,21 +927,11 @@
   }
 }
 
-<<<<<<< HEAD
-void
-ndbd_run(bool foreground, int report_fd,
-         const char* connect_str, int force_nodeid, const char* bind_address,
-         bool no_start, bool initial, bool initialstart,
-         unsigned allocated_nodeid, int connect_retries, int connect_delay,
-         size_t logbuffer_size, const char * tls_search_path, int mgm_tls_req)
-{
-=======
 void ndbd_run(bool foreground, int report_fd, const char *connect_str,
               int force_nodeid, const char *bind_address, bool no_start,
               bool initial, bool initialstart, unsigned allocated_nodeid,
               int connect_retries, int connect_delay, size_t logbuffer_size,
               const char *tls_search_path, int mgm_tls_req) {
->>>>>>> 824e2b40
   log_memusage("ndbd_run");
   LogBuffer *logBuf = new LogBuffer(logbuffer_size);
   BufferedOutputStream *ndbouts_bufferedoutputstream =
@@ -1044,15 +1030,9 @@
     already assigned the nodeid, either by the operator or by the angel
     process.
   */
-<<<<<<< HEAD
-  theConfig->fetch_configuration(connect_str, force_nodeid,
-      bind_address, allocated_nodeid, connect_retries, connect_delay,
-      tls_search_path, opt_mgm_tls);
-=======
   theConfig->fetch_configuration(connect_str, force_nodeid, bind_address,
                                  allocated_nodeid, connect_retries,
                                  connect_delay, tls_search_path, opt_mgm_tls);
->>>>>>> 824e2b40
 
   /**
     Set the NDB DataDir, this is where we will locate log files and data
@@ -1070,34 +1050,13 @@
 
   theConfig->setupConfiguration();
 
-<<<<<<< HEAD
-  globalTransporterRegistry.init_tls(tls_search_path, NODE_TYPE_DB, true,
-=======
   globalTransporterRegistry.init_tls(tls_search_path, NODE_TYPE_DB,
->>>>>>> 824e2b40
                                      opt_mgm_tls);
 
   const ndb_mgm_configuration_iterator *p =
       globalEmulatorData.theConfiguration->getOwnConfigIterator();
   require(p != nullptr);
 
-<<<<<<< HEAD
-  if(openssl_version_ok)
-  {
-    Uint32 require_cert = 0, require_tls = 0;
-    ndb_mgm_get_int_parameter(p, CFG_NODE_REQUIRE_CERT, &require_cert);
-    ndb_mgm_get_int_parameter(p, CFG_DB_REQUIRE_TLS, &require_tls);
-    if((require_cert || require_tls) &&
-        ! globalTransporterRegistry.hasTlsCert())
-    {
-      g_eventLogger->error(
-        "Shutting down. This node does not have a valid TLS certificate.");
-      stop_async_log_func(log_threadvar, thread_args);
-      ndbd_exit(-1);
-    }
-    if(require_tls)
-    {
-=======
   if (openssl_version_ok) {
     Uint32 require_cert = 0, require_tls = 0;
     ndb_mgm_get_int_parameter(p, CFG_NODE_REQUIRE_CERT, &require_cert);
@@ -1110,7 +1069,6 @@
       ndbd_exit(-1);
     }
     if (require_tls) {
->>>>>>> 824e2b40
       g_eventLogger->info("This node will require TLS for all connections.");
     }
   }
@@ -1155,12 +1113,8 @@
 
   log_memusage("Global memory pools allocated");
 
-<<<<<<< HEAD
-  bool have_password_option = g_filesystem_password_state.have_password_option();
-=======
   bool have_password_option =
       g_filesystem_password_state.have_password_option();
->>>>>>> 824e2b40
   Uint32 encrypted_file_system = 0;
   ndb_mgm_get_int_parameter(p, CFG_DB_ENCRYPTED_FILE_SYSTEM,
                             &encrypted_file_system);
@@ -1284,22 +1238,12 @@
     ndbd_exit(-1);
   }
   // Re-use the mgm handle as a transporter
-<<<<<<< HEAD
-  if(!globalTransporterRegistry.connect_client(theConfig->get_mgm_handle_ptr()))
-      ERROR_SET(fatal, NDBD_EXIT_CONNECTION_SETUP_FAILED,
-                "Failed to convert mgm connection to a transporter",
-                __FILE__);
-  NdbThread* pTrp = globalTransporterRegistry.start_clients();
-  if (pTrp == 0)
-  {
-=======
   if (!globalTransporterRegistry.connect_client(
           theConfig->get_mgm_handle_ptr()))
     ERROR_SET(fatal, NDBD_EXIT_CONNECTION_SETUP_FAILED,
               "Failed to convert mgm connection to a transporter", __FILE__);
   NdbThread *pTrp = globalTransporterRegistry.start_clients();
   if (pTrp == 0) {
->>>>>>> 824e2b40
     g_eventLogger->info("globalTransporterRegistry.start_clients() failed");
     stop_async_log_func(log_threadvar, thread_args);
     ndbd_exit(-1);
