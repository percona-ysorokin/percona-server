--- conflicted
+++ resolved
@@ -27,21 +27,11 @@
 
 #define JAM_FILE_ID 218
 
-<<<<<<< HEAD
-
-void
-ndbd_run(bool foreground, int report_fd,
-         const char* connect_str, int force_nodeid, const char* bind_address,
-         bool no_start, bool initial, bool initialstart,
-         unsigned allocated_nodeid, int connect_retries, int connect_delay,
-         size_t logbuffer_size, const char * tls_search_path, int mgm_tls_req);
-=======
 void ndbd_run(bool foreground, int report_fd, const char *connect_str,
               int force_nodeid, const char *bind_address, bool no_start,
               bool initial, bool initialstart, unsigned allocated_nodeid,
               int connect_retries, int connect_delay, size_t logbuffer_size,
               const char *tls_search_path, int mgm_tls_req);
->>>>>>> 824e2b40
 
 enum NdbShutdownType {
   NST_Normal,
