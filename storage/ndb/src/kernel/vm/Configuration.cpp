/*
   Copyright (c) 2003, 2023, Oracle and/or its affiliates.

   This program is free software; you can redistribute it and/or modify
   it under the terms of the GNU General Public License, version 2.0,
   as published by the Free Software Foundation.

   This program is also distributed with certain software (including
   but not limited to OpenSSL) that is licensed under separate terms,
   as designated in a particular file or component or in included license
   documentation.  The authors of MySQL hereby grant you an additional
   permission to link the program and your derivative works with the
   separately licensed software that they have included with MySQL.

   This program is distributed in the hope that it will be useful,
   but WITHOUT ANY WARRANTY; without even the implied warranty of
   MERCHANTABILITY or FITNESS FOR A PARTICULAR PURPOSE.  See the
   GNU General Public License, version 2.0, for more details.

   You should have received a copy of the GNU General Public License
   along with this program; if not, write to the Free Software
   Foundation, Inc., 51 Franklin St, Fifth Floor, Boston, MA 02110-1301  USA
*/

#include <ndb_global.h>
#include "ndb_config.h"
#include "util/require.h"

#include <ErrorHandlingMacros.hpp>
#include <TransporterRegistry.hpp>
#include "Configuration.hpp"
#include "GlobalData.hpp"
#include "portlib/NdbTCP.h"
#include "transporter/TransporterCallback.hpp"

#include <NdbConfig.h>
#include <NdbSpin.h>
#include <ndb_version.h>
#include <ConfigRetriever.hpp>
#include <IPCConfig.hpp>
#include <NdbOut.hpp>
#include <WatchDog.hpp>

#include <kernel_config_parameters.h>
#include <mgmapi_configuration.hpp>

#include <NdbEnv.h>
#include <util/ConfigValues.hpp>

#include <ndbapi_limits.h>
#include "mt.hpp"

#include "../../common/util/parse_mask.hpp"

#include <EventLogger.hpp>

#define JAM_FILE_ID 301

extern Uint32 g_start_type;

bool Configuration::init(int _no_start, int _initial, int _initialstart) {
  // Check the start flag
  if (_no_start)
    globalData.theRestartFlag = initial_state;
  else
    globalData.theRestartFlag = perform_start;

  // Check the initial flag
  if (_initial) _initialStart = true;

  globalData.ownId = 0;

  if (_initialstart) {
    _initialStart = true;
    g_start_type |= (1 << NodeState::ST_INITIAL_START);
  }

  threadIdMutex = NdbMutex_Create();
  if (!threadIdMutex) {
    g_eventLogger->error("Failed to create threadIdMutex");
    return false;
  }
  initThreadArray();
  return true;
}

Configuration::Configuration() {
  _fsPath = 0;
  _backupPath = 0;
  _initialStart = false;
  m_config_retriever = 0;
  m_logLevel = 0;
}

Configuration::~Configuration() {
  if (_fsPath != NULL) free(_fsPath);

  if (_backupPath != NULL) free(_backupPath);

  if (m_config_retriever) {
    delete m_config_retriever;
  }

  if (m_logLevel) {
    delete m_logLevel;
  }
  ndb_mgm_destroy_iterator(m_clusterConfigIter);
}

void Configuration::closeConfiguration(bool end_session) {
  m_config_retriever->end_session(end_session);
  if (m_config_retriever) {
    delete m_config_retriever;
  }
  m_config_retriever = 0;
}

<<<<<<< HEAD
void
Configuration::fetch_configuration(const char* _connect_string,
                                   int force_nodeid,
                                   const char* _bind_address,
                                   NodeId allocated_nodeid,
                                   int connect_retries, int connect_delay,
                                   const char * tls_search_path, int mgm_tls)
{
=======
void Configuration::fetch_configuration(
    const char *_connect_string, int force_nodeid, const char *_bind_address,
    NodeId allocated_nodeid, int connect_retries, int connect_delay,
    const char *tls_search_path, int mgm_tls) {
>>>>>>> 824e2b40
  /**
   * Fetch configuration from management server
   */
  if (m_config_retriever) {
    delete m_config_retriever;
  }

  m_config_retriever =
      new ConfigRetriever(_connect_string, force_nodeid, NDB_VERSION,
                          NDB_MGM_NODE_TYPE_NDB, _bind_address);
  if (!m_config_retriever) {
    ERROR_SET(fatal, NDBD_EXIT_MEMALLOC, "Failed to create ConfigRetriever",
              "");
  }

  if (m_config_retriever->hasError()) {
    ERROR_SET(fatal, NDBD_EXIT_INVALID_CONFIG,
              "Could not initialize handle to management server",
              m_config_retriever->getErrorString());
  }

  m_config_retriever->init_mgm_tls(tls_search_path, Node::Type::DB, mgm_tls);

<<<<<<< HEAD
  if(m_config_retriever->do_connect(connect_retries, connect_delay, 1) == -1){
    const char * s = m_config_retriever->getErrorString();
    if(s == 0)
      s = "No error given!";
=======
  if (m_config_retriever->do_connect(connect_retries, connect_delay, 1) == -1) {
    const char *s = m_config_retriever->getErrorString();
    if (s == 0) s = "No error given!";
>>>>>>> 824e2b40
    /* Set stop on error to true otherwise NDB will
       go into an restart loop...
    */
    ERROR_SET(fatal, NDBD_EXIT_INVALID_CONFIG, "Could not connect to ndb_mgmd",
              s);
  }

  if (allocated_nodeid) {
    // The angel has already allocated the nodeid, no need to
    // allocate it
    globalData.ownId = allocated_nodeid;
  } else {
    const int alloc_retries = 10;
    const int alloc_delay = 3;
    globalData.ownId =
        m_config_retriever->allocNodeId(alloc_retries, alloc_delay);
    if (globalData.ownId == 0) {
      ERROR_SET(fatal, NDBD_EXIT_INVALID_CONFIG, "Unable to alloc node id",
                m_config_retriever->getErrorString());
    }
  }
  assert(globalData.ownId);

  m_clusterConfig = m_config_retriever->getConfig(globalData.ownId);
  if (!m_clusterConfig) {
    const char *s = m_config_retriever->getErrorString();
    if (s == 0) s = "No error given!";

    /* Set stop on error to true otherwise NDB will
       go into an restart loop...
    */

    ERROR_SET(fatal, NDBD_EXIT_INVALID_CONFIG,
              "Could not fetch configuration"
              "/invalid configuration",
              s);
  }

  const ConfigValues &cfg = m_clusterConfig.get()->m_config_values;
  cfg.pack_v1(m_clusterConfigPacked_v1);
  if (OUR_V2_VERSION) {
    cfg.pack_v2(m_clusterConfigPacked_v2);
  }

  {
    Uint32 generation;
    ndb_mgm_configuration_iterator sys_iter(m_clusterConfig.get(),
                                            CFG_SECTION_SYSTEM);
    char sockaddr_buf[512];
    char *sockaddr_string = Ndb_combine_address_port(
        sockaddr_buf, sizeof(sockaddr_buf), m_config_retriever->get_mgmd_host(),
        m_config_retriever->get_mgmd_port());

    if (sys_iter.get(CFG_SYS_CONFIG_GENERATION, &generation)) {
      g_eventLogger->info(
          "Configuration fetched from '%s', unknown generation!!"
          " (likely older ndb_mgmd)",
          sockaddr_string);
    } else {
      g_eventLogger->info("Configuration fetched from '%s', generation: %d",
                          sockaddr_string, generation);
    }
  }

  ndb_mgm_configuration_iterator iter(m_clusterConfig.get(), CFG_SECTION_NODE);
  if (iter.find(CFG_NODE_ID, globalData.ownId)) {
    ERROR_SET(fatal, NDBD_EXIT_INVALID_CONFIG, "Invalid configuration fetched",
              "DB missing");
  }

  if (iter.get(CFG_DB_STOP_ON_ERROR, &_stopOnError)) {
    ERROR_SET(fatal, NDBD_EXIT_INVALID_CONFIG, "Invalid configuration fetched",
              "StopOnError missing");
  }

  const char *datadir;
  if (iter.get(CFG_NODE_DATADIR, &datadir)) {
    ERROR_SET(fatal, NDBD_EXIT_INVALID_CONFIG, "Invalid configuration fetched",
              "DataDir missing");
  }
  NdbConfig_SetPath(datadir);
}

static char *get_and_validate_path(ndb_mgm_configuration_iterator &iter,
                                   Uint32 param, const char *param_string) {
  const char *path = NULL;
  if (iter.get(param, &path)) {
    ERROR_SET(fatal, NDBD_EXIT_INVALID_CONFIG,
              "Invalid configuration fetched missing ", param_string);
  }

  if (path == 0 || strlen(path) == 0) {
    ERROR_SET(
        fatal, NDBD_EXIT_INVALID_CONFIG,
        "Invalid configuration fetched. Configuration does not contain valid ",
        param_string);
  }

  // check that it is pointing on a valid directory
  //
  char buf2[PATH_MAX];
  memset(buf2, 0, sizeof(buf2));
#ifdef _WIN32
  char *szFilePart;
  if (!GetFullPathName(path, sizeof(buf2), buf2, &szFilePart) ||
      (GetFileAttributes(buf2) & FILE_ATTRIBUTE_READONLY))
#else
  if ((::realpath(path, buf2) == NULL) || (::access(buf2, W_OK) != 0))
#endif
  {
    ERROR_SET(fatal, NDBD_EXIT_AFS_INVALIDPATH, path, param_string);
  }

  if (strcmp(&buf2[strlen(buf2) - 1], DIR_SEPARATOR))
    strcat(buf2, DIR_SEPARATOR);

  return strdup(buf2);
}

void Configuration::setupConfiguration() {
  DBUG_ENTER("Configuration::setupConfiguration");

  /**
   * Configure transporters
   */
  if (!globalTransporterRegistry.init(globalData.ownId)) {
    ERROR_SET(fatal, NDBD_EXIT_INVALID_CONFIG, "Invalid configuration fetched",
              "Could not init transporter registry");
  }

  if (!IPCConfig::configureTransporters(globalData.ownId, m_clusterConfig.get(),
                                        globalTransporterRegistry)) {
    ERROR_SET(fatal, NDBD_EXIT_INVALID_CONFIG, "Invalid configuration fetched",
              "Could not configure transporters");
  }

  /**
   * Setup cluster configuration for this node
   */
  ndb_mgm_configuration_iterator iter(m_clusterConfig.get(), CFG_SECTION_NODE);
  if (iter.find(CFG_NODE_ID, globalData.ownId)) {
    ERROR_SET(fatal, NDBD_EXIT_INVALID_CONFIG, "Invalid configuration fetched",
              "DB missing");
  }

  unsigned type;
  if (!(iter.get(CFG_TYPE_OF_SECTION, &type) == 0 && type == NODE_TYPE_DB)) {
    ERROR_SET(fatal, NDBD_EXIT_INVALID_CONFIG, "Invalid configuration fetched",
              "I'm wrong type of node");
  }

  /**
   * Iff we use the 'default' (non-mt) send buffer implementation, the
   * send buffers are allocated here.
   */
  if (getNonMTTransporterSendHandle() != NULL) {
    Uint32 total_send_buffer = 0;
    iter.get(CFG_TOTAL_SEND_BUFFER_MEMORY, &total_send_buffer);
    Uint64 extra_send_buffer = 0;
    iter.get(CFG_EXTRA_SEND_BUFFER_MEMORY, &extra_send_buffer);
    getNonMTTransporterSendHandle()->allocate_send_buffers(total_send_buffer,
                                                           extra_send_buffer);
  }

  if (iter.get(CFG_DB_NO_SAVE_MSGS, &_maxErrorLogs)) {
    ERROR_SET(fatal, NDBD_EXIT_INVALID_CONFIG, "Invalid configuration fetched",
              "MaxNoOfSavedMessages missing");
  }

  if (iter.get(CFG_DB_MEMLOCK, &_lockPagesInMainMemory)) {
    ERROR_SET(fatal, NDBD_EXIT_INVALID_CONFIG, "Invalid configuration fetched",
              "LockPagesInMainMemory missing");
  }

  if (iter.get(CFG_DB_WATCHDOG_INTERVAL, &_timeBetweenWatchDogCheck)) {
    ERROR_SET(fatal, NDBD_EXIT_INVALID_CONFIG, "Invalid configuration fetched",
              "TimeBetweenWatchDogCheck missing");
  }

  _schedulerResponsiveness = 5;
  iter.get(CFG_DB_SCHED_RESPONSIVENESS, &_schedulerResponsiveness);

  _schedulerExecutionTimer = 50;
  iter.get(CFG_DB_SCHED_EXEC_TIME, &_schedulerExecutionTimer);

  _schedulerSpinTimer = DEFAULT_SPIN_TIME;
  iter.get(CFG_DB_SCHED_SPIN_TIME, &_schedulerSpinTimer);
  /* Always set SchedulerSpinTimer to 0 on platforms not supporting spin */
  if (!NdbSpin_is_supported()) {
    _schedulerSpinTimer = 0;
  }
  g_eventLogger->info("SchedulerSpinTimer = %u", _schedulerSpinTimer);

  _spinTimePerCall = 1000;
  iter.get(CFG_DB_SPIN_TIME_PER_CALL, &_spinTimePerCall);

  _maxSendDelay = 0;
  iter.get(CFG_DB_MAX_SEND_DELAY, &_maxSendDelay);

  _realtimeScheduler = 0;
  iter.get(CFG_DB_REALTIME_SCHEDULER, &_realtimeScheduler);

  if (iter.get(CFG_DB_WATCHDOG_INTERVAL_INITIAL,
               &_timeBetweenWatchDogCheckInitial)) {
    ERROR_SET(fatal, NDBD_EXIT_INVALID_CONFIG, "Invalid configuration fetched",
              "TimeBetweenWatchDogCheckInitial missing");
  }

#ifdef ERROR_INSERT
  _mixologyLevel = 0;
  iter.get(CFG_MIXOLOGY_LEVEL, &_mixologyLevel);
  if (_mixologyLevel) {
    g_eventLogger->info("Mixology level set to 0x%x", _mixologyLevel);
    globalTransporterRegistry.setMixologyLevel(_mixologyLevel);
  }
#endif

  /**
   * Get paths
   */
  if (_fsPath) free(_fsPath);
  _fsPath =
      get_and_validate_path(iter, CFG_DB_FILESYSTEM_PATH, "FileSystemPath");
  if (_backupPath) free(_backupPath);
  _backupPath =
      get_and_validate_path(iter, CFG_DB_BACKUP_DATADIR, "BackupDataDir");

  if (iter.get(CFG_DB_STOP_ON_ERROR_INSERT, &m_restartOnErrorInsert)) {
    ERROR_SET(fatal, NDBD_EXIT_INVALID_CONFIG, "Invalid configuration fetched",
              "RestartOnErrorInsert missing");
  }

  /**
   * Create the watch dog thread
   */
  {
    if (_timeBetweenWatchDogCheckInitial < _timeBetweenWatchDogCheck)
      _timeBetweenWatchDogCheckInitial = _timeBetweenWatchDogCheck;

    Uint32 t = _timeBetweenWatchDogCheckInitial;
    t = globalEmulatorData.theWatchDog->setCheckInterval(t);
    _timeBetweenWatchDogCheckInitial = t;
  }

  const char *lockmask = 0;
  {
    if (iter.get(CFG_DB_EXECUTE_LOCK_CPU, &lockmask) == 0) {
      int res = m_thr_config.setLockExecuteThreadToCPU(lockmask);
      if (res < 0) {
        // Could not parse LockExecuteThreadToCPU mask
        g_eventLogger->warning(
            "Failed to parse 'LockExecuteThreadToCPU=%s' "
            "(error: %d), ignoring it!",
            lockmask, res);
      }
    }
  }

  {
    Uint32 maintCPU = NO_LOCK_CPU;
    iter.get(CFG_DB_MAINT_LOCK_CPU, &maintCPU);
    if (maintCPU == 65535)
      maintCPU = NO_LOCK_CPU;  // Ignore old default(may come from old mgmd)
    if (maintCPU != NO_LOCK_CPU) m_thr_config.setLockIoThreadsToCPU(maintCPU);
  }

  const char *thrconfigstring = nullptr;
  Uint32 mtthreads = 0;
  Uint32 auto_thread_config = 0;
  Uint32 num_cpus = 0;
  iter.get(CFG_DB_AUTO_THREAD_CONFIG, &auto_thread_config);
  iter.get(CFG_DB_NUM_CPUS, &num_cpus);
  g_eventLogger->info("AutomaticThreadConfig = %u, NumCPUs = %u",
                      auto_thread_config, num_cpus);
  iter.get(CFG_DB_MT_THREADS, &mtthreads);
  iter.get(CFG_DB_MT_THREAD_CONFIG, &thrconfigstring);
  if (auto_thread_config == 0 && thrconfigstring != nullptr &&
      thrconfigstring[0] != 0) {
    int res = m_thr_config.do_parse(thrconfigstring, _realtimeScheduler,
                                    _schedulerSpinTimer);
    if (res != 0) {
      ERROR_SET(fatal, NDBD_EXIT_INVALID_CONFIG,
                "Invalid configuration fetched, invalid ThreadConfig",
                m_thr_config.getErrorMessage());
    }
  } else {
    if (auto_thread_config != 0) {
      Uint32 num_cpus = 0;
      iter.get(CFG_DB_NUM_CPUS, &num_cpus);
      g_eventLogger->info("Use automatic thread configuration");
      m_thr_config.do_parse(_realtimeScheduler, _schedulerSpinTimer, num_cpus,
                            globalData.ndbRRGroups);
    } else {
      Uint32 classic = 0;
      iter.get(CFG_NDBMT_CLASSIC, &classic);
#ifdef NDB_USE_GET_ENV
      const char *p = NdbEnv_GetEnv("NDB_MT_LQH", (char *)0, 0);
      if (p != 0) {
        if (strstr(p, "NOPLEASE") != 0) classic = 1;
      }
#endif
      Uint32 lqhthreads = 0;
      iter.get(CFG_NDBMT_LQH_THREADS, &lqhthreads);
      int res = m_thr_config.do_parse(mtthreads, lqhthreads, classic,
                                      _realtimeScheduler, _schedulerSpinTimer);
      if (res != 0) {
        ERROR_SET(fatal, NDBD_EXIT_INVALID_CONFIG,
                  "Invalid configuration fetched, invalid thread configuration",
                  m_thr_config.getErrorMessage());
      }
    }
  }
  if (NdbIsMultiThreaded()) {
    if (thrconfigstring) {
      g_eventLogger->info(
          "ThreadConfig: input: %s LockExecuteThreadToCPU: %s => parsed: %s",
          thrconfigstring, lockmask ? lockmask : "",
          m_thr_config.getConfigString());
    } else if (mtthreads == 0) {
      g_eventLogger->info(
          "Automatic Thread Config: LockExecuteThreadToCPU: %s => parsed: %s",
          lockmask ? lockmask : "", m_thr_config.getConfigString());
    } else {
      g_eventLogger->info(
          "ThreadConfig (old ndb_mgmd) LockExecuteThreadToCPU: %s => parsed: "
          "%s",
          lockmask ? lockmask : "", m_thr_config.getConfigString());
    }
  }

  ConfigValues *cf = ConfigValuesFactory::extractCurrentSection(iter.m_config);

  ndb_mgm_destroy_iterator(m_clusterConfigIter);
  m_clusterConfigIter = ndb_mgm_create_configuration_iterator(
      m_clusterConfig.get(), CFG_SECTION_NODE);

  /**
   * This is parts of get_multithreaded_config
   */
  do {
    globalData.isNdbMt = NdbIsMultiThreaded();
    if (!globalData.isNdbMt) break;

    globalData.ndbMtQueryThreads =
        m_thr_config.getThreadCount(THRConfig::T_QUERY);
    globalData.ndbMtRecoverThreads =
        m_thr_config.getThreadCount(THRConfig::T_RECOVER);
    globalData.ndbMtTcThreads = m_thr_config.getThreadCount(THRConfig::T_TC);
    globalData.ndbMtTcWorkers = globalData.ndbMtTcThreads;
    if (globalData.ndbMtTcWorkers == 0) {
      globalData.ndbMtTcWorkers = 1;
    }
    globalData.ndbMtSendThreads =
        m_thr_config.getThreadCount(THRConfig::T_SEND);
    globalData.ndbMtReceiveThreads =
        m_thr_config.getThreadCount(THRConfig::T_RECV);
    /**
     * ndbMtMainThreads is the total number of main and rep threads.
     * There can be 0 or 1 main threads, 0 or 1 rep threads. If there
     * is 0 main threads then the blocks handled by the main thread is
     * handled by the receive thread and so is the rep thread blocks.
     *
     * When there is one main thread, then we will have both the main
     * thread blocks and the rep thread blocks handled by this single
     * main thread. With two main threads we will have one main thread
     * that handles the main thread blocks and one thread handling the
     * rep thread blocks.
     *
     * The nomenclature can be a bit confusing that we have a main thread
     * that is separate from the main threads. So possibly one could have
     * called this variable globalData.ndbMtMainRepThreads instead.
     */
    globalData.ndbMtMainThreads =
        m_thr_config.getThreadCount(THRConfig::T_MAIN) +
        m_thr_config.getThreadCount(THRConfig::T_REP);

    globalData.isNdbMtLqh = true;
    {
      if (m_thr_config.getMtClassic()) {
        globalData.isNdbMtLqh = false;
      }
    }

    if (!globalData.isNdbMtLqh) break;

    Uint32 threads = m_thr_config.getThreadCount(THRConfig::T_LDM);
    Uint32 workers = threads;
    if (threads == 0) workers = 1;

    globalData.ndbMtLqhWorkers = workers;
    globalData.ndbMtLqhThreads = threads;
    if (threads == 0) {
      if (!((globalData.ndbMtTcThreads == 0 &&
             globalData.ndbMtMainThreads == 0 &&
             globalData.ndbMtReceiveThreads == 1 &&
             globalData.ndbMtQueryThreads == 0) ||
            (globalData.ndbMtTcThreads == 0 &&
             globalData.ndbMtMainThreads == 1 &&
             globalData.ndbMtReceiveThreads == 1 &&
             globalData.ndbMtQueryThreads == 0))) {
        ERROR_SET(fatal, NDBD_EXIT_INVALID_CONFIG,
                  "Invalid configuration fetched. ",
                  "Setting number of ldm threads to 0 must be combined"
                  " with 0 query, tc, rep thread and 0/1 main thread"
                  " and 1 recv thread");
      }
    }
    Uint32 query_threads_per_ldm = globalData.ndbMtQueryThreads / workers;
    if (workers * query_threads_per_ldm != globalData.ndbMtQueryThreads) {
      ERROR_SET(fatal, NDBD_EXIT_INVALID_CONFIG,
                "Invalid configuration fetched. ",
                "Number of query threads must be a multiple of the number"
                " of LDM threads.");
    }
    globalData.QueryThreadsPerLdm = query_threads_per_ldm;
    if (globalData.ndbMtRecoverThreads > MAX_NDBMT_QUERY_THREADS) {
      ERROR_SET(fatal, NDBD_EXIT_INVALID_CONFIG,
                "Invalid configuration fetched. ",
                "Sum of recover threads and query threads can be max 127");
    }
  } while (0);

  calcSizeAlt(cf);

  DBUG_VOID_RETURN;
}

Uint32 Configuration::lockPagesInMainMemory() const {
  return _lockPagesInMainMemory;
}

int Configuration::schedulerExecutionTimer() const {
  return _schedulerExecutionTimer;
}

void Configuration::schedulerExecutionTimer(int value) {
  if (value < 11000) _schedulerExecutionTimer = value;
}

Uint32 Configuration::spinTimePerCall() const { return _spinTimePerCall; }

int Configuration::schedulerSpinTimer() const { return _schedulerSpinTimer; }

void Configuration::schedulerSpinTimer(int value) {
  if (value < 500) value = 500;
  _schedulerSpinTimer = value;
}

bool Configuration::realtimeScheduler() const {
  return (bool)_realtimeScheduler;
}

Uint32 Configuration::maxSendDelay() const { return _maxSendDelay; }

void Configuration::realtimeScheduler(bool realtime_on) {
  bool old_value = (bool)_realtimeScheduler;
  _realtimeScheduler = (Uint32)realtime_on;
  if (old_value != realtime_on) setAllRealtimeScheduler();
}

int Configuration::timeBetweenWatchDogCheck() const {
  return _timeBetweenWatchDogCheck;
}

void Configuration::timeBetweenWatchDogCheck(int value) {
  _timeBetweenWatchDogCheck = value;
}

int Configuration::maxNoOfErrorLogs() const { return _maxErrorLogs; }

void Configuration::maxNoOfErrorLogs(int val) { _maxErrorLogs = val; }

bool Configuration::stopOnError() const { return _stopOnError; }

void Configuration::stopOnError(bool val) { _stopOnError = val; }

int Configuration::getRestartOnErrorInsert() const {
  return m_restartOnErrorInsert;
}

void Configuration::setRestartOnErrorInsert(int i) {
  m_restartOnErrorInsert = i;
}

#ifdef ERROR_INSERT
Uint32 Configuration::getMixologyLevel() const { return _mixologyLevel; }

void Configuration::setMixologyLevel(Uint32 l) { _mixologyLevel = l; }
#endif

const ndb_mgm_configuration_iterator *Configuration::getOwnConfigIterator()
    const {
  return m_ownConfigIterator;
}

const ConfigValues *Configuration::get_own_config_values() {
  return &m_ownConfig->m_config_values;
}

ndb_mgm_configuration_iterator *Configuration::getClusterConfigIterator()
    const {
  return m_clusterConfigIter;
}

Uint32 Configuration::get_config_generation() const {
  Uint32 generation = ~0;
  ndb_mgm_configuration_iterator sys_iter(m_clusterConfig.get(),
                                          CFG_SECTION_SYSTEM);
  sys_iter.get(CFG_SYS_CONFIG_GENERATION, &generation);
  return generation;
}

void Configuration::calcSizeAlt(ConfigValues *ownConfig) {
  const char *msg = "Invalid configuration fetched";
  char buf[255];

  unsigned int noOfTables = 0;
  unsigned int noOfUniqueHashIndexes = 0;
  unsigned int noOfOrderedIndexes = 0;
  unsigned int noOfTriggers = 0;
  unsigned int noOfReplicas = 0;
  unsigned int noOfDBNodes = 0;
  unsigned int noOfAPINodes = 0;
  unsigned int noOfMGMNodes = 0;
  unsigned int noOfNodes = 0;
  unsigned int noOfAttributes = 0;
  unsigned int noOfOperations = 32768;
  unsigned int noOfLocalOperations = 32;
  unsigned int noOfTransactions = 4096;
  unsigned int noOfIndexPages = 0;
  unsigned int noOfDataPages = 0;
  unsigned int noOfScanRecords = 256;
  unsigned int noOfLocalScanRecords = 32;
  unsigned int noBatchSize = 0;
  unsigned int noOfIndexOperations = 8192;
  unsigned int noOfTriggerOperations = 4000;
  unsigned int reservedScanRecords = 256 / 4;
  unsigned int reservedLocalScanRecords = 32 / 4;
  unsigned int reservedOperations = 32768 / 4;
  unsigned int reservedTransactions = 4096 / 4;
  unsigned int reservedIndexOperations = 8192 / 4;
  unsigned int reservedTriggerOperations = 4000 / 4;
  unsigned int transactionBufferBytes = 1048576;
  unsigned int reservedTransactionBufferBytes = 1048576 / 4;
  unsigned int maxOpsPerTrans = ~(Uint32)0;

  m_logLevel = new LogLevel();
  if (!m_logLevel) {
    ERROR_SET(fatal, NDBD_EXIT_MEMALLOC, "Failed to create LogLevel", "");
  }

  struct AttribStorage {
    int paramId;
    Uint32 *storage;
    bool computable;
  };
  AttribStorage tmp[] = {
      {CFG_DB_NO_SCANS, &noOfScanRecords, false},
      {CFG_DB_RESERVED_SCANS, &reservedScanRecords, true},
      {CFG_DB_NO_LOCAL_SCANS, &noOfLocalScanRecords, true},
      {CFG_DB_RESERVED_LOCAL_SCANS, &reservedLocalScanRecords, true},
      {CFG_DB_BATCH_SIZE, &noBatchSize, false},
      {CFG_DB_NO_TABLES, &noOfTables, false},
      {CFG_DB_NO_ORDERED_INDEXES, &noOfOrderedIndexes, false},
      {CFG_DB_NO_UNIQUE_HASH_INDEXES, &noOfUniqueHashIndexes, false},
      {CFG_DB_NO_TRIGGERS, &noOfTriggers, true},
      {CFG_DB_NO_REPLICAS, &noOfReplicas, false},
      {CFG_DB_NO_ATTRIBUTES, &noOfAttributes, false},
      {CFG_DB_NO_OPS, &noOfOperations, false},
      {CFG_DB_RESERVED_OPS, &reservedOperations, true},
      {CFG_DB_NO_LOCAL_OPS, &noOfLocalOperations, true},
      {CFG_DB_NO_TRANSACTIONS, &noOfTransactions, false},
      {CFG_DB_RESERVED_TRANSACTIONS, &reservedTransactions, true},
      {CFG_DB_MAX_DML_OPERATIONS_PER_TRANSACTION, &maxOpsPerTrans, false},
      {CFG_DB_NO_INDEX_OPS, &noOfIndexOperations, true},
      {CFG_DB_RESERVED_INDEX_OPS, &reservedIndexOperations, true},
      {CFG_DB_NO_TRIGGER_OPS, &noOfTriggerOperations, true},
      {CFG_DB_RESERVED_TRIGGER_OPS, &reservedTriggerOperations, true},
      {CFG_DB_TRANS_BUFFER_MEM, &transactionBufferBytes, false},
      {CFG_DB_RESERVED_TRANS_BUFFER_MEM, &reservedTransactionBufferBytes, true},
  };

  ndb_mgm_configuration_iterator db(
      reinterpret_cast<ndb_mgm_configuration *>(ownConfig), 0);

  const int sz = sizeof(tmp) / sizeof(AttribStorage);
  for (int i = 0; i < sz; i++) {
    if (ndb_mgm_get_int_parameter(&db, tmp[i].paramId, tmp[i].storage)) {
      if (tmp[i].computable) {
        *tmp[i].storage = 0;
      } else {
        BaseString::snprintf(buf, sizeof(buf), "ConfigParam: %d not found",
                             tmp[i].paramId);
        ERROR_SET(fatal, NDBD_EXIT_INVALID_CONFIG, msg, buf);
      }
    }
  }

  Uint32 ldmInstances = 1;
  if (globalData.isNdbMtLqh) {
    ldmInstances = globalData.ndbMtLqhWorkers;
  }

  Uint32 tcInstances = 1;
  if (globalData.ndbMtTcThreads > 1) {
    tcInstances = globalData.ndbMtTcThreads;
  }

  Uint64 indexMem = 0, dataMem = 0;
  ndb_mgm_get_int64_parameter(&db, CFG_DB_DATA_MEM, &dataMem);
  ndb_mgm_get_int64_parameter(&db, CFG_DB_INDEX_MEM, &indexMem);
  if (dataMem == 0) {
    BaseString::snprintf(buf, sizeof(buf), "ConfigParam: %d not found",
                         CFG_DB_DATA_MEM);
    ERROR_SET(fatal, NDBD_EXIT_INVALID_CONFIG, msg, buf);
  }

#define DO_DIV(x, y) (((x) + (y - 1)) / (y))

  noOfDataPages = (Uint32)(dataMem / 32768);
  noOfIndexPages = (Uint32)(indexMem / 8192);
  noOfIndexPages = DO_DIV(noOfIndexPages, ldmInstances);

  for (unsigned j = 0; j < LogLevel::LOGLEVEL_CATEGORIES; j++) {
    Uint32 tmp;
    if (!ndb_mgm_get_int_parameter(&db, CFG_MIN_LOGLEVEL + j, &tmp)) {
      m_logLevel->setLogLevel((LogLevel::EventCategory)j, tmp);
    }
  }

  // tmp
  ndb_mgm_configuration_iterator *iter = m_clusterConfigIter;

  Uint32 nodeNo = noOfNodes = 0;
  NodeBitmask nodes;
  for (ndb_mgm_first(iter); ndb_mgm_valid(iter); ndb_mgm_next(iter), nodeNo++) {
    Uint32 nodeId;
    Uint32 nodeType;

    if (ndb_mgm_get_int_parameter(iter, CFG_NODE_ID, &nodeId)) {
      ERROR_SET(fatal, NDBD_EXIT_INVALID_CONFIG, msg, "Node data (Id) missing");
    }

    if (ndb_mgm_get_int_parameter(iter, CFG_TYPE_OF_SECTION, &nodeType)) {
      ERROR_SET(fatal, NDBD_EXIT_INVALID_CONFIG, msg,
                "Node data (Type) missing");
    }

    if (nodeId > MAX_NODES || nodeId == 0) {
      BaseString::snprintf(buf, sizeof(buf), "Invalid node id: %d", nodeId);
      ERROR_SET(fatal, NDBD_EXIT_INVALID_CONFIG, msg, buf);
    }

    if (nodes.get(nodeId)) {
      BaseString::snprintf(buf, sizeof(buf),
                           "Two node can not have the same node id: %d",
                           nodeId);
      ERROR_SET(fatal, NDBD_EXIT_INVALID_CONFIG, msg, buf);
    }
    nodes.set(nodeId);

    switch (nodeType) {
      case NODE_TYPE_DB:
        noOfDBNodes++;  // No of NDB processes

        if (nodeId > MAX_NDB_NODES) {
          BaseString::snprintf(buf, sizeof(buf),
                               "Maximum node id for a ndb node is: %d",
                               MAX_NDB_NODES);
          ERROR_SET(fatal, NDBD_EXIT_INVALID_CONFIG, msg, buf);
        }
        break;
      case NODE_TYPE_API:
        noOfAPINodes++;  // No of API processes
        break;
      case NODE_TYPE_MGM:
        noOfMGMNodes++;  // No of MGM processes
        break;
      default:
        BaseString::snprintf(buf, sizeof(buf), "Unknown node type: %d",
                             nodeType);
        ERROR_SET(fatal, NDBD_EXIT_INVALID_CONFIG, msg, buf);
    }
  }
  noOfNodes = nodeNo;

  noOfTables += 2;      // Add System tables
  noOfAttributes += 9;  // Add System table attributes

  ConfigValues::Iterator it2(*ownConfig, db.m_config);
  it2.set(CFG_DB_NO_TABLES, noOfTables);
  it2.set(CFG_DB_NO_ATTRIBUTES, noOfAttributes);
  {
    Uint32 neededNoOfTriggers =     /* types: Insert/Update/Delete/Custom */
        3 * noOfUniqueHashIndexes + /* for unique hash indexes, I/U/D */
        3 * NDB_MAX_ACTIVE_EVENTS + /* for events in suma, I/U/D */
        3 * noOfTables +            /* for backup, I/U/D */
        3 * noOfTables +            /* for Fully replicated tables, I/U/D */
        noOfOrderedIndexes;         /* for ordered indexes, C */
    if (noOfTriggers < neededNoOfTriggers) {
      noOfTriggers = neededNoOfTriggers;
      it2.set(CFG_DB_NO_TRIGGERS, noOfTriggers);
    }
    g_eventLogger->info("MaxNoOfTriggers set to %u", noOfTriggers);
  }

  /**
   * Do size calculations
   */
  ConfigValuesFactory cfg(ownConfig);

  cfg.begin();
  /**
   * Ensure that Backup doesn't fail due to lack of trigger resources
   */
  cfg.put(CFG_TUP_NO_TRIGGERS, noOfTriggers + 3 * noOfTables);

  Uint32 noOfMetaTables =
      noOfTables + noOfOrderedIndexes + noOfUniqueHashIndexes;
  Uint32 noOfMetaTablesDict = noOfMetaTables;
  if (noOfMetaTablesDict > NDB_MAX_TABLES) noOfMetaTablesDict = NDB_MAX_TABLES;

  {
    /**
     * Dict Size Alt values
     */
    cfg.put(CFG_DICT_ATTRIBUTE, noOfAttributes);

    cfg.put(CFG_DICT_TABLE, noOfMetaTablesDict);
  }

  if (noOfLocalScanRecords == 0) {
    noOfLocalScanRecords =
        tcInstances * ldmInstances * (noOfDBNodes * noOfScanRecords) +
        1 /* NR */ + 1 /* LCP */;
    if (noOfLocalScanRecords > 100000) {
      /**
       * Number of local scan records is clearly very large, this should
       * only happen in very large clusters with lots of data nodes, lots
       * of TC instances, lots of LDM instances. In this case it is highly
       * unlikely that all these resources are allocated simultaneously.
       * It is still possible to set MaxNoOfLocalScanRecords to a higher
       * number if desirable.
       */
      g_eventLogger->info(
          "Capped calculation of local scan records to "
          "100000 from %u, still possible to set"
          " MaxNoOfLocalScans"
          " explicitly to go higher",
          noOfLocalScanRecords);
      noOfLocalScanRecords = 100000;
    }
    if (noOfLocalScanRecords * noBatchSize > 1000000) {
      /**
       * Ensure that we don't use up more than 100 MByte of lock operation
       * records per LDM instance to avoid ridiculous amount of memory
       * allocated for operation records. We keep old numbers in smaller
       * configs for easier upgrades.
       */
      Uint32 oldBatchSize = noBatchSize;
      noBatchSize = 1000000 / noOfLocalScanRecords;
      g_eventLogger->info(
          "Capped BatchSizePerLocalScan to %u from %u to avoid"
          " very large memory allocations"
          ", still possible to set MaxNoOfLocalScans"
          " explicitly to go higher",
          noBatchSize, oldBatchSize);
    }
  }
  cfg.put(CFG_LDM_BATCH_SIZE, noBatchSize);

  if (noOfLocalOperations == 0) {
    if (noOfOperations == 0)
      noOfLocalOperations = 11 * 32768 / 10;
    else
      noOfLocalOperations = (11 * noOfOperations) / 10;
  }

  const Uint32 noOfTCLocalScanRecords =
      DO_DIV(noOfLocalScanRecords, tcInstances);
  const Uint32 noOfTCScanRecords = noOfScanRecords;

  // ReservedXXX defaults to 25% of MaxNoOfXXX
  if (reservedScanRecords == 0) {
    reservedScanRecords = noOfScanRecords / 4;
  }
  if (reservedLocalScanRecords == 0) {
    reservedLocalScanRecords = noOfLocalScanRecords / 4;
  }
  if (reservedOperations == 0) {
    reservedOperations = noOfOperations / 4;
  }
  if (reservedTransactions == 0) {
    reservedTransactions = noOfTransactions / 4;
  }
  if (reservedIndexOperations == 0) {
    reservedIndexOperations = noOfIndexOperations / 4;
  }
  if (reservedTriggerOperations == 0) {
    reservedTriggerOperations = noOfTriggerOperations / 4;
  }
  if (reservedTransactionBufferBytes == 0) {
    reservedTransactionBufferBytes = transactionBufferBytes / 4;
  }

  noOfLocalOperations = DO_DIV(noOfLocalOperations, ldmInstances);
  noOfLocalScanRecords = DO_DIV(noOfLocalScanRecords, ldmInstances);

  {
    Uint32 noOfAccTables = noOfMetaTables /*noOfTables+noOfUniqueHashIndexes*/;
    /**
     * Acc Size Alt values
     */
    // Can keep 65536 pages (= 0.5 GByte)
    cfg.put(CFG_ACC_FRAGMENT,
            NO_OF_FRAG_PER_NODE * noOfAccTables * noOfReplicas);

    /*-----------------------------------------------------------------------*/
    // The extra operation records added are used by the scan and node
    // recovery process.
    // Node recovery process will have its operations dedicated to ensure
    // that they never have a problem with allocation of the operation record.
    // The remainder are allowed for use by the scan processes.
    /*-----------------------------------------------------------------------*/
    /**
     * We add an extra 150 operations, 100 of those are dedicated to DBUTIL
     * interactions and LCP and Backup scans. The remaining 50 are
     * non-dedicated things for local usage.
     */
#define EXTRA_LOCAL_OPERATIONS 150
    Uint32 local_operations = (noOfLocalOperations + EXTRA_LOCAL_OPERATIONS) +
                              (noOfLocalScanRecords * noBatchSize) +
                              NODE_RECOVERY_SCAN_OP_RECORDS;
    local_operations = MIN(local_operations, UINT28_MAX);
    cfg.put(CFG_ACC_OP_RECS, local_operations);

#ifdef VM_TRACE
    g_eventLogger->info(
        "reservedOperations: %u, reservedLocalScanRecords: %u,"
        " NODE_RECOVERY_SCAN_OP_RECORDS: %u, "
        "noOfLocalScanRecords: %u, "
        "noOfLocalOperations: %u",
        reservedOperations, reservedLocalScanRecords,
        NODE_RECOVERY_SCAN_OP_RECORDS, noOfLocalScanRecords,
        noOfLocalOperations);
#endif
    Uint32 ldm_reserved_operations = (reservedOperations / ldmInstances) +
                                     EXTRA_LOCAL_OPERATIONS +
                                     (reservedLocalScanRecords / ldmInstances) +
                                     NODE_RECOVERY_SCAN_OP_RECORDS;
    ldm_reserved_operations = MIN(ldm_reserved_operations, UINT28_MAX);
    cfg.put(CFG_LDM_RESERVED_OPERATIONS, ldm_reserved_operations);

    cfg.put(CFG_ACC_TABLE, noOfAccTables);

    cfg.put(CFG_ACC_SCAN, noOfLocalScanRecords);
    cfg.put(CFG_ACC_RESERVED_SCAN_RECORDS,
            reservedLocalScanRecords / ldmInstances);
    cfg.put(CFG_TUP_RESERVED_SCAN_RECORDS,
            reservedLocalScanRecords / ldmInstances);
    cfg.put(CFG_TUX_RESERVED_SCAN_RECORDS,
            reservedLocalScanRecords / ldmInstances);
    cfg.put(CFG_LQH_RESERVED_SCAN_RECORDS,
            reservedLocalScanRecords / ldmInstances);
  }

  {
    /**
     * Dih Size Alt values
     */
    Uint32 noFragPerTable =
        (((noOfDBNodes * ldmInstances) + NO_OF_FRAGS_PER_CHUNK - 1) >>
         LOG_NO_OF_FRAGS_PER_CHUNK)
        << LOG_NO_OF_FRAGS_PER_CHUNK;

    cfg.put(CFG_DIH_FRAG_CONNECT, noFragPerTable * noOfMetaTables);

    cfg.put(CFG_DIH_REPLICAS, NO_OF_FRAG_PER_NODE * noOfMetaTables *
                                  noOfDBNodes * noOfReplicas * ldmInstances);

    cfg.put(CFG_DIH_TABLE, noOfMetaTables);
  }

  {
    /**
     * Lqh Size Alt values
     */
    cfg.put(CFG_LQH_FRAG, NO_OF_FRAG_PER_NODE * noOfMetaTables * noOfReplicas);

    cfg.put(CFG_LQH_TABLE, noOfMetaTables);

    Uint32 local_operations = noOfLocalOperations + EXTRA_LOCAL_OPERATIONS;
    local_operations = MIN(local_operations, UINT28_MAX);
    cfg.put(CFG_LQH_TC_CONNECT, local_operations);

    cfg.put(CFG_LQH_SCAN, noOfLocalScanRecords);
  }

  {
    /**
     * Spj Size Alt values
     */
    cfg.put(CFG_SPJ_TABLE, noOfMetaTables);
  }

  {
    /**
     * Tc Size Alt values
     */
    const Uint32 takeOverOperations = noOfOperations;
    if (maxOpsPerTrans == ~(Uint32)0) {
      maxOpsPerTrans = noOfOperations;
    }
    if (maxOpsPerTrans > noOfOperations) {
      BaseString::snprintf(
          buf, sizeof(buf),
          "Config param MaxDMLOperationsPerTransaction(%u) must not be bigger"
          " than available failover records given by "
          "MaxNoOfConcurrentOperations(%u)\n",
          maxOpsPerTrans, noOfOperations);
      ERROR_SET(fatal, NDBD_EXIT_INVALID_CONFIG, msg, buf);
    }

    cfg.put(CFG_TC_TARGET_FRAG_LOCATION, Uint32(0));
    cfg.put(CFG_TC_MAX_FRAG_LOCATION, UINT32_MAX);
    cfg.put(CFG_TC_RESERVED_FRAG_LOCATION, Uint32(0));

    cfg.put(CFG_TC_TARGET_SCAN_FRAGMENT, noOfTCLocalScanRecords);
    cfg.put(CFG_TC_MAX_SCAN_FRAGMENT, UINT32_MAX);
    cfg.put(CFG_TC_RESERVED_SCAN_FRAGMENT,
            reservedLocalScanRecords / tcInstances);

    cfg.put(CFG_TC_TARGET_SCAN_RECORD, noOfTCScanRecords);
    cfg.put(CFG_TC_MAX_SCAN_RECORD, noOfTCScanRecords);
    cfg.put(CFG_TC_RESERVED_SCAN_RECORD, reservedScanRecords / tcInstances);

    cfg.put(CFG_TC_TARGET_CONNECT_RECORD,
            noOfOperations + 16 + noOfTransactions);
    cfg.put(CFG_TC_MAX_CONNECT_RECORD, UINT32_MAX);
    cfg.put(CFG_TC_RESERVED_CONNECT_RECORD, reservedOperations / tcInstances);

    cfg.put(CFG_TC_TARGET_TO_CONNECT_RECORD, takeOverOperations);
    cfg.put(CFG_TC_MAX_TO_CONNECT_RECORD, takeOverOperations);
    cfg.put(CFG_TC_RESERVED_TO_CONNECT_RECORD, takeOverOperations);

    cfg.put(CFG_TC_TARGET_COMMIT_ACK_MARKER, noOfTransactions);
    cfg.put(CFG_TC_MAX_COMMIT_ACK_MARKER, UINT32_MAX);
    cfg.put(CFG_TC_RESERVED_COMMIT_ACK_MARKER,
            reservedTransactions / tcInstances);

    cfg.put(CFG_TC_TARGET_TO_COMMIT_ACK_MARKER, Uint32(0));
    cfg.put(CFG_TC_MAX_TO_COMMIT_ACK_MARKER, Uint32(0));
    cfg.put(CFG_TC_RESERVED_TO_COMMIT_ACK_MARKER, Uint32(0));

    cfg.put(CFG_TC_TARGET_INDEX_OPERATION, noOfIndexOperations);
    cfg.put(CFG_TC_MAX_INDEX_OPERATION, UINT32_MAX);
    cfg.put(CFG_TC_RESERVED_INDEX_OPERATION,
            reservedIndexOperations / tcInstances);

    cfg.put(CFG_TC_TARGET_API_CONNECT_RECORD, noOfTransactions);
    cfg.put(CFG_TC_MAX_API_CONNECT_RECORD, UINT32_MAX);
    cfg.put(CFG_TC_RESERVED_API_CONNECT_RECORD,
            reservedTransactions / tcInstances);

    cfg.put(CFG_TC_TARGET_TO_API_CONNECT_RECORD, reservedTransactions);
    cfg.put(CFG_TC_MAX_TO_API_CONNECT_RECORD, noOfTransactions);
    cfg.put(CFG_TC_RESERVED_TO_API_CONNECT_RECORD,
            reservedTransactions / tcInstances);

    cfg.put(CFG_TC_TARGET_CACHE_RECORD, noOfTransactions);
    cfg.put(CFG_TC_MAX_CACHE_RECORD, noOfTransactions);
    cfg.put(CFG_TC_RESERVED_CACHE_RECORD, reservedTransactions / tcInstances);

    cfg.put(CFG_TC_TARGET_FIRED_TRIGGER_DATA, noOfTriggerOperations);
    cfg.put(CFG_TC_MAX_FIRED_TRIGGER_DATA, UINT32_MAX);
    cfg.put(CFG_TC_RESERVED_FIRED_TRIGGER_DATA,
            reservedTriggerOperations / tcInstances);

    cfg.put(CFG_TC_TARGET_ATTRIBUTE_BUFFER, transactionBufferBytes);
    cfg.put(CFG_TC_MAX_ATTRIBUTE_BUFFER, UINT32_MAX);
    cfg.put(CFG_TC_RESERVED_ATTRIBUTE_BUFFER,
            reservedTransactionBufferBytes / tcInstances);

    cfg.put(CFG_TC_TARGET_COMMIT_ACK_MARKER_BUFFER, 2 * noOfTransactions);
    cfg.put(CFG_TC_MAX_COMMIT_ACK_MARKER_BUFFER, UINT32_MAX);
    cfg.put(CFG_TC_RESERVED_COMMIT_ACK_MARKER_BUFFER,
            2 * reservedTransactions / tcInstances);

    cfg.put(CFG_TC_TARGET_TO_COMMIT_ACK_MARKER_BUFFER, Uint32(0));
    cfg.put(CFG_TC_MAX_TO_COMMIT_ACK_MARKER_BUFFER, Uint32(0));
    cfg.put(CFG_TC_RESERVED_TO_COMMIT_ACK_MARKER_BUFFER, Uint32(0));

    cfg.put(CFG_TC_TABLE, noOfMetaTables);
  }

  {
    /**
     * Tup Size Alt values
     */
    cfg.put(CFG_TUP_FRAG, NO_OF_FRAG_PER_NODE * noOfMetaTables * noOfReplicas);

    Uint32 local_operations = noOfLocalOperations + EXTRA_LOCAL_OPERATIONS;
    local_operations = MIN(local_operations, UINT28_MAX);
    cfg.put(CFG_TUP_OP_RECS, local_operations);

    cfg.put(CFG_TUP_PAGE, noOfDataPages);

    cfg.put(CFG_TUP_TABLE, noOfMetaTables);

    cfg.put(CFG_TUP_STORED_PROC, noOfLocalScanRecords);
  }

  {
    /**
     * Tux Size Alt values
     */
    cfg.put(CFG_TUX_INDEX, noOfMetaTables /*noOfOrderedIndexes*/);

    cfg.put(CFG_TUX_FRAGMENT,
            NO_OF_FRAG_PER_NODE * noOfOrderedIndexes * noOfReplicas);

    cfg.put(CFG_TUX_ATTRIBUTE, noOfOrderedIndexes * 4);

    cfg.put(CFG_TUX_SCAN_OP, noOfLocalScanRecords);
  }

  require(cfg.commit(true));
  m_ownConfig = (ndb_mgm_configuration *)cfg.getConfigValues();
  m_ownConfigIterator = ndb_mgm_create_configuration_iterator(m_ownConfig, 0);
}

void Configuration::setAllRealtimeScheduler() {
  Uint32 i;
  for (i = 0; i < threadInfo.size(); i++) {
    if (threadInfo[i].type != NotInUse) {
      if (setRealtimeScheduler(threadInfo[i].pThread, threadInfo[i].type,
                               _realtimeScheduler, false))
        return;
    }
  }
}

void Configuration::setAllLockCPU(bool exec_thread) {
  Uint32 i;
  for (i = 0; i < threadInfo.size(); i++) {
    if (threadInfo[i].type == NotInUse) continue;

    bool run = (exec_thread && threadInfo[i].type == BlockThread) ||
               (!exec_thread && threadInfo[i].type != BlockThread);

    if (run) {
      setLockCPU(threadInfo[i].pThread, threadInfo[i].type);
    }
  }
}

int Configuration::setRealtimeScheduler(NdbThread *pThread,
                                        enum ThreadTypes type, bool real_time,
                                        bool init) {
  /*
    We ignore thread characteristics on platforms where we cannot
    determine the thread id.
  */
  if (!init || real_time) {
    int error_no;
    bool high_prio = !((type == BlockThread) || (type == ReceiveThread) ||
                       (type == SendThread));
    if ((error_no = NdbThread_SetScheduler(pThread, real_time, high_prio))) {
      // Warning, no permission to set scheduler
      if (init) {
        g_eventLogger->info(
            "Failed to set real-time prio on tid = %d,"
            " error_no = %d",
            NdbThread_GetTid(pThread), error_no);
        abort(); /* Fail on failures at init */
      }
      return 1;
    } else if (init) {
      g_eventLogger->info("Successfully set real-time prio on tid = %d",
                          NdbThread_GetTid(pThread));
    }
  }
  return 0;
}

int Configuration::setLockCPU(NdbThread *pThread, enum ThreadTypes type) {
  int res = 0;
  if (type != BlockThread && type != SendThread && type != ReceiveThread) {
    if (type == NdbfsThread) {
      /*
       * NdbfsThread (IO threads).
       */
      res = m_thr_config.do_bind_io(pThread);
    } else {
      /*
       * WatchDogThread, SocketClientThread, SocketServerThread
       */
      res = m_thr_config.do_bind_watchdog(pThread);
    }
  } else if (!NdbIsMultiThreaded()) {
    BlockNumber list[1];
    list[0] = numberToBlock(TRPMAN, 1);
    res = m_thr_config.do_bind(pThread, list, 1);
  }

  if (res != 0) {
    if (res > 0) {
      g_eventLogger->info("Locked tid = %d to CPU ok",
                          NdbThread_GetTid(pThread));
      return 0;
    } else {
      g_eventLogger->info("Failed to lock tid = %d to CPU, error_no = %d",
                          NdbThread_GetTid(pThread), (-res));
#ifndef HAVE_MAC_OS_X_THREAD_INFO
      abort(); /* We fail when failing to lock to CPUs */
#endif
      return 1;
    }
  }

  return 0;
}

int Configuration::setThreadPrio(NdbThread *pThread, enum ThreadTypes type) {
  int res = 0;
  unsigned thread_prio = 0;
  if (type != BlockThread && type != SendThread && type != ReceiveThread) {
    if (type == NdbfsThread) {
      /*
       * NdbfsThread (IO threads).
       */
      res = m_thr_config.do_thread_prio_io(pThread, thread_prio);
    } else {
      /*
       * WatchDogThread, SocketClientThread, SocketServerThread
       */
      res = m_thr_config.do_thread_prio_watchdog(pThread, thread_prio);
    }
  } else if (!NdbIsMultiThreaded()) {
    BlockNumber list[1];
    list[0] = numberToBlock(TRPMAN, 1);
    res = m_thr_config.do_thread_prio(pThread, list, 1, thread_prio);
  }

  if (res != 0) {
    if (res > 0) {
      g_eventLogger->info("Set thread prio to %u for tid: %d ok", thread_prio,
                          NdbThread_GetTid(pThread));
      return 0;
    } else {
      g_eventLogger->info(
          "Failed to set thread prio to %u for tid: %d,"
          " error_no = %d",
          thread_prio, NdbThread_GetTid(pThread), (-res));
      abort(); /* We fail when failing to set thread prio */
      return 1;
    }
  }
  return 0;
}

bool Configuration::get_io_real_time() const {
  return m_thr_config.do_get_realtime_io();
}

const char *Configuration::get_type_string(enum ThreadTypes type) {
  const char *type_str;
  switch (type) {
    case WatchDogThread:
      type_str = "WatchDogThread";
      break;
    case SocketServerThread:
      type_str = "SocketServerThread";
      break;
    case SocketClientThread:
      type_str = "SocketClientThread";
      break;
    case NdbfsThread:
      type_str = "NdbfsThread";
      break;
    case BlockThread:
      type_str = "BlockThread";
      break;
    case SendThread:
      type_str = "SendThread";
      break;
    case ReceiveThread:
      type_str = "ReceiveThread";
      break;
    default:
      type_str = NULL;
      abort();
  }
  return type_str;
}

Uint32 Configuration::addThread(struct NdbThread *pThread,
                                enum ThreadTypes type, bool single_threaded) {
  const char *type_str;
  Uint32 i;
  NdbMutex_Lock(threadIdMutex);
  for (i = 0; i < threadInfo.size(); i++) {
    if (threadInfo[i].type == NotInUse) break;
  }
  if (i == threadInfo.size()) {
    struct ThreadInfo tmp;
    threadInfo.push_back(tmp);
  }
  threadInfo[i].pThread = pThread;
  threadInfo[i].type = type;
  NdbMutex_Unlock(threadIdMutex);

  type_str = get_type_string(type);

  bool real_time;
  if (single_threaded) {
    setRealtimeScheduler(pThread, type, _realtimeScheduler, true);
  } else if (type == WatchDogThread || type == SocketClientThread ||
             type == SocketServerThread || type == NdbfsThread) {
    if (type != NdbfsThread) {
      /**
       * IO threads are handled internally in NDBFS with
       * regard to setting real time properties on the
       * IO thread.
       *
       * WatchDog, SocketServer and SocketClient have no
       * special handling of real-time breaks since we
       * don't expect these threads to long without
       * breaks.
       */
      real_time = m_thr_config.do_get_realtime_wd();
      setRealtimeScheduler(pThread, type, real_time, true);
    }
    /**
     * main threads are set in ThreadConfig::ipControlLoop
     * as it's handled differently with mt
     */
    g_eventLogger->info("Started thread, index = %u, id = %d, type = %s", i,
                        NdbThread_GetTid(pThread), type_str);
    setLockCPU(pThread, type);
  }
  /**
   * All other thread types requires special handling of real-time
   * property which is handled in the thread itself for multithreaded
   * nbdmtd process.
   */
  return i;
}

void Configuration::removeThread(struct NdbThread *pThread) {
  NdbMutex_Lock(threadIdMutex);
  for (Uint32 i = 0; i < threadInfo.size(); i++) {
    if (threadInfo[i].pThread == pThread) {
      threadInfo[i].pThread = 0;
      threadInfo[i].type = NotInUse;
      break;
    }
  }
  NdbMutex_Unlock(threadIdMutex);
}

void Configuration::yield_main(Uint32 index, bool start) {
  if (_realtimeScheduler) {
    if (start)
      setRealtimeScheduler(threadInfo[index].pThread, threadInfo[index].type,
                           false, false);
    else
      setRealtimeScheduler(threadInfo[index].pThread, threadInfo[index].type,
                           true, false);
  }
}

void Configuration::initThreadArray() {
  NdbMutex_Lock(threadIdMutex);
  for (Uint32 i = 0; i < threadInfo.size(); i++) {
    threadInfo[i].pThread = 0;
    threadInfo[i].type = NotInUse;
  }
  NdbMutex_Unlock(threadIdMutex);
}

<<<<<<< HEAD
NdbMgmHandle *
Configuration::get_mgm_handle_ptr()
{
  return m_config_retriever->get_mgmHandlePtr();
}

template class Vector<struct ThreadInfo>;
=======
NdbMgmHandle *Configuration::get_mgm_handle_ptr() {
  return m_config_retriever->get_mgmHandlePtr();
}

template class Vector<struct ThreadInfo>;
>>>>>>> 824e2b40
<|MERGE_RESOLUTION|>--- conflicted
+++ resolved
@@ -115,21 +115,10 @@
   m_config_retriever = 0;
 }
 
-<<<<<<< HEAD
-void
-Configuration::fetch_configuration(const char* _connect_string,
-                                   int force_nodeid,
-                                   const char* _bind_address,
-                                   NodeId allocated_nodeid,
-                                   int connect_retries, int connect_delay,
-                                   const char * tls_search_path, int mgm_tls)
-{
-=======
 void Configuration::fetch_configuration(
     const char *_connect_string, int force_nodeid, const char *_bind_address,
     NodeId allocated_nodeid, int connect_retries, int connect_delay,
     const char *tls_search_path, int mgm_tls) {
->>>>>>> 824e2b40
   /**
    * Fetch configuration from management server
    */
@@ -153,16 +142,9 @@
 
   m_config_retriever->init_mgm_tls(tls_search_path, Node::Type::DB, mgm_tls);
 
-<<<<<<< HEAD
-  if(m_config_retriever->do_connect(connect_retries, connect_delay, 1) == -1){
-    const char * s = m_config_retriever->getErrorString();
-    if(s == 0)
-      s = "No error given!";
-=======
   if (m_config_retriever->do_connect(connect_retries, connect_delay, 1) == -1) {
     const char *s = m_config_retriever->getErrorString();
     if (s == 0) s = "No error given!";
->>>>>>> 824e2b40
     /* Set stop on error to true otherwise NDB will
        go into an restart loop...
     */
@@ -1444,18 +1426,8 @@
   NdbMutex_Unlock(threadIdMutex);
 }
 
-<<<<<<< HEAD
-NdbMgmHandle *
-Configuration::get_mgm_handle_ptr()
-{
-  return m_config_retriever->get_mgmHandlePtr();
-}
-
-template class Vector<struct ThreadInfo>;
-=======
 NdbMgmHandle *Configuration::get_mgm_handle_ptr() {
   return m_config_retriever->get_mgmHandlePtr();
 }
 
-template class Vector<struct ThreadInfo>;
->>>>>>> 824e2b40
+template class Vector<struct ThreadInfo>;