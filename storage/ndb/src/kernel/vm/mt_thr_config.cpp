/*
   Copyright (c) 2011, 2013, Oracle and/or its affiliates. All rights reserved.

   This program is free software; you can redistribute it and/or modify
   it under the terms of the GNU General Public License as published by
   the Free Software Foundation; version 2 of the License.

   This program is distributed in the hope that it will be useful,
   but WITHOUT ANY WARRANTY; without even the implied warranty of
   MERCHANTABILITY or FITNESS FOR A PARTICULAR PURPOSE.  See the
   GNU General Public License for more details.

   You should have received a copy of the GNU General Public License
   along with this program; if not, write to the Free Software
   Foundation, Inc., 51 Franklin St, Fifth Floor, Boston, MA 02110-1301  USA
*/

#include "mt_thr_config.hpp"
#include <kernel/ndb_limits.h>
#include "../../common/util/parse_mask.hpp"
#include <NdbLockCpuUtil.h>

static const struct THRConfig::Entries m_entries[] =
{
  // name    type              min  max
  { "main",  THRConfig::T_MAIN,  1, 1 },
  { "ldm",   THRConfig::T_LDM,   1, MAX_NDBMT_LQH_THREADS },
  { "recv",  THRConfig::T_RECV,  1, MAX_NDBMT_RECEIVE_THREADS },
  { "rep",   THRConfig::T_REP,   1, 1 },
  { "io",    THRConfig::T_IO,    1, 1 },
  { "watchdog", THRConfig::T_WD, 1, 1 },
  { "tc",    THRConfig::T_TC,    0, MAX_NDBMT_TC_THREADS },
  { "send",  THRConfig::T_SEND,  0, MAX_NDBMT_SEND_THREADS }
};

static const struct THRConfig::Param m_params[] =
{
  { "count",    THRConfig::Param::S_UNSIGNED },
  { "cpubind",  THRConfig::Param::S_BITMASK },
  { "cpuset",   THRConfig::Param::S_BITMASK },
  { "realtime", THRConfig::Param::S_UNSIGNED },
  { "spintime", THRConfig::Param::S_UNSIGNED }
};

#define IX_COUNT    0
#define IX_CPUBOUND 1
#define IX_CPUSET   2
#define IX_REALTIME 3
#define IX_SPINTIME 4

static
unsigned
getMaxEntries(Uint32 type)
{
  for (Uint32 i = 0; i<NDB_ARRAY_SIZE(m_entries); i++)
  {
    if (m_entries[i].m_type == type)
      return m_entries[i].m_max_cnt;
  }
  return 0;
}

static
const char *
getEntryName(Uint32 type)
{
  for (Uint32 i = 0; i<NDB_ARRAY_SIZE(m_entries); i++)
  {
    if (m_entries[i].m_type == type)
      return m_entries[i].m_name;
  }
  return 0;
}

static
Uint32
getEntryType(const char * type)
{
  for (Uint32 i = 0; i<NDB_ARRAY_SIZE(m_entries); i++)
  {
    if (strcasecmp(type, m_entries[i].m_name) == 0)
      return i;
  }

  return THRConfig::T_END;
}

THRConfig::THRConfig()
{
  m_classic = false;
}

THRConfig::~THRConfig()
{
}

int
THRConfig::setLockExecuteThreadToCPU(const char * mask)
{
  int res = parse_mask(mask, m_LockExecuteThreadToCPU);
  if (res < 0)
  {
    m_err_msg.assfmt("failed to parse 'LockExecuteThreadToCPU=%s' "
                     "(error: %d)",
                     mask, res);
    return -1;
  }
  return 0;
}

int
THRConfig::setLockIoThreadsToCPU(unsigned val)
{
  m_LockIoThreadsToCPU.set(val);
  return 0;
}

void
THRConfig::add(T_Type t, unsigned realtime, unsigned spintime)
{
  T_Thread tmp;
  tmp.m_type = t;
  tmp.m_bind_type = T_Thread::B_UNBOUND;
  tmp.m_no = m_threads[t].size();
  tmp.m_realtime = realtime;
  if (spintime > 500)
    spintime = 500;
  tmp.m_spintime = spintime;
  m_threads[t].push_back(tmp);
}

static
void
computeThreadConfig(Uint32 MaxNoOfExecutionThreads,
                    Uint32 & tcthreads,
                    Uint32 & lqhthreads,
                    Uint32 & sendthreads,
                    Uint32 & recvthreads)
{
  assert(MaxNoOfExecutionThreads >= 9);
  static const struct entry
  {
    Uint32 M;
    Uint32 lqh;
    Uint32 tc;
    Uint32 send;
    Uint32 recv;
  } table[] = {
    { 9, 4, 2, 0, 1 },
    { 10, 4, 2, 1, 1 },
    { 11, 4, 3, 1, 1 },
    { 12, 4, 3, 1, 2 },
    { 13, 4, 3, 2, 2 },
    { 14, 4, 4, 2, 2 },
    { 15, 4, 5, 2, 2 },
    { 16, 8, 3, 1, 2 },
    { 17, 8, 4, 1, 2 },
    { 18, 8, 4, 2, 2 },
    { 19, 8, 5, 2, 2 },
    { 20, 8, 5, 2, 3 },
    { 21, 8, 5, 3, 3 },
    { 22, 8, 6, 3, 3 },
    { 23, 8, 7, 3, 3 },
    { 24, 12, 5, 2, 3 },
    { 25, 12, 6, 2, 3 },
    { 26, 12, 6, 3, 3 },
    { 27, 12, 7, 3, 3 },
    { 28, 12, 7, 3, 4 },
    { 29, 12, 8, 3, 4 },
    { 30, 12, 8, 4, 4 },
    { 31, 12, 9, 4, 4 },
    { 32, 16, 8, 3, 3 },
    { 33, 16, 8, 3, 4 },
    { 34, 16, 8, 4, 4 },
    { 35, 16, 9, 4, 4 },
    { 36, 16, 10, 4, 4 },
    { 37, 16, 10, 4, 5 },
    { 38, 16, 11, 4, 5 },
    { 39, 16, 11, 5, 5 },
    { 40, 16, 12, 5, 5 },
    { 41, 16, 12, 5, 6 },
    { 42, 16, 13, 5, 6 },
    { 43, 16, 13, 6, 6 },
    { 44, 16, 14, 6, 6 }
  };

  Uint32 P = MaxNoOfExecutionThreads - 9;
  if (P >= NDB_ARRAY_SIZE(table))
  {
    P = NDB_ARRAY_SIZE(table) - 1;
  }

  lqhthreads = table[P].lqh;
  tcthreads = table[P].tc;
  sendthreads = table[P].send;
  recvthreads = table[P].recv;
}

int
THRConfig::do_parse(unsigned MaxNoOfExecutionThreads,
                    unsigned __ndbmt_lqh_threads,
                    unsigned __ndbmt_classic,
                    unsigned realtime,
                    unsigned spintime)
{
  /**
   * This is old ndbd.cpp : get_multithreaded_config
   */
  if (__ndbmt_classic)
  {
    m_classic = true;
    add(T_LDM, realtime, spintime);
    add(T_MAIN, realtime, spintime);
    add(T_IO, realtime, 0);
    add(T_WD, realtime, 0);
    const bool allow_too_few_cpus = true;
    return do_bindings(allow_too_few_cpus);
  }

  Uint32 tcthreads = 0;
  Uint32 lqhthreads = 0;
  Uint32 sendthreads = 0;
  Uint32 recvthreads = 1;
  switch(MaxNoOfExecutionThreads){
  case 0:
  case 1:
  case 2:
  case 3:
    lqhthreads = 1; // TC + receiver + SUMA + LQH
    break;
  case 4:
  case 5:
  case 6:
    lqhthreads = 2; // TC + receiver + SUMA + 2 * LQH
    break;
  case 7:
  case 8:
    lqhthreads = 4; // TC + receiver + SUMA + 4 * LQH
    break;
  default:
    computeThreadConfig(MaxNoOfExecutionThreads,
                        tcthreads,
                        lqhthreads,
                        sendthreads,
                        recvthreads);
  }

  if (__ndbmt_lqh_threads)
  {
    lqhthreads = __ndbmt_lqh_threads;
  }

  add(T_MAIN, realtime, spintime); /* Global */
  add(T_REP, realtime, spintime);  /* Local, main consumer is SUMA */
  for(Uint32 i = 0; i < recvthreads; i++)
  {
    add(T_RECV, realtime, spintime);
  }
  add(T_IO, realtime, 0);
  add(T_WD, realtime, 0);
  for(Uint32 i = 0; i < lqhthreads; i++)
  {
    add(T_LDM, realtime, spintime);
  }
  for(Uint32 i = 0; i < tcthreads; i++)
  {
    add(T_TC, realtime, spintime);
  }
  for(Uint32 i = 0; i < sendthreads; i++)
  {
    add(T_SEND, realtime, spintime);
  }

  // If we have set TC-threads...we say that this is "new" code
  // and give error for having too few CPU's in mask compared to #threads
  // started
  const bool allow_too_few_cpus = (tcthreads == 0 &&
                                   sendthreads == 0 &&
                                   recvthreads == 1);
  return do_bindings(allow_too_few_cpus) || do_validate();
}

int
THRConfig::do_bindings(bool allow_too_few_cpus)
{
  /**
   * Use LockIoThreadsToCPU also to lock to Watchdog, SocketServer
   * and SocketClient for backwards compatibility reasons, 
   * preferred manner is to only use ThreadConfig
   */
  if (m_LockIoThreadsToCPU.count() == 1)
  {
    m_threads[T_IO][0].m_bind_type = T_Thread::B_CPU_BOUND;
    m_threads[T_IO][0].m_bind_no = m_LockIoThreadsToCPU.getBitNo(0);
    m_threads[T_WD][0].m_bind_type = T_Thread::B_CPU_BOUND;
    m_threads[T_WD][0].m_bind_no = m_LockIoThreadsToCPU.getBitNo(0);
  }
  else if (m_LockIoThreadsToCPU.count() > 1)
  {
    unsigned no = createCpuSet(m_LockIoThreadsToCPU);
    m_threads[T_IO][0].m_bind_type = T_Thread::B_CPUSET_BOUND;
    m_threads[T_IO][0].m_bind_no = no;
    m_threads[T_WD][0].m_bind_type = T_Thread::B_CPUSET_BOUND;
    m_threads[T_WD][0].m_bind_no = no;
  }

  /**
   * Check that no cpu_sets overlap
   */
  for (unsigned i = 0; i<m_cpu_sets.size(); i++)
  {
    for (unsigned j = i + 1; j < m_cpu_sets.size(); j++)
    {
      if (m_cpu_sets[i].overlaps(m_cpu_sets[j]))
      {
        m_err_msg.assfmt("Overlapping cpuset's [ %s ] and [ %s ]",
                         m_cpu_sets[i].str().c_str(),
                         m_cpu_sets[j].str().c_str());
        return -1;
      }
    }
  }

  /**
   * Check that no cpu_sets overlap with cpu_bound
   */
  for (unsigned i = 0; i < NDB_ARRAY_SIZE(m_threads); i++)
  {
    for (unsigned j = 0; j < m_threads[i].size(); j++)
    {
      if (m_threads[i][j].m_bind_type == T_Thread::B_CPU_BOUND)
      {
        unsigned cpu = m_threads[i][j].m_bind_no;
        for (unsigned k = 0; k<m_cpu_sets.size(); k++)
        {
          if (m_cpu_sets[k].get(cpu))
          {
            m_err_msg.assfmt("Overlapping cpubind %u with cpuset [ %s ]",
                             cpu,
                             m_cpu_sets[k].str().c_str());

            return -1;
          }
        }
      }
    }
  }

  /**
   * Remove all already bound threads from LockExecuteThreadToCPU-mask
   */
  for (unsigned i = 0; i<m_cpu_sets.size(); i++)
  {
    for (unsigned j = 0; j < m_cpu_sets[i].count(); j++)
    {
      m_LockExecuteThreadToCPU.clear(m_cpu_sets[i].getBitNo(j));
    }
  }

  unsigned cnt_unbound = 0;
  for (unsigned i = 0; i < NDB_ARRAY_SIZE(m_threads); i++)
  {
    if (i == T_IO || i == T_WD)
    {
      /* IO and Watchdog threads aren't execute threads */
      continue;
    }
    for (unsigned j = 0; j < m_threads[i].size(); j++)
    {
      if (m_threads[i][j].m_bind_type == T_Thread::B_CPU_BOUND)
      {
        unsigned cpu = m_threads[i][j].m_bind_no;
        m_LockExecuteThreadToCPU.clear(cpu);
      }
      else if (m_threads[i][j].m_bind_type == T_Thread::B_UNBOUND)
      {
        cnt_unbound ++;
      }
    }
  }

  if (m_LockExecuteThreadToCPU.count())
  {
    /**
     * This is old mt.cpp : setcpuaffinity
     */
    SparseBitmask& mask = m_LockExecuteThreadToCPU;
    unsigned cnt = mask.count();
    unsigned num_threads = cnt_unbound;
    bool isMtLqh = !m_classic;

    if (cnt < num_threads)
    {
      m_info_msg.assfmt("WARNING: Too few CPU's specified with "
                        "LockExecuteThreadToCPU. Only %u specified "
                        " but %u was needed, this may cause contention.\n",
                        cnt, num_threads);

      if (!allow_too_few_cpus)
      {
        m_err_msg.assfmt("Too few CPU's specifed with LockExecuteThreadToCPU. "
                         "This is not supported when using multiple TC threads");
        return -1;
      }
    }

    if (cnt >= num_threads)
    {
      m_info_msg.appfmt("Assigning each thread its own CPU\n");
      unsigned no = 0;
      for (unsigned i = 0; i < NDB_ARRAY_SIZE(m_threads); i++)
      {
        if (i == T_IO || i == T_WD)
          continue;
        for (unsigned j = 0; j < m_threads[i].size(); j++)
        {
          if (m_threads[i][j].m_bind_type == T_Thread::B_UNBOUND)
          {
            m_threads[i][j].m_bind_type = T_Thread::B_CPU_BOUND;
            m_threads[i][j].m_bind_no = mask.getBitNo(no);
            no++;
          }
        }
      }
    }
    else if (cnt == 1)
    {
      unsigned cpu = mask.getBitNo(0);
      m_info_msg.appfmt("Assigning all threads to CPU %u\n", cpu);
      for (unsigned i = 0; i < NDB_ARRAY_SIZE(m_threads); i++)
      {
        if (i == T_IO || i == T_WD)
          continue;
        bind_unbound(m_threads[i], cpu);
      }
    }
    else if (isMtLqh)
    {
      unsigned unbound_ldm = count_unbound(m_threads[T_LDM]);
      if (cnt > unbound_ldm)
      {
        /**
         * let each LQH have it's own CPU and rest share...
         */
        m_info_msg.append("Assigning LQH threads to dedicated CPU(s) and "
                          "other threads will share remaining\n");
        unsigned cpu = mask.find(0);
        for (unsigned i = 0; i < m_threads[T_LDM].size(); i++)
        {
          if (m_threads[T_LDM][i].m_bind_type == T_Thread::B_UNBOUND)
          {
            m_threads[T_LDM][i].m_bind_type = T_Thread::B_CPU_BOUND;
            m_threads[T_LDM][i].m_bind_no = cpu;
            mask.clear(cpu);
            cpu = mask.find(cpu + 1);
          }
        }

        cpu = mask.find(0);
        bind_unbound(m_threads[T_MAIN], cpu);
        bind_unbound(m_threads[T_REP], cpu);
        if ((cpu = mask.find(cpu + 1)) == mask.NotFound)
        {
          cpu = mask.find(0);
        }
        bind_unbound(m_threads[T_RECV], cpu);
      }
      else
      {
        // put receiver, tc, backup/suma in 1 thread,
        // and round robin LQH for rest
        unsigned cpu = mask.find(0);
        m_info_msg.appfmt("Assigning LQH threads round robin to CPU(s) and "
                          "other threads will share CPU %u\n", cpu);
        bind_unbound(m_threads[T_MAIN], cpu); // TC
        bind_unbound(m_threads[T_REP], cpu);
        bind_unbound(m_threads[T_RECV], cpu);
        mask.clear(cpu);

        cpu = mask.find(0);
        for (unsigned i = 0; i < m_threads[T_LDM].size(); i++)
        {
          if (m_threads[T_LDM][i].m_bind_type == T_Thread::B_UNBOUND)
          {
            m_threads[T_LDM][i].m_bind_type = T_Thread::B_CPU_BOUND;
            m_threads[T_LDM][i].m_bind_no = cpu;
            if ((cpu = mask.find(cpu + 1)) == mask.NotFound)
            {
              cpu = mask.find(0);
            }
          }
        }
      }
    }
    else
    {
      unsigned cpu = mask.find(0);
      m_info_msg.appfmt("Assigning LQH thread to CPU %u and "
                        "other threads will share\n", cpu);
      bind_unbound(m_threads[T_LDM], cpu);
      cpu = mask.find(cpu + 1);
      bind_unbound(m_threads[T_MAIN], cpu);
      bind_unbound(m_threads[T_RECV], cpu);
    }
  }

  return 0;
}

unsigned
THRConfig::count_unbound(const Vector<T_Thread>& vec) const
{
  unsigned cnt = 0;
  for (unsigned i = 0; i < vec.size(); i++)
  {
    if (vec[i].m_bind_type == T_Thread::B_UNBOUND)
      cnt ++;
  }
  return cnt;
}

void
THRConfig::bind_unbound(Vector<T_Thread>& vec, unsigned cpu)
{
  for (unsigned i = 0; i < vec.size(); i++)
  {
    if (vec[i].m_bind_type == T_Thread::B_UNBOUND)
    {
      vec[i].m_bind_type = T_Thread::B_CPU_BOUND;
      vec[i].m_bind_no = cpu;
    }
  }
}

int
THRConfig::do_validate()
{
  /**
   * Check that there aren't too many of any thread type
   */
  for (unsigned i = 0; i< NDB_ARRAY_SIZE(m_threads); i++)
  {
    if (m_threads[i].size() > getMaxEntries(i))
    {
      m_err_msg.assfmt("Too many instances(%u) of %s max supported: %u",
                       m_threads[i].size(),
                       getEntryName(i),
                       getMaxEntries(i));
      return -1;
    }
  }

  /**
   * LDM can be 1 2 4 8 12 16
   */
  if (m_threads[T_LDM].size() != 1 &&
      m_threads[T_LDM].size() != 2 &&
      m_threads[T_LDM].size() != 4 &&
      m_threads[T_LDM].size() != 8 &&
      m_threads[T_LDM].size() != 12 &&
      m_threads[T_LDM].size() != 16)
  {
    m_err_msg.assfmt("No of LDM-instances can be 1,2,4,8,12,16. Specified: %u",
                     m_threads[T_LDM].size());
    return -1;
  }

  return 0;
}

void
THRConfig::append_name(const char *name,
                       const char *sep,
                       bool & append_name_flag)
{
  if (!append_name_flag)
  {
    m_cfg_string.append(sep);
    m_cfg_string.append(name);
    append_name_flag = true;
  }
}

const char *
THRConfig::getConfigString()
{
  m_cfg_string.clear();
  const char * sep = "";
  const char * end_sep;
  const char * start_sep;
  const char * between_sep;
  bool append_name_flag;
  for (unsigned i = 0; i < NDB_ARRAY_SIZE(m_threads); i++)
  {
    if (m_threads[i].size())
    {
      const char * name = getEntryName(i);
      for (unsigned j = 0; j < m_threads[i].size(); j++)
      {
        start_sep = "={";
        end_sep = "";
        between_sep="";
        append_name_flag = false;
        if (i != T_IO && i != T_WD)
        {
          append_name(name, sep, append_name_flag);
          sep=",";
        }
        if (m_threads[i][j].m_bind_type != T_Thread::B_UNBOUND)
        {
          append_name(name, sep, append_name_flag);
          sep=",";
          m_cfg_string.append(start_sep);
          end_sep = "}";
          start_sep="";
          if (m_threads[i][j].m_bind_type == T_Thread::B_CPU_BOUND)
          {
            m_cfg_string.appfmt("cpubind=%u", m_threads[i][j].m_bind_no);
            between_sep=",";
          }
          else if (m_threads[i][j].m_bind_type == T_Thread::B_CPUSET_BOUND)
          {
            m_cfg_string.appfmt("cpuset=%s",
                                m_cpu_sets[m_threads[i][j].m_bind_no].str().c_str());
            between_sep=",";
          }
        }
        if (m_threads[i][j].m_spintime || m_threads[i][j].m_realtime)
        {
          append_name(name, sep, append_name_flag);
          sep=",";
          m_cfg_string.append(start_sep);
          end_sep = "}";
          if (m_threads[i][j].m_spintime)
          {
            m_cfg_string.append(between_sep);
            m_cfg_string.appfmt("spintime=%u",
                                m_threads[i][j].m_spintime);
            between_sep=",";
          }
          if (m_threads[i][j].m_realtime)
          {
            m_cfg_string.append(between_sep);
            m_cfg_string.appfmt("realtime=%u",
                                m_threads[i][j].m_realtime);
            between_sep=",";
          }
        }
        m_cfg_string.append(end_sep);
      }
    }
  }
  return m_cfg_string.c_str();
}

Uint32
THRConfig::getThreadCount() const
{
  // Note! not counting T_IO
  Uint32 cnt = 0;
  for (Uint32 i = 0; i < NDB_ARRAY_SIZE(m_threads); i++)
  {
    if (i != T_IO && i != T_WD)
    {
      cnt += m_threads[i].size();
    }
  }
  return cnt;
}

Uint32
THRConfig::getThreadCount(T_Type type) const
{
  for (Uint32 i = 0; i < NDB_ARRAY_SIZE(m_threads); i++)
  {
    if (i == (Uint32)type)
    {
      return m_threads[i].size();
    }
  }
  return 0;
}

const char *
THRConfig::getErrorMessage() const
{
  if (m_err_msg.empty())
    return 0;
  return m_err_msg.c_str();
}

const char *
THRConfig::getInfoMessage() const
{
  if (m_info_msg.empty())
    return 0;
  return m_info_msg.c_str();
}

static
char *
skipblank(char * str)
{
  while (isspace(* str))
    str++;
  return str;
}

Uint32
THRConfig::find_type(char *& str)
{
  str = skipblank(str);

  char * name = str;
  if (* name == 0)
  {
    m_err_msg.assfmt("empty thread specification");
    return 0;
  }
  char * end = name;
  while(isalpha(* end))
    end++;

  char save = * end;
  * end = 0;
  Uint32 t = getEntryType(name);
  if (t == T_END)
  {
    m_err_msg.assfmt("unknown thread type '%s'", name);
  }
  * end = save;
  str = end;
  return t;
}

struct ParamValue
{
  ParamValue() { found = false;}
  bool found;
  const char * string_val;
  unsigned unsigned_val;
  SparseBitmask mask_val;
};

static
int
parseUnsigned(char *& str, unsigned * dst)
{
  str = skipblank(str);
  char * endptr = 0;
  errno = 0;
  long val = strtol(str, &endptr, 0);
  if (errno == ERANGE)
    return -1;
  if (val < 0 || Int64(val) > 0xFFFFFFFF)
    return -1;
  if (endptr == str)
    return -1;
  str = endptr;
  *dst = (unsigned)val;
  return 0;
}

static
int
parseBitmask(char *& str, SparseBitmask * mask)
{
  str = skipblank(str);
  size_t len = strspn(str, "0123456789-, ");
  if (len == 0)
    return -1;

  while (isspace(str[len-1]))
    len--;
  if (str[len-1] == ',')
    len--;
  char save = str[len];
  str[len] = 0;
  int res = parse_mask(str, *mask);
  str[len] = save;
  str = str + len;
  return res;
}

static
int
parseParams(char * str, ParamValue values[], BaseString& err)
{
  const char * const save = str;
  while (* str)
  {
    str = skipblank(str);

    unsigned idx = 0;
    for (; idx < NDB_ARRAY_SIZE(m_params); idx++)
    {
      if (strncasecmp(str, m_params[idx].name, strlen(m_params[idx].name)) == 0)
      {
        str += strlen(m_params[idx].name);
        break;
      }
    }

    if (idx == NDB_ARRAY_SIZE(m_params))
    {
      err.assfmt("Unknown param near: '%s'", str);
      return -1;
    }

    if (values[idx].found == true)
    {
      err.assfmt("Param '%s' found twice", m_params[idx].name);
      return -1;
    }

    str = skipblank(str);
    if (* str != '=')
    {
      err.assfmt("Missing '=' after %s in '%s'", m_params[idx].name, save);
      return -1;
    }
    str++;
    str = skipblank(str);

    int res = 0;
    switch(m_params[idx].type){
    case THRConfig::Param::S_UNSIGNED:
      res = parseUnsigned(str, &values[idx].unsigned_val);
      break;
    case THRConfig::Param::S_BITMASK:
      res = parseBitmask(str, &values[idx].mask_val);
      break;
    default:
      err.assfmt("Internal error, unknown type for param: '%s'",
                 m_params[idx].name);
      return -1;
    }
    if (res == -1)
    {
      err.assfmt("Unable to parse %s=%s", m_params[idx].name, str);
      return -1;
    }
    values[idx].found = true;
    str = skipblank(str);

    if (* str == 0)
      break;

    if (* str != ',')
    {
      err.assfmt("Unable to parse near '%s'", str);
      return -1;
    }
    str++;
  }
  return 0;
}

int
THRConfig::find_spec(char *& str,
                     T_Type type,
                     unsigned realtime,
                     unsigned spintime)
{
  str = skipblank(str);

  switch(* str){
  case ',':
  case 0:
    if (type != T_IO && type != T_WD)
      add(type, realtime, spintime);
    else
      add(type, realtime, 0);
    return 0;
  }

  if (* str != '=')
  {
err:
    int len = (int)strlen(str);
    m_err_msg.assfmt("Invalid format near: '%.*s'",
                     (len > 10) ? 10 : len, str);
    return -1;
  }

  str++; // skip over =
  str = skipblank(str);

  if (* str != '{')
  {
    goto err;
  }

  str++;
  char * start = str;

  /**
   * Find end
   */
  while (* str && (* str) != '}')
    str++;

  if (* str != '}')
  {
    goto err;
  }

  char * end = str;
  char save = * end;
  * end = 0;

  ParamValue values[NDB_ARRAY_SIZE(m_params)];
  values[IX_COUNT].unsigned_val = 1;
  values[IX_REALTIME].unsigned_val = realtime;
  values[IX_SPINTIME].unsigned_val = spintime;
  int res = parseParams(start, values, m_err_msg);
  * end = save;

  if (res != 0)
  {
    return -1;
  }

  if (values[IX_CPUBOUND].found && values[IX_CPUSET].found)
  {
    m_err_msg.assfmt("Both cpuset and cpubind specified!");
    return -1;
  }

  if (values[IX_SPINTIME].found &&
      (type == T_IO || type == T_WD))
  {
    m_err_msg.assfmt("Cannot set spintime on IO threads and watchdog threads");
    return -1;
  }
      
  unsigned cnt = values[IX_COUNT].unsigned_val;
  const int index = m_threads[type].size();
  for (unsigned i = 0; i < cnt; i++)
  {
    add(type,
        values[IX_REALTIME].unsigned_val,
        values[IX_SPINTIME].unsigned_val);
  }

  assert(m_threads[type].size() == index + cnt);
  if (values[IX_CPUSET].found)
  {
    SparseBitmask & mask = values[IX_CPUSET].mask_val;
    unsigned no = createCpuSet(mask);
    for (unsigned i = 0; i < cnt; i++)
    {
      m_threads[type][index+i].m_bind_type = T_Thread::B_CPUSET_BOUND;
      m_threads[type][index+i].m_bind_no = no;
    }
  }
  else if (values[IX_CPUBOUND].found)
  {
    SparseBitmask & mask = values[IX_CPUBOUND].mask_val;
    if (mask.count() < cnt)
    {
      m_err_msg.assfmt("%s: trying to bind %u threads to %u cpus [%s]",
                       getEntryName(type),
                       cnt,
                       mask.count(),
                       mask.str().c_str());
      return -1;
    }
    for (unsigned i = 0; i < cnt; i++)
    {
      m_threads[type][index+i].m_bind_type = T_Thread::B_CPU_BOUND;
      m_threads[type][index+i].m_bind_no = mask.getBitNo(i % mask.count());
    }
  }

  str++; // skip over }
  return 0;
}

int
THRConfig::find_next(char *& str)
{
  str = skipblank(str);

  if (* str == 0)
  {
    return 0;
  }
  else if (* str == ',')
  {
    str++;
    return 1;
  }

  int len = (int)strlen(str);
  m_err_msg.assfmt("Invalid format near: '%.*s'",
                   (len > 10) ? 10 : len, str);
  return -1;
}

int
THRConfig::do_parse(const char * ThreadConfig,
                    unsigned realtime,
                    unsigned spintime)
{
  BaseString str(ThreadConfig);
  char * ptr = (char*)str.c_str();
  while (* ptr)
  {
    Uint32 type = find_type(ptr);
    if (type == T_END)
      return -1;

    if (find_spec(ptr, (T_Type)type, realtime, spintime) < 0)
      return -1;

    int ret = find_next(ptr);
    if (ret < 0)
      return ret;

    if (ret == 0)
      break;
  }

  for (Uint32 i = 0; i < T_END; i++)
  {
    while (m_threads[i].size() < m_entries[i].m_min_cnt)
      add((T_Type)i, realtime, spintime);
  }

  const bool allow_too_few_cpus =
    m_threads[T_TC].size() == 0 &&
    m_threads[T_SEND].size() == 0 &&
    m_threads[T_RECV].size() == 1;

  int res = do_bindings(allow_too_few_cpus);
  if (res != 0)
  {
    return res;
  }

  return do_validate();
}

unsigned
THRConfig::createCpuSet(const SparseBitmask& mask)
{
  for (unsigned i = 0; i < m_cpu_sets.size(); i++)
    if (m_cpu_sets[i].equal(mask))
      return i;

  m_cpu_sets.push_back(mask);
  return m_cpu_sets.size() - 1;
}

template class Vector<SparseBitmask>;
template class Vector<THRConfig::T_Thread>;

#ifndef TEST_MT_THR_CONFIG
#include <BlockNumbers.h>
#include <NdbThread.h>

static
int
findBlock(Uint32 blockNo, const unsigned short list[], unsigned cnt)
{
  for (Uint32 i = 0; i < cnt; i++)
  {
    if (blockToMain(list[i]) == blockNo)
      return blockToInstance(list[i]);
  }
  return -1;
}

const THRConfig::T_Thread*
THRConfigApplier::find_thread(const unsigned short instancelist[], unsigned cnt) const
{
  int instanceNo;
  if ((instanceNo = findBlock(SUMA, instancelist, cnt)) >= 0)
  {
    return &m_threads[T_REP][instanceNo];
  }
  else if ((instanceNo = findBlock(DBDIH, instancelist, cnt)) >= 0)
  {
    return &m_threads[T_MAIN][instanceNo];
  }
  else if ((instanceNo = findBlock(DBTC, instancelist, cnt)) >= 0)
  {
    return &m_threads[T_TC][instanceNo - 1]; // remove proxy
  }
  else if ((instanceNo = findBlock(DBLQH, instancelist, cnt)) >= 0)
  {
    return &m_threads[T_LDM][instanceNo - 1]; // remove proxy...
  }
  else if ((instanceNo = findBlock(TRPMAN, instancelist, cnt)) >= 0)
  {
    return &m_threads[T_RECV][instanceNo - 1]; // remove proxy
  }
  return 0;
}

void
THRConfigApplier::appendInfo(BaseString& str,
                             const unsigned short list[], unsigned cnt) const
{
  const T_Thread* thr = find_thread(list, cnt);
  appendInfo(str, thr);
}

void
THRConfigApplier::appendInfoSendThread(BaseString& str,
                                       unsigned instance_no) const
{
  const T_Thread* thr = &m_threads[T_SEND][instance_no];
  appendInfo(str, thr);
}

void
THRConfigApplier::appendInfo(BaseString& str,
                             const T_Thread* thr) const
{
  assert(thr != 0);
  str.appfmt("(%s) ", getEntryName(thr->m_type));
  if (thr->m_bind_type == T_Thread::B_CPU_BOUND)
  {
    str.appfmt("cpu: %u ", thr->m_bind_no);
  }
  else if (thr->m_bind_type == T_Thread::B_CPUSET_BOUND)
  {
    str.appfmt("cpuset: [ %s ] ", m_cpu_sets[thr->m_bind_no].str().c_str());
  }
}

const char *
THRConfigApplier::getName(const unsigned short list[], unsigned cnt) const
{
  const T_Thread* thr = find_thread(list, cnt);
  assert(thr != 0);
  return getEntryName(thr->m_type);
}

int
THRConfigApplier::do_bind(NdbThread* thread,
                          const unsigned short list[], unsigned cnt)
{
  const T_Thread* thr = find_thread(list, cnt);
  return do_bind(thread, thr);
}

int
THRConfigApplier::do_bind_io(NdbThread* thread)
{
  const T_Thread* thr = &m_threads[T_IO][0];
  return do_bind(thread, thr);
}

int
THRConfigApplier::do_bind_watchdog(NdbThread* thread)
{
  const T_Thread* thr = &m_threads[T_WD][0];
  return do_bind(thread, thr);
}

int
THRConfigApplier::do_bind_send(NdbThread* thread, unsigned instance)
{
  const T_Thread* thr = &m_threads[T_SEND][instance];
  return do_bind(thread, thr);
}

bool
THRConfigApplier::do_get_realtime(const unsigned short list[],
                                  unsigned cnt) const
{
  const T_Thread* thr = find_thread(list, cnt);
  return (bool)thr->m_realtime;
}

unsigned
THRConfigApplier::do_get_spintime(const unsigned short list[],
                                  unsigned cnt) const
{
  const T_Thread* thr = find_thread(list, cnt);
  return (bool)thr->m_spintime;
}

bool
THRConfigApplier::do_get_realtime_io() const
{
  const T_Thread* thr = &m_threads[T_IO][0];
  return (bool)thr->m_realtime;
}

bool
THRConfigApplier::do_get_realtime_wd() const
{
  const T_Thread* thr = &m_threads[T_WD][0];
  return (bool)thr->m_realtime;
}

bool
THRConfigApplier::do_get_realtime_send(unsigned instance) const
{
  const T_Thread* thr = &m_threads[T_SEND][instance];
  return (bool)thr->m_realtime;
}

unsigned
THRConfigApplier::do_get_spintime_send(unsigned instance) const
{
  const T_Thread* thr = &m_threads[T_SEND][instance];
  return thr->m_spintime;
}

int
THRConfigApplier::do_bind(NdbThread* thread,
                          const T_Thread* thr)
{
  int res;
  if (thr->m_bind_type == T_Thread::B_CPU_BOUND)
  {
    res = Ndb_LockCPU(thread, thr->m_bind_no);
  }
  else if (thr->m_bind_type == T_Thread::B_CPUSET_BOUND)
  {
    SparseBitmask & tmp = m_cpu_sets[thr->m_bind_no];
    unsigned num_bits_set = tmp.count();
    Uint32 *cpu_ids = (Uint32*)malloc(sizeof(Uint32) * num_bits_set);
    Uint32 num_cpu_ids = 0;
    if (!cpu_ids)
    {
      return -errno;
    }
    for (unsigned i = 0; i < num_bits_set; i++)
    {
      if (tmp.get(i))
      {
        cpu_ids[num_cpu_ids] = i;
        num_cpu_ids++;
      }
    }
    res = Ndb_LockCPUSet(thread, cpu_ids, num_cpu_ids);
    free((void*)cpu_ids);
  }
  else
  {
    return 0;
  }
  if (res == 0)
    return 1;
  else
    return -res;
}
#endif

#ifdef TEST_MT_THR_CONFIG

#include <NdbTap.hpp>

TAPTEST(mt_thr_config)
{
  {
    THRConfig tmp;
    OK(tmp.do_parse(8, 0, 0, 0, 0) == 0);
  }

  /**
   * BASIC test
   */
  {
    const char * ok[] =
      {
        "ldm,ldm",
        "ldm={count=3},ldm",
        "ldm={cpubind=1-2,5,count=3},ldm",
        "ldm={ cpubind = 1- 2, 5 , count = 3 },ldm",
        "ldm={count=3,cpubind=1-2,5 },  ldm",
        "ldm={cpuset=1-3,count=3,realtime=0,spintime=0 },ldm",
        "ldm={cpuset=1-3,count=3,realtime=1,spintime=0 },ldm",
        "ldm={cpuset=1-3,count=3,realtime=0,spintime=1 },ldm",
        "ldm={cpuset=1-3,count=3,realtime=1,spintime=1 },ldm",
        "io={cpuset=3,4,6}",
        "main,ldm={},ldm",
        "main,ldm={},ldm,tc",
        "main,ldm={},ldm,tc,tc",
        0
      };

    const char * fail [] =
      {
        "ldm,ldm,ldm",
        "ldm={cpubind= 1 , cpuset=2 },ldm",
        "ldm={count=4,cpubind=1-3},ldm",
        "main,main,ldm,ldm",
        "main={ keso=88, count=23},ldm,ldm",
        "main={ cpuset=1-3 }, ldm={cpuset=3-4}",
        "main={ cpuset=1-3 }, ldm={cpubind=2}",
<<<<<<< HEAD
        "tc,tc,tc={count=25}",
=======
        "io={ spintime = 0 }",
        "tc,tc,tc={count=31}",
>>>>>>> cc39ad17
        0
      };

    for (Uint32 i = 0; ok[i]; i++)
    {
      THRConfig tmp;
      int res = tmp.do_parse(ok[i], 0, 0);
      printf("do_parse(%s) => %s - %s\n", ok[i],
             res == 0 ? "OK" : "FAIL",
             res == 0 ? "" : tmp.getErrorMessage());
      OK(res == 0);
      {
        BaseString out(tmp.getConfigString());
        THRConfig check;
        OK(check.do_parse(out.c_str(), 0, 0) == 0);
        OK(strcmp(out.c_str(), check.getConfigString()) == 0);
      }
    }

    for (Uint32 i = 0; fail[i]; i++)
    {
      THRConfig tmp;
      int res = tmp.do_parse(fail[i], 0, 0);
      printf("do_parse(%s) => %s - %s\n", fail[i],
             res == 0 ? "OK" : "FAIL",
             res == 0 ? "" : tmp.getErrorMessage());
      OK(res != 0);
    }
  }

  {
    /**
     * Test interaction with LockExecuteThreadToCPU
     */
    const char * t[] =
    {
      /** threads, LockExecuteThreadToCPU, answer */
      "1-8",
      "ldm={count=4}",
      "OK",
      "main={cpubind=1},ldm={cpubind=2},ldm={cpubind=3},ldm={cpubind=4},ldm={cpubind=5},recv={cpubind=6},rep={cpubind=7}",

      "1-5",
      "ldm={count=4}",
      "OK",
      "main={cpubind=5},ldm={cpubind=1},ldm={cpubind=2},ldm={cpubind=3},ldm={cpubind=4},recv={cpubind=5},rep={cpubind=5}",

      "1-3",
      "ldm={count=4}",
      "OK",
      "main={cpubind=1},ldm={cpubind=2},ldm={cpubind=3},ldm={cpubind=2},ldm={cpubind=3},recv={cpubind=1},rep={cpubind=1}",

      "1-4",
      "ldm={count=4}",
      "OK",
      "main={cpubind=1},ldm={cpubind=2},ldm={cpubind=3},ldm={cpubind=4},ldm={cpubind=2},recv={cpubind=1},rep={cpubind=1}",

      "1-8",
      "ldm={count=4},io={cpubind=8}",
      "OK",
      "main={cpubind=1},ldm={cpubind=2},ldm={cpubind=3},ldm={cpubind=4},ldm={cpubind=5},recv={cpubind=6},rep={cpubind=7},io={cpubind=8}",

      "1-8",
      "ldm={count=4,cpubind=1,4,5,6}",
      "OK",
      "main={cpubind=2},ldm={cpubind=1},ldm={cpubind=4},ldm={cpubind=5},ldm={cpubind=6},recv={cpubind=3},rep={cpubind=7}",

      "1-9",
      "ldm={count=4,cpubind=1,4,5,6},tc,tc",
      "OK",
      "main={cpubind=2},ldm={cpubind=1},ldm={cpubind=4},ldm={cpubind=5},ldm={cpubind=6},recv={cpubind=3},rep={cpubind=7},tc={cpubind=8},tc={cpubind=9}",

      "1-8",
      "ldm={count=4,cpubind=1,4,5,6},tc",
      "OK",
      "main={cpubind=2},ldm={cpubind=1},ldm={cpubind=4},ldm={cpubind=5},ldm={cpubind=6},recv={cpubind=3},rep={cpubind=7},tc={cpubind=8}",

      "1-8",
      "ldm={count=4,cpubind=1,4,5,6},tc,tc",
      "FAIL",
      "Too few CPU's specifed with LockExecuteThreadToCPU. This is not supported when using multiple TC threads",

      // END
      0
    };

    for (unsigned i = 0; t[i]; i+= 4)
    {
      THRConfig tmp;
      tmp.setLockExecuteThreadToCPU(t[i+0]);
      const int _res = tmp.do_parse(t[i+1], 0, 0);
      const int expect_res = strcmp(t[i+2], "OK") == 0 ? 0 : -1;
      const int res = _res == expect_res ? 0 : -1;
      int ok = expect_res == 0 ?
        strcmp(tmp.getConfigString(), t[i+3]) == 0:
        strcmp(tmp.getErrorMessage(), t[i+3]) == 0;
      printf("mask: %s conf: %s => %s(%s) - %s - %s\n",
             t[i+0],
             t[i+1],
             _res == 0 ? "OK" : "FAIL",
             _res == 0 ? "" : tmp.getErrorMessage(),
             tmp.getConfigString(),
             ok == 1 ? "CORRECT" : "INCORRECT");

      OK(res == 0);
      OK(ok == 1);
    }
  }

  for (Uint32 i = 9; i < 48; i++)
  {
    Uint32 t,l,s,r;
    computeThreadConfig(i, t, l, s, r);
    printf("MaxNoOfExecutionThreads: %u lqh: %u tc: %u send: %u recv: %u main: 1 rep: 1 => sum: %u\n",
           i, l, t, s, r,
           2 + l + t + s + r);
  }

  return 1;
}

#endif

#if 0

/**
 * This C-program was written by Mikael Ronstrom to
 *  produce good distribution of threads, given MaxNoOfExecutionThreads
 *
 * Good is based on his experience experimenting/benchmarking
 */
#include <stdio.h>

#define Uint32 unsigned int
#define TC_THREAD_INDEX 0
#define SEND_THREAD_INDEX 1
#define RECV_THREAD_INDEX 2
#define LQH_THREAD_INDEX 3
#define MAIN_THREAD_INDEX 4
#define REP_THREAD_INDEX 5

#define NUM_CHANGE_INDEXES 3
#define NUM_INDEXES 6

static double mult_factor[NUM_CHANGE_INDEXES];

static void
set_changeable_thread(Uint32 num_threads[NUM_INDEXES],
                      double float_num_threads[NUM_CHANGE_INDEXES],
                      Uint32 index)
{
  num_threads[index] = (Uint32)(float_num_threads[index]);
  float_num_threads[index] -= num_threads[index];
}

static Uint32
calculate_total(Uint32 num_threads[NUM_INDEXES])
{
  Uint32 total = 0;
  Uint32 i;
  for (i = 0; i < NUM_INDEXES; i++)
  {
    total += num_threads[i];
  }
  return total;
}

static Uint32
find_min_index(double float_num_threads[NUM_CHANGE_INDEXES])
{
  Uint32 min_index = 0;
  Uint32 i;
  double min = float_num_threads[0];

  for (i = 1; i < NUM_CHANGE_INDEXES; i++)
  {
    if (min > float_num_threads[i])
    {
      min = float_num_threads[i];
      min_index = i;
    }
  }
  return min_index;
}

static Uint32
find_max_index(double float_num_threads[NUM_CHANGE_INDEXES])
{
  Uint32 max_index = 0;
  Uint32 i;
  double max = float_num_threads[0];

  for (i = 1; i < NUM_CHANGE_INDEXES; i++)
  {
    if (max < float_num_threads[i])
    {
      max = float_num_threads[i];
      max_index = i;
    }
  }
  return max_index;
}

static void
add_thread(Uint32 num_threads[NUM_INDEXES],
           double float_num_threads[NUM_CHANGE_INDEXES])
{
  Uint32 i;
  Uint32 max_index = find_max_index(float_num_threads);
  num_threads[max_index]++;
  float_num_threads[max_index] -= (double)1;
  for (i = 0; i < NUM_CHANGE_INDEXES; i++)
    float_num_threads[i] += mult_factor[i];
}

static void
remove_thread(Uint32 num_threads[NUM_INDEXES],
              double float_num_threads[NUM_CHANGE_INDEXES])
{
  Uint32 i;
  Uint32 min_index = find_min_index(float_num_threads);
  num_threads[min_index]--;
  float_num_threads[min_index] += (double)1;
  for (i = 0; i < NUM_CHANGE_INDEXES; i++)
    float_num_threads[i] -= mult_factor[i];
}

static void
define_num_threads_per_type(Uint32 max_no_exec_threads,
                            Uint32 num_threads[NUM_INDEXES])
{
  Uint32 total_threads;
  Uint32 num_lqh_threads;
  Uint32 i;
  double float_num_threads[NUM_CHANGE_INDEXES];

  /* Baseline to start calculations at */
  num_threads[MAIN_THREAD_INDEX] = 1; /* Fixed */
  num_threads[REP_THREAD_INDEX] = 1; /* Fixed */
  num_lqh_threads = (max_no_exec_threads / 8) * 4;
  if (num_lqh_threads > 16)
    num_lqh_threads = 16;
  num_threads[LQH_THREAD_INDEX] = num_lqh_threads;

  /**
   * Rest of calculations are about calculating number of tc threads,
   * send threads and receive threads based on this input.
   * We do this by calculating a floating point number and using this to
   * select the next thread group to have one more added/removed.
   */
  mult_factor[TC_THREAD_INDEX] = 0.465;
  mult_factor[SEND_THREAD_INDEX] = 0.19;
  mult_factor[RECV_THREAD_INDEX] = 0.215;
  for (i = 0; i < NUM_CHANGE_INDEXES; i++)
    float_num_threads[i] = 0.5 + (mult_factor[i] * num_lqh_threads);

  set_changeable_thread(num_threads, float_num_threads, TC_THREAD_INDEX);
  set_changeable_thread(num_threads, float_num_threads, SEND_THREAD_INDEX);
  set_changeable_thread(num_threads, float_num_threads, RECV_THREAD_INDEX);

  total_threads = calculate_total(num_threads);

  while (total_threads != max_no_exec_threads)
  {
    if (total_threads < max_no_exec_threads)
      add_thread(num_threads, float_num_threads);
    else
      remove_thread(num_threads, float_num_threads);
    total_threads = calculate_total(num_threads);
  }
}

int main(int argc, char *argv)
{
  Uint32 num_threads[NUM_INDEXES];
  Uint32 i;

  printf("MaxNoOfExecutionThreads,LQH,TC,send,recv\n");
  for (i = 9; i < 45; i++)
  {
    define_num_threads_per_type(i, num_threads);
    printf("{ %u, %u, %u, %u, %u },\n",
           i,
           num_threads[LQH_THREAD_INDEX],
           num_threads[TC_THREAD_INDEX],
           num_threads[SEND_THREAD_INDEX],
           num_threads[RECV_THREAD_INDEX]);
  }
  return 0;
}

#endif

#define JAM_FILE_ID 297
<|MERGE_RESOLUTION|>--- conflicted
+++ resolved
@@ -1295,12 +1295,8 @@
         "main={ keso=88, count=23},ldm,ldm",
         "main={ cpuset=1-3 }, ldm={cpuset=3-4}",
         "main={ cpuset=1-3 }, ldm={cpubind=2}",
-<<<<<<< HEAD
-        "tc,tc,tc={count=25}",
-=======
         "io={ spintime = 0 }",
         "tc,tc,tc={count=31}",
->>>>>>> cc39ad17
         0
       };
 
