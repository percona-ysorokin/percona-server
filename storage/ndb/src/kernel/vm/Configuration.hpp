--- conflicted
+++ resolved
@@ -72,15 +72,6 @@
                            int connect_retries, int connect_delay,
                            const char *tls_search_path, int mgm_tls_level);
 
-<<<<<<< HEAD
-  void fetch_configuration(const char* _connect_string, int force_nodeid,
-                           const char* _bind_adress,
-                           NodeId allocated_nodeid,
-                           int connect_retries, int connect_delay,
-                           const char * tls_search_path, int mgm_tls_level);
-
-=======
->>>>>>> 824e2b40
   void setupConfiguration();
   void closeConfiguration(bool end_session = true);
 
@@ -148,13 +139,8 @@
 
   const ndb_mgm_configuration_iterator *getOwnConfigIterator() const;
 
-<<<<<<< HEAD
-  ConfigRetriever* get_config_retriever() { return m_config_retriever; }
-  NdbMgmHandle * get_mgm_handle_ptr();
-=======
   ConfigRetriever *get_config_retriever() { return m_config_retriever; }
   NdbMgmHandle *get_mgm_handle_ptr();
->>>>>>> 824e2b40
 
   class LogLevel *m_logLevel;
   ndb_mgm_configuration_iterator *getClusterConfigIterator() const;
