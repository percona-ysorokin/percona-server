/* Copyright (c) 2008, 2015, Oracle and/or its affiliates. All rights reserved.

   This program is free software; you can redistribute it and/or modify
   it under the terms of the GNU General Public License as published by
   the Free Software Foundation; version 2 of the License.

   This program is distributed in the hope that it will be useful,
   but WITHOUT ANY WARRANTY; without even the implied warranty of
   MERCHANTABILITY or FITNESS FOR A PARTICULAR PURPOSE.  See the
   GNU General Public License for more details.

   You should have received a copy of the GNU General Public License
   along with this program; if not, write to the Free Software
   Foundation, Inc., 51 Franklin Street, Fifth Floor, Boston, MA 02110-1301, USA */

#include "LongSignal.hpp"
#include "LongSignalImpl.hpp"
#include <EventLogger.hpp>

extern EventLogger * g_eventLogger;

#define JAM_FILE_ID 262

// Static function.
void 
SectionSegmentPool::handleOutOfSegments(ArrayPool<SectionSegment>& pool)
{
  g_eventLogger
    ->warning("The long message buffer is out of free elements. This may "
              "cause the data node to crash. Consider increasing the buffer "
              "size via the LongMessageBuffer configuration parameter. The "
              "current size of this pool is %lu bytes. You may also check "
              "the state of this buffer via the ndbinfo.memoryusage table.", 
              static_cast<unsigned long>
              (pool.getSize() * sizeof(SectionSegment)));
};

/**
 * verifySection
 * Assertion method to check that a segmented section is constructed
 * 'properly' where 'properly' is loosly defined.
 */
bool
verifySection(Uint32 firstIVal, SectionSegmentPool& thePool)
{
  if (firstIVal == RNIL)
    return true;

  /* Get first section ptr (With assertions in getPtr) */
  SectionSegment* first= thePool.getPtr(firstIVal);

  assert(first != NULL);
  Uint32 totalSize= first->m_sz;
#ifdef VM_TRACE
  Uint32 lastSegIVal= first->m_lastSegment;
#endif

  /* Hmm, need to be careful of length == 0
   * Nature abhors a segmented section with length 0
   */
  //assert(totalSize != 0);
  assert(lastSegIVal != RNIL); /* Should never be == RNIL */
  /* We ignore m_ownerRef */

  if (totalSize <= SectionSegment::DataLength)
  {
    /* 1 segment */
    assert(first->m_lastSegment == firstIVal);
    // m_nextSegment not always set to RNIL on last segment
    //assert(first->m_nextSegment == RNIL);
  }
  else
  {
    /* > 1 segment */
    assert(first->m_nextSegment != RNIL);
    assert(first->m_lastSegment != firstIVal);
    Uint32 currIVal= firstIVal;
    SectionSegment* curr= first;

    /* Traverse segments to where we think the end should be */
    while (totalSize > SectionSegment::DataLength)
    {
      currIVal= curr->m_nextSegment;
      curr= thePool.getPtr(currIVal);
      totalSize-= SectionSegment::DataLength;
      /* Ignore m_ownerRef, m_sz, m_lastSegment of intermediate
       * Segments
       */
    }

    /* Once we are here, we are on the last Segment of this Section
     * Check that last segment is as stated in the first segment
     */
    assert(currIVal == lastSegIVal);
    // m_nextSegment not always set properly on last segment
    //assert(curr->m_nextSegment == RNIL);
    /* Ignore m_ownerRef, m_sz, m_lastSegment of last segment */
  }

  return true;
}

void
copy(Uint32 * & insertPtr,
     class SectionSegmentPool & thePool, const SegmentedSectionPtr & _ptr){

  Uint32 len = _ptr.sz;
  SectionSegment * ptrP = _ptr.p;

  assert(verifySection(_ptr.i, thePool));

  while(len > 60){
    memcpy(insertPtr, &ptrP->theData[0], 4 * 60);
    len -= 60;
    insertPtr += 60;
    ptrP = thePool.getPtr(ptrP->m_nextSegment);
  }
  memcpy(insertPtr, &ptrP->theData[0], 4 * len);
  insertPtr += len;
}

void
copy(Uint32 * dst, SegmentedSectionPtr src){
  copy(dst, g_sectionSegmentPool, src);
}

/* Copy variant which takes an IVal */
void
copy(Uint32* dst, Uint32 srcFirstIVal)
{
  SegmentedSectionPtr p;
  getSection(p, srcFirstIVal);

  copy(dst, p);
}

void
print(SectionSegment * s, Uint32 len, FILE* out){
  for(Uint32 i = 0; i<len; i++){
    fprintf(out, "H\'0x%.8x ", s->theData[i]);
    if(((i + 1) % 6) == 0)
      fprintf(out, "\n");
  }
}

void
print(SegmentedSectionPtr ptr, FILE* out){

  ptr.p = g_sectionSegmentPool.getPtr(ptr.i);
  Uint32 len = ptr.p->m_sz;

  fprintf(out, "ptr.i = %d(%p) ptr.sz = %d(%d)\n", ptr.i, ptr.p, len, ptr.sz);
  while(len > SectionSegment::DataLength){
    print(ptr.p, SectionSegment::DataLength, out);

    len -= SectionSegment::DataLength;
    fprintf(out, "ptr.i = %d\n", ptr.p->m_nextSegment);
    ptr.p = g_sectionSegmentPool.getPtr(ptr.p->m_nextSegment);
  }

  print(ptr.p, len, out);
  fprintf(out, "\n");
}

bool
dupSection(SPC_ARG Uint32& copyFirstIVal, Uint32 srcFirstIVal)
{
  assert(verifySection(srcFirstIVal));

  SectionSegment* p= g_sectionSegmentPool.getPtr(srcFirstIVal);
  Uint32 sz= p->m_sz;
  copyFirstIVal= RNIL;
  bool ok= true;

  /* Duplicate bulk of section */
  while (sz > SectionSegment::DataLength)
  {
    ok= appendToSection(SPC_CACHE_ARG copyFirstIVal, &p->theData[0],
                        SectionSegment::DataLength);
    if (!ok)
      break;

    sz-= SectionSegment::DataLength;
    srcFirstIVal= p->m_nextSegment;
    p= g_sectionSegmentPool.getPtr(srcFirstIVal);
  }

  /* Duplicate last segment */
  if (ok && (sz > 0))
    ok= appendToSection(SPC_CACHE_ARG copyFirstIVal, &p->theData[0], sz);

  if (unlikely(!ok))
  {
    releaseSection(SPC_CACHE_ARG copyFirstIVal);
    copyFirstIVal= RNIL;
    return false;
  }

  assert(verifySection(copyFirstIVal));
  return true;
}

bool ErrorImportActive = false;
extern int ErrorSignalReceive;
extern int ErrorMaxSegmentsToSeize;

/**
 * appendToSection
 * Append supplied words to the chain of section segments
 * indicated by the first section passed.
 * If the passed IVal == RNIL then a section will be seized
 * and the IVal will be updated to indicate the first IVal
 * section in the chain
 * Sections are made up of linked SectionSegment objects
 * where :
 *   - The first SectionSegment's m_sz is the size of the
 *     whole section
 *   - The first SectionSegment's m_lastSegment refers to
 *     the last segment in the section
 *   - Each SectionSegment's m_nextSegment refers to the
 *     next segment in the section, *except* for the last
 *     SectionSegment's which is RNIL
 *   - Each SectionSegment except the first does not use
 *     its m_sz or m_nextSegment members.
 */
bool
appendToSection(SPC_ARG Uint32& firstSegmentIVal, const Uint32* src, Uint32 len)
{
  Ptr<SectionSegment> firstPtr, currPtr;

  if (len == 0)
    return true;

  Uint32 remain= SectionSegment::DataLength;
  Uint32 segmentLen= 0;

#ifdef NDB_DEBUG_RES_OWNERSHIP
  const Uint32 owner = getResOwner();
#else
  const Uint32 owner = 0;
#endif

  if (firstSegmentIVal == RNIL)
  {
#ifdef ERROR_INSERT
    /* Simulate running out of segments */
    if (ErrorImportActive)
    {
      if ((ErrorSignalReceive == 1) && 
          (ErrorMaxSegmentsToSeize == 0))
      {
        ndbout_c("append exhausted on first segment");
        return false;
      }
    }
#endif
    /* First data to be added to this section */
    bool result= g_sectionSegmentPool.seize(SPC_SEIZE_ARG firstPtr);

    if (!result)
      return false;

    firstPtr.p->m_sz= 0;
    firstPtr.p->m_ownerRef= owner;
    firstSegmentIVal= firstPtr.i;

    currPtr= firstPtr;
  }
  else
  {
    /* Section has at least one segment with data already */
    g_sectionSegmentPool.getPtr(firstPtr, firstSegmentIVal);
    g_sectionSegmentPool.getPtr(currPtr, firstPtr.p->m_lastSegment);

    Uint32 existingLen= firstPtr.p->m_sz;
    assert(existingLen > 0);
    segmentLen= existingLen % SectionSegment::DataLength;

    /* If existingLen %  SectionSegment::DataLength == 0
     * we assume that the last segment is full
     */
    segmentLen= segmentLen == 0 ?
      SectionSegment::DataLength :
      segmentLen;

    remain= SectionSegment::DataLength - segmentLen;
  }

  firstPtr.p->m_sz+= len;

#ifdef ERROR_INSERT
  Uint32 remainSegs= (Uint32) ErrorMaxSegmentsToSeize - 1;
#endif

  while(len > remain) {
    /* Fill this segment, and link in another one
     * Note that we can memcpy to a bad address with size 0
     */
    memcpy(&currPtr.p->theData[segmentLen], src, remain << 2);
    src += remain;
    len -= remain;
    Ptr<SectionSegment> prevPtr= currPtr;

#ifdef ERROR_INSERT
    /* Simulate running out of segments */
    if (ErrorImportActive)
    {
      if ((ErrorSignalReceive == 1) && 
          (0 == remainSegs--))
      {
        ndbout_c("Append exhausted on segment %d", ErrorMaxSegmentsToSeize);
        firstPtr.p->m_lastSegment= prevPtr.i;
        firstPtr.p->m_sz-= len;
        return false;
      }
    }
#endif
    bool result = g_sectionSegmentPool.seize(SPC_SEIZE_ARG currPtr);
    if (!result)
    {
      /* Failed, ensure segment list is consistent for
       * freeing later
       */
      firstPtr.p->m_lastSegment= prevPtr.i;
      firstPtr.p->m_sz-= len;
      return false;
    }
    prevPtr.p->m_nextSegment = currPtr.i;
    currPtr.p->m_sz= 0;
    currPtr.p->m_ownerRef= owner;

    segmentLen= 0;
    remain= SectionSegment::DataLength;
  }

  /* Data fits in the current last segment */
  firstPtr.p->m_lastSegment= currPtr.i;
  currPtr.p->m_nextSegment= RNIL;
  memcpy(&currPtr.p->theData[segmentLen], src, len << 2);

  return true;
}
bool
import(SPC_ARG Ptr<SectionSegment> & first, const Uint32 * src, Uint32 len){

#ifdef ERROR_INSERT
  /* Simulate running out of segments */
  if (ErrorImportActive)
  {
    if ((ErrorSignalReceive == 1) &&
        (ErrorMaxSegmentsToSeize == 0))
    {
      ndbout_c("Import exhausted on first segment");
      return false;
    }
  }
#endif

#ifdef NDB_DEBUG_RES_OWNERSHIP
  const Uint32 owner = getResOwner();
#else
  const Uint32 owner = 0;
#endif

  first.p = 0;
  if(g_sectionSegmentPool.seize(SPC_SEIZE_ARG first)){
    ;
  } else {
    ndbout_c("No Segmented Sections for import");
    return false;
  }

  first.p->m_sz = len;
  first.p->m_ownerRef = owner;

  Ptr<SectionSegment> currPtr = first;

#ifdef ERROR_INSERT
  Uint32 remainSegs= (Uint32) ErrorMaxSegmentsToSeize - 1;
#endif

  while(len > SectionSegment::DataLength){
    memcpy(&currPtr.p->theData[0], src, 4 * SectionSegment::DataLength);
    src += SectionSegment::DataLength;
    len -= SectionSegment::DataLength;
    Ptr<SectionSegment> prevPtr = currPtr;

#ifdef ERROR_INSERT
    /* Simulate running out of segments */
    if (ErrorImportActive)
    {
      if ((ErrorSignalReceive == 1) &&
          (0 == remainSegs--))
      {
        ndbout_c("Import exhausted on segment %d", 
                 ErrorMaxSegmentsToSeize);
        first.p->m_lastSegment= prevPtr.i;
        first.p->m_sz-= len;
        prevPtr.p->m_nextSegment = RNIL;
        return false;
      }
    }
#endif

    if(g_sectionSegmentPool.seize(SPC_SEIZE_ARG currPtr)){
      prevPtr.p->m_nextSegment = currPtr.i;
      currPtr.p->m_ownerRef = owner;
      ;
    } else {
      /* Leave segment chain in ok condition for release */
      first.p->m_lastSegment = prevPtr.i;
      first.p->m_sz-= len;
      prevPtr.p->m_nextSegment = RNIL;
      ndbout_c("Not enough Segmented Sections during import");
      return false;
    }
  }

  first.p->m_lastSegment = currPtr.i;
  currPtr.p->m_nextSegment = RNIL;
  memcpy(&currPtr.p->theData[0], src, 4 * len);

  assert(verifySection(first.i));
  return true;
}

void
release(SPC_ARG SegmentedSectionPtr & ptr)
{
  g_sectionSegmentPool.releaseList(SPC_SEIZE_ARG
                                   relSz(ptr.sz),
				   ptr.i,
				   ptr.p->m_lastSegment);
}

void
releaseSection(SPC_ARG Uint32 firstSegmentIVal)
{
  if (firstSegmentIVal != RNIL)
  {
    SectionSegment* p = g_sectionSegmentPool.getPtr(firstSegmentIVal);

    g_sectionSegmentPool.releaseList(SPC_SEIZE_ARG
                                     relSz(p->m_sz),
                                     firstSegmentIVal,
                                     p->m_lastSegment);
  }
}

bool
writeToSection(Uint32 firstSegmentIVal, Uint32 offset,
               const Uint32* src,
               Uint32 len)
{
  Ptr<SectionSegment> segPtr;

  if (len == 0)
    return true;

  if (firstSegmentIVal == RNIL)
  {
    return false;
  }
  else
  {
    /* Section has at least one segment with data already */
    g_sectionSegmentPool.getPtr(segPtr, firstSegmentIVal);

    Uint32 existingLen= segPtr.p->m_sz;

    assert(existingLen > 0);
    if (offset >= existingLen)
      return false;         /* No sparse sections or extension */
    if (len > (existingLen - offset))
      return false;         /* Would be extending beyond current length */

    /* Advance through segments to the one containing the start offset */
    while (offset >= SectionSegment::DataLength)
    {
      g_sectionSegmentPool.getPtr(segPtr, segPtr.p->m_nextSegment);
      offset-= SectionSegment::DataLength;
    }

    /* Now overwrite the words */
    while (true)
    {
      Uint32 wordsToCopy = MIN(len,
                               SectionSegment::DataLength - offset);
      memcpy(&segPtr.p->theData[offset], src, (wordsToCopy << 2));
      src+= wordsToCopy;
      len-= wordsToCopy;

      if (!len)
      {
        return true;
      }

      offset = 0;
      g_sectionSegmentPool.getPtr(segPtr, segPtr.p->m_nextSegment);
    }
  }
}

<<<<<<< HEAD
=======
#ifdef NDB_DEBUG_RES_OWNERSHIP

void setResOwner(Uint32 id)
{
  NdbThread_SetTlsKey(NDB_THREAD_TLS_RES_OWNER, (void*) ((UintPtr)id));
}

Uint32 getResOwner()
{
  return (Uint32) ((UintPtr) NdbThread_GetTlsKey(NDB_THREAD_TLS_RES_OWNER));
}

#endif

>>>>>>> 7757d419
/** 
 * #undef is needed since this file is included by LongSignal_nonmt.cpp
 * and LongSignal_mt.cpp
 */
#undef JAM_FILE_ID<|MERGE_RESOLUTION|>--- conflicted
+++ resolved
@@ -501,8 +501,6 @@
   }
 }
 
-<<<<<<< HEAD
-=======
 #ifdef NDB_DEBUG_RES_OWNERSHIP
 
 void setResOwner(Uint32 id)
@@ -517,7 +515,6 @@
 
 #endif
 
->>>>>>> 7757d419
 /** 
  * #undef is needed since this file is included by LongSignal_nonmt.cpp
  * and LongSignal_mt.cpp
