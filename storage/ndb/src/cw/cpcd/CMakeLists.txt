--- conflicted
+++ resolved
@@ -43,15 +43,6 @@
   )
 
 ADD_EXECUTABLE(ndb_cpcd
-<<<<<<< HEAD
-        APIService.cpp
-        CPCD.cpp
-        Monitor.cpp
-        Process.cpp
-        common.cpp
-        main.cpp)
-SET_TARGET_PROPERTIES(ndb_cpcd PROPERTIES ENABLE_EXPORTS TRUE)
-=======
   APIService.cpp
   CPCD.cpp
   Monitor.cpp
@@ -59,7 +50,7 @@
   common.cpp
   main.cpp
   )
->>>>>>> 255bf702
+SET_TARGET_PROPERTIES(ndb_cpcd PROPERTIES ENABLE_EXPORTS TRUE)
 
 TARGET_LINK_LIBRARIES(ndb_cpcd ndbclient_static)
 
