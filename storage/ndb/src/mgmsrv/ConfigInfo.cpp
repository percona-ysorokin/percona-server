/* 
   Copyright (C) 2003-2008 MySQL AB, 2008 Sun Microsystems, Inc.
    All rights reserved. Use is subject to license terms.

   This program is free software; you can redistribute it and/or modify
   it under the terms of the GNU General Public License as published by
   the Free Software Foundation; version 2 of the License.

   This program is distributed in the hope that it will be useful,
   but WITHOUT ANY WARRANTY; without even the implied warranty of
   MERCHANTABILITY or FITNESS FOR A PARTICULAR PURPOSE.  See the
   GNU General Public License for more details.

   You should have received a copy of the GNU General Public License
   along with this program; if not, write to the Free Software
   Foundation, Inc., 51 Franklin St, Fifth Floor, Boston, MA 02110-1301  USA
*/

#include <ndb_global.h>
#ifndef NDB_MGMAPI

#include <NdbTCP.h>
#include "ConfigInfo.hpp"
#include <mgmapi_config_parameters.h>
#include <ndb_limits.h>
#include "InitConfigFileParser.hpp"
#include <m_string.h>
#include <Bitmask.hpp>
#include <ndb_opts.h>
#include <ndb_version.h>

#else
#include "ConfigInfo.hpp"
#include <mgmapi_config_parameters.h>
#endif /* NDB_MGMAPI */

#define MAX_LINE_LENGTH 255
#define KEY_INTERNAL 0
#define MAX_INT_RNIL 0xfffffeff
#define MAX_PORT_NO 65535

#define _STR_VALUE(x) #x
#define STR_VALUE(x) _STR_VALUE(x)

/****************************************************************************
 * Section names
 ****************************************************************************/

#define DB_TOKEN_PRINT  "ndbd(DB)"
#define MGM_TOKEN_PRINT "ndb_mgmd(MGM)"
#define API_TOKEN_PRINT "mysqld(API)"

#define DB_TOKEN "DB"
#define MGM_TOKEN "MGM"
#define API_TOKEN "API"

#ifndef NDB_MGMAPI
const ConfigInfo::AliasPair
ConfigInfo::m_sectionNameAliases[]={
  {API_TOKEN, "MYSQLD"},
  {DB_TOKEN,  "NDBD"},
  {MGM_TOKEN, "NDB_MGMD"},
  {0, 0}
};

const char* 
ConfigInfo::m_sectionNames[]={
  "SYSTEM",
  "COMPUTER",

  DB_TOKEN,
  MGM_TOKEN,
  API_TOKEN,

  "TCP",
  "SCI",
  "SHM"
};
const int ConfigInfo::m_noOfSectionNames = 
sizeof(m_sectionNames)/sizeof(char*);

/****************************************************************************
 * Section Rules declarations
 ****************************************************************************/
static bool transformComputer(InitConfigFileParser::Context & ctx, const char *);
static bool transformSystem(InitConfigFileParser::Context & ctx, const char *);
static bool transformNode(InitConfigFileParser::Context & ctx, const char *);
static bool checkConnectionSupport(InitConfigFileParser::Context & ctx, const char *);
static bool transformConnection(InitConfigFileParser::Context & ctx, const char *);
static bool uniqueConnection(InitConfigFileParser::Context & ctx, const char *);
static bool applyDefaultValues(InitConfigFileParser::Context & ctx, const char *);
static bool checkMandatory(InitConfigFileParser::Context & ctx, const char *);
static bool fixPortNumber(InitConfigFileParser::Context & ctx, const char *);
static bool fixShmKey(InitConfigFileParser::Context & ctx, const char *);
static bool checkDbConstraints(InitConfigFileParser::Context & ctx, const char *);
static bool checkConnectionConstraints(InitConfigFileParser::Context &, const char *);
static bool checkTCPConstraints(InitConfigFileParser::Context &, const char *);
static bool fixNodeHostname(InitConfigFileParser::Context & ctx, const char * data);
static bool fixHostname(InitConfigFileParser::Context & ctx, const char * data);
static bool fixNodeId(InitConfigFileParser::Context & ctx, const char * data);
static bool fixDepricated(InitConfigFileParser::Context & ctx, const char *);
static bool fixFileSystemPath(InitConfigFileParser::Context & ctx, const char * data);
static bool fixBackupDataDir(InitConfigFileParser::Context & ctx, const char * data);
static bool fixShmUniqueId(InitConfigFileParser::Context & ctx, const char * data);
static bool checkLocalhostHostnameMix(InitConfigFileParser::Context & ctx, const char * data);
static bool checkThreadPrioSpec(InitConfigFileParser::Context & ctx, const char * data);

const ConfigInfo::SectionRule 
ConfigInfo::m_SectionRules[] = {
  { "SYSTEM", transformSystem, 0 },
  { "COMPUTER", transformComputer, 0 },

  { DB_TOKEN,   transformNode, 0 },
  { API_TOKEN,  transformNode, 0 },
  { MGM_TOKEN,  transformNode, 0 },

  { MGM_TOKEN,  fixShmUniqueId, 0 },

  { "TCP",  checkConnectionSupport, 0 },
  { "SHM",  checkConnectionSupport, 0 },
  { "SCI",  checkConnectionSupport, 0 },

  { "TCP",  transformConnection, 0 },
  { "SHM",  transformConnection, 0 },
  { "SCI",  transformConnection, 0 },
  
  { DB_TOKEN,   fixNodeHostname, 0 },
  { API_TOKEN,  fixNodeHostname, 0 },
  { MGM_TOKEN,  fixNodeHostname, 0 },

  { "TCP",  fixNodeId, "NodeId1" },
  { "TCP",  fixNodeId, "NodeId2" },
  { "SHM",  fixNodeId, "NodeId1" },
  { "SHM",  fixNodeId, "NodeId2" },
  { "SCI",  fixNodeId, "NodeId1" },
  { "SCI",  fixNodeId, "NodeId2" },
  
  { "TCP",  uniqueConnection, "TCP" },
  { "SHM",  uniqueConnection, "SHM" },
  { "SCI",  uniqueConnection, "SCI" },

  { "TCP",  fixHostname, "HostName1" },
  { "TCP",  fixHostname, "HostName2" },
  { "SHM",  fixHostname, "HostName1" },
  { "SHM",  fixHostname, "HostName2" },
  { "SCI",  fixHostname, "HostName1" },
  { "SCI",  fixHostname, "HostName2" },
  { "SHM",  fixHostname, "HostName1" },
  { "SHM",  fixHostname, "HostName2" },

  { "TCP",  fixPortNumber, 0 }, // has to come after fixHostName
  { "SHM",  fixPortNumber, 0 }, // has to come after fixHostName
  { "SCI",  fixPortNumber, 0 }, // has to come after fixHostName

  { "*",    applyDefaultValues, "user" },
  { "*",    fixDepricated, 0 },
  { "*",    applyDefaultValues, "system" },

  { "SHM",  fixShmKey, 0 }, // has to come after apply default values

  { DB_TOKEN,   checkLocalhostHostnameMix, 0 },
  { API_TOKEN,  checkLocalhostHostnameMix, 0 },
  { MGM_TOKEN,  checkLocalhostHostnameMix, 0 },

  { DB_TOKEN,   fixFileSystemPath, 0 },
  { DB_TOKEN,   fixBackupDataDir, 0 },

  { DB_TOKEN,   checkDbConstraints, 0 },

  { API_TOKEN, checkThreadPrioSpec, 0 },
  { MGM_TOKEN, checkThreadPrioSpec, 0 },

  { "TCP",  checkConnectionConstraints, 0 },
  { "SHM",  checkConnectionConstraints, 0 },
  { "SCI",  checkConnectionConstraints, 0 },

  { "TCP",  checkTCPConstraints, "HostName1" },
  { "TCP",  checkTCPConstraints, "HostName2" },
  { "SCI",  checkTCPConstraints, "HostName1" },
  { "SCI",  checkTCPConstraints, "HostName2" },
  { "SHM",  checkTCPConstraints, "HostName1" },
  { "SHM",  checkTCPConstraints, "HostName2" },
  
  { "*",    checkMandatory, 0 }
};
const int ConfigInfo::m_NoOfRules = sizeof(m_SectionRules)/sizeof(SectionRule);

/****************************************************************************
 * Config Rules declarations
 ****************************************************************************/
static bool add_system_section(Vector<ConfigInfo::ConfigRuleSection>&sections,
                               struct InitConfigFileParser::Context &ctx,
                               const char * rule_data);
static bool sanity_checks(Vector<ConfigInfo::ConfigRuleSection>&sections, 
			  struct InitConfigFileParser::Context &ctx, 
			  const char * rule_data);
static bool add_node_connections(Vector<ConfigInfo::ConfigRuleSection>&sections, 
				 struct InitConfigFileParser::Context &ctx, 
				 const char * rule_data);
static bool set_connection_priorities(Vector<ConfigInfo::ConfigRuleSection>&sections, 
				 struct InitConfigFileParser::Context &ctx, 
				 const char * rule_data);
static bool check_node_vs_replicas(Vector<ConfigInfo::ConfigRuleSection>&sections, 
			    struct InitConfigFileParser::Context &ctx, 
			    const char * rule_data);
static bool check_mutually_exclusive(Vector<ConfigInfo::ConfigRuleSection>&sections, 
                                     struct InitConfigFileParser::Context &ctx, 
                                     const char * rule_data);


static bool saveSectionsInConfigValues(Vector<ConfigInfo::ConfigRuleSection>&,
                                       struct InitConfigFileParser::Context &,
                                       const char * rule_data);

const ConfigInfo::ConfigRule 
ConfigInfo::m_ConfigRules[] = {
  { add_system_section, 0 },
  { sanity_checks, 0 },
  { add_node_connections, 0 },
  { set_connection_priorities, 0 },
  { check_node_vs_replicas, 0 },
<<<<<<< HEAD
  { saveSectionsInConfigValues, "SYSTEM,Node,Connection" },
=======
  { check_mutually_exclusive, 0 },
>>>>>>> 11d73612
  { 0, 0 }
};
	  
struct DepricationTransform {
  const char * m_section;
  const char * m_oldName;
  const char * m_newName;
  double m_add;
  double m_mul;
};

static
const DepricationTransform f_deprication[] = {
  { DB_TOKEN, "Discless", "Diskless", 0, 1 },
  { DB_TOKEN, "Id", "NodeId", 0, 1 },
  { API_TOKEN, "Id", "NodeId", 0, 1 },
  { MGM_TOKEN, "Id", "NodeId", 0, 1 },
  { 0, 0, 0, 0, 0}
};
#endif /* NDB_MGMAPI */

static
const ConfigInfo::Typelib arbit_method_typelib[] = {
  { "Disabled", ARBIT_METHOD_DISABLED },
  { "Default", ARBIT_METHOD_DEFAULT },
  { "WaitExternal", ARBIT_METHOD_WAITEXTERNAL },
  { 0, 0 }
};


/**
 * The default constructors create objects with suitable values for the
 * configuration parameters. 
 *
 * Some are however given the value MANDATORY which means that the value
 * must be specified in the configuration file. 
 *
 * Min and max values are also given for some parameters.
 * - Attr1:  Name in file (initial config file)
 * - Attr2:  Name in prop (properties object)
 * - Attr3:  Name of Section (in init config file)
 * - Attr4:  Updateable
 * - Attr5:  Type of parameter (INT or BOOL)
 * - Attr6:  Default Value (number only)
 * - Attr7:  Min value
 * - Attr8:  Max value
 * 
 * Parameter constraints are coded in file Config.cpp.
 *
 * *******************************************************************
 * Parameters used under development should be marked "NOTIMPLEMENTED"
 * *******************************************************************
 */

const ConfigInfo::ParamInfo ConfigInfo::m_ParamInfo[] = {

  /****************************************************************************
   * COMPUTER
   ***************************************************************************/
  {
    KEY_INTERNAL,
    "COMPUTER",
    "COMPUTER",
    "Computer section",
    ConfigInfo::CI_INTERNAL,
    false,
    ConfigInfo::CI_SECTION,
    0,
    0, 0 },
  
  {
    KEY_INTERNAL,
    "Id",
    "COMPUTER",
    "Name of computer",
    ConfigInfo::CI_USED,
    false,
    ConfigInfo::CI_STRING,
    MANDATORY,
    0, 0 },

  {
    KEY_INTERNAL,
    "HostName",
    "COMPUTER",
    "Hostname of computer (e.g. mysql.com)",
    ConfigInfo::CI_USED,
    false,
    ConfigInfo::CI_STRING,
    MANDATORY,
    0, 0 },

  {
    KEY_INTERNAL,
    "ByteOrder",
    "COMPUTER",
    0,
    ConfigInfo::CI_DEPRICATED,
    false,
    ConfigInfo::CI_STRING,
    UNDEFINED,
    0,
    0 },
  
  /****************************************************************************
   * SYSTEM
   ***************************************************************************/
  {
    CFG_SECTION_SYSTEM,
    "SYSTEM",
    "SYSTEM",
    "System section",
    ConfigInfo::CI_USED,
    false,
    ConfigInfo::CI_SECTION,
    (const char *)CFG_SECTION_SYSTEM,
    0, 0 },

  {
    CFG_SYS_NAME,
    "Name",
    "SYSTEM",
    "Name of system (NDB Cluster)",
    ConfigInfo::CI_USED,
    false,
    ConfigInfo::CI_STRING,
    MANDATORY,
    0, 0 },
  
  {
    CFG_SYS_PRIMARY_MGM_NODE,
    "PrimaryMGMNode",
    "SYSTEM",
    "Node id of Primary "MGM_TOKEN_PRINT" node",
    ConfigInfo::CI_USED,
    false,
    ConfigInfo::CI_INT,
    "0",
    "0",
    STR_VALUE(MAX_INT_RNIL) },

  /***************************************************************************
   * DB
   ***************************************************************************/

  {
    CFG_SYS_CONFIG_GENERATION,
    "ConfigGenerationNumber",
    "SYSTEM",
    "Configuration generation number",
    ConfigInfo::CI_USED,
    false,
    ConfigInfo::CI_INT,
    "0",
    "0",
    STR_VALUE(MAX_INT_RNIL) },

  /***************************************************************************
   * DB
   ***************************************************************************/
  {
    CFG_SECTION_NODE,
    DB_TOKEN,
    DB_TOKEN,
    "[DB] section",
    ConfigInfo::CI_USED,
    false,
    ConfigInfo::CI_SECTION,
    (const char *)NODE_TYPE_DB,
    0, 0
  },

  {
    CFG_DB_SUBSCRIPTIONS,
    "MaxNoOfSubscriptions",
    DB_TOKEN,
    "Max no of subscriptions (default 0 == MaxNoOfTables)",
    ConfigInfo::CI_USED,
    false,
    ConfigInfo::CI_INT,
    "0",
    "0",
    STR_VALUE(MAX_INT_RNIL) },

  {
    CFG_DB_SUBSCRIBERS,
    "MaxNoOfSubscribers",
    DB_TOKEN,
    "Max no of subscribers (default 0 == 2 * MaxNoOfTables)",
    ConfigInfo::CI_USED,
    false,
    ConfigInfo::CI_INT,
    "0",
    "0",
    STR_VALUE(MAX_INT_RNIL) },

  {
    CFG_DB_SUB_OPERATIONS,
    "MaxNoOfConcurrentSubOperations",
    DB_TOKEN,
    "Max no of concurrent subscriber operations",
    ConfigInfo::CI_USED,
    false,
    ConfigInfo::CI_INT,
    "256",
    "0",
    STR_VALUE(MAX_INT_RNIL) },

  {
    KEY_INTERNAL,
    "TcpBind_INADDR_ANY",
    DB_TOKEN,
    "Bind IP_ADDR_ANY so that connections can be made from anywhere (for autogenerated connections)",
    ConfigInfo::CI_USED,
    false,
    ConfigInfo::CI_BOOL,
    "false",
    "false",
    "true"},

  {
    CFG_NODE_HOST,
    "HostName",
    DB_TOKEN,
    "Name of computer for this node",
    ConfigInfo::CI_USED,
    false,
    ConfigInfo::CI_STRING,
    "localhost",
    0, 0 },

  {
    CFG_NODE_SYSTEM,
    "System",
    DB_TOKEN,
    "Name of system for this node",
    ConfigInfo::CI_INTERNAL,
    false,
    ConfigInfo::CI_STRING,
    UNDEFINED,
    0, 0 },

  {
    KEY_INTERNAL,
    "Id",
    DB_TOKEN,
    "",
    ConfigInfo::CI_DEPRICATED,
    false,
    ConfigInfo::CI_INT,
    MANDATORY,
    "1",
    STR_VALUE(MAX_DATA_NODE_ID) },

  {
    CFG_NODE_ID,
    "NodeId",
    DB_TOKEN,
    "Number identifying the database node ("DB_TOKEN_PRINT")",
    ConfigInfo::CI_USED,
    false,
    ConfigInfo::CI_INT,
    MANDATORY,
    "1",
    STR_VALUE(MAX_DATA_NODE_ID) },

  {
    KEY_INTERNAL,
    "ServerPort",
    DB_TOKEN,
    "Port used to setup transporter for incoming connections from API nodes",
    ConfigInfo::CI_USED,
    false,
    ConfigInfo::CI_INT,
    UNDEFINED,
    "1",
    STR_VALUE(MAX_PORT_NO) },

  {
    CFG_DB_NO_REPLICAS,
    "NoOfReplicas",
    DB_TOKEN,
    "Number of copies of all data in the database (1-4)",
    ConfigInfo::CI_USED,
    CI_RESTART_SYSTEM | CI_RESTART_INITIAL,
    ConfigInfo::CI_INT,
    "2",
    "1",
    "4" },

  {
    CFG_DB_NO_ATTRIBUTES,
    "MaxNoOfAttributes",
    DB_TOKEN,
    "Total number of attributes stored in database. I.e. sum over all tables",
    ConfigInfo::CI_USED,
    false,
    ConfigInfo::CI_INT,
    "1000",
    "32",
    STR_VALUE(MAX_INT_RNIL) },
  
  {
    CFG_DB_NO_TABLES,
    "MaxNoOfTables",
    DB_TOKEN,
    "Total number of tables stored in the database",
    ConfigInfo::CI_USED,
    false,
    ConfigInfo::CI_INT,
    "128",
    "8",
    STR_VALUE(NDB_MAX_TABLES) },
  
  {
    CFG_DB_NO_ORDERED_INDEXES,
    "MaxNoOfOrderedIndexes",
    DB_TOKEN,
    "Total number of ordered indexes that can be defined in the system",
    ConfigInfo::CI_USED,
    false,
    ConfigInfo::CI_INT,
    "128",
    "0",
    STR_VALUE(MAX_INT_RNIL) },

  {
    CFG_DB_NO_UNIQUE_HASH_INDEXES,
    "MaxNoOfUniqueHashIndexes",
    DB_TOKEN,
    "Total number of unique hash indexes that can be defined in the system",
    ConfigInfo::CI_USED,
    false,
    ConfigInfo::CI_INT,
    "64",
    "0",
    STR_VALUE(MAX_INT_RNIL) },

  {
    CFG_DB_NO_INDEXES,
    "MaxNoOfIndexes",
    DB_TOKEN,
    "Total number of indexes that can be defined in the system",
    ConfigInfo::CI_DEPRICATED,
    false,
    ConfigInfo::CI_INT,
    "128",
    "0",
    STR_VALUE(MAX_INT_RNIL) },

  {
    CFG_DB_NO_INDEX_OPS,
    "MaxNoOfConcurrentIndexOperations",
    DB_TOKEN,
    "Total number of index operations that can execute simultaneously on one "DB_TOKEN_PRINT" node",
    ConfigInfo::CI_USED,
    false,
    ConfigInfo::CI_INT,
    "8K",
    "0",
    STR_VALUE(MAX_INT_RNIL) 
   },

  {
    CFG_DB_NO_TRIGGERS,
    "MaxNoOfTriggers",
    DB_TOKEN,
    "Total number of triggers that can be defined in the system",
    ConfigInfo::CI_USED,
    false,
    ConfigInfo::CI_INT,
    "768",
    "0",
    STR_VALUE(MAX_INT_RNIL) },

  {
    CFG_DB_NO_TRIGGER_OPS,
    "MaxNoOfFiredTriggers",
    DB_TOKEN,
    "Total number of triggers that can fire simultaneously in one "DB_TOKEN_PRINT" node",
    ConfigInfo::CI_USED,
    false,
    ConfigInfo::CI_INT,
    "4000",
    "0",
    STR_VALUE(MAX_INT_RNIL) },

  {
    KEY_INTERNAL,
    "ExecuteOnComputer",
    DB_TOKEN,
    "String referencing an earlier defined COMPUTER",
    ConfigInfo::CI_USED,
    false,
    ConfigInfo::CI_STRING,
    UNDEFINED,
    0, 0 },
  
  {
    CFG_DB_NO_SAVE_MSGS,
    "MaxNoOfSavedMessages",
    DB_TOKEN,
    "Max number of error messages in error log and max number of trace files",
    ConfigInfo::CI_USED,
    0,
    ConfigInfo::CI_INT,
    "25",
    "0",
    STR_VALUE(MAX_INT_RNIL) },

  {
    CFG_DB_EXECUTE_LOCK_CPU,
    "LockExecuteThreadToCPU",
    DB_TOKEN,
    "CPU list indicating which CPU will run the execution thread(s)",
    ConfigInfo::CI_USED,
    0,
    ConfigInfo::CI_STRING,
    UNDEFINED,
    "0",
    "65535" },

  {
    CFG_DB_MAINT_LOCK_CPU,
    "LockMaintThreadsToCPU",
    DB_TOKEN,
    "CPU ID indicating which CPU will run the maintenance threads",
    ConfigInfo::CI_USED,
    0,
    ConfigInfo::CI_INT,
    UNDEFINED,
    "0",
    "65535" },

  {
    CFG_DB_REALTIME_SCHEDULER,
    "RealtimeScheduler",
    DB_TOKEN,
    "If yes, then NDB Cluster threads will be scheduled as real-time threads",
    ConfigInfo::CI_USED,
    0,
    ConfigInfo::CI_BOOL,
    "false",
    "false",
    "true" },

  {
    CFG_DB_MEMLOCK,
    "LockPagesInMainMemory",
    DB_TOKEN,
    "If set to yes, then NDB Cluster data will not be swapped out to disk",
    ConfigInfo::CI_USED,
    0,
    ConfigInfo::CI_INT,
    "0",
    "0",
    "2" },

  {
    CFG_DB_WATCHDOG_INTERVAL,
    "TimeBetweenWatchDogCheck",
    DB_TOKEN,
    "Time between execution checks inside a database node",
    ConfigInfo::CI_USED,
    0,
    ConfigInfo::CI_INT,
    "6000",
    "70",
    STR_VALUE(MAX_INT_RNIL) },

  {
    CFG_DB_SCHED_EXEC_TIME,
    "SchedulerExecutionTimer",
    DB_TOKEN,
    "Number of microseconds to execute in scheduler before sending",
    ConfigInfo::CI_USED,
    false,
    ConfigInfo::CI_INT,
    "50",
    "0",
    "11000" },

  {
    CFG_DB_SCHED_SPIN_TIME,
    "SchedulerSpinTimer",
    DB_TOKEN,
    "Number of microseconds to execute in scheduler before sleeping",
    ConfigInfo::CI_USED,
    false,
    ConfigInfo::CI_INT,
    "0",
    "0",
    "500" },

  {
    CFG_DB_WATCHDOG_INTERVAL_INITIAL,
    "TimeBetweenWatchDogCheckInitial",
    DB_TOKEN,
    "Time between execution checks inside a database node in the early start phases when memory is allocated",
    ConfigInfo::CI_USED,
    0,
    ConfigInfo::CI_INT,
    "6000",
    "70",
    STR_VALUE(MAX_INT_RNIL) },

  {
    CFG_DB_STOP_ON_ERROR,
    "StopOnError",
    DB_TOKEN,
    "If set to N, "DB_TOKEN_PRINT" automatically restarts/recovers in case of node failure",
    ConfigInfo::CI_USED,
    0,
    ConfigInfo::CI_BOOL,
    "true",
    "false",
    "true" },

  { 
    CFG_DB_STOP_ON_ERROR_INSERT,
    "RestartOnErrorInsert",
    DB_TOKEN,
    "See src/kernel/vm/Emulator.hpp NdbRestartType for details",
    ConfigInfo::CI_INTERNAL,
    0,
    ConfigInfo::CI_INT,
    "2",
    "0",
    "4" },
  
  {
    CFG_DB_NO_OPS,
    "MaxNoOfConcurrentOperations",
    DB_TOKEN,
    "Max number of operation records in transaction coordinator",
    ConfigInfo::CI_USED,
    false,
    ConfigInfo::CI_INT,
    "32k",
    "32",
    STR_VALUE(MAX_INT_RNIL) },

  {
    CFG_DB_NO_LOCAL_OPS,
    "MaxNoOfLocalOperations",
    DB_TOKEN,
    "Max number of operation records defined in the local storage node",
    ConfigInfo::CI_USED,
    false,
    ConfigInfo::CI_INT,
    UNDEFINED,
    "32",
    STR_VALUE(MAX_INT_RNIL) },

  {
    CFG_DB_NO_LOCAL_SCANS,
    "MaxNoOfLocalScans",
    DB_TOKEN,
    "Max number of fragment scans in parallel in the local storage node",
    ConfigInfo::CI_USED,
    false,
    ConfigInfo::CI_INT,
    UNDEFINED,
    "32",
    STR_VALUE(MAX_INT_RNIL) },

  {
    CFG_DB_BATCH_SIZE,
    "BatchSizePerLocalScan",
    DB_TOKEN,
    "Used to calculate the number of lock records for scan with hold lock",
    ConfigInfo::CI_USED,
    false,
    ConfigInfo::CI_INT,
    STR_VALUE(DEF_BATCH_SIZE),
    "1",
    STR_VALUE(MAX_PARALLEL_OP_PER_SCAN) },

  {
    CFG_DB_NO_TRANSACTIONS,
    "MaxNoOfConcurrentTransactions",
    DB_TOKEN,
    "Max number of transaction executing concurrently on the "DB_TOKEN_PRINT" node",
    ConfigInfo::CI_USED,
    false,
    ConfigInfo::CI_INT,
    "4096",
    "32",
    STR_VALUE(MAX_INT_RNIL) },

  {
    CFG_DB_NO_SCANS,
    "MaxNoOfConcurrentScans",
    DB_TOKEN,
    "Max number of scans executing concurrently on the "DB_TOKEN_PRINT" node",
    ConfigInfo::CI_USED,
    false,
    ConfigInfo::CI_INT,
    "256",
    "2",
    "500" },

  {
    CFG_DB_TRANS_BUFFER_MEM,
    "TransactionBufferMemory",
    DB_TOKEN,
    "Dynamic buffer space (in bytes) for key and attribute data allocated for each "DB_TOKEN_PRINT" node",
    ConfigInfo::CI_USED,
    false,
    ConfigInfo::CI_INT,
    "1M",
    "1K",
    STR_VALUE(MAX_INT_RNIL) },
 
  {
    CFG_DB_INDEX_MEM,
    "IndexMemory",
    DB_TOKEN,
    "Number bytes on each "DB_TOKEN_PRINT" node allocated for storing indexes",
    ConfigInfo::CI_USED,
    false,
    ConfigInfo::CI_INT64,
    "18M",
    "1M",
    "1024G" },

  {
    CFG_DB_DATA_MEM,
    "DataMemory",
    DB_TOKEN,
    "Number bytes on each "DB_TOKEN_PRINT" node allocated for storing data",
    ConfigInfo::CI_USED,
    false,
    ConfigInfo::CI_INT64,
    "80M",
    "1M",
    "1024G" },

  {
    CFG_DB_UNDO_INDEX_BUFFER,
    "UndoIndexBuffer",
    DB_TOKEN,
    "Number bytes on each "DB_TOKEN_PRINT" node allocated for writing UNDO logs for index part",
    ConfigInfo::CI_USED,
    false,
    ConfigInfo::CI_INT,
    "2M",
    "1M",
    STR_VALUE(MAX_INT_RNIL)},

  {
    CFG_DB_UNDO_DATA_BUFFER,
    "UndoDataBuffer",
    DB_TOKEN,
    "Number bytes on each "DB_TOKEN_PRINT" node allocated for writing UNDO logs for data part",
    ConfigInfo::CI_USED,
    false,
    ConfigInfo::CI_INT,
    "16M",
    "1M",
    STR_VALUE(MAX_INT_RNIL)},

  {
    CFG_DB_REDO_BUFFER,
    "RedoBuffer",
    DB_TOKEN,
    "Number bytes on each "DB_TOKEN_PRINT" node allocated for writing REDO logs",
    ConfigInfo::CI_USED,
    false,
    ConfigInfo::CI_INT,
    "32M",
    "1M",
    STR_VALUE(MAX_INT_RNIL)},

  {
    CFG_DB_LONG_SIGNAL_BUFFER,
    "LongMessageBuffer",
    DB_TOKEN,
    "Number bytes on each "DB_TOKEN_PRINT" node allocated for internal long messages",
    ConfigInfo::CI_USED,
    false,
    ConfigInfo::CI_INT,
    "4M",
    "512k",
    STR_VALUE(MAX_INT_RNIL)},

  {
    CFG_DB_DISK_PAGE_BUFFER_MEMORY,
    "DiskPageBufferMemory",
    DB_TOKEN,
    "Number bytes on each "DB_TOKEN_PRINT" node allocated for disk page buffer cache",
    ConfigInfo::CI_USED,
    false,
    ConfigInfo::CI_INT64,
    "64M",
    "4M",
    "1024G" },

  {
    CFG_DB_SGA,
    "SharedGlobalMemory",
    DB_TOKEN,
    "Total number bytes on each "DB_TOKEN_PRINT" node allocated for any use",
    ConfigInfo::CI_USED,
    false,
    ConfigInfo::CI_INT64,
    "20M",
    "0",
    "65536G" }, // 32k pages * 32-bit i value
  
  {
    CFG_DB_START_PARTIAL_TIMEOUT,
    "StartPartialTimeout",
    DB_TOKEN,
    "Time to wait before trying to start wo/ all nodes. 0=Wait forever",
    ConfigInfo::CI_USED,
    0,
    ConfigInfo::CI_INT,
    "30000",
    "0",
    STR_VALUE(MAX_INT_RNIL) },

  {
    CFG_DB_START_PARTITION_TIMEOUT,
    "StartPartitionedTimeout",
    DB_TOKEN,
    "Time to wait before trying to start partitioned. 0=Wait forever",
    ConfigInfo::CI_USED,
    0,
    ConfigInfo::CI_INT,
    "60000",
    "0",
    STR_VALUE(MAX_INT_RNIL) },
  
  {
    CFG_DB_START_FAILURE_TIMEOUT,
    "StartFailureTimeout",
    DB_TOKEN,
    "Time to wait before terminating. 0=Wait forever",
    ConfigInfo::CI_USED,
    0,
    ConfigInfo::CI_INT,
    "0",
    "0",
    STR_VALUE(MAX_INT_RNIL) },
  
  {
    CFG_DB_HEARTBEAT_INTERVAL,
    "HeartbeatIntervalDbDb",
    DB_TOKEN,
    "Time between "DB_TOKEN_PRINT"-"DB_TOKEN_PRINT" heartbeats. "DB_TOKEN_PRINT" considered dead after 3 missed HBs",
    ConfigInfo::CI_USED,
    0,
    ConfigInfo::CI_INT,
    "1500",
    "10",
    STR_VALUE(MAX_INT_RNIL) },

  {
    CFG_DB_API_HEARTBEAT_INTERVAL,
    "HeartbeatIntervalDbApi",
    DB_TOKEN,
    "Time between "API_TOKEN_PRINT"-"DB_TOKEN_PRINT" heartbeats. "API_TOKEN_PRINT" connection closed after 3 missed HBs",
    ConfigInfo::CI_USED,
    0,
    ConfigInfo::CI_INT,
    "1500",
    "100",
    STR_VALUE(MAX_INT_RNIL) },

  {
    CFG_DB_LCP_INTERVAL,
    "TimeBetweenLocalCheckpoints",
    DB_TOKEN,
    "Time between taking snapshots of the database (expressed in 2log of bytes)",
    ConfigInfo::CI_USED,
    0,
    ConfigInfo::CI_INT,
    "20",
    "0",
    "31" },

  {
    CFG_DB_GCP_INTERVAL,
    "TimeBetweenGlobalCheckpoints",
    DB_TOKEN,
    "Time between doing group commit of transactions to disk",
    ConfigInfo::CI_USED,
    0,
    ConfigInfo::CI_INT,
    "2000",
    "20",
    "32000" },

  {
    CFG_DB_MICRO_GCP_INTERVAL,
    "TimeBetweenEpochs",
    DB_TOKEN,
    "Time between epochs (syncronization used e.g for replication)",
    ConfigInfo::CI_USED,
    0,
    ConfigInfo::CI_INT,
    "100",
    "0",
    "32000" },

  {
    CFG_DB_MICRO_GCP_TIMEOUT,
    "TimeBetweenEpochsTimeout",
    DB_TOKEN,
    "Timeout for time between epochs.  Exceeding will cause node shutdown.",
    ConfigInfo::CI_USED,
    0,
    ConfigInfo::CI_INT,
    "4000",
    "0",
    "32000" },

  {
    CFG_DB_MAX_BUFFERED_EPOCHS,
    "MaxBufferedEpochs",
    DB_TOKEN,
    "Allowed numbered of epochs that a subscribing node can lag behind (unprocessed epochs).  Exceeding will cause lagging subscribers to be disconnected.",
    ConfigInfo::CI_USED,
    0,
    ConfigInfo::CI_INT,
    "100",
    "0",
    "100000" },

  {
    CFG_DB_NO_REDOLOG_FILES,
    "NoOfFragmentLogFiles",
    DB_TOKEN,
    "No of 16 Mbyte Redo log files in each of 4 file sets belonging to "DB_TOKEN_PRINT" node",
    ConfigInfo::CI_USED,
    CI_RESTART_INITIAL,
    ConfigInfo::CI_INT,
    "16",
    "3",
    STR_VALUE(MAX_INT_RNIL) },

  {
    CFG_DB_REDOLOG_FILE_SIZE,
    "FragmentLogFileSize",
    DB_TOKEN,
    "Size of each Redo log file",
    ConfigInfo::CI_USED,
    CI_RESTART_INITIAL,
    ConfigInfo::CI_INT,
    "16M",
    "4M",
    "1G" },

  {
    CFG_DB_INIT_REDO,
    "InitFragmentLogFiles",
    DB_TOKEN,
    "Initialize fragment logfiles (sparse/full)",
    ConfigInfo::CI_USED,
    CI_RESTART_INITIAL,
    ConfigInfo::CI_STRING,
    UNDEFINED,
    0, 0 },

  {
    CFG_DB_THREAD_POOL,
    "DiskIOThreadPool",
    DB_TOKEN,
    "No of unbound threads for file access (currently only for DD)",
    ConfigInfo::CI_USED,
    false,
    ConfigInfo::CI_INT,
    "2",
    "0",  
    STR_VALUE(MAX_INT_RNIL) },

  {
    CFG_DB_MAX_OPEN_FILES,
    "MaxNoOfOpenFiles",
    DB_TOKEN,
    "Max number of files open per "DB_TOKEN_PRINT" node.(One thread is created per file)",
    ConfigInfo::CI_USED,
    false,
    ConfigInfo::CI_INT,
    UNDEFINED,
    "20",
    STR_VALUE(MAX_INT_RNIL) },
  
  {
    CFG_DB_INITIAL_OPEN_FILES,
    "InitialNoOfOpenFiles",
    DB_TOKEN,
    "Initial number of files open per "DB_TOKEN_PRINT" node.(One thread is created per file)",
    ConfigInfo::CI_USED,
    false,
    ConfigInfo::CI_INT,
    "27",
    "20",
    STR_VALUE(MAX_INT_RNIL) },
  
  {
    CFG_DB_TRANSACTION_CHECK_INTERVAL,
    "TimeBetweenInactiveTransactionAbortCheck",
    DB_TOKEN,
    "Time between inactive transaction checks",
    ConfigInfo::CI_USED,
    0,
    ConfigInfo::CI_INT,
    "1000",
    "1000",
    STR_VALUE(MAX_INT_RNIL) },
  
  {
    CFG_DB_TRANSACTION_INACTIVE_TIMEOUT,
    "TransactionInactiveTimeout",
    DB_TOKEN,
    "Time application can wait before executing another transaction part (ms).\n"
    "This is the time the transaction coordinator waits for the application\n"
    "to execute or send another part (query, statement) of the transaction.\n"
    "If the application takes too long time, the transaction gets aborted.\n"
    "Timeout set to 0 means that we don't timeout at all on application wait.",
    ConfigInfo::CI_USED,
    0,
    ConfigInfo::CI_INT,
    STR_VALUE(MAX_INT_RNIL),
    "0",
    STR_VALUE(MAX_INT_RNIL) },

  {
    CFG_DB_TRANSACTION_DEADLOCK_TIMEOUT,
    "TransactionDeadlockDetectionTimeout",
    DB_TOKEN,
    "Time transaction can be executing in a DB node (ms).\n"
    "This is the time the transaction coordinator waits for each database node\n"
    "of the transaction to execute a request. If the database node takes too\n"
    "long time, the transaction gets aborted.",
    ConfigInfo::CI_USED,
    0,
    ConfigInfo::CI_INT,
    "1200",
    "50",
    STR_VALUE(MAX_INT_RNIL) },

  {
    CFG_DB_LCP_DISC_PAGES_TUP_SR,
    "NoOfDiskPagesToDiskDuringRestartTUP",
    DB_TOKEN,
    "DiskCheckpointSpeedSr",
    ConfigInfo::CI_DEPRICATED,
    0,
    ConfigInfo::CI_INT,
    "40",
    "1",
    STR_VALUE(MAX_INT_RNIL) },

  {
    CFG_DB_LCP_DISC_PAGES_TUP,
    "NoOfDiskPagesToDiskAfterRestartTUP",
    DB_TOKEN,
    "DiskCheckpointSpeed",
    ConfigInfo::CI_DEPRICATED,
    0,
    ConfigInfo::CI_INT,
    "40",
    "1",
    STR_VALUE(MAX_INT_RNIL) },

  {
    CFG_DB_LCP_DISC_PAGES_ACC_SR,
    "NoOfDiskPagesToDiskDuringRestartACC",
    DB_TOKEN,
    "DiskCheckpointSpeedSr",
    ConfigInfo::CI_DEPRICATED,
    0,
    ConfigInfo::CI_INT,
    "20",
    "1",
    STR_VALUE(MAX_INT_RNIL) },

  {
    CFG_DB_LCP_DISC_PAGES_ACC,
    "NoOfDiskPagesToDiskAfterRestartACC",
    DB_TOKEN,
    "DiskCheckpointSpeed",
    ConfigInfo::CI_DEPRICATED,
    0,
    ConfigInfo::CI_INT,
    "20",
    "1",
    STR_VALUE(MAX_INT_RNIL) },
  

  {
    CFG_DB_DISCLESS,
    "Diskless",
    DB_TOKEN,
    "Run wo/ disk",
    ConfigInfo::CI_USED,
    CI_RESTART_INITIAL | CI_RESTART_SYSTEM,
    ConfigInfo::CI_BOOL,
    "false",
    "false",
    "true"},

  {
    KEY_INTERNAL,
    "Discless",
    DB_TOKEN,
    "Diskless",
    ConfigInfo::CI_DEPRICATED,
    CI_RESTART_INITIAL | CI_RESTART_SYSTEM,
    ConfigInfo::CI_BOOL,
    "false",
    "false",
    "true"},
  

  
  {
    CFG_DB_ARBIT_TIMEOUT,
    "ArbitrationTimeout",
    DB_TOKEN,
    "Max time (milliseconds) database partion waits for arbitration signal",
    ConfigInfo::CI_USED,
    false,
    ConfigInfo::CI_INT,
    "3000",
    "10",
    STR_VALUE(MAX_INT_RNIL) },

  {
    CFG_DB_ARBIT_METHOD,
    "Arbitration",
    DB_TOKEN,
    "How to perform arbitration to avoid split-brain issue when node(s) fail",
    ConfigInfo::CI_USED,
    false,
    ConfigInfo::CI_ENUM,
    UNDEFINED,
    (const char*)arbit_method_typelib,
    0
  },

  {
    CFG_NODE_DATADIR,
    "DataDir",
    DB_TOKEN,
    "Data directory for this node",
    ConfigInfo::CI_USED,
    CI_CHECK_WRITABLE | CI_RESTART_INITIAL,
    ConfigInfo::CI_STRING,
    ".",
    0, 0 },

  {
    CFG_DB_FILESYSTEM_PATH,
    "FileSystemPath",
    DB_TOKEN,
    "Path to directory where the "DB_TOKEN_PRINT" node stores its data (directory must exist)",
    ConfigInfo::CI_USED,
    CI_CHECK_WRITABLE | CI_RESTART_INITIAL,
    ConfigInfo::CI_STRING,
    UNDEFINED,
    0, 0 },

  {
    CFG_LOGLEVEL_STARTUP,
    "LogLevelStartup",
    DB_TOKEN,
    "Node startup info printed on stdout",
    ConfigInfo::CI_USED,
    false,
    ConfigInfo::CI_INT,
    "1",
    "0",
    "15" },
  
  {
    CFG_LOGLEVEL_SHUTDOWN,
    "LogLevelShutdown",
    DB_TOKEN,
    "Node shutdown info printed on stdout",
    ConfigInfo::CI_USED,
    false,
    ConfigInfo::CI_INT,
    "0",
    "0",
    "15" },

  {
    CFG_LOGLEVEL_STATISTICS,
    "LogLevelStatistic",
    DB_TOKEN,
    "Transaction, operation, transporter info printed on stdout",
    ConfigInfo::CI_USED,
    false,
    ConfigInfo::CI_INT,
    "0",
    "0",
    "15" },

  {
    CFG_LOGLEVEL_CHECKPOINT,
    "LogLevelCheckpoint",
    DB_TOKEN,
    "Local and Global checkpoint info printed on stdout",
    ConfigInfo::CI_USED,
    false,
    ConfigInfo::CI_INT,
    "0",
    "0",
    "15" },

  {
    CFG_LOGLEVEL_NODERESTART,
    "LogLevelNodeRestart",
    DB_TOKEN,
    "Node restart, node failure info printed on stdout",
    ConfigInfo::CI_USED,
    false,
    ConfigInfo::CI_INT,
    "0",
    "0",
    "15" },

  {
    CFG_LOGLEVEL_CONNECTION,
    "LogLevelConnection",
    DB_TOKEN,
    "Node connect/disconnect info printed on stdout",
    ConfigInfo::CI_USED,
    false,
    ConfigInfo::CI_INT,
    "0",
    "0",
    "15" },

  {
    CFG_LOGLEVEL_CONGESTION,
    "LogLevelCongestion",
    DB_TOKEN,
    "Congestion info printed on stdout",
    ConfigInfo::CI_USED,
    false,
    ConfigInfo::CI_INT,
    "0",
    "0",
    "15" },

  {
    CFG_LOGLEVEL_ERROR,
    "LogLevelError",
    DB_TOKEN,
    "Transporter, heartbeat errors printed on stdout",
    ConfigInfo::CI_USED,
    false,
    ConfigInfo::CI_INT,
    "0",
    "0",
    "15" },

  {
    CFG_LOGLEVEL_INFO,
    "LogLevelInfo",
    DB_TOKEN,
    "Heartbeat and log info printed on stdout",
    ConfigInfo::CI_USED,
    false,
    ConfigInfo::CI_INT,
    "0",
    "0",
    "15" },

  /**
   * Backup
   */
  { 
    CFG_DB_PARALLEL_BACKUPS,
    "ParallelBackups",
    DB_TOKEN,
    "Maximum number of parallel backups",
    ConfigInfo::CI_NOTIMPLEMENTED,
    false,
    ConfigInfo::CI_INT,
    "1",
    "1",
    "1" },
  
  { 
    CFG_DB_BACKUP_DATADIR,
    "BackupDataDir",
    DB_TOKEN,
    "Path to where to store backups",
    ConfigInfo::CI_USED,
    CI_CHECK_WRITABLE | CI_RESTART_INITIAL,
    ConfigInfo::CI_STRING,
    UNDEFINED,
    0, 0 },
  
  { 
    CFG_DB_DISK_SYNCH_SIZE,
    "DiskSyncSize",
    DB_TOKEN,
    "Data written to a file before a synch is forced",
    ConfigInfo::CI_USED,
    false,
    ConfigInfo::CI_INT,
    "4M",
    "32k",
    STR_VALUE(MAX_INT_RNIL) },
  
  { 
    CFG_DB_CHECKPOINT_SPEED,
    "DiskCheckpointSpeed",
    DB_TOKEN,
    "Bytes per second allowed to be written by checkpoint",
    ConfigInfo::CI_USED,
    false,
    ConfigInfo::CI_INT,
    "10M",
    "1M",
    STR_VALUE(MAX_INT_RNIL) },
  
  { 
    CFG_DB_CHECKPOINT_SPEED_SR,
    "DiskCheckpointSpeedInRestart",
    DB_TOKEN,
    "Bytes per second allowed to be written by checkpoint during restart",
    ConfigInfo::CI_USED,
    false,
    ConfigInfo::CI_INT,
    "100M",
    "1M",
    STR_VALUE(MAX_INT_RNIL) },
  
  { 
    CFG_DB_BACKUP_MEM,
    "BackupMemory",
    DB_TOKEN,
    "Total memory allocated for backups per node (in bytes)",
    ConfigInfo::CI_USED,
    false,
    ConfigInfo::CI_INT,
    "32M", // sum of BackupDataBufferSize and BackupLogBufferSize
    "0",
    STR_VALUE(MAX_INT_RNIL) },
  
  { 
    CFG_DB_BACKUP_DATA_BUFFER_MEM,
    "BackupDataBufferSize",
    DB_TOKEN,
    "Default size of databuffer for a backup (in bytes)",
    ConfigInfo::CI_USED,
    false,
    ConfigInfo::CI_INT,
    "16M", // remember to change BackupMemory
    "0",
    STR_VALUE(MAX_INT_RNIL) },

  { 
    CFG_DB_BACKUP_LOG_BUFFER_MEM,
    "BackupLogBufferSize",
    DB_TOKEN,
    "Default size of logbuffer for a backup (in bytes)",
    ConfigInfo::CI_USED,
    false,
    ConfigInfo::CI_INT,
    "16M", // remember to change BackupMemory
    "0",
    STR_VALUE(MAX_INT_RNIL) },

  { 
    CFG_DB_BACKUP_WRITE_SIZE,
    "BackupWriteSize",
    DB_TOKEN,
    "Default size of filesystem writes made by backup (in bytes)",
    ConfigInfo::CI_USED,
    false,
    ConfigInfo::CI_INT,
    "256K",
    "2K",
    STR_VALUE(MAX_INT_RNIL) },

  { 
    CFG_DB_BACKUP_MAX_WRITE_SIZE,
    "BackupMaxWriteSize",
    DB_TOKEN,
    "Max size of filesystem writes made by backup (in bytes)",
    ConfigInfo::CI_USED,
    false,
    ConfigInfo::CI_INT,
    "1M",
    "2K",
    STR_VALUE(MAX_INT_RNIL) },

  { 
    CFG_DB_STRING_MEMORY,
    "StringMemory",
    DB_TOKEN,
    "Default size of string memory (1-100 -> %of max, >100 -> actual bytes)",
    ConfigInfo::CI_USED,
    false,
    ConfigInfo::CI_INT,
    "25",
    "0",
    STR_VALUE(MAX_INT_RNIL) },

  { 
    CFG_DB_MAX_ALLOCATE,
    "MaxAllocate",
    DB_TOKEN,
    "Maximum size of allocation to use when allocating memory for tables",
    ConfigInfo::CI_USED,
    false,
    ConfigInfo::CI_INT,
    "32M",
    "1M",
    "1G" },

  { 
    CFG_DB_MEMREPORT_FREQUENCY,
    "MemReportFrequency",
    DB_TOKEN,
    "Frequency of mem reports in seconds, 0 = only when passing %-limits",
    ConfigInfo::CI_USED,
    false,
    ConfigInfo::CI_INT,
    "0",
    "0",
    STR_VALUE(MAX_INT_RNIL) },
  
  { 
    CFG_DB_BACKUP_REPORT_FREQUENCY,
    "BackupReportFrequency",
    DB_TOKEN,
    "Frequency of backup status reports during backup in seconds",
    ConfigInfo::CI_USED,
    false,
    ConfigInfo::CI_INT,
    "0",
    "0",
    STR_VALUE(MAX_INT_RNIL) },

   {
    CFG_DB_STARTUP_REPORT_FREQUENCY,
    "StartupStatusReportFrequency",
    DB_TOKEN,
    "Frequency of various status reports during startup in seconds",
    ConfigInfo::CI_USED,
    false,
    ConfigInfo::CI_INT,
    "0",
    "0",
    STR_VALUE(MAX_INT_RNIL) },
 
  {
    CFG_DB_O_DIRECT,
    "ODirect",
    DB_TOKEN,
    "Use O_DIRECT file write/read when possible",
    ConfigInfo::CI_USED,
    false,
    ConfigInfo::CI_BOOL,
    "false",
    "false",
    "true"},
  {
    CFG_DB_COMPRESSED_BACKUP,
    "CompressedBackup",
    DB_TOKEN,
    "Use zlib to compress BACKUPs as they are written",
    ConfigInfo::CI_USED,
    0,
    ConfigInfo::CI_BOOL,
    "false",
    "false",
    "true"},
  {
    CFG_DB_COMPRESSED_LCP,
    "CompressedLCP",
    DB_TOKEN,
    "Write compressed LCPs using zlib",
    ConfigInfo::CI_USED,
    CI_RESTART_INITIAL,
    ConfigInfo::CI_BOOL,
    "false",
    "false",
    "true"},

  {
    CFG_TOTAL_SEND_BUFFER_MEMORY,
    "TotalSendBufferMemory",
    DB_TOKEN,
    "Total memory to use for send buffers in all transporters",
    ConfigInfo::CI_USED,
    false,
    ConfigInfo::CI_INT,
    "0",
    "256K",
    STR_VALUE(MAX_INT_RNIL)
  },

  {
    CFG_RESERVED_SEND_BUFFER_MEMORY,
    "ReservedSendBufferMemory",
    DB_TOKEN,
    "Amount of bytes (out of TotalSendBufferMemory) to reserve for connection\n"
    "between data nodes. This memory will not be available for connections to\n"
    "management server or API nodes.",
    ConfigInfo::CI_USED,
    false,
    ConfigInfo::CI_INT,
    "0",
    "256K",
    STR_VALUE(MAX_INT_RNIL)
  },

  {
    CFG_DB_NODEGROUP,
    "Nodegroup",
    DB_TOKEN,
    "Nodegroup for node, only used during initial cluster start",
    ConfigInfo::CI_USED,
    false,
    ConfigInfo::CI_INT,
    UNDEFINED,
    "0",
    STR_VALUE(NDB_NO_NODEGROUP)
  },

  {
    CFG_DB_MT_THREADS,
    "MaxNoOfExecutionThreads",
    DB_TOKEN,
    "For ndbmtd, specify max no of execution threads",
    ConfigInfo::CI_USED,
    false,
    ConfigInfo::CI_INT,
    "2",
    "2",
    "8"
  },

  {
    CFG_NDBMT_LQH_WORKERS,
    "__ndbmt_lqh_workers",
    DB_TOKEN,
    "For ndbmtd specify no of lqh workers",
    ConfigInfo::CI_USED,
    false,
    ConfigInfo::CI_INT,
    UNDEFINED,
    "1",
    "4"
  },

  {
    CFG_NDBMT_LQH_THREADS,
    "__ndbmt_lqh_threads",
    DB_TOKEN,
    "For ndbmtd specify no of lqh threads",
    ConfigInfo::CI_USED,
    false,
    ConfigInfo::CI_INT,
    UNDEFINED,
    "1",
    "4"
  },
  
  {
    CFG_NDBMT_CLASSIC,
    "__ndbmt_classic",
    DB_TOKEN,
    "For ndbmtd use mt-classic",
    ConfigInfo::CI_USED,
    false,
    ConfigInfo::CI_BOOL,
    UNDEFINED,
    "false",
    "true"
  },

  {
    CFG_DB_DD_FILESYSTEM_PATH,
    "FileSystemPathDD",
    DB_TOKEN,
    "Path to directory where the "DB_TOKEN_PRINT" node stores its disk-data/undo-files",
    ConfigInfo::CI_USED,
    CI_CHECK_WRITABLE | CI_RESTART_INITIAL,
    ConfigInfo::CI_STRING,
    UNDEFINED,
    0, 0 },

  {
    CFG_DB_DD_DATAFILE_PATH,
    "FileSystemPathDataFiles",
    DB_TOKEN,
    "Path to directory where the "DB_TOKEN_PRINT" node stores its disk-data-files",
    ConfigInfo::CI_USED,
    CI_CHECK_WRITABLE | CI_RESTART_INITIAL,
    ConfigInfo::CI_STRING,
    UNDEFINED,
    0, 0 },

  {
    CFG_DB_DD_UNDOFILE_PATH,
    "FileSystemPathUndoFiles",
    DB_TOKEN,
    "Path to directory where the "DB_TOKEN_PRINT" node stores its disk-undo-files",
    ConfigInfo::CI_USED,
    CI_CHECK_WRITABLE | CI_RESTART_INITIAL,
    ConfigInfo::CI_STRING,
    UNDEFINED,
    0, 0 },

  {
    CFG_DB_DD_LOGFILEGROUP_SPEC,
    "InitialLogfileGroup",
    DB_TOKEN,
    "Logfile group that will be created during initial start",
    ConfigInfo::CI_USED,
    CI_RESTART_SYSTEM | CI_RESTART_INITIAL,
    ConfigInfo::CI_STRING,
    UNDEFINED,
    0, 0 },

  {
    CFG_DB_DD_TABLEPACE_SPEC,
    "InitialTablespace",
    DB_TOKEN,
    "Tablespace that will be created during initial start",
    ConfigInfo::CI_USED,
    CI_RESTART_SYSTEM | CI_RESTART_INITIAL,
    ConfigInfo::CI_STRING,
    UNDEFINED,
    0, 0 },

  {
    CFG_DB_LCP_TRY_LOCK_TIMEOUT,
    "MaxLCPStartDelay",
    DB_TOKEN,
    "Time in seconds that LCP will poll for checkpoint mutex, before putting it self in lock-queue",
    ConfigInfo::CI_USED,
    false,
    ConfigInfo::CI_INT,
    "0",
    "0",
    "600" },

// 7.0 NodeGroup -> initial, system

  {
    CFG_DB_MT_BUILD_INDEX,
    "BuildIndexThreads",
    DB_TOKEN,
    "No of threads to use for building ordered indexes during system/node restart",
    ConfigInfo::CI_USED,
    false,
    ConfigInfo::CI_INT,
    "0",
    "0",
    "128" },

  {
    CFG_DB_HB_ORDER,
    "HeartbeatOrder",
    DB_TOKEN,
    "Heartbeat circle is ordered by the given values "
    "which must be non-zero and distinct",
    ConfigInfo::CI_USED,
    false,
    ConfigInfo::CI_INT,
    "0",
    "0",
    "65535" },

  {
    CFG_DB_DICT_TRACE,
    "DictTrace",
    DB_TOKEN,
    "Tracelevel for ndbd's dictionary",
    ConfigInfo::CI_USED,
    false,
    ConfigInfo::CI_INT,
    UNDEFINED,
    "0",
    "100" },

  {
    CFG_DB_MAX_START_FAIL,
    "MaxStartFailRetries",
    DB_TOKEN,
    "Maximum retries when Ndbd fails in startup, requires StopOnError=0.  "
    "0 is infinite.",
    ConfigInfo::CI_USED,
    false,
    ConfigInfo::CI_INT,
    "3",                      /* Default */
    "0",                      /* Min */
    STR_VALUE(MAX_INT_RNIL)   /* Max */
  },

  {
    CFG_DB_START_FAIL_DELAY_SECS,
    "StartFailRetryDelay",
    DB_TOKEN,
    "Delay in seconds after start failure prior to retry.  "
    "Requires StopOnError= 0",
    ConfigInfo::CI_USED,
    false,
    ConfigInfo::CI_INT,
    "0",                     /* Default */
    "0",                     /* Min */
    STR_VALUE(MAX_INT_RNIL)  /* Max */
  },

  /***************************************************************************
   * API
   ***************************************************************************/
  {
    CFG_SECTION_NODE,
    API_TOKEN,
    API_TOKEN,
    "Node section",
    ConfigInfo::CI_USED,
    false,
    ConfigInfo::CI_SECTION,
    (const char *)NODE_TYPE_API, 
    0, 0
  },

  {
    KEY_INTERNAL,
    "wan",
    API_TOKEN,
    "Use WAN TCP setting as default",
    ConfigInfo::CI_USED,
    false,
    ConfigInfo::CI_BOOL,
    "false",
    "false",
    "true"
  },
  
  {
    CFG_NODE_HOST,
    "HostName",
    API_TOKEN,
    "Name of computer for this node",
    ConfigInfo::CI_USED,
    false,
    ConfigInfo::CI_STRING,
    "",
    0, 0 },

  {
    CFG_NODE_SYSTEM,
    "System",
    API_TOKEN,
    "Name of system for this node",
    ConfigInfo::CI_INTERNAL,
    false,
    ConfigInfo::CI_STRING,
    UNDEFINED,
    0, 0 },

  {
    KEY_INTERNAL,
    "Id",
    API_TOKEN,
    "",
    ConfigInfo::CI_DEPRICATED,
    false,
    ConfigInfo::CI_INT,
    MANDATORY,
    "1",
    STR_VALUE(MAX_NODES_ID) },

  {
    CFG_NODE_ID,
    "NodeId",
    API_TOKEN,
    "Number identifying application node ("API_TOKEN_PRINT")",
    ConfigInfo::CI_USED,
    false,
    ConfigInfo::CI_INT,
    MANDATORY,
    "1",
    STR_VALUE(MAX_NODES_ID) },

  {
    KEY_INTERNAL,
    "ExecuteOnComputer",
    API_TOKEN,
    "String referencing an earlier defined COMPUTER",
    ConfigInfo::CI_USED,
    false,
    ConfigInfo::CI_STRING,
    UNDEFINED,
    0, 0 },

  {
    CFG_NODE_ARBIT_RANK,
    "ArbitrationRank",
    API_TOKEN,
    "If 0, then "API_TOKEN_PRINT" is not arbitrator. Kernel selects arbitrators in order 1, 2",
    ConfigInfo::CI_USED,
    false,
    ConfigInfo::CI_INT,
    "0",
    "0",
    "2" },

  {
    CFG_NODE_ARBIT_DELAY,
    "ArbitrationDelay",
    API_TOKEN,
    "When asked to arbitrate, arbitrator waits this long before voting (msec)",
    ConfigInfo::CI_USED,
    0,
    ConfigInfo::CI_INT,
    "0",
    "0",
    STR_VALUE(MAX_INT_RNIL) },

  {
    CFG_MAX_SCAN_BATCH_SIZE,
    "MaxScanBatchSize",
    "API",
    "The maximum collective batch size for one scan",
    ConfigInfo::CI_USED,
    false,
    ConfigInfo::CI_INT,
    STR_VALUE(MAX_SCAN_BATCH_SIZE),
    "32k",
    "16M" },
  
  {
    CFG_BATCH_BYTE_SIZE,
    "BatchByteSize",
    "API",
    "The default batch size in bytes",
    ConfigInfo::CI_USED,
    false,
    ConfigInfo::CI_INT,
    STR_VALUE(SCAN_BATCH_SIZE),
    "1k",
    "1M" },

  {
    CFG_BATCH_SIZE,
    "BatchSize",
    "API",
    "The default batch size in number of records",
    ConfigInfo::CI_USED,
    false,
    ConfigInfo::CI_INT,
    STR_VALUE(DEF_BATCH_SIZE),
    "1",
    STR_VALUE(MAX_PARALLEL_OP_PER_SCAN) },

  {
    KEY_INTERNAL,
    "ConnectionMap",
    "API",
    "Specifies which DB nodes to connect",
    ConfigInfo::CI_USED,
    false,
    ConfigInfo::CI_STRING,
    UNDEFINED,
    0,
    0
  },

  {
    CFG_TOTAL_SEND_BUFFER_MEMORY,
    "TotalSendBufferMemory",
    "API",
    "Total memory to use for send buffers in all transporters",
    ConfigInfo::CI_USED,
    false,
    ConfigInfo::CI_INT,
    "0",
    "256K",
    STR_VALUE(MAX_INT_RNIL)
  },

  {
    CFG_AUTO_RECONNECT,
    "AutoReconnect",
    "API",
    "Specifies if an api node should reconnect when fully disconnected from cluster",
    ConfigInfo::CI_USED,
    false,
    ConfigInfo::CI_BOOL,
    "true",
    "false",
    "true"
  },

  {
    CFG_HB_THREAD_PRIO,
    "HeartbeatThreadPriority",
    API_TOKEN,
    "Specify thread properties of heartbeat thread",
    ConfigInfo::CI_USED,
    0,
    ConfigInfo::CI_STRING,
    0, 0, 0 },

  /****************************************************************************
   * MGM
   ***************************************************************************/
  {
    CFG_SECTION_NODE,
    MGM_TOKEN,
    MGM_TOKEN,
    "Node section",
    ConfigInfo::CI_USED,
    false,
    ConfigInfo::CI_SECTION,
    (const char *)NODE_TYPE_MGM, 
    0, 0
  },

  {
    KEY_INTERNAL,
    "wan",
    MGM_TOKEN,
    "Use WAN TCP setting as default",
    ConfigInfo::CI_USED,
    false,
    ConfigInfo::CI_BOOL,
    "false",
    "false",
    "true"
  },
  
  {
    CFG_NODE_HOST,
    "HostName",
    MGM_TOKEN,
    "Name of computer for this node",
    ConfigInfo::CI_USED,
    false,
    ConfigInfo::CI_STRING,
    "",
    0, 0 },

  {
    CFG_NODE_DATADIR,
    "DataDir",
    MGM_TOKEN,
    "Data directory for this node",
    ConfigInfo::CI_USED,
    CI_CHECK_WRITABLE,
    ConfigInfo::CI_STRING,
    "",
    0, 0 },

  {
    CFG_NODE_SYSTEM,
    "System",
    MGM_TOKEN,
    "Name of system for this node",
    ConfigInfo::CI_INTERNAL,
    false,
    ConfigInfo::CI_STRING,
    UNDEFINED,
    0, 0 },

  {
    KEY_INTERNAL,
    "Id",
    MGM_TOKEN,
    "",
    ConfigInfo::CI_DEPRICATED,
    false,
    ConfigInfo::CI_INT,
    MANDATORY,
    "1",
    STR_VALUE(MAX_NODES_ID) },
  
  {
    CFG_NODE_ID,
    "NodeId",
    MGM_TOKEN,
    "Number identifying the management server node ("MGM_TOKEN_PRINT")",
    ConfigInfo::CI_USED,
    false,
    ConfigInfo::CI_INT,
    MANDATORY,
    "1",
    STR_VALUE(MAX_NODES_ID) },
  
  {
    CFG_LOG_DESTINATION,
    "LogDestination",
    MGM_TOKEN,
    "String describing where logmessages are sent",
    ConfigInfo::CI_USED,
    false,
    ConfigInfo::CI_STRING,
    0,
    0, 0 },
  
  {
    KEY_INTERNAL,
    "ExecuteOnComputer",
    MGM_TOKEN,
    "String referencing an earlier defined COMPUTER",
    ConfigInfo::CI_USED,
    false,
    ConfigInfo::CI_STRING,
    0,
    0, 0 },

  {
    KEY_INTERNAL,
    "MaxNoOfSavedEvents",
    MGM_TOKEN,
    "",
    ConfigInfo::CI_USED,
    false,
    ConfigInfo::CI_INT,
    "100",
    "0",
    STR_VALUE(MAX_INT_RNIL) },

  {
    CFG_MGM_PORT,
    "PortNumber",
    MGM_TOKEN,
    "Port number to give commands to/fetch configurations from management server",
    ConfigInfo::CI_USED,
    false,
    ConfigInfo::CI_INT,
    STR_VALUE(NDB_PORT),
    "0",
    STR_VALUE(MAX_PORT_NO) },

  {
    KEY_INTERNAL,
    "PortNumberStats",
    MGM_TOKEN,
    "Port number used to get statistical information from a management server",
    ConfigInfo::CI_USED,
    false,
    ConfigInfo::CI_INT,
    UNDEFINED,
    "0",
    STR_VALUE(MAX_PORT_NO) },

  {
    CFG_NODE_ARBIT_RANK,
    "ArbitrationRank",
    MGM_TOKEN,
    "If 0, then "MGM_TOKEN_PRINT" is not arbitrator. Kernel selects arbitrators in order 1, 2",
    ConfigInfo::CI_USED,
    false,
    ConfigInfo::CI_INT,
    "1",
    "0",
    "2" },

  {
    CFG_NODE_ARBIT_DELAY,
    "ArbitrationDelay",
    MGM_TOKEN,
    "",
    ConfigInfo::CI_USED,
    false,
    ConfigInfo::CI_INT,
    "0",
    "0",
    STR_VALUE(MAX_INT_RNIL) },

  {
    CFG_TOTAL_SEND_BUFFER_MEMORY,
    "TotalSendBufferMemory",
    MGM_TOKEN,
    "Total memory to use for send buffers in all transporters",
    ConfigInfo::CI_USED,
    false,
    ConfigInfo::CI_INT,
    "0",
    "256K",
    STR_VALUE(MAX_INT_RNIL)
  },

  {
    CFG_HB_THREAD_PRIO,
    "HeartbeatThreadPriority",
    MGM_TOKEN,
    "Specify thread properties of heartbeat thread",
    ConfigInfo::CI_USED,
    0,
    ConfigInfo::CI_STRING,
    0, 0, 0
  },

  /****************************************************************************
   * TCP
   ***************************************************************************/
  {
    CFG_SECTION_CONNECTION,
    "TCP",
    "TCP",
    "Connection section",
    ConfigInfo::CI_USED,
    false,
    ConfigInfo::CI_SECTION,
    (const char *)CONNECTION_TYPE_TCP, 
    0, 0
  },

  {
    CFG_CONNECTION_HOSTNAME_1,
    "HostName1",
    "TCP",
    "Name/IP of computer on one side of the connection",
    ConfigInfo::CI_USED,
    false,
    ConfigInfo::CI_STRING,
    UNDEFINED,
    0, 0 },

  {
    CFG_CONNECTION_HOSTNAME_2,
    "HostName2",
    "TCP",
    "Name/IP of computer on one side of the connection",
    ConfigInfo::CI_USED,
    false,
    ConfigInfo::CI_STRING,
    UNDEFINED,
    0, 0 },

  {
    CFG_CONNECTION_NODE_1,
    "NodeId1",
    "TCP",
    "Id of node ("DB_TOKEN_PRINT", "API_TOKEN_PRINT" or "MGM_TOKEN_PRINT") on one side of the connection",
    ConfigInfo::CI_USED,
    false,
    ConfigInfo::CI_STRING,
    MANDATORY,
    0, 0 },

  {
    CFG_CONNECTION_NODE_2,
    "NodeId2",
    "TCP",
    "Id of node ("DB_TOKEN_PRINT", "API_TOKEN_PRINT" or "MGM_TOKEN_PRINT") on one side of the connection",
    ConfigInfo::CI_USED,
    false,
    ConfigInfo::CI_STRING,
    MANDATORY,
    0, 0 },

  {
    CFG_CONNECTION_GROUP,
    "Group",
    "TCP",
    "",
    ConfigInfo::CI_USED,
    false,
    ConfigInfo::CI_INT,
    "55",
    "0", "200" },

  {
    CFG_CONNECTION_NODE_ID_SERVER,
    "NodeIdServer",
    "TCP",
    "",
    ConfigInfo::CI_USED,
    false,
    ConfigInfo::CI_INT,
    MANDATORY,
    "1", "63" },

  {
    CFG_CONNECTION_SEND_SIGNAL_ID,
    "SendSignalId",
    "TCP",
    "Sends id in each signal.  Used in trace files.",
    ConfigInfo::CI_USED,
    false,
    ConfigInfo::CI_BOOL,
    "true",
    "false",
    "true" },


  {
    CFG_CONNECTION_CHECKSUM,
    "Checksum",
    "TCP",
    "If checksum is enabled, all signals between nodes are checked for errors",
    ConfigInfo::CI_USED,
    false,
    ConfigInfo::CI_BOOL,
    "false",
    "false",
    "true" },

  {
    CFG_CONNECTION_SERVER_PORT,
    "PortNumber",
    "TCP",
    "Port used for this transporter",
    ConfigInfo::CI_DEPRICATED,
    false,
    ConfigInfo::CI_INT,
    MANDATORY,
    "0",
    STR_VALUE(MAX_PORT_NO) },

  {
    CFG_TCP_SEND_BUFFER_SIZE,
    "SendBufferMemory",
    "TCP",
    "Bytes of buffer for signals sent from this node",
    ConfigInfo::CI_USED,
    false,
    ConfigInfo::CI_INT,
    "2M",
    "64K",
    STR_VALUE(MAX_INT_RNIL) },

  {
    CFG_TCP_RECEIVE_BUFFER_SIZE,
    "ReceiveBufferMemory",
    "TCP",
    "Bytes of buffer for signals received by this node",
    ConfigInfo::CI_USED,
    false,
    ConfigInfo::CI_INT,
    "2M",
    "16K",
    STR_VALUE(MAX_INT_RNIL) },

  {
    CFG_TCP_PROXY,
    "Proxy",
    "TCP",
    "",
    ConfigInfo::CI_USED,
    false,
    ConfigInfo::CI_STRING,
    UNDEFINED,
    0, 0 },

  {
    CFG_CONNECTION_NODE_1_SYSTEM,
    "NodeId1_System",
    "TCP",
    "System for node 1 in connection",
    ConfigInfo::CI_INTERNAL,
    false,
    ConfigInfo::CI_STRING,
    UNDEFINED,
    0, 0 },

  {
    CFG_CONNECTION_NODE_2_SYSTEM,
    "NodeId2_System",
    "TCP",
    "System for node 2 in connection",
    ConfigInfo::CI_INTERNAL,
    false,
    ConfigInfo::CI_STRING,
    UNDEFINED,
    0, 0 },

  {
    CFG_TCP_SND_BUF_SIZE,
    "TCP_SND_BUF_SIZE",
    "TCP",
    "Value used for SO_SNDBUF",
    ConfigInfo::CI_USED,
    false,
    ConfigInfo::CI_INT,
    "71540",
    "1", 
    "2G"
  },

  {
    CFG_TCP_RCV_BUF_SIZE,
    "TCP_RCV_BUF_SIZE",
    "TCP",
    "Value used for SO_RCVBUF",
    ConfigInfo::CI_USED,
    false,
    ConfigInfo::CI_INT,
    "70080",
    "1", 
    "2G" 
  },
  
  {
    CFG_TCP_MAXSEG_SIZE,
    "TCP_MAXSEG_SIZE",
    "TCP",
    "Value used for TCP_MAXSEG",
    ConfigInfo::CI_USED,
    false,
    ConfigInfo::CI_INT,
    "0",
    "0", 
    "2G" 
  },

  {
    CFG_TCP_BIND_INADDR_ANY,
    "TcpBind_INADDR_ANY",
    "TCP",
    "Bind InAddrAny instead of hostname for server part of connection",
    ConfigInfo::CI_USED,
    false,
    ConfigInfo::CI_BOOL,
    "false",
    "false", "true" },

  {
    CFG_CONNECTION_OVERLOAD,
    "OverloadLimit",
    "TCP",
    "Number of unsent bytes that must be in the send buffer before the\n"
    "connection is considered overloaded",
    ConfigInfo::CI_USED,
    false,
    ConfigInfo::CI_INT,
    "0",
    "0",
    "0"
  },

  /****************************************************************************
   * SHM
   ***************************************************************************/
  {
    CFG_SECTION_CONNECTION,
    "SHM",
    "SHM",
    "Connection section",
    ConfigInfo::CI_EXPERIMENTAL,
    false,
    ConfigInfo::CI_SECTION,
    (const char *)CONNECTION_TYPE_SHM, 
    0, 0 },

  {
    CFG_CONNECTION_HOSTNAME_1,
    "HostName1",
    "SHM",
    "Name/IP of computer on one side of the connection",
    ConfigInfo::CI_USED,
    false,
    ConfigInfo::CI_STRING,
    UNDEFINED,
    0, 0 },

  {
    CFG_CONNECTION_HOSTNAME_2,
    "HostName2",
    "SHM",
    "Name/IP of computer on one side of the connection",
    ConfigInfo::CI_USED,
    false,
    ConfigInfo::CI_STRING,
    UNDEFINED,
    0, 0 },

  {
    CFG_CONNECTION_SERVER_PORT,
    "PortNumber",
    "SHM",
    "Port used for this transporter",
    ConfigInfo::CI_DEPRICATED,
    false,
    ConfigInfo::CI_INT,
    MANDATORY,
    "0", 
    STR_VALUE(MAX_PORT_NO) },

  {
    CFG_SHM_SIGNUM,
    "Signum",
    "SHM",
    "Signum to be used for signalling",
    ConfigInfo::CI_EXPERIMENTAL,
    false,
    ConfigInfo::CI_INT,
    UNDEFINED,
    "0", 
    STR_VALUE(MAX_INT_RNIL) },

  {
    CFG_CONNECTION_NODE_1,
    "NodeId1",
    "SHM",
    "Id of node ("DB_TOKEN_PRINT", "API_TOKEN_PRINT" or "MGM_TOKEN_PRINT") on one side of the connection",
    ConfigInfo::CI_EXPERIMENTAL,
    false,
    ConfigInfo::CI_STRING,
    MANDATORY,
    0, 0 },
  
  {
    CFG_CONNECTION_NODE_2,
    "NodeId2",
    "SHM",
    "Id of node ("DB_TOKEN_PRINT", "API_TOKEN_PRINT" or "MGM_TOKEN_PRINT") on one side of the connection",
    ConfigInfo::CI_EXPERIMENTAL,
    false,
    ConfigInfo::CI_STRING,
    MANDATORY,
    0, 0 },
  
  {
    CFG_CONNECTION_GROUP,
    "Group",
    "SHM",
    "",
    ConfigInfo::CI_EXPERIMENTAL,
    false,
    ConfigInfo::CI_INT,
    "35",
    "0", "200" },

  {
    CFG_CONNECTION_NODE_ID_SERVER,
    "NodeIdServer",
    "SHM",
    "",
    ConfigInfo::CI_EXPERIMENTAL,
    false,
    ConfigInfo::CI_INT,
    MANDATORY,
    "1", "63" },

  {
    CFG_CONNECTION_SEND_SIGNAL_ID,
    "SendSignalId",
    "SHM",
    "Sends id in each signal.  Used in trace files.",
    ConfigInfo::CI_EXPERIMENTAL,
    false,
    ConfigInfo::CI_BOOL,
    "false",
    "false",
    "true" },
  
  
  {
    CFG_CONNECTION_CHECKSUM,
    "Checksum",
    "SHM",
    "If checksum is enabled, all signals between nodes are checked for errors",
    ConfigInfo::CI_EXPERIMENTAL,
    false,
    ConfigInfo::CI_BOOL,
    "true",
    "false",
    "true" },
  
  {
    CFG_SHM_KEY,
    "ShmKey",
    "SHM",
    "A shared memory key",
    ConfigInfo::CI_EXPERIMENTAL,
    false,
    ConfigInfo::CI_INT,
    UNDEFINED,
    "0",
    STR_VALUE(MAX_INT_RNIL) },
  
  {
    CFG_SHM_BUFFER_MEM,
    "ShmSize",
    "SHM",
    "Size of shared memory segment",
    ConfigInfo::CI_EXPERIMENTAL,
    false,
    ConfigInfo::CI_INT,
    "1M",
    "64K",
    STR_VALUE(MAX_INT_RNIL) },

  {
    CFG_CONNECTION_NODE_1_SYSTEM,
    "NodeId1_System",
    "SHM",
    "System for node 1 in connection",
    ConfigInfo::CI_INTERNAL,
    false,
    ConfigInfo::CI_STRING,
    UNDEFINED,
    0, 0 },

  {
    CFG_CONNECTION_NODE_2_SYSTEM,
    "NodeId2_System",
    "SHM",
    "System for node 2 in connection",
    ConfigInfo::CI_INTERNAL,
    false,
    ConfigInfo::CI_STRING,
    UNDEFINED,
    0, 0 },

  {
    CFG_CONNECTION_OVERLOAD,
    "OverloadLimit",
    "SHM",
    "Number of unsent bytes that must be in the send buffer before the\n"
    "connection is considered overloaded",
    ConfigInfo::CI_USED,
    false,
    ConfigInfo::CI_INT,
    "0",
    "0",
    STR_VALUE(MAX_INT_RNIL)
  },

  /****************************************************************************
   * SCI
   ***************************************************************************/
  {
    CFG_SECTION_CONNECTION,
    "SCI",
    "SCI",
    "Connection section",
    ConfigInfo::CI_EXPERIMENTAL,
    false,
    ConfigInfo::CI_SECTION,
    (const char *)CONNECTION_TYPE_SCI, 
    0, 0 
  },

  {
    CFG_CONNECTION_NODE_1,
    "NodeId1",
    "SCI",
    "Id of node ("DB_TOKEN_PRINT", "API_TOKEN_PRINT" or "MGM_TOKEN_PRINT") on one side of the connection",
    ConfigInfo::CI_EXPERIMENTAL,
    false,
    ConfigInfo::CI_STRING,
    MANDATORY,
    "0",
    STR_VALUE(MAX_INT_RNIL) },

  {
    CFG_CONNECTION_NODE_2,
    "NodeId2",
    "SCI",
    "Id of node ("DB_TOKEN_PRINT", "API_TOKEN_PRINT" or "MGM_TOKEN_PRINT") on one side of the connection",
    ConfigInfo::CI_EXPERIMENTAL,
    false,
    ConfigInfo::CI_STRING,
    MANDATORY,
    "0",
    STR_VALUE(MAX_INT_RNIL) },

  {
    CFG_CONNECTION_GROUP,
    "Group",
    "SCI",
    "",
    ConfigInfo::CI_EXPERIMENTAL,
    false,
    ConfigInfo::CI_INT,
    "15",
    "0", "200" },

  {
    CFG_CONNECTION_NODE_ID_SERVER,
    "NodeIdServer",
    "SCI",
    "",
    ConfigInfo::CI_EXPERIMENTAL,
    false,
    ConfigInfo::CI_INT,
    MANDATORY,
    "1", "63" },

  {
    CFG_CONNECTION_HOSTNAME_1,
    "HostName1",
    "SCI",
    "Name/IP of computer on one side of the connection",
    ConfigInfo::CI_USED,
    false,
    ConfigInfo::CI_STRING,
    UNDEFINED,
    0, 0 },

  {
    CFG_CONNECTION_HOSTNAME_2,
    "HostName2",
    "SCI",
    "Name/IP of computer on one side of the connection",
    ConfigInfo::CI_USED,
    false,
    ConfigInfo::CI_STRING,
    UNDEFINED,
    0, 0 },

  {
    CFG_CONNECTION_SERVER_PORT,
    "PortNumber",
    "SCI",
    "Port used for this transporter",
    ConfigInfo::CI_DEPRICATED,
    false,
    ConfigInfo::CI_INT,
    MANDATORY,
    "0", 
    STR_VALUE(MAX_PORT_NO) },

  {
    CFG_SCI_HOST1_ID_0,
    "Host1SciId0",
    "SCI",
    "SCI-node id for adapter 0 on Host1 (a computer can have two adapters)",
    ConfigInfo::CI_EXPERIMENTAL,
    false,
    ConfigInfo::CI_INT,
    MANDATORY,
    "0",
    STR_VALUE(MAX_INT_RNIL) },

  {
    CFG_SCI_HOST1_ID_1,
    "Host1SciId1",
    "SCI",
    "SCI-node id for adapter 1 on Host1 (a computer can have two adapters)",
    ConfigInfo::CI_EXPERIMENTAL,
    false,
    ConfigInfo::CI_INT,
    "0",
    "0",
    STR_VALUE(MAX_INT_RNIL) },

  {
    CFG_SCI_HOST2_ID_0,
    "Host2SciId0",
    "SCI",
    "SCI-node id for adapter 0 on Host2 (a computer can have two adapters)",
    ConfigInfo::CI_EXPERIMENTAL,
    false,
    ConfigInfo::CI_INT,
    MANDATORY,
    "0",
    STR_VALUE(MAX_INT_RNIL) },

  {
    CFG_SCI_HOST2_ID_1,
    "Host2SciId1",
    "SCI",
    "SCI-node id for adapter 1 on Host2 (a computer can have two adapters)",
    ConfigInfo::CI_EXPERIMENTAL,
    false,
    ConfigInfo::CI_INT,
    "0",
    "0",
    STR_VALUE(MAX_INT_RNIL) },

  {
    CFG_CONNECTION_SEND_SIGNAL_ID,
    "SendSignalId",
    "SCI",
    "Sends id in each signal.  Used in trace files.",
    ConfigInfo::CI_EXPERIMENTAL,
    false,
    ConfigInfo::CI_BOOL,
    "true",
    "false",
    "true" },

  {
    CFG_CONNECTION_CHECKSUM,
    "Checksum",
    "SCI",
    "If checksum is enabled, all signals between nodes are checked for errors",
    ConfigInfo::CI_EXPERIMENTAL,
    false,
    ConfigInfo::CI_BOOL,
    "false",
    "false",
    "true" },

  {
    CFG_SCI_SEND_LIMIT,
    "SendLimit",
    "SCI",
    "Transporter send buffer contents are sent when this no of bytes is buffered",
    ConfigInfo::CI_EXPERIMENTAL,
    false,
    ConfigInfo::CI_INT,
    "8K",
    "128",
    "32K" },

  {
    CFG_SCI_BUFFER_MEM,
    "SharedBufferSize",
    "SCI",
    "Size of shared memory segment",
    ConfigInfo::CI_EXPERIMENTAL,
    false,
    ConfigInfo::CI_INT,
    "1M",
    "64K",
    STR_VALUE(MAX_INT_RNIL) },

  {
    CFG_CONNECTION_NODE_1_SYSTEM,
    "NodeId1_System",
    "SCI",
    "System for node 1 in connection",
    ConfigInfo::CI_INTERNAL,
    false,
    ConfigInfo::CI_STRING,
    UNDEFINED,
    0, 0 },

  {
    CFG_CONNECTION_NODE_2_SYSTEM,
    "NodeId2_System",
    "SCI",
    "System for node 2 in connection",
    ConfigInfo::CI_INTERNAL,
    false,
    ConfigInfo::CI_STRING,
    UNDEFINED,
    0, 0 },

  {
    CFG_CONNECTION_OVERLOAD,
    "OverloadLimit",
    "SCI",
    "Number of unsent bytes that must be in the send buffer before the\n"
    "connection is considered overloaded",
    ConfigInfo::CI_EXPERIMENTAL,
    false,
    ConfigInfo::CI_INT,
    "0",
    "0",
    STR_VALUE(MAX_INT_RNIL)
  }

};

const int ConfigInfo::m_NoOfParams = sizeof(m_ParamInfo) / sizeof(ParamInfo);

#ifndef NDB_MGMAPI
/****************************************************************************
 * Ctor
 ****************************************************************************/
#undef require
#define require(x) require_exit_or_core(x, -1)

ConfigInfo::ConfigInfo()
  : m_info(true), m_systemDefaults(true)
{
  int i;
  Properties *section;
  const Properties *oldpinfo;

  for (i=0; i<m_NoOfParams; i++) {
    const ParamInfo & param = m_ParamInfo[i];
    Uint64 default_uint64;
    bool   default_bool;
    
    // Create new section if it did not exist
    if (!m_info.getCopy(param._section, &section)) {
      Properties newsection(true);
      m_info.put(param._section, &newsection);

      // Get copy of section
      m_info.getCopy(param._section, &section);
    }

    // Create pinfo (parameter info) entry 
    Properties pinfo(true); 
    pinfo.put("Id",          param._paramId);
    pinfo.put("Fname",       param._fname);
    pinfo.put("Description", param._description);

    /*
      Check that flags are set according to current rules
    */
    const Uint32 flags = param._flags;
    const Uint32 allowed_flags = (CI_ONLINE_UPDATEABLE | CI_CHECK_WRITABLE |
                                  CI_RESTART_SYSTEM | CI_RESTART_INITIAL);
    // Check that no other flags then the defined are set
    require((flags & ~allowed_flags) == 0);

    if (flags & CI_ONLINE_UPDATEABLE)
    {
      // Check that online updateable parameter does
      // not have any CI_RESTART_* flag(s)
      require((flags & CI_RESTART_INITIAL) == 0 &&
              (flags & CI_RESTART_SYSTEM) == 0);

      // Currently no online updatable parameters have been implemented
      require(false);
    }

    // only DB nodes should have CI_RESTART_*
    if ((flags & CI_RESTART_INITIAL) || (flags & CI_RESTART_SYSTEM))
      require(strcmp(param._section, DB_TOKEN) == 0);

    pinfo.put("Flags", flags);

    pinfo.put("Type",        param._type);

    const Status status = param._status;
    require(status == CI_USED ||
            status == CI_EXPERIMENTAL ||
            status == CI_DEPRICATED ||
            status == CI_NOTIMPLEMENTED ||
            status == CI_INTERNAL);
    pinfo.put("Status", status);

    switch (param._type) {
      case CI_BOOL:
      {
	bool tmp_bool;
	require(InitConfigFileParser::convertStringToBool(param._min, tmp_bool));
	pinfo.put64("Min", tmp_bool);
	require(InitConfigFileParser::convertStringToBool(param._max, tmp_bool));
	pinfo.put64("Max", tmp_bool);

        if(param._default == MANDATORY)
          pinfo.put("Mandatory", (Uint32)1);
        else if(param._default != UNDEFINED)
        {
          require(InitConfigFileParser::convertStringToBool(param._default,
                                                            tmp_bool));
          pinfo.put("Default", tmp_bool);
        }

	break;
      }
      case CI_INT:
      case CI_INT64:
      {
	Uint64 tmp_uint64;
	require(InitConfigFileParser::convertStringToUint64(param._min, tmp_uint64));
	pinfo.put64("Min", tmp_uint64);
	require(InitConfigFileParser::convertStringToUint64(param._max, tmp_uint64));
	pinfo.put64("Max", tmp_uint64);

        if(param._default == MANDATORY)
          pinfo.put("Mandatory", (Uint32)1);
        else if(param._default != UNDEFINED)
        {
          require(InitConfigFileParser::convertStringToUint64(param._default,
                                                              tmp_uint64));
          pinfo.put64("Default", tmp_uint64);
        }
	break;
      }
      case CI_SECTION:
	pinfo.put("SectionType", (Uint32)UintPtr(param._default));
	break;
      case CI_ENUM:
      {
        Properties values(true); // case insensitive
        // Put the list of allowed enum values in pinfo
        for (const Typelib* entry = ConfigInfo::getTypelibPtr(param);
             entry->name != 0; entry++)
          values.put(entry->name, entry->value);
        require(pinfo.put("values", &values));
        // fallthrough
      }
      case CI_STRING:
        if(param._default == MANDATORY)
          pinfo.put("Mandatory", (Uint32)1);
        else if(param._default != UNDEFINED)
          pinfo.put("Default", param._default);
	break;
    }

    // Check that pinfo is really new
    if (section->get(param._fname, &oldpinfo)) {
      ndbout << "Error: Parameter " << param._fname
	     << " defined twice in section " << param._section
	     << "." << endl;
      require(false);
    }
    
    // Add new pinfo to section
    section->put(param._fname, &pinfo);

    // Replace section with modified section
    m_info.put(param._section, section, true);
    delete section;
    
    if(param._type != ConfigInfo::CI_SECTION){
      Properties * p;
      if(!m_systemDefaults.getCopy(param._section, &p)){
	p = new Properties(true);
      }
      if(param._default != UNDEFINED &&
	 param._default != MANDATORY){
	switch (param._type)
        {
	  case CI_SECTION:
	    break;
	  case CI_ENUM:
	  case CI_STRING:
	    require(p->put(param._fname, param._default));
	    break;
	  case CI_BOOL:
	    {
	      require(InitConfigFileParser::convertStringToBool(param._default, default_bool));
	      require(p->put(param._fname, default_bool));

	      break;
	    }
	  case CI_INT:
	  case CI_INT64:
	    {
	      require(InitConfigFileParser::convertStringToUint64(param._default, default_uint64));
	      require(p->put64(param._fname, Uint64(default_uint64)));
	      break;
	    }
	}
      }
      require(m_systemDefaults.put(param._section, p, true));
      delete p;
    }
  }
  
  for (i=0; i<m_NoOfParams; i++) {
    if(m_ParamInfo[i]._section == NULL){
      ndbout << "Check that each entry has a section failed." << endl;
      ndbout << "Parameter \"" << m_ParamInfo[i]._fname << endl; 
      ndbout << "Edit file " << __FILE__ << "." << endl;
      require(false);
    }
    
    if(m_ParamInfo[i]._type == ConfigInfo::CI_SECTION)
      continue;

    const Properties * p = getInfo(m_ParamInfo[i]._section);
    if (!p || !p->contains(m_ParamInfo[i]._fname)) {
      ndbout << "Check that each pname has an fname failed." << endl;
      ndbout << "Parameter \"" << m_ParamInfo[i]._fname 
	     << "\" does not exist in section \"" 
	     << m_ParamInfo[i]._section << "\"." << endl;
      ndbout << "Edit file " << __FILE__ << "." << endl;
      require(false);
    }
  }

}

/****************************************************************************
 * Getters
 ****************************************************************************/
inline void warning(const char * src, const char * arg){
  ndbout << "Illegal call to ConfigInfo::" << src << "() - " << arg << endl;
  require(false);
}

const Properties * 
ConfigInfo::getInfo(const char * section) const {
  const Properties * p;
  if(!m_info.get(section, &p)){
    return 0;
    //    warning("getInfo", section);
  }
  return p;
}

const Properties * 
ConfigInfo::getDefaults(const char * section) const {
  const Properties * p;
  if(!m_systemDefaults.get(section, &p)){
    return 0;
    //warning("getDefaults", section);
  }
  return p;
}

static
Uint64
getInfoInt(const Properties * section, 
	   const char* fname, const char * type){
  Uint32 val32;
  const Properties * p;
  if (section->get(fname, &p) && p->get(type, &val32)) {
    return val32;
  }

  Uint64 val64;
  if(p && p->get(type, &val64)){
    return val64;
  }
  
  section->print();
  if(section->get(fname, &p)){
    p->print();
  }

  warning(type, fname);
  return 0;
}

static
const char *
getInfoString(const Properties * section, 
	      const char* fname, const char * type){
  const char* val;
  const Properties * p;
  if (section->get(fname, &p) && p->get(type, &val)) {
    return val;
  }
  warning(type, fname);
  return val;
}

Uint64
ConfigInfo::getMax(const Properties * section, const char* fname) const {
  return getInfoInt(section, fname, "Max");
}

Uint64
ConfigInfo::getMin(const Properties * section, const char* fname) const {
  return getInfoInt(section, fname, "Min");
}

Uint64
ConfigInfo::getDefault(const Properties * section, const char* fname) const {
  return getInfoInt(section, fname, "Default");
}

const char*
ConfigInfo::getDefaultString(const Properties * section,
                             const char* fname) const {
  return getInfoString(section, fname, "Default");
}

bool
ConfigInfo::hasDefault(const Properties * section, const char* fname) const {
  const Properties * p;
  require(section->get(fname, &p));
  return p->contains("Default");
}

bool
ConfigInfo::getMandatory(const Properties * section, const char* fname) const {
  const Properties * p;
  require(section->get(fname, &p));
  return p->contains("Mandatory");
}

const char*
ConfigInfo::getDescription(const Properties * section,
                           const char* fname) const {
  return getInfoString(section, fname, "Description");
}

bool
ConfigInfo::isSection(const char * section) const {
  for (int i = 0; i<m_noOfSectionNames; i++) {
    if(!strcasecmp(section, m_sectionNames[i])) return true;
  }
  return false;
}

const char*
ConfigInfo::nameToAlias(const char * name) {
  for (int i = 0; m_sectionNameAliases[i].name != 0; i++)
    if(!strcasecmp(name, m_sectionNameAliases[i].name))
      return m_sectionNameAliases[i].alias;
  return 0;
}

const char*
ConfigInfo::getAlias(const char * section) {
  for (int i = 0; m_sectionNameAliases[i].name != 0; i++)
    if(!strcasecmp(section, m_sectionNameAliases[i].alias))
      return m_sectionNameAliases[i].name;
  return 0;
}

const char*
ConfigInfo::sectionName(Uint32 section_type, Uint32 type) const {

  switch (section_type){
  case CFG_SECTION_SYSTEM:
    return "SYSTEM";
    break;

  case CFG_SECTION_NODE:
    switch(type){
    case NODE_TYPE_DB:
      return DB_TOKEN_PRINT;
      break;
    case NODE_TYPE_MGM:
      return MGM_TOKEN_PRINT;
      break;
    case NODE_TYPE_API:
      return API_TOKEN_PRINT;
      break;
    default:
      assert(false);
      break;
    }
    break;

  case CFG_SECTION_CONNECTION:
    switch(type){
    case CONNECTION_TYPE_TCP:
      return "TCP";
      break;
    case CONNECTION_TYPE_SHM:
      return "SHM";
      break;
    case CONNECTION_TYPE_SCI:
      return "SCI";
      break;
    default:
      assert(false);
      break;
    }
    break;

  default:
    assert(false);
    break;
  }

  return "<unknown section>";
}

const ConfigInfo::AliasPair
section2PrimaryKeys[]={
  {API_TOKEN, "NodeId"},
  {DB_TOKEN,  "NodeId"},
  {MGM_TOKEN, "NodeId"},
  {"TCP", "NodeId1,NodeId2"},
  {"SCI", "NodeId1,NodeId2"},
  {"SHM", "NodeId1,NodeId2"},
  {0, 0}
};

static const char*
sectionPrimaryKeys(const char * name) {
  for (int i = 0; section2PrimaryKeys[i].name != 0; i++)
    if(!strcasecmp(name, section2PrimaryKeys[i].name))
      return section2PrimaryKeys[i].alias;
  return 0;
}

bool
ConfigInfo::verify(const Properties * section, const char* fname, 
		   Uint64 value) const {
  Uint64 min, max;

  min = getInfoInt(section, fname, "Min");
  max = getInfoInt(section, fname, "Max");
  if(min > max){
    warning("verify", fname);
  }
  if (value >= min && value <= max)
    return true;
  else 
    return false;
}


bool
ConfigInfo::verify_enum(const Properties * section, const char* fname,
                        const char* value, Uint32& value_int) const {
  const Properties * p;
  const Properties * values;
  require(section->get(fname, &p));
  require(p->get("values", &values));

  if (values->get(value, &value_int))
    return true;
  return false;
}


void
ConfigInfo::get_enum_values(const Properties * section, const char* fname,
                      BaseString& list) const {
  const Properties * p;
  const Properties * values;
  require(section->get(fname, &p));
  require(p->get("values", &values));

  const char* separator = "";
  Properties::Iterator it(values);
  for (const char* name = it.first(); name != NULL; name = it.next())
  {
    list.appfmt("%s%s", separator, name);
    separator = " ";
  }
}


ConfigInfo::Type 
ConfigInfo::getType(const Properties * section, const char* fname) const {
  return (ConfigInfo::Type) getInfoInt(section, fname, "Type");
}

ConfigInfo::Status
ConfigInfo::getStatus(const Properties * section, const char* fname) const {
  return (ConfigInfo::Status) getInfoInt(section, fname, "Status");
}

Uint32
ConfigInfo::getFlags(const Properties* section, const char* fname) const {
  return (Uint32)getInfoInt(section, fname, "Flags");
}

/****************************************************************************
 * Printers
 ****************************************************************************/

class ConfigPrinter {
protected:
  FILE* m_out;
public:
  ConfigPrinter(FILE* out = stdout) :
    m_out(out)
    {}
  virtual ~ConfigPrinter() {};

  virtual void start() {}
  virtual void end() {}

  virtual void section_start(const char* name, const char* alias,
                             const char* primarykeys = NULL) {}
  virtual void section_end(const char* name) {}

  virtual void parameter(const char* section_name,
                         const Properties* section,
                         const char* param_name,
                         const ConfigInfo& info){}
};


class PrettyPrinter : public ConfigPrinter {
public:
  PrettyPrinter(FILE* out = stdout) : ConfigPrinter(out) {}
  virtual ~PrettyPrinter() {}

  virtual void section_start(const char* name, const char* alias,
                             const char* primarykeys = NULL) {
    fprintf(m_out, "****** %s ******\n\n", name);
  }

  virtual void parameter(const char* section_name,
                         const Properties* section,
                         const char* param_name,
                         const ConfigInfo& info){
    switch (info.getType(section, param_name)) {
    case ConfigInfo::CI_BOOL:
      fprintf(m_out, "%s (Boolean value)\n", param_name);
      fprintf(m_out, "%s\n", info.getDescription(section, param_name));

      if (info.getMandatory(section, param_name))
        fprintf(m_out, "MANDATORY (Legal values: Y, N)\n");
      else if (info.hasDefault(section, param_name))
      {
        if (info.getDefault(section, param_name) == false)
          fprintf(m_out, "Default: N (Legal values: Y, N)\n");
        else if (info.getDefault(section, param_name) == true)
          fprintf(m_out, "Default: Y (Legal values: Y, N)\n");
        else
          fprintf(m_out, "UNKNOWN\n");
      }
      fprintf(m_out, "\n");
      break;

    case ConfigInfo::CI_INT:
    case ConfigInfo::CI_INT64:
      fprintf(m_out, "%s (Non-negative Integer)\n", param_name);
      fprintf(m_out, "%s\n", info.getDescription(section, param_name));
      if (info.getMandatory(section, param_name))
        fprintf(m_out, "MANDATORY (");
      else if (info.hasDefault(section, param_name))
        fprintf(m_out, "Default: %llu (",
                info.getDefault(section, param_name));
      else
        fprintf(m_out, "(");
      fprintf(m_out, "Min: %llu, ", info.getMin(section, param_name));
      fprintf(m_out, "Max: %llu)\n", info.getMax(section, param_name));
      fprintf(m_out, "\n");
      break;

    case ConfigInfo::CI_ENUM:
    case ConfigInfo::CI_STRING:
      fprintf(m_out, "%s (String)\n", param_name);
      fprintf(m_out, "%s\n", info.getDescription(section, param_name));
      if (info.getMandatory(section, param_name))
        fprintf(m_out, "MANDATORY\n");
      else if (info.hasDefault(section, param_name))
        fprintf(m_out, "Default: %s\n",
              info.getDefaultString(section, param_name));
      fprintf(m_out, "\n");
      break;
    case ConfigInfo::CI_SECTION:
      break;
    }
  }
};


class XMLPrinter : public ConfigPrinter {
  int m_indent;

  void print_xml(const char* name, const Properties& pairs,
                 bool close = true) {
    const char* value;
    Properties::Iterator it(&pairs);
    for (int i= 0; i < m_indent; i++)
      fprintf(m_out, "  ");
    fprintf(m_out, "<%s", name);
    for (const char* name = it.first(); name != NULL; name = it.next()) {
      require(pairs.get(name, &value));
      fprintf(m_out, " %s=\"%s\"", name, value);
    }
    if (close)
      fprintf(m_out, "/");
    fprintf(m_out, ">\n");
  }

public:
  XMLPrinter(FILE* out = stdout) : ConfigPrinter(out), m_indent(0) {}
  virtual ~XMLPrinter() {
    assert(m_indent == 0);
  }

  virtual void start() {
    BaseString buf;
    Properties pairs;
    pairs.put("protocolversion", "1");
    pairs.put("ndbversionstring", ndbGetOwnVersionString());
    Uint32 ndbversion = ndbGetOwnVersion();
    buf.assfmt("%u", ndbversion);
    pairs.put("ndbversion", buf.c_str());
    buf.assfmt("%u", ndbGetMajor(ndbversion));
    pairs.put("ndbversionmajor", buf.c_str());
    buf.assfmt("%u", ndbGetMinor(ndbversion));
    pairs.put("ndbversionminor", buf.c_str());
    buf.assfmt("%u", ndbGetBuild(ndbversion));
    pairs.put("ndbversionbuild", buf.c_str());

    print_xml("configvariables", pairs, false);
    m_indent++;
  }
  virtual void end() {
    m_indent--;
    Properties pairs;
    print_xml("/configvariables", pairs, false);
  }

  virtual void section_start(const char* name, const char* alias,
                             const char* primarykeys = NULL) {
    Properties pairs;
    pairs.put("name", alias ? alias : name);
    if (primarykeys)
      pairs.put("primarykeys", primarykeys);
    print_xml("section", pairs, false);
    m_indent++;
  }
  virtual void section_end(const char* name) {
    m_indent--;
    Properties pairs;
    print_xml("/section", pairs, false);
  }

  virtual void parameter(const char* section_name,
                         const Properties* section,
                         const char* param_name,
                         const ConfigInfo& info){
    BaseString buf;
    Properties pairs;
    pairs.put("name", param_name);
    pairs.put("comment", info.getDescription(section, param_name));

    switch (info.getType(section, param_name)) {
    case ConfigInfo::CI_BOOL:
      pairs.put("type", "bool");

      if (info.getMandatory(section, param_name))
        pairs.put("mandatory", "true");
      else if (info.hasDefault(section, param_name))
      {
        if (info.getDefault(section, param_name) == false)
          pairs.put("default", "false");
        else if (info.getDefault(section, param_name) == true)
          pairs.put("default", "true");
      }
      break;

    case ConfigInfo::CI_INT:
    case ConfigInfo::CI_INT64:
      pairs.put("type", "unsigned");

      if (info.getMandatory(section, param_name))
        pairs.put("mandatory", "true");
      else if (info.hasDefault(section, param_name))
      {
        buf.assfmt("%llu", info.getDefault(section, param_name));
        pairs.put("default", buf.c_str());
      }
      buf.assfmt("%llu", info.getMin(section, param_name));
      pairs.put("min", buf.c_str());
      buf.assfmt("%llu", info.getMax(section, param_name));
      pairs.put("max", buf.c_str());
    break;

    case ConfigInfo::CI_ENUM:
    case ConfigInfo::CI_STRING:
      pairs.put("type", "string");

      if (info.getMandatory(section, param_name))
        pairs.put("mandatory", "true");
      else if (info.hasDefault(section, param_name))
        pairs.put("default", info.getDefaultString(section, param_name));
      break;

    case ConfigInfo::CI_SECTION:
      return; // Don't print anything for the section itself
    }

    // Get "check" flag(s)
    Uint32 flags = info.getFlags(section, param_name);
    buf.clear();
    if (flags & ConfigInfo::CI_CHECK_WRITABLE)
      buf.append("writable");

    if (buf.length())
      pairs.put("check", buf.c_str());

    // Get "restart" flag
    if (flags & ConfigInfo::CI_RESTART_SYSTEM)
      pairs.put("restart", "system");

    // Get "initial" flag
    if (flags & ConfigInfo::CI_RESTART_INITIAL)
      pairs.put("initial", "true");

    // Get "supported" flag
    Uint32 status = info.getStatus(section, param_name);
    buf.clear();
    if (status & ConfigInfo::CI_EXPERIMENTAL)
      buf.append("experimental");

    if (buf.length())
      pairs.put("supported", buf.c_str());

    print_xml("param", pairs);
  }
};

void ConfigInfo::print(const char* section) const {
  PrettyPrinter pretty_printer;
  print_impl(section, pretty_printer);
}

void ConfigInfo::print_xml(const char* section) const {
  XMLPrinter xml_printer;
  print_impl(section, xml_printer);
}


bool
ConfigInfo::is_internal_section(const Properties* sec) const
{
  /* Check if the section is marked as internal */
  Properties::Iterator it(sec);
  for (const char* n = it.first(); n != NULL; n = it.next()) {
    if (getStatus(sec, n) == ConfigInfo::CI_INTERNAL &&
        getType(sec, n) == ConfigInfo:: CI_SECTION)
      return true;
  }
  return false;
}


void ConfigInfo::print_impl(const char* section_filter,
                            ConfigPrinter& printer) const {
  printer.start();
  /* Iterate through all sections */
  Properties::Iterator it(&m_info);
  for (const char* s = it.first(); s != NULL; s = it.next()) {
    if (section_filter && strcmp(section_filter, s))
      continue; // Skip this section

    const Properties * sec = getInfo(s);

    if (is_internal_section(sec))
      continue; // Skip whole section

    const char* section_alias = nameToAlias(s);
    printer.section_start(s, section_alias, sectionPrimaryKeys(s));
 
    /* Iterate through all parameters in section */
    Properties::Iterator it(sec);
    for (const char* n = it.first(); n != NULL; n = it.next()) {
      // Skip entries with different F- and P-names
      if (getStatus(sec, n) == ConfigInfo::CI_INTERNAL) continue;
      if (getStatus(sec, n) == ConfigInfo::CI_DEPRICATED) continue;
      if (getStatus(sec, n) == ConfigInfo::CI_NOTIMPLEMENTED) continue;
      printer.parameter(s, sec, n, *this);
    }
    printer.section_end(s);

    // Print [<section> DEFAULT] for all sections but SYSTEM
    if (strcmp(s, "SYSTEM") == 0)
      continue; // Skip SYSTEM section

    BaseString default_section_name;
    default_section_name.assfmt("%s %s",
                                section_alias ? section_alias : s,
                                "DEFAULT");
    printer.section_start(s, default_section_name.c_str());

    /* Iterate through all parameters in section */
    for (const char* n = it.first(); n != NULL; n = it.next()) {
      // Skip entries with different F- and P-names
      if (getStatus(sec, n) == ConfigInfo::CI_INTERNAL) continue;
      if (getStatus(sec, n) == ConfigInfo::CI_DEPRICATED) continue;
      if (getStatus(sec, n) == ConfigInfo::CI_NOTIMPLEMENTED) continue;
      printer.parameter(s, sec, n, *this);
    }
    printer.section_end(s);

  }
  printer.end();
}



/****************************************************************************
 * Section Rules
 ****************************************************************************/

/**
 * Node rule: Add "Type" and update "NoOfNodes"
 */
bool
transformNode(InitConfigFileParser::Context & ctx, const char * data){

  Uint32 id, line;
  if(!ctx.m_currentSection->get("NodeId", &id) && !ctx.m_currentSection->get("Id", &id)){
    Uint32 nextNodeId= 1;
    ctx.m_userProperties.get("NextNodeId", &nextNodeId);
    id= nextNodeId;
    while (ctx.m_userProperties.get("AllocatedNodeId_", id, &line))
      id++;
    if (id != nextNodeId)
    {
      fprintf(stderr,"Cluster configuration warning line %d: "
	       "Could not use next node id %d for section [%s], "
	       "using next unused node id %d.\n",
	       ctx.m_sectionLineno, nextNodeId, ctx.fname, id);
    }
    ctx.m_currentSection->put("NodeId", id);
  } else if(ctx.m_userProperties.get("AllocatedNodeId_", id, &line)) {
    ctx.reportError("Duplicate nodeid in section "
		    "[%s] starting at line: %d. Previously used on line %d.",
		    ctx.fname, ctx.m_sectionLineno, line);
    return false;
  }

  if(id >= MAX_NODES)
  {
    ctx.reportError("too many nodes configured, only up to %d nodes supported.",
            MAX_NODES);
    return false;
  } 

  // next node id _always_ next numbers after last used id
  ctx.m_userProperties.put("NextNodeId", id+1, true);

  ctx.m_userProperties.put("AllocatedNodeId_", id, ctx.m_sectionLineno);
  BaseString::snprintf(ctx.pname, sizeof(ctx.pname), "Node_%d", id);
  
  ctx.m_currentSection->put("Type", ctx.fname);

  Uint32 nodes = 0;
  ctx.m_userProperties.get("NoOfNodes", &nodes);
  ctx.m_userProperties.put("NoOfNodes", ++nodes, true);

  /**
   * Update count (per type)
   */
  nodes = 0;
  ctx.m_userProperties.get(ctx.fname, &nodes);
  ctx.m_userProperties.put(ctx.fname, ++nodes, true);

  return true;
}

static bool checkLocalhostHostnameMix(InitConfigFileParser::Context & ctx, const char * data)
{
  DBUG_ENTER("checkLocalhostHostnameMix");
  const char * hostname= 0;
  ctx.m_currentSection->get("HostName", &hostname);
  if (hostname == 0 || hostname[0] == 0)
    DBUG_RETURN(true);

  Uint32 localhost_used= 0;
  if(!strcmp(hostname, "localhost") || !strcmp(hostname, "127.0.0.1")){
    localhost_used= 1;
    ctx.m_userProperties.put("$computer-localhost-used", localhost_used);
    if(!ctx.m_userProperties.get("$computer-localhost", &hostname))
      DBUG_RETURN(true);
  } else {
    ctx.m_userProperties.get("$computer-localhost-used", &localhost_used);
    ctx.m_userProperties.put("$computer-localhost", hostname);
  }

  if (localhost_used) {
    ctx.reportError("Mixing of localhost (default for [NDBD]HostName) with other hostname(%s) is illegal",
		    hostname);
    DBUG_RETURN(false);
  }

  DBUG_RETURN(true);
}

bool
fixNodeHostname(InitConfigFileParser::Context & ctx, const char * data)
{
  const char * hostname;
  DBUG_ENTER("fixNodeHostname");

  if (ctx.m_currentSection->get("HostName", &hostname))
    DBUG_RETURN(checkLocalhostHostnameMix(ctx,0));

  const char * compId;
  if(!ctx.m_currentSection->get("ExecuteOnComputer", &compId))
    DBUG_RETURN(true);
  
  const Properties * computer;
  char tmp[255];
  BaseString::snprintf(tmp, sizeof(tmp), "Computer_%s", compId);
  if(!ctx.m_config->get(tmp, &computer)){
    ctx.reportError("Computer \"%s\" not declared"
		    "- [%s] starting at line: %d",
		    compId, ctx.fname, ctx.m_sectionLineno);
    DBUG_RETURN(false);
  }
  
  if(!computer->get("HostName", &hostname)){
    ctx.reportError("HostName missing in [COMPUTER] (Id: %s) "
		    " - [%s] starting at line: %d",
		    compId, ctx.fname, ctx.m_sectionLineno);
    DBUG_RETURN(false);
  }
  
  require(ctx.m_currentSection->put("HostName", hostname));
  DBUG_RETURN(checkLocalhostHostnameMix(ctx,0));
}

bool
fixFileSystemPath(InitConfigFileParser::Context & ctx, const char * data){
  DBUG_ENTER("fixFileSystemPath");

  const char * path;
  if (ctx.m_currentSection->get("FileSystemPath", &path))
    DBUG_RETURN(true);

  if (ctx.m_currentSection->get("DataDir", &path)) {
    require(ctx.m_currentSection->put("FileSystemPath", path));
    DBUG_RETURN(true);
  }

  require(false);
  DBUG_RETURN(false);
}

bool
fixBackupDataDir(InitConfigFileParser::Context & ctx, const char * data){
  
  const char * path;
  if (ctx.m_currentSection->get("BackupDataDir", &path))
    return true;

  if (ctx.m_currentSection->get("FileSystemPath", &path)) {
    require(ctx.m_currentSection->put("BackupDataDir", path));
    return true;
  }

  require(false);
  return false;
}

/**
 * Connection rule: Check support of connection
 */
bool
checkConnectionSupport(InitConfigFileParser::Context & ctx, const char * data)
{
  int error= 0;
  if (strcasecmp("TCP",ctx.fname) == 0)
  {
    // always enabled
  }
  else if (strcasecmp("SHM",ctx.fname) == 0)
  {
#ifndef NDB_SHM_TRANSPORTER
    error= 1;
#endif
  }
  else if (strcasecmp("SCI",ctx.fname) == 0)
  {
#ifndef NDB_SCI_TRANSPORTER
    error= 1;
#endif
  }

  if (error)
  {
    ctx.reportError("Binary not compiled with this connection support, "
		    "[%s] starting at line: %d",
		    ctx.fname, ctx.m_sectionLineno);
    return false;
  }
  return true;
}

/**
 * Connection rule: Update "NoOfConnections"
 */
bool
transformConnection(InitConfigFileParser::Context & ctx, const char * data)
{
  Uint32 connections = 0;
  ctx.m_userProperties.get("NoOfConnections", &connections);
  BaseString::snprintf(ctx.pname, sizeof(ctx.pname), "Connection_%d", connections);
  ctx.m_userProperties.put("NoOfConnections", ++connections, true);
  
  ctx.m_currentSection->put("Type", ctx.fname);
  return true;
}

/**
 * System rule: Just add it
 */
bool
transformSystem(InitConfigFileParser::Context & ctx, const char * data){

  const char * name;
  if(!ctx.m_currentSection->get("Name", &name)){
    ctx.reportError("Mandatory parameter Name missing from section "
		    "[%s] starting at line: %d",
		    ctx.fname, ctx.m_sectionLineno);
    return false;
  }

  BaseString::snprintf(ctx.pname, sizeof(ctx.pname), "SYSTEM_%s", name);

  ctx.m_currentSection->put("Type", ctx.fname);
  
  return true;
}

/**
 * Computer rule: Update "NoOfComputers", add "Type"
 */
bool
transformComputer(InitConfigFileParser::Context & ctx, const char * data){
  const char * id;
  if(!ctx.m_currentSection->get("Id", &id)){
    ctx.reportError("Mandatory parameter Id missing from section "
		    "[%s] starting at line: %d",
		    ctx.fname, ctx.m_sectionLineno);
    return false;
  }
  BaseString::snprintf(ctx.pname, sizeof(ctx.pname), "Computer_%s", id);
  
  Uint32 computers = 0;
  ctx.m_userProperties.get("NoOfComputers", &computers);
  ctx.m_userProperties.put("NoOfComputers", ++computers, true);
  
  const char * hostname = 0;
  ctx.m_currentSection->get("HostName", &hostname);
  if(!hostname){
    return true;
  }
  
  return checkLocalhostHostnameMix(ctx,0);
}

/**
 * Apply default values
 */
void 
applyDefaultValues(InitConfigFileParser::Context & ctx,
		   const Properties * defaults)
{
  DBUG_ENTER("applyDefaultValues");
  if(defaults != NULL){
    Properties::Iterator it(defaults);

    for(const char * name = it.first(); name != NULL; name = it.next()){
      (void) ctx.m_info->getStatus(ctx.m_currentInfo, name);
      if(!ctx.m_currentSection->contains(name)){
	switch (ctx.m_info->getType(ctx.m_currentInfo, name)){
	case ConfigInfo::CI_ENUM:
	case ConfigInfo::CI_INT:
	case ConfigInfo::CI_BOOL:{
	  Uint32 val = 0;
	  require(defaults->get(name, &val));
	  ctx.m_currentSection->put(name, val);
          DBUG_PRINT("info",("%s=%d #default",name,val));
	  break;
	}
	case ConfigInfo::CI_INT64:{
	  Uint64 val = 0;
	  require(defaults->get(name, &val));
	  ctx.m_currentSection->put64(name, val);
          DBUG_PRINT("info",("%s=%lld #default",name,val));
	  break;
	}
	case ConfigInfo::CI_STRING:{
	  const char * val;
	  require(defaults->get(name, &val));
	  ctx.m_currentSection->put(name, val);
          DBUG_PRINT("info",("%s=%s #default",name,val));
	  break;
	}
	case ConfigInfo::CI_SECTION:
	  break;
        }
      }
#ifndef DBUG_OFF
      else
      {
        switch (ctx.m_info->getType(ctx.m_currentInfo, name)){
        case ConfigInfo::CI_INT:
        case ConfigInfo::CI_BOOL:{
          Uint32 val = 0;
          require(ctx.m_currentSection->get(name, &val));
          DBUG_PRINT("info",("%s=%d",name,val));
          break;
        }
        case ConfigInfo::CI_INT64:{
          Uint64 val = 0;
          require(ctx.m_currentSection->get(name, &val));
          DBUG_PRINT("info",("%s=%lld",name,val));
          break;
        }
        case ConfigInfo::CI_ENUM:
        case ConfigInfo::CI_STRING:{
          const char * val;
          require(ctx.m_currentSection->get(name, &val));
          DBUG_PRINT("info",("%s=%s",name,val));
          break;
        }
        case ConfigInfo::CI_SECTION:
          break;
        }
      }
#endif
    }
  }
  DBUG_VOID_RETURN;
}

bool
applyDefaultValues(InitConfigFileParser::Context & ctx, const char * data){
  
  if(strcmp(data, "user") == 0)
    applyDefaultValues(ctx, ctx.m_userDefaults);
  else if (strcmp(data, "system") == 0)
    applyDefaultValues(ctx, ctx.m_systemDefaults);
  else 
    return false;

  return true;
}

/**
 * Check that a section contains all MANDATORY parameters
 */
bool
checkMandatory(InitConfigFileParser::Context & ctx, const char * data){

  Properties::Iterator it(ctx.m_currentInfo);
  for(const char * name = it.first(); name != NULL; name = it.next()){
    const Properties * info = NULL;
    require(ctx.m_currentInfo->get(name, &info));
    Uint32 val;
    if(info->get("Mandatory", &val)){
      const char * fname;
      require(info->get("Fname", &fname));
      if(!ctx.m_currentSection->contains(fname)){
	ctx.reportError("Mandatory parameter %s missing from section "
			"[%s] starting at line: %d",
			fname, ctx.fname, ctx.m_sectionLineno);
	return false;
      }
    }
  }
  return true;
}

/**
 * Connection rule: Fix node id
 *
 * Transform a string "NodeidX" (e.g. "uppsala.32") 
 * into a Uint32 "NodeIdX" (e.g. 32) and a string "SystemX" (e.g. "uppsala").
 */
static bool fixNodeId(InitConfigFileParser::Context & ctx, const char * data)
{
  char buf[] = "NodeIdX";  buf[6] = data[sizeof("NodeI")];
  char sysbuf[] = "SystemX";  sysbuf[6] = data[sizeof("NodeI")];
  const char* nodeId;
  if(!ctx.m_currentSection->get(buf, &nodeId))
  {
    ctx.reportError("Mandatory parameter %s missing from section"
                    "[%s] starting at line: %d",
                    buf, ctx.fname, ctx.m_sectionLineno);
    return false;
  }

  char tmpLine[MAX_LINE_LENGTH];
  strncpy(tmpLine, nodeId, MAX_LINE_LENGTH);
  char* token1 = strtok(tmpLine, ".");
  char* token2 = strtok(NULL, ".");
  Uint32 id;
  
  if(!token1)
  {
    ctx.reportError("Value for mandatory parameter %s missing from section "
                    "[%s] starting at line: %d",
                    buf, ctx.fname, ctx.m_sectionLineno);
    return false;
  }
  if (token2 == NULL) {                // Only a number given
    errno = 0;
    char* p;
    id = strtol(token1, &p, 10);
    if (errno != 0 || id <= 0x0  || id > MAX_NODES)
    {
      ctx.reportError("Illegal value for mandatory parameter %s from section "
                    "[%s] starting at line: %d",
                    buf, ctx.fname, ctx.m_sectionLineno);
      return false;
    }
    require(ctx.m_currentSection->put(buf, id, true));
  } else {                             // A pair given (e.g. "uppsala.32")
    errno = 0;
    char* p;
    id = strtol(token2, &p, 10);
    if (errno != 0 || id <= 0x0  || id > MAX_NODES)
    {
      ctx.reportError("Illegal value for mandatory parameter %s from section "
                    "[%s] starting at line: %d",
                    buf, ctx.fname, ctx.m_sectionLineno);
      return false;
    }
    require(ctx.m_currentSection->put(buf, id, true));
    require(ctx.m_currentSection->put(sysbuf, token1));
  }
  return true;
}

/**
 * Connection rule: Fix hostname
 * 
 * Unless Hostname is not already specified, do steps:
 * -# Via Connection's NodeId lookup Node
 * -# Via Node's ExecuteOnComputer lookup Hostname
 * -# Add HostName to Connection
 */
static bool
fixHostname(InitConfigFileParser::Context & ctx, const char * data){
  
  char buf[] = "NodeIdX"; buf[6] = data[sizeof("HostNam")];
  char sysbuf[] = "SystemX"; sysbuf[6] = data[sizeof("HostNam")];
  
  if(!ctx.m_currentSection->contains(data)){
    Uint32 id = 0;
    require(ctx.m_currentSection->get(buf, &id));
    
    const Properties * node;
    if(!ctx.m_config->get("Node", id, &node))
    {
      ctx.reportError("Unknown node: \"%d\" specified in connection "
		      "[%s] starting at line: %d",
		      id, ctx.fname, ctx.m_sectionLineno);
      return false;
    }
    
    const char * hostname;
    require(node->get("HostName", &hostname));
    require(ctx.m_currentSection->put(data, hostname));
  }
  return true;
}

/**
 * Connection rule: Fix port number (using a port number adder)
 */
static bool
fixPortNumber(InitConfigFileParser::Context & ctx, const char * data){

  DBUG_ENTER("fixPortNumber");

  Uint32 id1, id2;
  const char *hostName1;
  const char *hostName2;
  require(ctx.m_currentSection->get("NodeId1", &id1));
  require(ctx.m_currentSection->get("NodeId2", &id2));
  require(ctx.m_currentSection->get("HostName1", &hostName1));
  require(ctx.m_currentSection->get("HostName2", &hostName2));
  DBUG_PRINT("info",("NodeId1=%d HostName1=\"%s\"",id1,hostName1));
  DBUG_PRINT("info",("NodeId2=%d HostName2=\"%s\"",id2,hostName2));

  const Properties *node1, *node2;
  require(ctx.m_config->get("Node", id1, &node1));
  require(ctx.m_config->get("Node", id2, &node2));

  const char *type1, *type2;
  require(node1->get("Type", &type1));
  require(node2->get("Type", &type2));

  /* add NodeIdServer info */
  {
    Uint32 nodeIdServer = id1 < id2 ? id1 : id2;
    if(strcmp(type1, API_TOKEN) == 0 || strcmp(type2, MGM_TOKEN) == 0)
      nodeIdServer = id2;
    else if(strcmp(type2, API_TOKEN) == 0 || strcmp(type1, MGM_TOKEN) == 0)
      nodeIdServer = id1;
    ctx.m_currentSection->put("NodeIdServer", nodeIdServer);

    if (id2 == nodeIdServer) {
      {
	const char *tmp= hostName1;
	hostName1= hostName2;
	hostName2= tmp;
      }
      {
	Uint32 tmp= id1;
	id1= id2;
	id2= tmp;
      }
      {
	const Properties *tmp= node1;
	node1= node2;
	node2= tmp;
      }
      {
	const char *tmp= type1;
	type1= type2;
	type2= tmp;
      }
    }
  }

  BaseString hostname(hostName1);
  
  if (hostname.c_str()[0] == 0) {
    ctx.reportError("Hostname required on nodeid %d since it will "
		    "act as server.", id1);
    DBUG_RETURN(false);
  }

  Uint32 bindAnyAddr = 0;
  node1->get("TcpBind_INADDR_ANY", &bindAnyAddr);
  if (bindAnyAddr)
  {
    ctx.m_currentSection->put("TcpBind_INADDR_ANY", 1, true);
  }
  
  Uint32 port= 0;
  if(strcmp(type1, MGM_TOKEN)==0)
    node1->get("PortNumber",&port);
  else if(strcmp(type2, MGM_TOKEN)==0)
    node2->get("PortNumber",&port);

  if (!port && 
      !node1->get("ServerPort", &port) &&
      !ctx.m_userProperties.get("ServerPort_", id1, &port))
  {
    Uint32 base= 0;
    /*
     * If the connection doesn't involve an mgm server,
     * and a default port number has been set, behave the old
     * way of allocating port numbers for transporters.
     */
    if(ctx.m_userDefaults && ctx.m_userDefaults->get("PortNumber", &base))
    {
      Uint32 adder= 0;
      {
	BaseString server_port_adder(hostname);
	server_port_adder.append("_ServerPortAdder");
	ctx.m_userProperties.get(server_port_adder.c_str(), &adder);
	ctx.m_userProperties.put(server_port_adder.c_str(), adder+1, true);
      }

      port= base + adder;
      ctx.m_userProperties.put("ServerPort_", id1, port);
    }
  }

  if(ctx.m_currentSection->contains("PortNumber")) {
    ndbout << "PortNumber should no longer be specificied "
	   << "per connection, please remove from config. "
	   << "Will be changed to " << port << endl;
    ctx.m_currentSection->put("PortNumber", port, true);
  } 
  else
  {
    ctx.m_currentSection->put("PortNumber", port);
  }

  DBUG_PRINT("info", ("connection %d-%d port %d host %s",
		      id1, id2, port, hostname.c_str()));

  DBUG_RETURN(true);
}

static bool 
fixShmUniqueId(InitConfigFileParser::Context & ctx, const char * data)
{
  DBUG_ENTER("fixShmUniqueId");
  Uint32 nodes= 0;
  ctx.m_userProperties.get(ctx.fname, &nodes);
  if (nodes == 1) // first management server
  {
    Uint32 portno= NDB_PORT;
    ctx.m_currentSection->get("PortNumber", &portno);
    ctx.m_userProperties.put("ShmUniqueId", portno);
  }
  DBUG_RETURN(true);
}

static 
bool 
fixShmKey(InitConfigFileParser::Context & ctx, const char *)
{
  DBUG_ENTER("fixShmKey");
  {
    static int last_signum= -1;
    Uint32 signum = 0;
    if(!ctx.m_currentSection->get("Signum", &signum))
    {
      if (signum <= 0)
      {
	  ctx.reportError("Unable to set default parameter for [SHM]Signum"
			  " please specify [SHM DEFAULT]Signum");
	  return false;
      }
      ctx.m_currentSection->put("Signum", signum);
      DBUG_PRINT("info",("Added Signum=%u", signum));
    }
    if ( last_signum != (int)signum && last_signum >= 0 )
    {
      ctx.reportError("All shared memory transporters must have same [SHM]Signum defined."
		      " Use [SHM DEFAULT]Signum");
      return false;
    }
    last_signum= (int)signum;
  }
  {
    Uint32 id1= 0, id2= 0, key= 0;
    require(ctx.m_currentSection->get("NodeId1", &id1));
    require(ctx.m_currentSection->get("NodeId2", &id2));
    if(!ctx.m_currentSection->get("ShmKey", &key))
    {
      require(ctx.m_userProperties.get("ShmUniqueId", &key));
      key= key << 16 | (id1 > id2 ? id1 << 8 | id2 : id2 << 8 | id1);
      ctx.m_currentSection->put("ShmKey", key);
      DBUG_PRINT("info",("Added ShmKey=0x%x", key));
    }
  }
  DBUG_RETURN(true);
}

/**
 * DB Node rule: Check various constraints
 */
static bool
checkDbConstraints(InitConfigFileParser::Context & ctx, const char *){

  Uint32 t1 = 0, t2 = 0;
  ctx.m_currentSection->get("MaxNoOfConcurrentOperations", &t1);
  ctx.m_currentSection->get("MaxNoOfConcurrentTransactions", &t2);
  
  if (t1 < t2) {
    ctx.reportError("MaxNoOfConcurrentOperations must be greater than "
		    "MaxNoOfConcurrentTransactions - [%s] starting at line: %d",
		    ctx.fname, ctx.m_sectionLineno);
    return false;
  }

  Uint32 replicas = 0, otherReplicas;
  ctx.m_currentSection->get("NoOfReplicas", &replicas);
  if(ctx.m_userProperties.get("NoOfReplicas", &otherReplicas)){
    if(replicas != otherReplicas){
      ctx.reportError("NoOfReplicas defined differently on different nodes"
		      " - [%s] starting at line: %d",
		      ctx.fname, ctx.m_sectionLineno);
      return false;
    }
  } else {
    ctx.m_userProperties.put("NoOfReplicas", replicas);
  }

  /**
   * In kernel, will calculate the MaxNoOfMeataTables use the following sum:
   * Uint32 noOfMetaTables = noOfTables + noOfOrderedIndexes + 
   *                         noOfUniqueHashIndexes + 2
   * 2 is the number of the SysTables.
   * So must check that the sum does't exceed the max value of Uint32.
   */
  Uint32 noOfTables = 0,
         noOfOrderedIndexes = 0,
         noOfUniqueHashIndexes = 0;
  ctx.m_currentSection->get("MaxNoOfTables", &noOfTables);
  ctx.m_currentSection->get("MaxNoOfOrderedIndexes", &noOfOrderedIndexes);
  ctx.m_currentSection->get("MaxNoOfUniqueHashIndexes", &noOfUniqueHashIndexes);

  Uint64 sum= (Uint64)noOfTables + noOfOrderedIndexes + noOfUniqueHashIndexes;
  
  if (sum > ((Uint32)~0 - 2)) {
    ctx.reportError("The sum of MaxNoOfTables, MaxNoOfOrderedIndexes and"
		    " MaxNoOfUniqueHashIndexes must not exceed %u - [%s]"
                    " starting at line: %d",
		    ((Uint32)~0 - 2), ctx.fname, ctx.m_sectionLineno);
    return false;
  } 

  return true;
}

#include <NdbThread.h>

static
bool
checkThreadPrioSpec(InitConfigFileParser::Context & ctx, const char * unused)
{
  (void)unused;
  const char * spec = 0;
  if (ctx.m_currentSection->get("HeartbeatThreadPriority", &spec))
  {
    int ret = NdbThread_SetHighPrioProperties(spec);
    NdbThread_SetHighPrioProperties(0); // reset
    if (ret)
    {
      ctx.reportError("Unable to parse HeartbeatThreadPriority: %s", spec);
      return false;
    }
    return true;
  }
  return true;
}

/**
 * Connection rule: Check varius constraints
 */
static bool
checkConnectionConstraints(InitConfigFileParser::Context & ctx, const char *){

  Uint32 id1 = 0, id2 = 0;
  ctx.m_currentSection->get("NodeId1", &id1);
  ctx.m_currentSection->get("NodeId2", &id2);
  
  if(id1 == id2){
    ctx.reportError("Illegal connection from node to itself"
		    " - [%s] starting at line: %d",
		    ctx.fname, ctx.m_sectionLineno);
    return false;
  }

  const Properties * node1;
  if(!ctx.m_config->get("Node", id1, &node1)){
    ctx.reportError("Connection refering to undefined node: %d"
		    " - [%s] starting at line: %d",
		    id1, ctx.fname, ctx.m_sectionLineno);
    return false;
  }

  const Properties * node2;
  if(!ctx.m_config->get("Node", id2, &node2)){
    ctx.reportError("Connection refering to undefined node: %d"
		    " - [%s] starting at line: %d",
		    id2, ctx.fname, ctx.m_sectionLineno);
    return false;
  }

  const char * type1;
  const char * type2;
  require(node1->get("Type", &type1));
  require(node2->get("Type", &type2));

  /**
   * Report error if the following are true
   * -# None of the nodes is of type DB
   * -# Not both of them are MGMs
   */
  if((strcmp(type1, DB_TOKEN) != 0 && strcmp(type2, DB_TOKEN) != 0) &&
     !(strcmp(type1, MGM_TOKEN) == 0 && strcmp(type2, MGM_TOKEN) == 0))
  {
    ctx.reportError("Invalid connection between node %d (%s) and node %d (%s)"
		    " - [%s] starting at line: %d",
		    id1, type1, id2, type2, 
		    ctx.fname, ctx.m_sectionLineno);
    return false;
  }

  return true;
}

/**
 * Connection rule: allow only one connection between each node pair.
 */
static bool
uniqueConnection(InitConfigFileParser::Context & ctx, const char * data)
{
  Uint32 lo_node, hi_node;
  BaseString key;       /* Properties key to identify this link */
  BaseString defn;      /* Value stored at key (used in error msgs) */
  
  /* This rule runs *after* fixNodeId, so it is guaranteed that the 
   NodeId1 and NodeId2 properties exist and contain integers */  
  require(ctx.m_currentSection->get("NodeId1", &lo_node) == true);
  require(ctx.m_currentSection->get("NodeId2", &hi_node) == true);
  
  if(lo_node > hi_node) /* sort the node ids, low-node-first */
  {
    const Uint32 tmp_node = hi_node;
    hi_node = lo_node;
    lo_node = tmp_node;
  }
  
  key.assfmt("Link_%d_%d", lo_node, hi_node);
  
  /* The property must not already exist */
  if(ctx.m_userProperties.contains(key.c_str()))
  {
    const char * old_defn;
    if(ctx.m_userProperties.get(key.c_str(), &old_defn))    
      ctx.reportError("%s connection is a duplicate of the existing %s",
                      data, old_defn);
    return false;
  }
  
  /* Set the unique link identifier property */
  defn.assfmt("%s link from line %d", data, ctx.m_sectionLineno);
  ctx.m_userProperties.put(key.c_str(), defn.c_str());
  
  return true;
}

static bool
checkTCPConstraints(InitConfigFileParser::Context & ctx, const char * data){
  
  const char * host;
  struct in_addr addr;
  if(ctx.m_currentSection->get(data, &host) && strlen(host) && 
     Ndb_getInAddr(&addr, host)){
    ctx.reportError("Unable to lookup/illegal hostname %s"
		    " - [%s] starting at line: %d",
		    host, ctx.fname, ctx.m_sectionLineno);
    return false;
  }
  return true;
}

static
bool
transform(InitConfigFileParser::Context & ctx,
	  Properties & dst, 
	  const char * oldName,
	  const char * newName,
	  double add, double mul){
  
  if(ctx.m_currentSection->contains(newName)){
    ctx.reportError("Both %s and %s specified"
		    " - [%s] starting at line: %d",
		    oldName, newName,
		    ctx.fname, ctx.m_sectionLineno);
    return false;
  }
  
  PropertiesType oldType;
  require(ctx.m_currentSection->getTypeOf(oldName, &oldType));
  ConfigInfo::Type newType = ctx.m_info->getType(ctx.m_currentInfo, newName);  

  if(!((oldType == PropertiesType_Uint32 || oldType == PropertiesType_Uint64) 
       && (newType == ConfigInfo::CI_INT || newType == ConfigInfo::CI_INT64 || newType == ConfigInfo::CI_BOOL))){
    ndbout << "oldType: " << (int)oldType << ", newType: " << (int)newType << endl;
    ctx.reportError("Unable to handle type conversion w.r.t deprication %s %s"
		    "- [%s] starting at line: %d",
		    oldName, newName,
		    ctx.fname, ctx.m_sectionLineno);
    return false;
  }
  Uint64 oldVal;
  require(ctx.m_currentSection->get(oldName, &oldVal));

  Uint64 newVal = (Uint64)((Int64)oldVal * mul + add);
  if(!ctx.m_info->verify(ctx.m_currentInfo, newName, newVal)){
    ctx.reportError("Unable to handle deprication, new value not within bounds"
		    "%s %s - [%s] starting at line: %d",
		    oldName, newName,
		    ctx.fname, ctx.m_sectionLineno);
    return false;
  }

  if(newType == ConfigInfo::CI_INT || newType == ConfigInfo::CI_BOOL){
    require(dst.put(newName, (Uint32)newVal));
  } else if(newType == ConfigInfo::CI_INT64) {
    require(dst.put64(newName, newVal));    
  }
  return true;
}

static bool
fixDepricated(InitConfigFileParser::Context & ctx, const char * data){
  const char * name;
  /**
   * Transform old values to new values
   * Transform new values to old values (backward compatible)
   */
  Properties tmp(true);
  Properties::Iterator it(ctx.m_currentSection);
  for (name = it.first(); name != NULL; name = it.next()) {
    const DepricationTransform * p = &f_deprication[0];
    while(p->m_section != 0){
      if(strcmp(p->m_section, ctx.fname) == 0){
	double mul = p->m_mul;
	double add = p->m_add;
	if(strcasecmp(name, p->m_oldName) == 0){
	  if(!transform(ctx, tmp, name, p->m_newName, add, mul)){
	    return false;
	  }
	} else if(strcasecmp(name, p->m_newName) == 0) {
	  if(!transform(ctx, tmp, name, p->m_oldName, -add/mul,1.0/mul)){
	    return false;
	  }
	}
      }
      p++;
    }
  }
  
  Properties::Iterator it2(&tmp);
  for (name = it2.first(); name != NULL; name = it2.next()) {
    PropertiesType type;
    require(tmp.getTypeOf(name, &type));
    switch(type){
    case PropertiesType_Uint32:{
      Uint32 val;
      require(tmp.get(name, &val));
      require(ctx.m_currentSection->put(name, val));
      break;
    }
    case PropertiesType_char:{
      const char * val;
      require(tmp.get(name, &val));
      require(ctx.m_currentSection->put(name, val));
      break;
    }
    case PropertiesType_Uint64:{
      Uint64 val;
      require(tmp.get(name, &val));
      require(ctx.m_currentSection->put64(name, val));
      break;
    }
    case PropertiesType_Properties:
    default:
      require(false);
    }
  }
  return true;
}

static bool
saveInConfigValues(InitConfigFileParser::Context & ctx, const char * data){
  const Properties * sec;
  if(!ctx.m_currentInfo->get(ctx.fname, &sec)){
    require(false);
    return false;
  }
  
  do {
    const char *secName;
    Uint32 id, status, typeVal;
    require(sec->get("Fname", &secName));
    require(sec->get("Id", &id));
    require(sec->get("Status", &status));
    require(sec->get("SectionType", &typeVal));
    
    if(id == KEY_INTERNAL || status == ConfigInfo::CI_INTERNAL){
      ndbout_c("skipping section %s", ctx.fname);
      break;
    }

    Uint32 no = 0;
    ctx.m_userProperties.get("$Section", id, &no);
    ctx.m_userProperties.put("$Section", id, no+1, true);
    
    ctx.m_configValues.openSection(id, no);
    ctx.m_configValues.put(CFG_TYPE_OF_SECTION, typeVal);
    
    Properties::Iterator it(ctx.m_currentSection);
    for (const char* n = it.first(); n != NULL; n = it.next()) {
      const Properties * info;
      if(!ctx.m_currentInfo->get(n, &info))
	continue;

      id = 0;
      info->get("Id", &id);
      
      if(id == KEY_INTERNAL)
	continue;

      bool ok = true;
      PropertiesType type;
      require(ctx.m_currentSection->getTypeOf(n, &type));
      switch(type){
      case PropertiesType_Uint32:{
	Uint32 val;
	require(ctx.m_currentSection->get(n, &val));
	ok = ctx.m_configValues.put(id, val);
	break;
      }
      case PropertiesType_Uint64:{
	Uint64 val;
	require(ctx.m_currentSection->get(n, &val));
	ok = ctx.m_configValues.put64(id, val);
	break;
      }
      case PropertiesType_char:{
	const char * val;
	require(ctx.m_currentSection->get(n, &val));
	ok = ctx.m_configValues.put(id, val);
	break;
      }
      default:
	require(false);
      }
      require(ok);
    }
    ctx.m_configValues.closeSection();
  } while(0);
  return true;
}


static bool
add_system_section(Vector<ConfigInfo::ConfigRuleSection>&sections,
                   struct InitConfigFileParser::Context &ctx,
                   const char * rule_data)
{
  if (!ctx.m_userProperties.contains("SYSTEM")) {
    ConfigInfo::ConfigRuleSection s;

    // Generate a unique name for this new cluster
    time_t now = ::time((time_t*)NULL);
    struct tm* tm_now = ::localtime(&now);

    char name_buf[18];
    BaseString::snprintf(name_buf, sizeof(name_buf),
                         "MC_%d%.2d%.2d%.2d%.2d%.2d",
                         tm_now->tm_year + 1900,
                         tm_now->tm_mon + 1,
                         tm_now->tm_mday,
                         tm_now->tm_hour,
                         tm_now->tm_min,
                         tm_now->tm_sec);

    s.m_sectionType = BaseString("SYSTEM");
    s.m_sectionData = new Properties(true);
    s.m_sectionData->put("Name", name_buf);
    s.m_sectionData->put("Type", "SYSTEM");

    // ndbout_c("Generated new SYSTEM section with name '%s'", name_buf);

    sections.push_back(s);
  }
  return true;
}


static bool
sanity_checks(Vector<ConfigInfo::ConfigRuleSection>&sections, 
	      struct InitConfigFileParser::Context &ctx, 
	      const char * rule_data)
{
  Uint32 db_nodes = 0;
  Uint32 mgm_nodes = 0;
  Uint32 api_nodes = 0;
  if (!ctx.m_userProperties.get("DB", &db_nodes)) {
    ctx.reportError("At least one database node (ndbd) should be defined in config file");
    return false;
  }
  if (!ctx.m_userProperties.get("MGM", &mgm_nodes)) {
    ctx.reportError("At least one management server node (ndb_mgmd) should be defined in config file");
    return false;
  }
  if (!ctx.m_userProperties.get("API", &api_nodes)) {
    ctx.reportError("At least one application node (for the mysqld) should be defined in config file");
    return false;
  }
  return true;
}

static
int
check_connection(struct InitConfigFileParser::Context &ctx,
		 const char * map,
		 Uint32 nodeId1, const char * hostname,
		 Uint32 nodeId2)
{
  Bitmask<(MAX_NODES+31)/32> bitmap;

  BaseString str(map);
  Vector<BaseString> arr;
  str.split(arr, ",");
  for (Uint32 i = 0; i<arr.size(); i++)
  {
    char *endptr = 0;
    long val = strtol(arr[i].c_str(), &endptr, 10);
    if (*endptr)
    {
      ctx.reportError("Unable to parse ConnectionMap(\"%s\" for "
		      "node: %d, hostname: %s",
		      map, nodeId1, hostname);
      return -1;
    }
    if (! (val > 0 && val < MAX_NDB_NODES))
    {
      ctx.reportError("Invalid node in in ConnectionMap(\"%s\" for "
		      "node: %d, hostname: %s",
		      map, nodeId1, hostname);
      return -1;
    }
    bitmap.set(val);
  }
  return bitmap.get(nodeId2);
}

static
bool
add_a_connection(Vector<ConfigInfo::ConfigRuleSection>&sections,
		 struct InitConfigFileParser::Context &ctx,
		 Uint32 nodeId1, Uint32 nodeId2, bool use_shm)
{
  int ret;
  ConfigInfo::ConfigRuleSection s;
  const char * map = 0;
  const char *hostname1= 0, *hostname2= 0;
  const Properties *tmp;
  
  Uint32 wan = 0;
  require(ctx.m_config->get("Node", nodeId1, &tmp));
  tmp->get("HostName", &hostname1);
  if (!wan)
  {
    tmp->get("wan", &wan);
  }

  if (tmp->get("ConnectionMap", &map))
{
    if ((ret = check_connection(ctx, map, nodeId1, hostname1, nodeId2)) != 1)
    {
      return ret == 0 ? true : false;
    }
  }

  require(ctx.m_config->get("Node", nodeId2, &tmp));
  tmp->get("HostName", &hostname2);
  if (!wan)
  {
    tmp->get("wan", &wan);
  }
  
  if (tmp->get("ConnectionMap", &map))
  {
    if ((ret = check_connection(ctx, map, nodeId2, hostname2, nodeId1)) != 1)
    {
      return ret == 0 ? true : false;
    }
  }
  
  char buf[16];
  s.m_sectionData= new Properties(true);
  BaseString::snprintf(buf, sizeof(buf), "%u", nodeId1);
  s.m_sectionData->put("NodeId1", buf);
  BaseString::snprintf(buf, sizeof(buf), "%u", nodeId2);
  s.m_sectionData->put("NodeId2", buf);

  if (use_shm &&
      hostname1 && hostname1[0] &&
      hostname2 && hostname2[0] &&
      strcmp(hostname1,hostname2) == 0)
  {
    s.m_sectionType= BaseString("SHM");
    DBUG_PRINT("info",("adding SHM connection %d %d",nodeId1,nodeId2));
  }
  else
  {
    s.m_sectionType= BaseString("TCP");
    DBUG_PRINT("info",("adding TCP connection %d %d",nodeId1,nodeId2));

    if (wan)
    {
      s.m_sectionData->put("TCP_RCV_BUF_SIZE", 4194304);
      s.m_sectionData->put("TCP_SND_BUF_SIZE", 4194304);
      s.m_sectionData->put("TCP_MAXSEG_SIZE", 61440);
    }
  }
  
  sections.push_back(s);
  return true;
}

static bool
add_node_connections(Vector<ConfigInfo::ConfigRuleSection>&sections, 
  struct InitConfigFileParser::Context &ctx, 
  const char * rule_data)
{
  DBUG_ENTER("add_node_connections");
  Uint32 i;
  Properties * props= ctx.m_config;
  Properties p_connections(true);
  Properties p_connections2(true);

  for (i = 0;; i++){
    const Properties * tmp;
    Uint32 nodeId1, nodeId2;

    if(!props->get("Connection", i, &tmp)) break;

    if(!tmp->get("NodeId1", &nodeId1)) continue;
    p_connections.put("", nodeId1, nodeId1);
    if(!tmp->get("NodeId2", &nodeId2)) continue;
    p_connections.put("", nodeId2, nodeId2);

    p_connections2.put("", nodeId1 + (nodeId2<<16), nodeId1);
    p_connections2.put("", nodeId2 + (nodeId1<<16), nodeId2);
  }

  Uint32 nNodes;
  ctx.m_userProperties.get("NoOfNodes", &nNodes);

  Properties p_db_nodes(true);
  Properties p_api_nodes(true);
  Properties p_mgm_nodes(true);

  Uint32 i_db= 0, i_api= 0, i_mgm= 0, n;
  for (i= 0, n= 0; n < nNodes; i++){
    const Properties * tmp;
    if(!props->get("Node", i, &tmp)) continue;
    n++;

    const char * type;
    if(!tmp->get("Type", &type)) continue;

    if (strcmp(type,DB_TOKEN) == 0)
      p_db_nodes.put("", i_db++, i);
    else if (strcmp(type,API_TOKEN) == 0)
      p_api_nodes.put("", i_api++, i);
    else if (strcmp(type,MGM_TOKEN) == 0)
      p_mgm_nodes.put("", i_mgm++, i);
  }

  Uint32 nodeId1, nodeId2, dummy;

  // DB -> DB
  for (i= 0; p_db_nodes.get("", i, &nodeId1); i++){
    for (Uint32 j= i+1;; j++){
      if(!p_db_nodes.get("", j, &nodeId2)) break;
      if(!p_connections2.get("", nodeId1+(nodeId2<<16), &dummy)) 
      {
	if (!add_a_connection(sections,ctx,nodeId1,nodeId2,false))
	  goto err;
      }
    }
  }

  // API -> DB
  for (i= 0; p_api_nodes.get("", i, &nodeId1); i++){
    if(!p_connections.get("", nodeId1, &dummy)) {
      for (Uint32 j= 0;; j++){
	if(!p_db_nodes.get("", j, &nodeId2)) break;
	if (!add_a_connection(sections,ctx,nodeId1,nodeId2,false))
	  goto err;
      }
    }
  }

  // MGM -> DB
  for (i= 0; p_mgm_nodes.get("", i, &nodeId1); i++){
    if(!p_connections.get("", nodeId1, &dummy)) {
      for (Uint32 j= 0;; j++){
	if(!p_db_nodes.get("", j, &nodeId2)) break;
	if (!add_a_connection(sections,ctx,nodeId1,nodeId2,0))
	  goto err;
      }
    }
  }

  // MGM -> MGM
  for (i= 0; p_mgm_nodes.get("", i, &nodeId1); i++){
    for (Uint32 j= i+1;; j++){
      if(!p_mgm_nodes.get("", j, &nodeId2)) break;
      if(!p_connections2.get("", nodeId1+(nodeId2<<16), &dummy))
      {
	if (!add_a_connection(sections,ctx,nodeId1,nodeId2,0))
	  goto err;
     }
    }
  }

  DBUG_RETURN(true);
err:
  DBUG_RETURN(false);
}

static bool set_connection_priorities(Vector<ConfigInfo::ConfigRuleSection>&sections, 
				 struct InitConfigFileParser::Context &ctx, 
				 const char * rule_data)
{
  DBUG_ENTER("set_connection_priorities");
  DBUG_RETURN(true);
}

static bool
check_node_vs_replicas(Vector<ConfigInfo::ConfigRuleSection>&sections, 
		       struct InitConfigFileParser::Context &ctx, 
		       const char * rule_data)
{
  Uint32 i, n;
  Uint32 n_nodes;
  Uint32 replicas= 0;
  Uint32 db_host_count= 0;
  bool  with_arbitration_rank= false;
  ctx.m_userProperties.get("NoOfNodes", &n_nodes);
  ctx.m_userProperties.get("NoOfReplicas", &replicas);

  /**
   * Register user supplied values
   */
  Uint8 ng_cnt[MAX_NDB_NODES];
  Bitmask<(MAX_NDB_NODES+31)/32> nodes_wo_ng;
  bzero(ng_cnt, sizeof(ng_cnt));

  for (i= 0, n= 0; n < n_nodes; i++)
  {
    const Properties * tmp;
    if(!ctx.m_config->get("Node", i, &tmp)) continue;
    n++;

    const char * type;
    if(!tmp->get("Type", &type)) continue;

    if (strcmp(type,DB_TOKEN) == 0)
    {
      Uint32 id;
      tmp->get("NodeId", &id);

      Uint32 ng;
      if (tmp->get("Nodegroup", &ng))
      {
        if (ng == NDB_NO_NODEGROUP)
        {
          break;
        }
        else if (ng >= MAX_NDB_NODES)
        {
          ctx.reportError("Invalid nodegroup %u for node %u",
                          ng, id);
          return false;
        }
        ng_cnt[ng]++;
      }
      else
      {
        nodes_wo_ng.set(i);
      }
    }
  }

  /**
   * Auto-assign nodegroups if user didnt
   */
  Uint32 next_ng = 0;
  for (;ng_cnt[next_ng] >= replicas; next_ng++);
  for (i = nodes_wo_ng.find(0); i!=BitmaskImpl::NotFound;
       i = nodes_wo_ng.find(i + 1))
  {
    Properties* tmp = 0;
    ctx.m_config->getCopy("Node", i, &tmp);

    tmp->put("Nodegroup", next_ng, true);
    ctx.m_config->put("Node", i, tmp, true);
    ng_cnt[next_ng]++;

    Uint32 id;
    tmp->get("NodeId", &id);

    for (;ng_cnt[next_ng] >= replicas; next_ng++);

    delete tmp;
  }

  /**
   * Check node vs replicas
   */
  for (i = 0; i<MAX_NDB_NODES; i++)
  {
    if (ng_cnt[i] != 0 && ng_cnt[i] != (Uint8)replicas)
    {
      ctx.reportError("Nodegroup %u has %u members, NoOfReplicas=%u",
                      i, ng_cnt[i], replicas);
      return false;
    }
  }

  // check that node groups and arbitrators are ok
  // just issue warning if not
  if(replicas > 1){
    Properties p_db_hosts(true); // store hosts which db nodes run on
    Properties p_arbitrators(true); // store hosts which arbitrators run on
    // arbitrator should not run together with db node on same host
    Uint32 group= 0, i_group= 0;
    BaseString node_group_warning, arbitration_warning;
    const char *arbit_warn_fmt=
      "\n  arbitrator with id %d and db node with id %d on same host %s";
    const char *arbit_warn_fmt2=
      "\n  arbitrator with id %d has no hostname specified";

    ctx.m_userProperties.get("NoOfNodes", &n_nodes);
    for (i= 0, n= 0; n < n_nodes; i++){
      const Properties * tmp;
      if(!ctx.m_config->get("Node", i, &tmp)) continue;
      n++;

      const char * type;
      if(!tmp->get("Type", &type)) continue;

      const char* host= 0;
      tmp->get("HostName", &host);

      if (strcmp(type,DB_TOKEN) == 0)
      { 
        { 
          Uint32 ii; 
          if (!p_db_hosts.get(host,&ii)) 
            db_host_count++; 
          p_db_hosts.put(host,i); 
          if (p_arbitrators.get(host,&ii)) 
          { 
            arbitration_warning.appfmt(arbit_warn_fmt, ii, i, host); 
            p_arbitrators.remove(host); // only one warning per db node 
          } 
        } 
        { 
          unsigned j; 
          BaseString str, str2; 
          str.assfmt("#group%d_",group); 
          p_db_hosts.put(str.c_str(),i_group,host); 
          str2.assfmt("##group%d_",group); 
          p_db_hosts.put(str2.c_str(),i_group,i); 
          for (j= 0; j < i_group; j++) 
          { 
            const char *other_host; 
            p_db_hosts.get(str.c_str(),j,&other_host); 
            if (strcmp(host,other_host) == 0) { 
              unsigned int other_i, c= 0; 
              p_db_hosts.get(str2.c_str(),j,&other_i); 
              p_db_hosts.get(str.c_str(),&c); 
              if (c == 0) // first warning in this node group 
                node_group_warning.appfmt("  Node group %d", group); 
              c|= 1 << j; 
              p_db_hosts.put(str.c_str(),c); 
              node_group_warning.appfmt(",\n    db node with id %d and id %d " 
              "on same host %s", other_i, i, host); 
            } 
          } 
          i_group++; 
          DBUG_ASSERT(i_group <= replicas); 
          if (i_group == replicas) 
          { 
            unsigned c= 0; 
            p_db_hosts.get(str.c_str(),&c); 
            if (c+1 == (1u << (replicas-1))) // all nodes on same machine 
              node_group_warning.append(".\n    Host failure will " 
              "cause complete cluster shutdown."); 
            else if (c > 0) 
              node_group_warning.append(".\n    Host failure may " 
              "cause complete cluster shutdown."); 
            group++; 
            i_group= 0; 
          } 
        }
      }
      else if (strcmp(type,API_TOKEN) == 0 ||
	       strcmp(type,MGM_TOKEN) == 0)
      { 
        Uint32 rank; 
        if(tmp->get("ArbitrationRank", &rank) && rank > 0) 
        { 
          with_arbitration_rank = true;  //check whether MGM or API node configured with rank >0 
          if(host && host[0] != 0) 
          { 
            Uint32 ii; 
            p_arbitrators.put(host,i); 
            if (p_db_hosts.get(host,&ii)) 
            { 
              arbitration_warning.appfmt(arbit_warn_fmt, i, ii, host); 
            } 
          } 
          else 
          { 
            arbitration_warning.appfmt(arbit_warn_fmt2, i); 
          } 
        }
      }
    }
    if (db_host_count > 1 && node_group_warning.length() > 0)
      ctx.reportWarning("Cluster configuration warning:\n%s",node_group_warning.c_str());
    if (!with_arbitration_rank) 
    {
      ctx.reportWarning("Cluster configuration warning:" 
         "\n  Neither %s nor %s nodes are configured with arbitrator,"
         "\n  may cause complete cluster shutdown in case of host failure.", 
         MGM_TOKEN, API_TOKEN);
    }
    if (db_host_count > 1 && arbitration_warning.length() > 0)
      ctx.reportWarning("Cluster configuration warning:%s%s",arbitration_warning.c_str(),
	       "\n  Running arbitrator on the same host as a database node may"
	       "\n  cause complete cluster shutdown in case of host failure.");
  }
  return true;
}

<<<<<<< HEAD

ConfigInfo::ParamInfoIter::ParamInfoIter(const ConfigInfo& info,
                                         Uint32 section,
                                         Uint32 section_type) :
  m_info(info),
  m_section_name(NULL),
  m_curr_param(0)
{
  /* Find the section's name */
  for (int j=0; j<info.m_NoOfParams; j++) {
    const ConfigInfo::ParamInfo & param = info.m_ParamInfo[j];
    if (param._type == ConfigInfo::CI_SECTION &&
        param._paramId == section &&
        (section_type == ~(Uint32)0 || 
         ConfigInfo::getSectionType(param) == section_type))
    {
      m_section_name= param._section;
      return;
    }
  }
  abort();
}


const ConfigInfo::ParamInfo*
ConfigInfo::ParamInfoIter::next(void) {
  assert(m_curr_param < m_info.m_NoOfParams);
  do {
    /*  Loop through the parameter and return a pointer to the next found */
    const ConfigInfo::ParamInfo* param = &m_info.m_ParamInfo[m_curr_param++];
    if (strcmp(param->_section, m_section_name) == 0 &&
        param->_type != ConfigInfo::CI_SECTION)
      return param;
  }
  while (m_curr_param<m_info.m_NoOfParams);

  return NULL;
}


static bool
is_name_in_list(const char* name, Vector<BaseString>& list)
{
  for (Uint32 i = 0; i<list.size(); i++)
  {
    if (strstr(name, list[i].c_str()))
      return true;
  }
  return false;
}


static
bool
saveSectionsInConfigValues(Vector<ConfigInfo::ConfigRuleSection>& notused,
                           struct InitConfigFileParser::Context &ctx,
                           const char * rule_data)
{
  if (rule_data == 0)
    return true;

  BaseString sections(rule_data);
  Vector<BaseString> list;
  sections.split(list, ",");

  Properties::Iterator it(ctx.m_config);

  {
    // Estimate size of Properties when saved as ConfigValues
    // and expand ConfigValues to that size in order to avoid
    // the need of allocating memory and copying from new to old
    Uint32 keys = 0;
    Uint64 data_sz = 0;
    for (const char * name = it.first(); name != 0; name = it.next())
    {
      PropertiesType pt;
      if (is_name_in_list(name, list) &&
          ctx.m_config->getTypeOf(name, &pt) &&
          pt == PropertiesType_Properties)
      {
        const Properties* tmp;
        require(ctx.m_config->get(name, &tmp) != 0);

        keys += 2; // openSection(key + no)
        keys += 1; // CFG_TYPE_OF_SECTION

        Properties::Iterator it2(tmp);
        for (const char * name2 = it2.first(); name2 != 0; name2 = it2.next())
        {
          keys++;
          require(tmp->getTypeOf(name2, &pt) != 0);
          switch(pt){
          case PropertiesType_char:
            const char* value;
            require(tmp->get(name2, &value) != 0);
            data_sz += 1 + ((strlen(value) + 3) / 4);
            break;

          case PropertiesType_Uint32:
            data_sz += 1;
            break;

          case PropertiesType_Uint64:
            data_sz += 2;
            break;

          case PropertiesType_Properties:
          default:
            require(false);
            break;
          }
        }
      }
    }

    assert(data_sz >> 32 == 0);
    ctx.m_configValues.expand(keys, Uint32(data_sz));
  }

  for (const char * name = it.first(); name != 0; name = it.next())
  {
    PropertiesType pt;
    if (is_name_in_list(name, list) &&
        ctx.m_config->getTypeOf(name, &pt) &&
        pt == PropertiesType_Properties)
    {
      const char * type;
      const Properties* tmp;
      require(ctx.m_config->get(name, &tmp) != 0);
      require(tmp->get("Type", &type) != 0);
      require((ctx.m_currentInfo = ctx.m_info->getInfo(type)) != 0);
      ctx.m_currentSection = const_cast<Properties*>(tmp);
      BaseString::snprintf(ctx.fname, sizeof(ctx.fname), type);
      saveInConfigValues(ctx, 0);
    }
  }
=======
static bool
check_mutually_exclusive(Vector<ConfigInfo::ConfigRuleSection>&sections, 
                         struct InitConfigFileParser::Context &ctx, 
                         const char * rule_data)
{
  /* This rule checks for configuration settings that are 
   * mutually exclusive and rejects them
   */

  //ctx.m_userProperties.print(stderr);

  Uint32 numNodes, n;
  ctx.m_userProperties.get("NoOfNodes", &numNodes);
  
  for (n=0; n < numNodes; n++)
  {
    const Properties* nodeProperties;
    if (!ctx.m_config->get("Node", n, &nodeProperties)) continue;

    //nodeProperties->print(stderr);

    const char* nodeType;
    if (unlikely(!nodeProperties->get("Type", &nodeType)))
    {
      ctx.reportError("Missing nodeType for node %u", n);
      return false;
    }
    
    if (strcmp(nodeType,DB_TOKEN) == 0)
    {
      {
        /* StopOnError related cross-checks */ 
        Uint32 stopOnError;
        Uint32 maxStartFailRetries;
        Uint32 startFailRetryDelay;
        
        if (unlikely(!nodeProperties->get("StopOnError", &stopOnError)))
        {
          ctx.reportError("Missing StopOnError setting for node %u", n);
          return false;
        }
        
        if (unlikely(!nodeProperties->get("MaxStartFailRetries", &maxStartFailRetries)))
        {
          ctx.reportError("Missing MaxStartFailRetries setting");
          return false;
        }
        
        if (unlikely(!nodeProperties->get("StartFailRetryDelay", &startFailRetryDelay)))
        {
          ctx.reportError("Missing StartFailRetryDelay setting");
          return false;
        }
    
        if (unlikely(((stopOnError != 0) &&
                      ((maxStartFailRetries != 3) ||
                       (startFailRetryDelay != 0)))))
        {
          ctx.reportError("Non default settings for MaxStartFailRetries "
                          "or StartFailRetryDelay with StopOnError != 0");
          return false;
        }
      }
    } /* DB_TOKEN */
  } /* for nodes */
>>>>>>> 11d73612

  return true;
}

<<<<<<< HEAD

=======
>>>>>>> 11d73612
template class Vector<ConfigInfo::ConfigRuleSection>;
#endif /* NDB_MGMAPI */<|MERGE_RESOLUTION|>--- conflicted
+++ resolved
@@ -219,11 +219,8 @@
   { add_node_connections, 0 },
   { set_connection_priorities, 0 },
   { check_node_vs_replicas, 0 },
-<<<<<<< HEAD
+  { check_mutually_exclusive, 0 },
   { saveSectionsInConfigValues, "SYSTEM,Node,Connection" },
-=======
-  { check_mutually_exclusive, 0 },
->>>>>>> 11d73612
   { 0, 0 }
 };
 	  
@@ -5178,144 +5175,6 @@
   return true;
 }
 
-<<<<<<< HEAD
-
-ConfigInfo::ParamInfoIter::ParamInfoIter(const ConfigInfo& info,
-                                         Uint32 section,
-                                         Uint32 section_type) :
-  m_info(info),
-  m_section_name(NULL),
-  m_curr_param(0)
-{
-  /* Find the section's name */
-  for (int j=0; j<info.m_NoOfParams; j++) {
-    const ConfigInfo::ParamInfo & param = info.m_ParamInfo[j];
-    if (param._type == ConfigInfo::CI_SECTION &&
-        param._paramId == section &&
-        (section_type == ~(Uint32)0 || 
-         ConfigInfo::getSectionType(param) == section_type))
-    {
-      m_section_name= param._section;
-      return;
-    }
-  }
-  abort();
-}
-
-
-const ConfigInfo::ParamInfo*
-ConfigInfo::ParamInfoIter::next(void) {
-  assert(m_curr_param < m_info.m_NoOfParams);
-  do {
-    /*  Loop through the parameter and return a pointer to the next found */
-    const ConfigInfo::ParamInfo* param = &m_info.m_ParamInfo[m_curr_param++];
-    if (strcmp(param->_section, m_section_name) == 0 &&
-        param->_type != ConfigInfo::CI_SECTION)
-      return param;
-  }
-  while (m_curr_param<m_info.m_NoOfParams);
-
-  return NULL;
-}
-
-
-static bool
-is_name_in_list(const char* name, Vector<BaseString>& list)
-{
-  for (Uint32 i = 0; i<list.size(); i++)
-  {
-    if (strstr(name, list[i].c_str()))
-      return true;
-  }
-  return false;
-}
-
-
-static
-bool
-saveSectionsInConfigValues(Vector<ConfigInfo::ConfigRuleSection>& notused,
-                           struct InitConfigFileParser::Context &ctx,
-                           const char * rule_data)
-{
-  if (rule_data == 0)
-    return true;
-
-  BaseString sections(rule_data);
-  Vector<BaseString> list;
-  sections.split(list, ",");
-
-  Properties::Iterator it(ctx.m_config);
-
-  {
-    // Estimate size of Properties when saved as ConfigValues
-    // and expand ConfigValues to that size in order to avoid
-    // the need of allocating memory and copying from new to old
-    Uint32 keys = 0;
-    Uint64 data_sz = 0;
-    for (const char * name = it.first(); name != 0; name = it.next())
-    {
-      PropertiesType pt;
-      if (is_name_in_list(name, list) &&
-          ctx.m_config->getTypeOf(name, &pt) &&
-          pt == PropertiesType_Properties)
-      {
-        const Properties* tmp;
-        require(ctx.m_config->get(name, &tmp) != 0);
-
-        keys += 2; // openSection(key + no)
-        keys += 1; // CFG_TYPE_OF_SECTION
-
-        Properties::Iterator it2(tmp);
-        for (const char * name2 = it2.first(); name2 != 0; name2 = it2.next())
-        {
-          keys++;
-          require(tmp->getTypeOf(name2, &pt) != 0);
-          switch(pt){
-          case PropertiesType_char:
-            const char* value;
-            require(tmp->get(name2, &value) != 0);
-            data_sz += 1 + ((strlen(value) + 3) / 4);
-            break;
-
-          case PropertiesType_Uint32:
-            data_sz += 1;
-            break;
-
-          case PropertiesType_Uint64:
-            data_sz += 2;
-            break;
-
-          case PropertiesType_Properties:
-          default:
-            require(false);
-            break;
-          }
-        }
-      }
-    }
-
-    assert(data_sz >> 32 == 0);
-    ctx.m_configValues.expand(keys, Uint32(data_sz));
-  }
-
-  for (const char * name = it.first(); name != 0; name = it.next())
-  {
-    PropertiesType pt;
-    if (is_name_in_list(name, list) &&
-        ctx.m_config->getTypeOf(name, &pt) &&
-        pt == PropertiesType_Properties)
-    {
-      const char * type;
-      const Properties* tmp;
-      require(ctx.m_config->get(name, &tmp) != 0);
-      require(tmp->get("Type", &type) != 0);
-      require((ctx.m_currentInfo = ctx.m_info->getInfo(type)) != 0);
-      ctx.m_currentSection = const_cast<Properties*>(tmp);
-      BaseString::snprintf(ctx.fname, sizeof(ctx.fname), type);
-      saveInConfigValues(ctx, 0);
-    }
-  }
-=======
 static bool
 check_mutually_exclusive(Vector<ConfigInfo::ConfigRuleSection>&sections, 
                          struct InitConfigFileParser::Context &ctx, 
@@ -5381,14 +5240,150 @@
       }
     } /* DB_TOKEN */
   } /* for nodes */
->>>>>>> 11d73612
 
   return true;
 }
 
-<<<<<<< HEAD
-
-=======
->>>>>>> 11d73612
+
+ConfigInfo::ParamInfoIter::ParamInfoIter(const ConfigInfo& info,
+                                         Uint32 section,
+                                         Uint32 section_type) :
+  m_info(info),
+  m_section_name(NULL),
+  m_curr_param(0)
+{
+  /* Find the section's name */
+  for (int j=0; j<info.m_NoOfParams; j++) {
+    const ConfigInfo::ParamInfo & param = info.m_ParamInfo[j];
+    if (param._type == ConfigInfo::CI_SECTION &&
+        param._paramId == section &&
+        (section_type == ~(Uint32)0 || 
+         ConfigInfo::getSectionType(param) == section_type))
+    {
+      m_section_name= param._section;
+      return;
+    }
+  }
+  abort();
+}
+
+
+const ConfigInfo::ParamInfo*
+ConfigInfo::ParamInfoIter::next(void) {
+  assert(m_curr_param < m_info.m_NoOfParams);
+  do {
+    /*  Loop through the parameter and return a pointer to the next found */
+    const ConfigInfo::ParamInfo* param = &m_info.m_ParamInfo[m_curr_param++];
+    if (strcmp(param->_section, m_section_name) == 0 &&
+        param->_type != ConfigInfo::CI_SECTION)
+      return param;
+  }
+  while (m_curr_param<m_info.m_NoOfParams);
+
+  return NULL;
+}
+
+
+static bool
+is_name_in_list(const char* name, Vector<BaseString>& list)
+{
+  for (Uint32 i = 0; i<list.size(); i++)
+  {
+    if (strstr(name, list[i].c_str()))
+      return true;
+  }
+  return false;
+}
+
+
+static
+bool
+saveSectionsInConfigValues(Vector<ConfigInfo::ConfigRuleSection>& notused,
+                           struct InitConfigFileParser::Context &ctx,
+                           const char * rule_data)
+{
+  if (rule_data == 0)
+    return true;
+
+  BaseString sections(rule_data);
+  Vector<BaseString> list;
+  sections.split(list, ",");
+
+  Properties::Iterator it(ctx.m_config);
+
+  {
+    // Estimate size of Properties when saved as ConfigValues
+    // and expand ConfigValues to that size in order to avoid
+    // the need of allocating memory and copying from new to old
+    Uint32 keys = 0;
+    Uint64 data_sz = 0;
+    for (const char * name = it.first(); name != 0; name = it.next())
+    {
+      PropertiesType pt;
+      if (is_name_in_list(name, list) &&
+          ctx.m_config->getTypeOf(name, &pt) &&
+          pt == PropertiesType_Properties)
+      {
+        const Properties* tmp;
+        require(ctx.m_config->get(name, &tmp) != 0);
+
+        keys += 2; // openSection(key + no)
+        keys += 1; // CFG_TYPE_OF_SECTION
+
+        Properties::Iterator it2(tmp);
+        for (const char * name2 = it2.first(); name2 != 0; name2 = it2.next())
+        {
+          keys++;
+          require(tmp->getTypeOf(name2, &pt) != 0);
+          switch(pt){
+          case PropertiesType_char:
+            const char* value;
+            require(tmp->get(name2, &value) != 0);
+            data_sz += 1 + ((strlen(value) + 3) / 4);
+            break;
+
+          case PropertiesType_Uint32:
+            data_sz += 1;
+            break;
+
+          case PropertiesType_Uint64:
+            data_sz += 2;
+            break;
+
+          case PropertiesType_Properties:
+          default:
+            require(false);
+            break;
+          }
+        }
+      }
+    }
+
+    assert(data_sz >> 32 == 0);
+    ctx.m_configValues.expand(keys, Uint32(data_sz));
+  }
+
+  for (const char * name = it.first(); name != 0; name = it.next())
+  {
+    PropertiesType pt;
+    if (is_name_in_list(name, list) &&
+        ctx.m_config->getTypeOf(name, &pt) &&
+        pt == PropertiesType_Properties)
+    {
+      const char * type;
+      const Properties* tmp;
+      require(ctx.m_config->get(name, &tmp) != 0);
+      require(tmp->get("Type", &type) != 0);
+      require((ctx.m_currentInfo = ctx.m_info->getInfo(type)) != 0);
+      ctx.m_currentSection = const_cast<Properties*>(tmp);
+      BaseString::snprintf(ctx.fname, sizeof(ctx.fname), type);
+      saveInConfigValues(ctx, 0);
+    }
+  }
+
+  return true;
+}
+
+
 template class Vector<ConfigInfo::ConfigRuleSection>;
 #endif /* NDB_MGMAPI */