/*
   Copyright (c) 2003, 2011, 2013, Oracle and/or its affiliates. All rights reserved.

   This program is free software; you can redistribute it and/or modify
   it under the terms of the GNU General Public License as published by
   the Free Software Foundation; version 2 of the License.

   This program is distributed in the hope that it will be useful,
   but WITHOUT ANY WARRANTY; without even the implied warranty of
   MERCHANTABILITY or FITNESS FOR A PARTICULAR PURPOSE.  See the
   GNU General Public License for more details.

   You should have received a copy of the GNU General Public License
   along with this program; if not, write to the Free Software
   Foundation, Inc., 51 Franklin St, Fifth Floor, Boston, MA 02110-1301  USA
*/

#ifndef NDB_LIMITS_H
#define NDB_LIMITS_H

#include "ndb_version.h"  // Limits might depend on NDB version

#define RNIL    0xffffff00

/**
 * Note that actual value = MAX_NODES - 1,
 *  since NodeId = 0 can not be used
 */
#define MAX_NDB_NODES 49
#define MAX_NODES     256
#define NDB_UNDEF_NODEGROUP 0xFFFF
#define MAX_BACKUPS   0xFFFFFFFF

/**************************************************************************
 * IT SHOULD BE (MAX_NDB_NODES - 1).
 * WHEN MAX_NDB_NODE IS CHANGED, IT SHOULD BE CHANGED ALSO
 **************************************************************************/
#define MAX_DATA_NODE_ID 48
/**************************************************************************
 * IT SHOULD BE (MAX_NODES - 1).
 * WHEN MAX_NODES IS CHANGED, IT SHOULD BE CHANGED ALSO
 **************************************************************************/
#define MAX_NODES_ID 255

/**
 * MAX_API_NODES = MAX_NODES - No of NDB Nodes in use
 */

/**
 * The maximum number of replicas in the system
 */
#define MAX_REPLICAS 4

/**
 * The maximum number of local checkpoints stored at a time
 */
#define MAX_LCP_STORED 3

/**
 * Max LCP used (the reason for keeping MAX_LCP_STORED is that we
 *   need to restore from LCP's with lcp no == 2
 */
#define MAX_LCP_USED 2

/**
 * The maximum number of log execution rounds at system restart
 */
#define MAX_LOG_EXEC 4

/**
 * The maximum number of tuples per page
 **/
#define MAX_TUPLES_PER_PAGE 8191
#define MAX_TUPLES_BITS 13 		/* 13 bits = 8191 tuples per page */
#define NDB_MAX_TABLES 20320                /* SchemaFile.hpp */
#define MAX_TAB_NAME_SIZE 128
#define MAX_ATTR_NAME_SIZE NAME_LEN       /* From mysql_com.h */
#define MAX_ATTR_DEFAULT_VALUE_SIZE ((MAX_TUPLE_SIZE_IN_WORDS + 1) * 4)  //Add 1 word for AttributeHeader
#define MAX_ATTRIBUTES_IN_TABLE 512
#define MAX_ATTRIBUTES_IN_INDEX 32
#define MAX_TUPLE_SIZE_IN_WORDS 3500

/**
 * When sending a SUB_TABLE_DATA from SUMA to API
 *
 */
#define MAX_SUMA_MESSAGE_IN_WORDS 8028

/**
 * When sending a SUB_TABLE_DATA
 *  this is is the maximum size that it can become
 */
#define CHECK_SUMA_MESSAGE_SIZE(NO_KEYS,KEY_SIZE_IN_WORDS,NO_COLUMNS,TUPLE_SIZE_IN_WORDS) \
  ((NO_KEYS + KEY_SIZE_IN_WORDS + 2 * (NO_COLUMNS + TUPLE_SIZE_IN_WORDS)) <= MAX_SUMA_MESSAGE_IN_WORDS)

#define MAX_KEY_SIZE_IN_WORDS 1023
#define MAX_FRM_DATA_SIZE 6000
#define MAX_NULL_BITS 4096
/*
 * Fragmentation data are Uint16, first two are #replicas,
 * and #fragments, then for each fragment, first log-part-id
 * then nodeid for each replica.
 * See creation in Dbdih::execCREATE_FRAGMENTATION_REQ()
 * and read in Dbdih::execDIADDTABREQ()
 */
#define MAX_FRAGMENT_DATA_ENTRIES (2 + (1 + MAX_REPLICAS) * MAX_NDB_PARTITIONS)
#define MAX_FRAGMENT_DATA_BYTES (2 * MAX_FRAGMENT_DATA_ENTRIES)
#define MAX_FRAGMENT_DATA_WORDS ((MAX_FRAGMENT_DATA_BYTES + 3) / 4)

#if NDB_VERSION_D < NDB_MAKE_VERSION(7,2,0)
#define MAX_NDB_PARTITIONS 240
#else
<<<<<<< HEAD
#define MAX_NDB_PARTITIONS 1024
=======
#define MAX_NDB_PARTITIONS 2048
>>>>>>> d4012067
#endif

#define NDB_PARTITION_BITS 16
#define NDB_PARTITION_MASK ((Uint32)((1 << NDB_PARTITION_BITS) - 1))

#define MAX_RANGE_DATA (131072+MAX_NDB_PARTITIONS) //0.5 MByte of list data

#define MAX_WORDS_META_FILE 24576

#define MIN_ATTRBUF ((MAX_ATTRIBUTES_IN_TABLE/24) + 1)
/*
 * Max Number of Records to fetch per SCAN_NEXTREQ in a scan in LQH. The
 * API can order a multiple of this number of records at a time since
 * fragments can be scanned in parallel.
 */
#define MAX_PARALLEL_OP_PER_SCAN 992
/*
* The default batch size. Configurable parameter.
*/
#if NDB_VERSION_D < NDB_MAKE_VERSION(7,2,0)
#define DEF_BATCH_SIZE 64
#else
#define DEF_BATCH_SIZE 256
#endif
/*
* When calculating the number of records sent from LQH in each batch
* one uses SCAN_BATCH_SIZE divided by the expected size of signals
* per row. This gives the batch size used for the scan. The NDB API
* will receive one batch from each node at a time so there has to be
* some care taken also so that the NDB API is not overloaded with
* signals.
* This parameter is configurable, this is the default value.
*/
#define SCAN_BATCH_SIZE 16384
/*
* To protect the NDB API from overload we also define a maximum total
* batch size from all nodes. This parameter should most likely be
* configurable, or dependent on sendBufferSize.
* This parameter is configurable, this is the default value.
*/
#define MAX_SCAN_BATCH_SIZE 262144
/*
 * Maximum number of Parallel Scan queries on one hash index fragment
 */
#define MAX_PARALLEL_SCANS_PER_FRAG 12

/**
 * Computed defines
 */
#define MAXNROFATTRIBUTESINWORDS (MAX_ATTRIBUTES_IN_TABLE / 32)

/*
 * Ordered index constants.  Make configurable per index later.
 */
#define MAX_TTREE_NODE_SIZE 64	    /* total words in node */
#define MAX_TTREE_PREF_SIZE 4	    /* words in min prefix */
#define MAX_TTREE_NODE_SLACK 2	    /* diff between max and min occupancy */

/*
 * Blobs.
 */
#define NDB_BLOB_V1 1
#define NDB_BLOB_V2 2
#define NDB_BLOB_V1_HEAD_SIZE 2     /* sizeof(Uint64) >> 2 */
#define NDB_BLOB_V2_HEAD_SIZE 4     /* 2 + 2 + 4 + 8 bytes, see NdbBlob.hpp */

/*
 * Character sets.
 */
#define MAX_XFRM_MULTIPLY 8         /* max expansion when normalizing */

/**
 * Disk data
 */
#define MAX_FILES_PER_FILEGROUP 1024

/**
 * Page size in global page pool
 */
#define GLOBAL_PAGE_SIZE 32768
#define GLOBAL_PAGE_SIZE_WORDS 8192

/*
 * Schema transactions
 */
#define MAX_SCHEMA_OPERATIONS 256

/*
 * Long signals
 */
#define NDB_SECTION_SEGMENT_SZ 60

/*
 * Restore Buffer in pages
 *   4M
 */
#define LCP_RESTORE_BUFFER (4*32)


/**
<<<<<<< HEAD
 * Support at least one partition per LDM. And
 * also try to make size a multiple of all possible
 * data node counts, so that all partitions are
 * related to the same number of hashmap buckets
 * as possible, otherwise some partitions will be
 * bigger than others.
 */

#if NDB_VERSION_D < NDB_MAKE_VERSION(7,2,0)
#define NDB_DEFAULT_HASHMAP_BUCKETS 240
#else
#define NDB_DEFAULT_HASHMAP_BUCKETS (48 * 16 * 5) /* 3840 */
#endif
#define NDB_DEFAULT_HASHMAP_BUCKETS_BYTES (2 * NDB_DEFAULT_HASHMAP_BUCKETS)
=======
 * The hashmap size should support at least one
 * partition per LDM. And also try to make size
 * a multiple of all possible data node counts,
 * so that all partitions are related to the same
 * number of hashmap buckets as possible,
 * otherwise some partitions will be bigger than
 * others.
 *
 * The historical size of hashmaps supported by old
 * versions of NDB is 240.  This guarantees at most
 * 1/6 of unusable data memory for some nodes, since
 * one can have atmost 48 data nodes so each node
 * will relate to at least 5 hashmap buckets.  Also
 * 240 is a multiple of 2, 3, 4, 5, 6, 8, 10, 12,
 * 15, 16, 20, 24, 30, 32, 40, and 48 so having any
 * of these number of nodes guarantees near no
 * unusable data memory.
 *
 * The current value 3840 is 16 times 240, and so gives
 * at least the same guarantees as the old value above,
 * also if up to 16 ldm threads per node is used.
 */

#define NDB_MAX_HASHMAP_BUCKETS (3840 * 2 * 3)

#if NDB_VERSION_D < NDB_MAKE_VERSION(7,2,0)
#define NDB_DEFAULT_HASHMAP_BUCKETS 240
#else
#define NDB_DEFAULT_HASHMAP_BUCKETS 3840
#endif
>>>>>>> d4012067

/**
 * Bits/mask used for coding/decoding blockno/blockinstance
 */
#define NDBMT_BLOCK_BITS 9
#define NDBMT_BLOCK_MASK ((1 << NDBMT_BLOCK_BITS) - 1)
#define NDBMT_BLOCK_INSTANCE_BITS 7
#define NDBMT_MAX_BLOCK_INSTANCES (1 << NDBMT_BLOCK_INSTANCE_BITS)
<<<<<<< HEAD

#define NDB_DEFAULT_LOG_PARTS 4

=======

#define NDB_DEFAULT_LOG_PARTS 4

>>>>>>> d4012067
#if NDB_VERSION_D < NDB_MAKE_VERSION(7,2,0)
#define NDB_MAX_LOG_PARTS          4
#define MAX_NDBMT_TC_THREADS       2
#define MAX_NDBMT_RECEIVE_THREADS  1
#define MAX_NDBMT_SEND_THREADS     0
#else
<<<<<<< HEAD
#define NDB_MAX_LOG_PARTS         16
#define MAX_NDBMT_TC_THREADS      16
#define MAX_NDBMT_RECEIVE_THREADS  8
#define MAX_NDBMT_SEND_THREADS     8
=======
#define NDB_MAX_LOG_PARTS         32
#define MAX_NDBMT_TC_THREADS      32
#define MAX_NDBMT_RECEIVE_THREADS 16 
#define MAX_NDBMT_SEND_THREADS    16 
>>>>>>> d4012067
#endif

#define MAX_NDBMT_LQH_WORKERS NDB_MAX_LOG_PARTS
#define MAX_NDBMT_LQH_THREADS NDB_MAX_LOG_PARTS

#define NDB_FILE_BUFFER_SIZE (256*1024)

/*
 * NDB_FS_RW_PAGES must be big enough for biggest request,
 * probably PACK_TABLE_PAGES (see Dbdih.hpp)
 */
#if NDB_VERSION_D < NDB_MAKE_VERSION(7,2,0)
#define NDB_FS_RW_PAGES 32
#else
<<<<<<< HEAD
#define NDB_FS_RW_PAGES 134
=======
#define NDB_FS_RW_PAGES 268
>>>>>>> d4012067
#endif

/**
 * MAX_ATTRIBUTES_IN_TABLE old handling
 */
#define MAXNROFATTRIBUTESINWORDS_OLD (128 / 32)

/**
 * No of bits available for attribute mask in NDB$EVENTS_0
 */
#define MAX_ATTRIBUTES_IN_TABLE_NDB_EVENTS_0 4096

/**
 * Max treenodes per request SPJ
 *
 * Currently limited by nodemask being shipped back inside 32-bit
 *   word disguised as totalLen in ScanTabConf
 */
#define NDB_SPJ_MAX_TREE_NODES 32

/*
 * Stored ordered index stats uses 2 Longvarbinary pseudo-columns: the
 * packed index keys and the packed values.  Key size is limited by
 * SAMPLES table which has 3 other PK attributes.  Also length bytes is
 * counted as 1 word.  Values currently contain RIR (one word) and RPK
 * (one word for each key level).  The SAMPLEs table STAT_VALUE column
 * is longer to allow future changes.
 *
 * Stats tables are "lifted" to mysql level so for max key size use
 * MAX_KEY_LENGTH/4 instead of the bigger MAX_KEY_SIZE_IN_WORDS.  The
 * definition is not available by default, use 3072 directly now.
 */
#define MAX_INDEX_STAT_KEY_COUNT    MAX_ATTRIBUTES_IN_INDEX
#define MAX_INDEX_STAT_KEY_SIZE     ((3072/4) - 3 - 1)
#define MAX_INDEX_STAT_VALUE_COUNT  (1 + MAX_INDEX_STAT_KEY_COUNT)
#define MAX_INDEX_STAT_VALUE_SIZE   MAX_INDEX_STAT_VALUE_COUNT
#define MAX_INDEX_STAT_VALUE_CSIZE  512 /* Longvarbinary(2048) */
#define MAX_INDEX_STAT_VALUE_FORMAT 1

#ifdef NDB_STATIC_ASSERT

static inline void ndb_limits_constraints()
{
<<<<<<< HEAD
  NDB_STATIC_ASSERT(MAX_NDB_PARTITIONS <= NDB_DEFAULT_HASHMAP_BUCKETS);
=======
  NDB_STATIC_ASSERT(NDB_DEFAULT_HASHMAP_BUCKETS <= NDB_MAX_HASHMAP_BUCKETS);

  NDB_STATIC_ASSERT(MAX_NDB_PARTITIONS <= NDB_MAX_HASHMAP_BUCKETS);
>>>>>>> d4012067

  NDB_STATIC_ASSERT(MAX_NDB_PARTITIONS - 1 <= NDB_PARTITION_MASK);

  // MAX_NDB_NODES should be 48, but code assumes it is 49
  STATIC_CONST(MAX_NDB_DATA_NODES = MAX_DATA_NODE_ID);
  NDB_STATIC_ASSERT(MAX_NDB_NODES == MAX_NDB_DATA_NODES + 1);

  // Default partitioning is 1 partition per LDM
<<<<<<< HEAD
  NDB_STATIC_ASSERT(MAX_NDB_DATA_NODES * MAX_NDBMT_LQH_THREADS <= MAX_NDB_PARTITIONS);
=======
  NDB_STATIC_ASSERT(MAX_NDB_DATA_NODES * MAX_NDBMT_LQH_WORKERS <= MAX_NDB_PARTITIONS);

  // The default hashmap should atleast support the maximum default partitioning
  NDB_STATIC_ASSERT(MAX_NDB_DATA_NODES * MAX_NDBMT_LQH_WORKERS <= NDB_DEFAULT_HASHMAP_BUCKETS);
>>>>>>> d4012067
}

#endif

#endif<|MERGE_RESOLUTION|>--- conflicted
+++ resolved
@@ -110,11 +110,7 @@
 #if NDB_VERSION_D < NDB_MAKE_VERSION(7,2,0)
 #define MAX_NDB_PARTITIONS 240
 #else
-<<<<<<< HEAD
-#define MAX_NDB_PARTITIONS 1024
-=======
 #define MAX_NDB_PARTITIONS 2048
->>>>>>> d4012067
 #endif
 
 #define NDB_PARTITION_BITS 16
@@ -215,22 +211,6 @@
 
 
 /**
-<<<<<<< HEAD
- * Support at least one partition per LDM. And
- * also try to make size a multiple of all possible
- * data node counts, so that all partitions are
- * related to the same number of hashmap buckets
- * as possible, otherwise some partitions will be
- * bigger than others.
- */
-
-#if NDB_VERSION_D < NDB_MAKE_VERSION(7,2,0)
-#define NDB_DEFAULT_HASHMAP_BUCKETS 240
-#else
-#define NDB_DEFAULT_HASHMAP_BUCKETS (48 * 16 * 5) /* 3840 */
-#endif
-#define NDB_DEFAULT_HASHMAP_BUCKETS_BYTES (2 * NDB_DEFAULT_HASHMAP_BUCKETS)
-=======
  * The hashmap size should support at least one
  * partition per LDM. And also try to make size
  * a multiple of all possible data node counts,
@@ -261,7 +241,6 @@
 #else
 #define NDB_DEFAULT_HASHMAP_BUCKETS 3840
 #endif
->>>>>>> d4012067
 
 /**
  * Bits/mask used for coding/decoding blockno/blockinstance
@@ -270,32 +249,19 @@
 #define NDBMT_BLOCK_MASK ((1 << NDBMT_BLOCK_BITS) - 1)
 #define NDBMT_BLOCK_INSTANCE_BITS 7
 #define NDBMT_MAX_BLOCK_INSTANCES (1 << NDBMT_BLOCK_INSTANCE_BITS)
-<<<<<<< HEAD
 
 #define NDB_DEFAULT_LOG_PARTS 4
 
-=======
-
-#define NDB_DEFAULT_LOG_PARTS 4
-
->>>>>>> d4012067
 #if NDB_VERSION_D < NDB_MAKE_VERSION(7,2,0)
 #define NDB_MAX_LOG_PARTS          4
 #define MAX_NDBMT_TC_THREADS       2
 #define MAX_NDBMT_RECEIVE_THREADS  1
 #define MAX_NDBMT_SEND_THREADS     0
 #else
-<<<<<<< HEAD
-#define NDB_MAX_LOG_PARTS         16
-#define MAX_NDBMT_TC_THREADS      16
-#define MAX_NDBMT_RECEIVE_THREADS  8
-#define MAX_NDBMT_SEND_THREADS     8
-=======
 #define NDB_MAX_LOG_PARTS         32
 #define MAX_NDBMT_TC_THREADS      32
 #define MAX_NDBMT_RECEIVE_THREADS 16 
 #define MAX_NDBMT_SEND_THREADS    16 
->>>>>>> d4012067
 #endif
 
 #define MAX_NDBMT_LQH_WORKERS NDB_MAX_LOG_PARTS
@@ -310,11 +276,7 @@
 #if NDB_VERSION_D < NDB_MAKE_VERSION(7,2,0)
 #define NDB_FS_RW_PAGES 32
 #else
-<<<<<<< HEAD
-#define NDB_FS_RW_PAGES 134
-=======
 #define NDB_FS_RW_PAGES 268
->>>>>>> d4012067
 #endif
 
 /**
@@ -358,13 +320,9 @@
 
 static inline void ndb_limits_constraints()
 {
-<<<<<<< HEAD
-  NDB_STATIC_ASSERT(MAX_NDB_PARTITIONS <= NDB_DEFAULT_HASHMAP_BUCKETS);
-=======
   NDB_STATIC_ASSERT(NDB_DEFAULT_HASHMAP_BUCKETS <= NDB_MAX_HASHMAP_BUCKETS);
 
   NDB_STATIC_ASSERT(MAX_NDB_PARTITIONS <= NDB_MAX_HASHMAP_BUCKETS);
->>>>>>> d4012067
 
   NDB_STATIC_ASSERT(MAX_NDB_PARTITIONS - 1 <= NDB_PARTITION_MASK);
 
@@ -373,14 +331,10 @@
   NDB_STATIC_ASSERT(MAX_NDB_NODES == MAX_NDB_DATA_NODES + 1);
 
   // Default partitioning is 1 partition per LDM
-<<<<<<< HEAD
-  NDB_STATIC_ASSERT(MAX_NDB_DATA_NODES * MAX_NDBMT_LQH_THREADS <= MAX_NDB_PARTITIONS);
-=======
   NDB_STATIC_ASSERT(MAX_NDB_DATA_NODES * MAX_NDBMT_LQH_WORKERS <= MAX_NDB_PARTITIONS);
 
   // The default hashmap should atleast support the maximum default partitioning
   NDB_STATIC_ASSERT(MAX_NDB_DATA_NODES * MAX_NDBMT_LQH_WORKERS <= NDB_DEFAULT_HASHMAP_BUCKETS);
->>>>>>> d4012067
 }
 
 #endif
