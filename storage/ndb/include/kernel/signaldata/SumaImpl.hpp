/* Copyright (C) 2003 MySQL AB

   This program is free software; you can redistribute it and/or modify
   it under the terms of the GNU General Public License as published by
   the Free Software Foundation; version 2 of the License.

   This program is distributed in the hope that it will be useful,
   but WITHOUT ANY WARRANTY; without even the implied warranty of
   MERCHANTABILITY or FITNESS FOR A PARTICULAR PURPOSE.  See the
   GNU General Public License for more details.

   You should have received a copy of the GNU General Public License
   along with this program; if not, write to the Free Software
   Foundation, Inc., 59 Temple Place, Suite 330, Boston, MA  02111-1307  USA */

#ifndef SUMA_IMPL_HPP
#define SUMA_IMPL_HPP

#include "SignalData.hpp"
#include <NodeBitmask.hpp>


struct SubCreateReq {
  /**
   * Sender(s)/Reciver(s)
   */
  friend struct Grep;
  friend struct SumaParticipant;
  
  friend bool printSUB_CREATE_REQ(FILE *, const Uint32 *, Uint32, Uint16);
  STATIC_CONST( SignalLength = 7 );
<<<<<<< HEAD
  STATIC_CONST( SignalLength2 = 8 );
=======
>>>>>>> d89de0dd
  
  enum SubscriptionType {
    SingleTableScan  = 1,  // 
    DatabaseSnapshot = 2, // All tables/all data (including new ones)
    TableEvent  = 3,       //
    SelectiveTableSnapshot  = 4,  // User defines tables
    RemoveFlags  = 0xff,
    GetFlags     = 0xff << 16,
    RestartFlag  = 0x2 << 16,
    ReportAll    = 0x4 << 16,
    ReportSubscribe= 0x8 << 16
  };
  
  Uint32 senderRef;
  Uint32 senderData;
  Uint32 subscriptionId;
  Uint32 subscriptionKey;
  Uint32 subscriptionType;
  Uint32 tableId;
  Uint32 schemaTransId;
<<<<<<< HEAD
  Uint32 state;
=======
>>>>>>> d89de0dd
};

struct SubCreateRef {
  /**
   * Sender(s)/Reciver(s)
   */
  friend struct Grep;
  friend struct SumaParticipant;
  
  friend bool printSUB_CREATE_REF(FILE *, const Uint32 *, Uint32, Uint16);
  STATIC_CONST( SignalLength = 3 );

  Uint32 senderRef;
  Uint32 senderData;
  Uint32 errorCode;

  enum ErrorCode
  {
    SubscriptionAlreadyExist = 1415
    ,OutOfSubscriptionRecords = 1422
    ,OutOfTableRecords = 1423
    ,TableDropped = 1417
    ,NF_FakeErrorREF = 11
  };
};

struct SubCreateConf {
  /**
   * Sender(s)/Reciver(s)
   */
  friend struct Grep;
  friend struct SumaParticipant;
  
  friend bool printSUB_CREATE_CONF(FILE *, const Uint32 *, Uint32, Uint16);
  STATIC_CONST( SignalLength = 2 );
  
  Uint32 senderRef;
  Uint32 senderData;
};

struct SubscriptionData {
  enum Part {
    MetaData = 1,
    TableData = 2
  };
};

struct SubStartReq {
  /**
   * Sender(s)/Reciver(s)
   */
  friend struct Suma;
  
  friend bool printSUB_START_REQ(FILE *, const Uint32 *, Uint32, Uint16);
  STATIC_CONST( SignalLength = 7 );

  Uint32 senderRef;
  Uint32 senderData;
  Uint32 subscriptionId;
  Uint32 subscriptionKey;
  Uint32 part;  // SubscriptionData::Part
  Uint32 subscriberData;
  Uint32 subscriberRef;
};

struct SubStartRef {
  /**
   * Sender(s)/Reciver(s)
   */
  friend struct Suma;
  
  friend bool printSUB_START_REF(FILE *, const Uint32 *, Uint32, Uint16);
  enum ErrorCode {
    Undefined = 1,
    NF_FakeErrorREF = 11,
    Busy = 701,
    PartiallyConnected = 1421,
    NoSuchSubscription = 1407,
    Locked = 1411,
    Dropped = 1418,
    Defining = 1418,
    OutOfSubscriberRecords = 1412,
    OutOfSubOpRecords = 1424,
    NotMaster = 702, // For API/DICT communication
    BusyWithNR = 1405,
    NodeDied = 1427
  };

  STATIC_CONST( SignalLength = 7 );
  STATIC_CONST( SignalLength2 = SignalLength+1 );
  STATIC_CONST( SL_MasterNode = 9 );
  
  Uint32 senderRef;
  Uint32 senderData;
  Uint32 subscriptionId;
  Uint32 subscriptionKey;
  Uint32 part;  // SubscriptionData::Part
  Uint32 subscriberData;
  // do not change the order here!
  Uint32 errorCode;
  // with SignalLength2
  union {
    Uint32 subscriberRef;
    Uint32 m_masterNodeId;
  };
};

struct SubStartConf {
  /**
   * Sender(s)/Reciver(s)
   */
  friend struct Grep;
  
  friend bool printSUB_START_CONF(FILE *, const Uint32 *, Uint32, Uint16);
  STATIC_CONST( SignalLength = 7 );
  STATIC_CONST( SignalLength2 = SignalLength+1 );

  Uint32 senderRef;
  Uint32 senderData;
  Uint32 subscriptionId;
  Uint32 subscriptionKey;
  Uint32 firstGCI;
  Uint32 part;  // SubscriptionData::Part
  Uint32 subscriberData;
  // with SignalLength2
  Uint32 subscriberRef;
};

struct SubStopReq {
  /**
   * Sender(s)/Reciver(s)
   */
  friend struct Suma;
  
  enum RequestInfo
  {
    RI_ABORT_START = 0x1
  };

  friend bool printSUB_STOP_REQ(FILE *, const Uint32 *, Uint32, Uint16);
  STATIC_CONST( SignalLength = 8 );
  Uint32 senderRef;
  Uint32 senderData;
  Uint32 subscriptionId;
  Uint32 subscriptionKey;
  Uint32 part;  // SubscriptionData::Part
  Uint32 subscriberData;
  Uint32 subscriberRef;
  Uint32 requestInfo;
};

struct SubStopRef {
  /**
   * Sender(s)/Reciver(s)
   */
  friend struct Suma;
  
  friend bool printSUB_STOP_REF(FILE *, const Uint32 *, Uint32, Uint16);
  enum ErrorCode {
    Undefined = 1,
    NF_FakeErrorREF = 11,
    Busy = 701,
    NoSuchSubscription = 1407,
    Locked = 1411,
    Defining = 1425,
    OutOfSubOpRecords = 1424,
    NoSuchSubscriber = 1426,
    NotMaster = 702,
    BusyWithNR = 1405
  };

  STATIC_CONST( SignalLength = 8 );
  STATIC_CONST( SL_MasterNode = 9 );
  
  Uint32 senderRef;
  Uint32 senderData;
  Uint32 subscriptionId;
  Uint32 subscriptionKey;
  Uint32 part;  // SubscriptionData::Part
  Uint32 subscriberData;
  Uint32 subscriberRef;
  Uint32 errorCode;
  Uint32 m_masterNodeId;
};

struct SubStopConf {
  /**
   * Sender(s)/Reciver(s)
   */
  friend struct Grep;
  
  friend bool printSUB_STOP_CONF(FILE *, const Uint32 *, Uint32, Uint16);
  STATIC_CONST( SignalLength = 7 );

  Uint32 senderRef;
  Uint32 senderData;
  Uint32 subscriptionId;
  Uint32 subscriptionKey;
  Uint32 part;  // SubscriptionData::Part
  Uint32 subscriberData;
  Uint32 subscriberRef;
};

struct SubSyncReq {
  /**
   * Sender(s)/Reciver(s)
   */
  friend struct Suma;
  friend struct Grep;
  
  friend bool printSUB_SYNC_REQ(FILE *, const Uint32 *, Uint32, Uint16);
  STATIC_CONST( SignalLength = 5 );
  
  Uint32 senderRef;
  Uint32 senderData;
  Uint32 subscriptionId;
  Uint32 subscriptionKey;
  Uint32 part; // SubscriptionData::Part

  SECTION( ATTRIBUTE_LIST = 0); // Used when doing SingelTableScan  
  SECTION( TABLE_LIST = 1 );
};

struct SubSyncRef {
  /**
   * Sender(s)/Reciver(s)
   */
  friend struct Suma;
  friend struct Grep;
  
  friend bool printSUB_SYNC_REF(FILE *, const Uint32 *, Uint32, Uint16);
  enum ErrorCode {
    Undefined = 1
  };
  STATIC_CONST( SignalLength = 3 );
  
  Uint32 senderRef;
  Uint32 senderData;
  Uint32 errorCode;
  Uint32 masterNodeId;
};

struct SubSyncConf {

  /**
   * Sender(s)/Reciver(s)
   */
  friend struct Suma;
  friend struct Grep;
  
  friend bool printSUB_SYNC_CONF(FILE *, const Uint32 *, Uint32, Uint16);
  STATIC_CONST( SignalLength = 2 );
  
  Uint32 senderRef;
  Uint32 senderData;
};

struct SubTableData {
  /**
   * Sender(s)/Reciver(s)
   */
  friend struct SumaParticipant;
  friend struct Grep;
  
  friend bool printSUB_TABLE_DATA(FILE *, const Uint32 *, Uint32, Uint16);
  STATIC_CONST( SignalLength = 8 );
  SECTION( DICT_TAB_INFO = 0 );
  SECTION( ATTR_INFO = 0 );
  SECTION( AFTER_VALUES = 1 );
  SECTION( BEFORE_VALUES = 2 );
  
  enum Flags {
    SCAN = 1, 
    LOG  = 2,
    REMOVE_FLAGS = 0xff
  };
  
  Uint32 senderData;
  Uint32 gci_hi;
  Uint32 tableId;
  Uint32 requestInfo;
  Uint32 flags;
  union {
    Uint32 changeMask;
    Uint32 anyValue;
  };
  Uint32 totalLen;
  Uint32 gci_lo;

  static void setOperation(Uint32& ri, Uint32 val) { 
    ri = (ri & 0xFFFFFF00) | val;
  }
  static void setReqNodeId(Uint32& ri, Uint32 val) { 
    ri = (ri & 0xFFFF00FF) | (val << 8);
  }
  static void setNdbdNodeId(Uint32& ri, Uint32 val) { 
    ri = (ri & 0xFF00FFFF) | (val << 16);
  }

  static Uint32 getOperation(const Uint32 & ri){
    return (ri & 0xFF);
  }

  static Uint32 getReqNodeId(const Uint32 & ri){
    return (ri >> 8) & 0xFF;
  }

  static Uint32 getNdbdNodeId(const Uint32 & ri){
    return (ri >> 16) & 0xFF;
  }
};

struct SubSyncContinueReq {
  /**
   * Sender(s)/Reciver(s)
   */
  friend struct SumaParticipant;
  friend struct Grep;
  friend struct Trix;
  
  friend bool printSUB_SYNC_CONTINUE_REQ(FILE *, const Uint32 *, Uint32, Uint16);
  STATIC_CONST( SignalLength = 3 );

  Uint32 subscriberData;
  Uint32 noOfRowsSent;
  Uint32 senderData;
};

struct SubSyncContinueRef {
  /**
   * Sender(s)/Reciver(s)
   */
  friend struct SumaParticipant;
  friend struct Grep;
  friend struct Trix;
  
  friend bool printSUB_SYNC_CONTINUE_REF(FILE *, const Uint32 *, Uint32, Uint16);
  STATIC_CONST( SignalLength = 3 );

  Uint32 subscriptionId;
  Uint32 subscriptionKey;
  Uint32 senderData;
};

struct SubSyncContinueConf {
  /**
   * Sender(s)/Reciver(s)
   */
  friend struct SumaParticipant;
  friend struct Grep;
  friend struct Trix;
  
  friend bool printSUB_SYNC_CONTINUE_CONF(FILE *, const Uint32 *, Uint32, Uint16);
  STATIC_CONST( SignalLength = 3 );

  Uint32 subscriptionId;
  Uint32 subscriptionKey;
  Uint32 senderData;
};

struct SubGcpCompleteRep {

  /**
   * Sender(s)/Reciver(s)
   */
  friend struct Dbdih;
  friend struct SumaParticipant;
  friend struct Grep;
  friend struct Trix;
  
  friend bool printSUB_GCP_COMPLETE_REP(FILE *, const Uint32 *, Uint32, Uint16);
  STATIC_CONST( SignalLength = 5 );
  STATIC_CONST( ON_DISK = 1 );
  STATIC_CONST( IN_MEMORY = 2 );
  STATIC_CONST( MISSING_DATA = 4 );

  Uint32 gci_hi;
  Uint32 senderRef;
  Uint32 gcp_complete_rep_count;
  Uint32 gci_lo;
  Uint32 flags;
};

struct SubGcpCompleteAck {
  /**
   * Sender(s)/Reciver(s)
   */
  STATIC_CONST( SignalLength = SubGcpCompleteRep::SignalLength );

  SubGcpCompleteRep rep;
};

struct SubRemoveReq {
  /**
   * Sender(s)/Reciver(s)
   */
  friend struct Grep;
  friend struct SumaParticipant;
  
  friend bool printSUB_REMOVE_REQ(FILE *, const Uint32 *, Uint32, Uint16);
  STATIC_CONST( SignalLength = 4 );
  
  Uint32 senderRef;
  Uint32 senderData;
  Uint32 subscriptionId;
  Uint32 subscriptionKey;
};

struct SubRemoveRef {
  /**
   * Sender(s)/Reciver(s)
   */
  friend struct Grep;
  friend struct SumaParticipant;
  
  friend bool printSUB_REMOVE_REF(FILE *, const Uint32 *, Uint32, Uint16);
  STATIC_CONST( SignalLength = 5 );
  enum ErrorCode {
    Undefined = 1,
    NF_FakeErrorREF = 11,
    Busy = 701,
    NoSuchSubscription = 1407,
    Locked = 1411,
    AlreadyDropped = 1419
  };

  Uint32 senderRef;
  Uint32 subscriptionId;
  Uint32 subscriptionKey;
  Uint32 errorCode;
  Uint32 senderData;
};

struct SubRemoveConf {
  /**
   * Sender(s)/Reciver(s)
   */
  friend struct Grep;
  friend struct SumaParticipant;
  
  friend bool printSUB_REMOVE_CONF(FILE *, const Uint32 *, Uint32, Uint16);
  STATIC_CONST( SignalLength = 5 );
  
  Uint32 senderRef;
  Uint32 subscriptionId;
  Uint32 subscriptionKey;
  Uint32 errorCode;
  Uint32 senderData;
};


struct CreateSubscriptionIdReq {
  friend struct Grep;
  friend struct SumaParticipant;
  
  friend bool printCREATE_SUBSCRIPTION_ID_REQ(FILE *, const Uint32 *, 
					       Uint32, Uint16);
  STATIC_CONST( SignalLength = 2 );
  
  Uint32 senderRef;
  Uint32 senderData;
};


struct CreateSubscriptionIdConf {
  friend struct Grep;
  friend struct SumaParticipant;
  
  friend bool printCREATE_SUBSCRIPTION_ID_CONF(FILE *, const Uint32 *, 
					       Uint32, Uint16);
  STATIC_CONST( SignalLength = 4 );
  
  Uint32 senderRef;
  Uint32 senderData;
  Uint32 subscriptionId;
  Uint32 subscriptionKey;
};


struct CreateSubscriptionIdRef {
  friend struct Grep;
  friend struct SumaParticipant;
  
  friend bool printCREATE_SUBSCRIPTION_ID_REF(FILE *, const Uint32 *, 
					       Uint32, Uint16);
  STATIC_CONST( SignalLength = 3 );
  
  Uint32 senderRef;
  Uint32 senderData;
  Uint32 errorCode;
};

struct SumaStartMeReq {
  STATIC_CONST( SignalLength = 1 );
  Uint32 unused;
};

struct SumaStartMeRef {
  STATIC_CONST( SignalLength = 1 );
  Uint32 errorCode;
  enum {
    Busy = 0x1
  };
};

struct SumaStartMeConf {
  STATIC_CONST( SignalLength = 1 );
  Uint32 unused;
};

struct SumaHandoverReq {
  STATIC_CONST( SignalLength = 3 );
  Uint32 gci;
  Uint32 nodeId;
  Uint32 theBucketMask[1];
};

struct SumaHandoverConf {
  STATIC_CONST( SignalLength = 3 );
  Uint32 gci;
  Uint32 nodeId;
  Uint32 theBucketMask[1];
};

struct SumaContinueB
{
  enum 
  {
    RESEND_BUCKET = 1
    ,RELEASE_GCI = 2
    ,OUT_OF_BUFFER_RELEASE = 3
    ,API_FAIL_GCI_LIST = 4
    ,API_FAIL_SUBSCRIBER_LIST = 5
    ,API_FAIL_SUBSCRIPTION = 6
    ,SUB_STOP_REQ = 7
    ,RETRY_DICT_LOCK = 8
  };
};

#endif<|MERGE_RESOLUTION|>--- conflicted
+++ resolved
@@ -29,10 +29,6 @@
   
   friend bool printSUB_CREATE_REQ(FILE *, const Uint32 *, Uint32, Uint16);
   STATIC_CONST( SignalLength = 7 );
-<<<<<<< HEAD
-  STATIC_CONST( SignalLength2 = 8 );
-=======
->>>>>>> d89de0dd
   
   enum SubscriptionType {
     SingleTableScan  = 1,  // 
@@ -53,10 +49,6 @@
   Uint32 subscriptionType;
   Uint32 tableId;
   Uint32 schemaTransId;
-<<<<<<< HEAD
-  Uint32 state;
-=======
->>>>>>> d89de0dd
 };
 
 struct SubCreateRef {
