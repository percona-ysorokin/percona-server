--- conflicted
+++ resolved
@@ -139,15 +139,12 @@
                                       in clusterlog */
     CmvmiTestLongSig = 2605,  /* Long signal testing trigger */
     DumpEventLog = 2606,
-<<<<<<< HEAD
 
     CmvmiLongSignalMemorySnapshotStart = 2607,
     CmvmiLongSignalMemorySnapshot = 2608,
     CmvmiLongSignalMemorySnapshotCheck = 2609,
-
-=======
     CmvmiSetKillerWatchdog = 2610,
->>>>>>> bc9762d0
+
     LCPContinue = 5900,
     // 7000 DIH
     // 7001 DIH
