--- conflicted
+++ resolved
@@ -170,10 +170,7 @@
     DumpBackup = 13000,
     DumpBackupSetCompressed = 13001,
     DumpBackupSetCompressedLCP = 13002,
-<<<<<<< HEAD
-=======
     BackupErrorInsert = 13003,
->>>>>>> a7b1eab2
 
     DumpDbinfo = 14000,
     DbinfoListTables = 14001,
