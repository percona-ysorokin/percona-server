--- conflicted
+++ resolved
@@ -29,10 +29,7 @@
 
 #include "my_alloc.h"  // MEM_ROOT
 #include "my_getopt.h"
-<<<<<<< HEAD
-=======
 #include "my_sys.h"  // loglevel needed by my_getopt.h
->>>>>>> 824e2b40
 #include "typelib.h"
 #include "util/BaseString.hpp"
 #include "util/require.h"
@@ -44,17 +41,6 @@
 #endif
 
 #define NONE
-<<<<<<< HEAD
-OPT_EXTERN(int,opt_ndb_nodeid,NONE);
-OPT_EXTERN(bool,opt_ndb_endinfo,=0);
-OPT_EXTERN(bool,opt_ndb_optimized_node_selection,NONE);
-OPT_EXTERN(const char *,opt_ndb_connectstring,=0);
-OPT_EXTERN(int, opt_connect_retry_delay,NONE);
-OPT_EXTERN(int, opt_connect_retries,NONE);
-OPT_EXTERN(const char *,opt_charsets_dir,=0);
-OPT_EXTERN(const char *,opt_tls_search_path,=NDB_TLS_SEARCH_PATH);
-OPT_EXTERN(unsigned long long,opt_mgm_tls,=0);
-=======
 OPT_EXTERN(int, opt_ndb_nodeid, NONE);
 OPT_EXTERN(bool, opt_ndb_endinfo, = 0);
 OPT_EXTERN(bool, opt_ndb_optimized_node_selection, NONE);
@@ -64,7 +50,6 @@
 OPT_EXTERN(const char *, opt_charsets_dir, = nullptr);
 OPT_EXTERN(const char *, opt_tls_search_path, = NDB_TLS_SEARCH_PATH);
 OPT_EXTERN(unsigned long long, opt_mgm_tls, = 0);
->>>>>>> 824e2b40
 
 #ifndef NDEBUG
 OPT_EXTERN(const char *, opt_debug, = nullptr);
@@ -92,28 +77,6 @@
 
 namespace NdbStdOpt {
 
-<<<<<<< HEAD
-static const char * tls_names[] = { "relaxed", "strict", nullptr };
-static TYPELIB mgm_tls_typelib = { 2 , "TLS requirement", tls_names, nullptr };
-
-static constexpr struct my_option usage =
-  { "usage", '?', "Display this help and exit.",
-    nullptr, nullptr, nullptr, GET_NO_ARG, NO_ARG,
-    0, 0, 0, nullptr, 0, nullptr };
-
-static constexpr struct my_option help =
-  { "help", '?', "Display this help and exit.",
-    nullptr, nullptr, nullptr, GET_NO_ARG, NO_ARG,
-    0, 0, 0, nullptr, 0, nullptr };
-
-static constexpr struct my_option version =
-  { "version", 'V', "Output version information and exit.",
-    nullptr, nullptr, nullptr, GET_NO_ARG, NO_ARG,
-    0, 0, 0, nullptr, 0, nullptr };
-
-static constexpr struct my_option ndb_connectstring =
-  { "ndb-connectstring", OPT_NDB_CONNECTSTRING,
-=======
 static const char *tls_names[] = {"relaxed", "strict", nullptr};
 static TYPELIB mgm_tls_typelib = {2, "TLS requirement", tls_names, nullptr};
 
@@ -141,7 +104,6 @@
 static constexpr struct my_option ndb_connectstring = {
     "ndb-connectstring",
     OPT_NDB_CONNECTSTRING,
->>>>>>> 824e2b40
     "Set connect string for connecting to ndb_mgmd. "
     "Syntax: \"[nodeid=<id>;][host=]<hostname>[:<port>]\". "
     "Overrides specifying entries in NDB_CONNECTSTRING and my.cnf",
@@ -302,19 +264,6 @@
                                              nullptr,
                                              0,
                                              nullptr};
-
-static constexpr struct my_option tls_search_path =
-  { "ndb-tls-search-path", NDB_OPT_NOSHORT,
-    "List of directories containing TLS keys and certificates",
-    &opt_tls_search_path, nullptr, nullptr, GET_STR, REQUIRED_ARG,
-    0, 0, 0, nullptr, 0, nullptr};
-
-static constexpr struct my_option mgm_tls =
-  { "ndb-mgm-tls", NDB_OPT_NOSHORT,
-    "MGM client TLS requirement level",
-    &opt_mgm_tls, nullptr, &mgm_tls_typelib, GET_ENUM, REQUIRED_ARG,
-    0 /* default=CLIENT_TLS_RELAXED */, 0 /*min*/, 1 /*max*/,
-    nullptr, 0, nullptr};
 
 #ifndef NDEBUG
 static constexpr struct my_option debug = {
