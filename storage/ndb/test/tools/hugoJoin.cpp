--- conflicted
+++ resolved
@@ -42,64 +42,6 @@
 int _loops_per_query = 100;
 int _depth = 4;
 unsigned int _seed = 0;
-<<<<<<< HEAD
-static const char * _options = "";
-static const char * _db = "TEST_DB";
-
-static struct my_option my_long_options[] =
-{
-  NdbStdOpt::usage,
-  NdbStdOpt::help,
-  NdbStdOpt::version,
-  NdbStdOpt::ndb_connectstring,
-  NdbStdOpt::mgmd_host,
-  NdbStdOpt::connectstring,
-  NdbStdOpt::ndb_nodeid,
-  NdbStdOpt::connect_retry_delay,
-  NdbStdOpt::connect_retries,
-  NdbStdOpt::tls_search_path,
-  NdbStdOpt::mgm_tls,
-  NDB_STD_OPT_DEBUG
-  { "database", 'd', "Database",
-    &_db, &_db,
-    0, GET_STR, REQUIRED_ARG, 0, 0, 0, 0, 0, 0},
-  { "options", 'o', "comma separated list of options",
-    &_options, &_options,
-    0, GET_STR, REQUIRED_ARG, 0, 0, 0, 0, 0, 0},
-  { "loops", 'l', "Loops",
-    &_loops, 0,
-    0, GET_INT, REQUIRED_ARG, _loops, 0, 0, 0, 0, 0},
-  { "verbose", 'v', "verbosity",
-    &_verbose, 0,
-    0, GET_INT, REQUIRED_ARG, _verbose, 0, 0, 0, 0, 0},
-  { "loops_per_query", 'q', "Recreate query each #loops",
-    &_loops_per_query, 0,
-    0, GET_INT, REQUIRED_ARG, _loops_per_query, 0, 0, 0, 0, 0},
-  { "batch", 'b', "Batch size (for lookups)",
-    &_batch, 0,
-    0, GET_INT, REQUIRED_ARG, _batch, 0, 0, 0, 0, 0},
-  { "records", 'r', "Records (for lookups)",
-    &_records, 0,
-    0, GET_INT, REQUIRED_ARG, _records, 0, 0, 0, 0, 0},
-  { "join-depth", 'j', "Join depth",
-    &_depth, 0,
-    0, GET_INT, REQUIRED_ARG, _depth, 0, 0, 0, 0, 0},
-  { "seed", NDB_OPT_NOSHORT, "Random seed",
-    &_seed, &_seed, 0,
-    GET_UINT, REQUIRED_ARG, 0, 0, 0, 0, 0, 0 },
-  { 0, 0, 0, 0, 0, 0, GET_NO_ARG, NO_ARG, 0, 0, 0, 0, 0, 0}
-};
-
-static void short_usage_sub(void)
-{
-  ndb_short_usage_sub(NULL);
-}
-
-static void usage_extra()
-{
-  char desc[] =
-    "This run random joins on table-list\n";
-=======
 static const char *_options = "";
 static const char *_db = "TEST_DB";
 
@@ -139,7 +81,6 @@
 
 static void usage_extra() {
   char desc[] = "This run random joins on table-list\n";
->>>>>>> 824e2b40
   puts(desc);
 }
 
@@ -152,12 +93,7 @@
   // Connect to Ndb
   Ndb_cluster_connection con;
   con.configure_tls(opt_tls_search_path, opt_mgm_tls);
-<<<<<<< HEAD
-  if(con.connect(12, 5, 1) != 0)
-  {
-=======
   if (con.connect(12, 5, 1) != 0) {
->>>>>>> 824e2b40
     return NDBT_ProgramExit(NDBT_FAILED);
   }
 
