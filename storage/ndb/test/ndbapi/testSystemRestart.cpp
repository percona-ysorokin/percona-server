--- conflicted
+++ resolved
@@ -1220,7 +1220,6 @@
   return result;
 }
 
-<<<<<<< HEAD
 int 
 runBug29167(NDBT_Context* ctx, NDBT_Step* step)
 {
@@ -1259,7 +1258,42 @@
     restarter.startAll();
     CHECK(restarter.waitClusterStarted() == 0);  
   } while(false);
-=======
+  
+  return result;
+}
+
+int
+runBug28770(NDBT_Context* ctx, NDBT_Step* step) {
+  Ndb* pNdb = GETNDB(step);
+  NdbRestarter restarter;
+  int result = NDBT_OK;
+  int count = 0;
+  Uint32 i = 0;
+  Uint32 loops = ctx->getNumLoops();
+  int records = ctx->getNumRecords();
+  UtilTransactions utilTrans(*ctx->getTab());
+  HugoTransactions hugoTrans(*ctx->getTab());
+
+  g_info << "Loading records..." << endl;  hugoTrans.loadTable(pNdb, 
+ records);
+
+
+  while(i<=loops && result != NDBT_FAILED){
+    g_info << "Loop " << i << "/"<< loops <<" started" << endl;
+    CHECK(restarter.restartAll(false, true, false) == 0);
+    NdbSleep_SecSleep(3);
+    CHECK(restarter.waitClusterNoStart() == 0);
+    restarter.insertErrorInAllNodes(6007);
+    CHECK(restarter.startAll()== 0);
+    CHECK(restarter.waitClusterStarted() == 0);
+    CHECK(utilTrans.selectCount(pNdb, 64, &count) == 0);
+    CHECK(count == records);
+    i++;
+  }
+  ndbout << " runBug28770 finished" << endl;
+  return result;
+}
+
 int runSR_DD_1(NDBT_Context* ctx, NDBT_Step* step)
 {
   Ndb* pNdb = GETNDB(step);
@@ -1337,46 +1371,10 @@
   }
   
   ndbout << "runSR_DD_1 finished" << endl;  
->>>>>>> adc80e2c
-  
-  return result;
-}
-
-<<<<<<< HEAD
-int
-runBug28770(NDBT_Context* ctx, NDBT_Step* step) {
-  Ndb* pNdb = GETNDB(step);
-  NdbRestarter restarter;
-  int result = NDBT_OK;
-  int count = 0;
-  Uint32 i = 0;
-  Uint32 loops = ctx->getNumLoops();
-  int records = ctx->getNumRecords();
-  UtilTransactions utilTrans(*ctx->getTab());
-  HugoTransactions hugoTrans(*ctx->getTab());
-
-  g_info << "Loading records..." << endl;  hugoTrans.loadTable(pNdb, 
- records);
-
-
-  while(i<=loops && result != NDBT_FAILED){
-    g_info << "Loop " << i << "/"<< loops <<" started" << endl;
-    CHECK(restarter.restartAll(false, true, false) == 0);
-    NdbSleep_SecSleep(3);
-    CHECK(restarter.waitClusterNoStart() == 0);
-    restarter.insertErrorInAllNodes(6007);
-    CHECK(restarter.startAll()== 0);
-    CHECK(restarter.waitClusterStarted() == 0);
-    CHECK(utilTrans.selectCount(pNdb, 64, &count) == 0);
-    CHECK(count == records);
-    i++;
-  }
-  ndbout << " runBug28770 finished" << endl;
-  return result;
-}
-
-
-=======
+  
+  return result;
+}
+
 int runSR_DD_2(NDBT_Context* ctx, NDBT_Step* step)
 {
   Ndb* pNdb = GETNDB(step);
@@ -1449,7 +1447,6 @@
   return result;
 }
 
->>>>>>> adc80e2c
 NDBT_TESTSUITE(testSystemRestart);
 TESTCASE("SR1", 
 	 "Basic system restart test. Focus on testing restart from REDO log.\n"
@@ -1630,7 +1627,32 @@
   STEP(runBug24664);
   FINALIZER(runClearTable);
 }
-<<<<<<< HEAD
+TESTCASE("SR_DD_1", "")
+{
+  INITIALIZER(runWaitStarted);
+  STEP(runSR_DD_1);
+  FINALIZER(runClearTable);
+}
+TESTCASE("SR_DD_1_LCP", "")
+{
+  TC_PROPERTY("LCP", 1);
+  INITIALIZER(runWaitStarted);
+  STEP(runSR_DD_1);
+  FINALIZER(runClearTable);
+}
+TESTCASE("SR_DD_2", "")
+{
+  INITIALIZER(runWaitStarted);
+  STEP(runSR_DD_2);
+  FINALIZER(runClearTable);
+}
+TESTCASE("SR_DD_2_LCP", "")
+{
+  TC_PROPERTY("LCP", 1);
+  INITIALIZER(runWaitStarted);
+  STEP(runSR_DD_2);
+  FINALIZER(runClearTable);
+}
 TESTCASE("Bug29167", "")
 {
   INITIALIZER(runWaitStarted);
@@ -1651,34 +1673,6 @@
 }
 
 
-=======
-TESTCASE("SR_DD_1", "")
-{
-  INITIALIZER(runWaitStarted);
-  STEP(runSR_DD_1);
-  FINALIZER(runClearTable);
-}
-TESTCASE("SR_DD_1_LCP", "")
-{
-  TC_PROPERTY("LCP", 1);
-  INITIALIZER(runWaitStarted);
-  STEP(runSR_DD_1);
-  FINALIZER(runClearTable);
-}
-TESTCASE("SR_DD_2", "")
-{
-  INITIALIZER(runWaitStarted);
-  STEP(runSR_DD_2);
-  FINALIZER(runClearTable);
-}
-TESTCASE("SR_DD_2_LCP", "")
-{
-  TC_PROPERTY("LCP", 1);
-  INITIALIZER(runWaitStarted);
-  STEP(runSR_DD_2);
-  FINALIZER(runClearTable);
-}
->>>>>>> adc80e2c
 NDBT_TESTSUITE_END(testSystemRestart);
 
 int main(int argc, const char** argv){
