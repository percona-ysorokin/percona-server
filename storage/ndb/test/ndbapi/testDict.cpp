--- conflicted
+++ resolved
@@ -10844,7 +10844,6 @@
   return result;
 }
 
-<<<<<<< HEAD
 int runManyNdbObjectsGetTable(NDBT_Context *ctx, NDBT_Step *step) {
   Ndb *pNdb = GETNDB(step);
   NdbDictionary::Dictionary *pDict = pNdb->getDictionary();
@@ -10898,8 +10897,6 @@
   return NDBT_OK;
 }
 
-=======
->>>>>>> e4a61d44
 int runIndexStatNF(NDBT_Context *ctx, NDBT_Step *step) {
   NdbRestarter restarter;
   Ndb *pNdb = GETNDB(step);
@@ -10928,11 +10925,7 @@
    */
   /* Fail in index stat ST prepare, commit, complete */
   int nfcases[] = {6224, 6225, 6226};
-<<<<<<< HEAD
   constexpr int numCases = sizeof(nfcases) / sizeof(int);
-=======
-  const int numCases = sizeof(nfcases) / sizeof(int);
->>>>>>> e4a61d44
   for (int s = 0; s < 2; s++) {
     const char *sname = (s == 0) ? "Master" : "Non-master";
 
@@ -10962,12 +10955,8 @@
                    err.message);
 
           if (err.code == 781 || /* Invalid schema transaction key */
-<<<<<<< HEAD
-              err.code == 286)   /* Node failure caused abort */
-=======
               err.code == 286 || /* Node failure caused abort */
               err.code == 787)   /* Schema transaction aborted */
->>>>>>> e4a61d44
           {
             ndbout_c("Retrying");
             continue;
@@ -11379,7 +11368,6 @@
   FINALIZER(runDropTableSpaceLG);
   FINALIZER(changeStartDiskPageBufMem);
 }
-<<<<<<< HEAD
 TESTCASE("ManyNdbObjectsGetTable",
          "Have many Ndb objects to get table "
          "definition.") {
@@ -11395,8 +11383,6 @@
   INITIALIZER(runTableAddAttrs);
   FINALIZER(changeLCPInterval);
 }
-=======
->>>>>>> e4a61d44
 TESTCASE("IndexStatNodeFailures",
          "Test node failures in various phases of index stat updates") {
   INITIALIZER(runCreateTheTable);
