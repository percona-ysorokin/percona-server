/*
   Copyright (c) 2003, 2023, Oracle and/or its affiliates.

   This program is free software; you can redistribute it and/or modify
   it under the terms of the GNU General Public License, version 2.0,
   as published by the Free Software Foundation.

   This program is also distributed with certain software (including
   but not limited to OpenSSL) that is licensed under separate terms,
   as designated in a particular file or component or in included license
   documentation.  The authors of MySQL hereby grant you an additional
   permission to link the program and your derivative works with the
   separately licensed software that they have included with MySQL.

   This program is distributed in the hope that it will be useful,
   but WITHOUT ANY WARRANTY; without even the implied warranty of
   MERCHANTABILITY or FITNESS FOR A PARTICULAR PURPOSE.  See the
   GNU General Public License, version 2.0, for more details.

   You should have received a copy of the GNU General Public License
   along with this program; if not, write to the Free Software
   Foundation, Inc., 51 Franklin St, Fifth Floor, Boston, MA 02110-1301  USA
*/

/* ***************************************************
       FLEXHAMMER
       Hammer ndb with read, insert, update and delete transactions.

       Arguments:
        -t Number of threads to start, default 1
        -o Number of operations per hammering-round, default 500
	-l Number of loops to run, default 1, 0=infinite
        -a Number of attributes, default 25
        -c Number of tables, default 1
	-s Size of each attribute, default 1
	-simple Use simple read to read from database
        -dirty Use dirty read to read from database
	-write Use writeTuple to write to db
	-r Number of records to Hammer
        -no_table_create Don't create tables in db
        -regulate To be able to regulate the load flexHammer produces.
        -stdtables Use standard table names
	-sleep Sleep a number of seconds before running the test, this
	       can be used so that another flexProgram have tome to create tables

       Returns:
        0 - Test passed
       -1 - Test failed
        1 - Invalid arguments

Revision history:
  1.7  020208 epesson: Adapted to use NDBT
  1.10 020222 epesson: Finalised handling of thread results
  1.11 020222 epesson: Bug in checking results during delete fixed

 * *************************************************** */

#include "util/require.h"
#include <ndb_global.h>
#include <cstring>
#include <NdbApi.hpp>

#include <NdbThread.h>
#include <NdbSleep.h>
#include <NdbTick.h>
#include <NdbOut.hpp>
#include <NdbTimer.hpp>
#include <NdbTest.hpp>
#include <NDBT_Error.hpp>
#include <NdbSchemaCon.hpp>

ErrorData * flexHammerErrorData;


#define MAXSTRLEN 16
#define MAXATTR 64
#define MAXTABLES 64
#define NDB_MAXTHREADS 256
/*
  NDB_MAXTHREADS used to be just MAXTHREADS, which collides with a
  #define from <sys/thread.h> on AIX (IBM compiler).  We explicitly
  #undef it here lest someone use it by habit and get really funny
  results.  K&R says we may #undef non-existent symbols, so let's go.
*/
#undef MAXTHREADS
#define MAXATTRSIZE 100
// Max number of retries if something fails
#define MaxNoOfAttemptsC 10

enum StartType {
  stIdle,
  stHammer,
  stStop,
  stLast};

enum MyOpType {
  otInsert,
  otRead,
  otDelete,
  otUpdate,
  otLast};

struct ThreadNdb {
  int threadNo;
  NdbThread* threadLife;
  int threadReady;
  StartType threadStart;
  int threadResult;};

extern "C" void* flexHammerThread(void*);
static int setAttrNames(void);
static int setTableNames(void);
static int readArguments(int, char**);
static int createTables(Ndb*);
static int dropTables(Ndb*);
static void sleepBeforeStartingTest(int seconds);
static int checkThreadResults(ThreadNdb *threadArrayP, const char* phase);

//enum OperationType {
//  otInsert,
//  otRead,
//  otUpdate,
//  otDelete,
//  otVerifyDelete,
//  otLast };

enum ReadyType {
	stReady,
	stRunning
} ;
static int			tNoOfThreads;
static int			tNoOfAttributes;
static int			tNoOfTables;
static int			tNoOfBackups;
static int			tAttributeSize;
static int			tNoOfOperations;
static int			tNoOfRecords;
static int			tNoOfLoops;
static char			tableName[MAXTABLES][MAXSTRLEN];
static char			attrName[MAXATTR][MAXSTRLEN];
static int			theSimpleFlag = 0;
static int			theWriteFlag = 0;
static int			theDirtyFlag = 0;
static int			theTableCreateFlag = 0;
static int			theStandardTableNameFlag = 0;
static unsigned int tSleepTime = 0;

#define START_TIMER { NdbTimer timer; timer.doStart();
#define STOP_TIMER timer.doStop();
#define PRINT_TIMER(text, trans, opertrans) timer.printTransactionStatistics(text, trans, opertrans); };


// Initialise thread data
void
resetThreads(ThreadNdb *threadArrayP) {

  for (int i = 0; i < tNoOfThreads ; i++)
  {
    threadArrayP[i].threadReady = 0;
    threadArrayP[i].threadResult = 0;
    threadArrayP[i].threadStart = stIdle;
  }
} // resetThreads

void
waitForThreads(ThreadNdb *threadArrayP)
{
  int cont = 1;

  while (cont) {
    NdbSleep_MilliSleep(100);
    cont = 0;
    for (int i = 0; i < tNoOfThreads ; i++) {
      if (threadArrayP[i].threadReady == 0) {
        // Found one thread not yet ready, continue waiting
	cont = 1;
        break;
      } // if
    } // for
  } // while
} // waitForThreads

void
tellThreads(ThreadNdb* threadArrayP, const StartType what)
{
  for (int i = 0; i < tNoOfThreads ; i++)
    {
    threadArrayP[i].threadStart = what;
    } // for
} // tellThreads

static Ndb_cluster_connection *g_cluster_connection= 0;

int main(int argc, char** argv)
{
  ndb_init();
  ThreadNdb* pThreads = NULL; // Pointer to thread data array
  Ndb* pMyNdb = NULL;	      // Pointer to Ndb object
  int tLoops = 0;
  int returnValue = 0;
  int check = 0;

  flexHammerErrorData = new ErrorData;

  flexHammerErrorData->resetErrorCounters();

  if (readArguments(argc, argv) != 0) {
    ndbout << "Wrong arguments to flexHammer" << endl;
    return NDBT_ProgramExit(NDBT_WRONGARGS);
  } // if

  /* print Setting */
  flexHammerErrorData->printSettings(ndbout);

  check = setAttrNames();
  if (check == -1) {
    ndbout << "Couldn't set attribute names" << endl;
    return NDBT_ProgramExit(NDBT_FAILED);
  } // if
  check = setTableNames();
  if (check == -1) {
    ndbout << "Couldn't set table names" << endl;
    return NDBT_ProgramExit(NDBT_FAILED);
  } // if

  // Create thread data array
  pThreads = new ThreadNdb[tNoOfThreads];
  if (pThreads == nullptr)
  {
    ndbout << "Failed to allocate pThreads" << endl;
    return NDBT_ProgramExit(NDBT_FAILED);
  }
  // Create and init Ndb object
  Ndb_cluster_connection con;
  con.configure_tls(opt_tls_search_path, opt_mgm_tls);
  if(con.connect(12, 5, 1) != 0)
  {
    return NDBT_ProgramExit(NDBT_FAILED);
  }
  g_cluster_connection= &con;
  pMyNdb = new Ndb(g_cluster_connection, "TEST_DB");
  pMyNdb->init();

  // Wait for Ndb to become ready
  if (pMyNdb->waitUntilReady(10000) != 0) {
    ndbout << "NDB is not ready" << endl << "Benchmark failed" << endl;
    returnValue = NDBT_FAILED;
  }

  else {
    check = createTables(pMyNdb);
    if (check != 0) {
      returnValue = NDBT_FAILED;
    } // if
    else {
      sleepBeforeStartingTest(tSleepTime);

      // Create threads.                                           *
      resetThreads(pThreads);
      for (int i = 0; i < tNoOfThreads ; i++) {
	pThreads[i].threadNo = i;
	pThreads[i].threadLife = NdbThread_Create(flexHammerThread,
						  (void**)&pThreads[i],
						  65535,
						  "flexHammerThread",
                                                  NDB_THREAD_PRIO_LOW);
      } // for

      // And wait until they are ready
      waitForThreads(pThreads);
      if (checkThreadResults(pThreads, "init") != 0) {
        returnValue = NDBT_FAILED;
      } // if


      if (returnValue == NDBT_OK) {
	ndbout << endl <<  "All threads started" << endl << endl;

	for(;;) {

	  // Check if it's time to exit program
	  if((tNoOfLoops != 0) && (tNoOfLoops <= tLoops))
	    break;

	  // Tell all threads to start hammer
	  ndbout << "Hammering..." << endl;

	  resetThreads(pThreads);

	  START_TIMER;
	  tellThreads(pThreads, stHammer);

	  waitForThreads(pThreads);
	  ndbout << "Threads ready to continue..." << endl;
	  STOP_TIMER;

	  // Check here if anything went wrong
	  if (checkThreadResults(pThreads, "hammer") != 0) {
	    ndbout << "Thread(s) failed." << endl;
	    returnValue = NDBT_FAILED;
	  } // if

	  PRINT_TIMER("hammer", tNoOfOperations*tNoOfThreads, tNoOfTables*6);

	  ndbout << endl;

	  tLoops++;

	} // for
      } // if

      // Signaling threads to stop
      resetThreads(pThreads);
      tellThreads(pThreads, stStop);

      // Wait for threads to stop
      waitForThreads(pThreads);

      ndbout << "----------------------------------------------" << endl << endl;
      ndbout << "Benchmark completed" << endl;
    } // else
  } // else
  // Clean up

  flexHammerErrorData->printErrorCounters(ndbout);

  // Kill them all!
  void* tmp;
  for(int i = 0; i < tNoOfThreads; i++){
    NdbThread_WaitFor(pThreads[i].threadLife, &tmp);
    NdbThread_Destroy(&pThreads[i].threadLife);
  }

  dropTables(pMyNdb);

  delete flexHammerErrorData;
  delete [] pThreads;
  delete pMyNdb;

  // Exit via NDBT
  return NDBT_ProgramExit(returnValue);

} //main

extern "C"
void*
flexHammerThread(void* pArg)
{
  ThreadNdb* pThreadData = (ThreadNdb*)pArg;
  //unsigned int threadNo = pThreadData->threadNo;
  Ndb* pMyNdb = NULL ;
  NdbConnection *pMyTransaction = NULL ;
  //  NdbOperation*	pMyOperation[MAXTABLES] = {NULL};
  NdbOperation*	pMyOperation[MAXTABLES];
  int check = 0;
  int loop_count_ops = 0;
  int loop_count_tables = 0;
  int loop_count_attributes = 0;
  int count_round = 0;
  int count = 0;
  int count_tables = 0;
  int count_attributes = 0;
  int i = 0;
  int tThreadResult = 0;
  MyOpType tMyOpType = otLast;
  int pkValue = 0;
  int readValue[MAXATTR][MAXATTRSIZE]; std::memset(readValue, 0, sizeof(readValue));
  int attrValue[MAXATTRSIZE];
  NdbRecAttr* tTmp = NULL;
  int tNoOfAttempts = 0;

  for (i = 0; i < MAXATTRSIZE; i++)
    attrValue[i] = 0;
  // Ndb object for each thread
  pMyNdb = new Ndb(g_cluster_connection, "TEST_DB" );
  pMyNdb->init();
  if (pMyNdb->waitUntilReady(10000) != 0) {
    // Error, NDB is not ready
    tThreadResult = 99;
    // Go to idle directly
    pThreadData->threadStart = stIdle;
  } // if

  for(;;) {
    pThreadData->threadResult = tThreadResult;
    pThreadData->threadReady = 1; // Signalling ready to main

    // If Idle just wait to be stopped from main
    while (pThreadData->threadStart == stIdle) {
      NdbSleep_MilliSleep(100);
    } // while

    // Check if signal to exit is received
    if (pThreadData->threadStart == stStop) {
      pThreadData->threadReady = 1;
      // break out of eternal loop
      break;
    } // if

    // Set to Idle to prepare for possible error break
    pThreadData->threadStart = stIdle;

    // Prepare transaction
    loop_count_ops = tNoOfOperations;
    loop_count_tables = tNoOfTables;
    loop_count_attributes = tNoOfAttributes;

    for (count=0 ; count < loop_count_ops ; count++) {

      //pkValue = (int)(count + thread_base);
      // This limits the number of records used in this test
      pkValue = count % tNoOfRecords;

      for (count_round = 0; count_round < 5; ) {
	switch (count_round) {
	case 0:       // Insert
	  tMyOpType = otInsert;
	  // Increase attrValues
	  for (i=0; i < MAXATTRSIZE; i ++) {
	    attrValue[i]++;
	  }
	  break;
	case 1:
	case 3:       // Read and verify
	  tMyOpType = otRead;
	  break;
	case 2:       // Update
	  // Increase attrValues
	  for(i=0; i < MAXATTRSIZE; i ++) {
	    attrValue[i]++;
	  }
	  tMyOpType = otUpdate;
	  break;
	case 4:       // Delete
	  tMyOpType = otDelete;
	  break;
	default:
	  require(false);
	  break;
	} // switch

	// Get transaction object
	pMyTransaction = pMyNdb->startTransaction();
	if (pMyTransaction == NULL) {
	  // Fatal error
	  tThreadResult = 1;
	  // break out of for count_round loop waiting to be stopped by main
	  break;
	} // if

	for (count_tables = 0; count_tables < loop_count_tables;
	     count_tables++) {
	  pMyOperation[count_tables] =
	    pMyTransaction->getNdbOperation(tableName[count_tables]);
	  if (pMyOperation[count_tables] == NULL) {
	    //Fatal error
	    tThreadResult = 2;
	    // break out of inner for count_tables loop
	    break;
	  } // if

	  switch (tMyOpType) {
	  case otInsert:			// Insert case
	    if (theWriteFlag == 1 && theDirtyFlag == 1) {
	      check = pMyOperation[count_tables]->dirtyWrite();
	    } else if (theWriteFlag == 1) {
	      check = pMyOperation[count_tables]->writeTuple();
	    } else {
	      check = pMyOperation[count_tables]->insertTuple();
	    } // if else
	    break;
	  case otRead:			// Read Case
	    if (theSimpleFlag == 1) {
	      check = pMyOperation[count_tables]->simpleRead();
	    } else if (theDirtyFlag == 1) {
	      check = pMyOperation[count_tables]->dirtyRead();
	    } else {
	      check = pMyOperation[count_tables]->readTuple();
	    } // if else
	    break;
	  case otUpdate:			// Update Case
	    if (theWriteFlag == 1 && theDirtyFlag == 1) {
	      check = pMyOperation[count_tables]->dirtyWrite();
	    } else if (theWriteFlag == 1) {
	      check = pMyOperation[count_tables]->writeTuple();
	    } else if (theDirtyFlag == 1) {
	      check = pMyOperation[count_tables]->dirtyUpdate();
	    } else {
	      check = pMyOperation[count_tables]->updateTuple();
	    } // if else
	    break;
	  case otDelete:			// Delete Case
	    check = pMyOperation[count_tables]->deleteTuple();
	    break;
	  default:
	    require(false);
	    break;
	  } // switch
	  if (check == -1) {
	    // Fatal error
	    tThreadResult = 3;
	    // break out of inner for count_tables loop
	    break;
	  } // if

	  check = pMyOperation[count_tables]->equal( (char*)attrName[0],
						    (char*)&pkValue );

	  if (check == -1) {
	    // Fatal error
	    tThreadResult = 4;
	    ndbout << "pMyOperation equal failed" << endl;
	    // break out of inner for count_tables loop
	    break;
	  } // if

	  check = -1;
	  tTmp = NULL;
	  switch (tMyOpType) {
	  case otInsert:			// Insert case
	  case otUpdate:			// Update Case
	    for (count_attributes = 1; count_attributes < loop_count_attributes;
		 count_attributes++) {
	      check =
		pMyOperation[count_tables]->setValue((char*)attrName[count_attributes], (char*)&attrValue[0]);
	    } // for
	    break;
	  case otRead:			// Read Case
	    for (count_attributes = 1; count_attributes < loop_count_attributes;
		 count_attributes++) {
	      tTmp = pMyOperation[count_tables]->
		getValue( (char*)attrName[count_attributes],
			  (char*)&readValue[count_attributes][0] );
	    } // for
	    break;
	  case otDelete:			// Delete Case
	    break;
	  default:
	    require(false);
	    break;
	  } // switch
	  if (check == -1 && tTmp == NULL && tMyOpType != otDelete) {
	    // Fatal error
	    tThreadResult = 5;
	    break;
	  } // if
	} // for count_tables

	// Only execute if everything is OK
	if (tThreadResult != 0) {
	  // Close transaction (below)
	  // and continue with next count_round
	  count_round++;
	  tNoOfAttempts = 0;
	} // if
	else {
	  check = pMyTransaction->execute(Commit);
	  if (check == -1 ) {
	    const NdbError & err = pMyTransaction->getNdbError();

	// Add complete error handling here

              int retCode = flexHammerErrorData->handleErrorCommon(pMyTransaction->getNdbError());
              if (retCode == 1) {
		//if (strcmp(pMyTransaction->getNdbError().message, "Tuple did not exist") != 0 && strcmp(pMyTransaction->getNdbError().message,"Tuple already existed when attempting to insert") != 0) ndbout_c("execute: %s", pMyTransaction->getNdbError().message);

		if (pMyTransaction->getNdbError().code != 626 && pMyTransaction->getNdbError().code != 630){
     ndbout_c("Error code = %d", pMyTransaction->getNdbError().code);
     ndbout_c("execute: %s", pMyTransaction->getNdbError().message);}

              } else if (retCode == 2) {
                ndbout << "4115 should not happen in flexHammer" << endl;
              } else if (retCode == 3) {
// --------------------------------------------------------------------
// We are not certain if the transaction was successful or not.
// We must reexecute but might very well find that the transaction
// actually was updated. Updates and Reads are no problem here. Inserts
// will not cause a problem if error code 630 arrives. Deletes will
// not cause a problem if 626 arrives.
// --------------------------------------------------------------------
		/* What can we do here? */
		ndbout_c("execute: %s", pMyTransaction->getNdbError().message);
                 }//if(retCode == 3)
	// End of adding complete error handling

	    switch( err.classification) {
	    case NdbError::ConstraintViolation:	// Tuple already existed
	      count_round++;
	      tNoOfAttempts = 0;
	      break;
	    case NdbError::TimeoutExpired:
	    case NdbError::NodeRecoveryError:
	    case NdbError::TemporaryResourceError:
	    case NdbError::OverloadError:
	      if (tNoOfAttempts <= MaxNoOfAttemptsC) {
		// Retry
		tNoOfAttempts++;
	      } else {
		// Too many retries, continue with next
		count_round++;
		tNoOfAttempts = 0;
	      } // else if
	      break;
	      // Fatal, just continue
	    default:
	      count_round++;
	      tNoOfAttempts = 0;
	      break;
	    } // switch
	  } // if
	  else {
	    // Execute commit was OK
	    // This is verifying read values
	    //switch (tMyOpType) {
	    //case otRead:  // Read case
	    //for (j = 0; j < tNoOfAttributes; j++) {
	    //for(i = 1; i < tAttributeSize; i++) {
	    //if ( readValue[j][i] != attrValue[i]) {
	    //ndbout << "pkValue = " << pkValue << endl;
	    //ndbout << "readValue != attrValue" << endl;
	    //ndbout << readValue[j][i] << " != " << attrValue[i] << endl;
	    //} // if
	    //  } // for
	    //} // for
	    //break;
	    //} // switch
	    count_round++;
	    tNoOfAttempts = 0;
	  } // else if
	} // else if
	pMyNdb->closeTransaction(pMyTransaction);
      } // for count_round
    } // for count
  } // for (;;)

  // Clean up
  delete pMyNdb;
  pMyNdb = NULL;

  flexHammerErrorData->resetErrorCounters();

  return  NULL; // thread exits

} // flexHammerThread


int
readArguments (int argc, char** argv)
{
  int i = 1;

  tNoOfThreads = 5;		// Default Value
  tNoOfOperations = 500;	// Default Value
  tNoOfRecords = 1;             // Default Value
  tNoOfLoops = 1;	        // Default Value
  tNoOfAttributes = 25;		// Default Value
  tNoOfTables = 1;		// Default Value
  tNoOfBackups = 0;		// Default Value
  tAttributeSize = 1;		// Default Value
  theTableCreateFlag = 0;

  while (argc > 1) {
    if (strcmp(argv[i], "-t") == 0) {
      tNoOfThreads = atoi(argv[i+1]);
      if ((tNoOfThreads < 1) || (tNoOfThreads > NDB_MAXTHREADS))
	return(1);
    }
    else if (strcmp(argv[i], "-o") == 0) {
      tNoOfOperations = atoi(argv[i+1]);
      if (tNoOfOperations < 1)
	return(1);
    }
    else if (strcmp(argv[i], "-r") == 0) {
      tNoOfRecords = atoi(argv[i+1]);
      if (tNoOfRecords < 1)
	return(1);
    }
    else if (strcmp(argv[i], "-a") == 0) {
      tNoOfAttributes = atoi(argv[i+1]);
      if ((tNoOfAttributes < 2) || (tNoOfAttributes > MAXATTR))
	return(1);
    }
    else if (strcmp(argv[i], "-c") == 0) {
      tNoOfTables = atoi(argv[i+1]);
      if ((tNoOfTables < 1) || (tNoOfTables > MAXTABLES))
	return(1);
    }
    else if (strcmp(argv[i], "-l") == 0) {
      tNoOfLoops = atoi(argv[i+1]);
      if ((tNoOfLoops < 0) || (tNoOfLoops > 100000))
	return(1);
    }
    else if (strcmp(argv[i], "-s") == 0) {
      tAttributeSize = atoi(argv[i+1]);
      if ((tAttributeSize < 1) || (tAttributeSize > MAXATTRSIZE))
	return(1);
    }
    else if (strcmp(argv[i], "-sleep") == 0) {
      tSleepTime = atoi(argv[i+1]);
      if ((tSleepTime < 1) || (tSleepTime > 3600))
	exit(-1);
    }
    else if (strcmp(argv[i], "-simple") == 0) {
      theSimpleFlag = 1;
      argc++;
      i--;
    }
    else if (strcmp(argv[i], "-write") == 0) {
      theWriteFlag = 1;
      argc++;
      i--;
    }
    else if (strcmp(argv[i], "-dirty") == 0) {
      theDirtyFlag = 1;
      argc++;
      i--;
    }
    else if (strcmp(argv[i], "-no_table_create") == 0) {
      theTableCreateFlag = 1;
      argc++;
      i--;
    }
    else if (strcmp(argv[i], "-stdtables") == 0) {
      theStandardTableNameFlag = 1;
      argc++;
      i--;
    } // if
    else {
      return(1);
    }

    argc -= 2;
    i = i + 2;
  } // while

  ndbout << endl << "FLEXHAMMER - Starting normal mode" << endl;
  ndbout << "Hammer ndb with read, insert, update and delete transactions"<< endl << endl;

  ndbout << "  " << tNoOfThreads << " thread(s) " << endl;
  ndbout << "  " << tNoOfLoops << " iterations " << endl;
  ndbout << "  " << tNoOfTables << " table(s) and " << 1 << " operation(s) per transaction " << endl;
  ndbout << "  " << tNoOfRecords << " records to hammer(limit this with the -r option)" << endl;
  ndbout << "  " << tNoOfAttributes << " attributes per table " << endl;
  ndbout << "  " << tNoOfOperations << " transaction(s) per thread and round " << endl;
  ndbout << "  " << tAttributeSize << " is the number of 32 bit words per attribute " << endl << endl;
  return 0;
} // readArguments


void sleepBeforeStartingTest(int seconds)
{
  if (seconds > 0) {
    ndbout << "Sleeping(" << seconds << ")...";
    NdbSleep_SecSleep(seconds);
    ndbout << " done!" << endl;
  } // if
} // sleepBeforeStartingTest

static int
createTables(Ndb* pMyNdb)
{
  int i = 0;
  int j = 0;
  int check = 0;
  NdbSchemaCon *MySchemaTransaction = NULL;
  NdbSchemaOp *MySchemaOp = NULL;

  //	Create Table and Attributes.
  if (theTableCreateFlag == 0) {

    for (i = 0; i < tNoOfTables; i++) {

      ndbout << "Creating " << tableName[i] << "...";
      // Check if table exists already
      const void * p = pMyNdb->getDictionary()->getTable(tableName[i]);
      if (p != 0) {
	ndbout << " already exists." << endl;
	// Continue with next table at once
	continue;
      } // if
      ndbout << endl;

      MySchemaTransaction = NdbSchemaCon::startSchemaTrans(pMyNdb);
      if (MySchemaTransaction == NULL) {
	return(-1);
      } // if

      MySchemaOp = MySchemaTransaction->getNdbSchemaOp();
      if (MySchemaOp == NULL) {
	// Clean up opened schema transaction
	NdbSchemaCon::closeSchemaTrans(MySchemaTransaction);
	return(-1);
      } // if

      // Create tables, rest of parameters are default right now
      check = MySchemaOp->createTable(tableName[i],
				      8,		// Table Size
				      TupleKey,	// Key Type
				      40);		// Nr of Pages

      if (check == -1) {
	// Clean up opened schema transaction
	NdbSchemaCon::closeSchemaTrans(MySchemaTransaction);
	return(-1);
      } // if

      // Primary key
      //ndbout << "  pk " << (char*)&attrName[0] << "..." << endl;
      check = MySchemaOp->createAttribute( (char*)attrName[0], TupleKey, 32,
                                           1, NdbSchemaOp::UnSigned, MMBased,
					   NotNullAttribute );
      if (check == -1) {
	// Clean up opened schema transaction
	NdbSchemaCon::closeSchemaTrans(MySchemaTransaction);
	return(-1);
      } // if

      // Rest of attributes
      for (j = 1; j < tNoOfAttributes ; j++) {
	//ndbout << "    " << (char*)attrName[j] << "..." << endl;
<<<<<<< HEAD
	check = MySchemaOp->createAttribute( (char*)attrName[j], NoKey, 32,
					     tAttributeSize, UnSigned, MMBased,
=======
	check = MySchemaOp->createAttribute( (char*)attrName[j], NoKey, 32, 
                                             tAttributeSize, NdbSchemaOp::UnSigned, MMBased,
>>>>>>> a95e6265
					     NotNullAttribute );
	if (check == -1) {
	  // Clean up opened schema transaction
	  NdbSchemaCon::closeSchemaTrans(MySchemaTransaction);
	  return(-1);
	} // if
      } // for

      // Execute creation
      check = MySchemaTransaction->execute();
      if (check == -1) {
	// Clean up opened schema transaction
	NdbSchemaCon::closeSchemaTrans(MySchemaTransaction);
	return(-1);
      } // if

      NdbSchemaCon::closeSchemaTrans(MySchemaTransaction);
    } // for
  } // if

  return(0);

} // createTables

static int
dropTables(Ndb* pMyNdb)
{
  int i = 0;

  if (theTableCreateFlag == 0)
  {
    for (i = 0; i < tNoOfTables; i++)
    {
      ndbout << "Dropping " << tableName[i] << "...";
      pMyNdb->getDictionary()->dropTable(tableName[i]);
      ndbout << "done" << endl;
    }
  }

  return(0);

} // createTables


static int setAttrNames()
{
  int i = 0;
  int retVal = 0;

  for (i = 0; i < MAXATTR ; i++) {
    retVal = BaseString::snprintf(attrName[i], MAXSTRLEN, "COL%d", i);
    if (retVal < 0) {
      // Error in conversion
      return(-1);
    } // if
  } // for

  return (0);
} // setAttrNames

static int setTableNames()
{
  // Note! Uses only uppercase letters in table name's
  // so that we can look at the tables wits SQL
  int i = 0;
  int retVal = 0;

  for (i = 0; i < MAXTABLES ; i++) {
    if (theStandardTableNameFlag == 0) {
      retVal = BaseString::snprintf(tableName[i], MAXSTRLEN, "TAB%d_%u", i,
                                    (Uint32)(NdbTick_CurrentMillisecond()/1000));
    } // if
    else {
      retVal = BaseString::snprintf(tableName[i], MAXSTRLEN, "TAB%d", i);
    } // else
    if (retVal < 0) {
      // Error in conversion
      return(-1);
    } // if
  } // for

  return(0);
} // setTableNames

static int checkThreadResults(ThreadNdb *threadArrayP, const char* phase)
{
  int i = 0;

  for (i = 0; i < tNoOfThreads; i++) {
    if (threadArrayP[i].threadResult != 0) {
      ndbout << "Thread " << i << " reported fatal error "
	     << threadArrayP[i].threadResult << " during " << phase << endl;
      return(-1);
    } // if
  } // for

  return(0);
}
<|MERGE_RESOLUTION|>--- conflicted
+++ resolved
@@ -818,13 +818,8 @@
       // Rest of attributes
       for (j = 1; j < tNoOfAttributes ; j++) {
 	//ndbout << "    " << (char*)attrName[j] << "..." << endl;
-<<<<<<< HEAD
-	check = MySchemaOp->createAttribute( (char*)attrName[j], NoKey, 32,
-					     tAttributeSize, UnSigned, MMBased,
-=======
 	check = MySchemaOp->createAttribute( (char*)attrName[j], NoKey, 32, 
                                              tAttributeSize, NdbSchemaOp::UnSigned, MMBased,
->>>>>>> a95e6265
 					     NotNullAttribute );
 	if (check == -1) {
 	  // Clean up opened schema transaction
