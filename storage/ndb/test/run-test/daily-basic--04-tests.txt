--- conflicted
+++ resolved
@@ -47,17 +47,12 @@
 args: -n MassiveRollback4 T1 T6 D1 D2
 max-time: 180
 
-<<<<<<< HEAD
 cmd: testNodeRestart
 args: -n Bug36245 T1
 max-time: 360
 
 cmd: testDict
 args: -n IndexStatCreate T1
-=======
-cmd: testBackup
-args: -n Bug57650 T1
->>>>>>> 5056fba0
 max-time: 180
 
 cmd: testIndex
@@ -104,7 +99,7 @@
 args: -n CommittedRead T1
 max-time: 1080
 
-cmd: atrt-testBackup
+cmd: testBackup
 args: -n BackupOne T1 T6 I3 D2
 max-time: 1260
 
