/*
   Copyright (c) 2003, 2019, Oracle and/or its affiliates. All rights reserved.

   This program is free software; you can redistribute it and/or modify
   it under the terms of the GNU General Public License, version 2.0,
   as published by the Free Software Foundation.

   This program is also distributed with certain software (including
   but not limited to OpenSSL) that is licensed under separate terms,
   as designated in a particular file or component or in included license
   documentation.  The authors of MySQL hereby grant you an additional
   permission to link the program and your derivative works with the
   separately licensed software that they have included with MySQL.

   This program is distributed in the hope that it will be useful,
   but WITHOUT ANY WARRANTY; without even the implied warranty of
   MERCHANTABILITY or FITNESS FOR A PARTICULAR PURPOSE.  See the
   GNU General Public License, version 2.0, for more details.

   You should have received a copy of the GNU General Public License
   along with this program; if not, write to the Free Software
   Foundation, Inc., 51 Franklin St, Fifth Floor, Boston, MA 02110-1301  USA
*/

#ifdef _WIN32
#define DEFAULT_PREFIX "c:/atrt"
#endif

#include <NdbAutoPtr.hpp>
#include <NdbOut.hpp>
#include "atrt.hpp"
<<<<<<< HEAD
=======
#include "test_execution_resources.hpp"
>>>>>>> 4869291f

#include <util/File.hpp>
#include <FileLogHandler.hpp>
#include <SysLogHandler.hpp>

#include <NdbSleep.h>
#include "my_alloc.h"  // MEM_ROOT
<<<<<<< HEAD
#include <vector>

#define PATH_SEPARATOR DIR_SEPARATOR
#define TESTCASE_RETRIES_THRESHOLD_WARNING 5
=======
#include <ndb_version.h>
#include <vector>
#include <ndb_version.h>

#define PATH_SEPARATOR DIR_SEPARATOR
#define TESTCASE_RETRIES_THRESHOLD_WARNING 5
#define ATRT_VERSION_NUMBER 1
>>>>>>> 4869291f

/** Global variables */
static const char progname[] = "ndb_atrt";
static const char *g_gather_progname = 0;
static const char *g_analyze_progname = 0;
static const char *g_setup_progname = 0;

static const char *g_log_filename = 0;
static const char *g_test_case_filename = 0;
static const char *g_report_filename = 0;

static int g_do_setup = 0;
static int g_do_deploy = 0;
static int g_do_sshx = 0;
static int g_do_start = 0;
static int g_do_quit = 0;

static int g_help = 0;
static int g_verbosity = 1;
static FILE *g_report_file = 0;
static FILE *g_test_case_file = stdin;
static int g_mode = 0;

Logger g_logger;
atrt_config g_config;
const char *g_user = 0;
int g_baseport = 10000;
int g_fqpn = 0;
int g_fix_nodeid = 0;
int g_default_ports = 0;
int g_mt = 0;
int g_mt_rr = 0;
int g_restart = 0;
int g_default_max_retries = 0;
static int g_default_force_cluster_restart = 0;

const char *g_cwd = 0;
const char *g_basedir = 0;
const char *g_my_cnf = 0;
const char *g_prefix = NULL;
const char *g_prefix0 = NULL;
const char *g_prefix1 = NULL;
const char *g_clusters = 0;
const char *g_config_type = NULL;  // "cnf" or "ini"
const char *g_site = NULL;
BaseString g_replicate;
const char *save_file = 0;
const char *save_group_suffix = 0;
const char *g_dummy;
char *g_env_path = 0;
const char *g_mysqld_host = 0;

<<<<<<< HEAD
const char *g_ndb_mgmd_bin_path = 0;
const char *g_ndbd_bin_path = 0;
const char *g_ndbmtd_bin_path = 0;
const char *g_mysqld_bin_path = 0;
const char *g_mysql_install_db_bin_path = 0;
const char *g_libmysqlclient_so_path = 0;

static struct {
  bool is_required;
  const char *exe;
  const char **var;
} g_binaries[] = {{true, "ndb_mgmd", &g_ndb_mgmd_bin_path},
                  {true, "ndbd", &g_ndbd_bin_path},
                  {false, "ndbmtd", &g_ndbmtd_bin_path},
                  {true, "mysqld", &g_mysqld_bin_path},
                  {false, "mysql_install_db", &g_mysql_install_db_bin_path},
#if defined(__MACH__)
                  {true, "libmysqlclient.dylib", &g_libmysqlclient_so_path},
#else
                  {true, "libmysqlclient.so", &g_libmysqlclient_so_path},
#endif
                  {true, 0, 0}};
=======
TestExecutionResources g_resources;
>>>>>>> 4869291f

static BaseString get_atrt_path(const char *arg);

const char *g_search_path[] = {"bin", "libexec",   "sbin", "scripts",
                               "lib", "lib/mysql", 0};
<<<<<<< HEAD
static bool find_binaries();
=======
>>>>>>> 4869291f
static bool find_scripts(const char *path);
static bool find_config_ini_files();

static struct my_option g_options[] = {
    {"help", '?', "Display this help and exit.", (uchar **)&g_help,
     (uchar **)&g_help, 0, GET_BOOL, NO_ARG, 0, 0, 0, 0, 0, 0},
    {"version", 'V', "Output version information and exit.", 0, 0, 0,
<<<<<<< HEAD
     GET_NO_ARG, NO_ARG, 0, 0, 0, 0, 0, 0},
=======
     GET_BOOL, NO_ARG, 0, 0, 0, 0, 0, 0},
>>>>>>> 4869291f
    {"site", 256, "Site", (uchar **)&g_site, (uchar **)&g_site, 0, GET_STR,
     REQUIRED_ARG, 0, 0, 0, 0, 0, 0},
    {"clusters", 256, "Cluster", (uchar **)&g_clusters, (uchar **)&g_clusters,
     0, GET_STR, REQUIRED_ARG, 0, 0, 0, 0, 0, 0},
    {"config-type", 256, "cnf (default) or ini", (uchar **)&g_config_type,
     (uchar **)&g_config_type, 0, GET_STR, REQUIRED_ARG, 0, 0, 0, 0, 0, 0},
    {"mysqld", 256, "atrt mysqld", (uchar **)&g_mysqld_host,
     (uchar **)&g_mysqld_host, 0, GET_STR, REQUIRED_ARG, 0, 0, 0, 0, 0, 0},
    {"replicate", 1024, "replicate", (uchar **)&g_dummy, (uchar **)&g_dummy, 0,
     GET_STR, REQUIRED_ARG, 0, 0, 0, 0, 0, 0},
    {"log-file", 256, "log-file", (uchar **)&g_log_filename,
     (uchar **)&g_log_filename, 0, GET_STR, REQUIRED_ARG, 0, 0, 0, 0, 0, 0},
    {"testcase-file", 'f', "testcase-file", (uchar **)&g_test_case_filename,
     (uchar **)&g_test_case_filename, 0, GET_STR, REQUIRED_ARG, 0, 0, 0, 0, 0,
     0},
    {"report-file", 'r', "report-file", (uchar **)&g_report_filename,
     (uchar **)&g_report_filename, 0, GET_STR, REQUIRED_ARG, 0, 0, 0, 0, 0, 0},
    {"basedir", 256, "Base path", (uchar **)&g_basedir, (uchar **)&g_basedir, 0,
     GET_STR, REQUIRED_ARG, 0, 0, 0, 0, 0, 0},
    {"baseport", 256, "Base port", (uchar **)&g_baseport, (uchar **)&g_baseport,
     0, GET_INT, REQUIRED_ARG, g_baseport, 0, 0, 0, 0, 0},
    {"prefix", 256, "atrt install dir", (uchar **)&g_prefix,
     (uchar **)&g_prefix, 0, GET_STR, REQUIRED_ARG, 0, 0, 0, 0, 0, 0},
    {"prefix0", 256, "mysql install dir", (uchar **)&g_prefix0,
     (uchar **)&g_prefix0, 0, GET_STR, REQUIRED_ARG, 0, 0, 0, 0, 0, 0},
    {"prefix1", 256, "mysql install dir 1", (uchar **)&g_prefix1,
     (uchar **)&g_prefix1, 0, GET_STR, REQUIRED_ARG, 0, 0, 0, 0, 0, 0},
    {"verbose", 'v', "Verbosity", (uchar **)&g_verbosity,
     (uchar **)&g_verbosity, 0, GET_INT, REQUIRED_ARG, g_verbosity, 0, 0, 0, 0,
     0},
    {"configure", 256, "configure", (uchar **)&g_do_setup,
     (uchar **)&g_do_setup, 0, GET_INT, REQUIRED_ARG, g_do_setup, 0, 0, 0, 0,
     0},
    {"deploy", 256, "deploy", (uchar **)&g_do_deploy, (uchar **)&g_do_deploy, 0,
     GET_INT, REQUIRED_ARG, g_do_deploy, 0, 0, 0, 0, 0},
    {"sshx", 256, "sshx", (uchar **)&g_do_sshx, (uchar **)&g_do_sshx, 0,
     GET_INT, REQUIRED_ARG, g_do_sshx, 0, 0, 0, 0, 0},
    {"start", 256, "start", (uchar **)&g_do_start, (uchar **)&g_do_start, 0,
     GET_INT, REQUIRED_ARG, g_do_start, 0, 0, 0, 0, 0},
    {"fqpn", 256, "Fully qualified path-names ", (uchar **)&g_fqpn,
     (uchar **)&g_fqpn, 0, GET_INT, REQUIRED_ARG, g_fqpn, 0, 0, 0, 0, 0},
    {"fix-nodeid", 256, "Fix nodeid for each started process ",
     (uchar **)&g_fix_nodeid, (uchar **)&g_fix_nodeid, 0, GET_INT, REQUIRED_ARG,
     g_fqpn, 0, 0, 0, 0, 0},
    {"default-ports", 256, "Use default ports when possible",
     (uchar **)&g_default_ports, (uchar **)&g_default_ports, 0, GET_INT,
     REQUIRED_ARG, g_default_ports, 0, 0, 0, 0, 0},
    {"mode", 256, "Mode 0=interactive 1=regression 2=bench", (uchar **)&g_mode,
     (uchar **)&g_mode, 0, GET_INT, REQUIRED_ARG, g_mode, 0, 0, 0, 0, 0},
    {"quit", 256, "Quit before starting tests", (uchar **)&g_do_quit,
     (uchar **)&g_do_quit, 0, GET_BOOL, NO_ARG, g_do_quit, 0, 0, 0, 0, 0},
    {"mt", 256, "Use ndbmtd (0 = never, 1 = round-robin, 2 = only)",
     (uchar **)&g_mt, (uchar **)&g_mt, 0, GET_INT, REQUIRED_ARG, g_mt, 0, 0, 0,
     0, 0},
    {"default-max-retries", 256,
     "default number of retries after a test case fails (can be overwritten in "
     "the test suite file)",
     (uchar **)&g_default_max_retries, (uchar **)&g_default_max_retries, 0,
     GET_INT, REQUIRED_ARG, g_default_max_retries, 0, 0, 0, 0, 0},
    {"default-force-cluster-restart", 0,
     "Force cluster to restart for each testrun (can be overwritten in test "
     "suite file)",
     (uchar **)&g_default_force_cluster_restart,
     (uchar **)&g_default_force_cluster_restart, 0, GET_BOOL, NO_ARG,
     g_default_force_cluster_restart, 0, 0, 0, 0, 0},
    {0, 0, 0, 0, 0, 0, GET_NO_ARG, NO_ARG, 0, 0, 0, 0, 0, 0}};

const int p_ndb = atrt_process::AP_NDB_MGMD | atrt_process::AP_NDBD;
const int p_servers = atrt_process::AP_MYSQLD | atrt_process::AP_CUSTOM;
const int p_clients = atrt_process::AP_CLIENT | atrt_process::AP_NDB_API;

static int check_testcase_file_main(int argc, char **argv);
static void print_testcase_file_syntax();

int main(int argc, char **argv) {
  ndb_init();

  bool restart = true;
  int lineno = 1;
  int test_no = 1;
  int return_code = TESTSUITE_SUCCESS;

  g_logger.setCategory(progname);
  g_logger.enable(Logger::LL_ALL);
  g_logger.createConsoleHandler();

  // If program is called with --check-testcase-files as first option
  // it is assumed that the rest of command line arguments are
  // testcase-filenames and those files will be syntax checked.
  if (argc >= 2 && strcmp(argv[1], "--check-testcase-files") == 0) {
    exit(check_testcase_file_main(argc, argv));
  }

  MEM_ROOT alloc = MEM_ROOT{PSI_NOT_INSTRUMENTED, 512};
  if (!parse_args(argc, argv, &alloc)) {
    g_logger.critical("Failed to parse arguments");
    return_code = ATRT_FAILURE;
    goto end;
  }
<<<<<<< HEAD

  g_logger.info("Starting...");

  if (!find_binaries()) {
    g_logger.critical("Failed to find required binaries for execution");
    return_code = ATRT_FAILURE;
    goto end;
=======

  g_logger.info("Starting ATRT version : %s", getAtrtVersion().c_str());

  if (g_mt != 0) {
    g_resources.setRequired(g_resources.NDBMTD);
  }

  {
    std::vector<std::string> error;
    std::vector<std::string> info;
    if (!g_resources.loadPaths(g_prefix0, g_prefix1, &error, &info)) {
      g_logger.critical("Failed to find required binaries for execution");

      for (auto msg : error) {
        g_logger.critical("%s", msg.c_str());
        return_code = ATRT_FAILURE;
        goto end;
      }
    }

    for (auto msg : info) {
      g_logger.info("%s", msg.c_str());
    }
  }

  {
    BaseString atrt_path = get_atrt_path(argv[0]);
    assert(atrt_path != "");

    if (!find_scripts(atrt_path.c_str())) {
      g_logger.critical("Failed to find required atrt scripts for execution");
      return_code = ATRT_FAILURE;
      goto end;
    }
  }

  g_config.m_config_type = atrt_config::CNF;
  if (g_config_type != NULL && strcmp(g_config_type, "ini") == 0) {
    g_logger.info("Using config.ini for cluster configuration");
    g_config.m_config_type = atrt_config::INI;

    if (!find_config_ini_files()) {
      g_logger.critical("Failed to find required config.ini files");
      return_code = ATRT_FAILURE;
      goto end;
    }
>>>>>>> 4869291f
  }

  {
    BaseString atrt_path = get_atrt_path(argv[0]);
    assert(atrt_path != "");

    if (!find_scripts(atrt_path.c_str())) {
      g_logger.critical("Failed to find required atrt scripts for execution");
      return_code = ATRT_FAILURE;
      goto end;
    }
  }

  g_config.m_config_type = atrt_config::CNF;
  if (g_config_type != NULL && strcmp(g_config_type, "ini") == 0) {
    g_logger.info("Using config.ini for cluster configuration");
    g_config.m_config_type = atrt_config::INI;

    if (!find_config_ini_files()) {
      g_logger.critical("Failed to find required config.ini files");
      return_code = ATRT_FAILURE;
      goto end;
    }
  }

  g_config.m_generated = false;
  g_config.m_replication = g_replicate;
  if (!setup_config(g_config, g_mysqld_host)) {
    g_logger.critical("Failed to setup configuration");
    return_code = ATRT_FAILURE;
    goto end;
  }

  if (!g_config.m_processes.size()) {
    g_logger.critical("Error: No processes defined in cluster configuration");
    return_code = ATRT_FAILURE;
    goto end;
  }

  if (!configure(g_config, g_do_setup)) {
    g_logger.critical("Failed to configure");
    return_code = ATRT_FAILURE;
    goto end;
  }

  g_logger.info("Setting up directories...");
  if (!setup_directories(g_config, g_do_setup)) {
    g_logger.critical("Failed to set up directories");
    return_code = ATRT_FAILURE;
    goto end;
  }

  if (g_do_setup) {
    g_logger.info("Setting up files...");
    if (!setup_files(g_config, g_do_setup, g_do_sshx)) {
      g_logger.critical("Failed to set up files");
      return_code = ATRT_FAILURE;
      goto end;
    }
  }

  if (g_do_deploy) {
    g_logger.info("Deploying files...");
    if (!deploy(g_do_deploy, g_config)) {
      g_logger.critical("Failed to deploy");
      return_code = ATRT_FAILURE;
      goto end;
    }
  }

  if (g_do_quit) {
    goto end;
  }

  if (!setup_hosts(g_config)) {
    g_logger.critical("Failed to setup hosts");
    return_code = ATRT_FAILURE;
    goto end;
  }

  if (g_do_sshx) {
    g_logger.info("Starting xterm-ssh");
    if (!sshx(g_config, g_do_sshx)) {
      g_logger.critical("Failed to start xterm-ssh");
      return_code = ATRT_FAILURE;
      goto end;
    }

    g_logger.info("Done...sleeping");
    while (true) {
      if (!do_command(g_config)) {
        g_logger.critical("Failed to do ssh command");
        return_code = ATRT_FAILURE;
        goto end;
      }

      NdbSleep_SecSleep(1);
    }
    goto end;
  }

  g_logger.info("Connecting to hosts...");
  if (!connect_hosts(g_config)) {
    g_logger.critical("Failed to connect to CPCD on hosts");
    return_code = ATRT_FAILURE;
    goto end;
  }

#ifndef _WIN32
  if (g_do_start && !g_test_case_filename) {
    g_logger.info("Starting server processes: %x", g_do_start);
    if (!start(g_config, g_do_start)) {
      g_logger.critical("Failed to start server processes");
      return_code = ATRT_FAILURE;
      goto end;
    }

    g_logger.info("Setting up database...");
    if (!setup_db(g_config)) {
      g_logger.critical("Failed to setup database");
      return_code = ATRT_FAILURE;
      goto end;
    }

    g_logger.info("Done...sleeping");
    while (true) {
      if (!do_command(g_config)) {
        g_logger.info("Exiting");
        return_code = ATRT_FAILURE;
        goto end;
      }

      NdbSleep_SecSleep(1);
    }
    goto end;
  }
#endif

  /**
   * Main loop
   */
  g_logger.debug("Entering main loop");
  while (!feof(g_test_case_file)) {
    atrt_testcase test_case;
    const int num_element_lines =
        read_test_case(g_test_case_file, test_case, lineno);
    if (num_element_lines == 0) {
      // Should be at end of file.  Let while condition catch that.
      continue;
    }
    if (num_element_lines < 0) {
      g_logger.critical("Corrupt testcase at line %d (error %d)", lineno,
                        num_element_lines);
      return_code = ATRT_FAILURE;
      goto cleanup;
    }
    g_logger.info("#%d - %s", test_no, test_case.m_name.c_str());

    int result = 0;
    time_t elapsed = 0;
    int testruns = 0;
    bool retry_test = false;

    do {
      testruns++;
      /**
<<<<<<< HEAD
      * Do we need to restart ndb
      */
=======
       * Do we need to restart ndb
       */
>>>>>>> 4869291f
      if (restart || test_case.m_force_cluster_restart) {
        if (test_case.m_force_cluster_restart) {
          g_logger.info(
              "(Re)starting all NDB Cluster processes as required by "
              "testcase %s",
              test_case.m_name.c_str());
        }

        restart = false;
        g_logger.info("(Re)starting server processes...");

        if (!stop_processes(g_config, ~0)) {
          g_logger.critical("Failed to stop all processes");
          return_code = ATRT_FAILURE;
          goto end;
        }

        g_logger.info("Waiting for all processes to stop...");
        if (!wait_for_processes_to_stop(g_config, ~0)) {
          g_logger.critical("Fail to stop all processes");
          return_code = ATRT_FAILURE;
          goto end;
        }

        if (!setup_directories(g_config, 2)) {
          g_logger.critical("Failed to setup directories");
          return_code = ATRT_FAILURE;
          goto end;
        }

        if (!setup_files(g_config, 2, 1)) {
          g_logger.critical("Failed to setup files");
          return_code = ATRT_FAILURE;
          goto end;
        }

        if (!setup_hosts(g_config)) {
          g_logger.critical("Failed to setup hosts");
          return_code = ATRT_FAILURE;
          goto end;
        }

        g_logger.debug("Setup complete, starting servers");
        if (!start(g_config, p_ndb | p_servers)) {
          g_logger.critical("Failed to start server processes");
          g_logger.info("Gathering logs and saving them as test %u", test_no);

          int tmp;
          if (!gather_result(g_config, &tmp)) {
            g_logger.critical("Failed to gather results");
            return_code = ATRT_FAILURE;
            goto cleanup;
          }

          if (g_report_file != 0) {
            fprintf(g_report_file, "%s ; %d ; %d ; %d ; %d\n", "start servers",
                    test_no, ERR_FAILED_TO_START, 0, 0);
            fflush(g_report_file);
          }

          BaseString resdir;
          resdir.assfmt("result.%d", test_no);
          remove_dir(resdir.c_str(), true);

          if (rename("result", resdir.c_str()) != 0) {
            g_logger.critical("Failed to rename %s as %s", "result",
                              resdir.c_str());
            return_code = ATRT_FAILURE;
            goto cleanup;
          }
          goto cleanup;
        }

        if (!setup_db(g_config)) {
          g_logger.critical("Failed to setup database");
          return_code = ATRT_FAILURE;
          goto cleanup;
        }

        g_logger.info("All servers start completed");
      }

      // Assign processes to programs
      if (!setup_test_case(g_config, test_case)) {
        g_logger.critical("Failed to setup test case");
        return_code = ATRT_FAILURE;
        goto cleanup;
      }

      if (!start_processes(g_config, p_clients)) {
        g_logger.critical("Failed to start client processes");
        return_code = ATRT_FAILURE;
        goto cleanup;
      }

      const time_t start = time(0);
      time_t now = start;
      do {
        if (!update_status(g_config, atrt_process::AP_ALL)) {
          g_logger.critical("Failed to get updated status for all processes");
          return_code = ATRT_FAILURE;
          goto cleanup;
        }

        if ((result = check_ndb_or_servers_failures(g_config))) {
          break;
        }

        if (!is_client_running(g_config)) {
          break;
        }

        if (!do_command(g_config)) {
          result = ERR_COMMAND_FAILED;
          g_logger.critical("Failure on client command execution");
          break;
        }

        now = time(0);
        if (now > (start + test_case.m_max_time)) {
          g_logger.debug("Timed out");
          result = ERR_MAX_TIME_ELAPSED;
          g_logger.info("Timeout '%s' after %ld seconds",
                        test_case.m_name.c_str(), test_case.m_max_time);
          break;
        }
        NdbSleep_SecSleep(1);
      } while (true);

      elapsed = time(0) - start;
      if (!stop_processes(g_config, p_clients)) {
        g_logger.critical("Failed to stop client processes");
        return_code = ATRT_FAILURE;
        goto cleanup;
      }

      if (!wait_for_processes_to_stop(g_config, p_clients)) {
        g_logger.critical("Failed to stop client processes");
        return_code = ATRT_FAILURE;
        goto cleanup;
      }

      int tmp, *rp = result ? &tmp : &result;
      if (!gather_result(g_config, rp)) {
        g_logger.critical("Failed to gather result after test run");
        return_code = ATRT_FAILURE;
        goto end;
      }

      const char *test_status;
      switch (result) {
        case ErrorCodes::ERR_OK:
          test_status = "OK";
          break;
        case ErrorCodes::ERR_TEST_SKIPPED:
          test_status = "SKIPPED";
          break;
        default:
          test_status = "FAILED";
          break;
      }
      g_logger.info("#%d %s(%d)", test_no, test_status, result);

      const bool failed = (result != ErrorCodes::ERR_OK &&
                           result != ErrorCodes::ERR_TEST_SKIPPED);

      restart = failed;

      retry_test = failed && testruns <= test_case.m_max_retries;
      if (retry_test) {
        g_logger.info("Retrying test #%d - '%s', attempt (%d/%d)", test_no,
                      test_case.m_name.c_str(), testruns,
                      test_case.m_max_retries);
        reset_config(g_config);
      }
    } while (retry_test);

    if (result != ErrorCodes::ERR_OK &&
        result != ErrorCodes::ERR_TEST_SKIPPED) {
      return_code = TESTSUITE_FAILURES;
    }

    if (g_report_file != 0) {
      fprintf(g_report_file, "%s ; %d ; %d ; %ld ; %d\n",
              test_case.m_name.c_str(), test_no, result, elapsed, testruns);
      fflush(g_report_file);
    }

    if (g_mode == 0 && result) {
      g_logger.info(
          "Encountered failed test in interactive mode - terminating");
      break;
    }

    BaseString resdir;
    resdir.assfmt("result.%d", test_no);
    remove_dir(resdir.c_str(), true);

    if (test_case.m_report || g_mode == 2 || (g_mode && result)) {
      if (rename("result", resdir.c_str()) != 0) {
        g_logger.critical("Failed to rename %s as %s", "result",
                          resdir.c_str());
        return_code = ATRT_FAILURE;
        goto end;
      }
    } else {
      remove_dir("result", true);
    }

    if (!update_status(g_config, atrt_process::AP_ALL)) {
      g_logger.critical("Failed to get updated status for all processes");
    }

    if (reset_config(g_config)) {
      restart = true;
    }
    test_no++;
  }

cleanup:
  g_logger.info("Stopping all processes");
  stop_processes(g_config, atrt_process::AP_ALL);
  wait_for_processes_to_stop(g_config, atrt_process::AP_ALL);

end:
  g_logger.info("Finishing, result: %d", return_code);
  if (return_code == ATRT_FAILURE && g_report_file != 0) {
    fprintf(g_report_file, "%s ; %d ; %d ; %d ; %d\n", "critical error",
            test_no, ERR_FAILED_TO_START, 0, 0);
    fflush(g_report_file);
  }
  if (g_report_file != 0) {
    fclose(g_report_file);
    g_report_file = 0;
  }

  if (g_test_case_file != 0 && g_test_case_file != stdin) {
    fclose(g_test_case_file);
    g_test_case_file = 0;
  }

  return return_code;
}

extern "C" bool get_one_option(int arg, const struct my_option *opt,
                               char *value) {
  if (arg == 1024) {
    if (g_replicate.length()) g_replicate.append(";");
    g_replicate.append(value);
    return 0;
  }
  return 0;
}

bool parse_args(int argc, char **argv, MEM_ROOT *alloc) {
  bool fail_after_help = false;
  char buf[2048];
<<<<<<< HEAD
=======

  if (argc >= 2 &&
      (strcmp(argv[1], "--version") == 0 || strcmp(argv[1], "-V") == 0)) {
    ndbout << getAtrtVersion().c_str() << endl;
    exit(0);
  }

>>>>>>> 4869291f
  if (getcwd(buf, sizeof(buf)) == 0) {
    g_logger.error("Unable to get current working directory");
    return false;
  }
  g_cwd = strdup(buf);

  struct stat sbuf;
  BaseString mycnf;
  mycnf.append(g_cwd);
  mycnf.append(DIR_SEPARATOR);

  if (argc > 1 && lstat(argv[argc - 1], &sbuf) == 0) {
    mycnf.append(argv[argc - 1]);
  } else {
    mycnf.append("my.cnf");
    if (lstat(mycnf.c_str(), &sbuf) != 0) {
      g_logger.error(
          "Could not find out which config file to use! "
          "Pass it as last argument to atrt: 'atrt <config file>' "
          "(default: '%s')",
          mycnf.c_str());
      fail_after_help = true;
    }
  }

  to_fwd_slashes((char *)g_cwd);

  g_logger.info("Bootstrapping using %s", mycnf.c_str());

  const char *groups[] = {"atrt", 0};
  int ret = load_defaults(mycnf.c_str(), groups, &argc, &argv, alloc);

  if (ret) {
    g_logger.error("Failed to load defaults, returned (%d)", ret);
    return false;
  }

  save_file = my_defaults_file;
  save_group_suffix = my_defaults_group_suffix;

  if (my_defaults_extra_file) {
    g_logger.error("--defaults-extra-file(%s) is not supported...",
                   my_defaults_extra_file);
    return false;
  }

  ret = handle_options(&argc, &argv, g_options, get_one_option);
  if (ret) {
    g_logger.error("handle_options failed, ret: %d, argc: %d, *argv: '%s'", ret,
                   argc, *argv);
    return false;
  }

  if (argc >= 2) {
    const char *arg = argv[argc - 2];
    while (*arg) {
      switch (*arg) {
        case 'c':
          g_do_setup = (g_do_setup == 0) ? 1 : g_do_setup;
          break;
        case 'C':
          g_do_setup = 2;
          break;
        case 'd':
          g_do_deploy = 3;
          break;
        case 'D':
          g_do_deploy = 2;  // only binaries
          break;
        case 'x':
          g_do_sshx = atrt_process::AP_CLIENT | atrt_process::AP_NDB_API;
          break;
        case 'X':
          g_do_sshx = atrt_process::AP_ALL;
          break;
        case 's':
          g_do_start = p_ndb;
          break;
        case 'S':
          g_do_start = p_ndb | p_servers;
          break;
        case 'f':
          g_fqpn = 1;
          break;
        case 'z':
          g_fix_nodeid = 1;
          break;
        case 'q':
          g_do_quit = 1;
          break;
        case 'r':
          g_restart = 1;
          break;
        default:
          g_logger.error("Unknown switch '%c'", *arg);
          return false;
      }
      arg++;
    }
  }

  if (g_log_filename != 0) {
    g_logger.removeConsoleHandler();
    g_logger.addHandler(new FileLogHandler(g_log_filename));
  }

  {
    int tmp = Logger::LL_WARNING - g_verbosity;
    tmp = (tmp < Logger::LL_DEBUG ? Logger::LL_DEBUG : tmp);
    g_logger.disable(Logger::LL_ALL);
    g_logger.enable(Logger::LL_ON);
    g_logger.enable((Logger::LoggerLevel)tmp, Logger::LL_ALERT);
  }

  if (!g_basedir) {
    g_basedir = g_cwd;
    g_logger.info("basedir not specified, using %s", g_basedir);
  } else {
    g_logger.info("basedir, %s", g_basedir);
  }

  const char *default_prefix;
  if (g_prefix != NULL) {
    default_prefix = g_prefix;
  } else if (g_prefix0 != NULL) {
    default_prefix = g_prefix0;
  } else {
    default_prefix = DEFAULT_PREFIX;
  }

  if (g_prefix == NULL) {
    g_prefix = DEFAULT_PREFIX;
  }

  if (g_prefix0 == NULL) {
    g_prefix0 = DEFAULT_PREFIX;
  }

  /**
   * Add path to atrt-*.sh
   */
  {
    BaseString tmp;
    const char *env = getenv("PATH");
    if (env && strlen(env)) {
      tmp.assfmt("PATH=%s:%s/mysql-test/ndb", env, g_prefix);
    } else {
      tmp.assfmt("PATH=%s/mysql-test/ndb", g_prefix);
    }
    to_native(tmp);
    g_env_path = strdup(tmp.c_str());
    putenv(g_env_path);
  }

  if (g_help) {
    my_print_help(g_options);
    my_print_variables(g_options);
    print_testcase_file_syntax();
    return 0;
  }
  if (fail_after_help) {
    return false;
  }

  if (g_test_case_filename) {
    g_test_case_file = fopen(g_test_case_filename, "r");
    if (g_test_case_file == 0) {
      g_logger.critical("Unable to open file: %s", g_test_case_filename);
      return false;
    }
    if (g_do_setup == 0) g_do_setup = 2;

    if (g_do_start == 0) g_do_start = p_ndb | p_servers;

    if (g_mode == 0) g_mode = 1;

    if (g_do_sshx) {
      g_logger.critical("ssx specified...not possible with testfile");
      return false;
    }
  } else {
    g_logger.info(
        "No test case file given with -f <test file>, "
        "running in interactive mode from stdin");
  }

  if (g_do_setup == 0) {
    BaseString tmp;
    tmp.append(g_basedir);
    tmp.append(PATH_SEPARATOR);
    tmp.append("my.cnf");
    if (lstat(tmp.c_str(), &sbuf) != 0) {
      g_logger.error(
          "Could not find a my.cnf file in the basedir '%s', "
          "you probably need to configure it with "
          "'atrt --configure=1 <config_file>'",
          g_basedir);
      return false;
    }

    if (!S_ISREG(sbuf.st_mode)) {
      g_logger.error("%s is not a regular file", tmp.c_str());
      return false;
    }

    g_my_cnf = strdup(tmp.c_str());
    g_logger.info("Using %s", tmp.c_str());
  } else {
    g_my_cnf = strdup(mycnf.c_str());
  }

  if (g_prefix1) {
    g_logger.info("Using --prefix1=\"%s\"", g_prefix1);
  }

  if (g_report_filename) {
    g_report_file = fopen(g_report_filename, "w");
    if (g_report_file == 0) {
      g_logger.critical("Unable to create report file: %s", g_report_filename);
      return false;
    }
  }

  if (g_clusters == 0) {
    g_logger.critical("No clusters specified");
    return false;
  }

  /* Read username from environment, default to sakila */
  g_user = strdup(getenv("LOGNAME"));
  if (g_user == 0) {
    g_user = "sakila";
    g_logger.info("No default user specified, will use 'sakila'.");
    g_logger.info("Please set LOGNAME environment variable for other username");
  }

  return true;
}

<<<<<<< HEAD
bool connect_hosts(atrt_config &config) {
  for (unsigned i = 0; i < config.m_hosts.size(); i++) {
    if (config.m_hosts[i]->m_hostname.length() == 0) continue;

=======
std::string getAtrtVersion() {
  int mysql_version = ndbGetOwnVersion();
  std::string version = std::to_string(ndbGetMajor(mysql_version)) + "." +
                        std::to_string(ndbGetMinor(mysql_version)) + "." +
                        std::to_string(ndbGetBuild(mysql_version)) + "." +
                        std::to_string(ATRT_VERSION_NUMBER);
  return version;
}

bool connect_hosts(atrt_config &config) {
  for (unsigned i = 0; i < config.m_hosts.size(); i++) {
    if (config.m_hosts[i]->m_hostname.length() == 0) continue;

>>>>>>> 4869291f
    if (config.m_hosts[i]->m_cpcd->connect() != 0) {
      g_logger.error("Unable to connect to cpc %s:%d",
                     config.m_hosts[i]->m_cpcd->getHost(),
                     config.m_hosts[i]->m_cpcd->getPort());
      return false;
    }
    g_logger.debug("Connected to %s:%d", config.m_hosts[i]->m_cpcd->getHost(),
                   config.m_hosts[i]->m_cpcd->getPort());
  }

  return true;
}

bool connect_ndb_mgm(atrt_process &proc) {
  NdbMgmHandle handle = ndb_mgm_create_handle();
  if (handle == 0) {
    g_logger.critical("Unable to create mgm handle");
    return false;
  }
  BaseString tmp = proc.m_host->m_hostname;
  const char *val;
  proc.m_options.m_loaded.get("--PortNumber=", &val);
  tmp.appfmt(":%s", val);

  if (ndb_mgm_set_connectstring(handle, tmp.c_str())) {
    g_logger.critical("Unable to create parse connectstring");
    return false;
  }

  if (ndb_mgm_connect(handle, 30, 1, 0) != -1) {
    proc.m_ndb_mgm_handle = handle;
    return true;
  }

  g_logger.critical("Unable to connect to ndb mgm %s", tmp.c_str());
  return false;
}

bool connect_ndb_mgm(atrt_config &config) {
  for (unsigned i = 0; i < config.m_processes.size(); i++) {
    atrt_process &proc = *config.m_processes[i];
    if ((proc.m_type & atrt_process::AP_NDB_MGMD) != 0) {
      if (!connect_ndb_mgm(proc)) {
        return false;
      }
    }
  }

  return true;
}

static int remap(int i) {
  if (i == NDB_MGM_NODE_STATUS_NO_CONTACT) return NDB_MGM_NODE_STATUS_UNKNOWN;
  if (i == NDB_MGM_NODE_STATUS_UNKNOWN) return NDB_MGM_NODE_STATUS_NO_CONTACT;
  return i;
}

bool wait_ndb(atrt_config &config, int goal) {
  goal = remap(goal);

  size_t cnt = 0;
  for (unsigned i = 0; i < config.m_clusters.size(); i++) {
    atrt_cluster *cluster = config.m_clusters[i];

    if (strcmp(cluster->m_name.c_str(), ".atrt") == 0) {
      /**
       * skip atrt mysql
       */
      cnt++;
      continue;
    }

    /**
     * Get mgm handle for cluster
     */
    NdbMgmHandle handle = 0;
    for (unsigned j = 0; j < cluster->m_processes.size(); j++) {
      atrt_process &proc = *cluster->m_processes[j];
      if ((proc.m_type & atrt_process::AP_NDB_MGMD) != 0) {
        handle = proc.m_ndb_mgm_handle;
        break;
      }
    }

    if (handle == 0) {
      return true;
    }

    if (goal == NDB_MGM_NODE_STATUS_STARTED) {
      /**
       * 1) wait NOT_STARTED
       * 2) send start
       * 3) wait STARTED
       */
      if (!wait_ndb(config, NDB_MGM_NODE_STATUS_NOT_STARTED)) return false;

      ndb_mgm_start(handle, 0, 0);
    }

    struct ndb_mgm_cluster_state *state;

    time_t now = time(0);
    time_t end = now + 360;
    int min = remap(NDB_MGM_NODE_STATUS_NO_CONTACT);
    int min2 = goal;

    while (now < end) {
      /**
       * 1) retreive current state
       */
      state = 0;
      do {
        state = ndb_mgm_get_status(handle);
        if (state == 0) {
          const int err = ndb_mgm_get_latest_error(handle);
          g_logger.error("Unable to poll db state: %d %s %s",
                         ndb_mgm_get_latest_error(handle),
                         ndb_mgm_get_latest_error_msg(handle),
                         ndb_mgm_get_latest_error_desc(handle));
          if (err == NDB_MGM_SERVER_NOT_CONNECTED && connect_ndb_mgm(config)) {
            g_logger.error("Reconnected...");
            continue;
          }
          return false;
        }
      } while (state == 0);
      NdbAutoPtr<void> tmp(state);

      min2 = goal;
      for (int j = 0; j < state->no_of_nodes; j++) {
        if (state->node_states[j].node_type == NDB_MGM_NODE_TYPE_NDB) {
          const int s = remap(state->node_states[j].node_status);
          min2 = (min2 < s ? min2 : s);

          if (s < remap(NDB_MGM_NODE_STATUS_NO_CONTACT) ||
              s > NDB_MGM_NODE_STATUS_STARTED) {
            g_logger.critical("Strange DB status during start: %d %d", j, min2);
            return false;
          }

          if (min2 < min) {
            g_logger.critical("wait ndb failed node: %d %d %d %d",
                              state->node_states[j].node_id, min, min2, goal);
          }
        }
      }

      if (min2 < min) {
        g_logger.critical("wait ndb failed %d %d %d", min, min2, goal);
        return false;
      }

      if (min2 == goal) {
        cnt++;
        goto next;
      }

      min = min2;
      now = time(0);
    }

    g_logger.critical("wait ndb timed out %d %d %d", min, min2, goal);
    break;

  next:;
  }

  return cnt == config.m_clusters.size();
}

bool start_process(atrt_process &proc, bool run_setup) {
  if (proc.m_proc.m_id != -1) {
    g_logger.critical("starting already started process: %u",
                      (unsigned)proc.m_index);
    return false;
  }

  if (run_setup) {
    BaseString tmp = g_setup_progname;
    tmp.appfmt(" %s %s/ %s", proc.m_host->m_hostname.c_str(),
               proc.m_proc.m_cwd.c_str(), proc.m_proc.m_cwd.c_str());

    g_logger.debug("system(%s)", tmp.c_str());
    const int r1 = sh(tmp.c_str());
    if (r1 != 0) {
      g_logger.critical("Failed to setup process");
      return false;
    }
<<<<<<< HEAD
  }

  /**
   * For MySQL server program we need to pass the correct basedir.
   */
  const bool mysqld = proc.m_type & atrt_process::AP_MYSQLD;
  if (mysqld) {
    BaseString basedir;
    /**
     * If MYSQL_BASE_DIR is set use that for basedir.
     */
    ssize_t pos = proc.m_proc.m_env.indexOf("MYSQL_BASE_DIR=");
    if (pos > 0) {
      pos = proc.m_proc.m_env.indexOf(" MYSQL_BASE_DIR=");
      if (pos != -1) pos++;
    }
    if (pos >= 0) {
      pos += strlen("MYSQL_BASE_DIR=");
      ssize_t endpos = proc.m_proc.m_env.indexOf(' ', pos);
      if (endpos == -1) endpos = proc.m_proc.m_env.length();
      basedir = proc.m_proc.m_env.substr(pos, endpos);
    } else {
      /**
       * If no MYSQL_BASE_DIR set, derive basedir from program path.
       * Assumming that program path is on the form
       *   <basedir>/{bin,sql}/mysqld
       */
      const BaseString sep("/");
      Vector<BaseString> dir_parts;
      int num_of_parts = proc.m_proc.m_path.split(dir_parts, sep);
      dir_parts.erase(num_of_parts - 1);  // remove trailing /mysqld
      dir_parts.erase(num_of_parts - 2);  // remove trailing /bin
      num_of_parts -= 2;
      basedir.assign(dir_parts, sep);
    }
    if (proc.m_proc.m_args.indexOf("--basedir=") == -1) {
      proc.m_proc.m_args.appfmt(" --basedir=%s", basedir.c_str());
      g_logger.info("appended '--basedir=%s' to mysqld process",
                    basedir.c_str());
    }
  }
=======
  }

  /**
   * For MySQL server program we need to pass the correct basedir.
   */
  const bool mysqld = proc.m_type & atrt_process::AP_MYSQLD;
  if (mysqld) {
    BaseString basedir;
    /**
     * If MYSQL_BASE_DIR is set use that for basedir.
     */
    ssize_t pos = proc.m_proc.m_env.indexOf("MYSQL_BASE_DIR=");
    if (pos > 0) {
      pos = proc.m_proc.m_env.indexOf(" MYSQL_BASE_DIR=");
      if (pos != -1) pos++;
    }
    if (pos >= 0) {
      pos += strlen("MYSQL_BASE_DIR=");
      ssize_t endpos = proc.m_proc.m_env.indexOf(' ', pos);
      if (endpos == -1) endpos = proc.m_proc.m_env.length();
      basedir = proc.m_proc.m_env.substr(pos, endpos);
    } else {
      /**
       * If no MYSQL_BASE_DIR set, derive basedir from program path.
       * Assumming that program path is on the form
       *   <basedir>/{bin,sql}/mysqld
       */
      const BaseString sep("/");
      Vector<BaseString> dir_parts;
      int num_of_parts = proc.m_proc.m_path.split(dir_parts, sep);
      dir_parts.erase(num_of_parts - 1);  // remove trailing /mysqld
      dir_parts.erase(num_of_parts - 2);  // remove trailing /bin
      num_of_parts -= 2;
      basedir.assign(dir_parts, sep);
    }
    if (proc.m_proc.m_args.indexOf("--basedir=") == -1) {
      proc.m_proc.m_args.appfmt(" --basedir=%s", basedir.c_str());
      g_logger.info("appended '--basedir=%s' to mysqld process",
                    basedir.c_str());
    }
  }
>>>>>>> 4869291f
  BaseString save_args(proc.m_proc.m_args);
  {
    Properties reply;
    if (proc.m_host->m_cpcd->define_process(proc.m_proc, reply) != 0) {
      BaseString msg;
      reply.get("errormessage", msg);
      g_logger.error("Unable to define process: %s", msg.c_str());
      if (mysqld) {
        proc.m_proc.m_args = save_args; /* restore args */
      }
      return false;
    }
  }
  if (mysqld) {
    proc.m_proc.m_args = save_args; /* restore args */
  }
  {
    Properties reply;
    if (proc.m_host->m_cpcd->start_process(proc.m_proc.m_id, reply) != 0) {
      BaseString msg;
      reply.get("errormessage", msg);
      g_logger.error("Unable to start process: %s", msg.c_str());
      return false;
    }
  }
  return true;
}

bool start_processes(atrt_config &config, int types) {
  for (unsigned i = 0; i < config.m_processes.size(); i++) {
    atrt_process &proc = *config.m_processes[i];
    if (IF_WIN(!(proc.m_type & atrt_process::AP_MYSQLD), 1) &&
        (types & proc.m_type) != 0 && proc.m_proc.m_path != "") {
      if (!start_process(proc)) {
        return false;
      }
    }
  }
  return true;
}

bool stop_process(atrt_process &proc) {
  if (proc.m_proc.m_id == -1) {
    return true;
  }

  if (proc.m_type == atrt_process::AP_MYSQLD) {
    disconnect_mysqld(proc);
  }

  {
    Properties reply;
    if (proc.m_host->m_cpcd->stop_process(proc.m_proc.m_id, reply) != 0) {
      Uint32 status;
      reply.get("status", &status);
      if (status != 4) {
        BaseString msg;
        reply.get("errormessage", msg);
        g_logger.error(
            "Unable to stop process id: %d host: %s cmd: %s, "
            "msg: %s, status: %d",
            proc.m_proc.m_id, proc.m_host->m_hostname.c_str(),
            proc.m_proc.m_path.c_str(), msg.c_str(), status);
        return false;
      }
    }
  }
  {
    Properties reply;
    if (proc.m_host->m_cpcd->undefine_process(proc.m_proc.m_id, reply) != 0) {
      BaseString msg;
      reply.get("errormessage", msg);
      g_logger.error("Unable to stop process id: %d host: %s cmd: %s, msg: %s",
                     proc.m_proc.m_id, proc.m_host->m_hostname.c_str(),
                     proc.m_proc.m_path.c_str(), msg.c_str());
      return false;
    }
  }

  return true;
}

bool stop_processes(atrt_config &config, int types) {
  int failures = 0;

  for (unsigned i = 0; i < config.m_processes.size(); i++) {
    atrt_process &proc = *config.m_processes[i];
    if ((types & proc.m_type) != 0) {
      if (!stop_process(proc)) {
        failures++;
      }
    }
  }
  return failures == 0;
}

bool update_status(atrt_config &config, int types, bool fail_on_missing) {
  Vector<Vector<SimpleCpcClient::Process> > m_procs;

  Vector<SimpleCpcClient::Process> dummy;
  m_procs.fill(config.m_hosts.size(), dummy);
  for (unsigned i = 0; i < config.m_hosts.size(); i++) {
    if (config.m_hosts[i]->m_hostname.length() == 0) continue;

    Properties p;
    config.m_hosts[i]->m_cpcd->list_processes(m_procs[i], p);
  }

  for (unsigned i = 0; i < config.m_processes.size(); i++) {
    atrt_process &proc = *config.m_processes[i];

    if (proc.m_proc.m_id == -1 || (proc.m_type & types) == 0) {
      continue;
    }

    Vector<SimpleCpcClient::Process> &h_procs = m_procs[proc.m_host->m_index];
    bool found = false;
    for (unsigned j = 0; j < h_procs.size() && !found; j++) {
      if (proc.m_proc.m_id == h_procs[j].m_id) {
        found = true;
        proc.m_proc.m_status = h_procs[j].m_status;
      }
    }

    if (found) continue;

    if (!fail_on_missing) {
      proc.m_proc.m_id = -1;
      proc.m_proc.m_status.clear();
    } else {
      g_logger.error("update_status: not found");
      g_logger.error("id: %d host: %s cmd: %s", proc.m_proc.m_id,
                     proc.m_host->m_hostname.c_str(),
                     proc.m_proc.m_path.c_str());
      for (unsigned j = 0; j < h_procs.size(); j++) {
        g_logger.error("found: %d %s", h_procs[j].m_id,
                       h_procs[j].m_path.c_str());
      }
      return false;
    }
  }
  return true;
}

int check_ndb_or_servers_failures(atrt_config &config) {
  int failed_processes = 0;
  const int types = p_ndb | p_servers;
  for (unsigned i = 0; i < config.m_processes.size(); i++) {
    atrt_process &proc = *config.m_processes[i];
    bool skip =
        proc.m_atrt_stopped || IF_WIN(proc.m_type & atrt_process::AP_MYSQLD, 0);
    bool isRunning = proc.m_proc.m_status == "running";
    if ((types & proc.m_type) != 0 && !isRunning && !skip) {
      g_logger.critical("%s #%d not running on %s", proc.m_name.c_str(),
                        proc.m_index, proc.m_host->m_hostname.c_str());
      failed_processes |= proc.m_type;
    }
  }
  if ((failed_processes & p_ndb) && (failed_processes & p_servers)) {
    return ERR_NDB_AND_SERVERS_FAILED;
  }
  if ((failed_processes & p_ndb) != 0) {
    return ERR_NDB_FAILED;
  }
  if ((failed_processes & p_servers) != 0) {
    return ERR_SERVERS_FAILED;
  }
  return 0;
}

bool is_client_running(atrt_config &config) {
  for (unsigned i = 0; i < config.m_processes.size(); i++) {
    atrt_process &proc = *config.m_processes[i];
    if ((p_clients & proc.m_type) != 0 && proc.m_proc.m_status == "running") {
      return true;
    }
  }
  return false;
}

bool wait_for_processes_to_stop(atrt_config &config, int types, int retries,
                                int wait_between_retries_s) {
  for (int attempts = 0; attempts < retries; attempts++) {
    bool last_attempt = attempts == (retries - 1);

    update_status(config, types, false);

    int found = 0;
    for (unsigned i = 0; i < config.m_processes.size(); i++) {
      atrt_process &proc = *config.m_processes[i];
      if ((types & proc.m_type) == 0 || proc.m_proc.m_id == -1) continue;

      found++;

      if (!last_attempt) continue;  // skip logging
      g_logger.error(
          "Failed to stop process id: %d host: %s status: %s cmd: %s",
          proc.m_proc.m_id, proc.m_host->m_hostname.c_str(),
          proc.m_proc.m_status.c_str(), proc.m_proc.m_path.c_str());
    }

    if (found == 0) return true;

    if (!last_attempt) NdbSleep_SecSleep(wait_between_retries_s);
  }

  return false;
}

bool wait_for_process_to_stop(atrt_config &config, atrt_process &proc,
                              int retries, int wait_between_retries_s) {
  for (int attempts = 0; attempts < retries; attempts++) {
    update_status(config, proc.m_type, false);

    if (proc.m_proc.m_id == -1) return true;

    bool last_attempt = attempts == (retries - 1);
    if (!last_attempt) {
      NdbSleep_SecSleep(wait_between_retries_s);
      continue;
    }

    g_logger.error("Failed to stop process id: %d host: %s status: %s cmd: %s",
                   proc.m_proc.m_id, proc.m_host->m_hostname.c_str(),
                   proc.m_proc.m_status.c_str(), proc.m_proc.m_path.c_str());
  }
<<<<<<< HEAD

  return false;
}

=======

  return false;
}

>>>>>>> 4869291f
int insert(const char *pair, Properties &p) {
  BaseString tmp(pair);

  Vector<BaseString> split;
  tmp.split(split, ":=", 2);

  if (split.size() != 2) return -1;

  p.put(split[0].trim().c_str(), split[1].trim().c_str());

  return 0;
}

/*
 * read_test_case - extract one testcase from file
 *
 * On success return a positive number with actual lines describing
 * the test case not counting blank lines and comments.
 * On end of file it returns 0.
 * On failure a nehative number is returned.
 */
int read_test_case(FILE *file, atrt_testcase &tc, int &line) {
  Properties p;
  int elements = 0;
  char buf[1024];

  while (!feof(file)) {
    if (file == stdin) printf("atrt> ");
    if (!fgets(buf, 1024, file)) break;

    line++;
    BaseString tmp = buf;

    if (tmp.length() > 0 && tmp.c_str()[0] == '#') continue;

    tmp.trim(" \t\n\r");

    if (tmp.length() == 0) {
      break;  // End of test case definition
    }

    if (insert(tmp.c_str(), p) != 0) {
      // Element line had no : or =
      if (elements == 0 && file == stdin) {
        // Assume a single line command with command and arguments
        // separated with a space
        Vector<BaseString> split;
        tmp.split(split, " ", 2);
        tc.m_cmd.m_exe = split[0];
        if (split.size() == 2)
          tc.m_cmd.m_args = split[1];
        else
          tc.m_cmd.m_args = "";
        tc.m_max_time = 60000;
        return 1;
      }
      g_logger.critical("Invalid test file: Corrupt line: %d: %s", line, buf);
      return -1;
    }

    elements++;
  }

  if (elements == 0) {
    // End of file
    return 0;
  }

  int used_elements = 0;

  if (!p.get("cmd", tc.m_cmd.m_exe)) {
    g_logger.critical(
        "Invalid test file: cmd is missing in test case above line: %d", line);
    return -2;
  }
  used_elements++;

  if (!p.get("args", tc.m_cmd.m_args))
    tc.m_cmd.m_args = "";
  else
    used_elements++;

  const char *mt = 0;
  if (!p.get("max-time", &mt))
    tc.m_max_time = 60000;
  else {
    tc.m_max_time = atoi(mt);
    used_elements++;
  }

  if (p.get("type", &mt)) {
    tc.m_report = (strcmp(mt, "bench") == 0);
    used_elements++;
  } else
    tc.m_report = false;

  if (p.get("run-all", &mt)) {
    tc.m_run_all = (strcmp(mt, "yes") == 0);
    used_elements++;
  } else
    tc.m_run_all = false;

  const char *str;
  if (p.get("mysqld", &str)) {
    tc.m_mysqld_options.assign(str);
    used_elements++;
  } else {
    tc.m_mysqld_options.assign("");
  }

  tc.m_cmd.m_cmd_type = atrt_process::AP_NDB_API;
  if (p.get("cmd-type", &str)) {
    if (strcmp(str, "mysql") == 0)
      tc.m_cmd.m_cmd_type = atrt_process::AP_CLIENT;
    used_elements++;
  }

  if (!p.get("name", &mt)) {
    tc.m_name.assfmt("%s %s", tc.m_cmd.m_exe.c_str(), tc.m_cmd.m_args.c_str());
  } else {
    tc.m_name.assign(mt);
    used_elements++;
  }

  tc.m_force_cluster_restart = g_default_force_cluster_restart;
  if (p.get("force-cluster-restart", &str)) {
    tc.m_force_cluster_restart = (strcmp(str, "yes") == 0);
    used_elements++;
  }

  tc.m_max_retries = g_default_max_retries;
  if (p.get("max-retries", &mt)) {
    tc.m_max_retries = atoi(mt);
    used_elements++;
  }

  if (tc.m_max_retries < 0) {
    g_logger.error("No of retries must not be less than zero for test '%s'",
                   tc.m_name.c_str());
    return -4;
  }

  if (tc.m_max_retries > TESTCASE_RETRIES_THRESHOLD_WARNING)
    g_logger.warning(
        "No of retries should be less than or equal to %d for test '%s'",
        TESTCASE_RETRIES_THRESHOLD_WARNING, tc.m_name.c_str());

  if (used_elements != elements) {
    g_logger.critical(
        "Invalid test file: unknown properties in test case above line: %d",
        line);
    return -3;
  }

  return elements;
}

bool setup_test_case(atrt_config &config, const atrt_testcase &tc) {
  if (!remove_dir("result", true)) {
    g_logger.critical("setup_test_case: Failed to clear result");
    return false;
  }

  for (unsigned i = 0; i < config.m_processes.size(); i++) {
    atrt_process &proc = *config.m_processes[i];
    if (proc.m_type == atrt_process::AP_NDB_API ||
        proc.m_type == atrt_process::AP_CLIENT) {
      proc.m_proc.m_path.assign("");
      proc.m_proc.m_args.assign("");
    }
  }

  BaseString cmd;
  char *p = find_bin_path(tc.m_cmd.m_exe.c_str());
  if (p == 0) {
    g_logger.critical("Failed to locate '%s'", tc.m_cmd.m_exe.c_str());
    return false;
  }
  cmd.assign(p);
  free(p);

  for (unsigned i = 0; i < config.m_processes.size(); i++) {
    atrt_process &proc = *config.m_processes[i];
    if (proc.m_type == tc.m_cmd.m_cmd_type && proc.m_proc.m_path == "") {
      proc.m_save.m_proc = proc.m_proc;
      proc.m_save.m_saved = true;

      proc.m_proc.m_env.appfmt(" ATRT_TIMEOUT=%ld", tc.m_max_time);
      if (0)  // valgrind
      {
        proc.m_proc.m_path = "/usr/bin/valgrind";
        proc.m_proc.m_args.appfmt("%s %s", cmd.c_str(),
                                  tc.m_cmd.m_args.c_str());
      } else {
        proc.m_proc.m_path = cmd;
        proc.m_proc.m_args.assign(tc.m_cmd.m_args.c_str());
      }
      if (!tc.m_run_all) break;
    }
  }

  if (tc.m_mysqld_options != "") {
    g_logger.info("restarting mysqld with extra options: %s",
                  tc.m_mysqld_options.c_str());

    /**
     * Apply testcase specific mysqld options
     */
    for (unsigned i = 0; i < config.m_processes.size(); i++) {
      atrt_process &proc = *config.m_processes[i];
      if (proc.m_type == atrt_process::AP_MYSQLD) {
        if (!stop_process(proc)) {
          return false;
        }

        if (!wait_for_process_to_stop(config, proc)) {
          return false;
        }

        proc.m_save.m_proc = proc.m_proc;
        proc.m_save.m_saved = true;
        proc.m_proc.m_args.appfmt(" %s", tc.m_mysqld_options.c_str());

        if (!start_process(proc)) {
          return false;
        }

        if (!connect_mysqld(proc)) {
          return false;
        }
      }
    }
  }

  return true;
}

bool gather_result(atrt_config &config, int *result) {
  BaseString tmp = g_gather_progname;

  for (unsigned i = 0; i < config.m_hosts.size(); i++) {
    if (config.m_hosts[i]->m_hostname.length() == 0) continue;

    tmp.appfmt(" %s:%s", config.m_hosts[i]->m_hostname.c_str(),
               config.m_hosts[i]->m_basedir.c_str());
  }

  g_logger.debug("system(%s)", tmp.c_str());
  const int r1 = sh(tmp.c_str());
  if (r1 != 0) {
    g_logger.critical("Failed to gather result!");
    return false;
  }

  g_logger.debug("system(%s)", g_analyze_progname);
  const int r2 = sh(g_analyze_progname);

  if (r2 == -1 || r2 == (127 << 8)) {
    g_logger.critical("Failed to analyze results");
    return false;
  }

  *result = r2;
  return true;
}

bool setup_hosts(atrt_config &config) {
  if (!remove_dir("result", true)) {
    g_logger.critical("setup_hosts: Failed to clear result");
    return false;
  }

  for (unsigned i = 0; i < config.m_hosts.size(); i++) {
    if (config.m_hosts[i]->m_hostname.length() == 0) continue;
    BaseString tmp = g_setup_progname;
    tmp.appfmt(" %s %s/ %s/", config.m_hosts[i]->m_hostname.c_str(), g_basedir,
               config.m_hosts[i]->m_basedir.c_str());

    g_logger.debug("system(%s)", tmp.c_str());
    const int r1 = sh(tmp.c_str());
    if (r1 != 0) {
      g_logger.critical("Failed to setup %s",
                        config.m_hosts[i]->m_hostname.c_str());
      return false;
    }
  }
  return true;
}

static bool do_rsync(const char *dir, const char *dst) {
  BaseString tmp = g_setup_progname;
  tmp.appfmt(" %s %s/ %s", dst, dir, dir);

  g_logger.info("rsyncing %s to %s", dir, dst);
  g_logger.debug("system(%s)", tmp.c_str());
  const int r1 = sh(tmp.c_str());
  if (r1 != 0) {
    g_logger.critical("Failed to rsync %s to %s", dir, dst);
    return false;
  }

  return true;
}

bool deploy(int d, atrt_config &config) {
  for (unsigned i = 0; i < config.m_hosts.size(); i++) {
    if (config.m_hosts[i]->m_hostname.length() == 0) continue;

    if (d & 1) {
      if (!do_rsync(g_basedir, config.m_hosts[i]->m_hostname.c_str()))
        return false;
    }

    if (d & 2) {
      if (!do_rsync(g_prefix0, config.m_hosts[i]->m_hostname.c_str()))
        return false;

      if (g_prefix1 &&
          !do_rsync(g_prefix1, config.m_hosts[i]->m_hostname.c_str()))
        return false;
    }
  }

  return true;
}

bool sshx(atrt_config &config, unsigned mask) {
  for (unsigned i = 0; i < config.m_processes.size(); i++) {
    atrt_process &proc = *config.m_processes[i];

    BaseString tmp;
    const char *type = 0;
    switch (proc.m_type) {
      case atrt_process::AP_NDB_MGMD:
        type = (mask & proc.m_type) ? "ndb_mgmd" : 0;
        break;
      case atrt_process::AP_NDBD:
        type = (mask & proc.m_type) ? "ndbd" : 0;
        break;
      case atrt_process::AP_MYSQLD:
        type = (mask & proc.m_type) ? "mysqld" : 0;
        break;
      case atrt_process::AP_NDB_API:
        type = (mask & proc.m_type) ? "ndbapi" : 0;
        break;
      case atrt_process::AP_CLIENT:
        type = (mask & proc.m_type) ? "client" : 0;
        break;
      default:
        type = "<unknown>";
    }

    if (type == 0) continue;

#ifdef _WIN32
#define SYS_SSH                    \
  "bash '-c echo\"%s(%s) on %s\";" \
  "ssh -t %s sh %s/ssh-login.sh' &"
#else
#define SYS_SSH                   \
  "xterm -title \"%s(%s) on %s\"" \
  " -e 'ssh -t -X %s sh %s/ssh-login.sh' &"
#endif

    tmp.appfmt(SYS_SSH, type, proc.m_cluster->m_name.c_str(),
               proc.m_host->m_hostname.c_str(), proc.m_host->m_hostname.c_str(),
               proc.m_proc.m_cwd.c_str());

    g_logger.debug("system(%s)", tmp.c_str());
    const int r1 = sh(tmp.c_str());
    if (r1 != 0) {
      g_logger.critical("Failed sshx (%s)", tmp.c_str());
      return false;
    }
    NdbSleep_MilliSleep(300);  // To prevent xlock problem
  }

  return true;
}

bool start(atrt_config &config, unsigned proc_mask) {
  if (proc_mask & atrt_process::AP_NDB_MGMD)
    if (!start_processes(g_config, atrt_process::AP_NDB_MGMD)) return false;

  if (proc_mask & atrt_process::AP_NDBD) {
    if (!connect_ndb_mgm(g_config)) {
      return false;
    }

    if (!start_processes(g_config, atrt_process::AP_NDBD)) return false;

    if (!wait_ndb(g_config, NDB_MGM_NODE_STATUS_NOT_STARTED)) return false;

    for (Uint32 i = 0; i < 3; i++)
      if (wait_ndb(g_config, NDB_MGM_NODE_STATUS_STARTED)) goto started;
    return false;
  }

started:
  if (!start_processes(g_config, p_servers & proc_mask)) return false;

  return true;
}

bool reset_config(atrt_config &config) {
  bool changed = false;
  for (unsigned i = 0; i < config.m_processes.size(); i++) {
    atrt_process &proc = *config.m_processes[i];
    if (proc.m_save.m_saved) {
      if (proc.m_proc.m_id != -1) {
        if (!stop_process(proc)) return false;
        if (!wait_for_process_to_stop(config, proc)) return false;

        changed = true;
      }

      proc.m_save.m_saved = false;
      proc.m_proc = proc.m_save.m_proc;
    }
  }
  return changed;
}

<<<<<<< HEAD
static bool find_binaries() {
  g_logger.info("Locating binaries...");
  bool ok = true;
  for (int i = 0; g_binaries[i].exe != 0; i++) {
    const char *p = find_bin_path(g_binaries[i].exe);
    if (p == 0) {
      if (g_binaries[i].is_required) {
        g_logger.critical("Failed to locate '%s'", g_binaries[i].exe);
        ok = false;
      } else {
        g_logger.info("Failed to locate '%s'...ok", g_binaries[i].exe);
      }
    } else {
      *g_binaries[i].var = p;
=======
bool find_scripts(const char *atrt_path) {
  g_logger.info("Locating scripts...");

  struct script_path {
    const char *name;
    const char **path;
  };
  std::vector<struct script_path> scripts = {
      {"atrt-gather-result.sh", &g_gather_progname},
      {"atrt-analyze-result.sh", &g_analyze_progname},
      {"atrt-setup.sh", &g_setup_progname}};

  for (auto &script : scripts) {
    BaseString script_full_path;
    script_full_path.assfmt("%s/%s", atrt_path, script.name);
    if (!File_class::exists(script_full_path.c_str())) {
      g_logger.critical("atrt script %s could not be found in %s", script.name,
                        atrt_path);
      return false;
    }
    *script.path = strdup(script_full_path.c_str());
  }
  return true;
}

static bool find_config_ini_files() {
  g_logger.info("Locating config.ini files...");

  BaseString tmp(g_clusters);
  Vector<BaseString> clusters;
  tmp.split(clusters, ",");

  bool found = true;
  for (unsigned int i = 0; i < clusters.size(); i++) {
    BaseString config_ini_path(g_cwd);
    const char *cluster_name = clusters[i].c_str();
    config_ini_path.appfmt("%sconfig%s.ini", PATH_SEPARATOR, cluster_name);
    to_native(config_ini_path);

    if (!exists_file(config_ini_path.c_str())) {
      g_logger.critical("Failed to locate '%s'", config_ini_path.c_str());
      found = false;
>>>>>>> 4869291f
    }
  }

  return found;
}

BaseString get_atrt_path(const char *arg) {
  char *fullPath = realpath(arg, nullptr);
  if (fullPath == nullptr) return {};

  BaseString path;
  char *last_folder_sep = strrchr(fullPath, '/');
  if (last_folder_sep != nullptr) {
    *last_folder_sep = '\0';
    path.assign(fullPath);
  }

  free(fullPath);
  return path;
}

bool find_scripts(const char *atrt_path) {
  g_logger.info("Locating scripts...");

  struct script_path {
    const char *name;
    const char **path;
  };
  std::vector<struct script_path> scripts = {
      {"atrt-gather-result.sh", &g_gather_progname},
      {"atrt-analyze-result.sh", &g_analyze_progname},
      {"atrt-setup.sh", &g_setup_progname}};

  for (auto &script : scripts) {
    BaseString script_full_path;
    script_full_path.assfmt("%s/%s", atrt_path, script.name);
    if (!File_class::exists(script_full_path.c_str())) {
      g_logger.critical("atrt script %s could not be found in %s", script.name,
                        atrt_path);
      return false;
    }
    *script.path = strdup(script_full_path.c_str());
  }
  return true;
}

static bool find_config_ini_files() {
  g_logger.info("Locating config.ini files...");

  BaseString tmp(g_clusters);
  Vector<BaseString> clusters;
  tmp.split(clusters, ",");

  bool found = true;
  for (unsigned int i = 0; i < clusters.size(); i++) {
    BaseString config_ini_path(g_cwd);
    const char *cluster_name = clusters[i].c_str();
    config_ini_path.appfmt("%sconfig%s.ini", PATH_SEPARATOR, cluster_name);
    to_native(config_ini_path);

    if (!exists_file(config_ini_path.c_str())) {
      g_logger.critical("Failed to locate '%s'", config_ini_path.c_str());
      found = false;
    }
  }

  return found;
}

BaseString get_atrt_path(const char *arg) {
  char *fullPath = realpath(arg, nullptr);
  if (fullPath == nullptr) return {};

  BaseString path;
  char *last_folder_sep = strrchr(fullPath, '/');
  if (last_folder_sep != nullptr) {
    *last_folder_sep = '\0';
    path.assign(fullPath);
  }

  free(fullPath);
  return path;
}

template class Vector<Vector<SimpleCpcClient::Process> >;
template class Vector<atrt_host *>;
template class Vector<atrt_cluster *>;
template class Vector<atrt_process *>;

int check_testcase_file_main(int argc, char **argv) {
  bool ok = true;
  int argi = 1;
  if (strcmp(argv[argi], "--check-testcase-files") == 0) {
    argi++;
  }
  if (argi == argc) {
    ok = false;
    g_logger.critical("Error: No files to check!\n");
  } else
    for (; argi < argc; argi++) {
      FILE *f = fopen(argv[argi], "r");
      if (f == NULL) {
        ok = false;
        g_logger.critical("Unable to open file: %s (%d: %s)", argv[argi], errno,
                          strerror(errno));
        continue;
      }
      atrt_testcase tc_dummy;
      int line_num = 0;
      int ntests = 0;
      int num_element_lines;
      while ((num_element_lines = read_test_case(f, tc_dummy, line_num)) > 0) {
        ntests++;
      }
      // If line count does not change that indicates end of file.
      if (num_element_lines >= 0) {
        printf("%s: Contains %d tests in %d lines.\n", argv[argi], ntests,
               line_num);
      } else {
        ok = false;
        g_logger.critical("%s: Error at line %d (error %d)\n", argv[argi],
                          line_num, num_element_lines);
      }
      fclose(f);
    }
  return ok ? 0 : 1;
}

void print_testcase_file_syntax() {
  printf(
      "\n"
      "Test cases to run are described in files passed with the\n"
      "--testcase-file (-f) option.\n"
      "\n"
      "A testcase is defined with some properties, one property per line,\n"
      "and terminated with exactly one empty line.  No other empty lines\n"
      "are allowed in the file.  Lines starting with # are comments and\n"
      "are ignored, note they are not counted as empty lines.\n"
      "\n"
      "The properties are:\n"
      "cmd      - Names the test executable.  The only mandatory property.\n"
      "args     - The arguments to test executable.\n"
      "max-time - Maximum run time for test in seconds (default 60000).\n"
      "type     - Declare the type of the test.  The only recognized value\n"
      "           is 'bench' which implies that results are stored also for\n"
      "           successful tests.  Normally if this option is not used\n"
      "           only results from failed tests will be stored.\n"
      "run-all  - If 'yes' atrt will start the same command for each defined\n"
      "           api/mysqld, normally it only starts one instance.\n"
      "mysqld   - Arguments that atrt will use when starting mysqld.\n"
      "cmd-type - If 'mysql' change test process type from ndbapi to client.\n"
      "name     - Change name of test.  Default is given by cmd and args.\n"
<<<<<<< HEAD
=======
      "force-cluster-restart - If 'yes' force restart the cluster before\n"
      "                        running test.\n"
      "max-retries - Maximum number of retries after test failed.\n"
      ""
>>>>>>> 4869291f
      "\n"
      "Example:\n"
      "# BASIC FUNCTIONALITY\n"
      "max-time: 500\n"
      "cmd: testBasic\n"
      "args: -n PkRead\n"
      "\n"
      "# 4k record DD\n"
      "max-time: 600\n"
      "cmd: flexAsynch\n"
      "args: -dd -temp -con 2 -t 8 -r 2 -p 64 -ndbrecord -a 25 -s 40\n"
      "type: bench\n"
      "\n"
      "# sql\n"
      "max-time: 600\n"
      "cmd: ndb-sql-perf.sh\n"
      "args: ndb-sql-perf-select.sh t1 1 64\n"
      "mysqld: --ndb-cluster-connection-pool=1\n"
      "type: bench\n"
      "cmd-type: mysql\n"
      "\n");
}<|MERGE_RESOLUTION|>--- conflicted
+++ resolved
@@ -29,10 +29,7 @@
 #include <NdbAutoPtr.hpp>
 #include <NdbOut.hpp>
 #include "atrt.hpp"
-<<<<<<< HEAD
-=======
 #include "test_execution_resources.hpp"
->>>>>>> 4869291f
 
 #include <util/File.hpp>
 #include <FileLogHandler.hpp>
@@ -40,12 +37,6 @@
 
 #include <NdbSleep.h>
 #include "my_alloc.h"  // MEM_ROOT
-<<<<<<< HEAD
-#include <vector>
-
-#define PATH_SEPARATOR DIR_SEPARATOR
-#define TESTCASE_RETRIES_THRESHOLD_WARNING 5
-=======
 #include <ndb_version.h>
 #include <vector>
 #include <ndb_version.h>
@@ -53,7 +44,6 @@
 #define PATH_SEPARATOR DIR_SEPARATOR
 #define TESTCASE_RETRIES_THRESHOLD_WARNING 5
 #define ATRT_VERSION_NUMBER 1
->>>>>>> 4869291f
 
 /** Global variables */
 static const char progname[] = "ndb_atrt";
@@ -106,41 +96,12 @@
 char *g_env_path = 0;
 const char *g_mysqld_host = 0;
 
-<<<<<<< HEAD
-const char *g_ndb_mgmd_bin_path = 0;
-const char *g_ndbd_bin_path = 0;
-const char *g_ndbmtd_bin_path = 0;
-const char *g_mysqld_bin_path = 0;
-const char *g_mysql_install_db_bin_path = 0;
-const char *g_libmysqlclient_so_path = 0;
-
-static struct {
-  bool is_required;
-  const char *exe;
-  const char **var;
-} g_binaries[] = {{true, "ndb_mgmd", &g_ndb_mgmd_bin_path},
-                  {true, "ndbd", &g_ndbd_bin_path},
-                  {false, "ndbmtd", &g_ndbmtd_bin_path},
-                  {true, "mysqld", &g_mysqld_bin_path},
-                  {false, "mysql_install_db", &g_mysql_install_db_bin_path},
-#if defined(__MACH__)
-                  {true, "libmysqlclient.dylib", &g_libmysqlclient_so_path},
-#else
-                  {true, "libmysqlclient.so", &g_libmysqlclient_so_path},
-#endif
-                  {true, 0, 0}};
-=======
 TestExecutionResources g_resources;
->>>>>>> 4869291f
 
 static BaseString get_atrt_path(const char *arg);
 
 const char *g_search_path[] = {"bin", "libexec",   "sbin", "scripts",
                                "lib", "lib/mysql", 0};
-<<<<<<< HEAD
-static bool find_binaries();
-=======
->>>>>>> 4869291f
 static bool find_scripts(const char *path);
 static bool find_config_ini_files();
 
@@ -148,11 +109,7 @@
     {"help", '?', "Display this help and exit.", (uchar **)&g_help,
      (uchar **)&g_help, 0, GET_BOOL, NO_ARG, 0, 0, 0, 0, 0, 0},
     {"version", 'V', "Output version information and exit.", 0, 0, 0,
-<<<<<<< HEAD
-     GET_NO_ARG, NO_ARG, 0, 0, 0, 0, 0, 0},
-=======
      GET_BOOL, NO_ARG, 0, 0, 0, 0, 0, 0},
->>>>>>> 4869291f
     {"site", 256, "Site", (uchar **)&g_site, (uchar **)&g_site, 0, GET_STR,
      REQUIRED_ARG, 0, 0, 0, 0, 0, 0},
     {"clusters", 256, "Cluster", (uchar **)&g_clusters, (uchar **)&g_clusters,
@@ -252,15 +209,6 @@
     return_code = ATRT_FAILURE;
     goto end;
   }
-<<<<<<< HEAD
-
-  g_logger.info("Starting...");
-
-  if (!find_binaries()) {
-    g_logger.critical("Failed to find required binaries for execution");
-    return_code = ATRT_FAILURE;
-    goto end;
-=======
 
   g_logger.info("Starting ATRT version : %s", getAtrtVersion().c_str());
 
@@ -284,30 +232,6 @@
     for (auto msg : info) {
       g_logger.info("%s", msg.c_str());
     }
-  }
-
-  {
-    BaseString atrt_path = get_atrt_path(argv[0]);
-    assert(atrt_path != "");
-
-    if (!find_scripts(atrt_path.c_str())) {
-      g_logger.critical("Failed to find required atrt scripts for execution");
-      return_code = ATRT_FAILURE;
-      goto end;
-    }
-  }
-
-  g_config.m_config_type = atrt_config::CNF;
-  if (g_config_type != NULL && strcmp(g_config_type, "ini") == 0) {
-    g_logger.info("Using config.ini for cluster configuration");
-    g_config.m_config_type = atrt_config::INI;
-
-    if (!find_config_ini_files()) {
-      g_logger.critical("Failed to find required config.ini files");
-      return_code = ATRT_FAILURE;
-      goto end;
-    }
->>>>>>> 4869291f
   }
 
   {
@@ -474,13 +398,8 @@
     do {
       testruns++;
       /**
-<<<<<<< HEAD
-      * Do we need to restart ndb
-      */
-=======
        * Do we need to restart ndb
        */
->>>>>>> 4869291f
       if (restart || test_case.m_force_cluster_restart) {
         if (test_case.m_force_cluster_restart) {
           g_logger.info(
@@ -738,8 +657,6 @@
 bool parse_args(int argc, char **argv, MEM_ROOT *alloc) {
   bool fail_after_help = false;
   char buf[2048];
-<<<<<<< HEAD
-=======
 
   if (argc >= 2 &&
       (strcmp(argv[1], "--version") == 0 || strcmp(argv[1], "-V") == 0)) {
@@ -747,7 +664,6 @@
     exit(0);
   }
 
->>>>>>> 4869291f
   if (getcwd(buf, sizeof(buf)) == 0) {
     g_logger.error("Unable to get current working directory");
     return false;
@@ -987,12 +903,6 @@
   return true;
 }
 
-<<<<<<< HEAD
-bool connect_hosts(atrt_config &config) {
-  for (unsigned i = 0; i < config.m_hosts.size(); i++) {
-    if (config.m_hosts[i]->m_hostname.length() == 0) continue;
-
-=======
 std::string getAtrtVersion() {
   int mysql_version = ndbGetOwnVersion();
   std::string version = std::to_string(ndbGetMajor(mysql_version)) + "." +
@@ -1006,7 +916,6 @@
   for (unsigned i = 0; i < config.m_hosts.size(); i++) {
     if (config.m_hosts[i]->m_hostname.length() == 0) continue;
 
->>>>>>> 4869291f
     if (config.m_hosts[i]->m_cpcd->connect() != 0) {
       g_logger.error("Unable to connect to cpc %s:%d",
                      config.m_hosts[i]->m_cpcd->getHost(),
@@ -1195,7 +1104,6 @@
       g_logger.critical("Failed to setup process");
       return false;
     }
-<<<<<<< HEAD
   }
 
   /**
@@ -1237,49 +1145,6 @@
                     basedir.c_str());
     }
   }
-=======
-  }
-
-  /**
-   * For MySQL server program we need to pass the correct basedir.
-   */
-  const bool mysqld = proc.m_type & atrt_process::AP_MYSQLD;
-  if (mysqld) {
-    BaseString basedir;
-    /**
-     * If MYSQL_BASE_DIR is set use that for basedir.
-     */
-    ssize_t pos = proc.m_proc.m_env.indexOf("MYSQL_BASE_DIR=");
-    if (pos > 0) {
-      pos = proc.m_proc.m_env.indexOf(" MYSQL_BASE_DIR=");
-      if (pos != -1) pos++;
-    }
-    if (pos >= 0) {
-      pos += strlen("MYSQL_BASE_DIR=");
-      ssize_t endpos = proc.m_proc.m_env.indexOf(' ', pos);
-      if (endpos == -1) endpos = proc.m_proc.m_env.length();
-      basedir = proc.m_proc.m_env.substr(pos, endpos);
-    } else {
-      /**
-       * If no MYSQL_BASE_DIR set, derive basedir from program path.
-       * Assumming that program path is on the form
-       *   <basedir>/{bin,sql}/mysqld
-       */
-      const BaseString sep("/");
-      Vector<BaseString> dir_parts;
-      int num_of_parts = proc.m_proc.m_path.split(dir_parts, sep);
-      dir_parts.erase(num_of_parts - 1);  // remove trailing /mysqld
-      dir_parts.erase(num_of_parts - 2);  // remove trailing /bin
-      num_of_parts -= 2;
-      basedir.assign(dir_parts, sep);
-    }
-    if (proc.m_proc.m_args.indexOf("--basedir=") == -1) {
-      proc.m_proc.m_args.appfmt(" --basedir=%s", basedir.c_str());
-      g_logger.info("appended '--basedir=%s' to mysqld process",
-                    basedir.c_str());
-    }
-  }
->>>>>>> 4869291f
   BaseString save_args(proc.m_proc.m_args);
   {
     Properties reply;
@@ -1506,17 +1371,10 @@
                    proc.m_proc.m_id, proc.m_host->m_hostname.c_str(),
                    proc.m_proc.m_status.c_str(), proc.m_proc.m_path.c_str());
   }
-<<<<<<< HEAD
 
   return false;
 }
 
-=======
-
-  return false;
-}
-
->>>>>>> 4869291f
 int insert(const char *pair, Properties &p) {
   BaseString tmp(pair);
 
@@ -1938,86 +1796,6 @@
     }
   }
   return changed;
-}
-
-<<<<<<< HEAD
-static bool find_binaries() {
-  g_logger.info("Locating binaries...");
-  bool ok = true;
-  for (int i = 0; g_binaries[i].exe != 0; i++) {
-    const char *p = find_bin_path(g_binaries[i].exe);
-    if (p == 0) {
-      if (g_binaries[i].is_required) {
-        g_logger.critical("Failed to locate '%s'", g_binaries[i].exe);
-        ok = false;
-      } else {
-        g_logger.info("Failed to locate '%s'...ok", g_binaries[i].exe);
-      }
-    } else {
-      *g_binaries[i].var = p;
-=======
-bool find_scripts(const char *atrt_path) {
-  g_logger.info("Locating scripts...");
-
-  struct script_path {
-    const char *name;
-    const char **path;
-  };
-  std::vector<struct script_path> scripts = {
-      {"atrt-gather-result.sh", &g_gather_progname},
-      {"atrt-analyze-result.sh", &g_analyze_progname},
-      {"atrt-setup.sh", &g_setup_progname}};
-
-  for (auto &script : scripts) {
-    BaseString script_full_path;
-    script_full_path.assfmt("%s/%s", atrt_path, script.name);
-    if (!File_class::exists(script_full_path.c_str())) {
-      g_logger.critical("atrt script %s could not be found in %s", script.name,
-                        atrt_path);
-      return false;
-    }
-    *script.path = strdup(script_full_path.c_str());
-  }
-  return true;
-}
-
-static bool find_config_ini_files() {
-  g_logger.info("Locating config.ini files...");
-
-  BaseString tmp(g_clusters);
-  Vector<BaseString> clusters;
-  tmp.split(clusters, ",");
-
-  bool found = true;
-  for (unsigned int i = 0; i < clusters.size(); i++) {
-    BaseString config_ini_path(g_cwd);
-    const char *cluster_name = clusters[i].c_str();
-    config_ini_path.appfmt("%sconfig%s.ini", PATH_SEPARATOR, cluster_name);
-    to_native(config_ini_path);
-
-    if (!exists_file(config_ini_path.c_str())) {
-      g_logger.critical("Failed to locate '%s'", config_ini_path.c_str());
-      found = false;
->>>>>>> 4869291f
-    }
-  }
-
-  return found;
-}
-
-BaseString get_atrt_path(const char *arg) {
-  char *fullPath = realpath(arg, nullptr);
-  if (fullPath == nullptr) return {};
-
-  BaseString path;
-  char *last_folder_sep = strrchr(fullPath, '/');
-  if (last_folder_sep != nullptr) {
-    *last_folder_sep = '\0';
-    path.assign(fullPath);
-  }
-
-  free(fullPath);
-  return path;
 }
 
 bool find_scripts(const char *atrt_path) {
@@ -2151,13 +1929,10 @@
       "mysqld   - Arguments that atrt will use when starting mysqld.\n"
       "cmd-type - If 'mysql' change test process type from ndbapi to client.\n"
       "name     - Change name of test.  Default is given by cmd and args.\n"
-<<<<<<< HEAD
-=======
       "force-cluster-restart - If 'yes' force restart the cluster before\n"
       "                        running test.\n"
       "max-retries - Maximum number of retries after test failed.\n"
       ""
->>>>>>> 4869291f
       "\n"
       "Example:\n"
       "# BASIC FUNCTIONALITY\n"
