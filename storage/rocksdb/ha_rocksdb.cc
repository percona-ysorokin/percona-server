--- conflicted
+++ resolved
@@ -382,10 +382,6 @@
                                                  void *var_ptr,
                                                  const void *save);
 
-<<<<<<< HEAD
-void rocksdb_set_update_cf_options(THD *thd, struct st_mysql_sys_var *var,
-                                   void *var_ptr, const void *save);
-=======
 static int rocksdb_validate_update_cf_options(THD *thd,
                                               struct st_mysql_sys_var *var,
                                               void *save,
@@ -394,7 +390,6 @@
 static void rocksdb_set_update_cf_options(THD *thd,
                                           struct st_mysql_sys_var *var,
                                           void *var_ptr, const void *save);
->>>>>>> be20e845
 
 static int
 rocksdb_check_bulk_load(THD *const thd,
@@ -487,16 +482,11 @@
 static long long rocksdb_compaction_sequential_deletes_file_size = 0l;
 #if defined(ROCKSDB_INCLUDE_VALIDATE_TABLES) && ROCKSDB_INCLUDE_VALIDATE_TABLES
 static uint32_t rocksdb_validate_tables = 1;
-<<<<<<< HEAD
+#endif  // defined(ROCKSDB_INCLUDE_VALIDATE_TABLES) &&
+        // ROCKSDB_INCLUDE_VALIDATE_TABLES
 static char *rocksdb_datadir = nullptr;
 static uint32_t rocksdb_table_stats_sampling_pct =
     RDB_DEFAULT_TBL_STATS_SAMPLE_PCT;
-=======
-#endif  // defined(ROCKSDB_INCLUDE_VALIDATE_TABLES) &&
-        // ROCKSDB_INCLUDE_VALIDATE_TABLES
-static char *rocksdb_datadir= nullptr;
-static uint32_t rocksdb_table_stats_sampling_pct = RDB_DEFAULT_TBL_STATS_SAMPLE_PCT;
->>>>>>> be20e845
 static my_bool rocksdb_enable_bulk_load_api = TRUE;
 static my_bool rpl_skip_tx_api_var = FALSE;
 static my_bool rocksdb_print_snapshot_conflict_queries = FALSE;
@@ -1221,12 +1211,8 @@
 
 static MYSQL_SYSVAR_STR(update_cf_options, rocksdb_update_cf_options,
                         PLUGIN_VAR_RQCMDARG | PLUGIN_VAR_MEMALLOC,
-<<<<<<< HEAD
-                        "Option updates per column family for RocksDB", nullptr,
-=======
                         "Option updates per column family for RocksDB",
                         rocksdb_validate_update_cf_options,
->>>>>>> be20e845
                         rocksdb_set_update_cf_options, nullptr);
 
 static MYSQL_SYSVAR_UINT(flush_log_at_trx_commit,
@@ -1276,17 +1262,10 @@
     nullptr, nullptr, 0, /* min */ 0, /* max */ INT_MAX, 0);
 
 static MYSQL_SYSVAR_BOOL(force_compute_memtable_stats,
-<<<<<<< HEAD
                          rocksdb_force_compute_memtable_stats,
                          PLUGIN_VAR_RQCMDARG,
                          "Force to always compute memtable stats", nullptr,
-                         nullptr, TRUE);
-=======
-    rocksdb_force_compute_memtable_stats,
-    PLUGIN_VAR_RQCMDARG,
-    "Force to always compute memtable stats",
-    nullptr, nullptr, true);
->>>>>>> be20e845
+                         nullptr, true);
 
 static MYSQL_SYSVAR_UINT(
     force_compute_memtable_stats_cachetime,
@@ -1697,24 +1676,6 @@
   return opt;
 }
 
-<<<<<<< HEAD
-///////////////////////////////////////////////////////////////////////////////////////////
-
-/**
-  @brief
-  Function we use in the creation of our hash to get key.
-*/
-
-uchar *
-Rdb_open_tables_map::get_hash_key(Rdb_table_handler *const table_handler,
-                                  size_t *const length,
-                                  my_bool not_used MY_ATTRIBUTE((__unused__))) {
-  *length = table_handler->m_table_name_length;
-  return reinterpret_cast<uchar *>(table_handler->m_table_name);
-}
-
-=======
->>>>>>> be20e845
 /*
   Drop index thread's control
 */
@@ -2772,14 +2733,11 @@
     return res;
   }
 
-<<<<<<< HEAD
-=======
   /* Implementations of do_*savepoint based on rocksdB::WriteBatch savepoints */
   void do_set_savepoint() override { m_batch->SetSavePoint(); }
 
   void do_rollback_to_savepoint() override { m_batch->RollbackToSavePoint(); }
 
->>>>>>> be20e845
  public:
   bool is_writebatch_trx() const override { return true; }
 
@@ -4468,12 +4426,6 @@
 
   // First, look up the table in the hash map.
   RDB_MUTEX_LOCK_CHECK(m_mutex);
-<<<<<<< HEAD
-  if (!(table_handler = reinterpret_cast<Rdb_table_handler *>(my_hash_search(
-            &m_hash, reinterpret_cast<const uchar *>(table_name), length)))) {
-  // Since we did not find it in the hash map, attempt to create and add it
-  // to the hash map.
-=======
   Rdb_table_handler *table_handler = nullptr;
   const auto &it = m_hash.find(s_table_name);
   if (it != m_hash.end()) {
@@ -4482,7 +4434,6 @@
     // Since we did not find it in the hash map, attempt to create and add it
     // to the hash map.
     char *tmp_name;
->>>>>>> be20e845
 #ifdef HAVE_PSI_INTERFACE
     if (!(table_handler = static_cast<Rdb_table_handler *>(
               my_multi_malloc(rdb_handler_memory_key, MYF(MY_WME | MY_ZEROFILL),
@@ -4803,13 +4754,8 @@
   DBUG_ASSERT(table_handler->m_ref_count > 0);
   if (!--table_handler->m_ref_count) {
     const auto ret MY_ATTRIBUTE((__unused__)) =
-<<<<<<< HEAD
-        my_hash_delete(&m_hash, reinterpret_cast<uchar *>(table_handler));
-    DBUG_ASSERT(!ret);  // the hash entry must actually be found and deleted
-=======
         m_hash.erase(std::string(table_handler->m_table_name));
     DBUG_ASSERT(ret == 1);
->>>>>>> be20e845
     my_core::thr_lock_delete(&table_handler->m_thr_lock);
     my_free(table_handler);
   }
@@ -5709,11 +5655,7 @@
             my_malloc(rdb_handler_memory_key, max_packed_sk_len, MYF(0)))) ||
       !(m_scan_it_lower_bound = static_cast<uchar *>(
             my_malloc(rdb_handler_memory_key, max_packed_sk_len, MYF(0)))) ||
-<<<<<<< HEAD
-      !(m_eq_cond_lower_bound = static_cast<uchar *>(
-=======
       !(m_scan_it_upper_bound = static_cast<uchar *>(
->>>>>>> be20e845
             my_malloc(rdb_handler_memory_key, max_packed_sk_len, MYF(0))))) {
 #else
   if (!(m_sk_packed_tuple = static_cast<uchar *>(
@@ -5728,11 +5670,7 @@
             my_malloc(PSI_NOT_INSTRUMENTED, max_packed_sk_len, MYF(0)))) ||
       !(m_scan_it_lower_bound = static_cast<uchar *>(
             my_malloc(PSI_NOT_INSTRUMENTED, max_packed_sk_len, MYF(0)))) ||
-<<<<<<< HEAD
-      !(m_eq_cond_lower_bound = static_cast<uchar *>(
-=======
       !(m_scan_it_upper_bound = static_cast<uchar *>(
->>>>>>> be20e845
             my_malloc(PSI_NOT_INSTRUMENTED, max_packed_sk_len, MYF(0))))) {
 #endif
     goto error;
@@ -8027,7 +7965,7 @@
     if (m_skip_scan_it_next_call) {
       m_skip_scan_it_next_call = false;
     } else if (!m_scan_it->Valid()) {
-        DBUG_RETURN(HA_ERR_KEY_NOT_FOUND);
+      DBUG_RETURN(HA_ERR_KEY_NOT_FOUND);
     } else {
       if (move_forward)
         m_scan_it->Next(); /* this call cannot fail */
@@ -8147,13 +8085,8 @@
     m_skip_scan_it_next_call = true;
 
     rc = index_next_with_direction(buf, true);
-<<<<<<< HEAD
-    if (rc != HA_ERR_LOCK_DEADLOCK || !is_new_snapshot)
+    if (rc != HA_ERR_ROCKSDB_STATUS_BUSY || !is_new_snapshot)
       break;  // exit the loop
-=======
-    if (rc != HA_ERR_ROCKSDB_STATUS_BUSY || !is_new_snapshot)
-      break; // exit the loop
->>>>>>> be20e845
 
     // release the snapshot and iterator so they will be regenerated
     tx->release_snapshot();
@@ -8689,10 +8622,6 @@
 
     The bloom filter may need to be disabled for this lookup.
   */
-<<<<<<< HEAD
-  const bool total_order_seek =
-      !check_bloom_and_set_bounds(ha_thd(), kd, new_slice, all_parts_used);
-=======
   uchar lower_bound_buf[Rdb_key_def::INDEX_NUMBER_SIZE];
   uchar upper_bound_buf[Rdb_key_def::INDEX_NUMBER_SIZE];
   rocksdb::Slice lower_bound_slice;
@@ -8701,7 +8630,6 @@
   const bool total_order_seek = !check_bloom_and_set_bounds(
       ha_thd(), kd, new_slice, all_parts_used, Rdb_key_def::INDEX_NUMBER_SIZE,
       lower_bound_buf, upper_bound_buf, &lower_bound_slice, &upper_bound_slice);
->>>>>>> be20e845
   const bool fill_cache = !THDVAR(ha_thd(), skip_fill_cache);
 
   const rocksdb::Status s =
@@ -8711,13 +8639,8 @@
   }
 
   rocksdb::Iterator *const iter = row_info.tx->get_iterator(
-<<<<<<< HEAD
-      kd.get_cf(), total_order_seek, fill_cache, m_eq_cond_lower_bound_slice,
-      m_eq_cond_upper_bound_slice, true /* read current data */,
-=======
       kd.get_cf(), total_order_seek, fill_cache, lower_bound_slice,
       upper_bound_slice, true /* read current data */,
->>>>>>> be20e845
       false /* acquire snapshot */);
   /*
     Need to scan the transaction to see if there is a duplicate key.
@@ -12687,15 +12610,6 @@
 
   // This should never fail, because of rocksdb_validate_update_cf_options
   if (!Rdb_cf_options::parse_cf_options(val, &option_map)) {
-<<<<<<< HEAD
-    *reinterpret_cast<char **>(var_ptr) = nullptr;
-
-    // NO_LINT_DEBUG
-    sql_print_warning("MyRocks: failed to parse the updated column family "
-                      "options = '%s'.",
-                      val);
-=======
->>>>>>> be20e845
     RDB_MUTEX_UNLOCK_CHECK(rdb_sysvars_mutex);
     return;
   }
@@ -12755,18 +12669,6 @@
     }
   }
 
-<<<<<<< HEAD
-  // Reset the pointers regardless of how much success we had with updating
-  // the CF options. This will results in consistent behavior and avoids
-  // dealing with cases when only a subset of CF-s was successfully updated.
-  if (val) {
-    *reinterpret_cast<char **>(var_ptr) = my_strdup(0, val, MYF(0));
-  } else {
-    *reinterpret_cast<char **>(var_ptr) = nullptr;
-  }
-
-=======
->>>>>>> be20e845
   // Our caller (`plugin_var_memalloc_global_update`) will call `my_free` to
   // free up resources used before.
 
