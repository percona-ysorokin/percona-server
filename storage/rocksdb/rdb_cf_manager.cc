--- conflicted
+++ resolved
@@ -121,16 +121,10 @@
       }
     } else {
       my_error(ER_WRONG_ARGUMENTS, MYF(0),
-<<<<<<< HEAD
-               "CREATE | ALTER - can not find column family for storing index "
-               "data and creation is not allowed.");
-      cf_handle = nullptr;
-=======
                "CREATE | ALTER | SET rocksdb_update_cf_options - can not find "
                "column family for storing index data and creation is not "
                "allowed.");
-      return nullptr;
->>>>>>> e52091d5
+      cf_handle = nullptr;
     }
   }
 
