/*
   Copyright (c) 2012,2013 Monty Program Ab

   This program is free software; you can redistribute it and/or modify
   it under the terms of the GNU General Public License as published by
   the Free Software Foundation; version 2 of the License.

   This program is distributed in the hope that it will be useful,
   but WITHOUT ANY WARRANTY; without even the implied warranty of
   MERCHANTABILITY or FITNESS FOR A PARTICULAR PURPOSE.  See the
   GNU General Public License for more details.

   You should have received a copy of the GNU General Public License
   along with this program; if not, write to the Free Software
   Foundation, Inc., 59 Temple Place, Suite 330, Boston, MA  02111-1307  USA */

#ifdef USE_PRAGMA_IMPLEMENTATION
#pragma implementation  // gcc: Class implementation
#endif

/* This C++ file's header file */
#include "./rdb_datadic.h"

/* C++ standard header files */
#include <algorithm>
#include <array>
#include <limits>
#include <map>
#include <set>
#include <string>
#include <utility>
#include <vector>

/* MySQL header files */
#include "m_ctype.h"
#include "my_bit.h"
#include "my_bitmap.h"
#include "my_stacktrace.h"
#include "myisampack.h"
#include "sql/field.h"
#include "sql/key.h"
#include "sql/mysqld.h"
#include "sql/sql_table.h"
#include "sql/table.h"

/* MyRocks header files */
#include "./ha_rocksdb.h"
#include "./ha_rocksdb_proto.h"
#include "./rdb_cf_manager.h"
#include "./rdb_psi.h"
#include "./rdb_utils.h"

extern CHARSET_INFO my_charset_utf16_bin;
extern CHARSET_INFO my_charset_utf16le_bin;
extern CHARSET_INFO my_charset_utf32_bin;

namespace myrocks {

void get_mem_comparable_space(const CHARSET_INFO *cs,
                              const std::vector<uchar> **xfrm, size_t *xfrm_len,
                              size_t *mb_len);

/*
  Decode  current key field
  @param  fpi               IN      data structure contains field metadata
  @param  field             IN      current field
  @param  reader            IN      key slice reader
  @param  unp_reader        IN      unpack information reader
  @return
    HA_EXIT_SUCCESS    OK
    other              HA_ERR error code
*/
int Rdb_convert_to_record_key_decoder::decode_field(
    Rdb_field_packing *fpi, Field *field, Rdb_string_reader *reader,
    const uchar *const default_value, Rdb_string_reader *unpack_reader) {
  if (fpi->m_maybe_null) {
    const char *nullp;
    if (!(nullp = reader->read(1))) {
      return HA_EXIT_FAILURE;
    }

    if (*nullp == 0) {
      /* Set the NULL-bit of this field */
      field->set_null();
      /* Also set the field to its default value */
      memcpy(field->ptr, default_value, field->pack_length());
      return HA_EXIT_SUCCESS;
    } else if (*nullp == 1) {
      field->set_notnull();
    } else {
      return HA_EXIT_FAILURE;
    }
  }

  return (fpi->m_unpack_func)(fpi, field, field->ptr, reader, unpack_reader);
}

/*
  Decode  current key field

  @param  buf               OUT     the buf starting address
  @param  offset            OUT     the bytes offset when data is written
  @param  fpi               IN      data structure contains field metadata
  @param  table             IN      current table
  @param  field             IN      current field
  @param  has_unpack_inf    IN      whether contains unpack inf
  @param  reader            IN      key slice reader
  @param  unp_reader        IN      unpack information reader
  @return
    HA_EXIT_SUCCESS    OK
    other              HA_ERR error code
*/
int Rdb_convert_to_record_key_decoder::decode(
    uchar *const buf, uint *offset, Rdb_field_packing *fpi, TABLE *table,
    Field *field, bool has_unpack_info, Rdb_string_reader *reader,
    Rdb_string_reader *unpack_reader) {
  DBUG_ASSERT(buf != nullptr);
  DBUG_ASSERT(offset != nullptr);

  uint field_offset = field->ptr - table->record[0];
  *offset = field_offset;
  uint null_offset = field->null_offset();
  bool maybe_null = field->real_maybe_null();

  field->move_field(buf + field_offset,
                    maybe_null ? buf + null_offset : nullptr, field->null_bit);

  // If we need unpack info, but there is none, tell the unpack function
  // this by passing unp_reader as nullptr. If we never read unpack_info
  // during unpacking anyway, then there won't an error.
  bool maybe_missing_unpack = !has_unpack_info && fpi->uses_unpack_info();

  int res =
      decode_field(fpi, field, reader, table->s->default_values + field_offset,
                   maybe_missing_unpack ? nullptr : unpack_reader);

  // Restore field->ptr and field->null_ptr
  field->move_field(table->record[0] + field_offset,
                    maybe_null ? table->record[0] + null_offset : nullptr,
                    field->null_bit);
  if (res != UNPACK_SUCCESS) {
    return HA_ERR_ROCKSDB_CORRUPT_DATA;
  }
  return HA_EXIT_SUCCESS;
}

/*
  Skip current key field

  @param  fpi          IN    data structure contains field metadata
  @param  field        IN    current field
  @param  reader       IN    key slice reader
  @param  unp_reader   IN    unpack information reader
  @return
    HA_EXIT_SUCCESS    OK
    other              HA_ERR error code
*/
int Rdb_convert_to_record_key_decoder::skip(const Rdb_field_packing *fpi,
                                            const Field *field,
                                            Rdb_string_reader *reader,
                                            Rdb_string_reader *unp_reader) {
  /* It is impossible to unpack the column. Skip it. */
  if (fpi->m_maybe_null) {
    const char *nullp;
    if (!(nullp = reader->read(1))) {
      return HA_ERR_ROCKSDB_CORRUPT_DATA;
    }
    if (*nullp == 0) {
      /* This is a NULL value */
      return HA_EXIT_SUCCESS;
    }
    /* If NULL marker is not '0', it can be only '1'  */
    if (*nullp != 1) {
      return HA_ERR_ROCKSDB_CORRUPT_DATA;
    }
  }
  if ((fpi->m_skip_func)(fpi, field, reader)) {
    return HA_ERR_ROCKSDB_CORRUPT_DATA;
  }
  // If this is a space padded varchar, we need to skip the indicator
  // bytes for trailing bytes. They're useless since we can't restore the
  // field anyway.
  //
  // There is a special case for prefixed varchars where we do not
  // generate unpack info, because we know prefixed varchars cannot be
  // unpacked. In this case, it is not necessary to skip.
  if (fpi->m_skip_func == &Rdb_key_def::skip_variable_space_pad &&
      !fpi->m_unpack_info_stores_value) {
    unp_reader->read(fpi->m_unpack_info_uses_two_bytes ? 2 : 1);
  }
  return HA_EXIT_SUCCESS;
}

Rdb_key_field_iterator::Rdb_key_field_iterator(
    const Rdb_key_def *key_def, Rdb_field_packing *pack_info,
    Rdb_string_reader *reader, Rdb_string_reader *unp_reader, TABLE *table,
    bool has_unpack_info, const MY_BITMAP *covered_bitmap, uchar *const buf) {
  m_key_def = key_def;
  m_pack_info = pack_info;
  m_iter_index = 0;
  m_iter_end = key_def->get_key_parts();
  m_reader = reader;
  m_unp_reader = unp_reader;
  m_table = table;
  m_has_unpack_info = has_unpack_info;
  m_covered_bitmap = covered_bitmap;
  m_buf = buf;
  m_secondary_key =
      (key_def->m_index_type == Rdb_key_def::INDEX_TYPE_SECONDARY);
  m_hidden_pk_exists = Rdb_key_def::table_has_hidden_pk(table);
  m_is_hidden_pk =
      (key_def->m_index_type == Rdb_key_def::INDEX_TYPE_HIDDEN_PRIMARY);
  m_curr_bitmap_pos = 0;
  m_offset = 0;
}

void *Rdb_key_field_iterator::get_dst() const { return m_buf + m_offset; }

int Rdb_key_field_iterator::get_field_index() const {
  DBUG_ASSERT(m_field != nullptr);
  return m_field->field_index;
}

bool Rdb_key_field_iterator::get_is_null() const { return m_is_null; }
Field *Rdb_key_field_iterator::get_field() const {
  DBUG_ASSERT(m_field != nullptr);
  return m_field;
}

bool Rdb_key_field_iterator::has_next() { return m_iter_index < m_iter_end; }

/**
 Iterate each field in the key and decode/skip one by one
*/
int Rdb_key_field_iterator::next() {
  int status = HA_EXIT_SUCCESS;
  while (m_iter_index < m_iter_end) {
    int curr_index = m_iter_index++;

    m_fpi = &m_pack_info[curr_index];
    /*
      Hidden pk field is packed at the end of the secondary keys, but the SQL
      layer does not know about it. Skip retrieving field if hidden pk.
    */
    if ((m_secondary_key && m_hidden_pk_exists &&
         curr_index + 1 == m_iter_end) ||
        m_is_hidden_pk) {
      DBUG_ASSERT(m_fpi->m_unpack_func);
      if ((m_fpi->m_skip_func)(m_fpi, nullptr, m_reader)) {
        return HA_ERR_ROCKSDB_CORRUPT_DATA;
      }
      return HA_EXIT_SUCCESS;
    }

    m_field = m_fpi->get_field_in_table(m_table);

    bool covered_column = true;
    if (m_covered_bitmap != nullptr &&
        m_field->real_type() == MYSQL_TYPE_VARCHAR && !m_fpi->m_covered) {
      covered_column = m_curr_bitmap_pos < MAX_REF_PARTS &&
                       bitmap_is_set(m_covered_bitmap, m_curr_bitmap_pos++);
    }

    if (m_fpi->m_unpack_func && covered_column) {
      /* It is possible to unpack this column. Do it. */
      status = Rdb_convert_to_record_key_decoder::decode(
          m_buf, &m_offset, m_fpi, m_table, m_field, m_has_unpack_info,
          m_reader, m_unp_reader);
      if (status) {
        return status;
      }
      break;
    } else {
      status = Rdb_convert_to_record_key_decoder::skip(m_fpi, m_field, m_reader,
                                                       m_unp_reader);
      if (status) {
        return status;
      }
    }
  }
  return HA_EXIT_SUCCESS;
}

/*
  Rdb_key_def class implementation
*/
Rdb_key_def::Rdb_key_def(uint indexnr_arg, uint keyno_arg,
                         rocksdb::ColumnFamilyHandle *cf_handle_arg,
                         uint16_t index_dict_version_arg, uchar index_type_arg,
                         uint16_t kv_format_version_arg, bool is_reverse_cf_arg,
                         bool is_per_partition_cf_arg, const char *_name,
                         Rdb_index_stats _stats, uint32 index_flags_bitmap,
                         uint32 ttl_rec_offset, uint64 ttl_duration)
    : m_index_number(indexnr_arg), m_cf_handle(cf_handle_arg),
      m_index_dict_version(index_dict_version_arg),
      m_index_type(index_type_arg), m_kv_format_version(kv_format_version_arg),
      m_is_reverse_cf(is_reverse_cf_arg),
      m_is_per_partition_cf(is_per_partition_cf_arg), m_name(_name),
      m_stats(_stats), m_index_flags_bitmap(index_flags_bitmap),
      m_ttl_rec_offset(ttl_rec_offset), m_ttl_duration(ttl_duration),
      m_ttl_column(""), m_pk_part_no(nullptr), m_pack_info(nullptr),
      m_keyno(keyno_arg), m_key_parts(0), m_ttl_pk_key_part_offset(UINT_MAX),
      m_ttl_field_index(UINT_MAX), m_prefix_extractor(nullptr),
      m_maxlength(0)  // means 'not intialized'
{
  mysql_mutex_init(0, &m_mutex, MY_MUTEX_INIT_FAST);
  rdb_netbuf_store_index(m_index_number_storage_form, m_index_number);
  m_total_index_flags_length =
      calculate_index_flag_offset(m_index_flags_bitmap, MAX_FLAG);
  DBUG_ASSERT_IMP(m_index_type == INDEX_TYPE_SECONDARY &&
                      m_kv_format_version <= SECONDARY_FORMAT_VERSION_UPDATE2,
                  m_total_index_flags_length == 0);
  DBUG_ASSERT_IMP(m_index_type == INDEX_TYPE_PRIMARY &&
                      m_kv_format_version <= PRIMARY_FORMAT_VERSION_UPDATE2,
                  m_total_index_flags_length == 0);
  DBUG_ASSERT(m_cf_handle != nullptr);
}

Rdb_key_def::Rdb_key_def(const Rdb_key_def &k)
    : m_index_number(k.m_index_number), m_cf_handle(k.m_cf_handle),
      m_is_reverse_cf(k.m_is_reverse_cf),
      m_is_per_partition_cf(k.m_is_per_partition_cf), m_name(k.m_name),
      m_stats(k.m_stats), m_index_flags_bitmap(k.m_index_flags_bitmap),
      m_ttl_rec_offset(k.m_ttl_rec_offset), m_ttl_duration(k.m_ttl_duration),
      m_ttl_column(k.m_ttl_column), m_pk_part_no(k.m_pk_part_no),
      m_pack_info(nullptr), m_keyno(k.m_keyno), m_key_parts(k.m_key_parts),
      m_ttl_pk_key_part_offset(k.m_ttl_pk_key_part_offset),
      m_ttl_field_index(UINT_MAX), m_prefix_extractor(k.m_prefix_extractor),
      m_maxlength(k.m_maxlength) {
  mysql_mutex_init(0, &m_mutex, MY_MUTEX_INIT_FAST);
  rdb_netbuf_store_index(m_index_number_storage_form, m_index_number);
  m_total_index_flags_length =
      calculate_index_flag_offset(m_index_flags_bitmap, MAX_FLAG);
  DBUG_ASSERT_IMP(m_index_type == INDEX_TYPE_SECONDARY &&
                      m_kv_format_version <= SECONDARY_FORMAT_VERSION_UPDATE2,
                  m_total_index_flags_length == 0);
  DBUG_ASSERT_IMP(m_index_type == INDEX_TYPE_PRIMARY &&
                      m_kv_format_version <= PRIMARY_FORMAT_VERSION_UPDATE2,
                  m_total_index_flags_length == 0);
  if (k.m_pack_info) {
    const size_t size = sizeof(Rdb_field_packing) * k.m_key_parts;
#ifdef HAVE_PSI_INTERFACE
    void *buf = my_malloc(rdb_datadic_memory_key, size, MYF(0));
#else
    void *buf = my_malloc(PSI_NOT_INSTRUMENTED, size, MYF(0));
#endif
    m_pack_info = new (buf) Rdb_field_packing(*k.m_pack_info);
  }

  if (k.m_pk_part_no) {
    const size_t size = sizeof(uint) * m_key_parts;
#ifdef HAVE_PSI_INTERFACE
    m_pk_part_no =
        static_cast<uint *>(my_malloc(rdb_datadic_memory_key, size, MYF(0)));
#else
    m_pk_part_no =
        static_cast<uint *>(my_malloc(PSI_NOT_INSTRUMENTED, size, MYF(0)));
#endif
    memcpy(m_pk_part_no, k.m_pk_part_no, size);
  }
}

Rdb_key_def::~Rdb_key_def() {
  mysql_mutex_destroy(&m_mutex);

  my_free(m_pk_part_no);
  m_pk_part_no = nullptr;

  if (m_pack_info) {
    m_pack_info->~Rdb_field_packing();
    my_free(m_pack_info);
  }
  m_pack_info = nullptr;
}

void Rdb_key_def::setup(const TABLE *const tbl,
                        const Rdb_tbl_def *const tbl_def) {
  DBUG_ASSERT(tbl != nullptr);
  DBUG_ASSERT(tbl_def != nullptr);

  /*
    Set max_length based on the table.  This can be called concurrently from
    multiple threads, so there is a mutex to protect this code.
  */
  const bool is_hidden_pk = (m_index_type == INDEX_TYPE_HIDDEN_PRIMARY);
  const bool hidden_pk_exists = table_has_hidden_pk(tbl);
  const bool secondary_key = (m_index_type == INDEX_TYPE_SECONDARY);
  if (!m_maxlength) {
    RDB_MUTEX_LOCK_CHECK(m_mutex);
    if (m_maxlength != 0) {
      RDB_MUTEX_UNLOCK_CHECK(m_mutex);
      return;
    }

    KEY *key_info = nullptr;
    KEY *pk_info = nullptr;
    if (!is_hidden_pk) {
      key_info = &tbl->key_info[m_keyno];
      if (!hidden_pk_exists)
        pk_info = &tbl->key_info[tbl->s->primary_key];
      m_name = std::string(key_info->name);
    } else {
      m_name = HIDDEN_PK_NAME;
    }

    if (secondary_key)
      m_pk_key_parts = hidden_pk_exists ? 1 : pk_info->actual_key_parts;
    else {
      pk_info = nullptr;
      m_pk_key_parts = 0;
    }

    // "unique" secondary keys support:
    m_key_parts = is_hidden_pk ? 1 : key_info->actual_key_parts;

    if (secondary_key) {
      /*
        In most cases, SQL layer puts PK columns as invisible suffix at the
        end of secondary key. There are cases where this doesn't happen:
        - unique secondary indexes.
        - partitioned tables.

        Internally, we always need PK columns as suffix (and InnoDB does,
        too, if you were wondering).

        The loop below will attempt to put all PK columns at the end of key
        definition.  Columns that are already included in the index (either
        by the user or by "extended keys" feature) are not included for the
        second time.
      */
      m_key_parts += m_pk_key_parts;
    }

    if (secondary_key)
#ifdef HAVE_PSI_INTERFACE
      m_pk_part_no = static_cast<uint *>(my_malloc(
          rdb_datadic_memory_key, sizeof(uint) * m_key_parts, MYF(0)));
#else
      m_pk_part_no = static_cast<uint *>(
          my_malloc(PSI_NOT_INSTRUMENTED, sizeof(uint) * m_key_parts, MYF(0)));
#endif
    else
      m_pk_part_no = nullptr;

    const size_t size = sizeof(Rdb_field_packing) * m_key_parts;
#ifdef HAVE_PSI_INTERFACE
    void *buf = my_malloc(rdb_datadic_memory_key, size, MYF(0));
#else
    void *buf = my_malloc(PSI_NOT_INSTRUMENTED, size, MYF(0));
#endif
    m_pack_info = new (buf) Rdb_field_packing;

    /*
      Guaranteed not to error here as checks have been made already during
      table creation.
    */
    Rdb_key_def::extract_ttl_col(tbl, tbl_def, &m_ttl_column,
                                 &m_ttl_field_index, true);

    size_t max_len = INDEX_NUMBER_SIZE;
    int unpack_len = 0;
    int max_part_len = 0;
    bool simulating_extkey = false;
    uint dst_i = 0;

    uint keyno_to_set = m_keyno;
    uint keypart_to_set = 0;

    if (is_hidden_pk) {
      Field *field = nullptr;
      m_pack_info[dst_i].setup(this, field, keyno_to_set, 0, 0);
      m_pack_info[dst_i].m_unpack_data_offset = unpack_len;
      max_len += m_pack_info[dst_i].m_max_image_len;
      max_part_len = std::max(max_part_len, m_pack_info[dst_i].m_max_image_len);
      dst_i++;
    } else {
      KEY_PART_INFO *key_part = key_info->key_part;

      /* this loop also loops over the 'extended key' tail */
      for (uint src_i = 0; src_i < m_key_parts; src_i++, keypart_to_set++) {
        Field *const field = key_part ? key_part->field : nullptr;

        if (simulating_extkey && !hidden_pk_exists) {
          DBUG_ASSERT(secondary_key);
          /* Check if this field is already present in the key definition */
          bool found = false;
          for (uint j = 0; j < key_info->actual_key_parts; j++) {
            if (field->field_index ==
                    key_info->key_part[j].field->field_index &&
                key_part->length == key_info->key_part[j].length) {
              found = true;
              break;
            }
          }

          if (found) {
            key_part++;
            continue;
          }
        }

        if (field && field->real_maybe_null())
          max_len += 1;  // NULL-byte

        m_pack_info[dst_i].setup(this, field, keyno_to_set, keypart_to_set,
                                 key_part ? key_part->length : 0);
        m_pack_info[dst_i].m_unpack_data_offset = unpack_len;

        if (pk_info) {
          m_pk_part_no[dst_i] = -1;
          for (uint j = 0; j < m_pk_key_parts; j++) {
            if (field->field_index == pk_info->key_part[j].field->field_index) {
              m_pk_part_no[dst_i] = j;
              break;
            }
          }
        } else if (secondary_key && hidden_pk_exists) {
          /*
            The hidden pk can never be part of the sk.  So it is always
            appended to the end of the sk.
          */
          m_pk_part_no[dst_i] = -1;
          if (simulating_extkey)
            m_pk_part_no[dst_i] = 0;
        }

        max_len += m_pack_info[dst_i].m_max_image_len;

        max_part_len =
            std::max(max_part_len, m_pack_info[dst_i].m_max_image_len);

        /*
          Check key part name here, if it matches the TTL column then we store
          the offset of the TTL key part here.
        */
        if (!m_ttl_column.empty() &&
            my_strcasecmp(system_charset_info, field->field_name,
                          m_ttl_column.c_str()) == 0) {
          DBUG_ASSERT(field->real_type() == MYSQL_TYPE_LONGLONG);
          DBUG_ASSERT(field->key_type() == HA_KEYTYPE_ULONGLONG);
          DBUG_ASSERT(!field->real_maybe_null());
          m_ttl_pk_key_part_offset = dst_i;
        }

        key_part++;
        /*
          For "unique" secondary indexes, pretend they have
          "index extensions"
         */
        if (secondary_key && src_i + 1 == key_info->actual_key_parts) {
          simulating_extkey = true;
          if (!hidden_pk_exists) {
            keyno_to_set = tbl->s->primary_key;
            key_part = pk_info->key_part;
            keypart_to_set = (uint)-1;
          } else {
            keyno_to_set = tbl_def->m_key_count - 1;
            key_part = nullptr;
            keypart_to_set = 0;
          }
        }

        dst_i++;
      }
    }

    m_key_parts = dst_i;

    /* Initialize the memory needed by the stats structure */
    m_stats.m_distinct_keys_per_prefix.resize(get_key_parts());

    /* Cache prefix extractor for bloom filter usage later */
    rocksdb::Options opt = rdb_get_rocksdb_db()->GetOptions(get_cf());
    m_prefix_extractor = opt.prefix_extractor;

    /*
      This should be the last member variable set before releasing the mutex
      so that other threads can't see the object partially set up.
     */
    m_maxlength = max_len;

    RDB_MUTEX_UNLOCK_CHECK(m_mutex);
  }
}

/*
  Determine if the table has TTL enabled by parsing the table comment.

  @param[IN]  table_arg
  @param[IN]  tbl_def_arg
  @param[OUT] ttl_duration        Default TTL value parsed from table comment
*/
uint Rdb_key_def::extract_ttl_duration(const TABLE *const table_arg,
                                       const Rdb_tbl_def *const tbl_def_arg,
                                       uint64 *ttl_duration) {
  DBUG_ASSERT(table_arg != nullptr);
  DBUG_ASSERT(tbl_def_arg != nullptr);
  DBUG_ASSERT(ttl_duration != nullptr);
  std::string table_comment(table_arg->s->comment.str,
                            table_arg->s->comment.length);

  bool ttl_duration_per_part_match_found = false;
  std::string ttl_duration_str = Rdb_key_def::parse_comment_for_qualifier(
      table_comment, table_arg, tbl_def_arg, &ttl_duration_per_part_match_found,
      RDB_TTL_DURATION_QUALIFIER);

  /* If we don't have a ttl duration, nothing to do here. */
  if (ttl_duration_str.empty()) {
    return HA_EXIT_SUCCESS;
  }

  /*
    Catch errors where a non-integral value was used as ttl duration, strtoull
    will return 0.
  */
  *ttl_duration = std::strtoull(ttl_duration_str.c_str(), nullptr, 0);
  if (!*ttl_duration) {
    my_error(ER_RDB_TTL_DURATION_FORMAT, MYF(0), ttl_duration_str.c_str());
    return HA_EXIT_FAILURE;
  }

  return HA_EXIT_SUCCESS;
}

/*
  Determine if the table has TTL enabled by parsing the table comment.

  @param[IN]  table_arg
  @param[IN]  tbl_def_arg
  @param[OUT] ttl_column          TTL column in the table
  @param[IN]  skip_checks         Skip validation checks (when called in
                                  setup())
*/
uint Rdb_key_def::extract_ttl_col(const TABLE *const table_arg,
                                  const Rdb_tbl_def *const tbl_def_arg,
                                  std::string *ttl_column,
                                  uint *ttl_field_index, bool skip_checks) {
  std::string table_comment(table_arg->s->comment.str,
                            table_arg->s->comment.length);
  /*
    Check if there is a TTL column specified. Note that this is not required
    and if omitted, an 8-byte ttl field will be prepended to each record
    implicitly.
  */
  bool ttl_col_per_part_match_found = false;
  std::string ttl_col_str = Rdb_key_def::parse_comment_for_qualifier(
      table_comment, table_arg, tbl_def_arg, &ttl_col_per_part_match_found,
      RDB_TTL_COL_QUALIFIER);

  if (skip_checks) {
    for (uint i = 0; i < table_arg->s->fields; i++) {
      Field *const field = table_arg->field[i];
      if (my_strcasecmp(system_charset_info, field->field_name,
                        ttl_col_str.c_str()) == 0) {
        *ttl_column = ttl_col_str;
        *ttl_field_index = i;
      }
    }
    return HA_EXIT_SUCCESS;
  }

  /* Check if TTL column exists in table */
  if (!ttl_col_str.empty()) {
    bool found = false;
    for (uint i = 0; i < table_arg->s->fields; i++) {
      Field *const field = table_arg->field[i];
      if (my_strcasecmp(system_charset_info, field->field_name,
                        ttl_col_str.c_str()) == 0 &&
          field->real_type() == MYSQL_TYPE_LONGLONG &&
          field->key_type() == HA_KEYTYPE_ULONGLONG &&
          !field->real_maybe_null()) {
        *ttl_column = ttl_col_str;
        *ttl_field_index = i;
        found = true;
        break;
      }
    }

    if (!found) {
      my_error(ER_RDB_TTL_COL_FORMAT, MYF(0), ttl_col_str.c_str());
      return HA_EXIT_FAILURE;
    }
  }

  return HA_EXIT_SUCCESS;
}

const std::string
Rdb_key_def::gen_qualifier_for_table(const char *const qualifier,
                                     const std::string &partition_name) {
  bool has_partition = !partition_name.empty();
  std::string qualifier_str = "";

  if (!strcmp(qualifier, RDB_CF_NAME_QUALIFIER)) {
    return has_partition ? gen_cf_name_qualifier_for_partition(partition_name)
                         : qualifier_str + RDB_CF_NAME_QUALIFIER +
                               RDB_QUALIFIER_VALUE_SEP;
  } else if (!strcmp(qualifier, RDB_TTL_DURATION_QUALIFIER)) {
    return has_partition
               ? gen_ttl_duration_qualifier_for_partition(partition_name)
               : qualifier_str + RDB_TTL_DURATION_QUALIFIER +
                     RDB_QUALIFIER_VALUE_SEP;
  } else if (!strcmp(qualifier, RDB_TTL_COL_QUALIFIER)) {
    return has_partition ? gen_ttl_col_qualifier_for_partition(partition_name)
                         : qualifier_str + RDB_TTL_COL_QUALIFIER +
                               RDB_QUALIFIER_VALUE_SEP;
  } else {
    DBUG_ASSERT(0);
  }

  return qualifier_str;
}

/*
  Formats the string and returns the column family name assignment part for a
  specific partition.
*/
const std::string
Rdb_key_def::gen_cf_name_qualifier_for_partition(const std::string &prefix) {
  DBUG_ASSERT(!prefix.empty());

  return prefix + RDB_PER_PARTITION_QUALIFIER_NAME_SEP + RDB_CF_NAME_QUALIFIER +
         RDB_QUALIFIER_VALUE_SEP;
}

const std::string Rdb_key_def::gen_ttl_duration_qualifier_for_partition(
    const std::string &prefix) {
  DBUG_ASSERT(!prefix.empty());

  return prefix + RDB_PER_PARTITION_QUALIFIER_NAME_SEP +
         RDB_TTL_DURATION_QUALIFIER + RDB_QUALIFIER_VALUE_SEP;
}

const std::string
Rdb_key_def::gen_ttl_col_qualifier_for_partition(const std::string &prefix) {
  DBUG_ASSERT(!prefix.empty());

  return prefix + RDB_PER_PARTITION_QUALIFIER_NAME_SEP + RDB_TTL_COL_QUALIFIER +
         RDB_QUALIFIER_VALUE_SEP;
}

const std::string Rdb_key_def::parse_comment_for_qualifier(
    const std::string &comment, const TABLE *const table_arg,
    const Rdb_tbl_def *const tbl_def_arg, bool *per_part_match_found,
    const char *const qualifier) {
  DBUG_ASSERT(table_arg != nullptr);
  DBUG_ASSERT(tbl_def_arg != nullptr);
  DBUG_ASSERT(per_part_match_found != nullptr);
  DBUG_ASSERT(qualifier != nullptr);

  std::string empty_result;

  // Flag which marks if partition specific options were found.
  *per_part_match_found = false;

  if (comment.empty()) {
    return empty_result;
  }

  // Let's fetch the comment for a index and check if there's a custom key
  // name specified for a partition we are handling.
  std::vector<std::string> v =
      myrocks::parse_into_tokens(comment, RDB_QUALIFIER_SEP);

  std::string search_str = gen_qualifier_for_table(qualifier);

  // If table has partitions then we need to check if user has requested
  // qualifiers on a per partition basis.
  //
  // NOTE: this means if you specify a qualifier for a specific partition it
  // will take precedence the 'table level' qualifier if one exists.
  std::string search_str_part;
  if (table_arg->part_info != nullptr) {
    std::string partition_name = tbl_def_arg->base_partition();
    DBUG_ASSERT(!partition_name.empty());
    search_str_part = gen_qualifier_for_table(qualifier, partition_name);
  }

  DBUG_ASSERT(!search_str.empty());

  // Basic O(N) search for a matching assignment. At most we expect maybe
  // ten or so elements here.
  if (!search_str_part.empty()) {
    for (const auto &it : v) {
      if (it.substr(0, search_str_part.length()) == search_str_part) {
        // We found a prefix match. Try to parse it as an assignment.
        std::vector<std::string> tokens =
            myrocks::parse_into_tokens(it, RDB_QUALIFIER_VALUE_SEP);

        // We found a custom qualifier, it was in the form we expected it to be.
        // Return that instead of whatever we initially wanted to return. In
        // a case below the `foo` part will be returned to the caller.
        //
        // p3_cfname=foo
        //
        // If no value was specified then we'll return an empty string which
        // later gets translated into using a default CF.
        if (tokens.size() == 2) {
          *per_part_match_found = true;
          return tokens[1];
        } else {
          return empty_result;
        }
      }
    }
  }

  // Do this loop again, this time searching for 'table level' qualifiers if we
  // didn't find any partition level qualifiers above.
  for (const auto &it : v) {
    if (it.substr(0, search_str.length()) == search_str) {
      std::vector<std::string> tokens =
          myrocks::parse_into_tokens(it, RDB_QUALIFIER_VALUE_SEP);
      if (tokens.size() == 2) {
        return tokens[1];
      } else {
        return empty_result;
      }
    }
  }

  // If we didn't find any partitioned/non-partitioned qualifiers, return an
  // empty string.
  return empty_result;
}

/**
  Read a memcmp key part from a slice using the passed in reader.

  Returns -1 if field was null, 1 if error, 0 otherwise.
*/
int Rdb_key_def::read_memcmp_key_part(const TABLE *table_arg,
                                      Rdb_string_reader *reader,
                                      const uint part_num) const {
  /* It is impossible to unpack the column. Skip it. */
  if (m_pack_info[part_num].m_maybe_null) {
    const char *nullp;
    if (!(nullp = reader->read(1)))
      return 1;
    if (*nullp == 0) {
      /* This is a NULL value */
      return -1;
    } else {
      /* If NULL marker is not '0', it can be only '1'  */
      if (*nullp != 1)
        return 1;
    }
  }

  Rdb_field_packing *fpi = &m_pack_info[part_num];
  DBUG_ASSERT(table_arg->s != nullptr);

  bool is_hidden_pk_part = (part_num + 1 == m_key_parts) &&
                           (table_arg->s->primary_key == MAX_INDEXES);
  Field *field = nullptr;
  if (!is_hidden_pk_part) {
    field = fpi->get_field_in_table(table_arg);
  }
  if ((fpi->m_skip_func)(fpi, field, reader)) {
    return 1;
  }
  return 0;
}

/**
  Get a mem-comparable form of Primary Key from mem-comparable form of this key

  @param
    pk_descr        Primary Key descriptor
    key             Index tuple from this key in mem-comparable form
    pk_buffer  OUT  Put here mem-comparable form of the Primary Key.

  @note
    It may or may not be possible to restore primary key columns to their
    mem-comparable form.  To handle all cases, this function copies mem-
    comparable forms directly.

    RocksDB SE supports "Extended keys". This means that PK columns are present
    at the end of every key.  If the key already includes PK columns, then
    these columns are not present at the end of the key.

    Because of the above, we copy each primary key column.

  @todo
    If we checked crc32 checksums in this function, we would catch some CRC
    violations that we currently don't. On the other hand, there is a broader
    set of queries for which we would check the checksum twice.
*/

uint Rdb_key_def::get_primary_key_tuple(const TABLE *const table,
                                        const Rdb_key_def &pk_descr,
                                        const rocksdb::Slice *const key,
                                        uchar *const pk_buffer) const {
  DBUG_ASSERT(table != nullptr);
  DBUG_ASSERT(key != nullptr);
  DBUG_ASSERT(m_index_type == Rdb_key_def::INDEX_TYPE_SECONDARY);
  DBUG_ASSERT(pk_buffer);

  uint size = 0;
  uchar *buf = pk_buffer;
  DBUG_ASSERT(m_pk_key_parts);

  /* Put the PK number */
  rdb_netbuf_store_index(buf, pk_descr.m_index_number);
  buf += INDEX_NUMBER_SIZE;
  size += INDEX_NUMBER_SIZE;

  const char *start_offs[MAX_REF_PARTS];
  const char *end_offs[MAX_REF_PARTS];
  int pk_key_part;
  uint i;
  Rdb_string_reader reader(key);

  // Skip the index number
  if ((!reader.read(INDEX_NUMBER_SIZE)))
    return RDB_INVALID_KEY_LEN;

  for (i = 0; i < m_key_parts; i++) {
    if ((pk_key_part = m_pk_part_no[i]) != -1) {
      start_offs[pk_key_part] = reader.get_current_ptr();
    }

    if (read_memcmp_key_part(table, &reader, i) > 0) {
      return RDB_INVALID_KEY_LEN;
    }

    if (pk_key_part != -1) {
      end_offs[pk_key_part] = reader.get_current_ptr();
    }
  }

  for (i = 0; i < m_pk_key_parts; i++) {
    const uint part_size = end_offs[i] - start_offs[i];
    memcpy(buf, start_offs[i], end_offs[i] - start_offs[i]);
    buf += part_size;
    size += part_size;
  }

  return size;
}

/**
  Get a mem-comparable form of Secondary Key from mem-comparable form of this
  key, without the extended primary key tail.

  @param
    key                Index tuple from this key in mem-comparable form
    sk_buffer     OUT  Put here mem-comparable form of the Secondary Key.
    n_null_fields OUT  Put number of null fields contained within sk entry
*/
uint Rdb_key_def::get_memcmp_sk_parts(const TABLE *table,
                                      const rocksdb::Slice &key,
                                      uchar *sk_buffer,
                                      uint *n_null_fields) const {
  DBUG_ASSERT(table != nullptr);
  DBUG_ASSERT(sk_buffer != nullptr);
  DBUG_ASSERT(n_null_fields != nullptr);
  DBUG_ASSERT(m_keyno != table->s->primary_key);
  DBUG_ASSERT(!table_has_hidden_pk(table));

  uchar *buf = sk_buffer;

  int res;
  Rdb_string_reader reader(&key);
  const char *start = reader.get_current_ptr();

  // Skip the index number
  if ((!reader.read(INDEX_NUMBER_SIZE)))
    return RDB_INVALID_KEY_LEN;

  for (uint i = 0; i < table->key_info[m_keyno].user_defined_key_parts; i++) {
    if ((res = read_memcmp_key_part(table, &reader, i)) > 0) {
      return RDB_INVALID_KEY_LEN;
    } else if (res == -1) {
      (*n_null_fields)++;
    }
  }

  uint sk_memcmp_len = reader.get_current_ptr() - start;
  memcpy(buf, start, sk_memcmp_len);
  return sk_memcmp_len;
}

/**
  Convert index tuple into storage (i.e. mem-comparable) format

  @detail
    Currently this is done by unpacking into table->record[0] and then
    packing index columns into storage format.

  @param pack_buffer Temporary area for packing varchar columns. Its
                     size is at least max_storage_fmt_length() bytes.
*/

uint Rdb_key_def::pack_index_tuple(TABLE *const tbl, uchar *const pack_buffer,
                                   uchar *const packed_tuple,
                                   const uchar *const key_tuple,
                                   const key_part_map &keypart_map) const {
  DBUG_ASSERT(tbl != nullptr);
  DBUG_ASSERT(pack_buffer != nullptr);
  DBUG_ASSERT(packed_tuple != nullptr);
  DBUG_ASSERT(key_tuple != nullptr);

  /* We were given a record in KeyTupleFormat. First, save it to record */
  const uint key_len = calculate_key_len(tbl, m_keyno, keypart_map);
  key_restore(tbl->record[0], key_tuple, &tbl->key_info[m_keyno], key_len);

  uint n_used_parts = my_count_bits(keypart_map);
  if (keypart_map == HA_WHOLE_KEY)
    n_used_parts = 0;  // Full key is used

  /* Then, convert the record into a mem-comparable form */
  return pack_record(tbl, pack_buffer, tbl->record[0], packed_tuple, nullptr,
                     false, 0, n_used_parts);
}

/**
  @brief
    Check if "unpack info" data includes checksum.

  @detail
    This is used only by CHECK TABLE to count the number of rows that have
    checksums.
*/

bool Rdb_key_def::unpack_info_has_checksum(const rocksdb::Slice &unpack_info) {
  size_t size = unpack_info.size();
  if (size == 0) {
    return false;
  }
  const uchar *ptr = (const uchar *)unpack_info.data();

  // Skip unpack info if present.
  if (is_unpack_data_tag(ptr[0]) && size >= get_unpack_header_size(ptr[0])) {
    const uint16 skip_len = rdb_netbuf_to_uint16(ptr + 1);
    SHIP_ASSERT(size >= skip_len);

    size -= skip_len;
    ptr += skip_len;
  }

  return (size == RDB_CHECKSUM_CHUNK_SIZE && ptr[0] == RDB_CHECKSUM_DATA_TAG);
}

/*
  @return Number of bytes that were changed
*/
int Rdb_key_def::successor(uchar *const packed_tuple, const uint len) {
  DBUG_ASSERT(packed_tuple != nullptr);

  int changed = 0;
  uchar *p = packed_tuple + len - 1;
  for (; p > packed_tuple; p--) {
    changed++;
    if (*p != uchar(0xFF)) {
      *p = *p + 1;
      break;
    }
    *p = '\0';
  }
  return changed;
}

/*
  @return Number of bytes that were changed
*/
int Rdb_key_def::predecessor(uchar *const packed_tuple, const uint len) {
  DBUG_ASSERT(packed_tuple != nullptr);

  int changed = 0;
  uchar *p = packed_tuple + len - 1;
  for (; p > packed_tuple; p--) {
    changed++;
    if (*p != uchar(0x00)) {
      *p = *p - 1;
      break;
    }
    *p = 0xFF;
  }
  return changed;
}

static const std::map<char, size_t> UNPACK_HEADER_SIZES = {
    {RDB_UNPACK_DATA_TAG, RDB_UNPACK_HEADER_SIZE},
    {RDB_UNPACK_COVERED_DATA_TAG, RDB_UNPACK_COVERED_HEADER_SIZE}};

/*
  @return The length in bytes of the header specified by the given tag
*/
size_t Rdb_key_def::get_unpack_header_size(char tag) {
  DBUG_ASSERT(is_unpack_data_tag(tag));
  return UNPACK_HEADER_SIZES.at(tag);
}

/*
  Get a bitmap indicating which varchar columns must be covered for this
  lookup to be covered. If the bitmap is a subset of the covered bitmap, then
  the lookup is covered. If it can already be determined that the lookup is
  not covered, map->bitmap will be set to null.
 */
void Rdb_key_def::get_lookup_bitmap(const TABLE *table, MY_BITMAP *map) const {
  DBUG_ASSERT(map->bitmap == nullptr);
  bitmap_init(map, nullptr, MAX_REF_PARTS);
  uint curr_bitmap_pos = 0;

  // Indicates which columns in the read set might be covered.
  MY_BITMAP maybe_covered_bitmap;
  bitmap_init(&maybe_covered_bitmap, nullptr, table->read_set->n_bits);

  for (uint i = 0; i < m_key_parts; i++) {
    if (table_has_hidden_pk(table) && i + 1 == m_key_parts) {
      continue;
    }

    Field *const field = m_pack_info[i].get_field_in_table(table);

    // Columns which are always covered are not stored in the covered bitmap so
    // we can ignore them here too.
    if (m_pack_info[i].m_covered &&
        bitmap_is_set(table->read_set, field->field_index)) {
      bitmap_set_bit(&maybe_covered_bitmap, field->field_index);
      continue;
    }

    switch (field->real_type()) {
    // This type may be covered depending on the record. If it was requested,
    // we require the covered bitmap to have this bit set.
    case MYSQL_TYPE_VARCHAR:
      if (curr_bitmap_pos < MAX_REF_PARTS) {
        if (bitmap_is_set(table->read_set, field->field_index)) {
          bitmap_set_bit(map, curr_bitmap_pos);
          bitmap_set_bit(&maybe_covered_bitmap, field->field_index);
        }
        curr_bitmap_pos++;
      } else {
        bitmap_free(&maybe_covered_bitmap);
        bitmap_free(map);
        return;
      }
      break;
    // This column is a type which is never covered. If it was requested, we
    // know this lookup will never be covered.
    default:
      if (bitmap_is_set(table->read_set, field->field_index)) {
        bitmap_free(&maybe_covered_bitmap);
        bitmap_free(map);
        return;
      }
      break;
    }
  }

  // If there are columns which are not covered in the read set, the lookup
  // can't be covered.
  if (!bitmap_cmp(table->read_set, &maybe_covered_bitmap)) {
    bitmap_free(map);
  }
  bitmap_free(&maybe_covered_bitmap);
}

/*
  Return true if for this secondary index
  - All of the requested columns are in the index
  - All values for columns that are prefix-only indexes are shorter or equal
    in length to the prefix
 */
bool Rdb_key_def::covers_lookup(const rocksdb::Slice *const unpack_info,
                                const MY_BITMAP *const lookup_bitmap) const {
  DBUG_ASSERT(lookup_bitmap != nullptr);
  if (!use_covered_bitmap_format() || lookup_bitmap->bitmap == nullptr) {
    return false;
  }

  Rdb_string_reader unp_reader = Rdb_string_reader::read_or_empty(unpack_info);

  // Check if this unpack_info has a covered_bitmap
  const char *unpack_header = unp_reader.get_current_ptr();
  const bool has_covered_unpack_info =
      unp_reader.remaining_bytes() &&
      unpack_header[0] == RDB_UNPACK_COVERED_DATA_TAG;
  if (!has_covered_unpack_info ||
      !unp_reader.read(RDB_UNPACK_COVERED_HEADER_SIZE)) {
    return false;
  }

  MY_BITMAP covered_bitmap;
  my_bitmap_map covered_bits;
  bitmap_init(&covered_bitmap, &covered_bits, MAX_REF_PARTS);
  covered_bits = rdb_netbuf_to_uint16((const uchar *)unpack_header +
                                      sizeof(RDB_UNPACK_COVERED_DATA_TAG) +
                                      RDB_UNPACK_COVERED_DATA_LEN_SIZE);

  return bitmap_is_subset(lookup_bitmap, &covered_bitmap);
}

/* Indicates that all key parts can be unpacked to cover a secondary lookup */
bool Rdb_key_def::can_cover_lookup() const {
  for (uint i = 0; i < m_key_parts; i++) {
    if (!m_pack_info[i].m_covered)
      return false;
  }
  return true;
}

uchar *Rdb_key_def::pack_field(Field *const field, Rdb_field_packing *pack_info,
                               uchar *tuple, uchar *const packed_tuple,
                               uchar *const pack_buffer,
                               Rdb_string_writer *const unpack_info,
                               uint *const n_null_fields) const {
  if (field->real_maybe_null()) {
    DBUG_ASSERT(is_storage_available(tuple - packed_tuple, 1));
    if (field->is_real_null()) {
      /* NULL value. store '\0' so that it sorts before non-NULL values */
      *tuple++ = 0;
      /* That's it, don't store anything else */
      if (n_null_fields)
        (*n_null_fields)++;
      return tuple;
    } else {
      /* Not a NULL value. Store '1' */
      *tuple++ = 1;
    }
  }

  const bool create_unpack_info =
      (unpack_info &&  // we were requested to generate unpack_info
       pack_info->uses_unpack_info());  // and this keypart uses it
  Rdb_pack_field_context pack_ctx(unpack_info);

  // Set the offset for methods which do not take an offset as an argument
  DBUG_ASSERT(
      is_storage_available(tuple - packed_tuple, pack_info->m_max_image_len));

  (pack_info->m_pack_func)(pack_info, field, pack_buffer, &tuple, &pack_ctx);

  /* Make "unpack info" to be stored in the value */
  if (create_unpack_info) {
    (pack_info->m_make_unpack_info_func)(pack_info->m_charset_codec, field,
                                         &pack_ctx);
  }

  return tuple;
}

/**
  Get index columns from the record and pack them into mem-comparable form.

  @param
    tbl                   Table we're working on
    record           IN   Record buffer with fields in table->record format
    pack_buffer      IN   Temporary area for packing varchars. The size is
                          at least max_storage_fmt_length() bytes.
    packed_tuple     OUT  Key in the mem-comparable form
    unpack_info      OUT  Unpack data
    unpack_info_len  OUT  Unpack data length
    n_key_parts           Number of keyparts to process. 0 means all of them.
    n_null_fields    OUT  Number of key fields with NULL value.
    ttl_bytes        IN   Previous ttl bytes from old record for update case or
                          current ttl bytes from just packed primary key/value
  @detail
    Some callers do not need the unpack information, they can pass
    unpack_info=nullptr, unpack_info_len=nullptr.

  @return
    Length of the packed tuple
*/

uint Rdb_key_def::pack_record(const TABLE *const tbl, uchar *const pack_buffer,
                              const uchar *const record,
                              uchar *const packed_tuple,
                              Rdb_string_writer *const unpack_info,
                              const bool should_store_row_debug_checksums,
                              const longlong hidden_pk_id, uint n_key_parts,
                              uint *const n_null_fields,
                              const char *const ttl_bytes) const {
  DBUG_ASSERT(tbl != nullptr);
  DBUG_ASSERT(pack_buffer != nullptr);
  DBUG_ASSERT(record != nullptr);
  DBUG_ASSERT(packed_tuple != nullptr);
  // Checksums for PKs are made when record is packed.
  // We should never attempt to make checksum just from PK values
  DBUG_ASSERT_IMP(should_store_row_debug_checksums,
                  (m_index_type == INDEX_TYPE_SECONDARY));

  uchar *tuple = packed_tuple;
  size_t unpack_start_pos = size_t(-1);
  size_t unpack_len_pos = size_t(-1);
  size_t covered_bitmap_pos = size_t(-1);
  const bool hidden_pk_exists = table_has_hidden_pk(tbl);

  rdb_netbuf_store_index(tuple, m_index_number);
  tuple += INDEX_NUMBER_SIZE;

  // If n_key_parts is 0, it means all columns.
  // The following includes the 'extended key' tail.
  // The 'extended key' includes primary key. This is done to 'uniqify'
  // non-unique indexes
  const bool use_all_columns = n_key_parts == 0 || n_key_parts == MAX_REF_PARTS;

  // If hidden pk exists, but hidden pk wasnt passed in, we can't pack the
  // hidden key part.  So we skip it (its always 1 part).
  if (hidden_pk_exists && !hidden_pk_id && use_all_columns)
    n_key_parts = m_key_parts - 1;
  else if (use_all_columns)
    n_key_parts = m_key_parts;

  if (n_null_fields)
    *n_null_fields = 0;

  // Check if we need a covered bitmap. If it is certain that all key parts are
  // covering, we don't need one.
  bool store_covered_bitmap = false;
  if (unpack_info && use_covered_bitmap_format()) {
    for (uint i = 0; i < n_key_parts; i++) {
      if (!m_pack_info[i].m_covered) {
        store_covered_bitmap = true;
        break;
      }
    }
  }

  const char tag =
      store_covered_bitmap ? RDB_UNPACK_COVERED_DATA_TAG : RDB_UNPACK_DATA_TAG;

  if (unpack_info) {
    unpack_info->clear();

    if (m_index_type == INDEX_TYPE_SECONDARY &&
        m_total_index_flags_length > 0) {
      // Reserve space for index flag fields
      unpack_info->allocate(m_total_index_flags_length);

      // Insert TTL timestamp
      if (has_ttl() && ttl_bytes) {
        write_index_flag_field(unpack_info,
                               reinterpret_cast<const uchar *>(ttl_bytes),
                               Rdb_key_def::TTL_FLAG);
      }
    }

    unpack_start_pos = unpack_info->get_current_pos();
    unpack_info->write_uint8(tag);
    unpack_len_pos = unpack_info->get_current_pos();
    // we don't know the total length yet, so write a zero
    unpack_info->write_uint16(0);

    if (store_covered_bitmap) {
      // Reserve two bytes for the covered bitmap. This will store, for key
      // parts which are not always covering, whether or not it is covering
      // for this record.
      covered_bitmap_pos = unpack_info->get_current_pos();
      unpack_info->write_uint16(0);
    }
  }

  MY_BITMAP covered_bitmap;
  my_bitmap_map covered_bits;
  uint curr_bitmap_pos = 0;
  bitmap_init(&covered_bitmap, &covered_bits, MAX_REF_PARTS);

  for (uint i = 0; i < n_key_parts; i++) {
    // Fill hidden pk id into the last key part for secondary keys for tables
    // with no pk
    if (hidden_pk_exists && hidden_pk_id && i + 1 == n_key_parts) {
      m_pack_info[i].fill_hidden_pk_val(&tuple, hidden_pk_id);
      break;
    }

    Field *const field = m_pack_info[i].get_field_in_table(tbl);
    DBUG_ASSERT(field != nullptr);

    uint field_offset = field->ptr - tbl->record[0];
    uint null_offset = field->null_offset(tbl->record[0]);
    bool maybe_null = field->real_maybe_null();

    field->move_field(const_cast<uchar *>(record) + field_offset,
                      maybe_null ? const_cast<uchar *>(record) + null_offset
                                 : nullptr,
                      field->null_bit);
    // WARNING! Don't return without restoring field->ptr and field->null_ptr

    tuple = pack_field(field, &m_pack_info[i], tuple, packed_tuple, pack_buffer,
                       unpack_info, n_null_fields);

    // If this key part is a prefix of a VARCHAR field, check if it's covered.
    if (store_covered_bitmap && field->real_type() == MYSQL_TYPE_VARCHAR &&
        !m_pack_info[i].m_covered && curr_bitmap_pos < MAX_REF_PARTS) {
      size_t data_length = field->data_length();
      uint16 key_length;
      if (m_pk_part_no[i] == (uint)-1) {
        key_length = tbl->key_info[get_keyno()].key_part[i].length;
      } else {
        key_length =
            tbl->key_info[tbl->s->primary_key].key_part[m_pk_part_no[i]].length;
      }

      if (m_pack_info[i].m_unpack_func != nullptr &&
          data_length <= key_length) {
        bitmap_set_bit(&covered_bitmap, curr_bitmap_pos);
      }
      curr_bitmap_pos++;
    }

    // Restore field->ptr and field->null_ptr
    field->move_field(tbl->record[0] + field_offset,
                      maybe_null ? tbl->record[0] + null_offset : nullptr,
                      field->null_bit);
  }

  if (unpack_info) {
    const size_t len = unpack_info->get_current_pos() - unpack_start_pos;
    DBUG_ASSERT(len <= std::numeric_limits<uint16_t>::max());

    // Don't store the unpack_info if it has only the header (that is, there's
    // no meaningful content).
    // Primary Keys are special: for them, store the unpack_info even if it's
    // empty (provided m_maybe_unpack_info==true, see
    // ha_rocksdb::convert_record_to_storage_format)
    if (m_index_type == Rdb_key_def::INDEX_TYPE_SECONDARY) {
      if (len == get_unpack_header_size(tag) && !covered_bits) {
        unpack_info->truncate(unpack_start_pos);
      } else if (store_covered_bitmap) {
        unpack_info->write_uint16_at(covered_bitmap_pos, covered_bits);
      }
    } else {
      unpack_info->write_uint16_at(unpack_len_pos, len);
    }

    //
    // Secondary keys have key and value checksums in the value part
    // Primary key is a special case (the value part has non-indexed columns),
    // so the checksums are computed and stored by
    // ha_rocksdb::convert_record_to_storage_format
    //
    if (should_store_row_debug_checksums) {
      const ha_checksum key_crc32 =
          my_checksum(0, packed_tuple, tuple - packed_tuple);
      const ha_checksum val_crc32 =
          my_checksum(0, unpack_info->ptr(), unpack_info->get_current_pos());

      unpack_info->write_uint8(RDB_CHECKSUM_DATA_TAG);
      unpack_info->write_uint32(key_crc32);
      unpack_info->write_uint32(val_crc32);
    }
  }

  DBUG_ASSERT(is_storage_available(tuple - packed_tuple, 0));

  return tuple - packed_tuple;
}

/**
  Pack the hidden primary key into mem-comparable form.

  @param
    tbl                   Table we're working on
    hidden_pk_id     IN   New value to be packed into key
    packed_tuple     OUT  Key in the mem-comparable form

  @return
    Length of the packed tuple
*/

uint Rdb_key_def::pack_hidden_pk(const longlong hidden_pk_id,
                                 uchar *const packed_tuple) const {
  DBUG_ASSERT(packed_tuple != nullptr);

  uchar *tuple = packed_tuple;
  rdb_netbuf_store_index(tuple, m_index_number);
  tuple += INDEX_NUMBER_SIZE;
  DBUG_ASSERT(m_key_parts == 1);
  DBUG_ASSERT(is_storage_available(tuple - packed_tuple,
                                   m_pack_info[0].m_max_image_len));

  m_pack_info[0].fill_hidden_pk_val(&tuple, hidden_pk_id);

  DBUG_ASSERT(is_storage_available(tuple - packed_tuple, 0));
  return tuple - packed_tuple;
}

/**
  Function of type rdb_index_field_pack_t

  The following code (Rdb_key_def::pack_* and dependent functions) is pulled
  directly from ./sql/field.cc from all of the various
  Field_*::make_sort_key() functions.  These results of these functions within
  the server code was never intended to be persisted and as such the encoding
  and comparison can change over time without any notice.  To protect us from
  such an event as well as to ensure binary upgrade compatibility, we have
  copied that code here so that it is entirely within our control.
*/

#if !defined(DBL_EXP_DIG)
#define DBL_EXP_DIG (sizeof(double) * 8 - DBL_MANT_DIG)
#endif

static void change_double_for_sort(double nr, uchar *to) {
  uchar *tmp = to;
  if (nr == 0.0) { /* Change to zero string */
    tmp[0] = (uchar)128;
    memset(tmp + 1, 0, sizeof(nr) - 1);
  } else {
#ifdef WORDS_BIGENDIAN
    memcpy(tmp, &nr, sizeof(nr));
#else
    {
      uchar *ptr = (uchar *)&nr;
#if defined(__FLOAT_WORD_ORDER) && (__FLOAT_WORD_ORDER == __BIG_ENDIAN)
      tmp[0] = ptr[3];
      tmp[1] = ptr[2];
      tmp[2] = ptr[1];
      tmp[3] = ptr[0];
      tmp[4] = ptr[7];
      tmp[5] = ptr[6];
      tmp[6] = ptr[5];
      tmp[7] = ptr[4];
#else
      tmp[0] = ptr[7];
      tmp[1] = ptr[6];
      tmp[2] = ptr[5];
      tmp[3] = ptr[4];
      tmp[4] = ptr[3];
      tmp[5] = ptr[2];
      tmp[6] = ptr[1];
      tmp[7] = ptr[0];
#endif
    }
#endif
    if (tmp[0] & 128) /* Negative */
    {                 /* make complement */
      uint i;
      for (i = 0; i < sizeof(nr); i++)
        tmp[i] = tmp[i] ^ (uchar)255;
    } else { /* Set high and move exponent one up */
      ushort exp_part =
          (((ushort)tmp[0] << 8) | (ushort)tmp[1] | (ushort)32768);
      exp_part += (ushort)1 << (16 - 1 - DBL_EXP_DIG);
      tmp[0] = (uchar)(exp_part >> 8);
      tmp[1] = (uchar)exp_part;
    }
  }
}

/**
   Copies an integer value to a format comparable with memcmp(). The
   format is characterized by the following:

   - The sign bit goes first and is unset for negative values.
   - The representation is big endian.

   The function template can be instantiated to copy from little or
   big endian values.

   @tparam Is_big_endian True if the source integer is big endian.

   @param to          Where to write the integer.
   @param to_length   Size in bytes of the destination buffer.
   @param from        Where to read the integer.
   @param from_length Size in bytes of the source integer
   @param is_unsigned True if the source integer is an unsigned value.
*/
template <bool Is_big_endian>
void copy_integer(uchar *to, size_t to_length, const uchar *from,
                  size_t from_length, bool is_unsigned) {
  if (Is_big_endian) {
    if (is_unsigned)
      to[0] = from[0];
    else
      to[0] = (char)(from[0] ^ 128);  // Reverse the sign bit.
    memcpy(to + 1, from + 1, to_length - 1);
  } else {
    const int sign_byte = from[from_length - 1];
    if (is_unsigned)
      to[0] = sign_byte;
    else
      to[0] = static_cast<char>(sign_byte ^ 128);  // Reverse the sign bit.
    for (size_t i = 1, j = from_length - 2; i < to_length; ++i, --j)
      to[i] = from[j];
  }
}

void Rdb_key_def::pack_tiny(
    Rdb_field_packing *const fpi, Field *const field,
    uchar *const buf MY_ATTRIBUTE((__unused__)), uchar **dst,
    Rdb_pack_field_context *const pack_ctx MY_ATTRIBUTE((__unused__))) {
  DBUG_ASSERT(fpi != nullptr);
  DBUG_ASSERT(field != nullptr);
  DBUG_ASSERT(dst != nullptr);
  DBUG_ASSERT(*dst != nullptr);
  DBUG_ASSERT(field->real_type() == MYSQL_TYPE_TINY);

  const size_t length = fpi->m_max_image_len;
  const uchar *ptr = field->ptr;
  const bool unsigned_flag =
      dynamic_cast<Field_num *const>(field)->unsigned_flag;
  uchar *to = *dst;

  DBUG_ASSERT(length >= 1);
  if (unsigned_flag)
    *to = *ptr;
  else
    to[0] = (char)(ptr[0] ^ (uchar)128); /* Reverse signbit */

  *dst += length;
}

void Rdb_key_def::pack_short(
    Rdb_field_packing *const fpi, Field *const field,
    uchar *const buf MY_ATTRIBUTE((__unused__)), uchar **dst,
    Rdb_pack_field_context *const pack_ctx MY_ATTRIBUTE((__unused__))) {
  DBUG_ASSERT(fpi != nullptr);
  DBUG_ASSERT(field != nullptr);
  DBUG_ASSERT(dst != nullptr);
  DBUG_ASSERT(*dst != nullptr);
  DBUG_ASSERT(field->real_type() == MYSQL_TYPE_SHORT);

  const size_t length = fpi->m_max_image_len;
  const uchar *ptr = field->ptr;
  const bool unsigned_flag =
      dynamic_cast<Field_num *const>(field)->unsigned_flag;
  uchar *to = *dst;

  DBUG_ASSERT(length >= 2);
#ifdef WORDS_BIGENDIAN
  if (!field->table->s->db_low_byte_first) {
    if (unsigned_flag)
      to[0] = ptr[0];
    else
      to[0] = (char)(ptr[0] ^ 128); /* Revers signbit */
    to[1] = ptr[1];
  } else
#endif
  {
    if (unsigned_flag)
      to[0] = ptr[1];
    else
      to[0] = (char)(ptr[1] ^ 128); /* Revers signbit */
    to[1] = ptr[0];
  }

  *dst += length;
}

void Rdb_key_def::pack_medium(
    Rdb_field_packing *const fpi, Field *const field,
    uchar *const buf MY_ATTRIBUTE((__unused__)), uchar **dst,
    Rdb_pack_field_context *const pack_ctx MY_ATTRIBUTE((__unused__))) {
  DBUG_ASSERT(fpi != nullptr);
  DBUG_ASSERT(field != nullptr);
  DBUG_ASSERT(dst != nullptr);
  DBUG_ASSERT(*dst != nullptr);
  DBUG_ASSERT(field->real_type() == MYSQL_TYPE_INT24);

  const size_t length = fpi->m_max_image_len;
  const uchar *ptr = field->ptr;
  const bool unsigned_flag =
      dynamic_cast<Field_num *const>(field)->unsigned_flag;
  uchar *to = *dst;

  DBUG_ASSERT(length >= 3);
  if (unsigned_flag)
    to[0] = ptr[2];
  else
    to[0] = (uchar)(ptr[2] ^ 128); /* Revers signbit */
  to[1] = ptr[1];
  to[2] = ptr[0];

  *dst += length;
}

void Rdb_key_def::pack_long(
    Rdb_field_packing *const fpi, Field *const field,
    uchar *const buf MY_ATTRIBUTE((__unused__)), uchar **dst,
    Rdb_pack_field_context *const pack_ctx MY_ATTRIBUTE((__unused__))) {
  DBUG_ASSERT(fpi != nullptr);
  DBUG_ASSERT(field != nullptr);
  DBUG_ASSERT(dst != nullptr);
  DBUG_ASSERT(*dst != nullptr);
  DBUG_ASSERT(field->real_type() == MYSQL_TYPE_LONG);

  const size_t length = fpi->m_max_image_len;
  const uchar *ptr = field->ptr;
  const bool unsigned_flag =
      dynamic_cast<Field_num *const>(field)->unsigned_flag;
  uchar *to = *dst;

  DBUG_ASSERT(length >= 4);
#ifdef WORDS_BIGENDIAN
  if (!field->table->s->db_low_byte_first) {
    if (unsigned_flag)
      to[0] = ptr[0];
    else
      dst[0] = (char)(ptr[0] ^ 128); /* Revers signbit */
    to[1] = ptr[1];
    to[2] = ptr[2];
    to[3] = ptr[3];
  } else
#endif
  {
    if (unsigned_flag)
      to[0] = ptr[3];
    else
      to[0] = (char)(ptr[3] ^ 128); /* Revers signbit */
    to[1] = ptr[2];
    to[2] = ptr[1];
    to[3] = ptr[0];
  }

  *dst += length;
}

void Rdb_key_def::pack_longlong(
    Rdb_field_packing *const fpi, Field *const field,
    uchar *const buf MY_ATTRIBUTE((__unused__)), uchar **dst,
    Rdb_pack_field_context *const pack_ctx MY_ATTRIBUTE((__unused__))) {
  DBUG_ASSERT(fpi != nullptr);
  DBUG_ASSERT(field != nullptr);
  DBUG_ASSERT(dst != nullptr);
  DBUG_ASSERT(*dst != nullptr);
  DBUG_ASSERT(field->real_type() == MYSQL_TYPE_LONGLONG);

  static const int PACK_LENGTH = 8;
  const size_t length = fpi->m_max_image_len;
  const uchar *ptr = field->ptr;
  const bool unsigned_flag =
      dynamic_cast<Field_num *const>(field)->unsigned_flag;
  uchar *to = *dst;

  const size_t from_length = PACK_LENGTH;
  const size_t to_length = from_length > length ? from_length : length;
#ifdef WORDS_BIGENDIAN
  if (field->table == NULL || !field->table->s->db_low_byte_first)
    copy_integer<true>(to, to_length, ptr, from_length, unsigned_flag);
  else
#endif
    copy_integer<false>(to, to_length, ptr, from_length, unsigned_flag);

  *dst += length;
}

void Rdb_key_def::pack_double(
    Rdb_field_packing *const fpi, Field *const field,
    uchar *const buf MY_ATTRIBUTE((__unused__)), uchar **dst,
    Rdb_pack_field_context *const pack_ctx MY_ATTRIBUTE((__unused__))) {
  DBUG_ASSERT(fpi != nullptr);
  DBUG_ASSERT(field != nullptr);
  DBUG_ASSERT(dst != nullptr);
  DBUG_ASSERT(*dst != nullptr);
  DBUG_ASSERT(field->real_type() == MYSQL_TYPE_DOUBLE);

  const size_t length = fpi->m_max_image_len;
  const uchar *ptr = field->ptr;
  uchar *to = *dst;

  double nr;
#ifdef WORDS_BIGENDIAN
  if (field->table->s->db_low_byte_first) {
    float8get(&nr, ptr);
  } else
#endif
    nr = doubleget(ptr);
  if (length < 8) {
    uchar buff[8];
    change_double_for_sort(nr, buff);
    memcpy(to, buff, length);
  } else
    change_double_for_sort(nr, to);

  *dst += length;
}

#if !defined(FLT_EXP_DIG)
#define FLT_EXP_DIG (sizeof(float) * 8 - FLT_MANT_DIG)
#endif

void Rdb_key_def::pack_float(
    Rdb_field_packing *const fpi, Field *const field,
    uchar *const buf MY_ATTRIBUTE((__unused__)), uchar **dst,
    Rdb_pack_field_context *const pack_ctx MY_ATTRIBUTE((__unused__))) {
  DBUG_ASSERT(fpi != nullptr);
  DBUG_ASSERT(field != nullptr);
  DBUG_ASSERT(dst != nullptr);
  DBUG_ASSERT(*dst != nullptr);
  DBUG_ASSERT(field->real_type() == MYSQL_TYPE_FLOAT);

  const size_t length = fpi->m_max_image_len;
  const uchar *ptr = field->ptr;
  uchar *to = *dst;

  DBUG_ASSERT(length == sizeof(float));
  float nr;

#ifdef WORDS_BIGENDIAN
  if (field->table->s->db_low_byte_first) {
    float4get(&nr, ptr);
  } else
#endif
    memcpy(&nr, ptr, length < sizeof(float) ? length : sizeof(float));

  uchar *tmp = to;
  if (nr == (float)0.0) { /* Change to zero string */
    tmp[0] = (uchar)128;
    memset(tmp + 1, 0, length < sizeof(nr) - 1 ? length : sizeof(nr) - 1);
  } else {
#ifdef WORDS_BIGENDIAN
    memcpy(tmp, &nr, sizeof(nr));
#else
    tmp[0] = ptr[3];
    tmp[1] = ptr[2];
    tmp[2] = ptr[1];
    tmp[3] = ptr[0];
#endif
    if (tmp[0] & 128) /* Negative */
    {                 /* make complement */
      uint i;
      for (i = 0; i < sizeof(nr); i++)
        tmp[i] = (uchar)(tmp[i] ^ (uchar)255);
    } else {
      ushort exp_part =
          (((ushort)tmp[0] << 8) | (ushort)tmp[1] | (ushort)32768);
      exp_part += (ushort)1 << (16 - 1 - FLT_EXP_DIG);
      tmp[0] = (uchar)(exp_part >> 8);
      tmp[1] = (uchar)exp_part;
    }
  }

  *dst += length;
}

void Rdb_key_def::pack_new_decimal(
    Rdb_field_packing *const fpi, Field *const field,
    uchar *const buf MY_ATTRIBUTE((__unused__)), uchar **dst,
    Rdb_pack_field_context *const pack_ctx MY_ATTRIBUTE((__unused__))) {
  DBUG_ASSERT(fpi != nullptr);
  DBUG_ASSERT(field != nullptr);
  DBUG_ASSERT(dst != nullptr);
  DBUG_ASSERT(*dst != nullptr);
  DBUG_ASSERT(field->real_type() == MYSQL_TYPE_NEWDECIMAL);

  const size_t length = fpi->m_max_image_len;
  const uchar *ptr = field->ptr;
  uchar *to = *dst;
  Field_new_decimal *const fnd = dynamic_cast<Field_new_decimal *>(field);

  memcpy(to, ptr, length < fnd->bin_size ? length : fnd->bin_size);

  *dst += length;
}

void Rdb_key_def::pack_datetime2(
    Rdb_field_packing *const fpi, Field *const field,
    uchar *const buf MY_ATTRIBUTE((__unused__)), uchar **dst,
    Rdb_pack_field_context *const pack_ctx MY_ATTRIBUTE((__unused__))) {
  DBUG_ASSERT(fpi != nullptr);
  DBUG_ASSERT(field != nullptr);
  DBUG_ASSERT(dst != nullptr);
  DBUG_ASSERT(*dst != nullptr);
  DBUG_ASSERT(field->real_type() == MYSQL_TYPE_DATETIME2);

  const size_t length = fpi->m_max_image_len;
  const uchar *ptr = field->ptr;
  uchar *to = *dst;

  memcpy(to, ptr, length);

  *dst += length;
}

void Rdb_key_def::pack_timestamp2(
    Rdb_field_packing *const fpi, Field *const field,
    uchar *const buf MY_ATTRIBUTE((__unused__)), uchar **dst,
    Rdb_pack_field_context *const pack_ctx MY_ATTRIBUTE((__unused__))) {
  DBUG_ASSERT(fpi != nullptr);
  DBUG_ASSERT(field != nullptr);
  DBUG_ASSERT(dst != nullptr);
  DBUG_ASSERT(*dst != nullptr);
  DBUG_ASSERT(field->real_type() == MYSQL_TYPE_TIMESTAMP2);

  const size_t length = fpi->m_max_image_len;
  const uchar *ptr = field->ptr;
  uchar *to = *dst;

  memcpy(to, ptr, length);

  *dst += length;
}

void Rdb_key_def::pack_time2(
    Rdb_field_packing *const fpi, Field *const field,
    uchar *const buf MY_ATTRIBUTE((__unused__)), uchar **dst,
    Rdb_pack_field_context *const pack_ctx MY_ATTRIBUTE((__unused__))) {
  DBUG_ASSERT(fpi != nullptr);
  DBUG_ASSERT(field != nullptr);
  DBUG_ASSERT(dst != nullptr);
  DBUG_ASSERT(*dst != nullptr);
  DBUG_ASSERT(field->real_type() == MYSQL_TYPE_TIME2);

  const size_t length = fpi->m_max_image_len;
  const uchar *ptr = field->ptr;
  uchar *to = *dst;

  memcpy(to, ptr, length);

  *dst += length;
}

void Rdb_key_def::pack_year(
    Rdb_field_packing *const fpi, Field *const field,
    uchar *const buf MY_ATTRIBUTE((__unused__)), uchar **dst,
    Rdb_pack_field_context *const pack_ctx MY_ATTRIBUTE((__unused__))) {
  DBUG_ASSERT(fpi != nullptr);
  DBUG_ASSERT(field != nullptr);
  DBUG_ASSERT(dst != nullptr);
  DBUG_ASSERT(*dst != nullptr);
  DBUG_ASSERT(field->real_type() == MYSQL_TYPE_YEAR);

  const size_t length = fpi->m_max_image_len;
  const uchar *ptr = field->ptr;
  const bool unsigned_flag =
      dynamic_cast<Field_num *const>(field)->unsigned_flag;
  uchar *to = *dst;

  DBUG_ASSERT(length >= 1);
  if (unsigned_flag)
    *to = *ptr;
  else
    to[0] = (char)(ptr[0] ^ (uchar)128); /* Reverse signbit */

  *dst += length;
}

void Rdb_key_def::pack_newdate(
    Rdb_field_packing *const fpi, Field *const field,
    uchar *const buf MY_ATTRIBUTE((__unused__)), uchar **dst,
    Rdb_pack_field_context *const pack_ctx MY_ATTRIBUTE((__unused__))) {
  DBUG_ASSERT(fpi != nullptr);
  DBUG_ASSERT(field != nullptr);
  DBUG_ASSERT(dst != nullptr);
  DBUG_ASSERT(*dst != nullptr);
  DBUG_ASSERT(field->real_type() == MYSQL_TYPE_NEWDATE);

  const size_t length = fpi->m_max_image_len;
  const uchar *ptr = field->ptr;
  uchar *to = *dst;

  DBUG_ASSERT(length >= 3);
  to[0] = ptr[2];
  to[1] = ptr[1];
  to[2] = ptr[0];

  *dst += length;
}

void Rdb_key_def::pack_blob(
    Rdb_field_packing *const fpi, Field *const field,
    uchar *const buf MY_ATTRIBUTE((__unused__)), uchar **dst,
    Rdb_pack_field_context *const pack_ctx MY_ATTRIBUTE((__unused__))) {
  DBUG_ASSERT(fpi != nullptr);
  DBUG_ASSERT(field != nullptr);
  DBUG_ASSERT(dst != nullptr);
  DBUG_ASSERT(*dst != nullptr);
  DBUG_ASSERT(field->real_type() == MYSQL_TYPE_TINY_BLOB ||
              field->real_type() == MYSQL_TYPE_MEDIUM_BLOB ||
              field->real_type() == MYSQL_TYPE_LONG_BLOB ||
              field->real_type() == MYSQL_TYPE_BLOB ||
              field->real_type() == MYSQL_TYPE_JSON);

  size_t length = fpi->m_max_image_len;
  const uchar *ptr = field->ptr;
  uchar *to = *dst;
  Field_blob *const field_blob = dynamic_cast<Field_blob *const>(field);
  const CHARSET_INFO *field_charset = field_blob->charset();

  uchar *blob;
  size_t blob_length = field_blob->get_length();

  if (!blob_length && field_charset->pad_char == 0) {
    memset(to, 0, length);
  } else {
    if (field_charset == &my_charset_bin) {
      uchar *pos;

      /*
        Store length of blob last in blob to shorter blobs before longer blobs
      */
      length -= field_blob->pack_length_no_ptr();
      pos = to + length;
      uint key_length = blob_length < length ? blob_length : length;

      switch (field_blob->pack_length_no_ptr()) {
      case 1:
        *pos = (char)key_length;
        break;
      case 2:
        mi_int2store(pos, key_length);
        break;
      case 3:
        mi_int3store(pos, key_length);
        break;
      case 4:
        mi_int4store(pos, key_length);
        break;
      }
    }
    memcpy(&blob, ptr + field_blob->pack_length_no_ptr(), sizeof(char *));

    blob_length =
        field_charset->coll->strnxfrm(field_charset, to, length, length, blob,
                                      blob_length, MY_STRXFRM_PAD_TO_MAXLEN);
    DBUG_ASSERT(blob_length == length);
  }

  *dst += fpi->m_max_image_len;
}

/**
  This is the end of the code copied from Field_*::make_sort_key()
*/

void Rdb_key_def::pack_with_make_sort_key(
    Rdb_field_packing *const fpi, Field *const field,
    uchar *const buf MY_ATTRIBUTE((__unused__)), uchar **dst,
    Rdb_pack_field_context *const pack_ctx MY_ATTRIBUTE((__unused__))) {
  DBUG_ASSERT(fpi != nullptr);
  DBUG_ASSERT(field != nullptr);
  DBUG_ASSERT(dst != nullptr);
  DBUG_ASSERT(*dst != nullptr);

  const int max_len = fpi->m_max_image_len;
  field->make_sort_key(*dst, max_len);
  *dst += max_len;
}

/*
  Compares two keys without unpacking

  @detail
  @return
    0 - Ok. column_index is the index of the first column which is different.
          -1 if two kes are equal
    1 - Data format error.
*/
int Rdb_key_def::compare_keys(const rocksdb::Slice *key1,
                              const rocksdb::Slice *key2,
                              std::size_t *const column_index) const {
  DBUG_ASSERT(key1 != nullptr);
  DBUG_ASSERT(key2 != nullptr);
  DBUG_ASSERT(column_index != nullptr);

  // the caller should check the return value and
  // not rely on column_index being valid
  *column_index = 0xbadf00d;

  Rdb_string_reader reader1(key1);
  Rdb_string_reader reader2(key2);

  // Skip the index number
  if ((!reader1.read(INDEX_NUMBER_SIZE)))
    return HA_EXIT_FAILURE;

  if ((!reader2.read(INDEX_NUMBER_SIZE)))
    return HA_EXIT_FAILURE;

  for (uint i = 0; i < m_key_parts; i++) {
    const Rdb_field_packing *const fpi = &m_pack_info[i];
    if (fpi->m_maybe_null) {
      const auto nullp1 = reader1.read(1);
      const auto nullp2 = reader2.read(1);

      if (nullp1 == nullptr || nullp2 == nullptr) {
        return HA_EXIT_FAILURE;
      }

      if (*nullp1 != *nullp2) {
        *column_index = i;
        return HA_EXIT_SUCCESS;
      }

      if (*nullp1 == 0) {
        /* This is a NULL value */
        continue;
      }
    }

    const auto before_skip1 = reader1.get_current_ptr();
    const auto before_skip2 = reader2.get_current_ptr();
    DBUG_ASSERT(fpi->m_skip_func);
    if ((fpi->m_skip_func)(fpi, nullptr, &reader1)) {
      return HA_EXIT_FAILURE;
    }
    if ((fpi->m_skip_func)(fpi, nullptr, &reader2)) {
      return HA_EXIT_FAILURE;
    }
    const auto size1 = reader1.get_current_ptr() - before_skip1;
    const auto size2 = reader2.get_current_ptr() - before_skip2;
    if (size1 != size2) {
      *column_index = i;
      return HA_EXIT_SUCCESS;
    }

    if (memcmp(before_skip1, before_skip2, size1) != 0) {
      *column_index = i;
      return HA_EXIT_SUCCESS;
    }
  }

  *column_index = m_key_parts;
  return HA_EXIT_SUCCESS;
}

/*
  @brief
    Given a zero-padded key, determine its real key length

  @detail
    Fixed-size skip functions just read.
*/

size_t Rdb_key_def::key_length(const TABLE *const table,
                               const rocksdb::Slice &key) const {
  DBUG_ASSERT(table != nullptr);

  Rdb_string_reader reader(&key);

  if ((!reader.read(INDEX_NUMBER_SIZE))) {
    return size_t(-1);
  }
  for (uint i = 0; i < m_key_parts; i++) {
    const Rdb_field_packing *fpi = &m_pack_info[i];
    const Field *field = nullptr;
    if (m_index_type != INDEX_TYPE_HIDDEN_PRIMARY) {
      field = fpi->get_field_in_table(table);
    }
    if ((fpi->m_skip_func)(fpi, field, &reader)) {
      return size_t(-1);
    }
  }
  return key.size() - reader.remaining_bytes();
}

<<<<<<< HEAD
int Rdb_key_def::unpack_field(Rdb_field_packing *const fpi, Field *const field,
                              Rdb_string_reader *reader,
                              const uchar *const default_value,
                              Rdb_string_reader *unp_reader) const {
  if (fpi->m_maybe_null) {
    const char *nullp;
    if (!(nullp = reader->read(1))) {
      return HA_EXIT_FAILURE;
    }

    if (*nullp == 0) {
      /* Set the NULL-bit of this field */
      field->set_null();
      /* Also set the field to its default value */
      memcpy(field->ptr, default_value, field->pack_length());
      return HA_EXIT_SUCCESS;
    } else if (*nullp == 1) {
      field->set_notnull();
    } else {
      return HA_EXIT_FAILURE;
    }
  }

  return (fpi->m_unpack_func)(fpi, field, field->ptr, reader, unp_reader);
}

=======
>>>>>>> e8bd99fd
/*
  Take mem-comparable form and unpack_info and unpack it to Table->record

  @detail
    not all indexes support this

  @return
    HA_EXIT_SUCCESS    OK
    other              HA_ERR error code
*/

int Rdb_key_def::unpack_record(TABLE *const table, uchar *const buf,
                               const rocksdb::Slice *const packed_key,
                               const rocksdb::Slice *const unpack_info,
                               const bool verify_row_debug_checksums) const {
  Rdb_string_reader reader(packed_key);
  Rdb_string_reader unp_reader = Rdb_string_reader::read_or_empty(unpack_info);

  // There is no checksuming data after unpack_info for primary keys, because
  // the layout there is different. The checksum is verified in
  // ha_rocksdb::convert_record_from_storage_format instead.
  DBUG_ASSERT_IMP(!(m_index_type == INDEX_TYPE_SECONDARY),
                  !verify_row_debug_checksums);

  // Skip the index number
  if ((!reader.read(INDEX_NUMBER_SIZE))) {
    return HA_ERR_ROCKSDB_CORRUPT_DATA;
  }

  // For secondary keys, we expect the value field to contain index flags,
  // unpack data, and checksum data in that order. One or all can be missing,
  // but they cannot be reordered.
  if (unp_reader.remaining_bytes()) {
    if (m_index_type == INDEX_TYPE_SECONDARY &&
        m_total_index_flags_length > 0 &&
        !unp_reader.read(m_total_index_flags_length)) {
      return HA_ERR_ROCKSDB_CORRUPT_DATA;
    }
  }

  const char *unpack_header = unp_reader.get_current_ptr();
  const bool has_unpack_info =
      unp_reader.remaining_bytes() && is_unpack_data_tag(unpack_header[0]);
  if (has_unpack_info) {
    if (!unp_reader.read(get_unpack_header_size(unpack_header[0]))) {
      return HA_ERR_ROCKSDB_CORRUPT_DATA;
    }
  }

  // Read the covered bitmap
  MY_BITMAP covered_bitmap;
  my_bitmap_map covered_bits;
  const bool has_covered_bitmap =
      has_unpack_info && (unpack_header[0] == RDB_UNPACK_COVERED_DATA_TAG);
  if (has_covered_bitmap) {
    bitmap_init(&covered_bitmap, &covered_bits, MAX_REF_PARTS);
    covered_bits = rdb_netbuf_to_uint16((const uchar *)unpack_header +
                                        sizeof(RDB_UNPACK_COVERED_DATA_TAG) +
                                        RDB_UNPACK_COVERED_DATA_LEN_SIZE);
  }

  int err = HA_EXIT_SUCCESS;

  Rdb_key_field_iterator iter(
      this, m_pack_info, &reader, &unp_reader, table, has_unpack_info,
      has_covered_bitmap ? &covered_bitmap : nullptr, buf);
  while (iter.has_next()) {
    err = iter.next();
    if (err) {
      return err;
    }
  }

  /*
    Check checksum values if present
  */
  const char *ptr;
  if ((ptr = unp_reader.read(1)) && *ptr == RDB_CHECKSUM_DATA_TAG) {
    if (verify_row_debug_checksums) {
      uint32_t stored_key_chksum = rdb_netbuf_to_uint32(
          (const uchar *)unp_reader.read(RDB_CHECKSUM_SIZE));
      const uint32_t stored_val_chksum = rdb_netbuf_to_uint32(
          (const uchar *)unp_reader.read(RDB_CHECKSUM_SIZE));

      const ha_checksum computed_key_chksum =
          my_checksum(0, (const uchar *)packed_key->data(), packed_key->size());
      const ha_checksum computed_val_chksum =
          my_checksum(0, (const uchar *)unpack_info->data(),
                      unpack_info->size() - RDB_CHECKSUM_CHUNK_SIZE);

      DBUG_EXECUTE_IF("myrocks_simulate_bad_key_checksum1",
                      stored_key_chksum++;);

      if (stored_key_chksum != computed_key_chksum) {
        report_checksum_mismatch(true, packed_key->data(), packed_key->size());
        return HA_ERR_ROCKSDB_CORRUPT_DATA;
      }

      if (stored_val_chksum != computed_val_chksum) {
        report_checksum_mismatch(false, unpack_info->data(),
                                 unpack_info->size() - RDB_CHECKSUM_CHUNK_SIZE);
        return HA_ERR_ROCKSDB_CORRUPT_DATA;
      }
    } else {
      /* The checksums are present but we are not checking checksums */
    }
  }

  if (reader.remaining_bytes())
    return HA_ERR_ROCKSDB_CORRUPT_DATA;

  return HA_EXIT_SUCCESS;
}

bool Rdb_key_def::table_has_hidden_pk(const TABLE *const table) {
  return table->s->primary_key == MAX_INDEXES;
}

void Rdb_key_def::report_checksum_mismatch(const bool is_key,
                                           const char *const data,
                                           const size_t data_size) const {
  LogPluginErrMsg(ERROR_LEVEL, 0,
                  "Checksum mismatch in %s of key-value pair for index 0x%x",
                  is_key ? "key" : "value", get_index_number());

  const std::string buf = rdb_hexdump(data, data_size, RDB_MAX_HEXDUMP_LEN);
  LogPluginErrMsg(ERROR_LEVEL, 0,
                  "Data with incorrect checksum (%" PRIu64 " bytes): %s",
                  (uint64_t)data_size, buf.c_str());

  my_error(ER_INTERNAL_ERROR, MYF(0), "Record checksum mismatch");
}

bool Rdb_key_def::index_format_min_check(const int pk_min,
                                         const int sk_min) const {
  switch (m_index_type) {
  case INDEX_TYPE_PRIMARY:
  case INDEX_TYPE_HIDDEN_PRIMARY:
    return (m_kv_format_version >= pk_min);
  case INDEX_TYPE_SECONDARY:
    return (m_kv_format_version >= sk_min);
  default:
    DBUG_ASSERT(0);
    return false;
  }
}

///////////////////////////////////////////////////////////////////////////////////////////
// Rdb_field_packing
///////////////////////////////////////////////////////////////////////////////////////////

/*
  Function of type rdb_index_field_skip_t
*/

int Rdb_key_def::skip_max_length(const Rdb_field_packing *const fpi,
                                 const Field *const field
                                     MY_ATTRIBUTE((__unused__)),
                                 Rdb_string_reader *const reader) {
  if (!reader->read(fpi->m_max_image_len))
    return HA_EXIT_FAILURE;
  return HA_EXIT_SUCCESS;
}

/*
  (RDB_ESCAPE_LENGTH-1) must be an even number so that pieces of lines are not
  split in the middle of an UTF-8 character. See the implementation of
  unpack_binary_or_utf8_varchar.
*/

#define RDB_ESCAPE_LENGTH 9
#define RDB_LEGACY_ESCAPE_LENGTH RDB_ESCAPE_LENGTH
static_assert((RDB_ESCAPE_LENGTH - 1) % 2 == 0,
              "RDB_ESCAPE_LENGTH-1 must be even.");

#define RDB_ENCODED_SIZE(len)                                                  \
  ((len + (RDB_ESCAPE_LENGTH - 2)) / (RDB_ESCAPE_LENGTH - 1)) *                \
      RDB_ESCAPE_LENGTH

#define RDB_LEGACY_ENCODED_SIZE(len)                                           \
  ((len + (RDB_LEGACY_ESCAPE_LENGTH - 1)) / (RDB_LEGACY_ESCAPE_LENGTH - 1)) *  \
      RDB_LEGACY_ESCAPE_LENGTH

/*
  Function of type rdb_index_field_skip_t
*/

int Rdb_key_def::skip_variable_length(const Rdb_field_packing *const fpi,
                                      const Field *const field,
                                      Rdb_string_reader *const reader) {
  const uchar *ptr;
  bool finished = false;

  size_t dst_len; /* How much data can be there */
  if (field) {
    const Field_varstring *const field_var =
        static_cast<const Field_varstring *>(field);
    dst_len = field_var->pack_length() - field_var->length_bytes;
  } else {
    dst_len = UINT_MAX;
  }

  bool use_legacy_format = fpi->m_use_legacy_varbinary_format;

  /* Decode the length-emitted encoding here */
  while ((ptr = (const uchar *)reader->read(RDB_ESCAPE_LENGTH))) {
    uint used_bytes;

    /* See pack_with_varchar_encoding. */
    if (use_legacy_format) {
      used_bytes = calc_unpack_legacy_variable_format(
          ptr[RDB_ESCAPE_LENGTH - 1], &finished);
    } else {
      used_bytes =
          calc_unpack_variable_format(ptr[RDB_ESCAPE_LENGTH - 1], &finished);
    }

    if (used_bytes == (uint)-1 || dst_len < used_bytes) {
      return HA_EXIT_FAILURE;  // Corruption in the data
    }

    if (finished) {
      break;
    }

    dst_len -= used_bytes;
  }

  if (!finished) {
    return HA_EXIT_FAILURE;
  }

  return HA_EXIT_SUCCESS;
}

const int VARCHAR_CMP_LESS_THAN_SPACES = 1;
const int VARCHAR_CMP_EQUAL_TO_SPACES = 2;
const int VARCHAR_CMP_GREATER_THAN_SPACES = 3;

/*
  Skip a keypart that uses Variable-Length Space-Padded encoding
*/

int Rdb_key_def::skip_variable_space_pad(const Rdb_field_packing *const fpi,
                                         const Field *const field,
                                         Rdb_string_reader *const reader) {
  const uchar *ptr;
  bool finished = false;

  size_t dst_len = UINT_MAX; /* How much data can be there */

  if (field) {
    const Field_varstring *const field_var =
        static_cast<const Field_varstring *>(field);
    dst_len = field_var->pack_length() - field_var->length_bytes;
  }

  /* Decode the length-emitted encoding here */
  while ((ptr = (const uchar *)reader->read(fpi->m_segment_size))) {
    // See pack_with_varchar_space_pad
    const uchar c = ptr[fpi->m_segment_size - 1];
    if (c == VARCHAR_CMP_EQUAL_TO_SPACES) {
      // This is the last segment
      finished = true;
      break;
    } else if (c == VARCHAR_CMP_LESS_THAN_SPACES ||
               c == VARCHAR_CMP_GREATER_THAN_SPACES) {
      // This is not the last segment
      if ((fpi->m_segment_size - 1) > dst_len) {
        // The segment is full of data but the table field can't hold that
        // much! This must be data corruption.
        return HA_EXIT_FAILURE;
      }
      dst_len -= (fpi->m_segment_size - 1);
    } else {
      // Encountered a value that's none of the VARCHAR_CMP* constants
      // It's data corruption.
      return HA_EXIT_FAILURE;
    }
  }
  return finished ? HA_EXIT_SUCCESS : HA_EXIT_FAILURE;
}

/*
  Function of type rdb_index_field_unpack_t
*/

int Rdb_key_def::unpack_integer(
    Rdb_field_packing *const fpi, Field *const field, uchar *const to,
    Rdb_string_reader *const reader,
    Rdb_string_reader *const unp_reader MY_ATTRIBUTE((__unused__))) {
  const int length = fpi->m_max_image_len;

  const uchar *from;
  if (!(from = (const uchar *)reader->read(length)))
    return UNPACK_FAILURE; /* Mem-comparable image doesn't have enough bytes */

#ifdef WORDS_BIGENDIAN
  {
    if (((Field_num *)field)->unsigned_flag)
      to[0] = from[0];
    else
      to[0] = (char)(from[0] ^ 128);  // Reverse the sign bit.
    memcpy(to + 1, from + 1, length - 1);
  }
#else
  {
    const int sign_byte = from[0];
    if (((Field_num *)field)->unsigned_flag)
      to[length - 1] = sign_byte;
    else
      to[length - 1] =
          static_cast<char>(sign_byte ^ 128);  // Reverse the sign bit.
    for (int i = 0, j = length - 1; i < length - 1; ++i, --j)
      to[i] = from[j];
  }
#endif
  return UNPACK_SUCCESS;
}

#if !defined(WORDS_BIGENDIAN)
static void rdb_swap_double_bytes(uchar *const dst, const uchar *const src) {
#if defined(__FLOAT_WORD_ORDER) && (__FLOAT_WORD_ORDER == __BIG_ENDIAN)
  // A few systems store the most-significant _word_ first on little-endian
  dst[0] = src[3];
  dst[1] = src[2];
  dst[2] = src[1];
  dst[3] = src[0];
  dst[4] = src[7];
  dst[5] = src[6];
  dst[6] = src[5];
  dst[7] = src[4];
#else
  dst[0] = src[7];
  dst[1] = src[6];
  dst[2] = src[5];
  dst[3] = src[4];
  dst[4] = src[3];
  dst[5] = src[2];
  dst[6] = src[1];
  dst[7] = src[0];
#endif
}

static void rdb_swap_float_bytes(uchar *const dst, const uchar *const src) {
  dst[0] = src[3];
  dst[1] = src[2];
  dst[2] = src[1];
  dst[3] = src[0];
}
#else
#define rdb_swap_double_bytes nullptr
#define rdb_swap_float_bytes nullptr
#endif

int Rdb_key_def::unpack_floating_point(
    uchar *const dst, Rdb_string_reader *const reader, const size_t size,
    const int exp_digit, const uchar *const zero_pattern,
    const uchar *const zero_val, void (*swap_func)(uchar *, const uchar *)) {
  const uchar *const from = (const uchar *)reader->read(size);
  if (from == nullptr)
    return UNPACK_FAILURE; /* Mem-comparable image doesn't have enough bytes */

  /* Check to see if the value is zero */
  if (memcmp(from, zero_pattern, size) == 0) {
    memcpy(dst, zero_val, size);
    return UNPACK_SUCCESS;
  }

#if defined(WORDS_BIGENDIAN)
  // On big-endian, output can go directly into result
  uchar *const tmp = dst;
#else
  // Otherwise use a temporary buffer to make byte-swapping easier later
  uchar tmp[8];
#endif

  memcpy(tmp, from, size);

  if (tmp[0] & 0x80) {
    // If the high bit is set the original value was positive so
    // remove the high bit and subtract one from the exponent.
    ushort exp_part = ((ushort)tmp[0] << 8) | (ushort)tmp[1];
    exp_part &= 0x7FFF;                             // clear high bit;
    exp_part -= (ushort)1 << (16 - 1 - exp_digit);  // subtract from exponent
    tmp[0] = (uchar)(exp_part >> 8);
    tmp[1] = (uchar)exp_part;
  } else {
    // Otherwise the original value was negative and all bytes have been
    // negated.
    for (size_t ii = 0; ii < size; ii++)
      tmp[ii] ^= 0xFF;
  }

#if !defined(WORDS_BIGENDIAN)
  // On little-endian, swap the bytes around
  swap_func(dst, tmp);
#else
  DBUG_ASSERT(swap_func == nullptr);
#endif

  return UNPACK_SUCCESS;
}

/*
  Function of type rdb_index_field_unpack_t

  Unpack a double by doing the reverse action of change_double_for_sort
  (sql/filesort.cc).  Note that this only works on IEEE values.
  Note also that this code assumes that NaN and +/-Infinity are never
  allowed in the database.
*/
int Rdb_key_def::unpack_double(
    Rdb_field_packing *const fpi MY_ATTRIBUTE((__unused__)),
    Field *const field MY_ATTRIBUTE((__unused__)), uchar *const field_ptr,
    Rdb_string_reader *const reader,
    Rdb_string_reader *const unp_reader MY_ATTRIBUTE((__unused__))) {
  static double zero_val = 0.0;
  static const uchar zero_pattern[8] = {128, 0, 0, 0, 0, 0, 0, 0};

  return unpack_floating_point(field_ptr, reader, sizeof(double), DBL_EXP_DIG,
                               zero_pattern, (const uchar *)&zero_val,
                               rdb_swap_double_bytes);
}

/*
  Function of type rdb_index_field_unpack_t

  Unpack a float by doing the reverse action of Field_float::make_sort_key
  (sql/field.cc).  Note that this only works on IEEE values.
  Note also that this code assumes that NaN and +/-Infinity are never
  allowed in the database.
*/
int Rdb_key_def::unpack_float(
    Rdb_field_packing *const fpi, Field *const field MY_ATTRIBUTE((__unused__)),
    uchar *const field_ptr, Rdb_string_reader *const reader,
    Rdb_string_reader *const unp_reader MY_ATTRIBUTE((__unused__))) {
  static float zero_val = 0.0;
  static const uchar zero_pattern[4] = {128, 0, 0, 0};

  return unpack_floating_point(field_ptr, reader, sizeof(float), FLT_EXP_DIG,
                               zero_pattern, (const uchar *)&zero_val,
                               rdb_swap_float_bytes);
}

/*
  Function of type rdb_index_field_unpack_t used to
  Unpack by doing the reverse action to Field_newdate::make_sort_key.
*/

int Rdb_key_def::unpack_newdate(
    Rdb_field_packing *const fpi, Field *const field MY_ATTRIBUTE((__unused__)),
    uchar *const field_ptr, Rdb_string_reader *const reader,
    Rdb_string_reader *const unp_reader MY_ATTRIBUTE((__unused__))) {
  const char *from;
  DBUG_ASSERT(fpi->m_max_image_len == 3);

  if (!(from = reader->read(3)))
    return UNPACK_FAILURE; /* Mem-comparable image doesn't have enough bytes */

  field_ptr[0] = from[2];
  field_ptr[1] = from[1];
  field_ptr[2] = from[0];
  return UNPACK_SUCCESS;
}

/*
  Function of type rdb_index_field_unpack_t, used to
  Unpack the string by copying it over.
  This is for BINARY(n) where the value occupies the whole length.
*/

int Rdb_key_def::unpack_binary_str(
    Rdb_field_packing *const fpi, Field *const field, uchar *const to,
    Rdb_string_reader *const reader,
    Rdb_string_reader *const unp_reader MY_ATTRIBUTE((__unused__))) {
  const char *from;
  if (!(from = reader->read(fpi->m_max_image_len)))
    return UNPACK_FAILURE; /* Mem-comparable image doesn't have enough bytes */

  memcpy(to, from, fpi->m_max_image_len);
  return UNPACK_SUCCESS;
}

/*
  Function of type rdb_index_field_unpack_t.
  For UTF-8, we need to convert 2-byte wide-character entities back into
  UTF8 sequences.
*/

int Rdb_key_def::unpack_utf8_str(
    Rdb_field_packing *const fpi, Field *const field, uchar *dst,
    Rdb_string_reader *const reader,
    Rdb_string_reader *const unp_reader MY_ATTRIBUTE((__unused__))) {
  my_core::CHARSET_INFO *const cset = (my_core::CHARSET_INFO *)field->charset();
  const uchar *src;
  if (!(src = (const uchar *)reader->read(fpi->m_max_image_len)))
    return UNPACK_FAILURE; /* Mem-comparable image doesn't have enough bytes */

  const uchar *const src_end = src + fpi->m_max_image_len;
  uchar *const dst_end = dst + field->pack_length();

  while (src < src_end) {
    my_wc_t wc = (src[0] << 8) | src[1];
    src += 2;
    int res = cset->cset->wc_mb(cset, wc, dst, dst_end);
    DBUG_ASSERT(res > 0);
    DBUG_ASSERT(res <= 3);
    if (res < 0)
      return UNPACK_FAILURE;
    dst += res;
  }

  cset->cset->fill(cset, reinterpret_cast<char *>(dst), dst_end - dst,
                   cset->pad_char);
  return UNPACK_SUCCESS;
}

/*
  This is the original algorithm to encode a variable binary field.  It
  sets a flag byte every Nth byte.  The flag value is (255 - #pad) where
  #pad is the number of padding bytes that were needed (0 if all N-1
  bytes were used).

  If N=8 and the field is:
  * 3 bytes (1, 2, 3) this is encoded as: 1, 2, 3, 0, 0, 0, 0, 251
  * 4 bytes (1, 2, 3, 0) this is encoded as: 1, 2, 3, 0, 0, 0, 0, 252
  And the 4 byte string compares as greater than the 3 byte string

  Unfortunately the algorithm has a flaw.  If the input is exactly a
  multiple of N-1, an extra N bytes are written.  Since we usually use
  N=9, an 8 byte input will generate 18 bytes of output instead of the
  9 bytes of output that is optimal.

  See pack_variable_format for the newer algorithm.
*/
void Rdb_key_def::pack_legacy_variable_format(
    const uchar *src,  // The data to encode
    size_t src_len,    // The length of the data to encode
    uchar **dst)       // The location to encode the data
{
  size_t copy_len;
  size_t padding_bytes;
  uchar *ptr = *dst;

  do {
    copy_len = std::min((size_t)RDB_LEGACY_ESCAPE_LENGTH - 1, src_len);
    padding_bytes = RDB_LEGACY_ESCAPE_LENGTH - 1 - copy_len;
    memcpy(ptr, src, copy_len);
    ptr += copy_len;
    src += copy_len;
    // pad with zeros if necessary
    if (padding_bytes > 0) {
      memset(ptr, 0, padding_bytes);
      ptr += padding_bytes;
    }

    *(ptr++) = 255 - padding_bytes;

    src_len -= copy_len;
  } while (padding_bytes == 0);

  *dst = ptr;
}

/*
  This is the new algorithm.  Similarly to the legacy format the input
  is split up into N-1 bytes and a flag byte is used as the Nth byte
  in the output.

  - If the previous segment needed any padding the flag is set to the
    number of bytes used (0..N-2).  0 is possible in the first segment
    if the input is 0 bytes long.
  - If no padding was used and there is no more data left in the input
    the flag is set to N-1
  - If no padding was used and there is still data left in the input the
    flag is set to N.

  For N=9, the following input values encode to the specified
  outout (where 'X' indicates a byte of the original input):
  - 0 bytes  is encoded as 0 0 0 0 0 0 0 0 0
  - 1 byte   is encoded as X 0 0 0 0 0 0 0 1
  - 2 bytes  is encoded as X X 0 0 0 0 0 0 2
  - 7 bytes  is encoded as X X X X X X X 0 7
  - 8 bytes  is encoded as X X X X X X X X 8
  - 9 bytes  is encoded as X X X X X X X X 9 X 0 0 0 0 0 0 0 1
  - 10 bytes is encoded as X X X X X X X X 9 X X 0 0 0 0 0 0 2
*/
void Rdb_key_def::pack_variable_format(
    const uchar *src,  // The data to encode
    size_t src_len,    // The length of the data to encode
    uchar **dst)       // The location to encode the data
{
  uchar *ptr = *dst;

  for (;;) {
    // Figure out how many bytes to copy, copy them and adjust pointers
    const size_t copy_len = std::min((size_t)RDB_ESCAPE_LENGTH - 1, src_len);
    memcpy(ptr, src, copy_len);
    ptr += copy_len;
    src += copy_len;
    src_len -= copy_len;

    // Are we at the end of the input?
    if (src_len == 0) {
      // pad with zeros if necessary;
      const size_t padding_bytes = RDB_ESCAPE_LENGTH - 1 - copy_len;
      if (padding_bytes > 0) {
        memset(ptr, 0, padding_bytes);
        ptr += padding_bytes;
      }

      // Put the flag byte (0 - N-1) in the output
      *(ptr++) = (uchar)copy_len;
      break;
    }

    // We have more data - put the flag byte (N) in and continue
    *(ptr++) = RDB_ESCAPE_LENGTH;
  }

  *dst = ptr;
}

/*
  Function of type rdb_index_field_pack_t
*/

void Rdb_key_def::pack_with_varchar_encoding(
    Rdb_field_packing *const fpi, Field *const field, uchar *buf, uchar **dst,
    Rdb_pack_field_context *const pack_ctx MY_ATTRIBUTE((__unused__))) {
  const CHARSET_INFO *const charset = field->charset();
  Field_varstring *const field_var = (Field_varstring *)field;

  const size_t value_length = (field_var->length_bytes == 1)
                                  ? (uint)*field->ptr
                                  : uint2korr(field->ptr);
  size_t xfrm_len = charset->coll->strnxfrm(
      charset, buf, fpi->m_max_image_len, field_var->char_length(),
      field_var->ptr + field_var->length_bytes, value_length,
      MY_STRXFRM_NOPAD_WITH_SPACE);

  /* Got a mem-comparable image in 'buf'. Now, produce varlength encoding */
  if (fpi->m_use_legacy_varbinary_format) {
    pack_legacy_variable_format(buf, xfrm_len, dst);
  } else {
    pack_variable_format(buf, xfrm_len, dst);
  }
}

/*
  Compare the string in [buf..buf_end) with a string that is an infinite
  sequence of strings in space_xfrm
*/

static int
rdb_compare_string_with_spaces(const uchar *buf, const uchar *const buf_end,
                               const std::vector<uchar> *const space_xfrm) {
  int cmp = 0;
  while (buf < buf_end) {
    size_t bytes = std::min((size_t)(buf_end - buf), space_xfrm->size());
    if ((cmp = memcmp(buf, space_xfrm->data(), bytes)) != 0)
      break;
    buf += bytes;
  }
  return cmp;
}

static const int RDB_TRIMMED_CHARS_OFFSET = 8;
/*
  Pack the data with Variable-Length Space-Padded Encoding.

  The encoding is there to meet two goals:

  Goal#1. Comparison. The SQL standard says

    " If the collation for the comparison has the PAD SPACE characteristic,
    for the purposes of the comparison, the shorter value is effectively
    extended to the length of the longer by concatenation of <space>s on the
    right.

  At the moment, all MySQL collations except one have the PAD SPACE
  characteristic.  The exception is the "binary" collation that is used by
  [VAR]BINARY columns. (Note that binary collations for specific charsets,
  like utf8_bin or latin1_bin are not the same as "binary" collation, they have
  the PAD SPACE characteristic).

  Goal#2 is to preserve the number of trailing spaces in the original value.

  This is achieved by using the following encoding:
  The key part:
  - Stores mem-comparable image of the column
  - It is stored in chunks of fpi->m_segment_size bytes (*)
    = If the remainder of the chunk is not occupied, it is padded with mem-
      comparable image of the space character (cs->pad_char to be precise).
  - The last byte of the chunk shows how the rest of column's mem-comparable
    image would compare to mem-comparable image of the column extended with
    spaces. There are three possible values.
     - VARCHAR_CMP_LESS_THAN_SPACES,
     - VARCHAR_CMP_EQUAL_TO_SPACES
     - VARCHAR_CMP_GREATER_THAN_SPACES

  VARCHAR_CMP_EQUAL_TO_SPACES means that this chunk is the last one (the rest
  is spaces, or something that sorts as spaces, so there is no reason to store
  it).

  Example: if fpi->m_segment_size=5, and the collation is latin1_bin:

   'abcd\0'   => [ 'abcd' <VARCHAR_CMP_LESS> ]['\0    ' <VARCHAR_CMP_EQUAL> ]
   'abcd'     => [ 'abcd' <VARCHAR_CMP_EQUAL>]
   'abcd   '  => [ 'abcd' <VARCHAR_CMP_EQUAL>]
   'abcdZZZZ' => [ 'abcd' <VARCHAR_CMP_GREATER>][ 'ZZZZ' <VARCHAR_CMP_EQUAL>]

  As mentioned above, the last chunk is padded with mem-comparable images of
  cs->pad_char. It can be 1-byte long (latin1), 2 (utf8_bin), 3 (utf8mb4), etc.

  fpi->m_segment_size depends on the used collation. It is chosen to be such
  that no mem-comparable image of space will ever stretch across the segments
  (see get_segment_size_from_collation).

  == The value part (aka unpack_info) ==
  The value part stores the number of space characters that one needs to add
  when unpacking the string.
  - If the number is positive, it means add this many spaces at the end
  - If the number is negative, it means padding has added extra spaces which
    must be removed.

  Storage considerations
  - depending on column's max size, the number may occupy 1 or 2 bytes
  - the number of spaces that need to be removed is not more than
    RDB_TRIMMED_CHARS_OFFSET=8, so we offset the number by that value and
    then store it as unsigned.

  @seealso
    unpack_binary_or_utf8_varchar_space_pad
    unpack_simple_varchar_space_pad
    dummy_make_unpack_info
    skip_variable_space_pad
*/

void Rdb_key_def::pack_with_varchar_space_pad(
    Rdb_field_packing *const fpi, Field *const field, uchar *buf, uchar **dst,
    Rdb_pack_field_context *const pack_ctx) {
  Rdb_string_writer *const unpack_info = pack_ctx->writer;
  const CHARSET_INFO *const charset = field->charset();
  const auto field_var = static_cast<Field_varstring *>(field);

  const char *src =
      reinterpret_cast<const char *>(field_var->ptr + field_var->length_bytes);

  const size_t value_length = (field_var->length_bytes == 1)
                                  ? (uint)*field->ptr
                                  : uint2korr(field->ptr);

  const size_t trimmed_len =
      charset->cset->lengthsp(charset, src, value_length);

  const size_t max_xfrm_len = charset->cset->charpos(
      charset, src, src + trimmed_len, field_var->char_length());

  const size_t xfrm_len = charset->coll->strnxfrm(
      charset, buf, fpi->m_max_image_len, field_var->char_length(),
      reinterpret_cast<const uchar *>(src),
      std::min<size_t>(trimmed_len, max_xfrm_len), MY_STRXFRM_NOPAD_WITH_SPACE);

  /* Got a mem-comparable image in 'buf'. Now, produce varlength encoding */
  uchar *const buf_end = buf + xfrm_len;

  size_t encoded_size = 0;
  uchar *ptr = *dst;
  size_t padding_bytes;
  while (true) {
    const size_t copy_len =
        std::min<size_t>(fpi->m_segment_size - 1, buf_end - buf);
    padding_bytes = fpi->m_segment_size - 1 - copy_len;
    memcpy(ptr, buf, copy_len);
    ptr += copy_len;
    buf += copy_len;

    if (padding_bytes) {
      memcpy(ptr, fpi->space_xfrm->data(), padding_bytes);
      ptr += padding_bytes;
      *ptr = VARCHAR_CMP_EQUAL_TO_SPACES;  // last segment
    } else {
      // Compare the string suffix with a hypothetical infinite string of
      // spaces. It could be that the first difference is beyond the end of
      // current chunk.
      const int cmp =
          rdb_compare_string_with_spaces(buf, buf_end, fpi->space_xfrm);

      if (cmp < 0)
        *ptr = VARCHAR_CMP_LESS_THAN_SPACES;
      else if (cmp > 0)
        *ptr = VARCHAR_CMP_GREATER_THAN_SPACES;
      else {
        // It turns out all the rest are spaces.
        *ptr = VARCHAR_CMP_EQUAL_TO_SPACES;
      }
    }
    encoded_size += fpi->m_segment_size;

    if (*(ptr++) == VARCHAR_CMP_EQUAL_TO_SPACES)
      break;
  }

  // m_unpack_info_stores_value means unpack_info stores the whole original
  // value. There is no need to store the number of trimmed/padded endspaces
  // in that case.
  if (unpack_info && !fpi->m_unpack_info_stores_value) {
    // (value_length - trimmed_len) is the number of trimmed space *characters*
    // then, padding_bytes is the number of *bytes* added as padding
    // then, we add 8, because we don't store negative values.
    DBUG_ASSERT(padding_bytes % fpi->space_xfrm_len == 0);
    DBUG_ASSERT((value_length - trimmed_len) % fpi->space_mb_len == 0);
    const size_t removed_chars =
        RDB_TRIMMED_CHARS_OFFSET +
        (value_length - trimmed_len) / fpi->space_mb_len -
        padding_bytes / fpi->space_xfrm_len;

    if (fpi->m_unpack_info_uses_two_bytes) {
      unpack_info->write_uint16(removed_chars);
    } else {
      DBUG_ASSERT(removed_chars < 0x100);
      unpack_info->write_uint8(removed_chars);
    }
  }

  *dst += encoded_size;
}

/*
  Calculate the number of used bytes in the chunk and whether this is the
  last chunk in the input.  This is based on the old legacy format - see
  pack_legacy_variable_format.
 */
uint Rdb_key_def::calc_unpack_legacy_variable_format(uchar flag, bool *done) {
  uint pad = 255 - flag;
  uint used_bytes = RDB_LEGACY_ESCAPE_LENGTH - 1 - pad;
  if (used_bytes > RDB_LEGACY_ESCAPE_LENGTH - 1) {
    return (uint)-1;
  }

  *done = used_bytes < RDB_LEGACY_ESCAPE_LENGTH - 1;
  return used_bytes;
}

/*
  Calculate the number of used bytes in the chunk and whether this is the
  last chunk in the input.  This is based on the new format - see
  pack_variable_format.
 */
uint Rdb_key_def::calc_unpack_variable_format(uchar flag, bool *done) {
  // Check for invalid flag values
  if (flag > RDB_ESCAPE_LENGTH) {
    return (uint)-1;
  }

  // Values from 1 to N-1 indicate this is the last chunk and that is how
  // many bytes were used
  if (flag < RDB_ESCAPE_LENGTH) {
    *done = true;
    return flag;
  }

  // A value of N means we used N-1 bytes and had more to go
  *done = false;
  return RDB_ESCAPE_LENGTH - 1;
}

/*
  Unpack data that has charset information.  Each two bytes of the input is
  treated as a wide-character and converted to its multibyte equivalent in
  the output.
 */
static int
unpack_charset(const CHARSET_INFO *cset,  // character set information
               const uchar *src,          // source data to unpack
               uint src_len,              // length of source data
               uchar *dst,                // destination of unpacked data
               uint dst_len,              // length of destination data
               uint *used_bytes)          // output number of bytes used
{
  if (src_len & 1) {
    /*
      UTF-8 characters are encoded into two-byte entities. There is no way
      we can have an odd number of bytes after encoding.
    */
    return UNPACK_FAILURE;
  }

  uchar *dst_end = dst + dst_len;
  uint used = 0;

  for (uint ii = 0; ii < src_len; ii += 2) {
    my_wc_t wc = (src[ii] << 8) | src[ii + 1];
    int res = cset->cset->wc_mb(cset, wc, dst + used, dst_end);
    DBUG_ASSERT(res > 0);
    DBUG_ASSERT(res <= 3);
    if (res < 0) {
      return UNPACK_FAILURE;
    }

    used += res;
  }

  *used_bytes = used;
  return UNPACK_SUCCESS;
}

/*
  Function of type rdb_index_field_unpack_t
*/

int Rdb_key_def::unpack_binary_or_utf8_varchar(
    Rdb_field_packing *const fpi, Field *const field, uchar *dst,
    Rdb_string_reader *const reader,
    Rdb_string_reader *const unp_reader MY_ATTRIBUTE((__unused__))) {
  const uchar *ptr;
  size_t len = 0;
  bool finished = false;
  uchar *d0 = dst;
  Field_varstring *const field_var = (Field_varstring *)field;
  dst += field_var->length_bytes;
  // How much we can unpack
  size_t dst_len = field_var->pack_length() - field_var->length_bytes;

  bool use_legacy_format = fpi->m_use_legacy_varbinary_format;

  /* Decode the length-emitted encoding here */
  while ((ptr = (const uchar *)reader->read(RDB_ESCAPE_LENGTH))) {
    uint used_bytes;

    /* See pack_with_varchar_encoding. */
    if (use_legacy_format) {
      used_bytes = calc_unpack_legacy_variable_format(
          ptr[RDB_ESCAPE_LENGTH - 1], &finished);
    } else {
      used_bytes =
          calc_unpack_variable_format(ptr[RDB_ESCAPE_LENGTH - 1], &finished);
    }

    if (used_bytes == (uint)-1 || dst_len < used_bytes) {
      return UNPACK_FAILURE;  // Corruption in the data
    }

    /*
      Now, we need to decode used_bytes of data and append them to the value.
    */
    if (fpi->m_varchar_charset == &my_charset_utf8_bin) {
      int err = unpack_charset(fpi->m_varchar_charset, ptr, used_bytes, dst,
                               dst_len, &used_bytes);
      if (err != UNPACK_SUCCESS) {
        return err;
      }
    } else {
      memcpy(dst, ptr, used_bytes);
    }

    dst += used_bytes;
    dst_len -= used_bytes;
    len += used_bytes;

    if (finished) {
      break;
    }
  }

  if (!finished) {
    return UNPACK_FAILURE;
  }

  /* Save the length */
  if (field_var->length_bytes == 1) {
    d0[0] = len;
  } else {
    DBUG_ASSERT(field_var->length_bytes == 2);
    int2store(d0, len);
  }
  return UNPACK_SUCCESS;
}

/*
  @seealso
    pack_with_varchar_space_pad - packing function
    unpack_simple_varchar_space_pad - unpacking function for 'simple'
    charsets.
    skip_variable_space_pad - skip function
*/
int Rdb_key_def::unpack_binary_or_utf8_varchar_space_pad(
    Rdb_field_packing *const fpi, Field *const field, uchar *dst,
    Rdb_string_reader *const reader, Rdb_string_reader *const unp_reader) {
  const uchar *ptr;
  size_t len = 0;
  bool finished = false;
  Field_varstring *const field_var = static_cast<Field_varstring *>(field);
  uchar *d0 = dst;
  uchar *dst_end = dst + field_var->pack_length();
  dst += field_var->length_bytes;

  uint space_padding_bytes = 0;
  uint extra_spaces;
  if ((fpi->m_unpack_info_uses_two_bytes
           ? unp_reader->read_uint16(&extra_spaces)
           : unp_reader->read_uint8(&extra_spaces))) {
    return UNPACK_FAILURE;
  }

  if (extra_spaces <= RDB_TRIMMED_CHARS_OFFSET) {
    space_padding_bytes =
        -(static_cast<int>(extra_spaces) - RDB_TRIMMED_CHARS_OFFSET);
    extra_spaces = 0;
  } else
    extra_spaces -= RDB_TRIMMED_CHARS_OFFSET;

  space_padding_bytes *= fpi->space_xfrm_len;

  /* Decode the length-emitted encoding here */
  while ((ptr = (const uchar *)reader->read(fpi->m_segment_size))) {
    const char last_byte = ptr[fpi->m_segment_size - 1];
    size_t used_bytes;
    if (last_byte == VARCHAR_CMP_EQUAL_TO_SPACES)  // this is the last segment
    {
      if (space_padding_bytes > (fpi->m_segment_size - 1))
        return UNPACK_FAILURE;  // Cannot happen, corrupted data
      used_bytes = (fpi->m_segment_size - 1) - space_padding_bytes;
      finished = true;
    } else {
      if (last_byte != VARCHAR_CMP_LESS_THAN_SPACES &&
          last_byte != VARCHAR_CMP_GREATER_THAN_SPACES) {
        return UNPACK_FAILURE;  // Invalid value
      }
      used_bytes = fpi->m_segment_size - 1;
    }

    // Now, need to decode used_bytes of data and append them to the value.
    if (fpi->m_varchar_charset == &my_charset_utf8_bin) {
      if (used_bytes & 1) {
        /*
          UTF-8 characters are encoded into two-byte entities. There is no way
          we can have an odd number of bytes after encoding.
        */
        return UNPACK_FAILURE;
      }

      const uchar *src = ptr;
      const uchar *const src_end = ptr + used_bytes;
      while (src < src_end) {
        my_wc_t wc = (src[0] << 8) | src[1];
        src += 2;
        const CHARSET_INFO *cset = fpi->m_varchar_charset;
        int res = cset->cset->wc_mb(cset, wc, dst, dst_end);
        DBUG_ASSERT(res <= 3);
        if (res <= 0)
          return UNPACK_FAILURE;
        dst += res;
        len += res;
      }
    } else {
      if (dst + used_bytes > dst_end)
        return UNPACK_FAILURE;
      memcpy(dst, ptr, used_bytes);
      dst += used_bytes;
      len += used_bytes;
    }

    if (finished) {
      if (extra_spaces) {
        // Both binary and UTF-8 charset store space as ' ',
        // so the following is ok:
        if (dst + extra_spaces > dst_end)
          return UNPACK_FAILURE;
        memset(dst, fpi->m_varchar_charset->pad_char, extra_spaces);
        len += extra_spaces;
      }
      break;
    }
  }

  if (!finished)
    return UNPACK_FAILURE;

  /* Save the length */
  if (field_var->length_bytes == 1) {
    d0[0] = len;
  } else {
    DBUG_ASSERT(field_var->length_bytes == 2);
    int2store(d0, len);
  }
  return UNPACK_SUCCESS;
}

/////////////////////////////////////////////////////////////////////////

/*
  Function of type rdb_make_unpack_info_t
*/

void Rdb_key_def::make_unpack_unknown(
    const Rdb_collation_codec *codec MY_ATTRIBUTE((__unused__)),
    const Field *const field, Rdb_pack_field_context *const pack_ctx) {
  pack_ctx->writer->write(field->ptr, field->pack_length());
}

/*
  This point of this function is only to indicate that unpack_info is
  available.

  The actual unpack_info data is produced by the function that packs the key,
  that is, pack_with_varchar_space_pad.
*/

void Rdb_key_def::dummy_make_unpack_info(
    const Rdb_collation_codec *codec MY_ATTRIBUTE((__unused__)),
    const Field *field MY_ATTRIBUTE((__unused__)),
    Rdb_pack_field_context *pack_ctx MY_ATTRIBUTE((__unused__))) {
  // Do nothing
}

/*
  Function of type rdb_index_field_unpack_t
*/

int Rdb_key_def::unpack_unknown(Rdb_field_packing *const fpi,
                                Field *const field, uchar *const dst,
                                Rdb_string_reader *const reader,
                                Rdb_string_reader *const unp_reader) {
  const uchar *ptr;
  const uint len = fpi->m_unpack_data_len;
  // We don't use anything from the key, so skip over it.
  if (skip_max_length(fpi, field, reader)) {
    return UNPACK_FAILURE;
  }

  DBUG_ASSERT_IMP(len > 0, unp_reader != nullptr);

  if ((ptr = (const uchar *)unp_reader->read(len))) {
    memcpy(dst, ptr, len);
    return UNPACK_SUCCESS;
  }
  return UNPACK_FAILURE;
}

/*
  Function of type rdb_make_unpack_info_t
*/

void Rdb_key_def::make_unpack_unknown_varchar(
    const Rdb_collation_codec *const codec MY_ATTRIBUTE((__unused__)),
    const Field *const field, Rdb_pack_field_context *const pack_ctx) {
  const auto f = static_cast<const Field_varstring *>(field);
  uint len = f->length_bytes == 1 ? (uint)*f->ptr : uint2korr(f->ptr);
  len += f->length_bytes;
  pack_ctx->writer->write(field->ptr, len);
}

/*
  Function of type rdb_index_field_unpack_t

  @detail
  Unpack a key part in an "unknown" collation from its
  (mem_comparable_form, unpack_info) form.

  "Unknown" means we have no clue about how mem_comparable_form is made from
  the original string, so we keep the whole original string in the unpack_info.

  @seealso
    make_unpack_unknown, unpack_unknown
*/

int Rdb_key_def::unpack_unknown_varchar(Rdb_field_packing *const fpi,
                                        Field *const field, uchar *dst,
                                        Rdb_string_reader *const reader,
                                        Rdb_string_reader *const unp_reader) {
  const uchar *ptr;
  uchar *const d0 = dst;
  const auto f = static_cast<Field_varstring *>(field);
  dst += f->length_bytes;
  const uint len_bytes = f->length_bytes;
  // We don't use anything from the key, so skip over it.
  if ((fpi->m_skip_func)(fpi, field, reader)) {
    return UNPACK_FAILURE;
  }

  DBUG_ASSERT(len_bytes > 0);
  DBUG_ASSERT(unp_reader != nullptr);

  if ((ptr = (const uchar *)unp_reader->read(len_bytes))) {
    memcpy(d0, ptr, len_bytes);
    const uint len = len_bytes == 1 ? (uint)*ptr : uint2korr(ptr);
    if ((ptr = (const uchar *)unp_reader->read(len))) {
      memcpy(dst, ptr, len);
      return UNPACK_SUCCESS;
    }
  }
  return UNPACK_FAILURE;
}

/*
  Write unpack_data for a "simple" collation
*/
static void rdb_write_unpack_simple(Rdb_bit_writer *const writer,
                                    const Rdb_collation_codec *const codec,
                                    const uchar *const src,
                                    const size_t src_len) {
  for (uint i = 0; i < src_len; i++) {
    writer->write(codec->m_enc_size[src[i]], codec->m_enc_idx[src[i]]);
  }
}

static uint rdb_read_unpack_simple(Rdb_bit_reader *const reader,
                                   const Rdb_collation_codec *const codec,
                                   const uchar *const src, const size_t src_len,
                                   uchar *const dst) {
  for (uint i = 0; i < src_len; i++) {
    if (codec->m_dec_size[src[i]] > 0) {
      uint *ret;
      DBUG_ASSERT(reader != nullptr);

      if ((ret = reader->read(codec->m_dec_size[src[i]])) == nullptr) {
        return UNPACK_FAILURE;
      }
      dst[i] = codec->m_dec_idx[*ret][src[i]];
    } else {
      dst[i] = codec->m_dec_idx[0][src[i]];
    }
  }

  return UNPACK_SUCCESS;
}

/*
  Function of type rdb_make_unpack_info_t

  @detail
    Make unpack_data for VARCHAR(n) in a "simple" charset.
*/

void Rdb_key_def::make_unpack_simple_varchar(
    const Rdb_collation_codec *const codec, const Field *const field,
    Rdb_pack_field_context *const pack_ctx) {
  const auto f = static_cast<const Field_varstring *>(field);
  uchar *const src = f->ptr + f->length_bytes;
  const size_t src_len =
      f->length_bytes == 1 ? (uint)*f->ptr : uint2korr(f->ptr);
  Rdb_bit_writer bit_writer(pack_ctx->writer);
  // The std::min compares characters with bytes, but for simple collations,
  // mbmaxlen = 1.
  rdb_write_unpack_simple(&bit_writer, codec, src,
                          std::min((size_t)f->char_length(), src_len));
}

/*
  Function of type rdb_index_field_unpack_t

  @seealso
    pack_with_varchar_space_pad - packing function
    unpack_binary_or_utf8_varchar_space_pad - a similar unpacking function
*/

int Rdb_key_def::unpack_simple_varchar_space_pad(
    Rdb_field_packing *const fpi, Field *const field, uchar *dst,
    Rdb_string_reader *const reader, Rdb_string_reader *const unp_reader) {
  const uchar *ptr;
  size_t len = 0;
  bool finished = false;
  uchar *d0 = dst;
  const Field_varstring *const field_var =
      static_cast<Field_varstring *>(field);
  // For simple collations, char_length is also number of bytes.
  DBUG_ASSERT((size_t)fpi->m_max_image_len >= field_var->char_length());
  uchar *dst_end = dst + field_var->pack_length();
  dst += field_var->length_bytes;
  Rdb_bit_reader bit_reader(unp_reader);

  uint space_padding_bytes = 0;
  uint extra_spaces;
  DBUG_ASSERT(unp_reader != nullptr);

  if ((fpi->m_unpack_info_uses_two_bytes
           ? unp_reader->read_uint16(&extra_spaces)
           : unp_reader->read_uint8(&extra_spaces))) {
    return UNPACK_FAILURE;
  }

  if (extra_spaces <= 8) {
    space_padding_bytes = -(static_cast<int>(extra_spaces) - 8);
    extra_spaces = 0;
  } else
    extra_spaces -= 8;

  space_padding_bytes *= fpi->space_xfrm_len;

  /* Decode the length-emitted encoding here */
  while ((ptr = (const uchar *)reader->read(fpi->m_segment_size))) {
    const char last_byte =
        ptr[fpi->m_segment_size - 1];  // number of padding bytes
    size_t used_bytes;
    if (last_byte == VARCHAR_CMP_EQUAL_TO_SPACES) {
      // this is the last one
      if (space_padding_bytes > (fpi->m_segment_size - 1))
        return UNPACK_FAILURE;  // Cannot happen, corrupted data
      used_bytes = (fpi->m_segment_size - 1) - space_padding_bytes;
      finished = true;
    } else {
      if (last_byte != VARCHAR_CMP_LESS_THAN_SPACES &&
          last_byte != VARCHAR_CMP_GREATER_THAN_SPACES) {
        return UNPACK_FAILURE;
      }
      used_bytes = fpi->m_segment_size - 1;
    }

    if (dst + used_bytes > dst_end) {
      // The value on disk is longer than the field definition allows?
      return UNPACK_FAILURE;
    }

    uint ret;
    if ((ret = rdb_read_unpack_simple(&bit_reader, fpi->m_charset_codec, ptr,
                                      used_bytes, dst)) != UNPACK_SUCCESS) {
      return ret;
    }

    dst += used_bytes;
    len += used_bytes;

    if (finished) {
      if (extra_spaces) {
        if (dst + extra_spaces > dst_end)
          return UNPACK_FAILURE;
        // pad_char has a 1-byte form in all charsets that
        // are handled by rdb_init_collation_mapping.
        memset(dst, field_var->charset()->pad_char, extra_spaces);
        len += extra_spaces;
      }
      break;
    }
  }

  if (!finished)
    return UNPACK_FAILURE;

  /* Save the length */
  if (field_var->length_bytes == 1) {
    d0[0] = len;
  } else {
    DBUG_ASSERT(field_var->length_bytes == 2);
    int2store(d0, len);
  }
  return UNPACK_SUCCESS;
}

/*
  Function of type rdb_make_unpack_info_t

  @detail
    Make unpack_data for CHAR(n) value in a "simple" charset.
    It is CHAR(N), so SQL layer has padded the value with spaces up to N chars.

  @seealso
    The VARCHAR variant is in make_unpack_simple_varchar
*/

void Rdb_key_def::make_unpack_simple(const Rdb_collation_codec *const codec,
                                     const Field *const field,
                                     Rdb_pack_field_context *const pack_ctx) {
  const uchar *const src = field->ptr;
  Rdb_bit_writer bit_writer(pack_ctx->writer);
  rdb_write_unpack_simple(&bit_writer, codec, src, field->pack_length());
}

/*
  Function of type rdb_index_field_unpack_t
*/

int Rdb_key_def::unpack_simple(Rdb_field_packing *const fpi,
                               Field *const field MY_ATTRIBUTE((__unused__)),
                               uchar *const dst,
                               Rdb_string_reader *const reader,
                               Rdb_string_reader *const unp_reader) {
  const uchar *ptr;
  const uint len = fpi->m_max_image_len;
  Rdb_bit_reader bit_reader(unp_reader);

  if (!(ptr = (const uchar *)reader->read(len))) {
    return UNPACK_FAILURE;
  }

  return rdb_read_unpack_simple(unp_reader ? &bit_reader : nullptr,
                                fpi->m_charset_codec, ptr, len, dst);
}

// See Rdb_charset_space_info::spaces_xfrm
const int RDB_SPACE_XFRM_SIZE = 32;

// A class holding information about how space character is represented in a
// charset.
class Rdb_charset_space_info {
 public:
  Rdb_charset_space_info(const Rdb_charset_space_info &) = delete;
  Rdb_charset_space_info &operator=(const Rdb_charset_space_info &) = delete;
  Rdb_charset_space_info() = default;

  // A few strxfrm'ed space characters, at least RDB_SPACE_XFRM_SIZE bytes
  std::vector<uchar> spaces_xfrm;

  // length(strxfrm(' '))
  size_t space_xfrm_len;

  // length of the space character itself
  // Typically space is just 0x20 (length=1) but in ucs2 it is 0x00 0x20
  // (length=2)
  size_t space_mb_len;
};

static std::array<std::unique_ptr<Rdb_charset_space_info>, MY_ALL_CHARSETS_SIZE>
    rdb_mem_comparable_space;

/*
  @brief
  For a given charset, get
   - strxfrm('    '), a sample that is at least RDB_SPACE_XFRM_SIZE bytes long.
   - length of strxfrm(charset, ' ')
   - length of the space character in the charset

  @param cs  IN    Charset to get the space for
  @param ptr OUT   A few space characters
  @param len OUT   Return length of the space (in bytes)

  @detail
    It is tempting to pre-generate mem-comparable form of space character for
    every charset on server startup.
    One can't do that: some charsets are not initialized until somebody
    attempts to use them (e.g. create or open a table that has a field that
    uses the charset).
*/

static void rdb_get_mem_comparable_space(const CHARSET_INFO *const cs,
                                         const std::vector<uchar> **xfrm,
                                         size_t *const xfrm_len,
                                         size_t *const mb_len) {
  DBUG_ASSERT(cs->number < MY_ALL_CHARSETS_SIZE);
  if (!rdb_mem_comparable_space[cs->number].get()) {
    RDB_MUTEX_LOCK_CHECK(rdb_mem_cmp_space_mutex);
    if (!rdb_mem_comparable_space[cs->number].get()) {
      // Upper bound of how many bytes can be occupied by multi-byte form of a
      // character in any charset.
      const int MAX_MULTI_BYTE_CHAR_SIZE = 4;
      DBUG_ASSERT(cs->mbmaxlen <= MAX_MULTI_BYTE_CHAR_SIZE);

      // multi-byte form of the ' ' (space) character
      uchar space_mb[MAX_MULTI_BYTE_CHAR_SIZE];

      const size_t space_mb_len = cs->cset->wc_mb(
          cs, (my_wc_t)cs->pad_char, space_mb, space_mb + sizeof(space_mb));

      uchar space[20];  // mem-comparable image of the space character

      const size_t space_len =
          cs->coll->strnxfrm(cs, space, sizeof(space), 1, space_mb,
                             space_mb_len, MY_STRXFRM_NOPAD_WITH_SPACE);
      Rdb_charset_space_info *const info = new Rdb_charset_space_info;
      info->space_xfrm_len = space_len;
      info->space_mb_len = space_mb_len;
      while (info->spaces_xfrm.size() < RDB_SPACE_XFRM_SIZE) {
        info->spaces_xfrm.insert(info->spaces_xfrm.end(), space,
                                 space + space_len);
      }
      rdb_mem_comparable_space[cs->number].reset(info);
    }
    RDB_MUTEX_UNLOCK_CHECK(rdb_mem_cmp_space_mutex);
  }

  *xfrm = &rdb_mem_comparable_space[cs->number]->spaces_xfrm;
  *xfrm_len = rdb_mem_comparable_space[cs->number]->space_xfrm_len;
  *mb_len = rdb_mem_comparable_space[cs->number]->space_mb_len;
}

mysql_mutex_t rdb_mem_cmp_space_mutex;

std::array<const Rdb_collation_codec *, MY_ALL_CHARSETS_SIZE>
    rdb_collation_data;
mysql_mutex_t rdb_collation_data_mutex;

bool rdb_is_collation_supported(const my_core::CHARSET_INFO *const cs) {
  return (cs->coll == &my_collation_8bit_simple_ci_handler);
}

static const Rdb_collation_codec *
rdb_init_collation_mapping(const my_core::CHARSET_INFO *const cs) {
  DBUG_ASSERT(cs);
  DBUG_ASSERT(cs->state & MY_CS_AVAILABLE);
  const Rdb_collation_codec *codec = rdb_collation_data[cs->number];

  if (codec == nullptr && rdb_is_collation_supported(cs)) {
    RDB_MUTEX_LOCK_CHECK(rdb_collation_data_mutex);

    codec = rdb_collation_data[cs->number];
    if (codec == nullptr) {
      Rdb_collation_codec *cur = nullptr;

      // Compute reverse mapping for simple collations.
      if (cs->coll == &my_collation_8bit_simple_ci_handler) {
        cur = new Rdb_collation_codec;
        std::map<uchar, std::vector<uchar>> rev_map;
        size_t max_conflict_size = 0;
        for (int src = 0; src < 256; src++) {
          uchar dst = cs->sort_order[src];
          rev_map[dst].push_back(src);
          max_conflict_size = std::max(max_conflict_size, rev_map[dst].size());
        }
        cur->m_dec_idx.resize(max_conflict_size);

        for (auto const &p : rev_map) {
          uchar dst = p.first;
          for (uint idx = 0; idx < p.second.size(); idx++) {
            uchar src = p.second[idx];
            uchar bits =
                my_bit_log2(my_round_up_to_next_power(p.second.size()));
            cur->m_enc_idx[src] = idx;
            cur->m_enc_size[src] = bits;
            cur->m_dec_size[dst] = bits;
            cur->m_dec_idx[idx][dst] = src;
          }
        }

        cur->m_make_unpack_info_func = {
            {Rdb_key_def::make_unpack_simple_varchar,
             Rdb_key_def::make_unpack_simple}};
        cur->m_unpack_func = {{Rdb_key_def::unpack_simple_varchar_space_pad,
                               Rdb_key_def::unpack_simple}};
      } else {
        // Out of luck for now.
      }

      if (cur != nullptr) {
        codec = cur;
        cur->m_cs = cs;
        rdb_collation_data[cs->number] = cur;
      }
    }

    RDB_MUTEX_UNLOCK_CHECK(rdb_collation_data_mutex);
  }

  return codec;
}

static int get_segment_size_from_collation(const CHARSET_INFO *const cs) {
  int ret;
  if (cs == &my_charset_utf8mb4_bin || cs == &my_charset_utf16_bin ||
      cs == &my_charset_utf16le_bin || cs == &my_charset_utf32_bin) {
    /*
      In these collations, a character produces one weight, which is 3 bytes.
      Segment has 3 characters, add one byte for VARCHAR_CMP_* marker, and we
      get 3*3+1=10
    */
    ret = 10;
  } else {
    /*
      All other collations. There are two classes:
      - Unicode-based, except for collations mentioned in the if-condition.
        For these all weights are 2 bytes long, a character may produce 0..8
        weights.
        in any case, 8 bytes of payload in the segment guarantee that the last
        space character won't span across segments.

      - Collations not based on unicode. These have length(strxfrm(' '))=1,
        there nothing to worry about.

      In both cases, take 8 bytes payload + 1 byte for VARCHAR_CMP* marker.
    */
    ret = 9;
  }
  DBUG_ASSERT(ret < RDB_SPACE_XFRM_SIZE);
  return ret;
}

Rdb_field_packing::Rdb_field_packing(const Rdb_field_packing &o)
    : m_max_image_len(o.m_max_image_len),
      m_unpack_data_len(o.m_unpack_data_len),
      m_unpack_data_offset(o.m_unpack_data_offset),
      m_maybe_null(o.m_maybe_null), m_varchar_charset(o.m_varchar_charset),
      m_segment_size(o.m_segment_size),
      m_unpack_info_uses_two_bytes(o.m_unpack_info_uses_two_bytes),
      m_covered(o.m_covered), space_xfrm(o.space_xfrm),
      space_xfrm_len(o.space_xfrm_len), space_mb_len(o.space_mb_len),
      m_charset_codec(o.m_charset_codec),
      m_unpack_info_stores_value(o.m_unpack_info_stores_value),
      m_pack_func(o.m_pack_func),
      m_make_unpack_info_func(o.m_make_unpack_info_func),
      m_unpack_func(o.m_unpack_func), m_skip_func(o.m_skip_func),
      m_keynr(o.m_keynr), m_key_part(o.m_key_part) {}

Rdb_field_packing::Rdb_field_packing()
    : m_max_image_len(0), m_unpack_data_len(0), m_unpack_data_offset(0),
      m_maybe_null(false), m_varchar_charset(nullptr), m_segment_size(0),
      m_unpack_info_uses_two_bytes(false), m_covered(false),
      space_xfrm(nullptr), space_xfrm_len(0), space_mb_len(0),
      m_charset_codec(nullptr), m_unpack_info_stores_value(false),
      m_pack_func(nullptr), m_make_unpack_info_func(nullptr),
      m_unpack_func(nullptr), m_skip_func(nullptr), m_keynr(0), m_key_part(0) {}

/*
  @brief
    Setup packing of index field into its mem-comparable form

  @detail
    - It is possible produce mem-comparable form for any datatype.
    - Some datatypes also allow to unpack the original value from its
      mem-comparable form.
      = Some of these require extra information to be stored in "unpack_info".
        unpack_info is not a part of mem-comparable form, it is only used to
        restore the original value

  @param
    field  IN  field to be packed/un-packed

  @return
    TRUE  -  Field can be read with index-only reads
    FALSE -  Otherwise
*/

bool Rdb_field_packing::setup(const Rdb_key_def *const key_descr,
                              const Field *const field, const uint keynr_arg,
                              const uint key_part_arg,
                              const uint16 key_length) {
  int res = false;
  enum_field_types type = field ? field->real_type() : MYSQL_TYPE_LONGLONG;

  m_keynr = keynr_arg;
  m_key_part = key_part_arg;

  m_maybe_null = field ? field->real_maybe_null() : false;
  m_unpack_func = nullptr;
  m_make_unpack_info_func = nullptr;
  m_unpack_data_len = 0;
  space_xfrm = nullptr;  // safety
  // whether to use legacy format for varchar
  m_use_legacy_varbinary_format = false;
  // ha_rocksdb::index_flags() will pass key_descr == null to
  // see whether field(column) can be read-only reads through return value,
  // but the legacy vs. new varchar format doesn't affect return value.
  // Just change m_use_legacy_varbinary_format to true if key_descr isn't given.
  if (!key_descr || key_descr->use_legacy_varbinary_format()) {
    m_use_legacy_varbinary_format = true;
  }
  /* Calculate image length. By default, is is pack_length() */
  m_max_image_len =
      field ? field->pack_length() : ROCKSDB_SIZEOF_HIDDEN_PK_COLUMN;
  m_skip_func = Rdb_key_def::skip_max_length;
  m_pack_func = Rdb_key_def::pack_with_make_sort_key;

  m_covered = false;

  switch (type) {
  case MYSQL_TYPE_LONGLONG:
    m_pack_func = Rdb_key_def::pack_longlong;
    m_unpack_func = Rdb_key_def::unpack_integer;
    m_covered = true;
    return true;

  case MYSQL_TYPE_LONG:
    m_pack_func = Rdb_key_def::pack_long;
    m_unpack_func = Rdb_key_def::unpack_integer;
    m_covered = true;
    return true;

  case MYSQL_TYPE_INT24:
    m_pack_func = Rdb_key_def::pack_medium;
    m_unpack_func = Rdb_key_def::unpack_integer;
    m_covered = true;
    return true;

  case MYSQL_TYPE_SHORT:
    m_pack_func = Rdb_key_def::pack_short;
    m_unpack_func = Rdb_key_def::unpack_integer;
    m_covered = true;
    return true;

  case MYSQL_TYPE_TINY:
    m_pack_func = Rdb_key_def::pack_tiny;
    m_unpack_func = Rdb_key_def::unpack_integer;
    m_covered = true;
    return true;

  case MYSQL_TYPE_DOUBLE:
    m_pack_func = Rdb_key_def::pack_double;
    m_unpack_func = Rdb_key_def::unpack_double;
    m_covered = true;
    return true;

  case MYSQL_TYPE_FLOAT:
    m_pack_func = Rdb_key_def::pack_float;
    m_unpack_func = Rdb_key_def::unpack_float;
    m_covered = true;
    return true;

  case MYSQL_TYPE_NEWDECIMAL:
    m_pack_func = Rdb_key_def::pack_new_decimal;
    m_unpack_func = Rdb_key_def::unpack_binary_str;
    m_covered = true;
    return true;

  case MYSQL_TYPE_DATETIME2:
    m_pack_func = Rdb_key_def::pack_datetime2;
    m_unpack_func = Rdb_key_def::unpack_binary_str;
    m_covered = true;
    return true;

  case MYSQL_TYPE_TIMESTAMP2:
    m_pack_func = Rdb_key_def::pack_timestamp2;
    m_unpack_func = Rdb_key_def::unpack_binary_str;
    m_covered = true;
    return true;

  case MYSQL_TYPE_TIME2:
    m_pack_func = Rdb_key_def::pack_time2;
    m_unpack_func = Rdb_key_def::unpack_binary_str;
    m_covered = true;
    return true;

  case MYSQL_TYPE_YEAR:
    m_pack_func = Rdb_key_def::pack_year;
    m_unpack_func = Rdb_key_def::unpack_binary_str;
    m_covered = true;
    return true;

  case MYSQL_TYPE_NEWDATE:
    m_pack_func = Rdb_key_def::pack_newdate;
    m_unpack_func = Rdb_key_def::unpack_newdate;
    m_covered = true;
    return true;

  case MYSQL_TYPE_TINY_BLOB:
  case MYSQL_TYPE_MEDIUM_BLOB:
  case MYSQL_TYPE_LONG_BLOB:
  case MYSQL_TYPE_BLOB:
  case MYSQL_TYPE_JSON: {
    m_pack_func = Rdb_key_def::pack_blob;
    if (key_descr) {
      // The my_charset_bin collation is special in that it will consider
      // shorter strings sorting as less than longer strings.
      //
      // See Field_blob::make_sort_key for details.
      m_max_image_len =
          key_length +
          (field->charset() == &my_charset_bin
               ? dynamic_cast<const Field_blob *>(field)->pack_length_no_ptr()
               : 0);
      // Return false because indexes on text/blob will always require
      // a prefix. With a prefix, the optimizer will not be able to do an
      // index-only scan since there may be content occuring after the prefix
      // length.
      return false;
    }
  } break;
  // Obsolete
  case MYSQL_TYPE_DECIMAL:
  case MYSQL_TYPE_TIMESTAMP:
  case MYSQL_TYPE_TIME:
  case MYSQL_TYPE_DATETIME:
    DBUG_ASSERT(0);
  default:
    break;
  }

  m_unpack_info_stores_value = false;
  /* Handle [VAR](CHAR|BINARY) */

  if (type == MYSQL_TYPE_VARCHAR || type == MYSQL_TYPE_STRING) {
    /*
      For CHAR-based columns, check how strxfrm image will take.
      field->field_length = field->char_length() * cs->mbmaxlen.
    */
    const CHARSET_INFO *cs = field->charset();
    m_max_image_len = cs->coll->strnxfrmlen(cs, field->field_length);
  }
  const bool is_varchar = (type == MYSQL_TYPE_VARCHAR);
  const CHARSET_INFO *cs = field->charset();
  // max_image_len before chunking is taken into account
  const int max_image_len_before_chunks = m_max_image_len;

  if (is_varchar) {
    // The default for varchar is variable-length, without space-padding for
    // comparisons
    m_varchar_charset = cs;
    m_skip_func = Rdb_key_def::skip_variable_length;
    m_pack_func = Rdb_key_def::pack_with_varchar_encoding;
    if (!key_descr || key_descr->use_legacy_varbinary_format()) {
      m_max_image_len = RDB_LEGACY_ENCODED_SIZE(m_max_image_len);
    } else {
      // Calculate the maximum size of the short section plus the
      // maximum size of the long section
      m_max_image_len = RDB_ENCODED_SIZE(m_max_image_len);
    }

    const auto field_var = static_cast<const Field_varstring *>(field);
    m_unpack_info_uses_two_bytes = (field_var->field_length + 8 >= 0x100);
  }

  if (type == MYSQL_TYPE_VARCHAR || type == MYSQL_TYPE_STRING) {
    // See http://dev.mysql.com/doc/refman/5.7/en/string-types.html for
    // information about character-based datatypes are compared.
    bool use_unknown_collation = false;
    DBUG_EXECUTE_IF("myrocks_enable_unknown_collation_index_only_scans",
                    use_unknown_collation = true;);

    if (cs == &my_charset_bin) {
      // - SQL layer pads BINARY(N) so that it always is N bytes long.
      // - For VARBINARY(N), values may have different lengths, so we're using
      //   variable-length encoding. This is also the only charset where the
      //   values are not space-padded for comparison.
      m_unpack_func = is_varchar ? Rdb_key_def::unpack_binary_or_utf8_varchar
                                 : Rdb_key_def::unpack_binary_str;
      res = true;
    } else if (cs == &my_charset_latin1_bin || cs == &my_charset_utf8_bin) {
      // For _bin collations, mem-comparable form of the string is the string
      // itself.

      if (is_varchar) {
        // VARCHARs - are compared as if they were space-padded - but are
        // not actually space-padded (reading the value back produces the
        // original value, without the padding)
        m_unpack_func = Rdb_key_def::unpack_binary_or_utf8_varchar_space_pad;
        m_skip_func = Rdb_key_def::skip_variable_space_pad;
        m_pack_func = Rdb_key_def::pack_with_varchar_space_pad;
        m_make_unpack_info_func = Rdb_key_def::dummy_make_unpack_info;
        m_segment_size = get_segment_size_from_collation(cs);
        m_max_image_len =
            (max_image_len_before_chunks / (m_segment_size - 1) + 1) *
            m_segment_size;
        rdb_get_mem_comparable_space(cs, &space_xfrm, &space_xfrm_len,
                                     &space_mb_len);
      } else {
        // SQL layer pads CHAR(N) values to their maximum length.
        // We just store that and restore it back.
        m_unpack_func = (cs == &my_charset_latin1_bin)
                            ? Rdb_key_def::unpack_binary_str
                            : Rdb_key_def::unpack_utf8_str;
      }
      res = true;
    } else {
      // This is [VAR]CHAR(n) and the collation is not $(charset_name)_bin

      res = true;  // index-only scans are possible
      m_unpack_data_len = is_varchar ? 0 : field->field_length;
      const uint idx = is_varchar ? 0 : 1;
      const Rdb_collation_codec *codec = nullptr;

      if (is_varchar) {
        // VARCHAR requires space-padding for doing comparisons
        //
        // The check for cs->levels_for_order is to catch
        // latin2_czech_cs and cp1250_czech_cs - multi-level collations
        // that Variable-Length Space Padded Encoding can't handle.
        // It is not expected to work for any other multi-level collations,
        // either.
        // Currently we handle these collations as NO_PAD, even if they have
        // PAD_SPACE attribute.
        // 8.0 removes levels_for_order but leaves levels_for_compare which
        // seems to be identical in value and extremely similar in
        // purpose/indication for our needs here.
        if (cs->levels_for_compare == 1) {
          m_pack_func = Rdb_key_def::pack_with_varchar_space_pad;
          m_skip_func = Rdb_key_def::skip_variable_space_pad;
          m_segment_size = get_segment_size_from_collation(cs);
          m_max_image_len =
              (max_image_len_before_chunks / (m_segment_size - 1) +
               cs->mbmaxlen) *
              m_segment_size;
          rdb_get_mem_comparable_space(cs, &space_xfrm, &space_xfrm_len,
                                       &space_mb_len);
        } else {
          LogPluginErrMsg(
              WARNING_LEVEL, 0,
              "Trying to create an index with a multi-level collation %s",
              cs->name);
          LogPluginErrMsg(WARNING_LEVEL, 0,
                          "Will handle this collation internally as if it had "
                          "a NO_PAD attribute.");
          m_pack_func = Rdb_key_def::pack_with_varchar_encoding;
          m_skip_func = Rdb_key_def::skip_variable_length;
        }
      }

      if ((codec = rdb_init_collation_mapping(cs)) != nullptr) {
        // The collation allows to store extra information in the unpack_info
        // which can be used to restore the original value from the
        // mem-comparable form.
        m_make_unpack_info_func = codec->m_make_unpack_info_func[idx];
        m_unpack_func = codec->m_unpack_func[idx];
        m_charset_codec = codec;
      } else if (use_unknown_collation) {
        // We have no clue about how this collation produces mem-comparable
        // form. Our way of restoring the original value is to keep a copy of
        // the original value in unpack_info.
        m_unpack_info_stores_value = true;
        m_make_unpack_info_func = is_varchar
                                      ? Rdb_key_def::make_unpack_unknown_varchar
                                      : Rdb_key_def::make_unpack_unknown;
        m_unpack_func = is_varchar ? Rdb_key_def::unpack_unknown_varchar
                                   : Rdb_key_def::unpack_unknown;
      } else {
        // Same as above: we don't know how to restore the value from its
        // mem-comparable form.
        // Here, we just indicate to the SQL layer we can't do it.
        DBUG_ASSERT(m_unpack_func == nullptr);
        m_unpack_info_stores_value = false;
        res = false;  // Indicate that index-only reads are not possible
      }
    }

    // Make an adjustment: if this column is partially covered, tell the SQL
    // layer we can't do index-only scans. Later when we perform an index read,
    // we'll check on a record-by-record basis if we can do an index-only scan
    // or not.
    uint field_length;
    if (field->table) {
      field_length = field->table->field[field->field_index]->field_length;
    } else {
      field_length = field->field_length;
    }

    if (field_length != key_length) {
      res = false;
      // If this index doesn't support covered bitmaps, then we won't know
      // during a read if the column is actually covered or not. If so, we need
      // to assume the column isn't covered and skip it during unpacking.
      //
      // If key_descr == NULL, then this is a dummy field and we probably don't
      // need to perform this step. However, to preserve the behavior before
      // this change, we'll only skip this step if we have an index which
      // supports covered bitmaps.
      if (!key_descr || !key_descr->use_covered_bitmap_format()) {
        m_unpack_func = nullptr;
        m_make_unpack_info_func = nullptr;
        m_unpack_info_stores_value = true;
      }
    }
  }

  m_covered = res;
  return res;
}

Field *Rdb_field_packing::get_field_in_table(const TABLE *const tbl) const {
  return tbl->key_info[m_keynr].key_part[m_key_part].field;
}

void Rdb_field_packing::fill_hidden_pk_val(uchar **dst,
                                           const longlong hidden_pk_id) const {
  DBUG_ASSERT(m_max_image_len == 8);

  String to;
  rdb_netstr_append_uint64(&to, hidden_pk_id);
  memcpy(*dst, to.ptr(), m_max_image_len);

  *dst += m_max_image_len;
}

///////////////////////////////////////////////////////////////////////////////////////////
// Rdb_ddl_manager
///////////////////////////////////////////////////////////////////////////////////////////

Rdb_tbl_def::~Rdb_tbl_def() {
  auto ddl_manager = rdb_get_ddl_manager();
  /* Don't free key definitions */
  if (m_key_descr_arr) {
    for (uint i = 0; i < m_key_count; i++) {
      if (ddl_manager && m_key_descr_arr[i]) {
        ddl_manager->erase_index_num(m_key_descr_arr[i]->get_gl_index_id());
      }

      m_key_descr_arr[i] = nullptr;
    }

    delete[] m_key_descr_arr;
    m_key_descr_arr = nullptr;
  }
}

/*
  Put table definition DDL entry. Actual write is done at
  Rdb_dict_manager::commit.

  We write
    dbname.tablename -> version + {key_entry, key_entry, key_entry, ... }

  Where key entries are a tuple of
    ( cf_id, index_nr )
*/

bool Rdb_tbl_def::put_dict(Rdb_dict_manager *const dict,
                           rocksdb::WriteBatch *const batch,
                           const rocksdb::Slice &key) {
  StringBuffer<8 * Rdb_key_def::PACKED_SIZE> indexes;
  indexes.alloc(Rdb_key_def::VERSION_SIZE +
                m_key_count * Rdb_key_def::PACKED_SIZE * 2);
  rdb_netstr_append_uint16(&indexes, Rdb_key_def::DDL_ENTRY_INDEX_VERSION);

  for (uint i = 0; i < m_key_count; i++) {
    const Rdb_key_def &kd = *m_key_descr_arr[i];

    uchar flags =
        (kd.m_is_reverse_cf ? Rdb_key_def::REVERSE_CF_FLAG : 0) |
        (kd.m_is_per_partition_cf ? Rdb_key_def::PER_PARTITION_CF_FLAG : 0);

    const uint cf_id = kd.get_cf()->GetID();
    /*
      If cf_id already exists, cf_flags must be the same.
      To prevent race condition, reading/modifying/committing CF flags
      need to be protected by mutex (dict_manager->lock()).
      When RocksDB supports transaction with pessimistic concurrency
      control, we can switch to use it and removing mutex.
    */
    uint existing_cf_flags;
    const std::string cf_name = kd.get_cf()->GetName();

    if (dict->get_cf_flags(cf_id, &existing_cf_flags)) {
      // For the purposes of comparison we'll clear the partitioning bit. The
      // intent here is to make sure that both partitioned and non-partitioned
      // tables can refer to the same CF.
      existing_cf_flags &= ~Rdb_key_def::CF_FLAGS_TO_IGNORE;
      flags &= ~Rdb_key_def::CF_FLAGS_TO_IGNORE;

      if (existing_cf_flags != flags) {
        my_error(ER_CF_DIFFERENT, MYF(0), cf_name.c_str(), flags,
                 existing_cf_flags);
        return true;
      }
    } else {
      dict->add_cf_flags(batch, cf_id, flags);
    }

    rdb_netstr_append_uint32(&indexes, cf_id);

    uint32 index_number = kd.get_index_number();
    rdb_netstr_append_uint32(&indexes, index_number);

    struct Rdb_index_info index_info;
    index_info.m_gl_index_id = {cf_id, index_number};
    index_info.m_index_dict_version = Rdb_key_def::INDEX_INFO_VERSION_LATEST;
    index_info.m_index_type = kd.m_index_type;
    index_info.m_kv_version = kd.m_kv_format_version;
    index_info.m_index_flags = kd.m_index_flags_bitmap;
    index_info.m_ttl_duration = kd.m_ttl_duration;

    dict->add_or_update_index_cf_mapping(batch, &index_info);
  }

  const rocksdb::Slice svalue(indexes.c_ptr(), indexes.length());

  dict->put_key(batch, key, svalue);
  return false;
}

// Length that each index flag takes inside the record.
// Each index in the array maps to the enum INDEX_FLAG
static const std::array<uint, 1> index_flag_lengths = {
    {ROCKSDB_SIZEOF_TTL_RECORD}};

bool Rdb_key_def::has_index_flag(uint32 index_flags, enum INDEX_FLAG flag) {
  return flag & index_flags;
}

uint32 Rdb_key_def::calculate_index_flag_offset(uint32 index_flags,
                                                enum INDEX_FLAG flag,
                                                uint *const length) {

  DBUG_ASSERT_IMP(flag != MAX_FLAG,
                  Rdb_key_def::has_index_flag(index_flags, flag));

  uint offset = 0;
  for (size_t bit = 0; bit < sizeof(index_flags) * CHAR_BIT; ++bit) {
    int mask = 1 << bit;

    /* Exit once we've reached the proper flag */
    if (flag & mask) {
      if (length != nullptr) {
        *length = index_flag_lengths[bit];
      }
      break;
    }

    if (index_flags & mask) {
      offset += index_flag_lengths[bit];
    }
  }

  return offset;
}

void Rdb_key_def::write_index_flag_field(Rdb_string_writer *const buf,
                                         const uchar *const val,
                                         enum INDEX_FLAG flag) const {
  uint len;
  uint offset = calculate_index_flag_offset(m_index_flags_bitmap, flag, &len);
  DBUG_ASSERT(offset + len <= buf->get_current_pos());
  memcpy(buf->ptr() + offset, val, len);
}

void Rdb_tbl_def::check_if_is_mysql_system_table() {
  static const char *const system_dbs[] = {
      "mysql",
      "performance_schema",
      "information_schema",
  };

  m_is_mysql_system_table = false;
  for (uint ii = 0; ii < array_elements(system_dbs); ii++) {
    if (strcmp(m_dbname.c_str(), system_dbs[ii]) == 0) {
      m_is_mysql_system_table = true;
      break;
    }
  }
}

void Rdb_tbl_def::check_and_set_read_free_rpl_table() {
  m_is_read_free_rpl_table =
      rdb_read_free_regex_handler.matches(base_tablename());
}

void Rdb_tbl_def::set_name(const std::string &name) {
  int err MY_ATTRIBUTE((__unused__));

  m_dbname_tablename = name;
  err = rdb_split_normalized_tablename(name, &m_dbname, &m_tablename,
                                       &m_partition);
  DBUG_ASSERT(err == 0);

  check_if_is_mysql_system_table();
}

GL_INDEX_ID Rdb_tbl_def::get_autoincr_gl_index_id() {
  for (uint i = 0; i < m_key_count; i++) {
    auto &k = m_key_descr_arr[i];
    if (k->m_index_type == Rdb_key_def::INDEX_TYPE_PRIMARY ||
        k->m_index_type == Rdb_key_def::INDEX_TYPE_HIDDEN_PRIMARY) {
      return k->get_gl_index_id();
    }
  }

  // Every table must have a primary key, even if it's hidden.
  abort();
  return GL_INDEX_ID();
}

void Rdb_ddl_manager::erase_index_num(const GL_INDEX_ID &gl_index_id) {
  m_index_num_to_keydef.erase(gl_index_id);
}

void Rdb_ddl_manager::add_uncommitted_keydefs(
    const std::unordered_set<std::shared_ptr<Rdb_key_def>> &indexes) {
  mysql_rwlock_wrlock(&m_rwlock);
  for (const auto &index : indexes) {
    m_index_num_to_uncommitted_keydef[index->get_gl_index_id()] = index;
  }
  mysql_rwlock_unlock(&m_rwlock);
}

void Rdb_ddl_manager::remove_uncommitted_keydefs(
    const std::unordered_set<std::shared_ptr<Rdb_key_def>> &indexes) {
  mysql_rwlock_wrlock(&m_rwlock);
  for (const auto &index : indexes) {
    m_index_num_to_uncommitted_keydef.erase(index->get_gl_index_id());
  }
  mysql_rwlock_unlock(&m_rwlock);
}

#if defined(ROCKSDB_INCLUDE_VALIDATE_TABLES) && ROCKSDB_INCLUDE_VALIDATE_TABLES
namespace  // anonymous namespace = not visible outside this source file
{
struct Rdb_validate_tbls : public Rdb_tables_scanner {
  using tbl_info_t = std::pair<std::string, bool>;
  using tbl_list_t = std::map<std::string, std::set<tbl_info_t>>;

  tbl_list_t m_list;

  int add_table(Rdb_tbl_def *tdef) override;

  bool compare_to_actual_tables(const std::string &datadir, bool *has_errors);

  bool scan_for_frms(const std::string &datadir, const std::string &dbname,
                     bool *has_errors);

  bool check_frm_file(const std::string &fullpath, const std::string &dbname,
                      const std::string &tablename, bool *has_errors);
};
}  // anonymous namespace

/*
  Get a list of tables that we expect to have .frm files for.  This will use the
  information just read from the RocksDB data dictionary.
*/
int Rdb_validate_tbls::add_table(Rdb_tbl_def *tdef) {
  DBUG_ASSERT(tdef != nullptr);

  /* Add the database/table into the list that are not temp table */
  if (tdef->base_tablename().find(tmp_file_prefix) == std::string::npos) {
    bool is_partition = tdef->base_partition().size() != 0;
    m_list[tdef->base_dbname()].insert(
        tbl_info_t(tdef->base_tablename(), is_partition));
  }

  return HA_EXIT_SUCCESS;
}

/*
  Access the .frm file for this dbname/tablename and see if it is a RocksDB
  table (or partition table).
*/
bool Rdb_validate_tbls::check_frm_file(const std::string &fullpath,
                                       const std::string &dbname,
                                       const std::string &tablename,
                                       bool *has_errors) {
  /* Check this .frm file to see what engine it uses */
  String fullfilename(fullpath.c_str(), &my_charset_bin);
  fullfilename.append(FN_DIRSEP);
  fullfilename.append(tablename.c_str());
  fullfilename.append(".frm");

  /*
    This function will return the legacy_db_type of the table.  Currently
    it does not reference the first parameter (THD* thd), but if it ever
    did in the future we would need to make a version that does it without
    the connection handle as we don't have one here.
  */
  enum legacy_db_type eng_type;
  frm_type_enum type = dd_frm_type(nullptr, fullfilename.c_ptr(), &eng_type);
  if (type == FRMTYPE_ERROR) {
    LogPluginErrMsg(WARNING_LEVEL, 0, "Failed to open/read .from file: %s",
                    fullfilename.ptr());
    return false;
  }

  if (type == FRMTYPE_TABLE) {
    /* For a RocksDB table do we have a reference in the data dictionary? */
    if (eng_type == DB_TYPE_ROCKSDB) {
      /*
        Attempt to remove the table entry from the list of tables.  If this
        fails then we know we had a .frm file that wasn't registered in RocksDB.
      */
      tbl_info_t element(tablename, false);
      if (m_list.count(dbname) == 0 || m_list[dbname].erase(element) == 0) {
        LogPluginErrMsg(WARNING_LEVEL, 0,
                        "Schema mismatch - A .frm file exists for table %s.%s, "
                        "but that table is not registered in RocksDB",
                        dbname.c_str(), tablename.c_str());
        *has_errors = true;
      }
    } else if (eng_type == DB_TYPE_PARTITION_DB) {
      /*
        For partition tables, see if it is in the m_list as a partition,
        but don't generate an error if it isn't there - we don't know that the
        .frm is for RocksDB.
      */
      if (m_list.count(dbname) > 0) {
        m_list[dbname].erase(tbl_info_t(tablename, true));
      }
    }
  }

  return true;
}

/* Scan the database subdirectory for .frm files */
bool Rdb_validate_tbls::scan_for_frms(const std::string &datadir,
                                      const std::string &dbname,
                                      bool *has_errors) {
  bool result = true;
  std::string fullpath = datadir + dbname;
  struct st_my_dir *dir_info = my_dir(fullpath.c_str(), MYF(MY_DONT_SORT));

  /* Access the directory */
  if (dir_info == nullptr) {
    LogPluginErrMsg(WARNING_LEVEL, 0, "Could not open database directory: %s",
                    fullpath.c_str());
    return false;
  }

  /* Scan through the files in the directory */
  struct fileinfo *file_info = dir_info->dir_entry;
  for (uint ii = 0; ii < dir_info->number_off_files; ii++, file_info++) {
    /* Find .frm files that are not temp files (those that contain '#sql') */
    const char *ext = strrchr(file_info->name, '.');
    if (ext != nullptr && strstr(file_info->name, tmp_file_prefix) == nullptr &&
        strcmp(ext, ".frm") == 0) {
      std::string tablename =
          std::string(file_info->name, ext - file_info->name);

      /* Check to see if the .frm file is from RocksDB */
      if (!check_frm_file(fullpath, dbname, tablename, has_errors)) {
        result = false;
        break;
      }
    }
  }

  /* Remove any databases who have no more tables listed */
  if (m_list.count(dbname) == 1 && m_list[dbname].size() == 0) {
    m_list.erase(dbname);
  }

  /* Release the directory entry */
  my_dirend(dir_info);

  return result;
}

/*
  Scan the datadir for all databases (subdirectories) and get a list of .frm
  files they contain
*/
bool Rdb_validate_tbls::compare_to_actual_tables(const std::string &datadir,
                                                 bool *has_errors) {
  bool result = true;
  struct st_my_dir *dir_info;
  struct fileinfo *file_info;

  dir_info = my_dir(datadir.c_str(), MYF(MY_DONT_SORT | MY_WANT_STAT));
  if (dir_info == nullptr) {
    LogPluginErrMsg(WARNING_LEVEL, 0, "Could not open datadir: %s",
                    datadir.c_str());
    return false;
  }

  file_info = dir_info->dir_entry;
  for (uint ii = 0; ii < dir_info->number_off_files; ii++, file_info++) {
    /* Ignore files/dirs starting with '.' */
    if (file_info->name[0] == '.')
      continue;

    /* Ignore all non-directory files */
    if (!MY_S_ISDIR(file_info->mystat->st_mode))
      continue;

    /* Scan all the .frm files in the directory */
    if (!scan_for_frms(datadir, file_info->name, has_errors)) {
      result = false;
      break;
    }
  }

  /* Release the directory info */
  my_dirend(dir_info);

  return result;
}

/*
  Validate that all auto increment values in the data dictionary are on a
  supported version.
*/
bool Rdb_ddl_manager::validate_auto_incr() {
  std::unique_ptr<rocksdb::Iterator> it(m_dict->new_iterator());

  uchar auto_incr_entry[Rdb_key_def::INDEX_NUMBER_SIZE];
  rdb_netbuf_store_index(auto_incr_entry, Rdb_key_def::AUTO_INC);
  const rocksdb::Slice auto_incr_entry_slice(
      reinterpret_cast<char *>(auto_incr_entry),
      Rdb_key_def::INDEX_NUMBER_SIZE);
  for (it->Seek(auto_incr_entry_slice); it->Valid(); it->Next()) {
    const rocksdb::Slice key = it->key();
    const rocksdb::Slice val = it->value();
    GL_INDEX_ID gl_index_id;

    if (key.size() >= Rdb_key_def::INDEX_NUMBER_SIZE &&
        memcmp(key.data(), auto_incr_entry, Rdb_key_def::INDEX_NUMBER_SIZE))
      break;

    if (key.size() != Rdb_key_def::INDEX_NUMBER_SIZE * 3) {
      return false;
    }

    if (val.size() <= Rdb_key_def::VERSION_SIZE) {
      return false;
    }

    // Check if we have orphaned entries for whatever reason by cross
    // referencing ddl entries.
    auto ptr = reinterpret_cast<const uchar *>(key.data());
    ptr += Rdb_key_def::INDEX_NUMBER_SIZE;
    rdb_netbuf_read_gl_index(&ptr, &gl_index_id);
    if (!m_dict->get_index_info(gl_index_id, nullptr)) {
      LogPluginErrMsg(WARNING_LEVEL, 0,
                      "AUTOINC mismatch - Index number (%u, %u) found in "
                      "AUTOINC but does not exist as a DDL entry",
                      gl_index_id.cf_id, gl_index_id.index_id);
      return false;
    }

    ptr = reinterpret_cast<const uchar *>(val.data());
    const int version = rdb_netbuf_read_uint16(&ptr);
    if (version > Rdb_key_def::AUTO_INCREMENT_VERSION) {
      LogPluginErrMsg(WARNING_LEVEL, 0,
                      "AUTOINC mismatch - Index number (%u, %u) found in "
                      "AUTOINC is on unsupported version %d",
                      gl_index_id.cf_id, gl_index_id.index_id, version);
      return false;
    }
  }

  if (!it->status().ok()) {
    return false;
  }

  return true;
}

/*
  Validate that all the tables in the RocksDB database dictionary match the .frm
  files in the datadir
*/
bool Rdb_ddl_manager::validate_schemas(void) {
  bool has_errors = false;
  const std::string datadir = std::string(mysql_real_data_home);
  Rdb_validate_tbls table_list;

  /* Get the list of tables from the database dictionary */
  if (scan_for_tables(&table_list) != 0) {
    return false;
  }

  /* Compare that to the list of actual .frm files */
  if (!table_list.compare_to_actual_tables(datadir, &has_errors)) {
    return false;
  }

  /*
    Any tables left in the tables list are ones that are registered in RocksDB
    but don't have .frm files.
  */
  for (const auto &db : table_list.m_list) {
    for (const auto &table : db.second) {
      LogPluginErrMsg(WARNING_LEVEL, 0,
                      "Schema mismatch - Table %s.%s is registered in RocksDB "
                      "but does not have a .frm file",
                      db.first.c_str(), table.first.c_str());
      has_errors = true;
    }
  }

  return !has_errors;
}
#endif  // defined(ROCKSDB_INCLUDE_VALIDATE_TABLES) &&
        // ROCKSDB_INCLUDE_VALIDATE_TABLES

#if defined(ROCKSDB_INCLUDE_VALIDATE_TABLES) && ROCKSDB_INCLUDE_VALIDATE_TABLES
bool Rdb_ddl_manager::init(Rdb_dict_manager *const dict_arg,
                           Rdb_cf_manager *const cf_manager,
                           const uint32_t validate_tables) {
#else
bool Rdb_ddl_manager::init(Rdb_dict_manager *const dict_arg,
                           Rdb_cf_manager *const cf_manager) {
#endif  // defined(ROCKSDB_INCLUDE_VALIDATE_TABLES) &&
        // ROCKSDB_INCLUDE_VALIDATE_TABLES
  m_dict = dict_arg;
  mysql_rwlock_init(0, &m_rwlock);

  /* Read the data dictionary and populate the hash */
  uchar ddl_entry[Rdb_key_def::INDEX_NUMBER_SIZE];
  rdb_netbuf_store_index(ddl_entry, Rdb_key_def::DDL_ENTRY_INDEX_START_NUMBER);
  const rocksdb::Slice ddl_entry_slice((char *)ddl_entry,
                                       Rdb_key_def::INDEX_NUMBER_SIZE);

  /* Reading data dictionary should always skip bloom filter */
  rocksdb::Iterator *it = m_dict->new_iterator();
  int i = 0;

  uint max_index_id_in_dict = 0;
  m_dict->get_max_index_id(&max_index_id_in_dict);

  for (it->Seek(ddl_entry_slice); it->Valid(); it->Next()) {
    const uchar *ptr;
    const uchar *ptr_end;
    const rocksdb::Slice key = it->key();
    const rocksdb::Slice val = it->value();

    if (key.size() >= Rdb_key_def::INDEX_NUMBER_SIZE &&
        memcmp(key.data(), ddl_entry, Rdb_key_def::INDEX_NUMBER_SIZE))
      break;

    if (key.size() <= Rdb_key_def::INDEX_NUMBER_SIZE) {
      LogPluginErrMsg(ERROR_LEVEL, 0,
                      "Table_store: key has length %d (corruption?)",
                      static_cast<int>(key.size()));
      return true;
    }

    Rdb_tbl_def *const tdef =
        new Rdb_tbl_def(key, Rdb_key_def::INDEX_NUMBER_SIZE);

    // Now, read the DDLs.
    const int real_val_size = val.size() - Rdb_key_def::VERSION_SIZE;
    if (real_val_size % Rdb_key_def::PACKED_SIZE * 2 > 0) {
      LogPluginErrMsg(ERROR_LEVEL, 0,
                      "Table_store: invalid keylist for table %s",
                      tdef->full_tablename().c_str());
      return true;
    }
    tdef->m_key_count = real_val_size / (Rdb_key_def::PACKED_SIZE * 2);
    tdef->m_key_descr_arr = new std::shared_ptr<Rdb_key_def>[tdef->m_key_count];

    ptr = reinterpret_cast<const uchar *>(val.data());
    const int version = rdb_netbuf_read_uint16(&ptr);
    if (version != Rdb_key_def::DDL_ENTRY_INDEX_VERSION) {
      LogPluginErrMsg(
          ERROR_LEVEL, 0,
          "DDL ENTRY Version was not expected. Expected: %d, Actual: %d",
          Rdb_key_def::DDL_ENTRY_INDEX_VERSION, version);
      return true;
    }
    ptr_end = ptr + real_val_size;
    for (uint keyno = 0; ptr < ptr_end; keyno++) {
      GL_INDEX_ID gl_index_id;
      rdb_netbuf_read_gl_index(&ptr, &gl_index_id);
      uint flags = 0;
      struct Rdb_index_info index_info;
      if (!m_dict->get_index_info(gl_index_id, &index_info)) {
        LogPluginErrMsg(ERROR_LEVEL, 0,
                        "Could not get index information for Index Number "
                        "(%u,%u), table %s",
                        gl_index_id.cf_id, gl_index_id.index_id,
                        tdef->full_tablename().c_str());
        return true;
      }
      if (max_index_id_in_dict < gl_index_id.index_id) {
        LogPluginErrMsg(ERROR_LEVEL, 0,
                        "Found max index id %u from data dictionary but also "
                        "found larger index id %u from dictionary. This should "
                        "never happen and possibly a bug.",
                        max_index_id_in_dict, gl_index_id.index_id);
        return true;
      }
      if (!m_dict->get_cf_flags(gl_index_id.cf_id, &flags)) {
        LogPluginErrMsg(
            ERROR_LEVEL, 0,
            "Could not get Column Family Flags for CF Number %d, table %s",
            gl_index_id.cf_id, tdef->full_tablename().c_str());
        return true;
      }

      if ((flags & Rdb_key_def::AUTO_CF_FLAG) != 0) {
        // The per-index cf option is deprecated.  Make sure we don't have the
        // flag set in any existing database.
        LogPluginErrMsg(
            ERROR_LEVEL, 0,
            "The defunct AUTO_CF_FLAG is enabled for CF number %d, table %s",
            gl_index_id.cf_id, tdef->full_tablename().c_str());
      }

      rocksdb::ColumnFamilyHandle *const cfh =
          cf_manager->get_cf(gl_index_id.cf_id);
      DBUG_ASSERT(cfh != nullptr);

      uint32 ttl_rec_offset =
          Rdb_key_def::has_index_flag(index_info.m_index_flags,
                                      Rdb_key_def::TTL_FLAG)
              ? Rdb_key_def::calculate_index_flag_offset(
                    index_info.m_index_flags, Rdb_key_def::TTL_FLAG)
              : UINT_MAX;

      /*
        We can't fully initialize Rdb_key_def object here, because full
        initialization requires that there is an open TABLE* where we could
        look at Field* objects and set max_length and other attributes
      */
      tdef->m_key_descr_arr[keyno] = std::make_shared<Rdb_key_def>(
          gl_index_id.index_id, keyno, cfh, index_info.m_index_dict_version,
          index_info.m_index_type, index_info.m_kv_version,
          flags & Rdb_key_def::REVERSE_CF_FLAG,
          flags & Rdb_key_def::PER_PARTITION_CF_FLAG, "",
          m_dict->get_stats(gl_index_id), index_info.m_index_flags,
          ttl_rec_offset, index_info.m_ttl_duration);
    }
    put(tdef);
    i++;
  }

#if defined(ROCKSDB_INCLUDE_VALIDATE_TABLES) && ROCKSDB_INCLUDE_VALIDATE_TABLES
  /*
    If validate_tables is greater than 0 run the validation.  Only fail the
    initialzation if the setting is 1.  If the setting is 2 we continue.
  */
  if (validate_tables > 0) {
    std::string msg;
    if (!validate_schemas()) {
      msg = "RocksDB: Problems validating data dictionary "
            "against .frm files, exiting";
    } else if (!validate_auto_incr()) {
      msg = "RocksDB: Problems validating auto increment values in "
            "data dictionary, exiting";
    }
    if (validate_tables == 1 && !msg.empty()) {
      LogPluginErrMsg(ERROR_LEVEL, 0, "%s", msg.c_str());
      return true;
    }
  }
#endif  // defined(ROCKSDB_INCLUDE_VALIDATE_TABLES) &&
        // ROCKSDB_INCLUDE_VALIDATE_TABLES

  // index ids used by applications should not conflict with
  // data dictionary index ids
  if (max_index_id_in_dict < Rdb_key_def::END_DICT_INDEX_ID) {
    max_index_id_in_dict = Rdb_key_def::END_DICT_INDEX_ID;
  }

  m_sequence.init(max_index_id_in_dict + 1);

  if (!it->status().ok()) {
    rdb_log_status_error(it->status(), "Table_store load error");
    return true;
  }
  delete it;
  LogPluginErrMsg(INFORMATION_LEVEL, 0,
                  "Table_store: loaded DDL data for %d tables", i);
  return false;
}

Rdb_tbl_def *Rdb_ddl_manager::find(const std::string &table_name,
                                   const bool lock) {
  Rdb_tbl_def *ret = nullptr;

  if (lock) {
    mysql_rwlock_rdlock(&m_rwlock);
  }

  const auto &it = m_ddl_hash.find(table_name);
  if (it != m_ddl_hash.end())
    ret = it->second;

  if (lock) {
    mysql_rwlock_unlock(&m_rwlock);
  }

  return ret;
}

// this is a safe version of the find() function below.  It acquires a read
// lock on m_rwlock to make sure the Rdb_key_def is not discarded while we
// are finding it.  Copying it into 'ret' increments the count making sure
// that the object will not be discarded until we are finished with it.
std::shared_ptr<const Rdb_key_def>
Rdb_ddl_manager::safe_find(GL_INDEX_ID gl_index_id) {
  std::shared_ptr<const Rdb_key_def> ret(nullptr);

  mysql_rwlock_rdlock(&m_rwlock);

  auto it = m_index_num_to_keydef.find(gl_index_id);
  if (it != m_index_num_to_keydef.end()) {
    const auto table_def = find(it->second.first, false);
    if (table_def && it->second.second < table_def->m_key_count) {
      const auto &kd = table_def->m_key_descr_arr[it->second.second];
      if (kd->max_storage_fmt_length() != 0) {
        ret = kd;
      }
    }
  } else {
    auto it = m_index_num_to_uncommitted_keydef.find(gl_index_id);
    if (it != m_index_num_to_uncommitted_keydef.end()) {
      const auto &kd = it->second;
      if (kd->max_storage_fmt_length() != 0) {
        ret = kd;
      }
    }
  }

  mysql_rwlock_unlock(&m_rwlock);

  return ret;
}

// this method assumes at least read-only lock on m_rwlock
const std::shared_ptr<Rdb_key_def> &
Rdb_ddl_manager::find(GL_INDEX_ID gl_index_id) {
  auto it = m_index_num_to_keydef.find(gl_index_id);
  if (it != m_index_num_to_keydef.end()) {
    auto table_def = find(it->second.first, false);
    if (table_def) {
      if (it->second.second < table_def->m_key_count) {
        return table_def->m_key_descr_arr[it->second.second];
      }
    }
  } else {
    auto it = m_index_num_to_uncommitted_keydef.find(gl_index_id);
    if (it != m_index_num_to_uncommitted_keydef.end()) {
      return it->second;
    }
  }

  static std::shared_ptr<Rdb_key_def> empty = nullptr;

  return empty;
}

// this method returns the name of the table based on an index id. It acquires
// a read lock on m_rwlock.
const std::string
Rdb_ddl_manager::safe_get_table_name(const GL_INDEX_ID &gl_index_id) {
  std::string ret;
  mysql_rwlock_rdlock(&m_rwlock);
  auto it = m_index_num_to_keydef.find(gl_index_id);
  if (it != m_index_num_to_keydef.end()) {
    ret = it->second.first;
  }
  mysql_rwlock_unlock(&m_rwlock);
  return ret;
}

void Rdb_ddl_manager::set_stats(
    const std::unordered_map<GL_INDEX_ID, Rdb_index_stats> &stats) {
  mysql_rwlock_wrlock(&m_rwlock);
  for (auto src : stats) {
    const auto &keydef = find(src.second.m_gl_index_id);
    if (keydef) {
      keydef->m_stats = src.second;
      m_stats2store[keydef->m_stats.m_gl_index_id] = keydef->m_stats;
    }
  }
  mysql_rwlock_unlock(&m_rwlock);
}

void Rdb_ddl_manager::adjust_stats(
    const std::vector<Rdb_index_stats> &new_data,
    const std::vector<Rdb_index_stats> &deleted_data) {
  mysql_rwlock_wrlock(&m_rwlock);
  int i = 0;
  for (const auto &data : {new_data, deleted_data}) {
    for (const auto &src : data) {
      const auto &keydef = find(src.m_gl_index_id);
      if (keydef) {
        keydef->m_stats.m_distinct_keys_per_prefix.resize(
            keydef->get_key_parts());
        keydef->m_stats.merge(src, i == 0, keydef->max_storage_fmt_length());
        m_stats2store[keydef->m_stats.m_gl_index_id] = keydef->m_stats;
      }
    }
    i++;
  }
  const bool should_save_stats = !m_stats2store.empty();
  mysql_rwlock_unlock(&m_rwlock);
  if (should_save_stats) {
    // Queue an async persist_stats(false) call to the background thread.
    rdb_queue_save_stats_request();
  }
}

void Rdb_ddl_manager::persist_stats(const bool sync) {
  mysql_rwlock_wrlock(&m_rwlock);
  const auto local_stats2store = std::move(m_stats2store);
  m_stats2store.clear();
  mysql_rwlock_unlock(&m_rwlock);

  // Persist stats
  const std::unique_ptr<rocksdb::WriteBatch> wb = m_dict->begin();
  std::vector<Rdb_index_stats> stats;
  std::transform(local_stats2store.begin(), local_stats2store.end(),
                 std::back_inserter(stats),
                 [](const std::pair<GL_INDEX_ID, Rdb_index_stats> &s) {
                   return s.second;
                 });
  m_dict->add_stats(wb.get(), stats);
  m_dict->commit(wb.get(), sync);
}

/*
  Put table definition of `tbl` into the mapping, and also write it to the
  on-disk data dictionary.
*/

int Rdb_ddl_manager::put_and_write(Rdb_tbl_def *const tbl,
                                   rocksdb::WriteBatch *const batch) {
  Rdb_buf_writer<FN_LEN * 2 + Rdb_key_def::INDEX_NUMBER_SIZE> buf_writer;

  buf_writer.write_index(Rdb_key_def::DDL_ENTRY_INDEX_START_NUMBER);

  const std::string &dbname_tablename = tbl->full_tablename();
  buf_writer.write(dbname_tablename.c_str(), dbname_tablename.size());

  int res;
  if ((res = tbl->put_dict(m_dict, batch, buf_writer.to_slice()))) {
    return res;
  }
  if ((res = put(tbl))) {
    return res;
  }
  return HA_EXIT_SUCCESS;
}

/* Return 0 - ok, other value - error */
/* TODO:
  This function modifies m_ddl_hash and m_index_num_to_keydef.
  However, these changes need to be reversed if dict_manager.commit fails
  See the discussion here: https://reviews.facebook.net/D35925#inline-259167
  Tracked by https://github.com/facebook/mysql-5.6/issues/33
*/
int Rdb_ddl_manager::put(Rdb_tbl_def *const tbl, const bool lock) {
  const std::string &dbname_tablename = tbl->full_tablename();

  if (lock)
    mysql_rwlock_wrlock(&m_rwlock);

  // We have to do this find because 'tbl' is not yet in the list.  We need
  // to find the one we are replacing ('rec')
  const auto &it = m_ddl_hash.find(dbname_tablename);
  if (it != m_ddl_hash.end()) {
    delete it->second;
    m_ddl_hash.erase(it);
  }
  m_ddl_hash.insert({dbname_tablename, tbl});

  for (uint keyno = 0; keyno < tbl->m_key_count; keyno++) {
    m_index_num_to_keydef[tbl->m_key_descr_arr[keyno]->get_gl_index_id()] =
        std::make_pair(dbname_tablename, keyno);
  }
  tbl->check_and_set_read_free_rpl_table();

  if (lock)
    mysql_rwlock_unlock(&m_rwlock);
  return 0;
}

void Rdb_ddl_manager::remove(Rdb_tbl_def *const tbl,
                             rocksdb::WriteBatch *const batch,
                             const bool lock) {
  if (lock)
    mysql_rwlock_wrlock(&m_rwlock);

  Rdb_buf_writer<FN_LEN * 2 + Rdb_key_def::INDEX_NUMBER_SIZE> key_writer;
  key_writer.write_index(Rdb_key_def::DDL_ENTRY_INDEX_START_NUMBER);
  const std::string &dbname_tablename = tbl->full_tablename();
  key_writer.write(dbname_tablename.c_str(), dbname_tablename.size());

  m_dict->delete_key(batch, key_writer.to_slice());

  const auto &it = m_ddl_hash.find(dbname_tablename);
  if (it != m_ddl_hash.end()) {
    delete it->second;
    m_ddl_hash.erase(it);
  }

  if (lock)
    mysql_rwlock_unlock(&m_rwlock);
}

bool Rdb_ddl_manager::rename(const std::string &from, const std::string &to,
                             rocksdb::WriteBatch *const batch) {
  Rdb_tbl_def *rec;
  Rdb_tbl_def *new_rec;
  bool res = true;
  Rdb_buf_writer<FN_LEN * 2 + Rdb_key_def::INDEX_NUMBER_SIZE> new_buf_writer;

  mysql_rwlock_wrlock(&m_rwlock);
  if (!(rec = find(from, false))) {
    mysql_rwlock_unlock(&m_rwlock);
    return true;
  }

  new_rec = new Rdb_tbl_def(to);

  new_rec->m_key_count = rec->m_key_count;
  new_rec->m_auto_incr_val =
      rec->m_auto_incr_val.load(std::memory_order_relaxed);
  new_rec->m_key_descr_arr = rec->m_key_descr_arr;

  new_rec->m_hidden_pk_val =
      rec->m_hidden_pk_val.load(std::memory_order_relaxed);

  // so that it's not free'd when deleting the old rec
  rec->m_key_descr_arr = nullptr;

  // Create a new key
  new_buf_writer.write_index(Rdb_key_def::DDL_ENTRY_INDEX_START_NUMBER);

  const std::string &dbname_tablename = new_rec->full_tablename();
  new_buf_writer.write(dbname_tablename.c_str(), dbname_tablename.size());

  // Create a key to add
  if (!new_rec->put_dict(m_dict, batch, new_buf_writer.to_slice())) {
    remove(rec, batch, false);
    put(new_rec, false);
    res = false;  // ok
  }

  mysql_rwlock_unlock(&m_rwlock);
  return res;
}

void Rdb_ddl_manager::cleanup() {
  for (const auto &it : m_ddl_hash)
    delete it.second;

  m_ddl_hash.clear();

  mysql_rwlock_destroy(&m_rwlock);
  m_sequence.cleanup();
}

int Rdb_ddl_manager::scan_for_tables(Rdb_tables_scanner *const tables_scanner) {
  int i, ret;

  DBUG_ASSERT(tables_scanner != nullptr);

  mysql_rwlock_rdlock(&m_rwlock);

  ret = 0;
  i = 0;

  for (const auto &it : m_ddl_hash) {
    ret = tables_scanner->add_table(it.second);
    if (ret)
      break;
    i++;
  }

  mysql_rwlock_unlock(&m_rwlock);
  return ret;
}

bool Rdb_dict_manager::init(rocksdb::TransactionDB *const rdb_dict,
                            Rdb_cf_manager *const cf_manager) {
  DBUG_ASSERT(rdb_dict != nullptr);
  DBUG_ASSERT(cf_manager != nullptr);

  mysql_mutex_init(0, &m_mutex, MY_MUTEX_INIT_FAST);

  m_db = rdb_dict;

  m_system_cfh =
      cf_manager->get_or_create_cf(m_db, DEFAULT_SYSTEM_CF_NAME, true);
  rocksdb::ColumnFamilyHandle *default_cfh =
      cf_manager->get_cf(DEFAULT_CF_NAME);

  // System CF and default CF should be initialized
  if (m_system_cfh == nullptr || default_cfh == nullptr) {
    return HA_EXIT_FAILURE;
  }

  rdb_netbuf_store_index(m_key_buf_max_index_id, Rdb_key_def::MAX_INDEX_ID);

  m_key_slice_max_index_id =
      rocksdb::Slice(reinterpret_cast<char *>(m_key_buf_max_index_id),
                     Rdb_key_def::INDEX_NUMBER_SIZE);

  resume_drop_indexes();
  rollback_ongoing_index_creation();

  // Initialize system CF and default CF flags
  const std::unique_ptr<rocksdb::WriteBatch> wb = begin();
  rocksdb::WriteBatch *const batch = wb.get();

  add_cf_flags(batch, m_system_cfh->GetID(), 0);
  add_cf_flags(batch, default_cfh->GetID(), 0);
  commit(batch);

  return HA_EXIT_SUCCESS;
}

std::unique_ptr<rocksdb::WriteBatch> Rdb_dict_manager::begin() const {
  return std::unique_ptr<rocksdb::WriteBatch>(new rocksdb::WriteBatch);
}

void Rdb_dict_manager::put_key(rocksdb::WriteBatchBase *const batch,
                               const rocksdb::Slice &key,
                               const rocksdb::Slice &value) const {
  batch->Put(m_system_cfh, key, value);
}

rocksdb::Status Rdb_dict_manager::get_value(const rocksdb::Slice &key,
                                            std::string *const value) const {
  rocksdb::ReadOptions options;
  options.total_order_seek = true;
  return m_db->Get(options, m_system_cfh, key, value);
}

void Rdb_dict_manager::delete_key(rocksdb::WriteBatchBase *batch,
                                  const rocksdb::Slice &key) const {
  batch->Delete(m_system_cfh, key);
}

rocksdb::Iterator *Rdb_dict_manager::new_iterator() const {
  /* Reading data dictionary should always skip bloom filter */
  rocksdb::ReadOptions read_options;
  read_options.total_order_seek = true;
  return m_db->NewIterator(read_options, m_system_cfh);
}

int Rdb_dict_manager::commit(rocksdb::WriteBatch *const batch,
                             const bool sync) const {
  if (!batch)
    return HA_ERR_ROCKSDB_COMMIT_FAILED;
  int res = HA_EXIT_SUCCESS;
  rocksdb::WriteOptions options;
  options.sync = sync;
  rocksdb::TransactionDBWriteOptimizations optimize;
  optimize.skip_concurrency_control = true;
  rocksdb::Status s = m_db->Write(options, optimize, batch);
  res = !s.ok();  // we return true when something failed
  if (res) {
    rdb_handle_io_error(s, RDB_IO_ERROR_DICT_COMMIT);
  }
  batch->Clear();
  return res;
}

void Rdb_dict_manager::dump_index_id(uchar *const netbuf,
                                     Rdb_key_def::DATA_DICT_TYPE dict_type,
                                     const GL_INDEX_ID &gl_index_id) {
  rdb_netbuf_store_uint32(netbuf, dict_type);
  rdb_netbuf_store_uint32(netbuf + Rdb_key_def::INDEX_NUMBER_SIZE,
                          gl_index_id.cf_id);
  rdb_netbuf_store_uint32(netbuf + 2 * Rdb_key_def::INDEX_NUMBER_SIZE,
                          gl_index_id.index_id);
}

void Rdb_dict_manager::delete_with_prefix(
    rocksdb::WriteBatch *const batch, Rdb_key_def::DATA_DICT_TYPE dict_type,
    const GL_INDEX_ID &gl_index_id) const {
  Rdb_buf_writer<Rdb_key_def::INDEX_NUMBER_SIZE * 3> key_writer;
  dump_index_id(&key_writer, dict_type, gl_index_id);

  delete_key(batch, key_writer.to_slice());
}

void Rdb_dict_manager::add_or_update_index_cf_mapping(
    rocksdb::WriteBatch *batch, struct Rdb_index_info *const index_info) const {
  Rdb_buf_writer<Rdb_key_def::INDEX_NUMBER_SIZE * 3> key_writer;
  dump_index_id(&key_writer, Rdb_key_def::INDEX_INFO,
                index_info->m_gl_index_id);

  Rdb_buf_writer<256> value_writer;

  value_writer.write_uint16(Rdb_key_def::INDEX_INFO_VERSION_LATEST);
  value_writer.write_byte(index_info->m_index_type);
  value_writer.write_uint16(index_info->m_kv_version);
  value_writer.write_uint32(index_info->m_index_flags);
  value_writer.write_uint64(index_info->m_ttl_duration);

  batch->Put(m_system_cfh, key_writer.to_slice(), value_writer.to_slice());
}

void Rdb_dict_manager::add_cf_flags(rocksdb::WriteBatch *const batch,
                                    const uint32_t cf_id,
                                    const uint32_t cf_flags) const {
  DBUG_ASSERT(batch != nullptr);

  Rdb_buf_writer<Rdb_key_def::INDEX_NUMBER_SIZE * 2> key_writer;
  key_writer.write_uint32(Rdb_key_def::CF_DEFINITION);
  key_writer.write_uint32(cf_id);

  Rdb_buf_writer<Rdb_key_def::VERSION_SIZE + Rdb_key_def::INDEX_NUMBER_SIZE>
      value_writer;
  value_writer.write_uint16(Rdb_key_def::CF_DEFINITION_VERSION);
  value_writer.write_uint32(cf_flags);

  batch->Put(m_system_cfh, key_writer.to_slice(), value_writer.to_slice());
}

void Rdb_dict_manager::delete_index_info(rocksdb::WriteBatch *batch,
                                         const GL_INDEX_ID &gl_index_id) const {
  delete_with_prefix(batch, Rdb_key_def::INDEX_INFO, gl_index_id);
  delete_with_prefix(batch, Rdb_key_def::INDEX_STATISTICS, gl_index_id);
  delete_with_prefix(batch, Rdb_key_def::AUTO_INC, gl_index_id);
}

bool Rdb_dict_manager::get_index_info(
    const GL_INDEX_ID &gl_index_id,
    struct Rdb_index_info *const index_info) const {

  if (index_info) {
    index_info->m_gl_index_id = gl_index_id;
  }

  bool found = false;
  bool error = false;
  std::string value;
  Rdb_buf_writer<Rdb_key_def::INDEX_NUMBER_SIZE * 3> key_writer;
  dump_index_id(&key_writer, Rdb_key_def::INDEX_INFO, gl_index_id);

  const rocksdb::Status &status = get_value(key_writer.to_slice(), &value);
  if (status.ok()) {
    if (!index_info) {
      return true;
    }

    const uchar *const val = (const uchar *)value.c_str();
    const uchar *ptr = val;
    index_info->m_index_dict_version = rdb_netbuf_to_uint16(val);
    ptr += RDB_SIZEOF_INDEX_INFO_VERSION;

    switch (index_info->m_index_dict_version) {
    case Rdb_key_def::INDEX_INFO_VERSION_FIELD_FLAGS:
      /* Sanity check to prevent reading bogus TTL record. */
      if (value.size() != RDB_SIZEOF_INDEX_INFO_VERSION +
                              RDB_SIZEOF_INDEX_TYPE + RDB_SIZEOF_KV_VERSION +
                              RDB_SIZEOF_INDEX_FLAGS +
                              ROCKSDB_SIZEOF_TTL_RECORD) {
        error = true;
        break;
      }
      index_info->m_index_type = rdb_netbuf_to_byte(ptr);
      ptr += RDB_SIZEOF_INDEX_TYPE;
      index_info->m_kv_version = rdb_netbuf_to_uint16(ptr);
      ptr += RDB_SIZEOF_KV_VERSION;
      index_info->m_index_flags = rdb_netbuf_to_uint32(ptr);
      ptr += RDB_SIZEOF_INDEX_FLAGS;
      index_info->m_ttl_duration = rdb_netbuf_to_uint64(ptr);
      found = true;
      break;

    case Rdb_key_def::INDEX_INFO_VERSION_TTL:
      /* Sanity check to prevent reading bogus into TTL record. */
      if (value.size() != RDB_SIZEOF_INDEX_INFO_VERSION +
                              RDB_SIZEOF_INDEX_TYPE + RDB_SIZEOF_KV_VERSION +
                              ROCKSDB_SIZEOF_TTL_RECORD) {
        error = true;
        break;
      }
      index_info->m_index_type = rdb_netbuf_to_byte(ptr);
      ptr += RDB_SIZEOF_INDEX_TYPE;
      index_info->m_kv_version = rdb_netbuf_to_uint16(ptr);
      ptr += RDB_SIZEOF_KV_VERSION;
      index_info->m_ttl_duration = rdb_netbuf_to_uint64(ptr);
      if ((index_info->m_kv_version ==
           Rdb_key_def::PRIMARY_FORMAT_VERSION_TTL) &&
          index_info->m_ttl_duration > 0) {
        index_info->m_index_flags = Rdb_key_def::TTL_FLAG;
      }
      found = true;
      break;

    case Rdb_key_def::INDEX_INFO_VERSION_VERIFY_KV_FORMAT:
    case Rdb_key_def::INDEX_INFO_VERSION_GLOBAL_ID:
      index_info->m_index_type = rdb_netbuf_to_byte(ptr);
      ptr += RDB_SIZEOF_INDEX_TYPE;
      index_info->m_kv_version = rdb_netbuf_to_uint16(ptr);
      found = true;
      break;

    default:
      error = true;
      break;
    }

    switch (index_info->m_index_type) {
    case Rdb_key_def::INDEX_TYPE_PRIMARY:
    case Rdb_key_def::INDEX_TYPE_HIDDEN_PRIMARY: {
      error =
          index_info->m_kv_version > Rdb_key_def::PRIMARY_FORMAT_VERSION_LATEST;
      break;
    }
    case Rdb_key_def::INDEX_TYPE_SECONDARY:
      error = index_info->m_kv_version >
              Rdb_key_def::SECONDARY_FORMAT_VERSION_LATEST;
      break;
    default:
      error = true;
      break;
    }
  }

  if (error) {
    LogPluginErrMsg(ERROR_LEVEL, 0,
                    "Found invalid key version number (%u, %u, %u, %llu) from "
                    "data dictionary. This should never happen and it may be a "
                    "bug.",
                    index_info->m_index_dict_version, index_info->m_index_type,
                    index_info->m_kv_version,
                    (ulonglong)(index_info->m_ttl_duration));
    abort();
  }

  return found;
}

bool Rdb_dict_manager::get_cf_flags(const uint32_t cf_id,
                                    uint32_t *const cf_flags) const {
  DBUG_ASSERT(cf_flags != nullptr);

  bool found = false;
  std::string value;
  Rdb_buf_writer<Rdb_key_def::INDEX_NUMBER_SIZE * 2> key_writer;

  key_writer.write_uint32(Rdb_key_def::CF_DEFINITION);
  key_writer.write_uint32(cf_id);

  const rocksdb::Status status = get_value(key_writer.to_slice(), &value);

  if (status.ok()) {
    const uchar *val = (const uchar *)value.c_str();
    DBUG_ASSERT(val);

    const uint16_t version = rdb_netbuf_to_uint16(val);

    if (version == Rdb_key_def::CF_DEFINITION_VERSION) {
      *cf_flags = rdb_netbuf_to_uint32(val + Rdb_key_def::VERSION_SIZE);
      found = true;
    }
  }

  return found;
}

/*
  Returning index ids that were marked as deleted (via DROP TABLE) but
  still not removed by drop_index_thread yet, or indexes that are marked as
  ongoing creation.
 */
void Rdb_dict_manager::get_ongoing_index_operation(
    std::unordered_set<GL_INDEX_ID> *gl_index_ids,
    Rdb_key_def::DATA_DICT_TYPE dd_type) const {
  DBUG_ASSERT(dd_type == Rdb_key_def::DDL_DROP_INDEX_ONGOING ||
              dd_type == Rdb_key_def::DDL_CREATE_INDEX_ONGOING);

  Rdb_buf_writer<Rdb_key_def::INDEX_NUMBER_SIZE> index_writer;
  index_writer.write_uint32(dd_type);
  const rocksdb::Slice index_slice = index_writer.to_slice();

  rocksdb::Iterator *it = new_iterator();
  for (it->Seek(index_slice); it->Valid(); it->Next()) {
    rocksdb::Slice key = it->key();
    const uchar *const ptr = (const uchar *)key.data();

    /*
      Ongoing drop/create index operations require key to be of the form:
      dd_type + cf_id + index_id (== INDEX_NUMBER_SIZE * 3)

      This may need to be changed in the future if we want to process a new
      ddl_type with different format.
    */
    if (key.size() != Rdb_key_def::INDEX_NUMBER_SIZE * 3 ||
        rdb_netbuf_to_uint32(ptr) != dd_type) {
      break;
    }

    // We don't check version right now since currently we always store only
    // Rdb_key_def::DDL_DROP_INDEX_ONGOING_VERSION = 1 as a value.
    // If increasing version number, we need to add version check logic here.
    GL_INDEX_ID gl_index_id;
    gl_index_id.cf_id =
        rdb_netbuf_to_uint32(ptr + Rdb_key_def::INDEX_NUMBER_SIZE);
    gl_index_id.index_id =
        rdb_netbuf_to_uint32(ptr + 2 * Rdb_key_def::INDEX_NUMBER_SIZE);
    gl_index_ids->insert(gl_index_id);
  }
  delete it;
}

/*
  Returning true if index_id is create/delete ongoing (undergoing creation or
  marked as deleted via DROP TABLE but drop_index_thread has not wiped yet)
  or not.
 */
bool Rdb_dict_manager::is_index_operation_ongoing(
    const GL_INDEX_ID &gl_index_id, Rdb_key_def::DATA_DICT_TYPE dd_type) const {
  DBUG_ASSERT(dd_type == Rdb_key_def::DDL_DROP_INDEX_ONGOING ||
              dd_type == Rdb_key_def::DDL_CREATE_INDEX_ONGOING);

  bool found = false;
  std::string value;
  Rdb_buf_writer<Rdb_key_def::INDEX_NUMBER_SIZE * 3> key_writer;
  dump_index_id(&key_writer, dd_type, gl_index_id);

  const rocksdb::Status status = get_value(key_writer.to_slice(), &value);
  if (status.ok()) {
    found = true;
  }
  return found;
}

/*
  Adding index_id to data dictionary so that the index id is removed
  by drop_index_thread, or to track online index creation.
 */
void Rdb_dict_manager::start_ongoing_index_operation(
    rocksdb::WriteBatch *const batch, const GL_INDEX_ID &gl_index_id,
    Rdb_key_def::DATA_DICT_TYPE dd_type) const {
  DBUG_ASSERT(dd_type == Rdb_key_def::DDL_DROP_INDEX_ONGOING ||
              dd_type == Rdb_key_def::DDL_CREATE_INDEX_ONGOING);

  Rdb_buf_writer<Rdb_key_def::INDEX_NUMBER_SIZE * 3> key_writer;
  Rdb_buf_writer<Rdb_key_def::VERSION_SIZE> value_writer;

  dump_index_id(&key_writer, dd_type, gl_index_id);

  // version as needed
  if (dd_type == Rdb_key_def::DDL_DROP_INDEX_ONGOING) {
    value_writer.write_uint16(Rdb_key_def::DDL_DROP_INDEX_ONGOING_VERSION);
  } else {
    value_writer.write_uint16(Rdb_key_def::DDL_CREATE_INDEX_ONGOING_VERSION);
  }

  batch->Put(m_system_cfh, key_writer.to_slice(), value_writer.to_slice());
}

/*
  Removing index_id from data dictionary to confirm drop_index_thread
  completed dropping entire key/values of the index_id
 */
void Rdb_dict_manager::end_ongoing_index_operation(
    rocksdb::WriteBatch *const batch, const GL_INDEX_ID &gl_index_id,
    Rdb_key_def::DATA_DICT_TYPE dd_type) const {
  DBUG_ASSERT(dd_type == Rdb_key_def::DDL_DROP_INDEX_ONGOING ||
              dd_type == Rdb_key_def::DDL_CREATE_INDEX_ONGOING);

  delete_with_prefix(batch, dd_type, gl_index_id);
}

/*
  Returning true if there is no target index ids to be removed
  by drop_index_thread
 */
bool Rdb_dict_manager::is_drop_index_empty() const {
  std::unordered_set<GL_INDEX_ID> gl_index_ids;
  get_ongoing_drop_indexes(&gl_index_ids);
  return gl_index_ids.empty();
}

/*
  This function is supposed to be called by DROP TABLE. Logging messages
  that dropping indexes started, and adding data dictionary so that
  all associated indexes to be removed
 */
void Rdb_dict_manager::add_drop_table(
    std::shared_ptr<Rdb_key_def> *const key_descr, const uint32 n_keys,
    rocksdb::WriteBatch *const batch) const {
  std::unordered_set<GL_INDEX_ID> dropped_index_ids;
  for (uint32 i = 0; i < n_keys; i++) {
    dropped_index_ids.insert(key_descr[i]->get_gl_index_id());
  }

  add_drop_index(dropped_index_ids, batch);
}

/*
  Called during inplace index drop operations. Logging messages
  that dropping indexes started, and adding data dictionary so that
  all associated indexes to be removed
 */
void Rdb_dict_manager::add_drop_index(
    const std::unordered_set<GL_INDEX_ID> &gl_index_ids,
    rocksdb::WriteBatch *const batch) const {
  for (const auto &gl_index_id : gl_index_ids) {
    log_start_drop_index(gl_index_id, "Begin");
    start_drop_index(batch, gl_index_id);
  }
}

/*
  Called during inplace index creation operations. Logging messages
  that adding indexes started, and updates data dictionary with all associated
  indexes to be added.
 */
void Rdb_dict_manager::add_create_index(
    const std::unordered_set<GL_INDEX_ID> &gl_index_ids,
    rocksdb::WriteBatch *const batch) const {
  for (const auto &gl_index_id : gl_index_ids) {
    LogPluginErrMsg(INFORMATION_LEVEL, 0, "Begin index creation (%u,%u)",
                    gl_index_id.cf_id, gl_index_id.index_id);
    start_create_index(batch, gl_index_id);
  }
}

/*
  This function is supposed to be called by drop_index_thread, when it
  finished dropping any index, or at the completion of online index creation.
 */
void Rdb_dict_manager::finish_indexes_operation(
    const std::unordered_set<GL_INDEX_ID> &gl_index_ids,
    Rdb_key_def::DATA_DICT_TYPE dd_type) const {
  DBUG_ASSERT(dd_type == Rdb_key_def::DDL_DROP_INDEX_ONGOING ||
              dd_type == Rdb_key_def::DDL_CREATE_INDEX_ONGOING);

  const std::unique_ptr<rocksdb::WriteBatch> wb = begin();
  rocksdb::WriteBatch *const batch = wb.get();

  std::unordered_set<GL_INDEX_ID> incomplete_create_indexes;
  get_ongoing_create_indexes(&incomplete_create_indexes);

  for (const auto &gl_index_id : gl_index_ids) {
    if (is_index_operation_ongoing(gl_index_id, dd_type)) {
      end_ongoing_index_operation(batch, gl_index_id, dd_type);

      /*
        Remove the corresponding incomplete create indexes from data
        dictionary as well
      */
      if (dd_type == Rdb_key_def::DDL_DROP_INDEX_ONGOING) {
        if (incomplete_create_indexes.count(gl_index_id)) {
          end_ongoing_index_operation(batch, gl_index_id,
                                      Rdb_key_def::DDL_CREATE_INDEX_ONGOING);
        }
      }
    }

    if (dd_type == Rdb_key_def::DDL_DROP_INDEX_ONGOING) {
      delete_index_info(batch, gl_index_id);
    }
  }
  commit(batch);
}

/*
  This function is supposed to be called when initializing
  Rdb_dict_manager (at startup). If there is any index ids that are
  drop ongoing, printing out messages for diagnostics purposes.
 */
void Rdb_dict_manager::resume_drop_indexes() const {
  std::unordered_set<GL_INDEX_ID> gl_index_ids;
  get_ongoing_drop_indexes(&gl_index_ids);

  uint max_index_id_in_dict = 0;
  get_max_index_id(&max_index_id_in_dict);

  for (const auto &gl_index_id : gl_index_ids) {
    log_start_drop_index(gl_index_id, "Resume");
    if (max_index_id_in_dict < gl_index_id.index_id) {
      LogPluginErrMsg(
          ERROR_LEVEL, 0,
          "Found max index id %u from data dictionary but also found dropped "
          "index id (%u,%u) from drop_index dictionary. This should never "
          "happen and is possibly a bug.",
          max_index_id_in_dict, gl_index_id.cf_id, gl_index_id.index_id);
      abort();
    }
  }
}

void Rdb_dict_manager::rollback_ongoing_index_creation() const {
  const std::unique_ptr<rocksdb::WriteBatch> wb = begin();
  rocksdb::WriteBatch *const batch = wb.get();

  std::unordered_set<GL_INDEX_ID> gl_index_ids;
  get_ongoing_create_indexes(&gl_index_ids);

  for (const auto &gl_index_id : gl_index_ids) {
    LogPluginErrMsg(INFORMATION_LEVEL, 0,
                    "Removing incomplete create index (%u,%u)",
                    gl_index_id.cf_id, gl_index_id.index_id);

    start_drop_index(batch, gl_index_id);
  }

  commit(batch);
}

void Rdb_dict_manager::log_start_drop_table(
    const std::shared_ptr<Rdb_key_def> *const key_descr, const uint32 n_keys,
    const char *const log_action) const {
  for (uint32 i = 0; i < n_keys; i++) {
    log_start_drop_index(key_descr[i]->get_gl_index_id(), log_action);
  }
}

void Rdb_dict_manager::log_start_drop_index(GL_INDEX_ID gl_index_id,
                                            const char *log_action) const {
  struct Rdb_index_info index_info;
  if (!get_index_info(gl_index_id, &index_info)) {
    /*
      If we don't find the index info, it could be that it's because it was a
      partially created index that isn't in the data dictionary yet that needs
      to be rolled back.
    */
    std::unordered_set<GL_INDEX_ID> incomplete_create_indexes;
    get_ongoing_create_indexes(&incomplete_create_indexes);

    if (!incomplete_create_indexes.count(gl_index_id)) {
      /* If it's not a partially created index, something is very wrong. */
      LogPluginErrMsg(ERROR_LEVEL, 0,
                      "Failed to get column family info from index id (%u,%u). "
                      "MyRocks data dictionary may get corrupted.",
                      gl_index_id.cf_id, gl_index_id.index_id);
      abort();
    }
  }
}

bool Rdb_dict_manager::get_max_index_id(uint32_t *const index_id) const {
  bool found = false;
  std::string value;

  const rocksdb::Status status = get_value(m_key_slice_max_index_id, &value);
  if (status.ok()) {
    const uchar *const val = (const uchar *)value.c_str();
    const uint16_t version = rdb_netbuf_to_uint16(val);
    if (version == Rdb_key_def::MAX_INDEX_ID_VERSION) {
      *index_id = rdb_netbuf_to_uint32(val + Rdb_key_def::VERSION_SIZE);
      found = true;
    }
  }
  return found;
}

bool Rdb_dict_manager::update_max_index_id(rocksdb::WriteBatch *const batch,
                                           const uint32_t index_id) const {
  DBUG_ASSERT(batch != nullptr);

  uint32_t old_index_id = -1;
  if (get_max_index_id(&old_index_id)) {
    if (old_index_id > index_id) {
      LogPluginErrMsg(ERROR_LEVEL, 0,
                      "Found max index id %u from data dictionary but trying "
                      "to update to older value %u. This should never happen "
                      "and possibly a bug.",
                      old_index_id, index_id);
      return true;
    }
  }

  Rdb_buf_writer<Rdb_key_def::VERSION_SIZE + Rdb_key_def::INDEX_NUMBER_SIZE>
      value_writer;
  value_writer.write_uint16(Rdb_key_def::MAX_INDEX_ID_VERSION);
  value_writer.write_uint32(index_id);

  batch->Put(m_system_cfh, m_key_slice_max_index_id, value_writer.to_slice());
  return false;
}

void Rdb_dict_manager::add_stats(
    rocksdb::WriteBatch *const batch,
    const std::vector<Rdb_index_stats> &stats) const {
  DBUG_ASSERT(batch != nullptr);

  for (const auto &it : stats) {
    Rdb_buf_writer<Rdb_key_def::INDEX_NUMBER_SIZE * 3> key_writer;
    dump_index_id(&key_writer, Rdb_key_def::INDEX_STATISTICS, it.m_gl_index_id);

    // IndexStats::materialize takes complete care of serialization including
    // storing the version
    const auto value =
        Rdb_index_stats::materialize(std::vector<Rdb_index_stats>{it});

    batch->Put(m_system_cfh, key_writer.to_slice(), value);
  }
}

Rdb_index_stats Rdb_dict_manager::get_stats(GL_INDEX_ID gl_index_id) const {
  Rdb_buf_writer<Rdb_key_def::INDEX_NUMBER_SIZE * 3> key_writer;
  dump_index_id(&key_writer, Rdb_key_def::INDEX_STATISTICS, gl_index_id);

  std::string value;
  const rocksdb::Status status = get_value(key_writer.to_slice(), &value);
  if (status.ok()) {
    std::vector<Rdb_index_stats> v;
    // unmaterialize checks if the version matches
    if (Rdb_index_stats::unmaterialize(value, &v) == 0 && v.size() == 1) {
      return v[0];
    }
  }

  return Rdb_index_stats();
}

rocksdb::Status
Rdb_dict_manager::put_auto_incr_val(rocksdb::WriteBatchBase *batch,
                                    GL_INDEX_ID gl_index_id, ulonglong val,
                                    bool overwrite) const {
  Rdb_buf_writer<Rdb_key_def::INDEX_NUMBER_SIZE * 3> key_writer;
  dump_index_id(&key_writer, Rdb_key_def::AUTO_INC, gl_index_id);

  // Value is constructed by storing the version and the value.
  Rdb_buf_writer<RDB_SIZEOF_AUTO_INCREMENT_VERSION +
                 ROCKSDB_SIZEOF_AUTOINC_VALUE>
      value_writer;
  value_writer.write_uint16(Rdb_key_def::AUTO_INCREMENT_VERSION);
  value_writer.write_uint64(val);

  if (overwrite) {
    return batch->Put(m_system_cfh, key_writer.to_slice(),
                      value_writer.to_slice());
  }
  return batch->Merge(m_system_cfh, key_writer.to_slice(),
                      value_writer.to_slice());
}

bool Rdb_dict_manager::get_auto_incr_val(GL_INDEX_ID gl_index_id,
                                         ulonglong *new_val) const {
  Rdb_buf_writer<Rdb_key_def::INDEX_NUMBER_SIZE * 3> key_writer;
  dump_index_id(&key_writer, Rdb_key_def::AUTO_INC, gl_index_id);

  std::string value;
  const rocksdb::Status status = get_value(key_writer.to_slice(), &value);

  if (status.ok()) {
    const uchar *const val = reinterpret_cast<const uchar *>(value.data());

    if (rdb_netbuf_to_uint16(val) <= Rdb_key_def::AUTO_INCREMENT_VERSION) {
      *new_val = rdb_netbuf_to_uint64(val + RDB_SIZEOF_AUTO_INCREMENT_VERSION);
      return true;
    }
  }
  return false;
}

uint Rdb_seq_generator::get_and_update_next_number(
    Rdb_dict_manager *const dict) {
  DBUG_ASSERT(dict != nullptr);

  uint res;
  RDB_MUTEX_LOCK_CHECK(m_mutex);

  res = m_next_number++;

  const std::unique_ptr<rocksdb::WriteBatch> wb = dict->begin();
  rocksdb::WriteBatch *const batch = wb.get();

  DBUG_ASSERT(batch != nullptr);
  dict->update_max_index_id(batch, res);
  dict->commit(batch);

  RDB_MUTEX_UNLOCK_CHECK(m_mutex);

  return res;
}

}  // namespace myrocks<|MERGE_RESOLUTION|>--- conflicted
+++ resolved
@@ -2138,35 +2138,6 @@
   return key.size() - reader.remaining_bytes();
 }
 
-<<<<<<< HEAD
-int Rdb_key_def::unpack_field(Rdb_field_packing *const fpi, Field *const field,
-                              Rdb_string_reader *reader,
-                              const uchar *const default_value,
-                              Rdb_string_reader *unp_reader) const {
-  if (fpi->m_maybe_null) {
-    const char *nullp;
-    if (!(nullp = reader->read(1))) {
-      return HA_EXIT_FAILURE;
-    }
-
-    if (*nullp == 0) {
-      /* Set the NULL-bit of this field */
-      field->set_null();
-      /* Also set the field to its default value */
-      memcpy(field->ptr, default_value, field->pack_length());
-      return HA_EXIT_SUCCESS;
-    } else if (*nullp == 1) {
-      field->set_notnull();
-    } else {
-      return HA_EXIT_FAILURE;
-    }
-  }
-
-  return (fpi->m_unpack_func)(fpi, field, field->ptr, reader, unp_reader);
-}
-
-=======
->>>>>>> e8bd99fd
 /*
   Take mem-comparable form and unpack_info and unpack it to Table->record
 
