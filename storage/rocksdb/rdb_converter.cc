--- conflicted
+++ resolved
@@ -191,11 +191,7 @@
   if (field_dec->m_field_length_bytes == 1) {
     data_len = (uchar)data_len_str[0];
   } else {
-<<<<<<< HEAD
-    DBUG_ASSERT(field_dec->m_field_length_bytes == 2);
-=======
-    assert(field_var->get_length_bytes() == 2);
->>>>>>> a558ec2e
+    assert(field_dec->m_field_length_bytes == 2);
     data_len = uint2korr(data_len_str);
   }
 
@@ -270,21 +266,6 @@
 }
 
 template <typename value_field_decoder>
-<<<<<<< HEAD
-=======
-Field *Rdb_value_field_iterator<value_field_decoder>::get_field() const {
-  assert(m_field != nullptr);
-  return m_field;
-}
-
-template <typename value_field_decoder>
-void *Rdb_value_field_iterator<value_field_decoder>::get_dst() const {
-  assert(m_buf != nullptr);
-  return m_buf + m_offset;
-}
-
-template <typename value_field_decoder>
->>>>>>> a558ec2e
 int Rdb_value_field_iterator<value_field_decoder>::get_field_index() const {
   assert(m_field_dec != nullptr);
   return m_field_dec->m_field_index;
@@ -299,10 +280,6 @@
 
 template <typename value_field_decoder>
 bool Rdb_value_field_iterator<value_field_decoder>::is_null() const {
-<<<<<<< HEAD
-=======
-  assert(m_field != nullptr);
->>>>>>> a558ec2e
   return m_is_null;
 }
 
@@ -497,7 +474,7 @@
       HA_CAN_BIT_FIELD. We don't handle this case today at all (nor do we need
       to), and we use pack_length everywhere, so just assert it and move on.
     */
-    DBUG_ASSERT(field->pack_length() == field->pack_length_in_rec());
+    assert(field->pack_length() == field->pack_length_in_rec());
 
     auto field_type = field->real_type();
     m_encoder_arr[i].m_field_type = field_type;
