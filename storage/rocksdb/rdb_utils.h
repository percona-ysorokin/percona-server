/*
   Copyright (c) 2016, Facebook, Inc.

   This program is free software; you can redistribute it and/or modify
   it under the terms of the GNU General Public License as published by
   the Free Software Foundation; version 2 of the License.

   This program is distributed in the hope that it will be useful,
   but WITHOUT ANY WARRANTY; without even the implied warranty of
   MERCHANTABILITY or FITNESS FOR A PARTICULAR PURPOSE.  See the
   GNU General Public License for more details.

   You should have received a copy of the GNU General Public License
   along with this program; if not, write to the Free Software
   Foundation, Inc., 59 Temple Place, Suite 330, Boston, MA  02111-1307  USA */
#pragma once

/* C++ standard header files */
#include <chrono>
#include <regex>
#include <string>
#include <vector>

/* MySQL header files */
<<<<<<< HEAD
#include "../sql/log.h"
#include "./my_stacktrace.h"
#include "./sql_regex.h"
#include "./sql_string.h"
=======
#include "log.h"
#include "my_stacktrace.h"
#include "sql_regex.h"
#include "sql_string.h"
>>>>>>> be20e845

/* RocksDB header files */
#include "rocksdb/slice.h"
#include "rocksdb/status.h"

#ifdef HAVE_JEMALLOC
#include <jemalloc/jemalloc.h>
#endif

namespace myrocks {

/*
  Guess what?
  An interface is a class where all members are public by default.
*/

#ifndef interface
#define interface struct
#endif  // interface

/*
  Introduce C-style pseudo-namespaces, a handy way to make code more readble
  when calling into a legacy API, which does not have any namespace defined.
  Since we cannot or don't want to change the API in any way, we can use this
  mechanism to define readability tokens that look like C++ namespaces, but are
  not enforced in any way by the compiler, since the pre-compiler strips them
  out. However, on the calling side, code looks like my_core::thd_ha_data()
  rather than plain a thd_ha_data() call. This technique adds an immediate
  visible cue on what type of API we are calling into.
*/

#ifndef my_core
// C-style pseudo-namespace for MySQL Core API, to be used in decorating calls
// to non-obvious MySQL functions, like the ones that do not start with well
// known prefixes: "my_", "sql_", and "mysql_".
#define my_core
#endif  // my_core

/*
  The intent behind a SHIP_ASSERT() macro is to have a mechanism for validating
  invariants in retail builds. Traditionally assertions (such as macros defined
  in <cassert>) are evaluated for performance reasons only in debug builds and
  become NOOP in retail builds when NDEBUG is defined.

  This macro is intended to validate the invariants which are critical for
  making sure that data corruption and data loss won't take place. Proper
  intended usage can be described as "If a particular condition is not true then
  stop everything what's going on and terminate the process because continued
  execution will cause really bad things to happen".

  Use the power of SHIP_ASSERT() wisely.
*/
#ifndef SHIP_ASSERT
#define SHIP_ASSERT(expr)                                                      \
  do {                                                                         \
    if (!(expr)) {                                                             \
      my_safe_printf_stderr("\nShip assert failure: \'%s\'\n", #expr);         \
<<<<<<< HEAD
      abort_with_stack_traces();                                               \
=======
      abort();                                                                 \
>>>>>>> be20e845
    }                                                                          \
  } while (0)
#endif  // SHIP_ASSERT

/*
  Assert a implies b.
  If a is true, then b must be true.
  If a is false, then the value is b does not matter.
*/
#ifndef DBUG_ASSERT_IMP
#define DBUG_ASSERT_IMP(a, b) DBUG_ASSERT(!(a) || (b))
#endif

/*
  Assert a if and only if b.
  a and b must be both true or both false.
*/
#ifndef DBUG_ASSERT_IFF
#define DBUG_ASSERT_IFF(a, b)                                                  \
  DBUG_ASSERT(static_cast<bool>(a) == static_cast<bool>(b))
#endif

/*
  Intent behind this macro is to avoid manually typing the function name every
  time we want to add the debugging statement and use the compiler for this
  work. This avoids typical refactoring problems when one renames a function,
  but the tracing message doesn't get updated.

  We could use __func__ or __FUNCTION__ macros, but __PRETTY_FUNCTION__
  contains the signature of the function as well as its bare name and provides
  therefore more context when interpreting the logs.
*/
#define DBUG_ENTER_FUNC() DBUG_ENTER(__PRETTY_FUNCTION__)

/*
  Error handling pattern used across MySQL abides by the following rules: "All
  functions that can report an error (usually an allocation error), should
  return 0/FALSE/false on success, 1/TRUE/true on failure."

  https://dev.mysql.com/doc/internals/en/additional-suggestions.html has more
  details.

  To increase the comprehension and readability of MyRocks codebase we'll use
  constants similar to ones from C standard (EXIT_SUCCESS and EXIT_FAILURE) to
  make sure that both failure and success paths are clearly identifiable. The
  definitions of FALSE and TRUE come from <my_global.h>.
*/
#define HA_EXIT_SUCCESS false
#define HA_EXIT_FAILURE true

/*
  Macros to better convey the intent behind checking the results from locking
  and unlocking mutexes.
*/
#define RDB_MUTEX_LOCK_CHECK(m)                                                \
  rdb_check_mutex_call_result(__PRETTY_FUNCTION__, true, mysql_mutex_lock(&m))
#define RDB_MUTEX_UNLOCK_CHECK(m)                                              \
  rdb_check_mutex_call_result(__PRETTY_FUNCTION__, false,                      \
                              mysql_mutex_unlock(&m))

/*
  Generic constant.
*/
const size_t RDB_MAX_HEXDUMP_LEN = 1000;

/*
  Helper function to get an NULL terminated uchar* out of a given MySQL String.
*/

inline uchar *rdb_mysql_str_to_uchar_str(my_core::String *str) {
  DBUG_ASSERT(str != nullptr);
  return reinterpret_cast<uchar *>(str->c_ptr());
}

/*
  Helper function to get plain (not necessary NULL terminated) uchar* out of a
  given STL string.
*/

inline const uchar *rdb_std_str_to_uchar_ptr(const std::string &str) {
  return reinterpret_cast<const uchar *>(str.data());
}

/*
  Helper function to convert seconds to milliseconds.
*/

constexpr int rdb_convert_sec_to_ms(int sec) {
  return std::chrono::milliseconds(std::chrono::seconds(sec)).count();
}

/*
  Helper function to get plain (not necessary NULL terminated) uchar* out of a
  given RocksDB item.
*/

inline const uchar *rdb_slice_to_uchar_ptr(const rocksdb::Slice *item) {
  DBUG_ASSERT(item != nullptr);
  return reinterpret_cast<const uchar *>(item->data());
}

/*
  Call this function in cases when you can't rely on garbage collector and need
  to explicitly purge all unused dirty pages. This should be a relatively rare
  scenario for cases where it has been verified that this intervention has
  noticeable benefits.
*/
inline int purge_all_jemalloc_arenas() {
#ifdef HAVE_JEMALLOC
  unsigned narenas = 0;
  size_t sz = sizeof(unsigned);
  char name[25] = {0};

  // Get the number of arenas first. Please see `jemalloc` documentation for
  // all the various options.
  int result = mallctl("arenas.narenas", &narenas, &sz, nullptr, 0);

  // `mallctl` returns 0 on success and we really want caller to know if all the
  // trickery actually works.
  if (result) {
    return result;
  }

  // Form the command to be passed to `mallctl` and purge all the unused dirty
  // pages.
  snprintf(name, sizeof(name) / sizeof(char), "arena.%d.purge", narenas);
  result = mallctl(name, nullptr, nullptr, nullptr, 0);

  return result;
#else
  return EXIT_SUCCESS;
#endif
}

/*
  Helper function to check the result of locking or unlocking a mutex. We'll
  intentionally abort in case of a failure because it's better to terminate
  the process instead of continuing in an undefined state and corrupting data
  as a result.
*/
inline void rdb_check_mutex_call_result(const char *function_name,
                                        const bool attempt_lock,
                                        const int result) {
  if (unlikely(result)) {
    /* NO_LINT_DEBUG */
    sql_print_error("%s a mutex inside %s failed with an "
                    "error code %d.",
                    attempt_lock ? "Locking" : "Unlocking", function_name,
                    result);

    // This will hopefully result in a meaningful stack trace which we can use
    // to efficiently debug the root cause.
    abort();
  }
}

void rdb_log_status_error(const rocksdb::Status &s, const char *msg = nullptr);

// return true if the marker file exists which indicates that the corruption
// has been detected
bool rdb_check_rocksdb_corruption();

// stores a marker file in the data directory so that after restart server
// is still aware that rocksdb data is corrupted
void rdb_persist_corruption_marker();

/*
  Helper functions to parse strings.
*/

const char *rdb_skip_spaces(const struct charset_info_st *const cs,
                            const char *str)
    MY_ATTRIBUTE((__warn_unused_result__));

bool rdb_compare_strings_ic(const char *const str1, const char *const str2)
    MY_ATTRIBUTE((__warn_unused_result__));

const char *rdb_find_in_string(const char *str, const char *pattern,
                               bool *const succeeded)
    MY_ATTRIBUTE((__warn_unused_result__));

const char *rdb_check_next_token(const struct charset_info_st *const cs,
                                 const char *str, const char *const pattern,
                                 bool *const succeeded)
    MY_ATTRIBUTE((__warn_unused_result__));

const char *rdb_parse_id(const struct charset_info_st *const cs,
                         const char *str, std::string *const id)
    MY_ATTRIBUTE((__warn_unused_result__));

const char *rdb_skip_id(const struct charset_info_st *const cs, const char *str)
    MY_ATTRIBUTE((__warn_unused_result__));

const std::vector<std::string> parse_into_tokens(const std::string &s,
                                                 const char delim);

/*
  Helper functions to populate strings.
*/

std::string rdb_hexdump(const char *data, const std::size_t data_len,
                        const std::size_t maxsize = 0);

/*
  Helper function to see if a database exists
 */
bool rdb_database_exists(const std::string &db_name);

void warn_about_bad_patterns(const Regex &regex, const char *name);

std::vector<std::string> split_into_vector(const std::string &input,
                                           char delimiter);

}  // namespace myrocks<|MERGE_RESOLUTION|>--- conflicted
+++ resolved
@@ -22,17 +22,10 @@
 #include <vector>
 
 /* MySQL header files */
-<<<<<<< HEAD
-#include "../sql/log.h"
-#include "./my_stacktrace.h"
-#include "./sql_regex.h"
-#include "./sql_string.h"
-=======
 #include "log.h"
 #include "my_stacktrace.h"
 #include "sql_regex.h"
 #include "sql_string.h"
->>>>>>> be20e845
 
 /* RocksDB header files */
 #include "rocksdb/slice.h"
@@ -90,11 +83,7 @@
   do {                                                                         \
     if (!(expr)) {                                                             \
       my_safe_printf_stderr("\nShip assert failure: \'%s\'\n", #expr);         \
-<<<<<<< HEAD
-      abort_with_stack_traces();                                               \
-=======
       abort();                                                                 \
->>>>>>> be20e845
     }                                                                          \
   } while (0)
 #endif  // SHIP_ASSERT
