--- conflicted
+++ resolved
@@ -747,12 +747,7 @@
 /*=====*/
 	void*		buf,	/*!< in: buffer */
 	const rec_t*	rec,	/*!< in: physical record */
-<<<<<<< HEAD
-	const ulint*	offsets)/*!< in: array returned by rec_get_offsets() */
-	MY_ATTRIBUTE((nonnull));
-=======
 	const ulint*	offsets);/*!< in: array returned by rec_get_offsets() */
->>>>>>> 028a164d
 #ifndef UNIV_HOTBACKUP
 /**********************************************************//**
 Determines the size of a data tuple prefix in a temporary file.
