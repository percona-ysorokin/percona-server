--- conflicted
+++ resolved
@@ -140,11 +140,7 @@
  Note that if mode is PAGE_CUR_LE, which is used in inserts, then
  cursor->up_match and cursor->low_match both will have sensible values.
  If mode is PAGE_CUR_GE, then up_match will a have a sensible value. */
-<<<<<<< HEAD
 dberr_t btr_cur_search_to_nth_level(
-=======
-void btr_cur_search_to_nth_level(
->>>>>>> 4869291f
     dict_index_t *index,   /*!< in: index */
     ulint level,           /*!< in: the tree level of search */
     const dtuple_t *tuple, /*!< in: data tuple; NOTE: n_fields_cmp in
@@ -201,11 +197,7 @@
     mtr_t *mtr, bool mark_dirty = true);
 
 /** Opens a cursor at either end of an index. */
-<<<<<<< HEAD
 dberr_t btr_cur_open_at_index_side_func(
-=======
-void btr_cur_open_at_index_side_func(
->>>>>>> 4869291f
     bool from_left,      /*!< in: true if open to the low end,
                          false if to the high end */
     dict_index_t *index, /*!< in: index */
@@ -659,21 +651,6 @@
   (index in alphabetical order). Value ULINT_UNDEFINED denotes array
   end. In the above example, if the search stopped on record 'c', then
   nth_rec will be 3. */
-<<<<<<< HEAD
-  ulint nth_rec;
-
-  /** Number of the records on the page, not counting inf and sup.
-  In the above example n_recs will be 4. */
-  ulint n_recs;
-
-  /** Number of the page containing the record. */
-  page_no_t page_no;
-
-  /** Level of the page. If later we fetch the page under page_no
-  and it is no different level then we know that the tree has been
-  reorganized. */
-  ulint page_level;
-=======
   ulint nth_rec{ULINT_UNDEFINED};
 
   /** Number of the records on the page, not counting inf and sup.
@@ -687,7 +664,6 @@
   and it is on a different level then we know that the tree has been
   reorganized. */
   ulint page_level{ULINT_UNDEFINED};
->>>>>>> 4869291f
 };
 
 #define BTR_PATH_ARRAY_N_SLOTS 250 /*!< size of path array (in slots) */
