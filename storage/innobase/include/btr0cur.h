--- conflicted
+++ resolved
@@ -368,10 +368,6 @@
 				false=update-in-place */
 	mtr_t*		mtr)	/*!< in/out: mini-transaction */
 	MY_ATTRIBUTE((warn_unused_result));
-<<<<<<< HEAD
-
-=======
->>>>>>> 23032807
 #ifdef UNIV_DEBUG
 # define btr_cur_update_alloc_zip(page_zip,cursor,index,offsets,len,cr,mtr) \
 	btr_cur_update_alloc_zip_func(page_zip,cursor,index,offsets,len,cr,mtr)
@@ -813,10 +809,7 @@
 	dtuple_t*	tuple,	/*!< in/out: data tuple */
 	const upd_t*	update,	/*!< in: update vector */
 	mem_heap_t*	heap);	/*!< in: memory heap */
-<<<<<<< HEAD
-=======
-
->>>>>>> 23032807
+
 /***********************************************************//**
 Sets a secondary index record's delete mark to the given value. This
 function is only used by the insert buffer merge mechanism. */
