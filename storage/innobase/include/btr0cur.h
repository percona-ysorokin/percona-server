--- conflicted
+++ resolved
@@ -294,12 +294,7 @@
 				false=update-in-place */
 	mtr_t*		mtr,	/*!< in/out: mini-transaction */
 	trx_t*		trx)	/*!< in: NULL or transaction */
-<<<<<<< HEAD
-#ifdef UNIV_DEBUG
-	MY_ATTRIBUTE((nonnull (1, 2, 3, 4, 7), warn_unused_result));
-#else
-	MY_ATTRIBUTE((nonnull (1, 2, 3, 6), warn_unused_result));
-#endif
+	MY_ATTRIBUTE((warn_unused_result));
 
 #ifdef UNIV_DEBUG
 # define btr_cur_update_alloc_zip(page_zip,cursor,index,offsets,len,cr,mtr,trx) \
@@ -308,9 +303,6 @@
 # define btr_cur_update_alloc_zip(page_zip,cursor,index,offsets,len,cr,mtr,trx) \
 	btr_cur_update_alloc_zip_func(page_zip,cursor,index,len,cr,mtr,trx)
 #endif /* UNIV_DEBUG */
-=======
-	__attribute__((warn_unused_result));
->>>>>>> 028a164d
 /*************************************************************//**
 Updates a record when the update causes no size changes in its fields.
 @return locking or undo log related error code, or
@@ -431,12 +423,8 @@
 	dict_index_t*	index,	/*!< in: clustered index of the record */
 	const ulint*	offsets,/*!< in: rec_get_offsets(rec) */
 	que_thr_t*	thr,	/*!< in: query thread */
-<<<<<<< HEAD
 	mtr_t*		mtr)	/*!< in/out: mini-transaction */
-	MY_ATTRIBUTE((nonnull, warn_unused_result));
-=======
-	mtr_t*		mtr);	/*!< in: mtr */
->>>>>>> 028a164d
+	MY_ATTRIBUTE((warn_unused_result));
 /***********************************************************//**
 Sets a secondary index record delete mark to TRUE or FALSE.
 @return	DB_SUCCESS, DB_LOCK_WAIT, or error number */
@@ -449,7 +437,7 @@
 	ibool		val,	/*!< in: value to set */
 	que_thr_t*	thr,	/*!< in: query thread */
 	mtr_t*		mtr)	/*!< in/out: mini-transaction */
-	MY_ATTRIBUTE((nonnull, warn_unused_result));
+	MY_ATTRIBUTE((warn_unused_result));
 /*************************************************************//**
 Tries to compress a page of the tree if it seems useful. It is assumed
 that mtr holds an x-latch on the tree and on the cursor page. To avoid
@@ -616,12 +604,7 @@
 	dict_index_t*	index,	/*!< in: index of the page */
 	const ulint*	offsets,/*!< in: array returned by rec_get_offsets() */
 	const upd_t*	update,	/*!< in: update vector */
-<<<<<<< HEAD
-	mtr_t*		mtr)	/*!< in/out: mini-transaction */
-	MY_ATTRIBUTE((nonnull(2,3,4,5,6)));
-=======
 	mtr_t*		mtr);	/*!< in/out: mini-transaction */
->>>>>>> 028a164d
 
 /** Operation code for btr_store_big_rec_extern_fields(). */
 enum blob_op {
@@ -666,11 +649,7 @@
 	mtr_t*		btr_mtr,	/*!< in: mtr containing the
 					latches to the clustered index */
 	enum blob_op	op)		/*! in: operation code */
-<<<<<<< HEAD
-	MY_ATTRIBUTE((nonnull, warn_unused_result));
-=======
-	__attribute__((warn_unused_result));
->>>>>>> 028a164d
+	MY_ATTRIBUTE((warn_unused_result));
 
 /*******************************************************************//**
 Frees the space in an externally stored field to the file space
@@ -763,12 +742,7 @@
 /*==========================*/
 	dtuple_t*	tuple,	/*!< in/out: data tuple */
 	const upd_t*	update,	/*!< in: update vector */
-<<<<<<< HEAD
-	mem_heap_t*	heap)	/*!< in: memory heap */
-	MY_ATTRIBUTE((nonnull));
-=======
 	mem_heap_t*	heap);	/*!< in: memory heap */
->>>>>>> 028a164d
 /***********************************************************//**
 Sets a secondary index record's delete mark to the given value. This
 function is only used by the insert buffer merge mechanism. */
