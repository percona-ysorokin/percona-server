--- conflicted
+++ resolved
@@ -368,18 +368,8 @@
 	ulint		length,	/*!< in: size needed */
 	bool		create,	/*!< in: true=delete-and-insert,
 				false=update-in-place */
-<<<<<<< HEAD
 	mtr_t*		mtr)	/*!< in/out: mini-transaction */
-#ifdef UNIV_DEBUG
-	MY_ATTRIBUTE((nonnull (1, 2, 3, 4, 7), warn_unused_result));
-#else
-	MY_ATTRIBUTE((nonnull (1, 2, 3, 6), warn_unused_result));
-#endif
-=======
-	mtr_t*		mtr,	/*!< in/out: mini-transaction */
-	trx_t*		trx)	/*!< in: NULL or transaction */
 	MY_ATTRIBUTE((warn_unused_result));
->>>>>>> f912ea9c
 
 #ifdef UNIV_DEBUG
 # define btr_cur_update_alloc_zip(page_zip,cursor,index,offsets,len,cr,mtr) \
