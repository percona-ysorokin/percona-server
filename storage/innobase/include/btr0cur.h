--- conflicted
+++ resolved
@@ -184,16 +184,10 @@
 				to protect the record! */
 	btr_cur_t*	cursor, /*!< in/out: tree cursor; the cursor page is
 				s- or x-latched, but see also above! */
-<<<<<<< HEAD
-	ulint		has_search_latch,/*!< in: info on the latch mode the
-				caller currently has on the AHI latch for this
-				index: RW_S_LATCH, or 0 */
-=======
 	ulint		has_search_latch,
 				/*!< in: latch mode the caller
 				currently has on search system:
 				RW_S_LATCH, or 0 */
->>>>>>> a2757a60
 	const char*	file,	/*!< in: file name */
 	ulint		line,	/*!< in: line where called */
 	mtr_t*		mtr);	/*!< in: mtr */
