/*****************************************************************************

Copyright (c) 1994, 2012, Oracle and/or its affiliates. All Rights Reserved.

This program is free software; you can redistribute it and/or modify it under
the terms of the GNU General Public License as published by the Free Software
Foundation; version 2 of the License.

This program is distributed in the hope that it will be useful, but WITHOUT
ANY WARRANTY; without even the implied warranty of MERCHANTABILITY or FITNESS
FOR A PARTICULAR PURPOSE. See the GNU General Public License for more details.

You should have received a copy of the GNU General Public License along with
this program; if not, write to the Free Software Foundation, Inc.,
51 Franklin Street, Suite 500, Boston, MA 02110-1335 USA

*****************************************************************************/

/**************************************************//**
@file include/btr0cur.h
The index tree cursor

Created 10/16/1994 Heikki Tuuri
*******************************************************/

#ifndef btr0cur_h
#define btr0cur_h

#include "univ.i"
#include "dict0dict.h"
#include "page0cur.h"
#include "btr0types.h"

/* Mode flags for btr_cur operations; these can be ORed */
#define BTR_NO_UNDO_LOG_FLAG	1	/* do no undo logging */
#define BTR_NO_LOCKING_FLAG	2	/* do no record lock checking */
#define BTR_KEEP_SYS_FLAG	4	/* sys fields will be found from the
					update vector or inserted entry */
#define BTR_KEEP_POS_FLAG	8	/* btr_cur_pessimistic_update()
					must keep cursor position when
					moving columns to big_rec */

#ifndef UNIV_HOTBACKUP
#include "que0types.h"
#include "row0types.h"
#include "ha0ha.h"

#define BTR_CUR_ADAPT
#define BTR_CUR_HASH_ADAPT

#ifdef UNIV_DEBUG
/*********************************************************//**
Returns the page cursor component of a tree cursor.
@return	pointer to page cursor component */
UNIV_INLINE
page_cur_t*
btr_cur_get_page_cur(
/*=================*/
	const btr_cur_t*	cursor);/*!< in: tree cursor */
#else /* UNIV_DEBUG */
# define btr_cur_get_page_cur(cursor) (&(cursor)->page_cur)
#endif /* UNIV_DEBUG */
/*********************************************************//**
Returns the buffer block on which the tree cursor is positioned.
@return	pointer to buffer block */
UNIV_INLINE
buf_block_t*
btr_cur_get_block(
/*==============*/
	btr_cur_t*	cursor);/*!< in: tree cursor */
/*********************************************************//**
Returns the record pointer of a tree cursor.
@return	pointer to record */
UNIV_INLINE
rec_t*
btr_cur_get_rec(
/*============*/
	btr_cur_t*	cursor);/*!< in: tree cursor */
/*********************************************************//**
Returns the compressed page on which the tree cursor is positioned.
@return	pointer to compressed page, or NULL if the page is not compressed */
UNIV_INLINE
page_zip_des_t*
btr_cur_get_page_zip(
/*=================*/
	btr_cur_t*	cursor);/*!< in: tree cursor */
/*********************************************************//**
Invalidates a tree cursor by setting record pointer to NULL. */
UNIV_INLINE
void
btr_cur_invalidate(
/*===============*/
	btr_cur_t*	cursor);/*!< in: tree cursor */
/*********************************************************//**
Returns the page of a tree cursor.
@return	pointer to page */
UNIV_INLINE
page_t*
btr_cur_get_page(
/*=============*/
	btr_cur_t*	cursor);/*!< in: tree cursor */
/*********************************************************//**
Returns the index of a cursor.
@return	index */
UNIV_INLINE
dict_index_t*
btr_cur_get_index(
/*==============*/
	btr_cur_t*	cursor);/*!< in: B-tree cursor */
/*********************************************************//**
Positions a tree cursor at a given record. */
UNIV_INLINE
void
btr_cur_position(
/*=============*/
	dict_index_t*	index,	/*!< in: index */
	rec_t*		rec,	/*!< in: record in tree */
	buf_block_t*	block,	/*!< in: buffer block of rec */
	btr_cur_t*	cursor);/*!< in: cursor */
/********************************************************************//**
Searches an index tree and positions a tree cursor on a given level.
NOTE: n_fields_cmp in tuple must be set so that it cannot be compared
to node pointer page number fields on the upper levels of the tree!
Note that if mode is PAGE_CUR_LE, which is used in inserts, then
cursor->up_match and cursor->low_match both will have sensible values.
If mode is PAGE_CUR_GE, then up_match will a have a sensible value. */
UNIV_INTERN
void
btr_cur_search_to_nth_level(
/*========================*/
	dict_index_t*	index,	/*!< in: index */
	ulint		level,	/*!< in: the tree level of search */
	const dtuple_t*	tuple,	/*!< in: data tuple; NOTE: n_fields_cmp in
				tuple must be set so that it cannot get
				compared to the node ptr page number field! */
	ulint		mode,	/*!< in: PAGE_CUR_L, ...;
				NOTE that if the search is made using a unique
				prefix of a record, mode should be PAGE_CUR_LE,
				not PAGE_CUR_GE, as the latter may end up on
				the previous page of the record! Inserts
				should always be made using PAGE_CUR_LE to
				search the position! */
	ulint		latch_mode, /*!< in: BTR_SEARCH_LEAF, ..., ORed with
				at most one of BTR_INSERT, BTR_DELETE_MARK,
				BTR_DELETE, or BTR_ESTIMATE;
				cursor->left_block is used to store a pointer
				to the left neighbor page, in the cases
				BTR_SEARCH_PREV and BTR_MODIFY_PREV;
				NOTE that if has_search_latch
				is != 0, we maybe do not have a latch set
				on the cursor page, we assume
				the caller uses his search latch
				to protect the record! */
	btr_cur_t*	cursor, /*!< in/out: tree cursor; the cursor page is
				s- or x-latched, but see also above! */
	ulint		has_search_latch,/*!< in: latch mode the caller
				currently has on btr_search_latch:
				RW_S_LATCH, or 0 */
	const char*	file,	/*!< in: file name */
	ulint		line,	/*!< in: line where called */
	mtr_t*		mtr);	/*!< in: mtr */
/*****************************************************************//**
Opens a cursor at either end of an index. */
UNIV_INTERN
void
btr_cur_open_at_index_side_func(
/*============================*/
	ibool		from_left,	/*!< in: TRUE if open to the low end,
					FALSE if to the high end */
	dict_index_t*	index,		/*!< in: index */
	ulint		latch_mode,	/*!< in: latch mode */
	btr_cur_t*	cursor,		/*!< in: cursor */
	const char*	file,		/*!< in: file name */
	ulint		line,		/*!< in: line where called */
	mtr_t*		mtr);		/*!< in: mtr */
#define btr_cur_open_at_index_side(f,i,l,c,m)				\
	btr_cur_open_at_index_side_func(f,i,l,c,__FILE__,__LINE__,m)
/**********************************************************************//**
Positions a cursor at a randomly chosen position within a B-tree. */
UNIV_INTERN
void
btr_cur_open_at_rnd_pos_func(
/*=========================*/
	dict_index_t*	index,		/*!< in: index */
	ulint		latch_mode,	/*!< in: BTR_SEARCH_LEAF, ... */
	btr_cur_t*	cursor,		/*!< in/out: B-tree cursor */
	const char*	file,		/*!< in: file name */
	ulint		line,		/*!< in: line where called */
	mtr_t*		mtr);		/*!< in: mtr */
#define btr_cur_open_at_rnd_pos(i,l,c,m)				\
	btr_cur_open_at_rnd_pos_func(i,l,c,__FILE__,__LINE__,m)
/*************************************************************//**
Tries to perform an insert to a page in an index tree, next to cursor.
It is assumed that mtr holds an x-latch on the page. The operation does
not succeed if there is too little space on the page. If there is just
one record on the page, the insert will always succeed; this is to
prevent trying to split a page with just one record.
@return	DB_SUCCESS, DB_WAIT_LOCK, DB_FAIL, or error number */
UNIV_INTERN
ulint
btr_cur_optimistic_insert(
/*======================*/
	ulint		flags,	/*!< in: undo logging and locking flags: if not
				zero, the parameters index and thr should be
				specified */
	btr_cur_t*	cursor,	/*!< in: cursor on page after which to insert;
				cursor stays valid */
	dtuple_t*	entry,	/*!< in/out: entry to insert */
	rec_t**		rec,	/*!< out: pointer to inserted record if
				succeed */
	big_rec_t**	big_rec,/*!< out: big rec vector whose fields have to
				be stored externally by the caller, or
				NULL */
	ulint		n_ext,	/*!< in: number of externally stored columns */
	que_thr_t*	thr,	/*!< in: query thread or NULL */
	mtr_t*		mtr);	/*!< in: mtr; if this function returns
				DB_SUCCESS on a leaf page of a secondary
				index in a compressed tablespace, the
				mtr must be committed before latching
				any further pages */
/*************************************************************//**
Performs an insert on a page of an index tree. It is assumed that mtr
holds an x-latch on the tree and on the cursor page. If the insert is
made on the leaf level, to avoid deadlocks, mtr must also own x-latches
to brothers of page, if those brothers exist.
@return	DB_SUCCESS or error number */
UNIV_INTERN
ulint
btr_cur_pessimistic_insert(
/*=======================*/
	ulint		flags,	/*!< in: undo logging and locking flags: if not
				zero, the parameter thr should be
				specified; if no undo logging is specified,
				then the caller must have reserved enough
				free extents in the file space so that the
				insertion will certainly succeed */
	btr_cur_t*	cursor,	/*!< in: cursor after which to insert;
				cursor stays valid */
	dtuple_t*	entry,	/*!< in/out: entry to insert */
	rec_t**		rec,	/*!< out: pointer to inserted record if
				succeed */
	big_rec_t**	big_rec,/*!< out: big rec vector whose fields have to
				be stored externally by the caller, or
				NULL */
	ulint		n_ext,	/*!< in: number of externally stored columns */
	que_thr_t*	thr,	/*!< in: query thread or NULL */
	mtr_t*		mtr);	/*!< in: mtr */
/*************************************************************//**
See if there is enough place in the page modification log to log
an update-in-place.
@return	TRUE if enough place */
UNIV_INTERN
ibool
btr_cur_update_alloc_zip(
/*=====================*/
	page_zip_des_t*	page_zip,/*!< in/out: compressed page */
	buf_block_t*	block,	/*!< in/out: buffer page */
	dict_index_t*	index,	/*!< in: the index corresponding to the block */
	ulint		length,	/*!< in: size needed */
	ibool		create,	/*!< in: TRUE=delete-and-insert,
				FALSE=update-in-place */
	mtr_t*		mtr)	/*!< in: mini-transaction */
	__attribute__((nonnull, warn_unused_result));
/*************************************************************//**
Updates a record when the update causes no size changes in its fields.
@return	DB_SUCCESS or error number */
UNIV_INTERN
ulint
btr_cur_update_in_place(
/*====================*/
	ulint		flags,	/*!< in: undo logging and locking flags */
	btr_cur_t*	cursor,	/*!< in: cursor on the record to update;
				cursor stays valid and positioned on the
				same record */
	const upd_t*	update,	/*!< in: update vector */
	ulint		cmpl_info,/*!< in: compiler info on secondary index
				updates */
	que_thr_t*	thr,	/*!< in: query thread */
	mtr_t*		mtr);	/*!< in: mtr; must be committed before
				latching any further pages */
/*************************************************************//**
Tries to update a record on a page in an index tree. It is assumed that mtr
holds an x-latch on the page. The operation does not succeed if there is too
little space on the page or if the update would result in too empty a page,
so that tree compression is recommended.
@return DB_SUCCESS, or DB_OVERFLOW if the updated record does not fit,
DB_UNDERFLOW if the page would become too empty, or DB_ZIP_OVERFLOW if
there is not enough space left on the compressed page */
UNIV_INTERN
ulint
btr_cur_optimistic_update(
/*======================*/
	ulint		flags,	/*!< in: undo logging and locking flags */
	btr_cur_t*	cursor,	/*!< in: cursor on the record to update;
				cursor stays valid and positioned on the
				same record */
	const upd_t*	update,	/*!< in: update vector; this must also
				contain trx id and roll ptr fields */
	ulint		cmpl_info,/*!< in: compiler info on secondary index
				updates */
	que_thr_t*	thr,	/*!< in: query thread */
	mtr_t*		mtr);	/*!< in: mtr; must be committed before
				latching any further pages */
/*************************************************************//**
Performs an update of a record on a page of a tree. It is assumed
that mtr holds an x-latch on the tree and on the cursor page. If the
update is made on the leaf level, to avoid deadlocks, mtr must also
own x-latches to brothers of page, if those brothers exist.
@return	DB_SUCCESS or error code */
UNIV_INTERN
ulint
btr_cur_pessimistic_update(
/*=======================*/
	ulint		flags,	/*!< in: undo logging, locking, and rollback
				flags */
	btr_cur_t*	cursor,	/*!< in/out: cursor on the record to update;
				cursor may become invalid if *big_rec == NULL
				|| !(flags & BTR_KEEP_POS_FLAG) */
	mem_heap_t**	heap,	/*!< in/out: pointer to memory heap, or NULL */
	big_rec_t**	big_rec,/*!< out: big rec vector whose fields have to
				be stored externally by the caller, or NULL */
	const upd_t*	update,	/*!< in: update vector; this is allowed also
				contain trx id and roll ptr fields, but
				the values in update vector have no effect */
	ulint		cmpl_info,/*!< in: compiler info on secondary index
				updates */
	que_thr_t*	thr,	/*!< in: query thread */
	mtr_t*		mtr);	/*!< in: mtr; must be committed before
				latching any further pages */
/***********************************************************//**
Marks a clustered index record deleted. Writes an undo log record to
undo log on this delete marking. Writes in the trx id field the id
of the deleting transaction, and in the roll ptr field pointer to the
undo log record created.
@return	DB_SUCCESS, DB_LOCK_WAIT, or error number */
UNIV_INTERN
ulint
btr_cur_del_mark_set_clust_rec(
/*===========================*/
	ulint		flags,	/*!< in: undo logging and locking flags */
	buf_block_t*	block,	/*!< in/out: buffer block of the record */
	rec_t*		rec,	/*!< in/out: record */
	dict_index_t*	index,	/*!< in: clustered index of the record */
	const ulint*	offsets,/*!< in: rec_get_offsets(rec) */
	ibool		val,	/*!< in: value to set */
	que_thr_t*	thr,	/*!< in: query thread */
	mtr_t*		mtr)	/*!< in: mtr */
	__attribute__((nonnull));
/***********************************************************//**
Sets a secondary index record delete mark to TRUE or FALSE.
@return	DB_SUCCESS, DB_LOCK_WAIT, or error number */
UNIV_INTERN
ulint
btr_cur_del_mark_set_sec_rec(
/*=========================*/
<<<<<<< HEAD
	ulint		flags,	/*!< in: locking flag */
	btr_cur_t*	cursor,	/*!< in: cursor */
	ibool		val,	/*!< in: value to set */
	que_thr_t*	thr,	/*!< in: query thread */
	mtr_t*		mtr);	/*!< in: mtr */
/*************************************************************//**
=======
				/* out: DB_SUCCESS, DB_LOCK_WAIT, or error
				number */
	ulint		flags,	/* in: locking flag */
	btr_cur_t*	cursor,	/* in: cursor */
	ibool		val,	/* in: value to set */
	que_thr_t*	thr,	/* in: query thread */
	mtr_t*		mtr);	/* in: mtr */
/***************************************************************
Sets a secondary index record delete mark. This function is only
used by the insert buffer insert merge mechanism. */

void
btr_cur_set_deleted_flag_for_ibuf(
/*==============================*/
	rec_t*		rec,	/* in: record to delete unmark */
	ibool		val,	/* in: value to set */
	mtr_t*		mtr);	/* in: mtr */
/*****************************************************************
Tries to compress a page of the tree on the leaf level. It is assumed
that mtr holds an x-latch on the tree and on the cursor page. To avoid
deadlocks, mtr must also own x-latches to brothers of page, if those
brothers exist. NOTE: it is assumed that the caller has reserved enough
free extents so that the compression will always succeed if done! */

void
btr_cur_compress(
/*=============*/
	btr_cur_t*	cursor,	/* in: cursor on the page to compress;
				cursor does not stay valid */
	mtr_t*		mtr);	/* in: mtr */
/*****************************************************************
>>>>>>> 84075ed3
Tries to compress a page of the tree if it seems useful. It is assumed
that mtr holds an x-latch on the tree and on the cursor page. To avoid
deadlocks, mtr must also own x-latches to brothers of page, if those
brothers exist. NOTE: it is assumed that the caller has reserved enough
free extents so that the compression will always succeed if done!
@return	TRUE if compression occurred */
UNIV_INTERN
ibool
btr_cur_compress_if_useful(
/*=======================*/
	btr_cur_t*	cursor,	/*!< in/out: cursor on the page to compress;
				cursor does not stay valid if compression
				occurs */
	ibool		adjust,	/*!< in: TRUE if should adjust the
				cursor position even if compression occurs */
	mtr_t*		mtr)	/*!< in/out: mini-transaction */
	__attribute__((nonnull));
/*******************************************************//**
Removes the record on which the tree cursor is positioned. It is assumed
that the mtr has an x-latch on the page where the cursor is positioned,
but no latch on the whole tree.
@return	TRUE if success, i.e., the page did not become too empty */
UNIV_INTERN
ibool
btr_cur_optimistic_delete(
/*======================*/
	btr_cur_t*	cursor,	/*!< in: cursor on the record to delete;
				cursor stays valid: if deletion succeeds,
				on function exit it points to the successor
				of the deleted record */
	mtr_t*		mtr);	/*!< in: mtr; if this function returns
				TRUE on a leaf page of a secondary
				index, the mtr must be committed
				before latching any further pages */
/*************************************************************//**
Removes the record on which the tree cursor is positioned. Tries
to compress the page if its fillfactor drops below a threshold
or if it is the only page on the level. It is assumed that mtr holds
an x-latch on the tree and on the cursor page. To avoid deadlocks,
mtr must also own x-latches to brothers of page, if those brothers
exist.
@return	TRUE if compression occurred */
UNIV_INTERN
ibool
btr_cur_pessimistic_delete(
/*=======================*/
	ulint*		err,	/*!< out: DB_SUCCESS or DB_OUT_OF_FILE_SPACE;
				the latter may occur because we may have
				to update node pointers on upper levels,
				and in the case of variable length keys
				these may actually grow in size */
	ibool		has_reserved_extents, /*!< in: TRUE if the
				caller has already reserved enough free
				extents so that he knows that the operation
				will succeed */
	btr_cur_t*	cursor,	/*!< in: cursor on the record to delete;
				if compression does not occur, the cursor
				stays valid: it points to successor of
				deleted record on function exit */
	enum trx_rb_ctx	rb_ctx,	/*!< in: rollback context */
	mtr_t*		mtr);	/*!< in: mtr */
#endif /* !UNIV_HOTBACKUP */
/***********************************************************//**
Parses a redo log record of updating a record in-place.
@return	end of log record or NULL */
UNIV_INTERN
byte*
btr_cur_parse_update_in_place(
/*==========================*/
	byte*		ptr,	/*!< in: buffer */
	byte*		end_ptr,/*!< in: buffer end */
	page_t*		page,	/*!< in/out: page or NULL */
	page_zip_des_t*	page_zip,/*!< in/out: compressed page, or NULL */
	dict_index_t*	index);	/*!< in: index corresponding to page */
/****************************************************************//**
Parses the redo log record for delete marking or unmarking of a clustered
index record.
@return	end of log record or NULL */
UNIV_INTERN
byte*
btr_cur_parse_del_mark_set_clust_rec(
/*=================================*/
	byte*		ptr,	/*!< in: buffer */
	byte*		end_ptr,/*!< in: buffer end */
	page_t*		page,	/*!< in/out: page or NULL */
	page_zip_des_t*	page_zip,/*!< in/out: compressed page, or NULL */
	dict_index_t*	index);	/*!< in: index corresponding to page */
/****************************************************************//**
Parses the redo log record for delete marking or unmarking of a secondary
index record.
@return	end of log record or NULL */
UNIV_INTERN
byte*
btr_cur_parse_del_mark_set_sec_rec(
/*===============================*/
	byte*		ptr,	/*!< in: buffer */
	byte*		end_ptr,/*!< in: buffer end */
	page_t*		page,	/*!< in/out: page or NULL */
	page_zip_des_t*	page_zip);/*!< in/out: compressed page, or NULL */
#ifndef UNIV_HOTBACKUP
/*******************************************************************//**
Estimates the number of rows in a given index range.
@return	estimated number of rows */
UNIV_INTERN
ib_int64_t
btr_estimate_n_rows_in_range(
/*=========================*/
	dict_index_t*	index,	/*!< in: index */
	const dtuple_t*	tuple1,	/*!< in: range start, may also be empty tuple */
	ulint		mode1,	/*!< in: search mode for range start */
	const dtuple_t*	tuple2,	/*!< in: range end, may also be empty tuple */
	ulint		mode2);	/*!< in: search mode for range end */
/*******************************************************************//**
Estimates the number of different key values in a given index, for
each n-column prefix of the index where n <= dict_index_get_n_unique(index).
The estimates are stored in the array index->stat_n_diff_key_vals.
If innodb_stats_method is nulls_ignored, we also record the number of
non-null values for each prefix and stored the estimates in
array index->stat_n_non_null_key_vals. */
UNIV_INTERN
void
btr_estimate_number_of_different_key_vals(
/*======================================*/
	dict_index_t*	index);	/*!< in: index */
/*******************************************************************//**
Marks non-updated off-page fields as disowned by this record. The ownership
must be transferred to the updated record which is inserted elsewhere in the
index tree. In purge only the owner of externally stored field is allowed
to free the field. */
UNIV_INTERN
void
btr_cur_disown_inherited_fields(
/*============================*/
	page_zip_des_t*	page_zip,/*!< in/out: compressed page whose uncompressed
				part will be updated, or NULL */
	rec_t*		rec,	/*!< in/out: record in a clustered index */
	dict_index_t*	index,	/*!< in: index of the page */
	const ulint*	offsets,/*!< in: array returned by rec_get_offsets() */
	const upd_t*	update,	/*!< in: update vector */
	mtr_t*		mtr)	/*!< in/out: mini-transaction */
	__attribute__((nonnull(2,3,4,5,6)));

/** Operation code for btr_store_big_rec_extern_fields(). */
enum blob_op {
	/** Store off-page columns for a freshly inserted record */
	BTR_STORE_INSERT = 0,
	/** Store off-page columns for an insert by update */
	BTR_STORE_INSERT_UPDATE,
	/** Store off-page columns for an update */
	BTR_STORE_UPDATE
};

/*******************************************************************//**
Determine if an operation on off-page columns is an update.
@return TRUE if op != BTR_STORE_INSERT */
UNIV_INLINE
ibool
btr_blob_op_is_update(
/*==================*/
	enum blob_op	op)	/*!< in: operation */
	__attribute__((warn_unused_result));

/*******************************************************************//**
Stores the fields in big_rec_vec to the tablespace and puts pointers to
them in rec.  The extern flags in rec will have to be set beforehand.
The fields are stored on pages allocated from leaf node
file segment of the index tree.
@return	DB_SUCCESS or DB_OUT_OF_FILE_SPACE */
UNIV_INTERN
enum db_err
btr_store_big_rec_extern_fields(
/*============================*/
	dict_index_t*	index,		/*!< in: index of rec; the index tree
					MUST be X-latched */
	buf_block_t*	rec_block,	/*!< in/out: block containing rec */
	rec_t*		rec,		/*!< in/out: record */
	const ulint*	offsets,	/*!< in: rec_get_offsets(rec, index);
					the "external storage" flags in offsets
					will not correspond to rec when
					this function returns */
	const big_rec_t*big_rec_vec,	/*!< in: vector containing fields
					to be stored externally */
	mtr_t*		btr_mtr,	/*!< in: mtr containing the
					latches to the clustered index */
	enum blob_op	op)		/*! in: operation code */
	__attribute__((nonnull, warn_unused_result));

/*******************************************************************//**
Frees the space in an externally stored field to the file space
management if the field in data is owned the externally stored field,
in a rollback we may have the additional condition that the field must
not be inherited. */
UNIV_INTERN
void
btr_free_externally_stored_field(
/*=============================*/
	dict_index_t*	index,		/*!< in: index of the data, the index
					tree MUST be X-latched; if the tree
					height is 1, then also the root page
					must be X-latched! (this is relevant
					in the case this function is called
					from purge where 'data' is located on
					an undo log page, not an index
					page) */
	byte*		field_ref,	/*!< in/out: field reference */
	const rec_t*	rec,		/*!< in: record containing field_ref, for
					page_zip_write_blob_ptr(), or NULL */
	const ulint*	offsets,	/*!< in: rec_get_offsets(rec, index),
					or NULL */
	page_zip_des_t*	page_zip,	/*!< in: compressed page corresponding
					to rec, or NULL if rec == NULL */
	ulint		i,		/*!< in: field number of field_ref;
					ignored if rec == NULL */
	enum trx_rb_ctx	rb_ctx,		/*!< in: rollback context */
	mtr_t*		local_mtr);	/*!< in: mtr containing the latch to
					data an an X-latch to the index
					tree */
/*******************************************************************//**
Copies the prefix of an externally stored field of a record.  The
clustered index record must be protected by a lock or a page latch.
@return the length of the copied field, or 0 if the column was being
or has been deleted */
UNIV_INTERN
ulint
btr_copy_externally_stored_field_prefix(
/*====================================*/
	byte*		buf,	/*!< out: the field, or a prefix of it */
	ulint		len,	/*!< in: length of buf, in bytes */
	ulint		zip_size,/*!< in: nonzero=compressed BLOB page size,
				zero for uncompressed BLOBs */
	const byte*	data,	/*!< in: 'internally' stored part of the
				field containing also the reference to
				the external part; must be protected by
				a lock or a page latch */
	ulint		local_len);/*!< in: length of data, in bytes */
/*******************************************************************//**
Copies an externally stored field of a record to mem heap.
@return	the field copied to heap, or NULL if the field is incomplete */
UNIV_INTERN
byte*
btr_rec_copy_externally_stored_field(
/*=================================*/
	const rec_t*	rec,	/*!< in: record in a clustered index;
				must be protected by a lock or a page latch */
	const ulint*	offsets,/*!< in: array returned by rec_get_offsets() */
	ulint		zip_size,/*!< in: nonzero=compressed BLOB page size,
				zero for uncompressed BLOBs */
	ulint		no,	/*!< in: field number */
	ulint*		len,	/*!< out: length of the field */
	mem_heap_t*	heap);	/*!< in: mem heap */
/*******************************************************************//**
Flags the data tuple fields that are marked as extern storage in the
update vector.  We use this function to remember which fields we must
mark as extern storage in a record inserted for an update.
@return	number of flagged external columns */
UNIV_INTERN
ulint
btr_push_update_extern_fields(
/*==========================*/
	dtuple_t*	tuple,	/*!< in/out: data tuple */
	const upd_t*	update,	/*!< in: update vector */
	mem_heap_t*	heap)	/*!< in: memory heap */
	__attribute__((nonnull));
/***********************************************************//**
Sets a secondary index record's delete mark to the given value. This
function is only used by the insert buffer merge mechanism. */
UNIV_INTERN
void
btr_cur_set_deleted_flag_for_ibuf(
/*==============================*/
	rec_t*		rec,		/*!< in/out: record */
	page_zip_des_t*	page_zip,	/*!< in/out: compressed page
					corresponding to rec, or NULL
					when the tablespace is
					uncompressed */
	ibool		val,		/*!< in: value to set */
	mtr_t*		mtr);		/*!< in: mtr */
/*######################################################################*/

/** In the pessimistic delete, if the page data size drops below this
limit, merging it to a neighbor is tried */
#define BTR_CUR_PAGE_COMPRESS_LIMIT	(UNIV_PAGE_SIZE / 2)

/** A slot in the path array. We store here info on a search path down the
tree. Each slot contains data on a single level of the tree. */

typedef struct btr_path_struct	btr_path_t;
struct btr_path_struct{
	ulint	nth_rec;	/*!< index of the record
				where the page cursor stopped on
				this level (index in alphabetical
				order); value ULINT_UNDEFINED
				denotes array end */
	ulint	n_recs;		/*!< number of records on the page */
	ulint	page_no;	/*!< no of the page containing the record */
	ulint	page_level;	/*!< level of the page, if later we fetch
				the page under page_no and it is no different
				level then we know that the tree has been
				reorganized */
};

#define BTR_PATH_ARRAY_N_SLOTS	250	/*!< size of path array (in slots) */

/** Values for the flag documenting the used search method */
enum btr_cur_method {
	BTR_CUR_HASH = 1,	/*!< successful shortcut using
				the hash index */
	BTR_CUR_HASH_FAIL,	/*!< failure using hash, success using
				binary search: the misleading hash
				reference is stored in the field
				hash_node, and might be necessary to
				update */
	BTR_CUR_BINARY,		/*!< success using the binary search */
	BTR_CUR_INSERT_TO_IBUF,	/*!< performed the intended insert to
				the insert buffer */
	BTR_CUR_DEL_MARK_IBUF,	/*!< performed the intended delete
				mark in the insert/delete buffer */
	BTR_CUR_DELETE_IBUF,	/*!< performed the intended delete in
				the insert/delete buffer */
	BTR_CUR_DELETE_REF	/*!< row_purge_poss_sec() failed */
};

/** The tree cursor: the definition appears here only for the compiler
to know struct size! */
struct btr_cur_struct {
	dict_index_t*	index;		/*!< index where positioned */
	page_cur_t	page_cur;	/*!< page cursor */
	purge_node_t*	purge_node;	/*!< purge node, for BTR_DELETE */
	buf_block_t*	left_block;	/*!< this field is used to store
					a pointer to the left neighbor
					page, in the cases
					BTR_SEARCH_PREV and
					BTR_MODIFY_PREV */
	/*------------------------------*/
	que_thr_t*	thr;		/*!< this field is only used
					when btr_cur_search_to_nth_level
					is called for an index entry
					insertion: the calling query
					thread is passed here to be
					used in the insert buffer */
	/*------------------------------*/
	/** The following fields are used in
	btr_cur_search_to_nth_level to pass information: */
	/* @{ */
	enum btr_cur_method	flag;	/*!< Search method used */
	ulint		tree_height;	/*!< Tree height if the search is done
					for a pessimistic insert or update
					operation */
	ulint		up_match;	/*!< If the search mode was PAGE_CUR_LE,
					the number of matched fields to the
					the first user record to the right of
					the cursor record after
					btr_cur_search_to_nth_level;
					for the mode PAGE_CUR_GE, the matched
					fields to the first user record AT THE
					CURSOR or to the right of it;
					NOTE that the up_match and low_match
					values may exceed the correct values
					for comparison to the adjacent user
					record if that record is on a
					different leaf page! (See the note in
					row_ins_duplicate_key.) */
	ulint		up_bytes;	/*!< number of matched bytes to the
					right at the time cursor positioned;
					only used internally in searches: not
					defined after the search */
	ulint		low_match;	/*!< if search mode was PAGE_CUR_LE,
					the number of matched fields to the
					first user record AT THE CURSOR or
					to the left of it after
					btr_cur_search_to_nth_level;
					NOT defined for PAGE_CUR_GE or any
					other search modes; see also the NOTE
					in up_match! */
	ulint		low_bytes;	/*!< number of matched bytes to the
					right at the time cursor positioned;
					only used internally in searches: not
					defined after the search */
	ulint		n_fields;	/*!< prefix length used in a hash
					search if hash_node != NULL */
	ulint		n_bytes;	/*!< hash prefix bytes if hash_node !=
					NULL */
	ulint		fold;		/*!< fold value used in the search if
					flag is BTR_CUR_HASH */
	/* @} */
	btr_path_t*	path_arr;	/*!< in estimating the number of
					rows in range, we store in this array
					information of the path through
					the tree */
};

/** If pessimistic delete fails because of lack of file space, there
is still a good change of success a little later.  Try this many
times. */
#define BTR_CUR_RETRY_DELETE_N_TIMES	100
/** If pessimistic delete fails because of lack of file space, there
is still a good change of success a little later.  Sleep this many
microseconds between retries. */
#define BTR_CUR_RETRY_SLEEP_TIME	50000

/** The reference in a field for which data is stored on a different page.
The reference is at the end of the 'locally' stored part of the field.
'Locally' means storage in the index record.
We store locally a long enough prefix of each column so that we can determine
the ordering parts of each index record without looking into the externally
stored part. */
/*-------------------------------------- @{ */
#define BTR_EXTERN_SPACE_ID		0	/*!< space id where stored */
#define BTR_EXTERN_PAGE_NO		4	/*!< page no where stored */
#define BTR_EXTERN_OFFSET		8	/*!< offset of BLOB header
						on that page */
#define BTR_EXTERN_LEN			12	/*!< 8 bytes containing the
						length of the externally
						stored part of the BLOB.
						The 2 highest bits are
						reserved to the flags below. */
/*-------------------------------------- @} */
/* #define BTR_EXTERN_FIELD_REF_SIZE	20 // moved to btr0types.h */

/** The most significant bit of BTR_EXTERN_LEN (i.e., the most
significant bit of the byte at smallest address) is set to 1 if this
field does not 'own' the externally stored field; only the owner field
is allowed to free the field in purge! */
#define BTR_EXTERN_OWNER_FLAG		128
/** If the second most significant bit of BTR_EXTERN_LEN (i.e., the
second most significant bit of the byte at smallest address) is 1 then
it means that the externally stored field was inherited from an
earlier version of the row.  In rollback we are not allowed to free an
inherited external field. */
#define BTR_EXTERN_INHERITED_FLAG	64

/** Number of searches down the B-tree in btr_cur_search_to_nth_level(). */
extern ulint	btr_cur_n_non_sea;
/** Number of successful adaptive hash index lookups in
btr_cur_search_to_nth_level(). */
extern ulint	btr_cur_n_sea;
/** Old value of btr_cur_n_non_sea.  Copied by
srv_refresh_innodb_monitor_stats().  Referenced by
srv_printf_innodb_monitor(). */
extern ulint	btr_cur_n_non_sea_old;
/** Old value of btr_cur_n_sea.  Copied by
srv_refresh_innodb_monitor_stats().  Referenced by
srv_printf_innodb_monitor(). */
extern ulint	btr_cur_n_sea_old;
#endif /* !UNIV_HOTBACKUP */

#ifndef UNIV_NONINL
#include "btr0cur.ic"
#endif

#endif<|MERGE_RESOLUTION|>--- conflicted
+++ resolved
@@ -353,46 +353,12 @@
 ulint
 btr_cur_del_mark_set_sec_rec(
 /*=========================*/
-<<<<<<< HEAD
 	ulint		flags,	/*!< in: locking flag */
 	btr_cur_t*	cursor,	/*!< in: cursor */
 	ibool		val,	/*!< in: value to set */
 	que_thr_t*	thr,	/*!< in: query thread */
 	mtr_t*		mtr);	/*!< in: mtr */
 /*************************************************************//**
-=======
-				/* out: DB_SUCCESS, DB_LOCK_WAIT, or error
-				number */
-	ulint		flags,	/* in: locking flag */
-	btr_cur_t*	cursor,	/* in: cursor */
-	ibool		val,	/* in: value to set */
-	que_thr_t*	thr,	/* in: query thread */
-	mtr_t*		mtr);	/* in: mtr */
-/***************************************************************
-Sets a secondary index record delete mark. This function is only
-used by the insert buffer insert merge mechanism. */
-
-void
-btr_cur_set_deleted_flag_for_ibuf(
-/*==============================*/
-	rec_t*		rec,	/* in: record to delete unmark */
-	ibool		val,	/* in: value to set */
-	mtr_t*		mtr);	/* in: mtr */
-/*****************************************************************
-Tries to compress a page of the tree on the leaf level. It is assumed
-that mtr holds an x-latch on the tree and on the cursor page. To avoid
-deadlocks, mtr must also own x-latches to brothers of page, if those
-brothers exist. NOTE: it is assumed that the caller has reserved enough
-free extents so that the compression will always succeed if done! */
-
-void
-btr_cur_compress(
-/*=============*/
-	btr_cur_t*	cursor,	/* in: cursor on the page to compress;
-				cursor does not stay valid */
-	mtr_t*		mtr);	/* in: mtr */
-/*****************************************************************
->>>>>>> 84075ed3
 Tries to compress a page of the tree if it seems useful. It is assumed
 that mtr holds an x-latch on the tree and on the cursor page. To avoid
 deadlocks, mtr must also own x-latches to brothers of page, if those
@@ -669,7 +635,7 @@
 					when the tablespace is
 					uncompressed */
 	ibool		val,		/*!< in: value to set */
-	mtr_t*		mtr);		/*!< in: mtr */
+	mtr_t*		mtr);		/*!< in/out: mini-transaction */
 /*######################################################################*/
 
 /** In the pessimistic delete, if the page data size drops below this
