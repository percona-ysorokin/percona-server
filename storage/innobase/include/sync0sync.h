--- conflicted
+++ resolved
@@ -140,13 +140,10 @@
 extern	mysql_pfs_key_t	dict_table_stats_key;
 extern  mysql_pfs_key_t trx_sys_rw_lock_key;
 extern  mysql_pfs_key_t hash_table_locks_key;
-<<<<<<< HEAD
 extern	mysql_pfs_key_t	archive_lock_key;
-=======
 # ifdef UNIV_DEBUG
 extern	mysql_pfs_key_t buf_chunk_map_latch_key;
 # endif /* UNIV_DEBUG */
->>>>>>> a2757a60
 #endif /* UNIV_PFS_RWLOCK */
 
 /** Prints info of the sync system.
