--- conflicted
+++ resolved
@@ -37,14 +37,12 @@
 #include <atomic>
 #include <future>
 #include <thread>
-
-<<<<<<< HEAD
 #ifdef UNIV_LINUX
 #include <sys/types.h>
 #endif
 
 #include "my_compiler.h"
-=======
+
 class IB_thread {
  public:
   enum class State { INVALID, NOT_STARTED, ALLOWED_TO_START, STARTED, STOPPED };
@@ -66,7 +64,6 @@
   void init(std::promise<void> &promise);
   void set_state(State state);
 };
->>>>>>> 4869291f
 
 /** Operating system thread native handle */
 using os_thread_id_t = std::thread::native_handle_type;
