/*****************************************************************************

Copyright (c) 1995, 2019, Oracle and/or its affiliates. All rights reserved.
Copyright (c) 2008, 2009, Google Inc.
Copyright (c) 2009, 2016, Percona Inc.

Portions of this file contain modifications contributed and copyrighted by
Google, Inc. Those modifications are gratefully acknowledged and are described
briefly in the InnoDB documentation. The contributions by Google are
incorporated with their permission, and subject to the conditions contained in
the file COPYING.Google.

Portions of this file contain modifications contributed and copyrighted
by Percona Inc.. Those modifications are
gratefully acknowledged and are described briefly in the InnoDB
documentation. The contributions by Percona Inc. are incorporated with
their permission, and subject to the conditions contained in the file
COPYING.Percona.

This program is free software; you can redistribute it and/or modify it under
the terms of the GNU General Public License, version 2.0, as published by the
Free Software Foundation.

This program is also distributed with certain software (including but not
limited to OpenSSL) that is licensed under separate terms, as designated in a
particular file or component or in included license documentation. The authors
of MySQL hereby grant you an additional permission to link the program and
your derivative works with the separately licensed software that they have
included with MySQL.

This program is distributed in the hope that it will be useful, but WITHOUT
ANY WARRANTY; without even the implied warranty of MERCHANTABILITY or FITNESS
FOR A PARTICULAR PURPOSE. See the GNU General Public License, version 2.0,
for more details.

You should have received a copy of the GNU General Public License along with
this program; if not, write to the Free Software Foundation, Inc.,
51 Franklin St, Fifth Floor, Boston, MA 02110-1301  USA

*****************************************************************************/

/** @file include/srv0srv.h
 The server main program

 Created 10/10/1995 Heikki Tuuri
 *******************************************************/

#ifndef srv0srv_h
#define srv0srv_h

#include "buf0checksum.h"
#include "fil0fil.h"
#include "log0types.h"
#include "mysql/psi/mysql_stage.h"
#include "univ.i"

#ifndef UNIV_HOTBACKUP
#include "log0ddl.h"
#include "os0event.h"
#include "os0file.h"
#include "os0thread.h"
#include "que0types.h"
#include "sql/system_variables.h"
#include "srv0conc.h"
#include "trx0types.h"
#include "ut0counter.h"

#include <future>

/* Global counters used inside InnoDB. */
struct srv_stats_t {
  typedef ib_counter_t<ulint, 64> ulint_ctr_64_t;
  typedef ib_counter_t<lsn_t, 1, single_indexer_t> lsn_ctr_1_t;
  typedef ib_counter_t<ulint, 1, single_indexer_t> ulint_ctr_1_t;
  typedef ib_counter_t<lint, 1, single_indexer_t> lint_ctr_1_t;
  typedef ib_counter_t<int64_t, 1, single_indexer_t> int64_ctr_1_t;

  /** Count the amount of data written in total (in bytes) */
  ulint_ctr_1_t data_written;

  /** Number of the log write requests done */
  ulint_ctr_1_t log_write_requests;

  /** Number of physical writes to the log performed */
  ulint_ctr_1_t log_writes;

  /** Amount of data written to the log files in bytes */
  lsn_ctr_1_t os_log_written;

  /** Number of writes being done to the log files */
  lint_ctr_1_t os_log_pending_writes;

  /** We increase this counter, when we don't have enough
  space in the log buffer and have to flush it */
  ulint_ctr_1_t log_waits;

  /** Count the number of times the doublewrite buffer was flushed */
  ulint_ctr_1_t dblwr_writes;

  /** Store the number of pages that have been flushed to the
  doublewrite buffer */
  ulint_ctr_1_t dblwr_pages_written;

  /** Store the number of write requests issued */
  ulint_ctr_1_t buf_pool_write_requests;

  /** Store the number of times when we had to wait for a free page
  in the buffer pool. It happens when the buffer pool is full and we
  need to make a flush, in order to be able to read or create a page. */
  ulint_ctr_1_t buf_pool_wait_free;

  /** Count the number of pages that were written from buffer
  pool to the disk */
  ulint_ctr_1_t buf_pool_flushed;

  /** Number of buffer pool reads that led to the reading of
  a disk page */
  ulint_ctr_1_t buf_pool_reads;

  /** Number of data read in total (in bytes) */
  ulint_ctr_1_t data_read;

  /** Wait time of database locks */
  int64_ctr_1_t n_lock_wait_time;

  /** Number of database lock waits */
  ulint_ctr_1_t n_lock_wait_count;

  /** Number of threads currently waiting on database locks */
  lint_ctr_1_t n_lock_wait_current_count;

  /** Number of rows read. */
  ulint_ctr_64_t n_rows_read;

  /** Number of rows updated */
  ulint_ctr_64_t n_rows_updated;

  /** Number of rows deleted */
  ulint_ctr_64_t n_rows_deleted;

  /** Number of rows inserted */
  ulint_ctr_64_t n_rows_inserted;

  ulint_ctr_1_t n_lock_max_wait_time;

  /** Number of buffered aio requests submitted */
  ulint_ctr_64_t n_aio_submitted;

  /* Number of merge blocks encrypted */
  ulint_ctr_64_t n_merge_blocks_encrypted;

  /* Number of merge blocks decrypted */
  ulint_ctr_64_t n_merge_blocks_decrypted;

  /* Number of row log blocks encrypted */
  ulint_ctr_64_t n_rowlog_blocks_encrypted;

  /* Number of row log blocks decrypted */
  ulint_ctr_64_t n_rowlog_blocks_decrypted;

  /** Number of log scrub operations */
  ulint_ctr_64_t n_log_scrubs;

  /** Number of times page 0 is read from tablespace */
  ulint_ctr_64_t page0_read;

  /** Number of encryption_get_latest_key_version calls */
  ulint_ctr_64_t n_key_requests;

  /** Number of spaces in keyrotation list */
  ulint_ctr_64_t key_rotation_list_length;

  /* Number of pages encrypted */
  ulint_ctr_64_t pages_encrypted;

  /* Number of pages decrypted */
  ulint_ctr_64_t pages_decrypted;
};

/** Structure which keeps shared future objects for InnoDB background
threads. One should use these objects to check if threads exited. */
struct Srv_threads {
  /** Monitor thread (prints info). */
  IB_thread m_monitor;

  /** Error monitor thread. */
  IB_thread m_error_monitor;

  /** Redo closer thread. */
  IB_thread m_log_closer;

  /** Redo checkpointer thread. */
  IB_thread m_log_checkpointer;

  /** Redo writer thread. */
  IB_thread m_log_writer;

  /** Redo flusher thread. */
  IB_thread m_log_flusher;

  /** Redo write notifier thread. */
  IB_thread m_log_write_notifier;

  /** Redo flush notifier thread. */
  IB_thread m_log_flush_notifier;

  /** Redo log archiver (used by backup). */
  IB_thread m_backup_log_archiver;

  /** Buffer pool dump thread. */
  IB_thread m_buf_dump;

  /** Buffer pool resize thread. */
  IB_thread m_buf_resize;

  /** Dict stats background thread. */
  IB_thread m_dict_stats;

  /** Thread detecting lock wait timeouts. */
  IB_thread m_lock_wait_timeout;

  /** The master thread. */
  IB_thread m_master;

  /** The ts_alter_encrypt thread. */
  IB_thread m_ts_alter_encrypt;

  /** Thread doing rollbacks during recovery. */
  IB_thread m_trx_recovery_rollback;

  /** Thread writing recovered pages during recovery. */
  IB_thread m_recv_writer;

  /** Purge coordinator (also being a worker) */
  IB_thread m_purge_coordinator;

  /** Number of purge workers and size of array below. */
  size_t m_purge_workers_n;

  /** Purge workers. Note that the m_purge_workers[0] is the same shared
  state as m_purge_coordinator. */
  IB_thread *m_purge_workers;

  /** Page cleaner coordinator (also being a worker). */
  IB_thread m_page_cleaner_coordinator;

  /** Number of page cleaner workers and size of array below. */
  size_t m_page_cleaner_workers_n;

  /** Page cleaner workers. Note that m_page_cleaner_workers[0] is the
  same shared state as m_page_cleaner_coordinator. */
  IB_thread *m_page_cleaner_workers;

  /** Archiver's log archiver (used by Clone). */
  IB_thread m_log_archiver;

<<<<<<< HEAD
  /** true if tablespace alter encrypt thread is created */
  bool m_ts_alter_encrypt_thread_active;

  /** true if there is keyring encryption thread running */
  bool m_encryption_threads_active;
=======
  /** Archiver's page archiver (used by Clone). */
  IB_thread m_page_archiver;

  /** Thread doing optimization for FTS index. */
  IB_thread m_fts_optimize;

  /** Thread for GTID persistence */
  IB_thread m_gtid_persister;

#ifdef UNIV_DEBUG
  /** Used in test scenario to delay threads' cleanup until the pre_dd_shutdown
  is ended and final plugin's shutdown is started (when plugin is DELETED).
  Note that you may only delay the shutdown for threads for which there is no
  waiting procedure used in the pre_dd_shutdown. */
  os_event_t shutdown_cleanup_dbg;
#endif /* UNIV_DEBUG */
>>>>>>> 4869291f
};

/** Check if given thread is still active. */
bool srv_thread_is_active(const IB_thread &thread);

/** Delay the thread after it discovered that the shutdown_state
is greater or equal to SRV_SHUTDOWN_CLEANUP, before it proceeds
with further clean up. This is used in the tests to see if such
a possible delay does not have impact on the clean shutdown.
@param[in]  wait_for_signal   wait until shutdown phase starts */
void srv_thread_delay_cleanup_if_needed(bool wait_for_signal);

struct Srv_cpu_usage {
  int n_cpu;
  double utime_abs;
  double stime_abs;
  double utime_pct;
  double stime_pct;
};

/** Structure with state of srv background threads. */
extern Srv_threads srv_threads;

/** Structure with cpu usage information. */
extern Srv_cpu_usage srv_cpu_usage;

extern Log_DDL *log_ddl;

#ifdef INNODB_DD_TABLE
extern bool srv_is_upgrade_mode;
extern bool srv_downgrade_logs;
extern bool srv_upgrade_old_undo_found;
#endif /* INNODB_DD_TABLE */

#ifdef UNIV_DEBUG
extern bool srv_is_uuid_ready;
#endif /* UNIV_DEBUG */

extern const char *srv_main_thread_op_info;

/* The monitor thread waits on this event. */
extern os_event_t srv_monitor_event;

/* The error monitor thread waits on this event. */
extern os_event_t srv_error_event;

/** The buffer pool dump/load thread waits on this event. */
extern os_event_t srv_buf_dump_event;

/** The buffer pool resize thread waits on this event. */
extern os_event_t srv_buf_resize_event;
#endif /* !UNIV_HOTBACKUP */

/** The buffer pool dump/load file name */
#define SRV_BUF_DUMP_FILENAME_DEFAULT "ib_buffer_pool"
extern char *srv_buf_dump_filename;

/** Boolean config knobs that tell InnoDB to dump the buffer pool at shutdown
and/or load it during startup. */
extern bool srv_buffer_pool_dump_at_shutdown;
extern bool srv_buffer_pool_load_at_startup;

/** Path to the parallel doublewrite buffer */
#define SRV_PARALLEL_DOUBLEWRITE_PATH_DEFAULT "xb_doublewrite"
extern char *srv_parallel_doublewrite_path;

/* Whether to disable file system cache if it is defined */
extern bool srv_disable_sort_file_cache;

/* This event is set on checkpoint completion to wake the redo log parser
thread */
extern os_event_t srv_checkpoint_completed_event;

/* This event is set on the online redo log following thread after a successful
log tracking iteration */
extern os_event_t srv_redo_log_tracked_event;

/** Whether the redo log tracker thread has been started. Does not take into
account whether the tracking is currently enabled (see srv_track_changed_pages
for that) */
extern bool srv_redo_log_thread_started;

/* If the last data file is auto-extended, we add this many pages to it
at a time */
#define SRV_AUTO_EXTEND_INCREMENT (srv_sys_space.get_autoextend_increment())

#ifndef UNIV_HOTBACKUP
/** Mutex protecting page_zip_stat_per_index */
extern ib_mutex_t page_zip_stat_per_index_mutex;
/* Mutex for locking srv_monitor_file. Not created if srv_read_only_mode */
extern ib_mutex_t srv_monitor_file_mutex;
/* Temporary file for innodb monitor output */
extern FILE *srv_monitor_file;
/* Mutex for locking srv_dict_tmpfile. Only created if !srv_read_only_mode.
This mutex has a very high rank; threads reserving it should not
be holding any InnoDB latches. */
extern ib_mutex_t srv_dict_tmpfile_mutex;
/* Temporary file for output from the data dictionary */
extern FILE *srv_dict_tmpfile;
/* Mutex for locking srv_misc_tmpfile. Only created if !srv_read_only_mode.
This mutex has a very low rank; threads reserving it should not
acquire any further latches or sleep before releasing this one. */
extern ib_mutex_t srv_misc_tmpfile_mutex;
/* Temporary file for miscellanous diagnostic output */
extern FILE *srv_misc_tmpfile;
#endif /* !UNIV_HOTBACKUP */

/* Server parameters which are read from the initfile */

extern char *srv_data_home;

/** Set if InnoDB must operate in read-only mode. We don't do any
recovery and open all tables in RO mode instead of RW mode. We don't
sync the max trx id to disk either. */
extern bool srv_read_only_mode;
/** Set if InnoDB operates in read-only mode or innodb-force-recovery
is greater than SRV_FORCE_NO_TRX_UNDO. */
extern bool high_level_read_only;
/** store to its own file each table created by an user; data
dictionary tables are in the system tablespace 0 */
extern bool srv_file_per_table;
/** Sleep delay for threads waiting to enter InnoDB. In micro-seconds. */
extern ulong srv_thread_sleep_delay;
/** Maximum sleep delay (in micro-seconds), value of 0 disables it.*/
extern ulong srv_adaptive_max_sleep_delay;

/** Sort buffer size in index creation */
extern ulong srv_sort_buf_size;

/** Maximum modification log file size for online index creation */
extern unsigned long long srv_online_max_size;

/** Number of threads to use for parallel reads. */
extern ulong srv_parallel_read_threads;

/* If this flag is TRUE, then we will use the native aio of the
OS (provided we compiled Innobase with it in), otherwise we will
use simulated aio we build below with threads.
Currently we support native aio on windows and linux */
extern bool srv_use_native_aio;
extern bool srv_numa_interleave;

/** Server undo tablespaces directory, can be absolute path. */
extern char *srv_undo_dir;

/** Number of undo tablespaces to use. */
extern ulong srv_undo_tablespaces;

/** The number of rollback segments per tablespace */
extern ulong srv_rollback_segments;

/** Maximum size of undo tablespace. */
extern unsigned long long srv_max_undo_tablespace_size;

extern uint srv_n_fil_crypt_threads;
extern uint srv_n_fil_crypt_threads_started;

/** Rate at which UNDO records should be purged. */
extern ulong srv_purge_rseg_truncate_frequency;

/** Enable or Disable Truncate of UNDO tablespace. */
extern bool srv_undo_log_truncate;

/** Enable or disable Encrypt of UNDO tablespace. */
extern bool srv_undo_log_encrypt;

/** Enable or disable encryption of temporary tablespace.*/
extern bool srv_tmp_tablespace_encrypt;

/** Enable this option to encrypt system tablespace at bootstrap. */
extern bool srv_sys_tablespace_encrypt;

/** Enable or disable encryption of pages in parallel doublewrite buffer file */
extern bool srv_parallel_dblwr_encrypt;

/** Whether the redo log tracking is currently enabled. Note that it is
possible for the log tracker thread to be running and the tracking to be
disabled */
extern bool srv_track_changed_pages;
extern ulonglong srv_max_bitmap_file_size;

extern ulonglong srv_max_changed_pages;

/** Default size of UNDO tablespace while it is created new. */
extern const page_no_t SRV_UNDO_TABLESPACE_SIZE_IN_PAGES;

extern char *srv_log_group_home_dir;

/** Enable or Disable Encrypt of REDO tablespace. */
extern ulong srv_redo_log_encrypt;

/* Maximum number of redo files of a cloned DB. */
#define SRV_N_LOG_FILES_CLONE_MAX 1000

/** Maximum number of srv_n_log_files, or innodb_log_files_in_group */
#define SRV_N_LOG_FILES_MAX 100
extern ulong srv_n_log_files;

#ifdef UNIV_DEBUG_DEDICATED
extern ulong srv_debug_system_mem_size;
#endif /* UNIV_DEBUG_DEDICATED */

/** At startup, this is the current redo log file size.
During startup, if this is different from srv_log_file_size_requested
(innodb_log_file_size), the redo log will be rebuilt and this size
will be initialized to srv_log_file_size_requested.
When upgrading from a previous redo log format, this will be set to 0,
and writing to the redo log is not allowed.

During startup, this is in bytes, and later converted to pages. */
extern ulonglong srv_log_file_size;

/** The value of the startup parameter innodb_log_file_size. */
extern ulonglong srv_log_file_size_requested;

/** Space for log buffer, expressed in bytes. Note, that log buffer
will use only the largest power of two, which is not greater than
the assigned space. */
extern ulong srv_log_buffer_size;

/** When log writer follows links in the log recent written buffer,
it stops when it has reached at least that many bytes to write,
limiting how many bytes can be written in single call. */
extern ulong srv_log_write_max_size;

/** Size of block, used for writing ahead to avoid read-on-write. */
extern ulong srv_log_write_ahead_size;

/** Number of events used for notifications about redo write. */
extern ulong srv_log_write_events;

/** Number of events used for notifications about redo flush. */
extern ulong srv_log_flush_events;

/** Number of slots in a small buffer, which is used to allow concurrent
writes to log buffer. The slots are addressed by LSN values modulo number
of the slots. */
extern ulong srv_log_recent_written_size;

/** Number of slots in a small buffer, which is used to break requirement
for total order of dirty pages, when they are added to flush lists.
The slots are addressed by LSN values modulo number of the slots. */
extern ulong srv_log_recent_closed_size;

/** Minimum absolute value of cpu time for which spin-delay is used. */
extern uint srv_log_spin_cpu_abs_lwm;

/** Maximum percentage of cpu time for which spin-delay is used. */
extern uint srv_log_spin_cpu_pct_hwm;

/** Number of spin iterations, when spinning and waiting for log buffer
written up to given LSN, before we fallback to loop with sleeps.
This is not used when user thread has to wait for log flushed to disk. */
extern ulong srv_log_wait_for_write_spin_delay;

/** Timeout used when waiting for redo write (microseconds). */
extern ulong srv_log_wait_for_write_timeout;

/** Number of spin iterations, when spinning and waiting for log flushed. */
extern ulong srv_log_wait_for_flush_spin_delay;

/** Maximum value of average log flush time for which spin-delay is used.
When flushing takes longer, user threads no longer spin when waiting for
flushed redo. Expressed in microseconds. */
extern ulong srv_log_wait_for_flush_spin_hwm;

/** Timeout used when waiting for redo flush (microseconds). */
extern ulong srv_log_wait_for_flush_timeout;

/** Number of spin iterations, for which log writer thread is waiting
for new data to write or flush without sleeping. */
extern ulong srv_log_writer_spin_delay;

/** Initial timeout used to wait on writer_event. */
extern ulong srv_log_writer_timeout;

/** Number of milliseconds every which a periodical checkpoint is written
by the log checkpointer thread (unless periodical checkpoints are disabled,
which is a case during initial phase of startup). */
extern ulong srv_log_checkpoint_every;

/** Number of spin iterations, for which log flusher thread is waiting
for new data to flush, without sleeping. */
extern ulong srv_log_flusher_spin_delay;

/** Initial timeout used to wait on flusher_event. */
extern ulong srv_log_flusher_timeout;

/** Number of spin iterations, for which log write notifier thread is waiting
for advanced writeed_to_disk_lsn without sleeping. */
extern ulong srv_log_write_notifier_spin_delay;

/** Initial timeout used to wait on write_notifier_event. */
extern ulong srv_log_write_notifier_timeout;

/** Number of spin iterations, for which log flush notifier thread is waiting
for advanced flushed_to_disk_lsn without sleeping. */
extern ulong srv_log_flush_notifier_spin_delay;

/** Initial timeout used to wait on flush_notifier_event. */
extern ulong srv_log_flush_notifier_timeout;

/** Number of spin iterations, for which log closerr thread is waiting
for a reachable untraversed link in recent_closed. */
extern ulong srv_log_closer_spin_delay;

/** Initial sleep used in log closer after spin delay is finished. */
extern ulong srv_log_closer_timeout;

/** Whether to generate and require checksums on the redo log pages. */
extern bool srv_log_checksums;

#ifdef UNIV_DEBUG

/** If true then disable checkpointing. */
extern bool srv_checkpoint_disabled;

/* Used to inject a failure to find a free rollback segment. */
extern bool srv_inject_too_many_concurrent_trxs;

#endif /* UNIV_DEBUG */

extern ulong srv_flush_log_at_trx_commit;
extern uint srv_flush_log_at_timeout;
extern ulong srv_log_write_ahead_size;
extern bool srv_adaptive_flushing;
extern bool srv_flush_sync;

/* If this flag is TRUE, then we will load the indexes' (and tables') metadata
even if they are marked as "corrupted". Mostly it is for DBA to process
corrupted index and table */
extern bool srv_load_corrupted;

/** Dedicated server setting */
extern bool srv_dedicated_server;
/** Requested size in bytes */
extern ulint srv_buf_pool_size;
/** Minimum pool size in bytes */
extern const ulint srv_buf_pool_min_size;
/** Default pool size in bytes */
extern const ulint srv_buf_pool_def_size;
/** Requested buffer pool chunk size. Each buffer pool instance consists
of one or more chunks. */
extern ulonglong srv_buf_pool_chunk_unit;
/** Requested number of buffer pool instances */
extern ulong srv_buf_pool_instances;
/** Default number of buffer pool instances */
extern const ulong srv_buf_pool_instances_default;
/** Number of locks to protect buf_pool->page_hash */
extern ulong srv_n_page_hash_locks;
/** Scan depth for LRU flush batch i.e.: number of blocks scanned*/
extern ulong srv_LRU_scan_depth;
/** Whether or not to flush neighbors of a block */
extern ulong srv_flush_neighbors;
/** Previously requested size. Accesses protected by memory barriers. */
extern ulint srv_buf_pool_old_size;
/** Current size as scaling factor for the other components */
extern ulint srv_buf_pool_base_size;
/** Current size in bytes */
extern long long srv_buf_pool_curr_size;
/** Dump this % of each buffer pool during BP dump */
extern ulong srv_buf_pool_dump_pct;
/** Lock table size in bytes */

extern ulint srv_show_locks_held;

extern ulint srv_lock_table_size;

extern ulint srv_cleaner_max_lru_time; /*!< the maximum time limit for a
                                      single LRU tail flush iteration by the
                                      page cleaner thread */

extern ulint srv_cleaner_max_flush_time; /*!< the maximum time limit for a
                                      single flush list flush iteration by
                                      the page cleaner thread */

extern ulong srv_cleaner_lsn_age_factor;
/*!< page cleaner LSN age factor
formula option */

extern ulong srv_empty_free_list_algorithm;
/*!< Empty free list for a query thread
handling algorithm option */

extern ulint srv_n_file_io_threads;
extern bool srv_random_read_ahead;
extern ulong srv_read_ahead_threshold;
extern ulong srv_n_read_io_threads;
extern ulong srv_n_write_io_threads;

extern uint srv_change_buffer_max_size;

/* Number of IO operations per second the server can do */
extern ulong srv_io_capacity;

/* We use this dummy default value at startup for max_io_capacity.
The real value is set based on the value of io_capacity. */
#define SRV_MAX_IO_CAPACITY_DUMMY_DEFAULT (~0UL)
#define SRV_MAX_IO_CAPACITY_LIMIT (~0UL)
extern ulong srv_max_io_capacity;
/* Returns the number of IO operations that is X percent of the
capacity. PCT_IO(5) -> returns the number of IO operations that
is 5% of the max where max is srv_io_capacity.  */
#define PCT_IO(p) ((ulong)(srv_io_capacity * ((double)(p) / 100.0)))

/** Maximum number of purge threads, including the purge coordinator */
#define MAX_PURGE_THREADS 32

/* The "innodb_stats_method" setting, decides how InnoDB is going
to treat NULL value when collecting statistics. It is not defined
as enum type because the configure option takes unsigned integer type. */
extern ulong srv_innodb_stats_method;

extern ulint srv_max_n_open_files;

extern ulong srv_n_page_cleaners;

extern double srv_max_dirty_pages_pct;
extern double srv_max_dirty_pages_pct_lwm;

extern ulong srv_adaptive_flushing_lwm;
extern ulong srv_flushing_avg_loops;

extern ulong srv_force_recovery;
#ifdef UNIV_DEBUG
extern ulong srv_force_recovery_crash;
#endif /* UNIV_DEBUG */

/** The value of the configuration parameter innodb_fast_shutdown,
controlling the InnoDB shutdown.

If innodb_fast_shutdown=0, InnoDB shutdown will purge all undo log
records (except XA PREPARE transactions) and complete the merge of the
entire change buffer, and then shut down the redo log.

If innodb_fast_shutdown=1, InnoDB shutdown will only flush the buffer
pool to data files, cleanly shutting down the redo log.

If innodb_fast_shutdown=2, shutdown will effectively 'crash' InnoDB
(but lose no committed transactions). */
extern ulong srv_fast_shutdown;
extern ibool srv_innodb_status;

extern unsigned long long srv_stats_transient_sample_pages;
extern bool srv_stats_persistent;
extern unsigned long long srv_stats_persistent_sample_pages;
extern bool srv_stats_auto_recalc;
extern bool srv_stats_include_delete_marked;

extern ibool srv_use_doublewrite_buf;
extern ulong srv_doublewrite_batch_size;
extern ulong srv_checksum_algorithm;

extern double srv_max_buf_pool_modified_pct;

extern ulong srv_max_purge_lag;
extern ulong srv_max_purge_lag_delay;

extern ulong srv_replication_delay;

extern ulint srv_pass_corrupt_table;

/* Helper macro to support srv_pass_corrupt_table checks. If 'cond' is false,
execute 'code' if srv_pass_corrupt_table is non-zero, or trigger a fatal error
otherwise. The break statement in 'code' will obviously not work as
expected. */

#define SRV_CORRUPT_TABLE_CHECK(cond, code) \
  do {                                      \
    if (UNIV_UNLIKELY(!(cond))) {           \
      if (srv_pass_corrupt_table) {         \
        code                                \
      } else {                              \
        ut_error;                           \
      }                                     \
    }                                       \
  } while (0)

/*-------------------------------------------*/

extern bool srv_print_innodb_monitor;
extern bool srv_print_innodb_lock_monitor;

extern ulong srv_n_spin_wait_rounds;
extern ulong srv_n_free_tickets_to_enter;
extern ulong srv_thread_sleep_delay;
extern ulong srv_spin_wait_delay;
extern ibool srv_priority_boost;

/* TRUE if enable log scrubbing */
extern bool srv_scrub_log;

extern ulint srv_truncated_status_writes;

#if defined UNIV_DEBUG || defined UNIV_IBUF_DEBUG
extern bool srv_ibuf_disable_background_merge;
#endif /* UNIV_DEBUG || UNIV_IBUF_DEBUG */

#ifdef UNIV_DEBUG
extern bool srv_buf_pool_debug;
extern bool srv_sync_debug;
extern bool srv_purge_view_update_only_debug;

/** Value of MySQL global used to disable master thread. */
extern bool srv_master_thread_disabled_debug;
#endif /* UNIV_DEBUG */

extern ulint srv_fatal_semaphore_wait_threshold;
#define SRV_SEMAPHORE_WAIT_EXTENSION 7200
extern ulint srv_dml_needed_delay;

extern bool srv_encrypt_online_alter_logs;

#ifdef UNIV_HOTBACKUP
// MAHI: changed from 130 to 1 assuming the apply-log is single threaded
#define SRV_MAX_N_IO_THREADS 1
#else /* UNIV_HOTBACKUP */
#define SRV_MAX_N_IO_THREADS 130
#endif /* UNIV_HOTBACKUP */

/* Array of English strings describing the current state of an
i/o handler thread */
extern const char *srv_io_thread_op_info[];
extern const char *srv_io_thread_function[];

/* The tids of the purge threads */
extern os_tid_t srv_purge_tids[];

/* The tids of the I/O threads */
extern os_tid_t srv_io_tids[];

/* The tid of the master thread */
extern os_tid_t srv_master_tid;

/* The relative scheduling priority of the purge threads */
extern ulint srv_sched_priority_purge;

/* The relative scheduling priority of the I/O threads */
extern ulint srv_sched_priority_io;

/* The relative scheduling priority of the master thread */
extern ulint srv_sched_priority_master;

/* The relative priority of the current thread.  If 0, low priority; if 1, high
priority.  */
extern thread_local ulint srv_current_thread_priority;

/* The relative priority of the purge coordinator and worker threads.  */
extern bool srv_purge_thread_priority;

/* The relative priority of the master thread.  */
extern bool srv_master_thread_priority;

/* the number of purge threads to use from the worker pool (currently 0 or 1) */
extern ulong srv_n_purge_threads;

/* the number of pages to purge in one batch */
extern ulong srv_purge_batch_size;

/* the number of sync wait arrays */
extern ulong srv_sync_array_size;

/* print all user-level transactions deadlocks to mysqld stderr */
extern bool srv_print_all_deadlocks;

/** Print all DDL logs to mysqld stderr */
extern bool srv_print_ddl_logs;

/* Print lock wait timeout info to mysqld stderr */
extern bool srv_print_lock_wait_timeout_info;

extern bool srv_cmp_per_index_enabled;

extern enum_default_table_encryption srv_default_table_encryption;

/** Number of times secondary index lookup triggered cluster lookup */
extern std::atomic<ulint> srv_sec_rec_cluster_reads;
/** Number of times prefix optimization avoided triggering cluster lookup */
extern std::atomic<ulint> srv_sec_rec_cluster_reads_avoided;

/** Status variables to be passed to MySQL */
extern struct export_var_t export_vars;

#ifndef UNIV_HOTBACKUP
/** Global counters */
extern srv_stats_t srv_stats;

/* Keys to register InnoDB threads with performance schema */

#ifdef UNIV_PFS_THREAD
extern mysql_pfs_key_t log_archiver_thread_key;
extern mysql_pfs_key_t page_archiver_thread_key;
extern mysql_pfs_key_t buf_dump_thread_key;
extern mysql_pfs_key_t buf_lru_manager_thread_key;
extern mysql_pfs_key_t buf_resize_thread_key;
extern mysql_pfs_key_t clone_ddl_thread_key;
extern mysql_pfs_key_t clone_gtid_thread_key;
extern mysql_pfs_key_t dict_stats_thread_key;
extern mysql_pfs_key_t fts_optimize_thread_key;
extern mysql_pfs_key_t fts_parallel_merge_thread_key;
extern mysql_pfs_key_t fts_parallel_tokenization_thread_key;
extern mysql_pfs_key_t io_handler_thread_key;
extern mysql_pfs_key_t io_ibuf_thread_key;
extern mysql_pfs_key_t io_log_thread_key;
extern mysql_pfs_key_t io_read_thread_key;
extern mysql_pfs_key_t io_write_thread_key;
extern mysql_pfs_key_t log_writer_thread_key;
extern mysql_pfs_key_t log_closer_thread_key;
extern mysql_pfs_key_t log_checkpointer_thread_key;
extern mysql_pfs_key_t log_flusher_thread_key;
extern mysql_pfs_key_t log_write_notifier_thread_key;
extern mysql_pfs_key_t log_flush_notifier_thread_key;
extern mysql_pfs_key_t page_flush_coordinator_thread_key;
extern mysql_pfs_key_t page_flush_thread_key;
extern mysql_pfs_key_t srv_error_monitor_thread_key;
extern mysql_pfs_key_t srv_lock_timeout_thread_key;
extern mysql_pfs_key_t srv_master_thread_key;
extern mysql_pfs_key_t srv_monitor_thread_key;
extern mysql_pfs_key_t srv_purge_thread_key;
extern mysql_pfs_key_t srv_worker_thread_key;
extern mysql_pfs_key_t trx_recovery_rollback_thread_key;
extern mysql_pfs_key_t srv_ts_alter_encrypt_thread_key;
<<<<<<< HEAD
extern mysql_pfs_key_t srv_log_tracking_thread_key;
extern mysql_pfs_key_t log_scrub_thread_key;
=======
extern mysql_pfs_key_t parallel_read_thread_key;
extern mysql_pfs_key_t parallel_read_ahead_thread_key;
>>>>>>> 4869291f
#endif /* UNIV_PFS_THREAD */
#endif /* !UNIV_HOTBACKUP */

#ifdef HAVE_PSI_STAGE_INTERFACE
/** Performance schema stage event for monitoring ALTER TABLE progress
everything after flush log_make_latest_checkpoint(). */
extern PSI_stage_info srv_stage_alter_table_end;

/** Performance schema stage event for monitoring ALTER TABLE progress
log_make_latest_checkpoint(). */
extern PSI_stage_info srv_stage_alter_table_flush;

/** Performance schema stage event for monitoring ALTER TABLE progress
row_merge_insert_index_tuples(). */
extern PSI_stage_info srv_stage_alter_table_insert;

/** Performance schema stage event for monitoring ALTER TABLE progress
row_log_apply(). */
extern PSI_stage_info srv_stage_alter_table_log_index;

/** Performance schema stage event for monitoring ALTER TABLE progress
row_log_table_apply(). */
extern PSI_stage_info srv_stage_alter_table_log_table;

/** Performance schema stage event for monitoring ALTER TABLE progress
row_merge_sort(). */
extern PSI_stage_info srv_stage_alter_table_merge_sort;

/** Performance schema stage event for monitoring ALTER TABLE progress
row_merge_read_clustered_index(). */
extern PSI_stage_info srv_stage_alter_table_read_pk_internal_sort;

/** Performance schema stage event for monitoring ALTER TABLESPACE
ENCRYPTION progress. */
extern PSI_stage_info srv_stage_alter_tablespace_encryption;

/** Performance schema stage event for monitoring buffer pool load progress. */
extern PSI_stage_info srv_stage_buffer_pool_load;
#endif /* HAVE_PSI_STAGE_INTERFACE */

/** Performance schema stage event for monitoring clone file copy progress. */
extern PSI_stage_info srv_stage_clone_file_copy;

/** Performance schema stage event for monitoring clone redo copy progress. */
extern PSI_stage_info srv_stage_clone_redo_copy;

/** Performance schema stage event for monitoring clone page copy progress. */
extern PSI_stage_info srv_stage_clone_page_copy;

#ifndef _WIN32
/** Alternatives for the file flush option in Unix.
@see innodb_flush_method_names */
enum srv_unix_flush_t {
  SRV_UNIX_FSYNC = 0,  /*!< fsync, the default */
  SRV_UNIX_O_DSYNC,    /*!< open log files in O_SYNC mode */
  SRV_UNIX_LITTLESYNC, /*!< do not call os_file_flush()
                       when writing data files, but do flush
                       after writing to log files */
  SRV_UNIX_NOSYNC,     /*!< do not flush after writing */
  SRV_UNIX_O_DIRECT,   /*!< invoke os_file_set_nocache() on
                       data files. This implies using
                       non-buffered IO but still using fsync,
                       the reason for which is that some FS
                       do not flush meta-data when
                       unbuffered IO happens */
  SRV_UNIX_O_DIRECT_NO_FSYNC
  /*!< do not use fsync() when using
  direct IO i.e.: it can be set to avoid
  the fsync() call that we make when
  using SRV_UNIX_O_DIRECT. However, in
  this case user/DBA should be sure about
  the integrity of the meta-data */
};
extern enum srv_unix_flush_t srv_unix_file_flush_method;

inline bool srv_is_direct_io() {
  return (srv_unix_file_flush_method == SRV_UNIX_O_DIRECT ||
          srv_unix_file_flush_method == SRV_UNIX_O_DIRECT_NO_FSYNC);
}

#else
/** Alternatives for file i/o in Windows. @see innodb_flush_method_names. */
enum srv_win_flush_t {
  /** unbuffered I/O; this is the default */
  SRV_WIN_IO_UNBUFFERED = 0,
  /** buffered I/O */
  SRV_WIN_IO_NORMAL,
};
extern enum srv_win_flush_t srv_win_file_flush_method;

inline bool srv_is_direct_io() {
  return (srv_win_file_flush_method == SRV_WIN_IO_UNBUFFERED);
}

#endif /* _WIN32 */

/** Alternatives for srv_force_recovery. Non-zero values are intended
to help the user get a damaged database up so that he can dump intact
tables and rows with SELECT INTO OUTFILE. The database must not otherwise
be used with these options! A bigger number below means that all precautions
of lower numbers are included. */
enum {
  SRV_FORCE_IGNORE_CORRUPT = 1,   /*!< let the server run even if it
                                  detects a corrupt page */
  SRV_FORCE_NO_BACKGROUND = 2,    /*!< prevent the main thread from
                                  running: if a crash would occur
                                  in purge, this prevents it */
  SRV_FORCE_NO_TRX_UNDO = 3,      /*!< do not run trx rollback after
                                  recovery */
  SRV_FORCE_NO_IBUF_MERGE = 4,    /*!< prevent also ibuf operations:
                                  if they would cause a crash, better
                                  not do them */
  SRV_FORCE_NO_UNDO_LOG_SCAN = 5, /*!< do not look at undo logs when
                                  starting the database: InnoDB will
                                  treat even incomplete transactions
                                  as committed */
  SRV_FORCE_NO_LOG_REDO = 6       /*!< do not do the log roll-forward
                                  in connection with recovery */
};

/* Alternatives for srv_innodb_stats_method, which could be changed by
setting innodb_stats_method */
enum srv_stats_method_name_enum {
  SRV_STATS_NULLS_EQUAL,   /* All NULL values are treated as
                           equal. This is the default setting
                           for innodb_stats_method */
  SRV_STATS_NULLS_UNEQUAL, /* All NULL values are treated as
                           NOT equal. */
  SRV_STATS_NULLS_IGNORED  /* NULL values are ignored */
};

typedef enum srv_stats_method_name_enum srv_stats_method_name_t;

#ifdef UNIV_DEBUG
/** Force all user tables to use page compression. */
extern ulong srv_debug_compress;
#endif /* UNIV_DEBUG */

/** Types of threads existing in the system. */
enum srv_thread_type {
  SRV_NONE,   /*!< None */
  SRV_WORKER, /*!< threads serving parallelized
              queries and queries released from
              lock wait */
  SRV_PURGE,  /*!< Purge coordinator thread */
  SRV_MASTER  /*!< the master thread, (whose type
              number must be biggest) */
};

/** Boots Innobase server. */
void srv_boot(void);
/** Frees the data structures created in srv_init(). */
void srv_free(void);
/** Sets the info describing an i/o thread current state. */
void srv_set_io_thread_op_info(
    ulint i,          /*!< in: the 'segment' of the i/o thread */
    const char *str); /*!< in: constant char string describing the
                      state */
/** Resets the info describing an i/o thread current state. */
void srv_reset_io_thread_op_info();
/** Tells the purge thread that there has been activity in the database
 and wakes up the purge thread if it is suspended (not sleeping).  Note
 that there is a small chance that the purge thread stays suspended
 (we do not protect our operation with the srv_sys_t:mutex, for
 performance reasons). */
void srv_wake_purge_thread_if_not_active(void);
/** Tells the Innobase server that there has been activity in the database
 and wakes up the master thread if it is suspended (not sleeping). Used
 in the MySQL interface. Note that there is a small chance that the master
 thread stays suspended (we do not protect our operation with the kernel
 mutex, for performace reasons). */
void srv_active_wake_master_thread_low(void);
#define srv_active_wake_master_thread()    \
  do {                                     \
    if (!srv_read_only_mode) {             \
      srv_active_wake_master_thread_low(); \
    }                                      \
  } while (0)
/** Wakes up the master thread if it is suspended or being suspended. */
void srv_wake_master_thread(void);
/** A thread which follows the redo log and outputs the changed page bitmap. */
void srv_redo_log_follow_thread();
#ifndef UNIV_HOTBACKUP
/** Outputs to a file the output of the InnoDB Monitor.
 @return false if not all information printed
 due to failure to obtain necessary mutex */
ibool srv_printf_innodb_monitor(
    FILE *file,       /*!< in: output stream */
    ibool nowait,     /*!< in: whether to wait for the
                      lock_sys_t::mutex */
    ulint *trx_start, /*!< out: file position of the start of
                      the list of active transactions */
    ulint *trx_end);  /*!< out: file position of the end of
                      the list of active transactions */

/** Function to pass InnoDB status variables to MySQL */
void srv_export_innodb_status(void);
/** Get current server activity count. We don't hold srv_sys::mutex while
 reading this value as it is only used in heuristics.
 @return activity count. */
ulint srv_get_activity_count(void);
/** Check if there has been any activity. Considers background change
buffer merge as regular server activity unless a non-default
old_ibuf_merge_activity_count value is passed, in which case the merge
will be treated as keeping server idle.
@return false if no change in
activity counter. */
bool srv_check_activity(
    ulint old_activity_count, /*!< old activity count */
    /*!< old change buffer merge
    activity count, or
    ULINT_UNDEFINED */
    ulint old_ibuf_merge_activity_count = ULINT_UNDEFINED) noexcept;

/** Increment the server activity count.
@param[in]	ibuf_merge_activity	whether this activity bump is caused by
the background change buffer merge */
void srv_inc_activity_count(bool ibuf_merge_activity = false) noexcept;

/** Enqueues a task to server task queue and releases a worker thread, if there
 is a suspended one. */
void srv_que_task_enqueue_low(que_thr_t *thr); /*!< in: query thread */

/** A thread which prints the info output by various InnoDB monitors. */
void srv_monitor_thread();

/** A thread which prints warnings about semaphore waits which have lasted
too long. These can be used to track bugs which cause hangs. */
void srv_error_monitor_thread();

/** The master thread controlling the server. */
void srv_master_thread();

/** Purge coordinator thread that schedules the purge tasks. */
void srv_purge_coordinator_thread();

/** Worker thread that reads tasks from the work queue and executes them. */
void srv_worker_thread();

/** Rotate default master key for UNDO tablespace. */
void undo_rotate_default_master_key();

/** Set encryption for UNDO tablespace with given space id.
@param[in] space_id     undo tablespace id
@param[in] mtr          mini-transaction
@param[in] is_boot	true if it is called during server start up.
@return false for success, true otherwise */
bool set_undo_tablespace_encryption(space_id_t space_id, mtr_t *mtr,
                                    bool is_boot);

/** Enable UNDO tablespaces encryption.
@param[in] is_boot	true if it is called during server start up. In this
                        case, default master key will be used which will be
                        rotated later with actual master key from kyering.
@return false for success, true otherwise. */
<<<<<<< HEAD
bool srv_enable_undo_encryption(THD *thd, bool is_boot);
=======
bool srv_enable_undo_encryption(bool is_boot);

/** Enable REDO log encryption.
@param[in] is_boot	true if it is called during server start up. In this
                        case, default master key will be used which will be
                        rotated later with actual master key from kyering.
@return false for success, true otherwise. */
bool srv_enable_redo_encryption(bool is_boot);
>>>>>>> 4869291f

/** Get count of tasks in the queue.
 @return number of tasks in queue */
ulint srv_get_task_queue_length(void);

/** Releases threads of the type given from suspension in the thread table.
 NOTE! The server mutex has to be reserved by the caller!
 @return number of threads released: this may be less than n if not
 enough threads were suspended at the moment */
ulint srv_release_threads(enum srv_thread_type type, /*!< in: thread type */
                          ulint n); /*!< in: number of threads to release */

/** Check whether the master thread is active.
This is polled during the final phase of shutdown.
The first phase of server shutdown must have already been executed
(or the server must not have been fully started up).
@see srv_pre_dd_shutdown()
@retval true   if any thread is active
@retval false  if no thread is active */
bool srv_master_thread_is_active();

/** Wakeup the purge threads. */
void srv_purge_wakeup(void);

/** Check if the purge threads are active, both coordinator and worker threads
@return true if any thread is active, false if no thread is active */
bool srv_purge_threads_active();

/** Create an undo tablespace with an explicit file name
@param[in]	space_name	tablespace name
@param[in]	file_name	file name
@param[out]	space_id	Tablespace ID chosen
@return DB_SUCCESS or error code */
dberr_t srv_undo_tablespace_create(const char *space_name,
                                   const char *file_name, space_id_t space_id);

/** Initialize undo::spaces and trx_sys_undo_spaces,
called once during srv_start(). */
void undo_spaces_init();

/** Free the resources occupied by undo::spaces and trx_sys_undo_spaces,
called once during thread de-initialization. */
void undo_spaces_deinit();

/** Enables master key redo encryption.
 * Doesn't depend on the srv_redo_log_encrypt variable, used by
 * SET innodb_redo_log_encrypt = MK. */
bool srv_enable_redo_encryption_mk(THD *thd);

/** Enables master key redo encryption.
 * Doesn't depend on the srv_redo_log_encrypt variable, used by
 * SET innodb_redo_log_encrypt = RK. */
bool srv_enable_redo_encryption_rk(THD *thd);

/** Enables redo log encryption based on srv_redo_log_encrypt. */
bool srv_enable_redo_encryption(THD *thd);

#ifdef UNIV_DEBUG
struct SYS_VAR;

/** Disables master thread. It's used by:
        SET GLOBAL innodb_master_thread_disabled_debug = 1 (0).
@param[in]	thd		thread handle
@param[in]	var		pointer to system variable
@param[out]	var_ptr		where the formal string goes
@param[in]	save		immediate result from check function */
void srv_master_thread_disabled_debug_update(THD *thd, SYS_VAR *var,
                                             void *var_ptr, const void *save);
#endif /* UNIV_DEBUG */
#endif /* !UNIV_HOTBACKUP */

/** Set temporary tablespace to be encrypted if global variable
innodb_temp_tablespace_encrypt is TRUE
@param[in]	enable	true to enable encryption, false to disable
@return DB_SUCCESS on success, DB_ERROR on failure */
MY_NODISCARD
dberr_t srv_temp_encryption_update(bool enable);

/** Status variables to be passed to MySQL */
struct export_var_t {
  ulint innodb_adaptive_hash_hash_searches;
  ulint innodb_adaptive_hash_non_hash_searches;
  ulint innodb_background_log_sync;
  ulint innodb_data_pending_reads;  /*!< Pending reads */
  ulint innodb_data_pending_writes; /*!< Pending writes */
  ulint innodb_data_pending_fsyncs; /*!< Pending fsyncs */
  ulint innodb_data_fsyncs;         /*!< Number of fsyncs so far */
  ulint innodb_data_read;           /*!< Data bytes read */
  ulint innodb_data_writes;         /*!< I/O write requests */
  ulint innodb_data_written;        /*!< Data bytes written */
  ulint innodb_data_reads;          /*!< I/O read requests */
  char innodb_buffer_pool_dump_status[OS_FILE_MAX_PATH +
                                      128]; /*!< Buf pool dump status */
  char innodb_buffer_pool_load_status[OS_FILE_MAX_PATH +
                                      128];   /*!< Buf pool load status */
  char innodb_buffer_pool_resize_status[512]; /*!< Buf pool resize status */
  ulint innodb_buffer_pool_pages_total;       /*!< Buffer pool size */
  ulint innodb_buffer_pool_pages_data;        /*!< Data pages */
  ulint innodb_buffer_pool_bytes_data;        /*!< File bytes used */
  ulint innodb_buffer_pool_pages_dirty;       /*!< Dirty data pages */
  ulint innodb_buffer_pool_bytes_dirty;       /*!< File bytes modified */
  ulint innodb_buffer_pool_pages_misc;        /*!< Miscellanous pages */
  ulint innodb_buffer_pool_pages_free;        /*!< Free pages */
#ifdef UNIV_DEBUG
  ulint innodb_buffer_pool_pages_latched; /*!< Latched pages */
#endif                                    /* UNIV_DEBUG */
  ulint innodb_buffer_pool_pages_made_not_young;
  ulint innodb_buffer_pool_pages_made_young;
  ulint innodb_buffer_pool_pages_old;
  ulint innodb_buffer_pool_read_requests;     /*!< buf_pool->stat.n_page_gets */
  ulint innodb_buffer_pool_reads;             /*!< srv_buf_pool_reads */
  ulint innodb_buffer_pool_wait_free;         /*!< srv_buf_pool_wait_free */
  ulint innodb_buffer_pool_pages_flushed;     /*!< srv_buf_pool_flushed */
  ulint innodb_buffer_pool_pages_LRU_flushed; /*!< buf_lru_flush_page_count */
  ulint innodb_buffer_pool_write_requests; /*!< srv_buf_pool_write_requests */
  ulint innodb_buffer_pool_read_ahead_rnd; /*!< srv_read_ahead_rnd */
  ulint innodb_buffer_pool_read_ahead;     /*!< srv_read_ahead */
  ulint innodb_buffer_pool_read_ahead_evicted; /*!< srv_read_ahead evicted*/
  ulint innodb_dblwr_pages_written;            /*!< srv_dblwr_pages_written */
  ulint innodb_dblwr_writes;                   /*!< srv_dblwr_writes */
  ulint innodb_log_waits;                      /*!< srv_log_waits */
  ulint innodb_log_write_requests;             /*!< srv_log_write_requests */
  ulint innodb_log_writes;                     /*!< srv_log_writes */
  lsn_t innodb_os_log_written;                 /*!< srv_os_log_written */
  ulint innodb_os_log_fsyncs;                  /*!< fil_n_log_flushes */
  ulint innodb_os_log_pending_writes;          /*!< srv_os_log_pending_writes */
  ulint innodb_os_log_pending_fsyncs;          /*!< fil_n_pending_log_flushes */
  ulint innodb_page_size;                      /*!< UNIV_PAGE_SIZE */
  ulint innodb_pages_created;             /*!< buf_pool->stat.n_pages_created */
  ulint innodb_pages_read;                /*!< buf_pool->stat.n_pages_read */
  ulint innodb_pages_written;             /*!< buf_pool->stat.n_pages_written */
  ulint innodb_row_lock_waits;            /*!< srv_n_lock_wait_count */
  ulint innodb_row_lock_current_waits;    /*!< srv_n_lock_wait_current_count */
  int64_t innodb_row_lock_time;           /*!< srv_n_lock_wait_time
                                          / 1000 */
  ulint innodb_row_lock_time_avg;         /*!< srv_n_lock_wait_time
                                          / 1000
                                          / srv_n_lock_wait_count */
  ulint innodb_row_lock_time_max;         /*!< srv_n_lock_max_wait_time
                                          / 1000 */
  ulint innodb_rows_read;                 /*!< srv_n_rows_read */
  ulint innodb_rows_inserted;             /*!< srv_n_rows_inserted */
  ulint innodb_rows_updated;              /*!< srv_n_rows_updated */
  ulint innodb_rows_deleted;              /*!< srv_n_rows_deleted */
  ulint innodb_num_open_files;            /*!< fil_n_file_opened */
  ulint innodb_truncated_status_writes;   /*!< srv_truncated_status_writes */
  ulint innodb_undo_tablespaces_total;    /*!< total number of undo tablespaces
                                          innoDB is tracking. */
  ulint innodb_undo_tablespaces_implicit; /*!< number of undo tablespaces
                                          innoDB created implicitly. */
  ulint innodb_undo_tablespaces_explicit; /*!< number of undo tablespaces
                                          the dba created explicitly. */
  ulint innodb_undo_tablespaces_active;   /*!< number of active undo
                                          tablespaces */
#ifdef UNIV_DEBUG
  ulint innodb_purge_trx_id_age;      /*!< rw_max_trx_no - purged trx_no */
  ulint innodb_purge_view_trx_id_age; /*!< rw_max_trx_no
                                      - purged view's min trx_no */
  ulint innodb_ahi_drop_lookups;      /*!< number of adaptive hash
                                      index lookups when freeing
                                      file pages */
#endif                                /* UNIV_DEBUG */
  // Percona-added status variables
  ulint innodb_checkpoint_age;
  ulint innodb_ibuf_free_list;
  ulint innodb_ibuf_segment_size;
  lsn_t innodb_lsn_current;
  lsn_t innodb_lsn_flushed;
  lsn_t innodb_lsn_last_checkpoint;
  ulint innodb_master_thread_active_loops; /*!< srv_main_active_loops */
  ulint innodb_master_thread_idle_loops;   /*!< srv_main_idle_loops */
  trx_id_t innodb_max_trx_id;
  trx_id_t innodb_oldest_view_low_limit_trx_id;
  ulint innodb_page0_read; /*!< srv_stats.page0_read */
  trx_id_t innodb_purge_trx_id;
  undo_no_t innodb_purge_undo_no;
  ib_uint64_t
      innodb_n_merge_blocks_encrypted; /*!< Number of merge blocks encrypted */
  ib_uint64_t
      innodb_n_merge_blocks_decrypted; /*!< Number of merge blocks decrypted */
  ib_uint64_t innodb_n_rowlog_blocks_encrypted; /*!< Number of row log blocks
                                                   encrypted */
  ib_uint64_t innodb_n_rowlog_blocks_decrypted; /*!< Number of row log blocks
                                                   decrypted */

  ulint innodb_sec_rec_cluster_reads; /*!< srv_sec_rec_cluster_reads */
  ulint
      innodb_sec_rec_cluster_reads_avoided; /*!<
                                               srv_sec_rec_cluster_reads_avoided
                                             */

  ulint innodb_buffered_aio_submitted;

  fragmentation_stats_t innodb_fragmentation_stats; /*!< Fragmentation
                                           statistics */

  int64_t innodb_scrub_log;
  ulint innodb_scrub_page_reorganizations;
  ulint innodb_scrub_page_splits;
  ulint innodb_scrub_page_split_failures_underflow;
  ulint innodb_scrub_page_split_failures_out_of_filespace;
  ulint innodb_scrub_page_split_failures_missing_index;
  ulint innodb_scrub_page_split_failures_unknown;
  int64_t innodb_pages_encrypted; /*!< Number of pages
                                  encrypted */
  int64_t innodb_pages_decrypted; /*!< Number of pages
                                  decrypted */

  /* Current redo log encryption key versison for keyring encryption */
  int64_t innodb_redo_key_version;
  ulint innodb_encryption_rotation_pages_read_from_cache;
  ulint innodb_encryption_rotation_pages_read_from_disk;
  ulint innodb_encryption_rotation_pages_modified;
  ulint innodb_encryption_rotation_pages_flushed;
  ulint innodb_encryption_rotation_estimated_iops;
  int64_t innodb_encryption_key_requests;
  int64_t innodb_key_rotation_list_length;
};

#ifndef UNIV_HOTBACKUP
/** Thread slot in the thread table.  */
struct srv_slot_t {
  /** Thread type: user, utility etc. */
  srv_thread_type type;

  /** TRUE if this slot is in use. */
  bool in_use;

  /** TRUE if the thread is waiting for the event of this slot. */
  bool suspended;

  /** Time when the thread was suspended. Initialized by
  lock_wait_table_reserve_slot() for lock wait. */
  ib_time_monotonic_t suspend_time;

  /** Wait time that if exceeded the thread will be timed out.
  Initialized by lock_wait_table_reserve_slot() for lock wait. */
  ulong wait_timeout;

  /** Event used in suspending the thread when it has nothing to do. */
  os_event_t event;

  /** Suspended query thread (only used for user threads). */
  que_thr_t *thr;
};
#endif /* !UNIV_HOTBACKUP */

#ifndef DBUG_OFF
/** false before InnoDB monitor has been printed at least once, true
afterwards */
extern bool srv_debug_monitor_printed;
#else
#define srv_debug_monitor_printed false
#endif

#endif<|MERGE_RESOLUTION|>--- conflicted
+++ resolved
@@ -251,16 +251,18 @@
   same shared state as m_page_cleaner_coordinator. */
   IB_thread *m_page_cleaner_workers;
 
+  /** Number of LRU manager threads and size of array below. */
+  size_t m_lru_managers_n;
+
+  /** LRU manager threads. */
+  IB_thread *m_lru_managers;
+
+  /** Changed page tracking thread. */
+  IB_thread m_changed_page_tracker;
+
   /** Archiver's log archiver (used by Clone). */
   IB_thread m_log_archiver;
 
-<<<<<<< HEAD
-  /** true if tablespace alter encrypt thread is created */
-  bool m_ts_alter_encrypt_thread_active;
-
-  /** true if there is keyring encryption thread running */
-  bool m_encryption_threads_active;
-=======
   /** Archiver's page archiver (used by Clone). */
   IB_thread m_page_archiver;
 
@@ -277,7 +279,11 @@
   waiting procedure used in the pre_dd_shutdown. */
   os_event_t shutdown_cleanup_dbg;
 #endif /* UNIV_DEBUG */
->>>>>>> 4869291f
+  /** true if tablespace alter encrypt thread is created */
+  bool m_ts_alter_encrypt_thread_active;
+
+  /** true if there is keyring encryption thread running */
+  bool m_encryption_threads_active;
 };
 
 /** Check if given thread is still active. */
@@ -355,32 +361,27 @@
 log tracking iteration */
 extern os_event_t srv_redo_log_tracked_event;
 
-/** Whether the redo log tracker thread has been started. Does not take into
-account whether the tracking is currently enabled (see srv_track_changed_pages
-for that) */
-extern bool srv_redo_log_thread_started;
-
 /* If the last data file is auto-extended, we add this many pages to it
 at a time */
 #define SRV_AUTO_EXTEND_INCREMENT (srv_sys_space.get_autoextend_increment())
 
 #ifndef UNIV_HOTBACKUP
 /** Mutex protecting page_zip_stat_per_index */
-extern ib_mutex_t page_zip_stat_per_index_mutex;
+extern ib_uninitialized_mutex_t page_zip_stat_per_index_mutex;
 /* Mutex for locking srv_monitor_file. Not created if srv_read_only_mode */
-extern ib_mutex_t srv_monitor_file_mutex;
+extern ib_uninitialized_mutex_t srv_monitor_file_mutex;
 /* Temporary file for innodb monitor output */
 extern FILE *srv_monitor_file;
 /* Mutex for locking srv_dict_tmpfile. Only created if !srv_read_only_mode.
 This mutex has a very high rank; threads reserving it should not
 be holding any InnoDB latches. */
-extern ib_mutex_t srv_dict_tmpfile_mutex;
+extern ib_uninitialized_mutex_t srv_dict_tmpfile_mutex;
 /* Temporary file for output from the data dictionary */
 extern FILE *srv_dict_tmpfile;
 /* Mutex for locking srv_misc_tmpfile. Only created if !srv_read_only_mode.
 This mutex has a very low rank; threads reserving it should not
 acquire any further latches or sleep before releasing this one. */
-extern ib_mutex_t srv_misc_tmpfile_mutex;
+extern ib_uninitialized_mutex_t srv_misc_tmpfile_mutex;
 /* Temporary file for miscellanous diagnostic output */
 extern FILE *srv_misc_tmpfile;
 #endif /* !UNIV_HOTBACKUP */
@@ -900,13 +901,10 @@
 extern mysql_pfs_key_t srv_worker_thread_key;
 extern mysql_pfs_key_t trx_recovery_rollback_thread_key;
 extern mysql_pfs_key_t srv_ts_alter_encrypt_thread_key;
-<<<<<<< HEAD
+extern mysql_pfs_key_t parallel_read_thread_key;
+extern mysql_pfs_key_t parallel_read_ahead_thread_key;
 extern mysql_pfs_key_t srv_log_tracking_thread_key;
 extern mysql_pfs_key_t log_scrub_thread_key;
-=======
-extern mysql_pfs_key_t parallel_read_thread_key;
-extern mysql_pfs_key_t parallel_read_ahead_thread_key;
->>>>>>> 4869291f
 #endif /* UNIV_PFS_THREAD */
 #endif /* !UNIV_HOTBACKUP */
 
@@ -1150,30 +1148,20 @@
 void undo_rotate_default_master_key();
 
 /** Set encryption for UNDO tablespace with given space id.
+@param[in] thdthread    handle
 @param[in] space_id     undo tablespace id
 @param[in] mtr          mini-transaction
 @param[in] is_boot	true if it is called during server start up.
 @return false for success, true otherwise */
-bool set_undo_tablespace_encryption(space_id_t space_id, mtr_t *mtr,
-                                    bool is_boot);
+bool set_undo_tablespace_encryption(THD *thd, space_id_t space_id,
+                                    mtr_t *mtr, bool is_boot);
 
 /** Enable UNDO tablespaces encryption.
 @param[in] is_boot	true if it is called during server start up. In this
                         case, default master key will be used which will be
                         rotated later with actual master key from kyering.
 @return false for success, true otherwise. */
-<<<<<<< HEAD
 bool srv_enable_undo_encryption(THD *thd, bool is_boot);
-=======
-bool srv_enable_undo_encryption(bool is_boot);
-
-/** Enable REDO log encryption.
-@param[in] is_boot	true if it is called during server start up. In this
-                        case, default master key will be used which will be
-                        rotated later with actual master key from kyering.
-@return false for success, true otherwise. */
-bool srv_enable_redo_encryption(bool is_boot);
->>>>>>> 4869291f
 
 /** Get count of tasks in the queue.
  @return number of tasks in queue */
