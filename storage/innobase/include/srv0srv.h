/*****************************************************************************

Copyright (c) 1995, 2018, Oracle and/or its affiliates. All rights reserved.
Copyright (c) 2008, 2009, Google Inc.
Copyright (c) 2009, 2016, Percona Inc.

Portions of this file contain modifications contributed and copyrighted by
Google, Inc. Those modifications are gratefully acknowledged and are described
briefly in the InnoDB documentation. The contributions by Google are
incorporated with their permission, and subject to the conditions contained in
the file COPYING.Google.

Portions of this file contain modifications contributed and copyrighted
by Percona Inc.. Those modifications are
gratefully acknowledged and are described briefly in the InnoDB
documentation. The contributions by Percona Inc. are incorporated with
their permission, and subject to the conditions contained in the file
COPYING.Percona.

This program is free software; you can redistribute it and/or modify it under
the terms of the GNU General Public License, version 2.0, as published by the
Free Software Foundation.

This program is also distributed with certain software (including but not
limited to OpenSSL) that is licensed under separate terms, as designated in a
particular file or component or in included license documentation. The authors
of MySQL hereby grant you an additional permission to link the program and
your derivative works with the separately licensed software that they have
included with MySQL.

This program is distributed in the hope that it will be useful, but WITHOUT
ANY WARRANTY; without even the implied warranty of MERCHANTABILITY or FITNESS
FOR A PARTICULAR PURPOSE. See the GNU General Public License, version 2.0,
for more details.

You should have received a copy of the GNU General Public License along with
this program; if not, write to the Free Software Foundation, Inc.,
51 Franklin St, Fifth Floor, Boston, MA 02110-1301  USA

*****************************************************************************/

/** @file include/srv0srv.h
 The server main program

 Created 10/10/1995 Heikki Tuuri
 *******************************************************/

#ifndef srv0srv_h
#define srv0srv_h

#include "buf0checksum.h"
#include "fil0fil.h"
#include "log0types.h"
#include "mysql/psi/mysql_stage.h"
<<<<<<< HEAD
=======
#include "mysql/psi/psi.h"
#include "sql_thd_internal_api.h"

>>>>>>> 333b4508
#include "univ.i"

#ifndef UNIV_HOTBACKUP
#include "log0ddl.h"
#include "os0event.h"
#include "os0file.h"
#include "que0types.h"
#include "srv0conc.h"
#include "trx0types.h"
#include "ut0counter.h"

/* Global counters used inside InnoDB. */
struct srv_stats_t {
  typedef ib_counter_t<ulint, 64> ulint_ctr_64_t;
  typedef ib_counter_t<lsn_t, 1, single_indexer_t> lsn_ctr_1_t;
  typedef ib_counter_t<ulint, 1, single_indexer_t> ulint_ctr_1_t;
  typedef ib_counter_t<lint, 1, single_indexer_t> lint_ctr_1_t;
  typedef ib_counter_t<int64_t, 1, single_indexer_t> int64_ctr_1_t;

  /** Count the amount of data written in total (in bytes) */
  ulint_ctr_1_t data_written;

  /** Number of the log write requests done */
  ulint_ctr_1_t log_write_requests;

  /** Number of physical writes to the log performed */
  ulint_ctr_1_t log_writes;

  /** Amount of data written to the log files in bytes */
  lsn_ctr_1_t os_log_written;

  /** Number of writes being done to the log files */
  lint_ctr_1_t os_log_pending_writes;

  /** We increase this counter, when we don't have enough
  space in the log buffer and have to flush it */
  ulint_ctr_1_t log_waits;

  /** Count the number of times the doublewrite buffer was flushed */
  ulint_ctr_1_t dblwr_writes;

  /** Store the number of pages that have been flushed to the
  doublewrite buffer */
  ulint_ctr_1_t dblwr_pages_written;

  /** Store the number of write requests issued */
  ulint_ctr_1_t buf_pool_write_requests;

  /** Store the number of times when we had to wait for a free page
  in the buffer pool. It happens when the buffer pool is full and we
  need to make a flush, in order to be able to read or create a page. */
  ulint_ctr_1_t buf_pool_wait_free;

  /** Count the number of pages that were written from buffer
  pool to the disk */
  ulint_ctr_1_t buf_pool_flushed;

  /** Number of buffer pool reads that led to the reading of
  a disk page */
  ulint_ctr_1_t buf_pool_reads;

  /** Number of data read in total (in bytes) */
  ulint_ctr_1_t data_read;

  /** Wait time of database locks */
  int64_ctr_1_t n_lock_wait_time;

  /** Number of database lock waits */
  ulint_ctr_1_t n_lock_wait_count;

  /** Number of threads currently waiting on database locks */
  lint_ctr_1_t n_lock_wait_current_count;

  /** Number of rows read. */
  ulint_ctr_64_t n_rows_read;

  /** Number of rows updated */
  ulint_ctr_64_t n_rows_updated;

  /** Number of rows deleted */
  ulint_ctr_64_t n_rows_deleted;

  /** Number of rows inserted */
  ulint_ctr_64_t n_rows_inserted;
};

struct Srv_threads {
  /** true if monitor thread is created */
  bool m_monitor_thread_active;

  /** true if error monitor thread is created */
  bool m_error_monitor_thread_active;

  /** true if buffer pool dump/load thread is created */
  bool m_buf_dump_thread_active;

  /** true if buffer pool resize thread is created */
  bool m_buf_resize_thread_active;

  /** true if stats thread is created */
  bool m_dict_stats_thread_active;

  /** true if timeout thread is created */
  bool m_timeout_thread_active;

<<<<<<< HEAD
  /** true if master thread is created */
  bool m_master_thread_active;
=======
	/** Number of rows inserted */
	ulint_ctr_64_t		n_rows_inserted;

	ulint_ctr_1_t		n_lock_max_wait_time;

	/** Number of buffered aio requests submitted */
	ulint_ctr_64_t		n_aio_submitted;

	/* Number of merge blocks encrypted */
	ulint_ctr_64_t          n_merge_blocks_encrypted;

	/* Number of merge blocks decrypted */
	ulint_ctr_64_t          n_merge_blocks_decrypted;

	/* Number of row log blocks encrypted */
	ulint_ctr_64_t          n_rowlog_blocks_encrypted;

	/* Number of row log blocks decrypted */
	ulint_ctr_64_t          n_rowlog_blocks_decrypted;
>>>>>>> 333b4508
};

struct Srv_cpu_usage {
  int n_cpu;
  double utime_abs;
  double stime_abs;
  double utime_pct;
  double stime_pct;
};

/** Structure with state of srv background threads. */
extern Srv_threads srv_threads;

/** Structure with cpu usage information. */
extern Srv_cpu_usage srv_cpu_usage;

extern Log_DDL *log_ddl;

#ifdef INNODB_DD_TABLE
extern bool srv_is_upgrade_mode;
extern bool srv_downgrade_logs;
extern bool srv_upgrade_old_undo_found;
#endif /* INNODB_DD_TABLE */

extern const char *srv_main_thread_op_info;

/* The monitor thread waits on this event. */
extern os_event_t srv_monitor_event;

/* The error monitor thread waits on this event. */
extern os_event_t srv_error_event;

/** The buffer pool dump/load thread waits on this event. */
extern os_event_t srv_buf_dump_event;

/** The buffer pool resize thread waits on this event. */
extern os_event_t srv_buf_resize_event;
#endif /* !UNIV_HOTBACKUP */

/** The buffer pool dump/load file name */
#define SRV_BUF_DUMP_FILENAME_DEFAULT "ib_buffer_pool"
extern char *srv_buf_dump_filename;

/** Boolean config knobs that tell InnoDB to dump the buffer pool at shutdown
and/or load it during startup. */
extern bool srv_buffer_pool_dump_at_shutdown;
extern bool srv_buffer_pool_load_at_startup;

/** Path to the parallel doublewrite buffer */
#define SRV_PARALLEL_DOUBLEWRITE_PATH_DEFAULT	"xb_doublewrite"
extern char*		srv_parallel_doublewrite_path;

/* Whether to disable file system cache if it is defined */
extern bool srv_disable_sort_file_cache;

/* This event is set on checkpoint completion to wake the redo log parser
thread */
extern os_event_t	srv_checkpoint_completed_event;

/* This event is set on the online redo log following thread after a successful
log tracking iteration */
extern os_event_t	srv_redo_log_tracked_event;

/** Whether the redo log tracker thread has been started. Does not take into
account whether the tracking is currently enabled (see srv_track_changed_pages
for that) */
extern bool		srv_redo_log_thread_started;

/* If the last data file is auto-extended, we add this many pages to it
at a time */
#define SRV_AUTO_EXTEND_INCREMENT (srv_sys_space.get_autoextend_increment())

#ifndef UNIV_HOTBACKUP
/** Mutex protecting page_zip_stat_per_index */
extern ib_mutex_t page_zip_stat_per_index_mutex;
/* Mutex for locking srv_monitor_file. Not created if srv_read_only_mode */
extern ib_mutex_t srv_monitor_file_mutex;
/* Temporary file for innodb monitor output */
extern FILE *srv_monitor_file;
/* Mutex for locking srv_dict_tmpfile. Only created if !srv_read_only_mode.
This mutex has a very high rank; threads reserving it should not
be holding any InnoDB latches. */
extern ib_mutex_t srv_dict_tmpfile_mutex;
/* Temporary file for output from the data dictionary */
extern FILE *srv_dict_tmpfile;
/* Mutex for locking srv_misc_tmpfile. Only created if !srv_read_only_mode.
This mutex has a very low rank; threads reserving it should not
acquire any further latches or sleep before releasing this one. */
extern ib_mutex_t srv_misc_tmpfile_mutex;
/* Temporary file for miscellanous diagnostic output */
extern FILE *srv_misc_tmpfile;
#endif /* !UNIV_HOTBACKUP */

/* Server parameters which are read from the initfile */

extern char *srv_data_home;

/** Set if InnoDB must operate in read-only mode. We don't do any
recovery and open all tables in RO mode instead of RW mode. We don't
sync the max trx id to disk either. */
extern bool srv_read_only_mode;
/** Set if InnoDB operates in read-only mode or innodb-force-recovery
is greater than SRV_FORCE_NO_TRX_UNDO. */
extern bool high_level_read_only;
/** store to its own file each table created by an user; data
dictionary tables are in the system tablespace 0 */
extern bool srv_file_per_table;
/** Sleep delay for threads waiting to enter InnoDB. In micro-seconds. */
extern ulong srv_thread_sleep_delay;
/** Maximum sleep delay (in micro-seconds), value of 0 disables it.*/
extern ulong srv_adaptive_max_sleep_delay;

/** Sort buffer size in index creation */
extern ulong srv_sort_buf_size;

/** Maximum modification log file size for online index creation */
extern unsigned long long srv_online_max_size;

/* If this flag is TRUE, then we will use the native aio of the
OS (provided we compiled Innobase with it in), otherwise we will
use simulated aio we build below with threads.
Currently we support native aio on windows and linux */
extern bool srv_use_native_aio;
extern bool srv_numa_interleave;

/** Server undo tablespaces directory, can be absolute path. */
extern char *srv_undo_dir;

/** Number of undo tablespaces to use. */
extern ulong srv_undo_tablespaces;

/** The number of rollback segments per tablespace */
extern ulong srv_rollback_segments;

/** Maximum size of undo tablespace. */
extern unsigned long long srv_max_undo_tablespace_size;

/** Rate at which UNDO records should be purged. */
extern ulong srv_purge_rseg_truncate_frequency;

/** Enable or Disable Truncate of UNDO tablespace. */
extern bool srv_undo_log_truncate;

/** Enable or disable Encrypt of UNDO tablespace. */
extern bool srv_undo_log_encrypt;

/** Enable or disable encryption of temporary tablespace.*/
extern my_bool	srv_tmp_tablespace_encrypt;


/** Whether the redo log tracking is currently enabled. Note that it is
possible for the log tracker thread to be running and the tracking to be
disabled */
extern my_bool		srv_track_changed_pages;
extern ulonglong	srv_max_bitmap_file_size;

extern ulonglong	srv_max_changed_pages;

/** Default size of UNDO tablespace while it is created new. */
extern const page_no_t SRV_UNDO_TABLESPACE_SIZE_IN_PAGES;

extern char *srv_log_group_home_dir;

/** Enable or Disable Encrypt of REDO tablespace. */
extern bool srv_redo_log_encrypt;

/** Maximum number of srv_n_log_files, or innodb_log_files_in_group */
#define SRV_N_LOG_FILES_MAX 100
extern ulong srv_n_log_files;

/** At startup, this is the current redo log file size.
During startup, if this is different from srv_log_file_size_requested
(innodb_log_file_size), the redo log will be rebuilt and this size
will be initialized to srv_log_file_size_requested.
When upgrading from a previous redo log format, this will be set to 0,
and writing to the redo log is not allowed.

During startup, this is in bytes, and later converted to pages. */
<<<<<<< HEAD
extern ulonglong srv_log_file_size;

/** The value of the startup parameter innodb_log_file_size. */
extern ulonglong srv_log_file_size_requested;

/** Space for log buffer, expressed in bytes. Note, that log buffer
will use only the largest power of two, which is not greater than
the assigned space. */
extern ulong srv_log_buffer_size;

/** When log writer follows links in the log recent written buffer,
it stops when it has reached at least that many bytes to write,
limiting how many bytes can be written in single call. */
extern ulong srv_log_write_max_size;

/** Size of block, used for writing ahead to avoid read-on-write. */
extern ulong srv_log_write_ahead_size;

/** Number of events used for notifications about redo write. */
extern ulong srv_log_write_events;

/** Number of events used for notifications about redo flush. */
extern ulong srv_log_flush_events;

/** Number of slots in a small buffer, which is used to allow concurrent
writes to log buffer. The slots are addressed by LSN values modulo number
of the slots. */
extern ulong srv_log_recent_written_size;

/** Number of slots in a small buffer, which is used to break requirement
for total order of dirty pages, when they are added to flush lists.
The slots are addressed by LSN values modulo number of the slots. */
extern ulong srv_log_recent_closed_size;

/** Minimum absolute value of cpu time for which spin-delay is used. */
extern uint srv_log_spin_cpu_abs_lwm;

/** Maximum percentage of cpu time for which spin-delay is used. */
extern uint srv_log_spin_cpu_pct_hwm;

/** Number of spin iterations, when spinning and waiting for log buffer
written up to given LSN, before we fallback to loop with sleeps.
This is not used when user thread has to wait for log flushed to disk. */
extern ulong srv_log_wait_for_write_spin_delay;

/** Timeout used when waiting for redo write (microseconds). */
extern ulong srv_log_wait_for_write_timeout;

/** Number of spin iterations, when spinning and waiting for log flushed. */
extern ulong srv_log_wait_for_flush_spin_delay;

/** Maximum value of average log flush time for which spin-delay is used.
When flushing takes longer, user threads no longer spin when waiting for
flushed redo. Expressed in microseconds. */
extern ulong srv_log_wait_for_flush_spin_hwm;

/** Timeout used when waiting for redo flush (microseconds). */
extern ulong srv_log_wait_for_flush_timeout;

/** Number of spin iterations, for which log writer thread is waiting
for new data to write or flush without sleeping. */
extern ulong srv_log_writer_spin_delay;

/** Initial timeout used to wait on writer_event. */
extern ulong srv_log_writer_timeout;

/** Number of milliseconds every which a periodical checkpoint is written
by the log checkpointer thread (unless periodical checkpoints are disabled,
which is a case during initial phase of startup). */
extern ulong srv_log_checkpoint_every;

/** Number of spin iterations, for which log flusher thread is waiting
for new data to flush, without sleeping. */
extern ulong srv_log_flusher_spin_delay;

/** Initial timeout used to wait on flusher_event. */
extern ulong srv_log_flusher_timeout;

/** Number of spin iterations, for which log write notifier thread is waiting
for advanced writeed_to_disk_lsn without sleeping. */
extern ulong srv_log_write_notifier_spin_delay;

/** Initial timeout used to wait on write_notifier_event. */
extern ulong srv_log_write_notifier_timeout;

/** Number of spin iterations, for which log flush notifier thread is waiting
for advanced flushed_to_disk_lsn without sleeping. */
extern ulong srv_log_flush_notifier_spin_delay;

/** Initial timeout used to wait on flush_notifier_event. */
extern ulong srv_log_flush_notifier_timeout;

/** Number of spin iterations, for which log closerr thread is waiting
for a reachable untraversed link in recent_closed. */
extern ulong srv_log_closer_spin_delay;

/** Initial sleep used in log closer after spin delay is finished. */
extern ulong srv_log_closer_timeout;

/** Whether to generate and require checksums on the redo log pages. */
extern bool srv_log_checksums;

#ifdef UNIV_DEBUG

/** If true then disable checkpointing. */
extern bool srv_checkpoint_disabled;

#endif /* UNIV_DEBUG */

extern ulong srv_flush_log_at_trx_commit;
extern uint srv_flush_log_at_timeout;
extern ulong srv_log_write_ahead_size;
extern bool srv_adaptive_flushing;
extern bool srv_flush_sync;
=======
extern ib_uint64_t	srv_log_file_size;
/** The value of the startup parameter innodb_log_file_size */
extern ib_uint64_t	srv_log_file_size_requested;
extern ulint	srv_log_buffer_size;
extern uint	srv_flush_log_at_timeout;

enum { DEFAULT_SRV_LOG_WRITE_AHEAD_SIZE = 8 * 1024L };
enum { MAX_SRV_LOG_WRITE_AHEAD_SIZE = UNIV_PAGE_SIZE_DEF };

extern ulong	srv_log_write_ahead_size;
extern char	srv_use_global_flush_log_at_trx_commit;
extern char	srv_adaptive_flushing;
extern my_bool	srv_flush_sync;
>>>>>>> 333b4508

/* If this flag is TRUE, then we will load the indexes' (and tables') metadata
even if they are marked as "corrupted". Mostly it is for DBA to process
corrupted index and table */
extern bool srv_load_corrupted;

/** Dedicated server setting */
extern bool srv_dedicated_server;
/** Requested size in bytes */
extern ulint srv_buf_pool_size;
/** Minimum pool size in bytes */
extern const ulint srv_buf_pool_min_size;
/** Default pool size in bytes */
extern const ulint srv_buf_pool_def_size;
/** Requested buffer pool chunk size. Each buffer pool instance consists
of one or more chunks. */
extern ulong srv_buf_pool_chunk_unit;
/** Requested number of buffer pool instances */
extern ulong srv_buf_pool_instances;
/** Default number of buffer pool instances */
extern const ulong srv_buf_pool_instances_default;
/** Number of locks to protect buf_pool->page_hash */
extern ulong srv_n_page_hash_locks;
/** Scan depth for LRU flush batch i.e.: number of blocks scanned*/
extern ulong srv_LRU_scan_depth;
/** Whether or not to flush neighbors of a block */
<<<<<<< HEAD
extern ulong srv_flush_neighbors;
/** Previously requested size. Accesses protected by memory barriers. */
extern ulint srv_buf_pool_old_size;
=======
extern ulong	srv_flush_neighbors;
/** Previously requested size. Accesses protected by memory barriers. */
extern ulint	srv_buf_pool_old_size;
>>>>>>> 333b4508
/** Current size as scaling factor for the other components */
extern ulint srv_buf_pool_base_size;
/** Current size in bytes */
extern long long srv_buf_pool_curr_size;
/** Dump this % of each buffer pool during BP dump */
extern ulong srv_buf_pool_dump_pct;
/** Lock table size in bytes */
<<<<<<< HEAD
extern ulint srv_lock_table_size;

extern ulint srv_n_file_io_threads;
extern bool srv_random_read_ahead;
extern ulong srv_read_ahead_threshold;
extern ulong srv_n_read_io_threads;
extern ulong srv_n_write_io_threads;
=======

extern ulint    srv_show_locks_held;
extern ulint    srv_show_verbose_locks;

extern ulint	srv_lock_table_size;

extern ulint	srv_cleaner_max_lru_time;/*!< the maximum time limit for a
					single LRU tail flush iteration by the
					page cleaner thread */

extern ulint	srv_cleaner_max_flush_time;/*!< the maximum time limit for a
					single flush list flush iteration by
					the page cleaner thread */

extern ulong	srv_cleaner_lsn_age_factor;
					/*!< page cleaner LSN age factor
					formula option */

extern ulong	srv_empty_free_list_algorithm;
					/*!< Empty free list for a query thread
					handling algorithm option */

extern ulint	srv_n_file_io_threads;
extern my_bool	srv_random_read_ahead;
extern ulong	srv_read_ahead_threshold;
extern ulint	srv_n_read_io_threads;
extern ulint	srv_n_write_io_threads;
>>>>>>> 333b4508

extern uint srv_change_buffer_max_size;

/* Number of IO operations per second the server can do */
extern ulong srv_io_capacity;

/* We use this dummy default value at startup for max_io_capacity.
The real value is set based on the value of io_capacity. */
#define SRV_MAX_IO_CAPACITY_DUMMY_DEFAULT (~0UL)
#define SRV_MAX_IO_CAPACITY_LIMIT (~0UL)
extern ulong srv_max_io_capacity;
/* Returns the number of IO operations that is X percent of the
capacity. PCT_IO(5) -> returns the number of IO operations that
is 5% of the max where max is srv_io_capacity.  */
#define PCT_IO(p) ((ulong)(srv_io_capacity * ((double)(p) / 100.0)))

/** Maximum number of purge threads, including the purge coordinator */
#define MAX_PURGE_THREADS 32

/* The "innodb_stats_method" setting, decides how InnoDB is going
to treat NULL value when collecting statistics. It is not defined
as enum type because the configure option takes unsigned integer type. */
extern ulong srv_innodb_stats_method;

extern ulint srv_max_n_open_files;

extern ulong srv_n_page_cleaners;

extern double srv_max_dirty_pages_pct;
extern double srv_max_dirty_pages_pct_lwm;

extern ulong srv_adaptive_flushing_lwm;
extern ulong srv_flushing_avg_loops;

extern ulong srv_force_recovery;
#ifdef UNIV_DEBUG
extern ulong srv_force_recovery_crash;
#endif /* UNIV_DEBUG */

/** The value of the configuration parameter innodb_fast_shutdown,
controlling the InnoDB shutdown.

If innodb_fast_shutdown=0, InnoDB shutdown will purge all undo log
records (except XA PREPARE transactions) and complete the merge of the
entire change buffer, and then shut down the redo log.

If innodb_fast_shutdown=1, InnoDB shutdown will only flush the buffer
pool to data files, cleanly shutting down the redo log.

<<<<<<< HEAD
If innodb_fast_shutdown=2, shutdown will effectively 'crash' InnoDB
(but lose no committed transactions). */
extern ulong srv_fast_shutdown;
extern ibool srv_innodb_status;

extern unsigned long long srv_stats_transient_sample_pages;
extern bool srv_stats_persistent;
extern unsigned long long srv_stats_persistent_sample_pages;
extern bool srv_stats_auto_recalc;
extern bool srv_stats_include_delete_marked;
=======
extern double	srv_max_buf_pool_modified_pct;

extern ulong	srv_max_purge_lag;
extern ulong	srv_max_purge_lag_delay;

extern ulong	srv_replication_delay;

extern ulint	srv_pass_corrupt_table;

/* Helper macro to support srv_pass_corrupt_table checks. If 'cond' is false,
execute 'code' if srv_pass_corrupt_table is non-zero, or trigger a fatal error
otherwise. The break statement in 'code' will obviously not work as
expected. */

#define SRV_CORRUPT_TABLE_CHECK(cond,code)		\
	do {						\
		if (UNIV_UNLIKELY(!(cond))) {		\
			if (srv_pass_corrupt_table) {	\
				code			\
			} else {			\
				ut_error;		\
			}				\
		}					\
	} while(0)

/*-------------------------------------------*/
>>>>>>> 333b4508

extern ibool srv_use_doublewrite_buf;
extern ulong srv_doublewrite_batch_size;
extern ulong srv_checksum_algorithm;

extern double srv_max_buf_pool_modified_pct;
extern ulong srv_max_purge_lag;
extern ulong srv_max_purge_lag_delay;

extern ulong srv_replication_delay;
/*-------------------------------------------*/

extern bool srv_print_innodb_monitor;
extern bool srv_print_innodb_lock_monitor;

extern ulong srv_n_spin_wait_rounds;
extern ulong srv_n_free_tickets_to_enter;
extern ulong srv_thread_sleep_delay;
extern ulong srv_spin_wait_delay;
extern ibool srv_priority_boost;

extern ulint srv_truncated_status_writes;

#if defined UNIV_DEBUG || defined UNIV_IBUF_DEBUG
extern bool srv_ibuf_disable_background_merge;
#endif /* UNIV_DEBUG || UNIV_IBUF_DEBUG */

#ifdef UNIV_DEBUG
extern bool srv_buf_pool_debug;
extern bool srv_sync_debug;
extern bool srv_purge_view_update_only_debug;

/** Value of MySQL global used to disable master thread. */
<<<<<<< HEAD
extern bool srv_master_thread_disabled_debug;
#endif /* UNIV_DEBUG */

extern ulint srv_fatal_semaphore_wait_threshold;
#define SRV_SEMAPHORE_WAIT_EXTENSION 7200
extern ulint srv_dml_needed_delay;
=======
extern my_bool	srv_master_thread_disabled_debug;
/** Pause master thread in the middle of enabling of temporary tablespace
encryption */
extern ulint	srv_master_encrypt_debug;
#endif /* UNIV_DEBUG */

extern ulint	srv_fatal_semaphore_wait_threshold;
#define SRV_SEMAPHORE_WAIT_EXTENSION	7200
extern ulint	srv_dml_needed_delay;
extern lint	srv_kill_idle_transaction;

extern my_bool	srv_encrypt_online_alter_logs;
>>>>>>> 333b4508

#ifdef UNIV_HOTBACKUP
// MAHI: changed from 130 to 1 assuming the apply-log is single threaded
#define SRV_MAX_N_IO_THREADS 1
#else /* UNIV_HOTBACKUP */
#define SRV_MAX_N_IO_THREADS 130
#endif /* UNIV_HOTBACKUP */

#define SRV_MAX_N_PURGE_THREADS 32

/* Array of English strings describing the current state of an
i/o handler thread */
extern const char *srv_io_thread_op_info[];
extern const char *srv_io_thread_function[];

/* The tids of the purge threads */
extern os_tid_t srv_purge_tids[];

/* The tids of the I/O threads */
extern os_tid_t	srv_io_tids[];

/* The tid of the master thread */
extern os_tid_t	srv_master_tid;

/* The relative scheduling priority of the purge threads */
extern ulint	srv_sched_priority_purge;

/* The relative scheduling priority of the I/O threads */
extern ulint	srv_sched_priority_io;

/* The relative scheduling priority of the master thread */
extern ulint	srv_sched_priority_master;

/* The relative priority of the current thread.  If 0, low priority; if 1, high
priority.  */
extern UNIV_THREAD_LOCAL ulint srv_current_thread_priority;

/* The relative priority of the purge coordinator and worker threads.  */
extern my_bool srv_purge_thread_priority;

/* The relative priority of the master thread.  */
extern my_bool srv_master_thread_priority;

/* the number of purge threads to use from the worker pool (currently 0 or 1) */
extern ulong srv_n_purge_threads;

/* the number of pages to purge in one batch */
extern ulong srv_purge_batch_size;

/* the number of sync wait arrays */
extern ulong srv_sync_array_size;

/* print all user-level transactions deadlocks to mysqld stderr */
extern bool srv_print_all_deadlocks;

/** Print all DDL logs to mysqld stderr */
extern bool srv_print_ddl_logs;

<<<<<<< HEAD
extern bool srv_cmp_per_index_enabled;
=======
/* print lock wait timeout info to mysqld stderr */
extern my_bool srv_print_lock_wait_timeout_info;

extern my_bool	srv_cmp_per_index_enabled;
>>>>>>> 333b4508

extern ulong srv_encrypt_tables;

/** Number of times secondary index lookup triggered cluster lookup */
extern ulint	srv_sec_rec_cluster_reads;
/** Number of times prefix optimization avoided triggering cluster lookup */
extern ulint	srv_sec_rec_cluster_reads_avoided;

/** Status variables to be passed to MySQL */
extern struct export_var_t export_vars;

#ifndef UNIV_HOTBACKUP
/** Global counters */
extern srv_stats_t srv_stats;

/* Keys to register InnoDB threads with performance schema */
<<<<<<< HEAD

#ifdef UNIV_PFS_THREAD
extern mysql_pfs_key_t archiver_thread_key;
extern mysql_pfs_key_t buf_dump_thread_key;
extern mysql_pfs_key_t buf_resize_thread_key;
extern mysql_pfs_key_t dict_stats_thread_key;
extern mysql_pfs_key_t fts_optimize_thread_key;
extern mysql_pfs_key_t fts_parallel_merge_thread_key;
extern mysql_pfs_key_t fts_parallel_tokenization_thread_key;
extern mysql_pfs_key_t io_handler_thread_key;
extern mysql_pfs_key_t io_ibuf_thread_key;
extern mysql_pfs_key_t io_log_thread_key;
extern mysql_pfs_key_t io_read_thread_key;
extern mysql_pfs_key_t io_write_thread_key;
extern mysql_pfs_key_t log_writer_thread_key;
extern mysql_pfs_key_t log_closer_thread_key;
extern mysql_pfs_key_t log_checkpointer_thread_key;
extern mysql_pfs_key_t log_flusher_thread_key;
extern mysql_pfs_key_t log_write_notifier_thread_key;
extern mysql_pfs_key_t log_flush_notifier_thread_key;
extern mysql_pfs_key_t page_flush_coordinator_thread_key;
extern mysql_pfs_key_t page_flush_thread_key;
extern mysql_pfs_key_t recv_writer_thread_key;
extern mysql_pfs_key_t srv_error_monitor_thread_key;
extern mysql_pfs_key_t srv_lock_timeout_thread_key;
extern mysql_pfs_key_t srv_master_thread_key;
extern mysql_pfs_key_t srv_monitor_thread_key;
extern mysql_pfs_key_t srv_purge_thread_key;
extern mysql_pfs_key_t srv_worker_thread_key;
extern mysql_pfs_key_t trx_recovery_rollback_thread_key;
#endif /* UNIV_PFS_THREAD */
#endif /* !UNIV_HOTBACKUP */
=======
extern mysql_pfs_key_t	buf_dump_thread_key;
extern mysql_pfs_key_t	dict_stats_thread_key;
extern mysql_pfs_key_t	io_handler_thread_key;
extern mysql_pfs_key_t	io_ibuf_thread_key;
extern mysql_pfs_key_t	io_log_thread_key;
extern mysql_pfs_key_t	io_read_thread_key;
extern mysql_pfs_key_t	io_write_thread_key;
extern mysql_pfs_key_t	page_cleaner_thread_key;
extern mysql_pfs_key_t	buf_lru_manager_thread_key;
extern mysql_pfs_key_t	srv_error_monitor_thread_key;
extern mysql_pfs_key_t	srv_lock_timeout_thread_key;
extern mysql_pfs_key_t	srv_master_thread_key;
extern mysql_pfs_key_t	srv_monitor_thread_key;
extern mysql_pfs_key_t	srv_purge_thread_key;
extern mysql_pfs_key_t	srv_worker_thread_key;
extern mysql_pfs_key_t	trx_rollback_clean_thread_key;
extern mysql_pfs_key_t	srv_log_tracking_thread_key;

/* This macro register the current thread and its key with performance
schema */
#  define pfs_register_thread(key)			\
do {								\
	struct PSI_thread* psi = PSI_THREAD_CALL(new_thread)(key.m_value, NULL, 0);\
	PSI_THREAD_CALL(set_thread_os_id)(psi);			\
	PSI_THREAD_CALL(set_thread)(psi);			\
} while (0)

/* This macro delist the current thread from performance schema */
#  define pfs_delete_thread()				\
do {								\
	PSI_THREAD_CALL(delete_current_thread)();		\
} while (0)
# endif /* UNIV_PFS_THREAD */
>>>>>>> 333b4508

#ifdef HAVE_PSI_STAGE_INTERFACE
/** Performance schema stage event for monitoring ALTER TABLE progress
everything after flush log_make_checkpoint_at(). */
extern PSI_stage_info srv_stage_alter_table_end;

/** Performance schema stage event for monitoring ALTER TABLE progress
log_make_checkpoint_at(). */
extern PSI_stage_info srv_stage_alter_table_flush;

/** Performance schema stage event for monitoring ALTER TABLE progress
row_merge_insert_index_tuples(). */
extern PSI_stage_info srv_stage_alter_table_insert;

/** Performance schema stage event for monitoring ALTER TABLE progress
row_log_apply(). */
extern PSI_stage_info srv_stage_alter_table_log_index;

/** Performance schema stage event for monitoring ALTER TABLE progress
row_log_table_apply(). */
extern PSI_stage_info srv_stage_alter_table_log_table;

/** Performance schema stage event for monitoring ALTER TABLE progress
row_merge_sort(). */
extern PSI_stage_info srv_stage_alter_table_merge_sort;

/** Performance schema stage event for monitoring ALTER TABLE progress
row_merge_read_clustered_index(). */
extern PSI_stage_info srv_stage_alter_table_read_pk_internal_sort;

/** Performance schema stage event for monitoring buffer pool load progress. */
extern PSI_stage_info srv_stage_buffer_pool_load;

/** Performance schema stage event for monitoring clone file copy progress. */
extern PSI_stage_info srv_stage_clone_file_copy;

/** Performance schema stage event for monitoring clone redo copy progress. */
extern PSI_stage_info srv_stage_clone_redo_copy;

/** Performance schema stage event for monitoring clone page copy progress. */
extern PSI_stage_info srv_stage_clone_page_copy;
#endif /* HAVE_PSI_STAGE_INTERFACE */

#ifndef _WIN32
/** Alternatives for the file flush option in Unix.
@see innodb_flush_method_names */
enum srv_unix_flush_t {
<<<<<<< HEAD
  SRV_UNIX_FSYNC = 0,  /*!< fsync, the default */
  SRV_UNIX_O_DSYNC,    /*!< open log files in O_SYNC mode */
  SRV_UNIX_LITTLESYNC, /*!< do not call os_file_flush()
                       when writing data files, but do flush
                       after writing to log files */
  SRV_UNIX_NOSYNC,     /*!< do not flush after writing */
  SRV_UNIX_O_DIRECT,   /*!< invoke os_file_set_nocache() on
                       data files. This implies using
                       non-buffered IO but still using fsync,
                       the reason for which is that some FS
                       do not flush meta-data when
                       unbuffered IO happens */
  SRV_UNIX_O_DIRECT_NO_FSYNC
  /*!< do not use fsync() when using
  direct IO i.e.: it can be set to avoid
  the fsync() call that we make when
  using SRV_UNIX_O_DIRECT. However, in
  this case user/DBA should be sure about
  the integrity of the meta-data */
=======
	SRV_UNIX_FSYNC = 1,	/*!< fsync, the default */
	SRV_UNIX_O_DSYNC,	/*!< open log files in O_SYNC mode */
	SRV_UNIX_LITTLESYNC,	/*!< do not call os_file_flush()
				when writing data files, but do flush
				after writing to log files */
	SRV_UNIX_NOSYNC,	/*!< do not flush after writing */
	SRV_UNIX_O_DIRECT,	/*!< invoke os_file_set_nocache() on
				data files. This implies using
				non-buffered IO but still using fsync,
				the reason for which is that some FS
				do not flush meta-data when
				unbuffered IO happens */
	SRV_UNIX_O_DIRECT_NO_FSYNC,
				/*!< do not use fsync() when using
				direct IO i.e.: it can be set to avoid
				the fsync() call that we make when
				using SRV_UNIX_O_DIRECT. However, in
				this case user/DBA should be sure about
				the integrity of the meta-data */
	SRV_UNIX_ALL_O_DIRECT   /*!< similar to O_DIRECT, invokes
				os_file_set_nocache() on data and log files.
				This implies using non-buffered IO but still
				using fsync for data but not log files. */
>>>>>>> 333b4508
};
extern enum srv_unix_flush_t srv_unix_file_flush_method;

inline bool srv_is_direct_io() {
  return (srv_unix_file_flush_method == SRV_UNIX_O_DIRECT ||
          srv_unix_file_flush_method == SRV_UNIX_O_DIRECT_NO_FSYNC);
}

#else
/** Alternatives for file i/o in Windows. @see innodb_flush_method_names. */
enum srv_win_flush_t {
  /** unbuffered I/O; this is the default */
  SRV_WIN_IO_UNBUFFERED = 0,
  /** buffered I/O */
  SRV_WIN_IO_NORMAL,
};
extern enum srv_win_flush_t srv_win_file_flush_method;

inline bool srv_is_direct_io() {
  return (srv_win_file_flush_method == SRV_WIN_IO_UNBUFFERED);
}

#endif /* _WIN32 */

/** Alternatives for srv_force_recovery. Non-zero values are intended
to help the user get a damaged database up so that he can dump intact
tables and rows with SELECT INTO OUTFILE. The database must not otherwise
be used with these options! A bigger number below means that all precautions
of lower numbers are included. */
enum {
  SRV_FORCE_IGNORE_CORRUPT = 1,   /*!< let the server run even if it
                                  detects a corrupt page */
  SRV_FORCE_NO_BACKGROUND = 2,    /*!< prevent the main thread from
                                  running: if a crash would occur
                                  in purge, this prevents it */
  SRV_FORCE_NO_TRX_UNDO = 3,      /*!< do not run trx rollback after
                                  recovery */
  SRV_FORCE_NO_IBUF_MERGE = 4,    /*!< prevent also ibuf operations:
                                  if they would cause a crash, better
                                  not do them */
  SRV_FORCE_NO_UNDO_LOG_SCAN = 5, /*!< do not look at undo logs when
                                  starting the database: InnoDB will
                                  treat even incomplete transactions
                                  as committed */
  SRV_FORCE_NO_LOG_REDO = 6       /*!< do not do the log roll-forward
                                  in connection with recovery */
};

/* Alternatives for srv_innodb_stats_method, which could be changed by
setting innodb_stats_method */
enum srv_stats_method_name_enum {
  SRV_STATS_NULLS_EQUAL,   /* All NULL values are treated as
                           equal. This is the default setting
                           for innodb_stats_method */
  SRV_STATS_NULLS_UNEQUAL, /* All NULL values are treated as
                           NOT equal. */
  SRV_STATS_NULLS_IGNORED  /* NULL values are ignored */
};

typedef enum srv_stats_method_name_enum srv_stats_method_name_t;

#ifdef UNIV_DEBUG
/** Force all user tables to use page compression. */
extern ulong srv_debug_compress;
#endif /* UNIV_DEBUG */

/** Types of threads existing in the system. */
enum srv_thread_type {
  SRV_NONE,   /*!< None */
  SRV_WORKER, /*!< threads serving parallelized
              queries and queries released from
              lock wait */
  SRV_PURGE,  /*!< Purge coordinator thread */
  SRV_MASTER  /*!< the master thread, (whose type
              number must be biggest) */
};

<<<<<<< HEAD
/** Boots Innobase server. */
void srv_boot(void);
/** Frees the data structures created in srv_init(). */
void srv_free(void);
/** Sets the info describing an i/o thread current state. */
void srv_set_io_thread_op_info(
    ulint i,          /*!< in: the 'segment' of the i/o thread */
    const char *str); /*!< in: constant char string describing the
                      state */
/** Resets the info describing an i/o thread current state. */
void srv_reset_io_thread_op_info();
/** Tells the purge thread that there has been activity in the database
 and wakes up the purge thread if it is suspended (not sleeping).  Note
 that there is a small chance that the purge thread stays suspended
 (we do not protect our operation with the srv_sys_t:mutex, for
 performance reasons). */
void srv_wake_purge_thread_if_not_active(void);
/** Tells the Innobase server that there has been activity in the database
 and wakes up the master thread if it is suspended (not sleeping). Used
 in the MySQL interface. Note that there is a small chance that the master
 thread stays suspended (we do not protect our operation with the kernel
 mutex, for performace reasons). */
void srv_active_wake_master_thread_low(void);
#define srv_active_wake_master_thread()    \
  do {                                     \
    if (!srv_read_only_mode) {             \
      srv_active_wake_master_thread_low(); \
    }                                      \
  } while (0)
/** Wakes up the master thread if it is suspended or being suspended. */
void srv_wake_master_thread(void);
#ifndef UNIV_HOTBACKUP
/** Outputs to a file the output of the InnoDB Monitor.
 @return false if not all information printed
 due to failure to obtain necessary mutex */
ibool srv_printf_innodb_monitor(
    FILE *file,       /*!< in: output stream */
    ibool nowait,     /*!< in: whether to wait for the
                      lock_sys_t::mutex */
    ulint *trx_start, /*!< out: file position of the start of
                      the list of active transactions */
    ulint *trx_end);  /*!< out: file position of the end of
                      the list of active transactions */

/** Function to pass InnoDB status variables to MySQL */
void srv_export_innodb_status(void);
/** Get current server activity count. We don't hold srv_sys::mutex while
 reading this value as it is only used in heuristics.
 @return activity count. */
ulint srv_get_activity_count(void);
/** Check if there has been any activity.
 @return false if no change in activity counter. */
ibool srv_check_activity(ulint old_activity_count); /*!< old activity count */
/** Increment the server activity counter. */
void srv_inc_activity_count(void);

/** Enqueues a task to server task queue and releases a worker thread, if there
 is a suspended one. */
void srv_que_task_enqueue_low(que_thr_t *thr); /*!< in: query thread */

/** A thread which prints the info output by various InnoDB monitors. */
void srv_monitor_thread();

/** A thread which prints warnings about semaphore waits which have lasted
too long. These can be used to track bugs which cause hangs. */
void srv_error_monitor_thread();

/** The master thread controlling the server. */
void srv_master_thread();

/** Purge coordinator thread that schedules the purge tasks. */
void srv_purge_coordinator_thread();

/** Worker thread that reads tasks from the work queue and executes them. */
void srv_worker_thread();

/** Get count of tasks in the queue.
 @return number of tasks in queue */
ulint srv_get_task_queue_length(void);

/** Releases threads of the type given from suspension in the thread table.
 NOTE! The server mutex has to be reserved by the caller!
 @return number of threads released: this may be less than n if not
 enough threads were suspended at the moment */
ulint srv_release_threads(enum srv_thread_type type, /*!< in: thread type */
                          ulint n); /*!< in: number of threads to release */

/** Check whether any background thread is created.
Send the threads wakeup signal.

NOTE: this check is part of the final shutdown, when the first phase of
shutdown has already been completed.
@see srv_pre_dd_shutdown()
@see srv_master_thread_active()
@return name of thread that is active
@retval NULL if no thread is active */
const char *srv_any_background_threads_are_active();

/** Check whether the master thread is active.
This is polled during the final phase of shutdown.
The first phase of server shutdown must have already been executed
(or the server must not have been fully started up).
@see srv_pre_dd_shutdown()
@see srv_any_background_threads_are_active()
@retval true   if any thread is active
@retval false  if no thread is active */
bool srv_master_thread_active();

/** Wakeup the purge threads. */
void srv_purge_wakeup(void);

/** Check if the purge threads are active, both coordinator and worker threads
@return true if any thread is active, false if no thread is active */
bool srv_purge_threads_active();
=======
/*********************************************************************//**
Boots Innobase server. */
void
srv_boot(void);
/*==========*/
/*********************************************************************//**
Initializes the server. */
void
srv_init(void);
/*==========*/
/*********************************************************************//**
Frees the data structures created in srv_init(). */
void
srv_free(void);
/*==========*/
/*********************************************************************//**
Initializes the synchronization primitives, memory system, and the thread
local storage. */
void
srv_general_init(void);
/*==================*/
/*********************************************************************//**
Sets the info describing an i/o thread current state. */
void
srv_set_io_thread_op_info(
/*======================*/
	ulint		i,	/*!< in: the 'segment' of the i/o thread */
	const char*	str);	/*!< in: constant char string describing the
				state */
/*********************************************************************//**
Resets the info describing an i/o thread current state. */
void
srv_reset_io_thread_op_info();
/*=========================*/
/*******************************************************************//**
Tells the purge thread that there has been activity in the database
and wakes up the purge thread if it is suspended (not sleeping).  Note
that there is a small chance that the purge thread stays suspended
(we do not protect our operation with the srv_sys_t:mutex, for
performance reasons). */
void
srv_wake_purge_thread_if_not_active(void);
/*=====================================*/
/*******************************************************************//**
Tells the Innobase server that there has been activity in the database
and wakes up the master thread if it is suspended (not sleeping). Used
in the MySQL interface. Note that there is a small chance that the master
thread stays suspended (we do not protect our operation with the kernel
mutex, for performace reasons). */
void
srv_active_wake_master_thread_low(void);
/*===================================*/
#define srv_active_wake_master_thread()					\
	do {								\
		if (!srv_read_only_mode) {				\
			srv_active_wake_master_thread_low();		\
		}							\
	} while (0)
/*******************************************************************//**
Wakes up the master thread if it is suspended or being suspended. */
void
srv_wake_master_thread(void);
/*========================*/
/******************************************************************//**
A thread which follows the redo log and outputs the changed page bitmap.
@return a dummy value */
extern "C"

os_thread_ret_t
DECLARE_THREAD(srv_redo_log_follow_thread)(
/*=======================*/
	void*	arg);	/*!< in: a dummy parameter required by
			os_thread_create */
/******************************************************************//**
Outputs to a file the output of the InnoDB Monitor.
@return FALSE if not all information printed
due to failure to obtain necessary mutex */
ibool
srv_printf_innodb_monitor(
/*======================*/
	FILE*	file,		/*!< in: output stream */
	ibool	nowait,		/*!< in: whether to wait for the
				lock_sys_t::mutex */
	ulint*	trx_start,	/*!< out: file position of the start of
				the list of active transactions */
	ulint*	trx_end);	/*!< out: file position of the end of
				the list of active transactions */

/******************************************************************//**
Function to pass InnoDB status variables to MySQL */
void
srv_export_innodb_status(void);
/*==========================*/
/*******************************************************************//**
Get current server activity count. We don't hold srv_sys::mutex while
reading this value as it is only used in heuristics.
@return activity count. */
ulint
srv_get_activity_count(void);
/*========================*/
/*******************************************************************//**
Check if there has been any activity. Considers background change buffer
merge as regular server activity unless a non-default
old_ibuf_merge_activity_count value is passed, in which case the merge will be
treated as keeping server idle.
@return FALSE if no change in activity counter. */
ibool
srv_check_activity(
/*===============*/
	ulint		old_activity_count,	/*!< old activity count */
						/*!< old change buffer merge
						activity count, or
						ULINT_UNDEFINED */
	ulint		old_ibuf_merge_activity_count = ULINT_UNDEFINED);
/******************************************************************//**
Increment the server activity counter. */
void
srv_inc_activity_count(
/*===================*/
	bool ibuf_merge_activity = false);	/*!< whether this activity bump
						is caused by the background
						change buffer merge */

/**********************************************************************//**
Enqueues a task to server task queue and releases a worker thread, if there
is a suspended one. */
void
srv_que_task_enqueue_low(
/*=====================*/
	que_thr_t*	thr);	/*!< in: query thread */

/**********************************************************************//**
Check whether any background thread is active. If so, return the thread
type.
@return SRV_NONE if all are are suspended or have exited, thread
type if any are still active. */
enum srv_thread_type
srv_get_active_thread_type(void);
/*============================*/

extern "C" {

/*********************************************************************//**
A thread which prints the info output by various InnoDB monitors.
@return a dummy parameter */
os_thread_ret_t
DECLARE_THREAD(srv_monitor_thread)(
/*===============================*/
	void*	arg);	/*!< in: a dummy parameter required by
			os_thread_create */

/*********************************************************************//**
The master thread controlling the server.
@return a dummy parameter */
os_thread_ret_t
DECLARE_THREAD(srv_master_thread)(
/*==============================*/
	void*	arg);	/*!< in: a dummy parameter required by
			os_thread_create */

/*************************************************************************
A thread which prints warnings about semaphore waits which have lasted
too long. These can be used to track bugs which cause hangs.
@return a dummy parameter */
os_thread_ret_t
DECLARE_THREAD(srv_error_monitor_thread)(
/*=====================================*/
	void*	arg);	/*!< in: a dummy parameter required by
			os_thread_create */

/*********************************************************************//**
Purge coordinator thread that schedules the purge tasks.
@return a dummy parameter */
os_thread_ret_t
DECLARE_THREAD(srv_purge_coordinator_thread)(
/*=========================================*/
	void*	arg MY_ATTRIBUTE((unused)));	/*!< in: a dummy parameter
						required by os_thread_create */

/*********************************************************************//**
Worker thread that reads tasks from the work queue and executes them.
@return a dummy parameter */
os_thread_ret_t
DECLARE_THREAD(srv_worker_thread)(
/*==============================*/
	void*	arg MY_ATTRIBUTE((unused)));	/*!< in: a dummy parameter
						required by os_thread_create */
} /* extern "C" */

/**********************************************************************//**
Get count of tasks in the queue.
@return number of tasks in queue */
ulint
srv_get_task_queue_length(void);
/*===========================*/

/*********************************************************************//**
Releases threads of the type given from suspension in the thread table.
NOTE! The server mutex has to be reserved by the caller!
@return number of threads released: this may be less than n if not
enough threads were suspended at the moment */
ulint
srv_release_threads(
/*================*/
	enum srv_thread_type	type,	/*!< in: thread type */
	ulint			n);	/*!< in: number of threads to release */

/**********************************************************************//**
Check whether any background thread are active. If so print which thread
is active. Send the threads wakeup signal.
@return name of thread that is active or NULL */
const char*
srv_any_background_threads_are_active(void);
/*=======================================*/

/**********************************************************************//**
Wakeup the purge threads. */
void
srv_purge_wakeup(void);
/*==================*/

/** Call exit(3) */
void
srv_fatal_error();

/** Check if tablespace is being truncated.
(Ignore system-tablespace as we don't re-create the tablespace
and so some of the action that are suppressed by this function
for independent tablespace are not applicable to system-tablespace).
@param	space_id	space_id to check for truncate action
@return true		if being truncated, false if not being
			truncated or tablespace is system-tablespace. */
bool
srv_is_tablespace_truncated(ulint space_id);

/** Check if tablespace was truncated.
@param[in]	space	space object to check for truncate action
@return true if tablespace was truncated and we still have an active
MLOG_TRUNCATE REDO log record. */
bool
srv_was_tablespace_truncated(const fil_space_t* space);

/** Check whether given space id is undo tablespace id
@param[in]	space_id	space id to check
@return true if it is undo tablespace else false. */
bool
srv_is_undo_tablespace(
	ulint	space_id);
>>>>>>> 333b4508

#ifdef UNIV_DEBUG
struct SYS_VAR;

/** Disables master thread. It's used by:
        SET GLOBAL innodb_master_thread_disabled_debug = 1 (0).
@param[in]	thd		thread handle
@param[in]	var		pointer to system variable
@param[out]	var_ptr		where the formal string goes
@param[in]	save		immediate result from check function */
void srv_master_thread_disabled_debug_update(THD *thd, SYS_VAR *var,
                                             void *var_ptr, const void *save);
#endif /* UNIV_DEBUG */
#endif /* !UNIV_HOTBACKUP */

/** Status variables to be passed to MySQL */
<<<<<<< HEAD
struct export_var_t {
  ulint innodb_data_pending_reads;  /*!< Pending reads */
  ulint innodb_data_pending_writes; /*!< Pending writes */
  ulint innodb_data_pending_fsyncs; /*!< Pending fsyncs */
  ulint innodb_data_fsyncs;         /*!< Number of fsyncs so far */
  ulint innodb_data_read;           /*!< Data bytes read */
  ulint innodb_data_writes;         /*!< I/O write requests */
  ulint innodb_data_written;        /*!< Data bytes written */
  ulint innodb_data_reads;          /*!< I/O read requests */
  char innodb_buffer_pool_dump_status[OS_FILE_MAX_PATH +
                                      128]; /*!< Buf pool dump status */
  char innodb_buffer_pool_load_status[OS_FILE_MAX_PATH +
                                      128];   /*!< Buf pool load status */
  char innodb_buffer_pool_resize_status[512]; /*!< Buf pool resize status */
  ulint innodb_buffer_pool_pages_total;       /*!< Buffer pool size */
  ulint innodb_buffer_pool_pages_data;        /*!< Data pages */
  ulint innodb_buffer_pool_bytes_data;        /*!< File bytes used */
  ulint innodb_buffer_pool_pages_dirty;       /*!< Dirty data pages */
  ulint innodb_buffer_pool_bytes_dirty;       /*!< File bytes modified */
  ulint innodb_buffer_pool_pages_misc;        /*!< Miscellanous pages */
  ulint innodb_buffer_pool_pages_free;        /*!< Free pages */
#ifdef UNIV_DEBUG
  ulint innodb_buffer_pool_pages_latched;  /*!< Latched pages */
#endif                                     /* UNIV_DEBUG */
  ulint innodb_buffer_pool_read_requests;  /*!< buf_pool->stat.n_page_gets */
  ulint innodb_buffer_pool_reads;          /*!< srv_buf_pool_reads */
  ulint innodb_buffer_pool_wait_free;      /*!< srv_buf_pool_wait_free */
  ulint innodb_buffer_pool_pages_flushed;  /*!< srv_buf_pool_flushed */
  ulint innodb_buffer_pool_write_requests; /*!< srv_buf_pool_write_requests */
  ulint innodb_buffer_pool_read_ahead_rnd; /*!< srv_read_ahead_rnd */
  ulint innodb_buffer_pool_read_ahead;     /*!< srv_read_ahead */
  ulint innodb_buffer_pool_read_ahead_evicted; /*!< srv_read_ahead evicted*/
  ulint innodb_dblwr_pages_written;            /*!< srv_dblwr_pages_written */
  ulint innodb_dblwr_writes;                   /*!< srv_dblwr_writes */
  ulint innodb_log_waits;                      /*!< srv_log_waits */
  ulint innodb_log_write_requests;             /*!< srv_log_write_requests */
  ulint innodb_log_writes;                     /*!< srv_log_writes */
  lsn_t innodb_os_log_written;                 /*!< srv_os_log_written */
  ulint innodb_os_log_fsyncs;                  /*!< fil_n_log_flushes */
  ulint innodb_os_log_pending_writes;          /*!< srv_os_log_pending_writes */
  ulint innodb_os_log_pending_fsyncs;          /*!< fil_n_pending_log_flushes */
  ulint innodb_page_size;                      /*!< UNIV_PAGE_SIZE */
  ulint innodb_pages_created;           /*!< buf_pool->stat.n_pages_created */
  ulint innodb_pages_read;              /*!< buf_pool->stat.n_pages_read */
  ulint innodb_pages_written;           /*!< buf_pool->stat.n_pages_written */
  ulint innodb_row_lock_waits;          /*!< srv_n_lock_wait_count */
  ulint innodb_row_lock_current_waits;  /*!< srv_n_lock_wait_current_count */
  int64_t innodb_row_lock_time;         /*!< srv_n_lock_wait_time
                                        / 1000 */
  ulint innodb_row_lock_time_avg;       /*!< srv_n_lock_wait_time
                                        / 1000
                                        / srv_n_lock_wait_count */
  ulint innodb_row_lock_time_max;       /*!< srv_n_lock_max_wait_time
                                        / 1000 */
  ulint innodb_rows_read;               /*!< srv_n_rows_read */
  ulint innodb_rows_inserted;           /*!< srv_n_rows_inserted */
  ulint innodb_rows_updated;            /*!< srv_n_rows_updated */
  ulint innodb_rows_deleted;            /*!< srv_n_rows_deleted */
  ulint innodb_num_open_files;          /*!< fil_n_file_opened */
  ulint innodb_truncated_status_writes; /*!< srv_truncated_status_writes */
#ifdef UNIV_DEBUG
  ulint innodb_purge_trx_id_age;      /*!< rw_max_trx_id - purged trx_id */
  ulint innodb_purge_view_trx_id_age; /*!< rw_max_trx_id
                                      - purged view's min trx_id */
  ulint innodb_ahi_drop_lookups;      /*!< number of adaptive hash
                                      index lookups when freeing
                                      file pages */
#endif                                /* UNIV_DEBUG */
=======
struct export_var_t{
	ulint innodb_adaptive_hash_hash_searches;
	ulint innodb_adaptive_hash_non_hash_searches;
	ulint innodb_background_log_sync;
	ulint innodb_data_pending_reads;	/*!< Pending reads */
	ulint innodb_data_pending_writes;	/*!< Pending writes */
	ulint innodb_data_pending_fsyncs;	/*!< Pending fsyncs */
	ulint innodb_data_fsyncs;		/*!< Number of fsyncs so far */
	ulint innodb_data_read;			/*!< Data bytes read */
	ulint innodb_data_writes;		/*!< I/O write requests */
	ulint innodb_data_written;		/*!< Data bytes written */
	ulint innodb_data_reads;		/*!< I/O read requests */
	char  innodb_buffer_pool_dump_status[OS_FILE_MAX_PATH + 128];/*!< Buf pool dump status */
	char  innodb_buffer_pool_load_status[OS_FILE_MAX_PATH + 128];/*!< Buf pool load status */
	char  innodb_buffer_pool_resize_status[512];/*!< Buf pool resize status */
	ulint innodb_buffer_pool_pages_total;	/*!< Buffer pool size */
	ulint innodb_buffer_pool_pages_data;	/*!< Data pages */
	ulint innodb_buffer_pool_bytes_data;	/*!< File bytes used */
	ulint innodb_buffer_pool_pages_dirty;	/*!< Dirty data pages */
	ulint innodb_buffer_pool_bytes_dirty;	/*!< File bytes modified */
	ulint innodb_buffer_pool_pages_misc;	/*!< Miscellanous pages */
	ulint innodb_buffer_pool_pages_free;	/*!< Free pages */
#ifdef UNIV_DEBUG
	ulint innodb_buffer_pool_pages_latched;	/*!< Latched pages */
#endif /* UNIV_DEBUG */
	ulint innodb_buffer_pool_pages_made_not_young;
	ulint innodb_buffer_pool_pages_made_young;
	ulint innodb_buffer_pool_pages_old;
	ulint innodb_buffer_pool_read_requests;	/*!< buf_pool->stat.n_page_gets */
	ulint innodb_buffer_pool_reads;		/*!< srv_buf_pool_reads */
	ulint innodb_buffer_pool_wait_free;	/*!< srv_buf_pool_wait_free */
	ulint innodb_buffer_pool_pages_flushed;	/*!< srv_buf_pool_flushed */
	ulint innodb_buffer_pool_pages_LRU_flushed;	/*!< buf_lru_flush_page_count */
	ulint innodb_buffer_pool_write_requests;/*!< srv_buf_pool_write_requests */
	ulint innodb_buffer_pool_read_ahead_rnd;/*!< srv_read_ahead_rnd */
	ulint innodb_buffer_pool_read_ahead;	/*!< srv_read_ahead */
	ulint innodb_buffer_pool_read_ahead_evicted;/*!< srv_read_ahead evicted*/
	ulint innodb_checkpoint_age;
	ulint innodb_checkpoint_max_age;
	ulint innodb_dblwr_pages_written;	/*!< srv_dblwr_pages_written */
	ulint innodb_dblwr_writes;		/*!< srv_dblwr_writes */
	ulint innodb_ibuf_free_list;
	ulint innodb_ibuf_segment_size;
	ulint innodb_log_waits;			/*!< srv_log_waits */
	ulint innodb_log_write_requests;	/*!< srv_log_write_requests */
	ulint innodb_log_writes;		/*!< srv_log_writes */
	lsn_t innodb_os_log_written;		/*!< srv_os_log_written */
	lsn_t innodb_lsn_current;
	lsn_t innodb_lsn_flushed;
	lsn_t innodb_lsn_last_checkpoint;
	ulint innodb_master_thread_active_loops;/*!< srv_main_active_loops */
	ulint innodb_master_thread_idle_loops;	/*!< srv_main_idle_loops */
	trx_id_t innodb_max_trx_id;
	ulint innodb_mem_adaptive_hash;
	ulint innodb_mem_dictionary;
	trx_id_t innodb_oldest_view_low_limit_trx_id;
	ulint innodb_os_log_fsyncs;		/*!< fil_n_log_flushes */
	ulint innodb_os_log_pending_writes;	/*!< srv_os_log_pending_writes */
	ulint innodb_os_log_pending_fsyncs;	/*!< fil_n_pending_log_flushes */
	ulint innodb_page_size;			/*!< UNIV_PAGE_SIZE */
	ulint innodb_pages_created;		/*!< buf_pool->stat.n_pages_created */
	ulint innodb_pages_read;		/*!< buf_pool->stat.n_pages_read */
	ulint innodb_pages_written;		/*!< buf_pool->stat.n_pages_written */
	trx_id_t innodb_purge_trx_id;
	undo_no_t innodb_purge_undo_no;
	ulint innodb_row_lock_waits;		/*!< srv_n_lock_wait_count */
	ulint innodb_row_lock_current_waits;	/*!< srv_n_lock_wait_current_count */
	int64_t innodb_row_lock_time;		/*!< srv_n_lock_wait_time
						/ 1000 */
	ulint innodb_row_lock_time_avg;		/*!< srv_n_lock_wait_time
						/ 1000
						/ srv_n_lock_wait_count */
	ulint innodb_row_lock_time_max;		/*!< srv_n_lock_max_wait_time
						/ 1000 */
	ulint innodb_rows_read;			/*!< srv_n_rows_read */
	ulint innodb_rows_inserted;		/*!< srv_n_rows_inserted */
	ulint innodb_rows_updated;		/*!< srv_n_rows_updated */
	ulint innodb_rows_deleted;		/*!< srv_n_rows_deleted */
	ulint innodb_num_open_files;		/*!< fil_n_file_opened */
	ulint innodb_truncated_status_writes;	/*!< srv_truncated_status_writes */
	ulint innodb_available_undo_logs;       /*!< srv_available_undo_logs */
#ifdef UNIV_DEBUG
	ulint innodb_purge_trx_id_age;		/*!< rw_max_trx_id - purged trx_id */
	ulint innodb_purge_view_trx_id_age;	/*!< rw_max_trx_id
						- purged view's min trx_id */
	ulint innodb_ahi_drop_lookups;		/*!< number of adaptive hash
						index lookups when freeing
						file pages */
#endif /* UNIV_DEBUG */
	ib_uint64_t innodb_n_merge_blocks_encrypted;/*!< Number of merge blocks encrypted */
	ib_uint64_t innodb_n_merge_blocks_decrypted;/*!< Number of merge blocks decrypted */
	ib_uint64_t innodb_n_rowlog_blocks_encrypted;/*!< Number of row log blocks encrypted */
	ib_uint64_t innodb_n_rowlog_blocks_decrypted;/*!< Number of row log blocks decrypted */

	ulint innodb_sec_rec_cluster_reads;	/*!< srv_sec_rec_cluster_reads */
	ulint innodb_sec_rec_cluster_reads_avoided; /*!< srv_sec_rec_cluster_reads_avoided */

	ulint innodb_buffered_aio_submitted;

	fragmentation_stats_t innodb_fragmentation_stats;/*!< Fragmentation
						statistics */
>>>>>>> 333b4508
};

#ifndef UNIV_HOTBACKUP
/** Thread slot in the thread table.  */
struct srv_slot_t {
  srv_thread_type type;   /*!< thread type: user,
                          utility etc. */
  ibool in_use;           /*!< TRUE if this slot
                          is in use */
  ibool suspended;        /*!< TRUE if the thread is
                          waiting for the event of this
                          slot */
  ib_time_t suspend_time; /*!< time when the thread was
                          suspended. Initialized by
                          lock_wait_table_reserve_slot()
                          for lock wait */
  ulong wait_timeout;     /*!< wait time that if exceeded
                          the thread will be timed out.
                          Initialized by
                          lock_wait_table_reserve_slot()
                          for lock wait */
  os_event_t event;       /*!< event used in suspending
                          the thread when it has nothing
                          to do */
  que_thr_t *thr;         /*!< suspended query thread
                          (only used for user threads) */
};
#endif /* !UNIV_HOTBACKUP */

#ifndef DBUG_OFF
/** false before InnoDB monitor has been printed at least once, true
afterwards */
extern bool	srv_debug_monitor_printed;
#else
#define	srv_debug_monitor_printed	false
#endif

#endif<|MERGE_RESOLUTION|>--- conflicted
+++ resolved
@@ -52,12 +52,6 @@
 #include "fil0fil.h"
 #include "log0types.h"
 #include "mysql/psi/mysql_stage.h"
-<<<<<<< HEAD
-=======
-#include "mysql/psi/psi.h"
-#include "sql_thd_internal_api.h"
-
->>>>>>> 333b4508
 #include "univ.i"
 
 #ifndef UNIV_HOTBACKUP
@@ -65,6 +59,7 @@
 #include "os0event.h"
 #include "os0file.h"
 #include "que0types.h"
+#include "sql/system_variables.h"
 #include "srv0conc.h"
 #include "trx0types.h"
 #include "ut0counter.h"
@@ -142,6 +137,23 @@
 
   /** Number of rows inserted */
   ulint_ctr_64_t n_rows_inserted;
+
+  ulint_ctr_1_t n_lock_max_wait_time;
+
+  /** Number of buffered aio requests submitted */
+  ulint_ctr_64_t n_aio_submitted;
+
+  /* Number of merge blocks encrypted */
+  ulint_ctr_64_t n_merge_blocks_encrypted;
+
+  /* Number of merge blocks decrypted */
+  ulint_ctr_64_t n_merge_blocks_decrypted;
+
+  /* Number of row log blocks encrypted */
+  ulint_ctr_64_t n_rowlog_blocks_encrypted;
+
+  /* Number of row log blocks decrypted */
+  ulint_ctr_64_t n_rowlog_blocks_decrypted;
 };
 
 struct Srv_threads {
@@ -163,30 +175,8 @@
   /** true if timeout thread is created */
   bool m_timeout_thread_active;
 
-<<<<<<< HEAD
   /** true if master thread is created */
   bool m_master_thread_active;
-=======
-	/** Number of rows inserted */
-	ulint_ctr_64_t		n_rows_inserted;
-
-	ulint_ctr_1_t		n_lock_max_wait_time;
-
-	/** Number of buffered aio requests submitted */
-	ulint_ctr_64_t		n_aio_submitted;
-
-	/* Number of merge blocks encrypted */
-	ulint_ctr_64_t          n_merge_blocks_encrypted;
-
-	/* Number of merge blocks decrypted */
-	ulint_ctr_64_t          n_merge_blocks_decrypted;
-
-	/* Number of row log blocks encrypted */
-	ulint_ctr_64_t          n_rowlog_blocks_encrypted;
-
-	/* Number of row log blocks decrypted */
-	ulint_ctr_64_t          n_rowlog_blocks_decrypted;
->>>>>>> 333b4508
 };
 
 struct Srv_cpu_usage {
@@ -236,24 +226,24 @@
 extern bool srv_buffer_pool_load_at_startup;
 
 /** Path to the parallel doublewrite buffer */
-#define SRV_PARALLEL_DOUBLEWRITE_PATH_DEFAULT	"xb_doublewrite"
-extern char*		srv_parallel_doublewrite_path;
+#define SRV_PARALLEL_DOUBLEWRITE_PATH_DEFAULT "xb_doublewrite"
+extern char *srv_parallel_doublewrite_path;
 
 /* Whether to disable file system cache if it is defined */
 extern bool srv_disable_sort_file_cache;
 
 /* This event is set on checkpoint completion to wake the redo log parser
 thread */
-extern os_event_t	srv_checkpoint_completed_event;
+extern os_event_t srv_checkpoint_completed_event;
 
 /* This event is set on the online redo log following thread after a successful
 log tracking iteration */
-extern os_event_t	srv_redo_log_tracked_event;
+extern os_event_t srv_redo_log_tracked_event;
 
 /** Whether the redo log tracker thread has been started. Does not take into
 account whether the tracking is currently enabled (see srv_track_changed_pages
 for that) */
-extern bool		srv_redo_log_thread_started;
+extern bool srv_redo_log_thread_started;
 
 /* If the last data file is auto-extended, we add this many pages to it
 at a time */
@@ -334,16 +324,15 @@
 extern bool srv_undo_log_encrypt;
 
 /** Enable or disable encryption of temporary tablespace.*/
-extern my_bool	srv_tmp_tablespace_encrypt;
-
+extern bool srv_tmp_tablespace_encrypt;
 
 /** Whether the redo log tracking is currently enabled. Note that it is
 possible for the log tracker thread to be running and the tracking to be
 disabled */
-extern my_bool		srv_track_changed_pages;
-extern ulonglong	srv_max_bitmap_file_size;
-
-extern ulonglong	srv_max_changed_pages;
+extern bool srv_track_changed_pages;
+extern ulonglong srv_max_bitmap_file_size;
+
+extern ulonglong srv_max_changed_pages;
 
 /** Default size of UNDO tablespace while it is created new. */
 extern const page_no_t SRV_UNDO_TABLESPACE_SIZE_IN_PAGES;
@@ -365,7 +354,6 @@
 and writing to the redo log is not allowed.
 
 During startup, this is in bytes, and later converted to pages. */
-<<<<<<< HEAD
 extern ulonglong srv_log_file_size;
 
 /** The value of the startup parameter innodb_log_file_size. */
@@ -480,21 +468,6 @@
 extern ulong srv_log_write_ahead_size;
 extern bool srv_adaptive_flushing;
 extern bool srv_flush_sync;
-=======
-extern ib_uint64_t	srv_log_file_size;
-/** The value of the startup parameter innodb_log_file_size */
-extern ib_uint64_t	srv_log_file_size_requested;
-extern ulint	srv_log_buffer_size;
-extern uint	srv_flush_log_at_timeout;
-
-enum { DEFAULT_SRV_LOG_WRITE_AHEAD_SIZE = 8 * 1024L };
-enum { MAX_SRV_LOG_WRITE_AHEAD_SIZE = UNIV_PAGE_SIZE_DEF };
-
-extern ulong	srv_log_write_ahead_size;
-extern char	srv_use_global_flush_log_at_trx_commit;
-extern char	srv_adaptive_flushing;
-extern my_bool	srv_flush_sync;
->>>>>>> 333b4508
 
 /* If this flag is TRUE, then we will load the indexes' (and tables') metadata
 even if they are marked as "corrupted". Mostly it is for DBA to process
@@ -521,15 +494,9 @@
 /** Scan depth for LRU flush batch i.e.: number of blocks scanned*/
 extern ulong srv_LRU_scan_depth;
 /** Whether or not to flush neighbors of a block */
-<<<<<<< HEAD
 extern ulong srv_flush_neighbors;
 /** Previously requested size. Accesses protected by memory barriers. */
 extern ulint srv_buf_pool_old_size;
-=======
-extern ulong	srv_flush_neighbors;
-/** Previously requested size. Accesses protected by memory barriers. */
-extern ulint	srv_buf_pool_old_size;
->>>>>>> 333b4508
 /** Current size as scaling factor for the other components */
 extern ulint srv_buf_pool_base_size;
 /** Current size in bytes */
@@ -537,43 +504,32 @@
 /** Dump this % of each buffer pool during BP dump */
 extern ulong srv_buf_pool_dump_pct;
 /** Lock table size in bytes */
-<<<<<<< HEAD
+
+extern ulint srv_show_locks_held;
+
 extern ulint srv_lock_table_size;
+
+extern ulint srv_cleaner_max_lru_time; /*!< the maximum time limit for a
+                                      single LRU tail flush iteration by the
+                                      page cleaner thread */
+
+extern ulint srv_cleaner_max_flush_time; /*!< the maximum time limit for a
+                                      single flush list flush iteration by
+                                      the page cleaner thread */
+
+extern ulong srv_cleaner_lsn_age_factor;
+/*!< page cleaner LSN age factor
+formula option */
+
+extern ulong srv_empty_free_list_algorithm;
+/*!< Empty free list for a query thread
+handling algorithm option */
 
 extern ulint srv_n_file_io_threads;
 extern bool srv_random_read_ahead;
 extern ulong srv_read_ahead_threshold;
 extern ulong srv_n_read_io_threads;
 extern ulong srv_n_write_io_threads;
-=======
-
-extern ulint    srv_show_locks_held;
-extern ulint    srv_show_verbose_locks;
-
-extern ulint	srv_lock_table_size;
-
-extern ulint	srv_cleaner_max_lru_time;/*!< the maximum time limit for a
-					single LRU tail flush iteration by the
-					page cleaner thread */
-
-extern ulint	srv_cleaner_max_flush_time;/*!< the maximum time limit for a
-					single flush list flush iteration by
-					the page cleaner thread */
-
-extern ulong	srv_cleaner_lsn_age_factor;
-					/*!< page cleaner LSN age factor
-					formula option */
-
-extern ulong	srv_empty_free_list_algorithm;
-					/*!< Empty free list for a query thread
-					handling algorithm option */
-
-extern ulint	srv_n_file_io_threads;
-extern my_bool	srv_random_read_ahead;
-extern ulong	srv_read_ahead_threshold;
-extern ulint	srv_n_read_io_threads;
-extern ulint	srv_n_write_io_threads;
->>>>>>> 333b4508
 
 extern uint srv_change_buffer_max_size;
 
@@ -623,7 +579,6 @@
 If innodb_fast_shutdown=1, InnoDB shutdown will only flush the buffer
 pool to data files, cleanly shutting down the redo log.
 
-<<<<<<< HEAD
 If innodb_fast_shutdown=2, shutdown will effectively 'crash' InnoDB
 (but lose no committed transactions). */
 extern ulong srv_fast_shutdown;
@@ -634,44 +589,36 @@
 extern unsigned long long srv_stats_persistent_sample_pages;
 extern bool srv_stats_auto_recalc;
 extern bool srv_stats_include_delete_marked;
-=======
-extern double	srv_max_buf_pool_modified_pct;
-
-extern ulong	srv_max_purge_lag;
-extern ulong	srv_max_purge_lag_delay;
-
-extern ulong	srv_replication_delay;
-
-extern ulint	srv_pass_corrupt_table;
+
+extern ibool srv_use_doublewrite_buf;
+extern ulong srv_doublewrite_batch_size;
+extern ulong srv_checksum_algorithm;
+
+extern double srv_max_buf_pool_modified_pct;
+
+extern ulong srv_max_purge_lag;
+extern ulong srv_max_purge_lag_delay;
+
+extern ulong srv_replication_delay;
+
+extern ulint srv_pass_corrupt_table;
 
 /* Helper macro to support srv_pass_corrupt_table checks. If 'cond' is false,
 execute 'code' if srv_pass_corrupt_table is non-zero, or trigger a fatal error
 otherwise. The break statement in 'code' will obviously not work as
 expected. */
 
-#define SRV_CORRUPT_TABLE_CHECK(cond,code)		\
-	do {						\
-		if (UNIV_UNLIKELY(!(cond))) {		\
-			if (srv_pass_corrupt_table) {	\
-				code			\
-			} else {			\
-				ut_error;		\
-			}				\
-		}					\
-	} while(0)
-
-/*-------------------------------------------*/
->>>>>>> 333b4508
-
-extern ibool srv_use_doublewrite_buf;
-extern ulong srv_doublewrite_batch_size;
-extern ulong srv_checksum_algorithm;
-
-extern double srv_max_buf_pool_modified_pct;
-extern ulong srv_max_purge_lag;
-extern ulong srv_max_purge_lag_delay;
-
-extern ulong srv_replication_delay;
+#define SRV_CORRUPT_TABLE_CHECK(cond, code) \
+  do {                                      \
+    if (UNIV_UNLIKELY(!(cond))) {           \
+      if (srv_pass_corrupt_table) {         \
+        code                                \
+      } else {                              \
+        ut_error;                           \
+      }                                     \
+    }                                       \
+  } while (0)
+
 /*-------------------------------------------*/
 
 extern bool srv_print_innodb_monitor;
@@ -695,27 +642,17 @@
 extern bool srv_purge_view_update_only_debug;
 
 /** Value of MySQL global used to disable master thread. */
-<<<<<<< HEAD
 extern bool srv_master_thread_disabled_debug;
+/** Pause master thread in the middle of enabling of temporary tablespace
+encryption */
+extern ulint srv_master_encrypt_debug;
 #endif /* UNIV_DEBUG */
 
 extern ulint srv_fatal_semaphore_wait_threshold;
 #define SRV_SEMAPHORE_WAIT_EXTENSION 7200
 extern ulint srv_dml_needed_delay;
-=======
-extern my_bool	srv_master_thread_disabled_debug;
-/** Pause master thread in the middle of enabling of temporary tablespace
-encryption */
-extern ulint	srv_master_encrypt_debug;
-#endif /* UNIV_DEBUG */
-
-extern ulint	srv_fatal_semaphore_wait_threshold;
-#define SRV_SEMAPHORE_WAIT_EXTENSION	7200
-extern ulint	srv_dml_needed_delay;
-extern lint	srv_kill_idle_transaction;
-
-extern my_bool	srv_encrypt_online_alter_logs;
->>>>>>> 333b4508
+
+extern bool srv_encrypt_online_alter_logs;
 
 #ifdef UNIV_HOTBACKUP
 // MAHI: changed from 130 to 1 assuming the apply-log is single threaded
@@ -724,8 +661,6 @@
 #define SRV_MAX_N_IO_THREADS 130
 #endif /* UNIV_HOTBACKUP */
 
-#define SRV_MAX_N_PURGE_THREADS 32
-
 /* Array of English strings describing the current state of an
 i/o handler thread */
 extern const char *srv_io_thread_op_info[];
@@ -735,29 +670,29 @@
 extern os_tid_t srv_purge_tids[];
 
 /* The tids of the I/O threads */
-extern os_tid_t	srv_io_tids[];
+extern os_tid_t srv_io_tids[];
 
 /* The tid of the master thread */
-extern os_tid_t	srv_master_tid;
+extern os_tid_t srv_master_tid;
 
 /* The relative scheduling priority of the purge threads */
-extern ulint	srv_sched_priority_purge;
+extern ulint srv_sched_priority_purge;
 
 /* The relative scheduling priority of the I/O threads */
-extern ulint	srv_sched_priority_io;
+extern ulint srv_sched_priority_io;
 
 /* The relative scheduling priority of the master thread */
-extern ulint	srv_sched_priority_master;
+extern ulint srv_sched_priority_master;
 
 /* The relative priority of the current thread.  If 0, low priority; if 1, high
 priority.  */
-extern UNIV_THREAD_LOCAL ulint srv_current_thread_priority;
+extern thread_local ulint srv_current_thread_priority;
 
 /* The relative priority of the purge coordinator and worker threads.  */
-extern my_bool srv_purge_thread_priority;
+extern bool srv_purge_thread_priority;
 
 /* The relative priority of the master thread.  */
-extern my_bool srv_master_thread_priority;
+extern bool srv_master_thread_priority;
 
 /* the number of purge threads to use from the worker pool (currently 0 or 1) */
 extern ulong srv_n_purge_threads;
@@ -774,21 +709,17 @@
 /** Print all DDL logs to mysqld stderr */
 extern bool srv_print_ddl_logs;
 
-<<<<<<< HEAD
+/* Print lock wait timeout info to mysqld stderr */
+extern bool srv_print_lock_wait_timeout_info;
+
 extern bool srv_cmp_per_index_enabled;
-=======
-/* print lock wait timeout info to mysqld stderr */
-extern my_bool srv_print_lock_wait_timeout_info;
-
-extern my_bool	srv_cmp_per_index_enabled;
->>>>>>> 333b4508
 
 extern ulong srv_encrypt_tables;
 
 /** Number of times secondary index lookup triggered cluster lookup */
-extern ulint	srv_sec_rec_cluster_reads;
+extern std::atomic<ulint> srv_sec_rec_cluster_reads;
 /** Number of times prefix optimization avoided triggering cluster lookup */
-extern ulint	srv_sec_rec_cluster_reads_avoided;
+extern std::atomic<ulint> srv_sec_rec_cluster_reads_avoided;
 
 /** Status variables to be passed to MySQL */
 extern struct export_var_t export_vars;
@@ -798,11 +729,11 @@
 extern srv_stats_t srv_stats;
 
 /* Keys to register InnoDB threads with performance schema */
-<<<<<<< HEAD
 
 #ifdef UNIV_PFS_THREAD
 extern mysql_pfs_key_t archiver_thread_key;
 extern mysql_pfs_key_t buf_dump_thread_key;
+extern mysql_pfs_key_t buf_lru_manager_thread_key;
 extern mysql_pfs_key_t buf_resize_thread_key;
 extern mysql_pfs_key_t dict_stats_thread_key;
 extern mysql_pfs_key_t fts_optimize_thread_key;
@@ -821,7 +752,6 @@
 extern mysql_pfs_key_t log_flush_notifier_thread_key;
 extern mysql_pfs_key_t page_flush_coordinator_thread_key;
 extern mysql_pfs_key_t page_flush_thread_key;
-extern mysql_pfs_key_t recv_writer_thread_key;
 extern mysql_pfs_key_t srv_error_monitor_thread_key;
 extern mysql_pfs_key_t srv_lock_timeout_thread_key;
 extern mysql_pfs_key_t srv_master_thread_key;
@@ -829,43 +759,9 @@
 extern mysql_pfs_key_t srv_purge_thread_key;
 extern mysql_pfs_key_t srv_worker_thread_key;
 extern mysql_pfs_key_t trx_recovery_rollback_thread_key;
+extern mysql_pfs_key_t srv_log_tracking_thread_key;
 #endif /* UNIV_PFS_THREAD */
 #endif /* !UNIV_HOTBACKUP */
-=======
-extern mysql_pfs_key_t	buf_dump_thread_key;
-extern mysql_pfs_key_t	dict_stats_thread_key;
-extern mysql_pfs_key_t	io_handler_thread_key;
-extern mysql_pfs_key_t	io_ibuf_thread_key;
-extern mysql_pfs_key_t	io_log_thread_key;
-extern mysql_pfs_key_t	io_read_thread_key;
-extern mysql_pfs_key_t	io_write_thread_key;
-extern mysql_pfs_key_t	page_cleaner_thread_key;
-extern mysql_pfs_key_t	buf_lru_manager_thread_key;
-extern mysql_pfs_key_t	srv_error_monitor_thread_key;
-extern mysql_pfs_key_t	srv_lock_timeout_thread_key;
-extern mysql_pfs_key_t	srv_master_thread_key;
-extern mysql_pfs_key_t	srv_monitor_thread_key;
-extern mysql_pfs_key_t	srv_purge_thread_key;
-extern mysql_pfs_key_t	srv_worker_thread_key;
-extern mysql_pfs_key_t	trx_rollback_clean_thread_key;
-extern mysql_pfs_key_t	srv_log_tracking_thread_key;
-
-/* This macro register the current thread and its key with performance
-schema */
-#  define pfs_register_thread(key)			\
-do {								\
-	struct PSI_thread* psi = PSI_THREAD_CALL(new_thread)(key.m_value, NULL, 0);\
-	PSI_THREAD_CALL(set_thread_os_id)(psi);			\
-	PSI_THREAD_CALL(set_thread)(psi);			\
-} while (0)
-
-/* This macro delist the current thread from performance schema */
-#  define pfs_delete_thread()				\
-do {								\
-	PSI_THREAD_CALL(delete_current_thread)();		\
-} while (0)
-# endif /* UNIV_PFS_THREAD */
->>>>>>> 333b4508
 
 #ifdef HAVE_PSI_STAGE_INTERFACE
 /** Performance schema stage event for monitoring ALTER TABLE progress
@@ -913,7 +809,6 @@
 /** Alternatives for the file flush option in Unix.
 @see innodb_flush_method_names */
 enum srv_unix_flush_t {
-<<<<<<< HEAD
   SRV_UNIX_FSYNC = 0,  /*!< fsync, the default */
   SRV_UNIX_O_DSYNC,    /*!< open log files in O_SYNC mode */
   SRV_UNIX_LITTLESYNC, /*!< do not call os_file_flush()
@@ -933,31 +828,6 @@
   using SRV_UNIX_O_DIRECT. However, in
   this case user/DBA should be sure about
   the integrity of the meta-data */
-=======
-	SRV_UNIX_FSYNC = 1,	/*!< fsync, the default */
-	SRV_UNIX_O_DSYNC,	/*!< open log files in O_SYNC mode */
-	SRV_UNIX_LITTLESYNC,	/*!< do not call os_file_flush()
-				when writing data files, but do flush
-				after writing to log files */
-	SRV_UNIX_NOSYNC,	/*!< do not flush after writing */
-	SRV_UNIX_O_DIRECT,	/*!< invoke os_file_set_nocache() on
-				data files. This implies using
-				non-buffered IO but still using fsync,
-				the reason for which is that some FS
-				do not flush meta-data when
-				unbuffered IO happens */
-	SRV_UNIX_O_DIRECT_NO_FSYNC,
-				/*!< do not use fsync() when using
-				direct IO i.e.: it can be set to avoid
-				the fsync() call that we make when
-				using SRV_UNIX_O_DIRECT. However, in
-				this case user/DBA should be sure about
-				the integrity of the meta-data */
-	SRV_UNIX_ALL_O_DIRECT   /*!< similar to O_DIRECT, invokes
-				os_file_set_nocache() on data and log files.
-				This implies using non-buffered IO but still
-				using fsync for data but not log files. */
->>>>>>> 333b4508
 };
 extern enum srv_unix_flush_t srv_unix_file_flush_method;
 
@@ -1035,7 +905,6 @@
               number must be biggest) */
 };
 
-<<<<<<< HEAD
 /** Boots Innobase server. */
 void srv_boot(void);
 /** Frees the data structures created in srv_init(). */
@@ -1067,6 +936,8 @@
   } while (0)
 /** Wakes up the master thread if it is suspended or being suspended. */
 void srv_wake_master_thread(void);
+/** A thread which follows the redo log and outputs the changed page bitmap. */
+void srv_redo_log_follow_thread();
 #ifndef UNIV_HOTBACKUP
 /** Outputs to a file the output of the InnoDB Monitor.
  @return false if not all information printed
@@ -1086,11 +957,23 @@
  reading this value as it is only used in heuristics.
  @return activity count. */
 ulint srv_get_activity_count(void);
-/** Check if there has been any activity.
- @return false if no change in activity counter. */
-ibool srv_check_activity(ulint old_activity_count); /*!< old activity count */
-/** Increment the server activity counter. */
-void srv_inc_activity_count(void);
+/** Check if there has been any activity. Considers background change
+buffer merge as regular server activity unless a non-default
+old_ibuf_merge_activity_count value is passed, in which case the merge
+will be treated as keeping server idle.
+@return false if no change in
+activity counter. */
+bool srv_check_activity(
+    ulint old_activity_count, /*!< old activity count */
+    /*!< old change buffer merge
+    activity count, or
+    ULINT_UNDEFINED */
+    ulint old_ibuf_merge_activity_count = ULINT_UNDEFINED) noexcept;
+
+/** Increment the server activity count.
+@param[in]	ibuf_merge_activity	whether this activity bump is caused by
+the background change buffer merge */
+void srv_inc_activity_count(bool ibuf_merge_activity = false) noexcept;
 
 /** Enqueues a task to server task queue and releases a worker thread, if there
  is a suspended one. */
@@ -1150,256 +1033,6 @@
 /** Check if the purge threads are active, both coordinator and worker threads
 @return true if any thread is active, false if no thread is active */
 bool srv_purge_threads_active();
-=======
-/*********************************************************************//**
-Boots Innobase server. */
-void
-srv_boot(void);
-/*==========*/
-/*********************************************************************//**
-Initializes the server. */
-void
-srv_init(void);
-/*==========*/
-/*********************************************************************//**
-Frees the data structures created in srv_init(). */
-void
-srv_free(void);
-/*==========*/
-/*********************************************************************//**
-Initializes the synchronization primitives, memory system, and the thread
-local storage. */
-void
-srv_general_init(void);
-/*==================*/
-/*********************************************************************//**
-Sets the info describing an i/o thread current state. */
-void
-srv_set_io_thread_op_info(
-/*======================*/
-	ulint		i,	/*!< in: the 'segment' of the i/o thread */
-	const char*	str);	/*!< in: constant char string describing the
-				state */
-/*********************************************************************//**
-Resets the info describing an i/o thread current state. */
-void
-srv_reset_io_thread_op_info();
-/*=========================*/
-/*******************************************************************//**
-Tells the purge thread that there has been activity in the database
-and wakes up the purge thread if it is suspended (not sleeping).  Note
-that there is a small chance that the purge thread stays suspended
-(we do not protect our operation with the srv_sys_t:mutex, for
-performance reasons). */
-void
-srv_wake_purge_thread_if_not_active(void);
-/*=====================================*/
-/*******************************************************************//**
-Tells the Innobase server that there has been activity in the database
-and wakes up the master thread if it is suspended (not sleeping). Used
-in the MySQL interface. Note that there is a small chance that the master
-thread stays suspended (we do not protect our operation with the kernel
-mutex, for performace reasons). */
-void
-srv_active_wake_master_thread_low(void);
-/*===================================*/
-#define srv_active_wake_master_thread()					\
-	do {								\
-		if (!srv_read_only_mode) {				\
-			srv_active_wake_master_thread_low();		\
-		}							\
-	} while (0)
-/*******************************************************************//**
-Wakes up the master thread if it is suspended or being suspended. */
-void
-srv_wake_master_thread(void);
-/*========================*/
-/******************************************************************//**
-A thread which follows the redo log and outputs the changed page bitmap.
-@return a dummy value */
-extern "C"
-
-os_thread_ret_t
-DECLARE_THREAD(srv_redo_log_follow_thread)(
-/*=======================*/
-	void*	arg);	/*!< in: a dummy parameter required by
-			os_thread_create */
-/******************************************************************//**
-Outputs to a file the output of the InnoDB Monitor.
-@return FALSE if not all information printed
-due to failure to obtain necessary mutex */
-ibool
-srv_printf_innodb_monitor(
-/*======================*/
-	FILE*	file,		/*!< in: output stream */
-	ibool	nowait,		/*!< in: whether to wait for the
-				lock_sys_t::mutex */
-	ulint*	trx_start,	/*!< out: file position of the start of
-				the list of active transactions */
-	ulint*	trx_end);	/*!< out: file position of the end of
-				the list of active transactions */
-
-/******************************************************************//**
-Function to pass InnoDB status variables to MySQL */
-void
-srv_export_innodb_status(void);
-/*==========================*/
-/*******************************************************************//**
-Get current server activity count. We don't hold srv_sys::mutex while
-reading this value as it is only used in heuristics.
-@return activity count. */
-ulint
-srv_get_activity_count(void);
-/*========================*/
-/*******************************************************************//**
-Check if there has been any activity. Considers background change buffer
-merge as regular server activity unless a non-default
-old_ibuf_merge_activity_count value is passed, in which case the merge will be
-treated as keeping server idle.
-@return FALSE if no change in activity counter. */
-ibool
-srv_check_activity(
-/*===============*/
-	ulint		old_activity_count,	/*!< old activity count */
-						/*!< old change buffer merge
-						activity count, or
-						ULINT_UNDEFINED */
-	ulint		old_ibuf_merge_activity_count = ULINT_UNDEFINED);
-/******************************************************************//**
-Increment the server activity counter. */
-void
-srv_inc_activity_count(
-/*===================*/
-	bool ibuf_merge_activity = false);	/*!< whether this activity bump
-						is caused by the background
-						change buffer merge */
-
-/**********************************************************************//**
-Enqueues a task to server task queue and releases a worker thread, if there
-is a suspended one. */
-void
-srv_que_task_enqueue_low(
-/*=====================*/
-	que_thr_t*	thr);	/*!< in: query thread */
-
-/**********************************************************************//**
-Check whether any background thread is active. If so, return the thread
-type.
-@return SRV_NONE if all are are suspended or have exited, thread
-type if any are still active. */
-enum srv_thread_type
-srv_get_active_thread_type(void);
-/*============================*/
-
-extern "C" {
-
-/*********************************************************************//**
-A thread which prints the info output by various InnoDB monitors.
-@return a dummy parameter */
-os_thread_ret_t
-DECLARE_THREAD(srv_monitor_thread)(
-/*===============================*/
-	void*	arg);	/*!< in: a dummy parameter required by
-			os_thread_create */
-
-/*********************************************************************//**
-The master thread controlling the server.
-@return a dummy parameter */
-os_thread_ret_t
-DECLARE_THREAD(srv_master_thread)(
-/*==============================*/
-	void*	arg);	/*!< in: a dummy parameter required by
-			os_thread_create */
-
-/*************************************************************************
-A thread which prints warnings about semaphore waits which have lasted
-too long. These can be used to track bugs which cause hangs.
-@return a dummy parameter */
-os_thread_ret_t
-DECLARE_THREAD(srv_error_monitor_thread)(
-/*=====================================*/
-	void*	arg);	/*!< in: a dummy parameter required by
-			os_thread_create */
-
-/*********************************************************************//**
-Purge coordinator thread that schedules the purge tasks.
-@return a dummy parameter */
-os_thread_ret_t
-DECLARE_THREAD(srv_purge_coordinator_thread)(
-/*=========================================*/
-	void*	arg MY_ATTRIBUTE((unused)));	/*!< in: a dummy parameter
-						required by os_thread_create */
-
-/*********************************************************************//**
-Worker thread that reads tasks from the work queue and executes them.
-@return a dummy parameter */
-os_thread_ret_t
-DECLARE_THREAD(srv_worker_thread)(
-/*==============================*/
-	void*	arg MY_ATTRIBUTE((unused)));	/*!< in: a dummy parameter
-						required by os_thread_create */
-} /* extern "C" */
-
-/**********************************************************************//**
-Get count of tasks in the queue.
-@return number of tasks in queue */
-ulint
-srv_get_task_queue_length(void);
-/*===========================*/
-
-/*********************************************************************//**
-Releases threads of the type given from suspension in the thread table.
-NOTE! The server mutex has to be reserved by the caller!
-@return number of threads released: this may be less than n if not
-enough threads were suspended at the moment */
-ulint
-srv_release_threads(
-/*================*/
-	enum srv_thread_type	type,	/*!< in: thread type */
-	ulint			n);	/*!< in: number of threads to release */
-
-/**********************************************************************//**
-Check whether any background thread are active. If so print which thread
-is active. Send the threads wakeup signal.
-@return name of thread that is active or NULL */
-const char*
-srv_any_background_threads_are_active(void);
-/*=======================================*/
-
-/**********************************************************************//**
-Wakeup the purge threads. */
-void
-srv_purge_wakeup(void);
-/*==================*/
-
-/** Call exit(3) */
-void
-srv_fatal_error();
-
-/** Check if tablespace is being truncated.
-(Ignore system-tablespace as we don't re-create the tablespace
-and so some of the action that are suppressed by this function
-for independent tablespace are not applicable to system-tablespace).
-@param	space_id	space_id to check for truncate action
-@return true		if being truncated, false if not being
-			truncated or tablespace is system-tablespace. */
-bool
-srv_is_tablespace_truncated(ulint space_id);
-
-/** Check if tablespace was truncated.
-@param[in]	space	space object to check for truncate action
-@return true if tablespace was truncated and we still have an active
-MLOG_TRUNCATE REDO log record. */
-bool
-srv_was_tablespace_truncated(const fil_space_t* space);
-
-/** Check whether given space id is undo tablespace id
-@param[in]	space_id	space id to check
-@return true if it is undo tablespace else false. */
-bool
-srv_is_undo_tablespace(
-	ulint	space_id);
->>>>>>> 333b4508
 
 #ifdef UNIV_DEBUG
 struct SYS_VAR;
@@ -1416,8 +1049,10 @@
 #endif /* !UNIV_HOTBACKUP */
 
 /** Status variables to be passed to MySQL */
-<<<<<<< HEAD
 struct export_var_t {
+  ulint innodb_adaptive_hash_hash_searches;
+  ulint innodb_adaptive_hash_non_hash_searches;
+  ulint innodb_background_log_sync;
   ulint innodb_data_pending_reads;  /*!< Pending reads */
   ulint innodb_data_pending_writes; /*!< Pending writes */
   ulint innodb_data_pending_fsyncs; /*!< Pending fsyncs */
@@ -1439,29 +1074,46 @@
   ulint innodb_buffer_pool_pages_misc;        /*!< Miscellanous pages */
   ulint innodb_buffer_pool_pages_free;        /*!< Free pages */
 #ifdef UNIV_DEBUG
-  ulint innodb_buffer_pool_pages_latched;  /*!< Latched pages */
-#endif                                     /* UNIV_DEBUG */
-  ulint innodb_buffer_pool_read_requests;  /*!< buf_pool->stat.n_page_gets */
-  ulint innodb_buffer_pool_reads;          /*!< srv_buf_pool_reads */
-  ulint innodb_buffer_pool_wait_free;      /*!< srv_buf_pool_wait_free */
-  ulint innodb_buffer_pool_pages_flushed;  /*!< srv_buf_pool_flushed */
+  ulint innodb_buffer_pool_pages_latched; /*!< Latched pages */
+#endif                                    /* UNIV_DEBUG */
+  ulint innodb_buffer_pool_pages_made_not_young;
+  ulint innodb_buffer_pool_pages_made_young;
+  ulint innodb_buffer_pool_pages_old;
+  ulint innodb_buffer_pool_read_requests;     /*!< buf_pool->stat.n_page_gets */
+  ulint innodb_buffer_pool_reads;             /*!< srv_buf_pool_reads */
+  ulint innodb_buffer_pool_wait_free;         /*!< srv_buf_pool_wait_free */
+  ulint innodb_buffer_pool_pages_flushed;     /*!< srv_buf_pool_flushed */
+  ulint innodb_buffer_pool_pages_LRU_flushed; /*!< buf_lru_flush_page_count */
   ulint innodb_buffer_pool_write_requests; /*!< srv_buf_pool_write_requests */
   ulint innodb_buffer_pool_read_ahead_rnd; /*!< srv_read_ahead_rnd */
   ulint innodb_buffer_pool_read_ahead;     /*!< srv_read_ahead */
   ulint innodb_buffer_pool_read_ahead_evicted; /*!< srv_read_ahead evicted*/
-  ulint innodb_dblwr_pages_written;            /*!< srv_dblwr_pages_written */
-  ulint innodb_dblwr_writes;                   /*!< srv_dblwr_writes */
-  ulint innodb_log_waits;                      /*!< srv_log_waits */
-  ulint innodb_log_write_requests;             /*!< srv_log_write_requests */
-  ulint innodb_log_writes;                     /*!< srv_log_writes */
-  lsn_t innodb_os_log_written;                 /*!< srv_os_log_written */
-  ulint innodb_os_log_fsyncs;                  /*!< fil_n_log_flushes */
-  ulint innodb_os_log_pending_writes;          /*!< srv_os_log_pending_writes */
-  ulint innodb_os_log_pending_fsyncs;          /*!< fil_n_pending_log_flushes */
-  ulint innodb_page_size;                      /*!< UNIV_PAGE_SIZE */
-  ulint innodb_pages_created;           /*!< buf_pool->stat.n_pages_created */
-  ulint innodb_pages_read;              /*!< buf_pool->stat.n_pages_read */
-  ulint innodb_pages_written;           /*!< buf_pool->stat.n_pages_written */
+  ulint innodb_checkpoint_age;
+  ulint innodb_checkpoint_max_age;
+  ulint innodb_dblwr_pages_written; /*!< srv_dblwr_pages_written */
+  ulint innodb_dblwr_writes;        /*!< srv_dblwr_writes */
+  ulint innodb_ibuf_free_list;
+  ulint innodb_ibuf_segment_size;
+  ulint innodb_log_waits;          /*!< srv_log_waits */
+  ulint innodb_log_write_requests; /*!< srv_log_write_requests */
+  ulint innodb_log_writes;         /*!< srv_log_writes */
+  lsn_t innodb_os_log_written;     /*!< srv_os_log_written */
+  lsn_t innodb_lsn_current;
+  lsn_t innodb_lsn_flushed;
+  lsn_t innodb_lsn_last_checkpoint;
+  ulint innodb_master_thread_active_loops; /*!< srv_main_active_loops */
+  ulint innodb_master_thread_idle_loops;   /*!< srv_main_idle_loops */
+  trx_id_t innodb_max_trx_id;
+  trx_id_t innodb_oldest_view_low_limit_trx_id;
+  ulint innodb_os_log_fsyncs;         /*!< fil_n_log_flushes */
+  ulint innodb_os_log_pending_writes; /*!< srv_os_log_pending_writes */
+  ulint innodb_os_log_pending_fsyncs; /*!< fil_n_pending_log_flushes */
+  ulint innodb_page_size;             /*!< UNIV_PAGE_SIZE */
+  ulint innodb_pages_created;         /*!< buf_pool->stat.n_pages_created */
+  ulint innodb_pages_read;            /*!< buf_pool->stat.n_pages_read */
+  ulint innodb_pages_written;         /*!< buf_pool->stat.n_pages_written */
+  trx_id_t innodb_purge_trx_id;
+  undo_no_t innodb_purge_undo_no;
   ulint innodb_row_lock_waits;          /*!< srv_n_lock_wait_count */
   ulint innodb_row_lock_current_waits;  /*!< srv_n_lock_wait_current_count */
   int64_t innodb_row_lock_time;         /*!< srv_n_lock_wait_time
@@ -1485,109 +1137,25 @@
                                       index lookups when freeing
                                       file pages */
 #endif                                /* UNIV_DEBUG */
-=======
-struct export_var_t{
-	ulint innodb_adaptive_hash_hash_searches;
-	ulint innodb_adaptive_hash_non_hash_searches;
-	ulint innodb_background_log_sync;
-	ulint innodb_data_pending_reads;	/*!< Pending reads */
-	ulint innodb_data_pending_writes;	/*!< Pending writes */
-	ulint innodb_data_pending_fsyncs;	/*!< Pending fsyncs */
-	ulint innodb_data_fsyncs;		/*!< Number of fsyncs so far */
-	ulint innodb_data_read;			/*!< Data bytes read */
-	ulint innodb_data_writes;		/*!< I/O write requests */
-	ulint innodb_data_written;		/*!< Data bytes written */
-	ulint innodb_data_reads;		/*!< I/O read requests */
-	char  innodb_buffer_pool_dump_status[OS_FILE_MAX_PATH + 128];/*!< Buf pool dump status */
-	char  innodb_buffer_pool_load_status[OS_FILE_MAX_PATH + 128];/*!< Buf pool load status */
-	char  innodb_buffer_pool_resize_status[512];/*!< Buf pool resize status */
-	ulint innodb_buffer_pool_pages_total;	/*!< Buffer pool size */
-	ulint innodb_buffer_pool_pages_data;	/*!< Data pages */
-	ulint innodb_buffer_pool_bytes_data;	/*!< File bytes used */
-	ulint innodb_buffer_pool_pages_dirty;	/*!< Dirty data pages */
-	ulint innodb_buffer_pool_bytes_dirty;	/*!< File bytes modified */
-	ulint innodb_buffer_pool_pages_misc;	/*!< Miscellanous pages */
-	ulint innodb_buffer_pool_pages_free;	/*!< Free pages */
-#ifdef UNIV_DEBUG
-	ulint innodb_buffer_pool_pages_latched;	/*!< Latched pages */
-#endif /* UNIV_DEBUG */
-	ulint innodb_buffer_pool_pages_made_not_young;
-	ulint innodb_buffer_pool_pages_made_young;
-	ulint innodb_buffer_pool_pages_old;
-	ulint innodb_buffer_pool_read_requests;	/*!< buf_pool->stat.n_page_gets */
-	ulint innodb_buffer_pool_reads;		/*!< srv_buf_pool_reads */
-	ulint innodb_buffer_pool_wait_free;	/*!< srv_buf_pool_wait_free */
-	ulint innodb_buffer_pool_pages_flushed;	/*!< srv_buf_pool_flushed */
-	ulint innodb_buffer_pool_pages_LRU_flushed;	/*!< buf_lru_flush_page_count */
-	ulint innodb_buffer_pool_write_requests;/*!< srv_buf_pool_write_requests */
-	ulint innodb_buffer_pool_read_ahead_rnd;/*!< srv_read_ahead_rnd */
-	ulint innodb_buffer_pool_read_ahead;	/*!< srv_read_ahead */
-	ulint innodb_buffer_pool_read_ahead_evicted;/*!< srv_read_ahead evicted*/
-	ulint innodb_checkpoint_age;
-	ulint innodb_checkpoint_max_age;
-	ulint innodb_dblwr_pages_written;	/*!< srv_dblwr_pages_written */
-	ulint innodb_dblwr_writes;		/*!< srv_dblwr_writes */
-	ulint innodb_ibuf_free_list;
-	ulint innodb_ibuf_segment_size;
-	ulint innodb_log_waits;			/*!< srv_log_waits */
-	ulint innodb_log_write_requests;	/*!< srv_log_write_requests */
-	ulint innodb_log_writes;		/*!< srv_log_writes */
-	lsn_t innodb_os_log_written;		/*!< srv_os_log_written */
-	lsn_t innodb_lsn_current;
-	lsn_t innodb_lsn_flushed;
-	lsn_t innodb_lsn_last_checkpoint;
-	ulint innodb_master_thread_active_loops;/*!< srv_main_active_loops */
-	ulint innodb_master_thread_idle_loops;	/*!< srv_main_idle_loops */
-	trx_id_t innodb_max_trx_id;
-	ulint innodb_mem_adaptive_hash;
-	ulint innodb_mem_dictionary;
-	trx_id_t innodb_oldest_view_low_limit_trx_id;
-	ulint innodb_os_log_fsyncs;		/*!< fil_n_log_flushes */
-	ulint innodb_os_log_pending_writes;	/*!< srv_os_log_pending_writes */
-	ulint innodb_os_log_pending_fsyncs;	/*!< fil_n_pending_log_flushes */
-	ulint innodb_page_size;			/*!< UNIV_PAGE_SIZE */
-	ulint innodb_pages_created;		/*!< buf_pool->stat.n_pages_created */
-	ulint innodb_pages_read;		/*!< buf_pool->stat.n_pages_read */
-	ulint innodb_pages_written;		/*!< buf_pool->stat.n_pages_written */
-	trx_id_t innodb_purge_trx_id;
-	undo_no_t innodb_purge_undo_no;
-	ulint innodb_row_lock_waits;		/*!< srv_n_lock_wait_count */
-	ulint innodb_row_lock_current_waits;	/*!< srv_n_lock_wait_current_count */
-	int64_t innodb_row_lock_time;		/*!< srv_n_lock_wait_time
-						/ 1000 */
-	ulint innodb_row_lock_time_avg;		/*!< srv_n_lock_wait_time
-						/ 1000
-						/ srv_n_lock_wait_count */
-	ulint innodb_row_lock_time_max;		/*!< srv_n_lock_max_wait_time
-						/ 1000 */
-	ulint innodb_rows_read;			/*!< srv_n_rows_read */
-	ulint innodb_rows_inserted;		/*!< srv_n_rows_inserted */
-	ulint innodb_rows_updated;		/*!< srv_n_rows_updated */
-	ulint innodb_rows_deleted;		/*!< srv_n_rows_deleted */
-	ulint innodb_num_open_files;		/*!< fil_n_file_opened */
-	ulint innodb_truncated_status_writes;	/*!< srv_truncated_status_writes */
-	ulint innodb_available_undo_logs;       /*!< srv_available_undo_logs */
-#ifdef UNIV_DEBUG
-	ulint innodb_purge_trx_id_age;		/*!< rw_max_trx_id - purged trx_id */
-	ulint innodb_purge_view_trx_id_age;	/*!< rw_max_trx_id
-						- purged view's min trx_id */
-	ulint innodb_ahi_drop_lookups;		/*!< number of adaptive hash
-						index lookups when freeing
-						file pages */
-#endif /* UNIV_DEBUG */
-	ib_uint64_t innodb_n_merge_blocks_encrypted;/*!< Number of merge blocks encrypted */
-	ib_uint64_t innodb_n_merge_blocks_decrypted;/*!< Number of merge blocks decrypted */
-	ib_uint64_t innodb_n_rowlog_blocks_encrypted;/*!< Number of row log blocks encrypted */
-	ib_uint64_t innodb_n_rowlog_blocks_decrypted;/*!< Number of row log blocks decrypted */
-
-	ulint innodb_sec_rec_cluster_reads;	/*!< srv_sec_rec_cluster_reads */
-	ulint innodb_sec_rec_cluster_reads_avoided; /*!< srv_sec_rec_cluster_reads_avoided */
-
-	ulint innodb_buffered_aio_submitted;
-
-	fragmentation_stats_t innodb_fragmentation_stats;/*!< Fragmentation
-						statistics */
->>>>>>> 333b4508
+  ib_uint64_t
+      innodb_n_merge_blocks_encrypted; /*!< Number of merge blocks encrypted */
+  ib_uint64_t
+      innodb_n_merge_blocks_decrypted; /*!< Number of merge blocks decrypted */
+  ib_uint64_t innodb_n_rowlog_blocks_encrypted; /*!< Number of row log blocks
+                                                   encrypted */
+  ib_uint64_t innodb_n_rowlog_blocks_decrypted; /*!< Number of row log blocks
+                                                   decrypted */
+
+  ulint innodb_sec_rec_cluster_reads; /*!< srv_sec_rec_cluster_reads */
+  ulint
+      innodb_sec_rec_cluster_reads_avoided; /*!<
+                                               srv_sec_rec_cluster_reads_avoided
+                                             */
+
+  ulint innodb_buffered_aio_submitted;
+
+  fragmentation_stats_t innodb_fragmentation_stats; /*!< Fragmentation
+                                           statistics */
 };
 
 #ifndef UNIV_HOTBACKUP
@@ -1620,9 +1188,9 @@
 #ifndef DBUG_OFF
 /** false before InnoDB monitor has been printed at least once, true
 afterwards */
-extern bool	srv_debug_monitor_printed;
+extern bool srv_debug_monitor_printed;
 #else
-#define	srv_debug_monitor_printed	false
+#define srv_debug_monitor_printed false
 #endif
 
 #endif