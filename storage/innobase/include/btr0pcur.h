/*****************************************************************************

Copyright (c) 1996, 2015, Oracle and/or its affiliates. All Rights Reserved.

This program is free software; you can redistribute it and/or modify it under
the terms of the GNU General Public License as published by the Free Software
Foundation; version 2 of the License.

This program is distributed in the hope that it will be useful, but WITHOUT
ANY WARRANTY; without even the implied warranty of MERCHANTABILITY or FITNESS
FOR A PARTICULAR PURPOSE. See the GNU General Public License for more details.

You should have received a copy of the GNU General Public License along with
this program; if not, write to the Free Software Foundation, Inc.,
51 Franklin Street, Suite 500, Boston, MA 02110-1335 USA

*****************************************************************************/

/**************************************************//**
@file include/btr0pcur.h
The index tree persistent cursor

Created 2/23/1996 Heikki Tuuri
*******************************************************/

#ifndef btr0pcur_h
#define btr0pcur_h

#include "univ.i"
#include "dict0dict.h"
#include "data0data.h"
#include "mtr0mtr.h"
#include "page0cur.h"
#include "btr0cur.h"
#include "btr0btr.h"
#include "btr0types.h"
#include "gis0rtree.h"

/* Relative positions for a stored cursor position */
enum btr_pcur_pos_t {
	BTR_PCUR_ON		= 1,
	BTR_PCUR_BEFORE		= 2,
	BTR_PCUR_AFTER		= 3,
/* Note that if the tree is not empty, btr_pcur_store_position does not
use the following, but only uses the above three alternatives, where the
position is stored relative to a specific record: this makes implementation
of a scroll cursor easier */
	BTR_PCUR_BEFORE_FIRST_IN_TREE	= 4,	/* in an empty tree */
	BTR_PCUR_AFTER_LAST_IN_TREE	= 5	/* in an empty tree */
};

/**************************************************************//**
Allocates memory for a persistent cursor object and initializes the cursor.
@return own: persistent cursor */
btr_pcur_t*
btr_pcur_create_for_mysql(void);
/*============================*/

/**************************************************************//**
Resets a persistent cursor object, freeing ::old_rec_buf if it is
allocated and resetting the other members to their initial values. */
void
btr_pcur_reset(
/*===========*/
	btr_pcur_t*	cursor);/*!< in, out: persistent cursor */

/**************************************************************//**
Frees the memory for a persistent cursor object. */
void
btr_pcur_free_for_mysql(
/*====================*/
	btr_pcur_t*	cursor);	/*!< in, own: persistent cursor */
/**************************************************************//**
Copies the stored position of a pcur to another pcur. */
void
btr_pcur_copy_stored_position(
/*==========================*/
	btr_pcur_t*	pcur_receive,	/*!< in: pcur which will receive the
					position info */
	btr_pcur_t*	pcur_donate);	/*!< in: pcur from which the info is
					copied */
/**************************************************************//**
Sets the old_rec_buf field to NULL. */
UNIV_INLINE
void
btr_pcur_init(
/*==========*/
	btr_pcur_t*	pcur);	/*!< in: persistent cursor */

/** Free old_rec_buf.
@param[in]	pcur	Persistent cursor holding old_rec to be freed. */
UNIV_INLINE
void
btr_pcur_free(
	btr_pcur_t*	pcur);

/**************************************************************//**
Initializes and opens a persistent cursor to an index tree. It should be
closed with btr_pcur_close. */
UNIV_INLINE
void
btr_pcur_open_low(
/*==============*/
	dict_index_t*	index,	/*!< in: index */
	ulint		level,	/*!< in: level in the btree */
	const dtuple_t*	tuple,	/*!< in: tuple on which search done */
	page_cur_mode_t	mode,	/*!< in: PAGE_CUR_L, ...;
				NOTE that if the search is made using a unique
				prefix of a record, mode should be
				PAGE_CUR_LE, not PAGE_CUR_GE, as the latter
				may end up on the previous page from the
				record! */
	ulint		latch_mode,/*!< in: BTR_SEARCH_LEAF, ... */
	btr_pcur_t*	cursor, /*!< in: memory buffer for persistent cursor */
	const char*	file,	/*!< in: file name */
	ulint		line,	/*!< in: line where called */
	mtr_t*		mtr);	/*!< in: mtr */
#define btr_pcur_open(i,t,md,l,c,m)				\
	btr_pcur_open_low(i,0,t,md,l,c,__FILE__,__LINE__,m)
/**************************************************************//**
Opens an persistent cursor to an index tree without initializing the
cursor. */
UNIV_INLINE
void
btr_pcur_open_with_no_init_func(
/*============================*/
	dict_index_t*	index,	/*!< in: index */
	const dtuple_t*	tuple,	/*!< in: tuple on which search done */
	page_cur_mode_t	mode,	/*!< in: PAGE_CUR_L, ...;
				NOTE that if the search is made using a unique
				prefix of a record, mode should be
				PAGE_CUR_LE, not PAGE_CUR_GE, as the latter
				may end up on the previous page of the
				record! */
	ulint		latch_mode,/*!< in: BTR_SEARCH_LEAF, ...;
				NOTE that if has_search_latch != 0 then
				we maybe do not acquire a latch on the cursor
				page, but assume that the caller uses his
				btr search latch to protect the record! */
	btr_pcur_t*	cursor, /*!< in: memory buffer for persistent cursor */
<<<<<<< HEAD
	ulint		has_search_latch,/*!< in: latch mode the caller
				currently has on the AHI search latch:
=======
	ulint		has_search_latch,
				/*!< in: latch mode the caller
				currently has on search system:
>>>>>>> a2757a60
				RW_S_LATCH, or 0 */
	const char*	file,	/*!< in: file name */
	ulint		line,	/*!< in: line where called */
	mtr_t*		mtr);	/*!< in: mtr */
#define btr_pcur_open_with_no_init(ix,t,md,l,cur,has,m)			\
	btr_pcur_open_with_no_init_func(ix,t,md,l,cur,has,__FILE__,__LINE__,m)

/*****************************************************************//**
Opens a persistent cursor at either end of an index. */
UNIV_INLINE
void
btr_pcur_open_at_index_side(
/*========================*/
	bool		from_left,	/*!< in: true if open to the low end,
					false if to the high end */
	dict_index_t*	index,		/*!< in: index */
	ulint		latch_mode,	/*!< in: latch mode */
	btr_pcur_t*	pcur,		/*!< in/out: cursor */
	bool		init_pcur,	/*!< in: whether to initialize pcur */
	ulint		level,		/*!< in: level to search for
					(0=leaf) */
	mtr_t*		mtr)		/*!< in/out: mini-transaction */
	__attribute__((nonnull));
/**************************************************************//**
Gets the up_match value for a pcur after a search.
@return number of matched fields at the cursor or to the right if
search mode was PAGE_CUR_GE, otherwise undefined */
UNIV_INLINE
ulint
btr_pcur_get_up_match(
/*==================*/
	const btr_pcur_t*	cursor); /*!< in: persistent cursor */
/**************************************************************//**
Gets the low_match value for a pcur after a search.
@return number of matched fields at the cursor or to the right if
search mode was PAGE_CUR_LE, otherwise undefined */
UNIV_INLINE
ulint
btr_pcur_get_low_match(
/*===================*/
	const btr_pcur_t*	cursor); /*!< in: persistent cursor */
/**************************************************************//**
If mode is PAGE_CUR_G or PAGE_CUR_GE, opens a persistent cursor on the first
user record satisfying the search condition, in the case PAGE_CUR_L or
PAGE_CUR_LE, on the last user record. If no such user record exists, then
in the first case sets the cursor after last in tree, and in the latter case
before first in tree. The latching mode must be BTR_SEARCH_LEAF or
BTR_MODIFY_LEAF. */
void
btr_pcur_open_on_user_rec_func(
/*===========================*/
	dict_index_t*	index,		/*!< in: index */
	const dtuple_t*	tuple,		/*!< in: tuple on which search done */
	page_cur_mode_t	mode,		/*!< in: PAGE_CUR_L, ... */
	ulint		latch_mode,	/*!< in: BTR_SEARCH_LEAF or
					BTR_MODIFY_LEAF */
	btr_pcur_t*	cursor,		/*!< in: memory buffer for persistent
					cursor */
	const char*	file,		/*!< in: file name */
	ulint		line,		/*!< in: line where called */
	mtr_t*		mtr);		/*!< in: mtr */
#define btr_pcur_open_on_user_rec(i,t,md,l,c,m)				\
	btr_pcur_open_on_user_rec_func(i,t,md,l,c,__FILE__,__LINE__,m)
/**********************************************************************//**
Positions a cursor at a randomly chosen position within a B-tree.
@return true if the index is available and we have put the cursor, false
if the index is unavailable */
UNIV_INLINE
bool
btr_pcur_open_at_rnd_pos_func(
/*==========================*/
	dict_index_t*	index,		/*!< in: index */
	ulint		latch_mode,	/*!< in: BTR_SEARCH_LEAF, ... */
	btr_pcur_t*	cursor,		/*!< in/out: B-tree pcur */
	const char*	file,		/*!< in: file name */
	ulint		line,		/*!< in: line where called */
	mtr_t*		mtr);		/*!< in: mtr */
#define btr_pcur_open_at_rnd_pos(i,l,c,m)				\
	btr_pcur_open_at_rnd_pos_func(i,l,c,__FILE__,__LINE__,m)
/**************************************************************//**
Frees the possible memory heap of a persistent cursor and sets the latch
mode of the persistent cursor to BTR_NO_LATCHES.
WARNING: this function does not release the latch on the page where the
cursor is currently positioned. The latch is acquired by the
"move to next/previous" family of functions. Since recursive shared locks
are not allowed, you must take care (if using the cursor in S-mode) to
manually release the latch by either calling
btr_leaf_page_release(btr_pcur_get_block(&pcur), pcur.latch_mode, mtr)
or by committing the mini-transaction right after btr_pcur_close().
A subsequent attempt to crawl the same page in the same mtr would cause
an assertion failure. */
UNIV_INLINE
void
btr_pcur_close(
/*===========*/
	btr_pcur_t*	cursor);	/*!< in: persistent cursor */
/**************************************************************//**
The position of the cursor is stored by taking an initial segment of the
record the cursor is positioned on, before, or after, and copying it to the
cursor data structure, or just setting a flag if the cursor id before the
first in an EMPTY tree, or after the last in an EMPTY tree. NOTE that the
page where the cursor is positioned must not be empty if the index tree is
not totally empty! */
void
btr_pcur_store_position(
/*====================*/
	btr_pcur_t*	cursor, /*!< in: persistent cursor */
	mtr_t*		mtr);	/*!< in: mtr */
/**************************************************************//**
Restores the stored position of a persistent cursor bufferfixing the page and
obtaining the specified latches. If the cursor position was saved when the
(1) cursor was positioned on a user record: this function restores the position
to the last record LESS OR EQUAL to the stored record;
(2) cursor was positioned on a page infimum record: restores the position to
the last record LESS than the user record which was the successor of the page
infimum;
(3) cursor was positioned on the page supremum: restores to the first record
GREATER than the user record which was the predecessor of the supremum.
(4) cursor was positioned before the first or after the last in an empty tree:
restores to before first or after the last in the tree.
@return TRUE if the cursor position was stored when it was on a user
record and it can be restored on a user record whose ordering fields
are identical to the ones of the original user record */
ibool
btr_pcur_restore_position_func(
/*===========================*/
	ulint		latch_mode,	/*!< in: BTR_SEARCH_LEAF, ... */
	btr_pcur_t*	cursor,		/*!< in: detached persistent cursor */
	const char*	file,		/*!< in: file name */
	ulint		line,		/*!< in: line where called */
	mtr_t*		mtr);		/*!< in: mtr */
#define btr_pcur_restore_position(l,cur,mtr)				\
	btr_pcur_restore_position_func(l,cur,__FILE__,__LINE__,mtr)
/*********************************************************//**
Gets the rel_pos field for a cursor whose position has been stored.
@return BTR_PCUR_ON, ... */
UNIV_INLINE
ulint
btr_pcur_get_rel_pos(
/*=================*/
	const btr_pcur_t*	cursor);/*!< in: persistent cursor */
/**************************************************************//**
Commits the mtr and sets the pcur latch mode to BTR_NO_LATCHES,
that is, the cursor becomes detached.
Function btr_pcur_store_position should be used before calling this,
if restoration of cursor is wanted later. */
UNIV_INLINE
void
btr_pcur_commit_specify_mtr(
/*========================*/
	btr_pcur_t*	pcur,	/*!< in: persistent cursor */
	mtr_t*		mtr);	/*!< in: mtr to commit */
/*********************************************************//**
Moves the persistent cursor to the next record in the tree. If no records are
left, the cursor stays 'after last in tree'.
@return TRUE if the cursor was not after last in tree */
UNIV_INLINE
ibool
btr_pcur_move_to_next(
/*==================*/
	btr_pcur_t*	cursor,	/*!< in: persistent cursor; NOTE that the
				function may release the page latch */
	mtr_t*		mtr);	/*!< in: mtr */
/*********************************************************//**
Moves the persistent cursor to the previous record in the tree. If no records
are left, the cursor stays 'before first in tree'.
@return TRUE if the cursor was not before first in tree */
ibool
btr_pcur_move_to_prev(
/*==================*/
	btr_pcur_t*	cursor,	/*!< in: persistent cursor; NOTE that the
				function may release the page latch */
	mtr_t*		mtr);	/*!< in: mtr */
/*********************************************************//**
Moves the persistent cursor to the last record on the same page. */
UNIV_INLINE
void
btr_pcur_move_to_last_on_page(
/*==========================*/
	btr_pcur_t*	cursor,	/*!< in: persistent cursor */
	mtr_t*		mtr);	/*!< in: mtr */
/*********************************************************//**
Moves the persistent cursor to the next user record in the tree. If no user
records are left, the cursor ends up 'after last in tree'.
@return TRUE if the cursor moved forward, ending on a user record */
UNIV_INLINE
ibool
btr_pcur_move_to_next_user_rec(
/*===========================*/
	btr_pcur_t*	cursor,	/*!< in: persistent cursor; NOTE that the
				function may release the page latch */
	mtr_t*		mtr);	/*!< in: mtr */
/*********************************************************//**
Moves the persistent cursor to the first record on the next page.
Releases the latch on the current page, and bufferunfixes it.
Note that there must not be modifications on the current page,
as then the x-latch can be released only in mtr_commit. */
void
btr_pcur_move_to_next_page(
/*=======================*/
	btr_pcur_t*	cursor,	/*!< in: persistent cursor; must be on the
				last record of the current page */
	mtr_t*		mtr);	/*!< in: mtr */
/*********************************************************//**
Moves the persistent cursor backward if it is on the first record
of the page. Releases the latch on the current page, and bufferunfixes
it. Note that to prevent a possible deadlock, the operation first
stores the position of the cursor, releases the leaf latch, acquires
necessary latches and restores the cursor position again before returning.
The alphabetical position of the cursor is guaranteed to be sensible
on return, but it may happen that the cursor is not positioned on the
last record of any page, because the structure of the tree may have
changed while the cursor had no latches. */
void
btr_pcur_move_backward_from_page(
/*=============================*/
	btr_pcur_t*	cursor,	/*!< in: persistent cursor, must be on the
				first record of the current page */
	mtr_t*		mtr);	/*!< in: mtr */
#ifdef UNIV_DEBUG
/*********************************************************//**
Returns the btr cursor component of a persistent cursor.
@return pointer to btr cursor component */
UNIV_INLINE
btr_cur_t*
btr_pcur_get_btr_cur(
/*=================*/
	const btr_pcur_t*	cursor);	/*!< in: persistent cursor */
/*********************************************************//**
Returns the page cursor component of a persistent cursor.
@return pointer to page cursor component */
UNIV_INLINE
page_cur_t*
btr_pcur_get_page_cur(
/*==================*/
	const btr_pcur_t*	cursor);	/*!< in: persistent cursor */
/*********************************************************//**
Returns the page of a persistent cursor.
@return pointer to the page */
UNIV_INLINE
page_t*
btr_pcur_get_page(
/*==============*/
	const btr_pcur_t*	cursor);/*!< in: persistent cursor */
/*********************************************************//**
Returns the buffer block of a persistent cursor.
@return pointer to the block */
UNIV_INLINE
buf_block_t*
btr_pcur_get_block(
/*===============*/
	const btr_pcur_t*	cursor);/*!< in: persistent cursor */
/*********************************************************//**
Returns the record of a persistent cursor.
@return pointer to the record */
UNIV_INLINE
rec_t*
btr_pcur_get_rec(
/*=============*/
	const btr_pcur_t*	cursor);/*!< in: persistent cursor */
#else /* UNIV_DEBUG */
# define btr_pcur_get_btr_cur(cursor) (&(cursor)->btr_cur)
# define btr_pcur_get_page_cur(cursor) (&(cursor)->btr_cur.page_cur)
# define btr_pcur_get_page(cursor) ((cursor)->btr_cur.page_cur.block->frame)
# define btr_pcur_get_block(cursor) ((cursor)->btr_cur.page_cur.block)
# define btr_pcur_get_rec(cursor) ((cursor)->btr_cur.page_cur.rec)
#endif /* UNIV_DEBUG */
/*********************************************************//**
Checks if the persistent cursor is on a user record. */
UNIV_INLINE
ibool
btr_pcur_is_on_user_rec(
/*====================*/
	const btr_pcur_t*	cursor);/*!< in: persistent cursor */
/*********************************************************//**
Checks if the persistent cursor is after the last user record on
a page. */
UNIV_INLINE
ibool
btr_pcur_is_after_last_on_page(
/*===========================*/
	const btr_pcur_t*	cursor);/*!< in: persistent cursor */
/*********************************************************//**
Checks if the persistent cursor is before the first user record on
a page. */
UNIV_INLINE
ibool
btr_pcur_is_before_first_on_page(
/*=============================*/
	const btr_pcur_t*	cursor);/*!< in: persistent cursor */
/*********************************************************//**
Checks if the persistent cursor is before the first user record in
the index tree. */
UNIV_INLINE
ibool
btr_pcur_is_before_first_in_tree(
/*=============================*/
	btr_pcur_t*	cursor,	/*!< in: persistent cursor */
	mtr_t*		mtr);	/*!< in: mtr */
/*********************************************************//**
Checks if the persistent cursor is after the last user record in
the index tree. */
UNIV_INLINE
ibool
btr_pcur_is_after_last_in_tree(
/*===========================*/
	btr_pcur_t*	cursor,	/*!< in: persistent cursor */
	mtr_t*		mtr);	/*!< in: mtr */
/*********************************************************//**
Moves the persistent cursor to the next record on the same page. */
UNIV_INLINE
void
btr_pcur_move_to_next_on_page(
/*==========================*/
	btr_pcur_t*	cursor);/*!< in/out: persistent cursor */
/*********************************************************//**
Moves the persistent cursor to the previous record on the same page. */
UNIV_INLINE
void
btr_pcur_move_to_prev_on_page(
/*==========================*/
	btr_pcur_t*	cursor);/*!< in/out: persistent cursor */
/*********************************************************//**
Moves the persistent cursor to the infimum record on the same page. */
UNIV_INLINE
void
btr_pcur_move_before_first_on_page(
/*===============================*/
	btr_pcur_t*	cursor); /*!< in/out: persistent cursor */

/** Position state of persistent B-tree cursor. */
enum pcur_pos_t {
	/** The persistent cursor is not positioned. */
	BTR_PCUR_NOT_POSITIONED = 0,
	/** The persistent cursor was previously positioned.
	TODO: currently, the state can be BTR_PCUR_IS_POSITIONED,
	though it really should be BTR_PCUR_WAS_POSITIONED,
	because we have no obligation to commit the cursor with
	mtr; similarly latch_mode may be out of date. This can
	lead to problems if btr_pcur is not used the right way;
	all current code should be ok. */
	BTR_PCUR_WAS_POSITIONED,
	/** The persistent cursor is positioned by optimistic get to the same
	record as it was positioned at. Not used for rel_pos == BTR_PCUR_ON.
	It may need adjustment depending on previous/current search direction
	and rel_pos. */
	BTR_PCUR_IS_POSITIONED_OPTIMISTIC,
	/** The persistent cursor is positioned by index search.
	Or optimistic get for rel_pos == BTR_PCUR_ON. */
	BTR_PCUR_IS_POSITIONED
};

/* The persistent B-tree cursor structure. This is used mainly for SQL
selects, updates, and deletes. */

struct btr_pcur_t{
	/** a B-tree cursor */
	btr_cur_t	btr_cur;
	/** see TODO note below!
	BTR_SEARCH_LEAF, BTR_MODIFY_LEAF, BTR_MODIFY_TREE or BTR_NO_LATCHES,
	depending on the latching state of the page and tree where the cursor
	is positioned; BTR_NO_LATCHES means that the cursor is not currently
	positioned:
	we say then that the cursor is detached; it can be restored to
	attached if the old position was stored in old_rec */
	ulint		latch_mode;
	/** true if old_rec is stored */
	bool		old_stored;
	/** if cursor position is stored, contains an initial segment of the
	latest record cursor was positioned either on, before or after */
	rec_t*		old_rec;
	/** number of fields in old_rec */
	ulint		old_n_fields;
	/** BTR_PCUR_ON, BTR_PCUR_BEFORE, or BTR_PCUR_AFTER, depending on
	whether cursor was on, before, or after the old_rec record */
	enum btr_pcur_pos_t	rel_pos;
	/** buffer block when the position was stored */
	buf_block_t*	block_when_stored;
	/** the modify clock value of the buffer block when the cursor position
	was stored */
	ib_uint64_t	modify_clock;
	/** the withdraw clock value of the buffer pool when the cursor
	position was stored */
	ulint		withdraw_clock;
	/** btr_pcur_store_position() and btr_pcur_restore_position() state. */
	enum pcur_pos_t	pos_state;
	/** PAGE_CUR_G, ... */
	page_cur_mode_t	search_mode;
	/** the transaction, if we know it; otherwise this field is not defined;
	can ONLY BE USED in error prints in fatal assertion failures! */
	trx_t*		trx_if_known;
	/*-----------------------------*/
	/* NOTE that the following fields may possess dynamically allocated
	memory which should be freed if not needed anymore! */

	/** NULL, or a dynamically allocated buffer for old_rec */
	byte*		old_rec_buf;
	/** old_rec_buf size if old_rec_buf is not NULL */
	ulint		buf_size;

	/** Return the index of this persistent cursor */
	dict_index_t*	index() const { return(btr_cur.index); }
};

#ifndef UNIV_NONINL
#include "btr0pcur.ic"
#endif

#endif<|MERGE_RESOLUTION|>--- conflicted
+++ resolved
@@ -138,14 +138,9 @@
 				page, but assume that the caller uses his
 				btr search latch to protect the record! */
 	btr_pcur_t*	cursor, /*!< in: memory buffer for persistent cursor */
-<<<<<<< HEAD
-	ulint		has_search_latch,/*!< in: latch mode the caller
-				currently has on the AHI search latch:
-=======
 	ulint		has_search_latch,
 				/*!< in: latch mode the caller
 				currently has on search system:
->>>>>>> a2757a60
 				RW_S_LATCH, or 0 */
 	const char*	file,	/*!< in: file name */
 	ulint		line,	/*!< in: line where called */
