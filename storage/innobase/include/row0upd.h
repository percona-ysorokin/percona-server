--- conflicted
+++ resolved
@@ -192,16 +192,17 @@
 @param[in]	trx		transaction (for diagnostics),
                                 or NULL
 @param[in]	heap		memory heap from which allocated
-<<<<<<< HEAD
 @param[in]	mysql_table	NULL, or mysql table object when
                                 user thread invokes dml
+@param[in]	prebuilt	compress_heap must be taken from here
 @return own: update vector of differing fields, excluding roll ptr and
 trx id */
 upd_t *row_upd_build_difference_binary(dict_index_t *index,
                                        const dtuple_t *entry, const rec_t *rec,
                                        const ulint *offsets, bool no_sys,
                                        trx_t *trx, mem_heap_t *heap,
-                                       TABLE *mysql_table)
+                                       TABLE *mysql_table,
+                                       row_prebuilt_t *prebuilt)
     MY_ATTRIBUTE((warn_unused_result));
 /** Replaces the new column values stored in the update vector to the index
  entry given. */
@@ -249,79 +250,6 @@
     const upd_t *update,       /*!< in: an update vector built for the
                                clustered index */
     mem_heap_t *heap);         /*!< in: memory heap */
-=======
-@param[in,out]	mysql_table	NULL, or mysql table object when
-				user thread invokes dml
-@param[in]	prebuilt	compress_heap must be taken from here
-@return own: update vector of differing fields, excluding roll ptr and
-trx id */
-upd_t*
-row_upd_build_difference_binary(
-	dict_index_t*	index,
-	const dtuple_t*	entry,
-	const rec_t*	rec,
-	const ulint*	offsets,
-	bool		no_sys,
-	trx_t*		trx,
-	mem_heap_t*	heap,
-	TABLE*		mysql_table,
-	row_prebuilt_t*	prebuilt)
-	MY_ATTRIBUTE((warn_unused_result));
-/***********************************************************//**
-Replaces the new column values stored in the update vector to the index entry
-given. */
-void
-row_upd_index_replace_new_col_vals_index_pos(
-/*=========================================*/
-	dtuple_t*	entry,	/*!< in/out: index entry where replaced;
-				the clustered index record must be
-				covered by a lock or a page latch to
-				prevent deletion (rollback or purge) */
-	dict_index_t*	index,	/*!< in: index; NOTE that this may also be a
-				non-clustered index */
-	const upd_t*	update,	/*!< in: an update vector built for the index so
-				that the field number in an upd_field is the
-				index position */
-	ibool		order_only,
-				/*!< in: if TRUE, limit the replacement to
-				ordering fields of index; note that this
-				does not work for non-clustered indexes. */
-	mem_heap_t*	heap);	/*!< in: memory heap for allocating and
-				copying the new values */
-/***********************************************************//**
-Replaces the new column values stored in the update vector to the index entry
-given. */
-void
-row_upd_index_replace_new_col_vals(
-/*===============================*/
-	dtuple_t*	entry,	/*!< in/out: index entry where replaced;
-				the clustered index record must be
-				covered by a lock or a page latch to
-				prevent deletion (rollback or purge) */
-	dict_index_t*	index,	/*!< in: index; NOTE that this may also be a
-				non-clustered index */
-	const upd_t*	update,	/*!< in: an update vector built for the
-				CLUSTERED index so that the field number in
-				an upd_field is the clustered index position */
-	mem_heap_t*	heap);	/*!< in: memory heap for allocating and
-				copying the new values */
-/***********************************************************//**
-Replaces the new column values stored in the update vector. */
-void
-row_upd_replace(
-/*============*/
-	dtuple_t*		row,	/*!< in/out: row where replaced,
-					indexed by col_no;
-					the clustered index record must be
-					covered by a lock or a page latch to
-					prevent deletion (rollback or purge) */
-	row_ext_t**		ext,	/*!< out, own: NULL, or externally
-					stored column prefixes */
-	const dict_index_t*	index,	/*!< in: clustered index */
-	const upd_t*		update,	/*!< in: an update vector built for the
-					clustered index */
-	mem_heap_t*		heap);	/*!< in: memory heap */
->>>>>>> 333b4508
 /** Replaces the virtual column values stored in a dtuple with that of
 a update vector.
 @param[in,out]	row	dtuple whose column to be updated
@@ -387,11 +315,11 @@
 /** Stores to the heap the row on which the node->pcur is positioned.
 @param[in]	node		row update node
 @param[in]	thd		mysql thread handle
-<<<<<<< HEAD
-@param[in,out]	mysql_table	NULL, or mysql table object when
-                                user thread invokes dml */
+@param[in,out]	prebuilt	NULL, or a prebuilt object: used to extract
+                                mysql table object when user thread invokes
+                                dml and for compress heap */
 void row_upd_store_row(trx_t *trx, upd_node_t *node, THD *thd,
-                       TABLE *mysql_table);
+                       row_prebuilt_t *prebuilt);
 /** Updates a row in a table. This is a high-level function used
  in SQL execution graphs.
  @return query thread to run next or NULL */
@@ -428,60 +356,6 @@
 @return the new counter if we find it in the update vector, otherwise 0 */
 ib_uint64_t row_upd_get_new_autoinc_counter(const upd_t *update,
                                             ulint autoinc_field_no);
-=======
-@param[in,out]	prebuilt	NULL, or a prebuilt object: used to extract
-				mysql table object when user thread invokes
-				dml and for compress heap */
-void
-row_upd_store_row(
-	upd_node_t*	node,
-	THD*		thd,
-	row_prebuilt_t*	prebuilt);
-/***********************************************************//**
-Updates a row in a table. This is a high-level function used
-in SQL execution graphs.
-@return query thread to run next or NULL */
-que_thr_t*
-row_upd_step(
-/*=========*/
-	que_thr_t*	thr);	/*!< in: query thread */
-#endif /* !UNIV_HOTBACKUP */
-/*********************************************************************//**
-Parses the log data of system field values.
-@return log data end or NULL */
-byte*
-row_upd_parse_sys_vals(
-/*===================*/
-	const byte*	ptr,	/*!< in: buffer */
-	const byte*	end_ptr,/*!< in: buffer end */
-	ulint*		pos,	/*!< out: TRX_ID position in record */
-	trx_id_t*	trx_id,	/*!< out: trx id */
-	roll_ptr_t*	roll_ptr);/*!< out: roll ptr */
-/*********************************************************************//**
-Updates the trx id and roll ptr field in a clustered index record in database
-recovery. */
-void
-row_upd_rec_sys_fields_in_recovery(
-/*===============================*/
-	rec_t*		rec,	/*!< in/out: record */
-	page_zip_des_t*	page_zip,/*!< in/out: compressed page, or NULL */
-	const ulint*	offsets,/*!< in: array returned by rec_get_offsets() */
-	ulint		pos,	/*!< in: TRX_ID position in rec */
-	trx_id_t	trx_id,	/*!< in: transaction id */
-	roll_ptr_t	roll_ptr);/*!< in: roll ptr of the undo log record */
-/*********************************************************************//**
-Parses the log data written by row_upd_index_write_log.
-@return log data end or NULL */
-byte*
-row_upd_index_parse(
-/*================*/
-	const byte*	ptr,	/*!< in: buffer */
-	const byte*	end_ptr,/*!< in: buffer end */
-	mem_heap_t*	heap,	/*!< in: memory heap where update vector is
-				built */
-	upd_t**		update_out);/*!< out: update vector */
-
->>>>>>> 333b4508
 
 /* Update vector field */
 struct upd_field_t {
