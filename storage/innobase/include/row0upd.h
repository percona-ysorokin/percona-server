/*****************************************************************************

Copyright (c) 1996, 2019, Oracle and/or its affiliates. All Rights Reserved.

This program is free software; you can redistribute it and/or modify it under
the terms of the GNU General Public License, version 2.0, as published by the
Free Software Foundation.

This program is also distributed with certain software (including but not
limited to OpenSSL) that is licensed under separate terms, as designated in a
particular file or component or in included license documentation. The authors
of MySQL hereby grant you an additional permission to link the program and
your derivative works with the separately licensed software that they have
included with MySQL.

This program is distributed in the hope that it will be useful, but WITHOUT
ANY WARRANTY; without even the implied warranty of MERCHANTABILITY or FITNESS
FOR A PARTICULAR PURPOSE. See the GNU General Public License, version 2.0,
for more details.

You should have received a copy of the GNU General Public License along with
this program; if not, write to the Free Software Foundation, Inc.,
51 Franklin St, Fifth Floor, Boston, MA 02110-1301  USA

*****************************************************************************/

/** @file include/row0upd.h
 Update of a row

 Created 12/27/1996 Heikki Tuuri
 *******************************************************/

#ifndef row0upd_h
#define row0upd_h

#include <stack>
#include "btr0types.h"
#include "data0data.h"
#include "dict0types.h"
#include "lob0lob.h"
#include "row0types.h"
#include "table.h"
#include "trx0types.h"
#include "univ.i"

#include "btr0pcur.h"
#ifndef UNIV_HOTBACKUP
#include "pars0types.h"
#include "que0types.h"
#endif /* !UNIV_HOTBACKUP */

/** Creates an update vector object.
@param[in]	n	number of fields
@param[in]	heap	heap from which memory allocated
@return own: update vector object */
UNIV_INLINE
upd_t *upd_create(ulint n, mem_heap_t *heap);

/** Returns the number of fields in the update vector == number of columns
 to be updated by an update vector.
 @return number of fields */
UNIV_INLINE
ulint upd_get_n_fields(const upd_t *update); /*!< in: update vector */

#ifdef UNIV_DEBUG
/** Returns the nth field of an update vector.
@param[in]	update	update vector
@param[in]	n	field position in update vector
@return update vector field */
UNIV_INLINE
upd_field_t *upd_get_nth_field(const upd_t *update, ulint n);
#else
#define upd_get_nth_field(update, n) ((update)->fields + (n))
#endif
/** Sets an index field number to be updated by an update vector field.
@param[in]	upd_field	update vector field
@param[in]	field_no	field number in a clustered index
@param[in]	index		index
@param[in]	trx		transaction */
UNIV_INLINE
void upd_field_set_field_no(upd_field_t *upd_field, ulint field_no,
                            const dict_index_t *index, trx_t *trx);

/** set field number to a update vector field, marks this field is updated
@param[in,out]	upd_field	update vector field
@param[in]	field_no	virtual column sequence num
@param[in]	index		index */
UNIV_INLINE
void upd_field_set_v_field_no(upd_field_t *upd_field, ulint field_no,
                              const dict_index_t *index);
/** Returns a field of an update vector by field_no.
 @return update vector field, or NULL */
UNIV_INLINE
const upd_field_t *upd_get_field_by_field_no(
    const upd_t *update, /*!< in: update vector */
    ulint no,            /*!< in: field_no */
    bool is_virtual)     /*!< in: if it is a virtual column */
    MY_ATTRIBUTE((warn_unused_result));
/** Writes into the redo log the values of trx id and roll ptr and enough info
 to determine their positions within a clustered index record.
 @return new pointer to mlog */
byte *row_upd_write_sys_vals_to_log(
    dict_index_t *index, /*!< in: clustered index */
    trx_id_t trx_id,     /*!< in: transaction id */
    roll_ptr_t roll_ptr, /*!< in: roll ptr of the undo log record */
    byte *log_ptr,       /*!< pointer to a buffer of size > 20 opened
                         in mlog */
    mtr_t *mtr);         /*!< in: mtr */

/** Updates the trx id and roll ptr field in a clustered index record when a
row is updated or marked deleted.
@param[in,out]	rec		record
@param[in,out]	page_zip	compressed page whose uncompressed part will
                                be updated, or NULL
@param[in]	index		clustered index
@param[in]	offsets		rec_get_offsets(rec, index)
@param[in]	trx		transaction
@param[in]	roll_ptr	roll ptr of the undo log record, can be 0
                                during IMPORT */
UNIV_INLINE
void row_upd_rec_sys_fields(rec_t *rec, page_zip_des_t *page_zip,
                            const dict_index_t *index, const ulint *offsets,
                            const trx_t *trx, roll_ptr_t roll_ptr);

/** Sets the trx id or roll ptr field of a clustered index entry. */
void row_upd_index_entry_sys_field(
    dtuple_t *entry,     /*!< in/out: index entry, where the memory
                         buffers for sys fields are already allocated:
                         the function just copies the new values to
                         them */
    dict_index_t *index, /*!< in: clustered index */
    ulint type,          /*!< in: DATA_TRX_ID or DATA_ROLL_PTR */
    ib_uint64_t val);    /*!< in: value to write */
/** Creates an update node for a query graph.
 @return own: update node */
upd_node_t *upd_node_create(
    mem_heap_t *heap); /*!< in: mem heap where created */
<<<<<<< HEAD
/** Writes to the redo log the new values of the fields occurring in the index.
 */
void row_upd_index_write_log(
    const upd_t *update, /*!< in: update vector */
    byte *log_ptr,       /*!< in: pointer to mlog buffer: must
                         contain at least MLOG_BUF_MARGIN bytes
                         of free space; the buffer is closed
                         within this function */
    mtr_t *mtr);         /*!< in: mtr into whose log to write */
=======

/** Writes to the redo log the new values of the fields occurring in the index.
@param[in]	index	index which to be updated
@param[in]	update	update vector
@param[in]	log_ptr	pointer to mlog buffer: must contain at least
                        MLOG_BUF_MARGIN bytes of free space; the buffer
                        is closed within this function
@param[in]	mtr	mtr into whose log to write */
void row_upd_index_write_log(dict_index_t *index, const upd_t *update,
                             byte *log_ptr, mtr_t *mtr);

>>>>>>> 4869291f
/** Returns TRUE if row update changes size of some field in index or if some
 field to be updated is stored externally in rec or update.
 @return true if the update changes the size of some field in index or
 the field is external in rec or update */
ibool row_upd_changes_field_size_or_external(
    const dict_index_t *index, /*!< in: index */
    const ulint *offsets,      /*!< in: rec_get_offsets(rec, index) */
    const upd_t *update);      /*!< in: update vector */
/** Returns true if row update contains disowned external fields.
 @return true if the update contains disowned external fields. */
bool row_upd_changes_disowned_external(
    const upd_t *update) /*!< in: update vector */
    MY_ATTRIBUTE((warn_unused_result));
/** Replaces the new column values stored in the update vector to the
 record given. No field size changes are allowed. This function is
 usually invoked on a clustered index. The only use case for a
 secondary index is row_ins_sec_index_entry_by_modify() or its
 counterpart in ibuf_insert_to_index_page(). */
void row_upd_rec_in_place(
    rec_t *rec,                /*!< in/out: record where replaced */
    const dict_index_t *index, /*!< in: the index the record belongs to */
    const ulint *offsets,      /*!< in: array returned by rec_get_offsets() */
    const upd_t *update,       /*!< in: update vector */
    page_zip_des_t *page_zip); /*!< in: compressed page with enough space
                             available, or NULL */
/** Builds an update vector from those fields which in a secondary index entry
 differ from a record that has the equal ordering fields. NOTE: we compare
 the fields as binary strings!
 @return own: update vector of differing fields */
upd_t *row_upd_build_sec_rec_difference_binary(
    const rec_t *rec,      /*!< in: secondary index record */
    dict_index_t *index,   /*!< in: index */
    const ulint *offsets,  /*!< in: rec_get_offsets(rec, index) */
    const dtuple_t *entry, /*!< in: entry to insert */
    mem_heap_t *heap)      /*!< in: memory heap from which allocated */
    MY_ATTRIBUTE((warn_unused_result));
/** Builds an update vector from those fields, excluding the roll ptr and
trx id fields, which in an index entry differ from a record that has
the equal ordering fields. NOTE: we compare the fields as binary strings!
@param[in]	index		clustered index
@param[in]	entry		clustered index entry to insert
@param[in]	rec		clustered index record
@param[in]	offsets		rec_get_offsets(rec,index), or NULL
@param[in]	no_sys		skip the system columns
                                DB_TRX_ID and DB_ROLL_PTR
@param[in]	trx		transaction (for diagnostics),
                                or NULL
@param[in]	heap		memory heap from which allocated
@param[in]	mysql_table	NULL, or mysql table object when
                                user thread invokes dml
<<<<<<< HEAD
@param[in]	prebuilt	compress_heap must be taken from here
=======
>>>>>>> 4869291f
@param[out]	error		error number in case of failure
@return own: update vector of differing fields, excluding roll ptr and
trx id */
upd_t *row_upd_build_difference_binary(dict_index_t *index,
                                       const dtuple_t *entry, const rec_t *rec,
                                       const ulint *offsets, bool no_sys,
                                       trx_t *trx, mem_heap_t *heap,
<<<<<<< HEAD
                                       TABLE *mysql_table,
                                       row_prebuilt_t *prebuilt, dberr_t *error)
=======
                                       TABLE *mysql_table, dberr_t *error)
>>>>>>> 4869291f
    MY_ATTRIBUTE((warn_unused_result));
/** Replaces the new column values stored in the update vector to the index
 entry given. */
void row_upd_index_replace_new_col_vals_index_pos(
    dtuple_t *entry,           /*!< in/out: index entry where replaced;
                               the clustered index record must be
                               covered by a lock or a page latch to
                               prevent deletion (rollback or purge) */
    const dict_index_t *index, /*!< in: index; NOTE that this may also be a
                         non-clustered index */
    const upd_t *update,       /*!< in: an update vector built for the index so
                               that the field number in an upd_field is the
                               index position */
    ibool order_only,
    /*!< in: if TRUE, limit the replacement to
    ordering fields of index; note that this
    does not work for non-clustered indexes. */
    mem_heap_t *heap); /*!< in: memory heap for allocating and
                       copying the new values */
/** Replaces the new column values stored in the update vector to the index
 entry given. */
void row_upd_index_replace_new_col_vals(
    dtuple_t *entry,           /*!< in/out: index entry where replaced;
                               the clustered index record must be
                               covered by a lock or a page latch to
                               prevent deletion (rollback or purge) */
    const dict_index_t *index, /*!< in: index; NOTE that this may also be a
                         non-clustered index */
    const upd_t *update,       /*!< in: an update vector built for the
                               CLUSTERED index so that the field number in
                               an upd_field is the clustered index position */
    mem_heap_t *heap);         /*!< in: memory heap for allocating and
                               copying the new values */
/** Replaces the new column values stored in the update vector. */
<<<<<<< HEAD
void row_upd_replace(
    trx_t *trx,                /*!< in: current transaction. */
    dtuple_t *row,             /*!< in/out: row where replaced,
                               indexed by col_no;
                               the clustered index record must be
                               covered by a lock or a page latch to
                               prevent deletion (rollback or purge) */
    row_ext_t **ext,           /*!< out, own: NULL, or externally
                               stored column prefixes */
    const dict_index_t *index, /*!< in: clustered index */
    const upd_t *update,       /*!< in: an update vector built for the
                               clustered index */
    mem_heap_t *heap);         /*!< in: memory heap */
=======
void row_upd_replace(trx_t *trx,      /*!< in: current transaction. */
                     dtuple_t *row,   /*!< in/out: row where replaced,
                                      indexed by col_no;
                                      the clustered index record must be
                                      covered by a lock or a page latch to
                                      prevent deletion (rollback or purge) */
                     row_ext_t **ext, /*!< out, own: NULL, or externally
                                      stored column prefixes */
                     const dict_index_t *index, /*!< in: clustered index */
                     const upd_t *update, /*!< in: an update vector built for
                                          the clustered index */
                     mem_heap_t *heap);   /*!< in: memory heap */
>>>>>>> 4869291f
/** Replaces the virtual column values stored in a dtuple with that of
a update vector.
@param[in,out]	row	dtuple whose column to be updated
@param[in]	table	table
@param[in]	update	an update vector built for the clustered index
@param[in]	upd_new	update to new or old value
@param[in,out]	undo_row undo row (if needs to be updated)
@param[in]	ptr	remaining part in update undo log */
void row_upd_replace_vcol(dtuple_t *row, const dict_table_t *table,
                          const upd_t *update, bool upd_new, dtuple_t *undo_row,
                          const byte *ptr);

/** Checks if an update vector changes an ordering field of an index record.
<<<<<<< HEAD

 This function is fast if the update vector is short or the number of ordering
 fields in the index is small. Otherwise, this can be quadratic.
 NOTE: we compare the fields as binary strings!
 @return true if update vector changes an ordering field in the index record */
ibool row_upd_changes_ord_field_binary_func(
    dict_index_t *index, /*!< in: index of the record */
    const upd_t *update, /*!< in: update vector for the row; NOTE: the
                         field numbers in this MUST be clustered index
                         positions! */
#ifdef UNIV_DEBUG
    const que_thr_t *thr, /*!< in: query thread, or NULL */
#endif                    /* UNIV_DEBUG */
    const dtuple_t *row,  /*!< in: old value of row, or NULL if the
                          row and the data values in update are not
                          known when this function is called, e.g., at
                          compile time */
    const row_ext_t *ext, /*!< NULL, or prefixes of the externally
                          stored columns in the old row */
    ulint flag)           /*!< in: ROW_BUILD_NORMAL,
                          ROW_BUILD_FOR_PURGE or ROW_BUILD_FOR_UNDO */
    MY_ATTRIBUTE((warn_unused_result));
#ifdef UNIV_DEBUG
#define row_upd_changes_ord_field_binary(index, update, thr, row, ext) \
  row_upd_changes_ord_field_binary_func(index, update, thr, row, ext, 0)
#else /* UNIV_DEBUG */
#define row_upd_changes_ord_field_binary(index, update, thr, row, ext) \
  row_upd_changes_ord_field_binary_func(index, update, row, ext, 0)
#endif /* UNIV_DEBUG */
=======
It will also help check if any non-multi-value field on the multi-value index
gets updated or not.

This function is fast if the update vector is short or the number of ordering
fields in the index is small. Otherwise, this can be quadratic.
NOTE: we compare the fields as binary strings!
@param[in]	index		index of the record
@param[in]	update		update vector for the row; NOTE: the
                                field numbers in this MUST be clustered index
                                positions!
@param[in]	thr		query thread, or NULL
@param[in]	row		old value of row, or NULL if the
                                row and the data values in update are not
                                known when this function is called, e.g., at
                                compile time
@param[in]	ext		NULL, or prefixes of the externally
                                stored columns in the old row
@param[in,out]	non_mv_upd	NULL, or not NULL pointer to get the
                                information about whether any non-multi-value
                                field on the multi-value index gets updated
@param[in]	flag		ROW_BUILD_NORMAL, ROW_BUILD_FOR_PURGE or
                                ROW_BUILD_FOR_UNDO
@return true if update vector changes an ordering field in the index record */
bool row_upd_changes_ord_field_binary_func(dict_index_t *index,
                                           const upd_t *update,
#ifdef UNIV_DEBUG
                                           const que_thr_t *thr,
#endif /* UNIV_DEBUG */
                                           const dtuple_t *row,
                                           const row_ext_t *ext,
                                           bool *non_mv_upd, ulint flag)
    MY_ATTRIBUTE((warn_unused_result));

#ifdef UNIV_DEBUG
#define row_upd_changes_ord_field_binary(index, update, thr, row, ext, \
                                         non_mv_upd)                   \
  row_upd_changes_ord_field_binary_func(index, update, thr, row, ext,  \
                                        non_mv_upd, 0)
#else /* UNIV_DEBUG */
#define row_upd_changes_ord_field_binary(index, update, thr, row, ext, \
                                         non_mv_upd)                   \
  row_upd_changes_ord_field_binary_func(index, update, row, ext, non_mv_upd, 0)
#endif /* UNIV_DEBUG */

>>>>>>> 4869291f
/** Checks if an FTS indexed column is affected by an UPDATE.
 @return offset within fts_t::indexes if FTS indexed column updated else
 ULINT_UNDEFINED */
ulint row_upd_changes_fts_column(
    dict_table_t *table,     /*!< in: table */
    upd_field_t *upd_field); /*!< in: field to check */
/** Checks if an FTS Doc ID column is affected by an UPDATE.
 @return whether Doc ID column is affected */
bool row_upd_changes_doc_id(dict_table_t *table,    /*!< in: table */
                            upd_field_t *upd_field) /*!< in: field to check */
    MY_ATTRIBUTE((warn_unused_result));
/** Checks if an update vector changes an ordering field of an index record.
 This function is fast if the update vector is short or the number of ordering
 fields in the index is small. Otherwise, this can be quadratic.
 NOTE: we compare the fields as binary strings!
 @return true if update vector may change an ordering field in an index
 record */
ibool row_upd_changes_some_index_ord_field_binary(
    const dict_table_t *table, /*!< in: table */
    const upd_t *update);      /*!< in: update vector for the row */
/** Stores to the heap the row on which the node->pcur is positioned.
@param[in]	node		row update node
@param[in]	thd		mysql thread handle
<<<<<<< HEAD
@param[in,out]	prebuilt	NULL, or a prebuilt object: used to extract
                                mysql table object when user thread invokes
                                dml and for compress heap */
void row_upd_store_row(trx_t *trx, upd_node_t *node, THD *thd,
                       row_prebuilt_t *prebuilt);
=======
@param[in,out]	mysql_table	NULL, or mysql table object when
                                user thread invokes dml */
void row_upd_store_row(trx_t *trx, upd_node_t *node, THD *thd,
                       TABLE *mysql_table);
>>>>>>> 4869291f
/** Updates a row in a table. This is a high-level function used
 in SQL execution graphs.
 @return query thread to run next or NULL */
que_thr_t *row_upd_step(que_thr_t *thr); /*!< in: query thread */
/** Parses the log data of system field values.
 @return log data end or NULL */
byte *row_upd_parse_sys_vals(const byte *ptr,     /*!< in: buffer */
                             const byte *end_ptr, /*!< in: buffer end */
                             ulint *pos, /*!< out: TRX_ID position in record */
                             trx_id_t *trx_id,      /*!< out: trx id */
                             roll_ptr_t *roll_ptr); /*!< out: roll ptr */
/** Updates the trx id and roll ptr field in a clustered index record in
 database recovery. */
void row_upd_rec_sys_fields_in_recovery(
    rec_t *rec,               /*!< in/out: record */
    page_zip_des_t *page_zip, /*!< in/out: compressed page, or NULL */
    const ulint *offsets,     /*!< in: array returned by rec_get_offsets() */
    ulint pos,                /*!< in: TRX_ID position in rec */
    trx_id_t trx_id,          /*!< in: transaction id */
    roll_ptr_t roll_ptr);     /*!< in: roll ptr of the undo log record */
/** Parses the log data written by row_upd_index_write_log.
 @return log data end or NULL */
<<<<<<< HEAD
byte *row_upd_index_parse(
    const byte *ptr,     /*!< in: buffer */
    const byte *end_ptr, /*!< in: buffer end */
    mem_heap_t *heap,    /*!< in: memory heap where update vector is
                         built */
    upd_t **update_out); /*!< out: update vector */
=======
byte *row_upd_index_parse(const byte *ptr,     /*!< in: buffer */
                          const byte *end_ptr, /*!< in: buffer end */
                          mem_heap_t *heap,    /*!< in: memory heap where update
                                               vector is    built */
                          upd_t **update_out); /*!< out: update vector */
>>>>>>> 4869291f

/** Get the new autoinc counter from the update vector when there is
an autoinc field defined in this table.
@param[in]	update			update vector for the clustered index
@param[in]	autoinc_field_no	autoinc field's order in clustered index
@return the new counter if we find it in the update vector, otherwise 0 */
ib_uint64_t row_upd_get_new_autoinc_counter(const upd_t *update,
                                            ulint autoinc_field_no);

/** This structure is used for undo logging of LOB index changes. */
struct lob_index_diff_t {
  trx_id_t m_modifier_trxid;
  undo_no_t m_modifier_undo_no;

  /** Print the current object into the given output stream.
  @param[in,out]	out	the output stream.
  @return the output stream. */
  std::ostream &print(std::ostream &out) const {
    out << "[lob_index_diff_t: m_modifier_trxid=" << m_modifier_trxid
        << ", m_modifier_undo_no=" << m_modifier_undo_no << "]";
    return (out);
  }
};
<<<<<<< HEAD

using Lob_index_diff_vec =
    std::vector<lob_index_diff_t, mem_heap_allocator<lob_index_diff_t>>;

/** Overloading the global output operator to print lob_index_diff_t object.
@param[in,out]	out	the output stream.
@param[in]	obj	the object to be printed.
@return the output stream.*/
inline std::ostream &operator<<(std::ostream &out,
                                const lob_index_diff_t &obj) {
  return (obj.print(out));
}

/** The modification done to the LOB. */
struct Lob_diff {
  /** Constructor.
  @param[in]  mem_heap  the memory heap in which this object
                        has been created. */
  Lob_diff(mem_heap_t *mem_heap) : heap(mem_heap) {
    m_idx_diffs = static_cast<Lob_index_diff_vec *>(
        mem_heap_alloc(heap, sizeof(Lob_index_diff_vec)));
    new (m_idx_diffs)
        Lob_index_diff_vec(mem_heap_allocator<lob_index_diff_t>(heap));
  }

  /** Read the offset from the undo record.
  @param[in]   undo_ptr   pointer into the undo log record.
  @return pointer into the undo log record after offset. */
  const byte *read_offset(const byte *undo_ptr) {
    /* Read the offset. */
    m_offset = mach_read_next_compressed(&undo_ptr);
    return (undo_ptr);
  }

  /** Read the length from the undo record.
  @param[in]   undo_ptr   pointer into the undo log record.
  @return pointer into the undo log record after length information. */
  const byte *read_length(const byte *undo_ptr) {
    /* Read the length. */
    m_length = mach_read_next_compressed(&undo_ptr);
    ut_ad(m_length <= lob::ref_t::LOB_SMALL_CHANGE_THRESHOLD);

    return (undo_ptr);
  }

  void set_old_data(const byte *undo_ptr) { m_old_data = undo_ptr; }

  std::ostream &print(std::ostream &out) const {
    out << "[Lob_diff: offset=" << m_offset << ", length=" << m_length;
    if (m_old_data == nullptr) {
      out << ", m_old_data=nullptr";
    } else {
      out << ", m_old_data=" << PrintBuffer(m_old_data, m_length);
    }

    if (m_idx_diffs != nullptr) {
      for (auto iter = m_idx_diffs->begin(); iter != m_idx_diffs->end();
           ++iter) {
        out << *iter;
      }
    }

    out << "]";
    return (out);
  }

  /** The offset within LOB where partial update happened. */
  ulint m_offset = 0;

  /** The length of the modification. */
  ulint m_length = 0;

  /** Changes to the LOB data. */
  const byte *m_old_data = nullptr;

  /** Changes to the LOB index. */
  Lob_index_diff_vec *m_idx_diffs;

  /** Memory heap in which this object is allocated. */
  mem_heap_t *heap;
};

using Lob_diff_vector = std::vector<Lob_diff, mem_heap_allocator<Lob_diff>>;

=======

using Lob_index_diff_vec =
    std::vector<lob_index_diff_t, mem_heap_allocator<lob_index_diff_t>>;

/** Overloading the global output operator to print lob_index_diff_t object.
@param[in,out]	out	the output stream.
@param[in]	obj	the object to be printed.
@return the output stream.*/
inline std::ostream &operator<<(std::ostream &out,
                                const lob_index_diff_t &obj) {
  return (obj.print(out));
}

/** The modification done to the LOB. */
struct Lob_diff {
  /** Constructor.
  @param[in]  mem_heap  the memory heap in which this object
                        has been created. */
  Lob_diff(mem_heap_t *mem_heap) : heap(mem_heap) {
    m_idx_diffs = static_cast<Lob_index_diff_vec *>(
        mem_heap_alloc(heap, sizeof(Lob_index_diff_vec)));
    new (m_idx_diffs)
        Lob_index_diff_vec(mem_heap_allocator<lob_index_diff_t>(heap));
  }

  /** Read the offset from the undo record.
  @param[in]   undo_ptr   pointer into the undo log record.
  @return pointer into the undo log record after offset. */
  const byte *read_offset(const byte *undo_ptr) {
    /* Read the offset. */
    m_offset = mach_read_next_compressed(&undo_ptr);
    return (undo_ptr);
  }

  /** Read the length from the undo record.
  @param[in]   undo_ptr   pointer into the undo log record.
  @return pointer into the undo log record after length information. */
  const byte *read_length(const byte *undo_ptr) {
    /* Read the length. */
    m_length = mach_read_next_compressed(&undo_ptr);
    ut_ad(m_length <= lob::ref_t::LOB_SMALL_CHANGE_THRESHOLD);

    return (undo_ptr);
  }

  void set_old_data(const byte *undo_ptr) { m_old_data = undo_ptr; }

  std::ostream &print(std::ostream &out) const {
    out << "[Lob_diff: offset=" << m_offset << ", length=" << m_length;
    if (m_old_data == nullptr) {
      out << ", m_old_data=nullptr";
    } else {
      out << ", m_old_data=" << PrintBuffer(m_old_data, m_length);
    }

    if (m_idx_diffs != nullptr) {
      for (auto iter = m_idx_diffs->begin(); iter != m_idx_diffs->end();
           ++iter) {
        out << *iter;
      }
    }

    out << "]";
    return (out);
  }

  /** The offset within LOB where partial update happened. */
  ulint m_offset = 0;

  /** The length of the modification. */
  ulint m_length = 0;

  /** Changes to the LOB data. */
  const byte *m_old_data = nullptr;

  /** Changes to the LOB index. */
  Lob_index_diff_vec *m_idx_diffs;

  /** Memory heap in which this object is allocated. */
  mem_heap_t *heap;
};

using Lob_diff_vector = std::vector<Lob_diff, mem_heap_allocator<Lob_diff>>;

>>>>>>> 4869291f
inline std::ostream &operator<<(std::ostream &out, const Lob_diff &obj) {
  return (obj.print(out));
}

/* Update vector field */
struct upd_field_t {
  unsigned field_no : 16; /*!< field number in an index, usually
                          the clustered index, but in updating
                          a secondary index record in btr0cur.cc
                          this is the position in the secondary
                          index, also it could be the position
                          in virtual index for virtual column */
  unsigned orig_len : 16; /*!< original length of the locally
                          stored part of an externally stored
                          column, or 0 */
  que_node_t *exp;        /*!< expression for calculating a new
                          value: it refers to column values and
                          constants in the symbol table of the
                          query graph */
  dfield_t old_val;       /*!< old value for the column */
  dfield_t new_val;       /*!< new value for the column */
  dfield_t *old_v_val;    /*!< old value for the virtual column */

  Field *mysql_field; /*!< the mysql field object. */

  /** If true, the field was stored externally in the old row. */
  bool ext_in_old;

  void push_lob_diff(const Lob_diff &lob_diff) {
    if (lob_diffs == nullptr) {
      lob_diffs = static_cast<Lob_diff_vector *>(
          mem_heap_alloc(heap, sizeof(Lob_diff_vector)));
      new (lob_diffs) Lob_diff_vector(mem_heap_allocator<Lob_diff>(heap));
    }
    lob_diffs->push_back(lob_diff);
  }

  /** List of changes done to this updated field.  This is usually
  populated from the undo log. */
  Lob_diff_vector *lob_diffs;

  /** The LOB first page number.  This information is read from
  the undo log. */
  page_no_t lob_first_page_no;

  ulint lob_version;

  /** The last trx that modified the LOB. */
  trx_id_t last_trx_id;

  /** The last stmt within trx that modified the LOB. */
  undo_no_t last_undo_no;

  std::ostream &print(std::ostream &out) const;

  /** Empty the information collected on LOB diffs. */
  void reset() {
    if (lob_diffs != nullptr) {
      lob_diffs->clear();
    }
  }

  /** Memory heap in which this object is allocated. */
  mem_heap_t *heap;
};

inline std::ostream &operator<<(std::ostream &out, const upd_field_t &obj) {
  return (obj.print(out));
}

/* check whether an update field is on virtual column */
#define upd_fld_is_virtual_col(upd_fld) \
  (((upd_fld)->new_val.type.prtype & DATA_VIRTUAL) == DATA_VIRTUAL)
<<<<<<< HEAD
=======

/* check whether an update field is on multi-value virtual column */
#define upd_fld_is_multi_value_col(upd_fld) \
  (dfield_is_multi_value(&((upd_fld)->new_val)))
>>>>>>> 4869291f

/* set DATA_VIRTUAL bit on update field to show it is a virtual column */
#define upd_fld_set_virtual_col(upd_fld) \
  ((upd_fld)->new_val.type.prtype |= DATA_VIRTUAL)

/* Update vector structure */
struct upd_t {
  mem_heap_t *heap;    /*!< heap from which memory allocated */
  ulint info_bits;     /*!< new value of info bits to record;
                       default is 0 */
  dtuple_t *old_vrow;  /*!< pointer to old row, used for
                       virtual column update now */
  dict_table_t *table; /*!< the table object */
  TABLE *mysql_table;  /*!< the mysql table object */

  ulint n_fields;      /*!< number of update fields */
  upd_field_t *fields; /*!< array of update fields */

  /** Append an update field to the end of array
  @param[in]	field	an update field */
  void append(const upd_field_t &field) { fields[n_fields++] = field; }

  /** Determine if the given field_no is modified.
  @return true if modified, false otherwise.  */
  bool is_modified(const ulint field_no) const {
    return (get_field_by_field_no(field_no, table->first_index()) != nullptr);
  }

  /** Reset the update fields. */
  void reset() {
    for (ulint i = 0; i < n_fields; ++i) {
      fields[i].reset();
    }
  }

#ifdef UNIV_DEBUG
  bool validate() const {
    for (ulint i = 0; i < n_fields; ++i) {
      dfield_t *field = &fields[i].new_val;
      if (dfield_is_ext(field)) {
        ut_ad(dfield_get_len(field) >= BTR_EXTERN_FIELD_REF_SIZE);
      }
    }
    return (true);
  }
#endif  // UNIV_DEBUG

  /** Check if the given field number is partially updated.
  @param[in]	field_no	the field number.
  @return true if partially updated, false otherwise. */
  bool is_partially_updated(ulint field_no) const;

  upd_field_t *get_field_by_field_no(ulint field_no, dict_index_t *index) const;

  const Binary_diff_vector *get_binary_diff_by_field_no(ulint field_no) const;

  /** Calculate the total number of bytes modified in one BLOB.
  @param[in]	bdv	the binary diff vector containing all the
                          modifications to one BLOB.
  @return the total modified bytes. */
  static size_t get_total_modified_bytes(const Binary_diff_vector &bdv) {
    size_t total = 0;
    for (const Binary_diff &bdiff : bdv) {
      total += bdiff.length();
    }
    return (total);
  }

  std::ostream &print(std::ostream &out) const;

  /** Print the partial update vector (puvect) of the given update
  field.
  @param[in,out]	out	the output stream
  @param[in]	uf	the updated field.
  @return the output stream. */
  std::ostream &print_puvect(std::ostream &out, upd_field_t *uf) const;
};

#ifdef UNIV_DEBUG
/** Print the given binary diff into the given output stream.
@param[in]	out	the output stream
@param[in]	bdiff	binary diff to be printed.
@param[in]	table	the table dictionary object.
@param[in]	field	mysql field object.
@return the output stream */
std::ostream &print_binary_diff(std::ostream &out, const Binary_diff *bdiff,
                                const dict_table_t *table, const Field *field);

std::ostream &print_binary_diff(std::ostream &out, const Binary_diff *bdiff);

inline std::ostream &operator<<(std::ostream &out, const upd_t &obj) {
  return (obj.print(out));
}

inline std::ostream &operator<<(std::ostream &out,
                                const Binary_diff_vector &obj) {
  return (out);
}
#endif /* UNIV_DEBUG */

#ifndef UNIV_HOTBACKUP
/* Update node structure which also implements the delete operation
of a row */

struct upd_node_t {
  que_common_t common; /*!< node type: QUE_NODE_UPDATE */
  ibool is_delete;     /* TRUE if delete, FALSE if update */
  ibool searched_update;
  /* TRUE if searched update, FALSE if
  positioned */
  ibool in_mysql_interface;
  /* TRUE if the update node was created
  for the MySQL interface */
  dict_foreign_t *foreign;  /* NULL or pointer to a foreign key
                            constraint if this update node is used in
                            doing an ON DELETE or ON UPDATE operation */
  upd_node_t *cascade_node; /* NULL or an update node template which
                       is used to implement ON DELETE/UPDATE CASCADE
                       or ... SET NULL for foreign keys */
  mem_heap_t *cascade_heap;
  /*!< NULL or a mem heap where cascade_upd_nodes
  are created.*/
  sel_node_t *select;  /*!< query graph subtree implementing a base
                       table cursor: the rows returned will be
                       updated */
  btr_pcur_t *pcur;    /*!< persistent cursor placed on the clustered
                       index record which should be updated or
                       deleted; the cursor is stored in the graph
                       of 'select' field above, except in the case
                       of the MySQL interface */
  dict_table_t *table; /*!< table where updated */
  upd_t *update;       /*!< update vector for the row */
  ulint update_n_fields;
  /* when this struct is used to implement
  a cascade operation for foreign keys, we store
  here the size of the buffer allocated for use
  as the update vector */
  sym_node_list_t columns; /* symbol table nodes for the columns
                           to retrieve from the table */
  ibool has_clust_rec_x_lock;
  /* TRUE if the select which retrieves the
  records to update already sets an x-lock on
  the clustered record; note that it must always
  set at least an s-lock */
  ulint cmpl_info; /* information extracted during query
                 compilation; speeds up execution:
                 UPD_NODE_NO_ORD_CHANGE and
                 UPD_NODE_NO_SIZE_CHANGE, ORed */
  /*----------------------*/
  /* Local storage for this graph node */
  ulint state;         /*!< node execution state */
  dict_index_t *index; /*!< NULL, or the next index whose record should
                       be updated */
  dtuple_t *row;       /*!< NULL, or a copy (also fields copied to
                       heap) of the row to update; this must be reset
                       to NULL after a successful update */
  row_ext_t *ext;      /*!< NULL, or prefixes of the externally
                       stored columns in the old row */
  dtuple_t *upd_row;   /* NULL, or a copy of the updated row */
  row_ext_t *upd_ext;  /* NULL, or prefixes of the externally
                       stored columns in upd_row */
  mem_heap_t *heap;    /*!< memory heap used as auxiliary storage;
                       this must be emptied after a successful
                       update */
  /*----------------------*/
  sym_node_t *table_sym; /* table node in symbol table */
  que_node_t *col_assign_list;
  /* column assignment list */

<<<<<<< HEAD
=======
  /** When there is a lock wait error, this remembers current position of
  the multi-value field, before which the values have been deleted.
  This will be used for both DELETE and the delete phase of UPDATE. */
  uint32_t del_multi_val_pos;

  /** When there is a lock wait error, this remembers current position of
  the multi-value field, before which the values have been updated. */
  uint32_t upd_multi_val_pos;

>>>>>>> 4869291f
  ulint magic_n;
};

#define UPD_NODE_MAGIC_N 1579975

/* Node execution states */
#define UPD_NODE_SET_IX_LOCK           \
  1 /* execution came to the node from \
    a node above and if the field      \
    has_clust_rec_x_lock is FALSE, we  \
    should set an intention x-lock on  \
    the table */
#define UPD_NODE_UPDATE_CLUSTERED       \
  2 /* clustered index record should be \
    updated */
#define UPD_NODE_INSERT_CLUSTERED          \
  3 /* clustered index record should be    \
    inserted, old record is already delete \
    marked */
#define UPD_NODE_UPDATE_ALL_SEC           \
  5 /* an ordering field of the clustered \
    index record was changed, or this is  \
    a delete operation: should update     \
    all the secondary index records */
#define UPD_NODE_UPDATE_SOME_SEC         \
  6 /* secondary index entries should be \
    looked at and updated if an ordering \
    field changed */

/* Compilation info flags: these must fit within 2 bits; see trx0rec.h */
#define UPD_NODE_NO_ORD_CHANGE            \
  1 /* no secondary index record will be  \
    changed in the update and no ordering \
    field of the clustered index */
#define UPD_NODE_NO_SIZE_CHANGE        \
  2    /* no record field size will be \
       changed in the update */
#endif /* !UNIV_HOTBACKUP */

#include "row0upd.ic"

#endif<|MERGE_RESOLUTION|>--- conflicted
+++ resolved
@@ -135,17 +135,6 @@
  @return own: update node */
 upd_node_t *upd_node_create(
     mem_heap_t *heap); /*!< in: mem heap where created */
-<<<<<<< HEAD
-/** Writes to the redo log the new values of the fields occurring in the index.
- */
-void row_upd_index_write_log(
-    const upd_t *update, /*!< in: update vector */
-    byte *log_ptr,       /*!< in: pointer to mlog buffer: must
-                         contain at least MLOG_BUF_MARGIN bytes
-                         of free space; the buffer is closed
-                         within this function */
-    mtr_t *mtr);         /*!< in: mtr into whose log to write */
-=======
 
 /** Writes to the redo log the new values of the fields occurring in the index.
 @param[in]	index	index which to be updated
@@ -157,7 +146,6 @@
 void row_upd_index_write_log(dict_index_t *index, const upd_t *update,
                              byte *log_ptr, mtr_t *mtr);
 
->>>>>>> 4869291f
 /** Returns TRUE if row update changes size of some field in index or if some
  field to be updated is stored externally in rec or update.
  @return true if the update changes the size of some field in index or
@@ -208,10 +196,7 @@
 @param[in]	heap		memory heap from which allocated
 @param[in]	mysql_table	NULL, or mysql table object when
                                 user thread invokes dml
-<<<<<<< HEAD
 @param[in]	prebuilt	compress_heap must be taken from here
-=======
->>>>>>> 4869291f
 @param[out]	error		error number in case of failure
 @return own: update vector of differing fields, excluding roll ptr and
 trx id */
@@ -219,12 +204,8 @@
                                        const dtuple_t *entry, const rec_t *rec,
                                        const ulint *offsets, bool no_sys,
                                        trx_t *trx, mem_heap_t *heap,
-<<<<<<< HEAD
                                        TABLE *mysql_table,
                                        row_prebuilt_t *prebuilt, dberr_t *error)
-=======
-                                       TABLE *mysql_table, dberr_t *error)
->>>>>>> 4869291f
     MY_ATTRIBUTE((warn_unused_result));
 /** Replaces the new column values stored in the update vector to the index
  entry given. */
@@ -259,21 +240,6 @@
     mem_heap_t *heap);         /*!< in: memory heap for allocating and
                                copying the new values */
 /** Replaces the new column values stored in the update vector. */
-<<<<<<< HEAD
-void row_upd_replace(
-    trx_t *trx,                /*!< in: current transaction. */
-    dtuple_t *row,             /*!< in/out: row where replaced,
-                               indexed by col_no;
-                               the clustered index record must be
-                               covered by a lock or a page latch to
-                               prevent deletion (rollback or purge) */
-    row_ext_t **ext,           /*!< out, own: NULL, or externally
-                               stored column prefixes */
-    const dict_index_t *index, /*!< in: clustered index */
-    const upd_t *update,       /*!< in: an update vector built for the
-                               clustered index */
-    mem_heap_t *heap);         /*!< in: memory heap */
-=======
 void row_upd_replace(trx_t *trx,      /*!< in: current transaction. */
                      dtuple_t *row,   /*!< in/out: row where replaced,
                                       indexed by col_no;
@@ -286,7 +252,6 @@
                      const upd_t *update, /*!< in: an update vector built for
                                           the clustered index */
                      mem_heap_t *heap);   /*!< in: memory heap */
->>>>>>> 4869291f
 /** Replaces the virtual column values stored in a dtuple with that of
 a update vector.
 @param[in,out]	row	dtuple whose column to be updated
@@ -300,37 +265,6 @@
                           const byte *ptr);
 
 /** Checks if an update vector changes an ordering field of an index record.
-<<<<<<< HEAD
-
- This function is fast if the update vector is short or the number of ordering
- fields in the index is small. Otherwise, this can be quadratic.
- NOTE: we compare the fields as binary strings!
- @return true if update vector changes an ordering field in the index record */
-ibool row_upd_changes_ord_field_binary_func(
-    dict_index_t *index, /*!< in: index of the record */
-    const upd_t *update, /*!< in: update vector for the row; NOTE: the
-                         field numbers in this MUST be clustered index
-                         positions! */
-#ifdef UNIV_DEBUG
-    const que_thr_t *thr, /*!< in: query thread, or NULL */
-#endif                    /* UNIV_DEBUG */
-    const dtuple_t *row,  /*!< in: old value of row, or NULL if the
-                          row and the data values in update are not
-                          known when this function is called, e.g., at
-                          compile time */
-    const row_ext_t *ext, /*!< NULL, or prefixes of the externally
-                          stored columns in the old row */
-    ulint flag)           /*!< in: ROW_BUILD_NORMAL,
-                          ROW_BUILD_FOR_PURGE or ROW_BUILD_FOR_UNDO */
-    MY_ATTRIBUTE((warn_unused_result));
-#ifdef UNIV_DEBUG
-#define row_upd_changes_ord_field_binary(index, update, thr, row, ext) \
-  row_upd_changes_ord_field_binary_func(index, update, thr, row, ext, 0)
-#else /* UNIV_DEBUG */
-#define row_upd_changes_ord_field_binary(index, update, thr, row, ext) \
-  row_upd_changes_ord_field_binary_func(index, update, row, ext, 0)
-#endif /* UNIV_DEBUG */
-=======
 It will also help check if any non-multi-value field on the multi-value index
 gets updated or not.
 
@@ -375,7 +309,6 @@
   row_upd_changes_ord_field_binary_func(index, update, row, ext, non_mv_upd, 0)
 #endif /* UNIV_DEBUG */
 
->>>>>>> 4869291f
 /** Checks if an FTS indexed column is affected by an UPDATE.
  @return offset within fts_t::indexes if FTS indexed column updated else
  ULINT_UNDEFINED */
@@ -399,18 +332,11 @@
 /** Stores to the heap the row on which the node->pcur is positioned.
 @param[in]	node		row update node
 @param[in]	thd		mysql thread handle
-<<<<<<< HEAD
 @param[in,out]	prebuilt	NULL, or a prebuilt object: used to extract
                                 mysql table object when user thread invokes
                                 dml and for compress heap */
 void row_upd_store_row(trx_t *trx, upd_node_t *node, THD *thd,
                        row_prebuilt_t *prebuilt);
-=======
-@param[in,out]	mysql_table	NULL, or mysql table object when
-                                user thread invokes dml */
-void row_upd_store_row(trx_t *trx, upd_node_t *node, THD *thd,
-                       TABLE *mysql_table);
->>>>>>> 4869291f
 /** Updates a row in a table. This is a high-level function used
  in SQL execution graphs.
  @return query thread to run next or NULL */
@@ -433,20 +359,11 @@
     roll_ptr_t roll_ptr);     /*!< in: roll ptr of the undo log record */
 /** Parses the log data written by row_upd_index_write_log.
  @return log data end or NULL */
-<<<<<<< HEAD
-byte *row_upd_index_parse(
-    const byte *ptr,     /*!< in: buffer */
-    const byte *end_ptr, /*!< in: buffer end */
-    mem_heap_t *heap,    /*!< in: memory heap where update vector is
-                         built */
-    upd_t **update_out); /*!< out: update vector */
-=======
 byte *row_upd_index_parse(const byte *ptr,     /*!< in: buffer */
                           const byte *end_ptr, /*!< in: buffer end */
                           mem_heap_t *heap,    /*!< in: memory heap where update
                                                vector is    built */
                           upd_t **update_out); /*!< out: update vector */
->>>>>>> 4869291f
 
 /** Get the new autoinc counter from the update vector when there is
 an autoinc field defined in this table.
@@ -470,7 +387,6 @@
     return (out);
   }
 };
-<<<<<<< HEAD
 
 using Lob_index_diff_vec =
     std::vector<lob_index_diff_t, mem_heap_allocator<lob_index_diff_t>>;
@@ -555,92 +471,6 @@
 
 using Lob_diff_vector = std::vector<Lob_diff, mem_heap_allocator<Lob_diff>>;
 
-=======
-
-using Lob_index_diff_vec =
-    std::vector<lob_index_diff_t, mem_heap_allocator<lob_index_diff_t>>;
-
-/** Overloading the global output operator to print lob_index_diff_t object.
-@param[in,out]	out	the output stream.
-@param[in]	obj	the object to be printed.
-@return the output stream.*/
-inline std::ostream &operator<<(std::ostream &out,
-                                const lob_index_diff_t &obj) {
-  return (obj.print(out));
-}
-
-/** The modification done to the LOB. */
-struct Lob_diff {
-  /** Constructor.
-  @param[in]  mem_heap  the memory heap in which this object
-                        has been created. */
-  Lob_diff(mem_heap_t *mem_heap) : heap(mem_heap) {
-    m_idx_diffs = static_cast<Lob_index_diff_vec *>(
-        mem_heap_alloc(heap, sizeof(Lob_index_diff_vec)));
-    new (m_idx_diffs)
-        Lob_index_diff_vec(mem_heap_allocator<lob_index_diff_t>(heap));
-  }
-
-  /** Read the offset from the undo record.
-  @param[in]   undo_ptr   pointer into the undo log record.
-  @return pointer into the undo log record after offset. */
-  const byte *read_offset(const byte *undo_ptr) {
-    /* Read the offset. */
-    m_offset = mach_read_next_compressed(&undo_ptr);
-    return (undo_ptr);
-  }
-
-  /** Read the length from the undo record.
-  @param[in]   undo_ptr   pointer into the undo log record.
-  @return pointer into the undo log record after length information. */
-  const byte *read_length(const byte *undo_ptr) {
-    /* Read the length. */
-    m_length = mach_read_next_compressed(&undo_ptr);
-    ut_ad(m_length <= lob::ref_t::LOB_SMALL_CHANGE_THRESHOLD);
-
-    return (undo_ptr);
-  }
-
-  void set_old_data(const byte *undo_ptr) { m_old_data = undo_ptr; }
-
-  std::ostream &print(std::ostream &out) const {
-    out << "[Lob_diff: offset=" << m_offset << ", length=" << m_length;
-    if (m_old_data == nullptr) {
-      out << ", m_old_data=nullptr";
-    } else {
-      out << ", m_old_data=" << PrintBuffer(m_old_data, m_length);
-    }
-
-    if (m_idx_diffs != nullptr) {
-      for (auto iter = m_idx_diffs->begin(); iter != m_idx_diffs->end();
-           ++iter) {
-        out << *iter;
-      }
-    }
-
-    out << "]";
-    return (out);
-  }
-
-  /** The offset within LOB where partial update happened. */
-  ulint m_offset = 0;
-
-  /** The length of the modification. */
-  ulint m_length = 0;
-
-  /** Changes to the LOB data. */
-  const byte *m_old_data = nullptr;
-
-  /** Changes to the LOB index. */
-  Lob_index_diff_vec *m_idx_diffs;
-
-  /** Memory heap in which this object is allocated. */
-  mem_heap_t *heap;
-};
-
-using Lob_diff_vector = std::vector<Lob_diff, mem_heap_allocator<Lob_diff>>;
-
->>>>>>> 4869291f
 inline std::ostream &operator<<(std::ostream &out, const Lob_diff &obj) {
   return (obj.print(out));
 }
@@ -714,13 +544,10 @@
 /* check whether an update field is on virtual column */
 #define upd_fld_is_virtual_col(upd_fld) \
   (((upd_fld)->new_val.type.prtype & DATA_VIRTUAL) == DATA_VIRTUAL)
-<<<<<<< HEAD
-=======
 
 /* check whether an update field is on multi-value virtual column */
 #define upd_fld_is_multi_value_col(upd_fld) \
   (dfield_is_multi_value(&((upd_fld)->new_val)))
->>>>>>> 4869291f
 
 /* set DATA_VIRTUAL bit on update field to show it is a virtual column */
 #define upd_fld_set_virtual_col(upd_fld) \
@@ -890,8 +717,6 @@
   que_node_t *col_assign_list;
   /* column assignment list */
 
-<<<<<<< HEAD
-=======
   /** When there is a lock wait error, this remembers current position of
   the multi-value field, before which the values have been deleted.
   This will be used for both DELETE and the delete phase of UPDATE. */
@@ -901,7 +726,6 @@
   the multi-value field, before which the values have been updated. */
   uint32_t upd_multi_val_pos;
 
->>>>>>> 4869291f
   ulint magic_n;
 };
 
