--- conflicted
+++ resolved
@@ -36,11 +36,10 @@
 
 #include "univ.i"
 
-<<<<<<< HEAD
 // Forward declaration.
 struct os_event;
 typedef struct os_event *os_event_t;
-=======
+
 #ifndef UNIV_INNOCHECKSUM
 
 #include "sync0types.h"
@@ -49,212 +48,208 @@
 
 /** InnoDB condition variable. */
 struct os_event {
-
-	os_event(void) UNIV_NOTHROW;
-
-	~os_event() UNIV_NOTHROW;
-
-	/**
-	Destroys a condition variable */
-	void destroy() UNIV_NOTHROW
-	{
+  os_event(void) UNIV_NOTHROW;
+
+  ~os_event() UNIV_NOTHROW;
+
+  /**
+  Destroys a condition variable */
+  void destroy() UNIV_NOTHROW {
 #ifndef _WIN32
-		int	ret = pthread_cond_destroy(&cond_var);
-		ut_a(ret == 0);
+    int ret = pthread_cond_destroy(&cond_var);
+    ut_a(ret == 0);
 #endif /* !_WIN32 */
 
-		mutex.destroy();
-	}
-
-	/** Set the event */
-	void set() UNIV_NOTHROW
-	{
-		mutex.enter();
-
-		if (UNIV_LIKELY(!is_set())) {
-			broadcast();
-		}
-
-		mutex.exit();
-	}
-
-	int64_t signal_count() const UNIV_NOTHROW
-	{
-		return (count_and_set & count_mask);
-	}
-
-	int64_t reset() UNIV_NOTHROW
-	{
-		mutex.enter();
-
-		if (UNIV_LIKELY(is_set())) {
-			count_and_set &= count_mask;
-		}
-
-		int64_t	ret = signal_count();
-
-		mutex.exit();
-
-		return(ret);
-	}
-
-	/**
-	Waits for an event object until it is in the signaled state.
-
-	Typically, if the event has been signalled after the os_event_reset()
-	we'll return immediately because event->m_set == true.
-	There are, however, situations (e.g.: sync_array code) where we may
-	lose this information. For example:
-
-	thread A calls os_event_reset()
-	thread B calls os_event_set()   [event->m_set == true]
-	thread C calls os_event_reset() [event->m_set == false]
-	thread A calls os_event_wait()  [infinite wait!]
-	thread C calls os_event_wait()  [infinite wait!]
-
-	Where such a scenario is possible, to avoid infinite wait, the
-	value returned by reset() should be passed in as
-	reset_sig_count. */
-	void wait_low(int64_t reset_sig_count) UNIV_NOTHROW;
-
-	/**
-	Waits for an event object until it is in the signaled state or
-	a timeout is exceeded.
-	@param time_in_usec - timeout in microseconds,
-	or OS_SYNC_INFINITE_TIME
-	@param reset_sig_count- zero or the value returned by
-	previous call of os_event_reset().
-	@return	0 if success, OS_SYNC_TIME_EXCEEDED if timeout was exceeded */
-	ulint wait_time_low(
-		ulint		time_in_usec,
-		int64_t		reset_sig_count) UNIV_NOTHROW;
-
-	/** @return true if the event is in the signalled state. */
-	bool is_set() const UNIV_NOTHROW
-	{
-		return(count_and_set & set_mask);
-	}
-
-private:
-	/**
-	Initialize a condition variable */
-	void init() UNIV_NOTHROW
-	{
-
-		mutex.init();
-
-#ifdef _WIN32
-		InitializeConditionVariable(&cond_var);
-#else
-		{
-			int	ret;
-
-			ret = pthread_cond_init(&cond_var, NULL);
-			ut_a(ret == 0);
-		}
-#endif /* _WIN32 */
-	}
-
-	/**
-	Wait on condition variable */
-	void wait() UNIV_NOTHROW
-	{
-#ifdef _WIN32
-		if (!SleepConditionVariableCS(&cond_var, mutex, INFINITE)) {
-			ut_error;
-		}
-#else
-		{
-			int	ret;
-
-			ret = pthread_cond_wait(&cond_var, mutex);
-			ut_a(ret == 0);
-		}
-#endif /* _WIN32 */
-	}
-
-	/**
-	Wakes all threads waiting for condition variable */
-	void broadcast() UNIV_NOTHROW
-	{
-		count_and_set |= set_mask;
-		count_and_set++;
-
-#ifdef _WIN32
-		WakeAllConditionVariable(&cond_var);
-#else
-		{
-			int	ret;
-
-			ret = pthread_cond_broadcast(&cond_var);
-			ut_a(ret == 0);
-		}
-#endif /* _WIN32 */
-	}
-
-	/**
-	Wakes one thread waiting for condition variable */
-	void signal() UNIV_NOTHROW
-	{
-#ifdef _WIN32
-		WakeConditionVariable(&cond_var);
-#else
-		{
-			int	ret;
-
-			ret = pthread_cond_signal(&cond_var);
-			ut_a(ret == 0);
-		}
-#endif /* _WIN32 */
-	}
-
-	/**
-	Do a timed wait on condition variable.
-	@param abstime - timeout
-	@param time_in_ms - timeout in milliseconds.
-	@return true if timed out, false otherwise */
-	bool timed_wait(
+    mutex.destroy();
+  }
+
+  /** Set the event */
+  void set() UNIV_NOTHROW {
+    mutex.enter();
+
+    if (UNIV_LIKELY(!is_set())) {
+      broadcast();
+    }
+
+    mutex.exit();
+  }
+
+  bool try_set() noexcept {
+    if (mutex.try_lock()) {
+      if (!is_set()) {
+        broadcast();
+      }
+
+      mutex.exit();
+
+      return (true);
+    }
+
+    return (false);
+  }
+
+  int64_t signal_count() const UNIV_NOTHROW {
+    return (count_and_set & count_mask);
+  }
+
+  int64_t reset() UNIV_NOTHROW {
+    mutex.enter();
+
+    if (UNIV_LIKELY(is_set())) {
+      count_and_set &= count_mask;
+    }
+
+    int64_t ret = signal_count();
+
+    mutex.exit();
+
+    return (ret);
+  }
+
+  /**
+  Waits for an event object until it is in the signaled state.
+
+  Typically, if the event has been signalled after the os_event_reset()
+  we'll return immediately because event->m_set == true.
+  There are, however, situations (e.g.: sync_array code) where we may
+  lose this information. For example:
+
+  thread A calls os_event_reset()
+  thread B calls os_event_set()   [event->m_set == true]
+  thread C calls os_event_reset() [event->m_set == false]
+  thread A calls os_event_wait()  [infinite wait!]
+  thread C calls os_event_wait()  [infinite wait!]
+
+  Where such a scenario is possible, to avoid infinite wait, the
+  value returned by reset() should be passed in as
+  reset_sig_count. */
+  void wait_low(int64_t reset_sig_count) UNIV_NOTHROW;
+
+  /**
+  Waits for an event object until it is in the signaled state or
+  a timeout is exceeded.
+  @param time_in_usec - timeout in microseconds,
+  or OS_SYNC_INFINITE_TIME
+  @param reset_sig_count- zero or the value returned by
+  previous call of os_event_reset().
+  @return	0 if success, OS_SYNC_TIME_EXCEEDED if timeout was exceeded */
+  ulint wait_time_low(ulint time_in_usec, int64_t reset_sig_count) UNIV_NOTHROW;
+
+  /** @return true if the event is in the signalled state. */
+  bool is_set() const UNIV_NOTHROW { return (count_and_set & set_mask); }
+
+ private:
+  /**
+  Initialize a condition variable */
+  void init() UNIV_NOTHROW {
+    mutex.init();
+
+#ifdef _WIN32
+    InitializeConditionVariable(&cond_var);
+#else
+    {
+      int ret;
+
+      ret = pthread_cond_init(&cond_var, NULL);
+      ut_a(ret == 0);
+    }
+#endif /* _WIN32 */
+  }
+
+  /**
+  Wait on condition variable */
+  void wait() UNIV_NOTHROW {
+#ifdef _WIN32
+    if (!SleepConditionVariableCS(&cond_var, mutex, INFINITE)) {
+      ut_error;
+    }
+#else
+    {
+      int ret;
+
+      ret = pthread_cond_wait(&cond_var, mutex);
+      ut_a(ret == 0);
+    }
+#endif /* _WIN32 */
+  }
+
+  /**
+  Wakes all threads waiting for condition variable */
+  void broadcast() UNIV_NOTHROW {
+    count_and_set |= set_mask;
+    count_and_set++;
+
+#ifdef _WIN32
+    WakeAllConditionVariable(&cond_var);
+#else
+    {
+      int ret;
+
+      ret = pthread_cond_broadcast(&cond_var);
+      ut_a(ret == 0);
+    }
+#endif /* _WIN32 */
+  }
+
+  /**
+  Wakes one thread waiting for condition variable */
+  void signal() UNIV_NOTHROW {
+#ifdef _WIN32
+    WakeConditionVariable(&cond_var);
+#else
+    {
+      int ret;
+
+      ret = pthread_cond_signal(&cond_var);
+      ut_a(ret == 0);
+    }
+#endif /* _WIN32 */
+  }
+
+  /**
+  Do a timed wait on condition variable.
+  @param abstime - timeout
+  @param time_in_ms - timeout in milliseconds.
+  @return true if timed out, false otherwise */
+  bool timed_wait(
 #ifndef _WIN32
-		const timespec*	abstime
-#else
-		DWORD		time_in_ms
+      const timespec *abstime
+#else
+      DWORD time_in_ms
 #endif /* !_WIN32 */
-			);
-
-private:
-
-	/** Masks for the event signal count and set flag in the count_and_set
-	field */
-	enum { count_mask = 0x7fffffffffffffffULL,
-	       set_mask   = 0x8000000000000000ULL};
-
-	/** The MSB is set whenever when the event is in the signaled state,
-	i.e. a thread does not stop if it tries to wait for this event.
-	bits are incremented each time the event becomes signaled. */
-	uint64_t		count_and_set;
-
-	EventMutex		mutex;		/*!< this mutex protects
-						the next fields */
-
-#ifdef _WIN32
-/** Native condition variable. */
-	typedef CONDITION_VARIABLE	os_cond_t;
-#else
-/** Native condition variable */
-	typedef pthread_cond_t		os_cond_t;
-#endif /* _WIN32 */
-
-	os_cond_t		cond_var;	/*!< condition variable is
-						used in waiting for the event */
-
-	// Disable copy constructor
-	os_event(const os_event&);
+  );
+
+ private:
+  /** Mask for the event signal count in the count_and_set field */
+  static const constexpr uint64_t count_mask = 0x7fffffffffffffffULL;
+
+  /** Mask for the set flag in the count_and_set field */
+  static const constexpr uint64_t set_mask = 0x8000000000000000ULL;
+
+  /** The MSB is set whenever when the event is in the signaled state,
+  i.e. a thread does not stop if it tries to wait for this event.
+  bits are incremented each time the event becomes signaled. */
+  uint64_t count_and_set;
+
+  EventMutex mutex; /*!< this mutex protects
+                    the next fields */
+
+#ifdef _WIN32
+  /** Native condition variable. */
+  typedef CONDITION_VARIABLE os_cond_t;
+#else
+  /** Native condition variable */
+  typedef pthread_cond_t os_cond_t;
+#endif /* _WIN32 */
+
+  os_cond_t cond_var; /*!< condition variable is
+                      used in waiting for the event */
+
+  // Disable copy constructor
+  os_event(const os_event &);
 };
 
 #endif
-
-typedef struct os_event* os_event_t;
->>>>>>> 333b4508
 
 /** Denotes an infinite delay for os_event_wait_time() */
 #define OS_SYNC_INFINITE_TIME ULINT_UNDEFINED
