--- conflicted
+++ resolved
@@ -1,10 +1,6 @@
 /*****************************************************************************
 
-<<<<<<< HEAD
-Copyright (c) 1997, 2018, Oracle and/or its affiliates. All Rights Reserved.
-=======
 Copyright (c) 1997, 2019, Oracle and/or its affiliates. All Rights Reserved.
->>>>>>> 4869291f
 
 This program is free software; you can redistribute it and/or modify it under
 the terms of the GNU General Public License, version 2.0, as published by the
@@ -98,14 +94,9 @@
 separately committed mini-transaction, because in crash recovery, the
 free bits could momentarily be set too high. */
 
-<<<<<<< HEAD
 /** Creates the insert buffer data structure at a database startup.
 @return DB_SUCCESS or failure */
 dberr_t ibuf_init_at_db_start(void);
-=======
-/** Creates the insert buffer data structure at a database startup. */
-void ibuf_init_at_db_start(void);
->>>>>>> 4869291f
 /** Updates the max_size value for ibuf. */
 void ibuf_max_size_update(ulint new_val); /*!< in: new value in terms of
                                           percentage of the buffer pool size */
@@ -330,12 +321,8 @@
 this page */
 ulint ibuf_count_get(const page_id_t &page_id);
 
-<<<<<<< HEAD
-#endif
-=======
 #endif /* UNIV_IBUF_COUNT_DEBUG */
 
->>>>>>> 4869291f
 /** Looks if the insert buffer is empty.
  @return true if empty */
 bool ibuf_is_empty(void);
@@ -347,8 +334,6 @@
 @return "counter" field, or ULINT_UNDEFINED if for some reason it can't be read
 */
 ulint ibuf_rec_get_counter(const rec_t *rec); /*!< in: ibuf record */
-<<<<<<< HEAD
-=======
 
 /** Determine if there is any multi-value field data on the change buffer
 record
@@ -356,7 +341,6 @@
 @return true if there is any multi-value field in the record */
 bool ibuf_rec_has_multi_value(const rec_t *rec);
 
->>>>>>> 4869291f
 /** Closes insert buffer and frees the data structures. */
 void ibuf_close(void);
 
@@ -366,12 +350,9 @@
     const trx_t *trx,    /*!< in: transaction */
     space_id_t space_id) /*!< in: tablespace identifier */
     MY_ATTRIBUTE((warn_unused_result));
-<<<<<<< HEAD
 
 /** Function to pass ibuf status variables */
 void ibuf_export_ibuf_status(ulint *free_list, ulint *segment_size);
-=======
->>>>>>> 4869291f
 
 /** Updates free bits and buffered bits for bulk loaded page.
 @param[in]      block   index page
@@ -390,5 +371,4 @@
 
 #include "ibuf0ibuf.ic"
 
-#endif
-	+#endif