--- conflicted
+++ resolved
@@ -1,11 +1,7 @@
 /*****************************************************************************
 
-<<<<<<< HEAD
-Copyright (c) 1995, 2018, Oracle and/or its affiliates. All Rights Reserved.
+Copyright (c) 1995, 2019, Oracle and/or its affiliates. All Rights Reserved.
 Copyright (c) 2016, Percona Inc. All Rights Reserved.
-=======
-Copyright (c) 1995, 2019, Oracle and/or its affiliates. All Rights Reserved.
->>>>>>> 4869291f
 
 This program is free software; you can redistribute it and/or modify it under
 the terms of the GNU General Public License, version 2.0, as published by the
@@ -43,20 +39,12 @@
 #include "univ.i"
 #include "ut0byte.h"
 
-<<<<<<< HEAD
-#include <atomic>
-
-#ifndef UNIV_HOTBACKUP
-/** Flag indicating if the page_cleaner is in active state. */
-extern bool buf_page_cleaner_is_active;
-=======
 #ifndef UNIV_HOTBACKUP
 /** Checks if the page_cleaner is in active state. */
 bool buf_flush_page_cleaner_is_active();
->>>>>>> 4869291f
-
-/** The number of running LRU manager threads. 0 if LRU manager is inactive. */
-extern std::atomic<ulint> buf_lru_manager_running_threads;
+
+/** Returns the count of currently active LRU manager threads. */
+MY_NODISCARD size_t buf_flush_active_lru_managers() noexcept;
 
 #ifdef UNIV_DEBUG
 
@@ -131,24 +119,6 @@
 bool buf_flush_do_batch(buf_pool_t *buf_pool, buf_flush_t type, ulint min_n,
                         lsn_t lsn_limit, ulint *n_processed);
 
-<<<<<<< HEAD
-=======
-/** This utility flushes dirty blocks from the end of the flush list of all
-buffer pool instances.
-NOTE: The calling thread is not allowed to own any latches on pages!
-@param[in]	min_n		wished minimum mumber of blocks flushed (it is
-not guaranteed that the actual number is that big, though)
-@param[in]	lsn_limit	in the case BUF_FLUSH_LIST all blocks whose
-oldest_modification is smaller than this should be flushed (if their number
-does not exceed min_n), otherwise ignored
-@param[out]	n_processed	the number of pages which were processed is
-passed back to caller. Ignored if NULL.
-@return true if a batch was queued successfully for each buffer pool
-instance. false if another batch of same type was already running in
-at least one of the buffer pool instance */
-bool buf_flush_lists(ulint min_n, lsn_t lsn_limit, ulint *n_processed);
-
->>>>>>> 4869291f
 /** This function picks up a single page from the tail of the LRU
 list, flushes it (if it is dirty), removes it from page_hash and LRU
 list and puts it on the free list. It is called from user threads when
@@ -255,10 +225,7 @@
 bool buf_flush_ready_for_flush(buf_page_t *bpage, buf_flush_t flush_type)
     MY_ATTRIBUTE((warn_unused_result));
 
-<<<<<<< HEAD
 #ifdef UNIV_DEBUG
-=======
->>>>>>> 4869291f
 /** Check if there are any dirty pages that belong to a space id in the flush
  list in a particular buffer pool.
  @return number of dirty pages present in a single buffer pool */
@@ -266,17 +233,10 @@
     buf_pool_t *buf_pool,     /*!< in: buffer pool */
     space_id_t id,            /*!< in: space id to check */
     FlushObserver *observer); /*!< in: flush observer to check */
-<<<<<<< HEAD
 #endif
 
 /** Signal the page cleaner to flush and wait until it and the LRU
 manager clean the buffer pool. */
-=======
-
-/** Synchronously flush dirty blocks from the end of the flush list of all
- buffer pool instances. NOTE: The calling thread is not allowed to own any
- latches on pages! */
->>>>>>> 4869291f
 void buf_flush_sync_all_buf_pools(void);
 
 /** Request IO burst and wake page_cleaner up.
@@ -338,7 +298,6 @@
   @param[in]	bpage		buffer page flushed */
   void notify_remove(buf_pool_t *buf_pool, buf_page_t *bpage);
 
-<<<<<<< HEAD
   /** Increase the estimate of dirty pages by this observer
   @param[in]	block		buffer pool block */
   void inc_estimate(const buf_block_t &block) noexcept;
@@ -347,13 +306,11 @@
   ulint get_estimate() const noexcept {
     return (m_estimate.load(std::memory_order_relaxed));
   }
- 
+
   ulint get_number_of_pages_flushed() const {
-    return m_number_of_pages_flushed; 
+    return m_number_of_pages_flushed;
   }
 
-=======
->>>>>>> 4869291f
  private:
   /** Table space id */
   space_id_t m_space_id;
@@ -376,7 +333,6 @@
 
   /* True if the operation was interrupted. */
   bool m_interrupted;
-<<<<<<< HEAD
 
   /* Estimate of pages to be flushed */
   std::atomic<ulint> m_estimate;
@@ -386,21 +342,16 @@
   const lsn_t m_lsn;
 
   ulint m_number_of_pages_flushed;
-=======
->>>>>>> 4869291f
 };
 
 #endif /* !UNIV_HOTBACKUP */
 
-<<<<<<< HEAD
 /** If LRU list of a buf_pool is less than this size then LRU eviction
 should not happen. This is because when we do LRU flushing we also put
 the blocks on free list. If LRU list is very small then we can end up
 in thrashing. */
 static constexpr auto BUF_LRU_MIN_LEN = 256;
 
-=======
->>>>>>> 4869291f
 #include "buf0flu.ic"
 
 #endif