--- conflicted
+++ resolved
@@ -1,11 +1,7 @@
 /*****************************************************************************
 
-<<<<<<< HEAD
-Copyright (c) 1995, 2018, Oracle and/or its affiliates. All Rights Reserved.
+Copyright (c) 1995, 2019, Oracle and/or its affiliates. All Rights Reserved.
 Copyright (c) 2016, Percona Inc. All Rights Reserved.
-=======
-Copyright (c) 1995, 2019, Oracle and/or its affiliates. All Rights Reserved.
->>>>>>> 4869291f
 
 This program is free software; you can redistribute it and/or modify it under
 the terms of the GNU General Public License, version 2.0, as published by the
@@ -43,14 +39,12 @@
 #include "univ.i"
 #include "ut0byte.h"
 
-#include <atomic>
-
 #ifndef UNIV_HOTBACKUP
 /** Checks if the page_cleaner is in active state. */
 bool buf_flush_page_cleaner_is_active();
 
-/** The number of running LRU manager threads. 0 if LRU manager is inactive. */
-extern std::atomic<ulint> buf_lru_manager_running_threads;
+/** Returns the count of currently active LRU manager threads. */
+MY_NODISCARD size_t buf_flush_active_lru_managers() noexcept;
 
 #ifdef UNIV_DEBUG
 
@@ -312,9 +306,9 @@
   ulint get_estimate() const noexcept {
     return (m_estimate.load(std::memory_order_relaxed));
   }
- 
+
   ulint get_number_of_pages_flushed() const {
-    return m_number_of_pages_flushed; 
+    return m_number_of_pages_flushed;
   }
 
  private:
