/*****************************************************************************

Copyright (c) 1996, 2015, Oracle and/or its affiliates. All Rights Reserved.

This program is free software; you can redistribute it and/or modify it under
the terms of the GNU General Public License as published by the Free Software
Foundation; version 2 of the License.

This program is distributed in the hope that it will be useful, but WITHOUT
ANY WARRANTY; without even the implied warranty of MERCHANTABILITY or FITNESS
FOR A PARTICULAR PURPOSE. See the GNU General Public License for more details.

You should have received a copy of the GNU General Public License along with
this program; if not, write to the Free Software Foundation, Inc.,
51 Franklin Street, Suite 500, Boston, MA 02110-1335 USA

*****************************************************************************/

/**************************************************//**
@file include/trx0trx.h
The transaction

Created 3/26/1996 Heikki Tuuri
*******************************************************/

#ifndef trx0trx_h
#define trx0trx_h

#ifndef UNIV_INNOCHECKSUM

#include <set>
#include <list>

#include "ha_prototypes.h"

#include "dict0types.h"
#include "trx0types.h"
#include "ut0new.h"

#ifndef UNIV_HOTBACKUP
#include "lock0types.h"
#include "log0log.h"
#include "usr0types.h"
#include "que0types.h"
#include "mem0mem.h"
#include "trx0xa.h"
#include "ut0vec.h"
#include "fts0fts.h"
#include "srv0srv.h"

// Forward declaration
struct mtr_t;

// Forward declaration
class ReadView;

// Forward declaration
class FlushObserver;

/** Dummy session used currently in MySQL interface */
extern sess_t*	trx_dummy_sess;

<<<<<<< HEAD
/********************************************************************//**
In XtraDB it is impossible for a transaction to own a search latch outside of
InnoDB code, so there is nothing to release on demand.  We keep this function to
simplify maintenance.*/
UNIV_INLINE
void
trx_search_latch_release_if_reserved(
/*=================================*/
	trx_t*	   trx __attribute__((unused))); /*!< in: transaction */
=======
/**
Releases the search latch if trx has reserved it.
@param[in,out] trx		Transaction that may own the AHI latch */
UNIV_INLINE
void
trx_search_latch_release_if_reserved(trx_t* trx);

/** Set flush observer for the transaction
@param[in/out]	trx		transaction struct
@param[in]	observer	flush observer */
void
trx_set_flush_observer(
	trx_t*		trx,
	FlushObserver*	observer);

>>>>>>> a2757a60
/******************************************************************//**
Set detailed error message for the transaction. */
void
trx_set_detailed_error(
/*===================*/
	trx_t*		trx,	/*!< in: transaction struct */
	const char*	msg);	/*!< in: detailed error message */
/*************************************************************//**
Set detailed error message for the transaction from a file. Note that the
file is rewinded before reading from it. */
void
trx_set_detailed_error_from_file(
/*=============================*/
	trx_t*	trx,	/*!< in: transaction struct */
	FILE*	file);	/*!< in: file to read message from */
/****************************************************************//**
Retrieves the error_info field from a trx.
@return the error info */
UNIV_INLINE
const dict_index_t*
trx_get_error_info(
/*===============*/
	const trx_t*	trx);	/*!< in: trx object */
/********************************************************************//**
Creates a transaction object for MySQL.
@return own: transaction object */
trx_t*
trx_allocate_for_mysql(void);
/*========================*/
/********************************************************************//**
Creates a transaction object for background operations by the master thread.
@return own: transaction object */
trx_t*
trx_allocate_for_background(void);
/*=============================*/

/** Frees and initialize a transaction object instantinated during recovery.
@param trx trx object to free and initialize during recovery */
void
trx_free_resurrected(trx_t* trx);

/** Free a transaction that was allocated by background or user threads.
@param trx trx object to free */
void
trx_free_for_background(trx_t* trx);

/********************************************************************//**
At shutdown, frees a transaction object that is in the PREPARED state. */
void
trx_free_prepared(
/*==============*/
	trx_t*	trx);	/*!< in, own: trx object */

/** Free a transaction object for MySQL.
@param[in,out]	trx	transaction */
void
trx_free_for_mysql(trx_t*	trx);

/** Disconnect a transaction from MySQL.
@param[in,out]	trx	transaction */
void
trx_disconnect_plain(trx_t*	trx);

/** Disconnect a prepared transaction from MySQL.
@param[in,out]	trx	transaction */
void
trx_disconnect_prepared(trx_t*	trx);

/****************************************************************//**
Creates trx objects for transactions and initializes the trx list of
trx_sys at database start. Rollback segment and undo log lists must
already exist when this function is called, because the lists of
transactions to be rolled back or cleaned up are built based on the
undo log lists. */
void
trx_lists_init_at_db_start(void);
/*============================*/

/*************************************************************//**
Starts the transaction if it is not yet started. */
void
trx_start_if_not_started_xa_low(
/*============================*/
	trx_t*	trx,		/*!< in/out: transaction */
	bool	read_write);	/*!< in: true if read write transaction */
/*************************************************************//**
Starts the transaction if it is not yet started. */
void
trx_start_if_not_started_low(
/*=========================*/
	trx_t*	trx,		/*!< in/out: transaction */
	bool	read_write);	/*!< in: true if read write transaction */

/*************************************************************//**
Starts a transaction for internal processing. */
void
trx_start_internal_low(
/*===================*/
	trx_t*	trx);		/*!< in/out: transaction */

/** Starts a read-only transaction for internal processing.
@param[in,out] trx	transaction to be started */
void
trx_start_internal_read_only_low(
	trx_t*	trx);

#ifdef UNIV_DEBUG
#define trx_start_if_not_started_xa(t, rw)			\
	do {							\
	(t)->start_line = __LINE__;				\
	(t)->start_file = __FILE__;				\
	trx_start_if_not_started_xa_low((t), rw);		\
	} while (false)

#define trx_start_if_not_started(t, rw)				\
	do {							\
	(t)->start_line = __LINE__;				\
	(t)->start_file = __FILE__;				\
	trx_start_if_not_started_low((t), rw);			\
	} while (false)

#define trx_start_internal(t)					\
	do {							\
	(t)->start_line = __LINE__;				\
	(t)->start_file = __FILE__;				\
	trx_start_internal_low((t));				\
	} while (false)

#define trx_start_internal_read_only(t)				\
	do {							\
	(t)->start_line = __LINE__;				\
	(t)->start_file = __FILE__;				\
	trx_start_internal_read_only_low(t);			\
	} while (false)
#else
#define trx_start_if_not_started(t, rw)				\
	trx_start_if_not_started_low((t), rw)

#define trx_start_internal(t)					\
	trx_start_internal_low((t))

#define trx_start_internal_read_only(t)				\
	trx_start_internal_read_only_low(t)

#define trx_start_if_not_started_xa(t, rw)			\
	trx_start_if_not_started_xa_low((t), (rw))
#endif /* UNIV_DEBUG */

/*************************************************************//**
Starts the transaction for a DDL operation. */
void
trx_start_for_ddl_low(
/*==================*/
	trx_t*		trx,	/*!< in/out: transaction */
	trx_dict_op_t	op);	/*!< in: dictionary operation type */

#ifdef UNIV_DEBUG
#define trx_start_for_ddl(t, o)					\
	do {							\
	ut_ad((t)->start_file == 0);				\
	(t)->start_line = __LINE__;				\
	(t)->start_file = __FILE__;				\
	trx_start_for_ddl_low((t), (o));			\
	} while (0)
#else
#define trx_start_for_ddl(t, o)					\
	trx_start_for_ddl_low((t), (o))
#endif /* UNIV_DEBUG */

/****************************************************************//**
Commits a transaction. */
void
trx_commit(
/*=======*/
	trx_t*	trx);	/*!< in/out: transaction */

/****************************************************************//**
Commits a transaction and a mini-transaction. */
void
trx_commit_low(
/*===========*/
	trx_t*	trx,	/*!< in/out: transaction */
	mtr_t*	mtr);	/*!< in/out: mini-transaction (will be committed),
			or NULL if trx made no modifications */
/****************************************************************//**
Cleans up a transaction at database startup. The cleanup is needed if
the transaction already got to the middle of a commit when the database
crashed, and we cannot roll it back. */
void
trx_cleanup_at_db_startup(
/*======================*/
	trx_t*	trx);	/*!< in: transaction */
/**********************************************************************//**
Does the transaction commit for MySQL.
@return DB_SUCCESS or error number */
dberr_t
trx_commit_for_mysql(
/*=================*/
	trx_t*	trx);	/*!< in/out: transaction */

/**
Does the transaction prepare for MySQL.
@param[in, out] trx		Transaction instance to prepare */

dberr_t
trx_prepare_for_mysql(trx_t* trx);

/**********************************************************************//**
This function is used to find number of prepared transactions and
their transaction objects for a recovery.
@return number of prepared transactions */
int
trx_recover_for_mysql(
/*==================*/
	XID*	xid_list,	/*!< in/out: prepared transactions */
	ulint	len);		/*!< in: number of slots in xid_list */
/*******************************************************************//**
This function is used to find one X/Open XA distributed transaction
which is in the prepared state
@return trx or NULL; on match, the trx->xid will be invalidated;
note that the trx may have been committed, unless the caller is
holding lock_sys->mutex */
trx_t *
trx_get_trx_by_xid(
/*===============*/
	const XID*	xid);	/*!< in: X/Open XA transaction identifier */
/**********************************************************************//**
If required, flushes the log to disk if we called trx_commit_for_mysql()
with trx->flush_log_later == TRUE. */
void
trx_commit_complete_for_mysql(
/*==========================*/
	trx_t*	trx);	/*!< in/out: transaction */
/**********************************************************************//**
Marks the latest SQL statement ended. */
void
trx_mark_sql_stat_end(
/*==================*/
	trx_t*	trx);	/*!< in: trx handle */
/********************************************************************//**
Assigns a read view for a consistent read query. All the consistent reads
within the same transaction will get the same read view, which is created
when this function is first called for a new started transaction. */
ReadView*
trx_assign_read_view(
/*=================*/
	trx_t*	trx);	/*!< in: active transaction */

/****************************************************************//**
@return the transaction's read view or NULL if one not assigned. */
UNIV_INLINE
ReadView*
trx_get_read_view(
/*==============*/
	trx_t*	trx);

/****************************************************************//**
@return the transaction's read view or NULL if one not assigned. */
UNIV_INLINE
const ReadView*
trx_get_read_view(
/*==============*/
	const trx_t*	trx);

/********************************************************************//**
Clones the read view from another transaction. All the consistent reads within
the receiver transaction will get the same read view as the donor transaction
@return read view clone */

ReadView*
trx_clone_read_view(
/*================*/
	trx_t*	trx,		/*!< in: receiver transaction */
	trx_t*	from_trx)	/*!< in: donor transaction */
	__attribute__((warn_unused_result));

/****************************************************************//**
Prepares a transaction for commit/rollback. */
void
trx_commit_or_rollback_prepare(
/*===========================*/
	trx_t*	trx);	/*!< in/out: transaction */
/*********************************************************************//**
Creates a commit command node struct.
@return own: commit node struct */
commit_node_t*
trx_commit_node_create(
/*===================*/
	mem_heap_t*	heap);	/*!< in: mem heap where created */
/***********************************************************//**
Performs an execution step for a commit type node in a query graph.
@return query thread to run next, or NULL */
que_thr_t*
trx_commit_step(
/*============*/
	que_thr_t*	thr);	/*!< in: query thread */

/**********************************************************************//**
Prints info about a transaction.
Caller must hold trx_sys->mutex. */
void
trx_print_low(
/*==========*/
	FILE*		f,
			/*!< in: output stream */
	const trx_t*	trx,
			/*!< in: transaction */
	ulint		max_query_len,
			/*!< in: max query length to print,
			or 0 to use the default max length */
	ulint		n_rec_locks,
			/*!< in: lock_number_of_rows_locked(&trx->lock) */
	ulint		n_trx_locks,
			/*!< in: length of trx->lock.trx_locks */
	ulint		heap_size);
			/*!< in: mem_heap_get_size(trx->lock.lock_heap) */

/**********************************************************************//**
Prints info about a transaction.
The caller must hold lock_sys->mutex and trx_sys->mutex.
When possible, use trx_print() instead. */
void
trx_print_latched(
/*==============*/
	FILE*		f,		/*!< in: output stream */
	const trx_t*	trx,		/*!< in: transaction */
	ulint		max_query_len);	/*!< in: max query length to print,
					or 0 to use the default max length */

/**********************************************************************//**
Prints info about a transaction.
Acquires and releases lock_sys->mutex and trx_sys->mutex. */
void
trx_print(
/*======*/
	FILE*		f,		/*!< in: output stream */
	const trx_t*	trx,		/*!< in: transaction */
	ulint		max_query_len);	/*!< in: max query length to print,
					or 0 to use the default max length */

/**********************************************************************//**
Determine if a transaction is a dictionary operation.
@return dictionary operation mode */
UNIV_INLINE
enum trx_dict_op_t
trx_get_dict_operation(
/*===================*/
	const trx_t*	trx)	/*!< in: transaction */
	__attribute__((warn_unused_result));
/**********************************************************************//**
Flag a transaction a dictionary operation. */
UNIV_INLINE
void
trx_set_dict_operation(
/*===================*/
	trx_t*			trx,	/*!< in/out: transaction */
	enum trx_dict_op_t	op);	/*!< in: operation, not
					TRX_DICT_OP_NONE */

#ifndef UNIV_HOTBACKUP
/**********************************************************************//**
Determines if a transaction is in the given state.
The caller must hold trx_sys->mutex, or it must be the thread
that is serving a running transaction.
A running RW transaction must be in trx_sys->rw_trx_list.
@return TRUE if trx->state == state */
UNIV_INLINE
bool
trx_state_eq(
/*=========*/
	const trx_t*	trx,	/*!< in: transaction */
	trx_state_t	state)	/*!< in: state */
	__attribute__((warn_unused_result));
# ifdef UNIV_DEBUG
/**********************************************************************//**
Asserts that a transaction has been started.
The caller must hold trx_sys->mutex.
@return TRUE if started */
ibool
trx_assert_started(
/*===============*/
	const trx_t*	trx)	/*!< in: transaction */
	__attribute__((warn_unused_result));
# endif /* UNIV_DEBUG */

/**********************************************************************//**
Determines if the currently running transaction has been interrupted.
@return TRUE if interrupted */
ibool
trx_is_interrupted(
/*===============*/
	const trx_t*	trx);	/*!< in: transaction */
/**********************************************************************//**
Determines if the currently running transaction is in strict mode.
@return TRUE if strict */
ibool
trx_is_strict(
/*==========*/
	trx_t*	trx);	/*!< in: transaction */
#else /* !UNIV_HOTBACKUP */
#define trx_is_interrupted(trx) FALSE
#endif /* !UNIV_HOTBACKUP */

/*******************************************************************//**
Calculates the "weight" of a transaction. The weight of one transaction
is estimated as the number of altered rows + the number of locked rows.
@param t transaction
@return transaction weight */
#define TRX_WEIGHT(t)	((t)->undo_no + UT_LIST_GET_LEN((t)->lock.trx_locks))

/*******************************************************************//**
Compares the "weight" (or size) of two transactions. Transactions that
have edited non-transactional tables are considered heavier than ones
that have not.
@return true if weight(a) >= weight(b) */
bool
trx_weight_ge(
/*==========*/
	const trx_t*	a,	/*!< in: the transaction to be compared */
	const trx_t*	b);	/*!< in: the transaction to be compared */
/* Maximum length of a string that can be returned by
trx_get_que_state_str(). */
#define TRX_QUE_STATE_STR_MAX_LEN	12 /* "ROLLING BACK" */

/*******************************************************************//**
Retrieves transaction's que state in a human readable string. The string
should not be free()'d or modified.
@return string in the data segment */
UNIV_INLINE
const char*
trx_get_que_state_str(
/*==================*/
	const trx_t*	trx);	/*!< in: transaction */

/** Retreieves the transaction ID.
In a given point in time it is guaranteed that IDs of the running
transactions are unique. The values returned by this function for readonly
transactions may be reused, so a subsequent RO transaction may get the same ID
as a RO transaction that existed in the past. The values returned by this
function should be used for printing purposes only.
@param[in]	trx	transaction whose id to retrieve
@return transaction id */
UNIV_INLINE
trx_id_t
trx_get_id_for_print(
	const trx_t*	trx);

/****************************************************************//**
Assign a transaction temp-tablespace bound rollback-segment. */
void
trx_assign_rseg(
/*============*/
	trx_t*		trx);		/*!< transaction that involves write
					to temp-table. */

/** Create the trx_t pool */
void
trx_pool_init();

/** Destroy the trx_t pool */
void
trx_pool_close();

/**
Set the transaction as a read-write transaction if it is not already
tagged as such.
@param[in,out] trx	Transaction that needs to be "upgraded" to RW from RO */
void
trx_set_rw_mode(
	trx_t*		trx);

/**
Increase the reference count. If the transaction is in state
TRX_STATE_COMMITTED_IN_MEMORY then the transaction is considered
committed and the reference count is not incremented.
@param trx Transaction that is being referenced
@param do_ref_count Increment the reference iff this is true
@return transaction instance if it is not committed */
UNIV_INLINE
trx_t*
trx_reference(
	trx_t*		trx,
	bool		do_ref_count);

/**
Release the transaction. Decrease the reference count.
@param trx Transaction that is being released */
UNIV_INLINE
void
trx_release_reference(
	trx_t*		trx);

/**
Check if the transaction is being referenced. */
#define trx_is_referenced(t)	((t)->n_ref > 0)

/**
@param[in] requestor	Transaction requesting the lock
@param[in] holder	Transaction holding the lock
@return the transaction that will be rolled back, null don't care */

UNIV_INLINE
const trx_t*
trx_arbitrate(const trx_t* requestor, const trx_t* holder);

/**
@param[in] trx		Transaction to check
@return true if the transaction is a high priority transaction.*/
UNIV_INLINE
bool
trx_is_high_priority(const trx_t* trx);

/**
Kill all transactions that are blocking this transaction from acquiring locks.
@param[in,out] trx	High priority transaction */

void
trx_kill_blocking(trx_t* trx);

/**
Check if redo/noredo rseg is modified for insert/update.
@param[in] trx		Transaction to check */
UNIV_INLINE
bool
trx_is_rseg_updated(const trx_t* trx);

/**
Transactions that aren't started by the MySQL server don't set
the trx_t::mysql_thd field. For such transactions we set the lock
wait timeout to 0 instead of the user configured value that comes
from innodb_lock_wait_timeout via trx_t::mysql_thd.
@param trx transaction
@return lock wait timeout in seconds */
#define trx_lock_wait_timeout_get(t)					\
	((t)->mysql_thd != NULL						\
	 ? thd_lock_wait_timeout((t)->mysql_thd)			\
	 : 0)

/**
Determine if the transaction is a non-locking autocommit select
(implied read-only).
@param t transaction
@return true if non-locking autocommit select transaction. */
#define trx_is_autocommit_non_locking(t)				\
((t)->auto_commit && (t)->will_lock == 0)

/**
Determine if the transaction is a non-locking autocommit select
with an explicit check for the read-only status.
@param t transaction
@return true if non-locking autocommit read-only transaction. */
#define trx_is_ac_nl_ro(t)						\
((t)->read_only && trx_is_autocommit_non_locking((t)))

/**
Assert that the transaction is in the trx_sys_t::rw_trx_list */
#define assert_trx_in_rw_list(t) do {					\
	ut_ad(!(t)->read_only);						\
	ut_ad((t)->in_rw_trx_list					\
	      == !((t)->read_only || !(t)->rsegs.m_redo.rseg));		\
	check_trx_state(t);						\
} while (0)

/**
Check transaction state */
#define check_trx_state(t) do {						\
	ut_ad(!trx_is_autocommit_non_locking((t)));			\
	switch ((t)->state) {						\
	case TRX_STATE_PREPARED:					\
		/* fall through */					\
	case TRX_STATE_ACTIVE:						\
	case TRX_STATE_COMMITTED_IN_MEMORY:				\
		continue;						\
	case TRX_STATE_NOT_STARTED:					\
	case TRX_STATE_FORCED_ROLLBACK:					\
		break;							\
	}								\
	ut_error;							\
} while (0)

/** Check if transaction is free so that it can be re-initialized.
@param t transaction handle */
#define	assert_trx_is_free(t)	do {					\
	ut_ad(trx_state_eq((t), TRX_STATE_NOT_STARTED)			\
	      || trx_state_eq((t), TRX_STATE_FORCED_ROLLBACK));		\
	ut_ad(!trx_is_rseg_updated(trx));				\
	ut_ad(!MVCC::is_view_active((t)->read_view));			\
	ut_ad((t)->lock.wait_thr == NULL);				\
	ut_ad(UT_LIST_GET_LEN((t)->lock.trx_locks) == 0);		\
	ut_ad((t)->dict_operation == TRX_DICT_OP_NONE);			\
	ut_ad(!(t)->distinct_page_access_hash);				\
} while(0)

/** Check if transaction is in-active so that it can be freed and put back to
transaction pool.
@param t transaction handle */
#define assert_trx_is_inactive(t) do {					\
	assert_trx_is_free((t));					\
	ut_ad((t)->dict_operation_lock_mode == 0);			\
} while(0)

#ifdef UNIV_DEBUG
/*******************************************************************//**
Assert that an autocommit non-locking select cannot be in the
rw_trx_list and that it is a read-only transaction.
The tranasction must be in the mysql_trx_list. */
# define assert_trx_nonlocking_or_in_list(t)				\
	do {								\
		if (trx_is_autocommit_non_locking(t)) {			\
			trx_state_t	t_state = (t)->state;		\
			ut_ad((t)->read_only);				\
			ut_ad(!(t)->is_recovered);			\
			ut_ad(!(t)->in_rw_trx_list);			\
			ut_ad((t)->in_mysql_trx_list);			\
			ut_ad(t_state == TRX_STATE_NOT_STARTED		\
			      || t_state == TRX_STATE_FORCED_ROLLBACK	\
			      || t_state == TRX_STATE_ACTIVE);		\
		} else {						\
			check_trx_state(t);				\
		}							\
	} while (0)
#else /* UNIV_DEBUG */
/*******************************************************************//**
Assert that an autocommit non-locking slect cannot be in the
rw_trx_list and that it is a read-only transaction.
The tranasction must be in the mysql_trx_list. */
# define assert_trx_nonlocking_or_in_list(trx) ((void)0)
#endif /* UNIV_DEBUG */

typedef std::vector<ib_lock_t*, ut_allocator<ib_lock_t*> >	lock_pool_t;

/*******************************************************************//**
Latching protocol for trx_lock_t::que_state.  trx_lock_t::que_state
captures the state of the query thread during the execution of a query.
This is different from a transaction state. The query state of a transaction
can be updated asynchronously by other threads.  The other threads can be
system threads, like the timeout monitor thread or user threads executing
other queries. Another thing to be mindful of is that there is a delay between
when a query thread is put into LOCK_WAIT state and before it actually starts
waiting.  Between these two events it is possible that the query thread is
granted the lock it was waiting for, which implies that the state can be changed
asynchronously.

All these operations take place within the context of locking. Therefore state
changes within the locking code must acquire both the lock mutex and the
trx->mutex when changing trx->lock.que_state to TRX_QUE_LOCK_WAIT or
trx->lock.wait_lock to non-NULL but when the lock wait ends it is sufficient
to only acquire the trx->mutex.
To query the state either of the mutexes is sufficient within the locking
code and no mutex is required when the query thread is no longer waiting. */

/** The locks and state of an active transaction. Protected by
lock_sys->mutex, trx->mutex or both. */
struct trx_lock_t {
	ulint		n_active_thrs;	/*!< number of active query threads */

	trx_que_t	que_state;	/*!< valid when trx->state
					== TRX_STATE_ACTIVE: TRX_QUE_RUNNING,
					TRX_QUE_LOCK_WAIT, ... */

	lock_t*		wait_lock;	/*!< if trx execution state is
					TRX_QUE_LOCK_WAIT, this points to
					the lock request, otherwise this is
					NULL; set to non-NULL when holding
					both trx->mutex and lock_sys->mutex;
					set to NULL when holding
					lock_sys->mutex; readers should
					hold lock_sys->mutex, except when
					they are holding trx->mutex and
					wait_lock==NULL */
	ib_uint64_t	deadlock_mark;	/*!< A mark field that is initialized
					to and checked against lock_mark_counter
					by lock_deadlock_recursive(). */
	bool		was_chosen_as_deadlock_victim;
					/*!< when the transaction decides to
					wait for a lock, it sets this to false;
					if another transaction chooses this
					transaction as a victim in deadlock
					resolution, it sets this to true.
					Protected by trx->mutex. */
	time_t		wait_started;	/*!< lock wait started at this time,
					protected only by lock_sys->mutex */

	que_thr_t*	wait_thr;	/*!< query thread belonging to this
					trx that is in QUE_THR_LOCK_WAIT
					state. For threads suspended in a
					lock wait, this is protected by
					lock_sys->mutex. Otherwise, this may
					only be modified by the thread that is
					serving the running transaction. */

	lock_pool_t	rec_pool;	/*!< Pre-allocated record locks */

	lock_pool_t	table_pool;	/*!< Pre-allocated table locks */

	ulint		rec_cached;	/*!< Next free rec lock in pool */

	ulint		table_cached;	/*!< Next free table lock in pool */

	mem_heap_t*	lock_heap;	/*!< memory heap for trx_locks;
					protected by lock_sys->mutex */

	trx_lock_list_t trx_locks;	/*!< locks requested by the transaction;
					insertions are protected by trx->mutex
					and lock_sys->mutex; removals are
					protected by lock_sys->mutex */

	lock_pool_t	table_locks;	/*!< All table locks requested by this
					transaction, including AUTOINC locks */

	bool		cancel;		/*!< true if the transaction is being
					rolled back either via deadlock
					detection or due to lock timeout. The
					caller has to acquire the trx_t::mutex
					in order to cancel the locks. In
					lock_trx_table_locks_remove() we
					check for this cancel of a transaction's
					locks and avoid reacquiring the trx
					mutex to prevent recursive deadlocks.
					Protected by both the lock sys mutex
					and the trx_t::mutex. */
	ulint		n_rec_locks;	/*!< number of rec locks in this trx */

	/** The transaction called ha_innobase::start_stmt() to
	lock a table. Most likely a temporary table. */
	bool		start_stmt;
};

/** Type used to store the list of tables that are modified by a given
transaction. We store pointers to the table objects in memory because
we know that a table object will not be destroyed while a transaction
that modified it is running. */
typedef std::set<
	dict_table_t*,
	std::less<dict_table_t*>,
	ut_allocator<dict_table_t*> >	trx_mod_tables_t;

/** The transaction handle

Normally, there is a 1:1 relationship between a transaction handle
(trx) and a session (client connection). One session is associated
with exactly one user transaction. There are some exceptions to this:

* For DDL operations, a subtransaction is allocated that modifies the
data dictionary tables. Lock waits and deadlocks are prevented by
acquiring the dict_operation_lock before starting the subtransaction
and releasing it after committing the subtransaction.

* The purge system uses a special transaction that is not associated
with any session.

* If the system crashed or it was quickly shut down while there were
transactions in the ACTIVE or PREPARED state, these transactions would
no longer be associated with a session when the server is restarted.

A session may be served by at most one thread at a time. The serving
thread of a session might change in some MySQL implementations.
Therefore we do not have os_thread_get_curr_id() assertions in the code.

Normally, only the thread that is currently associated with a running
transaction may access (read and modify) the trx object, and it may do
so without holding any mutex. The following are exceptions to this:

* trx_rollback_resurrected() may access resurrected (connectionless)
transactions while the system is already processing new user
transactions. The trx_sys->mutex prevents a race condition between it
and lock_trx_release_locks() [invoked by trx_commit()].

* trx_print_low() may access transactions not associated with the current
thread. The caller must be holding trx_sys->mutex and lock_sys->mutex.

* When a transaction handle is in the trx_sys->mysql_trx_list or
trx_sys->trx_list, some of its fields must not be modified without
holding trx_sys->mutex exclusively.

* The locking code (in particular, lock_deadlock_recursive() and
lock_rec_convert_impl_to_expl()) will access transactions associated
to other connections. The locks of transactions are protected by
lock_sys->mutex and sometimes by trx->mutex. */


/** Represents an instance of rollback segment along with its state variables.*/
struct trx_undo_ptr_t {
	trx_rseg_t*	rseg;		/*!< rollback segment assigned to the
					transaction, or NULL if not assigned
					yet */
	trx_undo_t*	insert_undo;	/*!< pointer to the insert undo log, or
					NULL if no inserts performed yet */
	trx_undo_t*	update_undo;	/*!< pointer to the update undo log, or
					NULL if no update performed yet */
};

/** Rollback segments assigned to a transaction for undo logging. */
struct trx_rsegs_t {
	/** undo log ptr holding reference to a rollback segment that resides in
	system/undo tablespace used for undo logging of tables that needs
	to be recovered on crash. */
	trx_undo_ptr_t	m_redo;

	/** undo log ptr holding reference to a rollback segment that resides in
	temp tablespace used for undo logging of tables that doesn't need
	to be recovered on crash. */
	trx_undo_ptr_t	m_noredo;
};

enum trx_rseg_type_t {
	TRX_RSEG_TYPE_NONE = 0,		/*!< void rollback segment type. */
	TRX_RSEG_TYPE_REDO,		/*!< redo rollback segment. */
	TRX_RSEG_TYPE_NOREDO		/*!< non-redo rollback segment. */
};

struct TrxVersion {
	TrxVersion(trx_t* trx);

	/**
	@return true if the trx_t instance is the same */
	bool operator==(const TrxVersion& rhs) const
	{
		return(rhs.m_trx == m_trx);
	}

	trx_t*		m_trx;
	ulint		m_version;
};

typedef std::list<TrxVersion, ut_allocator<TrxVersion> > hit_list_t;

struct trx_t {
	TrxMutex	mutex;		/*!< Mutex protecting the fields
					state and lock (except some fields
					of lock, which are protected by
					lock_sys->mutex) */

	/* Note: in_depth was split from in_innodb for fixing a RO
	performance issue. Acquiring the trx_t::mutex for each row
	costs ~3% in performance. It is not required for correctness.
	Therefore we increment/decrement in_depth without holding any
	mutex. The assumption is that the Server will only ever call
	the handler from one thread. This is not true for kill_connection.
	Therefore in innobase_kill_connection. We don't increment this
	counter via TrxInInnoDB. */

	ib_uint32_t	in_depth;	/*!< Track nested TrxInInnoDB
					count */

	ib_uint32_t	in_innodb;	/*!< if the thread is executing
					in the InnoDB context count > 0. */

	bool		abort;		/*!< if this flag is set then
					this transaction must abort when
					it can */

	trx_id_t	id;		/*!< transaction id */

	trx_id_t	preallocated_id;/*!< preallocated transaction id for a
					RO transaction whose read view was
					cloned. If this transaction is promoted
					to RW, it will become the transaction
					id. */

	trx_id_t	no;		/*!< transaction serialization number:
					max trx id shortly before the
					transaction is moved to
					COMMITTED_IN_MEMORY state.
					Protected by trx_sys_t::mutex
					when trx->in_rw_trx_list. Initially
					set to TRX_ID_MAX. */

	/** State of the trx from the point of view of concurrency control
	and the valid state transitions.

	Possible states:

	TRX_STATE_NOT_STARTED
	TRX_STATE_FORCED_ROLLBACK
	TRX_STATE_ACTIVE
	TRX_STATE_PREPARED
	TRX_STATE_COMMITTED_IN_MEMORY (alias below COMMITTED)

	Valid state transitions are:

	Regular transactions:
	* NOT_STARTED -> ACTIVE -> COMMITTED -> NOT_STARTED

	Auto-commit non-locking read-only:
	* NOT_STARTED -> ACTIVE -> NOT_STARTED

	XA (2PC):
	* NOT_STARTED -> ACTIVE -> PREPARED -> COMMITTED -> NOT_STARTED

	Recovered XA:
	* NOT_STARTED -> PREPARED -> COMMITTED -> (freed)

	XA (2PC) (shutdown or disconnect before ROLLBACK or COMMIT):
	* NOT_STARTED -> PREPARED -> (freed)

	Disconnected XA can become recovered:
	* ... -> ACTIVE -> PREPARED (connected) -> PREPARED (disconnected)
	Disconnected means from mysql e.g due to the mysql client disconnection.
	Latching and various transaction lists membership rules:

	XA (2PC) transactions are always treated as non-autocommit.

	Transitions to ACTIVE or NOT_STARTED occur when
	!in_rw_trx_list (no trx_sys->mutex needed).

	Autocommit non-locking read-only transactions move between states
	without holding any mutex. They are !in_rw_trx_list.

	All transactions, unless they are determined to be ac-nl-ro,
	explicitly tagged as read-only or read-write, will first be put
	on the read-only transaction list. Only when a !read-only transaction
	in the read-only list tries to acquire an X or IX lock on a table
	do we remove it from the read-only list and put it on the read-write
	list. During this switch we assign it a rollback segment.

	When a transaction is NOT_STARTED, it can be in_mysql_trx_list if
	it is a user transaction. It cannot be in rw_trx_list.

	ACTIVE->PREPARED->COMMITTED is only possible when trx->in_rw_trx_list.
	The transition ACTIVE->PREPARED is protected by trx_sys->mutex.

	ACTIVE->COMMITTED is possible when the transaction is in
	rw_trx_list.

	Transitions to COMMITTED are protected by both lock_sys->mutex
	and trx->mutex.

	NOTE: Some of these state change constraints are an overkill,
	currently only required for a consistent view for printing stats.
	This unnecessarily adds a huge cost for the general case. */

	trx_state_t	state;

	ReadView*	read_view;	/*!< consistent read view used in the
					transaction, or NULL if not yet set */

	UT_LIST_NODE_T(trx_t)
			trx_list;	/*!< list of transactions;
					protected by trx_sys->mutex. */
	UT_LIST_NODE_T(trx_t)
			no_list;	/*!< Required during view creation
					to check for the view limit for
					transactions that are committing */

	trx_lock_t	lock;		/*!< Information about the transaction
					locks and state. Protected by
					trx->mutex or lock_sys->mutex
					or both */
	bool		is_recovered;	/*!< 0=normal transaction,
					1=recovered, must be rolled back,
					protected by trx_sys->mutex when
					trx->in_rw_trx_list holds */

	hit_list_t	hit_list;	/*!< List of transactions to kill,
					when a high priority transaction
					is blocked on a lock wait. */

	os_thread_id_t	killed_by;	/*!< The thread ID that wants to
					kill this transaction asynchronously.
					This is required because we recursively
					enter the handlerton methods and need
					to distinguish between the kill thread
					and the transaction thread.

					Note: We need to be careful w.r.t the
					Thread Pool. The thread doing the kill
					should not leave InnoDB between the
					mark and the actual async kill because
					the running thread can change. */

	/* These fields are not protected by any mutex. */
	const char*	op_info;	/*!< English text describing the
					current operation, or an empty
					string */
	ulint		isolation_level;/*!< TRX_ISO_REPEATABLE_READ, ... */
	bool		check_foreigns;	/*!< normally TRUE, but if the user
					wants to suppress foreign key checks,
					(in table imports, for example) we
					set this FALSE */
	/*------------------------------*/
	/* MySQL has a transaction coordinator to coordinate two phase
	commit between multiple storage engines and the binary log. When
	an engine participates in a transaction, it's responsible for
	registering itself using the trans_register_ha() API. */
	bool		is_registered;	/* This flag is set to true after the
					transaction has been registered with
					the coordinator using the XA API, and
					is set to false  after commit or
					rollback. */
	/*------------------------------*/
	bool		check_unique_secondary;
					/*!< normally TRUE, but if the user
					wants to speed up inserts by
					suppressing unique key checks
					for secondary indexes when we decide
					if we can use the insert buffer for
					them, we set this FALSE */
	bool		support_xa;	/*!< normally we do the XA two-phase
					commit steps, but by setting this to
					FALSE, one can save CPU time and about
					150 bytes in the undo log size as then
					we skip XA steps */
	bool		flush_log_later;/* In 2PC, we hold the
					prepare_commit mutex across
					both phases. In that case, we
					defer flush of the logs to disk
					until after we release the
					mutex. */
	bool		must_flush_log_later;/*!< this flag is set to TRUE in
					trx_commit() if flush_log_later was
					TRUE, and there were modifications by
					the transaction; in that case we must
					flush the log in
					trx_commit_complete_for_mysql() */
	ulint		duplicates;	/*!< TRX_DUP_IGNORE | TRX_DUP_REPLACE */
	bool		has_search_latch;
					/*!< true if this trx has latched any
					search system latch in S-mode */
	ulint		search_latch_timeout;
					/*!< If we notice that someone is
					waiting for our S-lock on the search
					latch to be released, we wait in
					row0sel.cc for BTR_SEA_TIMEOUT new
					searches until we try to keep
					the search latch again over
					calls from MySQL; this is intended
					to reduce contention on the search
					latch */
	trx_dict_op_t	dict_operation;	/**< @see enum trx_dict_op_t */

	/* Fields protected by the srv_conc_mutex. */
	bool		declared_to_be_inside_innodb;
					/*!< this is TRUE if we have declared
					this transaction in
					srv_conc_enter_innodb to be inside the
					InnoDB engine */
	ib_uint32_t	n_tickets_to_enter_innodb;
					/*!< this can be > 0 only when
					declared_to_... is TRUE; when we come
					to srv_conc_innodb_enter, if the value
					here is > 0, we decrement this by 1 */
	ib_uint32_t	dict_operation_lock_mode;
					/*!< 0, RW_S_LATCH, or RW_X_LATCH:
					the latch mode trx currently holds
					on dict_operation_lock. Protected
					by dict_operation_lock. */

	time_t		start_time;	/*!< time the state last time became
					TRX_STATE_ACTIVE */
	lsn_t		commit_lsn;	/*!< lsn at the time of the commit */
	table_id_t	table_id;	/*!< Table to drop iff dict_operation
					== TRX_DICT_OP_TABLE, or 0. */
	/*------------------------------*/
	THD*		mysql_thd;	/*!< MySQL thread handle corresponding
					to this trx, or NULL */
	const char*	mysql_log_file_name;
					/*!< if MySQL binlog is used, this field
					contains a pointer to the latest file
					name; this is NULL if binlog is not
					used */
	int64_t		mysql_log_offset;
					/*!< if MySQL binlog is used, this
					field contains the end offset of the
					binlog entry */
	time_t		idle_start;
	ib_uint64_t	last_stmt_start;
	/*------------------------------*/
	ib_uint32_t	n_mysql_tables_in_use; /*!< number of Innobase tables
					used in the processing of the current
					SQL statement in MySQL */
	ib_uint32_t	mysql_n_tables_locked;
					/*!< how many tables the current SQL
					statement uses, except those
					in consistent read */
	/*------------------------------*/
#ifdef UNIV_DEBUG
	/** The following two fields are mutually exclusive. */
	/* @{ */

	bool		in_rw_trx_list;	/*!< true if in trx_sys->rw_trx_list */
	/* @} */
#endif /* UNIV_DEBUG */
	UT_LIST_NODE_T(trx_t)
			mysql_trx_list;	/*!< list of transactions created for
					MySQL; protected by trx_sys->mutex */
#ifdef UNIV_DEBUG
	bool		in_mysql_trx_list;
					/*!< true if in
					trx_sys->mysql_trx_list */
#endif /* UNIV_DEBUG */
	/*------------------------------*/
	dberr_t		error_state;	/*!< 0 if no error, otherwise error
					number; NOTE That ONLY the thread
					doing the transaction is allowed to
					set this field: this is NOT protected
					by any mutex */
	const dict_index_t*error_info;	/*!< if the error number indicates a
					duplicate key error, a pointer to
					the problematic index is stored here */
	ulint		error_key_num;	/*!< if the index creation fails to a
					duplicate key error, a mysql key
					number of that index is stored here */
	sess_t*		sess;		/*!< session of the trx, NULL if none */
	que_t*		graph;		/*!< query currently run in the session,
					or NULL if none; NOTE that the query
					belongs to the session, and it can
					survive over a transaction commit, if
					it is a stored procedure with a COMMIT
					WORK statement, for instance */
	/*------------------------------*/
	UT_LIST_BASE_NODE_T(trx_named_savept_t)
			trx_savepoints;	/*!< savepoints set with SAVEPOINT ...,
					oldest first */
	/*------------------------------*/
	UndoMutex	undo_mutex;	/*!< mutex protecting the fields in this
					section (down to undo_no_arr), EXCEPT
					last_sql_stat_start, which can be
					accessed only when we know that there
					cannot be any activity in the undo
					logs! */
	undo_no_t	undo_no;	/*!< next undo log record number to
					assign; since the undo log is
					private for a transaction, this
					is a simple ascending sequence
					with no gaps; thus it represents
					the number of modified/inserted
					rows in a transaction */
	ulint		undo_rseg_space;
					/*!< space id where last undo record
					was written */
	trx_savept_t	last_sql_stat_start;
					/*!< undo_no when the last sql statement
					was started: in case of an error, trx
					is rolled back down to this undo
					number; see note at undo_mutex! */
	trx_rsegs_t	rsegs;		/* rollback segments for undo logging */
	undo_no_t	roll_limit;	/*!< least undo number to undo during
					a partial rollback; 0 otherwise */
#ifdef UNIV_DEBUG
	bool		in_rollback;	/*!< true when the transaction is
					executing a partial or full rollback */
#endif /* UNIV_DEBUG */
	ulint		pages_undone;	/*!< number of undo log pages undone
					since the last undo log truncation */
	/*------------------------------*/
	ulint		n_autoinc_rows;	/*!< no. of AUTO-INC rows required for
					an SQL statement. This is useful for
					multi-row INSERTs */
	ib_vector_t*    autoinc_locks;  /* AUTOINC locks held by this
					transaction. Note that these are
					also in the lock list trx_locks. This
					vector needs to be freed explicitly
					when the trx instance is destroyed.
					Protected by lock_sys->mutex. */
	/*------------------------------*/
	bool		read_only;	/*!< true if transaction is flagged
					as a READ-ONLY transaction.
					if auto_commit && will_lock == 0
					then it will be handled as a
					AC-NL-RO-SELECT (Auto Commit Non-Locking
					Read Only Select). A read only
					transaction will not be assigned an
					UNDO log. */
	bool		auto_commit;	/*!< true if it is an autocommit */
	ib_uint32_t	will_lock;	/*!< Will acquire some locks. Increment
					each time we determine that a lock will
					be acquired by the MySQL layer. */
	/*------------------------------*/
	fts_trx_t*	fts_trx;	/*!< FTS information, or NULL if
					transaction hasn't modified tables
					with FTS indexes (yet). */
	doc_id_t	fts_next_doc_id;/* The document id used for updates */
	/*------------------------------*/
	ib_uint32_t	flush_tables;	/*!< if "covering" the FLUSH TABLES",
					count of tables being flushed. */

	/*------------------------------*/
	bool		ddl;		/*!< true if it is an internal
					transaction for DDL */
	bool		internal;	/*!< true if it is a system/internal
					transaction background task. This
					includes DDL transactions too.  Such
					transactions are always treated as
					read-write. */
	/*------------------------------*/
#ifdef UNIV_DEBUG
	ulint		start_line;	/*!< Track where it was started from */
	const char*	start_file;	/*!< Filename where it was started */
#endif /* UNIV_DEBUG */

	lint		n_ref;		/*!< Count of references, protected
					by trx_t::mutex. We can't release the
					locks nor commit the transaction until
					this reference is 0.  We can change
					the state to COMMITTED_IN_MEMORY to
					signify that it is no longer
					"active". */

	/** Version of this instance. It is incremented each time the
	instance is re-used in trx_start_low(). It is used to track
	whether a transaction has been restarted since it was tagged
	for asynchronous rollback. */
	ulint		version;

	XID*		xid;		/*!< X/Open XA transaction
					identification to identify a
					transaction branch */
	trx_mod_tables_t mod_tables;	/*!< List of tables that were modified
					by this transaction */
        /*------------------------------*/
	bool		api_trx;	/*!< trx started by InnoDB API */
	bool		api_auto_commit;/*!< automatic commit */
	bool		read_write;	/*!< if read and write operation */

	/*------------------------------*/
	char*		detailed_error;	/*!< detailed error message for last
					error, or empty. */
	FlushObserver*	flush_observer;	/*!< flush observer */

#ifdef UNIV_DEBUG
	bool		is_dd_trx;	/*!< True if the transaction is used for
					doing Non-locking Read-only Read
					Committed on DD tables */
#endif /* UNIV_DEBUG */
	/*------------------------------*/
	ulint		io_reads;
	ib_uint64_t	io_read;
	ulint		io_reads_wait_timer;
	ib_uint64_t	lock_que_wait_ustarted;
	ulint		lock_que_wait_timer;
	ulint		innodb_que_wait_timer;
	ulint		distinct_page_access;
#define	DPAH_SIZE	8192
	byte*		distinct_page_access_hash;
	bool		take_stats;
	ulint		magic_n;
};

/**
Check if transaction is started.
@param[in] trx		Transaction whose state we need to check
@reutrn true if transaction is in state started */
inline
bool
trx_is_started(
	const trx_t*	trx)
{
	return(trx->state != TRX_STATE_NOT_STARTED
	       && trx->state != TRX_STATE_FORCED_ROLLBACK);
}

/* Transaction isolation levels (trx->isolation_level) */
#define TRX_ISO_READ_UNCOMMITTED	0	/* dirty read: non-locking
						SELECTs are performed so that
						we do not look at a possible
						earlier version of a record;
						thus they are not 'consistent'
						reads under this isolation
						level; otherwise like level
						2 */

#define TRX_ISO_READ_COMMITTED		1	/* somewhat Oracle-like
						isolation, except that in
						range UPDATE and DELETE we
						must block phantom rows
						with next-key locks;
						SELECT ... FOR UPDATE and ...
						LOCK IN SHARE MODE only lock
						the index records, NOT the
						gaps before them, and thus
						allow free inserting;
						each consistent read reads its
						own snapshot */

#define TRX_ISO_REPEATABLE_READ		2	/* this is the default;
						all consistent reads in the
						same trx read the same
						snapshot;
						full next-key locking used
						in locking reads to block
						insertions into gaps */

#define TRX_ISO_SERIALIZABLE		3	/* all plain SELECTs are
						converted to LOCK IN SHARE
						MODE reads */

/* Treatment of duplicate values (trx->duplicates; for example, in inserts).
Multiple flags can be combined with bitwise OR. */
#define TRX_DUP_IGNORE	1	/* duplicate rows are to be updated */
#define TRX_DUP_REPLACE	2	/* duplicate rows are to be replaced */


/** Commit node states */
enum commit_node_state {
	COMMIT_NODE_SEND = 1,	/*!< about to send a commit signal to
				the transaction */
	COMMIT_NODE_WAIT	/*!< commit signal sent to the transaction,
				waiting for completion */
};

/** Commit command node in a query graph */
struct commit_node_t{
	que_common_t	common;	/*!< node type: QUE_NODE_COMMIT */
	enum commit_node_state
			state;	/*!< node execution state */
};


/** Test if trx->mutex is owned. */
#define trx_mutex_own(t) mutex_own(&t->mutex)

/** Acquire the trx->mutex. */
#define trx_mutex_enter(t) do {			\
	mutex_enter(&t->mutex);			\
} while (0)

/** Release the trx->mutex. */
#define trx_mutex_exit(t) do {			\
	mutex_exit(&t->mutex);			\
} while (0)

/** Track if a transaction is executing inside InnoDB code. It acts
like a gate between the Server and InnoDB.  */
class TrxInInnoDB {
public:
	/**
	@param[in,out] trx	Transaction entering InnoDB via the handler
	@param[in] disable	true if called from COMMIT/ROLLBACK method */
	TrxInInnoDB(trx_t* trx, bool disable = false)
		:
		m_trx(trx)
	{
		enter(trx, disable);
	}

	/**
	Destructor */
	~TrxInInnoDB()
	{
		exit(m_trx);
	}

	/**
	@return true if the transaction has been marked for asynchronous
		rollback */
	bool is_aborted() const
	{
		return(is_aborted(m_trx));
	}

	/**
	@return true if the transaction can't be rolled back asynchronously */
	bool is_rollback_disabled() const
	{
		return((m_trx->in_innodb & TRX_FORCE_ROLLBACK_DISABLE) > 0);
	}

	/**
	@return true if the transaction has been marked for asynchronous
		rollback */
	static bool is_aborted(const trx_t* trx)
	{
		if (trx->state == TRX_STATE_NOT_STARTED) {
			return(false);
		}

		ut_ad(srv_read_only_mode || trx->in_depth > 0);
		ut_ad(srv_read_only_mode || trx->in_innodb > 0);

		return(trx->abort
		       || trx->state == TRX_STATE_FORCED_ROLLBACK);
	}

	/**
	Start statement requested for transaction.
	@param[in, out] trx	Transaction at the start of a SQL statement */
	static void begin_stmt(trx_t* trx)
	{
		enter(trx, false);
	}

	/**
	Note an end statement for transaction
	@param[in, out] trx	Transaction at end of a SQL statement */
	static void end_stmt(trx_t* trx)
	{
		exit(trx);
	}

	/**
	@return true if the rollback is being initiated by the thread that
		marked the transaction for asynchronous rollback */
	static bool is_async_rollback(const trx_t* trx)
	{
		return(trx->killed_by == os_thread_get_curr_id());
	}

private:
	/**
	Note that we have crossed into InnoDB code.
	@param[in] disable	true if called from COMMIT/ROLLBACK method */
	static void enter(trx_t* trx, bool disable)
	{
		if (srv_read_only_mode) {

<<<<<<< HEAD
Bear in mind (3) and (4) when using the hash index.
*/
extern rw_lock_t*	btr_search_latch_arr;
=======
			return;
		}
>>>>>>> a2757a60

		/* Avoid excessive mutex acquire/release */

		++trx->in_depth;

		if (trx->in_depth > 1) {

			return;
		}

		/* Only the owning thread should release the latch. */

		trx_search_latch_release_if_reserved(trx);

		trx_mutex_enter(trx);

		wait(trx);

		ut_ad((trx->in_innodb & TRX_FORCE_ROLLBACK_MASK)
		      < (TRX_FORCE_ROLLBACK_MASK - 1));

		/* If it hasn't already been marked for async rollback.
		and it will be committed/rolled back. */

		if (!is_forced_rollback(trx)
		    && disable
		    && is_started(trx)
		    && !trx_is_autocommit_non_locking(trx)
		    && !is_async_rollback(trx)) {

			ut_ad(trx->killed_by == 0);

			/* This transaction has crossed the point of no
			return and cannot be rolled back asynchronously
			now. It must commit or rollback synhronously. */

			trx->in_innodb |= TRX_FORCE_ROLLBACK_DISABLE;
		}

		++trx->in_innodb;

		trx_mutex_exit(trx);
	}

	/**
	Note that we are exiting InnoDB code */
	static void exit(trx_t* trx)
	{
		if (srv_read_only_mode) {

			return;
		}

		/* Avoid excessive mutex acquire/release */

		ut_ad(trx->in_depth > 0);

		--trx->in_depth;

<<<<<<< HEAD
=======
		if (trx->in_depth > 0) {

			return;
		}

		/* Only the owning thread should release the latch. */

		trx_search_latch_release_if_reserved(trx);

		trx_mutex_enter(trx);

		ut_ad((trx->in_innodb & TRX_FORCE_ROLLBACK_MASK) > 0);

		--trx->in_innodb;

		trx_mutex_exit(trx);
	}

	/*
	@return true if it is a forced rollback, asynchronously */
	static bool is_forced_rollback(const trx_t* trx)
	{
		ut_ad(trx_mutex_own(trx));

		return((trx->in_innodb & TRX_FORCE_ROLLBACK)) > 0;
	}

	/**
	Wait for the asynchronous rollback to complete, if it is in progress */
	static void wait(trx_t* trx)
	{
		ut_ad(trx_mutex_own(trx));

		while (is_forced_rollback(trx)) {

			if (is_async_rollback(trx) || !is_started(trx)) {

				return;
			}

			/* Wait for the async rollback to complete */

			trx_mutex_exit(trx);

			os_thread_sleep(20);

			trx_mutex_enter(trx);
		}
	}

	/**
	@return true if transaction is started */
	static bool is_started(const trx_t* trx)
	{
		ut_ad(trx_mutex_own(trx));

		return(trx_is_started(trx));
	}
private:
	/**
	Transaction instance crossing the handler boundary from the Server. */
	trx_t*			m_trx;
};
>>>>>>> a2757a60

#ifndef UNIV_NONINL
#include "trx0trx.ic"
#endif
#endif /* !UNIV_HOTBACKUP */

#endif /* !UNIV_INNOCHECKSUM */

#endif<|MERGE_RESOLUTION|>--- conflicted
+++ resolved
@@ -60,17 +60,6 @@
 /** Dummy session used currently in MySQL interface */
 extern sess_t*	trx_dummy_sess;
 
-<<<<<<< HEAD
-/********************************************************************//**
-In XtraDB it is impossible for a transaction to own a search latch outside of
-InnoDB code, so there is nothing to release on demand.  We keep this function to
-simplify maintenance.*/
-UNIV_INLINE
-void
-trx_search_latch_release_if_reserved(
-/*=================================*/
-	trx_t*	   trx __attribute__((unused))); /*!< in: transaction */
-=======
 /**
 Releases the search latch if trx has reserved it.
 @param[in,out] trx		Transaction that may own the AHI latch */
@@ -86,7 +75,6 @@
 	trx_t*		trx,
 	FlushObserver*	observer);
 
->>>>>>> a2757a60
 /******************************************************************//**
 Set detailed error message for the transaction. */
 void
@@ -1493,14 +1481,8 @@
 	{
 		if (srv_read_only_mode) {
 
-<<<<<<< HEAD
-Bear in mind (3) and (4) when using the hash index.
-*/
-extern rw_lock_t*	btr_search_latch_arr;
-=======
 			return;
 		}
->>>>>>> a2757a60
 
 		/* Avoid excessive mutex acquire/release */
 
@@ -1560,8 +1542,6 @@
 
 		--trx->in_depth;
 
-<<<<<<< HEAD
-=======
 		if (trx->in_depth > 0) {
 
 			return;
@@ -1625,7 +1605,6 @@
 	Transaction instance crossing the handler boundary from the Server. */
 	trx_t*			m_trx;
 };
->>>>>>> a2757a60
 
 #ifndef UNIV_NONINL
 #include "trx0trx.ic"
