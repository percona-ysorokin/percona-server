--- conflicted
+++ resolved
@@ -1,10 +1,6 @@
 /*****************************************************************************
 
-<<<<<<< HEAD
-Copyright (c) 1996, 2013, Oracle and/or its affiliates. All Rights Reserved.
-=======
 Copyright (c) 1996, 2014, Oracle and/or its affiliates. All Rights Reserved.
->>>>>>> 6073c231
 
 This program is free software; you can redistribute it and/or modify it under
 the terms of the GNU General Public License as published by the Free Software
@@ -198,44 +194,10 @@
 dberr_t
 dict_create_add_foreign_id(
 /*=======================*/
-<<<<<<< HEAD
 	ulint*		id_nr,		/*!< in/out: number to use in id
 					generation; incremented if used */
 	const char*	name,		/*!< in: table name */
 	dict_foreign_t*	foreign);	/*!< in/out: foreign key */
-
-/********************************************************************//**
-Adds foreign key definitions to data dictionary tables in the database. We
-look at table->foreign_list, and also generate names to constraints that were
-not named by the user. A generated constraint has a name of the format
-databasename/tablename_ibfk_NUMBER, where the numbers start from 1, and are
-given locally for this table, that is, the number is not global, as in the
-old format constraints < 4.0.18 it used to be.
-@return error code or DB_SUCCESS */
-
-dberr_t
-dict_create_add_foreigns_to_dictionary(
-/*===================================*/
-	ulint		start_id,	/*!< in: if we are actually doing
-					ALTER TABLE ADD CONSTRAINT, we want
-					to generate constraint numbers which
-					are bigger than in the table so
-					far; we number the constraints from
-					start_id + 1 up; start_id should be
-					set to 0 if we are creating a new
-					table, or if the table so far has
-					no constraints for which the name
-					was generated here */
-	dict_table_t*	table,		/*!< in: table */
-	trx_t*		trx)		/*!< in: transaction */
-	__attribute__((warn_unused_result));
-
-=======
-	ulint*		id_nr,	/*!< in/out: number to use in id generation;
-				incremented if used */
-	const char*	name,	/*!< in: table name */
-	dict_foreign_t*	foreign)/*!< in/out: foreign key */
-	__attribute__((nonnull));
 
 /** Adds the given set of foreign key objects to the dictionary tables
 in the database. This function does not modify the dictionary cache. The
@@ -247,7 +209,6 @@
 local_fk_set belong to
 @param[in,out]	trx		transaction
 @return error code or DB_SUCCESS */
-UNIV_INTERN
 dberr_t
 dict_create_add_foreigns_to_dictionary(
 /*===================================*/
@@ -255,7 +216,6 @@
 	const dict_table_t*	table,
 	trx_t*			trx)
 	__attribute__((nonnull, warn_unused_result));
->>>>>>> 6073c231
 /****************************************************************//**
 Creates the tablespaces and datafiles system tables inside InnoDB
 at server bootstrap or server start if they are not found or are
