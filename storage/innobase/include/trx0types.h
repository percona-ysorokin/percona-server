/*****************************************************************************

<<<<<<< HEAD
Copyright (c) 1996, 2011, Oracle and/or its affiliates. All Rights Reserved.
=======
Copyright (c) 1996, 2013, Oracle and/or its affiliates. All Rights Reserved.
>>>>>>> 85f401c8

This program is free software; you can redistribute it and/or modify it under
the terms of the GNU General Public License as published by the Free Software
Foundation; version 2 of the License.

This program is distributed in the hope that it will be useful, but WITHOUT
ANY WARRANTY; without even the implied warranty of MERCHANTABILITY or FITNESS
FOR A PARTICULAR PURPOSE. See the GNU General Public License for more details.

You should have received a copy of the GNU General Public License along with
this program; if not, write to the Free Software Foundation, Inc.,
51 Franklin Street, Suite 500, Boston, MA 02110-1335 USA

*****************************************************************************/

/**************************************************//**
@file include/trx0types.h
Transaction system global type definitions

Created 3/26/1996 Heikki Tuuri
*******************************************************/

#ifndef trx0types_h
#define trx0types_h

#include "ut0byte.h"

/** printf(3) format used for printing DB_TRX_ID and other system fields */
#define TRX_ID_FMT		IB_ID_FMT

/** maximum length that a formatted trx_t::id could take, not including
the terminating NUL character. */
#define TRX_ID_MAX_LEN		17

/** Transaction execution states when trx->state == TRX_STATE_ACTIVE */
enum trx_que_t {
	TRX_QUE_RUNNING,		/*!< transaction is running */
	TRX_QUE_LOCK_WAIT,		/*!< transaction is waiting for
					a lock */
	TRX_QUE_ROLLING_BACK,		/*!< transaction is rolling back */
	TRX_QUE_COMMITTING		/*!< transaction is committing */
};

/** Transaction states (trx_t::state) */
enum trx_state_t {
	TRX_STATE_NOT_STARTED,
	TRX_STATE_ACTIVE,
	TRX_STATE_PREPARED,			/* Support for 2PC/XA */
	TRX_STATE_COMMITTED_IN_MEMORY
};

/** Type of data dictionary operation */
enum trx_dict_op_t {
	/** The transaction is not modifying the data dictionary. */
	TRX_DICT_OP_NONE = 0,
	/** The transaction is creating a table or an index, or
	dropping a table.  The table must be dropped in crash
	recovery.  This and TRX_DICT_OP_NONE are the only possible
	operation modes in crash recovery. */
	TRX_DICT_OP_TABLE = 1,
	/** The transaction is creating or dropping an index in an
	existing table.  In crash recovery, the data dictionary
	must be locked, but the table must not be dropped. */
	TRX_DICT_OP_INDEX = 2
};

/** Memory objects */
/* @{ */
/** Transaction */
struct trx_t;
/** The locks and state of an active transaction */
struct trx_lock_t;
/** Transaction system */
struct trx_sys_t;
/** Signal */
struct trx_sig_t;
/** Rollback segment */
struct trx_rseg_t;
/** Transaction undo log */
struct trx_undo_t;
/** Array of undo numbers of undo records being rolled back or purged */
struct trx_undo_arr_t;
/** A cell of trx_undo_arr_t */
struct trx_undo_inf_t;
/** The control structure used in the purge operation */
struct trx_purge_t;
/** Rollback command node in a query graph */
struct roll_node_t;
/** Commit command node in a query graph */
struct commit_node_t;
/** SAVEPOINT command node in a query graph */
struct trx_named_savept_t;
/* @} */

/** Rollback contexts */
enum trx_rb_ctx {
	RB_NONE = 0,	/*!< no rollback */
	RB_NORMAL,	/*!< normal rollback */
	RB_RECOVERY_PURGE_REC,
			/*!< rolling back an incomplete transaction,
			in crash recovery, rolling back an
			INSERT that was performed by updating a
			delete-marked record; if the delete-marked record
			no longer exists in an active read view, it will
			be purged */
	RB_RECOVERY	/*!< rolling back an incomplete transaction,
			in crash recovery */
};

/** Row identifier (DB_ROW_ID, DATA_ROW_ID) */
typedef ib_id_t	row_id_t;
/** Transaction identifier (DB_TRX_ID, DATA_TRX_ID) */
typedef ib_id_t	trx_id_t;
/** Rollback pointer (DB_ROLL_PTR, DATA_ROLL_PTR) */
typedef ib_id_t	roll_ptr_t;
/** Undo number */
typedef ib_id_t	undo_no_t;

<<<<<<< HEAD
=======
/** Maximum transaction identifier */
#define TRX_ID_MAX	IB_ID_MAX

>>>>>>> 85f401c8
/** Transaction savepoint */
struct trx_savept_t{
	undo_no_t	least_undo_no;	/*!< least undo number to undo */
};

/** File objects */
/* @{ */
/** Transaction system header */
typedef byte	trx_sysf_t;
/** Rollback segment header */
typedef byte	trx_rsegf_t;
/** Undo segment header */
typedef byte	trx_usegf_t;
/** Undo log header */
typedef byte	trx_ulogf_t;
/** Undo log page header */
typedef byte	trx_upagef_t;

/** Undo log record */
typedef	byte	trx_undo_rec_t;
/* @} */

#endif<|MERGE_RESOLUTION|>--- conflicted
+++ resolved
@@ -1,10 +1,6 @@
 /*****************************************************************************
 
-<<<<<<< HEAD
-Copyright (c) 1996, 2011, Oracle and/or its affiliates. All Rights Reserved.
-=======
 Copyright (c) 1996, 2013, Oracle and/or its affiliates. All Rights Reserved.
->>>>>>> 85f401c8
 
 This program is free software; you can redistribute it and/or modify it under
 the terms of the GNU General Public License as published by the Free Software
@@ -123,12 +119,9 @@
 /** Undo number */
 typedef ib_id_t	undo_no_t;
 
-<<<<<<< HEAD
-=======
 /** Maximum transaction identifier */
 #define TRX_ID_MAX	IB_ID_MAX
 
->>>>>>> 85f401c8
 /** Transaction savepoint */
 struct trx_savept_t{
 	undo_no_t	least_undo_no;	/*!< least undo number to undo */
