--- conflicted
+++ resolved
@@ -1,10 +1,6 @@
 /*****************************************************************************
 
-<<<<<<< HEAD
-Copyright (c) 1994, 2018, Oracle and/or its affiliates. All Rights Reserved.
-=======
 Copyright (c) 1994, 2019, Oracle and/or its affiliates. All Rights Reserved.
->>>>>>> 4869291f
 Copyright (c) 2012, Facebook Inc.
 
 This program is free software; you can redistribute it and/or modify it under
@@ -131,14 +127,6 @@
 record is in spatial index */
 constexpr size_t BTR_RTREE_DELETE_MARK = 524288;
 
-<<<<<<< HEAD
-/** Caller has acquired the dict_index_t::lock in SX mode. This is to
-prevent structure modifications while the persistent cursors are being
-created. */
-constexpr size_t BTR_PARALLEL_READ_INIT = 1048576;
-
-=======
->>>>>>> 4869291f
 #define BTR_LATCH_MODE_WITHOUT_FLAGS(latch_mode)                            \
   ((latch_mode) &                                                           \
    ~(BTR_INSERT | BTR_DELETE_MARK | BTR_RTREE_UNDO_INS |                    \
@@ -198,16 +186,8 @@
 buf_block_t *btr_block_get_func(const page_id_t &page_id,
                                 const page_size_t &page_size, ulint mode,
                                 const char *file, ulint line,
-<<<<<<< HEAD
                                 const dict_index_t *index, mtr_t *mtr);
 
-=======
-#ifdef UNIV_DEBUG
-                                const dict_index_t *index,
-#endif /* UNIV_DEBUG */
-                                mtr_t *mtr);
-
-#ifdef UNIV_DEBUG
 /** Gets a buffer page and declares its latching order level.
 @param page_id tablespace/page identifier
 @param page_size page size
@@ -217,22 +197,6 @@
 @return the block descriptor */
 #define btr_block_get(page_id, page_size, mode, index, mtr) \
   btr_block_get_func(page_id, page_size, mode, __FILE__, __LINE__, index, mtr)
-#else /* UNIV_DEBUG */
->>>>>>> 4869291f
-/** Gets a buffer page and declares its latching order level.
-@param page_id tablespace/page identifier
-@param page_size page size
-@param mode latch mode
-@param index index tree, may be NULL if not the insert buffer tree
-@param mtr mini-transaction handle
-@return the block descriptor */
-#define btr_block_get(page_id, page_size, mode, index, mtr) \
-<<<<<<< HEAD
-  btr_block_get_func(page_id, page_size, mode, __FILE__, __LINE__, index, mtr)
-=======
-  btr_block_get_func(page_id, page_size, mode, __FILE__, __LINE__, mtr)
-#endif /* UNIV_DEBUG */
->>>>>>> 4869291f
 /** Gets a buffer page and declares its latching order level.
 @param page_id tablespace/page identifier
 @param page_size page size
@@ -306,15 +270,10 @@
 
 /** Free an index tree in a temporary tablespace.
 @param[in]	page_id		root page id
-<<<<<<< HEAD
 @param[in]	page_size	page size
 @param[in]	is_intrinsic	true for intrinsic tables else false */
 void btr_free(const page_id_t &page_id, const page_size_t &page_size,
               bool is_intrinsic);
-=======
-@param[in]	page_size	page size */
-void btr_free(const page_id_t &page_id, const page_size_t &page_size);
->>>>>>> 4869291f
 
 /** Truncate an index tree. We just free all except the root.
 Currently, this function is only specific for clustered indexes and the only
@@ -471,16 +430,9 @@
 /** Discards a page from a B-tree. This is used to remove the last record from
  a B-tree page: the whole page must be removed at the same time. This cannot
  be used for the root page, which is allowed to be empty. */
-<<<<<<< HEAD
-void btr_discard_page(
-    btr_cur_t *cursor, /*!< in: cursor on the page to discard: not on
-                       the root page */
-    mtr_t *mtr);       /*!< in: mtr */
-=======
 void btr_discard_page(btr_cur_t *cursor, /*!< in: cursor on the page to discard:
                                          not on the root page */
                       mtr_t *mtr);       /*!< in: mtr */
->>>>>>> 4869291f
 /** Parses the redo log record for setting an index record as the predefined
  minimum record.
  @return end of log record or NULL */
@@ -566,18 +518,6 @@
 /** Checks the size and number of fields in a record based on the definition of
  the index.
  @return true if ok */
-<<<<<<< HEAD
-ibool btr_index_rec_validate(
-    const rec_t *rec,          /*!< in: index record */
-    const dict_index_t *index, /*!< in: index */
-    ibool dump_on_error)       /*!< in: TRUE if the function
-                               should print hex dump of record
-                               and page on error */
-    MY_ATTRIBUTE((warn_unused_result));
-/** Checks the consistency of an index tree.
-@return	DB_SUCCESS if ok, error code if not */
-dberr_t btr_validate_index(
-=======
 ibool btr_index_rec_validate(const rec_t *rec,          /*!< in: index record */
                              const dict_index_t *index, /*!< in: index */
                              ibool dump_on_error) /*!< in: TRUE if the function
@@ -585,9 +525,8 @@
                                                   record and page on error */
     MY_ATTRIBUTE((warn_unused_result));
 /** Checks the consistency of an index tree.
- @return true if ok */
-bool btr_validate_index(
->>>>>>> 4869291f
+@return	DB_SUCCESS if ok, error code if not */
+dberr_t btr_validate_index(
     dict_index_t *index, /*!< in: index */
     const trx_t *trx,    /*!< in: transaction or 0 */
     bool lockout)        /*!< in: true if X-latch index is intended */
