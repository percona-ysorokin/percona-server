/***********************************************************************

Copyright (c) 1995, 2016, Oracle and/or its affiliates. All Rights Reserved.
Copyright (c) 2009, 2016, Percona Inc.

Portions of this file contain modifications contributed and copyrighted
by Percona Inc.. Those modifications are
gratefully acknowledged and are described briefly in the InnoDB
documentation. The contributions by Percona Inc. are incorporated with
their permission, and subject to the conditions contained in the file
COPYING.Percona.

This program is free software; you can redistribute it and/or modify it
under the terms of the GNU General Public License as published by the
Free Software Foundation; version 2 of the License.

This program is distributed in the hope that it will be useful, but
WITHOUT ANY WARRANTY; without even the implied warranty of
MERCHANTABILITY or FITNESS FOR A PARTICULAR PURPOSE. See the GNU General
Public License for more details.

You should have received a copy of the GNU General Public License along with
this program; if not, write to the Free Software Foundation, Inc.,
51 Franklin Street, Suite 500, Boston, MA 02110-1335 USA

***********************************************************************/

/**************************************************//**
@file include/os0file.h
The interface to the operating system file io

Created 10/21/1995 Heikki Tuuri
*******************************************************/

#ifndef os0file_h
#define os0file_h

#include "univ.i"

#ifndef _WIN32
#include <dirent.h>
#include <sys/stat.h>
#include <time.h>
#endif /* !_WIN32 */

/** File node of a tablespace or the log data space */
struct fil_node_t;

struct trx_t;

extern bool	os_has_said_disk_full;

/** Number of pending read operations */
extern ulint	os_n_pending_reads;
/** Number of pending write operations */
extern ulint	os_n_pending_writes;

/** File offset in bytes */
typedef ib_uint64_t os_offset_t;

#ifdef _WIN32

/**
Gets the operating system version. Currently works only on Windows.
@return OS_WIN95, OS_WIN31, OS_WINNT, OS_WIN2000, OS_WINXP, OS_WINVISTA,
OS_WIN7. */

ulint
os_get_os_version();

typedef HANDLE	os_file_dir_t;	/*!< directory stream */

/** We define always WIN_ASYNC_IO, and check at run-time whether
the OS actually supports it: Win 95 does not, NT does. */
# define WIN_ASYNC_IO

/** Use unbuffered I/O */
# define UNIV_NON_BUFFERED_IO

# define SRV_PATH_SEPARATOR	'\\'

/** File handle */
# define os_file_t	HANDLE

# define os_file_invalid	INVALID_HANDLE_VALUE

/** Convert a C file descriptor to a native file handle
@param fd file descriptor
@return native file handle */
# define OS_FILE_FROM_FD(fd) (HANDLE) _get_osfhandle(fd)

#else /* _WIN32 */

#define SRV_PATH_SEPARATOR	'/'

typedef DIR*	os_file_dir_t;	/*!< directory stream */

/** File handle */
typedef int	os_file_t;

# define os_file_invalid	(-1)

/** Convert a C file descriptor to a native file handle
@param fd file descriptor
@return native file handle */
# define OS_FILE_FROM_FD(fd) fd

#endif /* _WIN32 */

static const os_file_t OS_FILE_CLOSED = os_file_t(~0);

/** The next value should be smaller or equal to the smallest sector size used
on any disk. A log block is required to be a portion of disk which is written
so that if the start and the end of a block get written to disk, then the
whole block gets written. This should be true even in most cases of a crash:
if this fails for a log block, then it is equivalent to a media failure in the
log. */

#define OS_FILE_LOG_BLOCK_SIZE		512

/** Options for os_file_create_func @{ */
enum os_file_create_t {
	OS_FILE_OPEN = 51,		/*!< to open an existing file (if
					doesn't exist, error) */
	OS_FILE_CREATE,			/*!< to create new file (if
					exists, error) */
	OS_FILE_OVERWRITE,		/*!< to create a new file, if exists
					the overwrite old file */
	OS_FILE_OPEN_RAW,		/*!< to open a raw device or disk
					partition */
	OS_FILE_CREATE_PATH,		/*!< to create the directories */
	OS_FILE_OPEN_RETRY,		/*!< open with retry */

	/** Flags that can be combined with the above values. Please ensure
	that the above values stay below 128. */

	OS_FILE_ON_ERROR_NO_EXIT = 128,	/*!< do not exit on unknown errors */
	OS_FILE_ON_ERROR_SILENT = 256,	/*!< don't print diagnostic messages to
					the log unless it is a fatal error,
					this flag is only used if
					ON_ERROR_NO_EXIT is set */
	OS_FILE_O_SYNC = 512		/*!< Open file with O_SYNC */
};

static const ulint OS_FILE_READ_ONLY = 333;
static const ulint OS_FILE_READ_WRITE = 444;

/** Used by MySQLBackup */
static const ulint OS_FILE_READ_ALLOW_DELETE = 555;

/* Options for file_create */
static const ulint OS_FILE_AIO = 61;
static const ulint OS_FILE_NORMAL = 62;
/* @} */

/** Types for file create @{ */
static const ulint OS_DATA_FILE = 100;
static const ulint OS_LOG_FILE = 101;
static const ulint OS_DATA_TEMP_FILE = 102;
/* @} */

/** Error codes from os_file_get_last_error @{ */
static const ulint OS_FILE_NOT_FOUND = 71;
static const ulint OS_FILE_DISK_FULL = 72;
static const ulint OS_FILE_ALREADY_EXISTS = 73;
static const ulint OS_FILE_PATH_ERROR = 74;

/** wait for OS aio resources to become available again */
static const ulint OS_FILE_AIO_RESOURCES_RESERVED = 75;

static const ulint OS_FILE_SHARING_VIOLATION = 76;
static const ulint OS_FILE_ERROR_NOT_SPECIFIED = 77;
static const ulint OS_FILE_INSUFFICIENT_RESOURCE = 78;
static const ulint OS_FILE_AIO_INTERRUPTED = 79;
static const ulint OS_FILE_OPERATION_ABORTED = 80;
static const ulint OS_FILE_ACCESS_VIOLATION = 81;
static const ulint OS_FILE_ERROR_MAX = 100;
/* @} */

/** Compression algorithm. */
struct Compression {

	/** Algorithm types supported */
	enum Type {
		/* Note: During recovery we don't have the compression type
		because the .frm file has not been read yet. Therefore
		we write the recovered pages out without compression. */

		/** No compression */
		NONE = 0,

		/** Use ZLib */
		ZLIB = 1,

		/** Use LZ4 faster variant, usually lower compression. */
		LZ4 = 2
	};

	/** Compressed page meta-data */
	struct meta_t {

		/** Version number */
		uint8_t		m_version;

		/** Algorithm type */
		Type		m_algorithm;

		/** Original page type */
		uint16_t	m_original_type;

		/** Original page size, before compression */
		uint16_t	m_original_size;

		/** Size after compression */
		uint16_t	m_compressed_size;
	};

	/** Default constructor */
	Compression() : m_type(NONE) { };

	/** Specific constructor
	@param[in]	type		Algorithm type */
	explicit Compression(Type type)
		:
		m_type(type)
	{
#ifdef UNIV_DEBUG
		switch (m_type) {
		case NONE:
		case ZLIB:
		case LZ4:

		default:
			ut_error;
		}
#endif /* UNIV_DEBUG */
	}

	/** Check the page header type field.
	@param[in]	page		Page contents
	@return true if it is a compressed page */
	static bool is_compressed_page(const byte* page)
		MY_ATTRIBUTE((warn_unused_result));

        /** Check wether the compression algorithm is supported.
        @param[in]      algorithm       Compression algorithm to check
        @param[out]     type            The type that algorithm maps to
        @return DB_SUCCESS or error code */
	static dberr_t check(const char* algorithm, Compression* type)
		MY_ATTRIBUTE((warn_unused_result));

        /** Validate the algorithm string.
        @param[in]      algorithm       Compression algorithm to check
        @return DB_SUCCESS or error code */
	static dberr_t validate(const char* algorithm)
		MY_ATTRIBUTE((warn_unused_result));

        /** Convert to a "string".
        @param[in]      type            The compression type
        @return the string representation */
        static const char* to_string(Type type)
		MY_ATTRIBUTE((warn_unused_result));

        /** Convert the meta data to a std::string.
        @param[in]      meta		Page Meta data
        @return the string representation */
        static std::string to_string(const meta_t& meta)
		MY_ATTRIBUTE((warn_unused_result));

	/** Deserizlise the page header compression meta-data
	@param[in]	header		Pointer to the page header
	@param[out]	control		Deserialised data */
	static void deserialize_header(
		const byte*	page,
		meta_t*		control);

        /** Check if the string is "empty" or "none".
        @param[in]      algorithm       Compression algorithm to check
        @return true if no algorithm requested */
	static bool is_none(const char* algorithm)
		MY_ATTRIBUTE((warn_unused_result));

	/** Decompress the page data contents. Page type must be
	FIL_PAGE_COMPRESSED, if not then the source contents are
	left unchanged and DB_SUCCESS is returned.
	@param[in]	dblwr_recover	true of double write recovery
					in progress
	@param[in,out]	src		Data read from disk, decompressed
					data will be copied to this page
	@param[in,out]	dst		Scratch area to use for decompression
	@param[in]	dst_len		Size of the scratch area in bytes
	@return DB_SUCCESS or error code */
	static dberr_t deserialize(
		bool		dblwr_recover,
		byte*		src,
		byte*		dst,
		ulint		dst_len)
		MY_ATTRIBUTE((warn_unused_result));

	/** Compression type */
	Type		m_type;
};

/** Encryption key length */
static const ulint ENCRYPTION_KEY_LEN = 32;

/** Encryption magic bytes size */
static const ulint ENCRYPTION_MAGIC_SIZE = 3;

/** Encryption magic bytes for 5.7.11, it's for checking the encryption information
version. */
static const char ENCRYPTION_KEY_MAGIC_V1[] = "lCA";

/** Encryption magic bytes for 5.7.12+, it's for checking the encryption information
version. */
static const char ENCRYPTION_KEY_MAGIC_V2[] = "lCB";

/** Encryption master key prifix */
static const char ENCRYPTION_MASTER_KEY_PRIFIX[] = "INNODBKey";

/** Encryption master key prifix size */
static const ulint ENCRYPTION_MASTER_KEY_PRIFIX_LEN = 9;

/** Encryption master key prifix size */
static const ulint ENCRYPTION_MASTER_KEY_NAME_MAX_LEN = 100;

/** UUID of server instance, it's needed for composing master key name */
static const ulint ENCRYPTION_SERVER_UUID_LEN = 36;

/** Encryption information total size for 5.7.11: magic number + master_key_id +
key + iv + checksum */
static const ulint ENCRYPTION_INFO_SIZE_V1 = (ENCRYPTION_MAGIC_SIZE \
					 + (ENCRYPTION_KEY_LEN * 2) \
					 + 2 * sizeof(ulint));

/** Encryption information total size: magic number + master_key_id +
key + iv + server_uuid + checksum */
static const ulint ENCRYPTION_INFO_SIZE_V2 = (ENCRYPTION_MAGIC_SIZE \
					 + (ENCRYPTION_KEY_LEN * 2) \
					 + ENCRYPTION_SERVER_UUID_LEN \
					 + 2 * sizeof(ulint));

class IORequest;

/** Encryption algorithm. */
struct Encryption {

	/** Algorithm types supported */
	enum Type {

		/** No encryption */
		NONE = 0,

		/** Use AES */
		AES = 1,
	};

	/** Encryption information format version */
	enum Version {

		/** Version in 5.7.11 */
		ENCRYPTION_VERSION_1 = 0,

		/** Version in > 5.7.11 */
		ENCRYPTION_VERSION_2 = 1,
	};

	/** Default constructor */
	Encryption() : m_type(NONE) { };

	/** Specific constructor
	@param[in]	type		Algorithm type */
	explicit Encryption(Type type)
		:
		m_type(type)
	{
#ifdef UNIV_DEBUG
		switch (m_type) {
		case NONE:
		case AES:

		default:
			ut_error;
		}
#endif /* UNIV_DEBUG */
	}

	/** Copy constructor */
	Encryption(const Encryption& other)
		:
		m_type(other.m_type),
		m_key(other.m_key),
		m_klen(other.m_klen),
		m_iv(other.m_iv)
	{ };

	/** Check if page is encrypted page or not
	@param[in]	page	page which need to check
	@return true if it is a encrypted page */
	static bool is_encrypted_page(const byte* page)
		MY_ATTRIBUTE((warn_unused_result));

	/** Check the encryption option and set it
	@param[in]	option		encryption option
	@param[in/out]	encryption	The encryption type
	@return DB_SUCCESS or DB_UNSUPPORTED */
	dberr_t set_algorithm(const char* option, Encryption* type)
		MY_ATTRIBUTE((warn_unused_result));

        /** Validate the algorithm string.
        @param[in]      algorithm       Encryption algorithm to check
        @return DB_SUCCESS or error code */
	static dberr_t validate(const char* algorithm)
		MY_ATTRIBUTE((warn_unused_result));

        /** Convert to a "string".
        @param[in]      type            The encryption type
        @return the string representation */
        static const char* to_string(Type type)
		MY_ATTRIBUTE((warn_unused_result));

        /** Check if the string is "empty" or "none".
        @param[in]      algorithm       Encryption algorithm to check
        @return true if no algorithm requested */
	static bool is_none(const char* algorithm)
		MY_ATTRIBUTE((warn_unused_result));

        /** Generate random encryption value for key and iv.
        @param[in,out]	value	Encryption value */
	static void random_value(byte* value);

	/** Create new master key for key rotation.
        @param[in,out]	master_key	master key */
	static void create_master_key(byte** master_key);

        /** Get master key by key id.
        @param[in]	master_key_id	master key id
	@param[in]	srv_uuid	uuid of server instance
        @param[in,out]	master_key	master key */
	static void get_master_key(ulint master_key_id,
				   char* srv_uuid,
				   byte** master_key);

        /** Get current master key and key id.
        @param[in,out]	master_key_id	master key id
        @param[in,out]	master_key	master key
        @param[in,out]	version		encryption information version */
	static void get_master_key(ulint* master_key_id,
				   byte** master_key,
				   Encryption::Version*  version);

	/** Encrypt the page data contents. Page type can't be
	FIL_PAGE_ENCRYPTED, FIL_PAGE_COMPRESSED_AND_ENCRYPTED,
	FIL_PAGE_ENCRYPTED_RTREE.
	@param[in]	type		IORequest
	@param[in,out]	src		page data which need to encrypt
	@param[in]	src_len		Size of the source in bytes
	@param[in,out]	dst		destination area
	@param[in,out]	dst_len		Size of the destination in bytes
	@return buffer data, dst_len will have the length of the data */
	byte* encrypt(
		const IORequest&	type,
		byte*			src,
		ulint			src_len,
		byte*			dst,
		ulint*			dst_len)
		MY_ATTRIBUTE((warn_unused_result));

	/** Decrypt the page data contents. Page type must be
	FIL_PAGE_ENCRYPTED, FIL_PAGE_COMPRESSED_AND_ENCRYPTED,
	FIL_PAGE_ENCRYPTED_RTREE, if not then the source contents are
	left unchanged and DB_SUCCESS is returned.
	@param[in]	type		IORequest
	@param[in,out]	src		Data read from disk, decrypt
					data will be copied to this page
	@param[in]	src_len		source data length
	@param[in,out]	dst		Scratch area to use for decrypt
	@param[in]	dst_len		Size of the scratch area in bytes
	@return DB_SUCCESS or error code */
	dberr_t decrypt(
		const IORequest&	type,
		byte*			src,
		ulint			src_len,
		byte*			dst,
		ulint			dst_len)
		MY_ATTRIBUTE((warn_unused_result));

	/** Encrypt type */
	Type			m_type;

	/** Encrypt key */
	byte*			m_key;

	/** Encrypt key length*/
	ulint			m_klen;

	/** Encrypt initial vector */
	byte*			m_iv;

	/** Current master key id */
	static ulint		master_key_id;

	/** Current uuid of server instance */
	static char		uuid[ENCRYPTION_SERVER_UUID_LEN + 1];
};

/** Types for AIO operations @{ */

/** No transformations during read/write, write as is. */
#define IORequestRead		IORequest(IORequest::READ)
#define IORequestWrite		IORequest(IORequest::WRITE)
#define IORequestLogRead	IORequest(IORequest::LOG | IORequest::READ)
#define IORequestLogWrite	IORequest(IORequest::LOG | IORequest::WRITE)

/**
The IO Context that is passed down to the low level IO code */
class IORequest {
public:
	/** Flags passed in the request, they can be ORred together. */
	enum {
		READ = 1,
		WRITE = 2,

		/** Double write buffer recovery. */
		DBLWR_RECOVER = 4,

		/** Enumarations below can be ORed to READ/WRITE above*/

		/** Data file */
		DATA_FILE = 8,

		/** Log file request*/
		LOG = 16,

		/** Disable partial read warnings */
		DISABLE_PARTIAL_IO_WARNINGS = 32,

		/** Do not to wake i/o-handler threads, but the caller will do
		the waking explicitly later, in this way the caller can post
		several requests in a batch; NOTE that the batch must not be
		so big that it exhausts the slots in AIO arrays! NOTE that
		a simulated batch may introduce hidden chances of deadlocks,
		because I/Os are not actually handled until all
		have been posted: use with great caution! */
		DO_NOT_WAKE = 64,

		/** Ignore failed reads of non-existent pages */
		IGNORE_MISSING = 128,

		/** Use punch hole if available, only makes sense if
		compression algorithm != NONE. Ignored if not set */
		PUNCH_HOLE = 256,

		/** Force raw read, do not try to compress/decompress.
		This can be used to force a read and write without any
		compression e.g., for redo log, merge sort temporary files
		and the truncate redo log. */
		NO_COMPRESSION = 512
	};

	/** Default constructor */
	IORequest()
		:
		m_block_size(UNIV_SECTOR_SIZE),
		m_type(READ),
		m_compression(),
		m_encryption()
	{
		/* No op */
	}

	/**
	@param[in]	type		Request type, can be a value that is
					ORed from the above enum */
	explicit IORequest(ulint type)
		:
		m_block_size(UNIV_SECTOR_SIZE),
		m_type(static_cast<uint16_t>(type)),
		m_compression(),
		m_encryption()
	{
		if (is_log()) {
			disable_compression();
		}

		if (!is_punch_hole_supported()) {
			clear_punch_hole();
		}
	}

	/** Destructor */
	~IORequest() { }

	/** @return true if ignore missing flag is set */
	static bool ignore_missing(ulint type)
		MY_ATTRIBUTE((warn_unused_result))
	{
		return((type & IGNORE_MISSING) == IGNORE_MISSING);
	}

	/** @return true if it is a read request */
	bool is_read() const
		MY_ATTRIBUTE((warn_unused_result))
	{
		return((m_type & READ) == READ);
	}

	/** @return true if it is a write request */
	bool is_write() const
		MY_ATTRIBUTE((warn_unused_result))
	{
		return((m_type & WRITE) == WRITE);
	}

	/** @return true if it is a redo log write */
	bool is_log() const
		MY_ATTRIBUTE((warn_unused_result))
	{
		return((m_type & LOG) == LOG);
	}

	/** @return true if the simulated AIO thread should be woken up */
	bool is_wake() const
		MY_ATTRIBUTE((warn_unused_result))
	{
		return((m_type & DO_NOT_WAKE) == 0);
	}

	/** @return true if partial read warning disabled */
	bool is_partial_io_warning_disabled() const
		MY_ATTRIBUTE((warn_unused_result))
	{
		return((m_type & DISABLE_PARTIAL_IO_WARNINGS)
		       == DISABLE_PARTIAL_IO_WARNINGS);
	}

	/** Disable partial read warnings */
	void disable_partial_io_warnings()
	{
		m_type |= DISABLE_PARTIAL_IO_WARNINGS;
	}

	/** @return true if missing files should be ignored */
	bool ignore_missing() const
		MY_ATTRIBUTE((warn_unused_result))
	{
		return(ignore_missing(m_type));
	}

	/** @return true if punch hole should be used */
	bool punch_hole() const
		MY_ATTRIBUTE((warn_unused_result))
	{
		return((m_type & PUNCH_HOLE) == PUNCH_HOLE);
	}

	/** @return true if the read should be validated */
	bool validate() const
		MY_ATTRIBUTE((warn_unused_result))
	{
		ut_a(is_read() ^ is_write());

		return(!is_read() || !punch_hole());
	}

	/** Set the punch hole flag */
	void set_punch_hole()
	{
		if (is_punch_hole_supported()) {
			m_type |= PUNCH_HOLE;
		}
	}

	/** Clear the do not wake flag */
	void clear_do_not_wake()
	{
		m_type &= ~DO_NOT_WAKE;
	}

	/** Clear the punch hole flag */
	void clear_punch_hole()
	{
		m_type &= ~PUNCH_HOLE;
	}

	/** @return the block size to use for IO */
	ulint block_size() const
		MY_ATTRIBUTE((warn_unused_result))
	{
		return(m_block_size);
	}

	/** Set the block size for IO
	@param[in] block_size		Block size to set */
	void block_size(ulint block_size)
	{
		m_block_size = static_cast<uint32_t>(block_size);
	}

	/** Clear all compression related flags */
	void clear_compressed()
	{
		clear_punch_hole();

		m_compression.m_type  = Compression::NONE;
	}

	/** Compare two requests
	@reutrn true if the are equal */
	bool operator==(const IORequest& rhs) const
	{
		return(m_type == rhs.m_type);
	}

	/** Set compression algorithm
	@param[in] compression	The compression algorithm to use */
	void compression_algorithm(Compression::Type type)
	{
		if (type == Compression::NONE) {
			return;
		}

		set_punch_hole();

		m_compression.m_type = type;
	}

	/** Get the compression algorithm.
	@return the compression algorithm */
	Compression compression_algorithm() const
		MY_ATTRIBUTE((warn_unused_result))
	{
		return(m_compression);
	}

	/** @return true if the page should be compressed */
	bool is_compressed() const
		MY_ATTRIBUTE((warn_unused_result))
	{
		return(compression_algorithm().m_type != Compression::NONE);
	}

	/** @return true if the page read should not be transformed. */
	bool is_compression_enabled() const
		MY_ATTRIBUTE((warn_unused_result))
	{
		return((m_type & NO_COMPRESSION) == 0);
	}

	/** Disable transformations. */
	void disable_compression()
	{
		m_type |= NO_COMPRESSION;
	}

	/** Set encryption algorithm
	@param[in] type		The encryption algorithm to use */
	void encryption_algorithm(Encryption::Type type)
	{
		if (type == Encryption::NONE) {
			return;
		}

		m_encryption.m_type = type;
	}

	/** Set encryption key and iv
	@param[in] key		The encryption key to use
	@param[in] key_len	length of the encryption key
	@param[in] iv		The encryption iv to use */
	void encryption_key(byte* key,
			    ulint key_len,
			    byte* iv)
	{
		m_encryption.m_key = key;
		m_encryption.m_klen = key_len;
		m_encryption.m_iv = iv;
	}

	/** Get the encryption algorithm.
	@return the encryption algorithm */
	Encryption encryption_algorithm() const
		MY_ATTRIBUTE((warn_unused_result))
	{
		return(m_encryption);
	}

	/** @return true if the page should be encrypted. */
	bool is_encrypted() const
		MY_ATTRIBUTE((warn_unused_result))
	{
		return(m_encryption.m_type != Encryption::NONE);
	}

	/** Clear all encryption related flags */
	void clear_encrypted()
	{
		m_encryption.m_key = NULL;
		m_encryption.m_klen = 0;
		m_encryption.m_iv = NULL;
		m_encryption.m_type = Encryption::NONE;
	}

	/** Note that the IO is for double write recovery. */
	void dblwr_recover()
	{
		m_type |= DBLWR_RECOVER;
	}

	/** @return true if the request is from the dblwr recovery */
	bool is_dblwr_recover() const
		MY_ATTRIBUTE((warn_unused_result))
	{
		return((m_type & DBLWR_RECOVER) == DBLWR_RECOVER);
	}

	/** @return true if punch hole is supported */
	static bool is_punch_hole_supported()
	{

		/* In this debugging mode, we act as if punch hole is supported,
		and then skip any calls to actually punch a hole here.
		In this way, Transparent Page Compression is still being tested. */
		DBUG_EXECUTE_IF("ignore_punch_hole",
			return(true);
		);

#if defined(HAVE_FALLOC_PUNCH_HOLE_AND_KEEP_SIZE) || defined(_WIN32)
		return(true);
#else
		return(false);
#endif /* HAVE_FALLOC_PUNCH_HOLE_AND_KEEP_SIZE || _WIN32 */
	}

private:
	/* File system best block size */
	uint32_t		m_block_size;

	/** Request type bit flags */
	uint16_t		m_type;

	/** Compression algorithm */
	Compression		m_compression;

	/** Encryption algorithm */
	Encryption		m_encryption;
};

/* @} */

/** Sparse file size information. */
struct os_file_size_t {
	/** Total size of file in bytes */
	os_offset_t	m_total_size;

	/** If it is a sparse file then this is the number of bytes
	actually allocated for the file. */
	os_offset_t	m_alloc_size;
};

/** Win NT does not allow more than 64 */
static const ulint OS_AIO_N_PENDING_IOS_PER_THREAD = 32;

/** Modes for aio operations @{ */
/** Normal asynchronous i/o not for ibuf pages or ibuf bitmap pages */
static const ulint OS_AIO_NORMAL = 21;

/**  Asynchronous i/o for ibuf pages or ibuf bitmap pages */
static const ulint OS_AIO_IBUF = 22;

/** Asynchronous i/o for the log */
static const ulint OS_AIO_LOG = 23;

/** Asynchronous i/o where the calling thread will itself wait for
the i/o to complete, doing also the job of the i/o-handler thread;
can be used for any pages, ibuf or non-ibuf.  This is used to save
CPU time, as we can do with fewer thread switches. Plain synchronous
I/O is not as good, because it must serialize the file seek and read
or write, causing a bottleneck for parallelism. */
static const ulint OS_AIO_SYNC = 24;
/* @} */

extern ulint	os_n_file_reads;
extern ulint	os_n_file_writes;
extern ulint	os_n_fsyncs;

/* File types for directory entry data type */

enum os_file_type_t {
	OS_FILE_TYPE_UNKNOWN = 0,
	OS_FILE_TYPE_FILE,			/* regular file */
	OS_FILE_TYPE_DIR,			/* directory */
	OS_FILE_TYPE_LINK,			/* symbolic link */
	OS_FILE_TYPE_BLOCK			/* block device */
};

/* Maximum path string length in bytes when referring to tables with in the
'./databasename/tablename.ibd' path format; we can allocate at least 2 buffers
of this size from the thread stack; that is why this should not be made much
bigger than 4000 bytes.  The maximum path length used by any storage engine
in the server must be at least this big. */
#define OS_FILE_MAX_PATH	4000
#if (FN_REFLEN_SE < OS_FILE_MAX_PATH)
# error "(FN_REFLEN_SE < OS_FILE_MAX_PATH)"
#endif

/** Struct used in fetching information of a file in a directory */
struct os_file_stat_t {
	char		name[OS_FILE_MAX_PATH];	/*!< path to a file */
	os_file_type_t	type;			/*!< file type */
	os_offset_t	size;			/*!< file size in bytes */
	os_offset_t	alloc_size;		/*!< Allocated size for
						sparse files in bytes */
	size_t		block_size;		/*!< Block size to use for IO
						in bytes*/
	time_t		ctime;			/*!< creation time */
	time_t		mtime;			/*!< modification time */
	time_t		atime;			/*!< access time */
	bool		rw_perm;		/*!< true if can be opened
						in read-write mode. Only valid
						if type == OS_FILE_TYPE_FILE */
};

#ifndef UNIV_HOTBACKUP
/** Create a temporary file. This function is like tmpfile(3), but
the temporary file is created in the given parameter path. If the path
is null then it will create the file in the mysql server configuration
parameter (--tmpdir).
@param[in]	path	location for creating temporary file
@return temporary file handle, or NULL on error */
FILE*
os_file_create_tmpfile(
	const char*	path);
#endif /* !UNIV_HOTBACKUP */

/** The os_file_opendir() function opens a directory stream corresponding to the
directory named by the dirname argument. The directory stream is positioned
at the first entry. In both Unix and Windows we automatically skip the '.'
and '..' items at the start of the directory listing.

@param[in]	dirname		directory name; it must not contain a trailing
				'\' or '/'
@param[in]	is_fatal	true if we should treat an error as a fatal
				error; if we try to open symlinks then we do
				not wish a fatal error if it happens not to be
				a directory
@return directory stream, NULL if error */
os_file_dir_t
os_file_opendir(
	const char*	dirname,
	bool		is_fatal);

/**
Closes a directory stream.
@param[in] dir	directory stream
@return 0 if success, -1 if failure */
int
os_file_closedir(
	os_file_dir_t	dir);

/** This function returns information of the next file in the directory. We jump
over the '.' and '..' entries in the directory.
@param[in]	dirname		directory name or path
@param[in]	dir		directory stream
@param[out]	info		buffer where the info is returned
@return 0 if ok, -1 if error, 1 if at the end of the directory */
int
os_file_readdir_next_file(
	const char*	dirname,
	os_file_dir_t	dir,
	os_file_stat_t*	info);

/**
This function attempts to create a directory named pathname. The new directory
gets default permissions. On Unix, the permissions are (0770 & ~umask). If the
directory exists already, nothing is done and the call succeeds, unless the
fail_if_exists arguments is true.

@param[in]	pathname	directory name as null-terminated string
@param[in]	fail_if_exists	if true, pre-existing directory is treated
				as an error.
@return true if call succeeds, false on error */
bool
os_file_create_directory(
	const char*	pathname,
	bool		fail_if_exists);

/** NOTE! Use the corresponding macro os_file_create_simple(), not directly
this function!
A simple function to open or create a file.
@param[in]	name		name of the file or path as a null-terminated
				string
@param[in]	create_mode	create mode
@param[in]	access_type	OS_FILE_READ_ONLY or OS_FILE_READ_WRITE
@param[in]	read_only	if true read only mode checks are enforced
@param[out]	success		true if succeed, false if error
@return own: handle to the file, not defined if error, error number
	can be retrieved with os_file_get_last_error */
os_file_t
os_file_create_simple_func(
	const char*	name,
	ulint		create_mode,
	ulint		access_type,
	bool		read_only,
	bool*		success);

/** NOTE! Use the corresponding macro
os_file_create_simple_no_error_handling(), not directly this function!
A simple function to open or create a file.
@param[in]	name		name of the file or path as a null-terminated string
@param[in]	create_mode	create mode
@param[in]	access_type	OS_FILE_READ_ONLY, OS_FILE_READ_WRITE, or
				OS_FILE_READ_ALLOW_DELETE; the last option
				is used by a backup program reading the file
@param[in]	read_only	if true read only mode checks are enforced
@param[out]	success		true if succeeded
@return own: handle to the file, not defined if error, error number
	can be retrieved with os_file_get_last_error */
os_file_t
os_file_create_simple_no_error_handling_func(
<<<<<<< HEAD
	const char*	name,
	ulint		create_mode,
	ulint		access_type,
	bool		read_only,
	bool*		success)
	MY_ATTRIBUTE((warn_unused_result));

/** Tries to disable OS caching on an opened file descriptor.
@param[in]	fd		file descriptor to alter
@param[in]	file_name	file name, used in the diagnostic message
@param[in]	name		"open" or "create"; used in the diagnostic
				message */
void
=======
/*=========================================*/
	const char*	name,	/*!< in: name of the file or path as a
				null-terminated string */
	ulint		create_mode,/*!< in: create mode */
	ulint		access_type,/*!< in: OS_FILE_READ_ONLY,
				OS_FILE_READ_WRITE,
				OS_FILE_READ_ALLOW_DELETE (used by a backup
				program reading the file), or
				OS_FILE_READ_WRITE_CACHED (disable O_DIRECT
				if it would be enabled otherwise) */
	ibool*		success)/*!< out: TRUE if succeed, FALSE if error */
	MY_ATTRIBUTE((nonnull, warn_unused_result));
/****************************************************************//**
Tries to disable OS caching on an opened file descriptor.
@return true if operation is success and false otherwise */
UNIV_INTERN
bool
>>>>>>> 8baa96ff
os_file_set_nocache(
	int		fd,
	const char*	file_name,
	const char*	operation_name);

/** NOTE! Use the corresponding macro os_file_create(), not directly
this function!
Opens an existing file or creates a new.
@param[in]	name		name of the file or path as a null-terminated
				string
@param[in]	create_mode	create mode
@param[in]	purpose		OS_FILE_AIO, if asynchronous, non-buffered I/O
				is desired, OS_FILE_NORMAL, if any normal file;
				NOTE that it also depends on type, os_aio_..
				and srv_.. variables whether we really use
				async I/O or unbuffered I/O: look in the
				function source code for the exact rules
@param[in]	type		OS_DATA_FILE or OS_LOG_FILE
@param[in]	read_only	if true read only mode checks are enforced
@param[in]	success		true if succeeded
@return own: handle to the file, not defined if error, error number
	can be retrieved with os_file_get_last_error */
os_file_t
os_file_create_func(
	const char*	name,
	ulint		create_mode,
	ulint		purpose,
	ulint		type,
	bool		read_only,
	bool*		success)
	MY_ATTRIBUTE((warn_unused_result));

/** Deletes a file. The file has to be closed before calling this.
@param[in]	name		file path as a null-terminated string
@return true if success */
bool
os_file_delete_func(const char* name);

/** Deletes a file if it exists. The file has to be closed before calling this.
@param[in]	name		file path as a null-terminated string
@param[out]	exist		indicate if file pre-exist
@return true if success */
bool
os_file_delete_if_exists_func(const char* name, bool* exist);

/** NOTE! Use the corresponding macro os_file_rename(), not directly
this function!
Renames a file (can also move it to another directory). It is safest that the
file is closed before calling this function.
@param[in]	oldpath		old file path as a null-terminated string
@param[in]	newpath		new file path
@return true if success */
bool
os_file_rename_func(const char* oldpath, const char* newpath);

/** NOTE! Use the corresponding macro os_file_close(), not directly this
function!
Closes a file handle. In case of error, error number can be retrieved with
os_file_get_last_error.
@param[in]	file		own: handle to a file
@return true if success */
bool
os_file_close_func(os_file_t file);

#ifdef UNIV_PFS_IO

/* Keys to register InnoDB I/O with performance schema */
extern mysql_pfs_key_t	innodb_data_file_key;
extern mysql_pfs_key_t	innodb_log_file_key;
extern mysql_pfs_key_t	innodb_temp_file_key;
extern mysql_pfs_key_t	innodb_bmp_file_key;
extern mysql_pfs_key_t	innodb_parallel_dblwrite_file_key;

/* Following four macros are instumentations to register
various file I/O operations with performance schema.
1) register_pfs_file_open_begin() and register_pfs_file_open_end() are
used to register file creation, opening, closing and renaming.
2) register_pfs_file_io_begin() and register_pfs_file_io_end() are
used to register actual file read, write and flush
3) register_pfs_file_close_begin() and register_pfs_file_close_end()
are used to register file deletion operations*/
# define register_pfs_file_open_begin(state, locker, key, op, name,	\
				      src_file, src_line)		\
do {									\
	locker = PSI_FILE_CALL(get_thread_file_name_locker)(		\
		state, key, op, name, &locker);				\
	if (locker != NULL) {						\
		PSI_FILE_CALL(start_file_open_wait)(			\
			locker, src_file, src_line);			\
	}								\
} while (0)

# define register_pfs_file_open_end(locker, file)			\
do {									\
	if (locker != NULL) {						\
		PSI_FILE_CALL(end_file_open_wait_and_bind_to_descriptor)(\
			locker, file);					\
	}								\
} while (0)

# define register_pfs_file_close_begin(state, locker, key, op, name,	\
				      src_file, src_line)		\
do {									\
	locker = PSI_FILE_CALL(get_thread_file_name_locker)(		\
		state, key, op, name, &locker);				\
	if (locker != NULL) {						\
		PSI_FILE_CALL(start_file_close_wait)(			\
			locker, src_file, src_line);			\
	}								\
} while (0)

# define register_pfs_file_close_end(locker, result)			\
do {									\
	if (locker != NULL) {						\
		PSI_FILE_CALL(end_file_close_wait)(			\
			locker, result);				\
	}								\
} while (0)

# define register_pfs_file_io_begin(state, locker, file, count, op,	\
				    src_file, src_line)			\
do {									\
	locker = PSI_FILE_CALL(get_thread_file_descriptor_locker)(	\
		state, file, op);					\
	if (locker != NULL) {						\
		PSI_FILE_CALL(start_file_wait)(				\
			locker, count, src_file, src_line);		\
	}								\
} while (0)

# define register_pfs_file_io_end(locker, count)			\
do {									\
	if (locker != NULL) {						\
		PSI_FILE_CALL(end_file_wait)(locker, count);		\
	}								\
} while (0)

/* Following macros/functions are file I/O APIs that would be performance
schema instrumented if "UNIV_PFS_IO" is defined. They would point to
wrapper functions with performance schema instrumentation in such case.

os_file_create
os_file_create_simple
os_file_create_simple_no_error_handling
os_file_close
os_file_rename
os_aio
os_file_read
os_file_read_no_error_handling
os_file_write

The wrapper functions have the prefix of "innodb_". */

# define os_file_create(key, name, create, purpose, type, read_only,	\
			success)					\
	pfs_os_file_create_func(key, name, create, purpose,	type,	\
				read_only, success, __FILE__, __LINE__)

# define os_file_create_simple(key, name, create, access,		\
		read_only, success)					\
	pfs_os_file_create_simple_func(key, name, create, access,	\
		read_only, success, __FILE__, __LINE__)

# define os_file_create_simple_no_error_handling(			\
		key, name, create_mode, access, read_only, success)	\
	pfs_os_file_create_simple_no_error_handling_func(		\
		key, name, create_mode, access,				\
		read_only, success, __FILE__, __LINE__)

# define os_file_close(file)						\
	pfs_os_file_close_func(file, __FILE__, __LINE__)

# define os_aio(type, mode, name, file, buf, offset,			\
		n, read_only, message1, message2, space_id, trx)	\
	pfs_os_aio_func(type, mode, name, file, buf, offset,		\
			n, read_only, message1, message2, space_id,	\
			trx, __FILE__, __LINE__)

# define os_file_read(type, file, buf, offset, n)			\
	pfs_os_file_read_func(type, file, buf, offset, n, NULL,		\
			      __FILE__, __LINE__)

# define os_file_read_trx(file, buf, offset, n, trx)			\
	pfs_os_file_read_func(file, buf, offset, n, trx,		\
			      __FILE__, __LINE__)

# define os_file_read_no_error_handling(type, file, buf, offset, n, o)	\
	pfs_os_file_read_no_error_handling_func(			\
		type, file, buf, offset, n, o, __FILE__, __LINE__)

# define os_file_write(type, name, file, buf, offset, n)	\
	pfs_os_file_write_func(type, name, file, buf, offset,	\
			       n, __FILE__, __LINE__)

# define os_file_flush(file)						\
	pfs_os_file_flush_func(file, __FILE__, __LINE__)

# define os_file_rename(key, oldpath, newpath)				\
	pfs_os_file_rename_func(key, oldpath, newpath, __FILE__, __LINE__)

# define os_file_delete(key, name)					\
	pfs_os_file_delete_func(key, name, __FILE__, __LINE__)

# define os_file_delete_if_exists(key, name, exist)			\
	pfs_os_file_delete_if_exists_func(key, name, exist, __FILE__, __LINE__)

/** NOTE! Please use the corresponding macro os_file_create_simple(),
not directly this function!
A performance schema instrumented wrapper function for
os_file_create_simple() which opens or creates a file.
@param[in]	key		Performance Schema Key
@param[in]	name		name of the file or path as a null-terminated
				string
@param[in]	create_mode	create mode
@param[in]	access_type	OS_FILE_READ_ONLY or OS_FILE_READ_WRITE
@param[in]	read_only	if true read only mode checks are enforced
@param[out]	success		true if succeeded
@param[in]	src_file	file name where func invoked
@param[in]	src_line	line where the func invoked
@return own: handle to the file, not defined if error, error number
	can be retrieved with os_file_get_last_error */
UNIV_INLINE
os_file_t
pfs_os_file_create_simple_func(
	mysql_pfs_key_t key,
	const char*	name,
	ulint		create_mode,
	ulint		access_type,
	bool		read_only,
	bool*		success,
	const char*	src_file,
	ulint		src_line)
	MY_ATTRIBUTE((warn_unused_result));

/** NOTE! Please use the corresponding macro
os_file_create_simple_no_error_handling(), not directly this function!
A performance schema instrumented wrapper function for
os_file_create_simple_no_error_handling(). Add instrumentation to
monitor file creation/open.
@param[in]	key		Performance Schema Key
@param[in]	name		name of the file or path as a null-terminated
				string
@param[in]	create_mode	create mode
@param[in]	access_type	OS_FILE_READ_ONLY, OS_FILE_READ_WRITE, or
				OS_FILE_READ_ALLOW_DELETE; the last option is
				used by a backup program reading the file
@param[in]	read_only	if true read only mode checks are enforced
@param[out]	success		true if succeeded
@param[in]	src_file	file name where func invoked
@param[in]	src_line	line where the func invoked
@return own: handle to the file, not defined if error, error number
	can be retrieved with os_file_get_last_error */
UNIV_INLINE
os_file_t
pfs_os_file_create_simple_no_error_handling_func(
	mysql_pfs_key_t key,
	const char*	name,
	ulint		create_mode,
	ulint		access_type,
	bool		read_only,
	bool*		success,
	const char*	src_file,
	ulint		src_line)
	MY_ATTRIBUTE((warn_unused_result));

/** NOTE! Please use the corresponding macro os_file_create(), not directly
this function!
A performance schema wrapper function for os_file_create().
Add instrumentation to monitor file creation/open.
@param[in]	key		Performance Schema Key
@param[in]	name		name of the file or path as a null-terminated
				string
@param[in]	create_mode	create mode
@param[in]	purpose		OS_FILE_AIO, if asynchronous, non-buffered I/O
				is desired, OS_FILE_NORMAL, if any normal file;
				NOTE that it also depends on type, os_aio_..
				and srv_.. variables whether we really use
				async I/O or unbuffered I/O: look in the
				function source code for the exact rules
@param[in]	read_only	if true read only mode checks are enforced
@param[out]	success		true if succeeded
@param[in]	src_file	file name where func invoked
@param[in]	src_line	line where the func invoked
@return own: handle to the file, not defined if error, error number
	can be retrieved with os_file_get_last_error */
UNIV_INLINE
os_file_t
pfs_os_file_create_func(
	mysql_pfs_key_t key,
	const char*	name,
	ulint		create_mode,
	ulint		purpose,
	ulint		type,
	bool		read_only,
	bool*		success,
	const char*	src_file,
	ulint		src_line)
	MY_ATTRIBUTE((warn_unused_result));

/** NOTE! Please use the corresponding macro os_file_close(), not directly
this function!
A performance schema instrumented wrapper function for os_file_close().
@param[in]	file		handle to a file
@param[in]	src_file	file name where func invoked
@param[in]	src_line	line where the func invoked
@return true if success */
UNIV_INLINE
bool
pfs_os_file_close_func(
	os_file_t	file,
	const char*	src_file,
	ulint		src_line);

/** NOTE! Please use the corresponding macro os_file_read(), not directly
this function!
This is the performance schema instrumented wrapper function for
os_file_read() which requests a synchronous read operation.
@param[in, out]	type		IO request context
@param[in]	file		Open file handle
@param[out]	buf		buffer where to read
@param[in]	offset		file offset where to read
@param[in]	n		number of bytes to read
@param[in]	src_file	file name where func invoked
@param[in]	src_line	line where the func invoked
@return DB_SUCCESS if request was successful */
UNIV_INLINE
dberr_t
pfs_os_file_read_func(
	IORequest&	type,
	os_file_t	file,
	void*		buf,
	os_offset_t	offset,
	ulint		n,
	trx_t*		trx,
	const char*	src_file,
	ulint		src_line);

/** NOTE! Please use the corresponding macro os_file_read_no_error_handling(),
not directly this function!
This is the performance schema instrumented wrapper function for
os_file_read_no_error_handling_func() which requests a synchronous
read operation.
@param[in, out]	type		IO request context
@param[in]	file		Open file handle
@param[out]	buf		buffer where to read
@param[in]	offset		file offset where to read
@param[in]	n		number of bytes to read
@param[out]	o		number of bytes actually read
@param[in]	src_file	file name where func invoked
@param[in]	src_line	line where the func invoked
@return DB_SUCCESS if request was successful */
UNIV_INLINE
dberr_t
pfs_os_file_read_no_error_handling_func(
	IORequest&	type,
	os_file_t	file,
	void*		buf,
	os_offset_t	offset,
	ulint		n,
	ulint*		o,
	const char*	src_file,
	ulint		src_line);

/** NOTE! Please use the corresponding macro os_aio(), not directly this
function!
Performance schema wrapper function of os_aio() which requests
an asynchronous I/O operation.
@param[in]	type		IO request context
@param[in]	mode		IO mode
@param[in]	name		Name of the file or path as NUL terminated
				string
@param[in]	file		Open file handle
@param[out]	buf		buffer where to read
@param[in]	offset		file offset where to read
@param[in]	n		number of bytes to read
@param[in]	read_only	if true read only mode checks are enforced
@param[in,out]	m1		Message for the AIO handler, (can be used to
				identify a completed AIO operation); ignored
				if mode is OS_AIO_SYNC
@param[in,out]	m2		message for the AIO handler (can be used to
				identify a completed AIO operation); ignored
				if mode is OS_AIO_SYNC
@param[in]	src_file	file name where func invoked
@param[in]	src_line	line where the func invoked
@return DB_SUCCESS if request was queued successfully, FALSE if fail */
UNIV_INLINE
dberr_t
pfs_os_aio_func(
	IORequest&	type,
	ulint		mode,
	const char*	name,
	os_file_t	file,
	void*		buf,
	os_offset_t	offset,
	ulint		n,
	bool		read_only,
	fil_node_t*	m1,
	void*		m2,
	ulint		space_id,
	trx_t*		trx,
	const char*	src_file,
	ulint		src_line);

/** NOTE! Please use the corresponding macro os_file_write(), not directly
this function!
This is the performance schema instrumented wrapper function for
os_file_write() which requests a synchronous write operation.
@param[in, out]	type		IO request context
@param[in]	name		Name of the file or path as NUL terminated
				string
@param[in]	file		Open file handle
@param[out]	buf		buffer where to read
@param[in]	offset		file offset where to read
@param[in]	n		number of bytes to read
@param[in]	src_file	file name where func invoked
@param[in]	src_line	line where the func invoked
@return DB_SUCCESS if request was successful */
UNIV_INLINE
dberr_t
pfs_os_file_write_func(
	IORequest&	type,
	const char*	name,
	os_file_t	file,
	const void*	buf,
	os_offset_t	offset,
	ulint		n,
	const char*	src_file,
	ulint		src_line);

/** NOTE! Please use the corresponding macro os_file_flush(), not directly
this function!
This is the performance schema instrumented wrapper function for
os_file_flush() which flushes the write buffers of a given file to the disk.
Flushes the write buffers of a given file to the disk.
@param[in]	file		Open file handle
@param[in]	src_file	file name where func invoked
@param[in]	src_line	line where the func invoked
@return TRUE if success */
UNIV_INLINE
bool
pfs_os_file_flush_func(
	os_file_t	file,
	const char*	src_file,
	ulint		src_line);

/** NOTE! Please use the corresponding macro os_file_rename(), not directly
this function!
This is the performance schema instrumented wrapper function for
os_file_rename()
@param[in]	key		Performance Schema Key
@param[in]	oldpath		old file path as a null-terminated string
@param[in]	newpath		new file path
@param[in]	src_file	file name where func invoked
@param[in]	src_line	line where the func invoked
@return true if success */
UNIV_INLINE
bool
pfs_os_file_rename_func(
	mysql_pfs_key_t	key,
	const char*	oldpath,
	const char*	newpath,
	const char*	src_file,
	ulint		src_line);

/**
NOTE! Please use the corresponding macro os_file_delete(), not directly
this function!
This is the performance schema instrumented wrapper function for
os_file_delete()
@param[in]	key		Performance Schema Key
@param[in]	name		old file path as a null-terminated string
@param[in]	src_file	file name where func invoked
@param[in]	src_line	line where the func invoked
@return true if success */
UNIV_INLINE
bool
pfs_os_file_delete_func(
	mysql_pfs_key_t	key,
	const char*	name,
	const char*	src_file,
	ulint		src_line);

/**
NOTE! Please use the corresponding macro os_file_delete_if_exists(), not
directly this function!
This is the performance schema instrumented wrapper function for
os_file_delete_if_exists()
@param[in]	key		Performance Schema Key
@param[in]	name		old file path as a null-terminated string
@param[in]	exist		indicate if file pre-exist
@param[in]	src_file	file name where func invoked
@param[in]	src_line	line where the func invoked
@return true if success */
UNIV_INLINE
bool
pfs_os_file_delete_if_exists_func(
	mysql_pfs_key_t	key,
	const char*	name,
	bool*		exist,
	const char*	src_file,
	ulint		src_line);

#else /* UNIV_PFS_IO */

/* If UNIV_PFS_IO is not defined, these I/O APIs point
to original un-instrumented file I/O APIs */
# define os_file_create(key, name, create, purpose, type, read_only,	\
			success)					\
	os_file_create_func(name, create, purpose, type, read_only,	\
			success)

# define os_file_create_simple(key, name, create_mode, access,		\
		read_only, success)					\
	os_file_create_simple_func(name, create_mode, access,		\
		read_only, success)

# define os_file_create_simple_no_error_handling(			\
		key, name, create_mode, access, read_only, success)	\
	os_file_create_simple_no_error_handling_func(			\
		name, create_mode, access, read_only, success)

# define os_file_close(file)	os_file_close_func(file)

# define os_aio(type, mode, name, file, buf, offset,			\
		n, read_only, message1, message2, space_id, trx)	\
	os_aio_func(type, mode, name, file, buf, offset,		\
		n, read_only, message1, message2, space_id, trx)

# define os_file_read(type, file, buf, offset, n)			\
	os_file_read_func(type, file, buf, offset, n)

# define os_file_read_no_error_handling(type, file, buf, offset, n, o)	\
	os_file_read_no_error_handling_func(type, file, buf, offset, n, o)

# define os_file_read_trx(file, buf, offset, n, trx)	\
	os_file_read_func(file, buf, offset, n, trx)

# define os_file_write(type, name, file, buf, offset, n)		\
	os_file_write_func(type, name, file, buf, offset, n)

# define os_file_flush(file)	os_file_flush_func(file)

# define os_file_rename(key, oldpath, newpath)				\
	os_file_rename_func(oldpath, newpath)

# define os_file_delete(key, name)	os_file_delete_func(name)

# define os_file_delete_if_exists(key, name, exist)			\
	os_file_delete_if_exists_func(name, exist)

#endif	/* UNIV_PFS_IO */

/** Closes a file handle.
@param[in] file		handle to a file
@return true if success */
bool
os_file_close_no_error_handling(os_file_t file);

/** Gets a file size.
@param[in]	file		handle to a file
@return file size if OK, else set m_total_size to ~0 and m_alloc_size
	to errno */
os_file_size_t
os_file_get_size(
	const char*	filename)
	MY_ATTRIBUTE((warn_unused_result));

/** Gets a file size.
@param[in]	file		handle to a file
@return file size, or (os_offset_t) -1 on failure */
os_offset_t
os_file_get_size(
	os_file_t	file)
	MY_ATTRIBUTE((warn_unused_result));

/** Write the specified number of zeros to a newly created file.
@param[in]	name		name of the file or path as a null-terminated
				string
@param[in]	file		handle to a file
@param[in]	size		file size
@param[in]	read_only	Enable read-only checks if true
@return true if success */
bool
os_file_set_size(
	const char*	name,
	os_file_t	file,
	os_offset_t	size,
	bool		read_only)
	MY_ATTRIBUTE((warn_unused_result));

/** Truncates a file at its current position.
@param[in/out]	file	file to be truncated
@return true if success */
bool
os_file_set_eof(
	FILE*		file);	/*!< in: file to be truncated */

/** Truncates a file to a specified size in bytes. Do nothing if the size
preserved is smaller or equal than current size of file.
@param[in]	pathname	file path
@param[in]	file		file to be truncated
@param[in]	size		size preserved in bytes
@return true if success */
bool
os_file_truncate(
	const char*	pathname,
	os_file_t	file,
	os_offset_t	size);

/***********************************************************************//**
Truncates a file at the specified position.
@return true if success */

bool
os_file_set_eof_at(
	os_file_t	file,	/*!< in: handle to a file */
	ib_uint64_t	new_len);/*!< in: new file length */

/** NOTE! Use the corresponding macro os_file_flush(), not directly this
function!
Flushes the write buffers of a given file to the disk.
@param[in]	file		handle to a file
@return true if success */
bool
os_file_flush_func(
	os_file_t	file);

/** Retrieves the last error number if an error occurs in a file io function.
The number should be retrieved before any other OS calls (because they may
overwrite the error number). If the number is not known to this program,
the OS error number + 100 is returned.
@param[in]	report		true if we want an error message printed
				for all errors
@return error number, or OS error number + 100 */
ulint
os_file_get_last_error(
	bool		report);

/** NOTE! Use the corresponding macro os_file_read(), not directly this
function!
Requests a synchronous read operation.
@param[in]	type		IO request context
@param[in]	file		Open file handle
@param[out]	buf		buffer where to read
@param[in]	offset		file offset where to read
@param[in]	n		number of bytes to read
@return DB_SUCCESS if request was successful */
dberr_t
os_file_read_func(
	IORequest&	type,
	os_file_t	file,
	void*		buf,
	os_offset_t	offset,
	ulint		n,
	trx_t*		trx)
	MY_ATTRIBUTE((warn_unused_result));

/** Rewind file to its start, read at most size - 1 bytes from it to str, and
NUL-terminate str. All errors are silently ignored. This function is
mostly meant to be used with temporary files.
@param[in,out]	file		file to read from
@param[in,out]	str		buffer where to read
@param[in]	size		size of buffer */
void
os_file_read_string(
	FILE*		file,
	char*		str,
	ulint		size);

/** NOTE! Use the corresponding macro os_file_read_no_error_handling(),
not directly this function!
Requests a synchronous positioned read operation. This function does not do
any error handling. In case of error it returns FALSE.
@param[in]	type		IO request context
@param[in]	file		Open file handle
@param[out]	buf		buffer where to read
@param[in]	offset		file offset where to read
@param[in]	n		number of bytes to read
@param[out]	o		number of bytes actually read
@return DB_SUCCESS or error code */
dberr_t
os_file_read_no_error_handling_func(
	IORequest&	type,
	os_file_t	file,
	void*		buf,
	os_offset_t	offset,
	ulint		n,
	ulint*		o)
	MY_ATTRIBUTE((warn_unused_result));

/** NOTE! Use the corresponding macro os_file_write(), not directly this
function!
Requests a synchronous write operation.
@param[in,out]	type		IO request context
@param[in]	file		Open file handle
@param[out]	buf		buffer where to read
@param[in]	offset		file offset where to read
@param[in]	n		number of bytes to read
@return DB_SUCCESS if request was successful */
dberr_t
os_file_write_func(
	IORequest&	type,
	const char*	name,
	os_file_t	file,
	const void*	buf,
	os_offset_t	offset,
	ulint		n)
	MY_ATTRIBUTE((warn_unused_result));

/** Check the existence and type of the given file.
@param[in]	path		pathname of the file
@param[out]	exists		true if file exists
@param[out]	type		type of the file (if it exists)
@return true if call succeeded */
bool
os_file_status(
	const char*	path,
	bool*		exists,
	os_file_type_t* type);

/** This function returns a new path name after replacing the basename
in an old path with a new basename.  The old_path is a full path
name including the extension.  The tablename is in the normal
form "databasename/tablename".  The new base name is found after
the forward slash.  Both input strings are null terminated.

This function allocates memory to be returned.  It is the callers
responsibility to free the return value after it is no longer needed.

@param[in]	old_path		pathname
@param[in]	new_name		new file name
@return own: new full pathname */
char*
os_file_make_new_pathname(
	const char*	old_path,
	const char*	new_name);

/** This function reduces a null-terminated full remote path name into
the path that is sent by MySQL for DATA DIRECTORY clause.  It replaces
the 'databasename/tablename.ibd' found at the end of the path with just
'tablename'.

Since the result is always smaller than the path sent in, no new memory
is allocated. The caller should allocate memory for the path sent in.
This function manipulates that path in place.

If the path format is not as expected, just return.  The result is used
to inform a SHOW CREATE TABLE command.
@param[in,out]	data_dir_path		Full path/data_dir_path */
void
os_file_make_data_dir_path(
	char*	data_dir_path);

/** Create all missing subdirectories along the given path.
@return DB_SUCCESS if OK, otherwise error code. */
dberr_t
os_file_create_subdirs_if_needed(
	const char*	path);

#ifdef UNIV_ENABLE_UNIT_TEST_GET_PARENT_DIR
/* Test the function os_file_get_parent_dir. */
void
unit_test_os_file_get_parent_dir();
#endif /* UNIV_ENABLE_UNIT_TEST_GET_PARENT_DIR */

/** Initializes the asynchronous io system. Creates one array each for ibuf
and log i/o. Also creates one array each for read and write where each
array is divided logically into n_read_segs and n_write_segs
respectively. The caller must create an i/o handler thread for each
segment in these arrays. This function also creates the sync array.
No i/o handler thread needs to be created for that
@param[in]	n_read_segs	number of reader threads
@param[in]	n_write_segs	number of writer threads
@param[in]	n_slots_sync	number of slots in the sync aio array */

bool
os_aio_init(
	ulint		n_read_segs,
	ulint		n_write_segs,
	ulint		n_slots_sync);

/**
Frees the asynchronous io system. */
void
os_aio_free();

/**
NOTE! Use the corresponding macro os_aio(), not directly this function!
Requests an asynchronous i/o operation.
@param[in]	type		IO request context
@param[in]	mode		IO mode
@param[in]	name		Name of the file or path as NUL terminated
				string
@param[in]	file		Open file handle
@param[out]	buf		buffer where to read
@param[in]	offset		file offset where to read
@param[in]	n		number of bytes to read
@param[in]	read_only	if true read only mode checks are enforced
@param[in,out]	m1		Message for the AIO handler, (can be used to
				identify a completed AIO operation); ignored
				if mode is OS_AIO_SYNC
@param[in,out]	m2		message for the AIO handler (can be used to
				identify a completed AIO operation); ignored
				if mode is OS_AIO_SYNC
@return DB_SUCCESS or error code */
dberr_t
os_aio_func(
	IORequest&	type,
	ulint		mode,
	const char*	name,
	os_file_t	file,
	void*		buf,
	os_offset_t	offset,
	ulint		n,
	bool		read_only,
	fil_node_t*	m1,
	void*		m2,
	ulint		space_id,
	trx_t*		trx);

/** Wakes up all async i/o threads so that they know to exit themselves in
shutdown. */
void
os_aio_wake_all_threads_at_shutdown();

/** Waits until there are no pending writes in os_aio_write_array. There can
be other, synchronous, pending writes. */
void
os_aio_wait_until_no_pending_writes();

/** Wakes up simulated aio i/o-handler threads if they have something to do. */
void
os_aio_simulated_wake_handler_threads();

/** This function can be called if one wants to post a batch of reads and
prefers an i/o-handler thread to handle them all at once later. You must
call os_aio_simulated_wake_handler_threads later to ensure the threads
are not left sleeping! */
void
os_aio_simulated_put_read_threads_to_sleep();

/** This is the generic AIO handler interface function.
Waits for an aio operation to complete. This function is used to wait the
for completed requests. The AIO array of pending requests is divided
into segments. The thread specifies which segment or slot it wants to wait
for. NOTE: this function will also take care of freeing the aio slot,
therefore no other thread is allowed to do the freeing!
@param[in]	segment		the number of the segment in the aio arrays to
				wait for; segment 0 is the ibuf I/O thread,
				segment 1 the log I/O thread, then follow the
				non-ibuf read threads, and as the last are the
				non-ibuf write threads; if this is
				ULINT_UNDEFINED, then it means that sync AIO
				is used, and this parameter is ignored
@param[out]	m1		the messages passed with the AIO request;
				note that also in the case where the AIO
				operation failed, these output parameters
				are valid and can be used to restart the
				operation, for example
@param[out]	m2		callback message
@param[out]	type		OS_FILE_WRITE or ..._READ
@return DB_SUCCESS or error code */
dberr_t
os_aio_handler(
	ulint		segment,
	fil_node_t**	m1,
	void**		m2,
	IORequest*	type);

/** Prints info of the aio arrays.
@param[in/out]	file		file where to print */
void
os_aio_print(FILE* file);

/** Refreshes the statistics used to print per-second averages. */
void
os_aio_refresh_stats();

/** Checks that all slots in the system have been freed, that is, there are
no pending io operations. */
bool
os_aio_all_slots_free();

#ifdef UNIV_DEBUG

/** Prints all pending IO
@param[in]	file	file where to print */
void
os_aio_print_pending_io(FILE* file);

#endif /* UNIV_DEBUG */

/** This function returns information about the specified file
@param[in]	path		pathname of the file
@param[in]	stat_info	information of a file in a directory
@param[in]	check_rw_perm	for testing whether the file can be opened
				in RW mode
@param[in]	read_only	if true read only mode checks are enforced
@return DB_SUCCESS if all OK */
dberr_t
os_file_get_status(
	const char*	path,
	os_file_stat_t* stat_info,
	bool		check_rw_perm,
	bool		read_only);

#if !defined(UNIV_HOTBACKUP)
/** Creates a temporary file in the location specified by the parameter
path. If the path is NULL then it will be created on --tmpdir location.
This function is defined in ha_innodb.cc.
@param[in]	path	location for creating temporary file
@return temporary file descriptor, or < 0 on error */
int
innobase_mysql_tmpfile(
	const char*	path);
#endif /* !UNIV_HOTBACKUP */


/** If it is a compressed page return the compressed page data + footer size
@param[in]	buf		Buffer to check, must include header + 10 bytes
@return ULINT_UNDEFINED if the page is not a compressed page or length
	of the compressed data (including footer) if it is a compressed page */
ulint
os_file_compressed_page_size(const byte* buf);

/** If it is a compressed page return the original page data + footer size
@param[in]	buf		Buffer to check, must include header + 10 bytes
@return ULINT_UNDEFINED if the page is not a compressed page or length
	of the original data + footer if it is a compressed page */
ulint
os_file_original_page_size(const byte* buf);

/** Set the file create umask
@param[in]	umask		The umask to use for file creation. */
void
os_file_set_umask(ulint umask);

/** Free storage space associated with a section of the file.
@param[in]	fh		Open file handle
@param[in]	off		Starting offset (SEEK_SET)
@param[in]	len		Size of the hole
@return DB_SUCCESS or error code */
dberr_t
os_file_punch_hole(
	os_file_t	fh,
	os_offset_t	off,
	os_offset_t	len)
	MY_ATTRIBUTE((warn_unused_result));

/** Check if the file system supports sparse files.

Warning: On POSIX systems we try and punch a hole from offset 0 to
the system configured page size. This should only be called on an empty
file.

Note: On Windows we use the name and on Unices we use the file handle.

@param[in]	name		File name
@param[in]	fh		File handle for the file - if opened
@return true if the file system supports sparse files */
bool
os_is_sparse_file_supported(
	const char*	path,
	os_file_t	fh)
	MY_ATTRIBUTE((warn_unused_result));

/** Decompress the page data contents. Page type must be FIL_PAGE_COMPRESSED, if
not then the source contents are left unchanged and DB_SUCCESS is returned.
@param[in]	dblwr_recover	true of double write recovery in progress
@param[in,out]	src		Data read from disk, decompressed data will be
				copied to this page
@param[in,out]	dst		Scratch area to use for decompression
@param[in]	dst_len		Size of the scratch area in bytes
@return DB_SUCCESS or error code */

dberr_t
os_file_decompress_page(
	bool		dblwr_recover,
	byte*		src,
	byte*		dst,
	ulint		dst_len)
	MY_ATTRIBUTE((warn_unused_result));

/** Normalizes a directory path for the current OS:
On Windows, we convert '/' to '\', else we convert '\' to '/'.
@param[in,out] str A null-terminated directory and file path */
void os_normalize_path(char*	str);

/* Determine if a path is an absolute path or not.
@param[in]	OS directory or file path to evaluate
@retval true if an absolute path
@retval false if a relative path */
UNIV_INLINE
bool
is_absolute_path(
	const char*	path)
{
	if (path[0] == OS_PATH_SEPARATOR) {
		return(true);
	}

#ifdef _WIN32
	if (path[1] == ':' && path[2] == OS_PATH_SEPARATOR) {
		return(true);
	}
#endif /* _WIN32 */

	return(false);
}

#ifndef UNIV_NONINL
#include "os0file.ic"
#endif /* UNIV_NONINL */

#endif /* os0file_h */<|MERGE_RESOLUTION|>--- conflicted
+++ resolved
@@ -1018,7 +1018,6 @@
 	can be retrieved with os_file_get_last_error */
 os_file_t
 os_file_create_simple_no_error_handling_func(
-<<<<<<< HEAD
 	const char*	name,
 	ulint		create_mode,
 	ulint		access_type,
@@ -1030,27 +1029,9 @@
 @param[in]	fd		file descriptor to alter
 @param[in]	file_name	file name, used in the diagnostic message
 @param[in]	name		"open" or "create"; used in the diagnostic
-				message */
-void
-=======
-/*=========================================*/
-	const char*	name,	/*!< in: name of the file or path as a
-				null-terminated string */
-	ulint		create_mode,/*!< in: create mode */
-	ulint		access_type,/*!< in: OS_FILE_READ_ONLY,
-				OS_FILE_READ_WRITE,
-				OS_FILE_READ_ALLOW_DELETE (used by a backup
-				program reading the file), or
-				OS_FILE_READ_WRITE_CACHED (disable O_DIRECT
-				if it would be enabled otherwise) */
-	ibool*		success)/*!< out: TRUE if succeed, FALSE if error */
-	MY_ATTRIBUTE((nonnull, warn_unused_result));
-/****************************************************************//**
-Tries to disable OS caching on an opened file descriptor.
-@return true if operation is success and false otherwise */
-UNIV_INTERN
-bool
->>>>>>> 8baa96ff
+				message
+@return true if operation is success and false */
+bool
 os_file_set_nocache(
 	int		fd,
 	const char*	file_name,
