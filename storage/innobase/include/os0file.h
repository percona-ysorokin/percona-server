--- conflicted
+++ resolved
@@ -78,7 +78,6 @@
 #define SRV_PATH_SEPARATOR	'\\'
 /** File handle */
 # define os_file_t	HANDLE
-# define os_file_invalid	INVALID_HANDLE_VALUE
 /** Convert a C file descriptor to a native file handle
 @param fd	file descriptor
 @return		native file handle */
@@ -87,7 +86,6 @@
 #define SRV_PATH_SEPARATOR	'/'
 /** File handle */
 typedef int	os_file_t;
-# define os_file_invalid	(-1)
 /** Convert a C file descriptor to a native file handle
 @param fd	file descriptor
 @return		native file handle */
@@ -137,6 +135,21 @@
 					the log unless it is a fatal error,
 					this flag is only used if
 					ON_ERROR_NO_EXIT is set */
+};
+
+/** Options for os_file_advise_func @{ */
+enum os_file_advise_t {
+	OS_FILE_ADVISE_NORMAL = 1, 	/*!< no advice on access pattern
+					(default) */
+	OS_FILE_ADVISE_RANDOM = 2,	/*!< access in random order */
+	OS_FILE_ADVISE_SEQUENTIAL = 4,	/*!< access the specified data
+					sequentially (with lower offsets read
+					before higher ones) */
+	OS_FILE_ADVISE_WILLNEED = 8,	/*!< specified data will be accessed
+					in the near future */
+	OS_FILE_ADVISE_DONTNEED = 16,	/*!< specified data will not be
+					accessed in the near future */
+	OS_FILE_ADVISE_NOREUSE = 32	/*!< access only once */
 };
 
 #define OS_FILE_READ_ONLY		333
@@ -324,6 +337,7 @@
 os_file_create_simple
 os_file_create_simple_no_error_handling
 os_file_close
+os_file_close_no_error_handling
 os_file_rename
 os_aio
 os_file_read
@@ -331,6 +345,8 @@
 os_file_read_no_error_handling_int_fd
 os_file_write
 os_file_write_int_fd
+os_file_set_eof_at
+os_file_allocate
 
 The wrapper functions have the prefix of "innodb_". */
 
@@ -350,6 +366,9 @@
 
 # define os_file_close_pfs(file)						\
 	pfs_os_file_close_func(file, __FILE__, __LINE__)
+
+# define os_file_close_no_error_handling_pfs(file)			\
+	pfs_os_file_close_no_error_handling_func(file, __FILE__, __LINE__)
 
 # define os_aio(type, mode, name, file, buf, offset,			\
 		n, message1, message2, space_id, trx)			\
@@ -357,18 +376,13 @@
 		n, message1, message2, space_id, trx,			\
 		__FILE__, __LINE__)
 
-<<<<<<< HEAD
-# define os_file_read(file, buf, offset, n)				\
+# define os_file_read_pfs(file, buf, offset, n)				\
 	pfs_os_file_read_func(file, buf, offset, n, NULL,		\
 			      __FILE__, __LINE__)
 
-# define os_file_read_trx(file, buf, offset, n, trx)			\
+# define os_file_read_trx_pfs(file, buf, offset, n, trx)			\
 	pfs_os_file_read_func(file, buf, offset, n, trx,		\
 			      __FILE__, __LINE__)
-=======
-# define os_file_read_pfs(file, buf, offset, n)				\
-	pfs_os_file_read_func(file, buf, offset, n, __FILE__, __LINE__)
->>>>>>> 3a4e7bc7
 
 # define os_file_read_no_error_handling(file, buf, offset, n)		\
 	pfs_os_file_read_no_error_handling_func(file, buf, offset, n,	\
@@ -398,6 +412,15 @@
 
 # define os_file_delete_if_exists(key, name)				\
 	pfs_os_file_delete_if_exists_func(key, name, __FILE__, __LINE__)
+
+# define os_file_set_eof_at_pfs(file, new_len)				\
+	pfs_os_file_set_eof_at_func(file, new_len, __FILE__, __LINE__)
+
+# ifdef HAVE_POSIX_FALLOCATE
+#  define os_file_allocate_pfs(file, offset, len)			\
+	pfs_os_file_allocate_func(file, offset, len, __FILE__, __LINE__)
+# endif
+
 #else /* UNIV_PFS_IO */
 
 /* If UNIV_PFS_IO is not defined, these I/O APIs point
@@ -416,21 +439,19 @@
 # define os_file_close_pfs(file)						\
 	os_file_close_func(file)
 
+# define os_file_close_no_error_handling_pfs(file)			\
+	os_file_close_no_error_handling_func(file)
+
 # define os_aio(type, mode, name, file, buf, offset, n, message1,	\
 		message2, space_id, trx)				\
 	os_aio_func(type, mode, name, file, buf, offset, n,		\
 		    message1, message2, space_id, trx)
 
-<<<<<<< HEAD
-# define os_file_read(file, buf, offset, n)				\
+# define os_file_read_pfs(file, buf, offset, n)				\
 	os_file_read_func(file, buf, offset, n, NULL)
 
-# define os_file_read_trx(file, buf, offset, n, trx)			\
+# define os_file_read_trx_pfs(file, buf, offset, n, trx)			\
 	os_file_read_func(file, buf, offset, n, trx)
-=======
-# define os_file_read_pfs(file, buf, offset, n)	\
-	os_file_read_func(file, buf, offset, n)
->>>>>>> 3a4e7bc7
 
 # define os_file_read_no_error_handling(file, buf, offset, n)		\
 	os_file_read_no_error_handling_func(file, buf, offset, n)
@@ -454,12 +475,28 @@
 # define os_file_delete_if_exists(key, name)				\
 	os_file_delete_if_exists_func(name)
 
+# define os_file_set_eof_at_pfs(file, new_len)				\
+	os_file_set_eof_at_func(file, new_len)
+
+# ifdef HAVE_POSIX_FALLOCATE
+#  define os_file_allocate_pfs(file, offset, len)			\
+	os_file_allocate_func(file, offset, len)
+# endif
+
 #endif /* UNIV_PFS_IO */
 
 #ifdef UNIV_PFS_IO
 	#define os_file_close(file) os_file_close_pfs(file)
 #else
 	#define os_file_close(file) os_file_close_pfs((file).m_file)
+#endif
+
+#ifdef UNIV_PFS_IO
+	#define os_file_close_no_error_handling(file) \
+			os_file_close_no_error_handling_pfs(file)
+#else
+	#define os_file_close_no_error_handling(file) \
+			os_file_close_no_error_handling_pfs((file).m_file)
 #endif
 
 #ifdef UNIV_PFS_IO
@@ -471,6 +508,14 @@
 #endif
 
 #ifdef UNIV_PFS_IO
+	# define os_file_read_trx(file, buf, offset, n, trx) \
+			os_file_read_trx_pfs(file, buf, offset, n, trx)
+#else
+	# define os_file_read_trx(file, buf, offset, n, trx) \
+			os_file_read_trx_pfs(file.m_file, buf, offset, n, trx)
+#endif
+
+#ifdef UNIV_PFS_IO
 	#define os_file_flush(file)	os_file_flush_pfs(file)
 #else
 	#define os_file_flush(file)	os_file_flush_pfs(file.m_file)
@@ -483,6 +528,25 @@
 	#define os_file_write(name, file, buf, offset, n)                      \
 			os_file_write_pfs(name, file.m_file, buf, offset, n)
 #endif
+
+#ifdef UNIV_PFS_IO
+	#define os_file_set_eof_at(file, new_len) \
+			os_file_set_eof_at_pfs(file, new_len)
+#else
+	#define os_file_set_eof_at(file, new_len) \
+			os_file_set_eof_at_pfs(file.m_file, new_len)
+#endif
+
+#ifdef HAVE_POSIX_FALLOCATE
+#ifdef UNIV_PFS_IO
+	#define os_file_allocate(file, offset, len) \
+		os_file_allocate_pfs(file, offset, len)
+#else
+	#define os_file_allocate(file, offset, len) \
+		os_file_allocate_pfs(file.m_file, offset, len)
+#endif
+#endif
+
 /* File types for directory entry data type */
 
 enum os_file_type_t {
@@ -708,6 +772,42 @@
 os_file_close_func(
 /*===============*/
 	os_file_t	file);	/*!< in, own: handle to a file */
+/***********************************************************************//**
+NOTE! Use the corresponding macro os_file_close(), not directly this
+function!
+Closes a file handle. In case of error, error number can be retrieved with
+os_file_get_last_error.
+@return	TRUE if success */
+UNIV_INTERN
+bool
+os_file_close_no_error_handling_func(
+/*===============*/
+	os_file_t	file);	/*!< in, own: handle to a file */
+
+/***********************************************************************//**
+NOTE! Please use the corresponding macro os_file_set_eof_at(), not
+directly this function!
+Truncates a file at the specified position.
+@return TRUE if success */
+UNIV_INTERN
+bool
+os_file_set_eof_at_func(
+	os_file_t	file,	/*!< in: handle to a file */
+	ib_uint64_t	new_len);/*!< in: new file length */
+
+#ifdef HAVE_POSIX_FALLOCATE
+/***********************************************************************//**
+NOTE! Please use the corresponding macro os_file_allocate(), not
+directly this function!
+Ensures that disk space is allocated for the file.
+@return TRUE if success */
+UNIV_INTERN
+bool
+os_file_allocate_func(
+	os_file_t	file,	/*!< in, own: handle to a file */
+	os_offset_t	offset,	/*!< in: file region offset  */
+	os_offset_t	len);	/*!< in: file region length  */
+#endif
 
 #ifdef UNIV_PFS_IO
 /****************************************************************//**
@@ -795,6 +895,19 @@
 pfs_os_file_close_func(
 /*===================*/
         pfs_os_file_t	file,	/*!< in, own: handle to a file */
+	const char*	src_file,/*!< in: file name where func invoked */
+	ulint		src_line);/*!< in: line where the func invoked */
+/***********************************************************************//**
+NOTE! Please use the corresponding macro os_file_close_no_error_handling(),
+not directly this function!
+A performance schema instrumented wrapper function for
+os_file_close_no_error_handling().
+@return TRUE if success */
+UNIV_INLINE
+bool
+pfs_os_file_close_no_error_handling_func(
+/*===================*/
+	pfs_os_file_t	file,	/*!< in, own: handle to a file */
 	const char*	src_file,/*!< in: file name where func invoked */
 	ulint		src_line);/*!< in: line where the func invoked */
 /*******************************************************************//**
@@ -945,16 +1058,66 @@
 				string */
 	const char*	src_file,/*!< in: file name where func invoked */
 	ulint		src_line);/*!< in: line where the func invoked */
+
+/***********************************************************************//**
+NOTE! Please use the corresponding macro os_file_set_eof_at(), not
+directly this function!
+This is the performance schema instrumented wrapper function for
+os_file_set_eof_at()
+@return TRUE if success */
+UNIV_INLINE
+bool
+pfs_os_file_set_eof_at_func(
+	pfs_os_file_t	file,	/*!< in: handle to a file */
+	ib_uint64_t	new_len,/*!< in: new file length */
+	const char*	src_file,/*!< in: file name where func invoked */
+	ulint		src_line);/*!< in: line where the func invoked */
+
+#ifdef HAVE_POSIX_FALLOCATE
+/***********************************************************************//**
+NOTE! Please use the corresponding macro os_file_allocate(), not
+directly this function!
+Ensures that disk space is allocated for the file.
+@return TRUE if success */
+UNIV_INLINE
+bool
+pfs_os_file_allocate_func(
+	pfs_os_file_t	file,	/*!< in, own: handle to a file */
+	os_offset_t	offset,	/*!< in: file region offset  */
+	os_offset_t	len,	/*!< in: file region length  */
+	const char*	src_file,/*!< in: file name where func invoked */
+	ulint		src_line);/*!< in: line where the func invoked */
+#endif
+
 #endif	/* UNIV_PFS_IO */
 
 /***********************************************************************//**
-Closes a file handle.
-@return	TRUE if success */
-UNIV_INTERN
-ibool
-os_file_close_no_error_handling(
-/*============================*/
-	os_file_t	file);	/*!< in, own: handle to a file */
+Checks if the file is marked as invalid.
+@return TRUE if invalid */
+UNIV_INTERN
+bool
+os_file_is_invalid(
+	pfs_os_file_t	file);	/*!< in, own: handle to a file */
+
+/***********************************************************************//**
+Marks the file as invalid. */
+UNIV_INTERN
+void
+os_file_mark_invalid(
+	pfs_os_file_t*	file);	/*!< out: pointer to a handle to a file */
+
+/***********************************************************************//**
+Announces an intention to access file data in a specific pattern in the
+future.
+@return TRUE if success */
+UNIV_INTERN
+bool
+os_file_advise(
+	pfs_os_file_t	file,	/*!< in, own: handle to a file */
+	os_offset_t	offset,	/*!< in: file region offset  */
+	os_offset_t	len,	/*!< in: file region length  */
+	ulint		advice);/*!< in: advice for access pattern */
+
 /***********************************************************************//**
 Gets a file size.
 @return	file size, or (os_offset_t) -1 on failure */
@@ -984,14 +1147,6 @@
 os_file_set_eof(
 /*============*/
 	FILE*		file);	/*!< in: file to be truncated */
-/***********************************************************************//**
-Truncates a file at the specified position.
-@return TRUE if success */
-UNIV_INTERN
-ibool
-os_file_set_eof_at(
-	os_file_t	file,	/*!< in: handle to a file */
-	ib_uint64_t	new_len);/*!< in: new file length */
 /***********************************************************************//**
 NOTE! Use the corresponding macro os_file_flush(), not directly this function!
 Flushes the write buffers of a given file to the disk.
