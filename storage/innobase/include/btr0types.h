/*****************************************************************************

Copyright (c) 1996, 2015, Oracle and/or its affiliates. All Rights Reserved.

This program is free software; you can redistribute it and/or modify it under
the terms of the GNU General Public License as published by the Free Software
Foundation; version 2 of the License.

This program is distributed in the hope that it will be useful, but WITHOUT
ANY WARRANTY; without even the implied warranty of MERCHANTABILITY or FITNESS
FOR A PARTICULAR PURPOSE. See the GNU General Public License for more details.

You should have received a copy of the GNU General Public License along with
this program; if not, write to the Free Software Foundation, Inc.,
51 Franklin Street, Suite 500, Boston, MA 02110-1335 USA

*****************************************************************************/

/********************************************************************//**
@file include/btr0types.h
The index tree general types

Created 2/17/1996 Heikki Tuuri
*************************************************************************/

#ifndef btr0types_h
#define btr0types_h

#include "univ.i"

#include "rem0types.h"
#include "page0types.h"
#include "sync0rw.h"
#include "page0size.h"

/** Persistent cursor */
struct btr_pcur_t;
/** B-tree cursor */
struct btr_cur_t;
/** B-tree search information for the adaptive hash index */
struct btr_search_t;

<<<<<<< HEAD
#ifndef UNIV_HOTBACKUP

/** @brief The array of latches protecting the adaptive search partitions

These latches protect the
(1) hash index from the corresponding AHI partition;
(2) columns of a record to which we have a pointer in the hash index;

but do NOT protect:

(3) next record offset field in a record;
(4) next or previous records on the same page.

Bear in mind (3) and (4) when using the hash indexes.
*/

extern rw_lock_t*	btr_search_latch_arr;

#endif /* UNIV_HOTBACKUP */

/** Flag: has the search system been enabled?
Writes are protected by latching all the AHI search latches, reads are
protected by latching any single one of them. */
extern char	btr_search_enabled;

/** Number of adaptive hash index partitions */
extern ulint	btr_search_index_num;
=======
/** Is search system enabled.
Search system is protected by array of latches. */
extern char	btr_search_enabled;

/** Number of adaptive hash index partition. */
extern ulong	btr_ahi_parts;
>>>>>>> a2757a60

/** The size of a reference to data stored on a different page.
The reference is stored at the end of the prefix of the field
in the index record. */
#define BTR_EXTERN_FIELD_REF_SIZE	FIELD_REF_SIZE

/** If the data don't exceed the size, the data are stored locally. */
#define BTR_EXTERN_LOCAL_STORED_MAX_SIZE	\
	(BTR_EXTERN_FIELD_REF_SIZE * 2)

/** The information is used for creating a new index tree when
applying TRUNCATE log record during recovery */
struct btr_create_t {

	explicit btr_create_t(const byte* const ptr)
		:
		format_flags(),
		n_fields(),
		field_len(),
		fields(ptr),
		trx_id_pos(ULINT_UNDEFINED)
	{
		/* Do nothing */
	}

	/** Page format */
	ulint			format_flags;

	/** Numbr of index fields */
	ulint			n_fields;

	/** The length of the encoded meta-data */
	ulint			field_len;

	/** Field meta-data, encoded. */
	const byte* const	fields;

	/** Position of trx-id column. */
	ulint			trx_id_pos;
};

#endif<|MERGE_RESOLUTION|>--- conflicted
+++ resolved
@@ -40,42 +40,12 @@
 /** B-tree search information for the adaptive hash index */
 struct btr_search_t;
 
-<<<<<<< HEAD
-#ifndef UNIV_HOTBACKUP
-
-/** @brief The array of latches protecting the adaptive search partitions
-
-These latches protect the
-(1) hash index from the corresponding AHI partition;
-(2) columns of a record to which we have a pointer in the hash index;
-
-but do NOT protect:
-
-(3) next record offset field in a record;
-(4) next or previous records on the same page.
-
-Bear in mind (3) and (4) when using the hash indexes.
-*/
-
-extern rw_lock_t*	btr_search_latch_arr;
-
-#endif /* UNIV_HOTBACKUP */
-
-/** Flag: has the search system been enabled?
-Writes are protected by latching all the AHI search latches, reads are
-protected by latching any single one of them. */
-extern char	btr_search_enabled;
-
-/** Number of adaptive hash index partitions */
-extern ulint	btr_search_index_num;
-=======
 /** Is search system enabled.
 Search system is protected by array of latches. */
 extern char	btr_search_enabled;
 
 /** Number of adaptive hash index partition. */
 extern ulong	btr_ahi_parts;
->>>>>>> a2757a60
 
 /** The size of a reference to data stored on a different page.
 The reference is stored at the end of the prefix of the field
