--- conflicted
+++ resolved
@@ -33,27 +33,16 @@
 #include "os0event.h"
 
 /******************************************************************//**
-<<<<<<< HEAD
 Lock an rw-lock in shared mode for the current thread. If the rw-lock is
 locked in exclusive mode, or there is an exclusive lock request waiting,
 the function spins a preset time (controlled by srv_n_spin_wait_rounds),
-=======
-Lock a regular or priority rw-lock in shared mode for the current thread. If
-the rw-lock is locked in exclusive mode, or there is an exclusive lock request
-waiting, the function spins a preset time (controlled by SYNC_SPIN_ROUNDS),
->>>>>>> 2071aeef
 waiting for the lock before suspending the thread. */
 void
 rw_lock_s_lock_spin(
 /*================*/
-	void*		_lock,	/*!< in: pointer to rw-lock */
+	rw_lock_t*	lock,	/*!< in: pointer to rw-lock */
 	ulint		pass,	/*!< in: pass value; != 0, if the lock will
 				be passed to another thread to unlock */
-	bool		priority_lock,
-				/*!< in: whether the lock is a priority lock */
-	bool		high_priority,
-				/*!< in: whether we are acquiring a priority
-				lock with high priority */
 	const char*	file_name,/*!< in: file name where lock requested */
 	ulint		line);	/*!< in: line where requested */
 #ifdef UNIV_DEBUG
@@ -87,20 +76,6 @@
 	const rw_lock_t*	lock)	/*!< in: rw-lock */
 {
 	return(lock->waiters);
-}
-
-/********************************************************************//**
-Check if there are threads waiting for the priority rw-lock.
-@return	1 if waiters, 0 otherwise */
-UNIV_INLINE
-ulint
-rw_lock_get_waiters(
-/*================*/
-	const prio_rw_lock_t*	lock)	/*!< in: rw-lock */
-{
-	return rw_lock_get_waiters(&lock->base_lock)
-		|| lock->high_priority_s_waiters
-		|| lock->high_priority_x_waiters;
 }
 
 /********************************************************************//**
@@ -162,7 +137,7 @@
 	} else if (lock_word == 0
 		   || lock_word == -X_LOCK_HALF_DECR
 		   || lock_word <= -X_LOCK_DECR) {
-		/* x-lock with sx-lock is also treated as RW_LOCK_EX */
+		/* x-lock with sx-lock is also treated as RW_LOCK_X */
 		return(RW_LOCK_X);
 	} else {
 		/* x-waiter with sx-lock is also treated as RW_LOCK_WAIT_EX
@@ -173,26 +148,8 @@
 }
 
 /******************************************************************//**
-<<<<<<< HEAD
 Returns the number of readers (s-locks).
 @return number of readers */
-=======
-Returns the write-status of the priority lock - this function made more sense
-with the old rw_lock implementation.
-@return	RW_LOCK_NOT_LOCKED, RW_LOCK_EX, RW_LOCK_WAIT_EX */
-UNIV_INLINE
-ulint
-rw_lock_get_writer(
-/*===============*/
-	const prio_rw_lock_t*	lock)	/*!< in: rw-lock */
-{
-	return(rw_lock_get_writer(&lock->base_lock));
-}
-
-/******************************************************************//**
-Returns the number of readers.
-@return	number of readers */
->>>>>>> 2071aeef
 UNIV_INLINE
 ulint
 rw_lock_get_reader_count(
@@ -225,18 +182,6 @@
 	return(0);
 }
 
-/******************************************************************//**
-Returns the number of readers.
-@return	number of readers */
-UNIV_INLINE
-ulint
-rw_lock_get_reader_count(
-/*=====================*/
-	const prio_rw_lock_t*	lock)	/*!< in: rw-lock */
-{
-	return(rw_lock_get_reader_count(&lock->base_lock));
-}
-
 #ifndef INNODB_RW_LOCKS_USE_ATOMICS
 UNIV_INLINE
 ib_mutex_t*
@@ -310,19 +255,6 @@
 }
 
 /******************************************************************//**
-Returns the value of writer_count for the priority lock. Does not reserve the
-lock mutex, so the caller must be sure it is not changed during the call.
-@return	value of writer_count */
-UNIV_INLINE
-ulint
-rw_lock_get_x_lock_count(
-/*=====================*/
-	const prio_rw_lock_t*	lock)	/*!< in: rw-lock */
-{
-	return(rw_lock_get_x_lock_count(&lock->base_lock));
-}
-
-/******************************************************************//**
 Two different implementations for decrementing the lock_word of a rw_lock:
 one for systems supporting atomic operations, one for others. This does
 does not support recusive x-locks: they should be handled by the caller and
@@ -498,81 +430,7 @@
 
 		/* Did not succeed, try spin wait */
 
-<<<<<<< HEAD
 		rw_lock_s_lock_spin(lock, pass, file_name, line);
-=======
-		rw_lock_s_lock_spin(lock, pass, false, false, file_name, line);
-
-		return;
-	}
-}
-
-/******************************************************************//**
-Return true if waiters of higher priority than the current thread
-exist.
-@true if waiterss of higher priority exist */
-UNIV_INLINE
-bool
-rw_lock_higher_prio_waiters_exist(
-/*==============================*/
-	bool	priority_lock,	/*!< in: whether the lock is a priority lock */
-	bool	high_priority,	/*!< in: whether we are acquiring a priority
-				lock with high priority */
-	void*	lock)		/*!< in: rw lock */
-{
-	if (high_priority || !priority_lock) {
-		ut_ad(!(!priority_lock && high_priority));
-		return(false);
-	}
-
-	ut_ad(priority_lock && !high_priority);
-
-	prio_rw_lock_t *prio_rw_lock = (prio_rw_lock_t *) lock;
-	return prio_rw_lock->high_priority_wait_ex_waiter > 0
-		|| prio_rw_lock->high_priority_s_waiters > 0
-		|| prio_rw_lock->high_priority_x_waiters > 0;
-}
-
-/******************************************************************//**
-NOTE! Use the corresponding macro, not directly this function, except if
-you supply the file name and line number. Lock a priority rw-lock in shared
-mode for the current thread, using the relative thread priority.  If the
-rw-lock is locked in exclusive mode, or there is an exclusive lock request
-waiting, the function spins a preset time (controlled by SYNC_SPIN_ROUNDS),
-waiting for the lock, before suspending the thread. */
-UNIV_INLINE
-void
-rw_lock_s_lock_func(
-/*================*/
-	prio_rw_lock_t*	lock,	/*!< in: pointer to rw-lock */
-	ulint		pass,	/*!< in: pass value; != 0, if the lock will
-				be passed to another thread to unlock */
-	const char*	file_name,/*!< in: file name where lock requested */
-	ulint		line)	/*!< in: line where requested */
-{
-#ifdef UNIV_SYNC_DEBUG
-	ut_ad(!rw_lock_own(lock, RW_LOCK_SHARED)); /* see NOTE above */
-	ut_ad(!rw_lock_own(lock, RW_LOCK_EX));
-#endif /* UNIV_SYNC_DEBUG */
-
-	bool	high_priority = srv_current_thread_priority > 0;
-
-	/* Do not attempt to acquire a low-priority S latch if there are
-	high-priority waiters even if such attempt would be successful.  This
-	is to prevent a high priority X request from being starved by a
-	sequence of overlapping regular priority S requests.  */
-
-	if (!rw_lock_higher_prio_waiters_exist(true, high_priority, lock)
-	    && rw_lock_s_lock_low(&lock->base_lock, pass, file_name, line)) {
-
-		return; /* Success */
-	} else {
-		/* Did not succeed, try spin wait */
-		rw_lock_s_lock_spin(lock, pass, true, high_priority, file_name,
-				    line);
-
-		return;
->>>>>>> 2071aeef
 	}
 }
 
@@ -676,66 +534,12 @@
 }
 
 /******************************************************************//**
-Releases a shared mode priority lock. */
-UNIV_INLINE
-void
-rw_lock_s_unlock_func(
+Releases an exclusive mode lock. */
+UNIV_INLINE
+void
+rw_lock_x_unlock_func(
 /*==================*/
 #ifdef UNIV_DEBUG
-	ulint		pass,	/*!< in: pass value; != 0, if the lock may have
-				  been passed to another thread to unlock */
-#endif
-	prio_rw_lock_t*	lock)	/*!< in/out: rw-lock */
-{
-	lint lock_word;
-
-	ut_ad(lock->base_lock.lock_word > -X_LOCK_DECR);
-	ut_ad(lock->base_lock.lock_word != 0);
-	ut_ad(lock->base_lock.lock_word < X_LOCK_DECR);
-
-#ifdef UNIV_SYNC_DEBUG
-	rw_lock_remove_debug_info(&lock->base_lock, pass, RW_LOCK_SHARED);
-#endif
-
-	/* Increment lock_word to indicate 1 less reader */
-	lock_word = rw_lock_lock_word_incr(&lock->base_lock, 1);
-	if (lock_word == 0) {
-
-		/* A waiting next-writer exists, either high priority or
-		regular, sharing the same wait event.  */
-		os_event_set(lock->base_lock.wait_ex_event);
-		sync_array_object_signalled();
-
-	} else if (lock_word == X_LOCK_DECR) {
-
-		/* S-waiters may exist during an S unlock if a high-priority
-		thread released it, because low-priority threads are prevented
-		from acquiring S lock while high-priority thread holds it.  */
-		if (lock->base_lock.waiters) {
-
-			rw_lock_reset_waiter_flag(&lock->base_lock);
-			os_event_set(lock->base_lock.event);
-			sync_array_object_signalled();
-		}
-	}
-
-	ut_ad(rw_lock_validate(lock));
-
-#ifdef UNIV_SYNC_PERF_STAT
-	rw_s_exit_count++;
-#endif
-}
-
-/******************************************************************//**
-Prepares an exclusive mode lock release: resets the recursion flag and removes
-the debug information if needed  and returns the required lock word increment
-value.
-@return lock word increment value to perform the unlock */
-UNIV_INLINE
-ulint
-rw_lock_x_prepare_unlock(
-/*=====================*/
-#ifdef UNIV_SYNC_DEBUG
 	ulint		pass,	/*!< in: pass value; != 0, if the lock may have
 				been passed to another thread to unlock */
 #endif /* UNIV_DEBUG */
@@ -764,38 +568,11 @@
 			ut_error;
 		}
 
-<<<<<<< HEAD
 		/* This no longer has an X-lock but it may still have
 		an SX-lock. So it is now free for S-locks by other threads.
 		We need to signal read/write waiters.
-=======
-	return(x_lock_incr);
-}
-
-/******************************************************************//**
-Releases an exclusive mode lock. */
-UNIV_INLINE
-void
-rw_lock_x_unlock_func(
-/*==================*/
-#ifdef UNIV_SYNC_DEBUG
-	ulint		pass,	/*!< in: pass value; != 0, if the lock may have
-				been passed to another thread to unlock */
-#endif
-	rw_lock_t*	lock)	/*!< in/out: rw-lock */
-{
-	ulint x_lock_incr = rw_lock_x_prepare_unlock(
-#ifdef UNIV_SYNC_DEBUG
-						     pass,
-#endif
-						     lock);
-
-	if (rw_lock_lock_word_incr(lock, x_lock_incr) == X_LOCK_DECR) {
-		/* Lock is now free. May have to signal read/write waiters.
->>>>>>> 2071aeef
 		We do not need to signal wait_ex waiters, since they cannot
 		exist when there is a writer. */
-
 		if (lock->waiters) {
 			rw_lock_reset_waiter_flag(lock);
 			os_event_set(lock->event);
@@ -865,58 +642,6 @@
 	ut_ad(rw_lock_validate(lock));
 }
 
-/******************************************************************//**
-Releases an exclusive mode priority lock. */
-UNIV_INLINE
-void
-rw_lock_x_unlock_func(
-/*==================*/
-#ifdef UNIV_SYNC_DEBUG
-	ulint		pass,	/*!< in: pass value; != 0, if the lock may have
-				been passed to another thread to unlock */
-#endif
-	prio_rw_lock_t*	lock)	/*!< in/out: rw-lock */
-{
-	ulint x_lock_incr = rw_lock_x_prepare_unlock(
-#ifdef UNIV_SYNC_DEBUG
-						     pass,
-#endif
-						     &lock->base_lock);
-
-	ut_ad(lock->high_priority_wait_ex_waiter == 0);
-
-	if (rw_lock_lock_word_incr(&lock->base_lock, x_lock_incr)
-	    == X_LOCK_DECR) {
-
-		/* Priority lock is now free.  Signal any waiters in this
-	        order: 1) high priority X waiters; 2) high priority S waiters;
-	        3) regular priority waiters.
-		We do not need to signal wait_ex waiters, since they cannot
-		exist when there is a writer. */
-
-		if (lock->high_priority_x_waiters) {
-
-			os_event_set(lock->high_priority_x_event);
-			sync_array_object_signalled();
-		} else if (lock->high_priority_s_waiters) {
-
-			os_event_set(lock->high_priority_s_event);
-			sync_array_object_signalled();
-		} else if (lock->base_lock.waiters) {
-
-			rw_lock_reset_waiter_flag(&lock->base_lock);
-			os_event_set(lock->base_lock.event);
-			sync_array_object_signalled();
-		}
-	}
-
-	ut_ad(rw_lock_validate(lock));
-
-#ifdef UNIV_SYNC_PERF_STAT
-	rw_x_exit_count++;
-#endif
-}
-
 #ifdef UNIV_PFS_RWLOCK
 
 /******************************************************************//**
@@ -931,19 +656,11 @@
 					performance schema */
 	rw_lock_t*	lock,		/*!< in/out: pointer to memory */
 # ifdef UNIV_DEBUG
-<<<<<<< HEAD
 	latch_level_t	level,		/*!< in: level */
 	const char*	cmutex_name,	/*!< in: mutex name */
 # endif /* UNIV_DEBUG */
-=======
-#  ifdef UNIV_SYNC_DEBUG
-	ulint		level,		/*!< in: level */
-#  endif /* UNIV_SYNC_DEBUG */
->>>>>>> 2071aeef
 	const char*	cfile_name,	/*!< in: file name where created */
-	ulint		cline,		/*!< in: file line where created */
-# endif /* UNIV_DEBUG */
-	const char*	cmutex_name)	/*!< in: mutex name */
+	ulint		cline)		/*!< in: file line where created */
 {
 	ut_d(new(lock) rw_lock_t());
 
@@ -954,53 +671,11 @@
 	rw_lock_create_func(lock,
 #ifdef UNIV_DEBUG
 			    level,
-<<<<<<< HEAD
 			    cmutex_name,
 #endif /* UNIV_DEBUG */
-=======
-#  endif /* UNIV_SYNC_DEBUG */
 			    cfile_name,
-			    cline,
-# endif /* UNIV_DEBUG */
-			    cmutex_name);
-}
-
-/******************************************************************//**
-Performance schema instrumented wrap function for rw_lock_create_func().
-NOTE! Please use the corresponding macro rw_lock_create(), not directly
-this function! */
-UNIV_INLINE
-void
-pfs_rw_lock_create_func(
-/*====================*/
-	mysql_pfs_key_t	key,		/*!< in: key registered with
-					performance schema */
-	prio_rw_lock_t*	lock,		/*!< in: pointer to memory */
-# ifdef UNIV_DEBUG
-#  ifdef UNIV_SYNC_DEBUG
-	ulint		level,		/*!< in: level */
-#  endif /* UNIV_SYNC_DEBUG */
-	const char*	cfile_name,	/*!< in: file name where created */
-	ulint		cline,		/*!< in: file line where created */
-# endif /* UNIV_DEBUG */
-	const char*	cmutex_name)	/*!< in: mutex name */
-{
-	/* Initialize the rwlock for performance schema */
-	lock->base_lock.pfs_psi = PSI_RWLOCK_CALL(init_rwlock)(key, lock);
-
-	/* The actual function to initialize an rwlock */
-	rw_lock_create_func(lock,
-# ifdef UNIV_DEBUG
-#  ifdef UNIV_SYNC_DEBUG
-			    level,
-#  endif /* UNIV_SYNC_DEBUG */
->>>>>>> 2071aeef
-			    cfile_name,
-			    cline,
-# endif /* UNIV_DEBUG */
-			    cmutex_name);
-}
-
+			    cline);
+}
 /******************************************************************//**
 Performance schema instrumented wrap function for rw_lock_x_lock_func()
 NOTE! Please use the corresponding macro rw_lock_x_lock(), not directly
@@ -1036,43 +711,6 @@
 		rw_lock_x_lock_func(lock, pass, file_name, line);
 	}
 }
-
-/******************************************************************//**
-Performance schema instrumented wrap function for rw_lock_x_lock_func()
-NOTE! Please use the corresponding macro rw_lock_x_lock(), not directly
-this function! */
-UNIV_INLINE
-void
-pfs_rw_lock_x_lock_func(
-/*====================*/
-	prio_rw_lock_t*	lock,	/*!< in: pointer to rw-lock */
-	ulint		pass,	/*!< in: pass value; != 0, if the lock will
-				be passed to another thread to unlock */
-	const char*	file_name,/*!< in: file name where lock requested */
-	ulint		line)	/*!< in: line where requested */
-{
-	if (lock->base_lock.pfs_psi != NULL)
-	{
-		PSI_rwlock_locker*	locker;
-		PSI_rwlock_locker_state	state;
-
-		/* Record the entry of rw x lock request in performance schema */
-		locker = PSI_RWLOCK_CALL(start_rwlock_wrwait)(
-			&state, lock->base_lock.pfs_psi, PSI_RWLOCK_WRITELOCK,
-			file_name, line);
-
-		rw_lock_x_lock_func(lock, pass, file_name, line);
-
-		if (locker != NULL) {
-			PSI_RWLOCK_CALL(end_rwlock_wrwait)(locker, 0);
-		}
-	}
-	else
-	{
-		rw_lock_x_lock_func(lock, pass, file_name, line);
-	}
-}
-
 /******************************************************************//**
 Performance schema instrumented wrap function for
 rw_lock_x_lock_func_nowait()
@@ -1130,26 +768,6 @@
 
 	rw_lock_free_func(lock);
 }
-
-/******************************************************************//**
-Performance schema instrumented wrap function for rw_lock_free_func()
-NOTE! Please use the corresponding macro rw_lock_free(), not directly
-this function! */
-UNIV_INLINE
-void
-pfs_rw_lock_free_func(
-/*==================*/
-	prio_rw_lock_t*	lock)	/*!< in: pointer to rw-lock */
-{
-	if (lock->base_lock.pfs_psi != NULL)
-	{
-		PSI_RWLOCK_CALL(destroy_rwlock)(lock->base_lock.pfs_psi);
-		lock->base_lock.pfs_psi = NULL;
-	}
-
-	rw_lock_free_func(lock);
-}
-
 /******************************************************************//**
 Performance schema instrumented wrap function for rw_lock_s_lock_func()
 NOTE! Please use the corresponding macro rw_lock_s_lock(), not
@@ -1218,47 +836,6 @@
 		rw_lock_sx_lock_func(lock, pass, file_name, line);
 	}
 }
-
-/******************************************************************//**
-Performance schema instrumented wrap function for rw_lock_s_lock_func()
-NOTE! Please use the corresponding macro rw_lock_s_lock(), not
-directly this function! */
-UNIV_INLINE
-void
-pfs_rw_lock_s_lock_func(
-/*====================*/
-	prio_rw_lock_t*	lock,	/*!< in: pointer to rw-lock */
-	ulint		pass,	/*!< in: pass value; != 0, if the
-				lock will be passed to another
-				thread to unlock */
-	const char*	file_name,/*!< in: file name where lock
-				requested */
-	ulint		line)	/*!< in: line where requested */
-{
-	if (lock->base_lock.pfs_psi != NULL)
-	{
-		PSI_rwlock_locker*	locker;
-		PSI_rwlock_locker_state	state;
-
-		/* Instrumented to inform we are aquiring a shared rwlock */
-		locker = PSI_RWLOCK_CALL(start_rwlock_rdwait)(
-			&state, lock->base_lock.pfs_psi, PSI_RWLOCK_READLOCK,
-			file_name, line);
-
-		rw_lock_s_lock_func(lock, pass, file_name, line);
-
-		if (locker != NULL) {
-			PSI_RWLOCK_CALL(end_rwlock_rdwait)(locker, 0);
-		}
-	}
-	else
-	{
-		rw_lock_s_lock_func(lock, pass, file_name, line);
-	}
-
-	return;
-}
-
 /******************************************************************//**
 Performance schema instrumented wrap function for rw_lock_s_lock_func()
 NOTE! Please use the corresponding macro rw_lock_s_lock(), not
@@ -1340,26 +917,6 @@
 	return(ret);
 }
 /******************************************************************//**
-Performance schema instrumented wrap function for rw_lock_s_lock_func()
-NOTE! Please use the corresponding macro rw_lock_s_lock(), not
-directly this function!
-@return	TRUE if success */
-UNIV_INLINE
-ibool
-pfs_rw_lock_s_lock_low(
-/*===================*/
-	prio_rw_lock_t*	lock,	/*!< in: pointer to rw-lock */
-	ulint		pass,	/*!< in: pass value; != 0, if the
-				  lock will be passed to another
-				  thread to unlock */
-	const char*	file_name, /*!< in: file name where lock requested */
-	ulint		line)	/*!< in: line where requested */
-{
-	return(pfs_rw_lock_s_lock_low(&lock->base_lock, pass,
-				      file_name, line));
-}
-
-/******************************************************************//**
 Performance schema instrumented wrap function for rw_lock_x_unlock_func()
 NOTE! Please use the corresponding macro rw_lock_x_unlock(), not directly
 this function! */
@@ -1414,32 +971,6 @@
 }
 
 /******************************************************************//**
-Performance schema instrumented wrap function for rw_lock_x_unlock_func()
-NOTE! Please use the corresponding macro rw_lock_x_unlock(), not directly
-this function! */
-UNIV_INLINE
-void
-pfs_rw_lock_x_unlock_func(
-/*======================*/
-#ifdef UNIV_SYNC_DEBUG
-		ulint		pass,	/*!< in: pass value; != 0, if the
-					lock may have been passed to another
-					thread to unlock */
-#endif
-		prio_rw_lock_t*	lock)	/*!< in/out: rw-lock */
-{
-	/* Inform performance schema we are unlocking the lock */
-	if (lock->base_lock.pfs_psi != NULL)
-		PSI_RWLOCK_CALL(unlock_rwlock)(lock->base_lock.pfs_psi);
-
-	rw_lock_x_unlock_func(
-#ifdef UNIV_SYNC_DEBUG
-		pass,
-#endif
-		lock);
-}
-
-/******************************************************************//**
 Performance schema instrumented wrap function for rw_lock_s_unlock_func()
 NOTE! Please use the corresponding macro pfs_rw_lock_s_unlock(), not
 directly this function! */
@@ -1466,32 +997,4 @@
 		lock);
 
 }
-
-/******************************************************************//**
-Performance schema instrumented wrap function for rw_lock_s_unlock_func()
-NOTE! Please use the corresponding macro pfs_rw_lock_s_unlock(), not
-directly this function! */
-UNIV_INLINE
-void
-pfs_rw_lock_s_unlock_func(
-/*======================*/
-#ifdef UNIV_SYNC_DEBUG
-	ulint		pass,	/*!< in: pass value; != 0, if the
-				  lock may have been passed to another
-				  thread to unlock */
-#endif
-	prio_rw_lock_t*	lock)	/*!< in/out: rw-lock */
-{
-	/* Inform performance schema we are unlocking the lock */
-	if (lock->base_lock.pfs_psi != NULL)
-		PSI_RWLOCK_CALL(unlock_rwlock)(lock->base_lock.pfs_psi);
-
-	rw_lock_s_unlock_func(
-#ifdef UNIV_SYNC_DEBUG
-		pass,
-#endif
-		lock);
-
-}
-
 #endif /* UNIV_PFS_RWLOCK */