--- conflicted
+++ resolved
@@ -66,7 +66,6 @@
 }
 
 UNIV_INLINE
-<<<<<<< HEAD
 int cmp_multi_value_dfield_dfield(const dfield_t *dfield1,
                                   const dfield_t *dfield2) {
   ut_ad(dfield_is_multi_value(dfield1));
@@ -101,42 +100,20 @@
 UNIV_INLINE
 int cmp_rec_rec(const rec_t *rec1, const rec_t *rec2, const ulint *offsets1,
                 const ulint *offsets2, const dict_index_t *index,
-                ulint *matched_fields, bool cmp_btree_recs) {
+                bool spatial_index_non_leaf, ulint *matched_fields,
+                bool cmp_btree_recs) {
   ulint match_f;
   int ret;
 
-  ret = cmp_rec_rec_with_match(rec1, rec2, offsets1, offsets2, index, false,
-                               &match_f, cmp_btree_recs);
+  ret = cmp_rec_rec_with_match(rec1, rec2, offsets1, offsets2, index,
+                               spatial_index_non_leaf, false, &match_f,
+                               cmp_btree_recs);
 
   if (matched_fields != NULL) {
     *matched_fields = match_f;
   }
 
   return (ret);
-=======
-int
-cmp_rec_rec(
-	const rec_t*		rec1,
-	const rec_t*		rec2,
-	const ulint*		offsets1,
-	const ulint*		offsets2,
-	const dict_index_t*	index,
-	bool			spatial_index_non_leaf,
-	ulint*			matched_fields)
-{
-	ulint	match_f;
-	int	ret;
-
-	ret = cmp_rec_rec_with_match(
-		rec1, rec2, offsets1, offsets2, index,
-		spatial_index_non_leaf ,false, &match_f);
-
-	if (matched_fields != NULL) {
-		*matched_fields = match_f;
-	}
-
-	return(ret);
->>>>>>> 5cdbb22b
 }
 
 #ifndef UNIV_HOTBACKUP
