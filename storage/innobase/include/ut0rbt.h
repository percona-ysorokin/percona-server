--- conflicted
+++ resolved
@@ -149,12 +149,10 @@
                                                     copied to the node.*/
 /** Add a new node to the tree, useful for data that is pre-sorted.
  @return appended node */
-<<<<<<< HEAD
-const ib_rbt_node_t *rbt_add_node(
-    ib_rbt_t *tree,         /*!< in: rb tree */
-    ib_rbt_bound_t *parent, /*!< in: parent */
-    const void *value);     /*!< in: this value is copied
-                            to the node */
+const ib_rbt_node_t *rbt_add_node(ib_rbt_t *tree,         /*!< in: rb tree */
+                                  ib_rbt_bound_t *parent, /*!< in: parent */
+                                  const void *value);     /*!< in: this value is
+                                                          copied     to the node */
 
 /** Add a new caller-provided node to tree at the specified position.
 The node must have its key fields initialized correctly.
@@ -164,12 +162,6 @@
 void rbt_add_preallocated_node(ib_rbt_t *tree, ib_rbt_bound_t *parent,
                                ib_rbt_node_t *node);
 
-=======
-const ib_rbt_node_t *rbt_add_node(ib_rbt_t *tree,         /*!< in: rb tree */
-                                  ib_rbt_bound_t *parent, /*!< in: parent */
-                                  const void *value);     /*!< in: this value is
-                                                          copied     to the node */
->>>>>>> 4869291f
 /** Return the left most data node in the tree
  @return left most node */
 const ib_rbt_node_t *rbt_first(const ib_rbt_t *tree); /*!< in: rb tree */
