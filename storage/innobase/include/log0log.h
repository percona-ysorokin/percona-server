--- conflicted
+++ resolved
@@ -36,9 +36,10 @@
 #include "univ.i"
 
 #ifndef UNIV_HOTBACKUP
-<<<<<<< HEAD
 # include "sync0sync.h"
 # include "sync0rw.h"
+#include "sync0mutex.h"
+#include "sync0rw.h"
 #endif /* !UNIV_HOTBACKUP */
 
 #include "log0types.h"
@@ -74,21 +75,10 @@
 
 		/** IO done, needs to do the last checkpoint */
 		STATE_CHECKPOINT,
-=======
-#include "sync0mutex.h"
-#include "sync0rw.h"
-#endif /* !UNIV_HOTBACKUP */
-
-/* Type used for all log sequence number storage and arithmetics */
-typedef	ib_uint64_t		lsn_t;
-
-#define LSN_MAX			IB_UINT64_MAX
->>>>>>> d8dffc04
 
 		/** Last checkpoint done, needs to update the system LSN */
 		STATE_FINISHED,
 
-<<<<<<< HEAD
 		/** Shutdown successful */
 		STATE_SHUTDOWN
 	};
@@ -132,13 +122,6 @@
 	{
 		mutex_exit(&m_mutex);
 	}
-=======
-/** Redo log buffer */
-struct log_t;
-
-/** Redo log group */
-struct log_group_t;
->>>>>>> d8dffc04
 
 #ifdef UNIV_DEBUG
 	/**
@@ -181,7 +164,11 @@
 	void free_check()
 	{
 #ifdef UNIV_SYNC_DEBUG
-		ut_ad(sync_thread_levels_empty_except_dict());
+		{
+			dict_sync_check	check(true);
+
+			ut_ad(!sync_check_iterate(check));
+		}
 #endif /* UNIV_SYNC_DEBUG */
 
 		if (m_check_flush_or_checkpoint) {
@@ -728,332 +715,6 @@
 	dberr_t check_block(Scan& scan, const byte* block);
 
 #endif /* !UNIV_HOTBACKUP */
-<<<<<<< HEAD
-=======
-/************************************************************//**
-Gets a log block flush bit.
-@return TRUE if this block was the first to be written in a log flush */
-UNIV_INLINE
-ibool
-log_block_get_flush_bit(
-/*====================*/
-	const byte*	log_block);	/*!< in: log block */
-/************************************************************//**
-Gets a log block number stored in the header.
-@return log block number stored in the block header */
-UNIV_INLINE
-ulint
-log_block_get_hdr_no(
-/*=================*/
-	const byte*	log_block);	/*!< in: log block */
-/************************************************************//**
-Gets a log block data length.
-@return log block data length measured as a byte offset from the block start */
-UNIV_INLINE
-ulint
-log_block_get_data_len(
-/*===================*/
-	const byte*	log_block);	/*!< in: log block */
-/************************************************************//**
-Sets the log block data length. */
-UNIV_INLINE
-void
-log_block_set_data_len(
-/*===================*/
-	byte*	log_block,	/*!< in/out: log block */
-	ulint	len);		/*!< in: data length */
-/************************************************************//**
-Calculates the checksum for a log block.
-@return checksum */
-UNIV_INLINE
-ulint
-log_block_calc_checksum(
-/*====================*/
-	const byte*	block);	/*!< in: log block */
-/************************************************************//**
-Gets a log block checksum field value.
-@return checksum */
-UNIV_INLINE
-ulint
-log_block_get_checksum(
-/*===================*/
-	const byte*	log_block);	/*!< in: log block */
-/************************************************************//**
-Sets a log block checksum field value. */
-UNIV_INLINE
-void
-log_block_set_checksum(
-/*===================*/
-	byte*	log_block,	/*!< in/out: log block */
-	ulint	checksum);	/*!< in: checksum */
-/************************************************************//**
-Gets a log block first mtr log record group offset.
-@return first mtr log record group byte offset from the block start, 0
-if none */
-UNIV_INLINE
-ulint
-log_block_get_first_rec_group(
-/*==========================*/
-	const byte*	log_block);	/*!< in: log block */
-/************************************************************//**
-Sets the log block first mtr log record group offset. */
-UNIV_INLINE
-void
-log_block_set_first_rec_group(
-/*==========================*/
-	byte*	log_block,	/*!< in/out: log block */
-	ulint	offset);	/*!< in: offset, 0 if none */
-/************************************************************//**
-Gets a log block checkpoint number field (4 lowest bytes).
-@return checkpoint no (4 lowest bytes) */
-UNIV_INLINE
-ulint
-log_block_get_checkpoint_no(
-/*========================*/
-	const byte*	log_block);	/*!< in: log block */
-/************************************************************//**
-Initializes a log block in the log buffer. */
-UNIV_INLINE
-void
-log_block_init(
-/*===========*/
-	byte*	log_block,	/*!< in: pointer to the log buffer */
-	lsn_t	lsn);		/*!< in: lsn within the log block */
-/************************************************************//**
-Initializes a log block in the log buffer in the old, < 3.23.52 format, where
-there was no checksum yet. */
-UNIV_INLINE
-void
-log_block_init_in_old_format(
-/*=========================*/
-	byte*	log_block,	/*!< in: pointer to the log buffer */
-	lsn_t	lsn);		/*!< in: lsn within the log block */
-/************************************************************//**
-Converts a lsn to a log block number.
-@return log block number, it is > 0 and <= 1G */
-UNIV_INLINE
-ulint
-log_block_convert_lsn_to_no(
-/*========================*/
-	lsn_t	lsn);	/*!< in: lsn of a byte within the block */
-/******************************************************//**
-Prints info of the log. */
-
-void
-log_print(
-/*======*/
-	FILE*	file);	/*!< in: file where to print */
-/******************************************************//**
-Peeks the current lsn.
-@return TRUE if success, FALSE if could not get the log system mutex */
-
-ibool
-log_peek_lsn(
-/*=========*/
-	lsn_t*	lsn);	/*!< out: if returns TRUE, current lsn is here */
-/**********************************************************************//**
-Refreshes the statistics used to print per-second averages. */
-
-void
-log_refresh_stats(void);
-/*===================*/
-/********************************************************//**
-Closes all log groups. */
-
-void
-log_group_close_all(void);
-/*=====================*/
-/********************************************************//**
-Shutdown the log system but do not release all the memory. */
-
-void
-log_shutdown(void);
-/*==============*/
-/********************************************************//**
-Free the log system data structures. */
-
-void
-log_mem_free(void);
-/*==============*/
-
-extern log_t*	log_sys;
-
-/* Values used as flags */
-#define LOG_FLUSH	7652559
-#define LOG_CHECKPOINT	78656949
-#define LOG_RECOVER	98887331
-
-/* The counting of lsn's starts from this value: this must be non-zero */
-#define LOG_START_LSN		((lsn_t) (16 * OS_FILE_LOG_BLOCK_SIZE))
-
-#define LOG_BUFFER_SIZE		(srv_log_buffer_size * UNIV_PAGE_SIZE)
-#define LOG_ARCHIVE_BUF_SIZE	(srv_log_buffer_size * UNIV_PAGE_SIZE / 4)
-
-/* Offsets of a log block header */
-#define	LOG_BLOCK_HDR_NO	0	/* block number which must be > 0 and
-					is allowed to wrap around at 2G; the
-					highest bit is set to 1 if this is the
-					first log block in a log flush write
-					segment */
-#define LOG_BLOCK_FLUSH_BIT_MASK 0x80000000UL
-					/* mask used to get the highest bit in
-					the preceding field */
-#define	LOG_BLOCK_HDR_DATA_LEN	4	/* number of bytes of log written to
-					this block */
-#define	LOG_BLOCK_FIRST_REC_GROUP 6	/* offset of the first start of an
-					mtr log record group in this log block,
-					0 if none; if the value is the same
-					as LOG_BLOCK_HDR_DATA_LEN, it means
-					that the first rec group has not yet
-					been catenated to this log block, but
-					if it will, it will start at this
-					offset; an archive recovery can
-					start parsing the log records starting
-					from this offset in this log block,
-					if value not 0 */
-#define LOG_BLOCK_CHECKPOINT_NO	8	/* 4 lower bytes of the value of
-					log_sys->next_checkpoint_no when the
-					log block was last written to: if the
-					block has not yet been written full,
-					this value is only updated before a
-					log buffer flush */
-#define LOG_BLOCK_HDR_SIZE	12	/* size of the log block header in
-					bytes */
-
-/* Offsets of a log block trailer from the end of the block */
-#define	LOG_BLOCK_CHECKSUM	4	/* 4 byte checksum of the log block
-					contents; in InnoDB versions
-					< 3.23.52 this did not contain the
-					checksum but the same value as
-					.._HDR_NO */
-#define	LOG_BLOCK_TRL_SIZE	4	/* trailer size in bytes */
-
-/* Offsets for a checkpoint field */
-#define LOG_CHECKPOINT_NO		0
-#define LOG_CHECKPOINT_LSN		8
-#define LOG_CHECKPOINT_OFFSET_LOW32	16
-#define LOG_CHECKPOINT_LOG_BUF_SIZE	20
-#define	LOG_CHECKPOINT_ARCHIVED_LSN	24
-#define	LOG_CHECKPOINT_GROUP_ARRAY	32
-
-/* For each value smaller than LOG_MAX_N_GROUPS the following 8 bytes: */
-
-#define LOG_CHECKPOINT_ARCHIVED_FILE_NO	0
-#define LOG_CHECKPOINT_ARCHIVED_OFFSET	4
-
-#define	LOG_CHECKPOINT_ARRAY_END	(LOG_CHECKPOINT_GROUP_ARRAY\
-							+ LOG_MAX_N_GROUPS * 8)
-#define LOG_CHECKPOINT_CHECKSUM_1	LOG_CHECKPOINT_ARRAY_END
-#define LOG_CHECKPOINT_CHECKSUM_2	(4 + LOG_CHECKPOINT_ARRAY_END)
-#if 0
-#define LOG_CHECKPOINT_FSP_FREE_LIMIT	(8 + LOG_CHECKPOINT_ARRAY_END)
-					/*!< Not used (0);
-					This used to contain the
-					current fsp free limit in
-					tablespace 0, in units of one
-					megabyte.
-
-					This information might have been used
-					since ibbackup version 0.35 but
-					before 1.41 to decide if unused ends of
-					non-auto-extending data files
-					in space 0 can be truncated.
-
-					This information was made obsolete
-					by ibbackup --compress. */
-#define LOG_CHECKPOINT_FSP_MAGIC_N	(12 + LOG_CHECKPOINT_ARRAY_END)
-					/*!< Not used (0);
-					This magic number tells if the
-					checkpoint contains the above field:
-					the field was added to
-					InnoDB-3.23.50 and
-					removed from MySQL 5.6 */
-#define LOG_CHECKPOINT_FSP_MAGIC_N_VAL	1441231243
-					/*!< if LOG_CHECKPOINT_FSP_MAGIC_N
-					contains this value, then
-					LOG_CHECKPOINT_FSP_FREE_LIMIT
-					is valid */
-#endif
-#define LOG_CHECKPOINT_OFFSET_HIGH32	(16 + LOG_CHECKPOINT_ARRAY_END)
-#define LOG_CHECKPOINT_SIZE		(20 + LOG_CHECKPOINT_ARRAY_END)
-
-
-/* Offsets of a log file header */
-#define LOG_GROUP_ID		0	/* log group number */
-#define LOG_FILE_START_LSN	4	/* lsn of the start of data in this
-					log file */
-#define LOG_FILE_NO		12	/* 4-byte archived log file number;
-					this field is only defined in an
-					archived log file */
-#define LOG_FILE_WAS_CREATED_BY_HOT_BACKUP 16
-					/* a 32-byte field which contains
-					the string 'ibbackup' and the
-					creation time if the log file was
-					created by ibbackup --restore;
-					when mysqld is first time started
-					on the restored database, it can
-					print helpful info for the user */
-#define	LOG_FILE_ARCH_COMPLETED	OS_FILE_LOG_BLOCK_SIZE
-					/* this 4-byte field is TRUE when
-					the writing of an archived log file
-					has been completed; this field is
-					only defined in an archived log file */
-#define LOG_FILE_END_LSN	(OS_FILE_LOG_BLOCK_SIZE + 4)
-					/* lsn where the archived log file
-					at least extends: actually the
-					archived log file may extend to a
-					later lsn, as long as it is within the
-					same log block as this lsn; this field
-					is defined only when an archived log
-					file has been completely written */
-#define LOG_CHECKPOINT_1	OS_FILE_LOG_BLOCK_SIZE
-					/* first checkpoint field in the log
-					header; we write alternately to the
-					checkpoint fields when we make new
-					checkpoints; this field is only defined
-					in the first log file of a log group */
-#define LOG_CHECKPOINT_2	(3 * OS_FILE_LOG_BLOCK_SIZE)
-					/* second checkpoint field in the log
-					header */
-#define LOG_FILE_HDR_SIZE	(4 * OS_FILE_LOG_BLOCK_SIZE)
-
-#define LOG_GROUP_OK		301
-#define LOG_GROUP_CORRUPTED	302
-
-typedef ib_mutex_t	LogSysMutex;
-typedef ib_mutex_t	FlushOrderMutex;
-
-/** Log group consists of a number of log files, each of the same size; a log
-group is implemented as a space in the sense of the module fil0fil. */
-struct log_group_t{
-	/* The following fields are protected by log_sys->mutex */
-	ulint		id;		/*!< log group id */
-	ulint		n_files;	/*!< number of files in the group */
-	lsn_t		file_size;	/*!< individual log file size in bytes,
-					including the log file header */
-	ulint		space_id;	/*!< file space which implements the log
-					group */
-	ulint		state;		/*!< LOG_GROUP_OK or
-					LOG_GROUP_CORRUPTED */
-	lsn_t		lsn;		/*!< lsn used to fix coordinates within
-					the log group */
-	lsn_t		lsn_offset;	/*!< the offset of the above lsn */
-	ulint		n_pending_writes;/*!< number of currently pending flush
-					writes for this log group */
-	byte**		file_header_bufs_ptr;/*!< unaligned buffers */
-	byte**		file_header_bufs;/*!< buffers for each file
-					header in the group */
-	/*-----------------------------*/
-	lsn_t		scanned_lsn;	/*!< used only in recovery: recovery scan
-					succeeded up to this lsn in this log
-					group */
-	byte*		checkpoint_buf_ptr;/*!< unaligned checkpoint header */
-	byte*		checkpoint_buf;	/*!< checkpoint header is written from
-					this buffer to the group */
-	UT_LIST_NODE_T(log_group_t)
-			log_groups;	/*!< list of log groups */
-};
->>>>>>> d8dffc04
 
 private:
 	/** Log group, currently only one group is used */
@@ -1095,7 +756,6 @@
 	lsn_t			m_flushed_to_disk_lsn;
 
 #ifndef UNIV_HOTBACKUP
-<<<<<<< HEAD
 
 	struct Checkpoint;
 
@@ -1108,18 +768,6 @@
 	in the flush_list happen in the LSN order. */
 	mutable	ib_mutex_t	m_flush_order_mutex;
 
-=======
-	LogSysMutex	mutex;		/*!< mutex protecting the log */
-
-	FlushOrderMutex	log_flush_order_mutex;/*!< mutex to serialize access to
-					the flush list when we are putting
-					dirty blocks in the list. The idea
-					behind this mutex is to be able
-					to release log_sys->mutex during
-					mtr_commit and still ensure that
-					insertions in the flush_list happen
-					in the LSN order. */
->>>>>>> d8dffc04
 #endif /* !UNIV_HOTBACKUP */
 
 	/** Log sequence number */
@@ -1230,21 +878,19 @@
 extern RedoLog*		redo_log;
 
 /** Test if flush order mutex is owned. */
-<<<<<<< HEAD
 #define log_flush_order_mutex_own()					\
-	redo_log->is_flush_order_mutex_owned()
-=======
-#define log_flush_order_mutex_own()			\
-	mutex_own(&log_sys->log_flush_order_mutex)
->>>>>>> d8dffc04
+	redo_log->m_flush_order_mutex.is_owned()
 
 /** Acquire the flush order mutex. */
-#define log_flush_order_mutex_enter()	redo_log->flush_order_mutex_enter()
+#define log_flush_order_mutex_enter()					\
+	do {								\
+		redo_log->m_flush_order_mutex.enter(			\
+			1, srv_spin_wait_delay / 2, __FILE__, __LINE__);\
+	} while (0)
 
 /** Release the flush order mutex. */
-# define log_flush_order_mutex_exit()	redo_log->flush_order_mutex_exit();
-
-<<<<<<< HEAD
+# define log_flush_order_mutex_exit()	redo_log->m_flush_order_mutex.exit();
+
 /**
 Redo log writer thread.
 @param	arg		a dummy parameter required by os_thread_create
@@ -1252,24 +898,5 @@
 extern "C"
 os_thread_ret_t
 DECLARE_THREAD(log_writer_thread)(void* arg __attribute__((unused)));
-=======
-/** Test if log sys mutex is owned. */
-#define log_mutex_own()					\
-	mutex_own(&log_sys->mutex)
-
-/** Acquire the log sys mutex. */
-#define log_mutex_enter() do {				\
-	log_sys->mutex.enter(1, srv_spin_wait_delay/2, __FILE__, __LINE__); \
-} while (0)
-
-/** Release the log sys mutex. */
-# define log_mutex_exit() do {				\
-	mutex_exit(&log_sys->mutex);			\
-} while (0)
-
-#ifndef UNIV_NONINL
-#include "log0log.ic"
-#endif
->>>>>>> d8dffc04
-
-#endif /* log0log_h */+
+#endif /* log0log_h */
