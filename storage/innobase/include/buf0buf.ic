/*****************************************************************************

Copyright (c) 1995, 2015, Oracle and/or its affiliates. All Rights Reserved.
Copyright (c) 2008, Google Inc.

Portions of this file contain modifications contributed and copyrighted by
Google, Inc. Those modifications are gratefully acknowledged and are described
briefly in the InnoDB documentation. The contributions by Google are
incorporated with their permission, and subject to the conditions contained in
the file COPYING.Google.

This program is free software; you can redistribute it and/or modify it under
the terms of the GNU General Public License as published by the Free Software
Foundation; version 2 of the License.

This program is distributed in the hope that it will be useful, but WITHOUT
ANY WARRANTY; without even the implied warranty of MERCHANTABILITY or FITNESS
FOR A PARTICULAR PURPOSE. See the GNU General Public License for more details.

You should have received a copy of the GNU General Public License along with
this program; if not, write to the Free Software Foundation, Inc.,
51 Franklin Street, Suite 500, Boston, MA 02110-1335 USA

*****************************************************************************/

/**************************************************//**
@file include/buf0buf.ic
The database buffer buf_pool

Created 11/5/1995 Heikki Tuuri
*******************************************************/

#include "mtr0mtr.h"
#ifndef UNIV_HOTBACKUP
#include "buf0flu.h"
#include "buf0lru.h"
#include "buf0rea.h"
#include "sync0debug.h"
#include "fsp0types.h"
#include "ut0new.h"
#include "srv0srv.h"

/** A chunk of buffers. The buffer pool is allocated in chunks. */
struct buf_chunk_t{
	ulint		size;		/*!< size of frames[] and blocks[] */
	unsigned char*	mem;		/*!< pointer to the memory area which
					was allocated for the frames */
	ut_new_pfx_t	mem_pfx;	/*!< Auxiliary structure, describing
					"mem". It is filled by the allocator's
					alloc method and later passed to the
					deallocate method. */
	buf_block_t*	blocks;		/*!< array of buffer control blocks */
};

/*********************************************************************//**
Gets the current size of buffer buf_pool in bytes.
@return size in bytes */
UNIV_INLINE
ulint
buf_pool_get_curr_size(void)
/*========================*/
{
	return(srv_buf_pool_curr_size);
}

/********************************************************************//**
Calculates the index of a buffer pool to the buf_pool[] array.
@return the position of the buffer pool in buf_pool[] */
UNIV_INLINE
ulint
buf_pool_index(
/*===========*/
	const buf_pool_t*	buf_pool)	/*!< in: buffer pool */
{
	ulint	i = buf_pool - buf_pool_ptr;
	ut_ad(i < MAX_BUFFER_POOLS);
	ut_ad(i < srv_buf_pool_instances);
	return(i);
}

/******************************************************************//**
Returns the buffer pool instance given a page instance
@return buf_pool */
UNIV_INLINE
buf_pool_t*
buf_pool_from_bpage(
/*================*/
	const buf_page_t*	bpage) /*!< in: buffer pool page */
{
	ulint	i;
	i = bpage->buf_pool_index;
	ut_ad(i < srv_buf_pool_instances);
	return(&buf_pool_ptr[i]);
}

/******************************************************************//**
Returns the buffer pool instance given a block instance
@return buf_pool */
UNIV_INLINE
buf_pool_t*
buf_pool_from_block(
/*================*/
	const buf_block_t*	block) /*!< in: block */
{
	return(buf_pool_from_bpage(&block->page));
}

/*********************************************************************//**
Gets the current size of buffer buf_pool in pages.
@return size in pages*/
UNIV_INLINE
ulint
buf_pool_get_n_pages(void)
/*======================*/
{
	return(buf_pool_get_curr_size() / UNIV_PAGE_SIZE);
}

/********************************************************************//**
Reads the freed_page_clock of a buffer block.
@return freed_page_clock */
UNIV_INLINE
ulint
buf_page_get_freed_page_clock(
/*==========================*/
	const buf_page_t*	bpage)	/*!< in: block */
{
	/* This is sometimes read without holding any buffer pool mutex. */
	return(bpage->freed_page_clock);
}

/********************************************************************//**
Reads the freed_page_clock of a buffer block.
@return freed_page_clock */
UNIV_INLINE
ulint
buf_block_get_freed_page_clock(
/*===========================*/
	const buf_block_t*	block)	/*!< in: block */
{
	return(buf_page_get_freed_page_clock(&block->page));
}

/********************************************************************//**
Tells, for heuristics, if a block is still close enough to the MRU end of the
LRU list meaning that it is not in danger of getting evicted and also implying
that it has been accessed recently.
The page must be either buffer-fixed, either its page hash must be locked.
@return TRUE if block is close to MRU end of LRU */
UNIV_INLINE
ibool
buf_page_peek_if_young(
/*===================*/
	const buf_page_t*	bpage)	/*!< in: block */
{
	buf_pool_t*	buf_pool = buf_pool_from_bpage(bpage);

	ut_ad(bpage->buf_fix_count > 0
	      || buf_page_hash_lock_held_s_or_x(buf_pool, bpage));

	/* FIXME: bpage->freed_page_clock is 31 bits */
	return((buf_pool->freed_page_clock & ((1UL << 31) - 1))
	       < ((ulint) bpage->freed_page_clock
		  + (buf_pool->curr_size
		     * (BUF_LRU_OLD_RATIO_DIV - buf_pool->LRU_old_ratio)
		     / (BUF_LRU_OLD_RATIO_DIV * 4))));
}
#endif /* !UNIV_HOTBACKUP */

/*********************************************************************//**
Gets the state of a block.
@return state */
UNIV_INLINE
enum buf_page_state
buf_page_get_state(
/*===============*/
	const buf_page_t*	bpage)	/*!< in: pointer to the control block */
{
	enum buf_page_state	state	= bpage->state;

#ifdef UNIV_DEBUG
	switch (state) {
	case BUF_BLOCK_POOL_WATCH:
	case BUF_BLOCK_ZIP_PAGE:
	case BUF_BLOCK_ZIP_DIRTY:
	case BUF_BLOCK_NOT_USED:
	case BUF_BLOCK_READY_FOR_USE:
	case BUF_BLOCK_FILE_PAGE:
	case BUF_BLOCK_MEMORY:
	case BUF_BLOCK_REMOVE_HASH:
		break;
	default:
		ut_error;
	}
#endif /* UNIV_DEBUG */

	return(state);
}
/*********************************************************************//**
Gets the state of a block.
@return state */
UNIV_INLINE
enum buf_page_state
buf_block_get_state(
/*================*/
	const buf_block_t*	block)	/*!< in: pointer to the control block */
{
	return(buf_page_get_state(&block->page));
}

#ifdef UNIV_DEBUG
/** Assert that a given buffer pool page is private to the caller: no pointers
to it exist in any buffer pool list or hash table. Accessing pages by iterating
over buffer pool chunks is not considered here. Furthermore, assert that no
buffer pool locks except for LRU list mutex and page hash are held.
@param[in]	bpage	pointer to a buffer pool page */
UNIV_INLINE
bool
buf_page_is_private(
	const buf_page_t* bpage)
{
	buf_pool_t*		buf_pool	= buf_pool_from_bpage(bpage);
	ut_a(!bpage->in_page_hash);
	ut_a(!bpage->in_zip_hash);
	ut_a(!bpage->in_flush_list);
	ut_a(!bpage->in_free_list);
	ut_a(!bpage->in_LRU_list);
	ut_a(!mutex_own(buf_page_get_mutex(bpage)));
	ut_a(!mutex_own(&buf_pool->free_list_mutex));
	ut_a(!mutex_own(&buf_pool->zip_free_mutex));
	ut_a(!mutex_own(&buf_pool->zip_hash_mutex));
	return(true);
}
#endif

/*********************************************************************//**
Sets the state of a block. */
UNIV_INLINE
void
buf_page_set_state(
/*===============*/
	buf_page_t*		bpage,	/*!< in/out: pointer to control block */
	enum buf_page_state	state)	/*!< in: state */
{
#ifdef UNIV_DEBUG
	enum buf_page_state	old_state	= buf_page_get_state(bpage);
	buf_pool_t*		buf_pool	= buf_pool_from_bpage(bpage);

	switch (old_state) {
	case BUF_BLOCK_POOL_WATCH:
		ut_error;
		break;
	case BUF_BLOCK_ZIP_PAGE:
		ut_a(state == BUF_BLOCK_ZIP_DIRTY);
		break;
	case BUF_BLOCK_ZIP_DIRTY:
		ut_a(state == BUF_BLOCK_ZIP_PAGE);
		ut_a(mutex_own(buf_page_get_mutex(bpage)));
		ut_a(buf_flush_list_mutex_own(buf_pool));
		ut_a(bpage->in_flush_list);
		break;
	case BUF_BLOCK_NOT_USED:
		ut_a(state == BUF_BLOCK_READY_FOR_USE);
		ut_a(buf_page_is_private(bpage));
		break;
	case BUF_BLOCK_READY_FOR_USE:
		ut_a(state == BUF_BLOCK_MEMORY
		     || state == BUF_BLOCK_FILE_PAGE
		     || state == BUF_BLOCK_NOT_USED);
		ut_a(buf_page_is_private(bpage));
		break;
	case BUF_BLOCK_MEMORY:
		ut_a(state == BUF_BLOCK_NOT_USED);
		ut_a(buf_page_is_private(bpage));
		break;
	case BUF_BLOCK_FILE_PAGE:
		ut_a(state == BUF_BLOCK_NOT_USED
		     || state == BUF_BLOCK_REMOVE_HASH);
		if (state == BUF_BLOCK_REMOVE_HASH) {
			ut_a(!bpage->in_page_hash);
			ut_a(!bpage->in_zip_hash);
			ut_a(!bpage->in_LRU_list);
			ut_a(!bpage->in_free_list);
			ut_a(mutex_own(buf_page_get_mutex(bpage)));
			ut_a(mutex_own(&buf_pool->LRU_list_mutex));
			ut_a(buf_page_hash_lock_held_x(buf_pool, bpage));
		}
		break;
	case BUF_BLOCK_REMOVE_HASH:
		ut_a(state == BUF_BLOCK_MEMORY);
		break;
	}
#endif /* UNIV_DEBUG */
	bpage->state = state;
	ut_ad(buf_page_get_state(bpage) == state);
}

/*********************************************************************//**
Sets the state of a block. */
UNIV_INLINE
void
buf_block_set_state(
/*================*/
	buf_block_t*		block,	/*!< in/out: pointer to control block */
	enum buf_page_state	state)	/*!< in: state */
{
	buf_page_set_state(&block->page, state);
}

/*********************************************************************//**
Determines if a block is mapped to a tablespace.
@return TRUE if mapped */
UNIV_INLINE
ibool
buf_page_in_file(
/*=============*/
	const buf_page_t*	bpage)	/*!< in: pointer to control block */
{
	switch (buf_page_get_state(bpage)) {
	case BUF_BLOCK_POOL_WATCH:
		ut_error;
		break;
	case BUF_BLOCK_ZIP_PAGE:
	case BUF_BLOCK_ZIP_DIRTY:
	case BUF_BLOCK_FILE_PAGE:
		return(TRUE);
	case BUF_BLOCK_NOT_USED:
	case BUF_BLOCK_READY_FOR_USE:
	case BUF_BLOCK_MEMORY:
	case BUF_BLOCK_REMOVE_HASH:
		break;
	}

	return(FALSE);
}

#ifndef UNIV_HOTBACKUP
/*********************************************************************//**
Determines if a block should be on unzip_LRU list.
@return TRUE if block belongs to unzip_LRU */
UNIV_INLINE
ibool
buf_page_belongs_to_unzip_LRU(
/*==========================*/
	const buf_page_t*	bpage)	/*!< in: pointer to control block */
{
	ut_ad(buf_page_in_file(bpage));

	return(bpage->zip.data
	       && buf_page_get_state(bpage) == BUF_BLOCK_FILE_PAGE);
}

/*********************************************************************//**
Gets the mutex of a block.
@return pointer to mutex protecting bpage */
UNIV_INLINE
BPageMutex*
buf_page_get_mutex(
/*===============*/
	const buf_page_t*	bpage)	/*!< in: pointer to control block */
{
	buf_pool_t*	buf_pool = buf_pool_from_bpage(bpage);

	switch (buf_page_get_state(bpage)) {
	case BUF_BLOCK_POOL_WATCH:
		ut_error;
		return(NULL);
	case BUF_BLOCK_ZIP_PAGE:
	case BUF_BLOCK_ZIP_DIRTY:
		return(&buf_pool->zip_mutex);
	default:
		return(&((buf_block_t*) bpage)->mutex);
	}
}

/*********************************************************************//**
Get the flush type of a page.
@return flush type */
UNIV_INLINE
buf_flush_t
buf_page_get_flush_type(
/*====================*/
	const buf_page_t*	bpage)	/*!< in: buffer page */
{
	buf_flush_t	flush_type = (buf_flush_t) bpage->flush_type;

#ifdef UNIV_DEBUG
	switch (flush_type) {
	case BUF_FLUSH_LRU:
	case BUF_FLUSH_LIST:
	case BUF_FLUSH_SINGLE_PAGE:
		return(flush_type);
	case BUF_FLUSH_N_TYPES:
		ut_error;
	}
	ut_error;
#endif /* UNIV_DEBUG */
	return(flush_type);
}
/*********************************************************************//**
Set the flush type of a page. */
UNIV_INLINE
void
buf_page_set_flush_type(
/*====================*/
	buf_page_t*	bpage,		/*!< in: buffer page */
	buf_flush_t	flush_type)	/*!< in: flush type */
{
	bpage->flush_type = flush_type;
	ut_ad(buf_page_get_flush_type(bpage) == flush_type);
}

/** Map a block to a file page.
@param[in,out]	block	pointer to control block
@param[in]	page_id	page id */
UNIV_INLINE
void
buf_block_set_file_page(
	buf_block_t*		block,
	const page_id_t&	page_id)
{
	buf_block_set_state(block, BUF_BLOCK_FILE_PAGE);
	block->page.id.copy_from(page_id);
}

/*********************************************************************//**
Gets the io_fix state of a block.
@return io_fix state */
UNIV_INLINE
enum buf_io_fix
buf_page_get_io_fix(
/*================*/
	const buf_page_t*	bpage)	/*!< in: pointer to the control block */
{
	ut_ad(mutex_own(buf_page_get_mutex(bpage)));
	return buf_page_get_io_fix_unlocked(bpage);
}

/** Gets the io_fix state of a buffer page. Does not assert that the
buf_page_get_mutex() mutex is held, to be used in the cases where it is safe
not to hold it.
@param[in]	pointer to the buffer page
@return page io_fix state */
UNIV_INLINE
enum buf_io_fix
buf_page_get_io_fix_unlocked(
/*=========================*/
	const buf_page_t*	bpage)
{
	ut_ad(bpage != NULL);

	enum buf_io_fix	io_fix	= bpage->io_fix;

#ifdef UNIV_DEBUG
	switch (io_fix) {
	case BUF_IO_NONE:
	case BUF_IO_READ:
	case BUF_IO_WRITE:
	case BUF_IO_PIN:
		return(io_fix);
	}
	ut_error;
#endif /* UNIV_DEBUG */
	return(io_fix);
}

/*********************************************************************//**
Gets the io_fix state of a block.
@return io_fix state */
UNIV_INLINE
enum buf_io_fix
buf_block_get_io_fix(
/*=================*/
	const buf_block_t*	block)	/*!< in: pointer to the control block */
{
	return(buf_page_get_io_fix(&block->page));
}

/** Gets the io_fix state of a buffer block. Does not assert that the
buf_page_get_mutex() mutex is held, to be used in the cases where it is safe
not to hold it.
@param[in]	pointer to the buffer block
@return page io_fix state */
UNIV_INLINE
enum buf_io_fix
buf_block_get_io_fix_unlocked(
/*==========================*/
	const buf_block_t*	block)
{
	return(buf_page_get_io_fix_unlocked(&block->page));
}

/*********************************************************************//**
Sets the io_fix state of a block. */
UNIV_INLINE
void
buf_page_set_io_fix(
/*================*/
	buf_page_t*	bpage,	/*!< in/out: control block */
	enum buf_io_fix	io_fix)	/*!< in: io_fix state */
{
<<<<<<< HEAD
=======
#ifdef UNIV_DEBUG
	buf_pool_t*	buf_pool = buf_pool_from_bpage(bpage);
	ut_ad(buf_pool_mutex_own(buf_pool));
#endif /* UNIV_DEBUG */
>>>>>>> a2757a60
	ut_ad(mutex_own(buf_page_get_mutex(bpage)));

#ifdef UNIV_SYNC_DEBUG
	if (io_fix == BUF_IO_NONE
	    && buf_page_get_state(bpage) != BUF_BLOCK_ZIP_PAGE) {

		switch (buf_page_get_io_fix(bpage)) {
		case BUF_IO_READ:
			ut_ad(rw_lock_is_locked(&((buf_block_t*) bpage)->lock,
						RW_LOCK_X));
			break;
		case BUF_IO_WRITE:
			ut_ad(rw_lock_is_locked(&((buf_block_t*) bpage)->lock,
						RW_LOCK_SX));
			break;
		case BUF_IO_PIN:
			break;
		default:
			ut_error;
		}

	} else if (io_fix == BUF_IO_READ
		   && buf_page_get_state(bpage) != BUF_BLOCK_ZIP_PAGE) {

		ut_ad(buf_page_get_io_fix(bpage) == BUF_IO_NONE);
		ut_ad(rw_lock_is_locked(&((buf_block_t*) bpage)->lock,
					RW_LOCK_X)
		      || mutex_own(&buf_pool_from_bpage(bpage)
				   ->LRU_list_mutex));

	} else if (io_fix == BUF_IO_WRITE) {

		ut_ad(buf_page_get_io_fix(bpage) == BUF_IO_NONE);
	}
#endif
	bpage->io_fix = io_fix;
	ut_ad(buf_page_get_io_fix(bpage) == io_fix);
}

/*********************************************************************//**
Sets the io_fix state of a block. */
UNIV_INLINE
void
buf_block_set_io_fix(
/*=================*/
	buf_block_t*	block,	/*!< in/out: control block */
	enum buf_io_fix	io_fix)	/*!< in: io_fix state */
{
	buf_page_set_io_fix(&block->page, io_fix);
}

/*********************************************************************//**
Makes a block sticky. A sticky block implies that even after we release
the buf_pool->LRU_list_mutex and the block->mutex:
* it cannot be removed from the flush_list
* the block descriptor cannot be relocated
* it cannot be removed from the LRU list
Note that:
* the block can still change its position in the LRU list
* the next and previous pointers can change. */
UNIV_INLINE
void
buf_page_set_sticky(
/*================*/
	buf_page_t*	bpage)	/*!< in/out: control block */
{
#ifdef UNIV_DEBUG
	buf_pool_t*	buf_pool = buf_pool_from_bpage(bpage);
<<<<<<< HEAD
	ut_ad(mutex_own(&buf_pool->LRU_list_mutex));
#endif
=======
	ut_ad(buf_pool_mutex_own(buf_pool));
#endif /* UNIV_DEBUG */
>>>>>>> a2757a60
	ut_ad(mutex_own(buf_page_get_mutex(bpage)));
	ut_ad(buf_page_get_io_fix(bpage) == BUF_IO_NONE);
	ut_ad(bpage->in_LRU_list);

	bpage->io_fix = BUF_IO_PIN;
}

/*********************************************************************//**
Removes stickiness of a block. */
UNIV_INLINE
void
buf_page_unset_sticky(
/*==================*/
	buf_page_t*	bpage)	/*!< in/out: control block */
{
<<<<<<< HEAD
=======
#ifdef UNIV_DEBUG
	buf_pool_t*	buf_pool = buf_pool_from_bpage(bpage);
	ut_ad(buf_pool_mutex_own(buf_pool));
#endif /* UNIV_DEBUG */
>>>>>>> a2757a60
	ut_ad(mutex_own(buf_page_get_mutex(bpage)));
	ut_ad(buf_page_get_io_fix(bpage) == BUF_IO_PIN);

	bpage->io_fix = BUF_IO_NONE;
}

/********************************************************************//**
Determine if a buffer block can be relocated in memory.  The block
can be dirty, but it must not be I/O-fixed or bufferfixed. */
UNIV_INLINE
ibool
buf_page_can_relocate(
/*==================*/
	const buf_page_t*	bpage)	/*!< control block being relocated */
{
<<<<<<< HEAD
=======
#ifdef UNIV_DEBUG
	buf_pool_t*	buf_pool = buf_pool_from_bpage(bpage);
	ut_ad(buf_pool_mutex_own(buf_pool));
#endif /* UNIV_DEBUG */
>>>>>>> a2757a60
	ut_ad(mutex_own(buf_page_get_mutex(bpage)));
	ut_ad(buf_page_in_file(bpage));
	ut_ad(bpage->in_LRU_list);

	return(buf_page_get_io_fix(bpage) == BUF_IO_NONE
	       && bpage->buf_fix_count == 0);
}

/*********************************************************************//**
Determine if a block has been flagged old.
@return TRUE if old */
UNIV_INLINE
ibool
buf_page_is_old(
/*============*/
	const buf_page_t*	bpage)	/*!< in: control block */
{
#ifdef UNIV_DEBUG
	buf_pool_t*	buf_pool = buf_pool_from_bpage(bpage);
<<<<<<< HEAD
	/* Buffer page mutex is not strictly required here for heuristic
	purposes even if LRU mutex is not being held.  Keep the assertion
	for now since all the callers hold it.  */
	ut_ad(mutex_own(buf_page_get_mutex(bpage))
	      || mutex_own(&buf_pool->LRU_list_mutex));
#endif
=======
	ut_ad(buf_pool_mutex_own(buf_pool));
#endif /* UNIV_DEBUG */
>>>>>>> a2757a60
	ut_ad(buf_page_in_file(bpage));

	return(bpage->old);
}

/*********************************************************************//**
Flag a block old. */
UNIV_INLINE
void
buf_page_set_old(
/*=============*/
	buf_page_t*	bpage,	/*!< in/out: control block */
	ibool		old)	/*!< in: old */
{
#ifdef UNIV_DEBUG
	buf_pool_t*	buf_pool = buf_pool_from_bpage(bpage);
#endif /* UNIV_DEBUG */
	ut_a(buf_page_in_file(bpage));
	ut_ad(mutex_own(&buf_pool->LRU_list_mutex));
	ut_ad(bpage->in_LRU_list);

#ifdef UNIV_LRU_DEBUG
	ut_a((buf_pool->LRU_old_len == 0) == (buf_pool->LRU_old == NULL));
	/* If a block is flagged "old", the LRU_old list must exist. */
	ut_a(!old || buf_pool->LRU_old);

	if (UT_LIST_GET_PREV(LRU, bpage) && UT_LIST_GET_NEXT(LRU, bpage)) {
		const buf_page_t*	prev = UT_LIST_GET_PREV(LRU, bpage);
		const buf_page_t*	next = UT_LIST_GET_NEXT(LRU, bpage);
		if (prev->old == next->old) {
			ut_a(prev->old == old);
		} else {
			ut_a(!prev->old);
			ut_a(buf_pool->LRU_old == (old ? bpage : next));
		}
	}
#endif /* UNIV_LRU_DEBUG */

	bpage->old = old;
}

/*********************************************************************//**
Determine the time of first access of a block in the buffer pool.
@return ut_time_ms() at the time of first access, 0 if not accessed */
UNIV_INLINE
unsigned
buf_page_is_accessed(
/*=================*/
	const buf_page_t*	bpage)	/*!< in: control block */
{
	ut_ad(buf_page_in_file(bpage));

	return(bpage->access_time);
}

/*********************************************************************//**
Flag a block accessed. */
UNIV_INLINE
void
buf_page_set_accessed(
/*==================*/
	buf_page_t*	bpage)		/*!< in/out: control block */
{
	ut_ad(mutex_own(buf_page_get_mutex(bpage)));

	ut_a(buf_page_in_file(bpage));

	if (bpage->access_time == 0) {
		/* Make this the time of the first access. */
		bpage->access_time = static_cast<uint>(ut_time_ms());
	}
}

/*********************************************************************//**
Gets the buf_block_t handle of a buffered file block if an uncompressed
page frame exists, or NULL. page frame exists, or NULL. The caller must hold
either the appropriate hash lock in any mode, either the LRU list mutex. Note:
even though bpage is not declared a const we don't update its value. It is safe
to make this pure.
@return control block, or NULL */
UNIV_INLINE
buf_block_t*
buf_page_get_block(
/*===============*/
	buf_page_t*	bpage)	/*!< in: control block, or NULL */
{
	if (bpage != NULL) {
#ifdef UNIV_DEBUG
		buf_pool_t*	buf_pool	= buf_pool_from_bpage(bpage);
		ut_ad(buf_page_hash_lock_held_s_or_x(buf_pool, bpage)
		      || mutex_own(&buf_pool->LRU_list_mutex));
#endif
		ut_ad(buf_page_in_file(bpage));

		if (buf_page_get_state(bpage) == BUF_BLOCK_FILE_PAGE) {
			return((buf_block_t*) bpage);
		}
	}

	return(NULL);
}
#endif /* !UNIV_HOTBACKUP */

#ifdef UNIV_DEBUG
/*********************************************************************//**
Gets a pointer to the memory frame of a block.
@return pointer to the frame */
UNIV_INLINE
buf_frame_t*
buf_block_get_frame(
/*================*/
	const buf_block_t*	block)	/*!< in: pointer to the control block */
{
	SRV_CORRUPT_TABLE_CHECK(block, return(0););

	switch (buf_block_get_state(block)) {
	case BUF_BLOCK_POOL_WATCH:
	case BUF_BLOCK_ZIP_PAGE:
	case BUF_BLOCK_ZIP_DIRTY:
	case BUF_BLOCK_NOT_USED:
		ut_error;
		break;
	case BUF_BLOCK_FILE_PAGE:
# ifndef UNIV_HOTBACKUP
		ut_a(block->page.buf_fix_count > 0);
# endif /* !UNIV_HOTBACKUP */
		/* fall through */
	case BUF_BLOCK_READY_FOR_USE:
	case BUF_BLOCK_MEMORY:
	case BUF_BLOCK_REMOVE_HASH:
		goto ok;
	}
	ut_error;
ok:
	return((buf_frame_t*) block->frame);
}
#endif /* UNIV_DEBUG */

/***********************************************************************
FIXME_FTS Gets the frame the pointer is pointing to. */
UNIV_INLINE
buf_frame_t*
buf_frame_align(
/*============*/
                        /* out: pointer to frame */
        byte*   ptr)    /* in: pointer to a frame */
{
        buf_frame_t*    frame;

        ut_ad(ptr);

        frame = (buf_frame_t*) ut_align_down(ptr, UNIV_PAGE_SIZE);

        return(frame);
}

#ifndef UNIV_HOTBACKUP
#if defined UNIV_DEBUG || defined UNIV_ZIP_DEBUG
/*********************************************************************//**
Gets the compressed page descriptor corresponding to an uncompressed page
if applicable.
@return compressed page descriptor, or NULL */
UNIV_INLINE
const page_zip_des_t*
buf_frame_get_page_zip(
/*===================*/
	const byte*	ptr)	/*!< in: pointer to the page */
{
	return(buf_block_get_page_zip(buf_block_align(ptr)));
}
#endif /* UNIV_DEBUG || UNIV_ZIP_DEBUG */
#endif /* !UNIV_HOTBACKUP */

/**********************************************************************//**
Gets the space id, page offset, and byte offset within page of a
pointer pointing to a buffer frame containing a file page. */
UNIV_INLINE
void
buf_ptr_get_fsp_addr(
/*=================*/
	const void*	ptr,	/*!< in: pointer to a buffer frame */
	ulint*		space,	/*!< out: space id */
	fil_addr_t*	addr)	/*!< out: page offset and byte offset */
{
	const page_t*	page = (const page_t*) ut_align_down(ptr,
							     UNIV_PAGE_SIZE);

	*space = mach_read_from_4(page + FIL_PAGE_ARCH_LOG_NO_OR_SPACE_ID);
	addr->page = mach_read_from_4(page + FIL_PAGE_OFFSET);
	addr->boffset = ut_align_offset(ptr, UNIV_PAGE_SIZE);
}

#ifndef UNIV_HOTBACKUP
/**********************************************************************//**
Gets the hash value of the page the pointer is pointing to. This can be used
in searches in the lock hash table.
@return lock hash value */
UNIV_INLINE
ulint
buf_block_get_lock_hash_val(
/*========================*/
	const buf_block_t*	block)	/*!< in: block */
{
	ut_ad(block);
	ut_ad(buf_page_in_file(&block->page));
	ut_ad(rw_lock_own(&(((buf_block_t*) block)->lock), RW_LOCK_X)
	      || rw_lock_own(&(((buf_block_t*) block)->lock), RW_LOCK_S));

	return(block->lock_hash_val);
}

/********************************************************************//**
Allocates a buf_page_t descriptor. This function must succeed. In case
of failure we assert in this function.
@return: the allocated descriptor. */
UNIV_INLINE
buf_page_t*
buf_page_alloc_descriptor(void)
/*===========================*/
{
	buf_page_t*	bpage;

	bpage = (buf_page_t*) ut_zalloc_nokey(sizeof *bpage);
	ut_ad(bpage);
	UNIV_MEM_ALLOC(bpage, sizeof *bpage);

	return(bpage);
}

/********************************************************************//**
Free a buf_page_t descriptor. */
UNIV_INLINE
void
buf_page_free_descriptor(
/*=====================*/
	buf_page_t*	bpage)	/*!< in: bpage descriptor to free. */
{
	ut_free(bpage);
}

/********************************************************************//**
Frees a buffer block which does not contain a file page. */
UNIV_INLINE
void
buf_block_free(
/*===========*/
	buf_block_t*	block)	/*!< in, own: block to be freed */
{
	ut_a(buf_block_get_state(block) != BUF_BLOCK_FILE_PAGE);

	buf_LRU_block_free_non_file_page(block);
}
#endif /* !UNIV_HOTBACKUP */

/*********************************************************************//**
Copies contents of a buffer frame to a given buffer.
@return buf */
UNIV_INLINE
byte*
buf_frame_copy(
/*===========*/
	byte*			buf,	/*!< in: buffer to copy to */
	const buf_frame_t*	frame)	/*!< in: buffer frame */
{
	ut_ad(buf && frame);

	ut_memcpy(buf, frame, UNIV_PAGE_SIZE);

	return(buf);
}

#ifndef UNIV_HOTBACKUP
/********************************************************************//**
Gets the youngest modification log sequence number for a frame.
Returns zero if not file page or no modification occurred yet.
@return newest modification to page */
UNIV_INLINE
lsn_t
buf_page_get_newest_modification(
/*=============================*/
	const buf_page_t*	bpage)	/*!< in: block containing the
					page frame */
{
	lsn_t		lsn;
	BPageMutex*	block_mutex = buf_page_get_mutex(bpage);

	mutex_enter(block_mutex);

	if (buf_page_in_file(bpage)) {
		lsn = bpage->newest_modification;
	} else {
		lsn = 0;
	}

	mutex_exit(block_mutex);

	return(lsn);
}

/********************************************************************//**
Increments the modify clock of a frame by 1. The caller must (1) own the
buf_pool->LRU_list_mutex and block bufferfix count has to be zero, (2) or own
an x-lock on the block, (3) or the block must belong to an intrinsic table. */
UNIV_INLINE
void
buf_block_modify_clock_inc(
/*=======================*/
	buf_block_t*	block)	/*!< in: block */
{
#ifdef UNIV_DEBUG
	buf_pool_t*	buf_pool = buf_pool_from_bpage((buf_page_t*) block);

	/* No latch is acquired if block belongs to intrinsic table. */
	if (!fsp_is_system_temporary(block->page.id.space())) {
		ut_ad((mutex_own(&buf_pool->LRU_list_mutex)
		       && (block->page.buf_fix_count == 0))
		      || rw_lock_own_flagged(&block->lock,
					     RW_LOCK_FLAG_X | RW_LOCK_FLAG_SX));
	}
#endif /* UNIV_DEBUG */

	block->modify_clock++;
}

/********************************************************************//**
Returns the value of the modify clock. The caller must have an s-lock
or x-lock on the block.
@return value */
UNIV_INLINE
ib_uint64_t
buf_block_get_modify_clock(
/*=======================*/
	buf_block_t*	block)	/*!< in: block */
{
#ifdef UNIV_DEBUG
	/* No latch is acquired if block belongs to intrinsic table. */
	if (!fsp_is_system_temporary(block->page.id.space())) {
		ut_ad(rw_lock_own(&(block->lock), RW_LOCK_S)
		      || rw_lock_own(&(block->lock), RW_LOCK_X)
		      || rw_lock_own(&(block->lock), RW_LOCK_SX));
	}
#endif /* UNIV_DEBUG */

	return(block->modify_clock);
}

/** Increments the bufferfix count.
@param[in,out]	bpage	block to bufferfix
@return the count */
UNIV_INLINE
ulint
buf_block_fix(
	buf_page_t*	bpage)
{
	return(os_atomic_increment_uint32(&bpage->buf_fix_count, 1));
}

/** Increments the bufferfix count.
@param[in,out]	block	block to bufferfix
@return the count */
UNIV_INLINE
ulint
buf_block_fix(
	buf_block_t*	block)
{
	return(buf_block_fix(&block->page));
}

/*******************************************************************//**
Increments the bufferfix count. */
UNIV_INLINE
void
buf_block_buf_fix_inc_func(
/*=======================*/
#ifdef UNIV_DEBUG
	const char*	file,	/*!< in: file name */
	ulint		line,	/*!< in: line */
#endif /* UNIV_DEBUG */
	buf_block_t*	block)	/*!< in/out: block to bufferfix */
{
#ifdef UNIV_DEBUG
	/* No debug latch is acquired if block belongs to system temporary.
	Debug latch is not of much help if access to block is single
	threaded. */
	if (!fsp_is_system_temporary(block->page.id.space())) {
		ibool   ret;
		ret = rw_lock_s_lock_nowait(&block->debug_latch, file, line);
		ut_a(ret);
	}
#endif /* UNIV_DEBUG */

	buf_block_fix(block);
}

/** Decrements the bufferfix count.
@param[in,out]	bpage	block to bufferunfix
@return	the remaining buffer-fix count */
UNIV_INLINE
ulint
buf_block_unfix(
	buf_page_t*	bpage)
{
	ut_ad(!mutex_own(buf_page_get_mutex(bpage)));
	ulint	count = os_atomic_decrement_uint32(&bpage->buf_fix_count, 1);
	ut_ad(count + 1 != 0);
	return(count);
}

/** Decrements the bufferfix count.
@param[in,out]	block	block to bufferunfix
@return the remaining buffer-fix count */
UNIV_INLINE
ulint
buf_block_unfix(
	buf_block_t*	block)
{
	return(buf_block_unfix(&block->page));
}

/*******************************************************************//**
Decrements the bufferfix count. */
UNIV_INLINE
void
buf_block_buf_fix_dec(
/*==================*/
	buf_block_t*	block)	/*!< in/out: block to bufferunfix */
{
	buf_block_unfix(block);

#ifdef UNIV_DEBUG
	/* No debug latch is acquired if block belongs to system temporary.
	Debug latch is not of much help if access to block is single
	threaded. */
	if (!fsp_is_system_temporary(block->page.id.space())) {
		rw_lock_s_unlock(&block->debug_latch);
	}
#endif /* UNIV_DEBUG */
}

/** Returns the buffer pool instance given a page id.
@param[in]	page_id	page id
@return buffer pool */
UNIV_INLINE
buf_pool_t*
buf_pool_get(
	const page_id_t&	page_id)
{
        /* 2log of BUF_READ_AHEAD_AREA (64) */
        ulint		ignored_page_no = page_id.page_no() >> 6;

        page_id_t	id(page_id.space(), ignored_page_no);

        ulint		i = id.fold() % srv_buf_pool_instances;

        return(&buf_pool_ptr[i]);
}

/******************************************************************//**
Returns the buffer pool instance given its array index
@return buffer pool */
UNIV_INLINE
buf_pool_t*
buf_pool_from_array(
/*================*/
	ulint	index)		/*!< in: array index to get
				buffer pool instance from */
{
	ut_ad(index < MAX_BUFFER_POOLS);
	ut_ad(index < srv_buf_pool_instances);
	return(&buf_pool_ptr[index]);
}

/** Returns the control block of a file page, NULL if not found.
@param[in]	buf_pool	buffer pool instance
@param[in]	page_id		page id
@return block, NULL if not found */
UNIV_INLINE
buf_page_t*
buf_page_hash_get_low(
	buf_pool_t*		buf_pool,
	const page_id_t&	page_id)
{
	buf_page_t*	bpage;

#ifdef UNIV_DEBUG
	rw_lock_t*	hash_lock;

	hash_lock = hash_get_lock(buf_pool->page_hash, page_id.fold());
	ut_ad(rw_lock_own(hash_lock, RW_LOCK_X)
	      || rw_lock_own(hash_lock, RW_LOCK_S));
#endif /* UNIV_DEBUG */

	/* Look for the page in the hash table */

	HASH_SEARCH(hash, buf_pool->page_hash, page_id.fold(), buf_page_t*,
		    bpage,
		    ut_ad(bpage->in_page_hash && !bpage->in_zip_hash
			  && buf_page_in_file(bpage)),
		    page_id.equals_to(bpage->id));
	if (bpage) {
		ut_a(buf_page_in_file(bpage));
		ut_ad(bpage->in_page_hash);
		ut_ad(!bpage->in_zip_hash);
		ut_ad(buf_pool_from_bpage(bpage) == buf_pool);
	}

	return(bpage);
}

/** Returns the control block of a file page, NULL if not found.
If the block is found and lock is not NULL then the appropriate
page_hash lock is acquired in the specified lock mode. Otherwise,
mode value is ignored. It is up to the caller to release the
lock. If the block is found and the lock is NULL then the page_hash
lock is released by this function.
@param[in]	buf_pool	buffer pool instance
@param[in]	page_id		page id
@param[in,out]	lock		lock of the page hash acquired if bpage is
found, NULL otherwise. If NULL is passed then the hash_lock is released by
this function.
@param[in]	lock_mode	RW_LOCK_X or RW_LOCK_S. Ignored if
lock == NULL
@param[in]	watch		if true, return watch sentinel also.
@return pointer to the bpage or NULL; if NULL, lock is also NULL or
a watch sentinel. */
UNIV_INLINE
buf_page_t*
buf_page_hash_get_locked(
	buf_pool_t*		buf_pool,
	const page_id_t&	page_id,
	rw_lock_t**		lock,
	ulint			lock_mode,
	bool			watch)
{
	buf_page_t*	bpage = NULL;
	rw_lock_t*	hash_lock;
	ulint		mode = RW_LOCK_S;

	if (lock != NULL) {
		*lock = NULL;
		ut_ad(lock_mode == RW_LOCK_X
		      || lock_mode == RW_LOCK_S);
		mode = lock_mode;
	}

	hash_lock = hash_get_lock(buf_pool->page_hash, page_id.fold());

	ut_ad(!rw_lock_own(hash_lock, RW_LOCK_X)
	      && !rw_lock_own(hash_lock, RW_LOCK_S));

	if (mode == RW_LOCK_S) {
		rw_lock_s_lock(hash_lock);

		hash_lock = hash_lock_s_confirm(
			hash_lock, buf_pool->page_hash, page_id.fold());
	} else {
		rw_lock_x_lock(hash_lock);
		hash_lock = hash_lock_x_confirm(
			hash_lock, buf_pool->page_hash, page_id.fold());
	}

	bpage = buf_page_hash_get_low(buf_pool, page_id);

	if (!bpage || buf_pool_watch_is_sentinel(buf_pool, bpage)) {
		if (!watch) {
			bpage = NULL;
		}
		goto unlock_and_exit;
	}

	ut_ad(buf_page_in_file(bpage));
	ut_ad(page_id.equals_to(bpage->id));

	if (lock == NULL) {
		/* The caller wants us to release the page_hash lock */
		goto unlock_and_exit;
	} else {
		/* To be released by the caller */
		*lock = hash_lock;
		goto exit;
	}

unlock_and_exit:
	if (mode == RW_LOCK_S) {
		rw_lock_s_unlock(hash_lock);
	} else {
		rw_lock_x_unlock(hash_lock);
	}
exit:
	return(bpage);
}

/** Returns the control block of a file page, NULL if not found.
If the block is found and lock is not NULL then the appropriate
page_hash lock is acquired in the specified lock mode. Otherwise,
mode value is ignored. It is up to the caller to release the
lock. If the block is found and the lock is NULL then the page_hash
lock is released by this function.
@param[in]	buf_pool	buffer pool instance
@param[in]	page_id		page id
@param[in,out]	lock		lock of the page hash acquired if bpage is
found, NULL otherwise. If NULL is passed then the hash_lock is released by
this function.
@param[in]	lock_mode	RW_LOCK_X or RW_LOCK_S. Ignored if
lock == NULL
@return pointer to the block or NULL; if NULL, lock is also NULL. */
UNIV_INLINE
buf_block_t*
buf_block_hash_get_locked(
	buf_pool_t*		buf_pool,
	const page_id_t&	page_id,
	rw_lock_t**		lock,
	ulint			lock_mode)
{
	buf_page_t*	bpage = buf_page_hash_get_locked(buf_pool,
							 page_id,
							 lock,
							 lock_mode);
	buf_block_t*	block = buf_page_get_block(bpage);

	if (block != NULL) {

		ut_ad(buf_block_get_state(block) == BUF_BLOCK_FILE_PAGE);
		ut_ad(!lock || rw_lock_own(*lock, lock_mode));

		return(block);
	} else if (bpage) {
		/* It is not a block. Just a bpage */
		ut_ad(buf_page_in_file(bpage));

		if (lock) {
			if (lock_mode == RW_LOCK_S) {
				rw_lock_s_unlock(*lock);
			} else {
				rw_lock_x_unlock(*lock);
			}
		}
		*lock = NULL;
		return(NULL);
	}

	ut_ad(!bpage);
	ut_ad(lock == NULL ||*lock == NULL);
	return(NULL);
}

/** Returns TRUE if the page can be found in the buffer pool hash table.
NOTE that it is possible that the page is not yet read from disk,
though.
@param[in]	page_id	page id
@return TRUE if found in the page hash table */
UNIV_INLINE
ibool
buf_page_peek(
	const page_id_t&	page_id)
{
	buf_pool_t*	buf_pool = buf_pool_get(page_id);

	return(buf_page_hash_get(buf_pool, page_id) != NULL);
}

/********************************************************************//**
Releases a compressed-only page acquired with buf_page_get_zip(). */
UNIV_INLINE
void
buf_page_release_zip(
/*=================*/
	buf_page_t*	bpage)		/*!< in: buffer block */
{
	ut_ad(bpage);
	ut_a(bpage->buf_fix_count > 0);

	switch (buf_page_get_state(bpage)) {
	case BUF_BLOCK_FILE_PAGE:
#ifdef UNIV_DEBUG
	{
		/* No debug latch is acquired if block belongs to system
		temporary. Debug latch is not of much help if access to block
		is single threaded. */
		buf_block_t*	block = reinterpret_cast<buf_block_t*>(bpage);
		if (!fsp_is_system_temporary(block->page.id.space())) {
			rw_lock_s_unlock(&block->debug_latch);
		}
	}
		/* Fall through */
#endif /* UNIV_DEBUG */

	case BUF_BLOCK_ZIP_PAGE:
	case BUF_BLOCK_ZIP_DIRTY:
		buf_block_unfix(reinterpret_cast<buf_block_t*>(bpage));
		return;

	case BUF_BLOCK_POOL_WATCH:
	case BUF_BLOCK_NOT_USED:
	case BUF_BLOCK_READY_FOR_USE:
	case BUF_BLOCK_MEMORY:
	case BUF_BLOCK_REMOVE_HASH:
		break;
	}

	ut_error;
}

/********************************************************************//**
Releases a latch, if specified. */
UNIV_INLINE
void
buf_page_release_latch(
/*===================*/
	buf_block_t*	block,		/*!< in: buffer block */
	ulint		rw_latch)	/*!< in: RW_S_LATCH, RW_X_LATCH,
					RW_NO_LATCH */
{
#ifdef UNIV_DEBUG
	/* No debug latch is acquired if block belongs to system
	temporary. Debug latch is not of much help if access to block
	is single threaded. */
	if (!fsp_is_system_temporary(block->page.id.space())) {
		rw_lock_s_unlock(&block->debug_latch);
	}
#endif /* UNIV_DEBUG */

	if (rw_latch == RW_S_LATCH) {
		rw_lock_s_unlock(&block->lock);
	} else if (rw_latch == RW_SX_LATCH) {
		rw_lock_sx_unlock(&block->lock);
	} else if (rw_latch == RW_X_LATCH) {
		rw_lock_x_unlock(&block->lock);
	}
}

#ifdef UNIV_DEBUG
/*********************************************************************//**
Adds latch level info for the rw-lock protecting the buffer frame. This
should be called in the debug version after a successful latching of a
page if we know the latching order level of the acquired latch. */
UNIV_INLINE
void
buf_block_dbg_add_level(
/*====================*/
	buf_block_t*	block,	/*!< in: buffer page
				where we have acquired latch */
	latch_level_t	level)	/*!< in: latching order level */
{
	sync_check_lock(&block->lock, level);
}

<<<<<<< HEAD
#endif /* UNIV_SYNC_DEBUG */
=======
#endif /* UNIV_DEBUG */
/********************************************************************//**
Acquire mutex on all buffer pool instances. */
UNIV_INLINE
void
buf_pool_mutex_enter_all(void)
/*==========================*/
{
	for (ulint i = 0; i < srv_buf_pool_instances; ++i) {
		buf_pool_t*	buf_pool = buf_pool_from_array(i);

		buf_pool_mutex_enter(buf_pool);
	}
}

/********************************************************************//**
Release mutex on all buffer pool instances. */
UNIV_INLINE
void
buf_pool_mutex_exit_all(void)
/*=========================*/
{
	ulint   i;

	for (i = 0; i < srv_buf_pool_instances; i++) {
		buf_pool_t*	buf_pool;

		buf_pool = buf_pool_from_array(i);
		buf_pool_mutex_exit(buf_pool);
	}
}
>>>>>>> a2757a60
/*********************************************************************//**
Get the nth chunk's buffer block in the specified buffer pool.
@return the nth chunk's buffer block. */
UNIV_INLINE
buf_block_t*
buf_get_nth_chunk_block(
/*====================*/
	const buf_pool_t* buf_pool,	/*!< in: buffer pool instance */
	ulint		n,		/*!< in: nth chunk in the buffer pool */
	ulint*		chunk_size)	/*!< in: chunk size */
{
	const buf_chunk_t*	chunk;

	chunk = buf_pool->chunks + n;
	*chunk_size = chunk->size;
	return(chunk->blocks);
}

/** Verify the possibility that a stored page is not in buffer pool.
@param[in]	withdraw_clock	withdraw clock when stored the page
@retval true	if the page might be relocated */
UNIV_INLINE
bool
buf_pool_is_obsolete(
	ulint	withdraw_clock)
{
	return(buf_pool_withdrawing
	       || buf_withdraw_clock != withdraw_clock);
}

/** Calculate aligned buffer pool size based on srv_buf_pool_chunk_unit,
if needed.
@param[in]	size	size in bytes
@return	aligned size */
UNIV_INLINE
ulint
buf_pool_size_align(
	ulint	size)
{
	const ulint	m = srv_buf_pool_instances * srv_buf_pool_chunk_unit;
	size = ut_max(size, srv_buf_pool_min_size);

	if (size % m == 0) {
		return(size);
	} else {
		return((size / m + 1) * m);
	}
}

/** Return how many more pages must be added to the withdraw list to reach the
withdraw target of the currently ongoing buffer pool resize.
@param[in]	buf_pool	buffer pool instance
@return page count to be withdrawn or zero if the target is already achieved or
if the buffer pool is not currently being resized. */
UNIV_INLINE
ulint
buf_get_withdraw_depth(
	buf_pool_t* buf_pool)
{
	os_rmb;
	if (UNIV_LIKELY(buf_pool->curr_size >= buf_pool->old_size))
		return 0;
	mutex_enter(&buf_pool->free_list_mutex);
	ulint withdraw_len = UT_LIST_GET_LEN(buf_pool->withdraw);
	mutex_exit(&buf_pool->free_list_mutex);
	return(buf_pool->withdraw_target > withdraw_len
		? buf_pool->withdraw_target - withdraw_len : 0);
}

#endif /* !UNIV_HOTBACKUP */<|MERGE_RESOLUTION|>--- conflicted
+++ resolved
@@ -499,16 +499,9 @@
 	buf_page_t*	bpage,	/*!< in/out: control block */
 	enum buf_io_fix	io_fix)	/*!< in: io_fix state */
 {
-<<<<<<< HEAD
-=======
-#ifdef UNIV_DEBUG
-	buf_pool_t*	buf_pool = buf_pool_from_bpage(bpage);
-	ut_ad(buf_pool_mutex_own(buf_pool));
-#endif /* UNIV_DEBUG */
->>>>>>> a2757a60
+#ifdef UNIV_DEBUG
 	ut_ad(mutex_own(buf_page_get_mutex(bpage)));
 
-#ifdef UNIV_SYNC_DEBUG
 	if (io_fix == BUF_IO_NONE
 	    && buf_page_get_state(bpage) != BUF_BLOCK_ZIP_PAGE) {
 
@@ -574,13 +567,8 @@
 {
 #ifdef UNIV_DEBUG
 	buf_pool_t*	buf_pool = buf_pool_from_bpage(bpage);
-<<<<<<< HEAD
 	ut_ad(mutex_own(&buf_pool->LRU_list_mutex));
-#endif
-=======
-	ut_ad(buf_pool_mutex_own(buf_pool));
-#endif /* UNIV_DEBUG */
->>>>>>> a2757a60
+#endif /* UNIV_DEBUG */
 	ut_ad(mutex_own(buf_page_get_mutex(bpage)));
 	ut_ad(buf_page_get_io_fix(bpage) == BUF_IO_NONE);
 	ut_ad(bpage->in_LRU_list);
@@ -596,13 +584,6 @@
 /*==================*/
 	buf_page_t*	bpage)	/*!< in/out: control block */
 {
-<<<<<<< HEAD
-=======
-#ifdef UNIV_DEBUG
-	buf_pool_t*	buf_pool = buf_pool_from_bpage(bpage);
-	ut_ad(buf_pool_mutex_own(buf_pool));
-#endif /* UNIV_DEBUG */
->>>>>>> a2757a60
 	ut_ad(mutex_own(buf_page_get_mutex(bpage)));
 	ut_ad(buf_page_get_io_fix(bpage) == BUF_IO_PIN);
 
@@ -618,13 +599,6 @@
 /*==================*/
 	const buf_page_t*	bpage)	/*!< control block being relocated */
 {
-<<<<<<< HEAD
-=======
-#ifdef UNIV_DEBUG
-	buf_pool_t*	buf_pool = buf_pool_from_bpage(bpage);
-	ut_ad(buf_pool_mutex_own(buf_pool));
-#endif /* UNIV_DEBUG */
->>>>>>> a2757a60
 	ut_ad(mutex_own(buf_page_get_mutex(bpage)));
 	ut_ad(buf_page_in_file(bpage));
 	ut_ad(bpage->in_LRU_list);
@@ -644,17 +618,12 @@
 {
 #ifdef UNIV_DEBUG
 	buf_pool_t*	buf_pool = buf_pool_from_bpage(bpage);
-<<<<<<< HEAD
 	/* Buffer page mutex is not strictly required here for heuristic
 	purposes even if LRU mutex is not being held.  Keep the assertion
 	for now since all the callers hold it.  */
 	ut_ad(mutex_own(buf_page_get_mutex(bpage))
 	      || mutex_own(&buf_pool->LRU_list_mutex));
-#endif
-=======
-	ut_ad(buf_pool_mutex_own(buf_pool));
-#endif /* UNIV_DEBUG */
->>>>>>> a2757a60
+#endif /* UNIV_DEBUG */
 	ut_ad(buf_page_in_file(bpage));
 
 	return(bpage->old);
@@ -1402,41 +1371,7 @@
 	sync_check_lock(&block->lock, level);
 }
 
-<<<<<<< HEAD
-#endif /* UNIV_SYNC_DEBUG */
-=======
-#endif /* UNIV_DEBUG */
-/********************************************************************//**
-Acquire mutex on all buffer pool instances. */
-UNIV_INLINE
-void
-buf_pool_mutex_enter_all(void)
-/*==========================*/
-{
-	for (ulint i = 0; i < srv_buf_pool_instances; ++i) {
-		buf_pool_t*	buf_pool = buf_pool_from_array(i);
-
-		buf_pool_mutex_enter(buf_pool);
-	}
-}
-
-/********************************************************************//**
-Release mutex on all buffer pool instances. */
-UNIV_INLINE
-void
-buf_pool_mutex_exit_all(void)
-/*=========================*/
-{
-	ulint   i;
-
-	for (i = 0; i < srv_buf_pool_instances; i++) {
-		buf_pool_t*	buf_pool;
-
-		buf_pool = buf_pool_from_array(i);
-		buf_pool_mutex_exit(buf_pool);
-	}
-}
->>>>>>> a2757a60
+#endif /* UNIV_DEBUG */
 /*********************************************************************//**
 Get the nth chunk's buffer block in the specified buffer pool.
 @return the nth chunk's buffer block. */
