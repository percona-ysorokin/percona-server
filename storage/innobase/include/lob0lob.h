/*****************************************************************************

Copyright (c) 2015, 2021, Oracle and/or its affiliates.

This program is free software; you can redistribute it and/or modify it under
the terms of the GNU General Public License, version 2.0, as published by the
Free Software Foundation.

This program is also distributed with certain software (including but not
limited to OpenSSL) that is licensed under separate terms, as designated in a
particular file or component or in included license documentation. The authors
of MySQL hereby grant you an additional permission to link the program and
your derivative works with the separately licensed software that they have
included with MySQL.

This program is distributed in the hope that it will be useful, but WITHOUT
ANY WARRANTY; without even the implied warranty of MERCHANTABILITY or FITNESS
FOR A PARTICULAR PURPOSE. See the GNU General Public License, version 2.0,
for more details.

You should have received a copy of the GNU General Public License along with
this program; if not, write to the Free Software Foundation, Inc.,
51 Franklin St, Fifth Floor, Boston, MA 02110-1301  USA

*****************************************************************************/
#ifndef lob0lob_h
#define lob0lob_h

#include <my_dbug.h>
#include "btr0pcur.h"
#include "dict0mem.h"
#include "page0page.h"
#include "row0log.h"
#include "univ.i"

/* Uncomment the following line to generate debug data, useful to analyze
LOB issues. */
/* #define LOB_DEBUG */
/* #define ZLOB_DEBUG */

struct upd_t;
typedef std::map<page_no_t, buf_block_t *> BlockCache;

/**
@file
@brief Implements the large objects (LOB) module.

InnoDB supports large objects (LOB).  Previously, the LOB was called as
externally stored fields. A large object contains a singly linked list of
database pages, aka LOB pages.  A reference to the first LOB page is stored
along with the clustered index record.  This reference is called the LOB
reference (lob::ref_t). A single clustered index record can have many LOB
references.  Secondary indexes cannot have LOB references.

There are two types of LOB - compressed and uncompressed.

The main operations implemented for LOB are - INSERT, DELETE and FETCH.  To
carry out these main operations the following classes are provided.

Inserter     - for inserting uncompressed LOB data.
zInserter    - for inserting compressed LOB data.
BaseInserter - a base class containing common state and functions useful for
               both Inserter and zInserter.  Inserter and zInserter derives
               from this base class.
Reader       - for reading uncompressed LOB data.
zReader      - for reading compressed LOB data.
Deleter      - for deleting both compressed and uncompressed LOB data.

For each main operation, the context information is identified separately.
They are as follows:

InsertContext - context information for doing insert of LOB. `
DeleteContext - context information for doing delete of LOB. `
ReadContext   - context information for doing fetch of LOB. `

*/

/** Provides the large objects (LOB) module.  Previously, the LOB was called as
externally stored fields. */
namespace lob {

/** The maximum size possible for an LOB */
const ulint MAX_SIZE = UINT32_MAX;

/** The compressed LOB is stored as a collection of zlib streams.  The
uncompressed LOB is divided into chunks of size Z_CHUNK_SIZE and each of
these chunks are compressed individually and stored as compressed LOB.
data. */
constexpr uint32_t KB128 = 128 * 1024;
constexpr uint32_t Z_CHUNK_SIZE = KB128;

/** The reference in a field for which data is stored on a different page.
The reference is at the end of the 'locally' stored part of the field.
'Locally' means storage in the index record.
We store locally a long enough prefix of each column so that we can determine
the ordering parts of each index record without looking into the externally
stored part. */
/*-------------------------------------- @{ */

/** Space identifier where stored. */
const ulint BTR_EXTERN_SPACE_ID = 0;

/** page number where stored */
const ulint BTR_EXTERN_PAGE_NO = 4;

/** offset of BLOB header on that page */
const ulint BTR_EXTERN_OFFSET = 8;

/** Version number of LOB (LOB in new format)*/
const ulint BTR_EXTERN_VERSION = BTR_EXTERN_OFFSET;

/** 8 bytes containing the length of the externally stored part of the LOB.
The 2 highest bits are reserved to the flags below. */
const ulint BTR_EXTERN_LEN = 12;

/*-------------------------------------- @} */

/** The most significant bit of BTR_EXTERN_LEN (i.e., the most
significant bit of the byte at smallest address) is set to 1 if this
field does not 'own' the externally stored field; only the owner field
is allowed to free the field in purge! */
const ulint BTR_EXTERN_OWNER_FLAG = 128UL;

/** If the second most significant bit of BTR_EXTERN_LEN (i.e., the
second most significant bit of the byte at smallest address) is 1 then
it means that the externally stored field was inherited from an
earlier version of the row.  In rollback we are not allowed to free an
inherited external field. */
const ulint BTR_EXTERN_INHERITED_FLAG = 64UL;

/** If the 3rd most significant bit of BTR_EXTERN_LEN is 1, then it
means that the externally stored field is currently being modified.
This is mainly used by the READ UNCOMMITTED transaction to avoid returning
inconsistent blob data. */
const ulint BTR_EXTERN_BEING_MODIFIED_FLAG = 32UL;

/** The structure of uncompressed LOB page header */

/** Offset within header of LOB length on this page. */
const ulint LOB_HDR_PART_LEN = 0;

/** Offset within header of next BLOB part page no.
FIL_NULL if none */
const ulint LOB_HDR_NEXT_PAGE_NO = 4;

/** Size of an uncompressed LOB page header, in bytes */
const ulint LOB_HDR_SIZE = 8;

/** Start of the data on an LOB page */
const uint ZLOB_PAGE_DATA = FIL_PAGE_DATA;

/** In memory representation of the LOB reference. */
struct ref_mem_t {
  /** Space Identifier of the clustered index. */
  space_id_t m_space_id;

  /** Page number of first LOB page. */
  page_no_t m_page_no;

  /** Offset within m_page_no where LOB begins. */
  ulint m_offset;

  /** Length of LOB */
  ulint m_length;

  /** Whether the LOB is null. */
  bool m_null;

  /** Whether the clustered index record owns this LOB. */
  bool m_owner;

  /** Whether the clustered index record inherited this LOB from
  another clustered index record. */
  bool m_inherit;

  /** Whether the LOB is partially updated. */
  bool m_partial;

  /** Whether the blob is being modified. */
  bool m_being_modified;

  /** Check if the LOB has already been purged.
  @return true if LOB has been purged, false otherwise. */
  bool is_purged() const {
    return ((m_page_no == FIL_NULL) && (m_length == 0));
  }
};

extern const byte field_ref_almost_zero[FIELD_REF_SIZE];

/** The struct 'lob::ref_t' represents an external field reference. The
reference in a field for which data is stored on a different page.  The
reference is at the end of the 'locally' stored part of the field.  'Locally'
means storage in the index record. We store locally a long enough prefix of
each column so that we can determine the ordering parts of each index record
without looking into the externally stored part. */
struct ref_t {
 private:
  /** If the LOB size is equal to or above this limit (in physical page
  size terms), then the LOB is big enough to be partially updated.  Only
  in this case LOB index needs to be built. */
  static const ulint LOB_BIG_THRESHOLD_SIZE = 2;

 public:
  /** If the total number of bytes modified in an LOB, in an update
  operation, is less than or equal to this threshold LOB_SMALL_CHANGE_THRESHOLD,
  then it is considered as a small change.  For small changes to LOB,
  the changes are undo logged like any other update operation. */
  static const ulint LOB_SMALL_CHANGE_THRESHOLD = 100;

  /** Constructor.
  @param[in]	ptr	Pointer to the external field reference. */
  explicit ref_t(byte *ptr) : m_ref(ptr) {}

  /** For compressed LOB, if the length is less than or equal to Z_CHUNK_SIZE
  then use the older single z stream format to store the LOB.  */
  bool use_single_z_stream() const { return (length() <= Z_CHUNK_SIZE); }

  /** For compressed LOB, if the length is less than or equal to Z_CHUNK_SIZE
  then use the older single z stream format to store the LOB.  */
  static bool use_single_z_stream(ulint len) { return (len <= Z_CHUNK_SIZE); }

  /** Check if this LOB is big enough to do partial update.
  @param[in]	page_size	the page size
  @param[in]	lob_length	the size of BLOB in bytes.
  @return true if LOB is big enough, false otherwise. */
  static bool is_big(const page_size_t &page_size [[maybe_unused]],
                     const ulint lob_length [[maybe_unused]]) {
    /* Disable a performance optimization */
    return true;
  }

  /** Check if this LOB is big enough to do partial update.
  @param[in]	page_size	the page size
  @return true if LOB is big enough, false otherwise. */
  bool is_big(const page_size_t &page_size [[maybe_unused]]) const {
    /* Disable a performance optimization */
    return true;
  }

  /** Parse the LOB reference object and copy data into the given
  ref_mem_t object.
  @param[out]	obj	LOB reference memory object. */
  void parse(ref_mem_t &obj) const {
    obj.m_space_id = space_id();
    obj.m_page_no = page_no();
    obj.m_offset = offset();
    obj.m_length = length();
    obj.m_null = is_null();
    obj.m_owner = is_owner();
    obj.m_inherit = is_inherited();
    obj.m_being_modified = is_being_modified();
  }

  /** Copy the LOB reference into the given memory location.
  @param[out]	field_ref	write LOB reference in this
                                  location.*/
  void copy(byte *field_ref) const { memcpy(field_ref, m_ref, SIZE); }

  /** Check whether the stored external field reference is equal to the
  given field reference.
  @param[in]	ptr	supplied external field reference. */
  bool is_equal(const byte *ptr) const { return (m_ref == ptr); }

  /** Set the external field reference to the given memory location.
  @param[in]	ptr	the new external field reference. */
  void set_ref(byte *ptr) { m_ref = ptr; }

  /** Check if the field reference is made of zeroes except the being_modified
  bit.
  @return true if field reference is made of zeroes, false otherwise. */
  bool is_null_relaxed() const {
    return (is_null() || memcmp(field_ref_almost_zero, m_ref, SIZE) == 0);
  }

  /** Check if the field reference is made of zeroes.
  @return true if field reference is made of zeroes, false otherwise. */
  bool is_null() const { return (memcmp(field_ref_zero, m_ref, SIZE) == 0); }

#ifdef UNIV_DEBUG
  /** Check if the LOB reference is null (all zeroes) except the "is being
  modified" bit.
  @param[in]    ref   the LOB reference.
  @return true if the LOB reference is null (all zeros) except the "is being
  modified" bit, false otherwise. */
  static bool is_null_relaxed(const byte *ref) {
    return (is_null(ref) || memcmp(field_ref_almost_zero, ref, SIZE) == 0);
  }

  /** Check if the LOB reference is null (all zeroes).
  @param[in]    ref   the LOB reference.
  @return true if the LOB reference is null (all zeros), false otherwise. */
  static bool is_null(const byte *ref) {
    return (memcmp(field_ref_zero, ref, SIZE) == 0);
  }
#endif /* UNIV_DEBUG */

  /** Set the ownership flag in the blob reference.
  @param[in]  owner Whether to own or disown. If owner, unset
                    the owner flag.
  @param[in]  mtr   Mini-transaction or NULL.*/
  void set_owner(bool owner, mtr_t *mtr) {
    ulint byte_val = mach_read_from_1(m_ref + BTR_EXTERN_LEN);

    if (owner) {
      /* owns the blob */
      byte_val &= ~BTR_EXTERN_OWNER_FLAG;
    } else {
      byte_val |= BTR_EXTERN_OWNER_FLAG;
    }

    mlog_write_ulint(m_ref + BTR_EXTERN_LEN, byte_val, MLOG_1BYTE, mtr);
  }

  /** Set the being_modified flag in the field reference.
  @param[in,out]  ref       The LOB reference
  @param[in]      modifying true, if blob is being modified.
  @param[in]      mtr       Mini-transaction context.*/
  static void set_being_modified(byte *ref, bool modifying, mtr_t *mtr) {
    ulint byte_val = mach_read_from_1(ref + BTR_EXTERN_LEN);

    if (modifying) {
      byte_val |= BTR_EXTERN_BEING_MODIFIED_FLAG;
    } else {
      byte_val &= ~BTR_EXTERN_BEING_MODIFIED_FLAG;
    }

    mlog_write_ulint(ref + BTR_EXTERN_LEN, byte_val, MLOG_1BYTE, mtr);
  }

  /** Set the being_modified flag in the field reference.
  @param[in]  modifying true, if blob is being modified.
  @param[in]  mtr       Mini-transaction context.*/
  void set_being_modified(bool modifying, mtr_t *mtr) {
    set_being_modified(m_ref, modifying, mtr);
  }

  /** Check if the current blob is being modified
  @param[in]	field_ref	blob field reference
  @return true if it is being modified, false otherwise. */
  bool static is_being_modified(const byte *field_ref) {
    const ulint byte_val = mach_read_from_1(field_ref + BTR_EXTERN_LEN);
    return (byte_val & BTR_EXTERN_BEING_MODIFIED_FLAG);
  }

  /** Check if the current blob is being modified
  @return true if it is being modified, false otherwise. */
  bool is_being_modified() const { return (is_being_modified(m_ref)); }

  /** Set the inherited flag in the field reference.
  @param[in]  inherited true, if inherited.
  @param[in]  mtr       Mini-transaction context.*/
  void set_inherited(bool inherited, mtr_t *mtr) {
    ulint byte_val = mach_read_from_1(m_ref + BTR_EXTERN_LEN);

    if (inherited) {
      byte_val |= BTR_EXTERN_INHERITED_FLAG;
    } else {
      byte_val &= ~BTR_EXTERN_INHERITED_FLAG;
    }

    mlog_write_ulint(m_ref + BTR_EXTERN_LEN, byte_val, MLOG_1BYTE, mtr);
  }

  /** Check if the current row is the owner of the blob.
  @return true if owner, false otherwise. */
  bool is_owner() const {
    ulint byte_val = mach_read_from_1(m_ref + BTR_EXTERN_LEN);
    return (!(byte_val & BTR_EXTERN_OWNER_FLAG));
  }

  /** Check if the current row inherited the blob from parent row.
  @return true if inherited, false otherwise. */
  bool is_inherited() const {
    const ulint byte_val = mach_read_from_1(m_ref + BTR_EXTERN_LEN);
    return (byte_val & BTR_EXTERN_INHERITED_FLAG);
  }

#ifdef UNIV_DEBUG
  /** Read the space id from the given blob reference.
  @param[in]   ref   the blob reference.
  @return the space id */
  static space_id_t space_id(const byte *ref) {
    return (mach_read_from_4(ref));
  }

  /** Read the page no from the blob reference.
  @return the page no */
  static page_no_t page_no(const byte *ref) {
    return (mach_read_from_4(ref + BTR_EXTERN_PAGE_NO));
  }
#endif /* UNIV_DEBUG */

  /** Read the space id from the blob reference.
  @return the space id */
  space_id_t space_id() const { return (mach_read_from_4(m_ref)); }

  /** Read the page number from the blob reference.
  @return the page number */
  page_no_t page_no() const {
    return (mach_read_from_4(m_ref + BTR_EXTERN_PAGE_NO));
  }

  /** Read the offset of blob header from the blob reference.
  @return the offset of the blob header */
  ulint offset() const { return (mach_read_from_4(m_ref + BTR_EXTERN_OFFSET)); }

  /** Read the LOB version from the blob reference.
  @return the LOB version number. */
  uint32_t version() const {
    return (mach_read_from_4(m_ref + BTR_EXTERN_VERSION));
  }

  /** Read the length from the blob reference.
  @return length of the blob */
  ulint length() const {
    return (mach_read_from_4(m_ref + BTR_EXTERN_LEN + 4));
  }

  /** Update the information stored in the external field reference.
  @param[in]	space_id	the space identifier.
  @param[in]	page_no		the page number.
  @param[in]	offset		the offset within the page_no
  @param[in]	mtr		the mini trx or NULL. */
  void update(space_id_t space_id, ulint page_no, ulint offset, mtr_t *mtr) {
    set_space_id(space_id, mtr);
    set_page_no(page_no, mtr);
    set_offset(offset, mtr);
  }

  /** Set the space_id in the external field reference.
  @param[in]	space_id	the space identifier.
  @param[in]	mtr		mini-trx or NULL. */
  void set_space_id(const space_id_t space_id, mtr_t *mtr) {
    mlog_write_ulint(m_ref + BTR_EXTERN_SPACE_ID, space_id, MLOG_4BYTES, mtr);
  }

  /** Set the page number in the external field reference.
  @param[in]	page_no	the page number.
  @param[in]	mtr	mini-trx or NULL. */
  void set_page_no(const ulint page_no, mtr_t *mtr) {
    mlog_write_ulint(m_ref + BTR_EXTERN_PAGE_NO, page_no, MLOG_4BYTES, mtr);
  }

  /** Set the offset information in the external field reference.
  @param[in]	offset	the offset.
  @param[in]	mtr	mini-trx or NULL. */
  void set_offset(const ulint offset, mtr_t *mtr) {
    mlog_write_ulint(m_ref + BTR_EXTERN_OFFSET, offset, MLOG_4BYTES, mtr);
  }

  /** Set the length of blob in the external field reference.
  @param[in]	len	the blob length .
  @param[in]	mtr	mini-trx or NULL. */
  void set_length(const ulint len, mtr_t *mtr) {
    ut_ad(len <= MAX_SIZE);
    mlog_write_ulint(m_ref + BTR_EXTERN_LEN + 4, len, MLOG_4BYTES, mtr);
  }

  /** Get the start of a page containing this blob reference.
  @return start of the page */
  page_t *page_align() const { return (::page_align(m_ref)); }

#ifdef UNIV_DEBUG
  /** Check if the given mtr has necessary latches to update this LOB
  reference.
  @param[in]  mtr Mini-transaction that needs to
                  be checked.
  @return true if valid, false otherwise. */
  bool validate(mtr_t *mtr) {
    ut_ad(m_ref != nullptr);
    ut_ad(mtr != nullptr);

    if (mtr->get_log_mode() == MTR_LOG_NO_REDO) {
      return (true);
    }

    buf_block_t *block = mtr->memo_contains_page_flagged(
        m_ref, MTR_MEMO_PAGE_X_FIX | MTR_MEMO_PAGE_SX_FIX);
    ut_ad(block != nullptr);
    return (true);
  }

  /** Check if the space_id in the LOB reference is equal to the
  space_id of the index to which it belongs.
  @param[in]  index  the index to which LOB belongs.
  @return true if space is valid in LOB reference, false otherwise. */
  bool check_space_id(dict_index_t *index) const;
#endif /* UNIV_DEBUG */

  /** Check if the LOB can be partially updated. This is done by loading
  the first page of LOB and looking at the flags.
  @param[in]	index	the index to which LOB belongs.
  @return true if LOB is partially updatable, false otherwise.*/
  bool is_lob_partially_updatable(const dict_index_t *index) const;

  /** Load the first page of the LOB and mark it as not partially
  updatable anymore.
  @param[in]  trx       Current transaction
  @param[in]  mtr       Mini-transaction context.
  @param[in]  index     Index dictionary object.
  @param[in]  page_size Page size information. */
  void mark_not_partially_updatable(trx_t *trx, mtr_t *mtr, dict_index_t *index,
                                    const page_size_t &page_size);

  /** Load the first page of LOB and read its page type.
  @param[in]	index			the index object.
  @param[in]	page_size		the page size of LOB.
  @param[out]	is_partially_updatable	is the LOB partially updatable.
  @return the page type of first page of LOB.*/
  ulint get_lob_page_info(const dict_index_t *index,
                          const page_size_t &page_size,
                          bool &is_partially_updatable) const;

  /** Print this LOB reference into the given output stream.
  @param[in]	out	the output stream.
  @return the output stream. */
  std::ostream &print(std::ostream &out) const;

  /** The size of an LOB reference object (in bytes) */
  static const uint SIZE = BTR_EXTERN_FIELD_REF_SIZE;

 private:
  /** Pointing to a memory of size BTR_EXTERN_FIELD_REF_SIZE */
  byte *m_ref;
};

/** Overload the global output stream operator to easily print the
lob::ref_t object into the output stream.
@param[in,out]	out		the output stream.
@param[in]	obj		the lob::ref_t object to be printed
@return the output stream. */
inline std::ostream &operator<<(std::ostream &out, const ref_t &obj) {
  return (obj.print(out));
}

/** LOB operation code for btr_store_big_rec_extern_fields(). */
enum opcode {

  /** Store off-page columns for a freshly inserted record */
  OPCODE_INSERT = 0,

  /** Store off-page columns for an insert by update */
  OPCODE_INSERT_UPDATE,

  /** Store off-page columns for an update */
  OPCODE_UPDATE,

  /** Store off-page columns for a freshly inserted record by bulk */
  OPCODE_INSERT_BULK,

  /** The operation code is unknown or not important. */
  OPCODE_UNKNOWN
};

/** Stores the fields in big_rec_vec to the tablespace and puts pointers to
them in rec.  The extern flags in rec will have to be set beforehand. The
fields are stored on pages allocated from leaf node file segment of the index
tree.

TODO: If the allocation extends the tablespace, it will not be redo logged, in
any mini-transaction.  Tablespace extension should be redo-logged, so that
recovery will not fail when the big_rec was written to the extended portion of
the file, in case the file was somehow truncated in the crash.
@param[in]	trx		the trx doing LOB store. If unavailable it
                                could be nullptr.
@param[in,out]	pcur		a persistent cursor. if btr_mtr is restarted,
                                then this can be repositioned.
@param[in]	upd		update vector
@param[in,out]	offsets		rec_get_offsets() on pcur. the "external in
                                offsets will correctly correspond storage"
                                flagsin offsets will correctly correspond to
                                rec when this function returns
@param[in]	big_rec_vec	vector containing fields to be stored
                                externally
@param[in,out]	btr_mtr		mtr containing the latches to the clustered
                                index. can be committed and restarted.
@param[in]	op		operation code
@return DB_SUCCESS or DB_OUT_OF_FILE_SPACE */
[[nodiscard]] dberr_t btr_store_big_rec_extern_fields(
    trx_t *trx, btr_pcur_t *pcur, const upd_t *upd, ulint *offsets,
    const big_rec_t *big_rec_vec, mtr_t *btr_mtr, opcode op);

/** Copies an externally stored field of a record to mem heap.
@param[in]	trx		the current transaction.
@param[in]	index		the clustered index
@param[in]	rec		record in a clustered index; must be
                                protected by a lock or a page latch
@param[in]	offsets		array returned by rec_get_offsets()
@param[in]	page_size	BLOB page size
@param[in]	no		field number
@param[out]	len		length of the field
@param[out]	lob_version	version of lob that has been copied
@param[in]	is_sdi		true for SDI Indexes
@param[in,out]	heap		mem heap
@param[in]	is_rebuilt	true if rebuilt
@return the field copied to heap, or NULL if the field is incomplete */
byte *btr_rec_copy_externally_stored_field_func(
    trx_t *trx, const dict_index_t *index, const rec_t *rec,
    const ulint *offsets, const page_size_t &page_size, ulint no, ulint *len,
    size_t *lob_version, IF_DEBUG(bool is_sdi, ) mem_heap_t *heap,
    bool is_rebuilt);

static inline byte *btr_rec_copy_externally_stored_field(
    trx_t *trx, const dict_index_t *index, const rec_t *rec,
    const ulint *offsets, const page_size_t &page_size, ulint no, ulint *len,
    size_t *ver, bool is_sdi [[maybe_unused]], mem_heap_t *heap) {
  return btr_rec_copy_externally_stored_field_func(
      trx, index, rec, offsets, page_size, no, len, ver,
      IF_DEBUG(is_sdi, ) heap, false);
}

/** Gets the offset of the pointer to the externally stored part of a field.
@param[in]	index		Index
@param[in]	offsets		array returned by rec_get_offsets()
@param[in]	n		index of the external field
@return offset of the pointer to the externally stored part */
ulint btr_rec_get_field_ref_offs(const dict_index_t *index,
                                 const ulint *offsets, ulint n);

/** Gets a pointer to the externally stored part of a field.
@param[in] index index
@param rec record
@param offsets rec_get_offsets(rec)
@param n index of the externally stored field
@return pointer to the externally stored part */
static inline const byte *btr_rec_get_field_ref(const dict_index_t *index,
                                                const byte *rec,
                                                const ulint *offsets, ulint n) {
  return rec + lob::btr_rec_get_field_ref_offs(index, offsets, n);
}

/** Gets a pointer to the externally stored part of a field.
@param index record descriptor
@param rec record
@param offsets rec_get_offsets(rec)
@param n index of the externally stored field
@return pointer to the externally stored part */
static inline byte *btr_rec_get_field_ref(const dict_index_t *index, byte *rec,
                                          const ulint *offsets, ulint n) {
  return rec + lob::btr_rec_get_field_ref_offs(index, offsets, n);
}

/** Deallocate a buffer block that was reserved for a BLOB part.
@param[in]	index	Index
@param[in]	block	Buffer block
@param[in]	all	true=remove also the compressed page
                        if there is one
@param[in]	mtr	Mini-transaction to commit */
void blob_free(dict_index_t *index, buf_block_t *block, bool all, mtr_t *mtr);

/** The B-tree context under which the LOB operation is done. */
class BtrContext {
 public:
  /** Default Constructor */
  BtrContext()
      : m_mtr(nullptr),
        m_pcur(nullptr),
        m_index(nullptr),
        m_rec(nullptr),
        m_offsets(nullptr),
        m_block(nullptr),
        m_op(OPCODE_UNKNOWN),
        m_btr_page_no(FIL_NULL) {}

  /** Constructor **/
  BtrContext(mtr_t *mtr, dict_index_t *index, buf_block_t *block)
      : m_mtr(mtr),
        m_pcur(nullptr),
        m_index(index),
        m_rec(nullptr),
        m_offsets(nullptr),
        m_block(block),
        m_op(OPCODE_UNKNOWN),
        m_btr_page_no(FIL_NULL) {}

  /** Constructor **/
  BtrContext(mtr_t *mtr, btr_pcur_t *pcur, dict_index_t *index, rec_t *rec,
             ulint *offsets, buf_block_t *block)
      : m_mtr(mtr),
        m_pcur(pcur),
        m_index(index),
        m_rec(rec),
        m_offsets(offsets),
        m_block(block),
        m_op(OPCODE_UNKNOWN),
        m_btr_page_no(FIL_NULL) {
    ut_ad(m_pcur == nullptr || rec_offs_validate());
    ut_ad(m_block == nullptr || m_rec == nullptr ||
          m_block->frame == page_align(m_rec));
    ut_ad(m_pcur == nullptr || m_rec == m_pcur->get_rec());
  }

  /** Constructor **/
  BtrContext(mtr_t *mtr, btr_pcur_t *pcur, dict_index_t *index, rec_t *rec,
             ulint *offsets, buf_block_t *block, opcode op)
      : m_mtr(mtr),
        m_pcur(pcur),
        m_index(index),
        m_rec(rec),
        m_offsets(offsets),
        m_block(block),
        m_op(op),
        m_btr_page_no(FIL_NULL) {
    ut_ad(m_pcur == nullptr || rec_offs_validate());
    ut_ad(m_block->frame == page_align(m_rec));
    ut_ad(m_pcur == nullptr || m_rec == m_pcur->get_rec());
  }

  /** Copy Constructor **/
  BtrContext(const BtrContext &other)
      : m_mtr(other.m_mtr),
        m_pcur(other.m_pcur),
        m_index(other.m_index),
        m_rec(other.m_rec),
        m_offsets(other.m_offsets),
        m_block(other.m_block),
        m_op(other.m_op),
        m_btr_page_no(other.m_btr_page_no) {}

  /** Marks non-updated off-page fields as disowned by this record.
  The ownership must be transferred to the updated record which is
  inserted elsewhere in the index tree. In purge only the owner of
  externally stored field is allowed to free the field.
  @param[in]	update		update vector. */
  void disown_inherited_fields(const upd_t *update);

  /** Sets the ownership bit of an externally stored field in a record.
  @param[in]		i		field number
  @param[in]		val		value to set */
  void set_ownership_of_extern_field(ulint i, bool val) {
    byte *data;
    ulint local_len;

    data = const_cast<byte *>(
        rec_get_nth_field(m_index, m_rec, m_offsets, i, &local_len));
    ut_ad(rec_offs_nth_extern(m_index, m_offsets, i));
    ut_a(local_len >= BTR_EXTERN_FIELD_REF_SIZE);

    local_len -= BTR_EXTERN_FIELD_REF_SIZE;

    ref_t ref(data + local_len);

    ut_a(val || ref.is_owner());

    page_zip_des_t *page_zip = get_page_zip();

    if (page_zip) {
      ref.set_owner(val, nullptr);
      page_zip_write_blob_ptr(page_zip, m_rec, m_index, m_offsets, i, m_mtr);
    } else {
      ref.set_owner(val, m_mtr);
    }
  }

  /** Marks all extern fields in a record as owned by the record.
  This function should be called if the delete mark of a record is
  removed: a not delete marked record always owns all its extern
  fields.*/
  void unmark_extern_fields() {
    ut_ad(!rec_offs_comp(m_offsets) || !rec_get_node_ptr_flag(m_rec));

    ulint n = rec_offs_n_fields(m_offsets);

    if (!rec_offs_any_extern(m_offsets)) {
      return;
    }

    for (ulint i = 0; i < n; i++) {
      if (rec_offs_nth_extern(m_index, m_offsets, i)) {
        set_ownership_of_extern_field(i, true);
      }
    }
  }

  /** Frees the externally stored fields for a record.
  @param[in]	trx_id		transaction identifier whose LOB is
                                  being freed.
  @param[in]	undo_no		undo number within a transaction whose
                                  LOB is being freed.
  @param[in]	rollback	performing rollback?
  @param[in]	rec_type	undo record type.
  @param[in]	node		purge node or nullptr */
  void free_externally_stored_fields(trx_id_t trx_id, undo_no_t undo_no,
                                     bool rollback, ulint rec_type,
                                     purge_node_t *node);

  /** Frees the externally stored fields for a record, if the field
  is mentioned in the update vector.
  @param[in]	trx_id		the transaction identifier.
  @param[in]	undo_no		undo number within a transaction whose
                                  LOB is being freed.
  @param[in]	update		update vector
  @param[in]	rollback	performing rollback?
  @param[in]	big_rec_vec	big record vector */
  void free_updated_extern_fields(trx_id_t trx_id, undo_no_t undo_no,
                                  const upd_t *update, bool rollback,
                                  big_rec_t *big_rec_vec);

  /** Gets the compressed page descriptor
  @return the compressed page descriptor. */
  page_zip_des_t *get_page_zip() const {
    return (buf_block_get_page_zip(m_block));
  }

  /** Get the page number of clustered index block.
  @return the page number. */
  page_no_t get_page_no() const {
    return (page_get_page_no(buf_block_get_frame(m_block)));
  }

  /** Get the record offset within page of the clustered index record.
  @return the record offset. */
  ulint get_rec_offset() const { return (page_offset(m_rec)); }

  /** Check if there is a need to recalculate the context information.
  @return true if there is a need to recalculate, false otherwise. */
  bool need_recalc() const {
    return ((m_pcur != nullptr) && (m_rec != m_pcur->get_rec()));
  }

  /** Get the clustered index record pointer.
  @return clustered index record pointer. */
  rec_t *rec() const {
    ut_ad(m_pcur == nullptr || m_rec == m_pcur->get_rec());
    return (m_rec);
  }

  /** Get the LOB reference for the given field number.
  @param[in]	field_no	field number.
  @return LOB reference (aka external field reference).*/
  byte *get_field_ref(ulint field_no) const {
    return (btr_rec_get_field_ref(m_index, m_rec, get_offsets(), field_no));
  }

#ifdef UNIV_DEBUG
  /** Validate the current BLOB context object.  The BLOB context object
  is valid if the necessary latches are being held by the
  mini-transaction of the B-tree (btr mtr).  Does not return if the
  validation fails.
  @return true if valid */
  bool validate() const {
    rec_offs_make_valid(rec(), index(), m_offsets);

    ut_ad(m_mtr->memo_contains_page_flagged(
              m_rec, MTR_MEMO_PAGE_X_FIX | MTR_MEMO_PAGE_SX_FIX) ||
          table()->is_intrinsic());

    ut_ad(mtr_memo_contains_flagged(m_mtr, dict_index_get_lock(index()),
                                    MTR_MEMO_SX_LOCK | MTR_MEMO_X_LOCK) ||
          table()->is_intrinsic());

    return (true);
  }

  /** Check to see if all pointers to externally stored columns in
  the record must be valid.
  @return true if all blob references are valid.
  @return will not return if any blob reference is invalid. */
  bool are_all_blobrefs_valid() const {
    for (ulint i = 0; i < rec_offs_n_fields(m_offsets); i++) {
      if (!rec_offs_nth_extern(m_index, m_offsets, i)) {
        continue;
      }

      byte *field_ref = btr_rec_get_field_ref(m_index, rec(), m_offsets, i);

      ref_t blobref(field_ref);

      /* The pointer must not be zero if the operation
      succeeded. */
      ut_a(!blobref.is_null());

      /* The column must not be disowned by this record. */
      ut_a(blobref.is_owner());
    }

    return (true);
  }
#endif /* UNIV_DEBUG */

  /** Determine whether current operation is a bulk insert operation.
  @return true, if bulk insert operation, false otherwise. */
  bool is_bulk() const { return (m_op == OPCODE_INSERT_BULK); }

  /** Get the beginning of the B-tree clustered index page frame
  that contains the current clustered index record (m_rec).
  @return the page frame containing the clust rec. */
  const page_t *rec_frame() const {
    ut_ad(m_block->frame == page_align(m_rec));
    return (m_block->frame);
  }

  /** Commit the mini-transaction that is holding the latches
  of the clustered index record block. */
  void commit_btr_mtr() { m_mtr->commit(); }

  /** Start the mini-transaction that will be holding the latches
  of the clustered index record block. */
  void start_btr_mtr() {
    mtr_log_t log_mode = m_mtr->get_log_mode();
    m_mtr->start();
    m_mtr->set_log_mode(log_mode);
  }

  /** Get the page number of clustered index record.
  @return page number of clustered index record. */
  page_no_t get_btr_page_no() const {
    return (page_get_page_no(buf_block_get_frame(m_block)));
  }

#ifndef UNIV_HOTBACKUP

  /** Increment the buffer fix count of the clustered index record block.
  This is to be called before commit_btr_mtr() which decrements the count when
  you want to prevent the block from being freed:
    rec_block_fix();   // buf_fix_count++
    commit_btr_mtr();  // releasing mtr internally does buf_fix_count--
    start_btr_mtr();
    rec_block_unfix(); // calls btr_block_get() which does buf_fix_count++ and
                       // then does buf_fix_count--
  */
  void rec_block_fix() {
    m_rec_offset = page_offset(m_rec);
    m_btr_page_no = page_get_page_no(buf_block_get_frame(m_block));
    buf_block_buf_fix_inc(m_block, UT_LOCATION_HERE);
  }

  /** Decrement the buffer fix count of the clustered index record block,
  X-latching it before, so that the overall buffer_fix_count doesn't change.
  This is done to restore X-latch on the page after mtr restart:
    rec_block_fix();   // buf_fix_count++
    commit_btr_mtr();  // releasing mtr internally does buf_fix_count--
    start_btr_mtr();
    rec_block_unfix(); // calls btr_block_get() which does buf_fix_count++ and
                       // then does buf_fix_count--
  */
  void rec_block_unfix() {
    space_id_t space_id = space();
    page_id_t page_id(space_id, m_btr_page_no);
    page_size_t page_size(dict_table_page_size(table()));
    page_cur_t *page_cur = &m_pcur->m_btr_cur.page_cur;

    mtr_x_lock(dict_index_get_lock(index()), m_mtr, UT_LOCATION_HERE);

    page_cur->block = btr_block_get(page_id, page_size, RW_X_LATCH,
                                    UT_LOCATION_HERE, index(), m_mtr);

    page_cur->rec = buf_block_get_frame(page_cur->block) + m_rec_offset;

    buf_block_buf_fix_dec(page_cur->block);
    /* This decrement above is paired with increment in rec_block_fix(), and
    there is another increment done within btr_block_get(), so overall the block
    should be buffer-fixed and thus safe to be used. */
    ut_ad(page_cur->block->page.buf_fix_count > 0);
    recalc();
  }
#endif /* !UNIV_HOTBACKUP */

  /** Restore the position of the persistent cursor. */
  void restore_position() {
    ut_ad(m_pcur->m_rel_pos == BTR_PCUR_ON);
    bool ret =
        m_pcur->restore_position(m_pcur->m_latch_mode, m_mtr, UT_LOCATION_HERE);

    ut_a(ret);

    recalc();
  }

  /** Get the index object.
  @return index object */
  dict_index_t *index() const { return (m_index); }

  /** Get the table object.
  @return table object or NULL. */
  dict_table_t *table() const {
    dict_table_t *result = nullptr;

    if (m_pcur != nullptr && m_pcur->index() != nullptr) {
      result = m_pcur->index()->table;
    }

    return (result);
  }

  /** Get the space id.
  @return space id. */
  space_id_t space() const { return (index()->space); }

  /** Obtain the page size of the underlying table.
  @return page size of the underlying table. */
  const page_size_t page_size() const {
    return (dict_table_page_size(table()));
  }

  /** Determine the extent size (in pages) for the underlying table
  @return extent size in pages */
  page_no_t pages_in_extent() const {
    return (dict_table_extent_size(table()));
  }

  /** Check if there is enough space in the redo log file.  The btr
  mini-transaction will be restarted. */
  void check_redolog() {
    is_bulk() ? check_redolog_bulk() : check_redolog_normal();
  }

  /** Mark the nth field as externally stored.
  @param[in]	field_no	the field number. */
  void make_nth_extern(ulint field_no) {
    rec_offs_make_nth_extern(m_index, m_offsets, field_no);
  }

  /** Get the log mode of the btr mtr.
  @return the log mode. */
  mtr_log_t get_log_mode() { return (m_mtr->get_log_mode()); }

  /** Get flush observer
  @return flush observer */
  Flush_observer *get_flush_observer() const {
    return (m_mtr->get_flush_observer());
  }

  /** Get the record offsets array.
  @return the record offsets array. */
  ulint *get_offsets() const { return (m_offsets); }

  /** Validate the record offsets array.
  @return true if validation succeeds, false otherwise. */
  bool rec_offs_validate() const {
    if (m_rec != nullptr) {
      ut_ad(::rec_offs_validate(m_rec, m_index, m_offsets));
    }
    return (true);
  }

  /** Get the associated mini-transaction.
  @return the mini-transaction. */
  mtr_t *get_mtr() { return (m_mtr); }

  /** Get the pointer to the clustered record block.
  @return pointer to the clustered rec block. */
  buf_block_t *block() const { return (m_block); }

  /** Save the position of the persistent cursor. */
  void store_position() { m_pcur->store_position(m_mtr); }

  /** Check if there is enough space in log file. Commit and re-start the
  mini-transaction. */
  void check_redolog_normal();

  /** When bulk load is being done, check if there is enough space in redo
  log file. */
  void check_redolog_bulk();

  /** Recalculate some of the members after restoring the persistent
  cursor. */
  void recalc() {
    m_block = m_pcur->get_block();
    m_rec = m_pcur->get_rec();
    m_btr_page_no = page_get_page_no(buf_block_get_frame(m_block));
    m_rec_offset = page_offset(m_rec);

    rec_offs_make_valid(rec(), index(), m_offsets);
  }

  /** Write a blob reference of a field into a clustered index record
  in a compressed leaf page. The information must already have been
  updated on the uncompressed page.
  @param[in]  field_no  BLOB field number
  @param[in]  mtr       Mini-transaction to update blob page. */
  void zblob_write_blobref(ulint field_no, mtr_t *mtr) {
    page_zip_write_blob_ptr(get_page_zip(), m_rec, index(), m_offsets, field_no,
                            mtr);
  }

  mtr_t *m_mtr;
  btr_pcur_t *m_pcur;
  dict_index_t *m_index;
  rec_t *m_rec;
  ulint *m_offsets;
  buf_block_t *m_block;
  opcode m_op;

  /** Record offset within the page. */
  ulint m_rec_offset;

  /** Page number where the clust rec is present. */
  page_no_t m_btr_page_no;
};

/** The context for a LOB operation.  It contains the necessary information
to carry out a LOB operation. */
struct InsertContext : public BtrContext {
  /** Constructor
  @param[in]	btr_ctx		b-tree context for lob operation.
  @param[in]	big_rec_vec	array of blobs */
  InsertContext(const BtrContext &btr_ctx, const big_rec_t *big_rec_vec)
      : BtrContext(btr_ctx), m_big_rec_vec(big_rec_vec) {}

  /** Get the vector containing fields to be stored externally.
  @return the big record vector */
  const big_rec_t *get_big_rec_vec() { return (m_big_rec_vec); }

  /** Get the size of vector containing fields to be stored externally.
  @return the big record vector size */
  ulint get_big_rec_vec_size() { return (m_big_rec_vec->n_fields); }

  /** The B-tree Context */
  // const BtrContext	m_btr_ctx;

  /** vector containing fields to be stored externally */
  const big_rec_t *m_big_rec_vec;
};

/** Information about data stored in one BLOB page. */
struct blob_page_info_t {
  /** Constructor.
  @param[in]	page_no		the BLOB page number.
  @param[in]	bytes		amount of uncompressed BLOB data
                                  in BLOB page in bytes.
  @param[in]	zbytes		amount of compressed BLOB data
                                  in BLOB page in bytes. */
  blob_page_info_t(page_no_t page_no, uint bytes, uint zbytes)
      : m_page_no(page_no), m_bytes(bytes), m_zbytes(zbytes) {}

  /** Re-initialize the current object. */
  void reset() {
    m_page_no = 0;
    m_bytes = 0;
    m_zbytes = 0;
  }

  /** Print this blob_page_into_t object into the given output stream.
  @param[in]	out	the output stream.
  @return the output stream. */
  std::ostream &print(std::ostream &out) const;

  /** Set the compressed data size in bytes.
  @param[in]	bytes	the new compressed data size. */
  void set_compressed_size(uint bytes) { m_zbytes = bytes; }

  /** Set the uncompressed data size in bytes.
  @param[in]	bytes	the new uncompressed data size. */
  void set_uncompressed_size(uint bytes) { m_bytes = bytes; }

  /** Set the page number.
  @param[in]	page_no		the page number */
  void set_page_no(page_no_t page_no) { m_page_no = page_no; }

 private:
  /** The BLOB page number */
  page_no_t m_page_no;

  /** Amount of uncompressed data (in bytes) in the BLOB page. */
  uint m_bytes;

  /** Amount of compressed data (in bytes) in the BLOB page. */
  uint m_zbytes;
};

inline std::ostream &operator<<(std::ostream &out,
                                const blob_page_info_t &obj) {
  return (obj.print(out));
}

/** The in-memory blob directory.  Each blob contains a sequence of pages.
This directory contains a list of those pages along with their metadata. */
struct blob_dir_t {
  typedef std::vector<blob_page_info_t>::const_iterator const_iterator;

  /** Print this blob directory into the given output stream.
  @param[in]	out	the output stream.
  @return the output stream. */
  std::ostream &print(std::ostream &out) const;

  /** Clear the contents of this blob directory. */
  void clear() { m_pages.clear(); }

  /** Append the given blob page information.
  @param[in]	page	the blob page information to be added.
  @return DB_SUCCESS on success, error code on failure. */
  dberr_t add(const blob_page_info_t &page) {
    m_pages.push_back(page);
    return (DB_SUCCESS);
  }

  /** A vector of blob pages along with its metadata. */
  std::vector<blob_page_info_t> m_pages;
};

/** Overloading the global output operator to print the blob_dir_t
object into an output stream.
@param[in,out]	out	the output stream.
@param[in]	obj	the object to be printed.
@return the output stream. */
inline std::ostream &operator<<(std::ostream &out, const blob_dir_t &obj) {
  return (obj.print(out));
}

/** The context information for reading a single BLOB */
struct ReadContext {
  /** Constructor
  @param[in]	page_size	page size information.
  @param[in]	data		'internally' stored part of the field
                                  containing also the reference to the
                                  external part; must be protected by
                                  a lock or a page latch.
  @param[in]	prefix_len	length of BLOB data stored inline in
                                  the clustered index record, including
                                  the blob reference.
  @param[out]	buf		the output buffer.
  @param[in]	len		the output buffer length.
  @param[in]	is_sdi		true for SDI Indexes. */
  ReadContext(const page_size_t &page_size, const byte *data, ulint prefix_len,
              byte *buf, ulint len IF_DEBUG(, bool is_sdi))
      : m_page_size(page_size),
        m_data(data),
        m_local_len(prefix_len),
        m_blobref(const_cast<byte *>(data) + prefix_len -
                  BTR_EXTERN_FIELD_REF_SIZE),
        m_buf(buf),
        m_len(len),
        m_lob_version(0) IF_DEBUG(, m_is_sdi(is_sdi)) {
    read_blobref();
  }

  /** Read the space_id, page_no and offset information from the BLOB
  reference object and update the member variables. */
  void read_blobref() {
    m_space_id = m_blobref.space_id();
    m_page_no = m_blobref.page_no();
    m_offset = m_blobref.offset();
  }

  /** Check if the BLOB reference is valid.  For this particular check,
  if the length of the BLOB is greater than 0, it is considered
  valid.
  @return true if valid. */
  bool is_valid_blob() const { return (m_blobref.length() > 0); }

  dict_index_t *index() { return (m_index); }

  /** The page size information. */
  const page_size_t &m_page_size;

  /** The 'internally' stored part of the field containing also the
  reference to the external part; must be protected by a lock or a page
  latch */
  const byte *m_data;

  /** Length (in bytes) of BLOB prefix stored inline in clustered
  index record. */
  ulint m_local_len;

  /** The blob reference of the blob that is being read. */
  const ref_t m_blobref;

  /** Buffer into which data is read. */
  byte *m_buf;

  /** Length of the buffer m_buf. */
  ulint m_len;

  /** The identifier of the space in which blob is available. */
  space_id_t m_space_id;

  /** The page number obtained from the blob reference. */
  page_no_t m_page_no;

  /** The offset information obtained from the blob reference. */
  ulint m_offset;

  dict_index_t *m_index;

  ulint m_lob_version;

#ifdef UNIV_DEBUG
  /** Is it a space dictionary index (SDI)?
  @return true if SDI, false otherwise. */
  bool is_sdi() const { return (m_is_sdi); }

  /** Is it a tablespace dictionary index (SDI)? */
  const bool m_is_sdi;

  /** Assert that current trx is using isolation level read uncommitted.
  @return true if transaction is using read uncommitted, false otherwise. */
  bool assert_read_uncommitted() const;
#endif /* UNIV_DEBUG */

  /** The transaction that is reading. */
  trx_t *m_trx = nullptr;
};

/** Fetch compressed BLOB */
struct zReader {
  /** Constructor. */
  explicit zReader(const ReadContext &ctx) : m_rctx(ctx) {}

  /** Fetch the BLOB.
  @return DB_SUCCESS on success. */
  dberr_t fetch();

  /** Fetch one BLOB page.
  @return DB_SUCCESS on success. */
  dberr_t fetch_page();

  /** Get the length of data that has been read.
  @return the length of data that has been read. */
  ulint length() const { return (m_stream.total_out); }

 private:
  /** Do setup of the zlib stream.
  @return code returned by zlib. */
  int setup_zstream();

#ifdef UNIV_DEBUG
  /** Assert that the local prefix is empty.  For compressed row format,
  there is no local prefix stored.  This function doesn't return if the
  local prefix is non-empty.
  @return true if local prefix is empty*/
  bool assert_empty_local_prefix();
#endif /* UNIV_DEBUG */

  ReadContext m_rctx;

  /** Bytes yet to be read. */
  ulint m_remaining;

  /** The zlib stream used to uncompress while fetching blob. */
  z_stream m_stream;

  /** The memory heap that will be used by zlib allocator. */
  mem_heap_t *m_heap;

  /* There is no latch on m_bpage directly.  Instead,
  m_bpage is protected by the B-tree page latch that
  is being held on the clustered index record, or,
  in row_merge_copy_blobs(), by an exclusive table lock. */
  buf_page_t *m_bpage;

#ifdef UNIV_DEBUG
  /** The expected page type. */
  ulint m_page_type_ex;
#endif /* UNIV_DEBUG */
};

/** Fetch uncompressed BLOB */
struct Reader {
  /** Constructor. */
  Reader(const ReadContext &ctx)
      : m_rctx(ctx), m_cur_block(nullptr), m_copied_len(0) {}

  /** Fetch the complete or prefix of the uncompressed LOB data.
  @return bytes of LOB data fetched. */
  ulint fetch();

  /** Fetch one BLOB page. */
  void fetch_page();

  ReadContext m_rctx;

  /** Buffer block of the current BLOB page */
  buf_block_t *m_cur_block;

  /** Total bytes of LOB data that has been copied from multiple
  LOB pages. This is a cumulative value.  When this value reaches
  m_rctx.m_len, then the read operation is completed. */
  ulint m_copied_len;
};

/** The context information when the delete operation on LOB is
taking place. */
struct DeleteContext : public BtrContext {
  /** Constructor. */
  DeleteContext(const BtrContext &btr, byte *field_ref, ulint field_no,
                bool rollback)
      : BtrContext(btr),
        m_blobref(field_ref),
        m_field_no(field_no),
        m_rollback(rollback),
        m_page_size(table() == nullptr ? get_page_size()
                                       : dict_table_page_size(table())) {
    m_blobref.parse(m_blobref_mem);
  }

  bool is_ref_valid() const {
    return (m_blobref_mem.m_page_no == m_blobref.page_no());
  }

  /** Determine if it is compressed page format.
  @return true if compressed. */
  bool is_compressed() const { return (m_page_size.is_compressed()); }

  /** Check if tablespace supports atomic blobs.
  @return true if tablespace has atomic blobs. */
  bool has_atomic_blobs() const {
    space_id_t space_id = m_blobref.space_id();
    uint32_t flags = fil_space_get_flags(space_id);
    return (DICT_TF_HAS_ATOMIC_BLOBS(flags));
  }

  bool is_delete_marked() const {
    rec_t *clust_rec = rec();
    if (clust_rec == nullptr) {
      return (true);
    }
    return (rec_get_deleted_flag(clust_rec, page_rec_is_comp(clust_rec)));
  }

#ifdef UNIV_DEBUG
  /** Validate the LOB reference object.
  @return true if valid, false otherwise. */
  bool validate_blobref() const {
    rec_t *clust_rec = rec();
    if (clust_rec != nullptr) {
      const byte *v2 =
          btr_rec_get_field_ref(m_index, clust_rec, get_offsets(), m_field_no);

      ut_ad(m_blobref.is_equal(v2));
    }
    return (true);
  }
#endif /* UNIV_DEBUG */

  /** Acquire an x-latch on the index page containing the clustered
  index record, in the given mini-transaction context.
  @param[in]  mtr  Mini-transaction context. */
  void x_latch_rec_page(mtr_t *mtr);

  /** the BLOB reference or external field reference. */
  ref_t m_blobref;

  /** field number of externally stored column; ignored if rec == NULL */
  ulint m_field_no;

  /** Is this operation part of rollback? */
  bool m_rollback;

  page_size_t m_page_size;

 private:
  /** Memory copy of the original LOB reference. */
  ref_mem_t m_blobref_mem;

  /** Obtain the page size from the tablespace flags.
  @return the page size. */
  page_size_t get_page_size() const {
    bool found;
    space_id_t space_id = m_blobref.space_id();
    const page_size_t &tmp = fil_space_get_page_size(space_id, &found);
    ut_ad(found);
    return (tmp);
  }
};

/** Determine if an operation on off-page columns is an update.
@param[in]	op	type of BLOB operation.
@return true if op != OPCODE_INSERT */
inline bool btr_lob_op_is_update(opcode op) {
  switch (op) {
    case OPCODE_INSERT:
    case OPCODE_INSERT_BULK:
      return (false);
    case OPCODE_INSERT_UPDATE:
    case OPCODE_UPDATE:
      return (true);
    case OPCODE_UNKNOWN:
      break;
  }

<<<<<<< HEAD
  ut_ad(0);
  return false;
=======
  ut_d(ut_error);
  ut_o(return false);
>>>>>>> 2b709dad
}

/** Copies the prefix of an externally stored field of a record.
The clustered index record must be protected by a lock or a page latch.
@param[in]	trx		the current transaction object if available
or nullptr.
@param[in]	index		the clust index in which lob is read.
@param[out]	buf		the field, or a prefix of it
@param[in]	len		length of buf, in bytes
@param[in]	page_size	BLOB page size
@param[in]	data		'internally' stored part of the field
                                containing also the reference to the external
                                part; must be protected by a lock or a page
                                latch.
@param[in]	is_sdi		true for SDI indexes
@param[in]	local_len	length of data, in bytes
@return the length of the copied field, or 0 if the column was being
or has been deleted */
ulint btr_copy_externally_stored_field_prefix_func(
    trx_t *trx, const dict_index_t *index, byte *buf, ulint len,
    const page_size_t &page_size, const byte *data,
    IF_DEBUG(bool is_sdi, ) ulint local_len);

/** Copies an externally stored field of a record to mem heap.
The clustered index record must be protected by a lock or a page latch.
@param[in]	trx		the current trx object or nullptr
@param[in]	index		the clust index in which lob is read.
@param[out]	len		length of the whole field
@param[out]	lob_version	LOB version number.
@param[in]	data		'internally' stored part of the field
                                containing also the reference to the external
                                part; must be protected by a lock or a page
                                latch.
@param[in]	page_size	BLOB page size
@param[in]	local_len	length of data
@param[in]	is_sdi		true for SDI Indexes
@param[in,out]	heap		mem heap
@return the whole field copied to heap */
byte *btr_copy_externally_stored_field_func(
    trx_t *trx, const dict_index_t *index, ulint *len, size_t *lob_version,
    const byte *data, const page_size_t &page_size, ulint local_len,
    IF_DEBUG(bool is_sdi, ) mem_heap_t *heap);

static inline ulint btr_copy_externally_stored_field_prefix(
    trx_t *trx, const dict_index_t *index, byte *buf, ulint len,
    const page_size_t &page_size, const byte *data, bool is_sdi,
    ulint local_len) {
  return btr_copy_externally_stored_field_prefix_func(
      trx, index, buf, len, page_size, data, IF_DEBUG(is_sdi, ) local_len);
}
static inline byte *btr_copy_externally_stored_field(
    trx_t *trx, const dict_index_t *index, ulint *len, size_t *ver,
    const byte *data, const page_size_t &page_size, ulint local_len,
    bool is_sdi, mem_heap_t *heap) {
  return btr_copy_externally_stored_field_func(trx, index, len, ver, data,
                                               page_size, local_len,
                                               IF_DEBUG(is_sdi, ) heap);
}

/** Gets the externally stored size of a record, in units of a database page.
@param[in]	index	index
@param[in]	rec	record
@param[in]	offsets	array returned by rec_get_offsets()
@return externally stored part, in units of a database page */
ulint btr_rec_get_externally_stored_len(const dict_index_t *index,
                                        const rec_t *rec, const ulint *offsets);

/** Purge an LOB (either of compressed or uncompressed).
@param[in]	ctx		the delete operation context information.
@param[in]	index		clustered index in which LOB is present
@param[in]	trxid		the transaction that is being purged.
@param[in]	undo_no		during rollback to savepoint, purge only upto
                                this undo number.
@param[in]	rec_type	undo record type.
@param[in]	uf		the update vector for the field.
@param[in]	node		the purge node or nullptr. */
void purge(lob::DeleteContext *ctx, dict_index_t *index, trx_id_t trxid,
           undo_no_t undo_no, ulint rec_type, const upd_field_t *uf,
           purge_node_t *node);

/** Update a portion of the given LOB.
@param[in]	ctx		update operation context information.
@param[in]	trx		the transaction that is doing the modification.
@param[in]	index		the clustered index containing the LOB.
@param[in]	upd		update vector
@param[in]	field_no	the LOB field number
@param[in]	blobref		LOB reference stored in clust record.
@return DB_SUCCESS on success, error code on failure. */
dberr_t update(InsertContext &ctx, trx_t *trx, dict_index_t *index,
               const upd_t *upd, ulint field_no, ref_t blobref);

/** Update a portion of the given LOB.
@param[in]	ctx		update operation context information.
@param[in]	trx		the transaction that is doing the modification.
@param[in]	index		the clustered index containing the LOB.
@param[in]	upd		update vector
@param[in]	field_no	the LOB field number
@param[in]	blobref		LOB reference stored in clust record.
@return DB_SUCCESS on success, error code on failure. */
dberr_t z_update(InsertContext &ctx, trx_t *trx, dict_index_t *index,
                 const upd_t *upd, ulint field_no, ref_t blobref);

/** Print information about the given LOB.
@param[in]  trx  the current transaction.
@param[in]  index  the clust index that contains the LOB.
@param[in]  out    the output stream into which LOB info is printed.
@param[in]  ref    the LOB reference
@param[in]  fatal  if true assert at end of function. */
void print(trx_t *trx, dict_index_t *index, std::ostream &out, ref_t ref,
           bool fatal);

/** Import the given LOB.  Update the creator trx id and the modifier trx
id to the given import trx id.
@param[in]	index	clustered index containing the lob.
@param[in]	field_ref	the lob reference.
@param[in]	trx_id		the import trx id. */
void z_import(const dict_index_t *index, byte *field_ref, trx_id_t trx_id);

/** Import the given LOB.  Update the creator trx id and the modifier trx
id to the given import trx id.
@param[in]	index	clustered index containing the lob.
@param[in]	field_ref	the lob reference.
@param[in]	trx_id		the import trx id. */
void import(const dict_index_t *index, byte *field_ref, trx_id_t trx_id);

#ifdef UNIV_DEBUG
/** Check if all the LOB references in the given clustered index record has
valid space_id in it.
@param[in]    index   the index to which the LOB belongs.
@param[in]    rec     the clust_rec in which the LOB references are checked.
@param[in]    offsets the field offets of the given rec.
@return true if LOB references have valid space_id, false otherwise. */
bool rec_check_lobref_space_id(dict_index_t *index, const rec_t *rec,
                               const ulint *offsets);
#endif /* UNIV_DEBUG */

/** Mark an LOB that it is not partially updatable anymore.
@param[in]  trx     Current transaction.
@param[in]  index   Clustered index to which the LOB belongs.
@param[in]  update  Update vector.
@param[in]  btr_mtr Mini-transaction context holding latches on the B-tree.
This function does not generate redo log using this btr_mtr.  It only obtains
the log mode.
@return DB_SUCCESS on success, error code on failure. */
dberr_t mark_not_partially_updatable(trx_t *trx, dict_index_t *index,
                                     const upd_t *update, const mtr_t *btr_mtr);

}  // namespace lob

#endif /* lob0lob_h */<|MERGE_RESOLUTION|>--- conflicted
+++ resolved
@@ -1470,13 +1470,8 @@
       break;
   }
 
-<<<<<<< HEAD
-  ut_ad(0);
-  return false;
-=======
   ut_d(ut_error);
   ut_o(return false);
->>>>>>> 2b709dad
 }
 
 /** Copies the prefix of an externally stored field of a record.
