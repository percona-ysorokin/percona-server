/*****************************************************************************

<<<<<<< HEAD
Copyright (c) 1996, 2013, Oracle and/or its affiliates. All Rights Reserved.
=======
Copyright (c) 1996, 2014, Oracle and/or its affiliates. All Rights Reserved.
>>>>>>> a9800d0d

This program is free software; you can redistribute it and/or modify it under
the terms of the GNU General Public License as published by the Free Software
Foundation; version 2 of the License.

This program is distributed in the hope that it will be useful, but WITHOUT
ANY WARRANTY; without even the implied warranty of MERCHANTABILITY or FITNESS
FOR A PARTICULAR PURPOSE. See the GNU General Public License for more details.

You should have received a copy of the GNU General Public License along with
this program; if not, write to the Free Software Foundation, Inc.,
51 Franklin Street, Suite 500, Boston, MA 02110-1335 USA

*****************************************************************************/

/**************************************************//**
@file include/trx0sys.h
Transaction system

Created 3/26/1996 Heikki Tuuri
*******************************************************/

#ifndef trx0sys_h
#define trx0sys_h

#include "univ.i"

#include "buf0buf.h"
#include "fil0fil.h"
#include "fsp0types.h"
#include "trx0types.h"
#ifndef UNIV_HOTBACKUP
#include "mem0mem.h"
#include "mtr0mtr.h"
#include "ut0byte.h"
#include "mem0mem.h"
#include "sync0mutex.h"
#include "ut0lst.h"
#include "read0types.h"
#include "page0types.h"
#include "ut0mutex.h"
#include "trx0trx.h"

typedef UT_LIST_BASE_NODE_T(trx_t) trx_list_t;

// Forward declaration
class MVCC;
class ReadView;

/** In a MySQL replication slave, in crash recovery we store the master log
file name and position here. */
/* @{ */
/** Master binlog file name */
extern char		trx_sys_mysql_master_log_name[];
/** Master binlog file position.  We have successfully got the updates
up to this position.  -1 means that no crash recovery was needed, or
there was no master log position info inside InnoDB.*/
extern ib_int64_t	trx_sys_mysql_master_log_pos;
/* @} */

/** If this MySQL server uses binary logging, after InnoDB has been inited
and if it has done a crash recovery, we store the binlog file name and position
here. */
/* @{ */
/** Binlog file name */
extern char		trx_sys_mysql_bin_log_name[];
/** Binlog file position, or -1 if unknown */
extern ib_int64_t	trx_sys_mysql_bin_log_pos;
/* @} */

/** The transaction system */
extern trx_sys_t*	trx_sys;

<<<<<<< HEAD
/***************************************************************//**
Checks if a page address is the trx sys header page.
=======
/** Checks if a page address is the trx sys header page.
@param[in]	page_id	page id
>>>>>>> a9800d0d
@return true if trx sys header page */
UNIV_INLINE
bool
trx_sys_hdr_page(
	const page_id_t&	page_id);

/*****************************************************************//**
Creates and initializes the central memory structures for the transaction
system. This is called when the database is started.
@return min binary heap of rsegs to purge */

purge_pq_t*
trx_sys_init_at_db_start(void);
/*==========================*/
/*****************************************************************//**
Creates the trx_sys instance and initializes purge_queue and mutex. */

void
trx_sys_create(void);
/*================*/
/*****************************************************************//**
Creates and initializes the transaction system at the database creation. */

void
trx_sys_create_sys_pages(void);
/*==========================*/
/****************************************************************//**
Looks for a free slot for a rollback segment in the trx system file copy.
@return slot index or ULINT_UNDEFINED if not found */

ulint
trx_sysf_rseg_find_free(
/*====================*/
	mtr_t*	mtr,			/*!< in/out: mtr */
	bool	include_tmp_slots,	/*!< in: if true, report slots reserved
					for temp-tablespace as free slots. */
	ulint	nth_free_slots);	/*!< in: allocate nth free slot.
					0 means next free slot. */
/***************************************************************//**
Gets the pointer in the nth slot of the rseg array.
@return pointer to rseg object, NULL if slot not in use */
UNIV_INLINE
trx_rseg_t*
trx_sys_get_nth_rseg(
/*=================*/
	trx_sys_t*	sys,		/*!< in: trx system */
	ulint		n,		/*!< in: index of slot */
	bool		is_redo_rseg);	/*!< in: true if redo rseg. */
/**********************************************************************//**
Gets a pointer to the transaction system file copy and x-locks its page.
@return pointer to system file copy, page x-locked */
UNIV_INLINE
trx_sysf_t*
trx_sysf_get(
/*=========*/
	mtr_t*	mtr);	/*!< in: mtr */
/*****************************************************************//**
Gets the space of the nth rollback segment slot in the trx system
file copy.
@return space id */
UNIV_INLINE
ulint
trx_sysf_rseg_get_space(
/*====================*/
	trx_sysf_t*	sys_header,	/*!< in: trx sys file copy */
	ulint		i,		/*!< in: slot index == rseg id */
	mtr_t*		mtr);		/*!< in: mtr */
/*****************************************************************//**
Gets the page number of the nth rollback segment slot in the trx system
file copy.
@return page number, FIL_NULL if slot unused */
UNIV_INLINE
ulint
trx_sysf_rseg_get_page_no(
/*======================*/
	trx_sysf_t*	sys_header,	/*!< in: trx sys file copy */
	ulint		i,		/*!< in: slot index == rseg id */
	mtr_t*		mtr);		/*!< in: mtr */
/*****************************************************************//**
Sets the space id of the nth rollback segment slot in the trx system
file copy. */
UNIV_INLINE
void
trx_sysf_rseg_set_space(
/*====================*/
	trx_sysf_t*	sys_header,	/*!< in: trx sys file copy */
	ulint		i,		/*!< in: slot index == rseg id */
	ulint		space,		/*!< in: space id */
	mtr_t*		mtr);		/*!< in: mtr */
/*****************************************************************//**
Sets the page number of the nth rollback segment slot in the trx system
file copy. */
UNIV_INLINE
void
trx_sysf_rseg_set_page_no(
/*======================*/
	trx_sysf_t*	sys_header,	/*!< in: trx sys file copy */
	ulint		i,		/*!< in: slot index == rseg id */
	ulint		page_no,	/*!< in: page number, FIL_NULL if
					the slot is reset to unused */
	mtr_t*		mtr);		/*!< in: mtr */
/*****************************************************************//**
Allocates a new transaction id.
@return new, allocated trx id */
UNIV_INLINE
trx_id_t
trx_sys_get_new_trx_id();
/*===================*/
/*****************************************************************//**
Determines the maximum transaction id.
@return maximum currently allocated trx id; will be stale after the
next call to trx_sys_get_new_trx_id() */
UNIV_INLINE
trx_id_t
trx_sys_get_max_trx_id(void);
/*========================*/

#ifdef UNIV_DEBUG
/* Flag to control TRX_RSEG_N_SLOTS behavior debugging. */
extern uint			trx_rseg_n_slots_debug;
#endif

/*****************************************************************//**
Check if slot-id is reserved slot-id for noredo rsegs. */
UNIV_INLINE
bool
trx_sys_is_noredo_rseg_slot(
/*========================*/
	ulint	slot_id);	/*!< in: slot_id to check */

/*****************************************************************//**
Writes a trx id to an index page. In case that the id size changes in
some future version, this function should be used instead of
mach_write_... */
UNIV_INLINE
void
trx_write_trx_id(
/*=============*/
	byte*		ptr,	/*!< in: pointer to memory where written */
	trx_id_t	id);	/*!< in: id */
/*****************************************************************//**
Reads a trx id from an index page. In case that the id size changes in
some future version, this function should be used instead of
mach_read_...
@return id */
UNIV_INLINE
trx_id_t
trx_read_trx_id(
/*============*/
	const byte*	ptr);	/*!< in: pointer to memory from where to read */
/****************************************************************//**
Looks for the trx instance with the given id in the rw trx_list.
@return	the trx handle or NULL if not found */
UNIV_INLINE
trx_t*
trx_get_rw_trx_by_id(
/*=================*/
	trx_id_t	trx_id);/*!< in: trx id to search for */
/****************************************************************//**
Returns the minimum trx id in rw trx list. This is the smallest id for which
the trx can possibly be active. (But, you must look at the trx->state to
find out if the minimum trx id transaction itself is active, or already
committed.)
@return the minimum trx id, or trx_sys->max_trx_id if the trx list is empty */
UNIV_INLINE
trx_id_t
trx_rw_min_trx_id(void);
/*===================*/
/****************************************************************//**
Checks if a rw transaction with the given id is active.
@return transaction instance if active, or NULL */
UNIV_INLINE
trx_t*
trx_rw_is_active_low(
/*=================*/
	trx_id_t	trx_id,		/*!< in: trx id of the transaction */
	ibool*		corrupt);	/*!< in: NULL or pointer to a flag
					that will be set if corrupt */
/****************************************************************//**
Checks if a rw transaction with the given id is active. If the caller is
not holding trx_sys->mutex, the transaction may already have been
committed.
@return transaction instance if active, or NULL; */
UNIV_INLINE
trx_t*
trx_rw_is_active(
/*=============*/
	trx_id_t	trx_id,		/*!< in: trx id of the transaction */
	ibool*		corrupt,	/*!< in: NULL or pointer to a flag
					that will be set if corrupt */
	bool		do_ref_count);	/*!< in: if true then increment the
					trx_t::n_ref_count */
#ifdef UNIV_DEBUG
/****************************************************************//**
Checks whether a trx is in on of rw_trx_list
@return TRUE if is in */

bool
trx_in_rw_trx_list(
/*============*/
	const trx_t*	in_trx)		/*!< in: transaction */
	__attribute__((warn_unused_result));
#endif /* UNIV_DEBUG */
#if defined UNIV_DEBUG || defined UNIV_BLOB_LIGHT_DEBUG
/***********************************************************//**
Assert that a transaction has been recovered.
@return TRUE */
UNIV_INLINE
ibool
trx_assert_recovered(
/*=================*/
	trx_id_t	trx_id)		/*!< in: transaction identifier */
	__attribute__((warn_unused_result));
#endif /* UNIV_DEBUG || UNIV_BLOB_LIGHT_DEBUG */
/*****************************************************************//**
Updates the offset information about the end of the MySQL binlog entry
which corresponds to the transaction just being committed. In a MySQL
replication slave updates the latest master binlog position up to which
replication has proceeded. */

void
trx_sys_update_mysql_binlog_offset(
/*===============================*/
	const char*	file_name,/*!< in: MySQL log file name */
	ib_int64_t	offset,	/*!< in: position in that log file */
	ulint		field,	/*!< in: offset of the MySQL log info field in
				the trx sys header */
	mtr_t*		mtr);	/*!< in: mtr */
/*****************************************************************//**
Prints to stderr the MySQL binlog offset info in the trx system header if
the magic number shows it valid. */

void
trx_sys_print_mysql_binlog_offset(void);
/*===================================*/
/*****************************************************************//**
<<<<<<< HEAD
Prints to stderr the MySQL master log offset info in the trx system header if
the magic number shows it valid. */

void
trx_sys_print_mysql_master_log_pos(void);
/*====================================*/
/*****************************************************************//**
=======
>>>>>>> a9800d0d
Initializes the tablespace tag system. */

void
trx_sys_file_format_init(void);
/*==========================*/
/*****************************************************************//**
Closes the tablespace tag system. */

void
trx_sys_file_format_close(void);
/*===========================*/
/********************************************************************//**
Tags the system table space with minimum format id if it has not been
tagged yet.
WARNING: This function is only called during the startup and AFTER the
redo log application during recovery has finished. */

void
trx_sys_file_format_tag_init(void);
/*==============================*/
/*****************************************************************//**
Shutdown/Close the transaction system. */

void
trx_sys_close(void);
/*===============*/
/*****************************************************************//**
Get the name representation of the file format from its id.
@return pointer to the name */

const char*
trx_sys_file_format_id_to_name(
/*===========================*/
	const ulint	id);		/*!< in: id of the file format */
/*****************************************************************//**
Set the file format id unconditionally except if it's already the
same value.
@return TRUE if value updated */

ibool
trx_sys_file_format_max_set(
/*========================*/
	ulint		format_id,	/*!< in: file format id */
	const char**	name);		/*!< out: max file format name or
					NULL if not needed. */
/*********************************************************************
Creates the rollback segments
@return number of rollback segments that are active. */

ulint
trx_sys_create_rsegs(
/*=================*/
	ulint	n_spaces,	/*!< number of tablespaces for UNDO logs */
	ulint	n_rsegs,	/*!< number of rollback segments to create */
	ulint	n_tmp_rsegs);	/*!< number of rollback segments reserved for
				temp-tables. */
/*****************************************************************//**
Get the number of transaction in the system, independent of their state.
@return count of transactions in trx_sys_t::trx_list */
UNIV_INLINE
ulint
trx_sys_get_n_rw_trx(void);
/*======================*/

/*********************************************************************
Check if there are any active (non-prepared) transactions.
@return total number of active transactions or 0 if none */

ulint
trx_sys_any_active_transactions(void);
/*=================================*/
#else /* !UNIV_HOTBACKUP */
/*****************************************************************//**
Prints to stderr the MySQL binlog info in the system header if the
magic number shows it valid. */

void
trx_sys_print_mysql_binlog_offset_from_page(
/*========================================*/
	const byte*	page);	/*!< in: buffer containing the trx
				system header page, i.e., page number
				TRX_SYS_PAGE_NO in the tablespace */
/*****************************************************************//**
Reads the file format id from the first system table space file.
Even if the call succeeds and returns TRUE, the returned format id
may be ULINT_UNDEFINED signalling that the format id was not present
in the data file.
@return TRUE if call succeeds */

ibool
trx_sys_read_file_format_id(
/*========================*/
	const char *pathname,	/*!< in: pathname of the first system
				table space file */
	ulint *format_id);	/*!< out: file format of the system table
				space */
/*****************************************************************//**
Reads the file format id from the given per-table data file.
@return TRUE if call succeeds */

ibool
trx_sys_read_pertable_file_format_id(
/*=================================*/
	const char *pathname,	/*!< in: pathname of a per-table
				datafile */
	ulint *format_id);	/*!< out: file format of the per-table
				data file */
#endif /* !UNIV_HOTBACKUP */
/*****************************************************************//**
Get the name representation of the file format from its id.
@return pointer to the max format name */

const char*
trx_sys_file_format_max_get(void);
/*=============================*/
/*****************************************************************//**
Check for the max file format tag stored on disk.
@return DB_SUCCESS or error code */

dberr_t
trx_sys_file_format_max_check(
/*==========================*/
	ulint		max_format_id);	/*!< in: the max format id to check */
/********************************************************************//**
Update the file format tag in the system tablespace only if the given
format id is greater than the known max id.
@return TRUE if format_id was bigger than the known max id */

ibool
trx_sys_file_format_max_upgrade(
/*============================*/
	const char**	name,		/*!< out: max file format name */
	ulint		format_id);	/*!< in: file format identifier */
/*****************************************************************//**
Get the name representation of the file format from its id.
@return pointer to the name */

const char*
trx_sys_file_format_id_to_name(
/*===========================*/
	const ulint	id);	/*!< in: id of the file format */

/**
Add the transaction to the RW transaction set
@param trx		transaction instance to add */
UNIV_INLINE
void
trx_sys_rw_trx_add(trx_t* trx);

#ifdef UNIV_DEBUG
/*************************************************************//**
Validate the trx_sys_t::rw_trx_list.
@return true if the list is valid */

bool
trx_sys_validate_trx_list();
/*========================*/
#endif /* UNIV_DEBUG */

/* The automatically created system rollback segment has this id */
#define TRX_SYS_SYSTEM_RSEG_ID	0

/* Space id and page no where the trx system file copy resides */
#define	TRX_SYS_SPACE	0	/* the SYSTEM tablespace */
#include "fsp0fsp.h"
#define	TRX_SYS_PAGE_NO	FSP_TRX_SYS_PAGE_NO

/* The offset of the transaction system header on the page */
#define	TRX_SYS		FSEG_PAGE_DATA

/** Transaction system header */
/*------------------------------------------------------------- @{ */
#define	TRX_SYS_TRX_ID_STORE	0	/*!< the maximum trx id or trx
					number modulo
					TRX_SYS_TRX_ID_UPDATE_MARGIN
					written to a file page by any
					transaction; the assignment of
					transaction ids continues from
					this number rounded up by
					TRX_SYS_TRX_ID_UPDATE_MARGIN
					plus
					TRX_SYS_TRX_ID_UPDATE_MARGIN
					when the database is
					started */
#define TRX_SYS_FSEG_HEADER	8	/*!< segment header for the
					tablespace segment the trx
					system is created into */
#define	TRX_SYS_RSEGS		(8 + FSEG_HEADER_SIZE)
					/*!< the start of the array of
					rollback segment specification
					slots */
/*------------------------------------------------------------- @} */

/* Max number of rollback segments: the number of segment specification slots
in the transaction system array; rollback segment id must fit in one (signed)
byte, therefore 128; each slot is currently 8 bytes in size. If you want
to raise the level to 256 then you will need to fix some assertions that
impose the 7 bit restriction. e.g., mach_write_to_3() */
#define	TRX_SYS_N_RSEGS			128
/* Originally, InnoDB defined TRX_SYS_N_RSEGS as 256 but created only one
rollback segment.  It initialized some arrays with this number of entries.
We must remember this limit in order to keep file compatibility. */
#define TRX_SYS_OLD_N_RSEGS		256

/** Maximum length of MySQL binlog file name, in bytes.
@see trx_sys_mysql_master_log_name
@see trx_sys_mysql_bin_log_name */
#define TRX_SYS_MYSQL_LOG_NAME_LEN	512
/** Contents of TRX_SYS_MYSQL_LOG_MAGIC_N_FLD */
#define TRX_SYS_MYSQL_LOG_MAGIC_N	873422344

#if UNIV_PAGE_SIZE_MIN < 4096
# error "UNIV_PAGE_SIZE_MIN < 4096"
#endif
/** The offset of the MySQL binlog offset info in the trx system header */
#define TRX_SYS_MYSQL_LOG_INFO		(UNIV_PAGE_SIZE - 1000)
#define	TRX_SYS_MYSQL_LOG_MAGIC_N_FLD	0	/*!< magic number which is
						TRX_SYS_MYSQL_LOG_MAGIC_N
						if we have valid data in the
						MySQL binlog info */
#define TRX_SYS_MYSQL_LOG_OFFSET_HIGH	4	/*!< high 4 bytes of the offset
						within that file */
#define TRX_SYS_MYSQL_LOG_OFFSET_LOW	8	/*!< low 4 bytes of the offset
						within that file */
#define TRX_SYS_MYSQL_LOG_NAME		12	/*!< MySQL log file name */

/** Doublewrite buffer */
/* @{ */
/** The offset of the doublewrite buffer header on the trx system header page */
#define TRX_SYS_DOUBLEWRITE		(UNIV_PAGE_SIZE - 200)
/*-------------------------------------------------------------*/
#define TRX_SYS_DOUBLEWRITE_FSEG	0	/*!< fseg header of the fseg
						containing the doublewrite
						buffer */
#define TRX_SYS_DOUBLEWRITE_MAGIC	FSEG_HEADER_SIZE
						/*!< 4-byte magic number which
						shows if we already have
						created the doublewrite
						buffer */
#define TRX_SYS_DOUBLEWRITE_BLOCK1	(4 + FSEG_HEADER_SIZE)
						/*!< page number of the
						first page in the first
						sequence of 64
						(= FSP_EXTENT_SIZE) consecutive
						pages in the doublewrite
						buffer */
#define TRX_SYS_DOUBLEWRITE_BLOCK2	(8 + FSEG_HEADER_SIZE)
						/*!< page number of the
						first page in the second
						sequence of 64 consecutive
						pages in the doublewrite
						buffer */
#define TRX_SYS_DOUBLEWRITE_REPEAT	12	/*!< we repeat
						TRX_SYS_DOUBLEWRITE_MAGIC,
						TRX_SYS_DOUBLEWRITE_BLOCK1,
						TRX_SYS_DOUBLEWRITE_BLOCK2
						so that if the trx sys
						header is half-written
						to disk, we still may
						be able to recover the
						information */
/** If this is not yet set to TRX_SYS_DOUBLEWRITE_SPACE_ID_STORED_N,
we must reset the doublewrite buffer, because starting from 4.1.x the
space id of a data page is stored into
FIL_PAGE_ARCH_LOG_NO_OR_SPACE_ID. */
#define TRX_SYS_DOUBLEWRITE_SPACE_ID_STORED (24 + FSEG_HEADER_SIZE)

/*-------------------------------------------------------------*/
/** Contents of TRX_SYS_DOUBLEWRITE_MAGIC */
#define TRX_SYS_DOUBLEWRITE_MAGIC_N	536853855
/** Contents of TRX_SYS_DOUBLEWRITE_SPACE_ID_STORED */
#define TRX_SYS_DOUBLEWRITE_SPACE_ID_STORED_N 1783657386

/** Size of the doublewrite block in pages */
#define TRX_SYS_DOUBLEWRITE_BLOCK_SIZE	FSP_EXTENT_SIZE
/* @} */

/** File format tag */
/* @{ */
/** The offset of the file format tag on the trx system header page
(TRX_SYS_PAGE_NO of TRX_SYS_SPACE) */
#define TRX_SYS_FILE_FORMAT_TAG		(UNIV_PAGE_SIZE - 16)

/** Contents of TRX_SYS_FILE_FORMAT_TAG when valid. The file format
identifier is added to this constant. */
#define TRX_SYS_FILE_FORMAT_TAG_MAGIC_N_LOW	3645922177UL
/** Contents of TRX_SYS_FILE_FORMAT_TAG+4 when valid */
#define TRX_SYS_FILE_FORMAT_TAG_MAGIC_N_HIGH	2745987765UL
/** Contents of TRX_SYS_FILE_FORMAT_TAG when valid. The file format
identifier is added to this 64-bit constant. */
#define TRX_SYS_FILE_FORMAT_TAG_MAGIC_N					\
	((ib_uint64_t) TRX_SYS_FILE_FORMAT_TAG_MAGIC_N_HIGH << 32	\
	 | TRX_SYS_FILE_FORMAT_TAG_MAGIC_N_LOW)
/* @} */

#ifndef UNIV_HOTBACKUP
/** The transaction system central memory data structure. */
struct trx_sys_t {

	TrxSysMutex	mutex;		/*!< mutex protecting most fields in
					this structure except when noted
					otherwise */

	MVCC*		mvcc;		/*!< Multi version concurrency control
					manager */
	volatile trx_id_t
			max_trx_id;	/*!< The smallest number not yet
					assigned as a transaction id or
					transaction number. This is declared
					volatile because it can be accessed
					without holding any mutex during
					AC-NL-RO view creation. */
	trx_list_t	serialisation_list;
					/*!< Ordered on trx_t::no of all the
					currenrtly active RW transactions */
#ifdef UNIV_DEBUG
	trx_id_t	rw_max_trx_id;	/*!< Max trx id of read-write
					transactions which exist or existed */
#endif /* UNIV_DEBUG */

	char		pad1[64];	/*!< To avoid false sharing */
	trx_list_t	rw_trx_list;	/*!< List of active and committed in
					memory read-write transactions, sorted
					on trx id, biggest first. Recovered
					transactions are always on this list. */

	char		pad2[64];	/*!< To avoid false sharing */
	trx_list_t	mysql_trx_list;	/*!< List of transactions created
					for MySQL. All user transactions are
					on mysql_trx_list. The rw_trx_list
					can contain system transactions and
					recovered transactions that will not
					be in the mysql_trx_list.
					mysql_trx_list may additionally contain
					transactions that have not yet been
					started in InnoDB. */

	trx_ids_t	rw_trx_ids;	/*!< Read write transaction IDs */

	char		pad3[64];	/*!< To avoid false sharing */
	trx_rseg_t*	rseg_array[TRX_SYS_N_RSEGS];
					/*!< Pointer array to rollback
					segments; NULL if slot not in use;
					created and destroyed in
					single-threaded mode; not protected
					by any mutex, because it is read-only
					during multi-threaded operation */
	ulint		rseg_history_len;
					/*!< Length of the TRX_RSEG_HISTORY
					list (update undo logs for committed
					transactions), protected by
					rseg->mutex */

	trx_rseg_t*	const pending_purge_rseg_array[TRX_SYS_N_RSEGS];
					/*!< Pointer array to rollback segments
					between slot-1..slot-srv_tmp_undo_logs
					that are now replaced by non-redo
					rollback segments. We need them for
					scheduling purge if any of the rollback
					segment has pending records to purge. */

	TrxIdSet	rw_trx_set;	/*!< Mapping from transaction id
					to transaction instance */

	ulint		n_prepared_trx;	/*!< Number of transactions currently
					in the XA PREPARED state */

	ulint		n_prepared_recovered_trx; /*!< Number of transactions
					currently in XA PREPARED state that are
					also recovered. Such transactions cannot
					be added during runtime. They can only
					occur after recovery if mysqld crashed
					while there were XA PREPARED
					transactions. We disable query cache
					if such transactions exist. */
};

/** When a trx id which is zero modulo this number (which must be a power of
two) is assigned, the field TRX_SYS_TRX_ID_STORE on the transaction system
page is updated */
#define TRX_SYS_TRX_ID_WRITE_MARGIN	((trx_id_t) 256)
#endif /* !UNIV_HOTBACKUP */

/** Test if trx_sys->mutex is owned. */
#define trx_sys_mutex_own() (trx_sys->mutex.is_owned())

/** Acquire the trx_sys->mutex. */
#define trx_sys_mutex_enter() do {			\
	mutex_enter(&trx_sys->mutex);			\
} while (0)

/** Release the trx_sys->mutex. */
#define trx_sys_mutex_exit() do {			\
	trx_sys->mutex.exit();				\
} while (0)

#ifndef UNIV_NONINL
#include "trx0sys.ic"
#endif

#endif<|MERGE_RESOLUTION|>--- conflicted
+++ resolved
@@ -1,10 +1,6 @@
 /*****************************************************************************
 
-<<<<<<< HEAD
-Copyright (c) 1996, 2013, Oracle and/or its affiliates. All Rights Reserved.
-=======
 Copyright (c) 1996, 2014, Oracle and/or its affiliates. All Rights Reserved.
->>>>>>> a9800d0d
 
 This program is free software; you can redistribute it and/or modify it under
 the terms of the GNU General Public License as published by the Free Software
@@ -78,13 +74,8 @@
 /** The transaction system */
 extern trx_sys_t*	trx_sys;
 
-<<<<<<< HEAD
-/***************************************************************//**
-Checks if a page address is the trx sys header page.
-=======
 /** Checks if a page address is the trx sys header page.
 @param[in]	page_id	page id
->>>>>>> a9800d0d
 @return true if trx sys header page */
 UNIV_INLINE
 bool
@@ -321,16 +312,6 @@
 trx_sys_print_mysql_binlog_offset(void);
 /*===================================*/
 /*****************************************************************//**
-<<<<<<< HEAD
-Prints to stderr the MySQL master log offset info in the trx system header if
-the magic number shows it valid. */
-
-void
-trx_sys_print_mysql_master_log_pos(void);
-/*====================================*/
-/*****************************************************************//**
-=======
->>>>>>> a9800d0d
 Initializes the tablespace tag system. */
 
 void
