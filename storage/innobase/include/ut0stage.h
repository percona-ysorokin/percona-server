--- conflicted
+++ resolved
@@ -1,10 +1,6 @@
 /*****************************************************************************
 
-<<<<<<< HEAD
-Copyright (c) 2014, 2018, Oracle and/or its affiliates. All Rights Reserved.
-=======
 Copyright (c) 2014, 2019, Oracle and/or its affiliates. All Rights Reserved.
->>>>>>> 4869291f
 
 This program is free software; you can redistribute it and/or modify it under
 the terms of the GNU General Public License, version 2.0, as published by the
@@ -453,29 +449,6 @@
 
   void init(int key) {
     ut_ad(key != -1);
-<<<<<<< HEAD
-
-    change_phase();
-    m_progress = nullptr;
-    m_work_estimated = 0;
-    m_work_done = 0;
-    m_cur_phase = WORK_ESTIMATE;
-
-    m_progress = mysql_set_stage(key);
-  }
-
-  void set_estimate(ulint units) {
-    ut_ad(m_progress != nullptr);
-    ut_ad(m_cur_phase == WORK_ESTIMATE);
-
-    m_work_estimated = units;
-    mysql_stage_set_work_estimated(m_progress, m_work_estimated);
-  }
-
-  void update_work(ulint units) {
-    ut_ad(m_progress != nullptr);
-    ut_ad(m_cur_phase == WORK_ESTIMATE);
-=======
     ut_ad(m_cur_phase == NOT_STARTED);
 
     m_progress = nullptr;
@@ -505,42 +478,25 @@
     }
 
     ut_ad(m_cur_phase == WORK_ESTIMATED);
->>>>>>> 4869291f
 
     m_work_done += units;
     ut_ad(m_work_done <= m_work_estimated);
     mysql_stage_set_work_completed(m_progress, m_work_done);
-<<<<<<< HEAD
-=======
 
     if (m_work_done == m_work_estimated) {
       /* Change phase to WORK_COMPLETED */
       change_phase();
     }
->>>>>>> 4869291f
   }
 
   void change_phase() {
     if (m_progress == NULL) {
-<<<<<<< HEAD
-=======
       ut_ad(m_cur_phase == NOT_STARTED);
->>>>>>> 4869291f
       return;
     }
 
     switch (m_cur_phase) {
       case NOT_STARTED:
-<<<<<<< HEAD
-        break;
-      case WORK_ESTIMATE:
-        m_cur_phase = WORK_COMPLETE;
-        break;
-      case WORK_COMPLETE:
-        m_cur_phase = NOT_STARTED;
-        break;
-    }
-=======
         m_cur_phase = INITIATED;
         break;
       case INITIATED:
@@ -561,7 +517,6 @@
     }
 
     return (m_cur_phase == WORK_COMPLETED);
->>>>>>> 4869291f
   }
 
  private:
@@ -577,14 +532,9 @@
   /** Current phase. */
   enum {
     NOT_STARTED = 0,
-<<<<<<< HEAD
-    WORK_ESTIMATE = 1,
-    WORK_COMPLETE = 2,
-=======
     INITIATED = 1,
     WORK_ESTIMATED = 2,
     WORK_COMPLETED = 3,
->>>>>>> 4869291f
   } m_cur_phase;
 };
 
