/*****************************************************************************

Copyright (c) 1994, 2016, Oracle and/or its affiliates. All Rights Reserved.

This program is free software; you can redistribute it and/or modify it under
the terms of the GNU General Public License as published by the Free Software
Foundation; version 2 of the License.

This program is distributed in the hope that it will be useful, but WITHOUT
ANY WARRANTY; without even the implied warranty of MERCHANTABILITY or FITNESS
FOR A PARTICULAR PURPOSE. See the GNU General Public License for more details.

You should have received a copy of the GNU General Public License along with
this program; if not, write to the Free Software Foundation, Inc.,
51 Franklin Street, Suite 500, Boston, MA 02110-1335 USA

*****************************************************************************/

/********************************************************************//**
@file include/data0data.h
SQL data field and tuple

Created 5/30/1994 Heikki Tuuri
*************************************************************************/

#ifndef data0data_h
#define data0data_h

#include "univ.i"

#include "data0types.h"
#include "data0type.h"
#include "mem0mem.h"
#include "dict0types.h"

#include <ostream>

/** Storage for overflow data in a big record, that is, a clustered
index record which needs external storage of data fields */
struct big_rec_t;
struct upd_t;

#ifdef UNIV_DEBUG
/*********************************************************************//**
Gets pointer to the type struct of SQL data field.
@return pointer to the type struct */
UNIV_INLINE
dtype_t*
dfield_get_type(
/*============*/
	const dfield_t*	field)	/*!< in: SQL data field */
	MY_ATTRIBUTE((warn_unused_result));
/*********************************************************************//**
Gets pointer to the data in a field.
@return pointer to data */
UNIV_INLINE
void*
dfield_get_data(
/*============*/
	const dfield_t* field)	/*!< in: field */
	MY_ATTRIBUTE((warn_unused_result));
#else /* UNIV_DEBUG */
# define dfield_get_type(field) (&(field)->type)
# define dfield_get_data(field) ((field)->data)
#endif /* UNIV_DEBUG */
/*********************************************************************//**
Sets the type struct of SQL data field. */
UNIV_INLINE
void
dfield_set_type(
/*============*/
	dfield_t*	field,	/*!< in: SQL data field */
	const dtype_t*	type);	/*!< in: pointer to data type struct */

/*********************************************************************//**
Gets length of field data.
@return length of data; UNIV_SQL_NULL if SQL null data */
UNIV_INLINE
ulint
dfield_get_len(
/*===========*/
	const dfield_t* field)	/*!< in: field */
	MY_ATTRIBUTE((warn_unused_result));
/*********************************************************************//**
Sets length in a field. */
UNIV_INLINE
void
dfield_set_len(
/*===========*/
	dfield_t*	field,	/*!< in: field */
	ulint		len);	/*!< in: length or UNIV_SQL_NULL */
/*********************************************************************//**
Determines if a field is SQL NULL
@return nonzero if SQL null data */
UNIV_INLINE
ulint
dfield_is_null(
/*===========*/
	const dfield_t* field)	/*!< in: field */
	MY_ATTRIBUTE((warn_unused_result));
/*********************************************************************//**
Determines if a field is externally stored
@return nonzero if externally stored */
UNIV_INLINE
ulint
dfield_is_ext(
/*==========*/
	const dfield_t* field)	/*!< in: field */
	MY_ATTRIBUTE((warn_unused_result));
/*********************************************************************//**
Sets the "external storage" flag */
UNIV_INLINE
void
dfield_set_ext(
/*===========*/
	dfield_t*	field);	/*!< in/out: field */

/** Gets spatial status for "external storage"
@param[in,out]	field		field */
UNIV_INLINE
spatial_status_t
dfield_get_spatial_status(
	const dfield_t*	field);

/** Sets spatial status for "external storage"
@param[in,out]	field		field
@param[in]	spatial_status	spatial status */
UNIV_INLINE
void
dfield_set_spatial_status(
	dfield_t*		field,
	spatial_status_t	spatial_status);

/*********************************************************************//**
Sets pointer to the data and length in a field. */
UNIV_INLINE
void
dfield_set_data(
/*============*/
	dfield_t*	field,	/*!< in: field */
	const void*	data,	/*!< in: data */
	ulint		len);	/*!< in: length or UNIV_SQL_NULL */
/*********************************************************************//**
Sets pointer to the data and length in a field. */
UNIV_INLINE
void
dfield_write_mbr(
/*=============*/
	dfield_t*	field,	/*!< in: field */
	const double*	mbr);	/*!< in: data */
<<<<<<< HEAD
=======

>>>>>>> 23032807
/*********************************************************************//**
Sets a data field to SQL NULL. */
UNIV_INLINE
void
dfield_set_null(
/*============*/
	dfield_t*	field);	/*!< in/out: field */

/**********************************************************************//**
Writes an SQL null field full of zeros. */
UNIV_INLINE
void
data_write_sql_null(
/*================*/
	byte*	data,	/*!< in: pointer to a buffer of size len */
	ulint	len);	/*!< in: SQL null size in bytes */

/*********************************************************************//**
Copies the data and len fields. */
UNIV_INLINE
void
dfield_copy_data(
/*=============*/
	dfield_t*	field1,		/*!< out: field to copy to */
	const dfield_t*	field2);	/*!< in: field to copy from */

/*********************************************************************//**
Copies a data field to another. */
UNIV_INLINE
void
dfield_copy(
/*========*/
	dfield_t*	field1,		/*!< out: field to copy to */
	const dfield_t*	field2);	/*!< in: field to copy from */
/*********************************************************************//**
Copies the data pointed to by a data field. */
UNIV_INLINE
void
dfield_dup(
/*=======*/
	dfield_t*	field,	/*!< in/out: data field */
	mem_heap_t*	heap);	/*!< in: memory heap where allocated */

#ifndef UNIV_HOTBACKUP
/*********************************************************************//**
Tests if two data fields are equal.
If len==0, tests the data length and content for equality.
If len>0, tests the first len bytes of the content for equality.
@return TRUE if both fields are NULL or if they are equal */
UNIV_INLINE
ibool
dfield_datas_are_binary_equal(
/*==========================*/
	const dfield_t*	field1,	/*!< in: field */
	const dfield_t*	field2,	/*!< in: field */
	ulint		len)	/*!< in: maximum prefix to compare,
				or 0 to compare the whole field length */
	MY_ATTRIBUTE((warn_unused_result));
/*********************************************************************//**
Tests if dfield data length and content is equal to the given.
@return TRUE if equal */
UNIV_INLINE
ibool
dfield_data_is_binary_equal(
/*========================*/
	const dfield_t*	field,	/*!< in: field */
	ulint		len,	/*!< in: data length or UNIV_SQL_NULL */
	const byte*	data)	/*!< in: data */
	MY_ATTRIBUTE((warn_unused_result));
#endif /* !UNIV_HOTBACKUP */
/*********************************************************************//**
Gets number of fields in a data tuple.
@return number of fields */
UNIV_INLINE
ulint
dtuple_get_n_fields(
/*================*/
	const dtuple_t*	tuple)	/*!< in: tuple */
	MY_ATTRIBUTE((warn_unused_result));
<<<<<<< HEAD
=======

>>>>>>> 23032807
/** Gets number of virtual fields in a data tuple.
@param[in]	tuple	dtuple to check
@return number of fields */
UNIV_INLINE
ulint
dtuple_get_n_v_fields(
	const dtuple_t*	tuple);

#ifdef UNIV_DEBUG
/** Gets nth field of a tuple.
@param[in]	tuple	tuple
@param[in]	n	index of field
@return nth field */
UNIV_INLINE
dfield_t*
dtuple_get_nth_field(
	const dtuple_t*	tuple,
	ulint		n);
/** Gets nth virtual field of a tuple.
@param[in]	tuple	tuple
@oaran[in]	n	the nth field to get
@return nth field */
UNIV_INLINE
dfield_t*
dtuple_get_nth_v_field(
	const dtuple_t*	tuple,
	ulint		n);
#else /* UNIV_DEBUG */
# define dtuple_get_nth_field(tuple, n) ((tuple)->fields + (n))
# define dtuple_get_nth_v_field(tuple, n) ((tuple)->fields + (tuple)->n_fields + (n))
#endif /* UNIV_DEBUG */
/*********************************************************************//**
Gets info bits in a data tuple.
@return info bits */
UNIV_INLINE
ulint
dtuple_get_info_bits(
/*=================*/
	const dtuple_t*	tuple)	/*!< in: tuple */
	MY_ATTRIBUTE((warn_unused_result));
/*********************************************************************//**
Sets info bits in a data tuple. */
UNIV_INLINE
void
dtuple_set_info_bits(
/*=================*/
	dtuple_t*	tuple,		/*!< in: tuple */
	ulint		info_bits);	/*!< in: info bits */
<<<<<<< HEAD
=======

>>>>>>> 23032807
/*********************************************************************//**
Gets number of fields used in record comparisons.
@return number of fields used in comparisons in rem0cmp.* */
UNIV_INLINE
ulint
dtuple_get_n_fields_cmp(
/*====================*/
	const dtuple_t*	tuple)	/*!< in: tuple */
	MY_ATTRIBUTE((warn_unused_result));
/*********************************************************************//**
Gets number of fields used in record comparisons. */
UNIV_INLINE
void
dtuple_set_n_fields_cmp(
/*====================*/
	dtuple_t*	tuple,		/*!< in: tuple */
	ulint		n_fields_cmp);	/*!< in: number of fields used in
					comparisons in rem0cmp.* */

/* Estimate the number of bytes that are going to be allocated when
creating a new dtuple_t object */
#define DTUPLE_EST_ALLOC(n_fields)	\
	(sizeof(dtuple_t) + (n_fields) * sizeof(dfield_t))

/** Creates a data tuple from an already allocated chunk of memory.
The size of the chunk must be at least DTUPLE_EST_ALLOC(n_fields).
The default value for number of fields used in record comparisons
for this tuple is n_fields.
@param[in,out]	buf		buffer to use
@param[in]	buf_size	buffer size
@param[in]	n_fields	number of field
@param[in]	n_v_fields	number of fields on virtual columns
@return created tuple (inside buf) */
UNIV_INLINE
dtuple_t*
dtuple_create_from_mem(
	void*	buf,
	ulint	buf_size,
	ulint	n_fields,
	ulint	n_v_fields)
	MY_ATTRIBUTE((warn_unused_result));
<<<<<<< HEAD

=======
>>>>>>> 23032807
/**********************************************************//**
Creates a data tuple to a memory heap. The default value for number
of fields used in record comparisons for this tuple is n_fields.
@return own: created tuple */
UNIV_INLINE
dtuple_t*
dtuple_create(
/*==========*/
	mem_heap_t*	heap,	/*!< in: memory heap where the tuple
				is created, DTUPLE_EST_ALLOC(n_fields)
				bytes will be allocated from this heap */
	ulint		n_fields)/*!< in: number of fields */
	MY_ATTRIBUTE((malloc));

/** Initialize the virtual field data in a dtuple_t
@param[in,out]		vrow	dtuple contains the virtual fields */
UNIV_INLINE
void
dtuple_init_v_fld(
	const dtuple_t*	vrow);

/** Duplicate the virtual field data in a dtuple_t
@param[in,out]		vrow	dtuple contains the virtual fields
@param[in]		heap	heap memory to use */
UNIV_INLINE
void
dtuple_dup_v_fld(
	const dtuple_t*	vrow,
	mem_heap_t*	heap);

/** Creates a data tuple with possible virtual columns to a memory heap.
@param[in]	heap		memory heap where the tuple is created
@param[in]	n_fields	number of fields
@param[in]	n_v_fields	number of fields on virtual col
@return own: created tuple */
UNIV_INLINE
dtuple_t*
dtuple_create_with_vcol(
	mem_heap_t*	heap,
	ulint		n_fields,
	ulint		n_v_fields);

/*********************************************************************//**
Sets number of fields used in a tuple. Normally this is set in
dtuple_create, but if you want later to set it smaller, you can use this. */
void
dtuple_set_n_fields(
/*================*/
	dtuple_t*	tuple,		/*!< in: tuple */
	ulint		n_fields);	/*!< in: number of fields */
/** Copies a data tuple's virtaul fields to another. This is a shallow copy;
@param[in,out]	d_tuple		destination tuple
@param[in]	s_tuple		source tuple */
UNIV_INLINE
void
dtuple_copy_v_fields(
	dtuple_t*	d_tuple,
	const dtuple_t*	s_tuple);
/*********************************************************************//**
Copies a data tuple to another.  This is a shallow copy; if a deep copy
is desired, dfield_dup() will have to be invoked on each field.
@return own: copy of tuple */
UNIV_INLINE
dtuple_t*
dtuple_copy(
/*========*/
	const dtuple_t*	tuple,	/*!< in: tuple to copy from */
	mem_heap_t*	heap)	/*!< in: memory heap
				where the tuple is created */
	MY_ATTRIBUTE((malloc));
/**********************************************************//**
The following function returns the sum of data lengths of a tuple. The space
occupied by the field structs or the tuple struct is not counted.
@return sum of data lens */
UNIV_INLINE
ulint
dtuple_get_data_size(
/*=================*/
	const dtuple_t*	tuple,	/*!< in: typed data tuple */
<<<<<<< HEAD
	ulint		comp)	/*!< in: nonzero=ROW_FORMAT=COMPACT  */
	MY_ATTRIBUTE((warn_unused_result));
=======
	ulint		comp);	/*!< in: nonzero=ROW_FORMAT=COMPACT  */
>>>>>>> 23032807
/*********************************************************************//**
Computes the number of externally stored fields in a data tuple.
@return number of fields */
UNIV_INLINE
ulint
dtuple_get_n_ext(
/*=============*/
<<<<<<< HEAD
	const dtuple_t*	tuple)	/*!< in: tuple */
	MY_ATTRIBUTE((warn_unused_result));
=======
	const dtuple_t*	tuple);	/*!< in: tuple */
>>>>>>> 23032807
/** Compare two data tuples.
@param[in] tuple1 first data tuple
@param[in] tuple2 second data tuple
@return positive, 0, negative if tuple1 is greater, equal, less, than tuple2,
respectively */
int
dtuple_coll_cmp(
	const dtuple_t*	tuple1,
	const dtuple_t*	tuple2)
	MY_ATTRIBUTE((warn_unused_result));
/** Fold a prefix given as the number of fields of a tuple.
@param[in]	tuple		index record
@param[in]	n_fields	number of complete fields to fold
@param[in]	n_bytes		number of bytes to fold in the last field
@param[in]	index_id	index tree ID
@return the folded value */
UNIV_INLINE
ulint
dtuple_fold(
	const dtuple_t*	tuple,
	ulint		n_fields,
	ulint		n_bytes,
	index_id_t	tree_id)
	MY_ATTRIBUTE((warn_unused_result));
/*******************************************************************//**
Sets types of fields binary in a tuple. */
UNIV_INLINE
void
dtuple_set_types_binary(
/*====================*/
	dtuple_t*	tuple,	/*!< in: data tuple */
	ulint		n);	/*!< in: number of fields to set */

/**********************************************************************//**
Checks if a dtuple contains an SQL null value.
@return TRUE if some field is SQL null */
UNIV_INLINE
ibool
dtuple_contains_null(
/*=================*/
	const dtuple_t*	tuple)	/*!< in: dtuple */
	MY_ATTRIBUTE((warn_unused_result));
/**********************************************************//**
Checks that a data field is typed. Asserts an error if not.
@return TRUE if ok */
ibool
dfield_check_typed(
/*===============*/
	const dfield_t*	field)	/*!< in: data field */
	MY_ATTRIBUTE((warn_unused_result));
/**********************************************************//**
Checks that a data tuple is typed. Asserts an error if not.
@return TRUE if ok */
ibool
dtuple_check_typed(
/*===============*/
	const dtuple_t*	tuple)	/*!< in: tuple */
	MY_ATTRIBUTE((warn_unused_result));
/**********************************************************//**
Checks that a data tuple is typed.
@return TRUE if ok */
ibool
dtuple_check_typed_no_assert(
/*=========================*/
	const dtuple_t*	tuple)	/*!< in: tuple */
	MY_ATTRIBUTE((warn_unused_result));
#ifdef UNIV_DEBUG
/**********************************************************//**
Validates the consistency of a tuple which must be complete, i.e,
all fields must have been set.
@return TRUE if ok */
ibool
dtuple_validate(
/*============*/
	const dtuple_t*	tuple)	/*!< in: tuple */
	MY_ATTRIBUTE((warn_unused_result));
#endif /* UNIV_DEBUG */
/*************************************************************//**
Pretty prints a dfield value according to its data type. */
void
dfield_print(
/*=========*/
	const dfield_t*	dfield);	/*!< in: dfield */
/*************************************************************//**
Pretty prints a dfield value according to its data type. Also the hex string
is printed if a string contains non-printable characters. */
void
dfield_print_also_hex(
/*==================*/
	const dfield_t*	dfield);	 /*!< in: dfield */
/**********************************************************//**
The following function prints the contents of a tuple. */
void
dtuple_print(
/*=========*/
	FILE*		f,	/*!< in: output stream */
	const dtuple_t*	tuple);	/*!< in: tuple */

/** Print the contents of a tuple.
@param[out]	o	output stream
@param[in]	field	array of data fields
@param[in]	n	number of data fields */
void
dfield_print(
	std::ostream&	o,
	const dfield_t*	field,
	ulint		n);
/** Print the contents of a tuple.
@param[out]	o	output stream
@param[in]	tuple	data tuple */
void
dtuple_print(
	std::ostream&	o,
	const dtuple_t*	tuple);

/** Print the contents of a tuple.
@param[out]	o	output stream
@param[in]	tuple	data tuple */
inline
std::ostream&
operator<<(std::ostream& o, const dtuple_t& tuple)
{
	dtuple_print(o, &tuple);
	return(o);
}

/**************************************************************//**
Moves parts of long fields in entry to the big record vector so that
the size of tuple drops below the maximum record size allowed in the
database. Moves data only from those fields which are not necessary
to determine uniquely the insertion place of the tuple in the index.
@return own: created big record vector, NULL if we are not able to
shorten the entry enough, i.e., if there are too many fixed-length or
short fields in entry or the index is clustered */
big_rec_t*
dtuple_convert_big_rec(
/*===================*/
	dict_index_t*	index,	/*!< in: index */
	upd_t*		upd,	/*!< in/out: update vector */
	dtuple_t*	entry,	/*!< in/out: index entry */
	ulint*		n_ext)	/*!< in/out: number of
				externally stored columns */
	MY_ATTRIBUTE((malloc, warn_unused_result));
/**************************************************************//**
Puts back to entry the data stored in vector. Note that to ensure the
fields in entry can accommodate the data, vector must have been created
from entry with dtuple_convert_big_rec. */
void
dtuple_convert_back_big_rec(
/*========================*/
	dict_index_t*	index,	/*!< in: index */
	dtuple_t*	entry,	/*!< in: entry whose data was put to vector */
	big_rec_t*	vector);	/*!< in, own: big rec vector; it is
				freed in this function */
/**************************************************************//**
Frees the memory in a big rec vector. */
UNIV_INLINE
void
dtuple_big_rec_free(
/*================*/
	big_rec_t*	vector);	/*!< in, own: big rec vector; it is
				freed in this function */

/*######################################################################*/

/** Structure for an SQL data field */
struct dfield_t{
	void*		data;	/*!< pointer to data */
	unsigned	ext:1;	/*!< TRUE=externally stored, FALSE=local */
	unsigned	spatial_status:2;
				/*!< spatial status of externally stored field
				in undo log for purge */
	unsigned	len;	/*!< data length; UNIV_SQL_NULL if SQL null */
	dtype_t		type;	/*!< type of data */

	/** Create a deep copy of this object
	@param[in]	heap	the memory heap in which the clone will be
				created.
	@return	the cloned object. */
	dfield_t* clone(mem_heap_t* heap);
};

/** Structure for an SQL data tuple of fields (logical record) */
struct dtuple_t {
	ulint		info_bits;	/*!< info bits of an index record:
					the default is 0; this field is used
					if an index record is built from
					a data tuple */
	ulint		n_fields;	/*!< number of fields in dtuple */
	ulint		n_fields_cmp;	/*!< number of fields which should
					be used in comparison services
					of rem0cmp.*; the index search
					is performed by comparing only these
					fields, others are ignored; the
					default value in dtuple creation is
					the same value as n_fields */
	dfield_t*	fields;		/*!< fields */
	ulint		n_v_fields;	/*!< number of virtual fields */
	dfield_t*	v_fields;	/*!< fields on virtual column */
	UT_LIST_NODE_T(dtuple_t) tuple_list;
					/*!< data tuples can be linked into a
					list using this field */
#ifdef UNIV_DEBUG
	ulint		magic_n;	/*!< magic number, used in
					debug assertions */
/** Value of dtuple_t::magic_n */
# define		DATA_TUPLE_MAGIC_N	65478679
#endif /* UNIV_DEBUG */
};


/** A slot for a field in a big rec vector */
struct big_rec_field_t {

	/** Constructor.
	@param[in]	field_no_	the field number
	@param[in]	len_		the data length
	@param[in]	data_		the data */
	big_rec_field_t(ulint field_no_, ulint len_, const void* data_)
		: field_no(field_no_),
		  len(len_),
		  data(data_)
	{}

	ulint		field_no;	/*!< field number in record */
	ulint		len;		/*!< stored data length, in bytes */
	const void*	data;		/*!< stored data */
};

/** Storage format for overflow data in a big record, that is, a
clustered index record which needs external storage of data fields */
struct big_rec_t {
	mem_heap_t*	heap;		/*!< memory heap from which
					allocated */
	const ulint	capacity;	/*!< fields array size */
	ulint		n_fields;	/*!< number of stored fields */
	big_rec_field_t*fields;		/*!< stored fields */

	/** Constructor.
	@param[in]	max	the capacity of the array of fields. */
	explicit big_rec_t(const ulint max)
		: heap(0),
		  capacity(max),
		  n_fields(0),
		  fields(0)
	{}

	/** Append one big_rec_field_t object to the end of array of fields */
	void append(const big_rec_field_t& field)
	{
		ut_ad(n_fields < capacity);
		fields[n_fields] = field;
		n_fields++;
	}

	/** Allocate a big_rec_t object in the given memory heap, and for
	storing n_fld number of fields.
	@param[in]	heap	memory heap in which this object is allocated
	@param[in]	n_fld	maximum number of fields that can be stored in
			this object
	@return the allocated object */
	static big_rec_t* alloc(
		mem_heap_t*	heap,
		ulint		n_fld);
};

#ifndef UNIV_NONINL
#include "data0data.ic"
#endif

#endif<|MERGE_RESOLUTION|>--- conflicted
+++ resolved
@@ -148,10 +148,7 @@
 /*=============*/
 	dfield_t*	field,	/*!< in: field */
 	const double*	mbr);	/*!< in: data */
-<<<<<<< HEAD
-=======
-
->>>>>>> 23032807
+
 /*********************************************************************//**
 Sets a data field to SQL NULL. */
 UNIV_INLINE
@@ -231,10 +228,7 @@
 /*================*/
 	const dtuple_t*	tuple)	/*!< in: tuple */
 	MY_ATTRIBUTE((warn_unused_result));
-<<<<<<< HEAD
-=======
-
->>>>>>> 23032807
+
 /** Gets number of virtual fields in a data tuple.
 @param[in]	tuple	dtuple to check
 @return number of fields */
@@ -283,10 +277,7 @@
 /*=================*/
 	dtuple_t*	tuple,		/*!< in: tuple */
 	ulint		info_bits);	/*!< in: info bits */
-<<<<<<< HEAD
-=======
-
->>>>>>> 23032807
+
 /*********************************************************************//**
 Gets number of fields used in record comparisons.
 @return number of fields used in comparisons in rem0cmp.* */
@@ -328,10 +319,6 @@
 	ulint	n_fields,
 	ulint	n_v_fields)
 	MY_ATTRIBUTE((warn_unused_result));
-<<<<<<< HEAD
-
-=======
->>>>>>> 23032807
 /**********************************************************//**
 Creates a data tuple to a memory heap. The default value for number
 of fields used in record comparisons for this tuple is n_fields.
@@ -411,12 +398,8 @@
 dtuple_get_data_size(
 /*=================*/
 	const dtuple_t*	tuple,	/*!< in: typed data tuple */
-<<<<<<< HEAD
 	ulint		comp)	/*!< in: nonzero=ROW_FORMAT=COMPACT  */
 	MY_ATTRIBUTE((warn_unused_result));
-=======
-	ulint		comp);	/*!< in: nonzero=ROW_FORMAT=COMPACT  */
->>>>>>> 23032807
 /*********************************************************************//**
 Computes the number of externally stored fields in a data tuple.
 @return number of fields */
@@ -424,12 +407,8 @@
 ulint
 dtuple_get_n_ext(
 /*=============*/
-<<<<<<< HEAD
 	const dtuple_t*	tuple)	/*!< in: tuple */
 	MY_ATTRIBUTE((warn_unused_result));
-=======
-	const dtuple_t*	tuple);	/*!< in: tuple */
->>>>>>> 23032807
 /** Compare two data tuples.
 @param[in] tuple1 first data tuple
 @param[in] tuple2 second data tuple
