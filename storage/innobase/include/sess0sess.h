--- conflicted
+++ resolved
@@ -64,10 +64,12 @@
     table_cache_t;
 
 class innodb_session_t {
-<<<<<<< HEAD
+  friend class innodb_session_dict_mutex_guard_t;
+
  public:
   /** Constructor */
-  innodb_session_t() : m_trx(), m_open_tables() { /* Do nothing. */
+  innodb_session_t()
+      : m_trx(), m_open_tables(), m_dict_mutex_locked(0) { /* Do nothing. */
   }
 
   /** Destructor */
@@ -114,6 +116,10 @@
     return (static_cast<uint>(m_open_tables.size()));
   }
 
+  /** Checks the state of the dict_sys mutex.
+  @return true, if dict_sys mutex is locked */
+  bool is_dict_mutex_locked() const { return m_dict_mutex_locked != 0; }
+
  public:
   /** transaction handler. */
   trx_t *m_trx;
@@ -122,128 +128,40 @@
   to InnoDB dictionary as they are session specific.
   Currently, limited to intrinsic temporary tables only. */
   table_cache_t m_open_tables;
-=======
-	friend class innodb_session_dict_mutex_guard_t;
-public:
-	/** Constructor */
-	innodb_session_t()
-		: m_trx(),
-		  m_open_tables(),
-		  m_dict_mutex_locked(0)
-	{
-		/* Do nothing. */
-	}
 
-	/** Destructor */
-	~innodb_session_t()
-	{
-		m_trx = NULL;
-
-		for (table_cache_t::iterator it = m_open_tables.begin();
-		     it != m_open_tables.end();
-		     ++it) {
-			delete(it->second);
-		}
-	}
-
-	/** Cache table handler.
-	@param[in]	table_name	name of the table
-	@param[in,out]	table		table handler to register */
-	void register_table_handler(
-		const char*	table_name,
-		dict_table_t*	table)
-	{
-		ut_ad(lookup_table_handler(table_name) == NULL);
-		m_open_tables.insert(table_cache_t::value_type(
-			table_name, new dict_intrinsic_table_t(table)));
-	}
-
-	/** Lookup for table handler given table_name.
-	@param[in]	table_name	name of the table to lookup */
-	dict_table_t* lookup_table_handler(
-		const char*	table_name)
-	{
-		table_cache_t::iterator it = m_open_tables.find(table_name);
-		return((it == m_open_tables.end())
-		       ? NULL : it->second->m_handler);
-	}
-
-	/** Remove table handler entry.
-	@param[in]	table_name	name of the table to remove */
-	void unregister_table_handler(
-		const char*	table_name)
-	{
-		table_cache_t::iterator it = m_open_tables.find(table_name);
-		if (it == m_open_tables.end()) {
-			return;
-		}
-
-		delete(it->second);
-		m_open_tables.erase(table_name);
-	}
-
-	/** Count of register table handler.
-	@return number of register table handlers */
-	uint count_register_table_handler() const
-	{
-		return(static_cast<uint>(m_open_tables.size()));
-	}
-
-	/** Checks the state of the dict_sys mutex.
-	@return true, if dict_sys mutex is locked */
-	bool is_dict_mutex_locked() const
-	{
-		return m_dict_mutex_locked != 0;
-	}
-public:
-
-	/** transaction handler. */
-	trx_t*		m_trx;
-
-	/** Handler of tables that are created or open but not added
-	to InnoDB dictionary as they are session specific.
-	Currently, limited to intrinsic temporary tables only. */
-	table_cache_t	m_open_tables;
-
-private:
-	/** This counter is used by
-	ha_innobase::update_field_defs_with_zip_dict_info() to determine
-	whether it needs to acquire dict_sys mutex or not. Non-zero value
-	means that this mutex has already been locked by one of the purge
-	threads just before calling handler::my_prepare_gcolumn_template() /
-	handler::my_eval_gcolumn_expr_with_open() and therefore it must not
-	be touched to avoid recursive locking. */
-	uint		m_dict_mutex_locked;
+ private:
+  /** This counter is used by
+  ha_innobase::update_field_defs_with_zip_dict_info() to determine
+  whether it needs to acquire dict_sys mutex or not. Non-zero value
+  means that this mutex has already been locked by one of the purge
+  threads just before calling handler::my_prepare_gcolumn_template() /
+  handler::my_eval_gcolumn_expr_with_open() and therefore it must not
+  be touched to avoid recursive locking. */
+  uint m_dict_mutex_locked;
 };
 
 /** A guard class which sets dict_mutex locked flag for the provided innodb
 session object in constructor and unset it in destructor. */
 class innodb_session_dict_mutex_guard_t {
-public:
-	/** Constructor
-	@param[in,out]	session	innodb session object. */
-	innodb_session_dict_mutex_guard_t(innodb_session_t& session)
-		: m_session(session)
-	{
-		++m_session.m_dict_mutex_locked;
-	}
+ public:
+  /** Constructor
+  @param[in,out]	session	innodb session object. */
+  innodb_session_dict_mutex_guard_t(innodb_session_t &session)
+      : m_session(session) {
+    ++m_session.m_dict_mutex_locked;
+  }
 
-	/** Destructor */
-	~innodb_session_dict_mutex_guard_t()
-	{
-		--m_session.m_dict_mutex_locked;
-	}
+  /** Destructor */
+  ~innodb_session_dict_mutex_guard_t() { --m_session.m_dict_mutex_locked; }
 
-private:
-	/* noncopyable */
-	innodb_session_dict_mutex_guard_t(
-		const innodb_session_dict_mutex_guard_t&);
-	innodb_session_dict_mutex_guard_t& operator = (
-		const innodb_session_dict_mutex_guard_t&);
+ private:
+  /* noncopyable */
+  innodb_session_dict_mutex_guard_t(const innodb_session_dict_mutex_guard_t &);
+  innodb_session_dict_mutex_guard_t &operator=(
+      const innodb_session_dict_mutex_guard_t &);
 
-	/** Reference to the innodb session object */
-	innodb_session_t& m_session;
->>>>>>> 333b4508
+  /** Reference to the innodb session object */
+  innodb_session_t &m_session;
 };
 
 #endif /* sess0sess_h */