/*****************************************************************************

Copyright (c) 1994, 2015, Oracle and/or its affiliates. All Rights Reserved.

This program is free software; you can redistribute it and/or modify it under
the terms of the GNU General Public License as published by the Free Software
Foundation; version 2 of the License.

This program is distributed in the hope that it will be useful, but WITHOUT
ANY WARRANTY; without even the implied warranty of MERCHANTABILITY or FITNESS
FOR A PARTICULAR PURPOSE. See the GNU General Public License for more details.

You should have received a copy of the GNU General Public License along with
this program; if not, write to the Free Software Foundation, Inc.,
51 Franklin Street, Suite 500, Boston, MA 02110-1335 USA

*****************************************************************************/

/**************************************************//**
@file include/page0page.h
Index page routines

Created 2/2/1994 Heikki Tuuri
*******************************************************/

#ifndef page0page_h
#define page0page_h

#include "univ.i"

#include "page0types.h"
#ifndef UNIV_INNOCHECKSUM
#include "fil0fil.h"
#include "buf0buf.h"
#include "data0data.h"
#include "dict0dict.h"
#include "rem0rec.h"
#endif /* !UNIV_INNOCHECKSUM*/
#include "fsp0fsp.h"
#ifndef UNIV_INNOCHECKSUM
#include "mtr0mtr.h"

#ifdef UNIV_MATERIALIZE
#undef UNIV_INLINE
#define UNIV_INLINE
#endif

/*			PAGE HEADER
			===========

Index page header starts at the first offset left free by the FIL-module */

typedef	byte		page_header_t;
#endif /* !UNIV_INNOCHECKSUM */

#define	PAGE_HEADER	FSEG_PAGE_DATA	/* index page header starts at this
				offset */
/*-----------------------------*/
#define PAGE_N_DIR_SLOTS 0	/* number of slots in page directory */
#define	PAGE_HEAP_TOP	 2	/* pointer to record heap top */
#define	PAGE_N_HEAP	 4	/* number of records in the heap,
				bit 15=flag: new-style compact page format */
#define	PAGE_FREE	 6	/* pointer to start of page free record list */
#define	PAGE_GARBAGE	 8	/* number of bytes in deleted records */
#define	PAGE_LAST_INSERT 10	/* pointer to the last inserted record, or
				NULL if this info has been reset by a delete,
				for example */
#define	PAGE_DIRECTION	 12	/* last insert direction: PAGE_LEFT, ... */
#define	PAGE_N_DIRECTION 14	/* number of consecutive inserts to the same
				direction */
#define	PAGE_N_RECS	 16	/* number of user records on the page */
#define PAGE_MAX_TRX_ID	 18	/* highest id of a trx which may have modified
				a record on the page; trx_id_t; defined only
				in secondary indexes and in the insert buffer
				tree */
#define PAGE_HEADER_PRIV_END 26	/* end of private data structure of the page
				header which are set in a page create */
/*----*/
#define	PAGE_LEVEL	 26	/* level of the node in an index tree; the
				leaf level is the level 0.  This field should
				not be written to after page creation. */
#define	PAGE_INDEX_ID	 28	/* index id where the page belongs.
				This field should not be written to after
				page creation. */

#ifndef UNIV_INNOCHECKSUM

#define PAGE_BTR_SEG_LEAF 36	/* file segment header for the leaf pages in
				a B-tree: defined only on the root page of a
				B-tree, but not in the root of an ibuf tree */
#define PAGE_BTR_IBUF_FREE_LIST	PAGE_BTR_SEG_LEAF
#define PAGE_BTR_IBUF_FREE_LIST_NODE PAGE_BTR_SEG_LEAF
				/* in the place of PAGE_BTR_SEG_LEAF and _TOP
				there is a free list base node if the page is
				the root page of an ibuf tree, and at the same
				place is the free list node if the page is in
				a free list */
#define PAGE_BTR_SEG_TOP (36 + FSEG_HEADER_SIZE)
				/* file segment header for the non-leaf pages
				in a B-tree: defined only on the root page of
				a B-tree, but not in the root of an ibuf
				tree */
/*----*/
#define PAGE_DATA	(PAGE_HEADER + 36 + 2 * FSEG_HEADER_SIZE)
				/* start of data on the page */

#define PAGE_OLD_INFIMUM	(PAGE_DATA + 1 + REC_N_OLD_EXTRA_BYTES)
				/* offset of the page infimum record on an
				old-style page */
#define PAGE_OLD_SUPREMUM	(PAGE_DATA + 2 + 2 * REC_N_OLD_EXTRA_BYTES + 8)
				/* offset of the page supremum record on an
				old-style page */
#define PAGE_OLD_SUPREMUM_END (PAGE_OLD_SUPREMUM + 9)
				/* offset of the page supremum record end on
				an old-style page */
#define PAGE_NEW_INFIMUM	(PAGE_DATA + REC_N_NEW_EXTRA_BYTES)
				/* offset of the page infimum record on a
				new-style compact page */
#define PAGE_NEW_SUPREMUM	(PAGE_DATA + 2 * REC_N_NEW_EXTRA_BYTES + 8)
				/* offset of the page supremum record on a
				new-style compact page */
#define PAGE_NEW_SUPREMUM_END (PAGE_NEW_SUPREMUM + 8)
				/* offset of the page supremum record end on
				a new-style compact page */
/*-----------------------------*/

/* Heap numbers */
#define PAGE_HEAP_NO_INFIMUM	0	/* page infimum */
#define PAGE_HEAP_NO_SUPREMUM	1	/* page supremum */
#define PAGE_HEAP_NO_USER_LOW	2	/* first user record in
					creation (insertion) order,
					not necessarily collation order;
					this record may have been deleted */

/* Directions of cursor movement */
#define	PAGE_LEFT		1
#define	PAGE_RIGHT		2
#define	PAGE_SAME_REC		3
#define	PAGE_SAME_PAGE		4
#define	PAGE_NO_DIRECTION	5

/*			PAGE DIRECTORY
			==============
*/

typedef	byte			page_dir_slot_t;
typedef page_dir_slot_t		page_dir_t;

/* Offset of the directory start down from the page end. We call the
slot with the highest file address directory start, as it points to
the first record in the list of records. */
#define	PAGE_DIR		FIL_PAGE_DATA_END

/* We define a slot in the page directory as two bytes */
#define	PAGE_DIR_SLOT_SIZE	2

/* The offset of the physically lower end of the directory, counted from
page end, when the page is empty */
#define PAGE_EMPTY_DIR_START	(PAGE_DIR + 2 * PAGE_DIR_SLOT_SIZE)

/* The maximum and minimum number of records owned by a directory slot. The
number may drop below the minimum in the first and the last slot in the
directory. */
#define PAGE_DIR_SLOT_MAX_N_OWNED	8
#define	PAGE_DIR_SLOT_MIN_N_OWNED	4

/************************************************************//**
Gets the start of a page.
@return start of the page */
UNIV_INLINE
page_t*
page_align(
/*=======*/
	const void*	ptr)	/*!< in: pointer to page frame */
		__attribute__((const));
/************************************************************//**
Gets the offset within a page.
@return offset from the start of the page */
UNIV_INLINE
ulint
page_offset(
/*========*/
	const void*	ptr)	/*!< in: pointer to page frame */
		__attribute__((const));
/*************************************************************//**
Returns the max trx id field value. */
UNIV_INLINE
trx_id_t
page_get_max_trx_id(
/*================*/
	const page_t*	page);	/*!< in: page */
/*************************************************************//**
Sets the max trx id field value. */
void
page_set_max_trx_id(
/*================*/
	buf_block_t*	block,	/*!< in/out: page */
	page_zip_des_t*	page_zip,/*!< in/out: compressed page, or NULL */
	trx_id_t	trx_id,	/*!< in: transaction id */
	mtr_t*		mtr);	/*!< in/out: mini-transaction, or NULL */
/*************************************************************//**
Sets the max trx id field value if trx_id is bigger than the previous
value. */
UNIV_INLINE
void
page_update_max_trx_id(
/*===================*/
	buf_block_t*	block,	/*!< in/out: page */
	page_zip_des_t*	page_zip,/*!< in/out: compressed page whose
				uncompressed part will be updated, or NULL */
	trx_id_t	trx_id,	/*!< in: transaction id */
	mtr_t*		mtr);	/*!< in/out: mini-transaction */
/*************************************************************//**
Returns the RTREE SPLIT SEQUENCE NUMBER (FIL_RTREE_SPLIT_SEQ_NUM).
@return SPLIT SEQUENCE NUMBER */
UNIV_INLINE
node_seq_t
page_get_ssn_id(
/*============*/
	const page_t*	page);	/*!< in: page */
/*************************************************************//**
Sets the RTREE SPLIT SEQUENCE NUMBER field value */
UNIV_INLINE
void
page_set_ssn_id(
/*============*/
	buf_block_t*	block,	/*!< in/out: page */
	page_zip_des_t*	page_zip,/*!< in/out: compressed page whose
				uncompressed part will be updated, or NULL */
	node_seq_t	ssn_id,	/*!< in: split sequence id */
	mtr_t*		mtr);	/*!< in/out: mini-transaction */

#endif /* !UNIV_INNOCHECKSUM */
/*************************************************************//**
Reads the given header field. */
UNIV_INLINE
ulint
page_header_get_field(
/*==================*/
	const page_t*	page,	/*!< in: page */
	ulint		field);	/*!< in: PAGE_N_DIR_SLOTS, ... */

#ifndef UNIV_INNOCHECKSUM
/*************************************************************//**
Sets the given header field. */
UNIV_INLINE
void
page_header_set_field(
/*==================*/
	page_t*		page,	/*!< in/out: page */
	page_zip_des_t*	page_zip,/*!< in/out: compressed page whose
				uncompressed part will be updated, or NULL */
	ulint		field,	/*!< in: PAGE_N_DIR_SLOTS, ... */
	ulint		val);	/*!< in: value */
/*************************************************************//**
Returns the offset stored in the given header field.
@return offset from the start of the page, or 0 */
UNIV_INLINE
ulint
page_header_get_offs(
/*=================*/
	const page_t*	page,	/*!< in: page */
	ulint		field)	/*!< in: PAGE_FREE, ... */
	__attribute__((warn_unused_result));

/*************************************************************//**
Returns the pointer stored in the given header field, or NULL. */
#define page_header_get_ptr(page, field)			\
	(page_header_get_offs(page, field)			\
	 ? page + page_header_get_offs(page, field) : NULL)
/*************************************************************//**
Sets the pointer stored in the given header field. */
UNIV_INLINE
void
page_header_set_ptr(
/*================*/
	page_t*		page,	/*!< in/out: page */
	page_zip_des_t*	page_zip,/*!< in/out: compressed page whose
				uncompressed part will be updated, or NULL */
	ulint		field,	/*!< in/out: PAGE_FREE, ... */
	const byte*	ptr);	/*!< in: pointer or NULL*/
#ifndef UNIV_HOTBACKUP
/*************************************************************//**
Resets the last insert info field in the page header. Writes to mlog
about this operation. */
UNIV_INLINE
void
page_header_reset_last_insert(
/*==========================*/
	page_t*		page,	/*!< in: page */
	page_zip_des_t*	page_zip,/*!< in/out: compressed page whose
				uncompressed part will be updated, or NULL */
	mtr_t*		mtr);	/*!< in: mtr */
#endif /* !UNIV_HOTBACKUP */
/************************************************************//**
Gets the offset of the first record on the page.
@return offset of the first record in record list, relative from page */
UNIV_INLINE
ulint
page_get_infimum_offset(
/*====================*/
	const page_t*	page);	/*!< in: page which must have record(s) */
/************************************************************//**
Gets the offset of the last record on the page.
@return offset of the last record in record list, relative from page */
UNIV_INLINE
ulint
page_get_supremum_offset(
/*=====================*/
	const page_t*	page);	/*!< in: page which must have record(s) */
#define page_get_infimum_rec(page) ((page) + page_get_infimum_offset(page))
#define page_get_supremum_rec(page) ((page) + page_get_supremum_offset(page))

/************************************************************//**
Returns the nth record of the record list.
This is the inverse function of page_rec_get_n_recs_before().
@return nth record */
const rec_t*
page_rec_get_nth_const(
/*===================*/
	const page_t*	page,	/*!< in: page */
	ulint		nth)	/*!< in: nth record */
	__attribute__((nonnull, warn_unused_result));
/************************************************************//**
Returns the nth record of the record list.
This is the inverse function of page_rec_get_n_recs_before().
@return nth record */
UNIV_INLINE
rec_t*
page_rec_get_nth(
/*=============*/
	page_t*	page,	/*< in: page */
	ulint	nth)	/*!< in: nth record */
	__attribute__((nonnull, warn_unused_result));

#ifndef UNIV_HOTBACKUP
/************************************************************//**
Returns the middle record of the records on the page. If there is an
even number of records in the list, returns the first record of the
upper half-list.
@return middle record */
UNIV_INLINE
rec_t*
page_get_middle_rec(
/*================*/
	page_t*	page)	/*!< in: page */
	__attribute__((nonnull, warn_unused_result));
#endif /* !UNIV_HOTBACKUP */
/*************************************************************//**
Gets the page number.
@return page number */
UNIV_INLINE
ulint
page_get_page_no(
/*=============*/
	const page_t*	page);	/*!< in: page */
/*************************************************************//**
Gets the tablespace identifier.
@return space id */
UNIV_INLINE
ulint
page_get_space_id(
/*==============*/
	const page_t*	page);	/*!< in: page */
/*************************************************************//**
Gets the number of user records on page (the infimum and supremum records
are not user records).
@return number of user records */
UNIV_INLINE
ulint
page_get_n_recs(
/*============*/
	const page_t*	page);	/*!< in: index page */
/***************************************************************//**
Returns the number of records before the given record in chain.
The number includes infimum and supremum records.
This is the inverse function of page_rec_get_nth().
@return number of records */
ulint
page_rec_get_n_recs_before(
/*=======================*/
	const rec_t*	rec);	/*!< in: the physical record */
/*************************************************************//**
Gets the number of records in the heap.
@return number of user records */
UNIV_INLINE
ulint
page_dir_get_n_heap(
/*================*/
	const page_t*	page);	/*!< in: index page */
/*************************************************************//**
Sets the number of records in the heap. */
UNIV_INLINE
void
page_dir_set_n_heap(
/*================*/
	page_t*		page,	/*!< in/out: index page */
	page_zip_des_t*	page_zip,/*!< in/out: compressed page whose
				uncompressed part will be updated, or NULL.
				Note that the size of the dense page directory
				in the compressed page trailer is
				n_heap * PAGE_ZIP_DIR_SLOT_SIZE. */
	ulint		n_heap);/*!< in: number of records */
/*************************************************************//**
Gets the number of dir slots in directory.
@return number of slots */
UNIV_INLINE
ulint
page_dir_get_n_slots(
/*=================*/
	const page_t*	page);	/*!< in: index page */
/*************************************************************//**
Sets the number of dir slots in directory. */
UNIV_INLINE
void
page_dir_set_n_slots(
/*=================*/
	page_t*		page,	/*!< in/out: page */
	page_zip_des_t*	page_zip,/*!< in/out: compressed page whose
				uncompressed part will be updated, or NULL */
	ulint		n_slots);/*!< in: number of slots */
#ifdef UNIV_DEBUG
/*************************************************************//**
Gets pointer to nth directory slot.
@return pointer to dir slot */
UNIV_INLINE
page_dir_slot_t*
page_dir_get_nth_slot(
/*==================*/
	const page_t*	page,	/*!< in: index page */
	ulint		n);	/*!< in: position */
#else /* UNIV_DEBUG */
# define page_dir_get_nth_slot(page, n)			\
	((page) + (UNIV_PAGE_SIZE - PAGE_DIR		\
		   - (n + 1) * PAGE_DIR_SLOT_SIZE))
#endif /* UNIV_DEBUG */
/**************************************************************//**
Used to check the consistency of a record on a page.
@return TRUE if succeed */
UNIV_INLINE
ibool
page_rec_check(
/*===========*/
	const rec_t*	rec);	/*!< in: record */
/***************************************************************//**
Gets the record pointed to by a directory slot.
@return pointer to record */
UNIV_INLINE
const rec_t*
page_dir_slot_get_rec(
/*==================*/
	const page_dir_slot_t*	slot);	/*!< in: directory slot */
/***************************************************************//**
This is used to set the record offset in a directory slot. */
UNIV_INLINE
void
page_dir_slot_set_rec(
/*==================*/
	page_dir_slot_t* slot,	/*!< in: directory slot */
	rec_t*		 rec);	/*!< in: record on the page */
/***************************************************************//**
Gets the number of records owned by a directory slot.
@return number of records */
UNIV_INLINE
ulint
page_dir_slot_get_n_owned(
/*======================*/
	const page_dir_slot_t*	slot);	/*!< in: page directory slot */
/***************************************************************//**
This is used to set the owned records field of a directory slot. */
UNIV_INLINE
void
page_dir_slot_set_n_owned(
/*======================*/
	page_dir_slot_t*slot,	/*!< in/out: directory slot */
	page_zip_des_t*	page_zip,/*!< in/out: compressed page, or NULL */
	ulint		n);	/*!< in: number of records owned by the slot */
/************************************************************//**
Calculates the space reserved for directory slots of a given
number of records. The exact value is a fraction number
n * PAGE_DIR_SLOT_SIZE / PAGE_DIR_SLOT_MIN_N_OWNED, and it is
rounded upwards to an integer. */
UNIV_INLINE
ulint
page_dir_calc_reserved_space(
/*=========================*/
	ulint	n_recs);	/*!< in: number of records */
/***************************************************************//**
Looks for the directory slot which owns the given record.
@return the directory slot number */
ulint
page_dir_find_owner_slot(
/*=====================*/
	const rec_t*	rec);	/*!< in: the physical record */
/************************************************************//**
Determine whether the page is in new-style compact format.
@return nonzero if the page is in compact format, zero if it is in
old-style format */
UNIV_INLINE
ulint
page_is_comp(
/*=========*/
	const page_t*	page);	/*!< in: index page */
/************************************************************//**
TRUE if the record is on a page in compact format.
@return nonzero if in compact format */
UNIV_INLINE
ulint
page_rec_is_comp(
/*=============*/
	const rec_t*	rec);	/*!< in: record */
/***************************************************************//**
Returns the heap number of a record.
@return heap number */
UNIV_INLINE
ulint
page_rec_get_heap_no(
/*=================*/
	const rec_t*	rec);	/*!< in: the physical record */
/************************************************************//**
Determine whether the page is a B-tree leaf.
@return true if the page is a B-tree leaf (PAGE_LEVEL = 0) */
UNIV_INLINE
bool
page_is_leaf(
/*=========*/
	const page_t*	page)	/*!< in: page */
<<<<<<< HEAD
	__attribute__((pure));
=======
	__attribute__((warn_unused_result));
>>>>>>> a2757a60
/************************************************************//**
Determine whether the page is empty.
@return true if the page is empty (PAGE_N_RECS = 0) */
UNIV_INLINE
bool
page_is_empty(
/*==========*/
	const page_t*	page)	/*!< in: page */
	__attribute__((warn_unused_result));
/** Determine whether a page is an index root page.
@param[in]	page	page frame
@return true if the page is a root page of an index */
UNIV_INLINE
bool
page_is_root(
	const page_t*	page)
	__attribute__((warn_unused_result));
/************************************************************//**
Determine whether the page contains garbage.
@return true if the page contains garbage (PAGE_GARBAGE is not 0) */
UNIV_INLINE
bool
page_has_garbage(
/*=============*/
	const page_t*	page)	/*!< in: page */
	__attribute__((warn_unused_result));
/************************************************************//**
Gets the pointer to the next record on the page.
@return pointer to next record */
UNIV_INLINE
const rec_t*
page_rec_get_next_low(
/*==================*/
	const rec_t*	rec,	/*!< in: pointer to record */
	ulint		comp);	/*!< in: nonzero=compact page layout */
/************************************************************//**
Gets the pointer to the next record on the page.
@return pointer to next record */
UNIV_INLINE
rec_t*
page_rec_get_next(
/*==============*/
	rec_t*	rec);	/*!< in: pointer to record */
/************************************************************//**
Gets the pointer to the next record on the page.
@return pointer to next record */
UNIV_INLINE
const rec_t*
page_rec_get_next_const(
/*====================*/
	const rec_t*	rec);	/*!< in: pointer to record */
/************************************************************//**
Gets the pointer to the next non delete-marked record on the page.
If all subsequent records are delete-marked, then this function
will return the supremum record.
@return pointer to next non delete-marked record or pointer to supremum */
UNIV_INLINE
const rec_t*
page_rec_get_next_non_del_marked(
/*=============================*/
	const rec_t*	rec);	/*!< in: pointer to record */
/************************************************************//**
Sets the pointer to the next record on the page. */
UNIV_INLINE
void
page_rec_set_next(
/*==============*/
	rec_t*		rec,	/*!< in: pointer to record,
				must not be page supremum */
	const rec_t*	next);	/*!< in: pointer to next record,
				must not be page infimum */
/************************************************************//**
Gets the pointer to the previous record.
@return pointer to previous record */
UNIV_INLINE
const rec_t*
page_rec_get_prev_const(
/*====================*/
	const rec_t*	rec);	/*!< in: pointer to record, must not be page
				infimum */
/************************************************************//**
Gets the pointer to the previous record.
@return pointer to previous record */
UNIV_INLINE
rec_t*
page_rec_get_prev(
/*==============*/
	rec_t*		rec);	/*!< in: pointer to record,
				must not be page infimum */
/************************************************************//**
TRUE if the record is a user record on the page.
@return TRUE if a user record */
UNIV_INLINE
ibool
page_rec_is_user_rec_low(
/*=====================*/
	ulint	offset)	/*!< in: record offset on page */
	__attribute__((const));
/************************************************************//**
TRUE if the record is the supremum record on a page.
@return TRUE if the supremum record */
UNIV_INLINE
ibool
page_rec_is_supremum_low(
/*=====================*/
	ulint	offset)	/*!< in: record offset on page */
	__attribute__((const));
/************************************************************//**
TRUE if the record is the infimum record on a page.
@return TRUE if the infimum record */
UNIV_INLINE
ibool
page_rec_is_infimum_low(
/*====================*/
	ulint	offset)	/*!< in: record offset on page */
	__attribute__((const));

/************************************************************//**
TRUE if the record is a user record on the page.
@return TRUE if a user record */
UNIV_INLINE
ibool
page_rec_is_user_rec(
/*=================*/
	const rec_t*	rec)	/*!< in: record */
	__attribute__((warn_unused_result));
/************************************************************//**
TRUE if the record is the supremum record on a page.
@return TRUE if the supremum record */
UNIV_INLINE
ibool
page_rec_is_supremum(
/*=================*/
	const rec_t*	rec)	/*!< in: record */
	__attribute__((warn_unused_result));

/************************************************************//**
TRUE if the record is the infimum record on a page.
@return TRUE if the infimum record */
UNIV_INLINE
ibool
page_rec_is_infimum(
/*================*/
	const rec_t*	rec)	/*!< in: record */
	__attribute__((warn_unused_result));

/************************************************************//**
true if the record is the first user record on a page.
@return true if the first user record */
UNIV_INLINE
bool
page_rec_is_first(
/*==============*/
	const rec_t*	rec,	/*!< in: record */
	const page_t*	page)	/*!< in: page */
	__attribute__((warn_unused_result));

/************************************************************//**
true if the record is the second user record on a page.
@return true if the second user record */
UNIV_INLINE
bool
page_rec_is_second(
/*===============*/
	const rec_t*	rec,	/*!< in: record */
	const page_t*	page)	/*!< in: page */
	__attribute__((warn_unused_result));

/************************************************************//**
true if the record is the last user record on a page.
@return true if the last user record */
UNIV_INLINE
bool
page_rec_is_last(
/*=============*/
	const rec_t*	rec,	/*!< in: record */
	const page_t*	page)	/*!< in: page */
	__attribute__((warn_unused_result));

/************************************************************//**
true if the record is the second last user record on a page.
@return true if the second last user record */
UNIV_INLINE
bool
page_rec_is_second_last(
/*====================*/
	const rec_t*	rec,	/*!< in: record */
	const page_t*	page)	/*!< in: page */
	__attribute__((warn_unused_result));

/***************************************************************//**
Looks for the record which owns the given record.
@return the owner record */
UNIV_INLINE
rec_t*
page_rec_find_owner_rec(
/*====================*/
	rec_t*	rec);	/*!< in: the physical record */
#ifndef UNIV_HOTBACKUP
/***********************************************************************//**
Write a 32-bit field in a data dictionary record. */
UNIV_INLINE
void
page_rec_write_field(
/*=================*/
	rec_t*	rec,	/*!< in/out: record to update */
	ulint	i,	/*!< in: index of the field to update */
	ulint	val,	/*!< in: value to write */
	mtr_t*	mtr)	/*!< in/out: mini-transaction */
	__attribute__((nonnull));
#endif /* !UNIV_HOTBACKUP */
/************************************************************//**
Returns the maximum combined size of records which can be inserted on top
of record heap.
@return maximum combined size for inserted records */
UNIV_INLINE
ulint
page_get_max_insert_size(
/*=====================*/
	const page_t*	page,	/*!< in: index page */
	ulint		n_recs);/*!< in: number of records */
/************************************************************//**
Returns the maximum combined size of records which can be inserted on top
of record heap if page is first reorganized.
@return maximum combined size for inserted records */
UNIV_INLINE
ulint
page_get_max_insert_size_after_reorganize(
/*======================================*/
	const page_t*	page,	/*!< in: index page */
	ulint		n_recs);/*!< in: number of records */
/*************************************************************//**
Calculates free space if a page is emptied.
@return free space */
UNIV_INLINE
ulint
page_get_free_space_of_empty(
/*=========================*/
	ulint	comp)	/*!< in: nonzero=compact page format */
		__attribute__((const));
/**********************************************************//**
Returns the base extra size of a physical record.  This is the
size of the fixed header, independent of the record size.
@return REC_N_NEW_EXTRA_BYTES or REC_N_OLD_EXTRA_BYTES */
UNIV_INLINE
ulint
page_rec_get_base_extra_size(
/*=========================*/
	const rec_t*	rec);	/*!< in: physical record */
/************************************************************//**
Returns the sum of the sizes of the records in the record list
excluding the infimum and supremum records.
@return data in bytes */
UNIV_INLINE
ulint
page_get_data_size(
/*===============*/
	const page_t*	page);	/*!< in: index page */
/************************************************************//**
Allocates a block of memory from the head of the free list
of an index page. */
UNIV_INLINE
void
page_mem_alloc_free(
/*================*/
	page_t*		page,	/*!< in/out: index page */
	page_zip_des_t*	page_zip,/*!< in/out: compressed page with enough
				space available for inserting the record,
				or NULL */
	rec_t*		next_rec,/*!< in: pointer to the new head of the
				free record list */
	ulint		need);	/*!< in: number of bytes allocated */
/************************************************************//**
Allocates a block of memory from the heap of an index page.
@return pointer to start of allocated buffer, or NULL if allocation fails */
byte*
page_mem_alloc_heap(
/*================*/
	page_t*		page,	/*!< in/out: index page */
	page_zip_des_t*	page_zip,/*!< in/out: compressed page with enough
				space available for inserting the record,
				or NULL */
	ulint		need,	/*!< in: total number of bytes needed */
	ulint*		heap_no);/*!< out: this contains the heap number
				of the allocated record
				if allocation succeeds */
/************************************************************//**
Puts a record to free list. */
UNIV_INLINE
void
page_mem_free(
/*==========*/
	page_t*			page,	/*!< in/out: index page */
	page_zip_des_t*		page_zip,/*!< in/out: compressed page,
					 or NULL */
	rec_t*			rec,	/*!< in: pointer to the (origin of)
					record */
	const dict_index_t*	index,	/*!< in: index of rec */
	const ulint*		offsets);/*!< in: array returned by
					 rec_get_offsets() */
/**********************************************************//**
Create an uncompressed B-tree index page.
@return pointer to the page */
page_t*
page_create(
/*========*/
	buf_block_t*	block,		/*!< in: a buffer block where the
					page is created */
	mtr_t*		mtr,		/*!< in: mini-transaction handle */
	ulint		comp,		/*!< in: nonzero=compact page format */
	bool		is_rtree);	/*!< in: if creating R-tree page */
/**********************************************************//**
Create a compressed B-tree index page.
@return pointer to the page */
page_t*
page_create_zip(
/*============*/
	buf_block_t*		block,		/*!< in/out: a buffer frame
						where the page is created */
	dict_index_t*		index,		/*!< in: the index of the
						page, or NULL when applying
						TRUNCATE log
						record during recovery */
	ulint			level,		/*!< in: the B-tree level of
						the page */
	trx_id_t		max_trx_id,	/*!< in: PAGE_MAX_TRX_ID */
	const redo_page_compress_t* page_comp_info,
						/*!< in: used for applying
						TRUNCATE log
						record during recovery */
	mtr_t*			mtr);		/*!< in/out: mini-transaction
						handle */
/**********************************************************//**
Empty a previously created B-tree index page. */
void
page_create_empty(
/*==============*/
	buf_block_t*	block,	/*!< in/out: B-tree block */
	dict_index_t*	index,	/*!< in: the index of the page */
	mtr_t*		mtr)	/*!< in/out: mini-transaction */
	__attribute__((nonnull(1,2)));
/*************************************************************//**
Differs from page_copy_rec_list_end, because this function does not
touch the lock table and max trx id on page or compress the page.

IMPORTANT: The caller will have to update IBUF_BITMAP_FREE
if new_block is a compressed leaf page in a secondary index.
This has to be done either within the same mini-transaction,
or by invoking ibuf_reset_free_bits() before mtr_commit(). */
void
page_copy_rec_list_end_no_locks(
/*============================*/
	buf_block_t*	new_block,	/*!< in: index page to copy to */
	buf_block_t*	block,		/*!< in: index page of rec */
	rec_t*		rec,		/*!< in: record on page */
	dict_index_t*	index,		/*!< in: record descriptor */
	mtr_t*		mtr);		/*!< in: mtr */
/*************************************************************//**
Copies records from page to new_page, from the given record onward,
including that record. Infimum and supremum records are not copied.
The records are copied to the start of the record list on new_page.

IMPORTANT: The caller will have to update IBUF_BITMAP_FREE
if new_block is a compressed leaf page in a secondary index.
This has to be done either within the same mini-transaction,
or by invoking ibuf_reset_free_bits() before mtr_commit().

@return pointer to the original successor of the infimum record on
new_page, or NULL on zip overflow (new_block will be decompressed) */
rec_t*
page_copy_rec_list_end(
/*===================*/
	buf_block_t*	new_block,	/*!< in/out: index page to copy to */
	buf_block_t*	block,		/*!< in: index page containing rec */
	rec_t*		rec,		/*!< in: record on page */
	dict_index_t*	index,		/*!< in: record descriptor */
	mtr_t*		mtr)		/*!< in: mtr */
	__attribute__((nonnull));
/*************************************************************//**
Copies records from page to new_page, up to the given record, NOT
including that record. Infimum and supremum records are not copied.
The records are copied to the end of the record list on new_page.

IMPORTANT: The caller will have to update IBUF_BITMAP_FREE
if new_block is a compressed leaf page in a secondary index.
This has to be done either within the same mini-transaction,
or by invoking ibuf_reset_free_bits() before mtr_commit().

@return pointer to the original predecessor of the supremum record on
new_page, or NULL on zip overflow (new_block will be decompressed) */
rec_t*
page_copy_rec_list_start(
/*=====================*/
	buf_block_t*	new_block,	/*!< in/out: index page to copy to */
	buf_block_t*	block,		/*!< in: index page containing rec */
	rec_t*		rec,		/*!< in: record on page */
	dict_index_t*	index,		/*!< in: record descriptor */
	mtr_t*		mtr)		/*!< in: mtr */
	__attribute__((nonnull));
/*************************************************************//**
Deletes records from a page from a given record onward, including that record.
The infimum and supremum records are not deleted. */
void
page_delete_rec_list_end(
/*=====================*/
	rec_t*		rec,	/*!< in: pointer to record on page */
	buf_block_t*	block,	/*!< in: buffer block of the page */
	dict_index_t*	index,	/*!< in: record descriptor */
	ulint		n_recs,	/*!< in: number of records to delete,
				or ULINT_UNDEFINED if not known */
	ulint		size,	/*!< in: the sum of the sizes of the
				records in the end of the chain to
				delete, or ULINT_UNDEFINED if not known */
	mtr_t*		mtr)	/*!< in: mtr */
	__attribute__((nonnull));
/*************************************************************//**
Deletes records from page, up to the given record, NOT including
that record. Infimum and supremum records are not deleted. */
void
page_delete_rec_list_start(
/*=======================*/
	rec_t*		rec,	/*!< in: record on page */
	buf_block_t*	block,	/*!< in: buffer block of the page */
	dict_index_t*	index,	/*!< in: record descriptor */
	mtr_t*		mtr)	/*!< in: mtr */
	__attribute__((nonnull));
/*************************************************************//**
Moves record list end to another page. Moved records include
split_rec.

IMPORTANT: The caller will have to update IBUF_BITMAP_FREE
if new_block is a compressed leaf page in a secondary index.
This has to be done either within the same mini-transaction,
or by invoking ibuf_reset_free_bits() before mtr_commit().

@return TRUE on success; FALSE on compression failure (new_block will
be decompressed) */
ibool
page_move_rec_list_end(
/*===================*/
	buf_block_t*	new_block,	/*!< in/out: index page where to move */
	buf_block_t*	block,		/*!< in: index page from where to move */
	rec_t*		split_rec,	/*!< in: first record to move */
	dict_index_t*	index,		/*!< in: record descriptor */
	mtr_t*		mtr)		/*!< in: mtr */
	__attribute__((nonnull(1, 2, 4, 5)));
/*************************************************************//**
Moves record list start to another page. Moved records do not include
split_rec.

IMPORTANT: The caller will have to update IBUF_BITMAP_FREE
if new_block is a compressed leaf page in a secondary index.
This has to be done either within the same mini-transaction,
or by invoking ibuf_reset_free_bits() before mtr_commit().

@return TRUE on success; FALSE on compression failure */
ibool
page_move_rec_list_start(
/*=====================*/
	buf_block_t*	new_block,	/*!< in/out: index page where to move */
	buf_block_t*	block,		/*!< in/out: page containing split_rec */
	rec_t*		split_rec,	/*!< in: first record not to move */
	dict_index_t*	index,		/*!< in: record descriptor */
	mtr_t*		mtr)		/*!< in: mtr */
	__attribute__((nonnull(1, 2, 4, 5)));
/****************************************************************//**
Splits a directory slot which owns too many records. */
void
page_dir_split_slot(
/*================*/
	page_t*		page,	/*!< in: index page */
	page_zip_des_t*	page_zip,/*!< in/out: compressed page whose
				uncompressed part will be written, or NULL */
	ulint		slot_no)/*!< in: the directory slot */
	__attribute__((nonnull(1)));
/*************************************************************//**
Tries to balance the given directory slot with too few records
with the upper neighbor, so that there are at least the minimum number
of records owned by the slot; this may result in the merging of
two slots. */
void
page_dir_balance_slot(
/*==================*/
	page_t*		page,	/*!< in/out: index page */
	page_zip_des_t*	page_zip,/*!< in/out: compressed page, or NULL */
	ulint		slot_no)/*!< in: the directory slot */
	__attribute__((nonnull(1)));
/**********************************************************//**
Parses a log record of a record list end or start deletion.
@return end of log record or NULL */
byte*
page_parse_delete_rec_list(
/*=======================*/
	mlog_id_t	type,	/*!< in: MLOG_LIST_END_DELETE,
				MLOG_LIST_START_DELETE,
				MLOG_COMP_LIST_END_DELETE or
				MLOG_COMP_LIST_START_DELETE */
	byte*		ptr,	/*!< in: buffer */
	byte*		end_ptr,/*!< in: buffer end */
	buf_block_t*	block,	/*!< in/out: buffer block or NULL */
	dict_index_t*	index,	/*!< in: record descriptor */
	mtr_t*		mtr);	/*!< in: mtr or NULL */
/** Parses a redo log record of creating a page.
@param[in,out]	block	buffer block, or NULL
@param[in]	comp	nonzero=compact page format
@param[in]	is_rtree whether it is rtree page */
void
page_parse_create(
	buf_block_t*	block,
	ulint		comp,
	bool		is_rtree);
#ifndef UNIV_HOTBACKUP
/************************************************************//**
Prints record contents including the data relevant only in
the index page context. */
void
page_rec_print(
/*===========*/
	const rec_t*	rec,	/*!< in: physical record */
	const ulint*	offsets);/*!< in: record descriptor */
# ifdef UNIV_BTR_PRINT
/***************************************************************//**
This is used to print the contents of the directory for
debugging purposes. */
void
page_dir_print(
/*===========*/
	page_t*	page,	/*!< in: index page */
	ulint	pr_n);	/*!< in: print n first and n last entries */
/***************************************************************//**
This is used to print the contents of the page record list for
debugging purposes. */
void
page_print_list(
/*============*/
	buf_block_t*	block,	/*!< in: index page */
	dict_index_t*	index,	/*!< in: dictionary index of the page */
	ulint		pr_n);	/*!< in: print n first and n last entries */
/***************************************************************//**
Prints the info in a page header. */
void
page_header_print(
/*==============*/
	const page_t*	page);	/*!< in: index page */
/***************************************************************//**
This is used to print the contents of the page for
debugging purposes. */
void
page_print(
/*=======*/
	buf_block_t*	block,	/*!< in: index page */
	dict_index_t*	index,	/*!< in: dictionary index of the page */
	ulint		dn,	/*!< in: print dn first and last entries
				in directory */
	ulint		rn);	/*!< in: print rn first and last records
				in directory */
# endif /* UNIV_BTR_PRINT */
#endif /* !UNIV_HOTBACKUP */
/***************************************************************//**
The following is used to validate a record on a page. This function
differs from rec_validate as it can also check the n_owned field and
the heap_no field.
@return TRUE if ok */
ibool
page_rec_validate(
/*==============*/
	const rec_t*	rec,	/*!< in: physical record */
	const ulint*	offsets);/*!< in: array returned by rec_get_offsets() */
#ifdef UNIV_DEBUG
/***************************************************************//**
Checks that the first directory slot points to the infimum record and
the last to the supremum. This function is intended to track if the
bug fixed in 4.0.14 has caused corruption to users' databases. */
void
page_check_dir(
/*===========*/
	const page_t*	page);	/*!< in: index page */
#endif /* UNIV_DEBUG */
/***************************************************************//**
This function checks the consistency of an index page when we do not
know the index. This is also resilient so that this should never crash
even if the page is total garbage.
@return TRUE if ok */
ibool
page_simple_validate_old(
/*=====================*/
	const page_t*	page);	/*!< in: index page in ROW_FORMAT=REDUNDANT */
/***************************************************************//**
This function checks the consistency of an index page when we do not
know the index. This is also resilient so that this should never crash
even if the page is total garbage.
@return TRUE if ok */
ibool
page_simple_validate_new(
/*=====================*/
	const page_t*	page);	/*!< in: index page in ROW_FORMAT!=REDUNDANT */
/***************************************************************//**
This function checks the consistency of an index page.
@return TRUE if ok */
ibool
page_validate(
/*==========*/
	const page_t*	page,	/*!< in: index page */
	dict_index_t*	index);	/*!< in: data dictionary index containing
				the page record type definition */
/***************************************************************//**
Looks in the page record list for a record with the given heap number.
@return record, NULL if not found */
const rec_t*
page_find_rec_with_heap_no(
/*=======================*/
	const page_t*	page,	/*!< in: index page */
	ulint		heap_no);/*!< in: heap number */
/** Get the last non-delete-marked record on a page.
@param[in]	page	index tree leaf page
@return the last record, not delete-marked
@retval infimum record if all records are delete-marked */
const rec_t*
page_find_rec_max_not_deleted(
	const page_t*	page);

/** Issue a warning when the checksum that is stored in the page is valid,
but different than the global setting innodb_checksum_algorithm.
@param[in]	current_algo	current checksum algorithm
@param[in]	page_checksum	page valid checksum
@param[in]	page_id		page identifier */
void
page_warn_strict_checksum(
	srv_checksum_algorithm_t	curr_algo,
	srv_checksum_algorithm_t	page_checksum,
	const page_id_t&		page_id);

#ifdef UNIV_MATERIALIZE
#undef UNIV_INLINE
#define UNIV_INLINE  UNIV_INLINE_ORIGINAL
#endif

#endif /* !UNIV_INNOCHECKSUM */
#ifndef UNIV_NONINL
#include "page0page.ic"
#endif

#endif<|MERGE_RESOLUTION|>--- conflicted
+++ resolved
@@ -525,11 +525,7 @@
 page_is_leaf(
 /*=========*/
 	const page_t*	page)	/*!< in: page */
-<<<<<<< HEAD
-	__attribute__((pure));
-=======
 	__attribute__((warn_unused_result));
->>>>>>> a2757a60
 /************************************************************//**
 Determine whether the page is empty.
 @return true if the page is empty (PAGE_N_RECS = 0) */
