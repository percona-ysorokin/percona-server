/*****************************************************************************

Copyright (c) 1996, 2015, Oracle and/or its affiliates. All Rights Reserved.

This program is free software; you can redistribute it and/or modify it under
the terms of the GNU General Public License as published by the Free Software
Foundation; version 2 of the License.

This program is distributed in the hope that it will be useful, but WITHOUT
ANY WARRANTY; without even the implied warranty of MERCHANTABILITY or FITNESS
FOR A PARTICULAR PURPOSE. See the GNU General Public License for more details.

You should have received a copy of the GNU General Public License along with
this program; if not, write to the Free Software Foundation, Inc.,
51 Franklin Street, Suite 500, Boston, MA 02110-1335 USA

*****************************************************************************/

/**************************************************//**
@file include/trx0trx.ic
The transaction

Created 3/26/1996 Heikki Tuuri
*******************************************************/

#include "read0read.h"

/**********************************************************************//**
Determines if a transaction is in the given state.
The caller must hold trx_sys->mutex, or it must be the thread
that is serving a running transaction.
A running RW transaction must be in trx_sys->rw_trx_list.
@return TRUE if trx->state == state */
UNIV_INLINE
bool
trx_state_eq(
/*=========*/
	const trx_t*	trx,	/*!< in: transaction */
	trx_state_t	state)	/*!< in: state */
{
#ifdef UNIV_DEBUG
	switch (trx->state) {
	case TRX_STATE_PREPARED:

		ut_ad(!trx_is_autocommit_non_locking(trx));
		return(trx->state == state);

	case TRX_STATE_ACTIVE:

		assert_trx_nonlocking_or_in_list(trx);
		return(state == trx->state);

	case TRX_STATE_COMMITTED_IN_MEMORY:

		check_trx_state(trx);
		return(state == trx->state);

	case TRX_STATE_NOT_STARTED:
	case TRX_STATE_FORCED_ROLLBACK:

		/* These states are not allowed for running transactions. */
		ut_a(state == TRX_STATE_NOT_STARTED
		     || state == TRX_STATE_FORCED_ROLLBACK);

		ut_ad(!trx->in_rw_trx_list);

		return(true);
	}
	ut_error;
#endif /* UNIV_DEBUG */
	return(trx->state == state);
}

/****************************************************************//**
Retrieves the error_info field from a trx.
@return the error info */
UNIV_INLINE
const dict_index_t*
trx_get_error_info(
/*===============*/
	const trx_t*	trx)	/*!< in: trx object */
{
	return(trx->error_info);
}

/*******************************************************************//**
Retrieves transaction's que state in a human readable string. The string
should not be free()'d or modified.
@return string in the data segment */
UNIV_INLINE
const char*
trx_get_que_state_str(
/*==================*/
	const trx_t*	trx)	/*!< in: transaction */
{
	/* be sure to adjust TRX_QUE_STATE_STR_MAX_LEN if you change this */
	switch (trx->lock.que_state) {
	case TRX_QUE_RUNNING:
		return("RUNNING");
	case TRX_QUE_LOCK_WAIT:
		return("LOCK WAIT");
	case TRX_QUE_ROLLING_BACK:
		return("ROLLING BACK");
	case TRX_QUE_COMMITTING:
		return("COMMITTING");
	default:
		return("UNKNOWN");
	}
}

/** Retreieves the transaction ID.
In a given point in time it is guaranteed that IDs of the running
transactions are unique. The values returned by this function for readonly
transactions may be reused, so a subsequent RO transaction may get the same ID
as a RO transaction that existed in the past. The values returned by this
function should be used for printing purposes only.
@param[in]	trx	transaction whose id to retrieve
@return transaction id */
UNIV_INLINE
trx_id_t
trx_get_id_for_print(
	const trx_t*	trx)
{
	/* Readonly and transactions whose intentions are unknown (whether
	they will eventually do a WRITE) don't have trx_t::id assigned (it is
	0 for those transactions). Transaction IDs in
	innodb_trx.trx_id,
	innodb_locks.lock_id,
	innodb_locks.lock_trx_id,
	innodb_lock_waits.requesting_trx_id,
	innodb_lock_waits.blocking_trx_id should match because those tables
	could be used in an SQL JOIN on those columns. Also trx_t::id is
	printed by SHOW ENGINE INNODB STATUS, and in logs, so we must have the
	same value printed everywhere consistently. */

	/* DATA_TRX_ID_LEN is the storage size in bytes. */
	static const trx_id_t	max_trx_id
		= (1ULL << (DATA_TRX_ID_LEN * CHAR_BIT)) - 1;

	ut_ad(trx->id <= max_trx_id);

	return(trx->id != 0
	       ? trx->id
	       : reinterpret_cast<trx_id_t>(trx) | (max_trx_id + 1));
}

/**********************************************************************//**
Determine if a transaction is a dictionary operation.
@return dictionary operation mode */
UNIV_INLINE
enum trx_dict_op_t
trx_get_dict_operation(
/*===================*/
	const trx_t*	trx)	/*!< in: transaction */
{
	trx_dict_op_t op = static_cast<trx_dict_op_t>(trx->dict_operation);

#ifdef UNIV_DEBUG
	switch (op) {
	case TRX_DICT_OP_NONE:
	case TRX_DICT_OP_TABLE:
	case TRX_DICT_OP_INDEX:
		return(op);
	}
	ut_error;
#endif /* UNIV_DEBUG */
	return(op);
}
/**********************************************************************//**
Flag a transaction a dictionary operation. */
UNIV_INLINE
void
trx_set_dict_operation(
/*===================*/
	trx_t*			trx,	/*!< in/out: transaction */
	enum trx_dict_op_t	op)	/*!< in: operation, not
					TRX_DICT_OP_NONE */
{
#ifdef UNIV_DEBUG
	enum trx_dict_op_t	old_op = trx_get_dict_operation(trx);

	switch (op) {
	case TRX_DICT_OP_NONE:
		ut_error;
		break;
	case TRX_DICT_OP_TABLE:
		switch (old_op) {
		case TRX_DICT_OP_NONE:
		case TRX_DICT_OP_INDEX:
		case TRX_DICT_OP_TABLE:
			goto ok;
		}
		ut_error;
		break;
	case TRX_DICT_OP_INDEX:
		ut_ad(old_op == TRX_DICT_OP_NONE);
		break;
	}
ok:
#endif /* UNIV_DEBUG */

	trx->ddl = true;
	trx->dict_operation = op;
}

<<<<<<< HEAD
/********************************************************************//**
In XtraDB it is impossible for a transaction to own a search latch outside of
InnoDB code, so there is nothing to release on demand.  We keep this function to
simplify maintenance.*/
UNIV_INLINE
void
trx_search_latch_release_if_reserved(
/*=================================*/
	trx_t*	   trx __attribute__((unused))) /*!< in: transaction */
{
	ut_ad(!trx->has_search_latch);
=======
/**
Releases the search latch if trx has reserved it.
@param[in,out] trx		Transaction that may own the AHI latch */
UNIV_INLINE
void
trx_search_latch_release_if_reserved(trx_t* trx)
{
	ut_a(!trx->has_search_latch);
>>>>>>> a2757a60
}

/********************************************************************//**
Check if redo rseg is modified for insert/update. */
UNIV_INLINE
bool
trx_is_redo_rseg_updated(
/*=====================*/
	const trx_t*	   trx) /*!< in: transaction */
{
	return(trx->rsegs.m_redo.insert_undo != 0
	       || trx->rsegs.m_redo.update_undo != 0);
}

/********************************************************************//**
Check if noredo rseg is modified for insert/update. */
UNIV_INLINE
bool
trx_is_noredo_rseg_updated(
/*=======================*/
	const trx_t*	   trx) /*!< in: transaction */
{
	return(trx->rsegs.m_noredo.insert_undo != 0
	       || trx->rsegs.m_noredo.update_undo != 0);
}

/********************************************************************//**
Check if redo/noredo rseg is modified for insert/update. */
UNIV_INLINE
bool
trx_is_rseg_updated(
/*================*/
	const trx_t*	   trx) /*!< in: transaction */
{
	return(trx_is_redo_rseg_updated(trx)
	       || trx_is_noredo_rseg_updated(trx));
}

/********************************************************************//**
Check if redo/nonredo rseg is valid. */
UNIV_INLINE
bool
trx_is_rseg_assigned(
/*=================*/
	const trx_t*	   trx) /*!< in: transaction */
{
	return(trx->rsegs.m_redo.rseg != NULL
	       || trx->rsegs.m_noredo.rseg != NULL);
}

/**
Increase the reference count. If the transaction is in state
TRX_STATE_COMMITTED_IN_MEMORY then the transaction is considered
committed and the reference count is not incremented.
@param trx Transaction that is being referenced
@param do_ref_count Increment the reference iff this is true
@return transaction instance if it is not committed */
UNIV_INLINE
trx_t*
trx_reference(
	trx_t*		trx,
	bool		do_ref_count)
{
	trx_mutex_enter(trx);

	if (trx_state_eq(trx, TRX_STATE_COMMITTED_IN_MEMORY)) {
		trx_mutex_exit(trx);
		trx = NULL;
	} else if (do_ref_count) {
		ut_ad(trx->n_ref >= 0);
		++trx->n_ref;
		trx_mutex_exit(trx);
	} else {
		trx_mutex_exit(trx);
	}

	return(trx);
}

/**
Release the transaction. Decrease the reference count.
@param trx Transaction that is being released */
UNIV_INLINE
void
trx_release_reference(
	trx_t*		trx)
{
	trx_mutex_enter(trx);

	ut_ad(trx->n_ref > 0);
	--trx->n_ref;

	trx_mutex_exit(trx);
}


/**
@param trx		Get the active view for this transaction, if one exists
@return the transaction's read view or NULL if one not assigned. */
UNIV_INLINE
ReadView*
trx_get_read_view(
	trx_t*		trx)
{
	return(!MVCC::is_view_active(trx->read_view) ? NULL : trx->read_view);
}

/**
@param trx		Get the active view for this transaction, if one exists
@return the transaction's read view or NULL if one not assigned. */
UNIV_INLINE
const ReadView*
trx_get_read_view(
	const trx_t*	trx)
{
	return(!MVCC::is_view_active(trx->read_view) ? NULL : trx->read_view);
}

/**
@param[in] trx		Transaction to check
@return true if the transaction is a high priority transaction.*/
UNIV_INLINE
bool
trx_is_high_priority(const trx_t* trx)
{
	if (trx->mysql_thd == NULL) {
		return(false);
	}

	return(thd_trx_priority(trx->mysql_thd) > 0);
}

/**
@param[in] requestor	Transaction requesting the lock
@param[in] holder	Transaction holding the lock
@return the transaction that will be rolled back, null don't care */
UNIV_INLINE
const trx_t*
trx_arbitrate(const trx_t* requestor, const trx_t* holder)
{
	ut_ad(!trx_is_autocommit_non_locking(holder));
	ut_ad(!trx_is_autocommit_non_locking(requestor));

	/* Note: Background stats collection transactions also acquire
	locks on user tables. They don't have an associated MySQL session
	instance. */

	if (requestor->mysql_thd == NULL) {

		ut_ad(!trx_is_high_priority(requestor));

		if (trx_is_high_priority(holder)) {
			return(requestor);
		} else {
			return(NULL);
		}

	} else if (holder->mysql_thd == NULL) {

		ut_ad(!trx_is_high_priority(holder));

		if (trx_is_high_priority(requestor)) {
			return(holder);
		}

		return(NULL);
	}

	const THD*	victim = thd_trx_arbitrate(
		requestor->mysql_thd, holder->mysql_thd);

	ut_ad(victim == NULL
	      || victim == requestor->mysql_thd
	      || victim == holder->mysql_thd);

	if (victim != NULL) {
		return(victim == requestor->mysql_thd ? requestor : holder);
	}

	return(NULL);
}<|MERGE_RESOLUTION|>--- conflicted
+++ resolved
@@ -203,19 +203,6 @@
 	trx->dict_operation = op;
 }
 
-<<<<<<< HEAD
-/********************************************************************//**
-In XtraDB it is impossible for a transaction to own a search latch outside of
-InnoDB code, so there is nothing to release on demand.  We keep this function to
-simplify maintenance.*/
-UNIV_INLINE
-void
-trx_search_latch_release_if_reserved(
-/*=================================*/
-	trx_t*	   trx __attribute__((unused))) /*!< in: transaction */
-{
-	ut_ad(!trx->has_search_latch);
-=======
 /**
 Releases the search latch if trx has reserved it.
 @param[in,out] trx		Transaction that may own the AHI latch */
@@ -224,7 +211,6 @@
 trx_search_latch_release_if_reserved(trx_t* trx)
 {
 	ut_a(!trx->has_search_latch);
->>>>>>> a2757a60
 }
 
 /********************************************************************//**
