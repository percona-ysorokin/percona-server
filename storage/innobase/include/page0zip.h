/*****************************************************************************

Copyright (c) 2005, 2016, Oracle and/or its affiliates. All Rights Reserved.
Copyright (c) 2012, Facebook Inc.

This program is free software; you can redistribute it and/or modify it under
the terms of the GNU General Public License as published by the Free Software
Foundation; version 2 of the License.

This program is distributed in the hope that it will be useful, but WITHOUT
ANY WARRANTY; without even the implied warranty of MERCHANTABILITY or FITNESS
FOR A PARTICULAR PURPOSE. See the GNU General Public License for more details.

You should have received a copy of the GNU General Public License along with
this program; if not, write to the Free Software Foundation, Inc.,
51 Franklin Street, Suite 500, Boston, MA 02110-1335 USA

*****************************************************************************/

/**************************************************//**
@file include/page0zip.h
Compressed page interface

Created June 2005 by Marko Makela
*******************************************************/

#ifndef page0zip_h
#define page0zip_h

#ifdef UNIV_MATERIALIZE
# undef UNIV_INLINE
# define UNIV_INLINE
#endif

#ifndef UNIV_INNOCHECKSUM
#include "page0types.h"
#include "mtr0types.h"
#include "dict0types.h"
#include "srv0srv.h"
#include "trx0types.h"
#include "mem0mem.h"
#else
#include "univ.i"
#endif /* !UNIV_INNOCHECKSUM */
#include "buf0types.h"

/* Compression level to be used by zlib. Settable by user. */
extern uint	page_zip_level;

/* Default compression level. */
#define DEFAULT_COMPRESSION_LEVEL	6

/* Whether or not to log compressed page images to avoid possible
compression algorithm changes in zlib. */
extern my_bool	page_zip_log_pages;

#ifndef UNIV_INNOCHECKSUM
/**********************************************************************//**
Determine the size of a compressed page in bytes.
@return	size in bytes */
UNIV_INLINE
ulint
page_zip_get_size(
/*==============*/
	const page_zip_des_t*	page_zip)	/*!< in: compressed page */
	MY_ATTRIBUTE((nonnull, pure));
/**********************************************************************//**
Set the size of a compressed page in bytes. */
UNIV_INLINE
void
page_zip_set_size(
/*==============*/
	page_zip_des_t*	page_zip,	/*!< in/out: compressed page */
	ulint		size);		/*!< in: size in bytes */

#ifndef UNIV_HOTBACKUP
/**********************************************************************//**
Determine if a record is so big that it needs to be stored externally.
@return	FALSE if the entire record can be stored locally on the page */
UNIV_INLINE
ibool
page_zip_rec_needs_ext(
/*===================*/
	ulint	rec_size,	/*!< in: length of the record in bytes */
	ulint	comp,		/*!< in: nonzero=compact format */
	ulint	n_fields,	/*!< in: number of fields in the record;
				ignored if zip_size == 0 */
	ulint	zip_size)	/*!< in: compressed page size in bytes, or 0 */
	MY_ATTRIBUTE((const));

/**********************************************************************//**
Determine the guaranteed free space on an empty page.
@return	minimum payload size on the page */
UNIV_INTERN
ulint
page_zip_empty_size(
/*================*/
	ulint	n_fields,	/*!< in: number of columns in the index */
	ulint	zip_size)	/*!< in: compressed page size in bytes */
	MY_ATTRIBUTE((const));
#endif /* !UNIV_HOTBACKUP */

/**********************************************************************//**
Initialize a compressed page descriptor. */
UNIV_INLINE
void
page_zip_des_init(
/*==============*/
	page_zip_des_t*	page_zip);	/*!< in/out: compressed page
					descriptor */

/**********************************************************************//**
Configure the zlib allocator to use the given memory heap. */
UNIV_INTERN
void
page_zip_set_alloc(
/*===============*/
	void*		stream,		/*!< in/out: zlib stream */
	mem_heap_t*	heap);		/*!< in: memory heap to use */

/**********************************************************************//**
Compress a page.
@return TRUE on success, FALSE on failure; page_zip will be left
intact on failure. */
UNIV_INTERN
ibool
page_zip_compress(
/*==============*/
	page_zip_des_t*	page_zip,/*!< in: size; out: data, n_blobs,
				m_start, m_end, m_nonempty */
	const page_t*	page,	/*!< in: uncompressed page */
	dict_index_t*	index,	/*!< in: index of the B-tree node */
	ulint		level,	/*!< in: compression level */
	mtr_t*		mtr)	/*!< in: mini-transaction, or NULL */
	MY_ATTRIBUTE((nonnull(1,2,3)));

/**********************************************************************//**
Decompress a page.  This function should tolerate errors on the compressed
page.  Instead of letting assertions fail, it will return FALSE if an
inconsistency is detected.
@return	TRUE on success, FALSE on failure */
UNIV_INTERN
ibool
page_zip_decompress(
/*================*/
	page_zip_des_t*	page_zip,/*!< in: data, ssize;
				out: m_start, m_end, m_nonempty, n_blobs */
	page_t*		page,	/*!< out: uncompressed page, may be trashed */
	ibool		all)	/*!< in: TRUE=decompress the whole page;
				FALSE=verify but do not copy some
				page header fields that should not change
				after page creation */
	MY_ATTRIBUTE((nonnull(1,2)));

#ifdef UNIV_DEBUG
/**********************************************************************//**
Validate a compressed page descriptor.
@return	TRUE if ok */
UNIV_INLINE
ibool
page_zip_simple_validate(
/*=====================*/
	const page_zip_des_t*	page_zip);	/*!< in: compressed page
						descriptor */
#endif /* UNIV_DEBUG */

#endif /* !UNIV_INNOCHECKSUM */

#ifdef UNIV_ZIP_DEBUG
/**********************************************************************//**
Check that the compressed and decompressed pages match.
@return	TRUE if valid, FALSE if not */
UNIV_INTERN
ibool
page_zip_validate_low(
/*==================*/
	const page_zip_des_t*	page_zip,/*!< in: compressed page */
	const page_t*		page,	/*!< in: uncompressed page */
	const dict_index_t*	index,	/*!< in: index of the page, if known */
	ibool			sloppy)	/*!< in: FALSE=strict,
					TRUE=ignore the MIN_REC_FLAG */
	MY_ATTRIBUTE((nonnull(1,2)));
/**********************************************************************//**
Check that the compressed and decompressed pages match. */
UNIV_INTERN
ibool
page_zip_validate(
/*==============*/
	const page_zip_des_t*	page_zip,/*!< in: compressed page */
	const page_t*		page,	/*!< in: uncompressed page */
	const dict_index_t*	index)	/*!< in: index of the page, if known */
	MY_ATTRIBUTE((nonnull(1,2)));
#endif /* UNIV_ZIP_DEBUG */

#ifndef UNIV_INNOCHECKSUM
/**********************************************************************//**
Determine how big record can be inserted without recompressing the page.
@return a positive number indicating the maximum size of a record
whose insertion is guaranteed to succeed, or zero or negative */
UNIV_INLINE
lint
page_zip_max_ins_size(
/*==================*/
	const page_zip_des_t*	page_zip,/*!< in: compressed page */
	ibool			is_clust)/*!< in: TRUE if clustered index */
	MY_ATTRIBUTE((nonnull, pure));

/**********************************************************************//**
Determine if enough space is available in the modification log.
@return	TRUE if page_zip_write_rec() will succeed */
UNIV_INLINE
ibool
page_zip_available(
/*===============*/
	const page_zip_des_t*	page_zip,/*!< in: compressed page */
	ibool			is_clust,/*!< in: TRUE if clustered index */
	ulint			length,	/*!< in: combined size of the record */
	ulint			create)	/*!< in: nonzero=add the record to
					the heap */
	MY_ATTRIBUTE((nonnull, pure));

/**********************************************************************//**
Write data to the uncompressed header portion of a page.  The data must
already have been written to the uncompressed page. */
UNIV_INLINE
void
page_zip_write_header(
/*==================*/
	page_zip_des_t*	page_zip,/*!< in/out: compressed page */
	const byte*	str,	/*!< in: address on the uncompressed page */
	ulint		length,	/*!< in: length of the data */
	mtr_t*		mtr)	/*!< in: mini-transaction, or NULL */
	MY_ATTRIBUTE((nonnull(1,2)));

/**********************************************************************//**
Write an entire record on the compressed page.  The data must already
have been written to the uncompressed page. */
UNIV_INTERN
void
page_zip_write_rec(
/*===============*/
	page_zip_des_t*	page_zip,/*!< in/out: compressed page */
	const byte*	rec,	/*!< in: record being written */
	dict_index_t*	index,	/*!< in: the index the record belongs to */
	const ulint*	offsets,/*!< in: rec_get_offsets(rec, index) */
	ulint		create)	/*!< in: nonzero=insert, zero=update */
	MY_ATTRIBUTE((nonnull));

/***********************************************************//**
Parses a log record of writing a BLOB pointer of a record.
@return	end of log record or NULL */
UNIV_INTERN
byte*
page_zip_parse_write_blob_ptr(
/*==========================*/
	byte*		ptr,	/*!< in: redo log buffer */
	byte*		end_ptr,/*!< in: redo log buffer end */
	page_t*		page,	/*!< in/out: uncompressed page */
	page_zip_des_t*	page_zip);/*!< in/out: compressed page */

/**********************************************************************//**
Write a BLOB pointer of a record on the leaf page of a clustered index.
The information must already have been updated on the uncompressed page. */
UNIV_INTERN
void
page_zip_write_blob_ptr(
/*====================*/
	page_zip_des_t*	page_zip,/*!< in/out: compressed page */
	const byte*	rec,	/*!< in/out: record whose data is being
				written */
	dict_index_t*	index,	/*!< in: index of the page */
	const ulint*	offsets,/*!< in: rec_get_offsets(rec, index) */
	ulint		n,	/*!< in: column index */
	mtr_t*		mtr)	/*!< in: mini-transaction handle,
				or NULL if no logging is needed */
	MY_ATTRIBUTE((nonnull(1,2,3,4)));

/***********************************************************//**
Parses a log record of writing the node pointer of a record.
@return	end of log record or NULL */
UNIV_INTERN
byte*
page_zip_parse_write_node_ptr(
/*==========================*/
	byte*		ptr,	/*!< in: redo log buffer */
	byte*		end_ptr,/*!< in: redo log buffer end */
	page_t*		page,	/*!< in/out: uncompressed page */
	page_zip_des_t*	page_zip);/*!< in/out: compressed page */

/**********************************************************************//**
Write the node pointer of a record on a non-leaf compressed page. */
UNIV_INTERN
void
page_zip_write_node_ptr(
/*====================*/
	page_zip_des_t*	page_zip,/*!< in/out: compressed page */
	byte*		rec,	/*!< in/out: record */
	ulint		size,	/*!< in: data size of rec */
	ulint		ptr,	/*!< in: node pointer */
	mtr_t*		mtr)	/*!< in: mini-transaction, or NULL */
	MY_ATTRIBUTE((nonnull(1,2)));

/**********************************************************************//**
Write the trx_id and roll_ptr of a record on a B-tree leaf node page. */
UNIV_INTERN
void
page_zip_write_trx_id_and_roll_ptr(
/*===============================*/
	page_zip_des_t*	page_zip,/*!< in/out: compressed page */
	byte*		rec,	/*!< in/out: record */
	const ulint*	offsets,/*!< in: rec_get_offsets(rec, index) */
	ulint		trx_id_col,/*!< in: column number of TRX_ID in rec */
	trx_id_t	trx_id,	/*!< in: transaction identifier */
	roll_ptr_t	roll_ptr)/*!< in: roll_ptr */
	MY_ATTRIBUTE((nonnull));

/**********************************************************************//**
Write the "deleted" flag of a record on a compressed page.  The flag must
already have been written on the uncompressed page. */
UNIV_INTERN
void
page_zip_rec_set_deleted(
/*=====================*/
	page_zip_des_t*	page_zip,/*!< in/out: compressed page */
	const byte*	rec,	/*!< in: record on the uncompressed page */
	ulint		flag)	/*!< in: the deleted flag (nonzero=TRUE) */
	MY_ATTRIBUTE((nonnull));

/**********************************************************************//**
Write the "owned" flag of a record on a compressed page.  The n_owned field
must already have been written on the uncompressed page. */
UNIV_INTERN
void
page_zip_rec_set_owned(
/*===================*/
	page_zip_des_t*	page_zip,/*!< in/out: compressed page */
	const byte*	rec,	/*!< in: record on the uncompressed page */
	ulint		flag)	/*!< in: the owned flag (nonzero=TRUE) */
	MY_ATTRIBUTE((nonnull));

/**********************************************************************//**
Insert a record to the dense page directory. */
UNIV_INTERN
void
page_zip_dir_insert(
/*================*/
	page_zip_des_t*	page_zip,/*!< in/out: compressed page */
	const byte*	prev_rec,/*!< in: record after which to insert */
	const byte*	free_rec,/*!< in: record from which rec was
				allocated, or NULL */
	byte*		rec);	/*!< in: record to insert */

/**********************************************************************//**
Shift the dense page directory and the array of BLOB pointers
when a record is deleted. */
UNIV_INTERN
void
page_zip_dir_delete(
/*================*/
	page_zip_des_t*		page_zip,	/*!< in/out: compressed page */
	byte*			rec,		/*!< in: deleted record */
	const dict_index_t*	index,		/*!< in: index of rec */
	const ulint*		offsets,	/*!< in: rec_get_offsets(rec) */
	const byte*		free)		/*!< in: previous start of
						the free list */
	MY_ATTRIBUTE((nonnull(1,2,3,4)));

/**********************************************************************//**
Add a slot to the dense page directory. */
UNIV_INTERN
void
page_zip_dir_add_slot(
/*==================*/
	page_zip_des_t*	page_zip,	/*!< in/out: compressed page */
	ulint		is_clustered)	/*!< in: nonzero for clustered index,
					zero for others */
	MY_ATTRIBUTE((nonnull));

/***********************************************************//**
Parses a log record of writing to the header of a page.
@return	end of log record or NULL */
UNIV_INTERN
byte*
page_zip_parse_write_header(
/*========================*/
	byte*		ptr,	/*!< in: redo log buffer */
	byte*		end_ptr,/*!< in: redo log buffer end */
	page_t*		page,	/*!< in/out: uncompressed page */
	page_zip_des_t*	page_zip);/*!< in/out: compressed page */

/**********************************************************************//**
Write data to the uncompressed header portion of a page.  The data must
already have been written to the uncompressed page.
However, the data portion of the uncompressed page may differ from
the compressed page when a record is being inserted in
page_cur_insert_rec_low(). */
UNIV_INLINE
void
page_zip_write_header(
/*==================*/
	page_zip_des_t*	page_zip,/*!< in/out: compressed page */
	const byte*	str,	/*!< in: address on the uncompressed page */
	ulint		length,	/*!< in: length of the data */
	mtr_t*		mtr)	/*!< in: mini-transaction, or NULL */
	MY_ATTRIBUTE((nonnull(1,2)));

/**********************************************************************//**
Reorganize and compress a page.  This is a low-level operation for
compressed pages, to be used when page_zip_compress() fails.
On success, a redo log entry MLOG_ZIP_PAGE_COMPRESS will be written.
The function btr_page_reorganize() should be preferred whenever possible.
IMPORTANT: if page_zip_reorganize() is invoked on a leaf page of a
non-clustered index, the caller must update the insert buffer free
bits in the same mini-transaction in such a way that the modification
will be redo-logged.
@return TRUE on success, FALSE on failure; page_zip will be left
intact on failure, but page will be overwritten. */
UNIV_INTERN
ibool
page_zip_reorganize(
/*================*/
	buf_block_t*	block,	/*!< in/out: page with compressed page;
				on the compressed page, in: size;
				out: data, n_blobs,
				m_start, m_end, m_nonempty */
	dict_index_t*	index,	/*!< in: index of the B-tree node */
	mtr_t*		mtr)	/*!< in: mini-transaction */
	MY_ATTRIBUTE((nonnull));
#ifndef UNIV_HOTBACKUP
/**********************************************************************//**
Copy the records of a page byte for byte.  Do not copy the page header
or trailer, except those B-tree header fields that are directly
related to the storage of records.  Also copy PAGE_MAX_TRX_ID.
NOTE: The caller must update the lock table and the adaptive hash index. */
UNIV_INTERN
void
page_zip_copy_recs(
/*===============*/
	page_zip_des_t*		page_zip,	/*!< out: copy of src_zip
						(n_blobs, m_start, m_end,
						m_nonempty, data[0..size-1]) */
	page_t*			page,		/*!< out: copy of src */
	const page_zip_des_t*	src_zip,	/*!< in: compressed page */
	const page_t*		src,		/*!< in: page */
	dict_index_t*		index,		/*!< in: index of the B-tree */
	mtr_t*			mtr)		/*!< in: mini-transaction */
	MY_ATTRIBUTE((nonnull));
#endif /* !UNIV_HOTBACKUP */

/**********************************************************************//**
Parses a log record of compressing an index page.
@return	end of log record or NULL */
UNIV_INTERN
byte*
page_zip_parse_compress(
/*====================*/
	byte*		ptr,	/*!< in: buffer */
	byte*		end_ptr,/*!< in: buffer end */
	page_t*		page,	/*!< out: uncompressed page */
	page_zip_des_t*	page_zip)/*!< out: compressed page */
<<<<<<< HEAD
	MY_ATTRIBUTE((nonnull(1,2)));

#endif /* !UNIV_INNOCHECKSUM */
=======
	__attribute__((warn_unused_result));
>>>>>>> 028a164d

/**********************************************************************//**
Calculate the compressed page checksum.
@return	page checksum */
UNIV_INTERN
ulint
page_zip_calc_checksum(
/*===================*/
        const void*     data,   /*!< in: compressed page */
        ulint           size,   /*!< in: size of compressed page */
	srv_checksum_algorithm_t algo) /*!< in: algorithm to use */
	MY_ATTRIBUTE((nonnull));

/**********************************************************************//**
Verify a compressed page's checksum.
@return	TRUE if the stored checksum is valid according to the value of
innodb_checksum_algorithm */
UNIV_INTERN
ibool
page_zip_verify_checksum(
/*=====================*/
	const void*	data,	/*!< in: compressed page */
	ulint		size);	/*!< in: size of compressed page */

#ifndef UNIV_INNOCHECKSUM

/**********************************************************************//**
Write a log record of compressing an index page without the data on the page. */
UNIV_INLINE
void
page_zip_compress_write_log_no_data(
/*================================*/
	ulint		level,	/*!< in: compression level */
	const page_t*	page,	/*!< in: page that is compressed */
	dict_index_t*	index,	/*!< in: index */
	mtr_t*		mtr);	/*!< in: mtr */
/**********************************************************************//**
Parses a log record of compressing an index page without the data.
@return	end of log record or NULL */
UNIV_INLINE
byte*
page_zip_parse_compress_no_data(
/*============================*/
	byte*		ptr,		/*!< in: buffer */
	byte*		end_ptr,	/*!< in: buffer end */
	page_t*		page,		/*!< in: uncompressed page */
	page_zip_des_t*	page_zip,	/*!< out: compressed page */
	dict_index_t*	index)		/*!< in: index */
	MY_ATTRIBUTE((nonnull(1,2)));

/**********************************************************************//**
Reset the counters used for filling
INFORMATION_SCHEMA.innodb_cmp_per_index. */
UNIV_INLINE
void
page_zip_reset_stat_per_index();
/*===========================*/

#endif /* !UNIV_INNOCHECKSUM */

#ifndef UNIV_HOTBACKUP
/** Check if a pointer to an uncompressed page matches a compressed page.
When we IMPORT a tablespace the blocks and accompanying frames are allocted
from outside the buffer pool.
@param ptr	pointer to an uncompressed page frame
@param page_zip	compressed page descriptor
@return		TRUE if ptr and page_zip refer to the same block */
# define PAGE_ZIP_MATCH(ptr, page_zip)					\
	(((page_zip)->m_external					\
	  && (page_align(ptr) + UNIV_PAGE_SIZE == (page_zip)->data))	\
	  || buf_frame_get_page_zip(ptr) == (page_zip))
#else /* !UNIV_HOTBACKUP */
/** Check if a pointer to an uncompressed page matches a compressed page.
@param ptr	pointer to an uncompressed page frame
@param page_zip	compressed page descriptor
@return		TRUE if ptr and page_zip refer to the same block */
# define PAGE_ZIP_MATCH(ptr, page_zip)				\
	(page_align(ptr) + UNIV_PAGE_SIZE == (page_zip)->data)
#endif /* !UNIV_HOTBACKUP */

#ifdef UNIV_MATERIALIZE
# undef UNIV_INLINE
# define UNIV_INLINE	UNIV_INLINE_ORIGINAL
#endif

#ifndef UNIV_INNOCHECKSUM
#ifndef UNIV_NONINL
# include "page0zip.ic"
#endif
#endif /* !UNIV_INNOCHECKSUM */

#endif /* page0zip_h */<|MERGE_RESOLUTION|>--- conflicted
+++ resolved
@@ -132,7 +132,7 @@
 	dict_index_t*	index,	/*!< in: index of the B-tree node */
 	ulint		level,	/*!< in: compression level */
 	mtr_t*		mtr)	/*!< in: mini-transaction, or NULL */
-	MY_ATTRIBUTE((nonnull(1,2,3)));
+	MY_ATTRIBUTE((warn_unused_result));
 
 /**********************************************************************//**
 Decompress a page.  This function should tolerate errors on the compressed
@@ -458,13 +458,9 @@
 	byte*		end_ptr,/*!< in: buffer end */
 	page_t*		page,	/*!< out: uncompressed page */
 	page_zip_des_t*	page_zip)/*!< out: compressed page */
-<<<<<<< HEAD
-	MY_ATTRIBUTE((nonnull(1,2)));
+	MY_ATTRIBUTE((warn_unused_result));
 
 #endif /* !UNIV_INNOCHECKSUM */
-=======
-	__attribute__((warn_unused_result));
->>>>>>> 028a164d
 
 /**********************************************************************//**
 Calculate the compressed page checksum.
