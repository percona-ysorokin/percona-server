/*****************************************************************************

Copyright (c) 1995, 2017, Oracle and/or its affiliates. All Rights Reserved.
Copyright (c) 2008, 2009 Google Inc.
Copyright (c) 2009, Percona Inc.

Portions of this file contain modifications contributed and copyrighted by
Google, Inc. Those modifications are gratefully acknowledged and are described
briefly in the InnoDB documentation. The contributions by Google are
incorporated with their permission, and subject to the conditions contained in
the file COPYING.Google.

Portions of this file contain modifications contributed and copyrighted
by Percona Inc.. Those modifications are
gratefully acknowledged and are described briefly in the InnoDB
documentation. The contributions by Percona Inc. are incorporated with
their permission, and subject to the conditions contained in the file
COPYING.Percona.

This program is free software; you can redistribute it and/or modify it under
the terms of the GNU General Public License as published by the Free Software
Foundation; version 2 of the License.

This program is distributed in the hope that it will be useful, but WITHOUT
ANY WARRANTY; without even the implied warranty of MERCHANTABILITY or FITNESS
FOR A PARTICULAR PURPOSE. See the GNU General Public License for more details.

You should have received a copy of the GNU General Public License along with
this program; if not, write to the Free Software Foundation, Inc.,
51 Franklin Street, Suite 500, Boston, MA 02110-1335 USA

*****************************************************************************/

/**************************************************//**
@file srv/srv0srv.cc
The database server main program

Created 10/8/1995 Heikki Tuuri
*******************************************************/

#include "btr0sea.h"
#include "buf0flu.h"
#include "buf0lru.h"
#include "dict0boot.h"
#include "dict0load.h"
#include "dict0stats_bg.h"
#include "fsp0sysspace.h"
#include "ha_prototypes.h"
#include "ibuf0ibuf.h"
#include "lock0lock.h"
#include "log0recv.h"
#include "mem0mem.h"
#include "my_dbug.h"
#include "my_psi_config.h"
#include "os0proc.h"
#include "os0thread-create.h"
#include "pars0pars.h"
#include "que0que.h"
#include "row0mysql.h"
#include "sql_thd_internal_api.h"
#include "srv0mon.h"
#include "srv0srv.h"
#include "srv0start.h"
#include "sync0sync.h"
#include "trx0i_s.h"
#include "trx0purge.h"
#include "usr0sess.h"
#include "ut0crc32.h"
#include "ut0mem.h"
<<<<<<< HEAD
#include <mysqld.h>
=======

#ifndef UNIV_PFS_THREAD
#define create_thd(x,y,z,PFS_KEY)	create_thd(x,y,z,PFS_NOT_INSTRUMENTED.m_value)
#endif /* UNIV_PFS_THREAD */
>>>>>>> 2202b677

/* The following is the maximum allowed duration of a lock wait. */
ulint	srv_fatal_semaphore_wait_threshold = 600;

/* How much data manipulation language (DML) statements need to be delayed,
in microseconds, in order to reduce the lagging of the purge thread. */
ulint	srv_dml_needed_delay = 0;

ibool	srv_monitor_active = FALSE;
ibool	srv_error_monitor_active = FALSE;

ibool	srv_buf_dump_thread_active = FALSE;

bool	srv_buf_resize_thread_active = false;

bool	srv_dict_stats_thread_active = false;

const char*	srv_main_thread_op_info = "";

/* Server parameters which are read from the initfile */

/* The following three are dir paths which are catenated before file
names, where the file name itself may also contain a path */

char*	srv_data_home	= NULL;

/** Rollback files directory, can be absolute. */
char*	srv_undo_dir = NULL;

/** The number of tablespaces to use for rollback segments. */
ulong	srv_undo_tablespaces = 0;

/* The number of rollback segments to use for durable,
redo-logged, non-temporary transactions */
ulong	srv_rollback_segments = 1;

/** The number of rollback segments to use for non-durable,
non-redo-logged, temporary transactions. These logs reside in the
temp tablespace.*/
ulong	srv_tmp_rollback_segments = TRX_SYS_OLD_TMP_RSEGS;

/** Rate at which UNDO records should be purged. */
ulong	srv_purge_rseg_truncate_frequency = 128;

/** Enable or Disable Truncate of UNDO tablespace.
Note: If enabled then UNDO tablespace will be selected for truncate.
While Server waits for undo-tablespace to truncate if user disables
it, truncate action is completed but no new tablespace is marked
for truncate (action is never aborted). */
my_bool	srv_undo_log_truncate = FALSE;

/** Enable or disable Encrypt of UNDO tablespace. */
my_bool	srv_undo_log_encrypt = FALSE;

/** Maximum size of undo tablespace. */
unsigned long long	srv_max_undo_tablespace_size;

/** Default undo tablespace size in UNIV_PAGEs count (10MB). */
const page_no_t SRV_UNDO_TABLESPACE_SIZE_IN_PAGES =
	((1024 * 1024) * 10) / UNIV_PAGE_SIZE_DEF;

/** Set if InnoDB must operate in read-only mode. We don't do any
recovery and open all tables in RO mode instead of RW mode. We don't
sync the max trx id to disk either. */
my_bool	srv_read_only_mode;
/** store to its own file each table created by an user; data
dictionary tables are in the system tablespace 0 */
my_bool	srv_file_per_table;

/** Sort buffer size in index creation */
ulong	srv_sort_buf_size = 1048576;
/** Maximum modification log file size for online index creation */
unsigned long long	srv_online_max_size;
/** Set if InnoDB operates in read-only mode or innodb-force-recovery
is greater than SRV_FORCE_NO_TRX_UNDO. */
my_bool        high_level_read_only;

/* If this flag is TRUE, then we will use the native aio of the
OS (provided we compiled Innobase with it in), otherwise we will
use simulated aio we build below with threads.
Currently we support native aio on windows and linux */
#ifdef _WIN32
my_bool	srv_use_native_aio = TRUE; /* enabled by default on Windows */
#else
my_bool	srv_use_native_aio;
#endif
my_bool	srv_numa_interleave = FALSE;

#ifdef UNIV_DEBUG
/** Force all user tables to use page compression. */
ulong	srv_debug_compress;
/** Set when InnoDB has invoked exit(). */
bool	innodb_calling_exit;
/** Used by SET GLOBAL innodb_master_thread_disabled_debug = X. */
my_bool	srv_master_thread_disabled_debug;
/** Event used to inform that master thread is disabled. */
static os_event_t	srv_master_thread_disabled_event;
/** Debug variable to find if any background threads are adding
to purge during slow shutdown. */
extern bool		trx_commit_disallowed;
#endif /* UNIV_DEBUG */

/*------------------------- LOG FILES ------------------------ */
char*	srv_log_group_home_dir	= NULL;

/** Enable or disable Encrypt of REDO tablespace. */
my_bool	srv_redo_log_encrypt = FALSE;

ulong	srv_n_log_files		= SRV_N_LOG_FILES_MAX;
/** At startup, this is the current redo log file size.
During startup, if this is different from srv_log_file_size_requested
(innodb_log_file_size), the redo log will be rebuilt and this size
will be initialized to srv_log_file_size_requested.
When upgrading from a previous redo log format, this will be set to 0,
and writing to the redo log is not allowed.

During startup, this is in bytes, and later converted to pages. */
ulonglong	srv_log_file_size;
/** The value of the startup parameter innodb_log_file_size */
ulonglong	srv_log_file_size_requested;
/* size in database pages */
ulong		srv_log_buffer_size;
ulong		srv_flush_log_at_trx_commit = 1;
uint		srv_flush_log_at_timeout = 1;
ulong		srv_page_size = UNIV_PAGE_SIZE_DEF;
ulong		srv_page_size_shift = UNIV_PAGE_SIZE_SHIFT_DEF;
ulong		srv_log_write_ahead_size = 0;

page_size_t	univ_page_size(0, 0, false);

/* Try to flush dirty pages so as to avoid IO bursts at
the checkpoints. */
my_bool	srv_adaptive_flushing	= TRUE;

/* Allow IO bursts at the checkpoints ignoring io_capacity setting. */
my_bool	srv_flush_sync		= TRUE;

/** Maximum number of times allowed to conditionally acquire
mutex before switching to blocking wait on the mutex */
#define MAX_MUTEX_NOWAIT	20

/** Check whether the number of failed nonblocking mutex
acquisition attempts exceeds maximum allowed value. If so,
srv_printf_innodb_monitor() will request mutex acquisition
with mutex_enter(), which will wait until it gets the mutex. */
#define MUTEX_NOWAIT(mutex_skipped)	((mutex_skipped) < MAX_MUTEX_NOWAIT)

/** Requested size in bytes */
ulint	srv_buf_pool_size	= ULINT_MAX;
/** Minimum pool size in bytes */
const ulint	srv_buf_pool_min_size	= 5 * 1024 * 1024;
/** Default pool size in bytes */
const ulint	srv_buf_pool_def_size	= 128 * 1024 * 1024;
/** Requested buffer pool chunk size. Each buffer pool instance consists
of one or more chunks. */
ulong	srv_buf_pool_chunk_unit;
/** Requested number of buffer pool instances */
ulong	srv_buf_pool_instances;
/** Default number of buffer pool instances */
const ulong	srv_buf_pool_instances_default = 0;
/** Number of locks to protect buf_pool->page_hash */
ulong	srv_n_page_hash_locks = 16;
/** Scan depth for LRU flush batch i.e.: number of blocks scanned*/
ulong	srv_LRU_scan_depth	= 1024;
/** Whether or not to flush neighbors of a block */
ulong	srv_flush_neighbors	= 1;
/** Previously requested size. Accesses protected by memory barriers. */
ulint	srv_buf_pool_old_size	= 0;
/** Current size as scaling factor for the other components */
ulint	srv_buf_pool_base_size	= 0;
/** Current size in bytes */
long long	srv_buf_pool_curr_size	= 0;
/** Dump this % of each buffer pool during BP dump */
ulong	srv_buf_pool_dump_pct;
/** Lock table size in bytes */
ulint	srv_lock_table_size	= ULINT_MAX;

/* This parameter is deprecated. Use srv_n_io_[read|write]_threads
instead. */
ulong	srv_n_read_io_threads;
ulong	srv_n_write_io_threads;

/* Switch to enable random read ahead. */
my_bool	srv_random_read_ahead	= FALSE;
/* User settable value of the number of pages that must be present
in the buffer cache and accessed sequentially for InnoDB to trigger a
readahead request. */
ulong	srv_read_ahead_threshold	= 56;

/** Maximum on-disk size of change buffer in terms of percentage
of the buffer pool. */
uint	srv_change_buffer_max_size = CHANGE_BUFFER_DEFAULT_SIZE;

#ifndef _WIN32
enum srv_unix_flush_t	srv_unix_file_flush_method = SRV_UNIX_FSYNC;
#else
enum srv_win_flush_t	srv_win_file_flush_method = SRV_WIN_IO_UNBUFFERED;
#endif /* _WIN32 */

ulint	srv_max_n_open_files	  = 300;

/* Number of IO operations per second the server can do */
ulong	srv_io_capacity         = 200;
ulong	srv_max_io_capacity     = 400;

/* The number of page cleaner threads to use.*/
ulong	srv_n_page_cleaners = 4;

/* The InnoDB main thread tries to keep the ratio of modified pages
in the buffer pool to all database pages in the buffer pool smaller than
the following number. But it is not guaranteed that the value stays below
that during a time of heavy update/insert activity. */

double	srv_max_buf_pool_modified_pct	= 75.0;
double	srv_max_dirty_pages_pct_lwm	= 0.0;

/* This is the percentage of log capacity at which adaptive flushing,
if enabled, will kick in. */
ulong	srv_adaptive_flushing_lwm	= 10;

/* Number of iterations over which adaptive flushing is averaged. */
ulong	srv_flushing_avg_loops		= 30;

/* The number of purge threads to use.*/
ulong	srv_n_purge_threads = 4;

/* the number of pages to purge in one batch */
ulong	srv_purge_batch_size = 20;

/* Internal setting for "innodb_stats_method". Decides how InnoDB treats
NULL value when collecting statistics. By default, it is set to
SRV_STATS_NULLS_EQUAL(0), ie. all NULL value are treated equal */
ulong srv_innodb_stats_method = SRV_STATS_NULLS_EQUAL;

srv_stats_t	srv_stats;

/* structure to pass status variables to MySQL */
export_var_t export_vars;

/** Normally 0. When nonzero, skip some phases of crash recovery,
starting from SRV_FORCE_IGNORE_CORRUPT, so that data can be recovered
by SELECT or mysqldump. When this is nonzero, we do not allow any user
modifications to the data. */
ulong	srv_force_recovery;
#ifdef UNIV_DEBUG
/** Inject a crash at different steps of the recovery process.
This is for testing and debugging only. */
ulong	srv_force_recovery_crash;
#endif /* UNIV_DEBUG */

/** Print all user-level transactions deadlocks to mysqld stderr */

my_bool	srv_print_all_deadlocks = FALSE;

/** Enable INFORMATION_SCHEMA.innodb_cmp_per_index */
my_bool	srv_cmp_per_index_enabled = FALSE;

/** The value of the configuration parameter innodb_fast_shutdown,
controlling the InnoDB shutdown.

If innodb_fast_shutdown=0, InnoDB shutdown will purge all undo log
records (except XA PREPARE transactions) and complete the merge of the
entire change buffer, and then shut down the redo log.

If innodb_fast_shutdown=1, InnoDB shutdown will only flush the buffer
pool to data files, cleanly shutting down the redo log.

If innodb_fast_shutdown=2, shutdown will effectively 'crash' InnoDB
(but lose no committed transactions). */
ulong	srv_fast_shutdown;

/* Generate a innodb_status.<pid> file */
ibool	srv_innodb_status	= FALSE;

/* When estimating number of different key values in an index, sample
this many index pages, there are 2 ways to calculate statistics:
* persistent stats that are calculated by ANALYZE TABLE and saved
  in the innodb database.
* quick transient stats, that are used if persistent stats for the given
  table/index are not found in the innodb database */
unsigned long long	srv_stats_transient_sample_pages = 8;
my_bool		srv_stats_persistent = TRUE;
my_bool		srv_stats_include_delete_marked = FALSE;
unsigned long long	srv_stats_persistent_sample_pages = 20;
my_bool		srv_stats_auto_recalc = TRUE;

ibool	srv_use_doublewrite_buf	= TRUE;

/** doublewrite buffer is 1MB is size i.e.: it can hold 128 16K pages.
The following parameter is the size of the buffer that is used for
batch flushing i.e.: LRU flushing and flush_list flushing. The rest
of the pages are used for single page flushing. */
ulong	srv_doublewrite_batch_size	= 120;

ulong	srv_replication_delay		= 0;

/*-------------------------------------------*/
ulong	srv_n_spin_wait_rounds	= 30;
ulong	srv_spin_wait_delay	= 6;
ibool	srv_priority_boost	= TRUE;

static ulint		srv_n_rows_inserted_old		= 0;
static ulint		srv_n_rows_updated_old		= 0;
static ulint		srv_n_rows_deleted_old		= 0;
static ulint		srv_n_rows_read_old		= 0;

ulint	srv_truncated_status_writes	= 0;
ulint	srv_available_rollback_segments	= 0;

/* Set the following to 0 if you want InnoDB to write messages on
stderr on startup/shutdown. */
ibool	srv_print_verbose_log		= TRUE;
my_bool	srv_print_innodb_monitor	= FALSE;
my_bool	srv_print_innodb_lock_monitor	= FALSE;

/* Array of English strings describing the current state of an
i/o handler thread */

const char* srv_io_thread_op_info[SRV_MAX_N_IO_THREADS];
const char* srv_io_thread_function[SRV_MAX_N_IO_THREADS];

static time_t	srv_last_monitor_time;

static ib_mutex_t	srv_innodb_monitor_mutex;

/** Mutex protecting page_zip_stat_per_index */
ib_mutex_t	page_zip_stat_per_index_mutex;

/* Mutex for locking srv_monitor_file. Not created if srv_read_only_mode */
ib_mutex_t	srv_monitor_file_mutex;

/** Temporary file for innodb monitor output */
FILE*	srv_monitor_file;
/** Mutex for locking srv_dict_tmpfile. Not created if srv_read_only_mode.
This mutex has a very high rank; threads reserving it should not
be holding any InnoDB latches. */
ib_mutex_t	srv_dict_tmpfile_mutex;
/** Temporary file for output from the data dictionary */
FILE*	srv_dict_tmpfile;
/** Mutex for locking srv_misc_tmpfile. Not created if srv_read_only_mode.
This mutex has a very low rank; threads reserving it should not
acquire any further latches or sleep before releasing this one. */
ib_mutex_t	srv_misc_tmpfile_mutex;
/** Temporary file for miscellanous diagnostic output */
FILE*	srv_misc_tmpfile;

static ulint		srv_main_thread_process_no	= 0;
static os_thread_id_t	srv_main_thread_id		= 0;

/* The following counts are used by the srv_master_thread. */

/** Iterations of the loop bounded by 'srv_active' label. */
static ulint		srv_main_active_loops		= 0;
/** Iterations of the loop bounded by the 'srv_idle' label. */
static ulint		srv_main_idle_loops		= 0;
/** Iterations of the loop bounded by the 'srv_shutdown' label. */
static ulint		srv_main_shutdown_loops		= 0;
/** Log writes involving flush. */
static ulint		srv_log_writes_and_flush	= 0;

/* This is only ever touched by the master thread. It records the
time when the last flush of log file has happened. The master
thread ensures that we flush the log files at least once per
second. */
static time_t	srv_last_log_flush_time;

/* Interval in seconds at which various tasks are performed by the
master thread when server is active. In order to balance the workload,
we should try to keep intervals such that they are not multiple of
each other. For example, if we have intervals for various tasks
defined as 5, 10, 15, 60 then all tasks will be performed when
current_time % 60 == 0 and no tasks will be performed when
current_time % 5 != 0. */

# define	SRV_MASTER_CHECKPOINT_INTERVAL		(7)
# define	SRV_MASTER_DICT_LRU_INTERVAL		(47)

/** Acquire the system_mutex. */
#define srv_sys_mutex_enter() do {			\
	mutex_enter(&srv_sys->mutex);			\
} while (0)

/** Test if the system mutex is owned. */
#define srv_sys_mutex_own() (mutex_own(&srv_sys->mutex)	\
			     && !srv_read_only_mode)

/** Release the system mutex. */
#define srv_sys_mutex_exit() do {			\
	mutex_exit(&srv_sys->mutex);			\
} while (0)

/*
	IMPLEMENTATION OF THE SERVER MAIN PROGRAM
	=========================================

There is the following analogue between this database
server and an operating system kernel:

DB concept			equivalent OS concept
----------			---------------------
transaction		--	process;

query thread		--	thread;

lock			--	semaphore;

kernel			--	kernel;

query thread execution:
(a) without lock mutex
reserved		--	process executing in user mode;
(b) with lock mutex reserved
			--	process executing in kernel mode;

The server has several backgroind threads all running at the same
priority as user threads. It periodically checks if here is anything
happening in the server which requires intervention of the master
thread. Such situations may be, for example, when flushing of dirty
blocks is needed in the buffer pool or old version of database rows
have to be cleaned away (purged). The user can configure a separate
dedicated purge thread(s) too, in which case the master thread does not
do any purging.

The threads which we call user threads serve the queries of the MySQL
server. They run at normal priority.

When there is no activity in the system, also the master thread
suspends itself to wait for an event making the server totally silent.

There is still one complication in our server design. If a
background utility thread obtains a resource (e.g., mutex) needed by a user
thread, and there is also some other user activity in the system,
the user thread may have to wait indefinitely long for the
resource, as the OS does not schedule a background thread if
there is some other runnable user thread. This problem is called
priority inversion in real-time programming.

One solution to the priority inversion problem would be to keep record
of which thread owns which resource and in the above case boost the
priority of the background thread so that it will be scheduled and it
can release the resource.  This solution is called priority inheritance
in real-time programming.  A drawback of this solution is that the overhead
of acquiring a mutex increases slightly, maybe 0.2 microseconds on a 100
MHz Pentium, because the thread has to call os_thread_get_curr_id.  This may
be compared to 0.5 microsecond overhead for a mutex lock-unlock pair. Note
that the thread cannot store the information in the resource , say mutex,
itself, because competing threads could wipe out the information if it is
stored before acquiring the mutex, and if it stored afterwards, the
information is outdated for the time of one machine instruction, at least.
(To be precise, the information could be stored to lock_word in mutex if
the machine supports atomic swap.)

The above solution with priority inheritance may become actual in the
future, currently we do not implement any priority twiddling solution.
Our general aim is to reduce the contention of all mutexes by making
them more fine grained.

The thread table contains information of the current status of each
thread existing in the system, and also the event semaphores used in
suspending the master thread and utility threads when they have nothing
to do.  The thread table can be seen as an analogue to the process table
in a traditional Unix implementation. */

/** The server system struct */
struct srv_sys_t{
	ib_mutex_t	tasks_mutex;		/*!< variable protecting the
						tasks queue */
	UT_LIST_BASE_NODE_T(que_thr_t)
			tasks;			/*!< task queue */

	ib_mutex_t	mutex;			/*!< variable protecting the
						fields below. */
	ulint		n_sys_threads;		/*!< size of the sys_threads
						array */

	srv_slot_t*	sys_threads;		/*!< server thread table */

	ulint		n_threads_active[SRV_MASTER + 1];
						/*!< number of threads active
						in a thread class */

	srv_stats_t::ulint_ctr_1_t
			activity_count;		/*!< For tracking server
						activity */
};

static srv_sys_t*	srv_sys	= NULL;

/** Event to signal the monitor thread. */
os_event_t	srv_monitor_event;

/** Event to signal the error thread */
os_event_t	srv_error_event;

/** Event to signal the buffer pool dump/load thread */
os_event_t	srv_buf_dump_event;

/** Event to signal the buffer pool resize thread */
os_event_t	srv_buf_resize_event;

/** The buffer pool dump/load file name */
char*	srv_buf_dump_filename;

/** Boolean config knobs that tell InnoDB to dump the buffer pool at shutdown
and/or load it during startup. */
char	srv_buffer_pool_dump_at_shutdown = TRUE;
char	srv_buffer_pool_load_at_startup = TRUE;

/** Slot index in the srv_sys->sys_threads array for the purge thread. */
static const ulint	SRV_PURGE_SLOT	= 1;

/** Slot index in the srv_sys->sys_threads array for the master thread. */
static const ulint	SRV_MASTER_SLOT = 0;

#ifdef HAVE_PSI_STAGE_INTERFACE
/** Performance schema stage event for monitoring ALTER TABLE progress
everything after flush log_make_checkpoint_at(). */
PSI_stage_info	srv_stage_alter_table_end
	= {0, "alter table (end)", PSI_FLAG_STAGE_PROGRESS};

/** Performance schema stage event for monitoring ALTER TABLE progress
log_make_checkpoint_at(). */
PSI_stage_info	srv_stage_alter_table_flush
	= {0, "alter table (flush)", PSI_FLAG_STAGE_PROGRESS};

/** Performance schema stage event for monitoring ALTER TABLE progress
row_merge_insert_index_tuples(). */
PSI_stage_info	srv_stage_alter_table_insert
	= {0, "alter table (insert)", PSI_FLAG_STAGE_PROGRESS};

/** Performance schema stage event for monitoring ALTER TABLE progress
row_log_apply(). */
PSI_stage_info	srv_stage_alter_table_log_index
	= {0, "alter table (log apply index)", PSI_FLAG_STAGE_PROGRESS};

/** Performance schema stage event for monitoring ALTER TABLE progress
row_log_table_apply(). */
PSI_stage_info	srv_stage_alter_table_log_table
	= {0, "alter table (log apply table)", PSI_FLAG_STAGE_PROGRESS};

/** Performance schema stage event for monitoring ALTER TABLE progress
row_merge_sort(). */
PSI_stage_info	srv_stage_alter_table_merge_sort
	= {0, "alter table (merge sort)", PSI_FLAG_STAGE_PROGRESS};

/** Performance schema stage event for monitoring ALTER TABLE progress
row_merge_read_clustered_index(). */
PSI_stage_info	srv_stage_alter_table_read_pk_internal_sort
	= {0, "alter table (read PK and internal sort)", PSI_FLAG_STAGE_PROGRESS};

/** Performance schema stage event for monitoring buffer pool load progress. */
PSI_stage_info	srv_stage_buffer_pool_load
	= {0, "buffer pool load", PSI_FLAG_STAGE_PROGRESS};
#endif /* HAVE_PSI_STAGE_INTERFACE */

/*********************************************************************//**
Prints counters for work done by srv_master_thread. */
static
void
srv_print_master_thread_info(
/*=========================*/
	FILE  *file)    /* in: output stream */
{
	fprintf(file,
		"srv_master_thread loops: "
		ULINTPF " srv_active, "
		ULINTPF " srv_shutdown, "
		ULINTPF " srv_idle\n",
		srv_main_active_loops,
		srv_main_shutdown_loops,
		srv_main_idle_loops);
	fprintf(file,
		"srv_master_thread log flush and writes: " ULINTPF "\n",
		srv_log_writes_and_flush);
}

/*********************************************************************//**
Sets the info describing an i/o thread current state. */
void
srv_set_io_thread_op_info(
/*======================*/
	ulint		i,	/*!< in: the 'segment' of the i/o thread */
	const char*	str)	/*!< in: constant char string describing the
				state */
{
	ut_a(i < SRV_MAX_N_IO_THREADS);

	srv_io_thread_op_info[i] = str;
}

/*********************************************************************//**
Resets the info describing an i/o thread current state. */
void
srv_reset_io_thread_op_info()
/*=========================*/
{
	for (ulint i = 0; i < UT_ARR_SIZE(srv_io_thread_op_info); ++i) {
		srv_io_thread_op_info[i] = "not started yet";
	}
}

#ifdef UNIV_DEBUG
/*********************************************************************//**
Validates the type of a thread table slot.
@return TRUE if ok */
static
ibool
srv_thread_type_validate(
/*=====================*/
	srv_thread_type	type)	/*!< in: thread type */
{
	switch (type) {
	case SRV_NONE:
		break;
	case SRV_WORKER:
	case SRV_PURGE:
	case SRV_MASTER:
		return(TRUE);
	}
	ut_error;
	return(FALSE);
}
#endif /* UNIV_DEBUG */

/*********************************************************************//**
Gets the type of a thread table slot.
@return thread type */
static
srv_thread_type
srv_slot_get_type(
/*==============*/
	const srv_slot_t*	slot)	/*!< in: thread slot */
{
	srv_thread_type	type = slot->type;
	ut_ad(srv_thread_type_validate(type));
	return(type);
}

/*********************************************************************//**
Reserves a slot in the thread table for the current thread.
@return reserved slot */
static
srv_slot_t*
srv_reserve_slot(
/*=============*/
	srv_thread_type	type)	/*!< in: type of the thread */
{
	srv_slot_t*	slot = 0;

	srv_sys_mutex_enter();

	ut_ad(srv_thread_type_validate(type));

	switch (type) {
	case SRV_MASTER:
		slot = &srv_sys->sys_threads[SRV_MASTER_SLOT];
		break;

	case SRV_PURGE:
		slot = &srv_sys->sys_threads[SRV_PURGE_SLOT];
		break;

	case SRV_WORKER:
		/* Find an empty slot, skip the master and purge slots. */
		for (slot = &srv_sys->sys_threads[2];
		     slot->in_use;
		     ++slot) {

			ut_a(slot < &srv_sys->sys_threads[
			     srv_sys->n_sys_threads]);
		}
		break;

	case SRV_NONE:
		ut_error;
	}

	ut_a(!slot->in_use);

	slot->in_use = TRUE;
	slot->suspended = FALSE;
	slot->type = type;

	ut_ad(srv_slot_get_type(slot) == type);

	++srv_sys->n_threads_active[type];

	srv_sys_mutex_exit();

	return(slot);
}

/*********************************************************************//**
Suspends the calling thread to wait for the event in its thread slot.
@return the current signal count of the event. */
static
int64_t
srv_suspend_thread_low(
/*===================*/
	srv_slot_t*	slot)	/*!< in/out: thread slot */
{

	ut_ad(!srv_read_only_mode);
	ut_ad(srv_sys_mutex_own());

	ut_ad(slot->in_use);

	srv_thread_type	type = srv_slot_get_type(slot);

	switch (type) {
	case SRV_NONE:
		ut_error;

	case SRV_MASTER:
		/* We have only one master thread and it
		should be the first entry always. */
		ut_a(srv_sys->n_threads_active[type] == 1);
		break;

	case SRV_PURGE:
		/* We have only one purge coordinator thread
		and it should be the second entry always. */
		ut_a(srv_sys->n_threads_active[type] == 1);
		break;

	case SRV_WORKER:
		ut_a(srv_n_purge_threads > 1);
		ut_a(srv_sys->n_threads_active[type] > 0);
		break;
	}

	ut_a(!slot->suspended);
	slot->suspended = TRUE;

	ut_a(srv_sys->n_threads_active[type] > 0);

	srv_sys->n_threads_active[type]--;

	return(os_event_reset(slot->event));
}

/*********************************************************************//**
Suspends the calling thread to wait for the event in its thread slot.
@return the current signal count of the event. */
static
int64_t
srv_suspend_thread(
/*===============*/
	srv_slot_t*	slot)	/*!< in/out: thread slot */
{
	srv_sys_mutex_enter();

	int64_t		sig_count = srv_suspend_thread_low(slot);

	srv_sys_mutex_exit();

	return(sig_count);
}

/*********************************************************************//**
Releases threads of the type given from suspension in the thread table.
NOTE! The server mutex has to be reserved by the caller!
@return number of threads released: this may be less than n if not
        enough threads were suspended at the moment. */
ulint
srv_release_threads(
/*================*/
	srv_thread_type	type,	/*!< in: thread type */
	ulint		n)	/*!< in: number of threads to release */
{
	ulint		i;
	ulint		count	= 0;

	ut_ad(srv_thread_type_validate(type));
	ut_ad(n > 0);

	srv_sys_mutex_enter();

	for (i = 0; i < srv_sys->n_sys_threads; i++) {
		srv_slot_t*	slot;

		slot = &srv_sys->sys_threads[i];

		if (slot->in_use
		    && srv_slot_get_type(slot) == type
		    && slot->suspended) {

			switch (type) {
			case SRV_NONE:
				ut_error;

			case SRV_MASTER:
				/* We have only one master thread and it
				should be the first entry always. */
				ut_a(n == 1);
				ut_a(i == SRV_MASTER_SLOT);
				ut_a(srv_sys->n_threads_active[type] == 0);
				break;

			case SRV_PURGE:
				/* We have only one purge coordinator thread
				and it should be the second entry always. */
				ut_a(n == 1);
				ut_a(i == SRV_PURGE_SLOT);
				ut_a(srv_n_purge_threads > 0);
				ut_a(srv_sys->n_threads_active[type] == 0);
				break;

			case SRV_WORKER:
				ut_a(srv_n_purge_threads > 1);
				ut_a(srv_sys->n_threads_active[type]
				     < srv_n_purge_threads - 1);
				break;
			}

			slot->suspended = FALSE;

			++srv_sys->n_threads_active[type];

			os_event_set(slot->event);

			if (++count == n) {
				break;
			}
		}
	}

	srv_sys_mutex_exit();

	return(count);
}

/*********************************************************************//**
Release a thread's slot. */
static
void
srv_free_slot(
/*==========*/
	srv_slot_t*	slot)	/*!< in/out: thread slot */
{
	srv_sys_mutex_enter();

	if (!slot->suspended) {
		/* Mark the thread as inactive. */
		srv_suspend_thread_low(slot);
	}

	/* Free the slot for reuse. */
	ut_ad(slot->in_use);
	slot->in_use = FALSE;

	srv_sys_mutex_exit();
}

/*********************************************************************//**
Initializes the server. */
static
void
srv_init(void)
/*==========*/
{
	ulint	n_sys_threads = 0;
	ulint	srv_sys_sz = sizeof(*srv_sys);

	mutex_create(LATCH_ID_SRV_INNODB_MONITOR, &srv_innodb_monitor_mutex);

	if (!srv_read_only_mode) {

		/* Number of purge threads + master thread */
		n_sys_threads = srv_n_purge_threads + 1;

		srv_sys_sz += n_sys_threads * sizeof(*srv_sys->sys_threads);
	}

	srv_sys = static_cast<srv_sys_t*>(ut_zalloc_nokey(srv_sys_sz));

	srv_sys->n_sys_threads = n_sys_threads;

	/* Even in read-only mode we flush pages related to intrinsic table
	and so mutex creation is needed. */
	{

		mutex_create(LATCH_ID_SRV_SYS, &srv_sys->mutex);

		mutex_create(LATCH_ID_SRV_SYS_TASKS, &srv_sys->tasks_mutex);

		srv_sys->sys_threads = (srv_slot_t*) &srv_sys[1];

		for (ulint i = 0; i < srv_sys->n_sys_threads; ++i) {
			srv_slot_t*	slot = &srv_sys->sys_threads[i];

			slot->event = os_event_create(0);

			slot->in_use = false;

			ut_a(slot->event);
		}

		srv_error_event = os_event_create(0);

		srv_monitor_event = os_event_create(0);

		srv_buf_dump_event = os_event_create(0);

		buf_flush_event = os_event_create("buf_flush_event");

		UT_LIST_INIT(srv_sys->tasks, &que_thr_t::queue);
	}

	srv_buf_resize_event = os_event_create(0);

	ut_d(srv_master_thread_disabled_event = os_event_create(0));

	/* page_zip_stat_per_index_mutex is acquired from:
	1. page_zip_compress() (after SYNC_FSP)
	2. page_zip_decompress()
	3. i_s_cmp_per_index_fill_low() (where SYNC_DICT is acquired)
	4. innodb_cmp_per_index_update(), no other latches
	since we do not acquire any other latches while holding this mutex,
	it can have very low level. We pick SYNC_ANY_LATCH for it. */
	mutex_create(LATCH_ID_PAGE_ZIP_STAT_PER_INDEX,
		     &page_zip_stat_per_index_mutex);

	/* Create dummy indexes for infimum and supremum records */

	dict_ind_init();

	/* Initialize some INFORMATION SCHEMA internal structures */
	trx_i_s_cache_init(trx_i_s_cache);

	ut_crc32_init();

	dict_mem_init();
}

/*********************************************************************//**
Frees the data structures created in srv_init(). */
void
srv_free(void)
/*==========*/
{
	mutex_free(&srv_innodb_monitor_mutex);
	mutex_free(&page_zip_stat_per_index_mutex);

	{
		mutex_free(&srv_sys->mutex);
		mutex_free(&srv_sys->tasks_mutex);

		for (ulint i = 0; i < srv_sys->n_sys_threads; ++i) {
			srv_slot_t*	slot = &srv_sys->sys_threads[i];

			os_event_destroy(slot->event);
		}

		os_event_destroy(srv_error_event);
		os_event_destroy(srv_monitor_event);
		os_event_destroy(srv_buf_dump_event);
		os_event_destroy(buf_flush_event);
	}

	os_event_destroy(srv_buf_resize_event);

#ifdef UNIV_DEBUG
	os_event_destroy(srv_master_thread_disabled_event);
	srv_master_thread_disabled_event = NULL;
#endif /* UNIV_DEBUG */

	trx_i_s_cache_free(trx_i_s_cache);

	ut_free(srv_sys);

	srv_sys = 0;
}

/*********************************************************************//**
Initializes the synchronization primitives, memory system, and the thread
local storage. */
static
void
srv_general_init(void)
/*==================*/
{
	sync_check_init();
	/* Reset the system variables in the recovery module. */
	recv_sys_var_init();
	os_thread_open();
	trx_pool_init();
	que_init();
	row_mysql_init();
}

/*********************************************************************//**
Boots the InnoDB server. */
void
srv_boot(void)
/*==========*/
{
	/* Initialize synchronization primitives, memory management, and thread
	local storage */

	srv_general_init();

	/* Initialize this module */

	srv_init();
}

/******************************************************************//**
Refreshes the values used to calculate per-second averages. */
static
void
srv_refresh_innodb_monitor_stats(void)
/*==================================*/
{
	mutex_enter(&srv_innodb_monitor_mutex);

	srv_last_monitor_time = time(NULL);

	os_aio_refresh_stats();

	btr_cur_n_sea_old = btr_cur_n_sea;
	btr_cur_n_non_sea_old = btr_cur_n_non_sea;

	log_refresh_stats();

	buf_refresh_io_stats_all();

	srv_n_rows_inserted_old = srv_stats.n_rows_inserted;
	srv_n_rows_updated_old = srv_stats.n_rows_updated;
	srv_n_rows_deleted_old = srv_stats.n_rows_deleted;
	srv_n_rows_read_old = srv_stats.n_rows_read;

	mutex_exit(&srv_innodb_monitor_mutex);
}

/******************************************************************//**
Outputs to a file the output of the InnoDB Monitor.
@return FALSE if not all information printed
due to failure to obtain necessary mutex */
ibool
srv_printf_innodb_monitor(
/*======================*/
	FILE*	file,		/*!< in: output stream */
	ibool	nowait,		/*!< in: whether to wait for the
				lock_sys_t:: mutex */
	ulint*	trx_start_pos,	/*!< out: file position of the start of
				the list of active transactions */
	ulint*	trx_end)	/*!< out: file position of the end of
				the list of active transactions */
{
	double	time_elapsed;
	time_t	current_time;
	ulint	n_reserved;
	ibool	ret;

	mutex_enter(&srv_innodb_monitor_mutex);

	current_time = time(NULL);

	/* We add 0.001 seconds to time_elapsed to prevent division
	by zero if two users happen to call SHOW ENGINE INNODB STATUS at the
	same time */

	time_elapsed = difftime(current_time, srv_last_monitor_time)
		+ 0.001;

	srv_last_monitor_time = time(NULL);

	fputs("\n=====================================\n", file);

	ut_print_timestamp(file);
	fprintf(file,
		" INNODB MONITOR OUTPUT\n"
		"=====================================\n"
		"Per second averages calculated from the last %lu seconds\n",
		(ulong) time_elapsed);

	fputs("-----------------\n"
	      "BACKGROUND THREAD\n"
	      "-----------------\n", file);
	srv_print_master_thread_info(file);

	fputs("----------\n"
	      "SEMAPHORES\n"
	      "----------\n", file);

	sync_print(file);

	/* Conceptually, srv_innodb_monitor_mutex has a very high latching
	order level in sync0sync.h, while dict_foreign_err_mutex has a very
	low level 135. Therefore we can reserve the latter mutex here without
	a danger of a deadlock of threads. */

	mutex_enter(&dict_foreign_err_mutex);

	if (!srv_read_only_mode && ftell(dict_foreign_err_file) != 0L) {
		fputs("------------------------\n"
		      "LATEST FOREIGN KEY ERROR\n"
		      "------------------------\n", file);
		ut_copy_file(file, dict_foreign_err_file);
	}

	mutex_exit(&dict_foreign_err_mutex);

	/* Only if lock_print_info_summary proceeds correctly,
	before we call the lock_print_info_all_transactions
	to print all the lock information. IMPORTANT NOTE: This
	function acquires the lock mutex on success. */
	ret = lock_print_info_summary(file, nowait);

	if (ret) {
		if (trx_start_pos) {
			long	t = ftell(file);
			if (t < 0) {
				*trx_start_pos = ULINT_UNDEFINED;
			} else {
				*trx_start_pos = (ulint) t;
			}
		}

		/* NOTE: If we get here then we have the lock mutex. This
		function will release the lock mutex that we acquired when
		we called the lock_print_info_summary() function earlier. */

		lock_print_info_all_transactions(file);

		if (trx_end) {
			long	t = ftell(file);
			if (t < 0) {
				*trx_end = ULINT_UNDEFINED;
			} else {
				*trx_end = (ulint) t;
			}
		}
	}

	fputs("--------\n"
	      "FILE I/O\n"
	      "--------\n", file);
	os_aio_print(file);

	fputs("-------------------------------------\n"
	      "INSERT BUFFER AND ADAPTIVE HASH INDEX\n"
	      "-------------------------------------\n", file);
	ibuf_print(file);

	for (ulint i = 0; i < btr_ahi_parts; ++i) {
		rw_lock_s_lock(btr_search_latches[i]);
		ha_print_info(file, btr_search_sys->hash_tables[i]);
		rw_lock_s_unlock(btr_search_latches[i]);
	}

	fprintf(file,
		"%.2f hash searches/s, %.2f non-hash searches/s\n",
		(btr_cur_n_sea - btr_cur_n_sea_old)
		/ time_elapsed,
		(btr_cur_n_non_sea - btr_cur_n_non_sea_old)
		/ time_elapsed);
	btr_cur_n_sea_old = btr_cur_n_sea;
	btr_cur_n_non_sea_old = btr_cur_n_non_sea;

	fputs("---\n"
	      "LOG\n"
	      "---\n", file);
	log_print(file);

	fputs("----------------------\n"
	      "BUFFER POOL AND MEMORY\n"
	      "----------------------\n", file);
	fprintf(file,
		"Total large memory allocated " ULINTPF "\n"
		"Dictionary memory allocated " ULINTPF "\n",
		os_total_large_mem_allocated,
		dict_sys->size);

	buf_print_io(file);

	fputs("--------------\n"
	      "ROW OPERATIONS\n"
	      "--------------\n", file);
	fprintf(file,
		ULINTPF " queries inside InnoDB, "
		ULINTPF " queries in queue\n",
		srv_conc_get_active_threads(),
		srv_conc_get_waiting_threads());

	/* This is a dirty read, without holding trx_sys->mutex. */
	fprintf(file,
		ULINTPF " read views open inside InnoDB\n",
		trx_sys->mvcc->size());

	n_reserved = fil_space_get_n_reserved_extents(0);
	if (n_reserved > 0) {
		fprintf(file,
			ULINTPF " tablespace extents now reserved for"
			" B-tree split operations\n",
			n_reserved);
	}

	std::ostringstream msg;

	msg	<< "Process ID=" << srv_main_thread_process_no
		<< ", Main thread ID=" << srv_main_thread_id
		<< " , state=" <<  srv_main_thread_op_info;

	fprintf(file, "%s\n", msg.str().c_str());

	fprintf(file,
		"Number of rows inserted " ULINTPF
		", updated " ULINTPF
		", deleted " ULINTPF
		", read " ULINTPF "\n",
		(ulint) srv_stats.n_rows_inserted,
		(ulint) srv_stats.n_rows_updated,
		(ulint) srv_stats.n_rows_deleted,
		(ulint) srv_stats.n_rows_read);
	fprintf(file,
		"%.2f inserts/s, %.2f updates/s,"
		" %.2f deletes/s, %.2f reads/s\n",
		((ulint) srv_stats.n_rows_inserted - srv_n_rows_inserted_old)
		/ time_elapsed,
		((ulint) srv_stats.n_rows_updated - srv_n_rows_updated_old)
		/ time_elapsed,
		((ulint) srv_stats.n_rows_deleted - srv_n_rows_deleted_old)
		/ time_elapsed,
		((ulint) srv_stats.n_rows_read - srv_n_rows_read_old)
		/ time_elapsed);

	srv_n_rows_inserted_old = srv_stats.n_rows_inserted;
	srv_n_rows_updated_old = srv_stats.n_rows_updated;
	srv_n_rows_deleted_old = srv_stats.n_rows_deleted;
	srv_n_rows_read_old = srv_stats.n_rows_read;

	fputs("----------------------------\n"
	      "END OF INNODB MONITOR OUTPUT\n"
	      "============================\n", file);
	mutex_exit(&srv_innodb_monitor_mutex);
	fflush(file);

	return(ret);
}

/******************************************************************//**
Function to pass InnoDB status variables to MySQL */
void
srv_export_innodb_status(void)
/*==========================*/
{
	buf_pool_stat_t		stat;
	buf_pools_list_size_t	buf_pools_list_size;
	ulint			LRU_len;
	ulint			free_len;
	ulint			flush_list_len;

	buf_get_total_stat(&stat);
	buf_get_total_list_len(&LRU_len, &free_len, &flush_list_len);
	buf_get_total_list_size_in_bytes(&buf_pools_list_size);

	mutex_enter(&srv_innodb_monitor_mutex);

	export_vars.innodb_data_pending_reads =
		os_n_pending_reads;

	export_vars.innodb_data_pending_writes =
		os_n_pending_writes;

	export_vars.innodb_data_pending_fsyncs =
		fil_n_pending_log_flushes
		+ fil_n_pending_tablespace_flushes;

	export_vars.innodb_data_fsyncs = os_n_fsyncs;

	export_vars.innodb_data_read = srv_stats.data_read;

	export_vars.innodb_data_reads = os_n_file_reads;

	export_vars.innodb_data_writes = os_n_file_writes;

	export_vars.innodb_data_written = srv_stats.data_written;

	export_vars.innodb_buffer_pool_read_requests = stat.n_page_gets;

	export_vars.innodb_buffer_pool_write_requests =
		srv_stats.buf_pool_write_requests;

	export_vars.innodb_buffer_pool_wait_free =
		srv_stats.buf_pool_wait_free;

	export_vars.innodb_buffer_pool_pages_flushed =
		srv_stats.buf_pool_flushed;

	export_vars.innodb_buffer_pool_reads = srv_stats.buf_pool_reads;

	export_vars.innodb_buffer_pool_read_ahead_rnd =
		stat.n_ra_pages_read_rnd;

	export_vars.innodb_buffer_pool_read_ahead =
		stat.n_ra_pages_read;

	export_vars.innodb_buffer_pool_read_ahead_evicted =
		stat.n_ra_pages_evicted;

	export_vars.innodb_buffer_pool_pages_data = LRU_len;

	export_vars.innodb_buffer_pool_bytes_data =
		buf_pools_list_size.LRU_bytes
		+ buf_pools_list_size.unzip_LRU_bytes;

	export_vars.innodb_buffer_pool_pages_dirty = flush_list_len;

	export_vars.innodb_buffer_pool_bytes_dirty =
		buf_pools_list_size.flush_list_bytes;

	export_vars.innodb_buffer_pool_pages_free = free_len;

#ifdef UNIV_DEBUG
	export_vars.innodb_buffer_pool_pages_latched =
		buf_get_latched_pages_number();
#endif /* UNIV_DEBUG */
	export_vars.innodb_buffer_pool_pages_total = buf_pool_get_n_pages();

	export_vars.innodb_buffer_pool_pages_misc =
		buf_pool_get_n_pages() - LRU_len - free_len;

	export_vars.innodb_page_size = UNIV_PAGE_SIZE;

	export_vars.innodb_log_waits = srv_stats.log_waits;

	export_vars.innodb_os_log_written = srv_stats.os_log_written;

	export_vars.innodb_os_log_fsyncs = fil_n_log_flushes;

	export_vars.innodb_os_log_pending_fsyncs = fil_n_pending_log_flushes;

	export_vars.innodb_os_log_pending_writes =
		srv_stats.os_log_pending_writes;

	export_vars.innodb_log_write_requests = srv_stats.log_write_requests;

	export_vars.innodb_log_writes = srv_stats.log_writes;

	export_vars.innodb_dblwr_pages_written =
		srv_stats.dblwr_pages_written;

	export_vars.innodb_dblwr_writes = srv_stats.dblwr_writes;

	export_vars.innodb_pages_created = stat.n_pages_created;

	export_vars.innodb_pages_read = stat.n_pages_read;

	export_vars.innodb_pages_written = stat.n_pages_written;

	export_vars.innodb_row_lock_waits = srv_stats.n_lock_wait_count;

	export_vars.innodb_row_lock_current_waits =
		srv_stats.n_lock_wait_current_count;

	export_vars.innodb_row_lock_time = srv_stats.n_lock_wait_time / 1000;

	if (srv_stats.n_lock_wait_count > 0) {

		export_vars.innodb_row_lock_time_avg = (ulint)
			(srv_stats.n_lock_wait_time
			 / 1000 / srv_stats.n_lock_wait_count);

	} else {
		export_vars.innodb_row_lock_time_avg = 0;
	}

	export_vars.innodb_row_lock_time_max =
		lock_sys->n_lock_max_wait_time / 1000;

	export_vars.innodb_rows_read = srv_stats.n_rows_read;

	export_vars.innodb_rows_inserted = srv_stats.n_rows_inserted;

	export_vars.innodb_rows_updated = srv_stats.n_rows_updated;

	export_vars.innodb_rows_deleted = srv_stats.n_rows_deleted;

	export_vars.innodb_num_open_files = fil_n_file_opened;

	export_vars.innodb_truncated_status_writes =
		srv_truncated_status_writes;

	export_vars.innodb_available_undo_logs =
		srv_available_rollback_segments;

#ifdef UNIV_DEBUG
	rw_lock_s_lock(&purge_sys->latch);
	trx_id_t	up_limit_id;
	trx_id_t	done_trx_no	= purge_sys->done.trx_no;

	up_limit_id	= purge_sys->view_active
		? purge_sys->view.up_limit_id() : 0;

	rw_lock_s_unlock(&purge_sys->latch);

	mutex_enter(&trx_sys->mutex);
	trx_id_t	max_trx_id	= trx_sys->rw_max_trx_id;
	mutex_exit(&trx_sys->mutex);

	if (!done_trx_no || max_trx_id < done_trx_no - 1) {
		export_vars.innodb_purge_trx_id_age = 0;
	} else {
		export_vars.innodb_purge_trx_id_age =
			(ulint) (max_trx_id - done_trx_no + 1);
	}

	if (!up_limit_id
	    || max_trx_id < up_limit_id) {
		export_vars.innodb_purge_view_trx_id_age = 0;
	} else {
		export_vars.innodb_purge_view_trx_id_age =
			(ulint) (max_trx_id - up_limit_id);
	}
#endif /* UNIV_DEBUG */

	mutex_exit(&srv_innodb_monitor_mutex);
}

/** A thread which prints the info output by various InnoDB monitors. */
void
srv_monitor_thread()
{
	int64_t		sig_count;
	double		time_elapsed;
	time_t		current_time;
	time_t		last_monitor_time;
	ulint		mutex_skipped;
	ibool		last_srv_print_monitor;

	ut_ad(!srv_read_only_mode);

	srv_monitor_active = TRUE;

	srv_last_monitor_time = last_monitor_time = ut_time();
	mutex_skipped = 0;
	last_srv_print_monitor = srv_print_innodb_monitor;
loop:
	/* Wake up every 5 seconds to see if we need to print
	monitor information or if signalled at shutdown. */

	sig_count = os_event_reset(srv_monitor_event);

	os_event_wait_time_low(srv_monitor_event, 5000000, sig_count);

	current_time = ut_time();

	time_elapsed = difftime(current_time, last_monitor_time);

	if (time_elapsed > 15) {
		last_monitor_time = ut_time();

		if (srv_print_innodb_monitor) {
			/* Reset mutex_skipped counter everytime
			srv_print_innodb_monitor changes. This is to
			ensure we will not be blocked by lock_sys->mutex
			for short duration information printing,
			such as requested by sync_array_print_long_waits() */
			if (!last_srv_print_monitor) {
				mutex_skipped = 0;
				last_srv_print_monitor = TRUE;
			}

			if (!srv_printf_innodb_monitor(stderr,
						MUTEX_NOWAIT(mutex_skipped),
						NULL, NULL)) {
				mutex_skipped++;
			} else {
				/* Reset the counter */
				mutex_skipped = 0;
			}
		} else {
			last_srv_print_monitor = FALSE;
		}


		/* We don't create the temp files or associated
		mutexes in read-only-mode */

		if (!srv_read_only_mode && srv_innodb_status) {
			mutex_enter(&srv_monitor_file_mutex);
			rewind(srv_monitor_file);
			if (!srv_printf_innodb_monitor(srv_monitor_file,
						MUTEX_NOWAIT(mutex_skipped),
						NULL, NULL)) {
				mutex_skipped++;
			} else {
				mutex_skipped = 0;
			}

			os_file_set_eof(srv_monitor_file);
			mutex_exit(&srv_monitor_file_mutex);
		}
	}

	if (srv_shutdown_state >= SRV_SHUTDOWN_CLEANUP) {
		goto exit_func;
	}

	if (srv_print_innodb_monitor || srv_print_innodb_lock_monitor) {
		goto loop;
	}

	goto loop;

exit_func:
	srv_monitor_active = FALSE;
}

/** A thread which prints warnings about semaphore waits which have lasted
too long. These can be used to track bugs which cause hangs. */
void
srv_error_monitor_thread()
{
	/* number of successive fatal timeouts observed */
	ulint		fatal_cnt	= 0;
	lsn_t		old_lsn;
	lsn_t		new_lsn;
	int64_t		sig_count;
	/* longest waiting thread for a semaphore */
	os_thread_id_t	waiter		= os_thread_get_curr_id();
	os_thread_id_t	old_waiter	= waiter;
	/* the semaphore that is being waited for */
	const void*	sema		= NULL;
	const void*	old_sema	= NULL;

	ut_ad(!srv_read_only_mode);

	old_lsn = srv_start_lsn;

	srv_error_monitor_active = TRUE;

loop:
	/* Try to track a strange bug reported by Harald Fuchs and others,
	where the lsn seems to decrease at times */

	new_lsn = log_get_lsn();

	if (new_lsn < old_lsn) {
		ib::error() << "Old log sequence number " << old_lsn << " was"
			<< " greater than the new log sequence number "
			<< new_lsn << ". Please submit a bug report to"
			" http://bugs.mysql.com";
		ut_ad(0);
	}

	old_lsn = new_lsn;

	if (difftime(time(NULL), srv_last_monitor_time) > 60) {
		/* We referesh InnoDB Monitor values so that averages are
		printed from at most 60 last seconds */

		srv_refresh_innodb_monitor_stats();
	}

	/* Update the statistics collected for deciding LRU
	eviction policy. */
	buf_LRU_stat_update();

	/* In case mutex_exit is not a memory barrier, it is
	theoretically possible some threads are left waiting though
	the semaphore is already released. Wake up those threads: */

	sync_arr_wake_threads_if_sema_free();

	if (sync_array_print_long_waits(&waiter, &sema)
	    && sema == old_sema && os_thread_eq(waiter, old_waiter)) {
		fatal_cnt++;
		if (fatal_cnt > 10) {
			ib::fatal() << "Semaphore wait has lasted > "
				<< srv_fatal_semaphore_wait_threshold
				<< " seconds. We intentionally crash the"
				" server because it appears to be hung.";
		}
	} else {
		fatal_cnt = 0;
		old_waiter = waiter;
		old_sema = sema;
	}

	/* Flush stderr so that a database user gets the output
	to possible MySQL error file */

	fflush(stderr);

	sig_count = os_event_reset(srv_error_event);

	os_event_wait_time_low(srv_error_event, 1000000, sig_count);

	if (srv_shutdown_state < SRV_SHUTDOWN_CLEANUP) {

		goto loop;
	}

	srv_error_monitor_active = FALSE;
}

/******************************************************************//**
Increment the server activity count. */
void
srv_inc_activity_count(void)
/*========================*/
{
	srv_sys->activity_count.inc();
}

/** Check whether any background thread (except the master thread) is active.
Send the threads wakeup signal.

NOTE: this check is part of the final shutdown, when the first phase of
shutdown has already been completed.
@see srv_pre_dd_shutdown()
@see srv_master_thread_active()
@return name of thread that is active
@retval NULL if no thread is active */
const char*
srv_any_background_threads_are_active()
{
	const char*	thread_active = NULL;

	ut_ad(!srv_dict_stats_thread_active);

	if (srv_read_only_mode) {
		if (srv_buf_resize_thread_active) {
			thread_active = "buf_resize_thread";
		}
		os_event_set(srv_buf_resize_event);
		return(thread_active);
	} else if (srv_error_monitor_active) {
		thread_active = "srv_error_monitor_thread";
	} else if (lock_sys->timeout_thread_active) {
		thread_active = "srv_lock_timeout thread";
	} else if (srv_monitor_active) {
		thread_active = "srv_monitor_thread";
	} else if (srv_buf_dump_thread_active) {
		thread_active = "buf_dump_thread";
	} else if (srv_buf_resize_thread_active) {
		thread_active = "buf_resize_thread";
	}

	os_event_set(srv_error_event);
	os_event_set(srv_monitor_event);
	os_event_set(srv_buf_dump_event);
	os_event_set(lock_sys->timeout_event);
	os_event_set(srv_buf_resize_event);

	return(thread_active);
}

/** Check whether the master thread is active.
This is polled during the final phase of shutdown.
The first phase of server shutdown must have already been executed
(or the server must not have been fully started up).
@see srv_pre_dd_shutdown()
@see srv_any_background_threads_are_active()
@retval true	if any thread is active
@retval false	if no thread is active */
bool
srv_master_thread_active()
{
	if (srv_read_only_mode) {
		return(false);
	}

	ut_a(!srv_dict_stats_thread_active);
	srv_sys_mutex_enter();
	ut_a(srv_sys->n_threads_active[SRV_WORKER] == 0);
	ut_a(srv_sys->n_threads_active[SRV_PURGE] == 0);
	bool	active = srv_sys->n_threads_active[SRV_MASTER] != 0;
	srv_sys_mutex_exit();

	return(active);
}

/*******************************************************************//**
Tells the InnoDB server that there has been activity in the database
and wakes up the master thread if it is suspended (not sleeping). Used
in the MySQL interface. Note that there is a small chance that the master
thread stays suspended (we do not protect our operation with the
srv_sys_t->mutex, for performance reasons). */
void
srv_active_wake_master_thread_low()
/*===============================*/
{
	ut_ad(!srv_read_only_mode);
	ut_ad(!srv_sys_mutex_own());

	srv_inc_activity_count();

	if (srv_sys->n_threads_active[SRV_MASTER] == 0) {
		srv_slot_t*	slot;

		srv_sys_mutex_enter();

		slot = &srv_sys->sys_threads[SRV_MASTER_SLOT];

		/* Only if the master thread has been started. */

		if (slot->in_use) {
			ut_a(srv_slot_get_type(slot) == SRV_MASTER);

			if (slot->suspended) {

				slot->suspended = FALSE;

				++srv_sys->n_threads_active[SRV_MASTER];

				os_event_set(slot->event);
			}
		}

		srv_sys_mutex_exit();
	}
}

/*******************************************************************//**
Tells the purge thread that there has been activity in the database
and wakes up the purge thread if it is suspended (not sleeping).  Note
that there is a small chance that the purge thread stays suspended
(we do not protect our check with the srv_sys_t:mutex and the
purge_sys->latch, for performance reasons). */
void
srv_wake_purge_thread_if_not_active(void)
/*=====================================*/
{
	ut_ad(!srv_sys_mutex_own());

	if (purge_sys->state == PURGE_STATE_RUN
	    && srv_sys->n_threads_active[SRV_PURGE] == 0) {

		srv_release_threads(SRV_PURGE, 1);
	}
}

/*******************************************************************//**
Wakes up the master thread if it is suspended or being suspended. */
void
srv_wake_master_thread(void)
/*========================*/
{
	ut_ad(!srv_sys_mutex_own());

	srv_inc_activity_count();

	srv_release_threads(SRV_MASTER, 1);
}

/*******************************************************************//**
Get current server activity count. We don't hold srv_sys::mutex while
reading this value as it is only used in heuristics.
@return activity count. */
ulint
srv_get_activity_count(void)
/*========================*/
{
	return(srv_sys->activity_count);
}

/*******************************************************************//**
Check if there has been any activity.
@return FALSE if no change in activity counter. */
ibool
srv_check_activity(
/*===============*/
	ulint		old_activity_count)	/*!< in: old activity count */
{
	return(srv_sys->activity_count != old_activity_count);
}

/********************************************************************//**
The master thread is tasked to ensure that flush of log file happens
once every second in the background. This is to ensure that not more
than one second of trxs are lost in case of crash when
innodb_flush_logs_at_trx_commit != 1 */
static
void
srv_sync_log_buffer_in_background(void)
/*===================================*/
{
	time_t	current_time = time(NULL);

	srv_main_thread_op_info = "flushing log";
	if (difftime(current_time, srv_last_log_flush_time)
	    >= srv_flush_log_at_timeout) {
		log_buffer_sync_in_background(true);
		srv_last_log_flush_time = current_time;
		srv_log_writes_and_flush++;
	}
}

/********************************************************************//**
Make room in the table cache by evicting an unused table.
@return number of tables evicted. */
static
ulint
srv_master_evict_from_table_cache(
/*==============================*/
	ulint	pct_check)	/*!< in: max percent to check */
{
	ulint	n_tables_evicted = 0;

	rw_lock_x_lock(dict_operation_lock);

	dict_mutex_enter_for_mysql();

	n_tables_evicted = dict_make_room_in_cache(
		innobase_get_table_cache_size(), pct_check);

	dict_mutex_exit_for_mysql();

	rw_lock_x_unlock(dict_operation_lock);

	return(n_tables_evicted);
}

/*********************************************************************//**
This function prints progress message every 60 seconds during server
shutdown, for any activities that master thread is pending on. */
static
void
srv_shutdown_print_master_pending(
/*==============================*/
	ib_time_t*	last_print_time,	/*!< last time the function
						print the message */
	ulint		n_tables_to_drop,	/*!< number of tables to
						be dropped */
	ulint		n_bytes_merged)		/*!< number of change buffer
						just merged */
{
	ib_time_t	current_time;
	double		time_elapsed;

	current_time = ut_time();
	time_elapsed = ut_difftime(current_time, *last_print_time);

	if (time_elapsed > 60) {
		*last_print_time = ut_time();

		if (n_tables_to_drop) {
			ib::info() << "Waiting for " << n_tables_to_drop
				<< " table(s) to be dropped";
		}

		/* Check change buffer merge, we only wait for change buffer
		merge if it is a slow shutdown */
		if (!srv_fast_shutdown && n_bytes_merged) {
			ib::info() << "Waiting for change buffer merge to"
				" complete number of bytes of change buffer"
				" just merged: " << n_bytes_merged;
		}
	}
}

#ifdef UNIV_DEBUG
/** Waits in loop as long as master thread is disabled (debug) */
static
void
srv_master_do_disabled_loop(void)
{
	if (!srv_master_thread_disabled_debug) {
		/* We return here to avoid changing op_info. */
		return;
	}

	srv_main_thread_op_info = "disabled";

	while (srv_master_thread_disabled_debug) {
		os_event_set(srv_master_thread_disabled_event);
		if (srv_shutdown_state != SRV_SHUTDOWN_NONE) {
			break;
		}
		os_thread_sleep(100000);
	}

	srv_main_thread_op_info = "";
}

/** Disables master thread. It's used by:
	SET GLOBAL innodb_master_thread_disabled_debug = 1 (0).
@param[in]	thd		thread handle
@param[in]	var		pointer to system variable
@param[out]	var_ptr		where the formal string goes
@param[in]	save		immediate result from check function */
void
srv_master_thread_disabled_debug_update(
	THD*				thd,
	struct st_mysql_sys_var*	var,
	void*				var_ptr,
	const void*			save)
{
	/* This method is protected by mutex, as every SET GLOBAL .. */
	ut_ad(srv_master_thread_disabled_event != NULL);

	const bool disable = *static_cast<const my_bool*>(save);

	const int64_t sig_count = os_event_reset(
		srv_master_thread_disabled_event);

	srv_master_thread_disabled_debug = disable;

	if (disable) {
		os_event_wait_low(
			srv_master_thread_disabled_event, sig_count);
	}
}
#endif /* UNIV_DEBUG */

/*********************************************************************//**
Perform the tasks that the master thread is supposed to do when the
server is active. There are two types of tasks. The first category is
of such tasks which are performed at each inovcation of this function.
We assume that this function is called roughly every second when the
server is active. The second category is of such tasks which are
performed at some interval e.g.: purge, dict_LRU cleanup etc. */
static
void
srv_master_do_active_tasks(void)
/*============================*/
{
	ib_time_t	cur_time = ut_time();
	uintmax_t	counter_time = ut_time_us(NULL);

	/* First do the tasks that we are suppose to do at each
	invocation of this function. */

	++srv_main_active_loops;

	MONITOR_INC(MONITOR_MASTER_ACTIVE_LOOPS);

	/* ALTER TABLE in MySQL requires on Unix that the table handler
	can drop tables lazily after there no longer are SELECT
	queries to them. */
	srv_main_thread_op_info = "doing background drop tables";
	row_drop_tables_for_mysql_in_background();
	MONITOR_INC_TIME_IN_MICRO_SECS(
		MONITOR_SRV_BACKGROUND_DROP_TABLE_MICROSECOND, counter_time);

	ut_d(srv_master_do_disabled_loop());

	if (srv_shutdown_state > 0) {
		return;
	}

	/* make sure that there is enough reusable space in the redo
	log files */
	srv_main_thread_op_info = "checking free log space";
	log_free_check();

	/* Do an ibuf merge */
	srv_main_thread_op_info = "doing insert buffer merge";
	counter_time = ut_time_us(NULL);
	ibuf_merge_in_background(false);
	MONITOR_INC_TIME_IN_MICRO_SECS(
		MONITOR_SRV_IBUF_MERGE_MICROSECOND, counter_time);

	/* Flush logs if needed */
	srv_main_thread_op_info = "flushing log";
	srv_sync_log_buffer_in_background();
	MONITOR_INC_TIME_IN_MICRO_SECS(
		MONITOR_SRV_LOG_FLUSH_MICROSECOND, counter_time);

	/* Now see if various tasks that are performed at defined
	intervals need to be performed. */

	if (srv_shutdown_state > 0) {
		return;
	}

	if (srv_shutdown_state > 0) {
		return;
	}

	if (cur_time % SRV_MASTER_DICT_LRU_INTERVAL == 0) {
		srv_main_thread_op_info = "enforcing dict cache limit";
		ulint	n_evicted = srv_master_evict_from_table_cache(50);
		if (n_evicted != 0) {
			MONITOR_INC_VALUE(
				MONITOR_SRV_DICT_LRU_EVICT_COUNT, n_evicted);
		}
		MONITOR_INC_TIME_IN_MICRO_SECS(
			MONITOR_SRV_DICT_LRU_MICROSECOND, counter_time);
	}

	if (srv_shutdown_state > 0) {
		return;
	}

	/* Make a new checkpoint */
	if (cur_time % SRV_MASTER_CHECKPOINT_INTERVAL == 0) {
		srv_main_thread_op_info = "making checkpoint";
		log_checkpoint(TRUE, FALSE);
		MONITOR_INC_TIME_IN_MICRO_SECS(
			MONITOR_SRV_CHECKPOINT_MICROSECOND, counter_time);
	}
}

/*********************************************************************//**
Perform the tasks that the master thread is supposed to do whenever the
server is idle. We do check for the server state during this function
and if the server has entered the shutdown phase we may return from
the function without completing the required tasks.
Note that the server can move to active state when we are executing this
function but we don't check for that as we are suppose to perform more
or less same tasks when server is active. */
static
void
srv_master_do_idle_tasks(void)
/*==========================*/
{
	uintmax_t	counter_time;

	++srv_main_idle_loops;

	MONITOR_INC(MONITOR_MASTER_IDLE_LOOPS);


	/* ALTER TABLE in MySQL requires on Unix that the table handler
	can drop tables lazily after there no longer are SELECT
	queries to them. */
	counter_time = ut_time_us(NULL);
	srv_main_thread_op_info = "doing background drop tables";
	row_drop_tables_for_mysql_in_background();
	MONITOR_INC_TIME_IN_MICRO_SECS(
		MONITOR_SRV_BACKGROUND_DROP_TABLE_MICROSECOND,
			 counter_time);

	ut_d(srv_master_do_disabled_loop());

	if (srv_shutdown_state > 0) {
		return;
	}

	/* make sure that there is enough reusable space in the redo
	log files */
	srv_main_thread_op_info = "checking free log space";
	log_free_check();

	/* Do an ibuf merge */
	counter_time = ut_time_us(NULL);
	srv_main_thread_op_info = "doing insert buffer merge";
	ibuf_merge_in_background(true);
	MONITOR_INC_TIME_IN_MICRO_SECS(
		MONITOR_SRV_IBUF_MERGE_MICROSECOND, counter_time);

	if (srv_shutdown_state > 0) {
		return;
	}

	srv_main_thread_op_info = "enforcing dict cache limit";
	ulint	n_evicted = srv_master_evict_from_table_cache(100);
	if (n_evicted != 0) {
		MONITOR_INC_VALUE(
			MONITOR_SRV_DICT_LRU_EVICT_COUNT, n_evicted);
	}
	MONITOR_INC_TIME_IN_MICRO_SECS(
		MONITOR_SRV_DICT_LRU_MICROSECOND, counter_time);

	/* Flush logs if needed */
	srv_sync_log_buffer_in_background();
	MONITOR_INC_TIME_IN_MICRO_SECS(
		MONITOR_SRV_LOG_FLUSH_MICROSECOND, counter_time);

	if (srv_shutdown_state > 0) {
		return;
	}

	/* Make a new checkpoint */
	srv_main_thread_op_info = "making checkpoint";
	log_checkpoint(TRUE, FALSE);
	MONITOR_INC_TIME_IN_MICRO_SECS(MONITOR_SRV_CHECKPOINT_MICROSECOND,
				       counter_time);
}

/*********************************************************************//**
Perform the tasks during shutdown. The tasks that we do at shutdown
depend on srv_fast_shutdown:
2 => very fast shutdown => do no book keeping
1 => normal shutdown => clear drop table queue and make checkpoint
0 => slow shutdown => in addition to above do complete purge and ibuf
merge
@return TRUE if some work was done. FALSE otherwise */
static
ibool
srv_master_do_shutdown_tasks(
/*=========================*/
	ib_time_t*	last_print_time)/*!< last time the function
					print the message */
{
	ulint		n_bytes_merged = 0;
	ulint		n_tables_to_drop = 0;

	ut_ad(!srv_read_only_mode);

	++srv_main_shutdown_loops;

	ut_a(srv_shutdown_state > 0);

	/* In very fast shutdown none of the following is necessary */
	if (srv_fast_shutdown == 2) {
		return(FALSE);
	}

	/* ALTER TABLE in MySQL requires on Unix that the table handler
	can drop tables lazily after there no longer are SELECT
	queries to them. */
	srv_main_thread_op_info = "doing background drop tables";
	n_tables_to_drop = row_drop_tables_for_mysql_in_background();

	/* make sure that there is enough reusable space in the redo
	log files */
	srv_main_thread_op_info = "checking free log space";
	log_free_check();

	/* In case of normal shutdown we don't do ibuf merge or purge */
	if (srv_fast_shutdown == 1) {
		goto func_exit;
	}

	/* Do an ibuf merge */
	srv_main_thread_op_info = "doing insert buffer merge";
	n_bytes_merged = ibuf_merge_in_background(true);

	/* Flush logs if needed */
	srv_sync_log_buffer_in_background();

func_exit:
	/* Make a new checkpoint about once in 10 seconds */
	srv_main_thread_op_info = "making checkpoint";
	log_checkpoint(TRUE, FALSE);

	/* Print progress message every 60 seconds during shutdown */
	if (srv_shutdown_state > 0 && srv_print_verbose_log) {
		srv_shutdown_print_master_pending(
			last_print_time, n_tables_to_drop, n_bytes_merged);
	}

	return(n_bytes_merged || n_tables_to_drop);
}

/** Enable the undo log encryption if it is set.
It will try to enable the undo log encryption and write the metadata to
undo log file header, if innodb_undo_log_encrypt is ON. */
static
void
srv_enable_undo_encryption_if_set()
{
	fil_space_t*	space;
	ulint		space_id;

	if (srv_shutdown_state != SRV_SHUTDOWN_NONE) {
		return;
	}

	/* Check encryption for undo log is enabled or not. If it's
	enabled, we will store the encryption metadata to space header and
	start to encrypt the undo log block from now on. */
	if (srv_undo_log_encrypt) {
		if (trx_sys_undo_spaces->size() == 0) {
			srv_undo_log_encrypt = false;
			ib::error() << "Can't set undo log tablespace"
				<< " to be encrypted, since it is a"
				<< " shared tablespace.";
			return;
		}

		if (srv_read_only_mode) {
			srv_undo_log_encrypt = false;
			ib::error() << "Can't set undo log tablespace to be"
				<< " encrypted in read-only mode.";
			return;
		}

		Space_Ids::iterator it;
		for (it = trx_sys_undo_spaces->begin();
		     it != trx_sys_undo_spaces->end(); it++) {

			space_id = *it;

			/* Skip system tablespace, since it's also shared
			tablespace. */
			if (space_id == TRX_SYS_SPACE) {
				continue;
			}

			space = fil_space_get(space_id);
			ut_ad(fsp_is_undo_tablespace(space_id));

			ulint	new_flags =
				space->flags | FSP_FLAGS_MASK_ENCRYPTION;

			/* We need the server_uuid initialized, otherwise,
			the keyname will not contains server uuid. */
			if (!FSP_FLAGS_GET_ENCRYPTION(space->flags)
			    && strlen(server_uuid) > 0) {
				dberr_t err;
				mtr_t	mtr;
				byte	encrypt_info[ENCRYPTION_INFO_SIZE_V2];
				byte	key[ENCRYPTION_KEY_LEN];
				byte	iv[ENCRYPTION_KEY_LEN];

				Encryption::random_value(key);
				Encryption::random_value(iv);

				mtr_start(&mtr);
				mtr.set_named_space(space->id);

				space = mtr_x_lock_space(space->id,
							 &mtr);
				memset(encrypt_info, 0,
				       ENCRYPTION_INFO_SIZE_V2);

				if (!Encryption::fill_encryption_info(
						key, iv,
						encrypt_info, false)) {
					srv_undo_log_encrypt = false;
					ib::error() << "Can't set undo log"
						<< " tablespace to be"
						<< " encrypted.";
					mtr_commit(&mtr);
					return;
				} else {
					if (!fsp_header_write_encryption(
							space->id,
							new_flags,
							encrypt_info,
							true,
							&mtr)) {
						srv_undo_log_encrypt = false;
						ib::error() << "Can't set"
							<< " undo log"
							<< " tablespace to be"
							<< " encrypted.";
						mtr_commit(&mtr);
						return;
					}
					space->flags |=
						FSP_FLAGS_MASK_ENCRYPTION;
					err = fil_set_encryption(
						space->id, Encryption::AES,
						key, iv);
					if (err != DB_SUCCESS) {
						srv_undo_log_encrypt = false;
						ib::warn() << "Can't set undo"
							<< " log tablespace"
							<< " to be encrypted.";
						mtr_commit(&mtr);
						return;
					} else {
						ib::info() << "Undo log"
							<< " encryption is"
							<< " enabled.";
#ifdef UNIV_ENCRYPT_DEBUG
						ut_print_buf(stderr, key, 32);
						ut_print_buf(stderr, iv, 32);
#endif
					}
				}
				mtr_commit(&mtr);
			}
		}

	} else {
		Space_Ids::iterator it;
		for (it = trx_sys_undo_spaces->begin();
		     it != trx_sys_undo_spaces->end(); it++) {

			space_id = *it;
			ut_ad(fsp_is_undo_tablespace(space_id));

			space = fil_space_get(space_id);
			ut_ad(space);

			/* If the undo log space is using default key, rotate
			it. We need the server_uuid initialized, otherwise,
			the keyname will not contains server uuid. */
			if (space->encryption_type != Encryption::NONE
			    && Encryption::master_key_id == 0
			    && !srv_read_only_mode
			    && strlen(server_uuid) > 0) {
				byte	encrypt_info[ENCRYPTION_INFO_SIZE_V2];
				mtr_t	mtr;

				ut_ad(FSP_FLAGS_GET_ENCRYPTION(space->flags));

				mtr_start(&mtr);
				mtr.set_named_space(space->id);

				space = mtr_x_lock_space(space->id,
							 &mtr);

				memset(encrypt_info, 0,
				       ENCRYPTION_INFO_SIZE_V2);

				if (!fsp_header_rotate_encryption(
						space,
						encrypt_info,
						&mtr)) {
					ib::error() << "Can't set"
						<< " undo log"
						<< " tablespace to be"
						<< " encrypted.";
				} else {
					ib::info() << "Undo log"
						<< " encryption is"
						<< " enabled.";
				}
				mtr_commit(&mtr);
			}
		}
	}
}

/*********************************************************************//**
Puts master thread to sleep. At this point we are using polling to
service various activities. Master thread sleeps for one second before
checking the state of the server again */
static
void
srv_master_sleep(void)
/*==================*/
{
	srv_main_thread_op_info = "sleeping";
	os_thread_sleep(1000000);
	srv_main_thread_op_info = "";
}

/** The master thread controlling the server. */
void
srv_master_thread()
{
	DBUG_ENTER("srv_master_thread");

	srv_slot_t*	slot;
	ulint		old_activity_count = srv_get_activity_count();
	ib_time_t	last_print_time;

	my_thread_init();

	ut_ad(!srv_read_only_mode);

	srv_main_thread_process_no = os_proc_get_number();
	srv_main_thread_id = os_thread_get_curr_id();

	slot = srv_reserve_slot(SRV_MASTER);
	ut_a(slot == srv_sys->sys_threads);

	last_print_time = ut_time();
loop:
	if (srv_force_recovery >= SRV_FORCE_NO_BACKGROUND) {
		goto suspend_thread;
	}

	while (srv_shutdown_state == SRV_SHUTDOWN_NONE) {

		srv_master_sleep();

		MONITOR_INC(MONITOR_MASTER_THREAD_SLEEP);

		if (srv_check_activity(old_activity_count)) {
			old_activity_count = srv_get_activity_count();
			srv_master_do_active_tasks();
		} else {
			srv_master_do_idle_tasks();
		}

		/* Enable redo log encryption if it is set */
		log_enable_encryption_if_set();

		/* Enable undo log encryption if it is set */
		srv_enable_undo_encryption_if_set();
	}

	while (srv_shutdown_state != SRV_SHUTDOWN_EXIT_THREADS
	       && srv_master_do_shutdown_tasks(&last_print_time)) {

		/* Shouldn't loop here in case of very fast shutdown */
		ut_ad(srv_fast_shutdown < 2);
	}

suspend_thread:
	srv_main_thread_op_info = "suspending";

	srv_suspend_thread(slot);

	/* DO NOT CHANGE THIS STRING. innobase_start_or_create_for_mysql()
	waits for database activity to die down when converting < 4.1.x
	databases, and relies on this string being exactly as it is. InnoDB
	manual also mentions this string in several places. */
	srv_main_thread_op_info = "waiting for server activity";

	os_event_wait(slot->event);

	if (srv_shutdown_state != SRV_SHUTDOWN_EXIT_THREADS) {
		goto loop;
	}

	my_thread_end();
}

/**
Check if purge should stop.
@return true if it should shutdown. */
static
bool
srv_purge_should_exit(
	ulint		n_purged)	/*!< in: pages purged in last batch */
{
	switch (srv_shutdown_state) {
	case SRV_SHUTDOWN_NONE:
		/* Normal operation. */
		break;

	case SRV_SHUTDOWN_CLEANUP:
	case SRV_SHUTDOWN_EXIT_THREADS:
		/* Exit unless slow shutdown requested or all done. */
		return(srv_fast_shutdown != 0 || n_purged == 0);

	case SRV_SHUTDOWN_LAST_PHASE:
	case SRV_SHUTDOWN_FLUSH_PHASE:
		ut_error;
	}

	return(false);
}

/*********************************************************************//**
Fetch and execute a task from the work queue.
@return true if a task was executed */
static
bool
srv_task_execute(void)
/*==================*/
{
	que_thr_t*	thr = NULL;

	ut_ad(!srv_read_only_mode);
	ut_a(srv_force_recovery < SRV_FORCE_NO_BACKGROUND);

	mutex_enter(&srv_sys->tasks_mutex);

	if (UT_LIST_GET_LEN(srv_sys->tasks) > 0) {

		thr = UT_LIST_GET_FIRST(srv_sys->tasks);

		ut_a(que_node_get_type(thr->child) == QUE_NODE_PURGE);

		UT_LIST_REMOVE(srv_sys->tasks, thr);
	}

	mutex_exit(&srv_sys->tasks_mutex);

	if (thr != NULL) {

		que_run_threads(thr);

		os_atomic_inc_ulint(
			&purge_sys->pq_mutex, &purge_sys->n_completed, 1);
	}

	return(thr != NULL);
}

/** Worker thread that reads tasks from the work queue and executes them. */
void
srv_worker_thread()
{
	srv_slot_t*	slot;

	my_thread_init();

	ut_ad(!srv_read_only_mode);
	ut_a(srv_force_recovery < SRV_FORCE_NO_BACKGROUND);
<<<<<<< HEAD
=======
	my_thread_init();
	THD *thd= create_thd(false, true, true, srv_worker_thread_key.m_value);
>>>>>>> 2202b677

#ifdef UNIV_PFS_THREAD
	THD*	thd = create_thd(false, true, true, srv_worker_thread_key);
#endif /* UNIV_PFS_THREAD */

	slot = srv_reserve_slot(SRV_WORKER);

	ut_a(srv_n_purge_threads > 1);

	srv_sys_mutex_enter();

	ut_a(srv_sys->n_threads_active[SRV_WORKER] < srv_n_purge_threads);

	srv_sys_mutex_exit();

	/* We need to ensure that the worker threads exit after the
	purge coordinator thread. Otherwise the purge coordinaor can
	end up waiting forever in trx_purge_wait_for_workers_to_complete() */

	do {
		srv_suspend_thread(slot);

		os_event_wait(slot->event);

		if (srv_task_execute()) {

			/* If there are tasks in the queue, wakeup
			the purge coordinator thread. */

			srv_wake_purge_thread_if_not_active();
		}

		/* Note: we are checking the state without holding the
		purge_sys->latch here. */
	} while (purge_sys->state != PURGE_STATE_EXIT);

	srv_free_slot(slot);

	rw_lock_x_lock(&purge_sys->latch);

	ut_a(!purge_sys->running);
	ut_a(purge_sys->state == PURGE_STATE_EXIT);
	ut_a(srv_shutdown_state > SRV_SHUTDOWN_NONE);

	rw_lock_x_unlock(&purge_sys->latch);

#ifdef UNIV_PFS_THREAD
	destroy_thd(thd);
#endif /* UNIV_PFS_THREAD */

	my_thread_end();
}

/*********************************************************************//**
Do the actual purge operation.
@return length of history list before the last purge batch. */
static
ulint
srv_do_purge(
/*=========*/
	ulint		n_threads,	/*!< in: number of threads to use */
	ulint*		n_total_purged)	/*!< in/out: total pages purged */
{
	ulint		n_pages_purged;

	static ulint	count = 0;
	static ulint	n_use_threads = 0;
	static ulint	rseg_history_len = 0;
	ulint		old_activity_count = srv_get_activity_count();

	ut_a(n_threads > 0);
	ut_ad(!srv_read_only_mode);

	/* Purge until there are no more records to purge and there is
	no change in configuration or server state. If the user has
	configured more than one purge thread then we treat that as a
	pool of threads and only use the extra threads if purge can't
	keep up with updates. */

	if (n_use_threads == 0) {
		n_use_threads = n_threads;
	}

	do {
		if (trx_sys->rseg_history_len > rseg_history_len
		    || (srv_max_purge_lag > 0
			&& rseg_history_len > srv_max_purge_lag)) {

			/* History length is now longer than what it was
			when we took the last snapshot. Use more threads. */

			if (n_use_threads < n_threads) {
				++n_use_threads;
			}

		} else if (srv_check_activity(old_activity_count)
			   && n_use_threads > 1) {

			/* History length same or smaller since last snapshot,
			use fewer threads. */

			--n_use_threads;

			old_activity_count = srv_get_activity_count();
		}

		/* Ensure that the purge threads are less than what
		was configured. */

		ut_a(n_use_threads > 0);
		ut_a(n_use_threads <= n_threads);

		/* Take a snapshot of the history list before purge. */
		if ((rseg_history_len = trx_sys->rseg_history_len) == 0) {
			break;
		}

		ulint	undo_trunc_freq =
			purge_sys->undo_trunc.get_rseg_truncate_frequency();

		ulint	rseg_truncate_frequency = ut_min(
			static_cast<ulint>(srv_purge_rseg_truncate_frequency),
			undo_trunc_freq);

		n_pages_purged = trx_purge(
			n_use_threads, srv_purge_batch_size,
			(++count % rseg_truncate_frequency) == 0);

		*n_total_purged += n_pages_purged;

	} while (!srv_purge_should_exit(n_pages_purged)
		 && n_pages_purged > 0
		 && purge_sys->state == PURGE_STATE_RUN);

	return(rseg_history_len);
}

/*********************************************************************//**
Suspend the purge coordinator thread. */
static
void
srv_purge_coordinator_suspend(
/*==========================*/
	srv_slot_t*	slot,			/*!< in/out: Purge coordinator
						thread slot */
	ulint		rseg_history_len)	/*!< in: history list length
						before last purge */
{
	ut_ad(!srv_read_only_mode);
	ut_a(slot->type == SRV_PURGE);

	bool		stop = false;

	/** Maximum wait time on the purge event, in micro-seconds. */
	static const ulint SRV_PURGE_MAX_TIMEOUT = 10000;

	int64_t		sig_count = srv_suspend_thread(slot);

	do {
		ulint		ret;

		rw_lock_x_lock(&purge_sys->latch);

		purge_sys->running = false;

		rw_lock_x_unlock(&purge_sys->latch);

		/* We don't wait right away on the the non-timed wait because
		we want to signal the thread that wants to suspend purge. */

		if (stop) {
			os_event_wait_low(slot->event, sig_count);
			ret = 0;
		} else if (rseg_history_len <= trx_sys->rseg_history_len) {
			ret = os_event_wait_time_low(
				slot->event, SRV_PURGE_MAX_TIMEOUT, sig_count);
		} else {
			/* We don't want to waste time waiting, if the
			history list increased by the time we got here,
			unless purge has been stopped. */
			ret = 0;
		}

		srv_sys_mutex_enter();

		/* The thread can be in state !suspended after the timeout
		but before this check if another thread sent a wakeup signal. */

		if (slot->suspended) {
			slot->suspended = FALSE;
			++srv_sys->n_threads_active[slot->type];
			ut_a(srv_sys->n_threads_active[slot->type] == 1);
		}

		srv_sys_mutex_exit();

		sig_count = srv_suspend_thread(slot);

		rw_lock_x_lock(&purge_sys->latch);

		stop = (srv_shutdown_state == SRV_SHUTDOWN_NONE
			&& purge_sys->state == PURGE_STATE_STOP);

		if (!stop) {
			ut_a(purge_sys->n_stop == 0);
			purge_sys->running = true;
		} else {
			ut_a(purge_sys->n_stop > 0);

			/* Signal that we are suspended. */
			os_event_set(purge_sys->event);
		}

		rw_lock_x_unlock(&purge_sys->latch);

		if (ret == OS_SYNC_TIME_EXCEEDED) {

			/* No new records added since wait started then simply
			wait for new records. The magic number 5000 is an
			approximation for the case where we have cached UNDO
			log records which prevent truncate of the UNDO
			segments. */

			if (rseg_history_len == trx_sys->rseg_history_len
			    && trx_sys->rseg_history_len < 5000) {

				stop = true;
			}
		}

	} while (stop);

	srv_sys_mutex_enter();

	if (slot->suspended) {
		slot->suspended = FALSE;
		++srv_sys->n_threads_active[slot->type];
		ut_a(srv_sys->n_threads_active[slot->type] == 1);
	}

	srv_sys_mutex_exit();
}

/** Purge coordinator thread that schedules the purge tasks. */
void
srv_purge_coordinator_thread()
{
<<<<<<< HEAD
=======
	my_thread_init();
	THD *thd= create_thd(false, true, true, srv_purge_thread_key.m_value);
>>>>>>> 2202b677
	srv_slot_t*	slot;

#ifdef UNIV_PFS_THREAD
	THD*	thd = create_thd(false, true, true, srv_purge_thread_key);
#endif /* UNIV_PFS_THREAD */
	ulint	n_total_purged = ULINT_UNDEFINED;

	my_thread_init();

	ut_ad(!srv_read_only_mode);
	ut_a(srv_n_purge_threads >= 1);
	ut_a(trx_purge_state() == PURGE_STATE_INIT);
	ut_a(srv_force_recovery < SRV_FORCE_NO_BACKGROUND);

	rw_lock_x_lock(&purge_sys->latch);

	purge_sys->running = true;
	purge_sys->state = PURGE_STATE_RUN;

	rw_lock_x_unlock(&purge_sys->latch);

	slot = srv_reserve_slot(SRV_PURGE);

	ulint	rseg_history_len = trx_sys->rseg_history_len;

	do {
		/* If there are no records to purge or the last
		purge didn't purge any records then wait for activity. */

		if (srv_shutdown_state == SRV_SHUTDOWN_NONE
		    && (purge_sys->state == PURGE_STATE_STOP
			|| n_total_purged == 0)) {

			srv_purge_coordinator_suspend(slot, rseg_history_len);
		}

		if (srv_purge_should_exit(n_total_purged)) {
			ut_a(!slot->suspended);
			break;
		}

		n_total_purged = 0;

		rseg_history_len = srv_do_purge(
			srv_n_purge_threads, &n_total_purged);

	} while (!srv_purge_should_exit(n_total_purged));

	/* Ensure that we don't jump out of the loop unless the
	exit condition is satisfied. */

	ut_a(srv_purge_should_exit(n_total_purged));

	ulint	n_pages_purged = ULINT_MAX;

	/* Ensure that all records are purged if it is not a fast shutdown.
	This covers the case where a record can be added after we exit the
	loop above. */
	while (srv_fast_shutdown == 0 && n_pages_purged > 0) {
		n_pages_purged = trx_purge(1, srv_purge_batch_size, false);
	}

#ifdef UNIV_DEBUG
	if (srv_fast_shutdown == 0) {
		trx_commit_disallowed = true;
	}
#endif /* UNIV_DEBUG */

	/* This trx_purge is called to remove any undo records (added by
	background threads) after completion of the above loop. When
	srv_fast_shutdown != 0, a large batch size can cause significant
	delay in shutdown ,so reducing the batch size to magic number 20
	(which was default in 5.5), which we hope will be sufficient to
	remove all the undo records */
	const	uint temp_batch_size = 20;

	n_pages_purged = trx_purge(1, srv_purge_batch_size <= temp_batch_size
				      ? srv_purge_batch_size : temp_batch_size,
				   true);
	ut_a(n_pages_purged == 0 || srv_fast_shutdown != 0);

	/* The task queue should always be empty, independent of fast
	shutdown state. */
	ut_a(srv_get_task_queue_length() == 0);

	srv_free_slot(slot);

	/* Note that we are shutting down. */
	rw_lock_x_lock(&purge_sys->latch);

	purge_sys->state = PURGE_STATE_EXIT;

	/* If there are any pending undo-tablespace truncate then clear
	it off as we plan to shutdown the purge thread. */
	purge_sys->undo_trunc.clear();

	purge_sys->running = false;

	rw_lock_x_unlock(&purge_sys->latch);

	/* Ensure that all the worker threads quit. */
	if (srv_n_purge_threads > 1) {
		srv_release_threads(SRV_WORKER, srv_n_purge_threads - 1);
	}

#ifdef UNIV_PFS_THREAD
	destroy_thd(thd);
#endif /* UNIV_PFS_THREAD */

	my_thread_end();
}

/**********************************************************************//**
Enqueues a task to server task queue and releases a worker thread, if there
is a suspended one. */
void
srv_que_task_enqueue_low(
/*=====================*/
	que_thr_t*	thr)	/*!< in: query thread */
{
	ut_ad(!srv_read_only_mode);
	mutex_enter(&srv_sys->tasks_mutex);

	UT_LIST_ADD_LAST(srv_sys->tasks, thr);

	mutex_exit(&srv_sys->tasks_mutex);

	srv_release_threads(SRV_WORKER, 1);
}

/**********************************************************************//**
Get count of tasks in the queue.
@return number of tasks in queue */
ulint
srv_get_task_queue_length(void)
/*===========================*/
{
	ulint	n_tasks;

	ut_ad(!srv_read_only_mode);

	mutex_enter(&srv_sys->tasks_mutex);

	n_tasks = UT_LIST_GET_LEN(srv_sys->tasks);

	mutex_exit(&srv_sys->tasks_mutex);

	return(n_tasks);
}

/**********************************************************************//**
Wakeup the purge threads. */
void
srv_purge_wakeup(void)
/*==================*/
{
	ut_ad(!srv_read_only_mode);

	if (srv_force_recovery < SRV_FORCE_NO_BACKGROUND) {

		srv_release_threads(SRV_PURGE, 1);

		if (srv_n_purge_threads > 1) {
			ulint	n_workers = srv_n_purge_threads - 1;

			srv_release_threads(SRV_WORKER, n_workers);
		}
	}
}

/** Check if the purge threads are active, both coordinator and worker threads
@return true if any thread is active, false if no thread is active */
bool
srv_purge_threads_active()
{
	for (uint i = 0; i < srv_sys->n_sys_threads; ++i) {
		srv_slot_t*	slot;

		slot = &srv_sys->sys_threads[i];

		/* The slots for purge could be never used due to no purge
		threads having been created, so check the flag first. */
		if (slot->in_use) {

			srv_thread_type	type = srv_slot_get_type(slot);

			if (type == SRV_WORKER || type == SRV_PURGE) {

				return(true);
			}
		}
	}

	return(false);
}
<|MERGE_RESOLUTION|>--- conflicted
+++ resolved
@@ -67,14 +67,7 @@
 #include "usr0sess.h"
 #include "ut0crc32.h"
 #include "ut0mem.h"
-<<<<<<< HEAD
 #include <mysqld.h>
-=======
-
-#ifndef UNIV_PFS_THREAD
-#define create_thd(x,y,z,PFS_KEY)	create_thd(x,y,z,PFS_NOT_INSTRUMENTED.m_value)
-#endif /* UNIV_PFS_THREAD */
->>>>>>> 2202b677
 
 /* The following is the maximum allowed duration of a lock wait. */
 ulint	srv_fatal_semaphore_wait_threshold = 600;
@@ -2549,14 +2542,9 @@
 
 	ut_ad(!srv_read_only_mode);
 	ut_a(srv_force_recovery < SRV_FORCE_NO_BACKGROUND);
-<<<<<<< HEAD
-=======
-	my_thread_init();
-	THD *thd= create_thd(false, true, true, srv_worker_thread_key.m_value);
->>>>>>> 2202b677
 
 #ifdef UNIV_PFS_THREAD
-	THD*	thd = create_thd(false, true, true, srv_worker_thread_key);
+	THD*	thd = create_thd(false, true, true, srv_worker_thread_key.m_value);
 #endif /* UNIV_PFS_THREAD */
 
 	slot = srv_reserve_slot(SRV_WORKER);
@@ -2801,15 +2789,11 @@
 void
 srv_purge_coordinator_thread()
 {
-<<<<<<< HEAD
-=======
-	my_thread_init();
-	THD *thd= create_thd(false, true, true, srv_purge_thread_key.m_value);
->>>>>>> 2202b677
 	srv_slot_t*	slot;
 
 #ifdef UNIV_PFS_THREAD
-	THD*	thd = create_thd(false, true, true, srv_purge_thread_key);
+	THD*	thd = create_thd(false, true, true,
+				 srv_purge_thread_key.m_value);
 #endif /* UNIV_PFS_THREAD */
 	ulint	n_total_purged = ULINT_UNDEFINED;
 
