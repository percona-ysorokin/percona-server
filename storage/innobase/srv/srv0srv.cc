/*****************************************************************************

Copyright (c) 1995, 2015, Oracle and/or its affiliates. All Rights Reserved.
Copyright (c) 2008, 2009 Google Inc.
Copyright (c) 2009, Percona Inc.

Portions of this file contain modifications contributed and copyrighted by
Google, Inc. Those modifications are gratefully acknowledged and are described
briefly in the InnoDB documentation. The contributions by Google are
incorporated with their permission, and subject to the conditions contained in
the file COPYING.Google.

Portions of this file contain modifications contributed and copyrighted
by Percona Inc.. Those modifications are
gratefully acknowledged and are described briefly in the InnoDB
documentation. The contributions by Percona Inc. are incorporated with
their permission, and subject to the conditions contained in the file
COPYING.Percona.

This program is free software; you can redistribute it and/or modify it under
the terms of the GNU General Public License as published by the Free Software
Foundation; version 2 of the License.

This program is distributed in the hope that it will be useful, but WITHOUT
ANY WARRANTY; without even the implied warranty of MERCHANTABILITY or FITNESS
FOR A PARTICULAR PURPOSE. See the GNU General Public License for more details.

You should have received a copy of the GNU General Public License along with
this program; if not, write to the Free Software Foundation, Inc.,
51 Franklin Street, Suite 500, Boston, MA 02110-1335 USA

*****************************************************************************/

/**************************************************//**
@file srv/srv0srv.cc
The database server main program

Created 10/8/1995 Heikki Tuuri
*******************************************************/

#include "my_global.h"
#include "my_thread.h"

#include "mysql/psi/mysql_stage.h"
#include "mysql/psi/psi.h"
#include "sql_thd_internal_api.h"

#include "ha_prototypes.h"

#include "btr0sea.h"
#include "buf0flu.h"
#include "buf0lru.h"
#include "dict0boot.h"
#include "dict0load.h"
#include "dict0stats_bg.h"
#include "fsp0sysspace.h"
#include "ibuf0ibuf.h"
#include "lock0lock.h"
#include "log0archive.h"
#include "log0online.h"
#include "log0recv.h"
#include "mem0mem.h"
#include "os0file.h"
#include "os0proc.h"
#include "pars0pars.h"
#include "que0que.h"
#include "row0mysql.h"
#include "row0trunc.h"
#include "srv0mon.h"
#include "srv0srv.h"
#include "srv0start.h"
#include "sync0sync.h"
#include "trx0i_s.h"
#include "trx0purge.h"
#include "usr0sess.h"
#include "ut0crc32.h"
#include "ut0mem.h"

/* prototypes of new functions added to ha_innodb.cc for kill_idle_transaction */
bool		innobase_thd_is_idle(const void* thd);
ib_uint64_t	innobase_thd_get_start_time(const void* thd);
void		innobase_thd_kill(ulong thd_id);
ulong		innobase_thd_get_thread_id(const void* thd);

/* The following is the maximum allowed duration of a lock wait. */
ulint	srv_fatal_semaphore_wait_threshold = 600;

lint	srv_kill_idle_transaction = 0;

/* How much data manipulation language (DML) statements need to be delayed,
in microseconds, in order to reduce the lagging of the purge thread. */
ulint	srv_dml_needed_delay = 0;

ibool	srv_monitor_active = FALSE;
ibool	srv_error_monitor_active = FALSE;

ibool	srv_buf_dump_thread_active = FALSE;

bool	srv_buf_resize_thread_active = false;

ibool	srv_dict_stats_thread_active = FALSE;

const char*	srv_main_thread_op_info = "";

/** Prefix used by MySQL to indicate pre-5.1 table name encoding */
const char		srv_mysql50_table_name_prefix[10] = "#mysql50#";

/* Server parameters which are read from the initfile */

/* The following three are dir paths which are catenated before file
names, where the file name itself may also contain a path */

char*	srv_data_home	= NULL;

/** Rollback files directory, can be absolute. */
char*	srv_undo_dir = NULL;

/** The number of tablespaces to use for rollback segments. */
ulong	srv_undo_tablespaces = 0;

/** The number of UNDO tablespaces that are open and ready to use. */
ulint	srv_undo_tablespaces_open = 0;

/** The number of UNDO tablespaces that are active (hosting some rollback
segment). It is quite possible that some of the tablespaces doesn't host
any of the rollback-segment based on configuration used. */
ulint	srv_undo_tablespaces_active = 0;

/* The number of rollback segments to use */
ulong	srv_undo_logs = 1;

char*	srv_arch_dir	= NULL;
ulong	srv_log_arch_expire_sec	= 0;

/** Rate at which UNDO records should be purged. */
ulong	srv_purge_rseg_truncate_frequency = 128;

/** Enable or Disable Truncate of UNDO tablespace.
Note: If enabled then UNDO tablespace will be selected for truncate.
While Server waits for undo-tablespace to truncate if user disables
it, truncate action is completed but no new tablespace is marked
for truncate (action is never aborted). */
my_bool	srv_undo_log_truncate = FALSE;

/** Maximum size of undo tablespace. */
unsigned long long	srv_max_undo_log_size;

/** UNDO logs that are not redo logged.
These logs reside in the temp tablespace.*/
const ulong		srv_tmp_undo_logs = 32;

/** Default undo tablespace size in UNIV_PAGEs count (10MB). */
const ulint SRV_UNDO_TABLESPACE_SIZE_IN_PAGES =
	((1024 * 1024) * 10) / UNIV_PAGE_SIZE_DEF;

/** Set if InnoDB must operate in read-only mode. We don't do any
recovery and open all tables in RO mode instead of RW mode. We don't
sync the max trx id to disk either. */
my_bool	srv_read_only_mode;
/** store to its own file each table created by an user; data
dictionary tables are in the system tablespace 0 */
my_bool	srv_file_per_table;
/** The file format to use on new *.ibd files. */
ulint	srv_file_format = 0;
/** Whether to check file format during startup.  A value of
UNIV_FORMAT_MAX + 1 means no checking ie. FALSE.  The default is to
set it to the highest format we support. */
ulint	srv_max_file_format_at_startup = UNIV_FORMAT_MAX;
/** Set if InnoDB operates in read-only mode or innodb-force-recovery
is greater than SRV_FORCE_NO_TRX_UNDO. */
my_bool	high_level_read_only;

#if UNIV_FORMAT_A
# error "UNIV_FORMAT_A must be 0!"
#endif

/** Place locks to records only i.e. do not use next-key locking except
on duplicate key checking and foreign key checking */
ibool	srv_locks_unsafe_for_binlog = FALSE;
/** Sort buffer size in index creation */
ulong	srv_sort_buf_size = 1048576;
/** Maximum modification log file size for online index creation */
unsigned long long	srv_online_max_size;

/* If this flag is TRUE, then we will use the native aio of the
OS (provided we compiled Innobase with it in), otherwise we will
use simulated aio we build below with threads.
Currently we support native aio on windows and linux */
my_bool	srv_use_native_aio = TRUE;
my_bool	srv_numa_interleave = FALSE;

my_bool	srv_track_changed_pages = FALSE;

ulonglong	srv_max_bitmap_file_size = 100 * 1024 * 1024;

ulonglong	srv_max_changed_pages = 0;
#ifdef UNIV_DEBUG
/** Force all user tables to use page compression. */
ulong	srv_debug_compress;
#endif /* UNIV_DEBUG */

/*------------------------- LOG FILES ------------------------ */
char*	srv_log_group_home_dir	= NULL;

ulong	srv_n_log_files		= SRV_N_LOG_FILES_MAX;
/** At startup, this is the current redo log file size.
During startup, if this is different from srv_log_file_size_requested
(innodb_log_file_size), the redo log will be rebuilt and this size
will be initialized to srv_log_file_size_requested.
When upgrading from a previous redo log format, this will be set to 0,
and writing to the redo log is not allowed.

During startup, this is in bytes, and later converted to pages. */
ib_uint64_t	srv_log_file_size;
/** The value of the startup parameter innodb_log_file_size */
ib_uint64_t	srv_log_file_size_requested;
/* size in database pages */
ulint		srv_log_buffer_size = ULINT_MAX;
ulong		srv_flush_log_at_trx_commit = 1;
uint		srv_flush_log_at_timeout = 1;
ulong		srv_page_size = UNIV_PAGE_SIZE_DEF;
ulong		srv_page_size_shift = UNIV_PAGE_SIZE_SHIFT_DEF;
ulong		srv_log_write_ahead_size = 0;

page_size_t	univ_page_size(0, 0, false);

char	srv_use_global_flush_log_at_trx_commit	= TRUE;

/* Try to flush dirty pages so as to avoid IO bursts at
the checkpoints. */
char	srv_adaptive_flushing	= TRUE;

ulint	srv_show_locks_held	= 10; // TODO laurynas broken
ulint	srv_show_verbose_locks	= 0;

/* Allow IO bursts at the checkpoints ignoring io_capacity setting. */
my_bool	srv_flush_sync		= TRUE;

/** Maximum number of times allowed to conditionally acquire
mutex before switching to blocking wait on the mutex */
#define MAX_MUTEX_NOWAIT	20

/** Check whether the number of failed nonblocking mutex
acquisition attempts exceeds maximum allowed value. If so,
srv_printf_innodb_monitor() will request mutex acquisition
with mutex_enter(), which will wait until it gets the mutex. */
#define MUTEX_NOWAIT(mutex_skipped)	((mutex_skipped) < MAX_MUTEX_NOWAIT)

/** Requested size in bytes */
ulint	srv_buf_pool_size	= ULINT_MAX;
/** Minimum pool size in bytes */
const ulint	srv_buf_pool_min_size	= 5 * 1024 * 1024;
/** Default pool size in bytes */
const ulint	srv_buf_pool_def_size	= 128 * 1024 * 1024;
/** Requested buffer pool chunk size. Each buffer pool instance consists
of one or more chunks. */
ulong	srv_buf_pool_chunk_unit;
/** Requested number of buffer pool instances */
ulong	srv_buf_pool_instances;
/** Default number of buffer pool instances */
const ulong	srv_buf_pool_instances_default = 0;
/** Number of locks to protect buf_pool->page_hash */
ulong	srv_n_page_hash_locks = 16;

/** Scan depth for LRU flush batch i.e.: number of blocks scanned*/
ulong	srv_LRU_scan_depth	= 1024;
/** Whether or not to flush neighbors of a block */
ulong	srv_flush_neighbors	= 1;
/** Previously requested size. Accesses protected by memory barriers. */
ulint	srv_buf_pool_old_size	= 0;
/** Current size as scaling factor for the other components */
ulint	srv_buf_pool_base_size	= 0;
/** Current size in bytes */
ulint	srv_buf_pool_curr_size	= 0;
/** Dump this % of each buffer pool during BP dump */
ulong	srv_buf_pool_dump_pct;
/** Lock table size in bytes */
ulint	srv_lock_table_size	= ULINT_MAX;

/** Query thread preflush algorithm */
ulint	srv_foreground_preflush	= SRV_FOREGROUND_PREFLUSH_EXP_BACKOFF;

/** The maximum time limit for a single LRU tail flush iteration by the page
cleaner thread */
ulint	srv_cleaner_max_lru_time = 1000;

/** The maximum time limit for a single flush list flush iteration by the page
cleaner thread */
ulint	srv_cleaner_max_flush_time = 1000;

/** Page cleaner LSN age factor formula option */
ulong	srv_cleaner_lsn_age_factor
	= SRV_CLEANER_LSN_AGE_FACTOR_HIGH_CHECKPOINT;

/** Empty free list for a query thread handling algorithm option  */
ulong	srv_empty_free_list_algorithm = SRV_EMPTY_FREE_LIST_BACKOFF;

/* This parameter is deprecated. Use srv_n_io_[read|write]_threads
instead. */
ulint	srv_n_read_io_threads	= ULINT_MAX;
ulint	srv_n_write_io_threads	= ULINT_MAX;

/* Switch to enable random read ahead. */
my_bool	srv_random_read_ahead	= FALSE;

/* User settable value of the number of pages that must be present
in the buffer cache and accessed sequentially for InnoDB to trigger a
readahead request. */
ulong	srv_read_ahead_threshold	= 56;

bool	srv_log_archive_on	= false;

/** Maximum on-disk size of change buffer in terms of percentage
of the buffer pool. */
uint	srv_change_buffer_max_size = CHANGE_BUFFER_DEFAULT_SIZE;

/* This parameter is used to throttle the number of insert buffers that are
merged in a batch. By increasing this parameter on a faster disk you can
possibly reduce the number of I/O operations performed to complete the
merge operation. The value of this parameter is used as is by the
background loop when the system is idle (low load), on a busy system
the parameter is scaled down by a factor of 4, this is to avoid putting
a heavier load on the I/O sub system. */

ulong	srv_insert_buffer_batch_size = 20;

char*	srv_file_flush_method_str = NULL;
#ifndef _WIN32
enum srv_unix_flush_t	srv_unix_file_flush_method = SRV_UNIX_FSYNC;
#else
enum srv_win_flush_t	srv_win_file_flush_method = SRV_WIN_IO_UNBUFFERED;
#endif /* _WIN32 */

ulint	srv_max_n_open_files	  = 300;

/* Number of IO operations per second the server can do */
ulong	srv_io_capacity         = 200;
ulong	srv_max_io_capacity     = 400;

/* The number of page cleaner threads to use.*/
ulong	srv_n_page_cleaners = 4;

/* The InnoDB main thread tries to keep the ratio of modified pages
in the buffer pool to all database pages in the buffer pool smaller than
the following number. But it is not guaranteed that the value stays below
that during a time of heavy update/insert activity. */

double	srv_max_buf_pool_modified_pct	= 75.0;
double	srv_max_dirty_pages_pct_lwm	= 0.0;

/* This is the percentage of log capacity at which adaptive flushing,
if enabled, will kick in. */
ulong	srv_adaptive_flushing_lwm	= 10;

/* Number of iterations over which adaptive flushing is averaged. */
ulong	srv_flushing_avg_loops		= 30;

/* The tids of the purge threads */
os_tid_t	srv_purge_tids[SRV_MAX_N_PURGE_THREADS];

/* The tids of the I/O threads */
os_tid_t	srv_io_tids[SRV_MAX_N_IO_THREADS];

/* The tid of the master thread */
os_tid_t	srv_master_tid;

/* The relative scheduling priority of the purge threads */
ulint	srv_sched_priority_purge	= 19;

/* The relative scheduling priority of the I/O threads */
ulint	srv_sched_priority_io		= 19;

/* The relative scheduling priority of the master thread */
ulint	srv_sched_priority_master	= 19;

/* The relative priority of the current thread.  If 0, low priority; if 1, high
priority.  */
UNIV_THREAD_LOCAL ulint srv_current_thread_priority = 0;

/* The relative priority of the purge coordinator and worker threads.  */
my_bool	srv_purge_thread_priority	= FALSE;

/* The relative priority of the master thread.  */
my_bool	srv_master_thread_priority	= FALSE;

/* The number of purge threads to use.*/
ulong	srv_n_purge_threads = 4;

/* the number of pages to purge in one batch */
ulong	srv_purge_batch_size = 20;

/* Internal setting for "innodb_stats_method". Decides how InnoDB treats
NULL value when collecting statistics. By default, it is set to
SRV_STATS_NULLS_EQUAL(0), ie. all NULL value are treated equal */
ulong srv_innodb_stats_method = SRV_STATS_NULLS_EQUAL;

srv_stats_t	srv_stats;

/* structure to pass status variables to MySQL */
export_var_t export_vars;

/** Normally 0. When nonzero, skip some phases of crash recovery,
starting from SRV_FORCE_IGNORE_CORRUPT, so that data can be recovered
by SELECT or mysqldump. When this is nonzero, we do not allow any user
modifications to the data. */
ulong	srv_force_recovery;
#ifndef DBUG_OFF
/** Inject a crash at different steps of the recovery process.
This is for testing and debugging only. */
ulong	srv_force_recovery_crash;
#endif /* !DBUG_OFF */

/** Print all user-level transactions deadlocks to mysqld stderr */

my_bool	srv_print_all_deadlocks = FALSE;

/** Enable INFORMATION_SCHEMA.innodb_cmp_per_index */
my_bool	srv_cmp_per_index_enabled = FALSE;

/* If the following is set to 1 then we do not run purge and insert buffer
merge to completion before shutdown. If it is set to 2, do not even flush the
buffer pool to data files at the shutdown: we effectively 'crash'
InnoDB (but lose no committed transactions). */
ulint	srv_fast_shutdown	= 0;

/* Generate a innodb_status.<pid> file */
ibool	srv_innodb_status	= FALSE;

/* When estimating number of different key values in an index, sample
this many index pages, there are 2 ways to calculate statistics:
* persistent stats that are calculated by ANALYZE TABLE and saved
  in the innodb database.
* quick transient stats, that are used if persistent stats for the given
  table/index are not found in the innodb database */
unsigned long long	srv_stats_transient_sample_pages = 8;
my_bool		srv_stats_persistent = TRUE;
unsigned long long	srv_stats_persistent_sample_pages = 20;
my_bool		srv_stats_auto_recalc = TRUE;

ibool	srv_use_doublewrite_buf	= TRUE;

/** doublewrite buffer is 1MB is size i.e.: it can hold 128 16K pages.
The following parameter is the size of the buffer that is used for
batch flushing i.e.: LRU flushing and flush_list flushing. The rest
of the pages are used for single page flushing. */
ulong	srv_doublewrite_batch_size	= 120;

ulong	srv_replication_delay		= 0;

<<<<<<< HEAD
ulint	srv_pass_corrupt_table = 0; /* 0:disable 1:enable */

ulong	srv_log_checksum_algorithm	= SRV_CHECKSUM_ALGORITHM_INNODB;

=======
>>>>>>> b4104b21
/*-------------------------------------------*/
ulong	srv_n_spin_wait_rounds	= 30;
ulong	srv_spin_wait_delay	= 6;
ibool	srv_priority_boost	= TRUE;

static ulint		srv_n_rows_inserted_old		= 0;
static ulint		srv_n_rows_updated_old		= 0;
static ulint		srv_n_rows_deleted_old		= 0;
static ulint		srv_n_rows_read_old		= 0;

ulint	srv_truncated_status_writes	= 0;
ulint	srv_available_undo_logs         = 0;

/* Set the following to 0 if you want InnoDB to write messages on
stderr on startup/shutdown. */
ibool	srv_print_verbose_log		= TRUE;
my_bool	srv_print_innodb_monitor	= FALSE;
my_bool	srv_print_innodb_lock_monitor	= FALSE;

/* Array of English strings describing the current state of an
i/o handler thread */

const char* srv_io_thread_op_info[SRV_MAX_N_IO_THREADS];
const char* srv_io_thread_function[SRV_MAX_N_IO_THREADS];

time_t	srv_last_monitor_time;

ib_mutex_t	srv_innodb_monitor_mutex;

/** Mutex protecting page_zip_stat_per_index */
ib_mutex_t	page_zip_stat_per_index_mutex;

/* Mutex for locking srv_monitor_file. Not created if srv_read_only_mode */
ib_mutex_t	srv_monitor_file_mutex;

/** Temporary file for innodb monitor output */
FILE*	srv_monitor_file;
/** Mutex for locking srv_dict_tmpfile. Not created if srv_read_only_mode.
This mutex has a very high rank; threads reserving it should not
be holding any InnoDB latches. */
ib_mutex_t	srv_dict_tmpfile_mutex;
/** Temporary file for output from the data dictionary */
FILE*	srv_dict_tmpfile;
/** Mutex for locking srv_misc_tmpfile. Not created if srv_read_only_mode.
This mutex has a very low rank; threads reserving it should not
acquire any further latches or sleep before releasing this one. */
ib_mutex_t	srv_misc_tmpfile_mutex;
/** Temporary file for miscellanous diagnostic output */
FILE*	srv_misc_tmpfile;

ulint	srv_main_thread_process_no	= 0;
ulint	srv_main_thread_id		= 0;

/* The following counts are used by the srv_master_thread. */

/** Iterations of the loop bounded by 'srv_active' label. */
static ulint		srv_main_active_loops		= 0;
/** Iterations of the loop bounded by the 'srv_idle' label. */
static ulint		srv_main_idle_loops		= 0;
/** Iterations of the loop bounded by the 'srv_shutdown' label. */
static ulint		srv_main_shutdown_loops		= 0;
/** Log writes involving flush. */
static ulint		srv_log_writes_and_flush	= 0;

/* This is only ever touched by the master thread. It records the
time when the last flush of log file has happened. The master
thread ensures that we flush the log files at least once per
second. */
static time_t	srv_last_log_flush_time;

/* Interval in seconds at which various tasks are performed by the
master thread when server is active. In order to balance the workload,
we should try to keep intervals such that they are not multiple of
each other. For example, if we have intervals for various tasks
defined as 5, 10, 15, 60 then all tasks will be performed when
current_time % 60 == 0 and no tasks will be performed when
current_time % 5 != 0. */

# define	SRV_MASTER_CHECKPOINT_INTERVAL		(7)
# define	SRV_MASTER_PURGE_INTERVAL		(10)
# define	SRV_MASTER_DICT_LRU_INTERVAL		(47)

/** Acquire the system_mutex. */
#define srv_sys_mutex_enter() do {			\
	mutex_enter(&srv_sys->mutex);			\
} while (0)

/** Test if the system mutex is owned. */
#define srv_sys_mutex_own() (mutex_own(&srv_sys->mutex)	\
			     && !srv_read_only_mode)

/** Release the system mutex. */
#define srv_sys_mutex_exit() do {			\
	mutex_exit(&srv_sys->mutex);			\
} while (0)

#define fetch_lock_wait_timeout(trx)			\
	((trx)->lock.allowed_to_wait			\
	 ? thd_lock_wait_timeout((trx)->mysql_thd)	\
	 : 0)

/*
	IMPLEMENTATION OF THE SERVER MAIN PROGRAM
	=========================================

There is the following analogue between this database
server and an operating system kernel:

DB concept			equivalent OS concept
----------			---------------------
transaction		--	process;

query thread		--	thread;

lock			--	semaphore;

kernel			--	kernel;

query thread execution:
(a) without lock mutex
reserved		--	process executing in user mode;
(b) with lock mutex reserved
			--	process executing in kernel mode;

The server has several backgroind threads all running at the same
priority as user threads. It periodically checks if here is anything
happening in the server which requires intervention of the master
thread. Such situations may be, for example, when flushing of dirty
blocks is needed in the buffer pool or old version of database rows
have to be cleaned away (purged). The user can configure a separate
dedicated purge thread(s) too, in which case the master thread does not
do any purging.

The threads which we call user threads serve the queries of the MySQL
server. They run at normal priority.

When there is no activity in the system, also the master thread
suspends itself to wait for an event making the server totally silent.

There is still one complication in our server design. If a
background utility thread obtains a resource (e.g., mutex) needed by a user
thread, and there is also some other user activity in the system,
the user thread may have to wait indefinitely long for the
resource, as the OS does not schedule a background thread if
there is some other runnable user thread. This problem is called
priority inversion in real-time programming.

One solution to the priority inversion problem would be to keep record
of which thread owns which resource and in the above case boost the
priority of the background thread so that it will be scheduled and it
can release the resource.  This solution is called priority inheritance
in real-time programming.  A drawback of this solution is that the overhead
of acquiring a mutex increases slightly, maybe 0.2 microseconds on a 100
MHz Pentium, because the thread has to call os_thread_get_curr_id.  This may
be compared to 0.5 microsecond overhead for a mutex lock-unlock pair. Note
that the thread cannot store the information in the resource , say mutex,
itself, because competing threads could wipe out the information if it is
stored before acquiring the mutex, and if it stored afterwards, the
information is outdated for the time of one machine instruction, at least.
(To be precise, the information could be stored to lock_word in mutex if
the machine supports atomic swap.)

The above solution with priority inheritance may become actual in the
future, currently we do not implement any priority twiddling solution.
Our general aim is to reduce the contention of all mutexes by making
them more fine grained.

The thread table contains information of the current status of each
thread existing in the system, and also the event semaphores used in
suspending the master thread and utility threads when they have nothing
to do.  The thread table can be seen as an analogue to the process table
in a traditional Unix implementation. */

/** The server system struct */
struct srv_sys_t{
	ib_mutex_t	tasks_mutex;		/*!< variable protecting the
						tasks queue */
	UT_LIST_BASE_NODE_T(que_thr_t)
			tasks;			/*!< task queue */

	ib_mutex_t	mutex;			/*!< variable protecting the
						fields below. */
	ulint		n_sys_threads;		/*!< size of the sys_threads
						array */

	srv_slot_t*	sys_threads;		/*!< server thread table */

	ulint		n_threads_active[SRV_MASTER + 1];
						/*!< number of threads active
						in a thread class */

	srv_stats_t::ulint_ctr_1_t
			activity_count;		/*!< For tracking server
						activity */
};

static srv_sys_t*	srv_sys	= NULL;

/** Event to signal the monitor thread. */
os_event_t	srv_monitor_event;

/** Event to signal the error thread */
os_event_t	srv_error_event;

/** Event to signal the buffer pool dump/load thread */
os_event_t	srv_buf_dump_event;

/** Event to signal the buffer pool resize thread */
os_event_t	srv_buf_resize_event;

/** The buffer pool dump/load file name */
char*	srv_buf_dump_filename;

/** Boolean config knobs that tell InnoDB to dump the buffer pool at shutdown
and/or load it during startup. */
char	srv_buffer_pool_dump_at_shutdown = TRUE;
char	srv_buffer_pool_load_at_startup = TRUE;

/** Slot index in the srv_sys->sys_threads array for the purge thread. */
static const ulint	SRV_PURGE_SLOT	= 1;

/** Slot index in the srv_sys->sys_threads array for the master thread. */
static const ulint	SRV_MASTER_SLOT = 0;

os_event_t	srv_checkpoint_completed_event;

os_event_t	srv_redo_log_tracked_event;

bool	srv_redo_log_thread_started = false;

#ifdef HAVE_PSI_STAGE_INTERFACE
/** Performance schema stage event for monitoring ALTER TABLE progress
everything after flush log_make_checkpoint_at(). */
PSI_stage_info	srv_stage_alter_table_end
	= {0, "alter table (end)", PSI_FLAG_STAGE_PROGRESS};

/** Performance schema stage event for monitoring ALTER TABLE progress
log_make_checkpoint_at(). */
PSI_stage_info	srv_stage_alter_table_flush
	= {0, "alter table (flush)", PSI_FLAG_STAGE_PROGRESS};

/** Performance schema stage event for monitoring ALTER TABLE progress
row_merge_insert_index_tuples(). */
PSI_stage_info	srv_stage_alter_table_insert
	= {0, "alter table (insert)", PSI_FLAG_STAGE_PROGRESS};

/** Performance schema stage event for monitoring ALTER TABLE progress
row_log_apply(). */
PSI_stage_info	srv_stage_alter_table_log_index
	= {0, "alter table (log apply index)", PSI_FLAG_STAGE_PROGRESS};

/** Performance schema stage event for monitoring ALTER TABLE progress
row_log_table_apply(). */
PSI_stage_info	srv_stage_alter_table_log_table
	= {0, "alter table (log apply table)", PSI_FLAG_STAGE_PROGRESS};

/** Performance schema stage event for monitoring ALTER TABLE progress
row_merge_sort(). */
PSI_stage_info	srv_stage_alter_table_merge_sort
	= {0, "alter table (merge sort)", PSI_FLAG_STAGE_PROGRESS};

/** Performance schema stage event for monitoring ALTER TABLE progress
row_merge_read_clustered_index(). */
PSI_stage_info	srv_stage_alter_table_read_pk_internal_sort
	= {0, "alter table (read PK and internal sort)", PSI_FLAG_STAGE_PROGRESS};

/** Performance schema stage event for monitoring buffer pool load progress. */
PSI_stage_info	srv_stage_buffer_pool_load
	= {0, "buffer pool load", PSI_FLAG_STAGE_PROGRESS};
#endif /* HAVE_PSI_STAGE_INTERFACE */

/*********************************************************************//**
Prints counters for work done by srv_master_thread. */
static
void
srv_print_master_thread_info(
/*=========================*/
	FILE  *file)    /* in: output stream */
{
	fprintf(file, "srv_master_thread loops: %lu srv_active,"
		" %lu srv_shutdown, %lu srv_idle\n",
		srv_main_active_loops,
		srv_main_shutdown_loops,
		srv_main_idle_loops);
	fprintf(file, "srv_master_thread log flush and writes: %lu\n",
		srv_log_writes_and_flush);
}

/*********************************************************************//**
Sets the info describing an i/o thread current state. */
void
srv_set_io_thread_op_info(
/*======================*/
	ulint		i,	/*!< in: the 'segment' of the i/o thread */
	const char*	str)	/*!< in: constant char string describing the
				state */
{
	ut_a(i < SRV_MAX_N_IO_THREADS);

	srv_io_thread_op_info[i] = str;
}

/*********************************************************************//**
Resets the info describing an i/o thread current state. */
void
srv_reset_io_thread_op_info()
/*=========================*/
{
	for (ulint i = 0; i < UT_ARR_SIZE(srv_io_thread_op_info); ++i) {
		srv_io_thread_op_info[i] = "not started yet";
	}
}

#ifdef UNIV_DEBUG
/*********************************************************************//**
Validates the type of a thread table slot.
@return TRUE if ok */
static
ibool
srv_thread_type_validate(
/*=====================*/
	srv_thread_type	type)	/*!< in: thread type */
{
	switch (type) {
	case SRV_NONE:
		break;
	case SRV_WORKER:
	case SRV_PURGE:
	case SRV_MASTER:
		return(TRUE);
	}
	ut_error;
	return(FALSE);
}
#endif /* UNIV_DEBUG */

/*********************************************************************//**
Gets the type of a thread table slot.
@return thread type */
static
srv_thread_type
srv_slot_get_type(
/*==============*/
	const srv_slot_t*	slot)	/*!< in: thread slot */
{
	srv_thread_type	type = slot->type;
	ut_ad(srv_thread_type_validate(type));
	return(type);
}

/*********************************************************************//**
Reserves a slot in the thread table for the current thread.
@return reserved slot */
static
srv_slot_t*
srv_reserve_slot(
/*=============*/
	srv_thread_type	type)	/*!< in: type of the thread */
{
	srv_slot_t*	slot = 0;

	srv_sys_mutex_enter();

	ut_ad(srv_thread_type_validate(type));

	switch (type) {
	case SRV_MASTER:
		slot = &srv_sys->sys_threads[SRV_MASTER_SLOT];
		break;

	case SRV_PURGE:
		slot = &srv_sys->sys_threads[SRV_PURGE_SLOT];
		break;

	case SRV_WORKER:
		/* Find an empty slot, skip the master and purge slots. */
		for (slot = &srv_sys->sys_threads[2];
		     slot->in_use;
		     ++slot) {

			ut_a(slot < &srv_sys->sys_threads[
			     srv_sys->n_sys_threads]);
		}
		break;

	case SRV_NONE:
		ut_error;
	}

	ut_a(!slot->in_use);

	slot->in_use = TRUE;
	slot->suspended = FALSE;
	slot->type = type;

	ut_ad(srv_slot_get_type(slot) == type);

	++srv_sys->n_threads_active[type];

	srv_sys_mutex_exit();

	return(slot);
}

/*********************************************************************//**
Suspends the calling thread to wait for the event in its thread slot.
@return the current signal count of the event. */
static
int64_t
srv_suspend_thread_low(
/*===================*/
	srv_slot_t*	slot)	/*!< in/out: thread slot */
{

	ut_ad(!srv_read_only_mode);
	ut_ad(srv_sys_mutex_own());

	ut_ad(slot->in_use);

	srv_thread_type	type = srv_slot_get_type(slot);

	switch (type) {
	case SRV_NONE:
		ut_error;

	case SRV_MASTER:
		/* We have only one master thread and it
		should be the first entry always. */
		ut_a(srv_sys->n_threads_active[type] == 1);
		break;

	case SRV_PURGE:
		/* We have only one purge coordinator thread
		and it should be the second entry always. */
		ut_a(srv_sys->n_threads_active[type] == 1);
		break;

	case SRV_WORKER:
		ut_a(srv_n_purge_threads > 1);
		ut_a(srv_sys->n_threads_active[type] > 0);
		break;
	}

	ut_a(!slot->suspended);
	slot->suspended = TRUE;

	ut_a(srv_sys->n_threads_active[type] > 0);

	srv_sys->n_threads_active[type]--;

	return(os_event_reset(slot->event));
}

/*********************************************************************//**
Suspends the calling thread to wait for the event in its thread slot.
@return the current signal count of the event. */
static
int64_t
srv_suspend_thread(
/*===============*/
	srv_slot_t*	slot)	/*!< in/out: thread slot */
{
	srv_sys_mutex_enter();

	int64_t		sig_count = srv_suspend_thread_low(slot);

	srv_sys_mutex_exit();

	return(sig_count);
}

/*********************************************************************//**
Releases threads of the type given from suspension in the thread table.
NOTE! The server mutex has to be reserved by the caller!
@return number of threads released: this may be less than n if not
        enough threads were suspended at the moment. */
ulint
srv_release_threads(
/*================*/
	srv_thread_type	type,	/*!< in: thread type */
	ulint		n)	/*!< in: number of threads to release */
{
	ulint		i;
	ulint		count	= 0;

	ut_ad(srv_thread_type_validate(type));
	ut_ad(n > 0);

	srv_sys_mutex_enter();

	for (i = 0; i < srv_sys->n_sys_threads; i++) {
		srv_slot_t*	slot;

		slot = &srv_sys->sys_threads[i];

		if (slot->in_use
		    && srv_slot_get_type(slot) == type
		    && slot->suspended) {

			switch (type) {
			case SRV_NONE:
				ut_error;

			case SRV_MASTER:
				/* We have only one master thread and it
				should be the first entry always. */
				ut_a(n == 1);
				ut_a(i == SRV_MASTER_SLOT);
				ut_a(srv_sys->n_threads_active[type] == 0);
				break;

			case SRV_PURGE:
				/* We have only one purge coordinator thread
				and it should be the second entry always. */
				ut_a(n == 1);
				ut_a(i == SRV_PURGE_SLOT);
				ut_a(srv_n_purge_threads > 0);
				ut_a(srv_sys->n_threads_active[type] == 0);
				break;

			case SRV_WORKER:
				ut_a(srv_n_purge_threads > 1);
				ut_a(srv_sys->n_threads_active[type]
				     < srv_n_purge_threads - 1);
				break;
			}

			slot->suspended = FALSE;

			++srv_sys->n_threads_active[type];

			os_event_set(slot->event);

			if (++count == n) {
				break;
			}
		}
	}

	srv_sys_mutex_exit();

	return(count);
}

/*********************************************************************//**
Release a thread's slot. */
static
void
srv_free_slot(
/*==========*/
	srv_slot_t*	slot)	/*!< in/out: thread slot */
{
	srv_sys_mutex_enter();

	if (!slot->suspended) {
		/* Mark the thread as inactive. */
		srv_suspend_thread_low(slot);
	}

	/* Free the slot for reuse. */
	ut_ad(slot->in_use);
	slot->in_use = FALSE;

	srv_sys_mutex_exit();
}

/*********************************************************************//**
Initializes the server. */
void
srv_init(void)
/*==========*/
{
	ulint	n_sys_threads = 0;
	ulint	srv_sys_sz = sizeof(*srv_sys);

	mutex_create(LATCH_ID_SRV_INNODB_MONITOR, &srv_innodb_monitor_mutex);

	if (!srv_read_only_mode) {

		/* Number of purge threads + master thread */
		n_sys_threads = srv_n_purge_threads + 1;

		srv_sys_sz += n_sys_threads * sizeof(*srv_sys->sys_threads);
	}

	srv_sys = static_cast<srv_sys_t*>(ut_zalloc_nokey(srv_sys_sz));

	srv_sys->n_sys_threads = n_sys_threads;

	/* Even in read-only mode we flush pages related to intrinsic table
	and so mutex creation is needed. */
	{

		mutex_create(LATCH_ID_SRV_SYS, &srv_sys->mutex);

		mutex_create(LATCH_ID_SRV_SYS_TASKS, &srv_sys->tasks_mutex);

		srv_sys->sys_threads = (srv_slot_t*) &srv_sys[1];

		for (ulint i = 0; i < srv_sys->n_sys_threads; ++i) {
			srv_slot_t*	slot = &srv_sys->sys_threads[i];

			slot->event = os_event_create(0);

			ut_a(slot->event);
		}

		srv_error_event = os_event_create(0);

		srv_monitor_event = os_event_create(0);

		srv_buf_dump_event = os_event_create(0);

		buf_flush_event = os_event_create("buf_flush_event");

		UT_LIST_INIT(srv_sys->tasks, &que_thr_t::queue);

		srv_checkpoint_completed_event = os_event_create(0);

		srv_redo_log_tracked_event = os_event_create(0);
		os_event_set(srv_redo_log_tracked_event);
	}

	srv_buf_resize_event = os_event_create(0);

	/* page_zip_stat_per_index_mutex is acquired from:
	1. page_zip_compress() (after SYNC_FSP)
	2. page_zip_decompress()
	3. i_s_cmp_per_index_fill_low() (where SYNC_DICT is acquired)
	4. innodb_cmp_per_index_update(), no other latches
	since we do not acquire any other latches while holding this mutex,
	it can have very low level. We pick SYNC_ANY_LATCH for it. */
	mutex_create(LATCH_ID_PAGE_ZIP_STAT_PER_INDEX,
		     &page_zip_stat_per_index_mutex);

	/* Create dummy indexes for infimum and supremum records */

	dict_ind_init();

	/* Initialize some INFORMATION SCHEMA internal structures */
	trx_i_s_cache_init(trx_i_s_cache);

	ut_crc32_init();

	dict_mem_init();
}

/*********************************************************************//**
Frees the data structures created in srv_init(). */
void
srv_free(void)
/*==========*/
{
	mutex_free(&srv_innodb_monitor_mutex);
	mutex_free(&page_zip_stat_per_index_mutex);

	{
		mutex_free(&srv_sys->mutex);
		mutex_free(&srv_sys->tasks_mutex);

		for (ulint i = 0; i < srv_sys->n_sys_threads; ++i) {
			srv_slot_t*	slot = &srv_sys->sys_threads[i];

			os_event_destroy(slot->event);
		}

		os_event_destroy(srv_error_event);
		os_event_destroy(srv_monitor_event);
		os_event_destroy(srv_buf_dump_event);
		os_event_destroy(buf_flush_event);
		os_event_destroy(srv_checkpoint_completed_event);
		os_event_destroy(srv_redo_log_tracked_event);
	}

	os_event_destroy(srv_buf_resize_event);

	trx_i_s_cache_free(trx_i_s_cache);

	ut_free(srv_sys);

	srv_sys = 0;
}

/*********************************************************************//**
Initializes the synchronization primitives, memory system, and the thread
local storage. */
void
srv_general_init(void)
/*==================*/
{
	sync_check_init();
	/* Reset the system variables in the recovery module. */
	recv_sys_var_init();
	os_thread_init();
	trx_pool_init();
	que_init();
	row_mysql_init();
}

/*********************************************************************//**
Normalizes init parameter values to use units we use inside InnoDB. */
static
void
srv_normalize_init_values(void)
/*===========================*/
{
	srv_sys_space.normalize();

	srv_tmp_space.normalize();

	srv_log_file_size /= UNIV_PAGE_SIZE;

	srv_log_buffer_size /= UNIV_PAGE_SIZE;

	srv_lock_table_size = 5 * (srv_buf_pool_size / UNIV_PAGE_SIZE);
}

/*********************************************************************//**
Boots the InnoDB server. */
void
srv_boot(void)
/*==========*/
{
	/* Transform the init parameter values given by MySQL to
	use units we use inside InnoDB: */

	srv_normalize_init_values();

	/* Initialize synchronization primitives, memory management, and thread
	local storage */

	srv_general_init();

	/* Initialize this module */

	srv_init();
}

/******************************************************************//**
Refreshes the values used to calculate per-second averages. */
static
void
srv_refresh_innodb_monitor_stats(void)
/*==================================*/
{
	mutex_enter(&srv_innodb_monitor_mutex);

	srv_last_monitor_time = time(NULL);

	os_aio_refresh_stats();

	btr_cur_n_sea_old = btr_cur_n_sea;
	btr_cur_n_non_sea_old = btr_cur_n_non_sea;

	log_refresh_stats();

	buf_refresh_io_stats_all();

	srv_n_rows_inserted_old = srv_stats.n_rows_inserted;
	srv_n_rows_updated_old = srv_stats.n_rows_updated;
	srv_n_rows_deleted_old = srv_stats.n_rows_deleted;
	srv_n_rows_read_old = srv_stats.n_rows_read;

	mutex_exit(&srv_innodb_monitor_mutex);
}

/******************************************************************//**
Outputs to a file the output of the InnoDB Monitor.
@return FALSE if not all information printed
due to failure to obtain necessary mutex */
ibool
srv_printf_innodb_monitor(
/*======================*/
	FILE*	file,		/*!< in: output stream */
	ibool	nowait,		/*!< in: whether to wait for the
				lock_sys_t:: mutex */
	ulint*	trx_start_pos,	/*!< out: file position of the start of
				the list of active transactions */
	ulint*	trx_end)	/*!< out: file position of the end of
				the list of active transactions */
{
	double	time_elapsed;
	time_t	current_time;
	ulint	n_reserved;
	ibool	ret;

	ulong	btr_search_sys_constant;
	ulong	btr_search_sys_variable;
	ulint	lock_sys_subtotal;
	ulint	recv_sys_subtotal;

	ulint	i;
	trx_t*	trx;

	mutex_enter(&srv_innodb_monitor_mutex);

	current_time = time(NULL);

	/* We add 0.001 seconds to time_elapsed to prevent division
	by zero if two users happen to call SHOW ENGINE INNODB STATUS at the
	same time */

	time_elapsed = difftime(current_time, srv_last_monitor_time)
		+ 0.001;

	srv_last_monitor_time = time(NULL);

	fputs("\n=====================================\n", file);

	ut_print_timestamp(file);
	fprintf(file,
		" INNODB MONITOR OUTPUT\n"
		"=====================================\n"
		"Per second averages calculated from the last %lu seconds\n",
		(ulong) time_elapsed);

	fputs("-----------------\n"
	      "BACKGROUND THREAD\n"
	      "-----------------\n", file);
	srv_print_master_thread_info(file);

	fputs("----------\n"
	      "SEMAPHORES\n"
	      "----------\n", file);

	sync_print(file);

	/* Conceptually, srv_innodb_monitor_mutex has a very high latching
	order level in sync0sync.h, while dict_foreign_err_mutex has a very
	low level 135. Therefore we can reserve the latter mutex here without
	a danger of a deadlock of threads. */

	mutex_enter(&dict_foreign_err_mutex);

	if (!srv_read_only_mode && ftell(dict_foreign_err_file) != 0L) {
		fputs("------------------------\n"
		      "LATEST FOREIGN KEY ERROR\n"
		      "------------------------\n", file);
		ut_copy_file(file, dict_foreign_err_file);
	}

	mutex_exit(&dict_foreign_err_mutex);

	/* Only if lock_print_info_summary proceeds correctly,
	before we call the lock_print_info_all_transactions
	to print all the lock information. IMPORTANT NOTE: This
	function acquires the lock mutex on success. */
	ret = lock_print_info_summary(file, nowait);

	if (ret) {
		if (trx_start_pos) {
			long	t = ftell(file);
			if (t < 0) {
				*trx_start_pos = ULINT_UNDEFINED;
			} else {
				*trx_start_pos = (ulint) t;
			}
		}

		/* NOTE: If we get here then we have the lock mutex. This
		function will release the lock mutex that we acquired when
		we called the lock_print_info_summary() function earlier. */

		lock_print_info_all_transactions(file);

		if (trx_end) {
			long	t = ftell(file);
			if (t < 0) {
				*trx_end = ULINT_UNDEFINED;
			} else {
				*trx_end = (ulint) t;
			}
		}
	}

	fputs("--------\n"
	      "FILE I/O\n"
	      "--------\n", file);
	os_aio_print(file);

	fputs("-------------------------------------\n"
	      "INSERT BUFFER AND ADAPTIVE HASH INDEX\n"
	      "-------------------------------------\n", file);
	ibuf_print(file);

	for (ulint i = 0; i < btr_ahi_parts; ++i) {
		rw_lock_s_lock(btr_search_latches[i]);
		ha_print_info(file, btr_search_sys->hash_tables[i]);
		rw_lock_s_unlock(btr_search_latches[i]);
	}

	fprintf(file,
		"%.2f hash searches/s, %.2f non-hash searches/s\n",
		(btr_cur_n_sea - btr_cur_n_sea_old)
		/ time_elapsed,
		(btr_cur_n_non_sea - btr_cur_n_non_sea_old)
		/ time_elapsed);
	btr_cur_n_sea_old = btr_cur_n_sea;
	btr_cur_n_non_sea_old = btr_cur_n_non_sea;

	fputs("---\n"
	      "LOG\n"
	      "---\n", file);
	log_print(file);

	fputs("----------------------\n"
	      "BUFFER POOL AND MEMORY\n"
	      "----------------------\n", file);
	fprintf(file,
		"Total large memory allocated " ULINTPF "\n"
		"Dictionary memory allocated " ULINTPF "\n",
		os_total_large_mem_allocated, dict_sys->size);

	/* Calculate AHI constant and variable memory allocations */

	btr_search_sys_constant = 0;
	btr_search_sys_variable = 0;

	ut_ad(btr_search_sys->hash_tables);

	for (i = 0; i < btr_ahi_parts; i++) {
		hash_table_t* ht = btr_search_sys->hash_tables[i];

		ut_ad(ht);
		ut_ad(ht->heap);

		/* Multiple mutexes/heaps are currently never used for adaptive
		hash index tables. */
		ut_ad(!ht->n_sync_obj);
		ut_ad(!ht->heaps);

		btr_search_sys_variable += mem_heap_get_size(ht->heap);
		btr_search_sys_constant += ht->n_cells * sizeof(hash_cell_t);
	}

	lock_sys_subtotal = 0;
	if (trx_sys) {
		mutex_enter(&trx_sys->mutex);
		trx = UT_LIST_GET_FIRST(trx_sys->mysql_trx_list);
		while (trx) {
			lock_sys_subtotal
				+= ((trx->lock.lock_heap)
				    ? mem_heap_get_size(trx->lock.lock_heap)
				    : 0);
			trx = UT_LIST_GET_NEXT(mysql_trx_list, trx);
		}
		mutex_exit(&trx_sys->mutex);
	}

	recv_sys_subtotal = ((recv_sys && recv_sys->addr_hash)
			? mem_heap_get_size(recv_sys->heap) : 0);

	fprintf(file,
			"Internal hash tables (constant factor + variable factor)\n"
			"    Adaptive hash index %lu \t(%lu + " ULINTPF ")\n"
			"    Page hash           %lu (buffer pool 0 only)\n"
			"    Dictionary cache    %lu \t(%lu + " ULINTPF ")\n"
			"    File system         %lu \t(%lu + " ULINTPF ")\n"
			"    Lock system         %lu \t(%lu + " ULINTPF ")\n"
			"    Recovery system     %lu \t(%lu + " ULINTPF ")\n",

			btr_search_sys_constant + btr_search_sys_variable,
			btr_search_sys_constant,
			btr_search_sys_variable,

			(ulong) (buf_pool_from_array(0)->page_hash->n_cells * sizeof(hash_cell_t)),

			(ulong) (dict_sys ? ((dict_sys->table_hash->n_cells
						+ dict_sys->table_id_hash->n_cells
						) * sizeof(hash_cell_t)
					+ dict_sys->size) : 0),
			(ulong) (dict_sys ? ((dict_sys->table_hash->n_cells
							+ dict_sys->table_id_hash->n_cells
							) * sizeof(hash_cell_t)) : 0),
			dict_sys ? (dict_sys->size) : 0,

			(ulong) (fil_system_hash_cells() * sizeof(hash_cell_t)
					+ fil_system_hash_nodes()),
			(ulong) (fil_system_hash_cells() * sizeof(hash_cell_t)),
			fil_system_hash_nodes(),

			(ulong) ((lock_sys ? (lock_sys->rec_hash->n_cells * sizeof(hash_cell_t)) : 0)
					+ lock_sys_subtotal),
			(ulong) (lock_sys ? (lock_sys->rec_hash->n_cells * sizeof(hash_cell_t)) : 0),
			lock_sys_subtotal,

			(ulong) (((recv_sys && recv_sys->addr_hash)
						? (recv_sys->addr_hash->n_cells * sizeof(hash_cell_t)) : 0)
					+ recv_sys_subtotal),
			(ulong) ((recv_sys && recv_sys->addr_hash)
					? (recv_sys->addr_hash->n_cells * sizeof(hash_cell_t)) : 0),
			recv_sys_subtotal);

	buf_print_io(file);

	fputs("--------------\n"
	      "ROW OPERATIONS\n"
	      "--------------\n", file);
	fprintf(file, "%ld queries inside InnoDB, %lu queries in queue\n",
		(long) srv_conc_get_active_threads(),
		srv_conc_get_waiting_threads());

	fprintf(file, "%lu read views open inside InnoDB\n",
		trx_sys->mvcc->size());

	mutex_enter(&trx_sys->mutex);

	fprintf(file, "%lu RW transactions active inside InnoDB\n",
		UT_LIST_GET_LEN(trx_sys->rw_trx_list));

	ReadView*	oldest_view = trx_sys->mvcc->get_oldest_view();
	if (oldest_view) {

		fprintf(file, "---OLDEST VIEW---\n");
		oldest_view->print(file);
		fprintf(file, "-----------------\n");
	}

	mutex_exit(&trx_sys->mutex);

	n_reserved = fil_space_get_n_reserved_extents(0);
	if (n_reserved > 0) {
		fprintf(file,
			"%lu tablespace extents now reserved for"
			" B-tree split operations\n",
			(ulong) n_reserved);
	}

	fprintf(file,
		"Process ID=" ULINTPF
		", Main thread ID=" ULINTPF ", state: %s\n",
		srv_main_thread_process_no,
		srv_main_thread_id,
		srv_main_thread_op_info);
	fprintf(file,
		"Number of rows inserted " ULINTPF
		", updated " ULINTPF ", deleted " ULINTPF
		", read " ULINTPF "\n",
		(ulint) srv_stats.n_rows_inserted,
		(ulint) srv_stats.n_rows_updated,
		(ulint) srv_stats.n_rows_deleted,
		(ulint) srv_stats.n_rows_read);
	fprintf(file,
		"%.2f inserts/s, %.2f updates/s,"
		" %.2f deletes/s, %.2f reads/s\n",
		((ulint) srv_stats.n_rows_inserted - srv_n_rows_inserted_old)
		/ time_elapsed,
		((ulint) srv_stats.n_rows_updated - srv_n_rows_updated_old)
		/ time_elapsed,
		((ulint) srv_stats.n_rows_deleted - srv_n_rows_deleted_old)
		/ time_elapsed,
		((ulint) srv_stats.n_rows_read - srv_n_rows_read_old)
		/ time_elapsed);

	srv_n_rows_inserted_old = srv_stats.n_rows_inserted;
	srv_n_rows_updated_old = srv_stats.n_rows_updated;
	srv_n_rows_deleted_old = srv_stats.n_rows_deleted;
	srv_n_rows_read_old = srv_stats.n_rows_read;

	fputs("----------------------------\n"
	      "END OF INNODB MONITOR OUTPUT\n"
	      "============================\n", file);
	mutex_exit(&srv_innodb_monitor_mutex);
	fflush(file);

	return(ret);
}

/******************************************************************//**
Function to pass InnoDB status variables to MySQL */
void
srv_export_innodb_status(void)
/*==========================*/
{
	buf_pool_stat_t		stat;
	buf_pools_list_size_t	buf_pools_list_size;
	ulint			LRU_len;
	ulint			free_len;
	ulint			flush_list_len;
	ulint			mem_adaptive_hash, mem_dictionary;
	ReadView*		oldest_view;
	ulint			i;

	buf_get_total_stat(&stat);
	buf_get_total_list_len(&LRU_len, &free_len, &flush_list_len);
	buf_get_total_list_size_in_bytes(&buf_pools_list_size);

	mem_adaptive_hash = 0;

	ut_ad(btr_search_sys->hash_tables);

	for (i = 0; i < btr_ahi_parts; i++) {
		hash_table_t*	ht = btr_search_sys->hash_tables[i];

		ut_ad(ht);
		ut_ad(ht->heap);
		/* Multiple mutexes/heaps are currently never used for adaptive
		hash index tables. */
		ut_ad(!ht->n_sync_obj);
		ut_ad(!ht->heaps);

		mem_adaptive_hash += mem_heap_get_size(ht->heap);
		mem_adaptive_hash += ht->n_cells * sizeof(hash_cell_t);
	}

	mem_dictionary = (dict_sys ? ((dict_sys->table_hash->n_cells
					+ dict_sys->table_id_hash->n_cells
				      ) * sizeof(hash_cell_t)
				+ dict_sys->size) : 0);

	mutex_enter(&srv_innodb_monitor_mutex);

	export_vars.innodb_data_pending_reads =
		os_n_pending_reads;

	export_vars.innodb_data_pending_writes =
		os_n_pending_writes;

	export_vars.innodb_data_pending_fsyncs =
		fil_n_pending_log_flushes
		+ fil_n_pending_tablespace_flushes;
	export_vars.innodb_adaptive_hash_hash_searches
		= btr_cur_n_sea;
	export_vars.innodb_adaptive_hash_non_hash_searches
		= btr_cur_n_non_sea;
	export_vars.innodb_background_log_sync
		= srv_log_writes_and_flush;

	export_vars.innodb_data_fsyncs = os_n_fsyncs;

	export_vars.innodb_data_read = srv_stats.data_read;

	export_vars.innodb_data_reads = os_n_file_reads;

	export_vars.innodb_data_writes = os_n_file_writes;

	export_vars.innodb_data_written = srv_stats.data_written;

	export_vars.innodb_buffer_pool_read_requests = stat.n_page_gets;

	export_vars.innodb_buffer_pool_write_requests =
		srv_stats.buf_pool_write_requests;

	export_vars.innodb_buffer_pool_wait_free =
		srv_stats.buf_pool_wait_free;

	export_vars.innodb_buffer_pool_pages_flushed =
		srv_stats.buf_pool_flushed;

	export_vars.innodb_buffer_pool_reads = srv_stats.buf_pool_reads;

	export_vars.innodb_buffer_pool_read_ahead_rnd =
		stat.n_ra_pages_read_rnd;

	export_vars.innodb_buffer_pool_read_ahead =
		stat.n_ra_pages_read;

	export_vars.innodb_buffer_pool_read_ahead_evicted =
		stat.n_ra_pages_evicted;

	export_vars.innodb_buffer_pool_pages_LRU_flushed =
		stat.buf_lru_flush_page_count;

	export_vars.innodb_buffer_pool_pages_data = LRU_len;

	export_vars.innodb_buffer_pool_bytes_data =
		buf_pools_list_size.LRU_bytes
		+ buf_pools_list_size.unzip_LRU_bytes;

	export_vars.innodb_buffer_pool_pages_dirty = flush_list_len;

	export_vars.innodb_buffer_pool_bytes_dirty =
		buf_pools_list_size.flush_list_bytes;

	export_vars.innodb_buffer_pool_pages_free = free_len;

#ifdef UNIV_DEBUG
	export_vars.innodb_buffer_pool_pages_latched =
		buf_get_latched_pages_number();
#endif /* UNIV_DEBUG */
	export_vars.innodb_buffer_pool_pages_total = buf_pool_get_n_pages();

	export_vars.innodb_buffer_pool_pages_misc =
		buf_pool_get_n_pages() - LRU_len - free_len;

	export_vars.innodb_buffer_pool_pages_made_young
		= stat.n_pages_made_young;
	export_vars.innodb_buffer_pool_pages_made_not_young
		= stat.n_pages_not_made_young;
	export_vars.innodb_buffer_pool_pages_old = 0;
	for (i = 0; i < srv_buf_pool_instances; i++) {
		buf_pool_t*	buf_pool = buf_pool_from_array(i);
		export_vars.innodb_buffer_pool_pages_old
			+= buf_pool->LRU_old_len;
	}
	export_vars.innodb_checkpoint_age
		= (log_sys->lsn - log_sys->last_checkpoint_lsn);
	export_vars.innodb_checkpoint_max_age
		= log_sys->max_checkpoint_age;
	ibuf_export_ibuf_status(
			&export_vars.innodb_ibuf_free_list,
			&export_vars.innodb_ibuf_segment_size);
	export_vars.innodb_lsn_current
		= log_sys->lsn;
	export_vars.innodb_lsn_flushed
		= log_sys->flushed_to_disk_lsn;
	export_vars.innodb_lsn_last_checkpoint
		= log_sys->last_checkpoint_lsn;
	export_vars.innodb_master_thread_active_loops
		= srv_main_active_loops;
	export_vars.innodb_master_thread_idle_loops
		= srv_main_idle_loops;
	export_vars.innodb_max_trx_id
		= trx_sys->max_trx_id;
	export_vars.innodb_mem_adaptive_hash
		= mem_adaptive_hash;
	export_vars.innodb_mem_dictionary
		= mem_dictionary;

	mutex_enter(&trx_sys->mutex);
	oldest_view = trx_sys->mvcc->get_oldest_view();
	mutex_exit(&trx_sys->mutex);
	export_vars.innodb_oldest_view_low_limit_trx_id
		= oldest_view ? oldest_view->low_limit_id() : 0;

	export_vars.innodb_purge_trx_id = purge_sys->limit.trx_no;
	export_vars.innodb_purge_undo_no = purge_sys->limit.undo_no;

	export_vars.innodb_page_size = UNIV_PAGE_SIZE;

	export_vars.innodb_log_waits = srv_stats.log_waits;

	export_vars.innodb_os_log_written = srv_stats.os_log_written;

	export_vars.innodb_os_log_fsyncs = fil_n_log_flushes;

	export_vars.innodb_os_log_pending_fsyncs = fil_n_pending_log_flushes;

	export_vars.innodb_os_log_pending_writes =
		srv_stats.os_log_pending_writes;

	export_vars.innodb_log_write_requests = srv_stats.log_write_requests;

	export_vars.innodb_log_writes = srv_stats.log_writes;

	export_vars.innodb_dblwr_pages_written =
		srv_stats.dblwr_pages_written;

	export_vars.innodb_dblwr_writes = srv_stats.dblwr_writes;

	export_vars.innodb_pages_created = stat.n_pages_created;

	export_vars.innodb_pages_read = stat.n_pages_read;

	export_vars.innodb_pages_written = stat.n_pages_written;

	export_vars.innodb_row_lock_waits = srv_stats.n_lock_wait_count;

	export_vars.innodb_row_lock_current_waits =
		srv_stats.n_lock_wait_current_count;

	export_vars.innodb_row_lock_time = srv_stats.n_lock_wait_time / 1000;

	if (srv_stats.n_lock_wait_count > 0) {

		export_vars.innodb_row_lock_time_avg = (ulint)
			(srv_stats.n_lock_wait_time
			 / 1000 / srv_stats.n_lock_wait_count);

	} else {
		export_vars.innodb_row_lock_time_avg = 0;
	}

	export_vars.innodb_row_lock_time_max =
		lock_sys->n_lock_max_wait_time / 1000;

	export_vars.innodb_rows_read = srv_stats.n_rows_read;

	export_vars.innodb_rows_inserted = srv_stats.n_rows_inserted;

	export_vars.innodb_rows_updated = srv_stats.n_rows_updated;

	export_vars.innodb_rows_deleted = srv_stats.n_rows_deleted;

	export_vars.innodb_num_open_files = fil_n_file_opened;

	export_vars.innodb_truncated_status_writes =
		srv_truncated_status_writes;

	export_vars.innodb_available_undo_logs = srv_available_undo_logs;

#ifdef UNIV_DEBUG
	rw_lock_s_lock(&purge_sys->latch);
	trx_id_t	up_limit_id;
	trx_id_t	done_trx_no	= purge_sys->done.trx_no;

	up_limit_id	= purge_sys->view_active
		? purge_sys->view.up_limit_id() : 0;

	rw_lock_s_unlock(&purge_sys->latch);

	mutex_enter(&trx_sys->mutex);
	trx_id_t	max_trx_id	= trx_sys->rw_max_trx_id;
	mutex_exit(&trx_sys->mutex);

	if (!done_trx_no || max_trx_id < done_trx_no - 1) {
		export_vars.innodb_purge_trx_id_age = 0;
	} else {
		export_vars.innodb_purge_trx_id_age =
			(ulint) (max_trx_id - done_trx_no + 1);
	}

	if (!up_limit_id
	    || max_trx_id < up_limit_id) {
		export_vars.innodb_purge_view_trx_id_age = 0;
	} else {
		export_vars.innodb_purge_view_trx_id_age =
			(ulint) (max_trx_id - up_limit_id);
	}
#endif /* UNIV_DEBUG */

	mutex_exit(&srv_innodb_monitor_mutex);
}

/*********************************************************************//**
A thread which prints the info output by various InnoDB monitors.
@return a dummy parameter */
extern "C"
os_thread_ret_t
DECLARE_THREAD(srv_monitor_thread)(
/*===============================*/
	void*	arg __attribute__((unused)))
			/*!< in: a dummy parameter required by
			os_thread_create */
{
	int64_t		sig_count;
	double		time_elapsed;
	time_t		current_time;
	time_t		last_monitor_time;
	ulint		mutex_skipped;
	ibool		last_srv_print_monitor;

	ut_ad(!srv_read_only_mode);

#ifdef UNIV_DEBUG_THREAD_CREATION
	ib::info() << "Lock timeout thread starts, id "
		<< os_thread_pf(os_thread_get_curr_id());
#endif /* UNIV_DEBUG_THREAD_CREATION */

#ifdef UNIV_PFS_THREAD
	pfs_register_thread(srv_monitor_thread_key);
#endif /* UNIV_PFS_THREAD */
	srv_monitor_active = TRUE;

	UT_NOT_USED(arg);
	srv_last_monitor_time = last_monitor_time = ut_time();
	mutex_skipped = 0;
	last_srv_print_monitor = srv_print_innodb_monitor;
loop:
	/* Wake up every 5 seconds to see if we need to print
	monitor information or if signalled at shutdown. */

	sig_count = os_event_reset(srv_monitor_event);

	os_event_wait_time_low(srv_monitor_event, 5000000, sig_count);

	current_time = ut_time();

	time_elapsed = difftime(current_time, last_monitor_time);

	if (time_elapsed > 15) {
		last_monitor_time = ut_time();

		if (srv_print_innodb_monitor) {
			/* Reset mutex_skipped counter everytime
			srv_print_innodb_monitor changes. This is to
			ensure we will not be blocked by lock_sys->mutex
			for short duration information printing,
			such as requested by sync_array_print_long_waits() */
			if (!last_srv_print_monitor) {
				mutex_skipped = 0;
				last_srv_print_monitor = TRUE;
			}

			if (!srv_printf_innodb_monitor(stderr,
						MUTEX_NOWAIT(mutex_skipped),
						NULL, NULL)) {
				mutex_skipped++;
			} else {
				/* Reset the counter */
				mutex_skipped = 0;
			}
		} else {
			last_srv_print_monitor = FALSE;
		}


		/* We don't create the temp files or associated
		mutexes in read-only-mode */

		if (!srv_read_only_mode && srv_innodb_status) {
			mutex_enter(&srv_monitor_file_mutex);
			rewind(srv_monitor_file);
			if (!srv_printf_innodb_monitor(srv_monitor_file,
						MUTEX_NOWAIT(mutex_skipped),
						NULL, NULL)) {
				mutex_skipped++;
			} else {
				mutex_skipped = 0;
			}

			os_file_set_eof(srv_monitor_file);
			mutex_exit(&srv_monitor_file_mutex);
		}
	}

	if (srv_shutdown_state >= SRV_SHUTDOWN_CLEANUP) {
		goto exit_func;
	}

	if (srv_print_innodb_monitor || srv_print_innodb_lock_monitor) {
		goto loop;
	}

	goto loop;

exit_func:
	srv_monitor_active = FALSE;

	/* We count the number of threads in os_thread_exit(). A created
	thread should always use that to exit and not use return() to exit. */

	os_thread_exit(NULL);

	OS_THREAD_DUMMY_RETURN;
}

/*********************************************************************//**
A thread which prints warnings about semaphore waits which have lasted
too long. These can be used to track bugs which cause hangs.
@return a dummy parameter */
extern "C"
os_thread_ret_t
DECLARE_THREAD(srv_error_monitor_thread)(
/*=====================================*/
	void*	arg __attribute__((unused)))
			/*!< in: a dummy parameter required by
			os_thread_create */
{
	/* number of successive fatal timeouts observed */
	ulint		fatal_cnt	= 0;
	lsn_t		old_lsn;
	lsn_t		new_lsn;
	int64_t		sig_count;
	/* longest waiting thread for a semaphore */
	os_thread_id_t	waiter		= os_thread_get_curr_id();
	os_thread_id_t	old_waiter	= waiter;
	/* the semaphore that is being waited for */
	const void*	sema		= NULL;
	const void*	old_sema	= NULL;

	ut_ad(!srv_read_only_mode);

	old_lsn = srv_start_lsn;

#ifdef UNIV_DEBUG_THREAD_CREATION
	ib::info() << "Error monitor thread starts, id "
		<< os_thread_pf(os_thread_get_curr_id());
#endif /* UNIV_DEBUG_THREAD_CREATION */

#ifdef UNIV_PFS_THREAD
	pfs_register_thread(srv_error_monitor_thread_key);
#endif /* UNIV_PFS_THREAD */
	srv_error_monitor_active = TRUE;

loop:
	/* Try to track a strange bug reported by Harald Fuchs and others,
	where the lsn seems to decrease at times */

	new_lsn = log_get_lsn();

	if (new_lsn < old_lsn) {
		ib::error() << "Old log sequence number " << old_lsn << " was"
			<< " greater than the new log sequence number "
			<< new_lsn << ". Please submit a bug report to"
			" http://bugs.mysql.com";
		ut_ad(0);
	}

	old_lsn = new_lsn;

	if (difftime(time(NULL), srv_last_monitor_time) > 60) {
		/* We referesh InnoDB Monitor values so that averages are
		printed from at most 60 last seconds */

		srv_refresh_innodb_monitor_stats();
	}

	/* Update the statistics collected for deciding LRU
	eviction policy. */
	buf_LRU_stat_update();

	/* In case mutex_exit is not a memory barrier, it is
	theoretically possible some threads are left waiting though
	the semaphore is already released. Wake up those threads: */

	sync_arr_wake_threads_if_sema_free();

	if (sync_array_print_long_waits(&waiter, &sema)
	    && sema == old_sema && os_thread_eq(waiter, old_waiter)) {
		fatal_cnt++;
		if (fatal_cnt > 10) {
			ib::fatal() << "Semaphore wait has lasted > "
				<< srv_fatal_semaphore_wait_threshold
				<< " seconds. We intentionally crash the"
				" server because it appears to be hung.";
		}
	} else {
		fatal_cnt = 0;
		old_waiter = waiter;
		old_sema = sema;
	}

	if (srv_kill_idle_transaction && trx_sys) {
		trx_t*	trx;
		time_t	now;
rescan_idle:
		now = time(NULL);
		mutex_enter(&trx_sys->mutex);
		trx = UT_LIST_GET_FIRST(trx_sys->mysql_trx_list);
		while (trx) {
			if (!trx_state_eq(trx, TRX_STATE_NOT_STARTED)
			    && trx_state_eq(trx, TRX_STATE_ACTIVE)
			    && trx->mysql_thd
			    && innobase_thd_is_idle(trx->mysql_thd)) {
				ib_uint64_t	start_time = innobase_thd_get_start_time(trx->mysql_thd);
				ulong		thd_id = innobase_thd_get_thread_id(trx->mysql_thd);

				if (trx->last_stmt_start != start_time) {
					trx->idle_start = now;
					trx->last_stmt_start = start_time;
				} else if (difftime(now, trx->idle_start)
					   > srv_kill_idle_transaction) {
					/* kill the session */
					mutex_exit(&trx_sys->mutex);
					innobase_thd_kill(thd_id);
					goto rescan_idle;
				}
			}
			trx = UT_LIST_GET_NEXT(mysql_trx_list, trx);
		}
		mutex_exit(&trx_sys->mutex);
	}

	/* Flush stderr so that a database user gets the output
	to possible MySQL error file */

	fflush(stderr);

	sig_count = os_event_reset(srv_error_event);

	os_event_wait_time_low(srv_error_event, 1000000, sig_count);

	if (srv_shutdown_state < SRV_SHUTDOWN_CLEANUP) {

		goto loop;
	}

	srv_error_monitor_active = FALSE;

	/* We count the number of threads in os_thread_exit(). A created
	thread should always use that to exit and not use return() to exit. */

	os_thread_exit(NULL);

	OS_THREAD_DUMMY_RETURN;
}

/******************************************************************//**
Increment the server activity count. */
void
srv_inc_activity_count(void)
/*========================*/
{
	srv_sys->activity_count.inc();
}

/**********************************************************************//**
Check whether any background thread is active. If so return the thread
type.
@return SRV_NONE if all are suspended or have exited, thread
type if any are still active. */
srv_thread_type
srv_get_active_thread_type(void)
/*============================*/
{
	srv_thread_type ret = SRV_NONE;

	if (srv_read_only_mode) {
		return(SRV_NONE);
	}

	srv_sys_mutex_enter();

	for (ulint i = SRV_WORKER; i <= SRV_MASTER; ++i) {
		if (srv_sys->n_threads_active[i] != 0) {
			ret = static_cast<srv_thread_type>(i);
			break;
		}
	}

	srv_sys_mutex_exit();

	/* Check only on shutdown. */
	if (ret == SRV_NONE
	    && srv_shutdown_state != SRV_SHUTDOWN_NONE
	    && trx_purge_state() != PURGE_STATE_DISABLED
	    && trx_purge_state() != PURGE_STATE_EXIT) {

		ret = SRV_PURGE;
	}

	return(ret);
}

/**********************************************************************//**
Check whether any background thread are active. If so print which thread
is active. Send the threads wakeup signal.
@return name of thread that is active or NULL */
const char*
srv_any_background_threads_are_active(void)
/*=======================================*/
{
	const char*	thread_active = NULL;

	if (srv_read_only_mode) {
		if (srv_buf_resize_thread_active) {
			thread_active = "buf_resize_thread";
		}
		os_event_set(srv_buf_resize_event);
		return(thread_active);
	} else if (srv_error_monitor_active) {
		thread_active = "srv_error_monitor_thread";
	} else if (lock_sys->timeout_thread_active) {
		thread_active = "srv_lock_timeout thread";
	} else if (srv_monitor_active) {
		thread_active = "srv_monitor_thread";
	} else if (srv_buf_dump_thread_active) {
		thread_active = "buf_dump_thread";
	} else if (srv_buf_resize_thread_active) {
		thread_active = "buf_resize_thread";
	} else if (srv_dict_stats_thread_active) {
		thread_active = "dict_stats_thread";
	}

	os_event_set(srv_error_event);
	os_event_set(srv_monitor_event);
	os_event_set(srv_buf_dump_event);
	os_event_set(lock_sys->timeout_event);
	os_event_set(dict_stats_event);
	os_event_set(srv_buf_resize_event);

	return(thread_active);
}

/******************************************************************//**
A thread which follows the redo log and outputs the changed page bitmap.
@return a dummy value */
extern "C"
os_thread_ret_t
DECLARE_THREAD(srv_redo_log_follow_thread)(
/*=======================================*/
	void*	arg __attribute__((unused)))	/*!< in: a dummy parameter
						     required by
						     os_thread_create */
{
	ut_ad(!srv_read_only_mode);

#ifdef UNIV_DEBUG_THREAD_CREATION
	ib::info() << "Redo log follower thread starts, id "
		   << os_thread_pf(os_thread_get_curr_id());
#endif

#ifdef UNIV_PFS_THREAD
	pfs_register_thread(srv_log_tracking_thread_key);
#endif

	my_thread_init();
	srv_redo_log_thread_started = true;

	do {
		os_event_wait(srv_checkpoint_completed_event);
		os_event_reset(srv_checkpoint_completed_event);

#ifdef UNIV_DEBUG
		if (!srv_track_changed_pages) {
			continue;
		}
#endif

		if (srv_shutdown_state < SRV_SHUTDOWN_LAST_PHASE) {
			if (!log_online_follow_redo_log()) {
				/* TODO: sync with I_S log tracking status? */
				ib::error() << "Log tracking bitmap write "
					"failed, stopping log tracking thread!";
				break;
			}
			os_event_set(srv_redo_log_tracked_event);
		}

	} while (srv_shutdown_state < SRV_SHUTDOWN_LAST_PHASE);

	srv_track_changed_pages = FALSE;
	log_online_read_shutdown();
	os_event_set(srv_redo_log_tracked_event);
	srv_redo_log_thread_started = false; /* Defensive, not required */

	my_thread_end();
	os_thread_exit(NULL);

	OS_THREAD_DUMMY_RETURN;
}

/*************************************************************//**
Removes old archived transaction log files.
Both parameters couldn't be provided at the same time */
dberr_t
purge_archived_logs(
	time_t	before_date,		/*!< in: all files modified
					before timestamp should be removed */
	lsn_t	before_no)		/*!< in: files with this number in name
					and earler should be removed */
{
	log_group_t*	group = UT_LIST_GET_FIRST(log_sys->log_groups);

	os_file_dir_t	dir;
	os_file_stat_t	fileinfo;
	char		archived_log_filename[OS_FILE_MAX_PATH];
	char		namegen[OS_FILE_MAX_PATH];
	ulint		dirnamelen;

	if (srv_arch_dir) {
		dir = os_file_opendir(srv_arch_dir, false);
		if (!dir) {
			ib::warn() << "Opening archived log directory "
				   << srv_arch_dir << " failed. Purge "
				"archived logs are not available";
			/* failed to open directory */
			return(DB_ERROR);
		}
	} else {
		/* log archive directory is not specified */
		return(DB_ERROR);
	}

	dirnamelen = strlen(srv_arch_dir);

	memcpy(archived_log_filename, srv_arch_dir, dirnamelen);
	if (dirnamelen &&
		archived_log_filename[dirnamelen - 1] != SRV_PATH_SEPARATOR) {
		archived_log_filename[dirnamelen++] = SRV_PATH_SEPARATOR;
	}

	memset(&fileinfo, 0, sizeof(fileinfo));
	while(!os_file_readdir_next_file(srv_arch_dir, dir,
				&fileinfo) ) {
		if (strncmp(fileinfo.name,
			IB_ARCHIVED_LOGS_PREFIX, IB_ARCHIVED_LOGS_PREFIX_LEN)) {
			continue;
		}
		if (dirnamelen + strlen(fileinfo.name) + 2 > OS_FILE_MAX_PATH)
			continue;

		snprintf(archived_log_filename + dirnamelen, OS_FILE_MAX_PATH,
				"%s", fileinfo.name);

		if (before_no) {
			ib_uint64_t log_file_no = strtoull(fileinfo.name +
					IB_ARCHIVED_LOGS_PREFIX_LEN,
					NULL, 10);
			if (log_file_no == 0 || before_no <= log_file_no) {
				continue;
			}
		} else {
			fileinfo.mtime = 0;
			if (os_file_get_status(archived_log_filename,
					       &fileinfo, false,
					       srv_read_only_mode)
			    != DB_SUCCESS ||
					fileinfo.mtime == 0) {
				continue;
			}

			if (before_date == 0 || fileinfo.mtime > before_date) {
				continue;
			}
		}

		/* We are going to delete archived file. Acquire log_sys->mutex
		to make sure that we are the only who try to delete file. This
		also prevents log system from using this file. Do not delete
		file if it is currently in progress of writting or have
		pending IO. This is enforced by checking:
		  1. fil_space_contains_node.
		  2. group->archived_offset % group->file_size != 0, i.e. 
		     there is archive in progress and we are going to delete it.
		This covers 3 cases:
		  a. Usual case when we have one archive in progress,
		     both 1 and 2 are TRUE
		  b. When we have more then 1 archive in fil_space,
		     this can happen when flushed LSN range crosses file
		     boundary
		  c. When we have empty fil_space, but existing file will be
		     opened once archiving operation is requested. This usually
		     happens on startup.
		*/

		log_mutex_enter();

		log_archived_file_name_gen(namegen, sizeof(namegen),
					   group->id, group->archived_file_no);

		if (fil_space_contains_node(group->archive_space_id,
					    archived_log_filename) ||
		    (group->archived_offset % group->file_size != 0 &&
		     strcmp(namegen, archived_log_filename) == 0)) {

			log_mutex_exit();
			continue;
		}

		if (!os_file_delete_if_exists(innodb_data_file_key,
					      archived_log_filename, NULL)) {

			ib::warn() << "Can't delete archived log file "
				   << archived_log_filename << ".";

			log_mutex_exit();
			os_file_closedir(dir);

			return(DB_ERROR);
		}

		log_mutex_exit();
	}

	os_file_closedir(dir);

	return(DB_SUCCESS);
}

/*******************************************************************//**
Tells the InnoDB server that there has been activity in the database
and wakes up the master thread if it is suspended (not sleeping). Used
in the MySQL interface. Note that there is a small chance that the master
thread stays suspended (we do not protect our operation with the
srv_sys_t->mutex, for performance reasons). */
void
srv_active_wake_master_thread_low()
/*===============================*/
{
	ut_ad(!srv_read_only_mode);
	ut_ad(!srv_sys_mutex_own());

	srv_inc_activity_count();

	if (srv_sys->n_threads_active[SRV_MASTER] == 0) {
		srv_slot_t*	slot;

		srv_sys_mutex_enter();

		slot = &srv_sys->sys_threads[SRV_MASTER_SLOT];

		/* Only if the master thread has been started. */

		if (slot->in_use) {
			ut_a(srv_slot_get_type(slot) == SRV_MASTER);

			if (slot->suspended) {

				slot->suspended = FALSE;

				++srv_sys->n_threads_active[SRV_MASTER];

				os_event_set(slot->event);
			}
		}

		srv_sys_mutex_exit();
	}
}

/*******************************************************************//**
Tells the purge thread that there has been activity in the database
and wakes up the purge thread if it is suspended (not sleeping).  Note
that there is a small chance that the purge thread stays suspended
(we do not protect our check with the srv_sys_t:mutex and the
purge_sys->latch, for performance reasons). */
void
srv_wake_purge_thread_if_not_active(void)
/*=====================================*/
{
	ut_ad(!srv_sys_mutex_own());

	if (purge_sys->state == PURGE_STATE_RUN
	    && srv_sys->n_threads_active[SRV_PURGE] == 0) {

		srv_release_threads(SRV_PURGE, 1);
	}
}

/*******************************************************************//**
Wakes up the master thread if it is suspended or being suspended. */
void
srv_wake_master_thread(void)
/*========================*/
{
	ut_ad(!srv_sys_mutex_own());

	srv_inc_activity_count();

	srv_release_threads(SRV_MASTER, 1);
}

/*******************************************************************//**
Get current server activity count. We don't hold srv_sys::mutex while
reading this value as it is only used in heuristics.
@return activity count. */
ulint
srv_get_activity_count(void)
/*========================*/
{
	return(srv_sys->activity_count);
}

/*******************************************************************//**
Check if there has been any activity.
@return FALSE if no change in activity counter. */
ibool
srv_check_activity(
/*===============*/
	ulint		old_activity_count)	/*!< in: old activity count */
{
	return(srv_sys->activity_count != old_activity_count);
}

/********************************************************************//**
The master thread is tasked to ensure that flush of log file happens
once every second in the background. This is to ensure that not more
than one second of trxs are lost in case of crash when
innodb_flush_logs_at_trx_commit != 1 */
static
void
srv_sync_log_buffer_in_background(void)
/*===================================*/
{
	time_t	current_time = time(NULL);

	srv_main_thread_op_info = "flushing log";
	if (difftime(current_time, srv_last_log_flush_time)
	    >= srv_flush_log_at_timeout) {
		log_buffer_sync_in_background(true);
		srv_last_log_flush_time = current_time;
		srv_log_writes_and_flush++;
	}
}

/********************************************************************//**
Make room in the table cache by evicting an unused table.
@return number of tables evicted. */
static
ulint
srv_master_evict_from_table_cache(
/*==============================*/
	ulint	pct_check)	/*!< in: max percent to check */
{
	ulint	n_tables_evicted = 0;

	rw_lock_x_lock(dict_operation_lock);

	dict_mutex_enter_for_mysql();

	n_tables_evicted = dict_make_room_in_cache(
		innobase_get_table_cache_size(), pct_check);

	dict_mutex_exit_for_mysql();

	rw_lock_x_unlock(dict_operation_lock);

	return(n_tables_evicted);
}

/*********************************************************************//**
This function prints progress message every 60 seconds during server
shutdown, for any activities that master thread is pending on. */
static
void
srv_shutdown_print_master_pending(
/*==============================*/
	ib_time_t*	last_print_time,	/*!< last time the function
						print the message */
	ulint		n_tables_to_drop,	/*!< number of tables to
						be dropped */
	ulint		n_bytes_merged)		/*!< number of change buffer
						just merged */
{
	ib_time_t	current_time;
	double		time_elapsed;

	current_time = ut_time();
	time_elapsed = ut_difftime(current_time, *last_print_time);

	if (time_elapsed > 60) {
		*last_print_time = ut_time();

		if (n_tables_to_drop) {
			ib::info() << "Waiting for " << n_tables_to_drop
				<< " table(s) to be dropped";
		}

		/* Check change buffer merge, we only wait for change buffer
		merge if it is a slow shutdown */
		if (!srv_fast_shutdown && n_bytes_merged) {
			ib::info() << "Waiting for change buffer merge to"
				" complete number of bytes of change buffer"
				" just merged: " << n_bytes_merged;
		}
	}
}

/*********************************************************************//**
Perform the tasks that the master thread is supposed to do when the
server is active. There are two types of tasks. The first category is
of such tasks which are performed at each inovcation of this function.
We assume that this function is called roughly every second when the
server is active. The second category is of such tasks which are
performed at some interval e.g.: purge, dict_LRU cleanup etc. */
static
void
srv_master_do_active_tasks(void)
/*============================*/
{
	ib_time_t	cur_time = ut_time();
	uintmax_t	counter_time = ut_time_us(NULL);

	/* First do the tasks that we are suppose to do at each
	invocation of this function. */

	++srv_main_active_loops;

	MONITOR_INC(MONITOR_MASTER_ACTIVE_LOOPS);

	/* ALTER TABLE in MySQL requires on Unix that the table handler
	can drop tables lazily after there no longer are SELECT
	queries to them. */
	srv_main_thread_op_info = "doing background drop tables";
	row_drop_tables_for_mysql_in_background();
	MONITOR_INC_TIME_IN_MICRO_SECS(
		MONITOR_SRV_BACKGROUND_DROP_TABLE_MICROSECOND, counter_time);

	if (srv_shutdown_state > 0) {
		return;
	}

	/* make sure that there is enough reusable space in the redo
	log files */
	srv_main_thread_op_info = "checking free log space";
	log_free_check();

	/* Do an ibuf merge */
	srv_main_thread_op_info = "doing insert buffer merge";
	counter_time = ut_time_us(NULL);
	ibuf_merge_in_background(false, ULINT_UNDEFINED);
	MONITOR_INC_TIME_IN_MICRO_SECS(
		MONITOR_SRV_IBUF_MERGE_MICROSECOND, counter_time);

	/* Flush logs if needed */
	srv_main_thread_op_info = "flushing log";
	srv_sync_log_buffer_in_background();
	MONITOR_INC_TIME_IN_MICRO_SECS(
		MONITOR_SRV_LOG_FLUSH_MICROSECOND, counter_time);

	/* Now see if various tasks that are performed at defined
	intervals need to be performed. */

	if (srv_shutdown_state > 0) {
		return;
	}

	if (srv_shutdown_state > 0) {
		return;
	}

	if (cur_time % SRV_MASTER_DICT_LRU_INTERVAL == 0) {
		srv_main_thread_op_info = "enforcing dict cache limit";
		ulint	n_evicted = srv_master_evict_from_table_cache(50);
		if (n_evicted != 0) {
			MONITOR_INC_VALUE(
				MONITOR_SRV_DICT_LRU_EVICT_COUNT, n_evicted);
		}
		MONITOR_INC_TIME_IN_MICRO_SECS(
			MONITOR_SRV_DICT_LRU_MICROSECOND, counter_time);
	}

	if (srv_shutdown_state > 0) {
		return;
	}

	/* Make a new checkpoint */
	if (cur_time % SRV_MASTER_CHECKPOINT_INTERVAL == 0) {
		srv_main_thread_op_info = "making checkpoint";
		log_checkpoint(TRUE, FALSE);
		MONITOR_INC_TIME_IN_MICRO_SECS(
			MONITOR_SRV_CHECKPOINT_MICROSECOND, counter_time);
	}
}

/*********************************************************************//**
Perform the tasks that the master thread is supposed to do whenever the
server is idle. We do check for the server state during this function
and if the server has entered the shutdown phase we may return from
the function without completing the required tasks.
Note that the server can move to active state when we are executing this
function but we don't check for that as we are suppose to perform more
or less same tasks when server is active. */
static
void
srv_master_do_idle_tasks(void)
/*==========================*/
{
	uintmax_t	counter_time;

	++srv_main_idle_loops;

	MONITOR_INC(MONITOR_MASTER_IDLE_LOOPS);


	/* ALTER TABLE in MySQL requires on Unix that the table handler
	can drop tables lazily after there no longer are SELECT
	queries to them. */
	counter_time = ut_time_us(NULL);
	srv_main_thread_op_info = "doing background drop tables";
	row_drop_tables_for_mysql_in_background();
	MONITOR_INC_TIME_IN_MICRO_SECS(
		MONITOR_SRV_BACKGROUND_DROP_TABLE_MICROSECOND,
			 counter_time);

	if (srv_shutdown_state > 0) {
		return;
	}

	/* make sure that there is enough reusable space in the redo
	log files */
	srv_main_thread_op_info = "checking free log space";
	log_free_check();

	/* Do an ibuf merge */
	counter_time = ut_time_us(NULL);
	srv_main_thread_op_info = "doing insert buffer merge";
	ibuf_merge_in_background(true, ULINT_UNDEFINED);
	MONITOR_INC_TIME_IN_MICRO_SECS(
		MONITOR_SRV_IBUF_MERGE_MICROSECOND, counter_time);

	if (srv_shutdown_state > 0) {
		return;
	}

	srv_main_thread_op_info = "enforcing dict cache limit";
	ulint	n_evicted = srv_master_evict_from_table_cache(100);
	if (n_evicted != 0) {
		MONITOR_INC_VALUE(
			MONITOR_SRV_DICT_LRU_EVICT_COUNT, n_evicted);
	}
	MONITOR_INC_TIME_IN_MICRO_SECS(
		MONITOR_SRV_DICT_LRU_MICROSECOND, counter_time);

	/* Flush logs if needed */
	srv_sync_log_buffer_in_background();
	MONITOR_INC_TIME_IN_MICRO_SECS(
		MONITOR_SRV_LOG_FLUSH_MICROSECOND, counter_time);

	if (srv_shutdown_state > 0) {
		return;
	}

	/* Make a new checkpoint */
	srv_main_thread_op_info = "making checkpoint";
	log_checkpoint(TRUE, FALSE);
	MONITOR_INC_TIME_IN_MICRO_SECS(MONITOR_SRV_CHECKPOINT_MICROSECOND,
				       counter_time);

	if (srv_shutdown_state > 0) {
		return;
	}

	if (srv_log_arch_expire_sec) {
		srv_main_thread_op_info = "purging archived logs";
		purge_archived_logs(ut_time() - srv_log_arch_expire_sec,
				0);
	}
}

/*********************************************************************//**
Perform the tasks during shutdown. The tasks that we do at shutdown
depend on srv_fast_shutdown:
2 => very fast shutdown => do no book keeping
1 => normal shutdown => clear drop table queue and make checkpoint
0 => slow shutdown => in addition to above do complete purge and ibuf
merge
@return TRUE if some work was done. FALSE otherwise */
static
ibool
srv_master_do_shutdown_tasks(
/*=========================*/
	ib_time_t*	last_print_time)/*!< last time the function
					print the message */
{
	ulint		n_bytes_merged = 0;
	ulint		n_tables_to_drop = 0;

	ut_ad(!srv_read_only_mode);

	++srv_main_shutdown_loops;

	ut_a(srv_shutdown_state > 0);

	/* In very fast shutdown none of the following is necessary */
	if (srv_fast_shutdown == 2) {
		return(FALSE);
	}

	/* ALTER TABLE in MySQL requires on Unix that the table handler
	can drop tables lazily after there no longer are SELECT
	queries to them. */
	srv_main_thread_op_info = "doing background drop tables";
	n_tables_to_drop = row_drop_tables_for_mysql_in_background();

	/* make sure that there is enough reusable space in the redo
	log files */
	srv_main_thread_op_info = "checking free log space";
	log_free_check();

	/* In case of normal shutdown we don't do ibuf merge or purge */
	if (srv_fast_shutdown == 1) {
		goto func_exit;
	}

	/* Do an ibuf merge */
	srv_main_thread_op_info = "doing insert buffer merge";
	n_bytes_merged = ibuf_merge_in_background(true, ULINT_UNDEFINED);

	/* Flush logs if needed */
	srv_sync_log_buffer_in_background();

func_exit:
	/* Make a new checkpoint about once in 10 seconds */
	srv_main_thread_op_info = "making checkpoint";
	log_checkpoint(TRUE, FALSE);

	/* Print progress message every 60 seconds during shutdown */
	if (srv_shutdown_state > 0 && srv_print_verbose_log) {
		srv_shutdown_print_master_pending(
			last_print_time, n_tables_to_drop, n_bytes_merged);
	}

	return(n_bytes_merged || n_tables_to_drop);
}

/*********************************************************************//**
Puts master thread to sleep. At this point we are using polling to
service various activities. Master thread sleeps for one second before
checking the state of the server again */
static
void
srv_master_sleep(void)
/*==================*/
{
	srv_main_thread_op_info = "sleeping";
	os_thread_sleep(1000000);
	srv_main_thread_op_info = "";
}

/*********************************************************************//**
The master thread controlling the server.
@return a dummy parameter */
extern "C"
os_thread_ret_t
DECLARE_THREAD(srv_master_thread)(
/*==============================*/
	void*	arg __attribute__((unused)))
			/*!< in: a dummy parameter required by
			os_thread_create */
{
	my_thread_init();
	DBUG_ENTER("srv_master_thread");

	srv_slot_t*	slot;
	ulint		old_activity_count = srv_get_activity_count();
	ib_time_t	last_print_time;

	ut_ad(!srv_read_only_mode);

	srv_master_tid = os_thread_get_tid();

	os_thread_set_priority(srv_master_tid, srv_sched_priority_master);

#ifdef UNIV_DEBUG_THREAD_CREATION
	ib::info() << "Master thread starts, id "
		<< os_thread_pf(os_thread_get_curr_id());
#endif /* UNIV_DEBUG_THREAD_CREATION */

#ifdef UNIV_PFS_THREAD
	pfs_register_thread(srv_master_thread_key);
#endif /* UNIV_PFS_THREAD */

	srv_main_thread_process_no = os_proc_get_number();
	srv_main_thread_id = os_thread_pf(os_thread_get_curr_id());

	slot = srv_reserve_slot(SRV_MASTER);
	ut_a(slot == srv_sys->sys_threads);

	last_print_time = ut_time();
loop:
	if (srv_force_recovery >= SRV_FORCE_NO_BACKGROUND) {
		goto suspend_thread;
	}

	while (srv_shutdown_state == SRV_SHUTDOWN_NONE) {

		srv_master_sleep();

		MONITOR_INC(MONITOR_MASTER_THREAD_SLEEP);

		srv_current_thread_priority = srv_master_thread_priority;

		if (srv_check_activity(old_activity_count)) {
			old_activity_count = srv_get_activity_count();
			srv_master_do_active_tasks();
		} else {
			srv_master_do_idle_tasks();
		}
	}

	while (srv_shutdown_state != SRV_SHUTDOWN_EXIT_THREADS
	       && srv_master_do_shutdown_tasks(&last_print_time)) {

		/* Shouldn't loop here in case of very fast shutdown */
		ut_ad(srv_fast_shutdown < 2);
	}

suspend_thread:
	srv_main_thread_op_info = "suspending";

	srv_suspend_thread(slot);

	/* DO NOT CHANGE THIS STRING. innobase_start_or_create_for_mysql()
	waits for database activity to die down when converting < 4.1.x
	databases, and relies on this string being exactly as it is. InnoDB
	manual also mentions this string in several places. */
	srv_main_thread_op_info = "waiting for server activity";

	os_event_wait(slot->event);

	if (srv_shutdown_state != SRV_SHUTDOWN_EXIT_THREADS) {
		goto loop;
	}

	my_thread_end();
	os_thread_exit(NULL);
	DBUG_RETURN(0);
}

/**
Check if purge should stop.
@return true if it should shutdown. */
static
bool
srv_purge_should_exit(
	ulint		n_purged)	/*!< in: pages purged in last batch */
{
	switch (srv_shutdown_state) {
	case SRV_SHUTDOWN_NONE:
		/* Normal operation. */
		break;

	case SRV_SHUTDOWN_CLEANUP:
	case SRV_SHUTDOWN_EXIT_THREADS:
		/* Exit unless slow shutdown requested or all done. */
		return(srv_fast_shutdown != 0 || n_purged == 0);

	case SRV_SHUTDOWN_LAST_PHASE:
	case SRV_SHUTDOWN_FLUSH_PHASE:
		ut_error;
	}

	return(false);
}

/*********************************************************************//**
Fetch and execute a task from the work queue.
@return true if a task was executed */
static
bool
srv_task_execute(void)
/*==================*/
{
	que_thr_t*	thr = NULL;

	ut_ad(!srv_read_only_mode);
	ut_a(srv_force_recovery < SRV_FORCE_NO_BACKGROUND);

	mutex_enter(&srv_sys->tasks_mutex);

	if (UT_LIST_GET_LEN(srv_sys->tasks) > 0) {

		thr = UT_LIST_GET_FIRST(srv_sys->tasks);

		ut_a(que_node_get_type(thr->child) == QUE_NODE_PURGE);

		UT_LIST_REMOVE(srv_sys->tasks, thr);
	}

	mutex_exit(&srv_sys->tasks_mutex);

	if (thr != NULL) {

		que_run_threads(thr);

		os_atomic_inc_ulint(
			&purge_sys->pq_mutex, &purge_sys->n_completed, 1);

		srv_inc_activity_count();
	}

	return(thr != NULL);
}

static ulint purge_tid_i = 0;

/*********************************************************************//**
Worker thread that reads tasks from the work queue and executes them.
@return a dummy parameter */
extern "C"
os_thread_ret_t
DECLARE_THREAD(srv_worker_thread)(
/*==============================*/
	void*	arg __attribute__((unused)))	/*!< in: a dummy parameter
						required by os_thread_create */
{
	srv_slot_t*	slot;
	ulint		tid_i = os_atomic_increment_ulint(&purge_tid_i, 1);

	ut_ad(tid_i < srv_n_purge_threads);
	ut_ad(!srv_read_only_mode);
	ut_a(srv_force_recovery < SRV_FORCE_NO_BACKGROUND);
	my_thread_init();
	THD *thd= create_thd(false, true, true);

	srv_purge_tids[tid_i] = os_thread_get_tid();
	os_thread_set_priority(srv_purge_tids[tid_i],
			       srv_sched_priority_purge);

#ifdef UNIV_DEBUG_THREAD_CREATION
	ib::info() << "Worker thread starting, id "
		<< os_thread_pf(os_thread_get_curr_id());
#endif /* UNIV_DEBUG_THREAD_CREATION */

	slot = srv_reserve_slot(SRV_WORKER);

	ut_a(srv_n_purge_threads > 1);

	srv_sys_mutex_enter();

	ut_a(srv_sys->n_threads_active[SRV_WORKER] < srv_n_purge_threads);

	srv_sys_mutex_exit();

	/* We need to ensure that the worker threads exit after the
	purge coordinator thread. Otherwise the purge coordinaor can
	end up waiting forever in trx_purge_wait_for_workers_to_complete() */

	do {
		srv_suspend_thread(slot);

		os_event_wait(slot->event);

		srv_current_thread_priority = srv_purge_thread_priority;

		if (srv_task_execute()) {

			/* If there are tasks in the queue, wakeup
			the purge coordinator thread. */

			srv_wake_purge_thread_if_not_active();
		}

		/* Note: we are checking the state without holding the
		purge_sys->latch here. */
	} while (purge_sys->state != PURGE_STATE_EXIT);

	srv_free_slot(slot);

	rw_lock_x_lock(&purge_sys->latch);

	ut_a(!purge_sys->running);
	ut_a(purge_sys->state == PURGE_STATE_EXIT);
	ut_a(srv_shutdown_state > SRV_SHUTDOWN_NONE);

	rw_lock_x_unlock(&purge_sys->latch);

#ifdef UNIV_DEBUG_THREAD_CREATION
	ib::info() << "Purge worker thread exiting, id "
		<< os_thread_pf(os_thread_get_curr_id());
#endif /* UNIV_DEBUG_THREAD_CREATION */

	destroy_thd(thd);
        my_thread_end();
	/* We count the number of threads in os_thread_exit(). A created
	thread should always use that to exit and not use return() to exit. */
	os_thread_exit(NULL);

	OS_THREAD_DUMMY_RETURN;	/* Not reached, avoid compiler warning */
}

/*********************************************************************//**
Do the actual purge operation.
@return length of history list before the last purge batch. */
static
ulint
srv_do_purge(
/*=========*/
	ulint		n_threads,	/*!< in: number of threads to use */
	ulint*		n_total_purged)	/*!< in/out: total pages purged */
{
	ulint		n_pages_purged;

	static ulint	count = 0;
	static ulint	n_use_threads = 0;
	static ulint	rseg_history_len = 0;
	ulint		old_activity_count = srv_get_activity_count();

	ut_a(n_threads > 0);
	ut_ad(!srv_read_only_mode);

	/* Purge until there are no more records to purge and there is
	no change in configuration or server state. If the user has
	configured more than one purge thread then we treat that as a
	pool of threads and only use the extra threads if purge can't
	keep up with updates. */

	if (n_use_threads == 0) {
		n_use_threads = n_threads;
	}

	do {
		srv_current_thread_priority = srv_purge_thread_priority;

		if (trx_sys->rseg_history_len > rseg_history_len
		    || (srv_max_purge_lag > 0
			&& rseg_history_len > srv_max_purge_lag)) {

			/* History length is now longer than what it was
			when we took the last snapshot. Use more threads. */

			if (n_use_threads < n_threads) {
				++n_use_threads;
			}

		} else if (srv_check_activity(old_activity_count)
			   && n_use_threads > 1) {

			/* History length same or smaller since last snapshot,
			use fewer threads. */

			--n_use_threads;

			old_activity_count = srv_get_activity_count();
		}

		/* Ensure that the purge threads are less than what
		was configured. */

		ut_a(n_use_threads > 0);
		ut_a(n_use_threads <= n_threads);

		/* Take a snapshot of the history list before purge. */
		if ((rseg_history_len = trx_sys->rseg_history_len) == 0) {
			break;
		}

		ulint	undo_trunc_freq =
			purge_sys->undo_trunc.get_rseg_truncate_frequency();

		ulint	rseg_truncate_frequency = ut_min(
			static_cast<ulint>(srv_purge_rseg_truncate_frequency),
			undo_trunc_freq);

		n_pages_purged = trx_purge(
			n_use_threads, srv_purge_batch_size,
			(++count % rseg_truncate_frequency) == 0);

		*n_total_purged += n_pages_purged;

	} while (!srv_purge_should_exit(n_pages_purged)
		 && n_pages_purged > 0
		 && purge_sys->state == PURGE_STATE_RUN);

	return(rseg_history_len);
}

/*********************************************************************//**
Suspend the purge coordinator thread. */
static
void
srv_purge_coordinator_suspend(
/*==========================*/
	srv_slot_t*	slot,			/*!< in/out: Purge coordinator
						thread slot */
	ulint		rseg_history_len)	/*!< in: history list length
						before last purge */
{
	ut_ad(!srv_read_only_mode);
	ut_a(slot->type == SRV_PURGE);

	bool		stop = false;

	/** Maximum wait time on the purge event, in micro-seconds. */
	static const ulint SRV_PURGE_MAX_TIMEOUT = 10000;

	int64_t		sig_count = srv_suspend_thread(slot);

	do {
		ulint		ret;

		rw_lock_x_lock(&purge_sys->latch);

		purge_sys->running = false;

		rw_lock_x_unlock(&purge_sys->latch);

		/* We don't wait right away on the the non-timed wait because
		we want to signal the thread that wants to suspend purge. */

		if (stop) {
			os_event_wait_low(slot->event, sig_count);
			ret = 0;
		} else if (rseg_history_len <= trx_sys->rseg_history_len) {
			ret = os_event_wait_time_low(
				slot->event, SRV_PURGE_MAX_TIMEOUT, sig_count);
		} else {
			/* We don't want to waste time waiting, if the
			history list increased by the time we got here,
			unless purge has been stopped. */
			ret = 0;
		}

		srv_sys_mutex_enter();

		/* The thread can be in state !suspended after the timeout
		but before this check if another thread sent a wakeup signal. */

		if (slot->suspended) {
			slot->suspended = FALSE;
			++srv_sys->n_threads_active[slot->type];
			ut_a(srv_sys->n_threads_active[slot->type] == 1);
		}

		srv_sys_mutex_exit();

		sig_count = srv_suspend_thread(slot);

		rw_lock_x_lock(&purge_sys->latch);

		stop = (srv_shutdown_state == SRV_SHUTDOWN_NONE
			&& purge_sys->state == PURGE_STATE_STOP);

		if (!stop) {
			ut_a(purge_sys->n_stop == 0);
			purge_sys->running = true;
		} else {
			ut_a(purge_sys->n_stop > 0);

			/* Signal that we are suspended. */
			os_event_set(purge_sys->event);
		}

		rw_lock_x_unlock(&purge_sys->latch);

		if (ret == OS_SYNC_TIME_EXCEEDED) {

			/* No new records added since wait started then simply
			wait for new records. The magic number 5000 is an
			approximation for the case where we have cached UNDO
			log records which prevent truncate of the UNDO
			segments. */

			if (rseg_history_len == trx_sys->rseg_history_len
			    && trx_sys->rseg_history_len < 5000) {

				stop = true;
			}
		}

	} while (stop);

	srv_sys_mutex_enter();

	if (slot->suspended) {
		slot->suspended = FALSE;
		++srv_sys->n_threads_active[slot->type];
		ut_a(srv_sys->n_threads_active[slot->type] == 1);
	}

	srv_sys_mutex_exit();
}

/*********************************************************************//**
Purge coordinator thread that schedules the purge tasks.
@return a dummy parameter */
extern "C"
os_thread_ret_t
DECLARE_THREAD(srv_purge_coordinator_thread)(
/*=========================================*/
	void*	arg __attribute__((unused)))	/*!< in: a dummy parameter
						required by os_thread_create */
{
	my_thread_init();
	THD *thd= create_thd(false, true, true);
	srv_slot_t*	slot;
	ulint           n_total_purged = ULINT_UNDEFINED;

	ut_ad(!srv_read_only_mode);
	ut_a(srv_n_purge_threads >= 1);
	ut_a(trx_purge_state() == PURGE_STATE_INIT);
	ut_a(srv_force_recovery < SRV_FORCE_NO_BACKGROUND);

	srv_purge_tids[0] = os_thread_get_tid();
	os_thread_set_priority(srv_purge_tids[0], srv_sched_priority_purge);

	rw_lock_x_lock(&purge_sys->latch);

	purge_sys->running = true;
	purge_sys->state = PURGE_STATE_RUN;

	rw_lock_x_unlock(&purge_sys->latch);

#ifdef UNIV_PFS_THREAD
	pfs_register_thread(srv_purge_thread_key);
#endif /* UNIV_PFS_THREAD */

#ifdef UNIV_DEBUG_THREAD_CREATION
	ib::info() << "Purge coordinator thread created, id "
		<< os_thread_pf(os_thread_get_curr_id());
#endif /* UNIV_DEBUG_THREAD_CREATION */

	slot = srv_reserve_slot(SRV_PURGE);

	ulint	rseg_history_len = trx_sys->rseg_history_len;

	do {
		/* If there are no records to purge or the last
		purge didn't purge any records then wait for activity. */

		if (srv_shutdown_state == SRV_SHUTDOWN_NONE
		    && (purge_sys->state == PURGE_STATE_STOP
			|| n_total_purged == 0)) {

			srv_purge_coordinator_suspend(slot, rseg_history_len);
		}

		if (srv_purge_should_exit(n_total_purged)) {
			ut_a(!slot->suspended);
			break;
		}

		n_total_purged = 0;

		srv_current_thread_priority = srv_purge_thread_priority;

		rseg_history_len = srv_do_purge(
			srv_n_purge_threads, &n_total_purged);

		srv_inc_activity_count();

	} while (!srv_purge_should_exit(n_total_purged));

	/* Ensure that we don't jump out of the loop unless the
	exit condition is satisfied. */

	ut_a(srv_purge_should_exit(n_total_purged));

	ulint	n_pages_purged = ULINT_MAX;

	/* Ensure that all records are purged if it is not a fast shutdown.
	This covers the case where a record can be added after we exit the
	loop above. */
	while (srv_fast_shutdown == 0 && n_pages_purged > 0) {
		n_pages_purged = trx_purge(1, srv_purge_batch_size, false);
	}

	/* This trx_purge is called to remove any undo records (added by
	background threads) after completion of the above loop. When
	srv_fast_shutdown != 0, a large batch size can cause significant
	delay in shutdown ,so reducing the batch size to magic number 20
	(which was default in 5.5), which we hope will be sufficient to
	remove all the undo records */
	const	uint temp_batch_size = 20;

	n_pages_purged = trx_purge(1, srv_purge_batch_size <= temp_batch_size
				      ? srv_purge_batch_size : temp_batch_size,
				   true);
	ut_a(n_pages_purged == 0 || srv_fast_shutdown != 0);

	/* The task queue should always be empty, independent of fast
	shutdown state. */
	ut_a(srv_get_task_queue_length() == 0);

	srv_free_slot(slot);

	/* Note that we are shutting down. */
	rw_lock_x_lock(&purge_sys->latch);

	purge_sys->state = PURGE_STATE_EXIT;

	/* If there are any pending undo-tablespace truncate then clear
	it off as we plan to shutdown the purge thread. */
	purge_sys->undo_trunc.clear();

	purge_sys->running = false;

	rw_lock_x_unlock(&purge_sys->latch);

#ifdef UNIV_DEBUG_THREAD_CREATION
	ib::info() << "Purge coordinator exiting, id "
		<< os_thread_pf(os_thread_get_curr_id());
#endif /* UNIV_DEBUG_THREAD_CREATION */

	/* Ensure that all the worker threads quit. */
	if (srv_n_purge_threads > 1) {
		srv_release_threads(SRV_WORKER, srv_n_purge_threads - 1);
	}

	destroy_thd(thd);
	my_thread_end();
	/* We count the number of threads in os_thread_exit(). A created
	thread should always use that to exit and not use return() to exit. */
	os_thread_exit(NULL);

	OS_THREAD_DUMMY_RETURN;	/* Not reached, avoid compiler warning */
}

/**********************************************************************//**
Enqueues a task to server task queue and releases a worker thread, if there
is a suspended one. */
void
srv_que_task_enqueue_low(
/*=====================*/
	que_thr_t*	thr)	/*!< in: query thread */
{
	ut_ad(!srv_read_only_mode);
	mutex_enter(&srv_sys->tasks_mutex);

	UT_LIST_ADD_LAST(srv_sys->tasks, thr);

	mutex_exit(&srv_sys->tasks_mutex);

	srv_release_threads(SRV_WORKER, 1);
}

/**********************************************************************//**
Get count of tasks in the queue.
@return number of tasks in queue */
ulint
srv_get_task_queue_length(void)
/*===========================*/
{
	ulint	n_tasks;

	ut_ad(!srv_read_only_mode);

	mutex_enter(&srv_sys->tasks_mutex);

	n_tasks = UT_LIST_GET_LEN(srv_sys->tasks);

	mutex_exit(&srv_sys->tasks_mutex);

	return(n_tasks);
}

/**********************************************************************//**
Wakeup the purge threads. */
void
srv_purge_wakeup(void)
/*==================*/
{
	ut_ad(!srv_read_only_mode);

	if (srv_force_recovery < SRV_FORCE_NO_BACKGROUND) {

		srv_release_threads(SRV_PURGE, 1);

		if (srv_n_purge_threads > 1) {
			ulint	n_workers = srv_n_purge_threads - 1;

			srv_release_threads(SRV_WORKER, n_workers);
		}
	}
}

/** Check if tablespace is being truncated.
(Ignore system-tablespace as we don't re-create the tablespace
and so some of the action that are suppressed by this function
for independent tablespace are not applicable to system-tablespace).
@param	space_id	space_id to check for truncate action
@return true		if being truncated, false if not being
			truncated or tablespace is system-tablespace. */
bool
srv_is_tablespace_truncated(ulint space_id)
{
	if (is_system_tablespace(space_id)) {
		return(false);
	}

	return(truncate_t::is_tablespace_truncated(space_id)
	       || undo::Truncate::is_tablespace_truncated(space_id));

}

/** Check if tablespace was truncated.
@param	space_id	space_id to check for truncate action
@return true if tablespace was truncated and we still have an active
MLOG_TRUNCATE REDO log record. */
bool
srv_was_tablespace_truncated(ulint space_id)
{
	if (is_system_tablespace(space_id)) {
		return(false);
	}

	return(truncate_t::was_tablespace_truncated(space_id));
}

/** Call exit(3) */
void
srv_fatal_error()
{

	ib::error() << "Cannot continue operation.";

	fflush(stderr);

	ut_d(innodb_calling_exit = true);

	srv_shutdown_all_bg_threads();

	exit(3);
}<|MERGE_RESOLUTION|>--- conflicted
+++ resolved
@@ -447,13 +447,8 @@
 
 ulong	srv_replication_delay		= 0;
 
-<<<<<<< HEAD
 ulint	srv_pass_corrupt_table = 0; /* 0:disable 1:enable */
 
-ulong	srv_log_checksum_algorithm	= SRV_CHECKSUM_ALGORITHM_INNODB;
-
-=======
->>>>>>> b4104b21
 /*-------------------------------------------*/
 ulong	srv_n_spin_wait_rounds	= 30;
 ulong	srv_spin_wait_delay	= 6;
