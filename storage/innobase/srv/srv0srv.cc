--- conflicted
+++ resolved
@@ -638,26 +638,26 @@
 static ib_time_monotonic_t srv_last_monitor_time;
 #endif /* !UNIV_HOTBACKUP */
 
-static ib_mutex_t srv_innodb_monitor_mutex;
+static ib_uninitialized_mutex_t srv_innodb_monitor_mutex;
 
 /** Mutex protecting page_zip_stat_per_index */
-ib_mutex_t page_zip_stat_per_index_mutex;
+ib_uninitialized_mutex_t page_zip_stat_per_index_mutex;
 
 /* Mutex for locking srv_monitor_file. Not created if srv_read_only_mode */
-ib_mutex_t srv_monitor_file_mutex;
+ib_uninitialized_mutex_t srv_monitor_file_mutex;
 
 /** Temporary file for innodb monitor output */
 FILE *srv_monitor_file;
 /** Mutex for locking srv_dict_tmpfile. Not created if srv_read_only_mode.
 This mutex has a very high rank; threads reserving it should not
 be holding any InnoDB latches. */
-ib_mutex_t srv_dict_tmpfile_mutex;
+ib_uninitialized_mutex_t srv_dict_tmpfile_mutex;
 /** Temporary file for output from the data dictionary */
 FILE *srv_dict_tmpfile;
 /** Mutex for locking srv_misc_tmpfile. Not created if srv_read_only_mode.
 This mutex has a very low rank; threads reserving it should not
 acquire any further latches or sleep before releasing this one. */
-ib_mutex_t srv_misc_tmpfile_mutex;
+ib_uninitialized_mutex_t srv_misc_tmpfile_mutex;
 /** Temporary file for miscellanous diagnostic output */
 FILE *srv_misc_tmpfile;
 
@@ -843,11 +843,6 @@
 
 os_event_t srv_redo_log_tracked_event;
 
-/** Whether the redo log tracker thread has been started. Does not take into
-account whether the tracking is currently enabled (see srv_track_changed_pages
-for that) */
-bool srv_redo_log_thread_started = false;
-
 #ifdef HAVE_PSI_STAGE_INTERFACE
 /** Performance schema stage event for monitoring ALTER TABLE progress
 everything after flush log_make_latest_checkpoint(). */
@@ -1184,6 +1179,11 @@
   srv_threads.m_page_cleaner_workers =
       UT_NEW_ARRAY_NOKEY(IB_thread, srv_threads.m_page_cleaner_workers_n);
 
+  srv_threads.m_lru_managers_n = srv_buf_pool_instances;
+
+  srv_threads.m_lru_managers =
+      UT_NEW_ARRAY_NOKEY(IB_thread, srv_threads.m_lru_managers_n);
+
   srv_sys = static_cast<srv_sys_t *>(ut_zalloc_nokey(srv_sys_sz));
 
   srv_sys->n_sys_threads = n_sys_threads;
@@ -1284,6 +1284,14 @@
   ut_free(srv_sys);
 
   srv_sys = 0;
+
+  if (srv_threads.m_lru_managers != nullptr) {
+    for (size_t i = 0; i < srv_threads.m_lru_managers_n; ++i) {
+      srv_threads.m_lru_managers[i] = {};
+    }
+    ut_free(srv_threads.m_lru_managers);
+    srv_threads.m_lru_managers = nullptr;
+  }
 
   if (srv_threads.m_page_cleaner_workers != nullptr) {
     for (size_t i = 0; i < srv_threads.m_page_cleaner_workers_n; ++i) {
@@ -1594,7 +1602,6 @@
   ulint free_len;
   ulint flush_list_len;
   fil_crypt_stat_t crypt_stat;
-  ReadView *oldest_view;
   ulint i;
 
   buf_get_total_stat(&stat);
@@ -1687,10 +1694,13 @@
   export_vars.innodb_max_trx_id = trx_sys->max_trx_id;
 
   mutex_enter(&trx_sys->mutex);
-  oldest_view = trx_sys->mvcc->get_oldest_view();
+  auto *const oldest_view_for_low_limit_trx_id =
+      trx_sys->mvcc->get_oldest_view();
   mutex_exit(&trx_sys->mutex);
   export_vars.innodb_oldest_view_low_limit_trx_id =
-      oldest_view ? oldest_view->low_limit_id() : 0;
+      oldest_view_for_low_limit_trx_id
+          ? oldest_view_for_low_limit_trx_id->low_limit_id()
+          : 0;
 
   export_vars.innodb_purge_trx_id = purge_sys->limit.trx_no;
   export_vars.innodb_purge_undo_no = purge_sys->limit.undo_no;
@@ -2010,52 +2020,6 @@
   if (ibuf_merge_activity) srv_sys->ibuf_merge_activity_count.inc();
 }
 
-<<<<<<< HEAD
-/** Check whether any background thread (except the master thread) is active.
-Send the threads wakeup signal.
-
-NOTE: this check is part of the final shutdown, when the first phase of
-shutdown has already been completed.
-@see srv_pre_dd_shutdown()
-@return name of thread that is active
-@retval NULL if no thread is active */
-const char *srv_any_background_threads_are_active() {
-  const char *thread_active = NULL;
-
-  ut_ad(!srv_threads.m_ts_alter_encrypt_thread_active);
-  ut_ad(!srv_threads.m_dict_stats_thread_active);
-
-  if (srv_read_only_mode) {
-    if (srv_threads.m_buf_resize_thread_active) {
-      thread_active = "buf_resize_thread";
-    }
-    os_event_set(srv_buf_resize_event);
-    return (thread_active);
-  } else if (srv_threads.m_error_monitor_thread_active) {
-    thread_active = "srv_error_monitor_thread";
-  } else if (srv_threads.m_timeout_thread_active) {
-    thread_active = "srv_lock_timeout thread";
-  } else if (srv_threads.m_monitor_thread_active) {
-    thread_active = "srv_monitor_thread";
-  } else if (srv_threads.m_buf_dump_thread_active) {
-    thread_active = "buf_dump_thread";
-  } else if (srv_threads.m_buf_resize_thread_active) {
-    thread_active = "buf_resize_thread";
-  } else if (srv_n_fil_crypt_threads_started) {
-    thread_active = "fil_crypt_thread";
-  }
-
-  os_event_set(srv_error_event);
-  os_event_set(srv_monitor_event);
-  os_event_set(srv_buf_dump_event);
-  os_event_set(lock_sys->timeout_event);
-  os_event_set(srv_buf_resize_event);
-
-  return (thread_active);
-}
-
-=======
->>>>>>> 4869291f
 /** Check whether the master thread is active.
 This is polled during the final phase of shutdown.
 The first phase of server shutdown must have already been executed
@@ -2071,9 +2035,6 @@
 void srv_redo_log_follow_thread() {
   ut_ad(!srv_read_only_mode);
 
-  my_thread_init();
-  srv_redo_log_thread_started = true;
-
   do {
     os_event_wait(srv_checkpoint_completed_event);
     os_event_reset(srv_checkpoint_completed_event);
@@ -2093,8 +2054,6 @@
 
   log_online_read_shutdown();
   os_event_set(srv_redo_log_tracked_event);
-
-  my_thread_end();
 }
 
 /** Tells the InnoDB server that there has been activity in the database
@@ -2902,8 +2861,8 @@
 }
 
 /* Set encryption for UNDO tablespace with given space id. */
-bool set_undo_tablespace_encryption(space_id_t space_id, mtr_t *mtr,
-                                    bool is_boot) {
+bool set_undo_tablespace_encryption(THD *thd, space_id_t space_id,
+                                    mtr_t *mtr, bool is_boot) {
   ut_ad(fsp_is_undo_tablespace(space_id));
   fil_space_t *space = fil_space_get(space_id);
 
@@ -2921,6 +2880,10 @@
   /* Fill up encryption info to be set */
   if (!Encryption::fill_encryption_info(key, iv, encrypt_info, is_boot, true)) {
     ib::error(ER_IB_MSG_1052, space->name);
+    if (thd != nullptr) {
+      ib_senderrf(thd, IB_LOG_LEVEL_WARN, ER_IB_MSG_1052,
+                  space->name);
+    }
     return true;
   }
 
@@ -2930,6 +2893,10 @@
   if (!fsp_header_write_encryption(space->id, new_flags, encrypt_info, true,
                                    false, mtr)) {
     ib::error(ER_IB_MSG_1053, space->name);
+    if (thd != nullptr) {
+      ib_senderrf(thd, IB_LOG_LEVEL_WARN, ER_IB_MSG_1053,
+                  space->name);
+    }
     return true;
   }
 
@@ -2938,6 +2905,10 @@
   err = fil_set_encryption(space->id, Encryption::AES, key, iv);
   if (err != DB_SUCCESS) {
     ib::error(ER_IB_MSG_1054, space->name, int{err}, ut_strerr(err));
+    if (thd != nullptr) {
+      ib_senderrf(thd, IB_LOG_LEVEL_WARN, ER_IB_MSG_1054,
+                  space->name, int{err}, ut_strerr(err));
+    }
     return true;
   }
 
@@ -2945,14 +2916,10 @@
 }
 
 /* Enable UNDO tablespace encryption */
-<<<<<<< HEAD
 bool srv_enable_undo_encryption(THD *thd, bool is_boot) {
-=======
-bool srv_enable_undo_encryption(bool is_boot) {
   /* Make sure undo::ddl_mutex is owned. */
   ut_ad(mutex_own(&(undo::ddl_mutex)));
 
->>>>>>> 4869291f
   /* Traverse over all UNDO tablespaces and mark them encrypted. */
   undo::spaces->s_lock();
   for (auto undo_space : undo::spaces->m_spaces) {
@@ -2976,56 +2943,11 @@
     log_free_check();
 
     mtr_t mtr;
+
     mtr_start(&mtr);
     mtr_x_lock_space(space, &mtr);
 
-<<<<<<< HEAD
-    /* 0 fill encryption info */
-    memset(encrypt_info, 0, ENCRYPTION_INFO_SIZE);
-
-    /* Fill up encryption info to be set */
-    if (!Encryption::fill_encryption_info(key, iv, encrypt_info, is_boot)) {
-      ib::error(ER_IB_MSG_1052, undo_space->space_name());
-      if (thd != nullptr) {
-        ib_senderrf(thd, IB_LOG_LEVEL_WARN, ER_IB_MSG_1052,
-                    undo_space->space_name());
-      }
-
-      mtr_commit(&mtr);
-      undo_space->rsegs()->s_unlock();
-      undo::spaces->s_unlock();
-      return true;
-    }
-
-    /* Write encryption info on tablespace header page */
-    if (!fsp_header_write_encryption(space->id, new_flags, encrypt_info, true,
-                                     false, &mtr)) {
-      ib::error(ER_IB_MSG_1053, undo_space->space_name());
-      if (thd != nullptr) {
-        ib_senderrf(thd, IB_LOG_LEVEL_WARN, ER_IB_MSG_1053,
-                    undo_space->space_name());
-      }
-
-      mtr_commit(&mtr);
-      undo_space->rsegs()->s_unlock();
-      undo::spaces->s_unlock();
-      return true;
-    }
-
-    /* Update In-Mem encryption information for UNDO tablespace */
-    fsp_flags_set_encryption(space->flags);
-    err = fil_set_encryption(space->id, Encryption::AES, key, iv);
-    if (err != DB_SUCCESS) {
-      ib::error(ER_IB_MSG_1054, undo_space->space_name(), int{err},
-                ut_strerr(err));
-      if (thd != nullptr) {
-        ib_senderrf(thd, IB_LOG_LEVEL_WARN, ER_IB_MSG_1054,
-                    undo_space->space_name(), int{err}, ut_strerr(err));
-      }
-
-=======
-    if (set_undo_tablespace_encryption(undo_space->id(), &mtr, is_boot)) {
->>>>>>> 4869291f
+    if (set_undo_tablespace_encryption(thd, undo_space->id(), &mtr, is_boot)) {
       mtr_commit(&mtr);
       undo_space->rsegs()->s_unlock();
       undo::spaces->s_unlock();
@@ -3054,22 +2976,6 @@
 
 /** Check redo and undo log encryption and rotate default master key. */
 static void srv_sys_check_set_encryption() {
-  /* Rotate default master key for redo log encryption if it is set */
-  if (srv_redo_log_encrypt) {
-    fil_space_t *space = fil_space_get(dict_sys_t::s_log_space_first_id);
-    ut_a(space);
-
-    /* Encryption for redo tablesapce must already have been set. This is
-    safeguard to encrypt it if not done earlier. */
-    ut_ad(FSP_FLAGS_GET_ENCRYPTION(space->flags));
-
-    if (!FSP_FLAGS_GET_ENCRYPTION(space->flags)) {
-      ib::warn(ER_IB_MSG_1285, space->name, "srv_redo_log_encrypt");
-      srv_enable_redo_encryption(false);
-    }
-    redo_rotate_default_master_key();
-  }
-
   if (!srv_undo_log_encrypt) {
     return;
   }
@@ -3099,7 +3005,7 @@
   undo::spaces->s_unlock();
 
   if (encrypt_undo) {
-    ut_d(bool ret =) srv_enable_undo_encryption(false);
+    ut_d(bool ret =) srv_enable_undo_encryption(nullptr, false);
     ut_ad(!ret);
   }
   undo_rotate_default_master_key();
@@ -3112,13 +3018,7 @@
 
   srv_slot_t *slot;
   ulint old_activity_count = srv_get_activity_count();
-<<<<<<< HEAD
   ulint old_ibuf_merge_activity_count = srv_get_ibuf_merge_activity_count();
-  ib_time_t last_print_time;
-
-  my_thread_init();
-=======
->>>>>>> 4869291f
 
   srv_master_tid = os_thread_get_tid();
 
@@ -3169,29 +3069,6 @@
     /* Enable undo log encryption if it is set */
     undo_rotate_default_master_key();
 
-    /* Make sure that early encryption processing of UNDO/REDO log is done. */
-<<<<<<< HEAD
-    if (is_early_redo_undo_encryption_done()) {
-      /* Rotate default master key for undo log encryption if it is set */
-      if (srv_undo_log_encrypt) {
-        ut_ad(!undo::spaces->empty());
-        for (auto &undo_ts : undo::spaces->m_spaces) {
-          fil_space_t *space = fil_space_get(undo_ts->id());
-          if (space) {
-            ut_ad(FSP_FLAGS_GET_ENCRYPTION(space->flags));
-
-            if (!FSP_FLAGS_GET_ENCRYPTION(space->flags)) {
-              ib::warn(ER_IB_MSG_1285, space->name, "srv_undo_log_encrypt");
-              srv_enable_undo_encryption(nullptr, false);
-            }
-          }
-        }
-        undo_rotate_default_master_key();
-      }
-    }
-
-    log_check_new_key_version();
-=======
     if (!is_early_redo_undo_encryption_done()) {
       continue;
     }
@@ -3207,7 +3084,8 @@
 
     /* Allow any blocking clone to progress. */
     clone_mark_free();
->>>>>>> 4869291f
+
+    log_check_new_key_version();
   }
 
   /* This is just for test scenarios. */
@@ -3601,13 +3479,9 @@
 
     n_total_purged = 0;
 
-<<<<<<< HEAD
     srv_current_thread_priority = srv_purge_thread_priority;
 
-    rseg_history_len = srv_do_purge(srv_n_purge_threads, &n_total_purged);
-=======
     rseg_history_len = srv_do_purge(&n_total_purged);
->>>>>>> 4869291f
 
     srv_inc_activity_count();
 
