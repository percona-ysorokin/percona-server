--- conflicted
+++ resolved
@@ -919,12 +919,7 @@
 
 		mutex_create("srv_sys", &srv_sys->mutex);
 
-<<<<<<< HEAD
 		mutex_create("srv_sys_tasks", &srv_sys->tasks_mutex);
-=======
-		mutex_create(srv_threads_mutex_key,
-			     &srv_sys->tasks_mutex, SYNC_ANY_LATCH);
->>>>>>> 5d873cb7
 
 		srv_sys->sys_threads = (srv_slot_t*) &srv_sys[1];
 
