/*****************************************************************************

Copyright (c) 1995, 2018, Oracle and/or its affiliates. All Rights Reserved.
Copyright (c) 2008, 2009 Google Inc.
Copyright (c) 2009, 2016, Percona Inc.

Portions of this file contain modifications contributed and copyrighted by
Google, Inc. Those modifications are gratefully acknowledged and are described
briefly in the InnoDB documentation. The contributions by Google are
incorporated with their permission, and subject to the conditions contained in
the file COPYING.Google.

Portions of this file contain modifications contributed and copyrighted
by Percona Inc.. Those modifications are
gratefully acknowledged and are described briefly in the InnoDB
documentation. The contributions by Percona Inc. are incorporated with
their permission, and subject to the conditions contained in the file
COPYING.Percona.

This program is free software; you can redistribute it and/or modify it under
the terms of the GNU General Public License, version 2.0, as published by the
Free Software Foundation.

This program is also distributed with certain software (including but not
limited to OpenSSL) that is licensed under separate terms, as designated in a
particular file or component or in included license documentation. The authors
of MySQL hereby grant you an additional permission to link the program and
your derivative works with the separately licensed software that they have
included with MySQL.

This program is distributed in the hope that it will be useful, but WITHOUT
ANY WARRANTY; without even the implied warranty of MERCHANTABILITY or FITNESS
FOR A PARTICULAR PURPOSE. See the GNU General Public License, version 2.0,
for more details.

You should have received a copy of the GNU General Public License along with
this program; if not, write to the Free Software Foundation, Inc.,
51 Franklin St, Fifth Floor, Boston, MA 02110-1301  USA

*****************************************************************************/

/** @file srv/srv0srv.cc
 The database server main program

 Created 10/8/1995 Heikki Tuuri
 *******************************************************/

#ifndef UNIV_HOTBACKUP
#include <mysqld.h>
#include <sys/types.h>
#include <time.h>

#include <chrono>

#include "btr0sea.h"
#include "buf0flu.h"
#include "buf0lru.h"
#include "dict0boot.h"
#include "dict0load.h"
#include "dict0stats_bg.h"
#include "fsp0sysspace.h"
#include "ha_prototypes.h"
#endif /* !UNIV_HOTBACKUP */
#include "ibuf0ibuf.h"
#ifndef UNIV_HOTBACKUP
#include "lock0lock.h"
#include "log0online.h"
#include "log0recv.h"
#include "mem0mem.h"
#include "my_compiler.h"
#include "my_dbug.h"
#include "my_inttypes.h"
#include "my_psi_config.h"
#include "os0proc.h"
#include "os0thread-create.h"
#include "pars0pars.h"
#include "que0que.h"
#include "row0log.h"
#include "row0mysql.h"
#include "sql/current_thd.h"
#include "sql_thd_internal_api.h"
#include "srv0mon.h"
#endif /* !UNIV_HOTBACKUP */
#include "srv0srv.h"
#include "srv0start.h"
#include "sync0sync.h"
#ifndef UNIV_HOTBACKUP
#include "trx0i_s.h"
#include "trx0purge.h"
#include "usr0sess.h"
#include "ut0crc32.h"
#endif /* !UNIV_HOTBACKUP */
#include "ha_innodb.h"
#include "sql/handler.h"
#include "ut0mem.h"

#ifdef UNIV_HOTBACKUP
#include "page0size.h"
#else
/** Structure with state of srv background threads. */
Srv_threads srv_threads;

/** Structure with cpu usage information. */
Srv_cpu_usage srv_cpu_usage;
#endif /* UNIV_HOTBACKUP */

#ifdef INNODB_DD_TABLE
/* true when upgrading. */
bool srv_is_upgrade_mode = false;
bool srv_downgrade_logs = false;
bool srv_upgrade_old_undo_found = false;
#endif /* INNODB_DD_TABLE */

/* The following is the maximum allowed duration of a lock wait. */
ulint srv_fatal_semaphore_wait_threshold = 600;

/* How much data manipulation language (DML) statements need to be delayed,
in microseconds, in order to reduce the lagging of the purge thread. */
ulint srv_dml_needed_delay = 0;

const char *srv_main_thread_op_info = "";

/* Server parameters which are read from the initfile */

/* The following three are dir paths which are catenated before file
names, where the file name itself may also contain a path */

char *srv_data_home = NULL;

/** Rollback files directory, can be absolute. */
char *srv_undo_dir = NULL;

/** The number of tablespaces to use for rollback segments. */
ulong srv_undo_tablespaces = FSP_MIN_UNDO_TABLESPACES;

#ifndef UNIV_HOTBACKUP
/* The number of rollback segments per tablespace */
ulong srv_rollback_segments = TRX_SYS_N_RSEGS;

/* Used for the deprecated setting innodb_undo_logs. This will still get
put into srv_rollback_segments if it is set to a non-default value. */
ulong srv_undo_logs = 0;
const char *deprecated_undo_logs =
    "The parameter innodb_undo_logs is deprecated"
    " and may be removed in future releases."
    " Please use innodb_rollback_segments instead."
    " See " REFMAN "innodb-undo-logs.html";

/** Rate at which UNDO records should be purged. */
ulong srv_purge_rseg_truncate_frequency = 128;
#endif /* !UNIV_HOTBACKUP */

/** Enable or Disable Truncate of UNDO tablespace.
Note: If enabled then UNDO tablespace will be selected for truncate.
While Server waits for undo-tablespace to truncate if user disables
it, truncate action is completed but no new tablespace is marked
for truncate (action is never aborted). */
bool srv_undo_log_truncate = FALSE;

/** Enable or disable Encrypt of UNDO tablespace. */
bool srv_undo_log_encrypt = FALSE;

/** Maximum size of undo tablespace. */
unsigned long long srv_max_undo_tablespace_size;

/** Enable or disable encryption of temporary tablespace.*/
bool srv_tmp_tablespace_encrypt;

/** Option to enable encryption of system tablespace. */
my_bool	srv_sys_tablespace_encrypt;

/** Enable or disable encryption of pages in parallel doublewrite buffer
file */
my_bool	srv_parallel_dblwr_encrypt;

/** Default undo tablespace size in UNIV_PAGEs count (10MB). */
const page_no_t SRV_UNDO_TABLESPACE_SIZE_IN_PAGES =
    ((1024 * 1024) * 10) / UNIV_PAGE_SIZE_DEF;

/** Set if InnoDB must operate in read-only mode. We don't do any
recovery and open all tables in RO mode instead of RW mode. We don't
sync the max trx id to disk either. */
bool srv_read_only_mode;

/** store to its own file each table created by an user; data
dictionary tables are in the system tablespace 0 */
bool srv_file_per_table;

/** Sort buffer size in index creation */
ulong srv_sort_buf_size = 1048576;
/** Maximum modification log file size for online index creation */
unsigned long long srv_online_max_size;
/** Set if InnoDB operates in read-only mode or innodb-force-recovery
is greater than SRV_FORCE_NO_TRX_UNDO. */
bool high_level_read_only;

/* If this flag is TRUE, then we will use the native aio of the
OS (provided we compiled Innobase with it in), otherwise we will
use simulated aio we build below with threads.
Currently we support native aio on windows and linux */
#ifdef _WIN32
bool srv_use_native_aio = TRUE; /* enabled by default on Windows */
#else
bool srv_use_native_aio;
#endif
bool srv_numa_interleave = FALSE;

/** Whether the redo log tracking is currently enabled. Note that it is
possible for the log tracker thread to be running and the tracking to be
disabled */
bool srv_track_changed_pages = false;

ulonglong srv_max_bitmap_file_size = 100 * 1024 * 1024;

ulonglong srv_max_changed_pages = 0;
#ifdef UNIV_DEBUG
/** Force all user tables to use page compression. */
ulong srv_debug_compress;
/** Set when InnoDB has invoked exit(). */
bool innodb_calling_exit;
/** Used by SET GLOBAL innodb_master_thread_disabled_debug = X. */
<<<<<<< HEAD
bool srv_master_thread_disabled_debug;
#ifndef UNIV_HOTBACKUP
/** Event used to inform that master thread is disabled. */
static os_event_t srv_master_thread_disabled_event;
#endif /* !UNIV_HOTBACKUP */
/** Pause master thread in the middle of enabling of temporary tablespace
encryption */
ulint srv_master_encrypt_debug;
=======
my_bool	srv_master_thread_disabled_debug;
/** Event used to inform that master thread is disabled. */
static os_event_t	srv_master_thread_disabled_event;
>>>>>>> be20e845
/** Debug variable to find if any background threads are adding
to purge during slow shutdown. */
extern bool trx_commit_disallowed;
#endif /* UNIV_DEBUG */

/*------------------------- LOG FILES ------------------------ */
char *srv_log_group_home_dir = NULL;

/** Enable or disable Encrypt of REDO tablespace. */
bool srv_redo_log_encrypt = false;

ulong srv_n_log_files = SRV_N_LOG_FILES_MAX;

/** At startup, this is the current redo log file size.
During startup, if this is different from srv_log_file_size_requested
(innodb_log_file_size), the redo log will be rebuilt and this size
will be initialized to srv_log_file_size_requested.
When upgrading from a previous redo log format, this will be set to 0,
and writing to the redo log is not allowed. Expressed in bytes. */
ulonglong srv_log_file_size;

/** The value of the startup parameter innodb_log_file_size. */
ulonglong srv_log_file_size_requested;

/** Space for log buffer, expressed in bytes. Note, that log buffer
will use only the largest power of two, which is not greater than
the assigned space. */
ulong srv_log_buffer_size;

/** Size of block, used for writing ahead to avoid read-on-write. */
ulong srv_log_write_ahead_size;

/** Minimum absolute value of cpu time for which spin-delay is used. */
uint srv_log_spin_cpu_abs_lwm;

/** Maximum percentage of cpu time for which spin-delay is used. */
uint srv_log_spin_cpu_pct_hwm;

/** Maximum value of average log flush time for which spin-delay is used.
When flushing takes longer, user threads no longer spin when waiting for
flushed redo. Expressed in microseconds. */
ulong srv_log_wait_for_flush_spin_hwm;

/* EXPERIMENTAL sys vars below - we need defaults set explicitly here. */

/** When log writer follows links in the log recent written buffer,
it stops when it has reached at least that many bytes to write,
limiting how many bytes can be written in single call. */
ulong srv_log_write_max_size = INNODB_LOG_WRITE_MAX_SIZE_DEFAULT;

/** Number of events used for notifications about redo write. */
ulong srv_log_write_events = INNODB_LOG_EVENTS_DEFAULT;

/** Number of events used for notifications about redo flush. */
ulong srv_log_flush_events = INNODB_LOG_EVENTS_DEFAULT;

/** Number of slots in a small buffer, which is used to allow concurrent
writes to log buffer. The slots are addressed by LSN values modulo number
of the slots. */
ulong srv_log_recent_written_size = INNODB_LOG_RECENT_WRITTEN_SIZE_DEFAULT;

/** Number of slots in a small buffer, which is used to break requirement
for total order of dirty pages, when they are added to flush lists.
The slots are addressed by LSN values modulo number of the slots. */
ulong srv_log_recent_closed_size = INNODB_LOG_RECENT_CLOSED_SIZE_DEFAULT;

/** Number of spin iterations, when spinning and waiting for log buffer
written up to given LSN, before we fallback to loop with sleeps.
This is not used when user thread has to wait for log flushed to disk. */
ulong srv_log_wait_for_write_spin_delay =
    INNODB_LOG_WAIT_FOR_WRITE_SPIN_DELAY_DEFAULT;

/** Timeout used when waiting for redo write (microseconds). */
ulong srv_log_wait_for_write_timeout =
    INNODB_LOG_WAIT_FOR_WRITE_TIMEOUT_DEFAULT;

/** Number of spin iterations, when spinning and waiting for log flushed. */
ulong srv_log_wait_for_flush_spin_delay =
    INNODB_LOG_WAIT_FOR_FLUSH_SPIN_DELAY_DEFAULT;

/** Timeout used when waiting for redo flush (microseconds). */
ulong srv_log_wait_for_flush_timeout =
    INNODB_LOG_WAIT_FOR_FLUSH_TIMEOUT_DEFAULT;

/** Number of spin iterations, for which log writer thread is waiting
for new data to write or flush without sleeping. */
ulong srv_log_writer_spin_delay = INNODB_LOG_WRITER_SPIN_DELAY_DEFAULT;

/** Initial timeout used to wait on writer_event. */
ulong srv_log_writer_timeout = INNODB_LOG_WRITER_TIMEOUT_DEFAULT;

/** Number of milliseconds every which a periodical checkpoint is written
by the log checkpointer thread (unless periodical checkpoints are disabled,
which is a case during initial phase of startup). */
ulong srv_log_checkpoint_every = INNODB_LOG_CHECKPOINT_EVERY_DEFAULT;

/** Number of spin iterations, for which log flusher thread is waiting
for new data to flush, without sleeping. */
ulong srv_log_flusher_spin_delay = INNODB_LOG_FLUSHER_SPIN_DELAY_DEFAULT;

/** Initial timeout used to wait on flusher_event. */
ulong srv_log_flusher_timeout = INNODB_LOG_FLUSHER_TIMEOUT_DEFAULT;

/** Number of spin iterations, for which log write notifier thread is waiting
for advanced flushed_to_disk_lsn without sleeping. */
ulong srv_log_write_notifier_spin_delay =
    INNODB_LOG_WRITE_NOTIFIER_SPIN_DELAY_DEFAULT;

/** Initial timeout used to wait on write_notifier_event. */
ulong srv_log_write_notifier_timeout =
    INNODB_LOG_WRITE_NOTIFIER_TIMEOUT_DEFAULT;

/** Number of spin iterations, for which log flush notifier thread is waiting
for advanced flushed_to_disk_lsn without sleeping. */
ulong srv_log_flush_notifier_spin_delay =
    INNODB_LOG_FLUSH_NOTIFIER_SPIN_DELAY_DEFAULT;

/** Initial timeout used to wait on flush_notifier_event. */
ulong srv_log_flush_notifier_timeout =
    INNODB_LOG_FLUSH_NOTIFIER_TIMEOUT_DEFAULT;

/** Number of spin iterations, for which log closerr thread is waiting
for a reachable untraversed link in recent_closed. */
ulong srv_log_closer_spin_delay = INNODB_LOG_CLOSER_SPIN_DELAY_DEFAULT;

/** Initial sleep used in log closer after spin delay is finished. */
ulong srv_log_closer_timeout = INNODB_LOG_CLOSER_TIMEOUT_DEFAULT;

/* End of EXPERIMENTAL sys vars */

/** Whether to generate and require checksums on the redo log pages. */
bool srv_log_checksums;

#ifdef UNIV_DEBUG

bool srv_checkpoint_disabled = false;

#endif /* UNIV_DEBUG */

ulong srv_flush_log_at_trx_commit = 1;
uint srv_flush_log_at_timeout = 1;
ulong srv_page_size = UNIV_PAGE_SIZE_DEF;
ulong srv_page_size_shift = UNIV_PAGE_SIZE_SHIFT_DEF;

page_size_t univ_page_size(0, 0, false);

/* Try to flush dirty pages so as to avoid IO bursts at
the checkpoints. */
bool srv_adaptive_flushing = TRUE;

ulint srv_show_locks_held = 10;

/* Allow IO bursts at the checkpoints ignoring io_capacity setting. */
bool srv_flush_sync = TRUE;

/** Maximum number of times allowed to conditionally acquire
mutex before switching to blocking wait on the mutex */
#define MAX_MUTEX_NOWAIT 20

/** Check whether the number of failed nonblocking mutex
acquisition attempts exceeds maximum allowed value. If so,
srv_printf_innodb_monitor() will request mutex acquisition
with mutex_enter(), which will wait until it gets the mutex. */
#define MUTEX_NOWAIT(mutex_skipped) ((mutex_skipped) < MAX_MUTEX_NOWAIT)

/** Dedicated server setting */
bool srv_dedicated_server = true;
/** Requested size in bytes */
ulint srv_buf_pool_size = ULINT_MAX;
/** Minimum pool size in bytes */
const ulint srv_buf_pool_min_size = 5 * 1024 * 1024;
/** Default pool size in bytes */
const ulint srv_buf_pool_def_size = 128 * 1024 * 1024;
/** Requested buffer pool chunk size. Each buffer pool instance consists
of one or more chunks. */
ulonglong srv_buf_pool_chunk_unit;
/** Requested number of buffer pool instances */
ulong srv_buf_pool_instances;
/** Default number of buffer pool instances */
const ulong srv_buf_pool_instances_default = 0;
/** Number of locks to protect buf_pool->page_hash */
ulong srv_n_page_hash_locks = 16;

/** Scan depth for LRU flush batch i.e.: number of blocks scanned*/
ulong srv_LRU_scan_depth = 1024;
/** Whether or not to flush neighbors of a block */
ulong srv_flush_neighbors = 1;
/** Previously requested size. Accesses protected by memory barriers. */
ulint srv_buf_pool_old_size = 0;
/** Current size as scaling factor for the other components */
ulint srv_buf_pool_base_size = 0;
/** Current size in bytes */
long long srv_buf_pool_curr_size = 0;
/** Dump this % of each buffer pool during BP dump */
ulong srv_buf_pool_dump_pct;
/** Lock table size in bytes */
ulint srv_lock_table_size = ULINT_MAX;

/** The maximum time limit for a single LRU tail flush iteration by the page
cleaner thread */
ulint srv_cleaner_max_lru_time = 1000;

/** The maximum time limit for a single flush list flush iteration by the page
cleaner thread */
ulint srv_cleaner_max_flush_time = 1000;

/** Page cleaner LSN age factor formula option */
ulong srv_cleaner_lsn_age_factor = SRV_CLEANER_LSN_AGE_FACTOR_HIGH_CHECKPOINT;

/** Empty free list for a query thread handling algorithm option  */
ulong srv_empty_free_list_algorithm = SRV_EMPTY_FREE_LIST_BACKOFF;

/* This parameter is deprecated. Use srv_n_io_[read|write]_threads
instead. */
ulong srv_n_read_io_threads;
ulong srv_n_write_io_threads;

/* Switch to enable random read ahead. */
bool srv_random_read_ahead = FALSE;
/* User settable value of the number of pages that must be present
in the buffer cache and accessed sequentially for InnoDB to trigger a
readahead request. */
ulong srv_read_ahead_threshold = 56;

/** Maximum on-disk size of change buffer in terms of percentage
of the buffer pool. */
uint srv_change_buffer_max_size = CHANGE_BUFFER_DEFAULT_SIZE;

#ifndef _WIN32
enum srv_unix_flush_t srv_unix_file_flush_method = SRV_UNIX_FSYNC;
#else
enum srv_win_flush_t srv_win_file_flush_method = SRV_WIN_IO_UNBUFFERED;
#endif /* _WIN32 */

ulint srv_max_n_open_files = 300;

/* Number of IO operations per second the server can do */
ulong srv_io_capacity = 200;
ulong srv_max_io_capacity = 400;

/* The number of page cleaner threads to use.*/
ulong srv_n_page_cleaners = 4;

/* The InnoDB main thread tries to keep the ratio of modified pages
in the buffer pool to all database pages in the buffer pool smaller than
the following number. But it is not guaranteed that the value stays below
that during a time of heavy update/insert activity. */

double srv_max_buf_pool_modified_pct = 75.0;
double srv_max_dirty_pages_pct_lwm = 0.0;

/* This is the percentage of log capacity at which adaptive flushing,
if enabled, will kick in. */
ulong srv_adaptive_flushing_lwm = 10;

/* Number of iterations over which adaptive flushing is averaged. */
ulong srv_flushing_avg_loops = 30;

/* The tids of the purge threads */
os_tid_t srv_purge_tids[MAX_PURGE_THREADS];

/* The tids of the I/O threads */
os_tid_t srv_io_tids[SRV_MAX_N_IO_THREADS];

/* The tid of the master thread */
os_tid_t srv_master_tid;

/* The relative scheduling priority of the purge threads */
ulint srv_sched_priority_purge = 19;

/* The relative scheduling priority of the I/O threads */
ulint srv_sched_priority_io = 19;

/* The relative scheduling priority of the master thread */
ulint srv_sched_priority_master = 19;

/* The relative priority of the current thread.  If 0, low priority; if 1, high
priority.  */
thread_local ulint srv_current_thread_priority = 0;

/* The relative priority of the purge coordinator and worker threads.  */
bool srv_purge_thread_priority = false;

/* The relative priority of the master thread.  */
bool srv_master_thread_priority = false;

/* The number of purge threads to use.*/
ulong srv_n_purge_threads = 4;

/* the number of pages to purge in one batch */
ulong srv_purge_batch_size = 20;

ulong srv_encrypt_tables = 0;

/* Internal setting for "innodb_stats_method". Decides how InnoDB treats
NULL value when collecting statistics. By default, it is set to
SRV_STATS_NULLS_EQUAL(0), ie. all NULL value are treated equal */
ulong srv_innodb_stats_method = SRV_STATS_NULLS_EQUAL;

#ifndef UNIV_HOTBACKUP
srv_stats_t srv_stats;
#endif /* !UNIV_HOTBACKUP */

/* structure to pass status variables to MySQL */
export_var_t export_vars;

/** Normally 0. When nonzero, skip some phases of crash recovery,
starting from SRV_FORCE_IGNORE_CORRUPT, so that data can be recovered
by SELECT or mysqldump. When this is nonzero, we do not allow any user
modifications to the data. */
ulong srv_force_recovery;
#ifdef UNIV_DEBUG
/** Inject a crash at different steps of the recovery process.
This is for testing and debugging only. */
ulong srv_force_recovery_crash;
#endif /* UNIV_DEBUG */

/** Print all user-level transactions deadlocks to mysqld stderr */
bool srv_print_all_deadlocks = FALSE;

/** Print all DDL logs to mysqld stderr */
bool srv_print_ddl_logs = false;

/** Print lock wait timeout info to mysqld stderr */
bool srv_print_lock_wait_timeout_info = false;

/** Enable INFORMATION_SCHEMA.innodb_cmp_per_index */
bool srv_cmp_per_index_enabled = FALSE;

/** The value of the configuration parameter innodb_fast_shutdown,
controlling the InnoDB shutdown.

If innodb_fast_shutdown=0, InnoDB shutdown will purge all undo log
records (except XA PREPARE transactions) and complete the merge of the
entire change buffer, and then shut down the redo log.

If innodb_fast_shutdown=1, InnoDB shutdown will only flush the buffer
pool to data files, cleanly shutting down the redo log.

If innodb_fast_shutdown=2, shutdown will effectively 'crash' InnoDB
(but lose no committed transactions). */
ulong srv_fast_shutdown;

/* Generate a innodb_status.<pid> file */
ibool srv_innodb_status = FALSE;

/* When estimating number of different key values in an index, sample
this many index pages, there are 2 ways to calculate statistics:
* persistent stats that are calculated by ANALYZE TABLE and saved
  in the innodb database.
* quick transient stats, that are used if persistent stats for the given
  table/index are not found in the innodb database */
unsigned long long srv_stats_transient_sample_pages = 8;
bool srv_stats_persistent = TRUE;
bool srv_stats_include_delete_marked = FALSE;
unsigned long long srv_stats_persistent_sample_pages = 20;
bool srv_stats_auto_recalc = TRUE;

ibool srv_use_doublewrite_buf = TRUE;

/** doublewrite buffer is 1MB is size i.e.: it can hold 128 16K pages.
The following parameter is the size of the buffer that is used for
batch flushing i.e.: LRU flushing and flush_list flushing. The rest
of the pages are used for single page flushing. */
ulong srv_doublewrite_batch_size = 120;

ulong srv_replication_delay = 0;

ulint srv_pass_corrupt_table = 0; /* 0:disable 1:enable */

/*-------------------------------------------*/
ulong srv_n_spin_wait_rounds = 30;
ulong srv_spin_wait_delay = 6;
ibool srv_priority_boost = TRUE;

#ifndef UNIV_HOTBACKUP
static ulint srv_n_rows_inserted_old = 0;
static ulint srv_n_rows_updated_old = 0;
static ulint srv_n_rows_deleted_old = 0;
static ulint srv_n_rows_read_old = 0;
#endif /* !UNIV_HOTBACKUP */

ulint srv_truncated_status_writes = 0;

bool srv_print_innodb_monitor = FALSE;
bool srv_print_innodb_lock_monitor = FALSE;

/* Array of English strings describing the current state of an
i/o handler thread */

const char *srv_io_thread_op_info[SRV_MAX_N_IO_THREADS];
const char *srv_io_thread_function[SRV_MAX_N_IO_THREADS];

#ifndef UNIV_HOTBACKUP
static time_t srv_last_monitor_time;
#endif /* !UNIV_HOTBACKUP */

static ib_mutex_t srv_innodb_monitor_mutex;

/** Mutex protecting page_zip_stat_per_index */
ib_mutex_t page_zip_stat_per_index_mutex;

/* Mutex for locking srv_monitor_file. Not created if srv_read_only_mode */
ib_mutex_t srv_monitor_file_mutex;

/** Temporary file for innodb monitor output */
FILE *srv_monitor_file;
/** Mutex for locking srv_dict_tmpfile. Not created if srv_read_only_mode.
This mutex has a very high rank; threads reserving it should not
be holding any InnoDB latches. */
ib_mutex_t srv_dict_tmpfile_mutex;
/** Temporary file for output from the data dictionary */
FILE *srv_dict_tmpfile;
/** Mutex for locking srv_misc_tmpfile. Not created if srv_read_only_mode.
This mutex has a very low rank; threads reserving it should not
acquire any further latches or sleep before releasing this one. */
ib_mutex_t srv_misc_tmpfile_mutex;
/** Temporary file for miscellanous diagnostic output */
FILE *srv_misc_tmpfile;

#ifndef UNIV_HOTBACKUP
static ulint srv_main_thread_process_no = 0;
static os_thread_id_t srv_main_thread_id = 0;

/* The following counts are used by the srv_master_thread. */

/** Iterations of the loop bounded by 'srv_active' label. */
static ulint srv_main_active_loops = 0;
/** Iterations of the loop bounded by the 'srv_idle' label. */
static ulint srv_main_idle_loops = 0;
/** Iterations of the loop bounded by the 'srv_shutdown' label. */
static ulint srv_main_shutdown_loops = 0;
/** Log writes involving flush. */
static ulint srv_log_writes_and_flush = 0;

#endif /* !UNIV_HOTBACKUP */

/** Number of times secondary index lookup triggered cluster lookup */
std::atomic<ulint> srv_sec_rec_cluster_reads(0);

/** Number of times prefix optimization avoided triggering cluster lookup */
std::atomic<ulint> srv_sec_rec_cluster_reads_avoided(0);

/* Interval in seconds at which various tasks are performed by the
master thread when server is active. In order to balance the workload,
we should try to keep intervals such that they are not multiple of
each other. For example, if we have intervals for various tasks
defined as 5, 10, 15, 60 then all tasks will be performed when
current_time % 60 == 0 and no tasks will be performed when
current_time % 5 != 0. */

#define SRV_MASTER_DICT_LRU_INTERVAL (47)

/** Acquire the system_mutex. */
#define srv_sys_mutex_enter()     \
  do {                            \
    mutex_enter(&srv_sys->mutex); \
  } while (0)

/** Test if the system mutex is owned. */
#define srv_sys_mutex_own() (mutex_own(&srv_sys->mutex) && !srv_read_only_mode)

/** Release the system mutex. */
#define srv_sys_mutex_exit()     \
  do {                           \
    mutex_exit(&srv_sys->mutex); \
  } while (0)

#ifndef UNIV_HOTBACKUP
/*
        IMPLEMENTATION OF THE SERVER MAIN PROGRAM
        =========================================

There is the following analogue between this database
server and an operating system kernel:

DB concept			equivalent OS concept
----------			---------------------
transaction		--	process;

query thread		--	thread;

lock			--	semaphore;

kernel			--	kernel;

query thread execution:
(a) without lock mutex
reserved		--	process executing in user mode;
(b) with lock mutex reserved
                        --	process executing in kernel mode;

The server has several backgroind threads all running at the same
priority as user threads. It periodically checks if here is anything
happening in the server which requires intervention of the master
thread. Such situations may be, for example, when flushing of dirty
blocks is needed in the buffer pool or old version of database rows
have to be cleaned away (purged). The user can configure a separate
dedicated purge thread(s) too, in which case the master thread does not
do any purging.

The threads which we call user threads serve the queries of the MySQL
server. They run at normal priority.

When there is no activity in the system, also the master thread
suspends itself to wait for an event making the server totally silent.

There is still one complication in our server design. If a
background utility thread obtains a resource (e.g., mutex) needed by a user
thread, and there is also some other user activity in the system,
the user thread may have to wait indefinitely long for the
resource, as the OS does not schedule a background thread if
there is some other runnable user thread. This problem is called
priority inversion in real-time programming.

One solution to the priority inversion problem would be to keep record
of which thread owns which resource and in the above case boost the
priority of the background thread so that it will be scheduled and it
can release the resource.  This solution is called priority inheritance
in real-time programming.  A drawback of this solution is that the overhead
of acquiring a mutex increases slightly, maybe 0.2 microseconds on a 100
MHz Pentium, because the thread has to call os_thread_get_curr_id.  This may
be compared to 0.5 microsecond overhead for a mutex lock-unlock pair. Note
that the thread cannot store the information in the resource , say mutex,
itself, because competing threads could wipe out the information if it is
stored before acquiring the mutex, and if it stored afterwards, the
information is outdated for the time of one machine instruction, at least.
(To be precise, the information could be stored to lock_word in mutex if
the machine supports atomic swap.)

The above solution with priority inheritance may become actual in the
future, currently we do not implement any priority twiddling solution.
Our general aim is to reduce the contention of all mutexes by making
them more fine grained.

The thread table contains information of the current status of each
thread existing in the system, and also the event semaphores used in
suspending the master thread and utility threads when they have nothing
to do.  The thread table can be seen as an analogue to the process table
in a traditional Unix implementation. */

/** The server system struct */
struct srv_sys_t {
  ib_mutex_t tasks_mutex; /*!< variable protecting the
                          tasks queue */
  UT_LIST_BASE_NODE_T(que_thr_t)
  tasks; /*!< task queue */

  ib_mutex_t mutex;    /*!< variable protecting the
                       fields below. */
  ulint n_sys_threads; /*!< size of the sys_threads
                       array */

  srv_slot_t *sys_threads; /*!< server thread table */

  ulint n_threads_active[SRV_MASTER + 1];
  /*!< number of threads active
  in a thread class */

  srv_stats_t::ulint_ctr_1_t activity_count; /*!< For tracking server
                                             activity */
  srv_stats_t::ulint_ctr_1_t
      ibuf_merge_activity_count; /*!< For tracking change
                               buffer merge activity, a subset
                               of overall server activity */
};

static srv_sys_t *srv_sys = NULL;

/** Event to signal the monitor thread. */
os_event_t srv_monitor_event;

/** Event to signal the error thread */
os_event_t srv_error_event;

/** Event to signal the buffer pool dump/load thread */
os_event_t srv_buf_dump_event;

/** Event to signal the buffer pool resize thread */
os_event_t srv_buf_resize_event;

/** The buffer pool dump/load file name */
char *srv_buf_dump_filename;

/** Boolean config knobs that tell InnoDB to dump the buffer pool at shutdown
and/or load it during startup. */
bool srv_buffer_pool_dump_at_shutdown = true;
bool srv_buffer_pool_load_at_startup = true;

/** Path to the parallel doublewrite buffer */
char *srv_parallel_doublewrite_path;

/** Slot index in the srv_sys->sys_threads array for the purge thread. */
static const ulint SRV_PURGE_SLOT = 1;

/** Slot index in the srv_sys->sys_threads array for the master thread. */
static const ulint SRV_MASTER_SLOT = 0;

os_event_t srv_checkpoint_completed_event;

os_event_t srv_redo_log_tracked_event;

/** Whether the redo log tracker thread has been started. Does not take into
account whether the tracking is currently enabled (see srv_track_changed_pages
for that) */
bool srv_redo_log_thread_started = false;

#ifdef HAVE_PSI_STAGE_INTERFACE
/** Performance schema stage event for monitoring ALTER TABLE progress
everything after flush log_make_checkpoint_at(). */
PSI_stage_info srv_stage_alter_table_end = {
    0, "alter table (end)", PSI_FLAG_STAGE_PROGRESS, PSI_DOCUMENT_ME};

/** Performance schema stage event for monitoring ALTER TABLE progress
log_make_checkpoint_at(). */
PSI_stage_info srv_stage_alter_table_flush = {
    0, "alter table (flush)", PSI_FLAG_STAGE_PROGRESS, PSI_DOCUMENT_ME};

/** Performance schema stage event for monitoring ALTER TABLE progress
row_merge_insert_index_tuples(). */
PSI_stage_info srv_stage_alter_table_insert = {
    0, "alter table (insert)", PSI_FLAG_STAGE_PROGRESS, PSI_DOCUMENT_ME};

/** Performance schema stage event for monitoring ALTER TABLE progress
row_log_apply(). */
PSI_stage_info srv_stage_alter_table_log_index = {
    0, "alter table (log apply index)", PSI_FLAG_STAGE_PROGRESS,
    PSI_DOCUMENT_ME};

/** Performance schema stage event for monitoring ALTER TABLE progress
row_log_table_apply(). */
PSI_stage_info srv_stage_alter_table_log_table = {
    0, "alter table (log apply table)", PSI_FLAG_STAGE_PROGRESS,
    PSI_DOCUMENT_ME};

/** Performance schema stage event for monitoring ALTER TABLE progress
row_merge_sort(). */
PSI_stage_info srv_stage_alter_table_merge_sort = {
    0, "alter table (merge sort)", PSI_FLAG_STAGE_PROGRESS, PSI_DOCUMENT_ME};

/** Performance schema stage event for monitoring ALTER TABLE progress
row_merge_read_clustered_index(). */
PSI_stage_info srv_stage_alter_table_read_pk_internal_sort = {
    0, "alter table (read PK and internal sort)", PSI_FLAG_STAGE_PROGRESS,
    PSI_DOCUMENT_ME};

/** Performance schema stage event for monitoring buffer pool load progress. */
PSI_stage_info srv_stage_buffer_pool_load = {
    0, "buffer pool load", PSI_FLAG_STAGE_PROGRESS, PSI_DOCUMENT_ME};

/** Performance schema stage event for monitoring clone file copy progress. */
PSI_stage_info srv_stage_clone_file_copy = {
    0, "clone (file copy)", PSI_FLAG_STAGE_PROGRESS, PSI_DOCUMENT_ME};

/** Performance schema stage event for monitoring clone redo copy progress. */
PSI_stage_info srv_stage_clone_redo_copy = {
    0, "clone (redo copy)", PSI_FLAG_STAGE_PROGRESS, PSI_DOCUMENT_ME};

/** Performance schema stage event for monitoring clone page copy progress. */
PSI_stage_info srv_stage_clone_page_copy = {
    0, "clone (page copy)", PSI_FLAG_STAGE_PROGRESS, PSI_DOCUMENT_ME};
#endif /* HAVE_PSI_STAGE_INTERFACE */

/** Prints counters for work done by srv_master_thread. */
static void srv_print_master_thread_info(FILE *file) /* in: output stream */
{
  fprintf(file,
          "srv_master_thread loops: " ULINTPF " srv_active, " ULINTPF
          " srv_shutdown, " ULINTPF " srv_idle\n",
          srv_main_active_loops, srv_main_shutdown_loops, srv_main_idle_loops);
  fprintf(file, "srv_master_thread log flush and writes: " ULINTPF "\n",
          srv_log_writes_and_flush);
}
#endif /* !UNIV_HOTBACKUP */

/** Sets the info describing an i/o thread current state. */
void srv_set_io_thread_op_info(
    ulint i,         /*!< in: the 'segment' of the i/o thread */
    const char *str) /*!< in: constant char string describing the
                     state */
{
  ut_a(i < SRV_MAX_N_IO_THREADS);

  srv_io_thread_op_info[i] = str;
}

/** Resets the info describing an i/o thread current state. */
void srv_reset_io_thread_op_info() {
  for (ulint i = 0; i < UT_ARR_SIZE(srv_io_thread_op_info); ++i) {
    srv_io_thread_op_info[i] = "not started yet";
  }
}

#ifndef UNIV_HOTBACKUP
#ifdef UNIV_DEBUG
/** Validates the type of a thread table slot.
 @return true if ok */
static ibool srv_thread_type_validate(
    srv_thread_type type) /*!< in: thread type */
{
  switch (type) {
    case SRV_NONE:
      break;
    case SRV_WORKER:
    case SRV_PURGE:
    case SRV_MASTER:
      return (TRUE);
  }
  ut_error;
}
#endif /* UNIV_DEBUG */

/** Gets the type of a thread table slot.
 @return thread type */
static srv_thread_type srv_slot_get_type(
    const srv_slot_t *slot) /*!< in: thread slot */
{
  srv_thread_type type = slot->type;
  ut_ad(srv_thread_type_validate(type));
  return (type);
}

/** Reserves a slot in the thread table for the current thread.
 @return reserved slot */
static srv_slot_t *srv_reserve_slot(
    srv_thread_type type) /*!< in: type of the thread */
{
  srv_slot_t *slot = 0;

  srv_sys_mutex_enter();

  ut_ad(srv_thread_type_validate(type));

  switch (type) {
    case SRV_MASTER:
      slot = &srv_sys->sys_threads[SRV_MASTER_SLOT];
      break;

    case SRV_PURGE:
      slot = &srv_sys->sys_threads[SRV_PURGE_SLOT];
      break;

    case SRV_WORKER:
      /* Find an empty slot, skip the master and purge slots. */
      for (slot = &srv_sys->sys_threads[2]; slot->in_use; ++slot) {
        ut_a(slot < &srv_sys->sys_threads[srv_sys->n_sys_threads]);
      }
      break;

    case SRV_NONE:
      ut_error;
  }

  ut_a(!slot->in_use);

  slot->in_use = TRUE;
  slot->suspended = FALSE;
  slot->type = type;

  ut_ad(srv_slot_get_type(slot) == type);

  ++srv_sys->n_threads_active[type];

  srv_sys_mutex_exit();

  return (slot);
}

/** Suspends the calling thread to wait for the event in its thread slot.
 @return the current signal count of the event. */
static int64_t srv_suspend_thread_low(
    srv_slot_t *slot) /*!< in/out: thread slot */
{
  ut_ad(!srv_read_only_mode);
  ut_ad(srv_sys_mutex_own());

  ut_ad(slot->in_use);

  srv_thread_type type = srv_slot_get_type(slot);

  switch (type) {
    case SRV_NONE:
      ut_error;

    case SRV_MASTER:
      /* We have only one master thread and it
      should be the first entry always. */
      ut_a(srv_sys->n_threads_active[type] == 1);
      break;

    case SRV_PURGE:
      /* We have only one purge coordinator thread
      and it should be the second entry always. */
      ut_a(srv_sys->n_threads_active[type] == 1);
      break;

    case SRV_WORKER:
      ut_a(srv_n_purge_threads > 1);
      ut_a(srv_sys->n_threads_active[type] > 0);
      break;
  }

  ut_a(!slot->suspended);
  slot->suspended = TRUE;

  ut_a(srv_sys->n_threads_active[type] > 0);

  srv_sys->n_threads_active[type]--;

  return (os_event_reset(slot->event));
}

/** Suspends the calling thread to wait for the event in its thread slot.
 @return the current signal count of the event. */
static int64_t srv_suspend_thread(srv_slot_t *slot) /*!< in/out: thread slot */
{
  srv_sys_mutex_enter();

  int64_t sig_count = srv_suspend_thread_low(slot);

  srv_sys_mutex_exit();

  return (sig_count);
}

/** Releases threads of the type given from suspension in the thread table.
 NOTE! The server mutex has to be reserved by the caller!
 @return number of threads released: this may be less than n if not
         enough threads were suspended at the moment. */
ulint srv_release_threads(srv_thread_type type, /*!< in: thread type */
                          ulint n) /*!< in: number of threads to release */
{
  ulint i;
  ulint count = 0;

  ut_ad(srv_thread_type_validate(type));
  ut_ad(n > 0);

  srv_sys_mutex_enter();

  for (i = 0; i < srv_sys->n_sys_threads; i++) {
    srv_slot_t *slot;

    slot = &srv_sys->sys_threads[i];

    if (slot->in_use && srv_slot_get_type(slot) == type && slot->suspended) {
      switch (type) {
        case SRV_NONE:
          ut_error;

        case SRV_MASTER:
          /* We have only one master thread and it
          should be the first entry always. */
          ut_a(n == 1);
          ut_a(i == SRV_MASTER_SLOT);
          ut_a(srv_sys->n_threads_active[type] == 0);
          break;

        case SRV_PURGE:
          /* We have only one purge coordinator thread
          and it should be the second entry always. */
          ut_a(n == 1);
          ut_a(i == SRV_PURGE_SLOT);
          ut_a(srv_n_purge_threads > 0);
          ut_a(srv_sys->n_threads_active[type] == 0);
          break;

        case SRV_WORKER:
          ut_a(srv_n_purge_threads > 1);
          ut_a(srv_sys->n_threads_active[type] < srv_n_purge_threads - 1);
          break;
      }

      slot->suspended = FALSE;

      ++srv_sys->n_threads_active[type];

      os_event_set(slot->event);

      if (++count == n) {
        break;
      }
    }
  }

  srv_sys_mutex_exit();

  return (count);
}

/** Release a thread's slot. */
static void srv_free_slot(srv_slot_t *slot) /*!< in/out: thread slot */
{
  srv_sys_mutex_enter();

  if (!slot->suspended) {
    /* Mark the thread as inactive. */
    srv_suspend_thread_low(slot);
  }

  /* Free the slot for reuse. */
  ut_ad(slot->in_use);
  slot->in_use = FALSE;

  srv_sys_mutex_exit();
}

/** Initializes the server. */
static void srv_init(void) {
  ulint n_sys_threads = 0;
  ulint srv_sys_sz = sizeof(*srv_sys);

  mutex_create(LATCH_ID_SRV_INNODB_MONITOR, &srv_innodb_monitor_mutex);

  if (!srv_read_only_mode) {
    /* Number of purge threads + master thread */
    n_sys_threads = srv_n_purge_threads + 1;

    srv_sys_sz += n_sys_threads * sizeof(*srv_sys->sys_threads);
  }

  srv_sys = static_cast<srv_sys_t *>(ut_zalloc_nokey(srv_sys_sz));

  srv_sys->n_sys_threads = n_sys_threads;

  /* Even in read-only mode we flush pages related to intrinsic table
  and so mutex creation is needed. */
  {
    mutex_create(LATCH_ID_SRV_SYS, &srv_sys->mutex);

    mutex_create(LATCH_ID_SRV_SYS_TASKS, &srv_sys->tasks_mutex);

    srv_sys->sys_threads = (srv_slot_t *)&srv_sys[1];

    for (ulint i = 0; i < srv_sys->n_sys_threads; ++i) {
      srv_slot_t *slot = &srv_sys->sys_threads[i];

      slot->event = os_event_create(0);

      slot->in_use = false;

      ut_a(slot->event);
    }

    srv_error_event = os_event_create(0);

    srv_monitor_event = os_event_create(0);

    srv_buf_dump_event = os_event_create(0);

    buf_flush_event = os_event_create("buf_flush_event");

    UT_LIST_INIT(srv_sys->tasks, &que_thr_t::queue);

    srv_checkpoint_completed_event = os_event_create(0);

    srv_redo_log_tracked_event = os_event_create(0);
    os_event_set(srv_redo_log_tracked_event);
  }

  srv_buf_resize_event = os_event_create(0);

  ut_d(srv_master_thread_disabled_event = os_event_create(0));

  /* page_zip_stat_per_index_mutex is acquired from:
  1. page_zip_compress() (after SYNC_FSP)
  2. page_zip_decompress()
  3. i_s_cmp_per_index_fill_low() (where SYNC_DICT is acquired)
  4. innodb_cmp_per_index_update(), no other latches
  since we do not acquire any other latches while holding this mutex,
  it can have very low level. We pick SYNC_ANY_LATCH for it. */
  mutex_create(LATCH_ID_PAGE_ZIP_STAT_PER_INDEX,
               &page_zip_stat_per_index_mutex);

  /* Create dummy indexes for infimum and supremum records */

  dict_ind_init();

  /* Initialize some INFORMATION SCHEMA internal structures */
  trx_i_s_cache_init(trx_i_s_cache);

  ut_crc32_init();

  dict_mem_init();
}

/** Frees the data structures created in srv_init(). */
void srv_free(void) {
  mutex_free(&srv_innodb_monitor_mutex);
  mutex_free(&page_zip_stat_per_index_mutex);

  {
    mutex_free(&srv_sys->mutex);
    mutex_free(&srv_sys->tasks_mutex);

    for (ulint i = 0; i < srv_sys->n_sys_threads; ++i) {
      srv_slot_t *slot = &srv_sys->sys_threads[i];

      os_event_destroy(slot->event);
    }

    os_event_destroy(srv_error_event);
    os_event_destroy(srv_monitor_event);
    os_event_destroy(srv_buf_dump_event);
    os_event_destroy(buf_flush_event);
    os_event_destroy(srv_checkpoint_completed_event);
    os_event_destroy(srv_redo_log_tracked_event);
  }

  os_event_destroy(srv_buf_resize_event);

#ifdef UNIV_DEBUG
  os_event_destroy(srv_master_thread_disabled_event);
  srv_master_thread_disabled_event = NULL;
#endif /* UNIV_DEBUG */

  trx_i_s_cache_free(trx_i_s_cache);

  ut_free(srv_sys);

  srv_sys = 0;
}

/** Initializes the synchronization primitives, memory system, and the thread
 local storage. */
static void srv_general_init() {
  sync_check_init(srv_max_n_threads);
  /* Reset the system variables in the recovery module. */
  recv_sys_var_init();
  os_thread_open();
  trx_pool_init();
  que_init();
  row_mysql_init();
}

/** Boots the InnoDB server. */
void srv_boot(void) {
  /* Initialize synchronization primitives, memory management, and thread
  local storage */

  srv_general_init();

  /* Initialize this module */

  srv_init();
}

/** Refreshes the values used to calculate per-second averages. */
static void srv_refresh_innodb_monitor_stats(void) {
  mutex_enter(&srv_innodb_monitor_mutex);

  srv_last_monitor_time = time(NULL);

  os_aio_refresh_stats();

  btr_cur_n_sea_old = btr_cur_n_sea;
  btr_cur_n_non_sea_old = btr_cur_n_non_sea;

  log_refresh_stats(*log_sys);

  buf_refresh_io_stats_all();

  srv_n_rows_inserted_old = srv_stats.n_rows_inserted;
  srv_n_rows_updated_old = srv_stats.n_rows_updated;
  srv_n_rows_deleted_old = srv_stats.n_rows_deleted;
  srv_n_rows_read_old = srv_stats.n_rows_read;

  mutex_exit(&srv_innodb_monitor_mutex);
}

/** Outputs to a file the output of the InnoDB Monitor.
 @return false if not all information printed
 due to failure to obtain necessary mutex */
ibool srv_printf_innodb_monitor(
    FILE *file,           /*!< in: output stream */
    ibool nowait,         /*!< in: whether to wait for the
                          lock_sys_t:: mutex */
    ulint *trx_start_pos, /*!< out: file position of the start of
                          the list of active transactions */
    ulint *trx_end)       /*!< out: file position of the end of
                          the list of active transactions */
{
  double time_elapsed;
  time_t current_time;
  ulint n_reserved;
  ibool ret;

  mutex_enter(&srv_innodb_monitor_mutex);

  current_time = time(NULL);

  /* We add 0.001 seconds to time_elapsed to prevent division
  by zero if two users happen to call SHOW ENGINE INNODB STATUS at the
  same time */

  time_elapsed = difftime(current_time, srv_last_monitor_time) + 0.001;

  srv_last_monitor_time = time(NULL);

  fputs("\n=====================================\n", file);

  ut_print_timestamp(file);
  fprintf(file,
          " INNODB MONITOR OUTPUT\n"
          "=====================================\n"
          "Per second averages calculated from the last %lu seconds\n",
          (ulong)time_elapsed);

  fputs(
      "-----------------\n"
      "BACKGROUND THREAD\n"
      "-----------------\n",
      file);
  srv_print_master_thread_info(file);

  fputs(
      "----------\n"
      "SEMAPHORES\n"
      "----------\n",
      file);

  sync_print(file);

  /* Conceptually, srv_innodb_monitor_mutex has a very high latching
  order level in sync0sync.h, while dict_foreign_err_mutex has a very
  low level 135. Therefore we can reserve the latter mutex here without
  a danger of a deadlock of threads. */

  if (!recv_recovery_on) {
    mutex_enter(&dict_foreign_err_mutex);

    if (!srv_read_only_mode && ftell(dict_foreign_err_file) != 0L) {
      fputs(
          "------------------------\n"
          "LATEST FOREIGN KEY ERROR\n"
          "------------------------\n",
          file);
      ut_copy_file(file, dict_foreign_err_file);
    }

    mutex_exit(&dict_foreign_err_mutex);
  }

  /* Only if lock_print_info_summary proceeds correctly,
  before we call the lock_print_info_all_transactions
  to print all the lock information. IMPORTANT NOTE: This
  function acquires the lock mutex on success. */
  ret = recv_recovery_on ? FALSE : lock_print_info_summary(file, nowait);

  if (ret) {
    if (trx_start_pos) {
      long t = ftell(file);
      if (t < 0) {
        *trx_start_pos = ULINT_UNDEFINED;
      } else {
        *trx_start_pos = (ulint)t;
      }
    }

    /* NOTE: If we get here then we have the lock mutex. This
    function will release the lock mutex that we acquired when
    we called the lock_print_info_summary() function earlier. */

    lock_print_info_all_transactions(file);

    if (trx_end) {
      long t = ftell(file);
      if (t < 0) {
        *trx_end = ULINT_UNDEFINED;
      } else {
        *trx_end = (ulint)t;
      }
    }
  }

  fputs(
      "--------\n"
      "FILE I/O\n"
      "--------\n",
      file);
  os_aio_print(file);

  if (!recv_recovery_on) {
    fputs(
        "-------------------------------------\n"
        "INSERT BUFFER AND ADAPTIVE HASH INDEX\n"
        "-------------------------------------\n",
        file);
    ibuf_print(file);
  }

  for (ulint i = 0; i < btr_ahi_parts; ++i) {
    rw_lock_s_lock(btr_search_latches[i]);
    ha_print_info(file, btr_search_sys->hash_tables[i]);
    rw_lock_s_unlock(btr_search_latches[i]);
  }

  fprintf(file, "%.2f hash searches/s, %.2f non-hash searches/s\n",
          (btr_cur_n_sea - btr_cur_n_sea_old) / time_elapsed,
          (btr_cur_n_non_sea - btr_cur_n_non_sea_old) / time_elapsed);
  btr_cur_n_sea_old = btr_cur_n_sea;
  btr_cur_n_non_sea_old = btr_cur_n_non_sea;

  if (!recv_recovery_on) {
    fputs(
        "---\n"
        "LOG\n"
        "---\n",
        file);
    log_print(*log_sys, file);
  }

  fputs(
      "----------------------\n"
      "BUFFER POOL AND MEMORY\n"
      "----------------------\n",
      file);
  fprintf(file,
          "Total large memory allocated " ULINTPF
          "\n"
          "Dictionary memory allocated " ULINTPF "\n",
          os_total_large_mem_allocated, dict_sys ? dict_sys->size : 0UL);

  buf_print_io(file);

  fputs(
      "--------------\n"
      "ROW OPERATIONS\n"
      "--------------\n",
      file);
  fprintf(file,
          ULINTPF " queries inside InnoDB, " ULINTPF " queries in queue\n",
          srv_conc_get_active_threads(), srv_conc_get_waiting_threads());

  /* This is a dirty read, without holding trx_sys->mutex. */
  fprintf(file, ULINTPF " read views open inside InnoDB\n",
          trx_sys->mvcc->size());

  mutex_enter(&trx_sys->mutex);

  fprintf(file, "%lu RW transactions active inside InnoDB\n",
          UT_LIST_GET_LEN(trx_sys->rw_trx_list));

  ReadView *oldest_view = trx_sys->mvcc->get_oldest_view();
  if (oldest_view) {
    fprintf(file, "---OLDEST VIEW---\n");
    oldest_view->print(file);
    fprintf(file, "-----------------\n");
  }

  mutex_exit(&trx_sys->mutex);

  n_reserved = fil_space_get_n_reserved_extents(0);
  if (n_reserved > 0) {
    fprintf(file,
            ULINTPF
            " tablespace extents now reserved for"
            " B-tree split operations\n",
            n_reserved);
  }

  std::ostringstream msg;

  msg << "Process ID=" << srv_main_thread_process_no
      << ", Main thread ID=" << srv_main_thread_id
      << " , state=" << srv_main_thread_op_info;

  fprintf(file, "%s\n", msg.str().c_str());

  fprintf(file,
          "Number of rows inserted " ULINTPF ", updated " ULINTPF
          ", deleted " ULINTPF ", read " ULINTPF "\n",
          (ulint)srv_stats.n_rows_inserted, (ulint)srv_stats.n_rows_updated,
          (ulint)srv_stats.n_rows_deleted, (ulint)srv_stats.n_rows_read);
  fprintf(
      file,
      "%.2f inserts/s, %.2f updates/s,"
      " %.2f deletes/s, %.2f reads/s\n",
      ((ulint)srv_stats.n_rows_inserted - srv_n_rows_inserted_old) /
          time_elapsed,
      ((ulint)srv_stats.n_rows_updated - srv_n_rows_updated_old) / time_elapsed,
      ((ulint)srv_stats.n_rows_deleted - srv_n_rows_deleted_old) / time_elapsed,
      ((ulint)srv_stats.n_rows_read - srv_n_rows_read_old) / time_elapsed);

  srv_n_rows_inserted_old = srv_stats.n_rows_inserted;
  srv_n_rows_updated_old = srv_stats.n_rows_updated;
  srv_n_rows_deleted_old = srv_stats.n_rows_deleted;
  srv_n_rows_read_old = srv_stats.n_rows_read;

  fputs(
      "----------------------------\n"
      "END OF INNODB MONITOR OUTPUT\n"
      "============================\n",
      file);
  mutex_exit(&srv_innodb_monitor_mutex);
  fflush(file);

#ifndef DBUG_OFF
  srv_debug_monitor_printed = true;
#endif

  return (ret);
}

/** Function to pass InnoDB status variables to MySQL */
void srv_export_innodb_status(void) {
  buf_pool_stat_t stat;
  buf_pools_list_size_t buf_pools_list_size;
  ulint LRU_len;
  ulint free_len;
  ulint flush_list_len;
  ReadView *oldest_view;
  ulint i;

  buf_get_total_stat(&stat);
  buf_get_total_list_len(&LRU_len, &free_len, &flush_list_len);
  buf_get_total_list_size_in_bytes(&buf_pools_list_size);

  mutex_enter(&srv_innodb_monitor_mutex);

  export_vars.innodb_data_pending_reads = os_n_pending_reads;

  export_vars.innodb_data_pending_writes = os_n_pending_writes;

  export_vars.innodb_data_pending_fsyncs =
      fil_n_pending_log_flushes + fil_n_pending_tablespace_flushes;
  export_vars.innodb_adaptive_hash_hash_searches = btr_cur_n_sea;
  export_vars.innodb_adaptive_hash_non_hash_searches = btr_cur_n_non_sea;
  export_vars.innodb_background_log_sync = srv_log_writes_and_flush;

  export_vars.innodb_data_fsyncs = os_n_fsyncs;

  export_vars.innodb_data_read = srv_stats.data_read;

  export_vars.innodb_data_reads = os_n_file_reads;

  export_vars.innodb_data_writes = os_n_file_writes;

  export_vars.innodb_data_written = srv_stats.data_written;

  export_vars.innodb_buffer_pool_read_requests = stat.n_page_gets;

  export_vars.innodb_buffer_pool_write_requests =
      srv_stats.buf_pool_write_requests;

  export_vars.innodb_buffer_pool_wait_free = srv_stats.buf_pool_wait_free;

  export_vars.innodb_buffer_pool_pages_flushed = srv_stats.buf_pool_flushed;

  export_vars.innodb_buffer_pool_reads = srv_stats.buf_pool_reads;

  export_vars.innodb_buffer_pool_read_ahead_rnd = stat.n_ra_pages_read_rnd;

  export_vars.innodb_buffer_pool_read_ahead = stat.n_ra_pages_read;

  export_vars.innodb_buffer_pool_read_ahead_evicted = stat.n_ra_pages_evicted;

  export_vars.innodb_buffer_pool_pages_LRU_flushed =
      stat.buf_lru_flush_page_count;

  export_vars.innodb_buffer_pool_pages_data = LRU_len;

  export_vars.innodb_buffer_pool_bytes_data =
      buf_pools_list_size.LRU_bytes + buf_pools_list_size.unzip_LRU_bytes;

  export_vars.innodb_buffer_pool_pages_dirty = flush_list_len;

  export_vars.innodb_buffer_pool_bytes_dirty =
      buf_pools_list_size.flush_list_bytes;

  export_vars.innodb_buffer_pool_pages_free = free_len;

#ifdef UNIV_DEBUG
  export_vars.innodb_buffer_pool_pages_latched = buf_get_latched_pages_number();
#endif /* UNIV_DEBUG */
  export_vars.innodb_buffer_pool_pages_total = buf_pool_get_n_pages();

  export_vars.innodb_buffer_pool_pages_misc =
      buf_pool_get_n_pages() - LRU_len - free_len;

  export_vars.innodb_buffer_pool_pages_made_young = stat.n_pages_made_young;
  export_vars.innodb_buffer_pool_pages_made_not_young =
      stat.n_pages_not_made_young;
  export_vars.innodb_buffer_pool_pages_old = 0;
  for (i = 0; i < srv_buf_pool_instances; i++) {
    buf_pool_t *buf_pool = buf_pool_from_array(i);
    export_vars.innodb_buffer_pool_pages_old += buf_pool->LRU_old_len;
  }
  export_vars.innodb_checkpoint_age =
      (log_get_lsn(*log_sys) - log_sys->last_checkpoint_lsn);
  export_vars.innodb_checkpoint_max_age = log_sys->max_checkpoint_age;
  ibuf_export_ibuf_status(&export_vars.innodb_ibuf_free_list,
                          &export_vars.innodb_ibuf_segment_size);
  export_vars.innodb_lsn_current = log_get_lsn(*log_sys);
  export_vars.innodb_lsn_flushed = log_sys->flushed_to_disk_lsn;
  export_vars.innodb_lsn_last_checkpoint = log_sys->last_checkpoint_lsn;
  export_vars.innodb_master_thread_active_loops = srv_main_active_loops;
  export_vars.innodb_master_thread_idle_loops = srv_main_idle_loops;
  export_vars.innodb_max_trx_id = trx_sys->max_trx_id;

  mutex_enter(&trx_sys->mutex);
  oldest_view = trx_sys->mvcc->get_oldest_view();
  mutex_exit(&trx_sys->mutex);
  export_vars.innodb_oldest_view_low_limit_trx_id =
      oldest_view ? oldest_view->low_limit_id() : 0;

  export_vars.innodb_purge_trx_id = purge_sys->limit.trx_no;
  export_vars.innodb_purge_undo_no = purge_sys->limit.undo_no;

  export_vars.innodb_page_size = UNIV_PAGE_SIZE;

  export_vars.innodb_log_waits = srv_stats.log_waits;

  export_vars.innodb_os_log_written = srv_stats.os_log_written;

  export_vars.innodb_os_log_fsyncs = fil_n_log_flushes;

  export_vars.innodb_os_log_pending_fsyncs = fil_n_pending_log_flushes;

  export_vars.innodb_os_log_pending_writes = srv_stats.os_log_pending_writes;

  export_vars.innodb_log_write_requests = srv_stats.log_write_requests;

  export_vars.innodb_log_writes = srv_stats.log_writes;

  export_vars.innodb_dblwr_pages_written = srv_stats.dblwr_pages_written;

  export_vars.innodb_dblwr_writes = srv_stats.dblwr_writes;

  export_vars.innodb_pages_created = stat.n_pages_created;

  export_vars.innodb_pages_read = stat.n_pages_read;

  export_vars.innodb_pages_written = stat.n_pages_written;

  export_vars.innodb_row_lock_waits = srv_stats.n_lock_wait_count;

  export_vars.innodb_row_lock_current_waits =
      srv_stats.n_lock_wait_current_count;

  export_vars.innodb_row_lock_time = srv_stats.n_lock_wait_time / 1000;

  if (srv_stats.n_lock_wait_count > 0) {
    export_vars.innodb_row_lock_time_avg = (ulint)(
        srv_stats.n_lock_wait_time / 1000 / srv_stats.n_lock_wait_count);

  } else {
    export_vars.innodb_row_lock_time_avg = 0;
  }

  export_vars.innodb_row_lock_time_max = lock_sys->n_lock_max_wait_time / 1000;

  export_vars.innodb_rows_read = srv_stats.n_rows_read;

  export_vars.innodb_rows_inserted = srv_stats.n_rows_inserted;

  export_vars.innodb_rows_updated = srv_stats.n_rows_updated;

  export_vars.innodb_rows_deleted = srv_stats.n_rows_deleted;

  export_vars.innodb_num_open_files = fil_n_file_opened;

  export_vars.innodb_truncated_status_writes = srv_truncated_status_writes;

  export_vars.innodb_n_merge_blocks_encrypted =
      srv_stats.n_merge_blocks_encrypted;

  export_vars.innodb_n_merge_blocks_decrypted =
      srv_stats.n_merge_blocks_decrypted;

  export_vars.innodb_n_rowlog_blocks_encrypted =
      srv_stats.n_rowlog_blocks_encrypted;

  export_vars.innodb_n_rowlog_blocks_decrypted =
      srv_stats.n_rowlog_blocks_decrypted;

#ifdef UNIV_DEBUG
  rw_lock_s_lock(&purge_sys->latch);
  trx_id_t up_limit_id;
  trx_id_t done_trx_no = purge_sys->done.trx_no;

  up_limit_id = purge_sys->view_active ? purge_sys->view.up_limit_id() : 0;

  rw_lock_s_unlock(&purge_sys->latch);

  mutex_enter(&trx_sys->mutex);
  trx_id_t max_trx_id = trx_sys->rw_max_trx_id;
  mutex_exit(&trx_sys->mutex);

  if (!done_trx_no || max_trx_id < done_trx_no - 1) {
    export_vars.innodb_purge_trx_id_age = 0;
  } else {
    export_vars.innodb_purge_trx_id_age = (ulint)(max_trx_id - done_trx_no + 1);
  }

  if (!up_limit_id || max_trx_id < up_limit_id) {
    export_vars.innodb_purge_view_trx_id_age = 0;
  } else {
    export_vars.innodb_purge_view_trx_id_age =
        (ulint)(max_trx_id - up_limit_id);
  }
#endif /* UNIV_DEBUG */

  export_vars.innodb_sec_rec_cluster_reads =
      srv_sec_rec_cluster_reads.load(std::memory_order_relaxed);
  export_vars.innodb_sec_rec_cluster_reads_avoided =
      srv_sec_rec_cluster_reads_avoided.load(std::memory_order_relaxed);

  export_vars.innodb_buffered_aio_submitted = srv_stats.n_aio_submitted;

  thd_get_fragmentation_stats(current_thd,
                              &export_vars.innodb_fragmentation_stats);

  mutex_exit(&srv_innodb_monitor_mutex);
}

#ifndef DBUG_OFF
/** false before InnoDB monitor has been printed at least once, true
afterwards */
bool srv_debug_monitor_printed = false;
#endif

/** A thread which prints the info output by various InnoDB monitors. */
void srv_monitor_thread() {
  int64_t sig_count;
  double time_elapsed;
  time_t current_time;
  time_t last_monitor_time;
  ulint mutex_skipped;
  ibool last_srv_print_monitor;

  ut_ad(!srv_read_only_mode);

  srv_last_monitor_time = last_monitor_time = ut_time();
  mutex_skipped = 0;
  last_srv_print_monitor = srv_print_innodb_monitor;
loop:
  /* Wake up every 5 seconds to see if we need to print
  monitor information or if signalled at shutdown. */

  sig_count = os_event_reset(srv_monitor_event);

  os_event_wait_time_low(srv_monitor_event, 5000000, sig_count);

  current_time = ut_time();

  time_elapsed = difftime(current_time, last_monitor_time);

  if (time_elapsed > 15) {
    last_monitor_time = ut_time();

    if (srv_print_innodb_monitor) {
      /* Reset mutex_skipped counter everytime
      srv_print_innodb_monitor changes. This is to
      ensure we will not be blocked by lock_sys->mutex
      for short duration information printing,
      such as requested by sync_array_print_long_waits() */
      if (!last_srv_print_monitor) {
        mutex_skipped = 0;
        last_srv_print_monitor = TRUE;
      }

      if (!srv_printf_innodb_monitor(stderr, MUTEX_NOWAIT(mutex_skipped), NULL,
                                     NULL)) {
        mutex_skipped++;
      } else {
        /* Reset the counter */
        mutex_skipped = 0;
      }
    } else {
      last_srv_print_monitor = FALSE;
    }

    /* We don't create the temp files or associated
    mutexes in read-only-mode */

    if (!srv_read_only_mode && srv_innodb_status) {
      mutex_enter(&srv_monitor_file_mutex);
      rewind(srv_monitor_file);
      if (!srv_printf_innodb_monitor(srv_monitor_file,
                                     MUTEX_NOWAIT(mutex_skipped), NULL, NULL)) {
        mutex_skipped++;
      } else {
        mutex_skipped = 0;
      }

      os_file_set_eof(srv_monitor_file);
      mutex_exit(&srv_monitor_file_mutex);
    }
  }

  if (srv_shutdown_state >= SRV_SHUTDOWN_CLEANUP) {
    goto exit_func;
  }

  if (srv_print_innodb_monitor || srv_print_innodb_lock_monitor) {
    goto loop;
  }

  goto loop;

exit_func:
  std::atomic_thread_fence(std::memory_order_seq_cst);
  srv_threads.m_monitor_thread_active = false;
}

/** A thread which prints warnings about semaphore waits which have lasted
too long. These can be used to track bugs which cause hangs. */
void srv_error_monitor_thread() {
  /* number of successive fatal timeouts observed */
  ulint fatal_cnt = 0;
  lsn_t old_lsn;
  lsn_t new_lsn;
  int64_t sig_count;
  /* longest waiting thread for a semaphore */
  os_thread_id_t waiter = os_thread_get_curr_id();
  os_thread_id_t old_waiter = waiter;
  /* the semaphore that is being waited for */
  const void *sema = NULL;
  const void *old_sema = NULL;

  ut_ad(!srv_read_only_mode);

  old_lsn = log_get_lsn(*log_sys);

loop:
  /* Try to track a strange bug reported by Harald Fuchs and others,
  where the lsn seems to decrease at times */

  new_lsn = log_get_lsn(*log_sys);

  if (new_lsn < old_lsn) {
    ib::error(ER_IB_MSG_1046, old_lsn, new_lsn);
    ut_ad(0);
  }

  old_lsn = new_lsn;

  if (difftime(time(NULL), srv_last_monitor_time) > 60) {
    /* We referesh InnoDB Monitor values so that averages are
    printed from at most 60 last seconds */

    srv_refresh_innodb_monitor_stats();
  }

  /* Update the statistics collected for deciding LRU
  eviction policy. */
  buf_LRU_stat_update();

  if (sync_array_print_long_waits(&waiter, &sema) && sema == old_sema &&
      os_thread_eq(waiter, old_waiter)) {
    fatal_cnt++;
    if (fatal_cnt > 10) {
      ib::fatal(ER_IB_MSG_1047, srv_fatal_semaphore_wait_threshold);
    }
  } else {
    fatal_cnt = 0;
    old_waiter = waiter;
    old_sema = sema;
  }

  /* Flush stderr so that a database user gets the output
  to possible MySQL error file */

  fflush(stderr);

  sig_count = os_event_reset(srv_error_event);

  os_event_wait_time_low(srv_error_event, 1000000, sig_count);

  if (srv_shutdown_state < SRV_SHUTDOWN_CLEANUP) {
    goto loop;
  }

  std::atomic_thread_fence(std::memory_order_seq_cst);
  srv_threads.m_error_monitor_thread_active = false;
}

/** Increment the server activity count.
@param[in]	ibuf_merge_activity	whether this activity bump is caused by
                                        the background change buffer merge */
void srv_inc_activity_count(bool ibuf_merge_activity) noexcept {
  srv_sys->activity_count.inc();
  if (ibuf_merge_activity) srv_sys->ibuf_merge_activity_count.inc();
}

/** Check whether any background thread (except the master thread) is active.
Send the threads wakeup signal.

NOTE: this check is part of the final shutdown, when the first phase of
shutdown has already been completed.
@see srv_pre_dd_shutdown()
@return name of thread that is active
@retval NULL if no thread is active */
const char *srv_any_background_threads_are_active() {
  const char *thread_active = NULL;

  ut_ad(!srv_threads.m_dict_stats_thread_active);

  if (srv_read_only_mode) {
    if (srv_threads.m_buf_resize_thread_active) {
      thread_active = "buf_resize_thread";
    }
    os_event_set(srv_buf_resize_event);
    return (thread_active);
  } else if (srv_threads.m_error_monitor_thread_active) {
    thread_active = "srv_error_monitor_thread";
  } else if (srv_threads.m_timeout_thread_active) {
    thread_active = "srv_lock_timeout thread";
  } else if (srv_threads.m_monitor_thread_active) {
    thread_active = "srv_monitor_thread";
  } else if (srv_threads.m_buf_dump_thread_active) {
    thread_active = "buf_dump_thread";
  } else if (srv_threads.m_buf_resize_thread_active) {
    thread_active = "buf_resize_thread";
  }

  os_event_set(srv_error_event);
  os_event_set(srv_monitor_event);
  os_event_set(srv_buf_dump_event);
  os_event_set(lock_sys->timeout_event);
  os_event_set(srv_buf_resize_event);

  return (thread_active);
}

/** Check whether the master thread is active.
This is polled during the final phase of shutdown.
The first phase of server shutdown must have already been executed
(or the server must not have been fully started up).
@see srv_pre_dd_shutdown()
@see srv_any_background_threads_are_active()
@retval true	if any thread is active
@retval false	if no thread is active */
bool srv_master_thread_active() {
  if (srv_read_only_mode) {
    return (false);
  }

  ut_a(!srv_threads.m_dict_stats_thread_active);
  srv_sys_mutex_enter();
  ut_a(srv_sys->n_threads_active[SRV_WORKER] == 0);
  ut_a(srv_sys->n_threads_active[SRV_PURGE] == 0);
  bool active = srv_sys->n_threads_active[SRV_MASTER] != 0;
  srv_sys_mutex_exit();

  return (active);
}

/** A thread which follows the redo log and outputs the changed page bitmap. */
void srv_redo_log_follow_thread() {
  ut_ad(!srv_read_only_mode);

  my_thread_init();
  srv_redo_log_thread_started = true;

  do {
    os_event_wait(srv_checkpoint_completed_event);
    os_event_reset(srv_checkpoint_completed_event);

    if (srv_track_changed_pages &&
        srv_shutdown_state < SRV_SHUTDOWN_LAST_PHASE) {
      if (!log_online_follow_redo_log()) {
        /* TODO: sync with I_S log tracking status? */
        ib::error() << "Log tracking bitmap write "
                       "failed, stopping log tracking thread!";
        break;
      }
      os_event_set(srv_redo_log_tracked_event);
    }

  } while (srv_shutdown_state < SRV_SHUTDOWN_LAST_PHASE);

  log_online_read_shutdown();
  os_event_set(srv_redo_log_tracked_event);

  my_thread_end();
}

/** Tells the InnoDB server that there has been activity in the database
 and wakes up the master thread if it is suspended (not sleeping). Used
 in the MySQL interface. Note that there is a small chance that the master
 thread stays suspended (we do not protect our operation with the
 srv_sys_t->mutex, for performance reasons). */
void srv_active_wake_master_thread_low() {
  ut_ad(!srv_read_only_mode);
  ut_ad(!srv_sys_mutex_own());

  srv_inc_activity_count();

  if (srv_sys->n_threads_active[SRV_MASTER] == 0) {
    srv_slot_t *slot;

    srv_sys_mutex_enter();

    slot = &srv_sys->sys_threads[SRV_MASTER_SLOT];

    /* Only if the master thread has been started. */

    if (slot->in_use) {
      ut_a(srv_slot_get_type(slot) == SRV_MASTER);

      if (slot->suspended) {
        slot->suspended = FALSE;

        ++srv_sys->n_threads_active[SRV_MASTER];

        os_event_set(slot->event);
      }
    }

    srv_sys_mutex_exit();
  }
}

/** Tells the purge thread that there has been activity in the database
 and wakes up the purge thread if it is suspended (not sleeping).  Note
 that there is a small chance that the purge thread stays suspended
 (we do not protect our check with the srv_sys_t:mutex and the
 purge_sys->latch, for performance reasons). */
void srv_wake_purge_thread_if_not_active(void) {
  ut_ad(!srv_sys_mutex_own());

  if (purge_sys->state == PURGE_STATE_RUN &&
      srv_sys->n_threads_active[SRV_PURGE] == 0) {
    srv_release_threads(SRV_PURGE, 1);
  }
}

/** Wakes up the master thread if it is suspended or being suspended. */
void srv_wake_master_thread(void) {
  ut_ad(!srv_sys_mutex_own());

  srv_inc_activity_count();

  srv_release_threads(SRV_MASTER, 1);
}

/** Get current server activity count. We don't hold srv_sys::mutex while
 reading this value as it is only used in heuristics.
 @return activity count. */
ulint srv_get_activity_count(void) { return (srv_sys->activity_count); }

/** Get current server ibuf merge activity count.
@return ibuf merge activity count */
static ulint srv_get_ibuf_merge_activity_count() noexcept {
  return (srv_sys->ibuf_merge_activity_count);
}

/** Check if there has been any activity. Considers background change buffer
merge as regular server activity unless a non-default
old_ibuf_merge_activity_count value is passed, in which case the merge will be
treated as keeping server idle.
@param[in]	old_activity_count	old activity count
@param[in]	old_ibuf_merge_activity_count	old change buffer merge
                                                activity count, or
                                                ULINT_UNDEFINED
@return false if no change in activity counter. */
bool srv_check_activity(ulint old_activity_count,
                        ulint old_ibuf_merge_activity_count) noexcept {
  const ulint new_activity_count = srv_sys->activity_count;
  if (old_ibuf_merge_activity_count == ULINT_UNDEFINED)
    return (new_activity_count != old_activity_count);

  /* If we care about ibuf merge activity, then the server is considered dle if
  all activity, if any, was due to ibuf merge. */
  const ulint new_ibuf_merge_activity_count =
      srv_sys->ibuf_merge_activity_count;

  ut_ad(new_ibuf_merge_activity_count <= new_activity_count);
  ut_ad(new_ibuf_merge_activity_count >= old_ibuf_merge_activity_count);
  ut_ad(new_activity_count >= old_activity_count);

  const ulint ibuf_merge_activity_delta =
      new_ibuf_merge_activity_count - old_ibuf_merge_activity_count;
  const ulint activity_delta = new_activity_count - old_activity_count;

  return (activity_delta > ibuf_merge_activity_delta);
}

/** Make room in the table cache by evicting an unused table.
 @return number of tables evicted. */
static ulint srv_master_evict_from_table_cache(
    ulint pct_check) /*!< in: max percent to check */
{
  ulint n_tables_evicted = 0;

  rw_lock_x_lock(dict_operation_lock);

  dict_mutex_enter_for_mysql();

  n_tables_evicted =
      dict_make_room_in_cache(innobase_get_table_cache_size(), pct_check);

  dict_mutex_exit_for_mysql();

  rw_lock_x_unlock(dict_operation_lock);

  return (n_tables_evicted);
}

/** This function prints progress message every 60 seconds during server
 shutdown, for any activities that master thread is pending on. */
static void srv_shutdown_print_master_pending(
    ib_time_t *last_print_time, /*!< last time the function
                                print the message */
    ulint n_tables_to_drop,     /*!< number of tables to
                                be dropped */
    ulint n_bytes_merged)       /*!< number of change buffer
                                just merged */
{
  ib_time_t current_time;
  double time_elapsed;

  current_time = ut_time();
  time_elapsed = ut_difftime(current_time, *last_print_time);

  if (time_elapsed > 60) {
    *last_print_time = ut_time();

    if (n_tables_to_drop) {
      ib::info(ER_IB_MSG_1048, n_tables_to_drop);
    }

    /* Check change buffer merge, we only wait for change buffer
    merge if it is a slow shutdown */
    if (!srv_fast_shutdown && n_bytes_merged) {
      ib::info(ER_IB_MSG_1049, n_bytes_merged);
    }
  }
}

#ifdef UNIV_DEBUG
/** Waits in loop as long as master thread is disabled (debug) */
static void srv_master_do_disabled_loop(void) {
  if (!srv_master_thread_disabled_debug) {
    /* We return here to avoid changing op_info. */
    return;
  }

  srv_main_thread_op_info = "disabled";

  while (srv_master_thread_disabled_debug) {
    os_event_set(srv_master_thread_disabled_event);
    if (srv_shutdown_state != SRV_SHUTDOWN_NONE) {
      break;
    }
    os_thread_sleep(100000);
  }

  srv_main_thread_op_info = "";
}

/** Disables master thread. It's used by:
        SET GLOBAL innodb_master_thread_disabled_debug = 1 (0).
@param[in]	thd		thread handle
@param[in]	var		pointer to system variable
@param[out]	var_ptr		where the formal string goes
@param[in]	save		immediate result from check function */
void srv_master_thread_disabled_debug_update(THD *thd, SYS_VAR *var,
                                             void *var_ptr, const void *save) {
  /* This method is protected by mutex, as every SET GLOBAL .. */
  ut_ad(srv_master_thread_disabled_event != NULL);

  const bool disable = *static_cast<const bool *>(save);

  const int64_t sig_count = os_event_reset(srv_master_thread_disabled_event);

  srv_master_thread_disabled_debug = disable;

  if (disable) {
    os_event_wait_low(srv_master_thread_disabled_event, sig_count);
  }
}
#endif /* UNIV_DEBUG */

/** Calculates difference between two timeval values.
@param[in]	a	later timeval
@param[in]	b	earlier timeval
@return a - b; number of microseconds between b and a */
MY_ATTRIBUTE((unused))
static int64_t timeval_diff_us(timeval a, timeval b) {
  return ((a.tv_sec - b.tv_sec) * 1000000LL + a.tv_usec - b.tv_usec);
}

#ifdef UNIV_LINUX

/** Updates statistics about current CPU usage. */
static void srv_update_cpu_usage() {
  using Clock = std::chrono::high_resolution_clock;
  using Clock_point = std::chrono::time_point<Clock>;

  static Clock_point last_time = Clock::now();

  static timeval last_cpu_utime;
  static timeval last_cpu_stime;
  static bool last_cpu_times_set = false;

  Clock_point cur_time = Clock::now();

  const auto time_diff = std::chrono::duration_cast<std::chrono::microseconds>(
                             cur_time - last_time)
                             .count();

  if (time_diff < 100 * 1000LL) {
    return;
  }
  last_time = cur_time;

  rusage usage;
  if (getrusage(RUSAGE_SELF, &usage) != 0) {
    return;
  }

  if (!last_cpu_times_set) {
    last_cpu_utime = usage.ru_utime;
    last_cpu_stime = usage.ru_stime;
    last_cpu_times_set = true;
    return;
  }

  const auto cpu_utime_diff = timeval_diff_us(usage.ru_utime, last_cpu_utime);
  last_cpu_utime = usage.ru_utime;

  const auto cpu_stime_diff = timeval_diff_us(usage.ru_stime, last_cpu_stime);
  last_cpu_stime = usage.ru_stime;

  /* Calculate absolute. */

  double cpu_utime = cpu_utime_diff * 100.0 / time_diff;
  MONITOR_SET(MONITOR_CPU_UTIME_ABS, int64_t(cpu_utime));
  srv_cpu_usage.utime_abs = cpu_utime;

  double cpu_stime = cpu_stime_diff * 100.0 / time_diff;
  MONITOR_SET(MONITOR_CPU_STIME_ABS, int64_t(cpu_stime));
  srv_cpu_usage.stime_abs = cpu_stime;

  /* Calculate relative. */

  cpu_set_t cs;
  CPU_ZERO(&cs);
  if (sched_getaffinity(0, sizeof(cs), &cs) != 0) {
    return;
  }

  int n_cpu = 0;
  constexpr int MAX_CPU_N = 128;
  for (int i = 0; i < MAX_CPU_N; ++i) {
    if (CPU_ISSET(i, &cs)) {
      ++n_cpu;
    }
  }

  srv_cpu_usage.n_cpu = n_cpu;
  MONITOR_SET(MONITOR_CPU_N, int64_t(n_cpu));

  if (n_cpu == 0) {
    return;
  }

  cpu_utime /= n_cpu;
  MONITOR_SET(MONITOR_CPU_UTIME_PCT, int64_t(cpu_utime));
  srv_cpu_usage.utime_pct = cpu_utime;

  cpu_stime /= n_cpu;
  MONITOR_SET(MONITOR_CPU_STIME_PCT, int64_t(cpu_stime));
  srv_cpu_usage.stime_pct = cpu_stime;
}
#else /* !UNIV_LINUX */
#ifdef _WIN32
/** Convert a FILETIME to microseconds.
Do not cast a pointer to a FILETIME structure to either a ULARGE_INTEGER* or
__int64* value because it can cause alignment faults on 64-bit Windows.
*/
static uint64 FILETIME_to_microseconds(const FILETIME &ft) {
  ULARGE_INTEGER ulg;
  ulg.HighPart = ft.dwHighDateTime;
  ulg.LowPart = ft.dwLowDateTime;
  return ulg.QuadPart / 10;
}

/** Updates statistics about current CPU usage. */
static void srv_update_cpu_usage() {
  using Clock = std::chrono::high_resolution_clock;
  using Clock_point = std::chrono::time_point<Clock>;

  static Clock_point last_time = Clock::now();

  static uint64 last_cpu_utime;
  static uint64 last_cpu_stime;
  static bool last_cpu_times_set = false;

  Clock_point cur_time = Clock::now();

  const auto time_diff = std::chrono::duration_cast<std::chrono::microseconds>(
                             cur_time - last_time)
                             .count();

  if (time_diff < 100 * 1000LL) {
    return;
  }
  last_time = cur_time;

  FILETIME process_creation_time;
  FILETIME process_exit_time;
  FILETIME process_kernel_time;
  FILETIME process_user_time;

  if (!GetProcessTimes(GetCurrentProcess(), &process_creation_time,
                       &process_exit_time, &process_kernel_time,
                       &process_user_time)) {
    return;
  }

  uint64 cur_cpu_utime = FILETIME_to_microseconds(process_user_time);
  uint64 cur_cpu_stime = FILETIME_to_microseconds(process_kernel_time);
  if (!last_cpu_times_set) {
    last_cpu_utime = cur_cpu_utime;
    last_cpu_stime = cur_cpu_stime;
    last_cpu_times_set = true;
    return;
  }

  const auto cpu_utime_diff = cur_cpu_utime - last_cpu_utime;
  last_cpu_utime = cur_cpu_utime;

  const auto cpu_stime_diff = cur_cpu_stime - last_cpu_stime;
  last_cpu_stime = cur_cpu_stime;

  /* Calculate absolute. */

  double cpu_utime = cpu_utime_diff * 100.0 / time_diff;
  MONITOR_SET(MONITOR_CPU_UTIME_ABS, int64_t(cpu_utime));
  srv_cpu_usage.utime_abs = cpu_utime;

  double cpu_stime = cpu_stime_diff * 100.0 / time_diff;
  MONITOR_SET(MONITOR_CPU_STIME_ABS, int64_t(cpu_stime));
  srv_cpu_usage.stime_abs = cpu_stime;

  /* Calculate relative. */

  DWORD_PTR process_affinity_mask;
  DWORD_PTR system_affinity_mask;
  if (!GetProcessAffinityMask(GetCurrentProcess(), &process_affinity_mask,
                              &system_affinity_mask)) {
    return;
  }

  /* If the system has more than 64 processors and the current process
     contains threads in multiple groups, GetProcessAffinityMask returns
     zero for both affinity masks.
  */
  if ((process_affinity_mask == 0) && (system_affinity_mask == 0)) {
    return;
  }

  int n_cpu = 0;
  constexpr int MAX_CPU_N = 64;
  uint64 j = 1;
  for (int i = 0; i < MAX_CPU_N; ++i) {
    if (j & process_affinity_mask) {
      ++n_cpu;
    }
    j = j << 1;
  }

  srv_cpu_usage.n_cpu = n_cpu;
  MONITOR_SET(MONITOR_CPU_N, int64_t(n_cpu));

  if (n_cpu == 0) {
    return;
  }

  cpu_utime /= n_cpu;
  MONITOR_SET(MONITOR_CPU_UTIME_PCT, int64_t(cpu_utime));
  srv_cpu_usage.utime_pct = cpu_utime;

  cpu_stime /= n_cpu;
  MONITOR_SET(MONITOR_CPU_STIME_PCT, int64_t(cpu_stime));
  srv_cpu_usage.stime_pct = cpu_stime;
}
#else
static void srv_update_cpu_usage() {
  srv_cpu_usage.utime_pct = 0;
  srv_cpu_usage.utime_abs = 0;
  srv_cpu_usage.stime_pct = 0;
  srv_cpu_usage.stime_abs = 0;
  srv_cpu_usage.n_cpu = 1;
}
#endif

#endif /* UNIV_LINUX || WIN32 */

/** Perform the tasks that the master thread is supposed to do when the
 server is active. There are two types of tasks. The first category is
 of such tasks which are performed at each inovcation of this function.
 We assume that this function is called roughly every second when the
 server is active. The second category is of such tasks which are
 performed at some interval e.g.: purge, dict_LRU cleanup etc. */
static void srv_master_do_active_tasks(void) {
  ib_time_t cur_time = ut_time();
  uintmax_t counter_time = ut_time_us(NULL);

  /* First do the tasks that we are suppose to do at each
  invocation of this function. */

  ++srv_main_active_loops;

  MONITOR_INC(MONITOR_MASTER_ACTIVE_LOOPS);

  /* ALTER TABLE in MySQL requires on Unix that the table handler
  can drop tables lazily after there no longer are SELECT
  queries to them. */
  srv_main_thread_op_info = "doing background drop tables";
  row_drop_tables_for_mysql_in_background();
  MONITOR_INC_TIME_IN_MICRO_SECS(MONITOR_SRV_BACKGROUND_DROP_TABLE_MICROSECOND,
                                 counter_time);

  ut_d(srv_master_do_disabled_loop());

  if (srv_shutdown_state > 0) {
    return;
  }

  /* Do an ibuf merge */
  srv_main_thread_op_info = "doing insert buffer merge";
  counter_time = ut_time_us(NULL);
  ibuf_merge_in_background(false);
  MONITOR_INC_TIME_IN_MICRO_SECS(MONITOR_SRV_IBUF_MERGE_MICROSECOND,
                                 counter_time);

  /* Now see if various tasks that are performed at defined
  intervals need to be performed. */

  if (srv_shutdown_state > 0) {
    return;
  }

  srv_update_cpu_usage();

  if (cur_time % SRV_MASTER_DICT_LRU_INTERVAL == 0) {
    srv_main_thread_op_info = "enforcing dict cache limit";
    ulint n_evicted = srv_master_evict_from_table_cache(50);
    if (n_evicted != 0) {
      MONITOR_INC_VALUE(MONITOR_SRV_DICT_LRU_EVICT_COUNT, n_evicted);
    }
    MONITOR_INC_TIME_IN_MICRO_SECS(MONITOR_SRV_DICT_LRU_MICROSECOND,
                                   counter_time);
  }
}

/** Perform the tasks that the master thread is supposed to do whenever the
 server is idle. We do check for the server state during this function
 and if the server has entered the shutdown phase we may return from
 the function without completing the required tasks.
 Note that the server can move to active state when we are executing this
 function but we don't check for that as we are suppose to perform more
 or less same tasks when server is active. */
static void srv_master_do_idle_tasks(void) {
  uintmax_t counter_time;

  ++srv_main_idle_loops;

  MONITOR_INC(MONITOR_MASTER_IDLE_LOOPS);

  /* ALTER TABLE in MySQL requires on Unix that the table handler
  can drop tables lazily after there no longer are SELECT
  queries to them. */
  counter_time = ut_time_us(NULL);
  srv_main_thread_op_info = "doing background drop tables";
  row_drop_tables_for_mysql_in_background();
  MONITOR_INC_TIME_IN_MICRO_SECS(MONITOR_SRV_BACKGROUND_DROP_TABLE_MICROSECOND,
                                 counter_time);

  ut_d(srv_master_do_disabled_loop());

  if (srv_shutdown_state > 0) {
    return;
  }

  /* Do an ibuf merge */
  counter_time = ut_time_us(NULL);
  srv_main_thread_op_info = "doing insert buffer merge";
  ibuf_merge_in_background(true);
  MONITOR_INC_TIME_IN_MICRO_SECS(MONITOR_SRV_IBUF_MERGE_MICROSECOND,
                                 counter_time);

  if (srv_shutdown_state > 0) {
    return;
  }

  srv_update_cpu_usage();

  srv_main_thread_op_info = "enforcing dict cache limit";
  ulint n_evicted = srv_master_evict_from_table_cache(100);
  if (n_evicted != 0) {
    MONITOR_INC_VALUE(MONITOR_SRV_DICT_LRU_EVICT_COUNT, n_evicted);
  }
  MONITOR_INC_TIME_IN_MICRO_SECS(MONITOR_SRV_DICT_LRU_MICROSECOND,
                                 counter_time);
}

/** Perform the tasks during shutdown. The tasks that we do at shutdown
 depend on srv_fast_shutdown:
 2 => very fast shutdown => do no book keeping
 1 => normal shutdown => clear drop table queue and make checkpoint
 0 => slow shutdown => in addition to above do complete purge and ibuf
 merge
 @return true if some work was done. false otherwise */
static ibool srv_master_do_shutdown_tasks(
    ib_time_t *last_print_time) /*!< last time the function
                                print the message */
{
  ulint n_bytes_merged = 0;
  ulint n_tables_to_drop = 0;

  ut_ad(!srv_read_only_mode);

  ++srv_main_shutdown_loops;

  ut_a(srv_shutdown_state > 0);

  /* In very fast shutdown none of the following is necessary */
  if (srv_fast_shutdown == 2) {
    return (FALSE);
  }

  /* ALTER TABLE in MySQL requires on Unix that the table handler
  can drop tables lazily after there no longer are SELECT
  queries to them. */
  srv_main_thread_op_info = "doing background drop tables";
  n_tables_to_drop = row_drop_tables_for_mysql_in_background();

  /* In case of normal shutdown we don't do ibuf merge or purge */
  if (srv_fast_shutdown == 1) {
    goto func_exit;
  }

  /* Do an ibuf merge */
  srv_main_thread_op_info = "doing insert buffer merge";
  n_bytes_merged = ibuf_merge_in_background(true);

func_exit:
  /* Print progress message every 60 seconds during shutdown */
  if (srv_shutdown_state > 0) {
    srv_shutdown_print_master_pending(last_print_time, n_tables_to_drop,
                                      n_bytes_merged);
  }

  return (n_bytes_merged || n_tables_to_drop);
}

/** Set temporary tablespace to be encrypted if global variable
<<<<<<< HEAD
innodb_temp_tablespace_encrypt is TRUE. In case of failure, changes
value of innodb_temp_tablespace_encrypt back to FALSE and logs error
message. */
static void srv_enable_temp_encryption_if_set() {
  ut_ad(!srv_read_only_mode);

  if (srv_shutdown_state != SRV_SHUTDOWN_NONE) return;

  if (!srv_tmp_tablespace_encrypt) return;

  if (fsp_is_system_tablespace(srv_tmp_space.space_id())) {
    /* there is no separate tablespace for temporary tables */
    return;
  }
=======
innodb_temp_tablespace_encrypt is TRUE
@param[in]	enable	true to enable encryption, false to disable
@return DB_SUCCESS on success, DB_ERROR on failure */
dberr_t
srv_temp_encryption_update(bool enable)
{
	ut_ad(!srv_read_only_mode);

	fil_space_t*	space = fil_space_get(srv_tmp_space.space_id());
	bool		is_encrypted = FSP_FLAGS_GET_ENCRYPTION(space->flags);
>>>>>>> be20e845

  fil_space_t *const space = fil_space_get(srv_tmp_space.space_id());

<<<<<<< HEAD
  ut_ad(fsp_is_system_temporary(space->id));

  if (!FSP_FLAGS_GET_ENCRYPTION(space->flags)) {
    /* Make sure the keyring is loaded. */
    if (!Encryption::check_keyring()) {
      srv_tmp_tablespace_encrypt = false;
      ib::error() << "Can't set temporary tablespace to be encrypted because "
                     "keyring plugin is not available.";
      return;
    }

    space->flags |= FSP_FLAGS_MASK_ENCRYPTION;

    dberr_t err =
        fil_set_encryption(space->id, Encryption::AES, nullptr, nullptr);

    ut_a(err == DB_SUCCESS);

#ifdef UNIV_DEBUG
    if (srv_master_encrypt_debug != 0) {
      srv_master_encrypt_debug = 2;
      while (srv_master_encrypt_debug != 0) {
        os_thread_sleep(10000);
      }
    }
#endif

    if (!fsp_enable_encryption(srv_tmp_space.space_id())) {
      srv_tmp_tablespace_encrypt = false;
      ib::error() << "Can't set temporary tablespace to be encrypted.";
      return;
    }
  }
=======
	if (enable) {

		if (is_encrypted) {
			/* Encryption already enabled */
			return(DB_SUCCESS);
		} else {
			/* Enable encryption now */
			dberr_t err = fil_temp_update_encryption(space);
			if (err == DB_SUCCESS) {
				srv_tmp_space.set_flags(space->flags);
			}
			return(err);
		}

	} else {
		if (!is_encrypted) {
			/* Encryption already disabled */
			return(DB_SUCCESS);
		} else {
			// TODO: Disabling encryption is not allowed yet
			return(DB_SUCCESS);
		}
	}
>>>>>>> be20e845
}

/** Enable the undo log encryption if it is set.
It will try to enable the undo log encryption and write the metadata to
undo log file header, if innodb_undo_log_encrypt is ON. */
static void srv_enable_undo_encryption_if_set() {
  fil_space_t *space;

  if (srv_shutdown_state != SRV_SHUTDOWN_NONE) {
    return;
  }

  //"Can't set undo tablespace(s) to be encrypted since
  //--innodb_undo_tablespaces=0."

  /* Check if encryption for undo log is enabled or not. If it's
  enabled, we will store the encryption metadata to the space header
  and start to encrypt the undo log block from now on. */
  if (srv_undo_log_encrypt) {
    if (undo::spaces->empty()) {
      srv_undo_log_encrypt = false;
      ib::error(ER_IB_MSG_1050);
      return;
    }

    if (srv_read_only_mode) {
      srv_undo_log_encrypt = false;
      ib::error(ER_IB_MSG_1051);
      return;
    }

    undo::spaces->s_lock();
    for (auto undo_space : undo::spaces->m_spaces) {
      /* Skip system tablespace, since it's also shared
      tablespace. */
      if (undo_space->id() == TRX_SYS_SPACE) {
        continue;
      }

      space = fil_space_get(undo_space->id());
      ut_ad(fsp_is_undo_tablespace(undo_space->id()));

      ulint new_flags = space->flags | FSP_FLAGS_MASK_ENCRYPTION;

      /* We need the server_uuid initialized, otherwise,
      the keyname will not contains server uuid. */
      if (FSP_FLAGS_GET_ENCRYPTION(space->flags) || strlen(server_uuid) == 0) {
        continue;
      }

      dberr_t err;
      mtr_t mtr;
      byte encrypt_info[ENCRYPTION_INFO_SIZE];
      byte key[ENCRYPTION_KEY_LEN];
      byte iv[ENCRYPTION_KEY_LEN];

      Encryption::random_value(key);
      Encryption::random_value(iv);

      /* Make sure that there is enough reusable
      space in the redo log files. */
      log_free_check();

      mtr_start(&mtr);

      mtr_x_lock_space(space, &mtr);

      memset(encrypt_info, 0, ENCRYPTION_INFO_SIZE);

      if (!Encryption::fill_encryption_info(key, iv, encrypt_info, false)) {
        srv_undo_log_encrypt = false;

        ib::error(ER_IB_MSG_1052, undo_space->num());

        mtr_commit(&mtr);
        undo::spaces->s_unlock();
        return;
      } else {
        if (!fsp_header_write_encryption(space->id, new_flags, encrypt_info,
                                         true, &mtr)) {
          srv_undo_log_encrypt = false;

          ib::error(ER_IB_MSG_1053);

          mtr_commit(&mtr);
          undo::spaces->s_unlock();
          return;
        }
        space->flags |= FSP_FLAGS_MASK_ENCRYPTION;
        err = fil_set_encryption(space->id, Encryption::AES, key, iv);
        if (err != DB_SUCCESS) {
          srv_undo_log_encrypt = false;

          ib::error(ER_IB_MSG_1054, err, ut_strerr(err));

          mtr_commit(&mtr);
          undo::spaces->s_unlock();
          return;
        } else {
          auto id = undo::id2num(undo_space->id());

          ib::info(ER_IB_MSG_1055, id);
#ifdef UNIV_ENCRYPT_DEBUG
          ut_print_buf(stderr, key, 32);
          ut_print_buf(stderr, iv, 32);
#endif /* UNIV_ENCRYPT_DEBUG */
        }
      }
      mtr_commit(&mtr);
    }
    undo::spaces->s_unlock();

    return;
  }

  /* If the undo log space is using default key, rotate
  it. We need the server_uuid initialized, otherwise,
  the keyname will not contains server uuid. */
  if (Encryption::s_master_key_id != 0 || srv_read_only_mode ||
      strlen(server_uuid) == 0) {
    return;
  }

  undo::spaces->s_lock();
  for (auto undo_space : undo::spaces->m_spaces) {
    ut_ad(fsp_is_undo_tablespace(undo_space->id()));

    space = fil_space_get(undo_space->id());
    ut_ad(space);

    if (space->encryption_type == Encryption::NONE) {
      continue;
    }

    byte encrypt_info[ENCRYPTION_INFO_SIZE];
    mtr_t mtr;

    ut_ad(FSP_FLAGS_GET_ENCRYPTION(space->flags));

    /* Make sure that there is enough reusable
    space in the redo log files. */
    log_free_check();

    mtr_start(&mtr);

    mtr_x_lock_space(space, &mtr);

    memset(encrypt_info, 0, ENCRYPTION_INFO_SIZE);

    if (!fsp_header_rotate_encryption(space, encrypt_info, &mtr)) {
      ib::error(ER_IB_MSG_1056, undo::id2num(space->id));
    } else {
      ib::info(ER_IB_MSG_1057, undo::id2num(space->id));
    }
    mtr_commit(&mtr);
  }
  undo::spaces->s_unlock();
}

/** Puts master thread to sleep. At this point we are using polling to
 service various activities. Master thread sleeps for one second before
 checking the state of the server again */
static void srv_master_sleep(void) {
  srv_main_thread_op_info = "sleeping";
  os_thread_sleep(1000000);
  srv_main_thread_op_info = "";
}

/** The master thread controlling the server. */
void srv_master_thread() {
  DBUG_ENTER("srv_master_thread");

  srv_slot_t *slot;
  ulint old_activity_count = srv_get_activity_count();
  ulint old_ibuf_merge_activity_count = srv_get_ibuf_merge_activity_count();
  ib_time_t last_print_time;

  my_thread_init();

  srv_master_tid = os_thread_get_tid();

  const auto actual_priority =
      os_thread_set_priority(srv_master_tid, srv_sched_priority_master);
  if (UNIV_UNLIKELY(actual_priority != srv_sched_priority_master))
    ib::warn() << "Failed to set master thread priority to "
               << srv_sched_priority_master << " the current priority is "
               << actual_priority;

  THD *thd = create_thd(false, true, true, 0);

  ut_ad(!srv_read_only_mode);

  srv_main_thread_process_no = os_proc_get_number();
  srv_main_thread_id = os_thread_get_curr_id();

  slot = srv_reserve_slot(SRV_MASTER);
  ut_a(slot == srv_sys->sys_threads);

  last_print_time = ut_time();
loop:
  if (srv_force_recovery >= SRV_FORCE_NO_BACKGROUND) {
    goto suspend_thread;
  }

  while (srv_shutdown_state == SRV_SHUTDOWN_NONE) {
    srv_master_sleep();

    MONITOR_INC(MONITOR_MASTER_THREAD_SLEEP);

    srv_current_thread_priority = srv_master_thread_priority;

    /* Just in case - if there is not much free space in redo,
    try to avoid asking for troubles because of extra work
    performed in such background thread. */
    srv_main_thread_op_info = "checking free log space";
    log_free_check();

    if (srv_check_activity(old_activity_count, old_ibuf_merge_activity_count)) {
      old_activity_count = srv_get_activity_count();
      old_ibuf_merge_activity_count = srv_get_ibuf_merge_activity_count();
      srv_master_do_active_tasks();
    } else {
      srv_master_do_idle_tasks();
    }

<<<<<<< HEAD
    /* Enable temporary tablespace encryption if set */
    srv_enable_temp_encryption_if_set();

    /* Enable redo log encryption if it is set */
    log_enable_encryption_if_set();
=======
			old_activity_count = srv_get_activity_count();
			old_ibuf_merge_activity_count
				= srv_get_ibuf_merge_activity_count();
			srv_master_do_active_tasks();
		} else {
			srv_master_do_idle_tasks();
		}
	}
>>>>>>> be20e845

    /* Enable undo log encryption if it is set */
    srv_enable_undo_encryption_if_set();
  }

  while (srv_shutdown_state != SRV_SHUTDOWN_EXIT_THREADS &&
         srv_master_do_shutdown_tasks(&last_print_time)) {
    /* Shouldn't loop here in case of very fast shutdown */
    ut_ad(srv_fast_shutdown < 2);
  }

suspend_thread:
  srv_main_thread_op_info = "suspending";

  srv_suspend_thread(slot);

  /* DO NOT CHANGE THIS STRING. innobase_start_or_create_for_mysql()
  waits for database activity to die down when converting < 4.1.x
  databases, and relies on this string being exactly as it is. InnoDB
  manual also mentions this string in several places. */
  srv_main_thread_op_info = "waiting for server activity";

  os_event_wait(slot->event);

  if (srv_shutdown_state != SRV_SHUTDOWN_EXIT_THREADS) {
    goto loop;
  }

  srv_main_thread_op_info = "exiting";
  destroy_thd(thd);
  my_thread_end();

  std::atomic_thread_fence(std::memory_order_seq_cst);
  srv_threads.m_master_thread_active = false;
}

/**
Check if purge should stop.
@return true if it should shutdown. */
static bool srv_purge_should_exit(
    ulint n_purged) /*!< in: pages purged in last batch */
{
  switch (srv_shutdown_state) {
    case SRV_SHUTDOWN_NONE:
      /* Normal operation. */
      break;

    case SRV_SHUTDOWN_CLEANUP:
    case SRV_SHUTDOWN_EXIT_THREADS:
      /* Exit unless slow shutdown requested or all done. */
      return (srv_fast_shutdown != 0 || n_purged == 0);

    case SRV_SHUTDOWN_LAST_PHASE:
    case SRV_SHUTDOWN_FLUSH_PHASE:
      ut_error;
  }

  return (false);
}

/** Fetch and execute a task from the work queue.
 @return true if a task was executed */
static bool srv_task_execute(void) {
  que_thr_t *thr = NULL;

  ut_ad(!srv_read_only_mode);
  ut_a(srv_force_recovery < SRV_FORCE_NO_BACKGROUND);

  mutex_enter(&srv_sys->tasks_mutex);

  if (UT_LIST_GET_LEN(srv_sys->tasks) > 0) {
    thr = UT_LIST_GET_FIRST(srv_sys->tasks);

    ut_a(que_node_get_type(thr->child) == QUE_NODE_PURGE);

    UT_LIST_REMOVE(srv_sys->tasks, thr);
  }

  mutex_exit(&srv_sys->tasks_mutex);

  if (thr != NULL) {
    que_run_threads(thr);

    os_atomic_inc_ulint(&purge_sys->pq_mutex, &purge_sys->n_completed, 1);

    srv_inc_activity_count();
  }

  return (thr != NULL);
}

static std::atomic<ulint> purge_tid_i(0);

/** Worker thread that reads tasks from the work queue and executes them. */
void srv_worker_thread() {
  srv_slot_t *slot;

  my_thread_init();

  ut_ad(!srv_read_only_mode);
  ut_a(srv_force_recovery < SRV_FORCE_NO_BACKGROUND);
  const auto tid_i = purge_tid_i.fetch_add(1, std::memory_order_relaxed);
  srv_purge_tids[tid_i] = os_thread_get_tid();
  const auto actual_priority =
      os_thread_set_priority(srv_purge_tids[tid_i], srv_sched_priority_purge);
  if (UNIV_UNLIKELY(actual_priority != srv_sched_priority_purge))
    ib::warn() << "Failed to set purge thread priority to "
               << srv_sched_priority_master << " the current priority is "
               << actual_priority;

#ifdef UNIV_PFS_THREAD
  THD *thd = create_thd(false, true, true, srv_worker_thread_key.m_value);
#else
  THD *thd = create_thd(false, true, true, 0);
#endif
  slot = srv_reserve_slot(SRV_WORKER);

  ut_a(srv_n_purge_threads > 1);

  srv_sys_mutex_enter();

  ut_a(srv_sys->n_threads_active[SRV_WORKER] < srv_n_purge_threads);

  srv_sys_mutex_exit();

  /* We need to ensure that the worker threads exit after the
  purge coordinator thread. Otherwise the purge coordinaor can
  end up waiting forever in trx_purge_wait_for_workers_to_complete() */

  do {
    srv_suspend_thread(slot);

    os_event_wait(slot->event);

    srv_current_thread_priority = srv_purge_thread_priority;

    if (srv_task_execute()) {
      /* If there are tasks in the queue, wakeup
      the purge coordinator thread. */

      srv_wake_purge_thread_if_not_active();
    }

    /* Note: we are checking the state without holding the
    purge_sys->latch here. */
  } while (purge_sys->state != PURGE_STATE_EXIT);

  srv_free_slot(slot);

  rw_lock_x_lock(&purge_sys->latch);

  ut_a(!purge_sys->running);
  ut_a(purge_sys->state == PURGE_STATE_EXIT);
  ut_a(srv_shutdown_state > SRV_SHUTDOWN_NONE);

  rw_lock_x_unlock(&purge_sys->latch);

  thd_free_innodb_session(thd);
  destroy_thd(thd);

  my_thread_end();
}

/** Do the actual purge operation.
 @return length of history list before the last purge batch. */
static ulint srv_do_purge(
    ulint n_threads,       /*!< in: number of threads to use */
    ulint *n_total_purged) /*!< in/out: total pages purged */
{
  ulint n_pages_purged;

  static ulint count = 0;
  static ulint n_use_threads = 0;
  static ulint rseg_history_len = 0;
  ulint old_activity_count = srv_get_activity_count();

  ut_a(n_threads > 0);
  ut_ad(!srv_read_only_mode);

  /* Purge until there are no more records to purge and there is
  no change in configuration or server state. If the user has
  configured more than one purge thread then we treat that as a
  pool of threads and only use the extra threads if purge can't
  keep up with updates. */

  if (n_use_threads == 0) {
    n_use_threads = n_threads;
  }

  do {
    srv_current_thread_priority = srv_purge_thread_priority;

    if (trx_sys->rseg_history_len > rseg_history_len ||
        (srv_max_purge_lag > 0 && rseg_history_len > srv_max_purge_lag)) {
      /* History length is now longer than what it was
      when we took the last snapshot. Use more threads. */

      if (n_use_threads < n_threads) {
        ++n_use_threads;
      }

    } else if (srv_check_activity(old_activity_count) && n_use_threads > 1) {
      /* History length same or smaller since last snapshot,
      use fewer threads. */

      --n_use_threads;

      old_activity_count = srv_get_activity_count();
    }

    /* Ensure that the purge threads are less than what
    was configured. */

    ut_a(n_use_threads > 0);
    ut_a(n_use_threads <= n_threads);

    /* Take a snapshot of the history list before purge. */
    if ((rseg_history_len = trx_sys->rseg_history_len) == 0) {
      break;
    }

    ulint undo_trunc_freq = purge_sys->undo_trunc.get_rseg_truncate_frequency();

    ulint rseg_truncate_frequency = ut_min(
        static_cast<ulint>(srv_purge_rseg_truncate_frequency), undo_trunc_freq);

    n_pages_purged = trx_purge(n_use_threads, srv_purge_batch_size,
                               (++count % rseg_truncate_frequency) == 0);

    *n_total_purged += n_pages_purged;

  } while (!srv_purge_should_exit(n_pages_purged) && n_pages_purged > 0 &&
           purge_sys->state == PURGE_STATE_RUN);

  return (rseg_history_len);
}

/** Suspend the purge coordinator thread. */
static void srv_purge_coordinator_suspend(
    srv_slot_t *slot,       /*!< in/out: Purge coordinator
                            thread slot */
    ulint rseg_history_len) /*!< in: history list length
                            before last purge */
{
  ut_ad(!srv_read_only_mode);
  ut_a(slot->type == SRV_PURGE);

  bool stop = false;

  /** Maximum wait time on the purge event, in micro-seconds. */
  static const ulint SRV_PURGE_MAX_TIMEOUT = 10000;

  int64_t sig_count = srv_suspend_thread(slot);

  do {
    ulint ret;

    rw_lock_x_lock(&purge_sys->latch);

    purge_sys->running = false;

    rw_lock_x_unlock(&purge_sys->latch);

    /* We don't wait right away on the the non-timed wait because
    we want to signal the thread that wants to suspend purge. */

    if (stop) {
      os_event_wait_low(slot->event, sig_count);
      ret = 0;
    } else if (rseg_history_len <= trx_sys->rseg_history_len) {
      ret =
          os_event_wait_time_low(slot->event, SRV_PURGE_MAX_TIMEOUT, sig_count);
    } else {
      /* We don't want to waste time waiting, if the
      history list increased by the time we got here,
      unless purge has been stopped. */
      ret = 0;
    }

    srv_sys_mutex_enter();

    /* The thread can be in state !suspended after the timeout
    but before this check if another thread sent a wakeup signal. */

    if (slot->suspended) {
      slot->suspended = FALSE;
      ++srv_sys->n_threads_active[slot->type];
      ut_a(srv_sys->n_threads_active[slot->type] == 1);
    }

    srv_sys_mutex_exit();

    sig_count = srv_suspend_thread(slot);

    rw_lock_x_lock(&purge_sys->latch);

    stop = (srv_shutdown_state == SRV_SHUTDOWN_NONE &&
            purge_sys->state == PURGE_STATE_STOP);

    if (!stop) {
      bool check = true;
      DBUG_EXECUTE_IF("skip_purge_check_shutdown",
                      if (srv_shutdown_state != SRV_SHUTDOWN_NONE &&
                          purge_sys->state == PURGE_STATE_STOP &&
                          srv_fast_shutdown != 0) { check = false; };);

      if (check) {
        ut_a(purge_sys->n_stop == 0);
      }
      purge_sys->running = true;
    } else {
      ut_a(purge_sys->n_stop > 0);

      /* Signal that we are suspended. */
      os_event_set(purge_sys->event);
    }

    rw_lock_x_unlock(&purge_sys->latch);

    if (ret == OS_SYNC_TIME_EXCEEDED) {
      /* No new records added since wait started then simply
      wait for new records. The magic number 5000 is an
      approximation for the case where we have cached UNDO
      log records which prevent truncate of the UNDO
      segments. */

      if (rseg_history_len == trx_sys->rseg_history_len &&
          trx_sys->rseg_history_len < 5000) {
        stop = true;
      }
    }

  } while (stop);

  srv_sys_mutex_enter();

  if (slot->suspended) {
    slot->suspended = FALSE;
    ++srv_sys->n_threads_active[slot->type];
    ut_a(srv_sys->n_threads_active[slot->type] == 1);
  }

  srv_sys_mutex_exit();
}

/** Purge coordinator thread that schedules the purge tasks. */
void srv_purge_coordinator_thread() {
  srv_slot_t *slot;

#ifdef UNIV_PFS_THREAD
  THD *thd = create_thd(false, true, true, srv_purge_thread_key.m_value);
#else
  THD *thd = create_thd(false, true, true, 0);
#endif

  ulint n_total_purged = ULINT_UNDEFINED;

  my_thread_init();

  ut_ad(!srv_read_only_mode);
  ut_a(srv_n_purge_threads >= 1);
  ut_a(trx_purge_state() == PURGE_STATE_INIT);
  ut_a(srv_force_recovery < SRV_FORCE_NO_BACKGROUND);

  srv_purge_tids[0] = os_thread_get_tid();
  const auto actual_priority =
      os_thread_set_priority(srv_purge_tids[0], srv_sched_priority_purge);
  if (UNIV_UNLIKELY(actual_priority != srv_sched_priority_purge))
    ib::warn() << "Failed to set purge coordinator thread priority to "
               << srv_sched_priority_master << " the current priority is "
               << actual_priority;

  rw_lock_x_lock(&purge_sys->latch);

  purge_sys->running = true;
  purge_sys->state = PURGE_STATE_RUN;

  rw_lock_x_unlock(&purge_sys->latch);

  slot = srv_reserve_slot(SRV_PURGE);

  ulint rseg_history_len = trx_sys->rseg_history_len;

  do {
    /* If there are no records to purge or the last
    purge didn't purge any records then wait for activity. */

    if (srv_shutdown_state == SRV_SHUTDOWN_NONE &&
        (purge_sys->state == PURGE_STATE_STOP || n_total_purged == 0)) {
      srv_purge_coordinator_suspend(slot, rseg_history_len);
    }

    if (srv_purge_should_exit(n_total_purged)) {
      ut_a(!slot->suspended);
      break;
    }

    n_total_purged = 0;

    srv_current_thread_priority = srv_purge_thread_priority;

    rseg_history_len = srv_do_purge(srv_n_purge_threads, &n_total_purged);

    srv_inc_activity_count();

  } while (!srv_purge_should_exit(n_total_purged));

  /* Ensure that we don't jump out of the loop unless the
  exit condition is satisfied. */

  ut_a(srv_purge_should_exit(n_total_purged));

  ulint n_pages_purged = ULINT_MAX;

  /* Ensure that all records are purged if it is not a fast shutdown.
  This covers the case where a record can be added after we exit the
  loop above. */
  while (srv_fast_shutdown == 0 && n_pages_purged > 0) {
    n_pages_purged = trx_purge(1, srv_purge_batch_size, false);
  }

#ifdef UNIV_DEBUG
  if (srv_fast_shutdown == 0) {
    trx_commit_disallowed = true;
  }
#endif /* UNIV_DEBUG */

  /* This trx_purge is called to remove any undo records (added by
  background threads) after completion of the above loop. When
  srv_fast_shutdown != 0, a large batch size can cause significant
  delay in shutdown ,so reducing the batch size to magic number 20
  (which was default in 5.5), which we hope will be sufficient to
  remove all the undo records */
  const uint temp_batch_size = 20;

  n_pages_purged =
      trx_purge(1,
                srv_purge_batch_size <= temp_batch_size ? srv_purge_batch_size
                                                        : temp_batch_size,
                true);
  ut_a(n_pages_purged == 0 || srv_fast_shutdown != 0);

  /* The task queue should always be empty, independent of fast
  shutdown state. */
  ut_a(srv_get_task_queue_length() == 0);

  srv_free_slot(slot);

  /* Note that we are shutting down. */
  rw_lock_x_lock(&purge_sys->latch);

  purge_sys->state = PURGE_STATE_EXIT;

  /* Clear out any pending undo-tablespaces to truncate and reset
  the list as we plan to shutdown the purge thread. */
  purge_sys->undo_trunc.reset();

  purge_sys->running = false;

  rw_lock_x_unlock(&purge_sys->latch);

  /* Ensure that all the worker threads quit. */
  if (srv_n_purge_threads > 1) {
    srv_release_threads(SRV_WORKER, srv_n_purge_threads - 1);
  }

  thd_free_innodb_session(thd);
  destroy_thd(thd);

  my_thread_end();
}

/** Enqueues a task to server task queue and releases a worker thread, if there
 is a suspended one. */
void srv_que_task_enqueue_low(que_thr_t *thr) /*!< in: query thread */
{
  ut_ad(!srv_read_only_mode);
  mutex_enter(&srv_sys->tasks_mutex);

  UT_LIST_ADD_LAST(srv_sys->tasks, thr);

  mutex_exit(&srv_sys->tasks_mutex);

  srv_release_threads(SRV_WORKER, 1);
}

/** Get count of tasks in the queue.
 @return number of tasks in queue */
ulint srv_get_task_queue_length(void) {
  ulint n_tasks;

  ut_ad(!srv_read_only_mode);

  mutex_enter(&srv_sys->tasks_mutex);

  n_tasks = UT_LIST_GET_LEN(srv_sys->tasks);

  mutex_exit(&srv_sys->tasks_mutex);

  return (n_tasks);
}

/** Wakeup the purge threads. */
void srv_purge_wakeup(void) {
  ut_ad(!srv_read_only_mode);

  if (srv_force_recovery < SRV_FORCE_NO_BACKGROUND) {
    srv_release_threads(SRV_PURGE, 1);

    if (srv_n_purge_threads > 1) {
      ulint n_workers = srv_n_purge_threads - 1;

      srv_release_threads(SRV_WORKER, n_workers);
    }
  }
}

/** Check if the purge threads are active, both coordinator and worker threads
@return true if any thread is active, false if no thread is active */
bool srv_purge_threads_active() {
  for (uint i = 0; i < srv_sys->n_sys_threads; ++i) {
    srv_slot_t *slot;

    slot = &srv_sys->sys_threads[i];

    /* The slots for purge could be never used due to no purge
    threads having been created, so check the flag first. */
    if (slot->in_use) {
      srv_thread_type type = srv_slot_get_type(slot);

      if (type == SRV_WORKER || type == SRV_PURGE) {
        return (true);
      }
    }
  }

  return (false);
}

#endif /* !UNIV_HOTBACKUP */

const char *srv_get_server_errmsgs(int errcode) {
  return (error_message_for_error_log(errcode));
}<|MERGE_RESOLUTION|>--- conflicted
+++ resolved
@@ -167,11 +167,11 @@
 bool srv_tmp_tablespace_encrypt;
 
 /** Option to enable encryption of system tablespace. */
-my_bool	srv_sys_tablespace_encrypt;
+bool srv_sys_tablespace_encrypt;
 
 /** Enable or disable encryption of pages in parallel doublewrite buffer
 file */
-my_bool	srv_parallel_dblwr_encrypt;
+bool srv_parallel_dblwr_encrypt;
 
 /** Default undo tablespace size in UNIV_PAGEs count (10MB). */
 const page_no_t SRV_UNDO_TABLESPACE_SIZE_IN_PAGES =
@@ -219,20 +219,11 @@
 /** Set when InnoDB has invoked exit(). */
 bool innodb_calling_exit;
 /** Used by SET GLOBAL innodb_master_thread_disabled_debug = X. */
-<<<<<<< HEAD
 bool srv_master_thread_disabled_debug;
 #ifndef UNIV_HOTBACKUP
 /** Event used to inform that master thread is disabled. */
 static os_event_t srv_master_thread_disabled_event;
 #endif /* !UNIV_HOTBACKUP */
-/** Pause master thread in the middle of enabling of temporary tablespace
-encryption */
-ulint srv_master_encrypt_debug;
-=======
-my_bool	srv_master_thread_disabled_debug;
-/** Event used to inform that master thread is disabled. */
-static os_event_t	srv_master_thread_disabled_event;
->>>>>>> be20e845
 /** Debug variable to find if any background threads are adding
 to purge during slow shutdown. */
 extern bool trx_commit_disallowed;
@@ -2586,95 +2577,39 @@
 }
 
 /** Set temporary tablespace to be encrypted if global variable
-<<<<<<< HEAD
-innodb_temp_tablespace_encrypt is TRUE. In case of failure, changes
-value of innodb_temp_tablespace_encrypt back to FALSE and logs error
-message. */
-static void srv_enable_temp_encryption_if_set() {
-  ut_ad(!srv_read_only_mode);
-
-  if (srv_shutdown_state != SRV_SHUTDOWN_NONE) return;
-
-  if (!srv_tmp_tablespace_encrypt) return;
-
-  if (fsp_is_system_tablespace(srv_tmp_space.space_id())) {
-    /* there is no separate tablespace for temporary tables */
-    return;
-  }
-=======
 innodb_temp_tablespace_encrypt is TRUE
 @param[in]	enable	true to enable encryption, false to disable
 @return DB_SUCCESS on success, DB_ERROR on failure */
-dberr_t
-srv_temp_encryption_update(bool enable)
-{
-	ut_ad(!srv_read_only_mode);
-
-	fil_space_t*	space = fil_space_get(srv_tmp_space.space_id());
-	bool		is_encrypted = FSP_FLAGS_GET_ENCRYPTION(space->flags);
->>>>>>> be20e845
+dberr_t srv_temp_encryption_update(bool enable) {
+  ut_ad(!srv_read_only_mode);
 
   fil_space_t *const space = fil_space_get(srv_tmp_space.space_id());
-
-<<<<<<< HEAD
+  bool is_encrypted = FSP_FLAGS_GET_ENCRYPTION(space->flags);
+
   ut_ad(fsp_is_system_temporary(space->id));
 
-  if (!FSP_FLAGS_GET_ENCRYPTION(space->flags)) {
-    /* Make sure the keyring is loaded. */
-    if (!Encryption::check_keyring()) {
-      srv_tmp_tablespace_encrypt = false;
-      ib::error() << "Can't set temporary tablespace to be encrypted because "
-                     "keyring plugin is not available.";
-      return;
-    }
-
-    space->flags |= FSP_FLAGS_MASK_ENCRYPTION;
-
-    dberr_t err =
-        fil_set_encryption(space->id, Encryption::AES, nullptr, nullptr);
-
-    ut_a(err == DB_SUCCESS);
-
-#ifdef UNIV_DEBUG
-    if (srv_master_encrypt_debug != 0) {
-      srv_master_encrypt_debug = 2;
-      while (srv_master_encrypt_debug != 0) {
-        os_thread_sleep(10000);
+  if (enable) {
+    if (is_encrypted) {
+      /* Encryption already enabled */
+      return (DB_SUCCESS);
+    } else {
+      /* Enable encryption now */
+      dberr_t err = fil_temp_update_encryption(space);
+      if (err == DB_SUCCESS) {
+        srv_tmp_space.set_flags(space->flags);
       }
-    }
-#endif
-
-    if (!fsp_enable_encryption(srv_tmp_space.space_id())) {
-      srv_tmp_tablespace_encrypt = false;
-      ib::error() << "Can't set temporary tablespace to be encrypted.";
-      return;
-    }
-  }
-=======
-	if (enable) {
-
-		if (is_encrypted) {
-			/* Encryption already enabled */
-			return(DB_SUCCESS);
-		} else {
-			/* Enable encryption now */
-			dberr_t err = fil_temp_update_encryption(space);
-			if (err == DB_SUCCESS) {
-				srv_tmp_space.set_flags(space->flags);
-			}
-			return(err);
-		}
-
-	} else {
-		if (!is_encrypted) {
-			/* Encryption already disabled */
-			return(DB_SUCCESS);
-		} else {
-			// TODO: Disabling encryption is not allowed yet
-			return(DB_SUCCESS);
-		}
-	}
->>>>>>> be20e845
+      return (err);
+    }
+
+  } else {
+    if (!is_encrypted) {
+      /* Encryption already disabled */
+      return (DB_SUCCESS);
+    } else {
+      // TODO: Disabling encryption is not allowed yet
+      return (DB_SUCCESS);
+    }
+  }
 }
 
 /** Enable the undo log encryption if it is set.
@@ -2900,22 +2835,8 @@
       srv_master_do_idle_tasks();
     }
 
-<<<<<<< HEAD
-    /* Enable temporary tablespace encryption if set */
-    srv_enable_temp_encryption_if_set();
-
     /* Enable redo log encryption if it is set */
     log_enable_encryption_if_set();
-=======
-			old_activity_count = srv_get_activity_count();
-			old_ibuf_merge_activity_count
-				= srv_get_ibuf_merge_activity_count();
-			srv_master_do_active_tasks();
-		} else {
-			srv_master_do_idle_tasks();
-		}
-	}
->>>>>>> be20e845
 
     /* Enable undo log encryption if it is set */
     srv_enable_undo_encryption_if_set();
