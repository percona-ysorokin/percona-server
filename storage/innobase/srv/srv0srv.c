--- conflicted
+++ resolved
@@ -248,11 +248,7 @@
 /* the number of purge threads to use from the worker pool (currently 0 or 1).*/
 UNIV_INTERN ulong srv_n_purge_threads = 0;
 
-<<<<<<< HEAD
-/* the number of UNDO log pages to purge in one batch */
-=======
 /* the number of pages to purge in one batch */
->>>>>>> 9d6d1902
 UNIV_INTERN ulong srv_purge_batch_size = 20;
 
 /* the number of rollback segments to use */
@@ -2666,7 +2662,7 @@
 		que_run_threads(thr);
 
 		os_atomic_inc_ulint(
-			&purge_sys->mutex, &purge_sys->n_completed, 1);
+			&purge_sys->bh_mutex, &purge_sys->n_completed, 1);
 	}
 
 	os_atomic_dec_ulint(&purge_sys->mutex, &purge_sys->n_executing, 1);
@@ -2755,7 +2751,6 @@
 						required by os_thread_create */
 {
 	srv_slot_t*	slot;
-	ulint		retries = 0;
 	ulint		slot_no = ULINT_UNDEFINED;
 
 	ut_a(srv_n_purge_threads >= 1);
@@ -2790,7 +2785,6 @@
 		if (srv_shutdown_state != SRV_SHUTDOWN_NONE
 		    && srv_fast_shutdown != 0) {
 
-<<<<<<< HEAD
 			break;
 		}
 
@@ -2814,18 +2808,6 @@
 					sleep_ms = 0;
 					batch_size = 500;
 				}
-=======
-		ulint	n_pages_purged = 0;
-
-		/* If there are very few records to purge or the last
-		purge didn't purge any records then wait for activity.
-	        We peek at the history len without holding any mutex
-		because in the worst case we will end up waiting for
-		the next purge event. */
-		if (trx_sys->rseg_history_len < srv_purge_batch_size
-		    || (n_total_purged == 0
-			&& retries >= TRX_SYS_N_RSEGS)) {
->>>>>>> 9d6d1902
 
 				/* No point in sleeping during shutdown. */
 				if (srv_shutdown_state == SRV_SHUTDOWN_NONE
@@ -2843,15 +2825,8 @@
 
 			} while (n_pages_purged > 0 && srv_fast_shutdown == 0);
 
-<<<<<<< HEAD
 		} else {
 			do {
-=======
-			os_event_wait(event);
-
-			retries = 0;
-		}
->>>>>>> 9d6d1902
 
 				n_pages_purged = trx_purge(
 					srv_n_purge_threads, batch_size);
@@ -2862,16 +2837,7 @@
 				tasks from the work queue. */
 				while (srv_get_task_queue_length() > 0) {
 
-<<<<<<< HEAD
 					ibool	success;
-=======
-		if (n_total_purged == 0 && retries <= TRX_SYS_N_RSEGS) {
-			++retries;
-		} else if (n_total_purged > 0) {
-			retries = 0;
-			n_total_purged = 0;
-		}
->>>>>>> 9d6d1902
 
 					ut_a(srv_shutdown_state);
 
