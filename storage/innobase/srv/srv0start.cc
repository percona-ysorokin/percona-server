/*****************************************************************************

Copyright (c) 1996, 2015, Oracle and/or its affiliates. All rights reserved.
Copyright (c) 2008, Google Inc.
Copyright (c) 2009, Percona Inc.

Portions of this file contain modifications contributed and copyrighted by
Google, Inc. Those modifications are gratefully acknowledged and are described
briefly in the InnoDB documentation. The contributions by Google are
incorporated with their permission, and subject to the conditions contained in
the file COPYING.Google.

Portions of this file contain modifications contributed and copyrighted
by Percona Inc.. Those modifications are
gratefully acknowledged and are described briefly in the InnoDB
documentation. The contributions by Percona Inc. are incorporated with
their permission, and subject to the conditions contained in the file
COPYING.Percona.

This program is free software; you can redistribute it and/or modify it under
the terms of the GNU General Public License as published by the Free Software
Foundation; version 2 of the License.

This program is distributed in the hope that it will be useful, but WITHOUT
ANY WARRANTY; without even the implied warranty of MERCHANTABILITY or FITNESS
FOR A PARTICULAR PURPOSE. See the GNU General Public License for more details.

You should have received a copy of the GNU General Public License along with
this program; if not, write to the Free Software Foundation, Inc.,
51 Franklin Street, Suite 500, Boston, MA 02110-1335 USA

*****************************************************************************/

/********************************************************************//**
@file srv/srv0start.cc
Starts the InnoDB database server

Created 2/16/1996 Heikki Tuuri
*************************************************************************/

#include "my_global.h"

#include "ha_prototypes.h"

#include "mysqld.h"
#include "mysql/psi/mysql_stage.h"
#include "mysql/psi/psi.h"

#include "row0ftsort.h"
#include "ut0mem.h"
#include "mem0mem.h"
#include "data0data.h"
#include "data0type.h"
#include "dict0dict.h"
#include "buf0buf.h"
#include "buf0dump.h"
#include "os0file.h"
#include "os0thread.h"
#include "fil0fil.h"
#include "fsp0fsp.h"
#include "rem0rec.h"
#include "mtr0mtr.h"
#include "log0log.h"
#include "log0recv.h"
#include "page0page.h"
#include "page0cur.h"
#include "trx0trx.h"
#include "trx0sys.h"
#include "btr0btr.h"
#include "btr0cur.h"
#include "rem0rec.h"
#include "ibuf0ibuf.h"
#include "srv0start.h"
#include "srv0srv.h"
#include "fsp0sysspace.h"
#include "row0trunc.h"
#ifndef UNIV_HOTBACKUP
# include "trx0rseg.h"
# include "os0proc.h"
# include "buf0flu.h"
# include "buf0rea.h"
# include "dict0boot.h"
# include "dict0load.h"
# include "dict0stats_bg.h"
# include "que0que.h"
# include "usr0sess.h"
# include "lock0lock.h"
# include "trx0roll.h"
# include "trx0purge.h"
# include "lock0lock.h"
# include "pars0pars.h"
# include "btr0sea.h"
# include "rem0cmp.h"
# include "dict0crea.h"
# include "row0ins.h"
# include "row0sel.h"
# include "row0upd.h"
# include "row0row.h"
# include "row0mysql.h"
# include "row0trunc.h"
# include "btr0pcur.h"
# include "os0event.h"
# include "zlib.h"
# include "ut0crc32.h"
# include "ut0new.h"

#ifdef HAVE_LZO1X
#include <lzo/lzo1x.h>
extern bool srv_lzo_disabled;
#endif /* HAVE_LZO1X */

/** Log sequence number immediately after startup */
lsn_t	srv_start_lsn;
/** Log sequence number at shutdown */
lsn_t	srv_shutdown_lsn;

/** TRUE if a raw partition is in use */
ibool	srv_start_raw_disk_in_use = FALSE;

/** Number of IO threads to use */
ulint	srv_n_file_io_threads = 0;

/** TRUE if the server is being started, before rolling back any
incomplete transactions */
bool	srv_startup_is_before_trx_rollback_phase = false;
/** TRUE if the server is being started */
bool	srv_is_being_started = false;
/** TRUE if SYS_TABLESPACES is available for lookups */
bool	srv_sys_tablespaces_open = false;
/** TRUE if innobase_start_or_create_for_mysql() has been called */
static ibool	srv_start_has_been_called = FALSE;

/** Bit flags for tracking background thread creation. They are used to
determine which threads need to be stopped if we need to abort during
the initialisation step. */
enum srv_start_state_t {
	SRV_START_STATE_NONE = 0,		/*!< No thread started */
	SRV_START_STATE_LOCK_SYS = 1,		/*!< Started lock-timeout
						thread. */
	SRV_START_STATE_IO = 2,			/*!< Started IO threads */
	SRV_START_STATE_MONITOR = 4,		/*!< Started montior thread */
	SRV_START_STATE_MASTER = 8,		/*!< Started master threadd. */
	SRV_START_STATE_PURGE = 16,		/*!< Started purge thread(s) */
	SRV_START_STATE_STAT = 32		/*!< Started bufdump + dict stat
						and FTS optimize thread. */
};

/** Track server thrd starting phases */
static ulint	srv_start_state;

/** At a shutdown this value climbs from SRV_SHUTDOWN_NONE to
SRV_SHUTDOWN_CLEANUP and then to SRV_SHUTDOWN_LAST_PHASE, and so on */
enum srv_shutdown_t	srv_shutdown_state = SRV_SHUTDOWN_NONE;

/** Files comprising the system tablespace */
static os_file_t	files[1000];

/** io_handler_thread parameters for thread identification */
static ulint		n[SRV_MAX_N_IO_THREADS + 6];
/** io_handler_thread identifiers, 32 is the maximum number of purge threads  */
static os_thread_id_t	thread_ids[SRV_MAX_N_IO_THREADS + 6 + 32];

/** Name of srv_monitor_file */
static char*	srv_monitor_file_name;
#endif /* !UNIV_HOTBACKUP */

/** */
#define SRV_MAX_N_PENDING_SYNC_IOS	100

#ifdef UNIV_PFS_THREAD
/* Keys to register InnoDB threads with performance schema */
mysql_pfs_key_t	buf_dump_thread_key;
mysql_pfs_key_t	dict_stats_thread_key;
mysql_pfs_key_t	io_handler_thread_key;
mysql_pfs_key_t	io_ibuf_thread_key;
mysql_pfs_key_t	io_log_thread_key;
mysql_pfs_key_t	io_read_thread_key;
mysql_pfs_key_t	io_write_thread_key;
mysql_pfs_key_t	srv_error_monitor_thread_key;
mysql_pfs_key_t	srv_lock_timeout_thread_key;
mysql_pfs_key_t	srv_master_thread_key;
mysql_pfs_key_t	srv_monitor_thread_key;
mysql_pfs_key_t	srv_purge_thread_key;
mysql_pfs_key_t	trx_rollback_clean_thread_key;
#endif /* UNIV_PFS_THREAD */

#ifdef HAVE_PSI_STAGE_INTERFACE
/** Array of all InnoDB stage events for monitoring activities via
performance schema. */
static PSI_stage_info*	srv_stages[] =
{
	&srv_stage_alter_table_end,
	&srv_stage_alter_table_flush,
	&srv_stage_alter_table_insert,
	&srv_stage_alter_table_log_index,
	&srv_stage_alter_table_log_table,
	&srv_stage_alter_table_merge_sort,
	&srv_stage_alter_table_read_pk_internal_sort,
	&srv_stage_buffer_pool_load,
};
#endif /* HAVE_PSI_STAGE_INTERFACE */

/*********************************************************************//**
Check if a file can be opened in read-write mode.
@return true if it doesn't exist or can be opened in rw mode. */
static
bool
srv_file_check_mode(
/*================*/
	const char*	name)		/*!< in: filename to check */
{
	os_file_stat_t	stat;

	memset(&stat, 0x0, sizeof(stat));

	dberr_t		err = os_file_get_status(
		name, &stat, true, srv_read_only_mode);

	if (err == DB_FAIL) {
		ib::error() << "os_file_get_status() failed on '" << name
			<< "'. Can't determine file permissions.";
		return(false);

	} else if (err == DB_SUCCESS) {

		/* Note: stat.rw_perm is only valid of files */

		if (stat.type == OS_FILE_TYPE_FILE) {

			if (!stat.rw_perm) {
				const char*	mode = srv_read_only_mode
					? "read" : "read-write";
				ib::error() << name << " can't be opened in "
					<< mode << " mode.";
				return(false);
			}
		} else {
			/* Not a regular file, bail out. */
			ib::error() << "'" << name << "' not a regular file.";

			return(false);
		}
	} else {

		/* This is OK. If the file create fails on RO media, there
		is nothing we can do. */

		ut_a(err == DB_NOT_FOUND);
	}

	return(true);
}

#ifndef UNIV_HOTBACKUP
/********************************************************************//**
I/o-handler thread function.
@return OS_THREAD_DUMMY_RETURN */
extern "C"
os_thread_ret_t
DECLARE_THREAD(io_handler_thread)(
/*==============================*/
	void*	arg)	/*!< in: pointer to the number of the segment in
			the aio array */
{
	ulint	segment;

	segment = *((ulint*) arg);

#ifdef UNIV_DEBUG_THREAD_CREATION
	ib::info() << "Io handler thread " << segment << " starts, id "
		<< os_thread_pf(os_thread_get_curr_id());
#endif

#ifdef UNIV_PFS_THREAD
	/* For read only mode, we don't need ibuf and log I/O thread.
	Please see innobase_start_or_create_for_mysql() */
	ulint   start = (srv_read_only_mode) ? 0 : 2;

	if (segment < start) {
		if (segment == 0) {
			pfs_register_thread(io_ibuf_thread_key);
		} else {
			ut_ad(segment == 1);
			pfs_register_thread(io_log_thread_key);
		}
	} else if (segment >= start
		   && segment < (start + srv_n_read_io_threads)) {
			pfs_register_thread(io_read_thread_key);

	} else if (segment >= (start + srv_n_read_io_threads)
		   && segment < (start + srv_n_read_io_threads
				 + srv_n_write_io_threads)) {
		pfs_register_thread(io_write_thread_key);

	} else {
		pfs_register_thread(io_handler_thread_key);
	}
#endif /* UNIV_PFS_THREAD */

	while (srv_shutdown_state != SRV_SHUTDOWN_EXIT_THREADS
	       || buf_page_cleaner_is_active
	       || !os_aio_all_slots_free()) {
		fil_aio_wait(segment);
	}

	/* We count the number of threads in os_thread_exit(). A created
	thread should always use that to exit and not use return() to exit.
	The thread actually never comes here because it is exited in an
	os_event_wait(). */

	os_thread_exit(NULL);

	OS_THREAD_DUMMY_RETURN;
}
#endif /* !UNIV_HOTBACKUP */

#ifndef UNIV_HOTBACKUP
/*********************************************************************//**
Creates a log file.
@return DB_SUCCESS or error code */
static __attribute__((warn_unused_result))
dberr_t
create_log_file(
/*============*/
	os_file_t*	file,	/*!< out: file handle */
	const char*	name)	/*!< in: log file name */
{
	bool		ret;

	*file = os_file_create(
		innodb_log_file_key, name,
		OS_FILE_CREATE|OS_FILE_ON_ERROR_NO_EXIT, OS_FILE_NORMAL,
		OS_LOG_FILE, srv_read_only_mode, &ret);

	if (!ret) {
		ib::error() << "Cannot create " << name;
		return(DB_ERROR);
	}

	ib::info() << "Setting log file " << name << " size to "
		<< (srv_log_file_size >> (20 - UNIV_PAGE_SIZE_SHIFT))
		<< " MB";

	ret = os_file_set_size(name, *file,
			       (os_offset_t) srv_log_file_size
			       << UNIV_PAGE_SIZE_SHIFT,
			       srv_read_only_mode);
	if (!ret) {
		ib::error() << "Cannot set log file " << name << " to size "
			<< (srv_log_file_size >> (20 - UNIV_PAGE_SIZE_SHIFT))
			<< " MB";
		return(DB_ERROR);
	}

	ret = os_file_close(*file);
	ut_a(ret);

	return(DB_SUCCESS);
}

/** Initial number of the first redo log file */
#define INIT_LOG_FILE0	(SRV_N_LOG_FILES_MAX + 1)

/*********************************************************************//**
Creates all log files.
@return DB_SUCCESS or error code */
static
dberr_t
create_log_files(
/*=============*/
	char*	logfilename,	/*!< in/out: buffer for log file name */
	size_t	dirnamelen,	/*!< in: length of the directory path */
	lsn_t	lsn,		/*!< in: FIL_PAGE_FILE_FLUSH_LSN value */
	char*&	logfile0)	/*!< out: name of the first log file */
{
	dberr_t err;

	if (srv_read_only_mode) {
		ib::error() << "Cannot create log files in read-only mode";
		return(DB_READ_ONLY);
	}

	/* Remove any old log files. */
	for (unsigned i = 0; i <= INIT_LOG_FILE0; i++) {
		sprintf(logfilename + dirnamelen, "ib_logfile%u", i);

		/* Ignore errors about non-existent files or files
		that cannot be removed. The create_log_file() will
		return an error when the file exists. */
#ifdef _WIN32
		DeleteFile((LPCTSTR) logfilename);
#else
		unlink(logfilename);
#endif
		/* Crashing after deleting the first
		file should be recoverable. The buffer
		pool was clean, and we can simply create
		all log files from the scratch. */
		RECOVERY_CRASH(6);
	}

	ut_ad(!buf_pool_check_no_pending_io());

	RECOVERY_CRASH(7);

	for (unsigned i = 0; i < srv_n_log_files; i++) {
		sprintf(logfilename + dirnamelen,
			"ib_logfile%u", i ? i : INIT_LOG_FILE0);

		err = create_log_file(&files[i], logfilename);

		if (err != DB_SUCCESS) {
			return(err);
		}
	}

	RECOVERY_CRASH(8);

	/* We did not create the first log file initially as
	ib_logfile0, so that crash recovery cannot find it until it
	has been completed and renamed. */
	sprintf(logfilename + dirnamelen, "ib_logfile%u", INIT_LOG_FILE0);

	/* Disable the doublewrite buffer for log files, not required */

	fil_space_t*	log_space = fil_space_create(
		"innodb_redo_log", SRV_LOG_SPACE_FIRST_ID,
		fsp_flags_set_page_size(0, univ_page_size),
		FIL_TYPE_LOG);
	ut_a(fil_validate());
	ut_a(log_space != NULL);

	logfile0 = fil_node_create(
		logfilename, (ulint) srv_log_file_size,
		log_space, false, false);
	ut_a(logfile0);

	for (unsigned i = 1; i < srv_n_log_files; i++) {

		sprintf(logfilename + dirnamelen, "ib_logfile%u", i);

		if (!fil_node_create(logfilename,
				     (ulint) srv_log_file_size,
				     log_space, false, false)) {

			ib::error()
				<< "Cannot create file node for log file "
				<< logfilename;

			return(DB_ERROR);
		}
	}

	if (!log_group_init(0, srv_n_log_files,
			    srv_log_file_size * UNIV_PAGE_SIZE,
			    SRV_LOG_SPACE_FIRST_ID)) {
		return(DB_ERROR);
	}

	fil_open_log_and_system_tablespace_files();

	/* Create a log checkpoint. */
	log_mutex_enter();
	ut_d(recv_no_log_write = false);
	recv_reset_logs(lsn);
	log_mutex_exit();

	return(DB_SUCCESS);
}

/*********************************************************************//**
Renames the first log file. */
static
void
create_log_files_rename(
/*====================*/
	char*	logfilename,	/*!< in/out: buffer for log file name */
	size_t	dirnamelen,	/*!< in: length of the directory path */
	lsn_t	lsn,		/*!< in: FIL_PAGE_FILE_FLUSH_LSN value */
	char*	logfile0)	/*!< in/out: name of the first log file */
{
	/* If innodb_flush_method=O_DSYNC,
	we need to explicitly flush the log buffers. */
	fil_flush(SRV_LOG_SPACE_FIRST_ID);
	/* Close the log files, so that we can rename
	the first one. */
	fil_close_log_files(false);

	/* Rename the first log file, now that a log
	checkpoint has been created. */
	sprintf(logfilename + dirnamelen, "ib_logfile%u", 0);

	RECOVERY_CRASH(9);

	ib::info() << "Renaming log file " << logfile0 << " to "
		<< logfilename;

	log_mutex_enter();
	ut_ad(strlen(logfile0) == 2 + strlen(logfilename));
	bool success = os_file_rename(
		innodb_log_file_key, logfile0, logfilename);
	ut_a(success);

	RECOVERY_CRASH(10);

	/* Replace the first file with ib_logfile0. */
	strcpy(logfile0, logfilename);
	log_mutex_exit();

	fil_open_log_and_system_tablespace_files();

	ib::warn() << "New log files created, LSN=" << lsn;
}

/*********************************************************************//**
Opens a log file.
@return DB_SUCCESS or error code */
static __attribute__((warn_unused_result))
dberr_t
open_log_file(
/*==========*/
	os_file_t*	file,	/*!< out: file handle */
	const char*	name,	/*!< in: log file name */
	os_offset_t*	size)	/*!< out: file size */
{
	bool	ret;

	*file = os_file_create(innodb_log_file_key, name,
			       OS_FILE_OPEN, OS_FILE_AIO,
			       OS_LOG_FILE, srv_read_only_mode, &ret);
	if (!ret) {
		ib::error() << "Unable to open '" << name << "'";
		return(DB_ERROR);
	}

	*size = os_file_get_size(*file);

	ret = os_file_close(*file);
	ut_a(ret);
	return(DB_SUCCESS);
}

/*********************************************************************//**
Create undo tablespace.
@return DB_SUCCESS or error code */
static
dberr_t
srv_undo_tablespace_create(
/*=======================*/
	const char*	name,		/*!< in: tablespace name */
	ulint		size)		/*!< in: tablespace size in pages */
{
	os_file_t	fh;
	bool		ret;
	dberr_t		err = DB_SUCCESS;

	os_file_create_subdirs_if_needed(name);

	fh = os_file_create(
		innodb_data_file_key,
		name,
		srv_read_only_mode ? OS_FILE_OPEN : OS_FILE_CREATE,
		OS_FILE_NORMAL, OS_DATA_FILE, srv_read_only_mode, &ret);

	if (srv_read_only_mode && ret) {

		ib::info() << name << " opened in read-only mode";

	} else if (ret == FALSE) {
		if (os_file_get_last_error(false) != OS_FILE_ALREADY_EXISTS) {

			ib::error() << "Can't create UNDO tablespace "
				<< name;
		}
		err = DB_ERROR;
	} else {
		ut_a(!srv_read_only_mode);

		/* We created the data file and now write it full of zeros */

		ib::info() << "Data file " << name << " did not exist: new to"
			" be created";

		ib::info() << "Setting file " << name << " size to "
			<< (size >> (20 - UNIV_PAGE_SIZE_SHIFT)) << " MB";

		ib::info() << "Database physically writes the file full: "
			<< "wait...";

		ret = os_file_set_size(
			name, fh, size << UNIV_PAGE_SIZE_SHIFT,
			srv_read_only_mode);

		if (!ret) {
			ib::info() << "Error in creating " << name
				<< ": probably out of disk space";

			err = DB_ERROR;
		}

		os_file_close(fh);
	}

	return(err);
}
/*********************************************************************//**
Open an undo tablespace.
@return DB_SUCCESS or error code */
static
dberr_t
srv_undo_tablespace_open(
/*=====================*/
	const char*	name,		/*!< in: tablespace file name */
	ulint		space_id)	/*!< in: tablespace id */
{
	os_file_t	fh;
	bool		ret;
	ulint		flags;
	dberr_t		err	= DB_ERROR;
	char		undo_name[sizeof "innodb_undo000"];

	ut_snprintf(undo_name, sizeof(undo_name),
		   "innodb_undo%03u", static_cast<unsigned>(space_id));

	if (!srv_file_check_mode(name)) {
		ib::error() << "UNDO tablespaces must be " <<
			(srv_read_only_mode ? "writable" : "readable") << "!";

		return(DB_ERROR);
	}

	err = fil_space_undo_check_if_opened(name, space_id);

	if (err != DB_TABLESPACE_NOT_FOUND) {
		return(err);
	}

	fh = os_file_create(
		innodb_data_file_key, name,
		OS_FILE_OPEN_RETRY
		| OS_FILE_ON_ERROR_NO_EXIT
		| OS_FILE_ON_ERROR_SILENT,
		OS_FILE_NORMAL,
		OS_DATA_FILE,
		srv_read_only_mode,
		&ret);

	/* If the file open was successful then load the tablespace. */

	if (ret) {
		os_offset_t	size;
		fil_space_t*	space;

		bool	atomic_write;

#if !defined(NO_FALLOCATE) && defined(UNIV_LINUX)
		if (!srv_use_doublewrite_buf) {
			atomic_write = fil_fusionio_enable_atomic_write(fh);
		} else {
			atomic_write = false;
		}
#else
		atomic_write = false;
#endif /* !NO_FALLOCATE && UNIV_LINUX */

		size = os_file_get_size(fh);
		ut_a(size != (os_offset_t) -1);

		ret = os_file_close(fh);
		ut_a(ret);

		/* Load the tablespace into InnoDB's internal
		data structures. */

		/* We set the biggest space id to the undo tablespace
		because InnoDB hasn't opened any other tablespace apart
		from the system tablespace. */

		fil_set_max_space_id_if_bigger(space_id);

		/* Set the compressed page size to 0 (non-compressed) */
		flags = fsp_flags_init(
			univ_page_size, false, false, false, false);
		space = fil_space_create(
			undo_name, space_id, flags, FIL_TYPE_TABLESPACE);

		ut_a(fil_validate());
		ut_a(space);

		os_offset_t	n_pages = size / UNIV_PAGE_SIZE;

		/* On 32-bit platforms, ulint is 32 bits and os_offset_t
		is 64 bits. It is OK to cast the n_pages to ulint because
		the unit has been scaled to pages and page number is always
		32 bits. */
		if (fil_node_create(
			name, (ulint) n_pages, space, false, atomic_write)) {

			err = DB_SUCCESS;
		}
	}

	return(err);
}

/** Check if undo tablespaces and redo log files exist before creating a
new system tablespace
@retval DB_SUCCESS  if all undo and redo logs are not found
@retval DB_ERROR    if any undo and redo logs are found */
static
dberr_t
srv_check_undo_redo_logs_exists()
{
	bool		ret;
	os_file_t	fh;
	char	name[OS_FILE_MAX_PATH];

	/* Check if any undo tablespaces exist */
	for (ulint i = 1; i <= srv_undo_tablespaces; ++i) {

		ut_snprintf(
			name, sizeof(name),
			"%s%cundo%03lu",
			srv_undo_dir, OS_PATH_SEPARATOR,
			i);

		fh = os_file_create(
			innodb_data_file_key, name,
			OS_FILE_OPEN_RETRY
			| OS_FILE_ON_ERROR_NO_EXIT
			| OS_FILE_ON_ERROR_SILENT,
			OS_FILE_NORMAL,
			OS_DATA_FILE,
			srv_read_only_mode,
			&ret);

		if (ret) {
			os_file_close(fh);
			ib::error()
				<< "undo tablespace '" << name << "' exists."
				" Creating system tablespace with existing undo"
				" tablespaces is not supported. Please delete"
				" all undo tablespaces before creating new"
				" system tablespace.";
			return(DB_ERROR);
		}
	}

	/* Check if any redo log files exist */
	char	logfilename[OS_FILE_MAX_PATH];
	size_t dirnamelen = strlen(srv_log_group_home_dir);
	memcpy(logfilename, srv_log_group_home_dir, dirnamelen);

	for (unsigned i = 0; i < srv_n_log_files; i++) {
		sprintf(logfilename + dirnamelen,
			"ib_logfile%u", i);

		fh = os_file_create(
			innodb_log_file_key, logfilename,
			OS_FILE_OPEN_RETRY
			| OS_FILE_ON_ERROR_NO_EXIT
			| OS_FILE_ON_ERROR_SILENT,
			OS_FILE_NORMAL,
			OS_LOG_FILE,
			srv_read_only_mode,
			&ret);

		if (ret) {
			os_file_close(fh);
			ib::error() << "redo log file '" << logfilename
				<< "' exists. Creating system tablespace with"
				" existing redo log files is not recommended."
				" Please delete all redo log files before"
				" creating new system tablespace.";
			return(DB_ERROR);
		}
	}

	return(DB_SUCCESS);
}

undo::undo_spaces_t	undo::Truncate::s_fix_up_spaces;

/********************************************************************
Opens the configured number of undo tablespaces.
@return DB_SUCCESS or error code */
static
dberr_t
srv_undo_tablespaces_init(
/*======================*/
	bool		create_new_db,		/*!< in: TRUE if new db being
						created */
	const ulint	n_conf_tablespaces,	/*!< in: configured undo
						tablespaces */
	ulint*		n_opened)		/*!< out: number of UNDO
						tablespaces successfully
						discovered and opened */
{
	ulint			i;
	dberr_t			err = DB_SUCCESS;
	ulint			prev_space_id = 0;
	ulint			n_undo_tablespaces;
	ulint			undo_tablespace_ids[TRX_SYS_N_RSEGS + 1];

	*n_opened = 0;

	ut_a(n_conf_tablespaces <= TRX_SYS_N_RSEGS);

	memset(undo_tablespace_ids, 0x0, sizeof(undo_tablespace_ids));

	/* Create the undo spaces only if we are creating a new
	instance. We don't allow creating of new undo tablespaces
	in an existing instance (yet).  This restriction exists because
	we check in several places for SYSTEM tablespaces to be less than
	the min of user defined tablespace ids. Once we implement saving
	the location of the undo tablespaces and their space ids this
	restriction will/should be lifted. */

	for (i = 0; create_new_db && i < n_conf_tablespaces; ++i) {
		char	name[OS_FILE_MAX_PATH];

		ut_snprintf(
			name, sizeof(name),
			"%s%cundo%03lu",
			srv_undo_dir, OS_PATH_SEPARATOR, i + 1);

		/* Undo space ids start from 1. */
		err = srv_undo_tablespace_create(
			name, SRV_UNDO_TABLESPACE_SIZE_IN_PAGES);

		if (err != DB_SUCCESS) {
			ib::error() << "Could not create undo tablespace '"
				<< name << "'.";
			return(err);
		}
	}

	/* Get the tablespace ids of all the undo segments excluding
	the system tablespace (0). If we are creating a new instance then
	we build the undo_tablespace_ids ourselves since they don't
	already exist. */

	if (!create_new_db) {
		n_undo_tablespaces = trx_rseg_get_n_undo_tablespaces(
			undo_tablespace_ids);

		srv_undo_tablespaces_active = n_undo_tablespaces;

		/* Check if any of the UNDO tablespace needs fix-up because
		server crashed while truncate was active on UNDO tablespace.*/
		for (i = 0; i < n_undo_tablespaces; ++i) {

			undo::Truncate	undo_trunc;

			fil_space_close(undo_tablespace_ids[i]);

			if (undo_trunc.needs_fix_up(undo_tablespace_ids[i])) {

				char	name[OS_FILE_MAX_PATH];

				ut_snprintf(name, sizeof(name),
					    "%s%cundo%03lu",
					    srv_undo_dir, OS_PATH_SEPARATOR,
					    undo_tablespace_ids[i]);

				os_file_delete(innodb_data_file_key, name);

				err = srv_undo_tablespace_create(
					name,
					SRV_UNDO_TABLESPACE_SIZE_IN_PAGES);

				if (err != DB_SUCCESS) {
					ib::error() << "Could not fix-up undo "
						" tablespace truncate '"
						<< name << "'.";
					return(err);
				}

				undo::Truncate::s_fix_up_spaces.push_back(
					undo_tablespace_ids[i]);
			}
		}
	} else {
		n_undo_tablespaces = n_conf_tablespaces;

		for (i = 1; i <= n_undo_tablespaces; ++i) {
			undo_tablespace_ids[i - 1] = i;
		}

		undo_tablespace_ids[i] = ULINT_UNDEFINED;
	}

	/* Open all the undo tablespaces that are currently in use. If we
	fail to open any of these it is a fatal error. The tablespace ids
	should be contiguous. It is a fatal error because they are required
	for recovery and are referenced by the UNDO logs (a.k.a RBS). */

	for (i = 0; i < n_undo_tablespaces; ++i) {
		char	name[OS_FILE_MAX_PATH];

		ut_snprintf(
			name, sizeof(name),
			"%s%cundo%03lu",
			srv_undo_dir, OS_PATH_SEPARATOR,
			undo_tablespace_ids[i]);

		/* Should be no gaps in undo tablespace ids. */
		ut_a(prev_space_id + 1 == undo_tablespace_ids[i]);

		/* The system space id should not be in this array. */
		ut_a(undo_tablespace_ids[i] != 0);
		ut_a(undo_tablespace_ids[i] != ULINT_UNDEFINED);

		/* Undo space ids start from 1. */

		err = srv_undo_tablespace_open(name, undo_tablespace_ids[i]);

		if (err != DB_SUCCESS) {
			ib::error() << "Unable to open undo tablespace '"
				<< name << "'.";
			return(err);
		}

		prev_space_id = undo_tablespace_ids[i];

		++*n_opened;
	}

	/* Open any extra unused undo tablespaces. These must be contiguous.
	We stop at the first failure. These are undo tablespaces that are
	not in use and therefore not required by recovery. We only check
	that there are no gaps. */

	for (i = prev_space_id + 1; i < TRX_SYS_N_RSEGS; ++i) {
		char	name[OS_FILE_MAX_PATH];

		ut_snprintf(
			name, sizeof(name),
			"%s%cundo%03lu", srv_undo_dir, OS_PATH_SEPARATOR, i);

		/* Undo space ids start from 1. */
		err = srv_undo_tablespace_open(name, i);

		if (err != DB_SUCCESS) {
			break;
		}

		++n_undo_tablespaces;

		++*n_opened;
	}

	/* If the user says that there are fewer than what we find we
	tolerate that discrepancy but not the inverse. Because there could
	be unused undo tablespaces for future use. */

	if (n_conf_tablespaces > n_undo_tablespaces) {
		ib::error() << "Expected to open " << n_conf_tablespaces
			<< " undo tablespaces but was able to find only "
			<< n_undo_tablespaces << " undo tablespaces. Set the"
			" innodb_undo_tablespaces parameter to the correct"
			" value and retry. Suggested value is "
			<< n_undo_tablespaces;

		return(err != DB_SUCCESS ? err : DB_ERROR);

	} else  if (n_undo_tablespaces > 0) {

		ib::info() << "Opened " << n_undo_tablespaces
			<< " undo tablespaces";

		ib::info() << srv_undo_tablespaces_active << " undo tablespaces"
			<< " made active";

		if (n_conf_tablespaces == 0) {
			ib::warn() << "Will use system tablespace for all newly"
				<< " created rollback-segment as"
				<< " innodb_undo_tablespaces=0";
		}
	}

	if (create_new_db) {
		mtr_t	mtr;

		/* The undo log tablespace */
		for (i = 1; i <= n_undo_tablespaces; ++i) {
			mtr_start(&mtr);
			mtr.set_undo_space(i);
			fsp_header_init(
				i, SRV_UNDO_TABLESPACE_SIZE_IN_PAGES, &mtr);
			mtr_commit(&mtr);
		}
	}

	if (!undo::Truncate::s_fix_up_spaces.empty()) {

		/* Step-1: Initialize the tablespace header and rsegs header. */
		mtr_t		mtr;
		trx_sysf_t*	sys_header;

		mtr_start(&mtr);
		/* Turn off REDO logging. We are in server start mode and fixing
		UNDO tablespace even before REDO log is read. Let's say we
		do REDO logging here then this REDO log record will be applied
		as part of the current recovery process. We surely don't need
		that as this is fix-up action parallel to REDO logging. */
		mtr_set_log_mode(&mtr, MTR_LOG_NO_REDO);
		sys_header = trx_sysf_get(&mtr);

		for (undo::undo_spaces_t::const_iterator it
			     = undo::Truncate::s_fix_up_spaces.begin();
		     it != undo::Truncate::s_fix_up_spaces.end();
		     ++it) {

			undo::Truncate::add_space_to_trunc_list(*it);

			fsp_header_init(
				*it, SRV_UNDO_TABLESPACE_SIZE_IN_PAGES, &mtr);

			mtr_x_lock(fil_space_get_latch(*it, NULL), &mtr);

			for (ulint i = 0; i < TRX_SYS_N_RSEGS; i++) {

				ulint	space_id = trx_sysf_rseg_get_space(
						sys_header, i, &mtr);

				if (space_id == *it) {
					trx_rseg_header_create(
						*it, univ_page_size, ULINT_MAX,
						i, &mtr);
				}
			}

			undo::Truncate::clear_trunc_list();
		}
		mtr_commit(&mtr);

		/* Step-2: Flush the dirty pages from the buffer pool. */
		for (undo::undo_spaces_t::const_iterator it
			     = undo::Truncate::s_fix_up_spaces.begin();
		     it != undo::Truncate::s_fix_up_spaces.end();
		     ++it) {

			buf_LRU_flush_or_remove_pages(
				TRX_SYS_SPACE, BUF_REMOVE_FLUSH_WRITE, NULL);

			buf_LRU_flush_or_remove_pages(
				*it, BUF_REMOVE_FLUSH_WRITE, NULL);

			/* Remove the truncate redo log file. */
			undo::Truncate	undo_trunc;
			undo_trunc.done_logging(*it);
		}
	}

	return(DB_SUCCESS);
}

/********************************************************************
Wait for the purge thread(s) to start up. */
static
void
srv_start_wait_for_purge_to_start()
/*===============================*/
{
	/* Wait for the purge coordinator and master thread to startup. */

	purge_state_t	state = trx_purge_state();

	ut_a(state != PURGE_STATE_DISABLED);

	while (srv_shutdown_state == SRV_SHUTDOWN_NONE
	       && srv_force_recovery < SRV_FORCE_NO_BACKGROUND
	       && state == PURGE_STATE_INIT) {

		switch (state = trx_purge_state()) {
		case PURGE_STATE_RUN:
		case PURGE_STATE_STOP:
			break;

		case PURGE_STATE_INIT:
			ib::info() << "Waiting for purge to start";

			os_thread_sleep(50000);
			break;

		case PURGE_STATE_EXIT:
		case PURGE_STATE_DISABLED:
			ut_error;
		}
	}
}

/** Create the temporary file tablespace.
@param[in]	create_new_db	whether we are creating a new database
@param[in,out]	tmp_space	Shared Temporary SysTablespace
@return DB_SUCCESS or error code. */
static
dberr_t
srv_open_tmp_tablespace(
	bool		create_new_db,
	SysTablespace*	tmp_space)
{
	ulint	sum_of_new_sizes;

	/* Will try to remove if there is existing file left-over by last
	unclean shutdown */
	tmp_space->set_sanity_check_status(true);
	tmp_space->delete_files();
	tmp_space->set_ignore_read_only(true);

	ib::info() << "Creating shared tablespace for temporary tables";

	bool	create_new_temp_space;
	ulint	temp_space_id = ULINT_UNDEFINED;

	dict_hdr_get_new_id(NULL, NULL, &temp_space_id, NULL, true);

	tmp_space->set_space_id(temp_space_id);

	RECOVERY_CRASH(100);

	dberr_t	err = tmp_space->check_file_spec(
			&create_new_temp_space, 12 * 1024 * 1024);

	if (err == DB_FAIL) {

		ib::error() << "The " << tmp_space->name()
			<< " data file must be writable!";

		err = DB_ERROR;

	} else if (err != DB_SUCCESS) {
		ib::error() << "Could not create the shared "
			<< tmp_space->name() << ".";

	} else if ((err = tmp_space->open_or_create(
			    true, create_new_db, &sum_of_new_sizes, NULL))
		   != DB_SUCCESS) {

		ib::error() << "Unable to create the shared "
			<< tmp_space->name();

	} else {

		mtr_t	mtr;
		ulint	size = tmp_space->get_sum_of_sizes();

		ut_a(temp_space_id != ULINT_UNDEFINED);
		ut_a(tmp_space->space_id() == temp_space_id);

		/* Open this shared temp tablespace in the fil_system so that
		it stays open until shutdown. */
		if (fil_space_open(tmp_space->space_id())) {

			/* Initialize the header page */
			mtr_start(&mtr);
			mtr_set_log_mode(&mtr, MTR_LOG_NO_REDO);

			fsp_header_init(tmp_space->space_id(), size, &mtr);

			mtr_commit(&mtr);
		} else {
			/* This file was just opened in the code above! */
			ib::error() << "The " << tmp_space->name()
				<< " data file cannot be re-opened"
				" after check_file_spec() succeeded!";

			err = DB_ERROR;
		}
	}

	return(err);
}

/****************************************************************//**
Set state to indicate start of particular group of threads in InnoDB. */
UNIV_INLINE
void
srv_start_state_set(
/*================*/
	srv_start_state_t state)	/*!< in: indicate current state of
					thread startup */
{
	srv_start_state |= state;
}

/****************************************************************//**
Check if following group of threads is started.
@return true if started */
UNIV_INLINE
bool
srv_start_state_is_set(
/*===================*/
	srv_start_state_t state)	/*!< in: state to check for */
{
	return(srv_start_state & state);
}

/**
Shutdown all background threads created by InnoDB. */
void
srv_shutdown_all_bg_threads()
{
	ulint	i;

	srv_shutdown_state = SRV_SHUTDOWN_EXIT_THREADS;

	if (!srv_start_state) {
		return;
	}

	/* All threads end up waiting for certain events. Put those events
	to the signaled state. Then the threads will exit themselves after
	os_event_wait(). */
	for (i = 0; i < 1000; i++) {
		/* NOTE: IF YOU CREATE THREADS IN INNODB, YOU MUST EXIT THEM
		HERE OR EARLIER */

		if (!srv_read_only_mode) {

			if (srv_start_state_is_set(SRV_START_STATE_LOCK_SYS)) {
				/* a. Let the lock timeout thread exit */
				os_event_set(lock_sys->timeout_event);
			}

			/* b. srv error monitor thread exits automatically,
			no need to do anything here */

			if (srv_start_state_is_set(SRV_START_STATE_MASTER)) {
				/* c. We wake the master thread so that
				it exits */
				srv_wake_master_thread();
			}

			if (srv_start_state_is_set(SRV_START_STATE_PURGE)) {
				/* d. Wakeup purge threads. */
				srv_purge_wakeup();
			}
		}

		if (srv_start_state_is_set(SRV_START_STATE_IO)) {
			/* e. Exit the i/o threads */
			if (!srv_read_only_mode) {
				if (recv_sys->flush_start != NULL) {
					os_event_set(recv_sys->flush_start);
				}
				if (recv_sys->flush_end != NULL) {
					os_event_set(recv_sys->flush_end);
				}
			}

			os_event_set(buf_flush_event);

			if (!buf_page_cleaner_is_active) {
				os_aio_wake_all_threads_at_shutdown();
			}
		}

		/* f. dict_stats_thread is signaled from
		logs_empty_and_mark_files_at_shutdown() and should have
		already quit or is quitting right now. */

		bool	active = os_thread_active();

		os_thread_sleep(100000);

		if (!active) {
			break;
		}
	}

	if (i == 1000) {
		ib::warn() << os_thread_count << " threads created by InnoDB"
			" had not exited at shutdown!";
#ifdef UNIV_DEBUG
		os_aio_print_pending_io(stderr);
		ut_ad(0);
#endif /* UNIV_DEBUG */
	} else {
		/* Reset the start state. */
		srv_start_state = SRV_START_STATE_NONE;
	}
}

#ifdef UNIV_DEBUG
# define srv_init_abort(_db_err)	\
	srv_init_abort_low(create_new_db, __FILE__, __LINE__, _db_err)
#else
# define srv_init_abort(_db_err)	\
	srv_init_abort_low(create_new_db, _db_err)
#endif /* UNIV_DEBUG */

/** Innobase start-up aborted. Perform cleanup actions.
@param[in]	create_new_db	TRUE if new db is  being created
@param[in]	file		File name
@param[in]	line		Line number
@param[in]	err		Reason for aborting InnoDB startup
@return DB_SUCCESS or error code. */
static
dberr_t
srv_init_abort_low(
	bool		create_new_db,
#ifdef UNIV_DEBUG
	const char*	file,
	ulint		line,
#endif /* UNIV_DEBUG */
	dberr_t		err)
{
	if (create_new_db) {
		ib::error() << "InnoDB Database creation was aborted"
#ifdef UNIV_DEBUG
			" at " << file << "[" << line << "]"
#endif /* UNIV_DEBUG */
			" with error " << ut_strerr(err) << ". You may need"
			" to delete the ibdata1 file before trying to start"
			" up again.";
	}

	srv_shutdown_all_bg_threads();
	return(err);
}

/** Prepare to delete the redo log files. Flush the dirty pages from all the
buffer pools.  Flush the redo log buffer to the redo log file.
@param[in]	n_files		number of old redo log files
@return lsn upto which data pages have been flushed. */
static
lsn_t
srv_prepare_to_delete_redo_log_files(
	ulint	n_files)
{
	lsn_t	flushed_lsn;
	ulint	pending_io = 0;
	ulint	count = 0;

	do {
		/* Clean the buffer pool. */
		buf_flush_sync_all_buf_pools();

		RECOVERY_CRASH(1);

		log_mutex_enter();

		fil_names_clear(log_sys->lsn, false);

		flushed_lsn = log_sys->lsn;

		ib::warn() << "Resizing redo log from " << n_files << "*"
			<< srv_log_file_size << " to " << srv_n_log_files
			<< "*" << srv_log_file_size_requested << " pages"
			", LSN=" << flushed_lsn;

		/* Flush the old log files. */
		log_mutex_exit();

		log_write_up_to(flushed_lsn, true);

		/* If innodb_flush_method=O_DSYNC,
		we need to explicitly flush the log buffers. */
		fil_flush(SRV_LOG_SPACE_FIRST_ID);

		ut_ad(flushed_lsn == log_get_lsn());

		/* Check if the buffer pools are clean.  If not
		retry till it is clean. */
		pending_io = buf_pool_check_no_pending_io();

		if (pending_io > 0) {
			count++;
			/* Print a message every 60 seconds if we
			are waiting to clean the buffer pools */
			if (srv_print_verbose_log && count > 600) {
				ib::info() << "Waiting for "
					<< pending_io << " buffer "
					<< "page I/Os to complete";
				count = 0;
			}
		}
		os_thread_sleep(100000);

	} while (buf_pool_check_no_pending_io());

	return(flushed_lsn);
}

/** Start InnoDB.
@param[in]	create_new_db	whether to create a new database
@return DB_SUCCESS or error code */
dberr_t
srv_start(
	bool	create_new_db)
{
	lsn_t		flushed_lsn;
	ulint		sum_of_data_file_sizes;
	ulint		tablespace_size_in_header;
	dberr_t		err;
	ulint		srv_n_log_files_found = srv_n_log_files;
	mtr_t		mtr;
	purge_pq_t*	purge_queue;
	char		logfilename[10000];
	char*		logfile0	= NULL;
	size_t		dirnamelen;
	unsigned	i = 0;

	/* Reset the start state. */
	srv_start_state = SRV_START_STATE_NONE;

#ifdef UNIV_LINUX
# ifdef HAVE_FALLOC_PUNCH_HOLE_AND_KEEP_SIZE
	ib::info() << "PUNCH HOLE support available";
# else
	ib::info() << "PUNCH HOLE support not available";
# endif /* HAVE_FALLOC_PUNCH_HOLE_AND_KEEP_SIZE */
#endif /* UNIV_LINUX */

	if (sizeof(ulint) != sizeof(void*)) {
		ib::error() << "Size of InnoDB's ulint is " << sizeof(ulint)
			<< ", but size of void* is " << sizeof(void*)
			<< ". The sizes should be the same so that on"
			" a 64-bit platforms you can allocate more than 4 GB"
			" of memory.";
	}

#ifdef UNIV_DEBUG
	ib::info() << "!!!!!!!! UNIV_DEBUG switched on !!!!!!!!!";
#endif

#ifdef UNIV_IBUF_DEBUG
	ib::info() << "!!!!!!!! UNIV_IBUF_DEBUG switched on !!!!!!!!!";
# ifdef UNIV_IBUF_COUNT_DEBUG
	ib::info() << "!!!!!!!! UNIV_IBUF_COUNT_DEBUG switched on !!!!!!!!!";
	ib::error() << "Crash recovery will fail with UNIV_IBUF_COUNT_DEBUG";
# endif
#endif

#ifdef UNIV_LOG_LSN_DEBUG
	ib::info() << "!!!!!!!! UNIV_LOG_LSN_DEBUG switched on !!!!!!!!!";
#endif /* UNIV_LOG_LSN_DEBUG */

#if defined(COMPILER_HINTS_ENABLED)
	ib::info() << "Compiler hints enabled.";
#endif /* defined(COMPILER_HINTS_ENABLED) */

	ib::info() << IB_ATOMICS_STARTUP_MSG;
	ib::info() << MUTEX_TYPE;
	ib::info() << IB_MEMORY_BARRIER_STARTUP_MSG;

#ifndef HAVE_MEMORY_BARRIER
#if defined __i386__ || defined __x86_64__ || defined _M_IX86 || defined _M_X64 || defined _WIN32
#else
	ib::warn() << "MySQL was built without a memory barrier capability on"
		" this architecture, which might allow a mutex/rw_lock"
		" violation under high thread concurrency. This may cause a"
		" hang.";
#endif /* IA32 or AMD64 */
#endif /* HAVE_MEMORY_BARRIER */

	ib::info() << "Compressed tables use zlib " ZLIB_VERSION
#ifdef UNIV_ZIP_DEBUG
	      " with validation"
#endif /* UNIV_ZIP_DEBUG */
	      ;
#ifdef UNIV_ZIP_COPY
	ib::info() << "and extra copying";
#endif /* UNIV_ZIP_COPY */

	/* Since InnoDB does not currently clean up all its internal data
	structures in MySQL Embedded Server Library server_end(), we
	print an error message if someone tries to start up InnoDB a
	second time during the process lifetime. */

	if (srv_start_has_been_called) {
		ib::error() << "Startup called second time"
			" during the process lifetime."
			" In the MySQL Embedded Server Library"
			" you cannot call server_init() more than"
			" once during the process lifetime.";
	}

	srv_start_has_been_called = TRUE;

	srv_is_being_started = true;

	/* Register performance schema stages before any real work has been
	started which may need to be instrumented. */
	mysql_stage_register("innodb", srv_stages, UT_ARR_SIZE(srv_stages));

	srv_boot();

	ib::info() << (ut_crc32_sse2_enabled ? "Using" : "Not using")
		<< " CPU crc32 instructions";

	if (!srv_read_only_mode) {

		mutex_create(LATCH_ID_SRV_MONITOR_FILE,
			     &srv_monitor_file_mutex);

		if (srv_innodb_status) {

			srv_monitor_file_name = static_cast<char*>(
				ut_malloc_nokey(
					strlen(fil_path_to_mysql_datadir)
					+ 20 + sizeof "/innodb_status."));

			sprintf(srv_monitor_file_name, "%s/innodb_status.%lu",
				fil_path_to_mysql_datadir,
				os_proc_get_number());

			srv_monitor_file = fopen(srv_monitor_file_name, "w+");

			if (!srv_monitor_file) {
				ib::error() << "Unable to create "
					<< srv_monitor_file_name << ": "
					<< strerror(errno);
				return(srv_init_abort(DB_ERROR));
			}
		} else {

			srv_monitor_file_name = NULL;
			srv_monitor_file = os_file_create_tmpfile();

			if (!srv_monitor_file) {
				return(srv_init_abort(DB_ERROR));
			}
		}

		mutex_create(LATCH_ID_SRV_DICT_TMPFILE,
			     &srv_dict_tmpfile_mutex);

		srv_dict_tmpfile = os_file_create_tmpfile();

		if (!srv_dict_tmpfile) {
			return(srv_init_abort(DB_ERROR));
		}

		mutex_create(LATCH_ID_SRV_MISC_TMPFILE,
			     &srv_misc_tmpfile_mutex);

		srv_misc_tmpfile = os_file_create_tmpfile();

		if (!srv_misc_tmpfile) {
			return(srv_init_abort(DB_ERROR));
		}
	}

	srv_n_file_io_threads = srv_n_read_io_threads;

	srv_n_file_io_threads += srv_n_write_io_threads;

	if (!srv_read_only_mode) {
		/* Add the log and ibuf IO threads. */
		srv_n_file_io_threads += 2;
	} else {
		ib::info() << "Disabling background log and ibuf IO write"
			<< " threads.";
	}

	ut_a(srv_n_file_io_threads <= SRV_MAX_N_IO_THREADS);

	if (!os_aio_init(srv_n_read_io_threads,
			 srv_n_write_io_threads,
			 SRV_MAX_N_PENDING_SYNC_IOS)) {

		ib::error() << "Cannot initialize AIO sub-system";

		return(srv_init_abort(DB_ERROR));
	}

	fil_init(srv_file_per_table ? 50000 : 5000, srv_max_n_open_files);

	double	size;
	char	unit;

	if (srv_buf_pool_size >= 1024 * 1024 * 1024) {
		size = ((double) srv_buf_pool_size) / (1024 * 1024 * 1024);
		unit = 'G';
	} else {
		size = ((double) srv_buf_pool_size) / (1024 * 1024);
		unit = 'M';
	}

	double	chunk_size;
	char	chunk_unit;

	if (srv_buf_pool_chunk_unit >= 1024 * 1024 * 1024) {
		chunk_size = srv_buf_pool_chunk_unit / 1024.0 / 1024 / 1024;
		chunk_unit = 'G';
	} else {
		chunk_size = srv_buf_pool_chunk_unit / 1024.0 / 1024;
		chunk_unit = 'M';
	}

	ib::info() << "Initializing buffer pool, total size = "
		<< size << unit << ", instances = " << srv_buf_pool_instances
		<< ", chunk size = " << chunk_size << chunk_unit;

	err = buf_pool_init(srv_buf_pool_size, srv_buf_pool_instances);

	if (err != DB_SUCCESS) {
		ib::error() << "Cannot allocate memory for the buffer pool";

		return(srv_init_abort(DB_ERROR));
	}

	ib::info() << "Completed initialization of buffer pool";

#ifdef UNIV_DEBUG
	/* We have observed deadlocks with a 5MB buffer pool but
	the actual lower limit could very well be a little higher. */

	if (srv_buf_pool_size <= 5 * 1024 * 1024) {

		ib::info() << "Small buffer pool size ("
			<< srv_buf_pool_size / 1024 / 1024
			<< "M), the flst_validate() debug function can cause a"
			<< " deadlock if the buffer pool fills up.";
	}
#endif /* UNIV_DEBUG */

	fsp_init();
	log_init();

	recv_sys_create();
	recv_sys_init(buf_pool_get_curr_size());
	trx_sys_create();
	lock_sys_create(srv_lock_table_size);
	srv_start_state_set(SRV_START_STATE_LOCK_SYS);

<<<<<<< HEAD
	dict_persist_init();

#ifdef UNIV_SYNC_DEBUG
	/* Switch latching order checks on in sync0debug.cc */
	sync_check_enable();
#endif /* UNIV_SYNC_DEBUG */

=======
>>>>>>> 139b0f3f
	/* Create i/o-handler threads: */

	for (ulint t = 0; t < srv_n_file_io_threads; ++t) {

		n[t] = t;

		os_thread_create(io_handler_thread, n + t, thread_ids + t);
	}

	/* Even in read-only mode there could be flush job generated by
	intrinsic table operations. */
	buf_flush_page_cleaner_init();

	os_thread_create(buf_flush_page_cleaner_coordinator,
			 NULL, NULL);

	for (i = 1; i < srv_n_page_cleaners; ++i) {
		os_thread_create(buf_flush_page_cleaner_worker,
				 NULL, NULL);
	}

	srv_start_state_set(SRV_START_STATE_IO);

	srv_startup_is_before_trx_rollback_phase = !create_new_db;

	/* Check if undo tablespaces and redo log files exist before creating
	a new system tablespace */
	if (create_new_db) {
		err = srv_check_undo_redo_logs_exists();
		if (err != DB_SUCCESS) {
			return(srv_init_abort(DB_ERROR));
		}
		recv_sys_debug_free();
	}

	/* Open or create the data files. */
	ulint	sum_of_new_sizes;

	err = srv_sys_space.open_or_create(
		false, create_new_db, &sum_of_new_sizes, &flushed_lsn);

	switch (err) {
	case DB_SUCCESS:
		break;
	case DB_CANNOT_OPEN_FILE:
		ib::error()
			<< "Could not open or create the system tablespace. If"
			" you tried to add new data files to the system"
			" tablespace, and it failed here, you should now"
			" edit innodb_data_file_path in my.cnf back to what"
			" it was, and remove the new ibdata files InnoDB"
			" created in this failed attempt. InnoDB only wrote"
			" those files full of zeros, but did not yet use"
			" them in any way. But be careful: do not remove"
			" old data files which contain your precious data!";
		/* fall through */
	default:
		/* Other errors might come from Datafile::validate_first_page() */
		return(srv_init_abort(err));
	}

	dirnamelen = strlen(srv_log_group_home_dir);
	ut_a(dirnamelen < (sizeof logfilename) - 10 - sizeof "ib_logfile");
	memcpy(logfilename, srv_log_group_home_dir, dirnamelen);

	/* Add a path separator if needed. */
	if (dirnamelen && logfilename[dirnamelen - 1] != OS_PATH_SEPARATOR) {
		logfilename[dirnamelen++] = OS_PATH_SEPARATOR;
	}

	srv_log_file_size_requested = srv_log_file_size;

	if (create_new_db) {

		buf_flush_sync_all_buf_pools();

		flushed_lsn = log_get_lsn();

		err = create_log_files(
			logfilename, dirnamelen, flushed_lsn, logfile0);

		if (err != DB_SUCCESS) {
			return(srv_init_abort(err));
		}
	} else {
		for (i = 0; i < SRV_N_LOG_FILES_MAX; i++) {
			os_offset_t	size;
			os_file_stat_t	stat_info;

			sprintf(logfilename + dirnamelen,
				"ib_logfile%u", i);

			err = os_file_get_status(
				logfilename, &stat_info, false,
				srv_read_only_mode);

			if (err == DB_NOT_FOUND) {
				if (i == 0) {
					if (flushed_lsn
					    < static_cast<lsn_t>(1000)) {
						ib::error()
							<< "Cannot create"
							" log files because"
							" data files are"
							" corrupt or the"
							" database was not"
							" shut down cleanly"
							" after creating"
							" the data files.";
						return(srv_init_abort(
							DB_ERROR));
					}

					err = create_log_files(
						logfilename, dirnamelen,
						flushed_lsn, logfile0);

					if (err != DB_SUCCESS) {
						return(srv_init_abort(err));
					}

					create_log_files_rename(
						logfilename, dirnamelen,
						flushed_lsn, logfile0);

					/* Suppress the message about
					crash recovery. */
					flushed_lsn = log_get_lsn();
					goto files_checked;
				} else if (i < 2) {
					/* must have at least 2 log files */
					ib::error() << "Only one log file"
						" found.";
					return(srv_init_abort(err));
				}

				/* opened all files */
				break;
			}

			if (!srv_file_check_mode(logfilename)) {
				return(srv_init_abort(DB_ERROR));
			}

			err = open_log_file(&files[i], logfilename, &size);

			if (err != DB_SUCCESS) {
				return(srv_init_abort(err));
			}

			ut_a(size != (os_offset_t) -1);

			if (size & ((1 << UNIV_PAGE_SIZE_SHIFT) - 1)) {

				ib::error() << "Log file " << logfilename
					<< " size " << size << " is not a"
					" multiple of innodb_page_size";
				return(srv_init_abort(DB_ERROR));
			}

			size >>= UNIV_PAGE_SIZE_SHIFT;

			if (i == 0) {
				srv_log_file_size = size;
			} else if (size != srv_log_file_size) {

				ib::error() << "Log file " << logfilename
					<< " is of different size "
					<< (size << UNIV_PAGE_SIZE_SHIFT)
					<< " bytes than other log files "
					<< (srv_log_file_size
					    << UNIV_PAGE_SIZE_SHIFT)
					<< " bytes!";
				return(srv_init_abort(DB_ERROR));
			}
		}

		srv_n_log_files_found = i;

		/* Create the in-memory file space objects. */

		sprintf(logfilename + dirnamelen, "ib_logfile%u", 0);

		/* Disable the doublewrite buffer for log files. */
		fil_space_t*	log_space = fil_space_create(
			"innodb_redo_log",
			SRV_LOG_SPACE_FIRST_ID,
			fsp_flags_set_page_size(0, univ_page_size),
			FIL_TYPE_LOG);

		ut_a(fil_validate());
		ut_a(log_space);

		/* srv_log_file_size is measured in pages; if page size is 16KB,
		then we have a limit of 64TB on 32 bit systems */
		ut_a(srv_log_file_size <= ULINT_MAX);

		for (unsigned j = 0; j < i; j++) {
			sprintf(logfilename + dirnamelen, "ib_logfile%u", j);

			if (!fil_node_create(logfilename,
					     (ulint) srv_log_file_size,
					     log_space, false, false)) {
				return(srv_init_abort(DB_ERROR));
			}
		}

		if (!log_group_init(0, i, srv_log_file_size * UNIV_PAGE_SIZE,
				    SRV_LOG_SPACE_FIRST_ID)) {
			return(srv_init_abort(DB_ERROR));
		}
	}

files_checked:
	/* Open all log files and data files in the system
	tablespace: we keep them open until database
	shutdown */

	fil_open_log_and_system_tablespace_files();

	/* Initialize objects used by dict stats gathering thread, which
	can also be used by recovery if it tries to drop some table */
	if (!srv_read_only_mode) {
		dict_stats_thread_init();
	}

	if (create_new_db) {
		ut_a(!srv_read_only_mode);

		err = srv_undo_tablespaces_init(
			true, srv_undo_tablespaces,
			&srv_undo_tablespaces_open);

		if (err != DB_SUCCESS) {
			return(srv_init_abort(err));
		}

		mtr_start(&mtr);
		mtr.set_sys_modified();

		fsp_header_init(0, sum_of_new_sizes, &mtr);

		mtr_commit(&mtr);

		/* To maintain backward compatibility we create only
		the first rollback segment before the double write buffer.
		All the remaining rollback segments will be created later,
		after the double write buffer has been created. */
		trx_sys_create_sys_pages();

		purge_queue = trx_sys_init_at_db_start();

		/* The purge system needs to create the purge view and
		therefore requires that the trx_sys is inited. */

		trx_purge_sys_create(srv_n_purge_threads, purge_queue);

		err = dict_create();

		if (err != DB_SUCCESS) {
			return(srv_init_abort(err));
		}

		buf_flush_sync_all_buf_pools();

		flushed_lsn = log_get_lsn();

		fil_write_flushed_lsn(flushed_lsn);

		create_log_files_rename(
			logfilename, dirnamelen, flushed_lsn, logfile0);

		buf_flush_sync_all_buf_pools();
	} else {
		/* Invalidate the buffer pool to ensure that we reread
		the page that we read above, during recovery.
		Note that this is not as heavy weight as it seems. At
		this point there will be only ONE page in the buf_LRU
		and there must be no page in the buf_flush list. */
		buf_pool_invalidate();

		/* Scan and locate truncate log files. Parsed located files
		and add table to truncate information to central vector for
		truncate fix-up action post recovery. */
		err = TruncateLogParser::scan_and_parse(srv_log_group_home_dir);
		if (err != DB_SUCCESS) {

			return(srv_init_abort(DB_ERROR));
		}

		/* We always try to do a recovery, even if the database had
		been shut down normally: this is the normal startup path */

		err = recv_recovery_from_checkpoint_start(flushed_lsn);

		if (err == DB_SUCCESS) {
			/* Initialize the change buffer. */
			err = dict_boot();
		}

		if (err != DB_SUCCESS) {
			return(srv_init_abort(err));
		}

		err = srv_undo_tablespaces_init(
			false, srv_undo_tablespaces,
			&srv_undo_tablespaces_open);

		if (err != DB_SUCCESS
		    && srv_force_recovery
		    < SRV_FORCE_NO_UNDO_LOG_SCAN) {

			if (err == DB_TABLESPACE_NOT_FOUND) {
				/* A tablespace was not found.
				The user must force recovery. */

				srv_fatal_error();
			}

			return(srv_init_abort(err));
		}

		purge_queue = trx_sys_init_at_db_start();

		/* We should apply the table persistent metadata immediately
		after the trx initialization, so that all tables are in the
		latest status. */
		recv_apply_table_dynamic_metadata();

		if (srv_force_recovery < SRV_FORCE_NO_LOG_REDO) {
			/* Apply the hashed log records to the
			respective file pages, for the last batch of
			recv_group_scan_log_recs(). */

			recv_apply_hashed_log_recs(TRUE);
			DBUG_PRINT("ib_log", ("apply completed"));

			if (recv_needed_recovery) {
				trx_sys_print_mysql_binlog_offset();
			}
		}

		if (recv_sys->found_corrupt_log) {
			ib::warn()
				<< "The log file may have been corrupt and it"
				" is possible that the log scan or parsing"
				" did not proceed far enough in recovery."
				" Please run CHECK TABLE on your InnoDB tables"
				" to check that they are ok!"
				" It may be safest to recover your"
				" InnoDB database from a backup!";
		}

		if (!srv_force_recovery && !srv_read_only_mode) {
			buf_flush_sync_all_buf_pools();
		}

		recv_recovery_from_checkpoint_finish();

		if (!srv_force_recovery
		    && !recv_sys->found_corrupt_log
		    && (srv_log_file_size_requested != srv_log_file_size
			|| srv_n_log_files_found != srv_n_log_files)) {

			/* Prepare to replace the redo log files. */

			if (srv_read_only_mode) {
				ib::error() << "Cannot resize log files"
					" in read-only mode.";
				return(srv_init_abort(DB_READ_ONLY));
			}

			/* Prepare to delete the old redo log files */
			flushed_lsn = srv_prepare_to_delete_redo_log_files(i);

			/* Prohibit redo log writes from any other
			threads until creating a log checkpoint at the
			end of create_log_files(). */
			ut_d(recv_no_log_write = true);
			ut_ad(!buf_pool_check_no_pending_io());

			RECOVERY_CRASH(3);

			/* Stamp the LSN to the data files. */
			fil_write_flushed_lsn(flushed_lsn);

			RECOVERY_CRASH(4);

			/* Close and free the redo log files, so that
			we can replace them. */
			fil_close_log_files(true);

			RECOVERY_CRASH(5);

			/* Free the old log file space. */
			log_group_close_all();

			ib::warn() << "Starting to delete and rewrite log"
				" files.";

			srv_log_file_size = srv_log_file_size_requested;

			err = create_log_files(
				logfilename, dirnamelen, flushed_lsn,
				logfile0);

			if (err != DB_SUCCESS) {
				return(srv_init_abort(err));
			}

			create_log_files_rename(
				logfilename, dirnamelen, flushed_lsn,
				logfile0);
		}

		if (sum_of_new_sizes > 0) {
			/* New data file(s) were added */
			mtr_start(&mtr);
			mtr.set_sys_modified();

			fsp_header_inc_size(0, sum_of_new_sizes, &mtr);

			mtr_commit(&mtr);

			/* Immediately write the log record about
			increased tablespace size to disk, so that it
			is durable even if mysqld would crash
			quickly */

			log_buffer_flush_to_disk();
		}

		/* The purge system needs to create the purge view and
		therefore requires that the trx_sys and trx lists were
		initialized in trx_sys_init_at_db_start(). */
		trx_purge_sys_create(srv_n_purge_threads, purge_queue);
	}

	/* Open temp-tablespace and keep it open until shutdown. */

	err = srv_open_tmp_tablespace(create_new_db, &srv_tmp_space);

	if (err != DB_SUCCESS) {
		return(srv_init_abort(err));
	}

	/* Create the doublewrite buffer to a new tablespace */
	if (buf_dblwr == NULL && !buf_dblwr_create()) {
		return(srv_init_abort(DB_ERROR));
	}

	/* Here the double write buffer has already been created and so
	any new rollback segments will be allocated after the double
	write buffer. The default segment should already exist.
	We create the new segments only if it's a new database or
	the database was shutdown cleanly. */

	/* Note: When creating the extra rollback segments during an upgrade
	we violate the latching order, even if the change buffer is empty.
	We make an exception in sync0sync.cc and check srv_is_being_started
	for that violation. It cannot create a deadlock because we are still
	running in single threaded mode essentially. Only the IO threads
	should be running at this stage. */

	ut_a(srv_undo_logs > 0);
	ut_a(srv_undo_logs <= TRX_SYS_N_RSEGS);

	/* The number of rsegs that exist in InnoDB is given by status
	variable srv_available_undo_logs. The number of rsegs to use can
	be set using the dynamic global variable srv_undo_logs. */

	srv_available_undo_logs = trx_sys_create_rsegs(
		srv_undo_tablespaces, srv_undo_logs, srv_tmp_undo_logs);

	if (srv_available_undo_logs == ULINT_UNDEFINED) {
		/* Can only happen if server is read only. */
		ut_a(srv_read_only_mode);
		srv_undo_logs = ULONG_UNDEFINED;
	}

	srv_startup_is_before_trx_rollback_phase = false;

	if (!srv_read_only_mode) {
		if (create_new_db) {
			srv_buffer_pool_load_at_startup = FALSE;
		}

		/* Create the thread which watches the timeouts
		for lock waits */
		os_thread_create(
			lock_wait_timeout_thread,
			NULL, thread_ids + 2 + SRV_MAX_N_IO_THREADS);

		/* Create the thread which warns of long semaphore waits */
		os_thread_create(
			srv_error_monitor_thread,
			NULL, thread_ids + 3 + SRV_MAX_N_IO_THREADS);

		/* Create the thread which prints InnoDB monitor info */
		os_thread_create(
			srv_monitor_thread,
			NULL, thread_ids + 4 + SRV_MAX_N_IO_THREADS);

		srv_start_state_set(SRV_START_STATE_MONITOR);
	}

	/* Create the SYS_FOREIGN and SYS_FOREIGN_COLS system tables */
	err = dict_create_or_check_foreign_constraint_tables();
	if (err != DB_SUCCESS) {
		return(srv_init_abort(err));
	}

	/* Create the SYS_TABLESPACES system table */
	err = dict_create_or_check_sys_tablespace();
	if (err != DB_SUCCESS) {
		return(srv_init_abort(err));
	}
	srv_sys_tablespaces_open = true;

	srv_is_being_started = false;

	ut_a(trx_purge_state() == PURGE_STATE_INIT);

	/* wake main loop of page cleaner up */
	os_event_set(buf_flush_event);

	sum_of_data_file_sizes = srv_sys_space.get_sum_of_sizes();
	ut_a(sum_of_new_sizes != ULINT_UNDEFINED);

	tablespace_size_in_header = fsp_header_get_tablespace_size();

	if (!srv_read_only_mode
	    && !srv_sys_space.can_auto_extend_last_file()
	    && sum_of_data_file_sizes != tablespace_size_in_header) {

		ib::error() << "Tablespace size stored in header is "
			<< tablespace_size_in_header << " pages, but the sum"
			" of data file sizes is " << sum_of_data_file_sizes
			<< " pages";

		if (srv_force_recovery == 0
		    && sum_of_data_file_sizes < tablespace_size_in_header) {
			/* This is a fatal error, the tail of a tablespace is
			missing */

			ib::error()
				<< "Cannot start InnoDB."
				" The tail of the system tablespace is"
				" missing. Have you edited"
				" innodb_data_file_path in my.cnf in an"
				" inappropriate way, removing"
				" ibdata files from there?"
				" You can set innodb_force_recovery=1"
				" in my.cnf to force"
				" a startup if you are trying"
				" to recover a badly corrupt database.";

			return(srv_init_abort(DB_ERROR));
		}
	}

	if (!srv_read_only_mode
	    && srv_sys_space.can_auto_extend_last_file()
	    && sum_of_data_file_sizes < tablespace_size_in_header) {

		ib::error() << "Tablespace size stored in header is "
			<< tablespace_size_in_header << " pages, but the sum"
			" of data file sizes is only "
			<< sum_of_data_file_sizes << " pages";

		if (srv_force_recovery == 0) {

			ib::error()
				<< "Cannot start InnoDB. The tail of"
				" the system tablespace is"
				" missing. Have you edited"
				" innodb_data_file_path in my.cnf in an"
				" InnoDB: inappropriate way, removing"
				" ibdata files from there?"
				" You can set innodb_force_recovery=1"
				" in my.cnf to force"
				" InnoDB: a startup if you are trying to"
				" recover a badly corrupt database.";

			return(srv_init_abort(DB_ERROR));
		}
	}

	if (srv_print_verbose_log) {
		ib::info() << INNODB_VERSION_STR
			<< " started; log sequence number "
			<< srv_start_lsn;
	}

	if (srv_force_recovery > 0) {
		ib::info() << "!!! innodb_force_recovery is set to "
			<< srv_force_recovery << " !!!";
	}

	return(DB_SUCCESS);
}

/** On a restart, initialize the remaining InnoDB subsystems so that
any tables (including data dictionary tables) can be accessed. */
void
srv_dict_recover_on_restart()
{
	trx_resurrect_locks();

	/* Roll back any recovered data dictionary transactions, so
	that the data dictionary tables will be free of any locks.
	The data dictionary latch should guarantee that there is at
	most one data dictionary transaction active at a time. */
	if (srv_force_recovery < SRV_FORCE_NO_TRX_UNDO) {
		trx_rollback_or_clean_recovered(FALSE);
	}

	/* Fix-up truncate of tables in the system tablespace
	if server crashed while truncate was active. The non-
	system tables are done after tablespace discovery. Do
	this now because this procedure assumes that no pages
	have changed since redo recovery.  Tablespace discovery
	can do updates to pages in the system tablespace.*/
	dberr_t	err = truncate_t::fixup_tables_in_system_tablespace();

	if (err != DB_SUCCESS) {
		bool	create_new_db = false;
		srv_init_abort(err);
		exit(3);
	}

	if (srv_force_recovery < SRV_FORCE_NO_IBUF_MERGE) {
		/* Open or Create SYS_TABLESPACES and SYS_DATAFILES
		so that tablespace names and other metadata can be
		found. */
		srv_sys_tablespaces_open = true;
		dberr_t	err = dict_create_or_check_sys_tablespace();
		ut_a(err == DB_SUCCESS); // FIXME: remove in WL#7141

		/* The following call is necessary for the insert
		buffer to work with multiple tablespaces. We must
		know the mapping between space id's and .ibd file
		names.

		In a crash recovery, we check that the info in data
		dictionary is consistent with what we already know
		about space id's from the calls to fil_ibd_load().

		In a normal startup, we create the space objects for
		every table in the InnoDB data dictionary that has
		an .ibd file.

		We also determine the maximum tablespace id used. */

		/* This flag indicates that when a tablespace
		is opened, we also read the header page and
		validate the contents to the data
		dictionary. This is time consuming, especially
		for databases with lots of ibd files.  So only
		do it after a crash and not forcing recovery.
		Open rw transactions at this point is not a
		good reason to validate. */
		bool validate = recv_needed_recovery
			&& srv_force_recovery == 0;
		dict_check_tablespaces_and_store_max_id(validate);

		/* Fix-up truncate of table if server crashed while truncate
		was active. */
		err = truncate_t::fixup_tables_in_non_system_tablespace();
		ut_ad(err == DB_SUCCESS); // FIXME: remove in WL#6795
	}

	/* We can't start any (DDL) transactions if UNDO logging has
	been disabled. */
	if (srv_force_recovery < SRV_FORCE_NO_TRX_UNDO
	    && !srv_read_only_mode) {

		/* Drop partially created indexes. */
		row_merge_drop_temp_indexes();

		/* Drop any auxiliary tables that were not
		dropped when the parent table was
		dropped. This can happen if the parent table
		was dropped but the server crashed before the
		auxiliary tables were dropped. */
		fts_drop_orphaned_tables();
	}
}

/** Start up the remaining InnoDB service threads. */
void
srv_start_threads()
{
	/* Create the buffer pool resize thread */
	os_thread_create(buf_resize_thread, NULL, NULL);

	if (srv_read_only_mode) {
		purge_sys->state = PURGE_STATE_DISABLED;
		return;
	}

	if (srv_force_recovery < SRV_FORCE_NO_TRX_UNDO
	    && trx_sys_get_n_rw_trx() > 0) {
		/* Rollback all recovered transactions that are
		not in committed nor in XA PREPARE state. */
		trx_rollback_or_clean_is_active = true;
		os_thread_create(trx_rollback_or_clean_all_recovered,
				 0, 0);
	}

	/* Create the master thread which does purge and other utility
	operations */

	os_thread_create(srv_master_thread,
			 NULL, thread_ids + (1 + SRV_MAX_N_IO_THREADS));

	srv_start_state_set(SRV_START_STATE_MASTER);

	if (srv_force_recovery < SRV_FORCE_NO_BACKGROUND) {

		os_thread_create(
			srv_purge_coordinator_thread,
			NULL, thread_ids + 5 + SRV_MAX_N_IO_THREADS);

		ut_a(UT_ARR_SIZE(thread_ids)
		     > 5 + srv_n_purge_threads + SRV_MAX_N_IO_THREADS);

		/* We've already created the purge coordinator thread above. */
		for (ulong i = 1; i < srv_n_purge_threads; ++i) {
			os_thread_create(
				srv_worker_thread, NULL,
				thread_ids + 5 + i + SRV_MAX_N_IO_THREADS);
		}

		srv_start_wait_for_purge_to_start();

		srv_start_state_set(SRV_START_STATE_PURGE);
	} else {
		purge_sys->state = PURGE_STATE_DISABLED;
	}

	if (srv_force_recovery == 0) {
		/* In the insert buffer we may have even bigger tablespace
		id's, because we may have dropped those tablespaces, but
		insert buffer merge has not had time to clean the records from
		the ibuf tree. */

		ibuf_update_max_tablespace_id();
	}

	/* Create the buffer pool dump/load thread */
	os_thread_create(buf_dump_thread, NULL, NULL);

	/* Create the dict stats gathering thread */
	os_thread_create(dict_stats_thread, NULL, NULL);

	/* Create the thread that will optimize the FTS sub-system. */
	fts_optimize_init();

	srv_start_state_set(SRV_START_STATE_STAT);
}

#if 0
/********************************************************************
Sync all FTS cache before shutdown */
static
void
srv_fts_close(void)
/*===============*/
{
	dict_table_t*	table;

	for (table = UT_LIST_GET_FIRST(dict_sys->table_LRU);
	     table; table = UT_LIST_GET_NEXT(table_LRU, table)) {
		fts_t*          fts = table->fts;

		if (fts != NULL) {
			fts_sync_table(table);
		}
	}

	for (table = UT_LIST_GET_FIRST(dict_sys->table_non_LRU);
	     table; table = UT_LIST_GET_NEXT(table_LRU, table)) {
		fts_t*          fts = table->fts;

		if (fts != NULL) {
			fts_sync_table(table);
		}
	}
}
#endif

/****************************************************************//**
Shuts down the InnoDB database.
@return DB_SUCCESS or error code */
dberr_t
innobase_shutdown_for_mysql(void)
/*=============================*/
{
	if (srv_start_state_is_set(SRV_START_STATE_STAT)) {
		/* Shutdown the FTS optimize sub system. */
		fts_optimize_start_shutdown();

		fts_optimize_end();
	}

	/* 1. Flush the buffer pool to disk, write the current lsn to
	the tablespace header(s), and copy all log data to archive.
	The step 1 is the real InnoDB shutdown. The remaining steps 2 - ...
	just free data structures after the shutdown. */

	logs_empty_and_mark_files_at_shutdown();

	if (srv_conc_get_active_threads() != 0) {
		ib::warn() << "Query counter shows "
			<< srv_conc_get_active_threads() << " queries still"
			" inside InnoDB at shutdown";
	}

	/* 2. Make all threads created by InnoDB to exit */
	srv_shutdown_all_bg_threads();

	if (srv_monitor_file) {
		fclose(srv_monitor_file);
		srv_monitor_file = 0;
		if (srv_monitor_file_name) {
			unlink(srv_monitor_file_name);
			ut_free(srv_monitor_file_name);
		}
		mutex_free(&srv_monitor_file_mutex);
	}

	if (srv_dict_tmpfile) {
		fclose(srv_dict_tmpfile);
		srv_dict_tmpfile = 0;
		mutex_free(&srv_dict_tmpfile_mutex);
	}

	if (srv_misc_tmpfile) {
		fclose(srv_misc_tmpfile);
		srv_misc_tmpfile = 0;
		mutex_free(&srv_misc_tmpfile_mutex);
	}

	if (!srv_read_only_mode) {
		dict_stats_thread_deinit();
	}

	/* This must be disabled before closing the buffer pool
	and closing the data dictionary.  */
	btr_search_disable();

	ibuf_close();
	log_shutdown();
	trx_sys_close();
	lock_sys_close();
	trx_pool_close();

	dict_close();
	dict_persist_close();
	btr_search_sys_free();

	/* 3. Free all InnoDB's own mutexes and the os_fast_mutexes inside
	them */
	os_aio_free();
	que_close();
	row_mysql_close();
	srv_free();
	fil_close();

	/* 4. Free all allocated memory */

	pars_lexer_close();
	log_mem_free();
	buf_pool_free(srv_buf_pool_instances);

	/* 6. Free the thread management resoruces. */
	os_thread_free();

	/* 7. Free the synchronisation infrastructure. */
	sync_check_close();

	if (srv_print_verbose_log) {
		ib::info() << "Shutdown completed; log sequence number "
			<< srv_shutdown_lsn;
	}

	srv_start_has_been_called = FALSE;

	return(DB_SUCCESS);
}
#endif /* !UNIV_HOTBACKUP */

#if 0 // TODO: Enable this in WL#6608
/********************************************************************
Signal all per-table background threads to shutdown, and wait for them to do
so. */
static
void
srv_shutdown_table_bg_threads(void)
/*===============================*/
{
	dict_table_t*	table;
	dict_table_t*	first;
	dict_table_t*	last = NULL;

	mutex_enter(&dict_sys->mutex);

	/* Signal all threads that they should stop. */
	table = UT_LIST_GET_FIRST(dict_sys->table_LRU);
	first = table;
	while (table) {
		dict_table_t*	next;
		fts_t*		fts = table->fts;

		if (fts != NULL) {
			fts_start_shutdown(table, fts);
		}

		next = UT_LIST_GET_NEXT(table_LRU, table);

		if (!next) {
			last = table;
		}

		table = next;
	}

	/* We must release dict_sys->mutex here; if we hold on to it in the
	loop below, we will deadlock if any of the background threads try to
	acquire it (for example, the FTS thread by calling que_eval_sql).

	Releasing it here and going through dict_sys->table_LRU without
	holding it is safe because:

	 a) MySQL only starts the shutdown procedure after all client
	 threads have been disconnected and no new ones are accepted, so no
	 new tables are added or old ones dropped.

	 b) Despite its name, the list is not LRU, and the order stays
	 fixed.

	To safeguard against the above assumptions ever changing, we store
	the first and last items in the list above, and then check that
	they've stayed the same below. */

	mutex_exit(&dict_sys->mutex);

	/* Wait for the threads of each table to stop. This is not inside
	the above loop, because by signaling all the threads first we can
	overlap their shutting down delays. */
	table = UT_LIST_GET_FIRST(dict_sys->table_LRU);
	ut_a(first == table);
	while (table) {
		dict_table_t*	next;
		fts_t*		fts = table->fts;

		if (fts != NULL) {
			fts_shutdown(table, fts);
		}

		next = UT_LIST_GET_NEXT(table_LRU, table);

		if (table == last) {
			ut_a(!next);
		}

		table = next;
	}
}
#endif

/** Get the meta-data filename from the table name for a
single-table tablespace.
@param[in]	table		table object
@param[out]	filename	filename
@param[in]	max_len		filename max length */
void
srv_get_meta_data_filename(
	dict_table_t*	table,
	char*		filename,
	ulint		max_len)
{
	ulint		len;
	char*		path;

	/* Make sure the data_dir_path is set. */
	dict_get_and_save_data_dir_path(table, false);

	if (DICT_TF_HAS_DATA_DIR(table->flags)) {
		ut_a(table->data_dir_path);

		path = fil_make_filepath(
			table->data_dir_path, table->name.m_name, CFG, true);
	} else {
		path = fil_make_filepath(NULL, table->name.m_name, CFG, false);
	}

	ut_a(path);
	len = ut_strlen(path);
	ut_a(max_len >= len);

	strcpy(filename, path);

	ut_free(path);
}<|MERGE_RESOLUTION|>--- conflicted
+++ resolved
@@ -1627,16 +1627,8 @@
 	lock_sys_create(srv_lock_table_size);
 	srv_start_state_set(SRV_START_STATE_LOCK_SYS);
 
-<<<<<<< HEAD
 	dict_persist_init();
 
-#ifdef UNIV_SYNC_DEBUG
-	/* Switch latching order checks on in sync0debug.cc */
-	sync_check_enable();
-#endif /* UNIV_SYNC_DEBUG */
-
-=======
->>>>>>> 139b0f3f
 	/* Create i/o-handler threads: */
 
 	for (ulint t = 0; t < srv_n_file_io_threads; ++t) {
