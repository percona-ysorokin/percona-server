/*****************************************************************************

Copyright (c) 1996, 2012, Oracle and/or its affiliates. All rights reserved.
Copyright (c) 2008, Google Inc.
Copyright (c) 2009, Percona Inc.

Portions of this file contain modifications contributed and copyrighted by
Google, Inc. Those modifications are gratefully acknowledged and are described
briefly in the InnoDB documentation. The contributions by Google are
incorporated with their permission, and subject to the conditions contained in
the file COPYING.Google.

Portions of this file contain modifications contributed and copyrighted
by Percona Inc.. Those modifications are
gratefully acknowledged and are described briefly in the InnoDB
documentation. The contributions by Percona Inc. are incorporated with
their permission, and subject to the conditions contained in the file
COPYING.Percona.

This program is free software; you can redistribute it and/or modify it under
the terms of the GNU General Public License as published by the Free Software
Foundation; version 2 of the License.

This program is distributed in the hope that it will be useful, but WITHOUT
ANY WARRANTY; without even the implied warranty of MERCHANTABILITY or FITNESS
FOR A PARTICULAR PURPOSE. See the GNU General Public License for more details.

You should have received a copy of the GNU General Public License along with
this program; if not, write to the Free Software Foundation, Inc.,
51 Franklin Street, Suite 500, Boston, MA 02110-1335 USA

*****************************************************************************/

/********************************************************************//**
@file srv/srv0start.cc
Starts the InnoDB database server

Created 2/16/1996 Heikki Tuuri
*************************************************************************/

#include "ut0mem.h"
#include "mem0mem.h"
#include "data0data.h"
#include "data0type.h"
#include "dict0dict.h"
#include "buf0buf.h"
#include "buf0dump.h"
#include "os0file.h"
#include "os0thread.h"
#include "fil0fil.h"
#include "fsp0fsp.h"
#include "rem0rec.h"
#include "mtr0mtr.h"
#include "log0log.h"
#include "log0recv.h"
#include "page0page.h"
#include "page0cur.h"
#include "trx0trx.h"
#include "trx0sys.h"
#include "btr0btr.h"
#include "btr0cur.h"
#include "rem0rec.h"
#include "ibuf0ibuf.h"
#include "srv0start.h"
#include "srv0srv.h"
#ifndef UNIV_HOTBACKUP
# include "trx0rseg.h"
# include "os0proc.h"
# include "sync0sync.h"
# include "buf0flu.h"
# include "buf0rea.h"
# include "dict0boot.h"
# include "dict0load.h"
# include "dict0stats_bg.h"
# include "que0que.h"
# include "usr0sess.h"
# include "lock0lock.h"
# include "trx0roll.h"
# include "trx0purge.h"
# include "lock0lock.h"
# include "pars0pars.h"
# include "btr0sea.h"
# include "rem0cmp.h"
# include "dict0crea.h"
# include "row0ins.h"
# include "row0sel.h"
# include "row0upd.h"
# include "row0row.h"
# include "row0mysql.h"
# include "btr0pcur.h"
# include "os0sync.h"
# include "zlib.h"
# include "ut0crc32.h"

/** Log sequence number immediately after startup */
UNIV_INTERN lsn_t	srv_start_lsn;
/** Log sequence number at shutdown */
UNIV_INTERN lsn_t	srv_shutdown_lsn;

#ifdef HAVE_DARWIN_THREADS
# include <sys/utsname.h>
/** TRUE if the F_FULLFSYNC option is available */
UNIV_INTERN ibool	srv_have_fullfsync = FALSE;
#endif

/** TRUE if a raw partition is in use */
UNIV_INTERN ibool	srv_start_raw_disk_in_use = FALSE;

/** TRUE if the server is being started, before rolling back any
incomplete transactions */
UNIV_INTERN ibool	srv_startup_is_before_trx_rollback_phase = FALSE;
/** TRUE if the server is being started */
UNIV_INTERN ibool	srv_is_being_started = FALSE;
/** TRUE if the server was successfully started */
UNIV_INTERN ibool	srv_was_started = FALSE;
/** TRUE if innobase_start_or_create_for_mysql() has been called */
static ibool		srv_start_has_been_called = FALSE;

/** At a shutdown this value climbs from SRV_SHUTDOWN_NONE to
SRV_SHUTDOWN_CLEANUP and then to SRV_SHUTDOWN_LAST_PHASE, and so on */
UNIV_INTERN enum srv_shutdown_state	srv_shutdown_state = SRV_SHUTDOWN_NONE;

/** Files comprising the system tablespace */
static os_file_t	files[1000];

/** io_handler_thread parameters for thread identification */
static ulint		n[SRV_MAX_N_IO_THREADS + 6];
/** io_handler_thread identifiers, 32 is the maximum number of purge threads  */
static os_thread_id_t	thread_ids[SRV_MAX_N_IO_THREADS + 6 + 32];

/** We use this mutex to test the return value of pthread_mutex_trylock
   on successful locking. HP-UX does NOT return 0, though Linux et al do. */
static os_fast_mutex_t	srv_os_test_mutex;

/** Name of srv_monitor_file */
static char*	srv_monitor_file_name;
#endif /* !UNIV_HOTBACKUP */

/** Default undo tablespace size in UNIV_PAGEs count (10MB). */
static const ulint SRV_UNDO_TABLESPACE_SIZE_IN_PAGES =
	((1024 * 1024) * 10) / UNIV_PAGE_SIZE_DEF;

/** */
#define SRV_N_PENDING_IOS_PER_THREAD	OS_AIO_N_PENDING_IOS_PER_THREAD
#define SRV_MAX_N_PENDING_SYNC_IOS	100

#ifdef UNIV_PFS_THREAD
/* Keys to register InnoDB threads with performance schema */
UNIV_INTERN mysql_pfs_key_t	io_handler_thread_key;
UNIV_INTERN mysql_pfs_key_t	srv_lock_timeout_thread_key;
UNIV_INTERN mysql_pfs_key_t	srv_error_monitor_thread_key;
UNIV_INTERN mysql_pfs_key_t	srv_monitor_thread_key;
UNIV_INTERN mysql_pfs_key_t	srv_master_thread_key;
UNIV_INTERN mysql_pfs_key_t	srv_purge_thread_key;
#endif /* UNIV_PFS_THREAD */

/*********************************************************************//**
Convert a numeric string that optionally ends in G or M, to a number
containing megabytes.
@return	next character in string */
static
char*
srv_parse_megabytes(
/*================*/
	char*	str,	/*!< in: string containing a quantity in bytes */
	ulint*	megs)	/*!< out: the number in megabytes */
{
	char*	endp;
	ulint	size;

	size = strtoul(str, &endp, 10);

	str = endp;

	switch (*str) {
	case 'G': case 'g':
		size *= 1024;
		/* fall through */
	case 'M': case 'm':
		str++;
		break;
	default:
		size /= 1024 * 1024;
		break;
	}

	*megs = size;
	return(str);
}

/*********************************************************************//**
Check if a file can be opened in read-write mode.
@return	true if it doesn't exist or can be opened in rw mode. */
static
bool
srv_file_check_mode(
/*================*/
	const char*	name)		/*!< in: filename to check */
{
	os_file_stat_t	stat;

	memset(&stat, 0x0, sizeof(stat));

	dberr_t		err = os_file_get_status(name, &stat, true);

	if (err == DB_FAIL) {

		ib_logf(IB_LOG_LEVEL_ERROR,
			"os_file_get_status() failed on '%s'. Can't determine "
			"file permissions", name);

		return(false);

	} else if (err == DB_SUCCESS) {

		/* Note: stat.rw_perm is only valid of files */

		if (stat.type == OS_FILE_TYPE_FILE) {
			if (!stat.rw_perm) {

				ib_logf(IB_LOG_LEVEL_ERROR,
					"%s can't be opened in %s mode",
					srv_read_only_mode
					? "read-write" : "read",
					name);

				return(false);
			}
		} else {
			/* Not a regular file, bail out. */

			ib_logf(IB_LOG_LEVEL_ERROR,
				"'%s' not a regular file.", name);

			return(false);
		}
	} else {

		/* This is OK. If the file create fails on RO media, there
		is nothing we can do. */

		ut_a(err == DB_NOT_FOUND);
	}

	return(true);
}

/*********************************************************************//**
Reads the data files and their sizes from a character string given in
the .cnf file.
@return	TRUE if ok, FALSE on parse error */
UNIV_INTERN
ibool
srv_parse_data_file_paths_and_sizes(
/*================================*/
	char*	str)	/*!< in/out: the data file path string */
{
	char*	input_str;
	char*	path;
	ulint	size;
	ulint	i	= 0;

	srv_auto_extend_last_data_file = FALSE;
	srv_last_file_size_max = 0;
	srv_data_file_names = NULL;
	srv_data_file_sizes = NULL;
	srv_data_file_is_raw_partition = NULL;

	input_str = str;

	/* First calculate the number of data files and check syntax:
	path:size[M | G];path:size[M | G]... . Note that a Windows path may
	contain a drive name and a ':'. */

	while (*str != '\0') {
		path = str;

		while ((*str != ':' && *str != '\0')
		       || (*str == ':'
			   && (*(str + 1) == '\\' || *(str + 1) == '/'
			       || *(str + 1) == ':'))) {
			str++;
		}

		if (*str == '\0') {
			return(FALSE);
		}

		str++;

		str = srv_parse_megabytes(str, &size);

		if (0 == strncmp(str, ":autoextend",
				 (sizeof ":autoextend") - 1)) {

			str += (sizeof ":autoextend") - 1;

			if (0 == strncmp(str, ":max:",
					 (sizeof ":max:") - 1)) {

				str += (sizeof ":max:") - 1;

				str = srv_parse_megabytes(str, &size);
			}

			if (*str != '\0') {

				return(FALSE);
			}
		}

		if (strlen(str) >= 6
		    && *str == 'n'
		    && *(str + 1) == 'e'
		    && *(str + 2) == 'w') {
			str += 3;
		}

		if (*str == 'r' && *(str + 1) == 'a' && *(str + 2) == 'w') {
			str += 3;
		}

		if (size == 0) {
			return(FALSE);
		}

		i++;

		if (*str == ';') {
			str++;
		} else if (*str != '\0') {

			return(FALSE);
		}
	}

	if (i == 0) {
		/* If innodb_data_file_path was defined it must contain
		at least one data file definition */

		return(FALSE);
	}

	srv_data_file_names = static_cast<char**>(
		malloc(i * sizeof *srv_data_file_names));

	srv_data_file_sizes = static_cast<ulint*>(
		malloc(i * sizeof *srv_data_file_sizes));

	srv_data_file_is_raw_partition = static_cast<ulint*>(
		malloc(i * sizeof *srv_data_file_is_raw_partition));

	srv_n_data_files = i;

	/* Then store the actual values to our arrays */

	str = input_str;
	i = 0;

	while (*str != '\0') {
		path = str;

		/* Note that we must step over the ':' in a Windows path;
		a Windows path normally looks like C:\ibdata\ibdata1:1G, but
		a Windows raw partition may have a specification like
		\\.\C::1Gnewraw or \\.\PHYSICALDRIVE2:1Gnewraw */

		while ((*str != ':' && *str != '\0')
		       || (*str == ':'
			   && (*(str + 1) == '\\' || *(str + 1) == '/'
			       || *(str + 1) == ':'))) {
			str++;
		}

		if (*str == ':') {
			/* Make path a null-terminated string */
			*str = '\0';
			str++;
		}

		str = srv_parse_megabytes(str, &size);

		srv_data_file_names[i] = path;
		srv_data_file_sizes[i] = size;

		if (0 == strncmp(str, ":autoextend",
				 (sizeof ":autoextend") - 1)) {

			srv_auto_extend_last_data_file = TRUE;

			str += (sizeof ":autoextend") - 1;

			if (0 == strncmp(str, ":max:",
					 (sizeof ":max:") - 1)) {

				str += (sizeof ":max:") - 1;

				str = srv_parse_megabytes(
					str, &srv_last_file_size_max);
			}

			if (*str != '\0') {

				return(FALSE);
			}
		}

		(srv_data_file_is_raw_partition)[i] = 0;

		if (strlen(str) >= 6
		    && *str == 'n'
		    && *(str + 1) == 'e'
		    && *(str + 2) == 'w') {
			str += 3;
			(srv_data_file_is_raw_partition)[i] = SRV_NEW_RAW;
		}

		if (*str == 'r' && *(str + 1) == 'a' && *(str + 2) == 'w') {
			str += 3;

			if ((srv_data_file_is_raw_partition)[i] == 0) {
				(srv_data_file_is_raw_partition)[i] = SRV_OLD_RAW;
			}
		}

		i++;

		if (*str == ';') {
			str++;
		}
	}

	return(TRUE);
}

/*********************************************************************//**
Frees the memory allocated by srv_parse_data_file_paths_and_sizes()
and srv_parse_log_group_home_dirs(). */
UNIV_INTERN
void
srv_free_paths_and_sizes(void)
/*==========================*/
{
	free(srv_data_file_names);
	srv_data_file_names = NULL;
	free(srv_data_file_sizes);
	srv_data_file_sizes = NULL;
	free(srv_data_file_is_raw_partition);
	srv_data_file_is_raw_partition = NULL;
}

#ifndef UNIV_HOTBACKUP
/********************************************************************//**
I/o-handler thread function.
@return	OS_THREAD_DUMMY_RETURN */
extern "C" UNIV_INTERN
os_thread_ret_t
DECLARE_THREAD(io_handler_thread)(
/*==============================*/
	void*	arg)	/*!< in: pointer to the number of the segment in
			the aio array */
{
	ulint	segment;

	segment = *((ulint*) arg);

#ifdef UNIV_DEBUG_THREAD_CREATION
	fprintf(stderr, "Io handler thread %lu starts, id %lu\n", segment,
		os_thread_pf(os_thread_get_curr_id()));
#endif

#ifdef UNIV_PFS_THREAD
	pfs_register_thread(io_handler_thread_key);
#endif /* UNIV_PFS_THREAD */

	while (srv_shutdown_state != SRV_SHUTDOWN_EXIT_THREADS) {
		fil_aio_wait(segment);
	}

	/* We count the number of threads in os_thread_exit(). A created
	thread should always use that to exit and not use return() to exit.
	The thread actually never comes here because it is exited in an
	os_event_wait(). */

	os_thread_exit(NULL);

	OS_THREAD_DUMMY_RETURN;
}
#endif /* !UNIV_HOTBACKUP */

/*********************************************************************//**
Normalizes a directory path for Windows: converts slashes to backslashes. */
UNIV_INTERN
void
srv_normalize_path_for_win(
/*=======================*/
	char*	str __attribute__((unused)))	/*!< in/out: null-terminated
						character string */
{
#ifdef __WIN__
	for (; *str; str++) {

		if (*str == '/') {
			*str = '\\';
		}
	}
#endif
}

#ifndef UNIV_HOTBACKUP
/*********************************************************************//**
<<<<<<< HEAD
Creates a log file.
=======
Opens the log files.
@return	DB_SUCCESS or error code */
static __attribute__((nonnull, warn_unused_result))
dberr_t
open_log_file(
/*==========*/
	const char*	name,		/*!< in: log file to open */
	ulint		i)		/*!< in: file index to open */
{
	ibool		ret;

	files[i] = os_file_create(
		innodb_file_log_key, name, OS_FILE_OPEN, OS_FILE_AIO,
		OS_LOG_FILE, &ret);

	if (!ret) {

		ib_logf(IB_LOG_LEVEL_ERROR, "Unable to open '%s'", name);

		return(DB_ERROR);
	}

	os_offset_t	size = os_file_get_size(files[i]);

	ut_a(size != (os_offset_t) -1);

	if (size != ((os_offset_t) srv_log_file_size << UNIV_PAGE_SIZE_SHIFT)) {

		ib_logf(IB_LOG_LEVEL_ERROR,
			"Log file %s is"
			" of different size "UINT64PF" bytes"
			"than specified in the .cnf"
			" file "UINT64PF" bytes!",
			name, size,
			(os_offset_t) srv_log_file_size
			<< UNIV_PAGE_SIZE_SHIFT);

		return(DB_ERROR);
	}

	return(DB_SUCCESS);
}

/*********************************************************************//**
Creates or opens the log files and closes them.
>>>>>>> 5daa84fd
@return	DB_SUCCESS or error code */
static __attribute__((nonnull, warn_unused_result))
dberr_t
create_log_file(
/*============*/
	os_file_t*	file,	/*!< out: file handle */
	const char*	name)	/*!< in: log file name */
{
<<<<<<< HEAD
	ibool		ret;
=======
	ulint		dirnamelen;
	char		name[10000];
>>>>>>> 5daa84fd

	*file = os_file_create(
		innodb_file_log_key, name,
		OS_FILE_CREATE, OS_FILE_NORMAL, OS_LOG_FILE, &ret);

	ib_logf(IB_LOG_LEVEL_INFO,
		"Setting log file %s size to %lu MB",
		name, (ulong) srv_log_file_size
		>> (20 - UNIV_PAGE_SIZE_SHIFT));

	ret = os_file_set_size(name, *file,
			       (os_offset_t) srv_log_file_size
			       << UNIV_PAGE_SIZE_SHIFT);
	if (!ret) {
		ib_logf(IB_LOG_LEVEL_ERROR, "Error in creating %s", name);
		return(DB_ERROR);
	}

	ret = os_file_close(*file);
	ut_a(ret);

	return(DB_SUCCESS);
}

/** Initial number of the first redo log file */
#define INIT_LOG_FILE0	(SRV_N_LOG_FILES_MAX + 1)

#ifdef DBUG_OFF
# define RECOVERY_CRASH(x) do {} while(0)
#else
# define RECOVERY_CRASH(x) if (srv_force_recovery_crash == x) DBUG_SUICIDE()
#endif

/*********************************************************************//**
Creates all log files.
@return	DB_SUCCESS or error code */
static
dberr_t
create_log_files(
/*=============*/
	char*	logfilename,	/*!< in/out: buffer for log file name */
	size_t	dirnamelen,	/*!< in: length of the directory path */
	lsn_t	lsn,		/*!< in: FIL_PAGE_FILE_FLUSH_LSN value */
	char*&	logfile0)	/*!< out: name of the first log file */
{
	/* Remove any old log files. */
	for (unsigned i = 0; i <= INIT_LOG_FILE0; i++) {
		sprintf(logfilename + dirnamelen, "ib_logfile%u", i);

		/* Ignore errors about non-existent files or files
		that cannot be removed. The create_log_file() will
		return an error when the file exists. */
#ifdef __WIN__
		DeleteFile((LPCTSTR) logfilename);
#else
		unlink(logfilename);
#endif
		/* Crashing after deleting the first
		file should be recoverable. The buffer
		pool was clean, and we can simply create
		all log files from the scratch. */
		RECOVERY_CRASH(6);
	}

<<<<<<< HEAD
	ut_ad(!buf_pool_check_no_pending_io());

	RECOVERY_CRASH(7);
=======
	ibool		ret;

	files[i] = os_file_create(
		innodb_file_log_key, name,
		OS_FILE_CREATE, OS_FILE_NORMAL, OS_LOG_FILE, &ret);

	if (srv_read_only_mode) {

		if (ret == FALSE) {
			/* File exists but we can't open it. */
			ib_logf(IB_LOG_LEVEL_ERROR,
				"Unable to open: %s", name);
			return(DB_ERROR);
		}

		dberr_t	err = open_log_file(name, i);

		if (err != DB_SUCCESS) {
			return(err);
		}

	} else if (ret == FALSE) {
		if (os_file_get_last_error(false) != OS_FILE_ALREADY_EXISTS
#ifdef UNIV_AIX
		    /* AIX 5.1 after security patch ML7 may have errno set
		    to 0 here, which causes our function to return 100;
		    work around that AIX problem */
		    && os_file_get_last_error(false) != 100
#endif /* UNIV_AIX */
		    ) {
			ib_logf(IB_LOG_LEVEL_ERROR,
				"Can't create or open '%s'", name);
>>>>>>> 5daa84fd

	for (unsigned i = 0; i < srv_n_log_files; i++) {
		sprintf(logfilename + dirnamelen,
			"ib_logfile%u", i ? i : INIT_LOG_FILE0);

<<<<<<< HEAD
		dberr_t err = create_log_file(&files[i], logfilename);
=======
		dberr_t	err = open_log_file(name, i);
>>>>>>> 5daa84fd

		if (err != DB_SUCCESS) {
			return(err);
		}
	}

<<<<<<< HEAD
	RECOVERY_CRASH(8);

	/* We did not create the first log file initially as
	ib_logfile0, so that crash recovery cannot find it until it
	has been completed and renamed. */
	sprintf(logfilename + dirnamelen, "ib_logfile%u", INIT_LOG_FILE0);

	fil_space_create(
		logfilename, SRV_LOG_SPACE_FIRST_ID,
		fsp_flags_set_page_size(0, UNIV_PAGE_SIZE),
		FIL_LOG);
	ut_a(fil_validate());

	logfile0 = fil_node_create(
		logfilename, (ulint) srv_log_file_size,
		SRV_LOG_SPACE_FIRST_ID, FALSE);
	ut_a(logfile0);

	for (unsigned i = 1; i < srv_n_log_files; i++) {
		sprintf(logfilename + dirnamelen, "ib_logfile%u", i);

		if (!fil_node_create(
			    logfilename,
			    (ulint) srv_log_file_size,
			    SRV_LOG_SPACE_FIRST_ID, FALSE)) {
			ut_error;
		}
	}

	log_group_init(0, srv_n_log_files,
		       srv_log_file_size * UNIV_PAGE_SIZE,
		       SRV_LOG_SPACE_FIRST_ID,
		       SRV_LOG_SPACE_FIRST_ID + 1);

	fil_open_log_and_system_tablespace_files();
=======
	} else {
		ut_a(!srv_read_only_mode);

		*log_file_created = TRUE;

		ib_logf(IB_LOG_LEVEL_INFO,
			"Log file %s did not exist:"
			" new to be created", name);

		if (log_file_has_been_opened) {
>>>>>>> 5daa84fd

	/* Create a log checkpoint. */
	mutex_enter(&log_sys->mutex);
	ut_d(recv_no_log_write = FALSE);
	recv_reset_logs(lsn);
	mutex_exit(&log_sys->mutex);

<<<<<<< HEAD
	return(DB_SUCCESS);
}

/*********************************************************************//**
Renames the first log file. */
static
void
create_log_files_rename(
/*====================*/
	char*	logfilename,	/*!< in/out: buffer for log file name */
	size_t	dirnamelen,	/*!< in: length of the directory path */
	lsn_t	lsn,		/*!< in: FIL_PAGE_FILE_FLUSH_LSN value */
	char*	logfile0)	/*!< in/out: name of the first log file */
{
	/* If innodb_flush_method=O_DSYNC,
	we need to explicitly flush the log buffers. */
	fil_flush(SRV_LOG_SPACE_FIRST_ID);
	/* Close the log files, so that we can rename
	the first one. */
	fil_close_log_files(false);

	/* Rename the first log file, now that a log
	checkpoint has been created. */
	sprintf(logfilename + dirnamelen, "ib_logfile%u", 0);
=======
		ib_logf(IB_LOG_LEVEL_INFO,
			"Setting log file %s size to %lu MB",
			name, (ulong) srv_log_file_size
			>> (20 - UNIV_PAGE_SIZE_SHIFT));

		ib_logf(IB_LOG_LEVEL_INFO,
			"Database physically writes the file"
			" full: wait...");

		ret = os_file_set_size(
			name, files[i],
			(os_offset_t) srv_log_file_size
			<< UNIV_PAGE_SIZE_SHIFT);

		if (!ret) {
			ib_logf(IB_LOG_LEVEL_ERROR,
				"Can't create '%s': probably out "
				"of disk space.", name);
>>>>>>> 5daa84fd

	RECOVERY_CRASH(9);

	ib_logf(IB_LOG_LEVEL_INFO,
		"Renaming log file %s to %s", logfile0, logfilename);

	mutex_enter(&log_sys->mutex);
	ut_ad(strlen(logfile0) == 2 + strlen(logfilename));
	ibool success = os_file_rename(
		innodb_file_log_key, logfile0, logfilename);
	ut_a(success);

	RECOVERY_CRASH(10);

	/* Replace the first file with ib_logfile0. */
	strcpy(logfile0, logfilename);
	mutex_exit(&log_sys->mutex);

	fil_open_log_and_system_tablespace_files();

<<<<<<< HEAD
	ib_logf(IB_LOG_LEVEL_WARN, "New log files created, LSN=" LSN_PF, lsn);
}
=======
	fil_node_create(
		name, (ulint) srv_log_file_size,
		2 * k + SRV_LOG_SPACE_FIRST_ID, FALSE);

#ifdef UNIV_LOG_ARCHIVE
	/* If this is the first log group, create the file space object
	for archived logs.
	Under MySQL, no archiving ever done. */
>>>>>>> 5daa84fd

/*********************************************************************//**
Opens a log file.
@return	DB_SUCCESS or error code */
static __attribute__((nonnull, warn_unused_result))
dberr_t
open_log_file(
/*==========*/
	os_file_t*	file,	/*!< out: file handle */
	const char*	name,	/*!< in: log file name */
	os_offset_t*	size)	/*!< out: file size */
{
	ibool	ret;

	*file = os_file_create(innodb_file_log_key, name,
			       OS_FILE_OPEN, OS_FILE_AIO,
			       OS_LOG_FILE, &ret);
	if (!ret) {
		fprintf(stderr,
			"InnoDB: Error in opening %s\n", name);

		return(DB_ERROR);
	}

	*size = os_file_get_size(*file);

	ret = os_file_close(*file);
	ut_a(ret);
	return(DB_SUCCESS);
}

/*********************************************************************//**
Creates or opens database data files and closes them.
@return	DB_SUCCESS or error code */
static __attribute__((nonnull, warn_unused_result))
dberr_t
open_or_create_data_files(
/*======================*/
	ibool*		create_new_db,	/*!< out: TRUE if new database should be
					created */
#ifdef UNIV_LOG_ARCHIVE
	ulint*		min_arch_log_no,/*!< out: min of archived log
					numbers in data files */
	ulint*		max_arch_log_no,/*!< out: max of archived log
					numbers in data files */
#endif /* UNIV_LOG_ARCHIVE */
	lsn_t*		min_flushed_lsn,/*!< out: min of flushed lsn
					values in data files */
	lsn_t*		max_flushed_lsn,/*!< out: max of flushed lsn
					values in data files */
	ulint*		sum_of_new_sizes)/*!< out: sum of sizes of the
					new files added */
{
	ibool		ret;
	ulint		i;
	ibool		one_opened	= FALSE;
	ibool		one_created	= FALSE;
	os_offset_t	size;
	ulint		flags;
	ulint		space;
	ulint		rounded_size_pages;
	char		name[10000];

	if (srv_n_data_files >= 1000) {

		ib_logf(IB_LOG_LEVEL_ERROR,
			"Can only have < 1000 data files, you have "
			"defined %lu", (ulong) srv_n_data_files);

		return(DB_ERROR);
	}

	*sum_of_new_sizes = 0;

	*create_new_db = FALSE;

	srv_normalize_path_for_win(srv_data_home);

	for (i = 0; i < srv_n_data_files; i++) {
		ulint	dirnamelen;

		srv_normalize_path_for_win(srv_data_file_names[i]);
		dirnamelen = strlen(srv_data_home);

		ut_a(dirnamelen + strlen(srv_data_file_names[i])
		     < (sizeof name) - 1);

		memcpy(name, srv_data_home, dirnamelen);

		/* Add a path separator if needed. */
		if (dirnamelen && name[dirnamelen - 1] != SRV_PATH_SEPARATOR) {
			name[dirnamelen++] = SRV_PATH_SEPARATOR;
		}

		strcpy(name + dirnamelen, srv_data_file_names[i]);

		/* Note: It will return true if the file doesn' exist. */

		if (!srv_file_check_mode(name)) {

			return(DB_FAIL);

		} else if (srv_data_file_is_raw_partition[i] == 0) {

			/* First we try to create the file: if it already
			exists, ret will get value FALSE */

			files[i] = os_file_create(
				innodb_file_data_key, name, OS_FILE_CREATE,
				OS_FILE_NORMAL, OS_DATA_FILE, &ret);

			if (srv_read_only_mode) {

				if (ret) {
					goto size_check;
				}

				ib_logf(IB_LOG_LEVEL_ERROR,
					"Opening %s failed!", name);

				return(DB_ERROR);

			} else if (!ret
				   && os_file_get_last_error(false)
				   != OS_FILE_ALREADY_EXISTS
#ifdef UNIV_AIX
			    	   /* AIX 5.1 after security patch ML7 may have
			           errno set to 0 here, which causes our
				   function to return 100; work around that
				   AIX problem */
				   && os_file_get_last_error(false) != 100
#endif /* UNIV_AIX */
			    ) {
				ib_logf(IB_LOG_LEVEL_ERROR,
					"Creating or opening %s failed!",
					name);

				return(DB_ERROR);
			}

		} else if (srv_data_file_is_raw_partition[i] == SRV_NEW_RAW) {

			ut_a(!srv_read_only_mode);

			/* The partition is opened, not created; then it is
			written over */

			srv_start_raw_disk_in_use = TRUE;
			srv_created_new_raw = TRUE;

			files[i] = os_file_create(
				innodb_file_data_key, name, OS_FILE_OPEN_RAW,
				OS_FILE_NORMAL, OS_DATA_FILE, &ret);

			if (!ret) {
				ib_logf(IB_LOG_LEVEL_ERROR,
					"Error in opening %s", name);

				return(DB_ERROR);
			}
		} else if (srv_data_file_is_raw_partition[i] == SRV_OLD_RAW) {
			srv_start_raw_disk_in_use = TRUE;

			ret = FALSE;
		} else {
			ut_a(0);
		}

		if (ret == FALSE) {
			/* We open the data file */

			if (one_created) {
				ib_logf(IB_LOG_LEVEL_ERROR,
					"Data files can only be added at "
					"the end of a tablespace, but "
					"data file %s existed beforehand.",
					name);
				return(DB_ERROR);
			}
			if (srv_data_file_is_raw_partition[i] == SRV_OLD_RAW) {
				ut_a(!srv_read_only_mode);
				files[i] = os_file_create(
					innodb_file_data_key,
					name, OS_FILE_OPEN_RAW,
					OS_FILE_NORMAL, OS_DATA_FILE, &ret);
			} else if (i == 0) {
				files[i] = os_file_create(
					innodb_file_data_key,
					name, OS_FILE_OPEN_RETRY,
					OS_FILE_NORMAL, OS_DATA_FILE, &ret);
			} else {
				files[i] = os_file_create(
					innodb_file_data_key,
					name, OS_FILE_OPEN, OS_FILE_NORMAL,
					OS_DATA_FILE, &ret);
			}

			if (!ret) {

				ib_logf(IB_LOG_LEVEL_ERROR,
					"Can't open '%s'", name);

				os_file_get_last_error(true);

				return(DB_ERROR);
			}

			if (srv_data_file_is_raw_partition[i] == SRV_OLD_RAW) {

				goto skip_size_check;
			}

size_check:
			size = os_file_get_size(files[i]);
			ut_a(size != (os_offset_t) -1);
			/* Round size downward to megabytes */

			rounded_size_pages = (ulint)
				(size >> UNIV_PAGE_SIZE_SHIFT);

			if (i == srv_n_data_files - 1
			    && srv_auto_extend_last_data_file) {

				if (srv_data_file_sizes[i] > rounded_size_pages
				    || (srv_last_file_size_max > 0
					&& srv_last_file_size_max
					< rounded_size_pages)) {

					ib_logf(IB_LOG_LEVEL_ERROR,
						"auto-extending "
						"data file %s is "
						"of a different size "
						"%lu pages (rounded "
						"down to MB) than specified "
						"in the .cnf file: "
						"initial %lu pages, "
						"max %lu (relevant if "
						"non-zero) pages!",
						name,
						(ulong) rounded_size_pages,
						(ulong) srv_data_file_sizes[i],
						(ulong)
						srv_last_file_size_max);

					return(DB_ERROR);
				}

				srv_data_file_sizes[i] = rounded_size_pages;
			}

			if (rounded_size_pages != srv_data_file_sizes[i]) {

				ib_logf(IB_LOG_LEVEL_ERROR,
					"Data file %s is of a different "
					"size %lu pages (rounded down to MB) "
					"than specified in the .cnf file "
					"%lu pages!",
					name,
					(ulong) rounded_size_pages,
					(ulong) srv_data_file_sizes[i]);

				return(DB_ERROR);
			}
skip_size_check:
			fil_read_first_page(
				files[i], one_opened, &flags, &space,
#ifdef UNIV_LOG_ARCHIVE
				min_arch_log_no, max_arch_log_no,
#endif /* UNIV_LOG_ARCHIVE */
				min_flushed_lsn, max_flushed_lsn);

			/* The first file of the system tablespace must
			have space ID = TRX_SYS_SPACE.  The FSP_SPACE_ID
			field in files greater than ibdata1 are unreliable. */
			ut_a(one_opened || space == TRX_SYS_SPACE);

			/* Check the flags for the first system tablespace
			file only. */
			if (!one_opened
			    && UNIV_PAGE_SIZE
			       != fsp_flags_get_page_size(flags)) {

				ib_logf(IB_LOG_LEVEL_ERROR,
					"Data file \"%s\" uses page size %lu,"
					"but the start-up parameter "
					"is --innodb-page-size=%lu",
					name,
					fsp_flags_get_page_size(flags),
					UNIV_PAGE_SIZE);

				return(DB_ERROR);
			}

			one_opened = TRUE;
		} else if (!srv_read_only_mode) {
			/* We created the data file and now write it full of
			zeros */

			one_created = TRUE;

			if (i > 0) {
				ib_logf(IB_LOG_LEVEL_INFO,
					"Data file %s did not"
					" exist: new to be created",
					name);
			} else {
				ib_logf(IB_LOG_LEVEL_INFO,
					"The first specified "
					"data file %s did not exist: "
					"a new database to be created!",
					name);

				*create_new_db = TRUE;
			}

			ib_logf(IB_LOG_LEVEL_INFO,
				"Setting file %s size to %lu MB",
				name,
				(ulong) (srv_data_file_sizes[i]
					 >> (20 - UNIV_PAGE_SIZE_SHIFT)));

			ib_logf(IB_LOG_LEVEL_INFO,
				"Database physically writes the"
				" file full: wait...");

			ret = os_file_set_size(
				name, files[i],
				(os_offset_t) srv_data_file_sizes[i]
				<< UNIV_PAGE_SIZE_SHIFT);

			if (!ret) {
				ib_logf(IB_LOG_LEVEL_ERROR,
					"Error in creating %s: "
					"probably out of disk space",
					name);

				return(DB_ERROR);
			}

			*sum_of_new_sizes += srv_data_file_sizes[i];
		}

		ret = os_file_close(files[i]);
		ut_a(ret);

		if (i == 0) {
			flags = fsp_flags_set_page_size(0, UNIV_PAGE_SIZE);
			fil_space_create(name, 0, flags, FIL_TABLESPACE);
		}

		ut_a(fil_validate());

		if (!fil_node_create(name, srv_data_file_sizes[i], 0,
				     srv_data_file_is_raw_partition[i] != 0)) {
			return(DB_ERROR);
		}
	}

	return(DB_SUCCESS);
}

/*********************************************************************//**
Create undo tablespace.
@return	DB_SUCCESS or error code */
static
dberr_t
srv_undo_tablespace_create(
/*=======================*/
	const char*	name,		/*!< in: tablespace name */
	ulint		size)		/*!< in: tablespace size in pages */
{
	os_file_t	fh;
	ibool		ret;
	dberr_t		err = DB_SUCCESS;

	os_file_create_subdirs_if_needed(name);

	fh = os_file_create(
		innodb_file_data_key,
		name,
		srv_read_only_mode ? OS_FILE_OPEN : OS_FILE_CREATE,
		OS_FILE_NORMAL, OS_DATA_FILE, &ret);

	if (srv_read_only_mode && ret) {
		ib_logf(IB_LOG_LEVEL_INFO,
			"%s opened in read-only mode", name);
	} else if (ret == FALSE
		   && os_file_get_last_error(false) != OS_FILE_ALREADY_EXISTS
#ifdef UNIV_AIX
		/* AIX 5.1 after security patch ML7 may have
		errno set to 0 here, which causes our function
		to return 100; work around that AIX problem */
		   && os_file_get_last_error(false) != 100
#endif /* UNIV_AIX */
		) {

		ib_logf(IB_LOG_LEVEL_ERROR,
			"Can't create UNDO tablespace %s", name);

		err = DB_ERROR;
	} else {
		ut_a(!srv_read_only_mode);

		/* We created the data file and now write it full of zeros */

		ib_logf(IB_LOG_LEVEL_INFO,
			"Data file %s did not exist: new to be created",
			name);

		ib_logf(IB_LOG_LEVEL_INFO,
			"Setting file %s size to %lu MB",
			name, size >> (20 - UNIV_PAGE_SIZE_SHIFT));

		ib_logf(IB_LOG_LEVEL_INFO,
			"Database physically writes the file full: wait...");

		ret = os_file_set_size(name, fh, size << UNIV_PAGE_SIZE_SHIFT);

		if (!ret) {
			ib_logf(IB_LOG_LEVEL_INFO,
				"Error in creating %s: probably out of "
				"disk space", name);

			err = DB_ERROR;
		}

		os_file_close(fh);
	}

	return(err);
}

/*********************************************************************//**
Open an undo tablespace.
@return	DB_SUCCESS or error code */
static
dberr_t
srv_undo_tablespace_open(
/*=====================*/
	const char*	name,		/*!< in: tablespace name */
	ulint		space)		/*!< in: tablespace id */
{
	os_file_t	fh;
	dberr_t		err	= DB_ERROR;
	ibool		ret;
	ulint		flags;

	if (!srv_file_check_mode(name)) {
		ib_logf(IB_LOG_LEVEL_ERROR,
			"UNDO tablespaces must be %s!",
			srv_read_only_mode ? "writable" : "readable");

		return(DB_ERROR);
	}

	fh = os_file_create(
		innodb_file_data_key, name,
		OS_FILE_OPEN_RETRY
		| OS_FILE_ON_ERROR_NO_EXIT
		| OS_FILE_ON_ERROR_SILENT,
		OS_FILE_NORMAL,
		OS_DATA_FILE,
		&ret);

	/* If the file open was successful then load the tablespace. */

	if (ret) {
		os_offset_t	size;

		size = os_file_get_size(fh);
		ut_a(size != (os_offset_t) -1);

		ret = os_file_close(fh);
		ut_a(ret);

		/* Load the tablespace into InnoDB's internal
		data structures. */

		/* We set the biggest space id to the undo tablespace
		because InnoDB hasn't opened any other tablespace apart
		from the system tablespace. */

		fil_set_max_space_id_if_bigger(space);

		/* Set the compressed page size to 0 (non-compressed) */
		flags = fsp_flags_set_page_size(0, UNIV_PAGE_SIZE);
		fil_space_create(name, space, flags, FIL_TABLESPACE);

		ut_a(fil_validate());

		os_offset_t	n_pages = size / UNIV_PAGE_SIZE;

		/* On 64 bit Windows ulint can be 32 bit and os_offset_t
		is 64 bit. It is OK to cast the n_pages to ulint because
		the unit has been scaled to pages and they are always
		32 bit. */
		if (fil_node_create(name, (ulint) n_pages, space, FALSE)) {
			err = DB_SUCCESS;
		}
	}

	return(err);
}

/********************************************************************
Opens the configured number of undo tablespaces.
@return	DB_SUCCESS or error code */
static
dberr_t
srv_undo_tablespaces_init(
/*======================*/
	ibool		create_new_db,		/*!< in: TRUE if new db being
						created */
	const ulint	n_conf_tablespaces,	/*!< in: configured undo
						tablespaces */
	ulint*		n_opened)		/*!< out: number of UNDO
						tablespaces successfully
						discovered and opened */
{
	ulint		i;
	dberr_t		err = DB_SUCCESS;
	ulint		prev_space_id = 0;
	ulint		n_undo_tablespaces;
	ulint		undo_tablespace_ids[TRX_SYS_N_RSEGS + 1];

	*n_opened = 0;

	ut_a(n_conf_tablespaces <= TRX_SYS_N_RSEGS);

	memset(undo_tablespace_ids, 0x0, sizeof(undo_tablespace_ids));

	/* Create the undo spaces only if we are creating a new
	instance. We don't allow creating of new undo tablespaces
	in an existing instance (yet).  This restriction exists because
	we check in several places for SYSTEM tablespaces to be less than
	the min of user defined tablespace ids. Once we implement saving
	the location of the undo tablespaces and their space ids this
	restriction will/should be lifted. */

	for (i = 0; create_new_db && i < n_conf_tablespaces; ++i) {
		char	name[OS_FILE_MAX_PATH];

		ut_snprintf(
			name, sizeof(name),
			"%s%cundo%03lu",
			srv_undo_dir, SRV_PATH_SEPARATOR, i + 1);

		/* Undo space ids start from 1. */
		err = srv_undo_tablespace_create(
			name, SRV_UNDO_TABLESPACE_SIZE_IN_PAGES);

		if (err != DB_SUCCESS) {

			ib_logf(IB_LOG_LEVEL_ERROR,
				"Could not create undo tablespace '%s'.",
				name);

			return(err);
		}
	}

	/* Get the tablespace ids of all the undo segments excluding
	the system tablespace (0). If we are creating a new instance then
	we build the undo_tablespace_ids ourselves since they don't
	already exist. */

	if (!create_new_db) {
		n_undo_tablespaces = trx_rseg_get_n_undo_tablespaces(
			undo_tablespace_ids);
	} else {
		n_undo_tablespaces = n_conf_tablespaces;

		for (i = 1; i <= n_undo_tablespaces; ++i) {
			undo_tablespace_ids[i - 1] = i;
		}

		undo_tablespace_ids[i] = ULINT_UNDEFINED;
	}

	/* Open all the undo tablespaces that are currently in use. If we
	fail to open any of these it is a fatal error. The tablespace ids
	should be contiguous. It is a fatal error because they are required
	for recovery and are referenced by the UNDO logs (a.k.a RBS). */

	for (i = 0; i < n_undo_tablespaces; ++i) {
		char	name[OS_FILE_MAX_PATH];

		ut_snprintf(
			name, sizeof(name),
			"%s%cundo%03lu",
			srv_undo_dir, SRV_PATH_SEPARATOR,
			undo_tablespace_ids[i]);

		/* Should be no gaps in undo tablespace ids. */
		ut_a(prev_space_id + 1 == undo_tablespace_ids[i]);

		/* The system space id should not be in this array. */
		ut_a(undo_tablespace_ids[i] != 0);
		ut_a(undo_tablespace_ids[i] != ULINT_UNDEFINED);

		/* Undo space ids start from 1. */

		err = srv_undo_tablespace_open(name, undo_tablespace_ids[i]);

		if (err != DB_SUCCESS) {

			ib_logf(IB_LOG_LEVEL_ERROR,
				"Unable to open undo tablespace '%s'.", name);

			return(err);
		}

		prev_space_id = undo_tablespace_ids[i];

		++*n_opened;
	}

	/* Open any extra unused undo tablespaces. These must be contiguous.
	We stop at the first failure. These are undo tablespaces that are
	not in use and therefore not required by recovery. We only check
	that there are no gaps. */

	for (i = prev_space_id + 1; i < TRX_SYS_N_RSEGS; ++i) {
		char	name[OS_FILE_MAX_PATH];

		ut_snprintf(
			name, sizeof(name),
			"%s%cundo%03lu", srv_undo_dir, SRV_PATH_SEPARATOR, i);

		/* Undo space ids start from 1. */
		err = srv_undo_tablespace_open(name, i);

		if (err != DB_SUCCESS) {
			break;
		}

		++n_undo_tablespaces;

		++*n_opened;
	}

	/* If the user says that there are fewer than what we find we
	tolerate that discrepancy but not the inverse. Because there could
	be unused undo tablespaces for future use. */

	if (n_conf_tablespaces > n_undo_tablespaces) {
		ut_print_timestamp(stderr);
		fprintf(stderr,
			" InnoDB: Expected to open %lu undo "
			"tablespaces but was able\n",
			n_conf_tablespaces);
		ut_print_timestamp(stderr);
		fprintf(stderr,
			" InnoDB: to find only %lu undo "
			"tablespaces.\n", n_undo_tablespaces);
		ut_print_timestamp(stderr);
		fprintf(stderr,
			" InnoDB: Set the "
			"innodb_undo_tablespaces parameter to "
			"the\n");
		ut_print_timestamp(stderr);
		fprintf(stderr,
			" InnoDB: correct value and retry. Suggested "
			"value is %lu\n", n_undo_tablespaces);

		return(err != DB_SUCCESS ? err : DB_ERROR);

	} else  if (n_undo_tablespaces > 0) {

		ib_logf(IB_LOG_LEVEL_INFO, "Opened %lu undo tablespaces",
			n_undo_tablespaces);

		if (n_conf_tablespaces == 0) {
			ib_logf(IB_LOG_LEVEL_WARN,
				"Using the system tablespace for all UNDO "
				"logging because innodb_undo_tablespaces=0");
		}
	}

	if (create_new_db) {
		mtr_t	mtr;

		mtr_start(&mtr);

		/* The undo log tablespace */
		for (i = 1; i <= n_undo_tablespaces; ++i) {

			fsp_header_init(
				i, SRV_UNDO_TABLESPACE_SIZE_IN_PAGES, &mtr);
		}

		mtr_commit(&mtr);
	}

	return(DB_SUCCESS);
}

/********************************************************************
Wait for the purge thread(s) to start up. */
static
void
srv_start_wait_for_purge_to_start()
/*===============================*/
{
	/* Wait for the purge coordinator and master thread to startup. */

	purge_state_t	state = trx_purge_state();

	ut_a(state != PURGE_STATE_DISABLED);

	while (srv_shutdown_state == SRV_SHUTDOWN_NONE
	       && srv_force_recovery < SRV_FORCE_NO_BACKGROUND
	       && state == PURGE_STATE_INIT) {

		switch (state = trx_purge_state()) {
		case PURGE_STATE_RUN:
		case PURGE_STATE_STOP:
			break;

		case PURGE_STATE_INIT:
			ib_logf(IB_LOG_LEVEL_INFO,
				"Waiting for purge to start");

			os_thread_sleep(50000);
			break;

		case PURGE_STATE_EXIT:
		case PURGE_STATE_DISABLED:
			ut_error;
		}
	}
}

/********************************************************************
Starts InnoDB and creates a new database if database files
are not found and the user wants.
@return	DB_SUCCESS or error code */
UNIV_INTERN
dberr_t
innobase_start_or_create_for_mysql(void)
/*====================================*/
{
	ibool		create_new_db;
	lsn_t		min_flushed_lsn;
	lsn_t		max_flushed_lsn;
#ifdef UNIV_LOG_ARCHIVE
	ulint		min_arch_log_no;
	ulint		max_arch_log_no;
#endif /* UNIV_LOG_ARCHIVE */
	ulint		sum_of_new_sizes;
	ulint		sum_of_data_file_sizes;
	ulint		tablespace_size_in_header;
	dberr_t		err;
	unsigned	i;
	ulint		srv_n_log_files_found = srv_n_log_files;
	ulint		io_limit;
	mtr_t		mtr;
	ib_bh_t*	ib_bh;
	char		logfilename[10000];
	char*		logfile0	= NULL;
	size_t		dirnamelen;

	if (srv_read_only_mode) {
		ib_logf(IB_LOG_LEVEL_INFO, "Started in read only mode");
	}

#ifdef HAVE_DARWIN_THREADS
# ifdef F_FULLFSYNC
	/* This executable has been compiled on Mac OS X 10.3 or later.
	Assume that F_FULLFSYNC is available at run-time. */
	srv_have_fullfsync = TRUE;
# else /* F_FULLFSYNC */
	/* This executable has been compiled on Mac OS X 10.2
	or earlier.  Determine if the executable is running
	on Mac OS X 10.3 or later. */
	struct utsname utsname;
	if (uname(&utsname)) {
		ut_print_timestamp(stderr);
		fputs(" InnoDB: cannot determine Mac OS X version!\n", stderr);
	} else {
		srv_have_fullfsync = strcmp(utsname.release, "7.") >= 0;
	}
	if (!srv_have_fullfsync) {
		ut_print_timestamp(stderr);
		fputs(" InnoDB: On Mac OS X, fsync() may be "
		      "broken on internal drives,\n", stderr);
		ut_print_timestamp(stderr);
		fputs(" InnoDB: making transactions unsafe!\n", stderr);
	}
# endif /* F_FULLFSYNC */
#endif /* HAVE_DARWIN_THREADS */

	if (sizeof(ulint) != sizeof(void*)) {
		ut_print_timestamp(stderr);
		fprintf(stderr,
			" InnoDB: Error: size of InnoDB's ulint is %lu, "
			"but size of void*\n", (ulong) sizeof(ulint));
		ut_print_timestamp(stderr);
		fprintf(stderr,
			" InnoDB: is %lu. The sizes should be the same "
			"so that on a 64-bit\n",
			(ulong) sizeof(void*));
		ut_print_timestamp(stderr);
		fprintf(stderr,
			" InnoDB: platforms you can allocate more than 4 GB "
			"of memory.\n");
	}

#ifdef UNIV_DEBUG
	ut_print_timestamp(stderr);
	fprintf(stderr,
		" InnoDB: !!!!!!!! UNIV_DEBUG switched on !!!!!!!!!\n");
#endif

#ifdef UNIV_IBUF_DEBUG
	ut_print_timestamp(stderr);
	fprintf(stderr,
		" InnoDB: !!!!!!!! UNIV_IBUF_DEBUG switched on !!!!!!!!!\n");
# ifdef UNIV_IBUF_COUNT_DEBUG
	ut_print_timestamp(stderr);
	fprintf(stderr,
		" InnoDB: !!!!!!!! UNIV_IBUF_COUNT_DEBUG switched on "
		"!!!!!!!!!\n");
	ut_print_timestamp(stderr);
	fprintf(stderr,
		" InnoDB: Crash recovery will fail with UNIV_IBUF_COUNT_DEBUG\n");
# endif
#endif

#ifdef UNIV_BLOB_DEBUG
	fprintf(stderr,
		"InnoDB: !!!!!!!! UNIV_BLOB_DEBUG switched on !!!!!!!!!\n"
		"InnoDB: Server restart may fail with UNIV_BLOB_DEBUG\n");
#endif /* UNIV_BLOB_DEBUG */

#ifdef UNIV_SYNC_DEBUG
	ut_print_timestamp(stderr);
	fprintf(stderr,
		" InnoDB: !!!!!!!! UNIV_SYNC_DEBUG switched on !!!!!!!!!\n");
#endif

#ifdef UNIV_SEARCH_DEBUG
	ut_print_timestamp(stderr);
	fprintf(stderr,
		" InnoDB: !!!!!!!! UNIV_SEARCH_DEBUG switched on !!!!!!!!!\n");
#endif

#ifdef UNIV_LOG_LSN_DEBUG
	ut_print_timestamp(stderr);
	fprintf(stderr,
		" InnoDB: !!!!!!!! UNIV_LOG_LSN_DEBUG switched on !!!!!!!!!\n");
#endif /* UNIV_LOG_LSN_DEBUG */
#ifdef UNIV_MEM_DEBUG
	ut_print_timestamp(stderr);
	fprintf(stderr,
		" InnoDB: !!!!!!!! UNIV_MEM_DEBUG switched on !!!!!!!!!\n");
#endif

	if (srv_use_sys_malloc) {
		ib_logf(IB_LOG_LEVEL_INFO,
			"The InnoDB memory heap is disabled");
	}

#if defined(COMPILER_HINTS_ENABLED)
	ib_logf(IB_LOG_LEVEL_INFO,
		" InnoDB: Compiler hints enabled.");
#endif /* defined(COMPILER_HINTS_ENABLED) */

	ib_logf(IB_LOG_LEVEL_INFO,
		"" IB_ATOMICS_STARTUP_MSG "");

	ib_logf(IB_LOG_LEVEL_INFO,
		"Compressed tables use zlib " ZLIB_VERSION
#ifdef UNIV_ZIP_DEBUG
	      " with validation"
#endif /* UNIV_ZIP_DEBUG */
	      );
#ifdef UNIV_ZIP_COPY
	ib_logf(IB_LOG_LEVEL_INFO, "and extra copying");
#endif /* UNIV_ZIP_COPY */


	ib_logf(IB_LOG_LEVEL_INFO,
		"CPU %s crc32 instructions",
		ut_crc32_sse2_enabled ? "supports" : "does not support");

	/* Since InnoDB does not currently clean up all its internal data
	structures in MySQL Embedded Server Library server_end(), we
	print an error message if someone tries to start up InnoDB a
	second time during the process lifetime. */

	if (srv_start_has_been_called) {
		ut_print_timestamp(stderr);
		fprintf(stderr, " InnoDB: Error: startup called second time "
			"during the process\n");
		ut_print_timestamp(stderr);
		fprintf(stderr, " InnoDB: lifetime. In the MySQL Embedded "
			"Server Library you\n");
		ut_print_timestamp(stderr);
		fprintf(stderr, " InnoDB: cannot call server_init() more "
			"than once during the\n");
		ut_print_timestamp(stderr);
		fprintf(stderr, " InnoDB: process lifetime.\n");
	}

	srv_start_has_been_called = TRUE;

#ifdef UNIV_DEBUG
	log_do_write = TRUE;
#endif /* UNIV_DEBUG */
	/*	yydebug = TRUE; */

	srv_is_being_started = TRUE;
	srv_startup_is_before_trx_rollback_phase = TRUE;

#ifdef __WIN__
	switch (os_get_os_version()) {
	case OS_WIN95:
	case OS_WIN31:
	case OS_WINNT:
		/* On Win 95, 98, ME, Win32 subsystem for Windows 3.1,
		and NT use simulated aio. In NT Windows provides async i/o,
		but when run in conjunction with InnoDB Hot Backup, it seemed
		to corrupt the data files. */

		srv_use_native_aio = FALSE;
		break;

	case OS_WIN2000:
	case OS_WINXP:
		/* On 2000 and XP, async IO is available. */
		srv_use_native_aio = TRUE;
		break;

	default:
		/* Vista and later have both async IO and condition variables */
		srv_use_native_aio = TRUE;
		srv_use_native_conditions = TRUE;
		break;
	}

#elif defined(LINUX_NATIVE_AIO)

	if (srv_use_native_aio) {
		ib_logf(IB_LOG_LEVEL_INFO, "Using Linux native AIO");
	}
#else
	/* Currently native AIO is supported only on windows and linux
	and that also when the support is compiled in. In all other
	cases, we ignore the setting of innodb_use_native_aio. */
	srv_use_native_aio = FALSE;
#endif /* __WIN__ */

	if (srv_file_flush_method_str == NULL) {
		/* These are the default options */

		srv_unix_file_flush_method = SRV_UNIX_FSYNC;

		srv_win_file_flush_method = SRV_WIN_IO_UNBUFFERED;
#ifndef __WIN__
	} else if (0 == ut_strcmp(srv_file_flush_method_str, "fsync")) {
		srv_unix_file_flush_method = SRV_UNIX_FSYNC;

	} else if (0 == ut_strcmp(srv_file_flush_method_str, "O_DSYNC")) {
		srv_unix_file_flush_method = SRV_UNIX_O_DSYNC;

	} else if (0 == ut_strcmp(srv_file_flush_method_str, "O_DIRECT")) {
		srv_unix_file_flush_method = SRV_UNIX_O_DIRECT;

	} else if (0 == ut_strcmp(srv_file_flush_method_str, "O_DIRECT_NO_FSYNC")) {
		srv_unix_file_flush_method = SRV_UNIX_O_DIRECT_NO_FSYNC;

	} else if (0 == ut_strcmp(srv_file_flush_method_str, "littlesync")) {
		srv_unix_file_flush_method = SRV_UNIX_LITTLESYNC;

	} else if (0 == ut_strcmp(srv_file_flush_method_str, "nosync")) {
		srv_unix_file_flush_method = SRV_UNIX_NOSYNC;
#else
	} else if (0 == ut_strcmp(srv_file_flush_method_str, "normal")) {
		srv_win_file_flush_method = SRV_WIN_IO_NORMAL;
		srv_use_native_aio = FALSE;

	} else if (0 == ut_strcmp(srv_file_flush_method_str, "unbuffered")) {
		srv_win_file_flush_method = SRV_WIN_IO_UNBUFFERED;
		srv_use_native_aio = FALSE;

	} else if (0 == ut_strcmp(srv_file_flush_method_str,
				  "async_unbuffered")) {
		srv_win_file_flush_method = SRV_WIN_IO_UNBUFFERED;
#endif /* __WIN__ */
	} else {
		ib_logf(IB_LOG_LEVEL_ERROR,
			"Unrecognized value %s for innodb_flush_method",
			srv_file_flush_method_str);
		return(DB_ERROR);
	}

	/* Note that the call srv_boot() also changes the values of
	some variables to the units used by InnoDB internally */

	/* Set the maximum number of threads which can wait for a semaphore
	inside InnoDB: this is the 'sync wait array' size, as well as the
	maximum number of threads that can wait in the 'srv_conc array' for
	their time to enter InnoDB. */

	if (srv_buf_pool_size >= 1000 * 1024 * 1024) {
		/* If buffer pool is less than 1000 MB,
		assume fewer threads. Also use only one
		buffer pool instance */
		srv_max_n_threads = 50000;

	} else if (srv_buf_pool_size >= 8 * 1024 * 1024) {

		srv_buf_pool_instances = 1;
		srv_max_n_threads = 10000;
	} else {
		srv_buf_pool_instances = 1;

		/* Saves several MB of memory, especially in
		64-bit computers */

		srv_max_n_threads = 1000;
	}

	srv_boot();

	if (!srv_read_only_mode) {

		mutex_create(srv_monitor_file_mutex_key,
			     &srv_monitor_file_mutex, SYNC_NO_ORDER_CHECK);

		if (srv_innodb_status) {

			srv_monitor_file_name = static_cast<char*>(
				mem_alloc(
					strlen(fil_path_to_mysql_datadir)
					+ 20 + sizeof "/innodb_status."));

			sprintf(srv_monitor_file_name, "%s/innodb_status.%lu",
				fil_path_to_mysql_datadir,
				os_proc_get_number());

			srv_monitor_file = fopen(srv_monitor_file_name, "w+");

			if (!srv_monitor_file) {

				ib_logf(IB_LOG_LEVEL_ERROR,
					"Unable to create %s: %s",
					srv_monitor_file_name,
					strerror(errno));

				return(DB_ERROR);
			}
		} else {
			srv_monitor_file_name = NULL;
			srv_monitor_file = os_file_create_tmpfile();

			if (!srv_monitor_file) {
				return(DB_ERROR);
			}
		}

		mutex_create(srv_dict_tmpfile_mutex_key,
			     &srv_dict_tmpfile_mutex, SYNC_DICT_OPERATION);

		srv_dict_tmpfile = os_file_create_tmpfile();

		if (!srv_dict_tmpfile) {
			return(DB_ERROR);
		}

		mutex_create(srv_misc_tmpfile_mutex_key,
			     &srv_misc_tmpfile_mutex, SYNC_ANY_LATCH);

		srv_misc_tmpfile = os_file_create_tmpfile();

		if (!srv_misc_tmpfile) {
			return(DB_ERROR);
		}
	}

	/* If user has set the value of innodb_file_io_threads then
	we'll emit a message telling the user that this parameter
	is now deprecated. */
	if (srv_n_file_io_threads != 4) {
		ib_logf(IB_LOG_LEVEL_WARN,
			"innodb_file_io_threads is deprecated. Please use "
			"innodb_read_io_threads and innodb_write_io_threads "
			"instead");
	}

	/* Now overwrite the value on srv_n_file_io_threads */
	srv_n_file_io_threads = srv_n_read_io_threads;

	if (!srv_read_only_mode) {
		/* Add the log and ibuf IO threads. */
		srv_n_file_io_threads += 2;
		srv_n_file_io_threads += srv_n_write_io_threads;
	} else {
		ib_logf(IB_LOG_LEVEL_INFO,
			"Disabling background IO write threads.");

		srv_n_write_io_threads = 0;
	}

	ut_a(srv_n_file_io_threads <= SRV_MAX_N_IO_THREADS);

	io_limit = 8 * SRV_N_PENDING_IOS_PER_THREAD;

	/* On Windows when using native aio the number of aio requests
	that a thread can handle at a given time is limited to 32
	i.e.: SRV_N_PENDING_IOS_PER_THREAD */
# ifdef __WIN__
	if (srv_use_native_aio) {
		io_limit = SRV_N_PENDING_IOS_PER_THREAD;
	}
# endif /* __WIN__ */

	if (!os_aio_init(io_limit,
			 srv_n_read_io_threads,
			 srv_n_write_io_threads,
			 SRV_MAX_N_PENDING_SYNC_IOS)) {

		ib_logf(IB_LOG_LEVEL_ERROR,
			"Fatal : Cannot initialize AIO sub-system");

		return(DB_ERROR);
	}

	fil_init(srv_file_per_table ? 50000 : 5000, srv_max_n_open_files);

	double	size;
	char	unit;

	if (srv_buf_pool_size >= 1024 * 1024 * 1024) {
		size = ((double) srv_buf_pool_size) / (1024 * 1024 * 1024);
		unit = 'G';
	} else {
		size = ((double) srv_buf_pool_size) / (1024 * 1024);
		unit = 'M';
	}

	/* Print time to initialize the buffer pool */
	ib_logf(IB_LOG_LEVEL_INFO,
		"Initializing buffer pool, size = %.1f%c", size, unit);

	err = buf_pool_init(srv_buf_pool_size, srv_buf_pool_instances);

	if (err != DB_SUCCESS) {
		ib_logf(IB_LOG_LEVEL_ERROR,
			"Fatal error: cannot allocate memory"
			" for the buffer pool");

		return(DB_ERROR);
	}

	ib_logf(IB_LOG_LEVEL_INFO,
		"Completed initialization of buffer pool");

#ifdef UNIV_DEBUG
	/* We have observed deadlocks with a 5MB buffer pool but
	the actual lower limit could very well be a little higher. */

	if (srv_buf_pool_size <= 5 * 1024 * 1024) {

		ib_logf(IB_LOG_LEVEL_INFO,
			"Small buffer pool size (%luM), the flst_validate() "
			"debug function can cause a deadlock if the "
			"buffer pool fills up.",
			srv_buf_pool_size / 1024 / 1024);
	}
#endif /* UNIV_DEBUG */

	fsp_init();
	log_init();

	lock_sys_create(srv_lock_table_size);

	/* Create i/o-handler threads: */

	for (ulint i = 0; i < srv_n_file_io_threads; ++i) {

		n[i] = i;

		os_thread_create(io_handler_thread, n + i, thread_ids + i);
	}

#ifdef UNIV_LOG_ARCHIVE
	if (0 != ut_strcmp(srv_log_group_home_dir, srv_arch_dir)) {
		ut_print_timestamp(stderr);
		fprintf(stderr, " InnoDB: Error: you must set the log group home dir in my.cnf\n");
		ut_print_timestamp(stderr);
		fprintf(stderr, " InnoDB: the same as log arch dir.\n");

		return(DB_ERROR);
	}
#endif /* UNIV_LOG_ARCHIVE */

	if (srv_n_log_files * srv_log_file_size * UNIV_PAGE_SIZE
	    >= 512ULL * 1024ULL * 1024ULL * 1024ULL) {
		/* log_block_convert_lsn_to_no() limits the returned block
		number to 1G and given that OS_FILE_LOG_BLOCK_SIZE is 512
		bytes, then we have a limit of 512 GB. If that limit is to
		be raised, then log_block_convert_lsn_to_no() must be
		modified. */
		ib_logf(IB_LOG_LEVEL_ERROR,
			"Combined size of log files must be < 512 GB");

		return(DB_ERROR);
	}

	if (srv_n_log_files * srv_log_file_size >= ULINT_MAX) {
		/* fil_io() takes ulint as an argument and we are passing
		(next_offset / UNIV_PAGE_SIZE) to it in log_group_write_buf().
		So (next_offset / UNIV_PAGE_SIZE) must be less than ULINT_MAX.
		So next_offset must be < ULINT_MAX * UNIV_PAGE_SIZE. This
		means that we are limited to ULINT_MAX * UNIV_PAGE_SIZE which
		is 64 TB on 32 bit systems. */
		fprintf(stderr,
			" InnoDB: Error: combined size of log files"
			" must be < %lu GB\n",
			ULINT_MAX / 1073741824 * UNIV_PAGE_SIZE);

		return(DB_ERROR);
	}

	sum_of_new_sizes = 0;

	for (i = 0; i < srv_n_data_files; i++) {
#ifndef __WIN__
		if (sizeof(off_t) < 5
		    && srv_data_file_sizes[i]
		    >= (ulint) (1 << (32 - UNIV_PAGE_SIZE_SHIFT))) {
			ut_print_timestamp(stderr);
			fprintf(stderr,
				" InnoDB: Error: file size must be < 4 GB"
				" with this MySQL binary\n");
			ut_print_timestamp(stderr);
			fprintf(stderr,
				" InnoDB: and operating system combination,"
				" in some OS's < 2 GB\n");

			return(DB_ERROR);
		}
#endif
		sum_of_new_sizes += srv_data_file_sizes[i];
	}

	if (sum_of_new_sizes < 10485760 / UNIV_PAGE_SIZE) {
		ib_logf(IB_LOG_LEVEL_ERROR,
			"Tablespace size must be at least 10 MB");

		return(DB_ERROR);
	}

	err = open_or_create_data_files(&create_new_db,
#ifdef UNIV_LOG_ARCHIVE
					&min_arch_log_no, &max_arch_log_no,
#endif /* UNIV_LOG_ARCHIVE */
					&min_flushed_lsn, &max_flushed_lsn,
					&sum_of_new_sizes);
	if (err == DB_FAIL) {

		ib_logf(IB_LOG_LEVEL_ERROR,
			"The system tablespace must be writable!");

		return(DB_ERROR);

	} else if (err != DB_SUCCESS) {

		ib_logf(IB_LOG_LEVEL_ERROR,
			"Could not open or create the system tablespace. If "
			"you tried to add new data files to the system "
			"tablespace, and it failed here, you should now "
			"edit innodb_data_file_path in my.cnf back to what "
			"it was, and remove the new ibdata files InnoDB "
			"created in this failed attempt. InnoDB only wrote "
			"those files full of zeros, but did not yet use "
			"them in any way. But be careful: do not remove "
			"old data files which contain your precious data!");

		return(err);
	}

#ifdef UNIV_LOG_ARCHIVE
	srv_normalize_path_for_win(srv_arch_dir);
	srv_arch_dir = srv_add_path_separator_if_needed(srv_arch_dir);
#endif /* UNIV_LOG_ARCHIVE */

	dirnamelen = strlen(srv_log_group_home_dir);
	ut_a(dirnamelen < (sizeof logfilename) - 10 - sizeof "ib_logfile");
	memcpy(logfilename, srv_log_group_home_dir, dirnamelen);

	/* Add a path separator if needed. */
	if (dirnamelen && logfilename[dirnamelen - 1] != SRV_PATH_SEPARATOR) {
		logfilename[dirnamelen++] = SRV_PATH_SEPARATOR;
	}

	srv_log_file_size_requested = srv_log_file_size;

	if (create_new_db) {
		bool success = buf_flush_list(ULINT_MAX, LSN_MAX, NULL);
		ut_a(success);

		min_flushed_lsn = max_flushed_lsn = log_get_lsn();

		buf_flush_wait_batch_end(NULL, BUF_FLUSH_LIST);

		err = create_log_files(logfilename, dirnamelen,
				       max_flushed_lsn, logfile0);

		if (err != DB_SUCCESS) {
			return(err);
		}
	} else {
		for (i = 0; i < SRV_N_LOG_FILES_MAX; i++) {
			os_offset_t	size;
			os_file_stat_t	stat_info;

			sprintf(logfilename + dirnamelen,
				"ib_logfile%u", i);

			err = os_file_get_status(
				logfilename, &stat_info, false);

			if (err == DB_NOT_FOUND) {
				if (i == 0) {
					if (max_flushed_lsn
					    != min_flushed_lsn) {
						ib_logf(IB_LOG_LEVEL_ERROR,
							"Cannot create"
							" log files because"
							" data files are"
							" corrupt or"
							" not in sync"
							" with each other");
						return(DB_ERROR);
					}

					if (max_flushed_lsn < (lsn_t) 1000) {
						ib_logf(IB_LOG_LEVEL_ERROR,
							"Cannot create"
							" log files because"
							" data files are"
							" corrupt or the"
							" database was not"
							" shut down cleanly"
							" after creating"
							" the data files.");
						return(DB_ERROR);
					}

					err = create_log_files(
						logfilename, dirnamelen,
						max_flushed_lsn, logfile0);

					if (err != DB_SUCCESS) {
						return(err);
					}

					create_log_files_rename(
						logfilename, dirnamelen,
						max_flushed_lsn, logfile0);
				} else if (i < 2) {
					/* must have at least 2 log files */
					return(err);
				}

				/* opened all files */
				break;
			}

			if (!srv_file_check_mode(logfilename)) {
				return(DB_ERROR);
			}

			err = open_log_file(&files[i], logfilename, &size);

			if (err != DB_SUCCESS) {
				return(err);
			}

			ut_a(size != (os_offset_t) -1);

			if (size & ((1 << UNIV_PAGE_SIZE_SHIFT) - 1)) {
				ib_logf(IB_LOG_LEVEL_ERROR,
					"InnoDB: Error: log file %s size "
					UINT64PF " is not a multiple of"
					" innodb_page_size\n",
					logfilename, size);
				return(DB_ERROR);
			}

			size >>= UNIV_PAGE_SIZE_SHIFT;

			if (i == 0) {
				srv_log_file_size = size;
			} else if (size != srv_log_file_size) {
				ib_logf(IB_LOG_LEVEL_ERROR,
					"Log file %s is"
					" of different size "UINT64PF" bytes"
					" than other log "
					" files "UINT64PF" bytes!\n",
					logfilename,
					size << UNIV_PAGE_SIZE_SHIFT,
					(os_offset_t) srv_log_file_size
					<< UNIV_PAGE_SIZE_SHIFT);
				return(DB_ERROR);
			}
		}

		srv_n_log_files_found = i;

		/* Create the in-memory file space objects. */

		sprintf(logfilename + dirnamelen, "ib_logfile%u", 0);

		fil_space_create(logfilename,
				 SRV_LOG_SPACE_FIRST_ID,
				 fsp_flags_set_page_size(0, UNIV_PAGE_SIZE),
				 FIL_LOG);

		ut_a(fil_validate());

		/* srv_log_file_size is measured in pages; if page size is 16KB,
		then we have a limit of 64TB on 32 bit systems */
		ut_a(srv_log_file_size <= ULINT_MAX);

		for (unsigned j = 0; j < i; j++) {
			sprintf(logfilename + dirnamelen, "ib_logfile%u", j);

			if (!fil_node_create(logfilename,
					     (ulint) srv_log_file_size,
					     SRV_LOG_SPACE_FIRST_ID, FALSE)) {
				return(DB_ERROR);
			}
		}

#ifdef UNIV_LOG_ARCHIVE
		/* Create the file space object for archived logs. Under
		MySQL, no archiving ever done. */
		fil_space_create("arch_log_space", SRV_LOG_SPACE_FIRST_ID + 1,
				 0, FIL_LOG);
#endif /* UNIV_LOG_ARCHIVE */
		log_group_init(0, i, srv_log_file_size * UNIV_PAGE_SIZE,
			       SRV_LOG_SPACE_FIRST_ID,
			       SRV_LOG_SPACE_FIRST_ID + 1);
	}

	/* Open all log files and data files in the system
	tablespace: we keep them open until database
	shutdown */

	fil_open_log_and_system_tablespace_files();

	err = srv_undo_tablespaces_init(
		create_new_db,
		srv_undo_tablespaces,
		&srv_undo_tablespaces_open);

	/* If the force recovery is set very high then we carry on regardless
	of all errors. Basically this is fingers crossed mode. */

	if (err != DB_SUCCESS
	    && srv_force_recovery < SRV_FORCE_NO_UNDO_LOG_SCAN) {

		return(err);
	}

	/* Initialize objects used by dict stats gathering thread, which
	can also be used by recovery if it tries to drop some table */
	if (!srv_read_only_mode) {
		dict_stats_thread_init();
	}

	trx_sys_file_format_init();

	trx_sys_create();

	if (create_new_db) {

		ut_a(!srv_read_only_mode);

		mtr_start(&mtr);

		fsp_header_init(0, sum_of_new_sizes, &mtr);

		mtr_commit(&mtr);

		/* To maintain backward compatibility we create only
		the first rollback segment before the double write buffer.
		All the remaining rollback segments will be created later,
		after the double write buffer has been created. */
		trx_sys_create_sys_pages();

		ib_bh = trx_sys_init_at_db_start();

		/* The purge system needs to create the purge view and
		therefore requires that the trx_sys is inited. */

		trx_purge_sys_create(srv_n_purge_threads, ib_bh);

		err = dict_create();

		if (err != DB_SUCCESS) {
			return(err);
		}

		srv_startup_is_before_trx_rollback_phase = FALSE;

		bool success = buf_flush_list(ULINT_MAX, LSN_MAX, NULL);
		ut_a(success);

		min_flushed_lsn = max_flushed_lsn = log_get_lsn();

		buf_flush_wait_batch_end(NULL, BUF_FLUSH_LIST);

		/* Stamp the LSN to the data files. */
		fil_write_flushed_lsn_to_data_files(max_flushed_lsn, 0);

		fil_flush_file_spaces(FIL_TABLESPACE);

		create_log_files_rename(logfilename, dirnamelen,
					max_flushed_lsn, logfile0);
#ifdef UNIV_LOG_ARCHIVE
	} else if (srv_archive_recovery) {

		ib_logf(IB_LOG_LEVEL_INFO,
			" Starting archive recovery from a backup...");

		err = recv_recovery_from_archive_start(
			min_flushed_lsn, srv_archive_recovery_limit_lsn,
			min_arch_log_no);
		if (err != DB_SUCCESS) {

			return(DB_ERROR);
		}
		/* Since ibuf init is in dict_boot, and ibuf is needed
		in any disk i/o, first call dict_boot */

		err = dict_boot();

		if (err != DB_SUCCESS) {
			return(err);
		}

		ib_bh = trx_sys_init_at_db_start();

		/* The purge system needs to create the purge view and
		therefore requires that the trx_sys is inited. */

		trx_purge_sys_create(srv_n_purge_threads, ib_bh);

		srv_startup_is_before_trx_rollback_phase = FALSE;

		recv_recovery_from_archive_finish();
#endif /* UNIV_LOG_ARCHIVE */
	} else {

		/* Check if we support the max format that is stamped
		on the system tablespace.
		Note:  We are NOT allowed to make any modifications to
		the TRX_SYS_PAGE_NO page before recovery  because this
		page also contains the max_trx_id etc. important system
		variables that are required for recovery.  We need to
		ensure that we return the system to a state where normal
		recovery is guaranteed to work. We do this by
		invalidating the buffer cache, this will force the
		reread of the page and restoration to its last known
		consistent state, this is REQUIRED for the recovery
		process to work. */
		err = trx_sys_file_format_max_check(
			srv_max_file_format_at_startup);

		if (err != DB_SUCCESS) {
			return(err);
		}

		/* Invalidate the buffer pool to ensure that we reread
		the page that we read above, during recovery.
		Note that this is not as heavy weight as it seems. At
		this point there will be only ONE page in the buf_LRU
		and there must be no page in the buf_flush list. */
		buf_pool_invalidate();

		/* We always try to do a recovery, even if the database had
		been shut down normally: this is the normal startup path */

		err = recv_recovery_from_checkpoint_start(
			LOG_CHECKPOINT, IB_ULONGLONG_MAX,
			min_flushed_lsn, max_flushed_lsn);

		if (err != DB_SUCCESS) {

			return(DB_ERROR);
		}

		/* Since the insert buffer init is in dict_boot, and the
		insert buffer is needed in any disk i/o, first we call
		dict_boot(). Note that trx_sys_init_at_db_start() only needs
		to access space 0, and the insert buffer at this stage already
		works for space 0. */

		err = dict_boot();

		if (err != DB_SUCCESS) {
			return(err);
		}

		ib_bh = trx_sys_init_at_db_start();

		/* The purge system needs to create the purge view and
		therefore requires that the trx_sys is inited. */

		trx_purge_sys_create(srv_n_purge_threads, ib_bh);

		/* recv_recovery_from_checkpoint_finish needs trx lists which
		are initialized in trx_sys_init_at_db_start(). */

		recv_recovery_from_checkpoint_finish();

		if (srv_force_recovery < SRV_FORCE_NO_IBUF_MERGE) {
			/* The following call is necessary for the insert
			buffer to work with multiple tablespaces. We must
			know the mapping between space id's and .ibd file
			names.

			In a crash recovery, we check that the info in data
			dictionary is consistent with what we already know
			about space id's from the call of
			fil_load_single_table_tablespaces().

			In a normal startup, we create the space objects for
			every table in the InnoDB data dictionary that has
			an .ibd file.

			We also determine the maximum tablespace id used. */

			dict_check_tablespaces_and_store_max_id(
				recv_needed_recovery);
		}

		if (!srv_force_recovery
		    && !recv_sys->found_corrupt_log
		    && (srv_log_file_size_requested != srv_log_file_size
			|| srv_n_log_files_found != srv_n_log_files)) {
			/* Prepare to replace the redo log files. */

			/* Clean the buffer pool. */
			bool success = buf_flush_list(
				ULINT_MAX, LSN_MAX, NULL);
			ut_a(success);

			RECOVERY_CRASH(1);

			min_flushed_lsn = max_flushed_lsn = log_get_lsn();

			ib_logf(IB_LOG_LEVEL_WARN,
				"Resizing redo log from %u*%u to %u*%u pages"
				", LSN=" LSN_PF,
				(unsigned) i,
				(unsigned) srv_log_file_size,
				(unsigned) srv_n_log_files,
				(unsigned) srv_log_file_size_requested,
				max_flushed_lsn);

			buf_flush_wait_batch_end(NULL, BUF_FLUSH_LIST);

			RECOVERY_CRASH(2);

			/* Flush the old log files. */
			log_buffer_flush_to_disk();
			/* If innodb_flush_method=O_DSYNC,
			we need to explicitly flush the log buffers. */
			fil_flush(SRV_LOG_SPACE_FIRST_ID);

			ut_ad(max_flushed_lsn == log_get_lsn());

			/* Prohibit redo log writes from any other
			threads until creating a log checkpoint at the
			end of create_log_files(). */
			ut_d(recv_no_log_write = TRUE);
			ut_ad(!buf_pool_check_no_pending_io());

			RECOVERY_CRASH(3);

			/* Stamp the LSN to the data files. */
			fil_write_flushed_lsn_to_data_files(
				max_flushed_lsn, 0);

			fil_flush_file_spaces(FIL_TABLESPACE);

			RECOVERY_CRASH(4);

			/* Close and free the redo log files, so that
			we can replace them. */
			fil_close_log_files(true);

			RECOVERY_CRASH(5);

			/* Free the old log file space. */
			log_group_close_all();

			ib_logf(IB_LOG_LEVEL_WARN,
				"Starting to delete and rewrite log files.");

			srv_log_file_size = srv_log_file_size_requested;

			err = create_log_files(logfilename, dirnamelen,
					       max_flushed_lsn, logfile0);

			if (err != DB_SUCCESS) {
				return(err);
			}

			create_log_files_rename(logfilename, dirnamelen,
						max_flushed_lsn, logfile0);
		}

		srv_startup_is_before_trx_rollback_phase = FALSE;
		recv_recovery_rollback_active();

		/* It is possible that file_format tag has never
		been set. In this case we initialize it to minimum
		value.  Important to note that we can do it ONLY after
		we have finished the recovery process so that the
		image of TRX_SYS_PAGE_NO is not stale. */
		trx_sys_file_format_tag_init();
	}

	if (!create_new_db && sum_of_new_sizes > 0) {
		/* New data file(s) were added */
		mtr_start(&mtr);

		fsp_header_inc_size(0, sum_of_new_sizes, &mtr);

		mtr_commit(&mtr);

		/* Immediately write the log record about increased tablespace
		size to disk, so that it is durable even if mysqld would crash
		quickly */

		log_buffer_flush_to_disk();
	}

#ifdef UNIV_LOG_ARCHIVE
	/* Archiving is always off under MySQL */
	if (!srv_log_archive_on) {
		ut_a(DB_SUCCESS == log_archive_noarchivelog());
	} else {
		mutex_enter(&(log_sys->mutex));

		start_archive = FALSE;

		if (log_sys->archiving_state == LOG_ARCH_OFF) {
			start_archive = TRUE;
		}

		mutex_exit(&(log_sys->mutex));

		if (start_archive) {
			ut_a(DB_SUCCESS == log_archive_archivelog());
		}
	}
#endif /* UNIV_LOG_ARCHIVE */

	/* fprintf(stderr, "Max allowed record size %lu\n",
	page_get_free_space_of_empty() / 2); */

	if (buf_dblwr == NULL) {
		/* Create the doublewrite buffer to a new tablespace */

		buf_dblwr_create();
	}

	/* Here the double write buffer has already been created and so
	any new rollback segments will be allocated after the double
	write buffer. The default segment should already exist.
	We create the new segments only if it's a new database or
	the database was shutdown cleanly. */

	/* Note: When creating the extra rollback segments during an upgrade
	we violate the latching order, even if the change buffer is empty.
	We make an exception in sync0sync.cc and check srv_is_being_started
	for that violation. It cannot create a deadlock because we are still
	running in single threaded mode essentially. Only the IO threads
	should be running at this stage. */

	ut_a(srv_undo_logs > 0);
	ut_a(srv_undo_logs <= TRX_SYS_N_RSEGS);

	/* The number of rsegs that exist in InnoDB is given by status
	variable srv_available_undo_logs. The number of rsegs to use can
	be set using the dynamic global variable srv_undo_logs. */

	srv_available_undo_logs = trx_sys_create_rsegs(
		srv_undo_tablespaces, srv_undo_logs);

	if (srv_available_undo_logs == ULINT_UNDEFINED) {
		/* Can only happen if force recovery is set. */
		ut_a(srv_force_recovery >= SRV_FORCE_NO_TRX_UNDO
		     || srv_read_only_mode);
		srv_undo_logs = ULONG_UNDEFINED;
	}

	if (!srv_read_only_mode) {
		/* Create the thread which watches the timeouts
		for lock waits */
		os_thread_create(
			lock_wait_timeout_thread,
			NULL, thread_ids + 2 + SRV_MAX_N_IO_THREADS);

		/* Create the thread which warns of long semaphore waits */
		os_thread_create(
			srv_error_monitor_thread,
			NULL, thread_ids + 3 + SRV_MAX_N_IO_THREADS);

		/* Create the thread which prints InnoDB monitor info */
		os_thread_create(
			srv_monitor_thread,
			NULL, thread_ids + 4 + SRV_MAX_N_IO_THREADS);
	}

	/* Create the SYS_FOREIGN and SYS_FOREIGN_COLS system tables */
	err = dict_create_or_check_foreign_constraint_tables();
	if (err != DB_SUCCESS) {
		return(err);
	}

	/* Create the SYS_TABLESPACES system table */
	err = dict_create_or_check_sys_tablespace();
	if (err != DB_SUCCESS) {
		return(err);
	}

	srv_is_being_started = FALSE;

	ut_a(trx_purge_state() == PURGE_STATE_INIT);

	/* Create the master thread which does purge and other utility
	operations */

	if (!srv_read_only_mode) {

		os_thread_create(
			srv_master_thread,
			NULL, thread_ids + (1 + SRV_MAX_N_IO_THREADS));
	}

	if (!srv_read_only_mode
	    && srv_force_recovery < SRV_FORCE_NO_BACKGROUND) {

		os_thread_create(
			srv_purge_coordinator_thread,
			NULL, thread_ids + 5 + SRV_MAX_N_IO_THREADS);

		ut_a(UT_ARR_SIZE(thread_ids)
		     > 5 + srv_n_purge_threads + SRV_MAX_N_IO_THREADS);

		/* We've already created the purge coordinator thread above. */
		for (i = 1; i < srv_n_purge_threads; ++i) {
			os_thread_create(
				srv_worker_thread, NULL,
				thread_ids + 5 + i + SRV_MAX_N_IO_THREADS);
		}

		srv_start_wait_for_purge_to_start();

	} else {
		purge_sys->state = PURGE_STATE_DISABLED;
	}

	if (!srv_read_only_mode) {
		os_thread_create(buf_flush_page_cleaner_thread, NULL, NULL);
	}

#ifdef UNIV_DEBUG
	/* buf_debug_prints = TRUE; */
#endif /* UNIV_DEBUG */
	sum_of_data_file_sizes = 0;

	for (i = 0; i < srv_n_data_files; i++) {
		sum_of_data_file_sizes += srv_data_file_sizes[i];
	}

	tablespace_size_in_header = fsp_header_get_tablespace_size();

	if (!srv_read_only_mode
	    && !srv_auto_extend_last_data_file
	    && sum_of_data_file_sizes != tablespace_size_in_header) {

		ut_print_timestamp(stderr);
		fprintf(stderr,
			" InnoDB: Error: tablespace size"
			" stored in header is %lu pages, but\n",
			(ulong) tablespace_size_in_header);
		ut_print_timestamp(stderr);
		fprintf(stderr,
			"InnoDB: the sum of data file sizes is %lu pages\n",
			(ulong) sum_of_data_file_sizes);

		if (srv_force_recovery == 0
		    && sum_of_data_file_sizes < tablespace_size_in_header) {
			/* This is a fatal error, the tail of a tablespace is
			missing */

			ut_print_timestamp(stderr);
			fprintf(stderr,
				" InnoDB: Cannot start InnoDB."
				" The tail of the system tablespace is\n");
			ut_print_timestamp(stderr);
			fprintf(stderr,
				" InnoDB: missing. Have you edited"
				" innodb_data_file_path in my.cnf in an\n");
			ut_print_timestamp(stderr);
			fprintf(stderr,
				" InnoDB: inappropriate way, removing"
				" ibdata files from there?\n");
			ut_print_timestamp(stderr);
			fprintf(stderr,
				" InnoDB: You can set innodb_force_recovery=1"
				" in my.cnf to force\n");
			ut_print_timestamp(stderr);
			fprintf(stderr,
				" InnoDB: a startup if you are trying"
				" to recover a badly corrupt database.\n");

			return(DB_ERROR);
		}
	}

	if (!srv_read_only_mode
	    && srv_auto_extend_last_data_file
	    && sum_of_data_file_sizes < tablespace_size_in_header) {

		ut_print_timestamp(stderr);
		fprintf(stderr,
			" InnoDB: Error: tablespace size stored in header"
			" is %lu pages, but\n",
			(ulong) tablespace_size_in_header);
		ut_print_timestamp(stderr);
		fprintf(stderr,
			" InnoDB: the sum of data file sizes"
			" is only %lu pages\n",
			(ulong) sum_of_data_file_sizes);

		if (srv_force_recovery == 0) {

			ut_print_timestamp(stderr);
			fprintf(stderr,
				" InnoDB: Cannot start InnoDB. The tail of"
				" the system tablespace is\n");
			ut_print_timestamp(stderr);
			fprintf(stderr,
				" InnoDB: missing. Have you edited"
				" innodb_data_file_path in my.cnf in an\n");
			ut_print_timestamp(stderr);
			fprintf(stderr,
				" InnoDB: inappropriate way, removing"
				" ibdata files from there?\n");
			ut_print_timestamp(stderr);
			fprintf(stderr,
				" InnoDB: You can set innodb_force_recovery=1"
				" in my.cnf to force\n");
			ut_print_timestamp(stderr);
			fprintf(stderr,
				" InnoDB: a startup if you are trying to"
				" recover a badly corrupt database.\n");

			return(DB_ERROR);
		}
	}

	/* Check that os_fast_mutexes work as expected */
	os_fast_mutex_init(PFS_NOT_INSTRUMENTED, &srv_os_test_mutex);

	if (0 != os_fast_mutex_trylock(&srv_os_test_mutex)) {
		ut_print_timestamp(stderr);
		fprintf(stderr,
			" InnoDB: Error: pthread_mutex_trylock returns"
			" an unexpected value on\n");
		ut_print_timestamp(stderr);
		fprintf(stderr,
			" InnoDB: success! Cannot continue.\n");
		exit(1);
	}

	os_fast_mutex_unlock(&srv_os_test_mutex);

	os_fast_mutex_lock(&srv_os_test_mutex);

	os_fast_mutex_unlock(&srv_os_test_mutex);

	os_fast_mutex_free(&srv_os_test_mutex);

	if (srv_print_verbose_log) {
		ib_logf(IB_LOG_LEVEL_INFO,
			"%s started; " "log sequence number " LSN_PF "",
			INNODB_VERSION_STR, srv_start_lsn);
	}

	if (srv_force_recovery > 0) {
		ib_logf(IB_LOG_LEVEL_INFO,
			"!!! innodb_force_recovery is set to %lu !!!",
			(ulong) srv_force_recovery);
	}

	if (srv_force_recovery == 0) {
		/* In the insert buffer we may have even bigger tablespace
		id's, because we may have dropped those tablespaces, but
		insert buffer merge has not had time to clean the records from
		the ibuf tree. */

		ibuf_update_max_tablespace_id();
	}

	if (!srv_read_only_mode) {
		/* Create the buffer pool dump/load thread */
		os_thread_create(buf_dump_thread, NULL, NULL);

		/* Create the dict stats gathering thread */
		os_thread_create(dict_stats_thread, NULL, NULL);

		/* Create the thread that will optimize the FTS sub-system. */
		fts_optimize_init();
	}

	srv_was_started = TRUE;

	return(DB_SUCCESS);
}

#if 0
/********************************************************************
Sync all FTS cache before shutdown */
static
void
srv_fts_close(void)
/*===============*/
{
	dict_table_t*	table;

	for (table = UT_LIST_GET_FIRST(dict_sys->table_LRU);
	     table; table = UT_LIST_GET_NEXT(table_LRU, table)) {
		fts_t*          fts = table->fts;

		if (fts != NULL) {
			fts_sync_table(table);
		}
	}

	for (table = UT_LIST_GET_FIRST(dict_sys->table_non_LRU);
	     table; table = UT_LIST_GET_NEXT(table_LRU, table)) {
		fts_t*          fts = table->fts;

		if (fts != NULL) {
			fts_sync_table(table);
		}
	}
}
#endif

/****************************************************************//**
Shuts down the InnoDB database.
@return	DB_SUCCESS or error code */
UNIV_INTERN
dberr_t
innobase_shutdown_for_mysql(void)
/*=============================*/
{
	ulint	i;

	if (!srv_was_started) {
		if (srv_is_being_started) {
			ib_logf(IB_LOG_LEVEL_WARN,
				"Shutting downa not properly started, "
				"or created database!");
		}

		return(DB_SUCCESS);
	}

	if (!srv_read_only_mode) {
		/* Shutdown the FTS optimize sub system. */
		fts_optimize_start_shutdown();

		fts_optimize_end();
	}

	/* 1. Flush the buffer pool to disk, write the current lsn to
	the tablespace header(s), and copy all log data to archive.
	The step 1 is the real InnoDB shutdown. The remaining steps 2 - ...
	just free data structures after the shutdown. */

	logs_empty_and_mark_files_at_shutdown();

	if (srv_conc_get_active_threads() != 0) {
		ib_logf(IB_LOG_LEVEL_WARN,
			"Query counter shows %ld queries still "
			"inside InnoDB at shutdown",
			srv_conc_get_active_threads());
	}

	/* 2. Make all threads created by InnoDB to exit */

	srv_shutdown_state = SRV_SHUTDOWN_EXIT_THREADS;

	/* All threads end up waiting for certain events. Put those events
	to the signaled state. Then the threads will exit themselves after
	os_event_wait(). */

	for (i = 0; i < 1000; i++) {
		/* NOTE: IF YOU CREATE THREADS IN INNODB, YOU MUST EXIT THEM
		HERE OR EARLIER */

		if (!srv_read_only_mode) {
			/* a. Let the lock timeout thread exit */
			os_event_set(lock_sys->timeout_event);

			/* b. srv error monitor thread exits automatically,
			no need to do anything here */

			/* c. We wake the master thread so that it exits */
			srv_wake_master_thread();

			/* d. Wakeup purge threads. */
			srv_purge_wakeup();
		}

		/* e. Exit the i/o threads */

		os_aio_wake_all_threads_at_shutdown();

		/* f. dict_stats_thread is signaled from
		logs_empty_and_mark_files_at_shutdown() and should have
		already quit or is quitting right now. */

		os_mutex_enter(os_sync_mutex);

		if (os_thread_count == 0) {
			/* All the threads have exited or are just exiting;
			NOTE that the threads may not have completed their
			exit yet. Should we use pthread_join() to make sure
			they have exited? If we did, we would have to
			remove the pthread_detach() from
			os_thread_exit().  Now we just sleep 0.1
			seconds and hope that is enough! */

			os_mutex_exit(os_sync_mutex);

			os_thread_sleep(100000);

			break;
		}

		os_mutex_exit(os_sync_mutex);

		os_thread_sleep(100000);
	}

	if (i == 1000) {
		ib_logf(IB_LOG_LEVEL_WARN,
			"%lu threads created by InnoDB"
			" had not exited at shutdown!",
			(ulong) os_thread_count);
	}

	if (srv_monitor_file) {
		fclose(srv_monitor_file);
		srv_monitor_file = 0;
		if (srv_monitor_file_name) {
			unlink(srv_monitor_file_name);
			mem_free(srv_monitor_file_name);
		}
	}

	if (srv_dict_tmpfile) {
		fclose(srv_dict_tmpfile);
		srv_dict_tmpfile = 0;
	}

	if (srv_misc_tmpfile) {
		fclose(srv_misc_tmpfile);
		srv_misc_tmpfile = 0;
	}

	if (!srv_read_only_mode) {
		dict_stats_thread_deinit();
	}

	/* This must be disabled before closing the buffer pool
	and closing the data dictionary.  */
	btr_search_disable();

	ibuf_close();
	log_shutdown();
	lock_sys_close();
	trx_sys_file_format_close();
	trx_sys_close();

	/* We don't create these mutexes in RO mode because we don't create
	the temp files that the cover. */
	if (!srv_read_only_mode) {
		mutex_free(&srv_monitor_file_mutex);
		mutex_free(&srv_dict_tmpfile_mutex);
		mutex_free(&srv_misc_tmpfile_mutex);
	}

	dict_close();
	btr_search_sys_free();

	/* 3. Free all InnoDB's own mutexes and the os_fast_mutexes inside
	them */
	os_aio_free();
	que_close();
	row_mysql_close();
	srv_mon_free();
	sync_close();
	srv_free();
	fil_close();

	/* 4. Free the os_conc_mutex and all os_events and os_mutexes */

	os_sync_free();

	/* 5. Free all allocated memory */

	pars_lexer_close();
	log_mem_free();
	buf_pool_free(srv_buf_pool_instances);
	mem_close();

	/* ut_free_all_mem() frees all allocated memory not freed yet
	in shutdown, and it will also free the ut_list_mutex, so it
	should be the last one for all operation */
	ut_free_all_mem();

	if (os_thread_count != 0
	    || os_event_count != 0
	    || os_mutex_count != 0
	    || os_fast_mutex_count != 0) {
		ib_logf(IB_LOG_LEVEL_WARN,
			"Some resources were not cleaned up in shutdown: "
			"threads %lu, events %lu, os_mutexes %lu, "
			"os_fast_mutexes %lu",
			(ulong) os_thread_count, (ulong) os_event_count,
			(ulong) os_mutex_count, (ulong) os_fast_mutex_count);
	}

	if (dict_foreign_err_file) {
		fclose(dict_foreign_err_file);
	}

	if (srv_print_verbose_log) {
		ib_logf(IB_LOG_LEVEL_INFO,
			"Shutdown completed; log sequence number " LSN_PF "",
			srv_shutdown_lsn);
	}

	srv_was_started = FALSE;
	srv_start_has_been_called = FALSE;

	return(DB_SUCCESS);
}
#endif /* !UNIV_HOTBACKUP */


/********************************************************************
Signal all per-table background threads to shutdown, and wait for them to do
so. */
UNIV_INTERN
void
srv_shutdown_table_bg_threads(void)
/*===============================*/
{
	dict_table_t*	table;
	dict_table_t*	first;
	dict_table_t*	last = NULL;

	mutex_enter(&dict_sys->mutex);

	/* Signal all threads that they should stop. */
	table = UT_LIST_GET_FIRST(dict_sys->table_LRU);
	first = table;
	while (table) {
		dict_table_t*	next;
		fts_t*		fts = table->fts;

		if (fts != NULL) {
			fts_start_shutdown(table, fts);
		}

		next = UT_LIST_GET_NEXT(table_LRU, table);

		if (!next) {
			last = table;
		}

		table = next;
	}

	/* We must release dict_sys->mutex here; if we hold on to it in the
	loop below, we will deadlock if any of the background threads try to
	acquire it (for example, the FTS thread by calling que_eval_sql).

	Releasing it here and going through dict_sys->table_LRU without
	holding it is safe because:

	 a) MySQL only starts the shutdown procedure after all client
	 threads have been disconnected and no new ones are accepted, so no
	 new tables are added or old ones dropped.

	 b) Despite its name, the list is not LRU, and the order stays
	 fixed.

	To safeguard against the above assumptions ever changing, we store
	the first and last items in the list above, and then check that
	they've stayed the same below. */

	mutex_exit(&dict_sys->mutex);

	/* Wait for the threads of each table to stop. This is not inside
	the above loop, because by signaling all the threads first we can
	overlap their shutting down delays. */
	table = UT_LIST_GET_FIRST(dict_sys->table_LRU);
	ut_a(first == table);
	while (table) {
		dict_table_t*	next;
		fts_t*		fts = table->fts;

		if (fts != NULL) {
			fts_shutdown(table, fts);
		}

		next = UT_LIST_GET_NEXT(table_LRU, table);

		if (table == last) {
			ut_a(!next);
		}

		table = next;
	}
}

/*****************************************************************//**
Get the meta-data filename from the table name. */
UNIV_INTERN
void
srv_get_meta_data_filename(
/*=======================*/
	dict_table_t*	table,		/*!< in: table */
	char*			filename,	/*!< out: filename */
	ulint			max_len)	/*!< in: filename max length */
{
	ulint			len;
	char*			path;
	char*			suffix;
	static const ulint	suffix_len = strlen(".cfg");

	if (DICT_TF_HAS_DATA_DIR(table->flags)) {
		dict_get_and_save_data_dir_path(table, false);
		ut_a(table->data_dir_path);

		path = os_file_make_remote_pathname(
			table->data_dir_path, table->name, "cfg");
	} else {
		path = fil_make_ibd_name(table->name, false);
	}

	ut_a(path);
	len = ut_strlen(path);
	ut_a(max_len >= len);

	suffix = path + (len - suffix_len);
	if (strncmp(suffix, ".cfg", suffix_len) == 0) {
		strcpy(filename, path);
	} else {
		ut_ad(strncmp(suffix, ".ibd", suffix_len) == 0);

		strncpy(filename, path, len - suffix_len);
		suffix = filename + (len - suffix_len);
		strcpy(suffix, ".cfg");
	}

	mem_free(path);

	srv_normalize_path_for_win(filename);
}<|MERGE_RESOLUTION|>--- conflicted
+++ resolved
@@ -509,55 +509,7 @@
 
 #ifndef UNIV_HOTBACKUP
 /*********************************************************************//**
-<<<<<<< HEAD
 Creates a log file.
-=======
-Opens the log files.
-@return	DB_SUCCESS or error code */
-static __attribute__((nonnull, warn_unused_result))
-dberr_t
-open_log_file(
-/*==========*/
-	const char*	name,		/*!< in: log file to open */
-	ulint		i)		/*!< in: file index to open */
-{
-	ibool		ret;
-
-	files[i] = os_file_create(
-		innodb_file_log_key, name, OS_FILE_OPEN, OS_FILE_AIO,
-		OS_LOG_FILE, &ret);
-
-	if (!ret) {
-
-		ib_logf(IB_LOG_LEVEL_ERROR, "Unable to open '%s'", name);
-
-		return(DB_ERROR);
-	}
-
-	os_offset_t	size = os_file_get_size(files[i]);
-
-	ut_a(size != (os_offset_t) -1);
-
-	if (size != ((os_offset_t) srv_log_file_size << UNIV_PAGE_SIZE_SHIFT)) {
-
-		ib_logf(IB_LOG_LEVEL_ERROR,
-			"Log file %s is"
-			" of different size "UINT64PF" bytes"
-			"than specified in the .cnf"
-			" file "UINT64PF" bytes!",
-			name, size,
-			(os_offset_t) srv_log_file_size
-			<< UNIV_PAGE_SIZE_SHIFT);
-
-		return(DB_ERROR);
-	}
-
-	return(DB_SUCCESS);
-}
-
-/*********************************************************************//**
-Creates or opens the log files and closes them.
->>>>>>> 5daa84fd
 @return	DB_SUCCESS or error code */
 static __attribute__((nonnull, warn_unused_result))
 dberr_t
@@ -566,12 +518,7 @@
 	os_file_t*	file,	/*!< out: file handle */
 	const char*	name)	/*!< in: log file name */
 {
-<<<<<<< HEAD
 	ibool		ret;
-=======
-	ulint		dirnamelen;
-	char		name[10000];
->>>>>>> 5daa84fd
 
 	*file = os_file_create(
 		innodb_file_log_key, name,
@@ -617,6 +564,12 @@
 	lsn_t	lsn,		/*!< in: FIL_PAGE_FILE_FLUSH_LSN value */
 	char*&	logfile0)	/*!< out: name of the first log file */
 {
+	if (srv_read_only_mode) {
+		ib_logf(IB_LOG_LEVEL_ERROR,
+			"Cannot create log files in read-only mode");
+		return(DB_READ_ONLY);
+	}
+
 	/* Remove any old log files. */
 	for (unsigned i = 0; i <= INIT_LOG_FILE0; i++) {
 		sprintf(logfilename + dirnamelen, "ib_logfile%u", i);
@@ -636,61 +589,21 @@
 		RECOVERY_CRASH(6);
 	}
 
-<<<<<<< HEAD
 	ut_ad(!buf_pool_check_no_pending_io());
 
 	RECOVERY_CRASH(7);
-=======
-	ibool		ret;
-
-	files[i] = os_file_create(
-		innodb_file_log_key, name,
-		OS_FILE_CREATE, OS_FILE_NORMAL, OS_LOG_FILE, &ret);
-
-	if (srv_read_only_mode) {
-
-		if (ret == FALSE) {
-			/* File exists but we can't open it. */
-			ib_logf(IB_LOG_LEVEL_ERROR,
-				"Unable to open: %s", name);
-			return(DB_ERROR);
-		}
-
-		dberr_t	err = open_log_file(name, i);
-
-		if (err != DB_SUCCESS) {
-			return(err);
-		}
-
-	} else if (ret == FALSE) {
-		if (os_file_get_last_error(false) != OS_FILE_ALREADY_EXISTS
-#ifdef UNIV_AIX
-		    /* AIX 5.1 after security patch ML7 may have errno set
-		    to 0 here, which causes our function to return 100;
-		    work around that AIX problem */
-		    && os_file_get_last_error(false) != 100
-#endif /* UNIV_AIX */
-		    ) {
-			ib_logf(IB_LOG_LEVEL_ERROR,
-				"Can't create or open '%s'", name);
->>>>>>> 5daa84fd
 
 	for (unsigned i = 0; i < srv_n_log_files; i++) {
 		sprintf(logfilename + dirnamelen,
 			"ib_logfile%u", i ? i : INIT_LOG_FILE0);
 
-<<<<<<< HEAD
 		dberr_t err = create_log_file(&files[i], logfilename);
-=======
-		dberr_t	err = open_log_file(name, i);
->>>>>>> 5daa84fd
 
 		if (err != DB_SUCCESS) {
 			return(err);
 		}
 	}
 
-<<<<<<< HEAD
 	RECOVERY_CRASH(8);
 
 	/* We did not create the first log file initially as
@@ -726,18 +639,6 @@
 		       SRV_LOG_SPACE_FIRST_ID + 1);
 
 	fil_open_log_and_system_tablespace_files();
-=======
-	} else {
-		ut_a(!srv_read_only_mode);
-
-		*log_file_created = TRUE;
-
-		ib_logf(IB_LOG_LEVEL_INFO,
-			"Log file %s did not exist:"
-			" new to be created", name);
-
-		if (log_file_has_been_opened) {
->>>>>>> 5daa84fd
 
 	/* Create a log checkpoint. */
 	mutex_enter(&log_sys->mutex);
@@ -745,7 +646,6 @@
 	recv_reset_logs(lsn);
 	mutex_exit(&log_sys->mutex);
 
-<<<<<<< HEAD
 	return(DB_SUCCESS);
 }
 
@@ -770,26 +670,6 @@
 	/* Rename the first log file, now that a log
 	checkpoint has been created. */
 	sprintf(logfilename + dirnamelen, "ib_logfile%u", 0);
-=======
-		ib_logf(IB_LOG_LEVEL_INFO,
-			"Setting log file %s size to %lu MB",
-			name, (ulong) srv_log_file_size
-			>> (20 - UNIV_PAGE_SIZE_SHIFT));
-
-		ib_logf(IB_LOG_LEVEL_INFO,
-			"Database physically writes the file"
-			" full: wait...");
-
-		ret = os_file_set_size(
-			name, files[i],
-			(os_offset_t) srv_log_file_size
-			<< UNIV_PAGE_SIZE_SHIFT);
-
-		if (!ret) {
-			ib_logf(IB_LOG_LEVEL_ERROR,
-				"Can't create '%s': probably out "
-				"of disk space.", name);
->>>>>>> 5daa84fd
 
 	RECOVERY_CRASH(9);
 
@@ -810,19 +690,8 @@
 
 	fil_open_log_and_system_tablespace_files();
 
-<<<<<<< HEAD
 	ib_logf(IB_LOG_LEVEL_WARN, "New log files created, LSN=" LSN_PF, lsn);
 }
-=======
-	fil_node_create(
-		name, (ulint) srv_log_file_size,
-		2 * k + SRV_LOG_SPACE_FIRST_ID, FALSE);
-
-#ifdef UNIV_LOG_ARCHIVE
-	/* If this is the first log group, create the file space object
-	for archived logs.
-	Under MySQL, no archiving ever done. */
->>>>>>> 5daa84fd
 
 /*********************************************************************//**
 Opens a log file.
@@ -841,9 +710,7 @@
 			       OS_FILE_OPEN, OS_FILE_AIO,
 			       OS_LOG_FILE, &ret);
 	if (!ret) {
-		fprintf(stderr,
-			"InnoDB: Error in opening %s\n", name);
-
+		ib_logf(IB_LOG_LEVEL_ERROR, "Unable to open '%s'", name);
 		return(DB_ERROR);
 	}
 
