--- conflicted
+++ resolved
@@ -485,7 +485,8 @@
 
 	if (!log_group_init(0, srv_n_log_files,
 			    srv_log_file_size * UNIV_PAGE_SIZE,
-			    SRV_LOG_SPACE_FIRST_ID)) {
+			    SRV_LOG_SPACE_FIRST_ID,
+			    SRV_LOG_SPACE_FIRST_ID + 1)) {
 		return(DB_ERROR);
 	}
 
@@ -493,14 +494,9 @@
 
 	/* Create a log checkpoint. */
 	log_mutex_enter();
-<<<<<<< HEAD
-	ut_d(recv_no_log_write = FALSE);
+	ut_d(recv_no_log_write = false);
 	recv_reset_logs(UT_LIST_GET_FIRST(log_sys->log_groups)
 			->archived_file_no, lsn);
-=======
-	ut_d(recv_no_log_write = false);
-	recv_reset_logs(lsn);
->>>>>>> a2757a60
 	log_mutex_exit();
 
 	return(DB_SUCCESS);
@@ -1123,7 +1119,6 @@
 	}
 }
 
-<<<<<<< HEAD
 /*********************************************************************//**
 Initializes the log tracking subsystem and starts its thread.  */
 static
@@ -1147,13 +1142,9 @@
 	}
 }
 
-/********************************************************************
-Create the temporary file tablespace.
-=======
 /** Create the temporary file tablespace.
 @param[in]	create_new_db	whether we are creating a new database
 @param[in,out]	tmp_space	Shared Temporary SysTablespace
->>>>>>> a2757a60
 @return DB_SUCCESS or error code. */
 static
 dberr_t
@@ -2118,7 +2109,8 @@
 		}
 
 		if (!log_group_init(0, i, srv_log_file_size * UNIV_PAGE_SIZE,
-				    SRV_LOG_SPACE_FIRST_ID)) {
+				    SRV_LOG_SPACE_FIRST_ID,
+				    SRV_LOG_SPACE_FIRST_ID + 1)) {
 			return(srv_init_abort(DB_ERROR));
 		}
 	}
@@ -2450,7 +2442,6 @@
 
 		start_archive = false;
 
-<<<<<<< HEAD
 		if (log_sys->archiving_state == LOG_ARCH_OFF) {
 
 			start_archive = true;
@@ -2464,11 +2455,7 @@
 		}
 	}
 
-	/* Open temp-tablespace and keep it open until shutdown. */
-	err = srv_open_tmp_tablespace(&srv_tmp_space);
-=======
 	err = srv_open_tmp_tablespace(create_new_db, &srv_tmp_space);
->>>>>>> a2757a60
 
 	if (err != DB_SUCCESS) {
 		return(srv_init_abort(err));
