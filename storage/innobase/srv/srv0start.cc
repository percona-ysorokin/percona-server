--- conflicted
+++ resolved
@@ -60,6 +60,7 @@
 #include "fsp0fsp.h"
 #include "rem0rec.h"
 #include "mtr0mtr.h"
+#include "log0archive.h"
 #include "log0log.h"
 #include "log0online.h"
 #include "log0recv.h"
@@ -186,7 +187,6 @@
 
 #ifdef UNIV_PFS_THREAD
 /* Keys to register InnoDB threads with performance schema */
-<<<<<<< HEAD
 mysql_pfs_key_t	buf_dump_thread_key;
 mysql_pfs_key_t	dict_stats_thread_key;
 mysql_pfs_key_t	io_handler_thread_key;
@@ -199,15 +199,7 @@
 mysql_pfs_key_t	srv_master_thread_key;
 mysql_pfs_key_t	srv_monitor_thread_key;
 mysql_pfs_key_t	srv_purge_thread_key;
-=======
-UNIV_INTERN mysql_pfs_key_t	io_handler_thread_key;
-UNIV_INTERN mysql_pfs_key_t	srv_lock_timeout_thread_key;
-UNIV_INTERN mysql_pfs_key_t	srv_error_monitor_thread_key;
-UNIV_INTERN mysql_pfs_key_t	srv_monitor_thread_key;
-UNIV_INTERN mysql_pfs_key_t	srv_master_thread_key;
-UNIV_INTERN mysql_pfs_key_t	srv_purge_thread_key;
-UNIV_INTERN mysql_pfs_key_t	srv_log_tracking_thread_key;
->>>>>>> 2071aeef
+mysql_pfs_key_t	srv_log_tracking_thread_key;
 #endif /* UNIV_PFS_THREAD */
 
 #ifdef HAVE_PSI_STAGE_INTERFACE
@@ -332,14 +324,10 @@
 	}
 #endif /* UNIV_PFS_THREAD */
 
-<<<<<<< HEAD
 	while (srv_shutdown_state != SRV_SHUTDOWN_EXIT_THREADS
 	       || buf_page_cleaner_is_active
 	       || !os_aio_all_slots_free()) {
-=======
-	while (srv_shutdown_state != SRV_SHUTDOWN_EXIT_THREADS) {
-		srv_current_thread_priority = srv_io_thread_priority;
->>>>>>> 2071aeef
+
 		fil_aio_wait(segment);
 	}
 
@@ -491,43 +479,27 @@
 		}
 	}
 
-<<<<<<< HEAD
+#if 0 // TODO laurynas: log archiving broken by WL#8845
+	/* Create the file space object for archived logs. */
+	ut_a(fil_space_create("arch_log_space", SRV_LOG_SPACE_FIRST_ID + 1,
+			      0, FIL_TYPE_LOG));
+#endif
+
 	if (!log_group_init(0, srv_n_log_files,
 			    srv_log_file_size * UNIV_PAGE_SIZE,
-			    SRV_LOG_SPACE_FIRST_ID)) {
+			    SRV_LOG_SPACE_FIRST_ID,
+			    SRV_LOG_SPACE_FIRST_ID + 1)) {
 		return(DB_ERROR);
 	}
-=======
-#ifdef UNIV_LOG_ARCHIVE
-	/* Create the file space object for archived logs. */
-	fil_space_create("arch_log_space", SRV_LOG_SPACE_FIRST_ID + 1,
-			 0, FIL_LOG);
-#endif
-	log_group_init(0, srv_n_log_files,
-		       srv_log_file_size * UNIV_PAGE_SIZE,
-		       SRV_LOG_SPACE_FIRST_ID,
-		       SRV_LOG_SPACE_FIRST_ID + 1);
->>>>>>> 2071aeef
 
 	fil_open_log_and_system_tablespace_files();
 
 	/* Create a log checkpoint. */
-<<<<<<< HEAD
 	log_mutex_enter();
 	ut_d(recv_no_log_write = false);
-	recv_reset_logs(lsn);
+	recv_reset_logs(UT_LIST_GET_FIRST(log_sys->log_groups)
+			->archived_file_no, lsn);
 	log_mutex_exit();
-=======
-	mutex_enter(&log_sys->mutex);
-	ut_d(recv_no_log_write = FALSE);
-	recv_reset_logs(
-#ifdef UNIV_LOG_ARCHIVE
-		UT_LIST_GET_FIRST(log_sys->log_groups)->archived_file_no,
-		TRUE,
-#endif
-		lsn);
-	mutex_exit(&log_sys->mutex);
->>>>>>> 2071aeef
 
 	return(DB_SUCCESS);
 }
@@ -605,385 +577,6 @@
 }
 
 /*********************************************************************//**
-<<<<<<< HEAD
-=======
-Creates or opens database data files and closes them.
-@return	DB_SUCCESS or error code */
-static __attribute__((nonnull, warn_unused_result))
-dberr_t
-open_or_create_data_files(
-/*======================*/
-	ibool*		create_new_db,	/*!< out: TRUE if new database should be
-					created */
-#ifdef UNIV_LOG_ARCHIVE
-	lsn_t*		min_arch_log_no,/*!< out: min of archived log
-					numbers in data files */
-	lsn_t*		max_arch_log_no,/*!< out: max of archived log
-					numbers in data files */
-#endif /* UNIV_LOG_ARCHIVE */
-	lsn_t*		min_flushed_lsn,/*!< out: min of flushed lsn
-					values in data files */
-	lsn_t*		max_flushed_lsn,/*!< out: max of flushed lsn
-					values in data files */
-	ulint*		sum_of_new_sizes)/*!< out: sum of sizes of the
-					new files added */
-{
-	ibool		ret;
-	ulint		i;
-	ibool		one_opened	= FALSE;
-	ibool		one_created	= FALSE;
-	os_offset_t	size;
-	ulint		flags;
-	ulint		space;
-	ulint		rounded_size_pages;
-	char		name[10000];
-
-	if (srv_n_data_files >= 1000) {
-
-		ib_logf(IB_LOG_LEVEL_ERROR,
-			"Can only have < 1000 data files, you have "
-			"defined %lu", (ulong) srv_n_data_files);
-
-		return(DB_ERROR);
-	}
-
-	*sum_of_new_sizes = 0;
-
-	*create_new_db = FALSE;
-
-	srv_normalize_path_for_win(srv_data_home);
-
-	for (i = 0; i < srv_n_data_files; i++) {
-		ulint	dirnamelen;
-
-		srv_normalize_path_for_win(srv_data_file_names[i]);
-		dirnamelen = strlen(srv_data_home);
-
-		ut_a(dirnamelen + strlen(srv_data_file_names[i])
-		     < (sizeof name) - 1);
-
-		memcpy(name, srv_data_home, dirnamelen);
-
-		/* Add a path separator if needed. */
-		if (dirnamelen && name[dirnamelen - 1] != SRV_PATH_SEPARATOR) {
-			name[dirnamelen++] = SRV_PATH_SEPARATOR;
-		}
-
-		strcpy(name + dirnamelen, srv_data_file_names[i]);
-
-		/* Note: It will return true if the file doesn' exist. */
-
-		if (!srv_file_check_mode(name)) {
-
-			return(DB_FAIL);
-
-		} else if (srv_data_file_is_raw_partition[i] == 0) {
-
-			/* First we try to create the file: if it already
-			exists, ret will get value FALSE */
-
-			files[i] = os_file_create(
-				innodb_file_data_key, name, OS_FILE_CREATE,
-				OS_FILE_NORMAL, OS_DATA_FILE, &ret);
-
-			if (srv_read_only_mode) {
-
-				if (ret) {
-					goto size_check;
-				}
-
-				ib_logf(IB_LOG_LEVEL_ERROR,
-					"Opening %s failed!", name);
-
-				return(DB_ERROR);
-
-			} else if (!ret
-				   && os_file_get_last_error(false)
-				   != OS_FILE_ALREADY_EXISTS
-#ifdef UNIV_AIX
-			    	   /* AIX 5.1 after security patch ML7 may have
-			           errno set to 0 here, which causes our
-				   function to return 100; work around that
-				   AIX problem */
-				   && os_file_get_last_error(false) != 100
-#endif /* UNIV_AIX */
-			    ) {
-				ib_logf(IB_LOG_LEVEL_ERROR,
-					"Creating or opening %s failed!",
-					name);
-
-				return(DB_ERROR);
-			}
-
-		} else if (srv_data_file_is_raw_partition[i] == SRV_NEW_RAW) {
-
-			ut_a(!srv_read_only_mode);
-
-			/* The partition is opened, not created; then it is
-			written over */
-
-			srv_start_raw_disk_in_use = TRUE;
-			srv_created_new_raw = TRUE;
-
-			files[i] = os_file_create(
-				innodb_file_data_key, name, OS_FILE_OPEN_RAW,
-				OS_FILE_NORMAL, OS_DATA_FILE, &ret);
-
-			if (!ret) {
-				ib_logf(IB_LOG_LEVEL_ERROR,
-					"Error in opening %s", name);
-
-				return(DB_ERROR);
-			}
-
-			const char*	check_msg;
-			check_msg = fil_read_first_page(
-				files[i], FALSE, &flags, &space,
-				min_flushed_lsn, max_flushed_lsn);
-
-			/* If first page is valid, don't overwrite DB.
-			It prevents overwriting DB when mysql_install_db
-			starts mysqld multiple times during bootstrap. */
-			if (check_msg == NULL) {
-
-				srv_created_new_raw = FALSE;
-				ret = FALSE;
-			}
-
-		} else if (srv_data_file_is_raw_partition[i] == SRV_OLD_RAW) {
-			srv_start_raw_disk_in_use = TRUE;
-
-			ret = FALSE;
-		} else {
-			ut_a(0);
-		}
-
-		if (ret == FALSE) {
-			const char* check_msg;
-			/* We open the data file */
-
-			if (one_created) {
-				ib_logf(IB_LOG_LEVEL_ERROR,
-					"Data files can only be added at "
-					"the end of a tablespace, but "
-					"data file %s existed beforehand.",
-					name);
-				return(DB_ERROR);
-			}
-			if (srv_data_file_is_raw_partition[i] == SRV_OLD_RAW) {
-				ut_a(!srv_read_only_mode);
-				files[i] = os_file_create(
-					innodb_file_data_key,
-					name, OS_FILE_OPEN_RAW,
-					OS_FILE_NORMAL, OS_DATA_FILE, &ret);
-			} else if (i == 0) {
-				files[i] = os_file_create(
-					innodb_file_data_key,
-					name, OS_FILE_OPEN_RETRY,
-					OS_FILE_NORMAL, OS_DATA_FILE, &ret);
-			} else {
-				files[i] = os_file_create(
-					innodb_file_data_key,
-					name, OS_FILE_OPEN, OS_FILE_NORMAL,
-					OS_DATA_FILE, &ret);
-			}
-
-			if (!ret) {
-
-				os_file_get_last_error(true);
-
-				ib_logf(IB_LOG_LEVEL_ERROR,
-					"Can't open '%s'", name);
-
-				return(DB_ERROR);
-			}
-
-			if (srv_data_file_is_raw_partition[i] == SRV_OLD_RAW) {
-
-				goto skip_size_check;
-			}
-
-size_check:
-			size = os_file_get_size(files[i]);
-			ut_a(size != (os_offset_t) -1);
-			/* Round size downward to megabytes */
-
-			rounded_size_pages = (ulint)
-				(size >> UNIV_PAGE_SIZE_SHIFT);
-
-			if (i == srv_n_data_files - 1
-			    && srv_auto_extend_last_data_file) {
-
-				if (srv_data_file_sizes[i] > rounded_size_pages
-				    || (srv_last_file_size_max > 0
-					&& srv_last_file_size_max
-					< rounded_size_pages)) {
-
-					ib_logf(IB_LOG_LEVEL_ERROR,
-						"auto-extending "
-						"data file %s is "
-						"of a different size "
-						"%lu pages (rounded "
-						"down to MB) than specified "
-						"in the .cnf file: "
-						"initial %lu pages, "
-						"max %lu (relevant if "
-						"non-zero) pages!",
-						name,
-						(ulong) rounded_size_pages,
-						(ulong) srv_data_file_sizes[i],
-						(ulong)
-						srv_last_file_size_max);
-
-					return(DB_ERROR);
-				}
-
-				srv_data_file_sizes[i] = rounded_size_pages;
-			}
-
-			if (rounded_size_pages != srv_data_file_sizes[i]) {
-
-				ib_logf(IB_LOG_LEVEL_ERROR,
-					"Data file %s is of a different "
-					"size %lu pages (rounded down to MB) "
-					"than specified in the .cnf file "
-					"%lu pages!",
-					name,
-					(ulong) rounded_size_pages,
-					(ulong) srv_data_file_sizes[i]);
-
-				return(DB_ERROR);
-			}
-skip_size_check:
-
-			/* This is the earliest location where we can load
-			the double write buffer. */
-			if (i == 0) {
-				buf_dblwr_init_or_load_pages(
-					files[i], srv_data_file_names[i], true);
-			}
-
-			bool retry = true;
-check_first_page:
-			check_msg = fil_read_first_page(
-				files[i], one_opened, &flags, &space,
-				min_flushed_lsn, max_flushed_lsn);
-
-			if (check_msg) {
-
-				if (retry) {
-					fsp_open_info	fsp;
-					const ulint	page_no = 0;
-
-					retry = false;
-					fsp.id = 0;
-					fsp.filepath = srv_data_file_names[i];
-					fsp.file = files[i];
-
-					if (fil_user_tablespace_restore_page(
-						&fsp, page_no)) {
-						goto check_first_page;
-					}
-				}
-
-				ib_logf(IB_LOG_LEVEL_ERROR,
-						"%s in data file %s",
-						check_msg, name);
-				return(DB_ERROR);
-			}
-
-			/* The first file of the system tablespace must
-			have space ID = TRX_SYS_SPACE.  The FSP_SPACE_ID
-			field in files greater than ibdata1 are unreliable. */
-			ut_a(one_opened || space == TRX_SYS_SPACE);
-
-			/* Check the flags for the first system tablespace
-			file only. */
-			if (!one_opened
-			    && UNIV_PAGE_SIZE
-			       != fsp_flags_get_page_size(flags)) {
-
-				ib_logf(IB_LOG_LEVEL_ERROR,
-					"Data file \"%s\" uses page size %lu,"
-					"but the start-up parameter "
-					"is --innodb-page-size=%lu",
-					name,
-					fsp_flags_get_page_size(flags),
-					UNIV_PAGE_SIZE);
-
-				return(DB_ERROR);
-			}
-
-			one_opened = TRUE;
-		} else if (!srv_read_only_mode) {
-			/* We created the data file and now write it full of
-			zeros */
-
-			one_created = TRUE;
-
-			if (i > 0) {
-				ib_logf(IB_LOG_LEVEL_INFO,
-					"Data file %s did not"
-					" exist: new to be created",
-					name);
-			} else {
-				ib_logf(IB_LOG_LEVEL_INFO,
-					"The first specified "
-					"data file %s did not exist: "
-					"a new database to be created!",
-					name);
-
-				*create_new_db = TRUE;
-			}
-
-			ib_logf(IB_LOG_LEVEL_INFO,
-				"Setting file %s size to %lu MB",
-				name,
-				(ulong) (srv_data_file_sizes[i]
-					 >> (20 - UNIV_PAGE_SIZE_SHIFT)));
-
-			ib_logf(IB_LOG_LEVEL_INFO,
-				"Database physically writes the"
-				" file full: wait...");
-
-			ret = os_file_set_size(
-				name, files[i],
-				(os_offset_t) srv_data_file_sizes[i]
-				<< UNIV_PAGE_SIZE_SHIFT);
-
-			if (!ret) {
-				ib_logf(IB_LOG_LEVEL_ERROR,
-					"Error in creating %s: "
-					"probably out of disk space",
-					name);
-
-				return(DB_ERROR);
-			}
-
-			*sum_of_new_sizes += srv_data_file_sizes[i];
-		}
-
-		ret = os_file_close(files[i]);
-		ut_a(ret);
-
-		if (i == 0) {
-			flags = fsp_flags_set_page_size(0, UNIV_PAGE_SIZE);
-			fil_space_create(name, 0, flags, FIL_TABLESPACE);
-		}
-
-		ut_a(fil_validate());
-
-		if (!fil_node_create(name, srv_data_file_sizes[i], 0,
-				     srv_data_file_is_raw_partition[i] != 0)) {
-			return(DB_ERROR);
-		}
-	}
-
-	return(DB_SUCCESS);
-}
-
-/*********************************************************************//**
->>>>>>> 2071aeef
 Create undo tablespace.
 @return DB_SUCCESS or error code */
 static
@@ -1528,7 +1121,29 @@
 	}
 }
 
-<<<<<<< HEAD
+/*********************************************************************//**
+Initializes the log tracking subsystem and starts its thread.  */
+static
+void
+init_log_online(void)
+/*=================*/
+{
+	if (UNIV_UNLIKELY(srv_force_recovery > 0 || srv_read_only_mode)) {
+		srv_track_changed_pages = FALSE;
+		return;
+	}
+
+	if (srv_track_changed_pages) {
+
+		log_online_read_init();
+
+		/* Create the thread that follows the redo log to output the
+		   changed page bitmap */
+		os_thread_create(&srv_redo_log_follow_thread, NULL,
+				 thread_ids + 5 + SRV_MAX_N_IO_THREADS);
+	}
+}
+
 /** Create the temporary file tablespace.
 @param[in]	create_new_db	whether we are creating a new database
 @param[in,out]	tmp_space	Shared Temporary SysTablespace
@@ -1836,29 +1451,6 @@
 	} while (buf_pool_check_no_pending_io());
 
 	return(flushed_lsn);
-=======
-/*********************************************************************//**
-Initializes the log tracking subsystem and starts its thread.  */
-static
-void
-init_log_online(void)
-/*=================*/
-{
-	if (UNIV_UNLIKELY(srv_force_recovery > 0 || srv_read_only_mode)) {
-		srv_track_changed_pages = FALSE;
-		return;
-	}
-
-	if (srv_track_changed_pages) {
-
-		log_online_read_init();
-
-		/* Create the thread that follows the redo log to output the
-		   changed page bitmap */
-		os_thread_create(&srv_redo_log_follow_thread, NULL,
-				 thread_ids + 5 + SRV_MAX_N_IO_THREADS);
-	}
->>>>>>> 2071aeef
 }
 
 /********************************************************************
@@ -1869,19 +1461,8 @@
 innobase_start_or_create_for_mysql(void)
 /*====================================*/
 {
-<<<<<<< HEAD
 	bool		create_new_db = false;
 	lsn_t		flushed_lsn;
-=======
-	ibool		create_new_db;
-	lsn_t		min_flushed_lsn;
-	lsn_t		max_flushed_lsn;
-#ifdef UNIV_LOG_ARCHIVE
-	lsn_t		min_arch_log_no	= LSN_MAX;
-	lsn_t		max_arch_log_no	= LSN_MAX;
-#endif /* UNIV_LOG_ARCHIVE */
-	ulint		sum_of_new_sizes;
->>>>>>> 2071aeef
 	ulint		sum_of_data_file_sizes;
 	ulint		tablespace_size_in_header;
 	dberr_t		err;
@@ -2257,8 +1838,7 @@
 		<< size << unit << ", instances = " << srv_buf_pool_instances
 		<< ", chunk size = " << chunk_size << chunk_unit;
 
-	err = buf_pool_init(srv_buf_pool_size, (ibool) srv_buf_pool_populate,
-			    srv_buf_pool_instances);
+	err = buf_pool_init(srv_buf_pool_size, srv_buf_pool_instances);
 
 	if (err != DB_SUCCESS) {
 		ib::error() << "Cannot allocate memory for the buffer pool";
@@ -2298,7 +1878,6 @@
 		os_thread_create(io_handler_thread, n + t, thread_ids + t);
 	}
 
-<<<<<<< HEAD
 	/* Even in read-only mode there could be flush job generated by
 	intrinsic table operations. */
 	buf_flush_page_cleaner_init();
@@ -2318,8 +1897,6 @@
 
 	srv_start_state_set(SRV_START_STATE_IO);
 
-=======
->>>>>>> 2071aeef
 	if (srv_n_log_files * srv_log_file_size * UNIV_PAGE_SIZE
 	    >= 512ULL * 1024ULL * 1024ULL * 1024ULL) {
 		/* log_block_convert_lsn_to_no() limits the returned block
@@ -2393,13 +1970,8 @@
 		return(srv_init_abort(err));
 	}
 
-<<<<<<< HEAD
-=======
-#ifdef UNIV_LOG_ARCHIVE
-	srv_normalize_path_for_win(srv_arch_dir);
-#endif /* UNIV_LOG_ARCHIVE */
-
->>>>>>> 2071aeef
+	os_normalize_path_for_win(srv_arch_dir);
+
 	dirnamelen = strlen(srv_log_group_home_dir);
 	ut_a(dirnamelen < (sizeof logfilename) - 10 - sizeof "ib_logfile");
 	memcpy(logfilename, srv_log_group_home_dir, dirnamelen);
@@ -2532,6 +2104,12 @@
 		ut_a(fil_validate());
 		ut_a(log_space);
 
+#if 0 // TODO laurynas: log archiving broken by WL#8845
+		/* Create the file space object for archived logs. */
+		ut_a(fil_space_create("arch_log_space", SRV_LOG_SPACE_FIRST_ID + 1,
+				      0, FIL_TYPE_LOG));
+#endif
+
 		/* srv_log_file_size is measured in pages; if page size is 16KB,
 		then we have a limit of 64TB on 32 bit systems */
 		ut_a(srv_log_file_size <= ULINT_MAX);
@@ -2547,7 +2125,8 @@
 		}
 
 		if (!log_group_init(0, i, srv_log_file_size * UNIV_PAGE_SIZE,
-				    SRV_LOG_SPACE_FIRST_ID)) {
+				    SRV_LOG_SPACE_FIRST_ID,
+				    SRV_LOG_SPACE_FIRST_ID + 1)) {
 			return(srv_init_abort(DB_ERROR));
 		}
 	}
@@ -2690,17 +2269,9 @@
 			return(srv_init_abort(DB_ERROR));
 		}
 
-<<<<<<< HEAD
+		init_log_online();
+
 		purge_queue = trx_sys_init_at_db_start();
-=======
-		init_log_online();
-
-		/* Since the insert buffer init is in dict_boot, and the
-		insert buffer is needed in any disk i/o, first we call
-		dict_boot(). Note that trx_sys_init_at_db_start() only needs
-		to access space 0, and the insert buffer at this stage already
-		works for space 0. */
->>>>>>> 2071aeef
 
 		if (srv_force_recovery < SRV_FORCE_NO_LOG_REDO) {
 			/* Apply the hashed log records to the
@@ -2819,6 +2390,24 @@
 
 			RECOVERY_CRASH(4);
 
+			/* If log tracking is enabled, make it catch up with
+			the old logs synchronously. */
+			bool saved_srv_track_changed_pages
+				= srv_track_changed_pages;
+			if (srv_track_changed_pages) {
+				log_mutex_enter();
+				lsn_t checkpoint_lsn
+					= log_sys->last_checkpoint_lsn;
+				log_mutex_exit();
+				ib::info()
+					<< "Tracking redo log synchronously "
+					"until " << checkpoint_lsn;
+				if (!log_online_follow_redo_log()) {
+					return(srv_init_abort(DB_ERROR));
+				}
+				srv_track_changed_pages = false;
+			}
+
 			/* Close and free the redo log files, so that
 			we can replace them. */
 			fil_close_log_files(true);
@@ -2841,20 +2430,35 @@
 				return(srv_init_abort(err));
 			}
 
-<<<<<<< HEAD
-			create_log_files_rename(
-				logfilename, dirnamelen, flushed_lsn,
-				logfile0);
-=======
+			if (saved_srv_track_changed_pages) {
+				log_mutex_enter();
+				lsn_t checkpoint_lsn
+					= log_sys->last_checkpoint_lsn;
+				log_sys->last_checkpoint_lsn = log_sys->lsn;
+				log_mutex_exit();
+				ib::info()
+					<< "Tracking redo log synchronously "
+					"until " << checkpoint_lsn;
+				srv_track_changed_pages = true;
+				if (!log_online_follow_redo_log()) {
+					return(srv_init_abort(DB_ERROR));
+				}
+				srv_track_changed_pages = false;
+			}
+
 			/* create_log_files() can increase system lsn that is
 			why FIL_PAGE_FILE_FLUSH_LSN have to be updated */
-			min_flushed_lsn = max_flushed_lsn = log_get_lsn();
-			fil_write_flushed_lsn_to_data_files(min_flushed_lsn, 0);
-			fil_flush_file_spaces(FIL_TABLESPACE);
-
-			create_log_files_rename(logfilename, dirnamelen,
-						log_get_lsn(), logfile0);
->>>>>>> 2071aeef
+			flushed_lsn = log_get_lsn();
+			fil_write_flushed_lsn(flushed_lsn);
+			fil_flush_file_spaces(FIL_TYPE_TABLESPACE);
+
+			create_log_files_rename(
+				logfilename, dirnamelen, log_get_lsn(),
+				logfile0);
+
+			if (saved_srv_track_changed_pages) {
+				srv_track_changed_pages = true;
+			}
 		}
 
 		recv_recovery_rollback_active();
@@ -2882,36 +2486,34 @@
 		log_buffer_flush_to_disk();
 	}
 
-<<<<<<< HEAD
-	/* Open temp-tablespace and keep it open until shutdown. */
-
-	err = srv_open_tmp_tablespace(create_new_db, &srv_tmp_space);
-
-	if (err != DB_SUCCESS) {
-		return(srv_init_abort(err));
-=======
-#ifdef UNIV_LOG_ARCHIVE
 	if (!srv_read_only_mode) {
 		if (!srv_log_archive_on) {
 			ut_a(DB_SUCCESS == log_archive_noarchivelog());
 		} else {
 			bool	start_archive;
 
-			mutex_enter(&(log_sys->mutex));
+			log_mutex_enter();
 
 			start_archive = false;
 
 			if (log_sys->archiving_state == LOG_ARCH_OFF) {
+
 				start_archive = true;
 			}
 
-			mutex_exit(&(log_sys->mutex));
+			log_mutex_exit();
 
 			if (start_archive) {
+
 				ut_a(DB_SUCCESS == log_archive_archivelog());
 			}
 		}
->>>>>>> 2071aeef
+	}
+
+	err = srv_open_tmp_tablespace(create_new_db, &srv_tmp_space);
+
+	if (err != DB_SUCCESS) {
+		return(srv_init_abort(err));
 	}
 
 	/* Create the doublewrite buffer to a new tablespace */
@@ -2976,6 +2578,9 @@
 		srv_start_state_set(SRV_START_STATE_MONITOR);
 	}
 
+	/* wake main loop of page cleaner up */
+	os_event_set(buf_flush_event);
+
 	/* Create the SYS_FOREIGN and SYS_FOREIGN_COLS system tables */
 	err = dict_create_or_check_foreign_constraint_tables();
 	if (err != DB_SUCCESS) {
@@ -3034,21 +2639,6 @@
 	} else {
 		purge_sys->state = PURGE_STATE_DISABLED;
 	}
-
-<<<<<<< HEAD
-	/* wake main loop of page cleaner up */
-	os_event_set(buf_flush_event);
-=======
-	if (!srv_read_only_mode) {
-		os_thread_create(buf_flush_page_cleaner_thread, NULL, NULL);
-	}
-	os_thread_create(buf_flush_lru_manager_thread, NULL, NULL);
-
-#ifdef UNIV_DEBUG
-	/* buf_debug_prints = TRUE; */
-#endif /* UNIV_DEBUG */
-	sum_of_data_file_sizes = 0;
->>>>>>> 2071aeef
 
 	sum_of_data_file_sizes = srv_sys_space.get_sum_of_sizes();
 	ut_a(sum_of_new_sizes != ULINT_UNDEFINED);
@@ -3112,46 +2702,18 @@
 		}
 	}
 
-<<<<<<< HEAD
+	if (!srv_file_per_table && srv_pass_corrupt_table) {
+		ib::warn()
+			<< "The option innodb_file_per_table is disabled,"
+			   " so using the option innodb_pass_corrupt_table "
+			   "doesn't make sense.";
+	}
+
 	if (srv_print_verbose_log) {
-		ib::info() << INNODB_VERSION_STR
+		ib::info()
+			<< "Percona XtraDB (http://www.percona.com) " INNODB_VERSION_STR
 			<< " started; log sequence number "
 			<< srv_start_lsn;
-=======
-	/* Check that os_fast_mutexes work as expected */
-	os_fast_mutex_init(PFS_NOT_INSTRUMENTED, &srv_os_test_mutex);
-
-	if (0 != os_fast_mutex_trylock(&srv_os_test_mutex)) {
-		ut_print_timestamp(stderr);
-		fprintf(stderr,
-			" InnoDB: Error: pthread_mutex_trylock returns"
-			" an unexpected value on\n");
-		ut_print_timestamp(stderr);
-		fprintf(stderr,
-			" InnoDB: success! Cannot continue.\n");
-		exit(1);
-	}
-
-	os_fast_mutex_unlock(&srv_os_test_mutex);
-
-	os_fast_mutex_lock(&srv_os_test_mutex);
-
-	os_fast_mutex_unlock(&srv_os_test_mutex);
-
-	os_fast_mutex_free(&srv_os_test_mutex);
-
-	if (!srv_file_per_table && srv_pass_corrupt_table) {
-		fprintf(stderr, "InnoDB: Warning:"
-			" The option innodb_file_per_table is disabled,"
-			" so using the option innodb_pass_corrupt_table doesn't make sense.\n");
-	}
-
-	if (srv_print_verbose_log) {
-		ib_logf(IB_LOG_LEVEL_INFO,
-			" Percona XtraDB (http://www.percona.com) %s started; "
-			"log sequence number " LSN_PF "",
-			INNODB_VERSION_STR, srv_start_lsn);
->>>>>>> 2071aeef
 	}
 
 	if (srv_force_recovery > 0) {
