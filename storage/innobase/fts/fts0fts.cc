/*****************************************************************************

Copyright (c) 2011, 2016, Oracle and/or its affiliates. All Rights Reserved.

This program is free software; you can redistribute it and/or modify it under
the terms of the GNU General Public License as published by the Free Software
Foundation; version 2 of the License.

This program is distributed in the hope that it will be useful, but WITHOUT
ANY WARRANTY; without even the implied warranty of MERCHANTABILITY or FITNESS
FOR A PARTICULAR PURPOSE. See the GNU General Public License for more details.

You should have received a copy of the GNU General Public License along with
this program; if not, write to the Free Software Foundation, Inc.,
51 Franklin Street, Suite 500, Boston, MA 02110-1335 USA

*****************************************************************************/

/**************************************************//**
@file fts/fts0fts.cc
Full Text Search interface
***********************************************************************/

#include "ha_prototypes.h"

#include "trx0roll.h"
#include "row0mysql.h"
#include "row0upd.h"
#include "dict0types.h"
#include "row0sel.h"
#include "fts0fts.h"
#include "fts0priv.h"
#include "fts0types.h"
#include "fts0types.ic"
#include "fts0vlc.ic"
#include "fts0plugin.h"
#include "dict0priv.h"
#include "dict0stats.h"
#include "btr0pcur.h"
#include "sync0sync.h"
#include "ut0new.h"

static const ulint FTS_MAX_ID_LEN = 32;

/** Column name from the FTS config table */
#define FTS_MAX_CACHE_SIZE_IN_MB	"cache_size_in_mb"

/** Verify if a aux table name is a obsolete table
by looking up the key word in the obsolete table names */
#define FTS_IS_OBSOLETE_AUX_TABLE(table_name)			\
	(strstr((table_name), "DOC_ID") != NULL			\
	 || strstr((table_name), "ADDED") != NULL		\
	 || strstr((table_name), "STOPWORDS") != NULL)

/** This is maximum FTS cache for each table and would be
a configurable variable */
ulong	fts_max_cache_size;

/** Whether the total memory used for FTS cache is exhausted, and we will
need a sync to free some memory */
bool	fts_need_sync = false;

/** Variable specifying the total memory allocated for FTS cache */
ulong	fts_max_total_cache_size;

/** This is FTS result cache limit for each query and would be
a configurable variable */
ulong	fts_result_cache_limit;

/** Variable specifying the maximum FTS max token size */
ulong	fts_max_token_size;

/** Variable specifying the minimum FTS max token size */
ulong	fts_min_token_size;


// FIXME: testing
ib_time_t elapsed_time = 0;
ulint n_nodes = 0;

#ifdef FTS_CACHE_SIZE_DEBUG
/** The cache size permissible lower limit (1K) */
static const ulint FTS_CACHE_SIZE_LOWER_LIMIT_IN_MB = 1;

/** The cache size permissible upper limit (1G) */
static const ulint FTS_CACHE_SIZE_UPPER_LIMIT_IN_MB = 1024;
#endif

/** Time to sleep after DEADLOCK error before retrying operation. */
static const ulint FTS_DEADLOCK_RETRY_WAIT = 100000;

/** variable to record innodb_fts_internal_tbl_name for information
schema table INNODB_FTS_INSERTED etc. */
char* fts_internal_tbl_name		= NULL;

/** InnoDB default stopword list:
There are different versions of stopwords, the stop words listed
below comes from "Google Stopword" list. Reference:
http://meta.wikimedia.org/wiki/Stop_word_list/google_stop_word_list.
The final version of InnoDB default stopword list is still pending
for decision */
const char *fts_default_stopword[] =
{
	"a",
	"about",
	"an",
	"are",
	"as",
	"at",
	"be",
	"by",
	"com",
	"de",
	"en",
	"for",
	"from",
	"how",
	"i",
	"in",
	"is",
	"it",
	"la",
	"of",
	"on",
	"or",
	"that",
	"the",
	"this",
	"to",
	"was",
	"what",
	"when",
	"where",
	"who",
	"will",
	"with",
	"und",
	"the",
	"www",
	NULL
};

/** For storing table info when checking for orphaned tables. */
struct fts_aux_table_t {
	table_id_t	id;		/*!< Table id */
	table_id_t	parent_id;	/*!< Parent table id */
	table_id_t	index_id;	/*!< Table FT index id */
	char*		name;		/*!< Name of the table */
};

#ifdef FTS_DOC_STATS_DEBUG
/** Template for creating the FTS auxiliary index specific tables. This is
mainly designed for the statistics work in the future */
static const char* fts_create_index_tables_sql = {
	"BEGIN\n"
	""
	"CREATE TABLE $doc_id_table (\n"
	"   doc_id BIGINT UNSIGNED,\n"
	"   word_count INTEGER UNSIGNED NOT NULL\n"
	") COMPACT;\n"
	"CREATE UNIQUE CLUSTERED INDEX IND ON $doc_id_table(doc_id);\n"
};
#endif

/** FTS auxiliary table suffixes that are common to all FT indexes. */
const char* fts_common_tables[] = {
	"BEING_DELETED",
	"BEING_DELETED_CACHE",
	"CONFIG",
	"DELETED",
	"DELETED_CACHE",
	NULL
};

/** FTS auxiliary INDEX split intervals. */
const  fts_index_selector_t fts_index_selector[] = {
	{ 9, "INDEX_1" },
	{ 65, "INDEX_2" },
	{ 70, "INDEX_3" },
	{ 75, "INDEX_4" },
	{ 80, "INDEX_5" },
	{ 85, "INDEX_6" },
	{  0 , NULL	 }
};

/** Default config values for FTS indexes on a table. */
static const char* fts_config_table_insert_values_sql =
	"BEGIN\n"
	"\n"
	"INSERT INTO $config_table VALUES('"
		FTS_MAX_CACHE_SIZE_IN_MB "', '256');\n"
	""
	"INSERT INTO $config_table VALUES('"
		FTS_OPTIMIZE_LIMIT_IN_SECS  "', '180');\n"
	""
	"INSERT INTO $config_table VALUES ('"
		FTS_SYNCED_DOC_ID "', '0');\n"
	""
	"INSERT INTO $config_table VALUES ('"
		FTS_TOTAL_DELETED_COUNT "', '0');\n"
	"" /* Note: 0 == FTS_TABLE_STATE_RUNNING */
	"INSERT INTO $config_table VALUES ('"
		FTS_TABLE_STATE "', '0');\n";

<<<<<<< HEAD
/** FTS tokenize parmameter for plugin parser */
struct fts_tokenize_param_t {
	fts_doc_t*	result_doc;	/*!< Result doc for tokens */
	ulint		add_pos;	/*!< Added position for tokens */
};

/****************************************************************//**
Run SYNC on the table, i.e., write out data from the cache to the
FTS auxiliary INDEX table and clear the cache at the end.
=======
/** Run SYNC on the table, i.e., write out data from the cache to the
FTS auxiliary INDEX table and clear the cache at the end.
@param[in,out]	sync		sync state
@param[in]	unlock_cache	whether unlock cache lock when write node
@pram[in]	wait		whether wait when a sync is in progress
>>>>>>> fa04dafd
@return DB_SUCCESS if all OK */
static
dberr_t
fts_sync(
	fts_sync_t*	sync,
	bool		unlock_cache,
	bool		wait);

/****************************************************************//**
Release all resources help by the words rb tree e.g., the node ilist. */
static
void
fts_words_free(
/*===========*/
	ib_rbt_t*	words)		/*!< in: rb tree of words */
	__attribute__((nonnull));
#ifdef FTS_CACHE_SIZE_DEBUG
/****************************************************************//**
Read the max cache size parameter from the config table. */
static
void
fts_update_max_cache_size(
/*======================*/
	fts_sync_t*	sync);		/*!< in: sync state */
#endif

/*********************************************************************//**
This function fetches the document just inserted right before
we commit the transaction, and tokenize the inserted text data
and insert into FTS auxiliary table and its cache.
@return TRUE if successful */
static
ulint
fts_add_doc_by_id(
/*==============*/
	fts_trx_table_t*ftt,		/*!< in: FTS trx table */
	doc_id_t	doc_id,		/*!< in: doc id */
	ib_vector_t*	fts_indexes __attribute__((unused)));
					/*!< in: affected fts indexes */
#ifdef FTS_DOC_STATS_DEBUG
/****************************************************************//**
Check whether a particular word (term) exists in the FTS index.
@return DB_SUCCESS if all went fine */
static
dberr_t
fts_is_word_in_index(
/*=================*/
	trx_t*		trx,		/*!< in: FTS query state */
	que_t**		graph,		/*!< out: Query graph */
	fts_table_t*	fts_table,	/*!< in: table instance */
	const fts_string_t* word,	/*!< in: the word to check */
	ibool*		found)		/*!< out: TRUE if exists */
	__attribute__((nonnull, warn_unused_result));
#endif /* FTS_DOC_STATS_DEBUG */

/******************************************************************//**
Update the last document id. This function could create a new
transaction to update the last document id.
@return DB_SUCCESS if OK */
static
dberr_t
fts_update_sync_doc_id(
/*===================*/
	const dict_table_t*	table,		/*!< in: table */
	const char*		table_name,	/*!< in: table name, or NULL */
	doc_id_t		doc_id,		/*!< in: last document id */
	trx_t*			trx)		/*!< in: update trx, or NULL */
	__attribute__((nonnull(1)));

/** Get a character set based on precise type.
@param prtype precise type
@return the corresponding character set */
UNIV_INLINE
CHARSET_INFO*
fts_get_charset(ulint prtype)
{
#ifdef UNIV_DEBUG
	switch (prtype & DATA_MYSQL_TYPE_MASK) {
	case MYSQL_TYPE_BIT:
	case MYSQL_TYPE_STRING:
	case MYSQL_TYPE_VAR_STRING:
	case MYSQL_TYPE_TINY_BLOB:
	case MYSQL_TYPE_MEDIUM_BLOB:
	case MYSQL_TYPE_BLOB:
	case MYSQL_TYPE_LONG_BLOB:
	case MYSQL_TYPE_VARCHAR:
		break;
	default:
		ut_error;
	}
#endif /* UNIV_DEBUG */

	uint cs_num = (uint) dtype_get_charset_coll(prtype);

	if (CHARSET_INFO* cs = get_charset(cs_num, MYF(MY_WME))) {
		return(cs);
	}

	ib::fatal() << "Unable to find charset-collation " << cs_num;
	return(NULL);
}

/****************************************************************//**
This function loads the default InnoDB stopword list */
static
void
fts_load_default_stopword(
/*======================*/
	fts_stopword_t*		stopword_info)	/*!< in: stopword info */
{
	fts_string_t		str;
	mem_heap_t*		heap;
	ib_alloc_t*		allocator;
	ib_rbt_t*		stop_words;

	allocator = stopword_info->heap;
	heap = static_cast<mem_heap_t*>(allocator->arg);

	if (!stopword_info->cached_stopword) {
		stopword_info->cached_stopword = rbt_create_arg_cmp(
			sizeof(fts_tokenizer_word_t), innobase_fts_text_cmp,
			&my_charset_latin1);
	}

	stop_words = stopword_info->cached_stopword;

	str.f_n_char = 0;

	for (ulint i = 0; fts_default_stopword[i]; ++i) {
		char*			word;
		fts_tokenizer_word_t	new_word;

		/* We are going to duplicate the value below. */
		word = const_cast<char*>(fts_default_stopword[i]);

		new_word.nodes = ib_vector_create(
			allocator, sizeof(fts_node_t), 4);

		str.f_len = ut_strlen(word);
		str.f_str = reinterpret_cast<byte*>(word);

		fts_string_dup(&new_word.text, &str, heap);

		rbt_insert(stop_words, &new_word, &new_word);
	}

	stopword_info->status = STOPWORD_FROM_DEFAULT;
}

/****************************************************************//**
Callback function to read a single stopword value.
@return Always return TRUE */
static
ibool
fts_read_stopword(
/*==============*/
	void*		row,		/*!< in: sel_node_t* */
	void*		user_arg)	/*!< in: pointer to ib_vector_t */
{
	ib_alloc_t*	allocator;
	fts_stopword_t*	stopword_info;
	sel_node_t*	sel_node;
	que_node_t*	exp;
	ib_rbt_t*	stop_words;
	dfield_t*	dfield;
	fts_string_t	str;
	mem_heap_t*	heap;
	ib_rbt_bound_t	parent;

	sel_node = static_cast<sel_node_t*>(row);
	stopword_info = static_cast<fts_stopword_t*>(user_arg);

	stop_words = stopword_info->cached_stopword;
	allocator =  static_cast<ib_alloc_t*>(stopword_info->heap);
	heap = static_cast<mem_heap_t*>(allocator->arg);

	exp = sel_node->select_list;

	/* We only need to read the first column */
	dfield = que_node_get_val(exp);

	str.f_n_char = 0;
	str.f_str = static_cast<byte*>(dfield_get_data(dfield));
	str.f_len = dfield_get_len(dfield);

	/* Only create new node if it is a value not already existed */
	if (str.f_len != UNIV_SQL_NULL
	    && rbt_search(stop_words, &parent, &str) != 0) {

		fts_tokenizer_word_t	new_word;

		new_word.nodes = ib_vector_create(
			allocator, sizeof(fts_node_t), 4);

		new_word.text.f_str = static_cast<byte*>(
			 mem_heap_alloc(heap, str.f_len + 1));

		memcpy(new_word.text.f_str, str.f_str, str.f_len);

		new_word.text.f_n_char = 0;
		new_word.text.f_len = str.f_len;
		new_word.text.f_str[str.f_len] = 0;

		rbt_insert(stop_words, &new_word, &new_word);
	}

	return(TRUE);
}

/******************************************************************//**
Load user defined stopword from designated user table
@return TRUE if load operation is successful */
static
ibool
fts_load_user_stopword(
/*===================*/
	fts_t*		fts,			/*!< in: FTS struct */
	const char*	stopword_table_name,	/*!< in: Stopword table
						name */
	fts_stopword_t*	stopword_info)		/*!< in: Stopword info */
{
	pars_info_t*	info;
	que_t*		graph;
	dberr_t		error = DB_SUCCESS;
	ibool		ret = TRUE;
	trx_t*		trx;
	ibool		has_lock = fts->fts_status & TABLE_DICT_LOCKED;

	trx = trx_allocate_for_background();
	trx->op_info = "Load user stopword table into FTS cache";

	if (!has_lock) {
		mutex_enter(&dict_sys->mutex);
	}

	/* Validate the user table existence and in the right
	format */
	stopword_info->charset = fts_valid_stopword_table(stopword_table_name);
	if (!stopword_info->charset) {
		ret = FALSE;
		goto cleanup;
	} else if (!stopword_info->cached_stopword) {
		/* Create the stopword RB tree with the stopword column
		charset. All comparison will use this charset */
		stopword_info->cached_stopword = rbt_create_arg_cmp(
			sizeof(fts_tokenizer_word_t), innobase_fts_text_cmp,
			stopword_info->charset);

	}

	info = pars_info_create();

	pars_info_bind_id(info, TRUE, "table_stopword", stopword_table_name);

	pars_info_bind_function(info, "my_func", fts_read_stopword,
				stopword_info);

	graph = fts_parse_sql_no_dict_lock(
		NULL,
		info,
		"DECLARE FUNCTION my_func;\n"
		"DECLARE CURSOR c IS"
		" SELECT value"
		" FROM $table_stopword;\n"
		"BEGIN\n"
		"\n"
		"OPEN c;\n"
		"WHILE 1 = 1 LOOP\n"
		"  FETCH c INTO my_func();\n"
		"  IF c % NOTFOUND THEN\n"
		"    EXIT;\n"
		"  END IF;\n"
		"END LOOP;\n"
		"CLOSE c;");

	for (;;) {
		error = fts_eval_sql(trx, graph);

		if (error == DB_SUCCESS) {
			fts_sql_commit(trx);
			stopword_info->status = STOPWORD_USER_TABLE;
			break;
		} else {

			fts_sql_rollback(trx);

			if (error == DB_LOCK_WAIT_TIMEOUT) {
				ib::warn() << "Lock wait timeout reading user"
					" stopword table. Retrying!";

				trx->error_state = DB_SUCCESS;
			} else {
				ib::error() << "Error '" << ut_strerr(error)
					<< "' while reading user stopword"
					" table.";
				ret = FALSE;
				break;
			}
		}
	}

	que_graph_free(graph);

cleanup:
	if (!has_lock) {
		mutex_exit(&dict_sys->mutex);
	}

	trx_free_for_background(trx);
	return(ret);
}

/******************************************************************//**
Initialize the index cache. */
static
void
fts_index_cache_init(
/*=================*/
	ib_alloc_t*		allocator,	/*!< in: the allocator to use */
	fts_index_cache_t*	index_cache)	/*!< in: index cache */
{
	ulint			i;

	ut_a(index_cache->words == NULL);

	index_cache->words = rbt_create_arg_cmp(
		sizeof(fts_tokenizer_word_t), innobase_fts_text_cmp,
		index_cache->charset);

	ut_a(index_cache->doc_stats == NULL);

	index_cache->doc_stats = ib_vector_create(
		allocator, sizeof(fts_doc_stats_t), 4);

	for (i = 0; i < FTS_NUM_AUX_INDEX; ++i) {
		ut_a(index_cache->ins_graph[i] == NULL);
		ut_a(index_cache->sel_graph[i] == NULL);
	}
}

/*********************************************************************//**
Initialize FTS cache. */
void
fts_cache_init(
/*===========*/
	fts_cache_t*	cache)		/*!< in: cache to initialize */
{
	ulint		i;

	/* Just to make sure */
	ut_a(cache->sync_heap->arg == NULL);

	cache->sync_heap->arg = mem_heap_create(1024);

	cache->total_size = 0;

	mutex_enter((ib_mutex_t*) &cache->deleted_lock);
	cache->deleted_doc_ids = ib_vector_create(
		cache->sync_heap, sizeof(fts_update_t), 4);
	mutex_exit((ib_mutex_t*) &cache->deleted_lock);

	/* Reset the cache data for all the FTS indexes. */
	for (i = 0; i < ib_vector_size(cache->indexes); ++i) {
		fts_index_cache_t*	index_cache;

		index_cache = static_cast<fts_index_cache_t*>(
			ib_vector_get(cache->indexes, i));

		fts_index_cache_init(cache->sync_heap, index_cache);
	}
}

/****************************************************************//**
Create a FTS cache. */
fts_cache_t*
fts_cache_create(
/*=============*/
	dict_table_t*	table)	/*!< in: table owns the FTS cache */
{
	mem_heap_t*	heap;
	fts_cache_t*	cache;

	heap = static_cast<mem_heap_t*>(mem_heap_create(512));

	cache = static_cast<fts_cache_t*>(
		mem_heap_zalloc(heap, sizeof(*cache)));

	cache->cache_heap = heap;

	rw_lock_create(fts_cache_rw_lock_key, &cache->lock, SYNC_FTS_CACHE);

	rw_lock_create(
		fts_cache_init_rw_lock_key, &cache->init_lock,
		SYNC_FTS_CACHE_INIT);

	mutex_create(LATCH_ID_FTS_DELETE, &cache->deleted_lock);

	mutex_create(LATCH_ID_FTS_OPTIMIZE, &cache->optimize_lock);

	mutex_create(LATCH_ID_FTS_DOC_ID, &cache->doc_id_lock);

	/* This is the heap used to create the cache itself. */
	cache->self_heap = ib_heap_allocator_create(heap);

	/* This is a transient heap, used for storing sync data. */
	cache->sync_heap = ib_heap_allocator_create(heap);
	cache->sync_heap->arg = NULL;

	cache->sync = static_cast<fts_sync_t*>(
		mem_heap_zalloc(heap, sizeof(fts_sync_t)));

	cache->sync->table = table;
	cache->sync->event = os_event_create();

	/* Create the index cache vector that will hold the inverted indexes. */
	cache->indexes = ib_vector_create(
		cache->self_heap, sizeof(fts_index_cache_t), 2);

	fts_cache_init(cache);

	cache->stopword_info.cached_stopword = NULL;
	cache->stopword_info.charset = NULL;

	cache->stopword_info.heap = cache->self_heap;

	cache->stopword_info.status = STOPWORD_NOT_INIT;

	return(cache);
}

/*******************************************************************//**
Add a newly create index into FTS cache */
void
fts_add_index(
/*==========*/
	dict_index_t*	index,		/*!< FTS index to be added */
	dict_table_t*	table)		/*!< table */
{
	fts_t*			fts = table->fts;
	fts_cache_t*		cache;
	fts_index_cache_t*	index_cache;

	ut_ad(fts);
	cache = table->fts->cache;

	rw_lock_x_lock(&cache->init_lock);

	ib_vector_push(fts->indexes, &index);

	index_cache = fts_find_index_cache(cache, index);

	if (!index_cache) {
		/* Add new index cache structure */
		index_cache = fts_cache_index_cache_create(table, index);
	}

	rw_lock_x_unlock(&cache->init_lock);
}

/*******************************************************************//**
recalibrate get_doc structure after index_cache in cache->indexes changed */
static
void
fts_reset_get_doc(
/*==============*/
	fts_cache_t*	cache)	/*!< in: FTS index cache */
{
	fts_get_doc_t*  get_doc;
	ulint		i;

	ut_ad(rw_lock_own(&cache->init_lock, RW_LOCK_X));

	ib_vector_reset(cache->get_docs);

	for (i = 0; i < ib_vector_size(cache->indexes); i++) {
		fts_index_cache_t*	ind_cache;

		ind_cache = static_cast<fts_index_cache_t*>(
			ib_vector_get(cache->indexes, i));

		get_doc = static_cast<fts_get_doc_t*>(
			ib_vector_push(cache->get_docs, NULL));

		memset(get_doc, 0x0, sizeof(*get_doc));

		get_doc->index_cache = ind_cache;
	}

	ut_ad(ib_vector_size(cache->get_docs)
	      == ib_vector_size(cache->indexes));
}

/*******************************************************************//**
Check an index is in the table->indexes list
@return TRUE if it exists */
static
ibool
fts_in_dict_index(
/*==============*/
	dict_table_t*	table,		/*!< in: Table */
	dict_index_t*	index_check)	/*!< in: index to be checked */
{
	dict_index_t*	index;

	for (index = dict_table_get_first_index(table);
	     index != NULL;
	     index = dict_table_get_next_index(index)) {

		if (index == index_check) {
			return(TRUE);
		}
	}

	return(FALSE);
}

/*******************************************************************//**
Check an index is in the fts->cache->indexes list
@return TRUE if it exists */
static
ibool
fts_in_index_cache(
/*===============*/
	dict_table_t*	table,	/*!< in: Table */
	dict_index_t*	index)	/*!< in: index to be checked */
{
	ulint	i;

	for (i = 0; i < ib_vector_size(table->fts->cache->indexes); i++) {
		fts_index_cache_t*      index_cache;

		index_cache = static_cast<fts_index_cache_t*>(
			ib_vector_get(table->fts->cache->indexes, i));

		if (index_cache->index == index) {
			return(TRUE);
		}
	}

	return(FALSE);
}

/*******************************************************************//**
Check indexes in the fts->indexes is also present in index cache and
table->indexes list
@return TRUE if all indexes match */
ibool
fts_check_cached_index(
/*===================*/
	dict_table_t*	table)	/*!< in: Table where indexes are dropped */
{
	ulint	i;

	if (!table->fts || !table->fts->cache) {
		return(TRUE);
	}

	ut_a(ib_vector_size(table->fts->indexes)
	      == ib_vector_size(table->fts->cache->indexes));

	for (i = 0; i < ib_vector_size(table->fts->indexes); i++) {
		dict_index_t*	index;

		index = static_cast<dict_index_t*>(
			ib_vector_getp(table->fts->indexes, i));

		if (!fts_in_index_cache(table, index)) {
			return(FALSE);
		}

		if (!fts_in_dict_index(table, index)) {
			return(FALSE);
		}
	}

	return(TRUE);
}

/*******************************************************************//**
Drop auxiliary tables related to an FTS index
@return DB_SUCCESS or error number */
dberr_t
fts_drop_index(
/*===========*/
	dict_table_t*	table,	/*!< in: Table where indexes are dropped */
	dict_index_t*	index,	/*!< in: Index to be dropped */
	trx_t*		trx)	/*!< in: Transaction for the drop */
{
	ib_vector_t*	indexes = table->fts->indexes;
	dberr_t		err = DB_SUCCESS;

	ut_a(indexes);

	if ((ib_vector_size(indexes) == 1
	    && (index == static_cast<dict_index_t*>(
			ib_vector_getp(table->fts->indexes, 0))))
	   || ib_vector_is_empty(indexes)) {
		doc_id_t	current_doc_id;
		doc_id_t	first_doc_id;

		/* If we are dropping the only FTS index of the table,
		remove it from optimize thread */
		fts_optimize_remove_table(table);

		DICT_TF2_FLAG_UNSET(table, DICT_TF2_FTS);

		/* If Doc ID column is not added internally by FTS index,
		we can drop all FTS auxiliary tables. Otherwise, we will
		need to keep some common table such as CONFIG table, so
		as to keep track of incrementing Doc IDs */
		if (!DICT_TF2_FLAG_IS_SET(
			table, DICT_TF2_FTS_HAS_DOC_ID)) {

			err = fts_drop_tables(trx, table);

			err = fts_drop_index_tables(trx, index);

			fts_free(table);

			return(err);
		}

		current_doc_id = table->fts->cache->next_doc_id;
		first_doc_id = table->fts->cache->first_doc_id;
		fts_cache_clear(table->fts->cache);
		fts_cache_destroy(table->fts->cache);
		table->fts->cache = fts_cache_create(table);
		table->fts->cache->next_doc_id = current_doc_id;
		table->fts->cache->first_doc_id = first_doc_id;
	} else {
		fts_cache_t*            cache = table->fts->cache;
		fts_index_cache_t*      index_cache;

		rw_lock_x_lock(&cache->init_lock);

		index_cache = fts_find_index_cache(cache, index);

		if (index_cache != NULL) {
			if (index_cache->words) {
				fts_words_free(index_cache->words);
				rbt_free(index_cache->words);
			}

			ib_vector_remove(cache->indexes, *(void**) index_cache);
		}

		if (cache->get_docs) {
			fts_reset_get_doc(cache);
		}

		rw_lock_x_unlock(&cache->init_lock);
	}

	err = fts_drop_index_tables(trx, index);

	ib_vector_remove(indexes, (const void*) index);

	return(err);
}

/****************************************************************//**
Free the query graph but check whether dict_sys->mutex is already
held */
void
fts_que_graph_free_check_lock(
/*==========================*/
	fts_table_t*		fts_table,	/*!< in: FTS table */
	const fts_index_cache_t*index_cache,	/*!< in: FTS index cache */
	que_t*			graph)		/*!< in: query graph */
{
	ibool	has_dict = FALSE;

	if (fts_table && fts_table->table) {
		ut_ad(fts_table->table->fts);

		has_dict = fts_table->table->fts->fts_status
			 & TABLE_DICT_LOCKED;
	} else if (index_cache) {
		ut_ad(index_cache->index->table->fts);

		has_dict = index_cache->index->table->fts->fts_status
			 & TABLE_DICT_LOCKED;
	}

	if (!has_dict) {
		mutex_enter(&dict_sys->mutex);
	}

	ut_ad(mutex_own(&dict_sys->mutex));

	que_graph_free(graph);

	if (!has_dict) {
		mutex_exit(&dict_sys->mutex);
	}
}

/****************************************************************//**
Create an FTS index cache. */
CHARSET_INFO*
fts_index_get_charset(
/*==================*/
	dict_index_t*		index)		/*!< in: FTS index */
{
	CHARSET_INFO*		charset = NULL;
	dict_field_t*		field;
	ulint			prtype;

	field = dict_index_get_nth_field(index, 0);
	prtype = field->col->prtype;

	charset = fts_get_charset(prtype);

#ifdef FTS_DEBUG
	/* Set up charset info for this index. Please note all
	field of the FTS index should have the same charset */
	for (i = 1; i < index->n_fields; i++) {
		CHARSET_INFO*   fld_charset;

		field = dict_index_get_nth_field(index, i);
		prtype = field->col->prtype;

		fld_charset = fts_get_charset(prtype);

		/* All FTS columns should have the same charset */
		if (charset) {
			ut_a(charset == fld_charset);
		} else {
			charset = fld_charset;
		}
	}
#endif

	return(charset);

}
/****************************************************************//**
Create an FTS index cache.
@return Index Cache */
fts_index_cache_t*
fts_cache_index_cache_create(
/*=========================*/
	dict_table_t*		table,		/*!< in: table with FTS index */
	dict_index_t*		index)		/*!< in: FTS index */
{
	ulint			n_bytes;
	fts_index_cache_t*	index_cache;
	fts_cache_t*		cache = table->fts->cache;

	ut_a(cache != NULL);

	ut_ad(rw_lock_own(&cache->init_lock, RW_LOCK_X));

	/* Must not already exist in the cache vector. */
	ut_a(fts_find_index_cache(cache, index) == NULL);

	index_cache = static_cast<fts_index_cache_t*>(
		ib_vector_push(cache->indexes, NULL));

	memset(index_cache, 0x0, sizeof(*index_cache));

	index_cache->index = index;

	index_cache->charset = fts_index_get_charset(index);

	n_bytes = sizeof(que_t*) * FTS_NUM_AUX_INDEX;

	index_cache->ins_graph = static_cast<que_t**>(
		mem_heap_zalloc(static_cast<mem_heap_t*>(
			cache->self_heap->arg), n_bytes));

	index_cache->sel_graph = static_cast<que_t**>(
		mem_heap_zalloc(static_cast<mem_heap_t*>(
			cache->self_heap->arg), n_bytes));

	fts_index_cache_init(cache->sync_heap, index_cache);

	if (cache->get_docs) {
		fts_reset_get_doc(cache);
	}

	return(index_cache);
}

/****************************************************************//**
Release all resources help by the words rb tree e.g., the node ilist. */
static
void
fts_words_free(
/*===========*/
	ib_rbt_t*	words)			/*!< in: rb tree of words */
{
	const ib_rbt_node_t*	rbt_node;

	/* Free the resources held by a word. */
	for (rbt_node = rbt_first(words);
	     rbt_node != NULL;
	     rbt_node = rbt_first(words)) {

		ulint			i;
		fts_tokenizer_word_t*	word;

		word = rbt_value(fts_tokenizer_word_t, rbt_node);

		/* Free the ilists of this word. */
		for (i = 0; i < ib_vector_size(word->nodes); ++i) {

			fts_node_t* fts_node = static_cast<fts_node_t*>(
				ib_vector_get(word->nodes, i));

			ut_free(fts_node->ilist);
			fts_node->ilist = NULL;
		}

		/* NOTE: We are responsible for free'ing the node */
		ut_free(rbt_remove_node(words, rbt_node));
	}
}

/*********************************************************************//**
Clear cache. */
void
fts_cache_clear(
/*============*/
	fts_cache_t*	cache)		/*!< in: cache */
{
	ulint		i;

	for (i = 0; i < ib_vector_size(cache->indexes); ++i) {
		ulint			j;
		fts_index_cache_t*	index_cache;

		index_cache = static_cast<fts_index_cache_t*>(
			ib_vector_get(cache->indexes, i));

		fts_words_free(index_cache->words);

		rbt_free(index_cache->words);

		index_cache->words = NULL;

		for (j = 0; j < FTS_NUM_AUX_INDEX; ++j) {

			if (index_cache->ins_graph[j] != NULL) {

				fts_que_graph_free_check_lock(
					NULL, index_cache,
					index_cache->ins_graph[j]);

				index_cache->ins_graph[j] = NULL;
			}

			if (index_cache->sel_graph[j] != NULL) {

				fts_que_graph_free_check_lock(
					NULL, index_cache,
					index_cache->sel_graph[j]);

				index_cache->sel_graph[j] = NULL;
			}
		}

		index_cache->doc_stats = NULL;
	}

	mem_heap_free(static_cast<mem_heap_t*>(cache->sync_heap->arg));
	cache->sync_heap->arg = NULL;

	fts_need_sync = false;

	cache->total_size = 0;

	mutex_enter((ib_mutex_t*) &cache->deleted_lock);
	cache->deleted_doc_ids = NULL;
	mutex_exit((ib_mutex_t*) &cache->deleted_lock);
}

/*********************************************************************//**
Search the index specific cache for a particular FTS index.
@return the index cache else NULL */
UNIV_INLINE
fts_index_cache_t*
fts_get_index_cache(
/*================*/
	fts_cache_t*		cache,		/*!< in: cache to search */
	const dict_index_t*	index)		/*!< in: index to search for */
{
	ulint			i;

	ut_ad(rw_lock_own((rw_lock_t*) &cache->lock, RW_LOCK_X)
	      || rw_lock_own((rw_lock_t*) &cache->init_lock, RW_LOCK_X));

	for (i = 0; i < ib_vector_size(cache->indexes); ++i) {
		fts_index_cache_t*	index_cache;

		index_cache = static_cast<fts_index_cache_t*>(
			ib_vector_get(cache->indexes, i));

		if (index_cache->index == index) {

			return(index_cache);
		}
	}

	return(NULL);
}

#ifdef FTS_DEBUG
/*********************************************************************//**
Search the index cache for a get_doc structure.
@return the fts_get_doc_t item else NULL */
static
fts_get_doc_t*
fts_get_index_get_doc(
/*==================*/
	fts_cache_t*		cache,		/*!< in: cache to search */
	const dict_index_t*	index)		/*!< in: index to search for */
{
	ulint			i;

	ut_ad(rw_lock_own((rw_lock_t*) &cache->init_lock, RW_LOCK_X));

	for (i = 0; i < ib_vector_size(cache->get_docs); ++i) {
		fts_get_doc_t*	get_doc;

		get_doc = static_cast<fts_get_doc_t*>(
			ib_vector_get(cache->get_docs, i));

		if (get_doc->index_cache->index == index) {

			return(get_doc);
		}
	}

	return(NULL);
}
#endif

/**********************************************************************//**
Free the FTS cache. */
void
fts_cache_destroy(
/*==============*/
	fts_cache_t*	cache)			/*!< in: cache*/
{
	rw_lock_free(&cache->lock);
	rw_lock_free(&cache->init_lock);
	mutex_free(&cache->optimize_lock);
	mutex_free(&cache->deleted_lock);
	mutex_free(&cache->doc_id_lock);
	os_event_free(cache->sync->event);

	if (cache->stopword_info.cached_stopword) {
		rbt_free(cache->stopword_info.cached_stopword);
	}

	if (cache->sync_heap->arg) {
		mem_heap_free(static_cast<mem_heap_t*>(cache->sync_heap->arg));
	}

	mem_heap_free(cache->cache_heap);
}

/**********************************************************************//**
Find an existing word, or if not found, create one and return it.
@return specified word token */
static
fts_tokenizer_word_t*
fts_tokenizer_word_get(
/*===================*/
	fts_cache_t*	cache,			/*!< in: cache */
	fts_index_cache_t*
			index_cache,		/*!< in: index cache */
	fts_string_t*	text)			/*!< in: node text */
{
	fts_tokenizer_word_t*	word;
	ib_rbt_bound_t		parent;

	ut_ad(rw_lock_own(&cache->lock, RW_LOCK_X));

	/* If it is a stopword, do not index it */
	if (!fts_check_token(text,
		    cache->stopword_info.cached_stopword,
		    index_cache->index->is_ngram,
		    index_cache->charset)) {

		return(NULL);
	}

	/* Check if we found a match, if not then add word to tree. */
	if (rbt_search(index_cache->words, &parent, text) != 0) {
		mem_heap_t*		heap;
		fts_tokenizer_word_t	new_word;

		heap = static_cast<mem_heap_t*>(cache->sync_heap->arg);

		new_word.nodes = ib_vector_create(
			cache->sync_heap, sizeof(fts_node_t), 4);

		fts_string_dup(&new_word.text, text, heap);

		parent.last = rbt_add_node(
			index_cache->words, &parent, &new_word);

		/* Take into account the RB tree memory use and the vector. */
		cache->total_size += sizeof(new_word)
			+ sizeof(ib_rbt_node_t)
			+ text->f_len
			+ (sizeof(fts_node_t) * 4)
			+ sizeof(*new_word.nodes);

		ut_ad(rbt_validate(index_cache->words));
	}

	word = rbt_value(fts_tokenizer_word_t, parent.last);

	return(word);
}

/**********************************************************************//**
Add the given doc_id/word positions to the given node's ilist. */
void
fts_cache_node_add_positions(
/*=========================*/
	fts_cache_t*	cache,		/*!< in: cache */
	fts_node_t*	node,		/*!< in: word node */
	doc_id_t	doc_id,		/*!< in: doc id */
	ib_vector_t*	positions)	/*!< in: fts_token_t::positions */
{
	ulint		i;
	byte*		ptr;
	byte*		ilist;
	ulint		enc_len;
	ulint		last_pos;
	byte*		ptr_start;
	ulint		doc_id_delta;

#ifdef UNIV_DEBUG
	if (cache) {
		ut_ad(rw_lock_own(&cache->lock, RW_LOCK_X));
	}
#endif /* UNIV_DEBUG */

	ut_ad(doc_id >= node->last_doc_id);

	/* Calculate the space required to store the ilist. */
	doc_id_delta = (ulint)(doc_id - node->last_doc_id);
	enc_len = fts_get_encoded_len(doc_id_delta);

	last_pos = 0;
	for (i = 0; i < ib_vector_size(positions); i++) {
		ulint	pos = *(static_cast<ulint*>(
			ib_vector_get(positions, i)));

		ut_ad(last_pos == 0 || pos > last_pos);

		enc_len += fts_get_encoded_len(pos - last_pos);
		last_pos = pos;
	}

	/* The 0x00 byte at the end of the token positions list. */
	enc_len++;

	if ((node->ilist_size_alloc - node->ilist_size) >= enc_len) {
		/* No need to allocate more space, we can fit in the new
		data at the end of the old one. */
		ilist = NULL;
		ptr = node->ilist + node->ilist_size;
	} else {
		ulint	new_size = node->ilist_size + enc_len;

		/* Over-reserve space by a fixed size for small lengths and
		by 20% for lengths >= 48 bytes. */
		if (new_size < 16) {
			new_size = 16;
		} else if (new_size < 32) {
			new_size = 32;
		} else if (new_size < 48) {
			new_size = 48;
		} else {
			new_size = (ulint)(1.2 * new_size);
		}

		ilist = static_cast<byte*>(ut_malloc_nokey(new_size));
		ptr = ilist + node->ilist_size;

		node->ilist_size_alloc = new_size;
	}

	ptr_start = ptr;

	/* Encode the new fragment. */
	ptr += fts_encode_int(doc_id_delta, ptr);

	last_pos = 0;
	for (i = 0; i < ib_vector_size(positions); i++) {
		ulint	pos = *(static_cast<ulint*>(
			 ib_vector_get(positions, i)));

		ptr += fts_encode_int(pos - last_pos, ptr);
		last_pos = pos;
	}

	*ptr++ = 0;

	ut_a(enc_len == (ulint)(ptr - ptr_start));

	if (ilist) {
		/* Copy old ilist to the start of the new one and switch the
		new one into place in the node. */
		if (node->ilist_size > 0) {
			memcpy(ilist, node->ilist, node->ilist_size);
			ut_free(node->ilist);
		}

		node->ilist = ilist;
	}

	node->ilist_size += enc_len;

	if (cache) {
		cache->total_size += enc_len;
	}

	if (node->first_doc_id == FTS_NULL_DOC_ID) {
		node->first_doc_id = doc_id;
	}

	node->last_doc_id = doc_id;
	++node->doc_count;
}

/**********************************************************************//**
Add document to the cache. */
static
void
fts_cache_add_doc(
/*==============*/
	fts_cache_t*	cache,			/*!< in: cache */
	fts_index_cache_t*
			index_cache,		/*!< in: index cache */
	doc_id_t	doc_id,			/*!< in: doc id to add */
	ib_rbt_t*	tokens)			/*!< in: document tokens */
{
	const ib_rbt_node_t*	node;
	ulint			n_words;
	fts_doc_stats_t*	doc_stats;

	if (!tokens) {
		return;
	}

	ut_ad(rw_lock_own(&cache->lock, RW_LOCK_X));

	n_words = rbt_size(tokens);

	for (node = rbt_first(tokens); node; node = rbt_first(tokens)) {

		fts_tokenizer_word_t*	word;
		fts_node_t*		fts_node = NULL;
		fts_token_t*		token = rbt_value(fts_token_t, node);

		/* Find and/or add token to the cache. */
		word = fts_tokenizer_word_get(
			cache, index_cache, &token->text);

		if (!word) {
			ut_free(rbt_remove_node(tokens, node));
			continue;
		}

		if (ib_vector_size(word->nodes) > 0) {
			fts_node = static_cast<fts_node_t*>(
				ib_vector_last(word->nodes));
		}

		if (fts_node == NULL || fts_node->synced
		    || fts_node->ilist_size > FTS_ILIST_MAX_SIZE
		    || doc_id < fts_node->last_doc_id) {

			fts_node = static_cast<fts_node_t*>(
				ib_vector_push(word->nodes, NULL));

			memset(fts_node, 0x0, sizeof(*fts_node));

			cache->total_size += sizeof(*fts_node);
		}

		fts_cache_node_add_positions(
			cache, fts_node, doc_id, token->positions);

		ut_free(rbt_remove_node(tokens, node));
	}

	ut_a(rbt_empty(tokens));

	/* Add to doc ids processed so far. */
	doc_stats = static_cast<fts_doc_stats_t*>(
		ib_vector_push(index_cache->doc_stats, NULL));

	doc_stats->doc_id = doc_id;
	doc_stats->word_count = n_words;

	/* Add the doc stats memory usage too. */
	cache->total_size += sizeof(*doc_stats);

	if (doc_id > cache->sync->max_doc_id) {
		cache->sync->max_doc_id = doc_id;
	}
}

/****************************************************************//**
Drops a table. If the table can't be found we return a SUCCESS code.
@return DB_SUCCESS or error code */
static __attribute__((nonnull, warn_unused_result))
dberr_t
fts_drop_table(
/*===========*/
	trx_t*		trx,			/*!< in: transaction */
	const char*	table_name)		/*!< in: table to drop */
{
	dict_table_t*	table;
	dberr_t		error = DB_SUCCESS;

	/* Check that the table exists in our data dictionary.
	Similar to regular drop table case, we will open table with
	DICT_ERR_IGNORE_INDEX_ROOT and DICT_ERR_IGNORE_CORRUPT option */
	table = dict_table_open_on_name(
		table_name, TRUE, FALSE,
		static_cast<dict_err_ignore_t>(
                        DICT_ERR_IGNORE_INDEX_ROOT | DICT_ERR_IGNORE_CORRUPT));

	if (table != 0) {

		dict_table_close(table, TRUE, FALSE);

		/* Pass nonatomic=false (dont allow data dict unlock),
		because the transaction may hold locks on SYS_* tables from
		previous calls to fts_drop_table(). */
		error = row_drop_table_for_mysql(table_name, trx, true, false);

		if (error != DB_SUCCESS) {
			ib::error() << "Unable to drop FTS index aux table "
				<< table_name << ": " << ut_strerr(error);
		}
	} else {
		error = DB_FAIL;
	}

	return(error);
}

/****************************************************************//**
Rename a single auxiliary table due to database name change.
@return DB_SUCCESS or error code */
static __attribute__((nonnull, warn_unused_result))
dberr_t
fts_rename_one_aux_table(
/*=====================*/
	const char*	new_name,		/*!< in: new parent tbl name */
	const char*	fts_table_old_name,	/*!< in: old aux tbl name */
	trx_t*		trx)			/*!< in: transaction */
{
	char	fts_table_new_name[MAX_TABLE_NAME_LEN];
	ulint	new_db_name_len = dict_get_db_name_len(new_name);
	ulint	old_db_name_len = dict_get_db_name_len(fts_table_old_name);
	ulint	table_new_name_len = strlen(fts_table_old_name)
				     + new_db_name_len - old_db_name_len;

	/* Check if the new and old database names are the same, if so,
	nothing to do */
	ut_ad((new_db_name_len != old_db_name_len)
	      || strncmp(new_name, fts_table_old_name, old_db_name_len) != 0);

	/* Get the database name from "new_name", and table name
	from the fts_table_old_name */
	strncpy(fts_table_new_name, new_name, new_db_name_len);
	strncpy(fts_table_new_name + new_db_name_len,
	       strchr(fts_table_old_name, '/'),
	       table_new_name_len - new_db_name_len);
	fts_table_new_name[table_new_name_len] = 0;

	return(row_rename_table_for_mysql(
		fts_table_old_name, fts_table_new_name, trx, false));
}

/****************************************************************//**
Rename auxiliary tables for all fts index for a table. This(rename)
is due to database name change
@return DB_SUCCESS or error code */
dberr_t
fts_rename_aux_tables(
/*==================*/
	dict_table_t*	table,		/*!< in: user Table */
	const char*     new_name,       /*!< in: new table name */
	trx_t*		trx)		/*!< in: transaction */
{
	ulint		i;
	fts_table_t	fts_table;

	FTS_INIT_FTS_TABLE(&fts_table, NULL, FTS_COMMON_TABLE, table);

	/* Rename common auxiliary tables */
	for (i = 0; fts_common_tables[i] != NULL; ++i) {
		char	old_table_name[MAX_FULL_NAME_LEN];
		dberr_t	err = DB_SUCCESS;

		fts_table.suffix = fts_common_tables[i];

		fts_get_table_name(&fts_table, old_table_name);

		err = fts_rename_one_aux_table(new_name, old_table_name, trx);

		if (err != DB_SUCCESS) {
			return(err);
		}
	}

	fts_t*	fts = table->fts;

	/* Rename index specific auxiliary tables */
	for (i = 0; fts->indexes != 0 && i < ib_vector_size(fts->indexes);
	     ++i) {
		dict_index_t*	index;

		index = static_cast<dict_index_t*>(
			ib_vector_getp(fts->indexes, i));

		FTS_INIT_INDEX_TABLE(&fts_table, NULL, FTS_INDEX_TABLE, index);

		for (ulint j = 0; j < FTS_NUM_AUX_INDEX; ++j) {
			dberr_t	err;
			char	old_table_name[MAX_FULL_NAME_LEN];

			fts_table.suffix = fts_get_suffix(j);

			fts_get_table_name(&fts_table, old_table_name);

			err = fts_rename_one_aux_table(
				new_name, old_table_name, trx);

			DBUG_EXECUTE_IF("fts_rename_failure",
					err = DB_DEADLOCK;
					fts_sql_rollback(trx););

			if (err != DB_SUCCESS) {
				return(err);
			}
		}
	}

	return(DB_SUCCESS);
}

/****************************************************************//**
Drops the common ancillary tables needed for supporting an FTS index
on the given table. row_mysql_lock_data_dictionary must have been called
before this.
@return DB_SUCCESS or error code */
static __attribute__((nonnull, warn_unused_result))
dberr_t
fts_drop_common_tables(
/*===================*/
	trx_t*		trx,			/*!< in: transaction */
	fts_table_t*	fts_table)		/*!< in: table with an FTS
						index */
{
	ulint		i;
	dberr_t		error = DB_SUCCESS;

	for (i = 0; fts_common_tables[i] != NULL; ++i) {
		dberr_t	err;
		char	table_name[MAX_FULL_NAME_LEN];

		fts_table->suffix = fts_common_tables[i];

		fts_get_table_name(fts_table, table_name);

		err = fts_drop_table(trx, table_name);

		/* We only return the status of the last error. */
		if (err != DB_SUCCESS && err != DB_FAIL) {
			error = err;
		}
	}

	return(error);
}

/****************************************************************//**
Since we do a horizontal split on the index table, we need to drop
all the split tables.
@return DB_SUCCESS or error code */
dberr_t
fts_drop_index_split_tables(
/*========================*/
	trx_t*		trx,			/*!< in: transaction */
	dict_index_t*	index)			/*!< in: fts instance */

{
	ulint		i;
	fts_table_t	fts_table;
	dberr_t		error = DB_SUCCESS;

	FTS_INIT_INDEX_TABLE(&fts_table, NULL, FTS_INDEX_TABLE, index);

	for (i = 0; i < FTS_NUM_AUX_INDEX; ++i) {
		dberr_t	err;
		char	table_name[MAX_FULL_NAME_LEN];

		fts_table.suffix = fts_get_suffix(i);

		fts_get_table_name(&fts_table, table_name);

		err = fts_drop_table(trx, table_name);

		/* We only return the status of the last error. */
		if (err != DB_SUCCESS && err != DB_FAIL) {
			error = err;
		}
	}

	return(error);
}

/****************************************************************//**
Drops FTS auxiliary tables for an FTS index
@return DB_SUCCESS or error code */
dberr_t
fts_drop_index_tables(
/*==================*/
	trx_t*		trx,		/*!< in: transaction */
	dict_index_t*	index)		/*!< in: Index to drop */
{
	dberr_t			error = DB_SUCCESS;

#ifdef FTS_DOC_STATS_DEBUG
	fts_table_t		fts_table;
	static const char*	index_tables[] = {
		"DOC_ID",
		NULL
	};
#endif /* FTS_DOC_STATS_DEBUG */

	dberr_t	err = fts_drop_index_split_tables(trx, index);

	/* We only return the status of the last error. */
	if (err != DB_SUCCESS) {
		error = err;
	}

#ifdef FTS_DOC_STATS_DEBUG
	FTS_INIT_INDEX_TABLE(&fts_table, NULL, FTS_INDEX_TABLE, index);

	for (ulint i = 0; index_tables[i] != NULL; ++i) {
		char	table_name[MAX_FULL_NAME_LEN];

		fts_table.suffix = index_tables[i];

		fts_get_table_name(&fts_table, table_name);

		err = fts_drop_table(trx, table_name);

		/* We only return the status of the last error. */
		if (err != DB_SUCCESS && err != DB_FAIL) {
			error = err;
		}
	}
#endif /* FTS_DOC_STATS_DEBUG */

	return(error);
}

/****************************************************************//**
Drops FTS ancillary tables needed for supporting an FTS index
on the given table. row_mysql_lock_data_dictionary must have been called
before this.
@return DB_SUCCESS or error code */
static __attribute__((nonnull, warn_unused_result))
dberr_t
fts_drop_all_index_tables(
/*======================*/
	trx_t*		trx,			/*!< in: transaction */
	fts_t*		fts)			/*!< in: fts instance */
{
	dberr_t		error = DB_SUCCESS;

	for (ulint i = 0;
	     fts->indexes != 0 && i < ib_vector_size(fts->indexes);
	     ++i) {

		dberr_t		err;
		dict_index_t*	index;

		index = static_cast<dict_index_t*>(
			ib_vector_getp(fts->indexes, i));

		err = fts_drop_index_tables(trx, index);

		if (err != DB_SUCCESS) {
			error = err;
		}
	}

	return(error);
}

/*********************************************************************//**
Drops the ancillary tables needed for supporting an FTS index on a
given table. row_mysql_lock_data_dictionary must have been called before
this.
@return DB_SUCCESS or error code */
dberr_t
fts_drop_tables(
/*============*/
	trx_t*		trx,		/*!< in: transaction */
	dict_table_t*	table)		/*!< in: table has the FTS index */
{
	dberr_t		error;
	fts_table_t	fts_table;

	FTS_INIT_FTS_TABLE(&fts_table, NULL, FTS_COMMON_TABLE, table);

	/* TODO: This is not atomic and can cause problems during recovery. */

	error = fts_drop_common_tables(trx, &fts_table);

	if (error == DB_SUCCESS) {
		error = fts_drop_all_index_tables(trx, table->fts);
	}

	return(error);
}

/** Extract only the required flags from table->flags2 for FTS Aux
tables.
@param[in]	in_flags2	Table flags2
@return extracted flags2 for FTS aux tables */
static inline
ulint
fts_get_table_flags2_for_aux_tables(
	ulint	flags2)
{
	/* Extract the file_per_table flag & temporary file flag
	from the main FTS table flags2 */
	return((flags2 & DICT_TF2_USE_FILE_PER_TABLE) |
	       (flags2 & DICT_TF2_TEMPORARY));
}

/** Create dict_table_t object for FTS Aux tables.
@param[in]	aux_table_name	FTS Aux table name
@param[in]	table		table object of FTS Index
@param[in]	n_cols		number of columns for FTS Aux table
@return table object for FTS Aux table */
static
dict_table_t*
fts_create_in_mem_aux_table(
	const char*		aux_table_name,
	const dict_table_t*	table,
	ulint			n_cols)
{
	dict_table_t*	new_table = dict_mem_table_create(
		aux_table_name, table->space, n_cols, 0, table->flags,
		fts_get_table_flags2_for_aux_tables(table->flags2));

	if (DICT_TF_HAS_SHARED_SPACE(table->flags)) {
		ut_ad(table->space == fil_space_get_id_by_name(
			table->tablespace()));
		new_table->tablespace = mem_heap_strdup(
			new_table->heap, table->tablespace);
	}

	if (DICT_TF_HAS_DATA_DIR(table->flags)) {
		ut_ad(table->data_dir_path != NULL);
		new_table->data_dir_path = mem_heap_strdup(
			new_table->heap, table->data_dir_path);
	}

	return(new_table);
}

/** Function to create on FTS common table.
@param[in,out]	trx		InnoDB transaction
@param[in]	table		Table that has FTS Index
@param[in]	fts_table_name	FTS AUX table name
@param[in]	fts_suffix	FTS AUX table suffix
@param[in]	heap		heap
@return table object if created, else NULL */
static
dict_table_t*
fts_create_one_common_table(
	trx_t*			trx,
	const dict_table_t*	table,
	const char*		fts_table_name,
	const char*		fts_suffix,
	mem_heap_t*		heap)
{
	dict_table_t*		new_table = NULL;
	dberr_t			error;
	bool			is_config = strcmp(fts_suffix, "CONFIG") == 0;

	if (!is_config) {

		new_table = fts_create_in_mem_aux_table(
			fts_table_name, table, FTS_DELETED_TABLE_NUM_COLS);

		dict_mem_table_add_col(
			new_table, heap, "doc_id", DATA_INT, DATA_UNSIGNED,
			FTS_DELETED_TABLE_COL_LEN);
	} else {
		/* Config table has different schema. */
		new_table = fts_create_in_mem_aux_table(
			fts_table_name, table, FTS_CONFIG_TABLE_NUM_COLS);

		dict_mem_table_add_col(
			new_table, heap, "key", DATA_VARCHAR, 0,
			FTS_CONFIG_TABLE_KEY_COL_LEN);

		dict_mem_table_add_col(
			new_table, heap, "value", DATA_VARCHAR, DATA_NOT_NULL,
			FTS_CONFIG_TABLE_VALUE_COL_LEN);
	}

	error = row_create_table_for_mysql(new_table, NULL, trx, false);

	if (error == DB_SUCCESS) {

		dict_index_t*	index = dict_mem_index_create(
			fts_table_name, "FTS_COMMON_TABLE_IND",
			new_table->space, DICT_UNIQUE|DICT_CLUSTERED, 1);

		if (!is_config) {
			dict_mem_index_add_field(index, "doc_id", 0);
		} else {
			dict_mem_index_add_field(index, "key", 0);
		}

		/* We save and restore trx->dict_operation because
		row_create_index_for_mysql() changes the operation to
		TRX_DICT_OP_TABLE. */
		trx_dict_op_t op = trx_get_dict_operation(trx);

		error =	row_create_index_for_mysql(index, trx, NULL, NULL);

		trx->dict_operation = op;
	}

	if (error != DB_SUCCESS) {
		trx->error_state = error;
		dict_mem_table_free(new_table);
		new_table = NULL;
		ib::warn() << "Failed to create FTS common table "
			<< fts_table_name;
	}
	return(new_table);
}

/** Creates the common auxiliary tables needed for supporting an FTS index
on the given table. row_mysql_lock_data_dictionary must have been called
before this.
The following tables are created.
CREATE TABLE $FTS_PREFIX_DELETED
	(doc_id BIGINT UNSIGNED, UNIQUE CLUSTERED INDEX on doc_id)
CREATE TABLE $FTS_PREFIX_DELETED_CACHE
	(doc_id BIGINT UNSIGNED, UNIQUE CLUSTERED INDEX on doc_id)
CREATE TABLE $FTS_PREFIX_BEING_DELETED
	(doc_id BIGINT UNSIGNED, UNIQUE CLUSTERED INDEX on doc_id)
CREATE TABLE $FTS_PREFIX_BEING_DELETED_CACHE
	(doc_id BIGINT UNSIGNED, UNIQUE CLUSTERED INDEX on doc_id)
CREATE TABLE $FTS_PREFIX_CONFIG
	(key CHAR(50), value CHAR(200), UNIQUE CLUSTERED INDEX on key)
@param[in,out]	trx			transaction
@param[in]	table			table with FTS index
@param[in]	name			table name normalized
@param[in]	skip_doc_id_index	Skip index on doc id
@return DB_SUCCESS if succeed */
dberr_t
fts_create_common_tables(
	trx_t*			trx,
	const dict_table_t*	table,
	const char*		name,
	bool			skip_doc_id_index)
{
	dberr_t		error;
	que_t*		graph;
	fts_table_t	fts_table;
	mem_heap_t*	heap = mem_heap_create(1024);
	pars_info_t*	info;
	char		fts_name[MAX_FULL_NAME_LEN];
	char		full_name[sizeof(fts_common_tables) / sizeof(char*)]
				[MAX_FULL_NAME_LEN];

	dict_index_t*					index = NULL;
	trx_dict_op_t					op;
	/* common_tables vector is used for dropping FTS common tables
	on error condition. */
	std::vector<dict_table_t*>			common_tables;
	std::vector<dict_table_t*>::const_iterator	it;

	FTS_INIT_FTS_TABLE(&fts_table, NULL, FTS_COMMON_TABLE, table);

	error = fts_drop_common_tables(trx, &fts_table);

	if (error != DB_SUCCESS) {

		goto func_exit;
	}

	/* Create the FTS tables that are common to an FTS index. */
	for (ulint i = 0; fts_common_tables[i] != NULL; ++i) {

		fts_table.suffix = fts_common_tables[i];
		fts_get_table_name(&fts_table, full_name[i]);
		dict_table_t*	common_table = fts_create_one_common_table(
			trx, table, full_name[i], fts_table.suffix, heap);

		 if (common_table == NULL) {
			error = DB_ERROR;
			goto func_exit;
		} else {
			common_tables.push_back(common_table);
		}

		DBUG_EXECUTE_IF("ib_fts_aux_table_error",
			/* Return error after creating FTS_AUX_CONFIG table. */
			if (i == 4) {
				error = DB_ERROR;
				goto func_exit;
			}
		);

	}

	/* Write the default settings to the config table. */
	info = pars_info_create();

	fts_table.suffix = "CONFIG";
	fts_get_table_name(&fts_table, fts_name);
	pars_info_bind_id(info, true, "config_table", fts_name);

	graph = fts_parse_sql_no_dict_lock(
		&fts_table, info, fts_config_table_insert_values_sql);

	error = fts_eval_sql(trx, graph);

	que_graph_free(graph);

	if (error != DB_SUCCESS || skip_doc_id_index) {

		goto func_exit;
	}

	index = dict_mem_index_create(
		name, FTS_DOC_ID_INDEX_NAME, table->space,
		DICT_UNIQUE, 1);
	dict_mem_index_add_field(index, FTS_DOC_ID_COL_NAME, 0);

	op = trx_get_dict_operation(trx);

	error =	row_create_index_for_mysql(index, trx, NULL, NULL);

	trx->dict_operation = op;

func_exit:
	if (error != DB_SUCCESS) {

		for (it = common_tables.begin(); it != common_tables.end();
		     ++it) {
			row_drop_table_for_mysql(
				(*it)->name.m_name, trx, FALSE);
		}
	}

	common_tables.clear();
	mem_heap_free(heap);

	return(error);
}
/** Creates one FTS auxiliary index table for an FTS index.
@param[in,out]	trx		transaction
@param[in]	index		the index instance
@param[in]	fts_table	fts_table structure
@param[in]	heap		memory heap
@return DB_SUCCESS or error code */
static
dict_table_t*
fts_create_one_index_table(
	trx_t*			trx,
	const dict_index_t*	index,
	fts_table_t*		fts_table,
	mem_heap_t*		heap)
{
	dict_field_t*		field;
	dict_table_t*		new_table = NULL;
	char			table_name[MAX_FULL_NAME_LEN];
	dberr_t			error;
	CHARSET_INFO*		charset;

	ut_ad(index->type & DICT_FTS);

	fts_get_table_name(fts_table, table_name);

	new_table = fts_create_in_mem_aux_table(
			table_name, fts_table->table,
			FTS_AUX_INDEX_TABLE_NUM_COLS);

	field = dict_index_get_nth_field(index, 0);
	charset = fts_get_charset(field->col->prtype);

	dict_mem_table_add_col(new_table, heap, "word",
			       charset == &my_charset_latin1
			       ? DATA_VARCHAR : DATA_VARMYSQL,
			       field->col->prtype,
			       FTS_INDEX_WORD_LEN);

	dict_mem_table_add_col(new_table, heap, "first_doc_id", DATA_INT,
			       DATA_NOT_NULL | DATA_UNSIGNED,
			       FTS_INDEX_FIRST_DOC_ID_LEN);

	dict_mem_table_add_col(new_table, heap, "last_doc_id", DATA_INT,
			       DATA_NOT_NULL | DATA_UNSIGNED,
			       FTS_INDEX_LAST_DOC_ID_LEN);

	dict_mem_table_add_col(new_table, heap, "doc_count", DATA_INT,
			       DATA_NOT_NULL | DATA_UNSIGNED,
			       FTS_INDEX_DOC_COUNT_LEN);

	/* The precise type calculation is as follows:
	least signficiant byte: MySQL type code (not applicable for sys cols)
	second least : DATA_NOT_NULL | DATA_BINARY_TYPE
	third least  : the MySQL charset-collation code (DATA_MTYPE_MAX) */

	dict_mem_table_add_col(
		new_table, heap, "ilist", DATA_BLOB,
		(DATA_MTYPE_MAX << 16) | DATA_UNSIGNED | DATA_NOT_NULL,
		FTS_INDEX_ILIST_LEN);

	error = row_create_table_for_mysql(new_table, NULL, trx, false);

	if (error == DB_SUCCESS) {
		dict_index_t*	index = dict_mem_index_create(
			table_name, "FTS_INDEX_TABLE_IND", new_table->space,
			DICT_UNIQUE|DICT_CLUSTERED, 2);
		dict_mem_index_add_field(index, "word", 0);
		dict_mem_index_add_field(index, "first_doc_id", 0);

		trx_dict_op_t op = trx_get_dict_operation(trx);

		error =	row_create_index_for_mysql(index, trx, NULL, NULL);

		trx->dict_operation = op;
	}

	if (error != DB_SUCCESS) {
		trx->error_state = error;
		dict_mem_table_free(new_table);
		new_table = NULL;
		ib::warn() << "Failed to create FTS index table "
			<< table_name;
	}

	return(new_table);
}

/** Create auxiliary index tables for an FTS index.
@param[in,out]	trx		transaction
@param[in]	index		the index instance
@param[in]	table_name	table name
@param[in]	table_id	the table id
@return DB_SUCCESS or error code */
dberr_t
fts_create_index_tables_low(
	trx_t*			trx,
	const dict_index_t*	index,
	const char*		table_name,
	table_id_t		table_id)
{
	ulint		i;
	fts_table_t	fts_table;
	dberr_t		error = DB_SUCCESS;
	mem_heap_t*	heap = mem_heap_create(1024);

	fts_table.type = FTS_INDEX_TABLE;
	fts_table.index_id = index->id;
	fts_table.table_id = table_id;
	fts_table.parent = table_name;
	fts_table.table = index->table;

#ifdef FTS_DOC_STATS_DEBUG
	/* Create the FTS auxiliary tables that are specific
	to an FTS index. */
	info = pars_info_create();

	fts_table.suffix = "DOC_ID";
	fts_get_table_name(&fts_table, fts_name);

	pars_info_bind_id(info, true, "doc_id_table", fts_name);

	graph = fts_parse_sql_no_dict_lock(NULL, info,
					   fts_create_index_tables_sql);

	error = fts_eval_sql(trx, graph);
	que_graph_free(graph);
#endif /* FTS_DOC_STATS_DEBUG */

	/* aux_idx_tables vector is used for dropping FTS AUX INDEX
	tables on error condition. */
	std::vector<dict_table_t*>			aux_idx_tables;
	std::vector<dict_table_t*>::const_iterator	it;

	for (i = 0; i < FTS_NUM_AUX_INDEX && error == DB_SUCCESS; ++i) {
		dict_table_t*	new_table;

		/* Create the FTS auxiliary tables that are specific
		to an FTS index. We need to preserve the table_id %s
		which fts_parse_sql_no_dict_lock() will fill in for us. */
		fts_table.suffix = fts_get_suffix(i);

		new_table = fts_create_one_index_table(
			trx, index, &fts_table, heap);

		if (new_table == NULL) {
			error = DB_FAIL;
			break;
		} else {
			aux_idx_tables.push_back(new_table);
		}

		DBUG_EXECUTE_IF("ib_fts_index_table_error",
			/* Return error after creating FTS_INDEX_5
			aux table. */
			if (i == 4) {
				error = DB_FAIL;
				break;
			}
		);
	}

	if (error != DB_SUCCESS) {

		for (it = aux_idx_tables.begin(); it != aux_idx_tables.end();
		     ++it) {
			row_drop_table_for_mysql(
				(*it)->name.m_name, trx, FALSE);
		}
	}

	aux_idx_tables.clear();
	mem_heap_free(heap);

	return(error);
}

/** Creates the column specific ancillary tables needed for supporting an
FTS index on the given table. row_mysql_lock_data_dictionary must have
been called before this.

All FTS AUX Index tables have the following schema.
CREAT TABLE $FTS_PREFIX_INDEX_[1-6](
	word		VARCHAR(FTS_MAX_WORD_LEN),
	first_doc_id	INT NOT NULL,
	last_doc_id	UNSIGNED NOT NULL,
	doc_count	UNSIGNED INT NOT NULL,
	ilist		VARBINARY NOT NULL,
	UNIQUE CLUSTERED INDEX ON (word, first_doc_id))
@param[in,out]	trx	transaction
@param[in]	index	index instance
@return DB_SUCCESS or error code */
dberr_t
fts_create_index_tables(
	trx_t*			trx,
	const dict_index_t*	index)
{
	dberr_t		err;
	dict_table_t*	table;

	table = dict_table_get_low(index->table_name);
	ut_a(table != NULL);

	err = fts_create_index_tables_low(
		trx, index, table->name.m_name, table->id);

	if (err == DB_SUCCESS) {
		trx_commit(trx);
	}

	return(err);
}
#if 0
/******************************************************************//**
Return string representation of state. */
static
const char*
fts_get_state_str(
/*==============*/
				/* out: string representation of state */
	fts_row_state	state)	/*!< in: state */
{
	switch (state) {
	case FTS_INSERT:
		return("INSERT");

	case FTS_MODIFY:
		return("MODIFY");

	case FTS_DELETE:
		return("DELETE");

	case FTS_NOTHING:
		return("NOTHING");

	case FTS_INVALID:
		return("INVALID");

	default:
		return("UNKNOWN");
	}
}
#endif

/******************************************************************//**
Calculate the new state of a row given the existing state and a new event.
@return new state of row */
static
fts_row_state
fts_trx_row_get_new_state(
/*======================*/
	fts_row_state	old_state,		/*!< in: existing state of row */
	fts_row_state	event)			/*!< in: new event */
{
	/* The rules for transforming states:

	I = inserted
	M = modified
	D = deleted
	N = nothing

	M+D -> D:

	If the row existed before the transaction started and it is modified
	during the transaction, followed by a deletion of the row, only the
	deletion will be signaled.

	M+ -> M:

	If the row existed before the transaction started and it is modified
	more than once during the transaction, only the last modification
	will be signaled.

	IM*D -> N:

	If a new row is added during the transaction (and possibly modified
	after its initial insertion) but it is deleted before the end of the
	transaction, nothing will be signaled.

	IM* -> I:

	If a new row is added during the transaction and modified after its
	initial insertion, only the addition will be signaled.

	M*DI -> M:

	If the row existed before the transaction started and it is deleted,
	then re-inserted, only a modification will be signaled. Note that
	this case is only possible if the table is using the row's primary
	key for FTS row ids, since those can be re-inserted by the user,
	which is not true for InnoDB generated row ids.

	It is easily seen that the above rules decompose such that we do not
	need to store the row's entire history of events. Instead, we can
	store just one state for the row and update that when new events
	arrive. Then we can implement the above rules as a two-dimensional
	look-up table, and get checking of invalid combinations "for free"
	in the process. */

	/* The lookup table for transforming states. old_state is the
	Y-axis, event is the X-axis. */
	static const fts_row_state table[4][4] = {
			/*    I            M            D            N */
		/* I */	{ FTS_INVALID, FTS_INSERT,  FTS_NOTHING, FTS_INVALID },
		/* M */	{ FTS_INVALID, FTS_MODIFY,  FTS_DELETE,  FTS_INVALID },
		/* D */	{ FTS_MODIFY,  FTS_INVALID, FTS_INVALID, FTS_INVALID },
		/* N */	{ FTS_INVALID, FTS_INVALID, FTS_INVALID, FTS_INVALID }
	};

	fts_row_state result;

	ut_a(old_state < FTS_INVALID);
	ut_a(event < FTS_INVALID);

	result = table[(int) old_state][(int) event];
	ut_a(result != FTS_INVALID);

	return(result);
}

/******************************************************************//**
Create a savepoint instance.
@return savepoint instance */
static
fts_savepoint_t*
fts_savepoint_create(
/*=================*/
	ib_vector_t*	savepoints,		/*!< out: InnoDB transaction */
	const char*	name,			/*!< in: savepoint name */
	mem_heap_t*	heap)			/*!< in: heap */
{
	fts_savepoint_t*	savepoint;

	savepoint = static_cast<fts_savepoint_t*>(
		ib_vector_push(savepoints, NULL));

	memset(savepoint, 0x0, sizeof(*savepoint));

	if (name) {
		savepoint->name = mem_heap_strdup(heap, name);
	}

	savepoint->tables = rbt_create(
		sizeof(fts_trx_table_t*), fts_trx_table_cmp);

	return(savepoint);
}

/******************************************************************//**
Create an FTS trx.
@return FTS trx */
static
fts_trx_t*
fts_trx_create(
/*===========*/
	trx_t*	trx)				/*!< in/out: InnoDB
						transaction */
{
	fts_trx_t*		ftt;
	ib_alloc_t*		heap_alloc;
	mem_heap_t*		heap = mem_heap_create(1024);
	trx_named_savept_t*	savep;

	ut_a(trx->fts_trx == NULL);

	ftt = static_cast<fts_trx_t*>(mem_heap_alloc(heap, sizeof(fts_trx_t)));
	ftt->trx = trx;
	ftt->heap = heap;

	heap_alloc = ib_heap_allocator_create(heap);

	ftt->savepoints = static_cast<ib_vector_t*>(ib_vector_create(
		heap_alloc, sizeof(fts_savepoint_t), 4));

	ftt->last_stmt = static_cast<ib_vector_t*>(ib_vector_create(
		heap_alloc, sizeof(fts_savepoint_t), 4));

	/* Default instance has no name and no heap. */
	fts_savepoint_create(ftt->savepoints, NULL, NULL);
	fts_savepoint_create(ftt->last_stmt, NULL, NULL);

	/* Copy savepoints that already set before. */
	for (savep = UT_LIST_GET_FIRST(trx->trx_savepoints);
	     savep != NULL;
	     savep = UT_LIST_GET_NEXT(trx_savepoints, savep)) {

		fts_savepoint_take(trx, ftt, savep->name);
	}

	return(ftt);
}

/******************************************************************//**
Create an FTS trx table.
@return FTS trx table */
static
fts_trx_table_t*
fts_trx_table_create(
/*=================*/
	fts_trx_t*	fts_trx,		/*!< in: FTS trx */
	dict_table_t*	table)			/*!< in: table */
{
	fts_trx_table_t*	ftt;

	ftt = static_cast<fts_trx_table_t*>(
		mem_heap_alloc(fts_trx->heap, sizeof(*ftt)));

	memset(ftt, 0x0, sizeof(*ftt));

	ftt->table = table;
	ftt->fts_trx = fts_trx;

	ftt->rows = rbt_create(sizeof(fts_trx_row_t), fts_trx_row_doc_id_cmp);

	return(ftt);
}

/******************************************************************//**
Clone an FTS trx table.
@return FTS trx table */
static
fts_trx_table_t*
fts_trx_table_clone(
/*=================*/
	const fts_trx_table_t*	ftt_src)	/*!< in: FTS trx */
{
	fts_trx_table_t*	ftt;

	ftt = static_cast<fts_trx_table_t*>(
		mem_heap_alloc(ftt_src->fts_trx->heap, sizeof(*ftt)));

	memset(ftt, 0x0, sizeof(*ftt));

	ftt->table = ftt_src->table;
	ftt->fts_trx = ftt_src->fts_trx;

	ftt->rows = rbt_create(sizeof(fts_trx_row_t), fts_trx_row_doc_id_cmp);

	/* Copy the rb tree values to the new savepoint. */
	rbt_merge_uniq(ftt->rows, ftt_src->rows);

	/* These are only added on commit. At this stage we only have
	the updated row state. */
	ut_a(ftt_src->added_doc_ids == NULL);

	return(ftt);
}

/******************************************************************//**
Initialize the FTS trx instance.
@return FTS trx instance */
static
fts_trx_table_t*
fts_trx_init(
/*=========*/
	trx_t*			trx,		/*!< in: transaction */
	dict_table_t*		table,		/*!< in: FTS table instance */
	ib_vector_t*		savepoints)	/*!< in: Savepoints */
{
	fts_trx_table_t*	ftt;
	ib_rbt_bound_t		parent;
	ib_rbt_t*		tables;
	fts_savepoint_t*	savepoint;

	savepoint = static_cast<fts_savepoint_t*>(ib_vector_last(savepoints));

	tables = savepoint->tables;
	rbt_search_cmp(tables, &parent, &table->id, fts_trx_table_id_cmp, NULL);

	if (parent.result == 0) {
		fts_trx_table_t**	fttp;

		fttp = rbt_value(fts_trx_table_t*, parent.last);
		ftt = *fttp;
	} else {
		ftt = fts_trx_table_create(trx->fts_trx, table);
		rbt_add_node(tables, &parent, &ftt);
	}

	ut_a(ftt->table == table);

	return(ftt);
}

/******************************************************************//**
Notify the FTS system about an operation on an FTS-indexed table. */
static
void
fts_trx_table_add_op(
/*=================*/
	fts_trx_table_t*ftt,			/*!< in: FTS trx table */
	doc_id_t	doc_id,			/*!< in: doc id */
	fts_row_state	state,			/*!< in: state of the row */
	ib_vector_t*	fts_indexes)		/*!< in: FTS indexes affected */
{
	ib_rbt_t*	rows;
	ib_rbt_bound_t	parent;

	rows = ftt->rows;
	rbt_search(rows, &parent, &doc_id);

	/* Row id found, update state, and if new state is FTS_NOTHING,
	we delete the row from our tree. */
	if (parent.result == 0) {
		fts_trx_row_t*	row = rbt_value(fts_trx_row_t, parent.last);

		row->state = fts_trx_row_get_new_state(row->state, state);

		if (row->state == FTS_NOTHING) {
			if (row->fts_indexes) {
				ib_vector_free(row->fts_indexes);
			}

			ut_free(rbt_remove_node(rows, parent.last));
			row = NULL;
		} else if (row->fts_indexes != NULL) {
			ib_vector_free(row->fts_indexes);
			row->fts_indexes = fts_indexes;
		}

	} else { /* Row-id not found, create a new one. */
		fts_trx_row_t	row;

		row.doc_id = doc_id;
		row.state = state;
		row.fts_indexes = fts_indexes;

		rbt_add_node(rows, &parent, &row);
	}
}

/******************************************************************//**
Notify the FTS system about an operation on an FTS-indexed table. */
void
fts_trx_add_op(
/*===========*/
	trx_t*		trx,			/*!< in: InnoDB transaction */
	dict_table_t*	table,			/*!< in: table */
	doc_id_t	doc_id,			/*!< in: new doc id */
	fts_row_state	state,			/*!< in: state of the row */
	ib_vector_t*	fts_indexes)		/*!< in: FTS indexes affected
						(NULL=all) */
{
	fts_trx_table_t*	tran_ftt;
	fts_trx_table_t*	stmt_ftt;

	if (!trx->fts_trx) {
		trx->fts_trx = fts_trx_create(trx);
	}

	tran_ftt = fts_trx_init(trx, table, trx->fts_trx->savepoints);
	stmt_ftt = fts_trx_init(trx, table, trx->fts_trx->last_stmt);

	fts_trx_table_add_op(tran_ftt, doc_id, state, fts_indexes);
	fts_trx_table_add_op(stmt_ftt, doc_id, state, fts_indexes);
}

/******************************************************************//**
Fetch callback that converts a textual document id to a binary value and
stores it in the given place.
@return always returns NULL */
static
ibool
fts_fetch_store_doc_id(
/*===================*/
	void*		row,			/*!< in: sel_node_t* */
	void*		user_arg)		/*!< in: doc_id_t* to store
						doc_id in */
{
	int		n_parsed;
	sel_node_t*	node = static_cast<sel_node_t*>(row);
	doc_id_t*	doc_id = static_cast<doc_id_t*>(user_arg);
	dfield_t*	dfield = que_node_get_val(node->select_list);
	dtype_t*	type = dfield_get_type(dfield);
	ulint		len = dfield_get_len(dfield);

	char		buf[32];

	ut_a(dtype_get_mtype(type) == DATA_VARCHAR);
	ut_a(len > 0 && len < sizeof(buf));

	memcpy(buf, dfield_get_data(dfield), len);
	buf[len] = '\0';

	n_parsed = sscanf(buf, FTS_DOC_ID_FORMAT, doc_id);
	ut_a(n_parsed == 1);

	return(FALSE);
}

#ifdef FTS_CACHE_SIZE_DEBUG
/******************************************************************//**
Get the max cache size in bytes. If there is an error reading the
value we simply print an error message here and return the default
value to the caller.
@return max cache size in bytes */
static
ulint
fts_get_max_cache_size(
/*===================*/
	trx_t*		trx,			/*!< in: transaction */
	fts_table_t*	fts_table)		/*!< in: table instance */
{
	dberr_t		error;
	fts_string_t	value;
	ulint		cache_size_in_mb;

	/* Set to the default value. */
	cache_size_in_mb = FTS_CACHE_SIZE_LOWER_LIMIT_IN_MB;

	/* We set the length of value to the max bytes it can hold. This
	information is used by the callback that reads the value. */
	value.f_n_char = 0;
	value.f_len = FTS_MAX_CONFIG_VALUE_LEN;
	value.f_str = ut_malloc_nokey(value.f_len + 1);

	error = fts_config_get_value(
		trx, fts_table, FTS_MAX_CACHE_SIZE_IN_MB, &value);

	if (error == DB_SUCCESS) {

		value.f_str[value.f_len] = 0;
		cache_size_in_mb = strtoul((char*) value.f_str, NULL, 10);

		if (cache_size_in_mb > FTS_CACHE_SIZE_UPPER_LIMIT_IN_MB) {

			ib::warn() << "FTS max cache size ("
				<< cache_size_in_mb << ") out of range."
				" Minimum value is "
				<< FTS_CACHE_SIZE_LOWER_LIMIT_IN_MB
				<< "MB and the maximum value is "
				<< FTS_CACHE_SIZE_UPPER_LIMIT_IN_MB
				<< "MB, setting cache size to upper limit";

			cache_size_in_mb = FTS_CACHE_SIZE_UPPER_LIMIT_IN_MB;

		} else if  (cache_size_in_mb
			    < FTS_CACHE_SIZE_LOWER_LIMIT_IN_MB) {

			ib::warn() << "FTS max cache size ("
				<< cache_size_in_mb << ") out of range."
				" Minimum value is "
				<< FTS_CACHE_SIZE_LOWER_LIMIT_IN_MB
				<< "MB and the maximum value is"
				<< FTS_CACHE_SIZE_UPPER_LIMIT_IN_MB
				<< "MB, setting cache size to lower limit";

			cache_size_in_mb = FTS_CACHE_SIZE_LOWER_LIMIT_IN_MB;
		}
	} else {
		ib::error() << "(" << ut_strerr(error) << ") reading max"
			" cache config value from config table";
	}

	ut_free(value.f_str);

	return(cache_size_in_mb * 1024 * 1024);
}
#endif

#ifdef FTS_DOC_STATS_DEBUG
/*********************************************************************//**
Get the total number of words in the FTS for a particular FTS index.
@return DB_SUCCESS if all OK else error code */
dberr_t
fts_get_total_word_count(
/*=====================*/
	trx_t*		trx,			/*!< in: transaction */
	dict_index_t*	index,			/*!< in: for this index */
	ulint*		total)			/* out: total words */
{
	dberr_t		error;
	fts_string_t	value;

	*total = 0;

	/* We set the length of value to the max bytes it can hold. This
	information is used by the callback that reads the value. */
	value.f_n_char = 0;
	value.f_len = FTS_MAX_CONFIG_VALUE_LEN;
	value.f_str = static_cast<byte*>(ut_malloc_nokey(value.f_len + 1));

	error = fts_config_get_index_value(
		trx, index, FTS_TOTAL_WORD_COUNT, &value);

	if (error == DB_SUCCESS) {

		value.f_str[value.f_len] = 0;
		*total = strtoul((char*) value.f_str, NULL, 10);
	} else {
		ib::error() << "(" << ut_strerr(error) << ") reading total"
			" words value from config table";
	}

	ut_free(value.f_str);

	return(error);
}
#endif /* FTS_DOC_STATS_DEBUG */

/*********************************************************************//**
Update the next and last Doc ID in the CONFIG table to be the input
"doc_id" value (+ 1). We would do so after each FTS index build or
table truncate */
void
fts_update_next_doc_id(
/*===================*/
	trx_t*			trx,		/*!< in/out: transaction */
	const dict_table_t*	table,		/*!< in: table */
	const char*		table_name,	/*!< in: table name, or NULL */
	doc_id_t		doc_id)		/*!< in: DOC ID to set */
{
	table->fts->cache->synced_doc_id = doc_id;
	table->fts->cache->next_doc_id = doc_id + 1;

	table->fts->cache->first_doc_id = table->fts->cache->next_doc_id;

	fts_update_sync_doc_id(
		table, table_name, table->fts->cache->synced_doc_id, trx);

}

/*********************************************************************//**
Get the next available document id.
@return DB_SUCCESS if OK */
dberr_t
fts_get_next_doc_id(
/*================*/
	const dict_table_t*	table,		/*!< in: table */
	doc_id_t*		doc_id)		/*!< out: new document id */
{
	fts_cache_t*	cache = table->fts->cache;

	/* If the Doc ID system has not yet been initialized, we
	will consult the CONFIG table and user table to re-establish
	the initial value of the Doc ID */
	if (cache->first_doc_id == FTS_NULL_DOC_ID) {
		fts_init_doc_id(table);
	}

	if (!DICT_TF2_FLAG_IS_SET(table, DICT_TF2_FTS_HAS_DOC_ID)) {
		*doc_id = FTS_NULL_DOC_ID;
		return(DB_SUCCESS);
	}

	mutex_enter(&cache->doc_id_lock);
	*doc_id = ++cache->next_doc_id;
	mutex_exit(&cache->doc_id_lock);

	return(DB_SUCCESS);
}

/*********************************************************************//**
This function fetch the Doc ID from CONFIG table, and compare with
the Doc ID supplied. And store the larger one to the CONFIG table.
@return DB_SUCCESS if OK */
static __attribute__((nonnull))
dberr_t
fts_cmp_set_sync_doc_id(
/*====================*/
	const dict_table_t*	table,		/*!< in: table */
	doc_id_t		doc_id_cmp,	/*!< in: Doc ID to compare */
	ibool			read_only,	/*!< in: TRUE if read the
						synced_doc_id only */
	doc_id_t*		doc_id)		/*!< out: larger document id
						after comparing "doc_id_cmp"
						to the one stored in CONFIG
						table */
{
	trx_t*		trx;
	pars_info_t*	info;
	dberr_t		error;
	fts_table_t	fts_table;
	que_t*		graph = NULL;
	fts_cache_t*	cache = table->fts->cache;
	char		table_name[MAX_FULL_NAME_LEN];
retry:
	ut_a(table->fts->doc_col != ULINT_UNDEFINED);

	fts_table.suffix = "CONFIG";
	fts_table.table_id = table->id;
	fts_table.type = FTS_COMMON_TABLE;
	fts_table.table = table;

	fts_table.parent = table->name.m_name;

	trx = trx_allocate_for_background();

	trx->op_info = "update the next FTS document id";

	info = pars_info_create();

	pars_info_bind_function(
		info, "my_func", fts_fetch_store_doc_id, doc_id);

	fts_get_table_name(&fts_table, table_name);
	pars_info_bind_id(info, true, "config_table", table_name);

	graph = fts_parse_sql(
		&fts_table, info,
		"DECLARE FUNCTION my_func;\n"
		"DECLARE CURSOR c IS SELECT value FROM $config_table"
		" WHERE key = 'synced_doc_id' FOR UPDATE;\n"
		"BEGIN\n"
		""
		"OPEN c;\n"
		"WHILE 1 = 1 LOOP\n"
		"  FETCH c INTO my_func();\n"
		"  IF c % NOTFOUND THEN\n"
		"    EXIT;\n"
		"  END IF;\n"
		"END LOOP;\n"
		"CLOSE c;");

	*doc_id = 0;

	error = fts_eval_sql(trx, graph);

	fts_que_graph_free_check_lock(&fts_table, NULL, graph);

	// FIXME: We need to retry deadlock errors
	if (error != DB_SUCCESS) {
		goto func_exit;
	}

	if (read_only) {
		goto func_exit;
	}

	if (doc_id_cmp == 0 && *doc_id) {
		cache->synced_doc_id = *doc_id - 1;
	} else {
		cache->synced_doc_id = ut_max(doc_id_cmp, *doc_id);
	}

	mutex_enter(&cache->doc_id_lock);
	/* For each sync operation, we will add next_doc_id by 1,
	so to mark a sync operation */
	if (cache->next_doc_id < cache->synced_doc_id + 1) {
		cache->next_doc_id = cache->synced_doc_id + 1;
	}
	mutex_exit(&cache->doc_id_lock);

	if (doc_id_cmp > *doc_id) {
		error = fts_update_sync_doc_id(
			table, table->name.m_name, cache->synced_doc_id, trx);
	}

	*doc_id = cache->next_doc_id;

func_exit:

	if (error == DB_SUCCESS) {
		fts_sql_commit(trx);
	} else {
		*doc_id = 0;

		ib::error() << "(" << ut_strerr(error) << ") while getting"
			" next doc id.";
		fts_sql_rollback(trx);

		if (error == DB_DEADLOCK) {
			os_thread_sleep(FTS_DEADLOCK_RETRY_WAIT);
			goto retry;
		}
	}

	trx_free_for_background(trx);

	return(error);
}

/*********************************************************************//**
Update the last document id. This function could create a new
transaction to update the last document id.
@return DB_SUCCESS if OK */
static
dberr_t
fts_update_sync_doc_id(
/*===================*/
	const dict_table_t*	table,		/*!< in: table */
	const char*		table_name,	/*!< in: table name, or NULL */
	doc_id_t		doc_id,		/*!< in: last document id */
	trx_t*			trx)		/*!< in: update trx, or NULL */
{
	byte		id[FTS_MAX_ID_LEN];
	pars_info_t*	info;
	fts_table_t	fts_table;
	ulint		id_len;
	que_t*		graph = NULL;
	dberr_t		error;
	ibool		local_trx = FALSE;
	fts_cache_t*	cache = table->fts->cache;
	char		fts_name[MAX_FULL_NAME_LEN];

	fts_table.suffix = "CONFIG";
	fts_table.table_id = table->id;
	fts_table.type = FTS_COMMON_TABLE;
	fts_table.table = table;
	if (table_name) {
		fts_table.parent = table_name;
	} else {
		fts_table.parent = table->name.m_name;
	}

	if (!trx) {
		trx = trx_allocate_for_background();

		trx->op_info = "setting last FTS document id";
		local_trx = TRUE;
	}

	info = pars_info_create();

	id_len = ut_snprintf(
		(char*) id, sizeof(id), FTS_DOC_ID_FORMAT, doc_id + 1);

	pars_info_bind_varchar_literal(info, "doc_id", id, id_len);

	fts_get_table_name(&fts_table, fts_name);
	pars_info_bind_id(info, true, "table_name", fts_name);

	graph = fts_parse_sql(
		&fts_table, info,
		"BEGIN"
		" UPDATE $table_name SET value = :doc_id"
		" WHERE key = 'synced_doc_id';");

	error = fts_eval_sql(trx, graph);

	fts_que_graph_free_check_lock(&fts_table, NULL, graph);

	if (local_trx) {
		if (error == DB_SUCCESS) {
			fts_sql_commit(trx);
			cache->synced_doc_id = doc_id;
		} else {

			ib::error() << "(" << ut_strerr(error) << ") while"
				" updating last doc id.";

			fts_sql_rollback(trx);
		}
		trx_free_for_background(trx);
	}

	return(error);
}

/*********************************************************************//**
Create a new fts_doc_ids_t.
@return new fts_doc_ids_t */
fts_doc_ids_t*
fts_doc_ids_create(void)
/*====================*/
{
	fts_doc_ids_t*	fts_doc_ids;
	mem_heap_t*	heap = mem_heap_create(512);

	fts_doc_ids = static_cast<fts_doc_ids_t*>(
		mem_heap_alloc(heap, sizeof(*fts_doc_ids)));

	fts_doc_ids->self_heap = ib_heap_allocator_create(heap);

	fts_doc_ids->doc_ids = static_cast<ib_vector_t*>(ib_vector_create(
		fts_doc_ids->self_heap, sizeof(fts_update_t), 32));

	return(fts_doc_ids);
}

/*********************************************************************//**
Free a fts_doc_ids_t. */
void
fts_doc_ids_free(
/*=============*/
	fts_doc_ids_t*	fts_doc_ids)
{
	mem_heap_t*	heap = static_cast<mem_heap_t*>(
		fts_doc_ids->self_heap->arg);

	memset(fts_doc_ids, 0, sizeof(*fts_doc_ids));

	mem_heap_free(heap);
}

/*********************************************************************//**
Do commit-phase steps necessary for the insertion of a new row. */
void
fts_add(
/*====*/
	fts_trx_table_t*ftt,			/*!< in: FTS trx table */
	fts_trx_row_t*	row)			/*!< in: row */
{
	dict_table_t*	table = ftt->table;
	doc_id_t	doc_id = row->doc_id;

	ut_a(row->state == FTS_INSERT || row->state == FTS_MODIFY);

	fts_add_doc_by_id(ftt, doc_id, row->fts_indexes);

	mutex_enter(&table->fts->cache->deleted_lock);
	++table->fts->cache->added;
	mutex_exit(&table->fts->cache->deleted_lock);

	if (!DICT_TF2_FLAG_IS_SET(table, DICT_TF2_FTS_HAS_DOC_ID)
	    && doc_id >= table->fts->cache->next_doc_id) {
		table->fts->cache->next_doc_id = doc_id + 1;
	}
}

/*********************************************************************//**
Do commit-phase steps necessary for the deletion of a row.
@return DB_SUCCESS or error code */
static __attribute__((nonnull, warn_unused_result))
dberr_t
fts_delete(
/*=======*/
	fts_trx_table_t*ftt,			/*!< in: FTS trx table */
	fts_trx_row_t*	row)			/*!< in: row */
{
	que_t*		graph;
	fts_table_t	fts_table;
	dberr_t		error = DB_SUCCESS;
	doc_id_t	write_doc_id;
	dict_table_t*	table = ftt->table;
	doc_id_t	doc_id = row->doc_id;
	trx_t*		trx = ftt->fts_trx->trx;
	pars_info_t*	info = pars_info_create();
	fts_cache_t*	cache = table->fts->cache;

	/* we do not index Documents whose Doc ID value is 0 */
	if (doc_id == FTS_NULL_DOC_ID) {
		ut_ad(!DICT_TF2_FLAG_IS_SET(table, DICT_TF2_FTS_HAS_DOC_ID));
		return(error);
	}

	ut_a(row->state == FTS_DELETE || row->state == FTS_MODIFY);

	FTS_INIT_FTS_TABLE(&fts_table, "DELETED", FTS_COMMON_TABLE, table);

	/* Convert to "storage" byte order. */
	fts_write_doc_id((byte*) &write_doc_id, doc_id);
	fts_bind_doc_id(info, "doc_id", &write_doc_id);

	/* It is possible we update a record that has not yet been sync-ed
	into cache from last crash (delete Doc will not initialize the
	sync). Avoid any added counter accounting until the FTS cache
	is re-established and sync-ed */
	if (table->fts->fts_status & ADDED_TABLE_SYNCED
	    && doc_id > cache->synced_doc_id) {
		mutex_enter(&table->fts->cache->deleted_lock);

		/* The Doc ID could belong to those left in
		ADDED table from last crash. So need to check
		if it is less than first_doc_id when we initialize
		the Doc ID system after reboot */
		if (doc_id >= table->fts->cache->first_doc_id
		    && table->fts->cache->added > 0) {
			--table->fts->cache->added;
		}

		mutex_exit(&table->fts->cache->deleted_lock);

		/* Only if the row was really deleted. */
		ut_a(row->state == FTS_DELETE || row->state == FTS_MODIFY);
	}

	/* Note the deleted document for OPTIMIZE to purge. */
	if (error == DB_SUCCESS) {
		char	table_name[MAX_FULL_NAME_LEN];

		trx->op_info = "adding doc id to FTS DELETED";

		info->graph_owns_us = TRUE;

		fts_table.suffix = "DELETED";

		fts_get_table_name(&fts_table, table_name);
		pars_info_bind_id(info, true, "deleted", table_name);

		graph = fts_parse_sql(
			&fts_table,
			info,
			"BEGIN INSERT INTO $deleted VALUES (:doc_id);");

		error = fts_eval_sql(trx, graph);

		fts_que_graph_free(graph);
	} else {
		pars_info_free(info);
	}

	/* Increment the total deleted count, this is used to calculate the
	number of documents indexed. */
	if (error == DB_SUCCESS) {
		mutex_enter(&table->fts->cache->deleted_lock);

		++table->fts->cache->deleted;

		mutex_exit(&table->fts->cache->deleted_lock);
	}

	return(error);
}

/*********************************************************************//**
Do commit-phase steps necessary for the modification of a row.
@return DB_SUCCESS or error code */
static __attribute__((nonnull, warn_unused_result))
dberr_t
fts_modify(
/*=======*/
	fts_trx_table_t*	ftt,		/*!< in: FTS trx table */
	fts_trx_row_t*		row)		/*!< in: row */
{
	dberr_t	error;

	ut_a(row->state == FTS_MODIFY);

	error = fts_delete(ftt, row);

	if (error == DB_SUCCESS) {
		fts_add(ftt, row);
	}

	return(error);
}

/*********************************************************************//**
Create a new document id.
@return DB_SUCCESS if all went well else error */
dberr_t
fts_create_doc_id(
/*==============*/
	dict_table_t*	table,		/*!< in: row is of this table. */
	dtuple_t*	row,		/* in/out: add doc id value to this
					row. This is the current row that is
					being inserted. */
	mem_heap_t*	heap)		/*!< in: heap */
{
	doc_id_t	doc_id;
	dberr_t		error = DB_SUCCESS;

	ut_a(table->fts->doc_col != ULINT_UNDEFINED);

	if (!DICT_TF2_FLAG_IS_SET(table, DICT_TF2_FTS_HAS_DOC_ID)) {
		if (table->fts->cache->first_doc_id == FTS_NULL_DOC_ID) {
			error = fts_get_next_doc_id(table, &doc_id);
		}
		return(error);
	}

	error = fts_get_next_doc_id(table, &doc_id);

	if (error == DB_SUCCESS) {
		dfield_t*	dfield;
		doc_id_t*	write_doc_id;

		ut_a(doc_id > 0);

		dfield = dtuple_get_nth_field(row, table->fts->doc_col);
		write_doc_id = static_cast<doc_id_t*>(
			mem_heap_alloc(heap, sizeof(*write_doc_id)));

		ut_a(doc_id != FTS_NULL_DOC_ID);
		ut_a(sizeof(doc_id) == dfield->type.len);
		fts_write_doc_id((byte*) write_doc_id, doc_id);

		dfield_set_data(dfield, write_doc_id, sizeof(*write_doc_id));
	}

	return(error);
}

/*********************************************************************//**
The given transaction is about to be committed; do whatever is necessary
from the FTS system's POV.
@return DB_SUCCESS or error code */
static __attribute__((nonnull, warn_unused_result))
dberr_t
fts_commit_table(
/*=============*/
	fts_trx_table_t*	ftt)		/*!< in: FTS table to commit*/
{
	const ib_rbt_node_t*	node;
	ib_rbt_t*		rows;
	dberr_t			error = DB_SUCCESS;
	fts_cache_t*		cache = ftt->table->fts->cache;
	trx_t*			trx = trx_allocate_for_background();

	rows = ftt->rows;

	ftt->fts_trx->trx = trx;

	if (cache->get_docs == NULL) {
		rw_lock_x_lock(&cache->init_lock);
		if (cache->get_docs == NULL) {
			cache->get_docs = fts_get_docs_create(cache);
		}
		rw_lock_x_unlock(&cache->init_lock);
	}

	for (node = rbt_first(rows);
	     node != NULL && error == DB_SUCCESS;
	     node = rbt_next(rows, node)) {

		fts_trx_row_t*	row = rbt_value(fts_trx_row_t, node);

		switch (row->state) {
		case FTS_INSERT:
			fts_add(ftt, row);
			break;

		case FTS_MODIFY:
			error = fts_modify(ftt, row);
			break;

		case FTS_DELETE:
			error = fts_delete(ftt, row);
			break;

		default:
			ut_error;
		}
	}

	fts_sql_commit(trx);

	trx_free_for_background(trx);

	return(error);
}

/*********************************************************************//**
The given transaction is about to be committed; do whatever is necessary
from the FTS system's POV.
@return DB_SUCCESS or error code */
dberr_t
fts_commit(
/*=======*/
	trx_t*	trx)				/*!< in: transaction */
{
	const ib_rbt_node_t*	node;
	dberr_t			error;
	ib_rbt_t*		tables;
	fts_savepoint_t*	savepoint;

	savepoint = static_cast<fts_savepoint_t*>(
		ib_vector_last(trx->fts_trx->savepoints));
	tables = savepoint->tables;

	for (node = rbt_first(tables), error = DB_SUCCESS;
	     node != NULL && error == DB_SUCCESS;
	     node = rbt_next(tables, node)) {

		fts_trx_table_t**	ftt;

		ftt = rbt_value(fts_trx_table_t*, node);

		error = fts_commit_table(*ftt);
	}

	return(error);
}

/*********************************************************************//**
Initialize a document. */
void
fts_doc_init(
/*=========*/
	fts_doc_t*	doc)			/*!< in: doc to initialize */
{
	mem_heap_t*	heap = mem_heap_create(32);

	memset(doc, 0, sizeof(*doc));

	doc->self_heap = ib_heap_allocator_create(heap);
}

/*********************************************************************//**
Free document. */
void
fts_doc_free(
/*=========*/
	fts_doc_t*	doc)			/*!< in: document */
{
	mem_heap_t*	heap = static_cast<mem_heap_t*>(doc->self_heap->arg);

	if (doc->tokens) {
		rbt_free(doc->tokens);
	}

	ut_d(memset(doc, 0, sizeof(*doc)));

	mem_heap_free(heap);
}

/*********************************************************************//**
Callback function for fetch that stores a row id to the location pointed.
The column's type must be DATA_FIXBINARY, DATA_BINARY_TYPE, length = 8.
@return always returns NULL */
void*
fts_fetch_row_id(
/*=============*/
	void*	row,				/*!< in: sel_node_t* */
	void*	user_arg)			/*!< in: data pointer */
{
	sel_node_t*	node = static_cast<sel_node_t*>(row);

	dfield_t*	dfield = que_node_get_val(node->select_list);
	dtype_t*	type = dfield_get_type(dfield);
	ulint		len = dfield_get_len(dfield);

	ut_a(dtype_get_mtype(type) == DATA_FIXBINARY);
	ut_a(dtype_get_prtype(type) & DATA_BINARY_TYPE);
	ut_a(len == 8);

	memcpy(user_arg, dfield_get_data(dfield), 8);

	return(NULL);
}

/*********************************************************************//**
Callback function for fetch that stores the text of an FTS document,
converting each column to UTF-16.
@return always FALSE */
ibool
fts_query_expansion_fetch_doc(
/*==========================*/
	void*		row,			/*!< in: sel_node_t* */
	void*		user_arg)		/*!< in: fts_doc_t* */
{
	que_node_t*	exp;
	sel_node_t*	node = static_cast<sel_node_t*>(row);
	fts_doc_t*	result_doc = static_cast<fts_doc_t*>(user_arg);
	dfield_t*	dfield;
	ulint		len;
	ulint		doc_len;
	fts_doc_t	doc;
	CHARSET_INFO*	doc_charset = NULL;
	ulint		field_no = 0;

	len = 0;

	fts_doc_init(&doc);
	doc.found = TRUE;

	exp = node->select_list;
	doc_len = 0;

	doc_charset  = result_doc->charset;

	/* Copy each indexed column content into doc->text.f_str */
	while (exp) {
		dfield = que_node_get_val(exp);
		len = dfield_get_len(dfield);

		/* NULL column */
		if (len == UNIV_SQL_NULL) {
			exp = que_node_get_next(exp);
			continue;
		}

		if (!doc_charset) {
			doc_charset = fts_get_charset(dfield->type.prtype);
		}

		doc.charset = doc_charset;
		doc.is_ngram = result_doc->is_ngram;

		if (dfield_is_ext(dfield)) {
			/* We ignore columns that are stored externally, this
			could result in too many words to search */
			exp = que_node_get_next(exp);
			continue;
		} else {
			doc.text.f_n_char = 0;

			doc.text.f_str = static_cast<byte*>(
				dfield_get_data(dfield));

			doc.text.f_len = len;
		}

		if (field_no == 0) {
			fts_tokenize_document(&doc, result_doc,
					      result_doc->parser);
		} else {
			fts_tokenize_document_next(&doc, doc_len, result_doc,
						   result_doc->parser);
		}

		exp = que_node_get_next(exp);

		doc_len += (exp) ? len + 1 : len;

		field_no++;
	}

	ut_ad(doc_charset);

	if (!result_doc->charset) {
		result_doc->charset = doc_charset;
	}

	fts_doc_free(&doc);

	return(FALSE);
}

/*********************************************************************//**
fetch and tokenize the document. */
static
void
fts_fetch_doc_from_rec(
/*===================*/
	fts_get_doc_t*  get_doc,	/*!< in: FTS index's get_doc struct */
	dict_index_t*	clust_index,	/*!< in: cluster index */
	btr_pcur_t*	pcur,		/*!< in: cursor whose position
					has been stored */
	ulint*		offsets,	/*!< in: offsets */
	fts_doc_t*	doc)		/*!< out: fts doc to hold parsed
					documents */
{
	dict_index_t*		index;
	dict_table_t*		table;
	const rec_t*		clust_rec;
	ulint			num_field;
	const dict_field_t*	ifield;
	const dict_col_t*	col;
	ulint			clust_pos;
	ulint			i;
	ulint			doc_len = 0;
	ulint			processed_doc = 0;
	st_mysql_ftparser*	parser;

	if (!get_doc) {
		return;
	}

	index = get_doc->index_cache->index;
	table = get_doc->index_cache->index->table;
	parser = get_doc->index_cache->index->parser;

	clust_rec = btr_pcur_get_rec(pcur);

	num_field = dict_index_get_n_fields(index);

	for (i = 0; i < num_field; i++) {
		ifield = dict_index_get_nth_field(index, i);
		col = dict_field_get_col(ifield);
		clust_pos = dict_col_get_clust_pos(col, clust_index);

		if (!get_doc->index_cache->charset) {
			get_doc->index_cache->charset = fts_get_charset(
				ifield->col->prtype);
		}

		if (rec_offs_nth_extern(offsets, clust_pos)) {
			doc->text.f_str =
				btr_rec_copy_externally_stored_field(
					clust_rec, offsets,
					dict_table_page_size(table),
					clust_pos, &doc->text.f_len,
					static_cast<mem_heap_t*>(
						doc->self_heap->arg));
		} else {
			doc->text.f_str = (byte*) rec_get_nth_field(
				clust_rec, offsets, clust_pos,
				&doc->text.f_len);
		}

		doc->found = TRUE;
		doc->charset = get_doc->index_cache->charset;
		doc->is_ngram = index->is_ngram;

		/* Null Field */
		if (doc->text.f_len == UNIV_SQL_NULL || doc->text.f_len == 0) {
			continue;
		}

		if (processed_doc == 0) {
			fts_tokenize_document(doc, NULL, parser);
		} else {
			fts_tokenize_document_next(doc, doc_len, NULL, parser);
		}

		processed_doc++;
		doc_len += doc->text.f_len + 1;
	}
}

/*********************************************************************//**
This function fetches the document inserted during the committing
transaction, and tokenize the inserted text data and insert into
FTS auxiliary table and its cache.
@return TRUE if successful */
static
ulint
fts_add_doc_by_id(
/*==============*/
	fts_trx_table_t*ftt,		/*!< in: FTS trx table */
	doc_id_t	doc_id,		/*!< in: doc id */
	ib_vector_t*	fts_indexes __attribute__((unused)))
					/*!< in: affected fts indexes */
{
	mtr_t		mtr;
	mem_heap_t*	heap;
	btr_pcur_t	pcur;
	dict_table_t*	table;
	dtuple_t*	tuple;
	dfield_t*       dfield;
	fts_get_doc_t*	get_doc;
	doc_id_t        temp_doc_id;
	dict_index_t*   clust_index;
	dict_index_t*	fts_id_index;
	ibool		is_id_cluster;
	fts_cache_t*   	cache = ftt->table->fts->cache;

	ut_ad(cache->get_docs);

	/* If Doc ID has been supplied by the user, then the table
	might not yet be sync-ed */

	if (!(ftt->table->fts->fts_status & ADDED_TABLE_SYNCED)) {
		fts_init_index(ftt->table, FALSE);
	}

	/* Get the first FTS index's get_doc */
	get_doc = static_cast<fts_get_doc_t*>(
		ib_vector_get(cache->get_docs, 0));
	ut_ad(get_doc);

	table = get_doc->index_cache->index->table;

	heap = mem_heap_create(512);

	clust_index = dict_table_get_first_index(table);
	fts_id_index = table->fts_doc_id_index;

	/* Check whether the index on FTS_DOC_ID is cluster index */
	is_id_cluster = (clust_index == fts_id_index);

	mtr_start(&mtr);
	btr_pcur_init(&pcur);

	/* Search based on Doc ID. Here, we'll need to consider the case
	when there is no primary index on Doc ID */
	tuple = dtuple_create(heap, 1);
	dfield = dtuple_get_nth_field(tuple, 0);
	dfield->type.mtype = DATA_INT;
	dfield->type.prtype = DATA_NOT_NULL | DATA_UNSIGNED | DATA_BINARY_TYPE;

	mach_write_to_8((byte*) &temp_doc_id, doc_id);
	dfield_set_data(dfield, &temp_doc_id, sizeof(temp_doc_id));

	btr_pcur_open_with_no_init(
		fts_id_index, tuple, PAGE_CUR_LE, BTR_SEARCH_LEAF,
		&pcur, 0, &mtr);

	/* If we have a match, add the data to doc structure */
	if (btr_pcur_get_low_match(&pcur) == 1) {
		const rec_t*	rec;
		btr_pcur_t*	doc_pcur;
		const rec_t*	clust_rec;
		btr_pcur_t	clust_pcur;
		ulint*		offsets = NULL;
		ulint		num_idx = ib_vector_size(cache->get_docs);

		rec = btr_pcur_get_rec(&pcur);

		/* Doc could be deleted */
		if (page_rec_is_infimum(rec)
		    || rec_get_deleted_flag(rec, dict_table_is_comp(table))) {

			goto func_exit;
		}

		if (is_id_cluster) {
			clust_rec = rec;
			doc_pcur = &pcur;
		} else {
			dtuple_t*	clust_ref;
			ulint		n_fields;

			btr_pcur_init(&clust_pcur);
			n_fields = dict_index_get_n_unique(clust_index);

			clust_ref = dtuple_create(heap, n_fields);
			dict_index_copy_types(clust_ref, clust_index, n_fields);

			row_build_row_ref_in_tuple(
				clust_ref, rec, fts_id_index, NULL, NULL);

			btr_pcur_open_with_no_init(
				clust_index, clust_ref, PAGE_CUR_LE,
				BTR_SEARCH_LEAF, &clust_pcur, 0, &mtr);

			doc_pcur = &clust_pcur;
			clust_rec = btr_pcur_get_rec(&clust_pcur);

		}

		offsets = rec_get_offsets(clust_rec, clust_index,
					  NULL, ULINT_UNDEFINED, &heap);

		 for (ulint i = 0; i < num_idx; ++i) {
			fts_doc_t       doc;
			dict_table_t*   table;
			fts_get_doc_t*  get_doc;

			get_doc = static_cast<fts_get_doc_t*>(
				ib_vector_get(cache->get_docs, i));

			table = get_doc->index_cache->index->table;

			fts_doc_init(&doc);

			fts_fetch_doc_from_rec(
				get_doc, clust_index, doc_pcur, offsets, &doc);

			if (doc.found) {
				ibool	success __attribute__((unused));

				btr_pcur_store_position(doc_pcur, &mtr);
				mtr_commit(&mtr);

				rw_lock_x_lock(&table->fts->cache->lock);

				if (table->fts->cache->stopword_info.status
				    & STOPWORD_NOT_INIT) {
					fts_load_stopword(table, NULL, NULL,
							  NULL, TRUE, TRUE);
				}

				fts_cache_add_doc(
					table->fts->cache,
					get_doc->index_cache,
					doc_id, doc.tokens);

				bool	need_sync = false;
				if ((cache->total_size > fts_max_cache_size / 10
				     || fts_need_sync)
				    && !cache->sync->in_progress) {
					need_sync = true;
				}

				rw_lock_x_unlock(&table->fts->cache->lock);

				DBUG_EXECUTE_IF(
					"fts_instrument_sync",
					fts_optimize_request_sync_table(table);
					os_event_wait(cache->sync->event);
				);

				DBUG_EXECUTE_IF(
					"fts_instrument_sync_debug",
					fts_sync(cache->sync, true, true);
				);

				DEBUG_SYNC_C("fts_instrument_sync_request");
				DBUG_EXECUTE_IF(
					"fts_instrument_sync_request",
					fts_optimize_request_sync_table(table);
				);

				if (need_sync) {
					fts_optimize_request_sync_table(table);
				}

				mtr_start(&mtr);

				if (i < num_idx - 1) {

					success = btr_pcur_restore_position(
						BTR_SEARCH_LEAF, doc_pcur,
						&mtr);

					ut_ad(success);
				}
			}

			fts_doc_free(&doc);
		}

		if (!is_id_cluster) {
			btr_pcur_close(doc_pcur);
		}
	}
func_exit:
	mtr_commit(&mtr);

	btr_pcur_close(&pcur);

	mem_heap_free(heap);
	return(TRUE);
}


/*********************************************************************//**
Callback function to read a single ulint column.
return always returns TRUE */
static
ibool
fts_read_ulint(
/*===========*/
	void*		row,		/*!< in: sel_node_t* */
	void*		user_arg)	/*!< in: pointer to ulint */
{
	sel_node_t*	sel_node = static_cast<sel_node_t*>(row);
	ulint*		value = static_cast<ulint*>(user_arg);
	que_node_t*	exp = sel_node->select_list;
	dfield_t*	dfield = que_node_get_val(exp);
	void*		data = dfield_get_data(dfield);

	*value = static_cast<ulint>(mach_read_from_4(
		static_cast<const byte*>(data)));

	return(TRUE);
}

/*********************************************************************//**
Get maximum Doc ID in a table if index "FTS_DOC_ID_INDEX" exists
@return max Doc ID or 0 if index "FTS_DOC_ID_INDEX" does not exist */
doc_id_t
fts_get_max_doc_id(
/*===============*/
	dict_table_t*	table)		/*!< in: user table */
{
	dict_index_t*	index;
	dict_field_t*	dfield __attribute__((unused)) = NULL;
	doc_id_t	doc_id = 0;
	mtr_t		mtr;
	btr_pcur_t	pcur;

	index = table->fts_doc_id_index;

	if (!index) {
		return(0);
	}

	dfield = dict_index_get_nth_field(index, 0);

#if 0 /* This can fail when renaming a column to FTS_DOC_ID_COL_NAME. */
	ut_ad(innobase_strcasecmp(FTS_DOC_ID_COL_NAME, dfield->name) == 0);
#endif

	mtr_start(&mtr);

	/* fetch the largest indexes value */
	btr_pcur_open_at_index_side(
		false, index, BTR_SEARCH_LEAF, &pcur, true, 0, &mtr);

	if (!page_is_empty(btr_pcur_get_page(&pcur))) {
		const rec_t*    rec = NULL;
		ulint		offsets_[REC_OFFS_NORMAL_SIZE];
		ulint*		offsets = offsets_;
		mem_heap_t*	heap = NULL;
		ulint		len;
		const void*	data;

		rec_offs_init(offsets_);

		do {
			rec = btr_pcur_get_rec(&pcur);

			if (page_rec_is_user_rec(rec)) {
				break;
			}
		} while (btr_pcur_move_to_prev(&pcur, &mtr));

		if (!rec) {
			goto func_exit;
		}

		offsets = rec_get_offsets(
			rec, index, offsets, ULINT_UNDEFINED, &heap);

		data = rec_get_nth_field(rec, offsets, 0, &len);

		doc_id = static_cast<doc_id_t>(fts_read_doc_id(
			static_cast<const byte*>(data)));
	}

func_exit:
	btr_pcur_close(&pcur);
	mtr_commit(&mtr);
	return(doc_id);
}

/*********************************************************************//**
Fetch document with the given document id.
@return DB_SUCCESS if OK else error */
dberr_t
fts_doc_fetch_by_doc_id(
/*====================*/
	fts_get_doc_t*	get_doc,	/*!< in: state */
	doc_id_t	doc_id,		/*!< in: id of document to
					fetch */
	dict_index_t*	index_to_use,	/*!< in: caller supplied FTS index,
					or NULL */
	ulint		option,		/*!< in: search option, if it is
					greater than doc_id or equal */
	fts_sql_callback
			callback,	/*!< in: callback to read */
	void*		arg)		/*!< in: callback arg */
{
	pars_info_t*	info;
	dberr_t		error;
	const char*	select_str;
	doc_id_t	write_doc_id;
	dict_index_t*	index;
	trx_t*		trx = trx_allocate_for_background();
	que_t*          graph;

	trx->op_info = "fetching indexed FTS document";

	/* The FTS index can be supplied by caller directly with
	"index_to_use", otherwise, get it from "get_doc" */
	index = (index_to_use) ? index_to_use : get_doc->index_cache->index;

	if (get_doc && get_doc->get_document_graph) {
		info = get_doc->get_document_graph->info;
	} else {
		info = pars_info_create();
	}

	/* Convert to "storage" byte order. */
	fts_write_doc_id((byte*) &write_doc_id, doc_id);
	fts_bind_doc_id(info, "doc_id", &write_doc_id);
	pars_info_bind_function(info, "my_func", callback, arg);

	select_str = fts_get_select_columns_str(index, info, info->heap);
	pars_info_bind_id(info, TRUE, "table_name", index->table_name);

	if (!get_doc || !get_doc->get_document_graph) {
		if (option == FTS_FETCH_DOC_BY_ID_EQUAL) {
			graph = fts_parse_sql(
				NULL,
				info,
				mem_heap_printf(info->heap,
					"DECLARE FUNCTION my_func;\n"
					"DECLARE CURSOR c IS"
					" SELECT %s FROM $table_name"
					" WHERE %s = :doc_id;\n"
					"BEGIN\n"
					""
					"OPEN c;\n"
					"WHILE 1 = 1 LOOP\n"
					"  FETCH c INTO my_func();\n"
					"  IF c %% NOTFOUND THEN\n"
					"    EXIT;\n"
					"  END IF;\n"
					"END LOOP;\n"
					"CLOSE c;",
					select_str, FTS_DOC_ID_COL_NAME));
		} else {
			ut_ad(option == FTS_FETCH_DOC_BY_ID_LARGE);

			/* This is used for crash recovery of table with
			hidden DOC ID or FTS indexes. We will scan the table
			to re-processing user table rows whose DOC ID or
			FTS indexed documents have not been sync-ed to disc
			during recent crash.
			In the case that all fulltext indexes are dropped
			for a table, we will keep the "hidden" FTS_DOC_ID
			column, and this scan is to retreive the largest
			DOC ID being used in the table to determine the
			appropriate next DOC ID.
			In the case of there exists fulltext index(es), this
			operation will re-tokenize any docs that have not
			been sync-ed to the disk, and re-prime the FTS
			cached */
			graph = fts_parse_sql(
				NULL,
				info,
				mem_heap_printf(info->heap,
					"DECLARE FUNCTION my_func;\n"
					"DECLARE CURSOR c IS"
					" SELECT %s, %s FROM $table_name"
					" WHERE %s > :doc_id;\n"
					"BEGIN\n"
					""
					"OPEN c;\n"
					"WHILE 1 = 1 LOOP\n"
					"  FETCH c INTO my_func();\n"
					"  IF c %% NOTFOUND THEN\n"
					"    EXIT;\n"
					"  END IF;\n"
					"END LOOP;\n"
					"CLOSE c;",
					FTS_DOC_ID_COL_NAME,
					select_str, FTS_DOC_ID_COL_NAME));
		}
		if (get_doc) {
			get_doc->get_document_graph = graph;
		}
	} else {
		graph = get_doc->get_document_graph;
	}

	error = fts_eval_sql(trx, graph);

	if (error == DB_SUCCESS) {
		fts_sql_commit(trx);
	} else {
		fts_sql_rollback(trx);
	}

	trx_free_for_background(trx);

	if (!get_doc) {
		fts_que_graph_free(graph);
	}

	return(error);
}

/*********************************************************************//**
Write out a single word's data as new entry/entries in the INDEX table.
@return DB_SUCCESS if all OK. */
dberr_t
fts_write_node(
/*===========*/
	trx_t*		trx,			/*!< in: transaction */
	que_t**		graph,			/*!< in: query graph */
	fts_table_t*	fts_table,		/*!< in: aux table */
	fts_string_t*	word,			/*!< in: word in UTF-8 */
	fts_node_t*	node)			/*!< in: node columns */
{
	pars_info_t*	info;
	dberr_t		error;
	ib_uint32_t	doc_count;
	ib_time_t	start_time;
	doc_id_t	last_doc_id;
	doc_id_t	first_doc_id;
	char		table_name[MAX_FULL_NAME_LEN];

	if (*graph) {
		info = (*graph)->info;
	} else {
		info = pars_info_create();

		fts_get_table_name(fts_table, table_name);
		pars_info_bind_id(info, true, "index_table_name", table_name);
	}

	pars_info_bind_varchar_literal(info, "token", word->f_str, word->f_len);

	/* Convert to "storage" byte order. */
	fts_write_doc_id((byte*) &first_doc_id, node->first_doc_id);
	fts_bind_doc_id(info, "first_doc_id", &first_doc_id);

	/* Convert to "storage" byte order. */
	fts_write_doc_id((byte*) &last_doc_id, node->last_doc_id);
	fts_bind_doc_id(info, "last_doc_id", &last_doc_id);

	ut_a(node->last_doc_id >= node->first_doc_id);

	/* Convert to "storage" byte order. */
	mach_write_to_4((byte*) &doc_count, node->doc_count);
	pars_info_bind_int4_literal(
		info, "doc_count", (const ib_uint32_t*) &doc_count);

	/* Set copy_name to FALSE since it's a static. */
	pars_info_bind_literal(
		info, "ilist", node->ilist, node->ilist_size,
		DATA_BLOB, DATA_BINARY_TYPE);

	if (!*graph) {

		*graph = fts_parse_sql(
			fts_table,
			info,
			"BEGIN\n"
			"INSERT INTO $index_table_name VALUES"
			" (:token, :first_doc_id,"
			"  :last_doc_id, :doc_count, :ilist);");
	}

	start_time = ut_time();
	error = fts_eval_sql(trx, *graph);
	elapsed_time += ut_time() - start_time;
	++n_nodes;

	return(error);
}

/*********************************************************************//**
Add rows to the DELETED_CACHE table.
@return DB_SUCCESS if all went well else error code*/
static __attribute__((nonnull, warn_unused_result))
dberr_t
fts_sync_add_deleted_cache(
/*=======================*/
	fts_sync_t*	sync,			/*!< in: sync state */
	ib_vector_t*	doc_ids)		/*!< in: doc ids to add */
{
	ulint		i;
	pars_info_t*	info;
	que_t*		graph;
	fts_table_t	fts_table;
	char		table_name[MAX_FULL_NAME_LEN];
	doc_id_t	dummy = 0;
	dberr_t		error = DB_SUCCESS;
	ulint		n_elems = ib_vector_size(doc_ids);

	ut_a(ib_vector_size(doc_ids) > 0);

	ib_vector_sort(doc_ids, fts_update_doc_id_cmp);

	info = pars_info_create();

	fts_bind_doc_id(info, "doc_id", &dummy);

	FTS_INIT_FTS_TABLE(
		&fts_table, "DELETED_CACHE", FTS_COMMON_TABLE, sync->table);

	fts_get_table_name(&fts_table, table_name);
	pars_info_bind_id(info, true, "table_name", table_name);

	graph = fts_parse_sql(
		&fts_table,
		info,
		"BEGIN INSERT INTO $table_name VALUES (:doc_id);");

	for (i = 0; i < n_elems && error == DB_SUCCESS; ++i) {
		fts_update_t*	update;
		doc_id_t	write_doc_id;

		update = static_cast<fts_update_t*>(ib_vector_get(doc_ids, i));

		/* Convert to "storage" byte order. */
		fts_write_doc_id((byte*) &write_doc_id, update->doc_id);
		fts_bind_doc_id(info, "doc_id", &write_doc_id);

		error = fts_eval_sql(sync->trx, graph);
	}

	fts_que_graph_free(graph);

	return(error);
}

/** Write the words and ilist to disk.
@param[in,out]	trx		transaction
@param[in]	index_cache	index cache
@param[in]	unlock_cache	whether unlock cache when write node
@return DB_SUCCESS if all went well else error code */
static __attribute__((nonnull, warn_unused_result))
dberr_t
fts_sync_write_words(
	trx_t*			trx,
	fts_index_cache_t*	index_cache,
	bool			unlock_cache)
{
	fts_table_t	fts_table;
	ulint		n_nodes = 0;
	ulint		n_words = 0;
	const ib_rbt_node_t* rbt_node;
	dberr_t		error = DB_SUCCESS;
	ibool		print_error = FALSE;
	dict_table_t*	table = index_cache->index->table;
#ifdef FTS_DOC_STATS_DEBUG
	ulint		n_new_words = 0;
#endif /* FTS_DOC_STATS_DEBUG */

	FTS_INIT_INDEX_TABLE(
		&fts_table, NULL, FTS_INDEX_TABLE, index_cache->index);

	n_words = rbt_size(index_cache->words);

	/* We iterate over the entire tree, even if there is an error,
	since we want to free the memory used during caching. */
	for (rbt_node = rbt_first(index_cache->words);
	     rbt_node;
	     rbt_node = rbt_next(index_cache->words, rbt_node)) {

		ulint			i;
		ulint			selected;
		fts_tokenizer_word_t*	word;

		word = rbt_value(fts_tokenizer_word_t, rbt_node);

		selected = fts_select_index(
			index_cache->charset, word->text.f_str,
			word->text.f_len);

		fts_table.suffix = fts_get_suffix(selected);

#ifdef FTS_DOC_STATS_DEBUG
		/* Check if the word exists in the FTS index and if not
		then we need to increment the total word count stats. */
		if (error == DB_SUCCESS && fts_enable_diag_print) {
			ibool	found = FALSE;

			error = fts_is_word_in_index(
				trx,
				&index_cache->sel_graph[selected],
				&fts_table,
				&word->text, &found);

			if (error == DB_SUCCESS && !found) {

				++n_new_words;
			}
		}
#endif /* FTS_DOC_STATS_DEBUG */

		/* We iterate over all the nodes even if there was an error */
		for (i = 0; i < ib_vector_size(word->nodes); ++i) {

			fts_node_t* fts_node = static_cast<fts_node_t*>(
				ib_vector_get(word->nodes, i));

			if (fts_node->synced) {
				continue;
			} else {
				fts_node->synced = true;
			}

			/*FIXME: we need to handle the error properly. */
			if (error == DB_SUCCESS) {
				if (unlock_cache) {
					rw_lock_x_unlock(
						&table->fts->cache->lock);
				}

				error = fts_write_node(
					trx,
					&index_cache->ins_graph[selected],
					&fts_table, &word->text, fts_node);

				DEBUG_SYNC_C("fts_write_node");
				DBUG_EXECUTE_IF("fts_write_node_crash",
					DBUG_SUICIDE(););

				if (unlock_cache) {
					rw_lock_x_lock(
						&table->fts->cache->lock);
				}
			}
		}

		n_nodes += ib_vector_size(word->nodes);

		if (error != DB_SUCCESS && !print_error) {
			ib::error() << "(" << ut_strerr(error) << ") writing"
				" word node to FTS auxiliary index table.";
			print_error = TRUE;
		}
	}

#ifdef FTS_DOC_STATS_DEBUG
	if (error == DB_SUCCESS && n_new_words > 0 && fts_enable_diag_print) {
		fts_table_t	fts_table;

		FTS_INIT_FTS_TABLE(&fts_table, NULL, FTS_COMMON_TABLE, table);

		/* Increment the total number of words in the FTS index */
		error = fts_config_increment_index_value(
			trx, index_cache->index, FTS_TOTAL_WORD_COUNT,
			n_new_words);
	}
#endif /* FTS_DOC_STATS_DEBUG */

	if (fts_enable_diag_print) {
		printf("Avg number of nodes: %lf\n",
		       (double) n_nodes / (double) (n_words > 1 ? n_words : 1));
	}

	return(error);
}

#ifdef FTS_DOC_STATS_DEBUG
/*********************************************************************//**
Write a single documents statistics to disk.
@return DB_SUCCESS if all went well else error code */
static __attribute__((nonnull, warn_unused_result))
dberr_t
fts_sync_write_doc_stat(
/*====================*/
	trx_t*			trx,		/*!< in: transaction */
	dict_index_t*		index,		/*!< in: index */
	que_t**			graph,		/* out: query graph */
	const fts_doc_stats_t*	doc_stat)	/*!< in: doc stats to write */
{
	pars_info_t*	info;
	doc_id_t	doc_id;
	dberr_t		error = DB_SUCCESS;
	ib_uint32_t	word_count;
	char		table_name[MAX_FULL_NAME_LEN];

	if (*graph) {
		info = (*graph)->info;
	} else {
		info = pars_info_create();
	}

	/* Convert to "storage" byte order. */
	mach_write_to_4((byte*) &word_count, doc_stat->word_count);
	pars_info_bind_int4_literal(
		info, "count", (const ib_uint32_t*) &word_count);

	/* Convert to "storage" byte order. */
	fts_write_doc_id((byte*) &doc_id, doc_stat->doc_id);
	fts_bind_doc_id(info, "doc_id", &doc_id);

	if (!*graph) {
		fts_table_t	fts_table;

		FTS_INIT_INDEX_TABLE(
			&fts_table, "DOC_ID", FTS_INDEX_TABLE, index);

		fts_get_table_name(&fts_table, table_name);

		pars_info_bind_id(info, true, "doc_id_table", table_name);

		*graph = fts_parse_sql(
			&fts_table,
			info,
			"BEGIN"
			" INSERT INTO $doc_id_table VALUES (:doc_id, :count);");
	}

	for (;;) {
		error = fts_eval_sql(trx, *graph);

		if (error == DB_SUCCESS) {

			break;				/* Exit the loop. */
		} else {

			if (error == DB_LOCK_WAIT_TIMEOUT) {
				ib::warn() << "Lock wait timeout writing to"
					" FTS doc_id. Retrying!";

				trx->error_state = DB_SUCCESS;
			} else {
				ib::error() << "(" << ut_strerr(error)
					<< ") while writing to FTS doc_id.";

				break;			/* Exit the loop. */
			}
		}
	}

	return(error);
}

/*********************************************************************//**
Write document statistics to disk.
@return DB_SUCCESS if all OK */
static
ulint
fts_sync_write_doc_stats(
/*=====================*/
	trx_t*			trx,		/*!< in: transaction */
	const fts_index_cache_t*index_cache)	/*!< in: index cache */
{
	dberr_t		error = DB_SUCCESS;
	que_t*		graph = NULL;
	fts_doc_stats_t*  doc_stat;

	if (ib_vector_is_empty(index_cache->doc_stats)) {
		return(DB_SUCCESS);
	}

	doc_stat = static_cast<ts_doc_stats_t*>(
		ib_vector_pop(index_cache->doc_stats));

	while (doc_stat) {
		error = fts_sync_write_doc_stat(
			trx, index_cache->index, &graph, doc_stat);

		if (error != DB_SUCCESS) {
			break;
		}

		if (ib_vector_is_empty(index_cache->doc_stats)) {
			break;
		}

		doc_stat = static_cast<ts_doc_stats_t*>(
			ib_vector_pop(index_cache->doc_stats));
	}

	if (graph != NULL) {
		fts_que_graph_free_check_lock(NULL, index_cache, graph);
	}

	return(error);
}

/*********************************************************************//**
Callback to check the existince of a word.
@return always return NULL */
static
ibool
fts_lookup_word(
/*============*/
	void*	row,				/*!< in:  sel_node_t* */
	void*	user_arg)			/*!< in:  fts_doc_t* */
{

	que_node_t*	exp;
	sel_node_t*	node = static_cast<sel_node_t*>(row);
	ibool*		found = static_cast<ibool*>(user_arg);

	exp = node->select_list;

	while (exp) {
		dfield_t*	dfield = que_node_get_val(exp);
		ulint		len = dfield_get_len(dfield);

		if (len != UNIV_SQL_NULL && len != 0) {
			*found = TRUE;
		}

		exp = que_node_get_next(exp);
	}

	return(FALSE);
}

/*********************************************************************//**
Check whether a particular word (term) exists in the FTS index.
@return DB_SUCCESS if all went well else error code */
static
dberr_t
fts_is_word_in_index(
/*=================*/
	trx_t*		trx,			/*!< in: FTS query state */
	que_t**		graph,			/* out: Query graph */
	fts_table_t*	fts_table,		/*!< in: table instance */
	const fts_string_t*
			word,			/*!< in: the word to check */
	ibool*		found)			/* out: TRUE if exists */
{
	pars_info_t*	info;
	dberr_t		error;
	char		table_name[MAX_FULL_NAME_LEN];

	trx->op_info = "looking up word in FTS index";

	if (*graph) {
		info = (*graph)->info;
	} else {
		info = pars_info_create();
	}

	fts_get_table_name(fts_table, table_name);
	pars_info_bind_id(info, true, "table_name", table_name);
	pars_info_bind_function(info, "my_func", fts_lookup_word, found);
	pars_info_bind_varchar_literal(info, "word", word->f_str, word->f_len);

	if (*graph == NULL) {
		*graph = fts_parse_sql(
			fts_table,
			info,
			"DECLARE FUNCTION my_func;\n"
			"DECLARE CURSOR c IS"
			" SELECT doc_count\n"
			" FROM $table_name\n"
			" WHERE word = :word"
			" ORDER BY first_doc_id;\n"
			"BEGIN\n"
			"\n"
			"OPEN c;\n"
			"WHILE 1 = 1 LOOP\n"
			"  FETCH c INTO my_func();\n"
			"  IF c % NOTFOUND THEN\n"
			"    EXIT;\n"
			"  END IF;\n"
			"END LOOP;\n"
			"CLOSE c;");
	}

	for (;;) {
		error = fts_eval_sql(trx, *graph);

		if (error == DB_SUCCESS) {

			break;				/* Exit the loop. */
		} else {

			if (error == DB_LOCK_WAIT_TIMEOUT) {
				ib::warn() << "Lock wait timeout reading"
					" FTS index. Retrying!";

				trx->error_state = DB_SUCCESS;
			} else {
				ib::error() << "(" << ut_strerr(error)
					<< ") while reading FTS index.";

				break;			/* Exit the loop. */
			}
		}
	}

	return(error);
}
#endif /* FTS_DOC_STATS_DEBUG */

/*********************************************************************//**
Begin Sync, create transaction, acquire locks, etc. */
static
void
fts_sync_begin(
/*===========*/
	fts_sync_t*	sync)			/*!< in: sync state */
{
	fts_cache_t*	cache = sync->table->fts->cache;

	n_nodes = 0;
	elapsed_time = 0;

	sync->start_time = ut_time();

	sync->trx = trx_allocate_for_background();

	if (fts_enable_diag_print) {
		ib::info() << "FTS SYNC for table " << sync->table->name
			<< ", deleted count: "
			<< ib_vector_size(cache->deleted_doc_ids)
			<< " size: " << cache->total_size << " bytes";
	}
}

/*********************************************************************//**
Run SYNC on the table, i.e., write out data from the index specific
cache to the FTS aux INDEX table and FTS aux doc id stats table.
@return DB_SUCCESS if all OK */
static __attribute__((nonnull, warn_unused_result))
dberr_t
fts_sync_index(
/*===========*/
	fts_sync_t*		sync,		/*!< in: sync state */
	fts_index_cache_t*	index_cache)	/*!< in: index cache */
{
	trx_t*		trx = sync->trx;
	dberr_t		error = DB_SUCCESS;

	trx->op_info = "doing SYNC index";

	if (fts_enable_diag_print) {
		ib::info() << "SYNC words: " << rbt_size(index_cache->words);
	}

	ut_ad(rbt_validate(index_cache->words));

	error = fts_sync_write_words(sync->trx, index_cache, sync->unlock_cache);

#ifdef FTS_DOC_STATS_DEBUG
	/* FTS_RESOLVE: the word counter info in auxiliary table "DOC_ID"
	is not used currently for ranking. We disable fts_sync_write_doc_stats()
	for now */
	/* Write the per doc statistics that will be used for ranking. */
	if (error == DB_SUCCESS) {

		error = fts_sync_write_doc_stats(trx, index_cache);
	}
#endif /* FTS_DOC_STATS_DEBUG */

	return(error);
}

/** Check if index cache has been synced completely
@param[in,out]	sync		sync state
@param[in,out]	index_cache	index cache
@return true if index is synced, otherwise false. */
static
bool
fts_sync_index_check(
	fts_sync_t*		sync,
	fts_index_cache_t*	index_cache)
{
	const ib_rbt_node_t*	rbt_node;

	for (rbt_node = rbt_first(index_cache->words);
	     rbt_node != NULL;
	     rbt_node = rbt_next(index_cache->words, rbt_node)) {

		fts_tokenizer_word_t*	word;
		word = rbt_value(fts_tokenizer_word_t, rbt_node);

		fts_node_t*	fts_node;
		fts_node = static_cast<fts_node_t*>(ib_vector_last(word->nodes));

		if (!fts_node->synced) {
			return(false);
		}
	}

	return(true);
}

/*********************************************************************//**
Commit the SYNC, change state of processed doc ids etc.
@return DB_SUCCESS if all OK */
static  __attribute__((nonnull, warn_unused_result))
dberr_t
fts_sync_commit(
/*============*/
	fts_sync_t*	sync)			/*!< in: sync state */
{
	dberr_t		error;
	trx_t*		trx = sync->trx;
	fts_cache_t*	cache = sync->table->fts->cache;
	doc_id_t	last_doc_id;

	trx->op_info = "doing SYNC commit";

	/* After each Sync, update the CONFIG table about the max doc id
	we just sync-ed to index table */
	error = fts_cmp_set_sync_doc_id(sync->table, sync->max_doc_id, FALSE,
					&last_doc_id);

	/* Get the list of deleted documents that are either in the
	cache or were headed there but were deleted before the add
	thread got to them. */

	if (error == DB_SUCCESS && ib_vector_size(cache->deleted_doc_ids) > 0) {

		error = fts_sync_add_deleted_cache(
			sync, cache->deleted_doc_ids);
	}

	/* We need to do this within the deleted lock since fts_delete() can
	attempt to add a deleted doc id to the cache deleted id array. */
	fts_cache_clear(cache);
	DEBUG_SYNC_C("fts_deleted_doc_ids_clear");
	fts_cache_init(cache);
	rw_lock_x_unlock(&cache->lock);

	if (error == DB_SUCCESS) {

		fts_sql_commit(trx);

	} else if (error != DB_SUCCESS) {

		fts_sql_rollback(trx);

		ib::error() << "(" << ut_strerr(error) << ") during SYNC.";
	}

	if (fts_enable_diag_print && elapsed_time) {
		ib::info() << "SYNC for table " << sync->table->name
			<< ": SYNC time: "
			<< (ut_time() - sync->start_time)
			<< " secs: elapsed "
			<< (double) n_nodes / elapsed_time
			<< " ins/sec";
	}

	trx_free_for_background(trx);

	return(error);
}

/*********************************************************************//**
Rollback a sync operation */
static
void
fts_sync_rollback(
/*==============*/
	fts_sync_t*	sync)			/*!< in: sync state */
{
	trx_t*		trx = sync->trx;
	fts_cache_t*	cache = sync->table->fts->cache;

	for (ulint i = 0; i < ib_vector_size(cache->indexes); ++i) {
		ulint			j;
		fts_index_cache_t*	index_cache;

		index_cache = static_cast<fts_index_cache_t*>(
			ib_vector_get(cache->indexes, i));

		for (j = 0; fts_index_selector[j].value; ++j) {

			if (index_cache->ins_graph[j] != NULL) {

				fts_que_graph_free_check_lock(
					NULL, index_cache,
					index_cache->ins_graph[j]);

				index_cache->ins_graph[j] = NULL;
			}

			if (index_cache->sel_graph[j] != NULL) {

				fts_que_graph_free_check_lock(
					NULL, index_cache,
					index_cache->sel_graph[j]);

				index_cache->sel_graph[j] = NULL;
			}
		}
	}

	rw_lock_x_unlock(&cache->lock);

	fts_sql_rollback(trx);
	trx_free_for_background(trx);
}

/** Run SYNC on the table, i.e., write out data from the cache to the
FTS auxiliary INDEX table and clear the cache at the end.
@param[in,out]	sync		sync state
@param[in]	unlock_cache	whether unlock cache lock when write node
@pram[in]	wait		whether wait when a sync is in progress
@return DB_SUCCESS if all OK */
static
dberr_t
fts_sync(
	fts_sync_t*	sync,
	bool		unlock_cache,
	bool		wait)
{
	ulint		i;
	dberr_t		error = DB_SUCCESS;
	fts_cache_t*	cache = sync->table->fts->cache;

	rw_lock_x_lock(&cache->lock);

	/* Check if cache is being synced.
	Note: we release cache lock in fts_sync_write_words() to
	avoid long wait for the lock by other threads. */
	while (sync->in_progress) {
		rw_lock_x_unlock(&cache->lock);

		if (wait) {
			os_event_wait(sync->event);
		} else {
			return(DB_SUCCESS);
		}

		rw_lock_x_lock(&cache->lock);
	}

	sync->unlock_cache = unlock_cache;
	sync->in_progress = true;

	DEBUG_SYNC_C("fts_sync_begin");
	fts_sync_begin(sync);

begin_sync:
	if (cache->total_size > fts_max_cache_size) {
		/* Avoid the case: sync never finish when
		insert/update keeps comming. */
		ut_ad(sync->unlock_cache);
		sync->unlock_cache = false;
	}

	for (i = 0; i < ib_vector_size(cache->indexes); ++i) {
		fts_index_cache_t*	index_cache;

		index_cache = static_cast<fts_index_cache_t*>(
			ib_vector_get(cache->indexes, i));

		error = fts_sync_index(sync, index_cache);

		if (error != DB_SUCCESS && !sync->interrupted) {

			goto end_sync;
		}
	}

	DBUG_EXECUTE_IF("fts_instrument_sync_interrupted",
			sync->interrupted = true;
			error = DB_INTERRUPTED;
			goto end_sync;
	);

	/* Make sure all the caches are synced. */
	for (i = 0; i < ib_vector_size(cache->indexes); ++i) {
		fts_index_cache_t*	index_cache;

		index_cache = static_cast<fts_index_cache_t*>(
			ib_vector_get(cache->indexes, i));

		if (index_cache->index->to_be_dropped
		    || fts_sync_index_check(sync, index_cache)) {
			continue;
		}

		goto begin_sync;
	}

end_sync:
	DBUG_EXECUTE_IF("fts_instrument_sync_sleep",
		os_thread_sleep(2000000);
	);

	if (error == DB_SUCCESS && !sync->interrupted) {
		error = fts_sync_commit(sync);
	} else {
		fts_sync_rollback(sync);
	}

	rw_lock_x_lock(&cache->lock);
	sync->in_progress = false;
	os_event_set(sync->event);
	rw_lock_x_unlock(&cache->lock);

	/* We need to check whether an optimize is required, for that
	we make copies of the two variables that control the trigger. These
	variables can change behind our back and we don't want to hold the
	lock for longer than is needed. */
	mutex_enter(&cache->deleted_lock);

	cache->added = 0;
	cache->deleted = 0;

	mutex_exit(&cache->deleted_lock);

	return(error);
}

<<<<<<< HEAD
/****************************************************************//**
Run SYNC on the table, i.e., write out data from the cache to the
FTS auxiliary INDEX table and clear the cache at the end. */
=======
/** Run SYNC on the table, i.e., write out data from the cache to the
FTS auxiliary INDEX table and clear the cache at the end.
@param[in,out]	table		fts table
@param[in]	unlock_cache	whether unlock cache when write node
@param[in]	wait		whether wait for existing sync to finish
@return DB_SUCCESS on success, error code on failure. */
UNIV_INTERN
>>>>>>> fa04dafd
dberr_t
fts_sync_table(
	dict_table_t*	table,
	bool		unlock_cache,
	bool		wait)
{
	dberr_t	err = DB_SUCCESS;

	ut_ad(table->fts);

<<<<<<< HEAD
	if (!dict_table_is_discarded(table) && table->fts->cache
	    && !dict_table_is_corrupted(table)) {
		err = fts_sync(table->fts->cache->sync);
=======
	if (!dict_table_is_discarded(table) && table->fts->cache) {
		err = fts_sync(table->fts->cache->sync, unlock_cache, wait);
>>>>>>> fa04dafd
	}

	return(err);
}

/** Check fts token
1. for ngram token, check whether the token contains any words in stopwords
2. for non-ngram token, check if it's stopword or less than fts_min_token_size
or greater than fts_max_token_size.
@param[in]	token		token string
@param[in]	stopwords	stopwords rb tree
@param[in]	is_ngram	is ngram parser
@param[in]	cs		token charset
@retval	true	if it is not stopword and length in range
@retval	false	if it is stopword or lenght not in range */
bool
fts_check_token(
	const fts_string_t*		token,
	const ib_rbt_t*			stopwords,
	bool				is_ngram,
	const CHARSET_INFO*		cs)
{
	ut_ad(cs != NULL || stopwords == NULL);

	if (!is_ngram) {
		ib_rbt_bound_t  parent;

		if (token->f_n_char < fts_min_token_size
		    || token->f_n_char > fts_max_token_size
		    || (stopwords != NULL
			&& rbt_search(stopwords, &parent, token) == 0)) {
			return(false);
		} else {
			return(true);
		}
	}

	/* Check token for ngram. */
	DBUG_EXECUTE_IF(
		"fts_instrument_ignore_ngram_check",
		return(true);
	);

	/* We ignore fts_min_token_size when ngram */
	ut_ad(token->f_n_char > 0
	      && token->f_n_char <= fts_max_token_size);

	if (stopwords == NULL) {
		return(true);
	}

	/*Ngram checks whether the token contains any words in stopwords.
	We can't simply use CONTAIN to search in stopwords, because it's
	built on COMPARE. So we need to tokenize the token into words
	from unigram to f_n_char, and check them separately. */
	for (ulint ngram_token_size = 1; ngram_token_size <= token->f_n_char;
	     ngram_token_size ++) {
		const char*	start;
		const char*	next;
		const char*	end;
		ulint		char_len;
		ulint		n_chars;

		start = reinterpret_cast<char*>(token->f_str);
		next = start;
		end = start + token->f_len;
		n_chars = 0;

		while (next < end) {
			char_len = my_mbcharlen_ptr(cs, next, end);

			if (next + char_len > end || char_len == 0) {
				break;
			} else {
				/* Skip SPACE */
				if (char_len == 1 && *next == ' ') {
					start = next + 1;
					next = start;
					n_chars = 0;

					continue;
				}

				next += char_len;
				n_chars++;
			}

			if (n_chars == ngram_token_size) {
				fts_string_t	ngram_token;
				ngram_token.f_str =
					reinterpret_cast<byte*>(
					const_cast<char*>(start));
				ngram_token.f_len = next - start;
				ngram_token.f_n_char = ngram_token_size;

				ib_rbt_bound_t  parent;
				if (rbt_search(stopwords, &parent,
					       &ngram_token) == 0) {
					return(false);
				}

				/* Move a char forward */
				start += my_mbcharlen_ptr(cs, start, end);
				n_chars = ngram_token_size - 1;
			}
		}
	}

	return(true);
}

/** Add the token and its start position to the token's list of positions.
@param[in,out]	result_doc	result doc rb tree
@param[in]	str		token string
@param[in]	position	token position */
static
void
fts_add_token(
	fts_doc_t*	result_doc,
	fts_string_t	str,
	ulint		position)
{
	/* Ignore string whose character number is less than
	"fts_min_token_size" or more than "fts_max_token_size" */

	if (fts_check_token(&str, NULL, result_doc->is_ngram,
			    result_doc->charset)) {

		mem_heap_t*	heap;
		fts_string_t	t_str;
		fts_token_t*	token;
		ib_rbt_bound_t	parent;
		ulint		newlen;

		heap = static_cast<mem_heap_t*>(result_doc->self_heap->arg);

		t_str.f_n_char = str.f_n_char;

		t_str.f_len = str.f_len * result_doc->charset->casedn_multiply + 1;

		t_str.f_str = static_cast<byte*>(
			mem_heap_alloc(heap, t_str.f_len));

		newlen = innobase_fts_casedn_str(
			result_doc->charset,
			reinterpret_cast<char*>(str.f_str), str.f_len,
			reinterpret_cast<char*>(t_str.f_str), t_str.f_len);

		t_str.f_len = newlen;
		t_str.f_str[newlen] = 0;

		/* Add the word to the document statistics. If the word
		hasn't been seen before we create a new entry for it. */
		if (rbt_search(result_doc->tokens, &parent, &t_str) != 0) {
			fts_token_t	new_token;

			new_token.text.f_len = newlen;
			new_token.text.f_str = t_str.f_str;
			new_token.text.f_n_char = t_str.f_n_char;

			new_token.positions = ib_vector_create(
				result_doc->self_heap, sizeof(ulint), 32);

			parent.last = rbt_add_node(
				result_doc->tokens, &parent, &new_token);

			ut_ad(rbt_validate(result_doc->tokens));
		}

		token = rbt_value(fts_token_t, parent.last);
		ib_vector_push(token->positions, &position);
	}
}

/********************************************************************
Process next token from document starting at the given position, i.e., add
the token's start position to the token's list of positions.
@return number of characters handled in this call */
static
ulint
fts_process_token(
/*==============*/
	fts_doc_t*	doc,		/* in/out: document to
					tokenize */
	fts_doc_t*	result,		/* out: if provided, save
					result here */
	ulint		start_pos,	/*!< in: start position in text */
	ulint		add_pos)	/*!< in: add this position to all
					tokens from this tokenization */
{
	ulint		ret;
	fts_string_t	str;
	ulint		position;
	fts_doc_t*	result_doc;
	byte		buf[FTS_MAX_WORD_LEN + 1];

	str.f_str = buf;

	/* Determine where to save the result. */
	result_doc = (result != NULL) ? result : doc;

	/* The length of a string in characters is set here only. */

	ret = innobase_mysql_fts_get_token(
		doc->charset, doc->text.f_str + start_pos,
		doc->text.f_str + doc->text.f_len, &str);

	position = start_pos + ret - str.f_len + add_pos;

	fts_add_token(result_doc, str, position);

	return(ret);
}

/*************************************************************//**
Get token char size by charset
@return token size */
ulint
fts_get_token_size(
/*===============*/
	const CHARSET_INFO*	cs,	/*!< in: Character set */
	const char*		token,	/*!< in: token */
	ulint			len)	/*!< in: token length */
{
	char*	start;
	char*	end;
	ulint	size = 0;

	/* const_cast is for reinterpret_cast below, or it will fail. */
	start = const_cast<char*>(token);
	end = start + len;
	while (start < end) {
		int	ctype;
		int	mbl;

		mbl = cs->cset->ctype(
			cs, &ctype,
			reinterpret_cast<uchar*>(start),
			reinterpret_cast<uchar*>(end));

		size++;

		start += mbl > 0 ? mbl : (mbl < 0 ? -mbl : 1);
	}

	return(size);
}

/*************************************************************//**
FTS plugin parser 'myql_parser' callback function for document tokenize.
Refer to 'st_mysql_ftparser_param' for more detail.
@return always returns 0 */
int
fts_tokenize_document_internal(
/*===========================*/
	MYSQL_FTPARSER_PARAM*	param,	/*!< in: parser parameter */
	char*			doc,	/*!< in/out: document */
	int			len)	/*!< in: document length */
{
	fts_string_t	str;
	byte		buf[FTS_MAX_WORD_LEN + 1];
	MYSQL_FTPARSER_BOOLEAN_INFO bool_info =
		{ FT_TOKEN_WORD, 0, 0, 0, 0, 0, ' ', 0 };

	ut_ad(len >= 0);

	str.f_str = buf;

	for (ulint i = 0, inc = 0; i < static_cast<ulint>(len); i += inc) {
		inc = innobase_mysql_fts_get_token(
			const_cast<CHARSET_INFO*>(param->cs),
			reinterpret_cast<byte*>(doc) + i,
			reinterpret_cast<byte*>(doc) + len,
			&str);

		if (str.f_len > 0) {
			bool_info.position =
				static_cast<int>(i + inc - str.f_len);
			ut_ad(bool_info.position >= 0);

			/* Stop when add word fails */
			if (param->mysql_add_word(
				param,
				reinterpret_cast<char*>(str.f_str),
				static_cast<int>(str.f_len),
				&bool_info)) {
				break;
			}
		}
	}

	return(0);
}

/******************************************************************//**
FTS plugin parser 'myql_add_word' callback function for document tokenize.
Refer to 'st_mysql_ftparser_param' for more detail.
@return always returns 0 */
static
int
fts_tokenize_add_word_for_parser(
/*=============================*/
	MYSQL_FTPARSER_PARAM*	param,		/* in: parser paramter */
	char*			word,		/* in: token word */
	int			word_len,	/* in: word len */
	MYSQL_FTPARSER_BOOLEAN_INFO* boolean_info) /* in: word boolean info */
{
	fts_string_t	str;
	fts_tokenize_param_t*	fts_param;
	fts_doc_t*	result_doc;
	ulint		position;

	fts_param = static_cast<fts_tokenize_param_t*>(param->mysql_ftparam);
	result_doc = fts_param->result_doc;
	ut_ad(result_doc != NULL);

	str.f_str = reinterpret_cast<byte*>(word);
	str.f_len = word_len;
	str.f_n_char = fts_get_token_size(
		const_cast<CHARSET_INFO*>(param->cs), word, word_len);

	ut_ad(boolean_info->position >= 0);
	position = boolean_info->position + fts_param->add_pos;

	fts_add_token(result_doc, str, position);

	return(0);
}

/******************************************************************//**
Parse a document using an external / user supplied parser */
static
void
fts_tokenize_by_parser(
/*===================*/
	fts_doc_t*		doc,	/* in/out: document to tokenize */
	st_mysql_ftparser*	parser, /* in: plugin fts parser */
	fts_tokenize_param_t*	fts_param) /* in: fts tokenize param */
{
	MYSQL_FTPARSER_PARAM	param;

	ut_a(parser);

	/* Set paramters for param */
	param.mysql_parse = fts_tokenize_document_internal;
	param.mysql_add_word = fts_tokenize_add_word_for_parser;
	param.mysql_ftparam = fts_param;
	param.cs = doc->charset;
	param.doc = reinterpret_cast<char*>(doc->text.f_str);
	param.length = static_cast<int>(doc->text.f_len);
	param.mode= MYSQL_FTPARSER_SIMPLE_MODE;

	PARSER_INIT(parser, &param);
	parser->parse(&param);
	PARSER_DEINIT(parser, &param);
}

/******************************************************************//**
Tokenize a document. */
void
fts_tokenize_document(
/*==================*/
	fts_doc_t*	doc,		/* in/out: document to
					tokenize */
	fts_doc_t*	result,		/* out: if provided, save
					the result token here */
	st_mysql_ftparser*	parser) /* in: plugin fts parser */
{
	ut_a(!doc->tokens);
	ut_a(doc->charset);

	doc->tokens = rbt_create_arg_cmp(
		sizeof(fts_token_t), innobase_fts_text_cmp, doc->charset);

	if (parser != NULL) {
		fts_tokenize_param_t	fts_param;

		fts_param.result_doc = (result != NULL) ? result : doc;
		fts_param.add_pos = 0;

		fts_tokenize_by_parser(doc, parser, &fts_param);
	} else {
		ulint		inc;

		for (ulint i = 0; i < doc->text.f_len; i += inc) {
			inc = fts_process_token(doc, result, i, 0);
			ut_a(inc > 0);
		}
	}
}

/******************************************************************//**
Continue to tokenize a document. */
void
fts_tokenize_document_next(
/*=======================*/
	fts_doc_t*	doc,		/*!< in/out: document to
					tokenize */
	ulint		add_pos,	/*!< in: add this position to all
					tokens from this tokenization */
	fts_doc_t*	result,		/*!< out: if provided, save
					the result token here */
	st_mysql_ftparser*	parser) /* in: plugin fts parser */
{
	ut_a(doc->tokens);

	if (parser) {
		fts_tokenize_param_t	fts_param;

		fts_param.result_doc = (result != NULL) ? result : doc;
		fts_param.add_pos = add_pos;

		fts_tokenize_by_parser(doc, parser, &fts_param);
	} else {
		ulint		inc;

		for (ulint i = 0; i < doc->text.f_len; i += inc) {
			inc = fts_process_token(doc, result, i, add_pos);
			ut_a(inc > 0);
		}
	}
}

/********************************************************************
Create the vector of fts_get_doc_t instances. */
ib_vector_t*
fts_get_docs_create(
/*================*/
						/* out: vector of
						fts_get_doc_t instances */
	fts_cache_t*	cache)			/*!< in: fts cache */
{
	ib_vector_t*	get_docs;

	ut_ad(rw_lock_own(&cache->init_lock, RW_LOCK_X));

	/* We need one instance of fts_get_doc_t per index. */
	get_docs = ib_vector_create(cache->self_heap, sizeof(fts_get_doc_t), 4);

	/* Create the get_doc instance, we need one of these
	per FTS index. */
	for (ulint i = 0; i < ib_vector_size(cache->indexes); ++i) {

		dict_index_t**	index;
		fts_get_doc_t*	get_doc;

		index = static_cast<dict_index_t**>(
			ib_vector_get(cache->indexes, i));

		get_doc = static_cast<fts_get_doc_t*>(
			ib_vector_push(get_docs, NULL));

		memset(get_doc, 0x0, sizeof(*get_doc));

		get_doc->index_cache = fts_get_index_cache(cache, *index);
		get_doc->cache = cache;

		/* Must find the index cache. */
		ut_a(get_doc->index_cache != NULL);
	}

	return(get_docs);
}

/********************************************************************
Release any resources held by the fts_get_doc_t instances. */
static
void
fts_get_docs_clear(
/*===============*/
	ib_vector_t*	get_docs)		/*!< in: Doc retrieval vector */
{
	ulint		i;

	/* Release the get doc graphs if any. */
	for (i = 0; i < ib_vector_size(get_docs); ++i) {

		fts_get_doc_t*	get_doc = static_cast<fts_get_doc_t*>(
			ib_vector_get(get_docs, i));

		if (get_doc->get_document_graph != NULL) {

			ut_a(get_doc->index_cache);

			fts_que_graph_free(get_doc->get_document_graph);
			get_doc->get_document_graph = NULL;
		}
	}
}

/*********************************************************************//**
Get the initial Doc ID by consulting the CONFIG table
@return initial Doc ID */
doc_id_t
fts_init_doc_id(
/*============*/
	const dict_table_t*	table)		/*!< in: table */
{
	doc_id_t	max_doc_id = 0;

	rw_lock_x_lock(&table->fts->cache->lock);

	/* Return if the table is already initialized for DOC ID */
	if (table->fts->cache->first_doc_id != FTS_NULL_DOC_ID) {
		rw_lock_x_unlock(&table->fts->cache->lock);
		return(0);
	}

	DEBUG_SYNC_C("fts_initialize_doc_id");

	/* Then compare this value with the ID value stored in the CONFIG
	table. The larger one will be our new initial Doc ID */
	fts_cmp_set_sync_doc_id(table, 0, FALSE, &max_doc_id);

	/* If DICT_TF2_FTS_ADD_DOC_ID is set, we are in the process of
	creating index (and add doc id column. No need to recovery
	documents */
	if (!DICT_TF2_FLAG_IS_SET(table, DICT_TF2_FTS_ADD_DOC_ID)) {
		fts_init_index((dict_table_t*) table, TRUE);
	}

	table->fts->fts_status |= ADDED_TABLE_SYNCED;

	table->fts->cache->first_doc_id = max_doc_id;

	rw_lock_x_unlock(&table->fts->cache->lock);

	ut_ad(max_doc_id > 0);

	return(max_doc_id);
}

#ifdef FTS_MULT_INDEX
/*********************************************************************//**
Check if the index is in the affected set.
@return TRUE if index is updated */
static
ibool
fts_is_index_updated(
/*=================*/
	const ib_vector_t*	fts_indexes,	/*!< in: affected FTS indexes */
	const fts_get_doc_t*	get_doc)	/*!< in: info for reading
						document */
{
	ulint		i;
	dict_index_t*	index = get_doc->index_cache->index;

	for (i = 0; i < ib_vector_size(fts_indexes); ++i) {
		const dict_index_t*	updated_fts_index;

		updated_fts_index = static_cast<const dict_index_t*>(
			ib_vector_getp_const(fts_indexes, i));

		ut_a(updated_fts_index != NULL);

		if (updated_fts_index == index) {
			return(TRUE);
		}
	}

	return(FALSE);
}
#endif

/*********************************************************************//**
Fetch COUNT(*) from specified table.
@return the number of rows in the table */
ulint
fts_get_rows_count(
/*===============*/
	fts_table_t*	fts_table)	/*!< in: fts table to read */
{
	trx_t*		trx;
	pars_info_t*	info;
	que_t*		graph;
	dberr_t		error;
	ulint		count = 0;
	char		table_name[MAX_FULL_NAME_LEN];

	trx = trx_allocate_for_background();

	trx->op_info = "fetching FT table rows count";

	info = pars_info_create();

	pars_info_bind_function(info, "my_func", fts_read_ulint, &count);

	fts_get_table_name(fts_table, table_name);
	pars_info_bind_id(info, true, "table_name", table_name);

	graph = fts_parse_sql(
		fts_table,
		info,
		"DECLARE FUNCTION my_func;\n"
		"DECLARE CURSOR c IS"
		" SELECT COUNT(*)"
		" FROM $table_name;\n"
		"BEGIN\n"
		"\n"
		"OPEN c;\n"
		"WHILE 1 = 1 LOOP\n"
		"  FETCH c INTO my_func();\n"
		"  IF c % NOTFOUND THEN\n"
		"    EXIT;\n"
		"  END IF;\n"
		"END LOOP;\n"
		"CLOSE c;");

	for (;;) {
		error = fts_eval_sql(trx, graph);

		if (error == DB_SUCCESS) {
			fts_sql_commit(trx);

			break;				/* Exit the loop. */
		} else {
			fts_sql_rollback(trx);

			if (error == DB_LOCK_WAIT_TIMEOUT) {
				ib::warn() << "lock wait timeout reading"
					" FTS table. Retrying!";

				trx->error_state = DB_SUCCESS;
			} else {
				ib::error() << "(" << ut_strerr(error)
					<< ") while reading FTS table.";

				break;			/* Exit the loop. */
			}
		}
	}

	fts_que_graph_free(graph);

	trx_free_for_background(trx);

	return(count);
}

#ifdef FTS_CACHE_SIZE_DEBUG
/*********************************************************************//**
Read the max cache size parameter from the config table. */
static
void
fts_update_max_cache_size(
/*======================*/
	fts_sync_t*	sync)			/*!< in: sync state */
{
	trx_t*		trx;
	fts_table_t	fts_table;

	trx = trx_allocate_for_background();

	FTS_INIT_FTS_TABLE(&fts_table, "CONFIG", FTS_COMMON_TABLE, sync->table);

	/* The size returned is in bytes. */
	sync->max_cache_size = fts_get_max_cache_size(trx, &fts_table);

	fts_sql_commit(trx);

	trx_free_for_background(trx);
}
#endif /* FTS_CACHE_SIZE_DEBUG */

/*********************************************************************//**
Free the modified rows of a table. */
UNIV_INLINE
void
fts_trx_table_rows_free(
/*====================*/
	ib_rbt_t*	rows)			/*!< in: rbt of rows to free */
{
	const ib_rbt_node_t*	node;

	for (node = rbt_first(rows); node; node = rbt_first(rows)) {
		fts_trx_row_t*	row;

		row = rbt_value(fts_trx_row_t, node);

		if (row->fts_indexes != NULL) {
			/* This vector shouldn't be using the
			heap allocator.  */
			ut_a(row->fts_indexes->allocator->arg == NULL);

			ib_vector_free(row->fts_indexes);
			row->fts_indexes = NULL;
		}

		ut_free(rbt_remove_node(rows, node));
	}

	ut_a(rbt_empty(rows));
	rbt_free(rows);
}

/*********************************************************************//**
Free an FTS savepoint instance. */
UNIV_INLINE
void
fts_savepoint_free(
/*===============*/
	fts_savepoint_t*	savepoint)	/*!< in: savepoint instance */
{
	const ib_rbt_node_t*	node;
	ib_rbt_t*		tables = savepoint->tables;

	/* Nothing to free! */
	if (tables == NULL) {
		return;
	}

	for (node = rbt_first(tables); node; node = rbt_first(tables)) {
		fts_trx_table_t*	ftt;
		fts_trx_table_t**	fttp;

		fttp = rbt_value(fts_trx_table_t*, node);
		ftt = *fttp;

		/* This can be NULL if a savepoint was released. */
		if (ftt->rows != NULL) {
			fts_trx_table_rows_free(ftt->rows);
			ftt->rows = NULL;
		}

		/* This can be NULL if a savepoint was released. */
		if (ftt->added_doc_ids != NULL) {
			fts_doc_ids_free(ftt->added_doc_ids);
			ftt->added_doc_ids = NULL;
		}

		/* The default savepoint name must be NULL. */
		if (ftt->docs_added_graph) {
			fts_que_graph_free(ftt->docs_added_graph);
		}

		/* NOTE: We are responsible for free'ing the node */
		ut_free(rbt_remove_node(tables, node));
	}

	ut_a(rbt_empty(tables));
	rbt_free(tables);
	savepoint->tables = NULL;
}

/*********************************************************************//**
Free an FTS trx. */
void
fts_trx_free(
/*=========*/
	fts_trx_t*	fts_trx)		/* in, own: FTS trx */
{
	ulint		i;

	for (i = 0; i < ib_vector_size(fts_trx->savepoints); ++i) {
		fts_savepoint_t*	savepoint;

		savepoint = static_cast<fts_savepoint_t*>(
			ib_vector_get(fts_trx->savepoints, i));

		/* The default savepoint name must be NULL. */
		if (i == 0) {
			ut_a(savepoint->name == NULL);
		}

		fts_savepoint_free(savepoint);
	}

	for (i = 0; i < ib_vector_size(fts_trx->last_stmt); ++i) {
		fts_savepoint_t*	savepoint;

		savepoint = static_cast<fts_savepoint_t*>(
			ib_vector_get(fts_trx->last_stmt, i));

		/* The default savepoint name must be NULL. */
		if (i == 0) {
			ut_a(savepoint->name == NULL);
		}

		fts_savepoint_free(savepoint);
	}

	if (fts_trx->heap) {
		mem_heap_free(fts_trx->heap);
	}
}

/*********************************************************************//**
Extract the doc id from the FTS hidden column.
@return doc id that was extracted from rec */
doc_id_t
fts_get_doc_id_from_row(
/*====================*/
	dict_table_t*	table,			/*!< in: table */
	dtuple_t*	row)			/*!< in: row whose FTS doc id we
						want to extract.*/
{
	dfield_t*	field;
	doc_id_t	doc_id = 0;

	ut_a(table->fts->doc_col != ULINT_UNDEFINED);

	field = dtuple_get_nth_field(row, table->fts->doc_col);

	ut_a(dfield_get_len(field) == sizeof(doc_id));
	ut_a(dfield_get_type(field)->mtype == DATA_INT);

	doc_id = fts_read_doc_id(
		static_cast<const byte*>(dfield_get_data(field)));

	return(doc_id);
}

/** Extract the doc id from the record that belongs to index.
@param[in]	table	table
@param[in]	rec	record contains FTS_DOC_ID
@param[in]	index	index of rec
@param[in]	heap	heap memory
@return doc id that was extracted from rec */
doc_id_t
fts_get_doc_id_from_rec(
	dict_table_t*		table,
	const rec_t*		rec,
	const dict_index_t*	index,
	mem_heap_t*		heap)
{
	ulint		len;
	const byte*	data;
	ulint		col_no;
	doc_id_t	doc_id = 0;
	ulint		offsets_[REC_OFFS_NORMAL_SIZE];
	ulint*		offsets = offsets_;
	mem_heap_t*	my_heap = heap;

	ut_a(table->fts->doc_col != ULINT_UNDEFINED);

	rec_offs_init(offsets_);

	offsets = rec_get_offsets(
		rec, index, offsets, ULINT_UNDEFINED, &my_heap);

	col_no = dict_col_get_index_pos(
		&table->cols[table->fts->doc_col], index);

	ut_ad(col_no != ULINT_UNDEFINED);

	data = rec_get_nth_field(rec, offsets, col_no, &len);

	ut_a(len == 8);
	ut_ad(8 == sizeof(doc_id));
	doc_id = static_cast<doc_id_t>(mach_read_from_8(data));

	if (my_heap && !heap) {
		mem_heap_free(my_heap);
	}

	return(doc_id);
}

/*********************************************************************//**
Search the index specific cache for a particular FTS index.
@return the index specific cache else NULL */
fts_index_cache_t*
fts_find_index_cache(
/*=================*/
	const fts_cache_t*	cache,		/*!< in: cache to search */
	const dict_index_t*	index)		/*!< in: index to search for */
{
	/* We cast away the const because our internal function, takes
	non-const cache arg and returns a non-const pointer. */
	return(static_cast<fts_index_cache_t*>(
		fts_get_index_cache((fts_cache_t*) cache, index)));
}

/*********************************************************************//**
Search cache for word.
@return the word node vector if found else NULL */
const ib_vector_t*
fts_cache_find_word(
/*================*/
	const fts_index_cache_t*index_cache,	/*!< in: cache to search */
	const fts_string_t*	text)		/*!< in: word to search for */
{
	ib_rbt_bound_t		parent;
	const ib_vector_t*	nodes = NULL;
#ifdef UNIV_DEBUG
	dict_table_t*		table = index_cache->index->table;
	fts_cache_t*		cache = table->fts->cache;

	ut_ad(rw_lock_own(&cache->lock, RW_LOCK_X));
#endif /* UNIV_DEBUG */

	/* Lookup the word in the rb tree */
	if (rbt_search(index_cache->words, &parent, text) == 0) {
		const fts_tokenizer_word_t*	word;

		word = rbt_value(fts_tokenizer_word_t, parent.last);

		nodes = word->nodes;
	}

	return(nodes);
}

/*********************************************************************//**
Check cache for deleted doc id.
@return TRUE if deleted */
ibool
fts_cache_is_deleted_doc_id(
/*========================*/
	const fts_cache_t*	cache,		/*!< in: cache ito search */
	doc_id_t		doc_id)		/*!< in: doc id to search for */
{
	ut_ad(mutex_own(&cache->deleted_lock));

	for (ulint i = 0; i < ib_vector_size(cache->deleted_doc_ids); ++i) {
		const fts_update_t*	update;

		update = static_cast<const fts_update_t*>(
			ib_vector_get_const(cache->deleted_doc_ids, i));

		if (doc_id == update->doc_id) {

			return(TRUE);
		}
	}

	return(FALSE);
}

/*********************************************************************//**
Append deleted doc ids to vector. */
void
fts_cache_append_deleted_doc_ids(
/*=============================*/
	const fts_cache_t*	cache,		/*!< in: cache to use */
	ib_vector_t*		vector)		/*!< in: append to this vector */
{
	mutex_enter(const_cast<ib_mutex_t*>(&cache->deleted_lock));

	if (cache->deleted_doc_ids == NULL) {
		mutex_exit((ib_mutex_t*) &cache->deleted_lock);
		return;
	}


	for (ulint i = 0; i < ib_vector_size(cache->deleted_doc_ids); ++i) {
		fts_update_t*	update;

		update = static_cast<fts_update_t*>(
			ib_vector_get(cache->deleted_doc_ids, i));

		ib_vector_push(vector, &update->doc_id);
	}

	mutex_exit((ib_mutex_t*) &cache->deleted_lock);
}

/*********************************************************************//**
Wait for the background thread to start. We poll to detect change
of state, which is acceptable, since the wait should happen only
once during startup.
@return true if the thread started else FALSE (i.e timed out) */
ibool
fts_wait_for_background_thread_to_start(
/*====================================*/
	dict_table_t*		table,		/*!< in: table to which the thread
						is attached */
	ulint			max_wait)	/*!< in: time in microseconds, if
						set to 0 then it disables
						timeout checking */
{
	ulint			count = 0;
	ibool			done = FALSE;

	ut_a(max_wait == 0 || max_wait >= FTS_MAX_BACKGROUND_THREAD_WAIT);

	for (;;) {
		fts_t*		fts = table->fts;

		mutex_enter(&fts->bg_threads_mutex);

		if (fts->fts_status & BG_THREAD_READY) {

			done = TRUE;
		}

		mutex_exit(&fts->bg_threads_mutex);

		if (!done) {
			os_thread_sleep(FTS_MAX_BACKGROUND_THREAD_WAIT);

			if (max_wait > 0) {

				max_wait -= FTS_MAX_BACKGROUND_THREAD_WAIT;

				/* We ignore the residual value. */
				if (max_wait < FTS_MAX_BACKGROUND_THREAD_WAIT) {
					break;
				}
			}

			++count;
		} else {
			break;
		}

		if (count >= FTS_BACKGROUND_THREAD_WAIT_COUNT) {
			ib::error() << "The background thread for the FTS"
				" table " << table->name
				<< " refuses to start";

			count = 0;
		}
	}

	return(done);
}

/*********************************************************************//**
Add the FTS document id hidden column. */
void
fts_add_doc_id_column(
/*==================*/
	dict_table_t*	table,	/*!< in/out: Table with FTS index */
	mem_heap_t*	heap)	/*!< in: temporary memory heap, or NULL */
{
	dict_mem_table_add_col(
		table, heap,
		FTS_DOC_ID_COL_NAME,
		DATA_INT,
		dtype_form_prtype(
			DATA_NOT_NULL | DATA_UNSIGNED
			| DATA_BINARY_TYPE | DATA_FTS_DOC_ID, 0),
		sizeof(doc_id_t));
	DICT_TF2_FLAG_SET(table, DICT_TF2_FTS_HAS_DOC_ID);
}

/** Add new fts doc id to the update vector.
@param[in]	table		the table that contains the FTS index.
@param[in,out]	ufield		the fts doc id field in the update vector.
				No new memory is allocated for this in this
				function.
@param[in,out]	next_doc_id	the fts doc id that has been added to the
				update vector.  If 0, a new fts doc id is
				automatically generated.  The memory provided
				for this argument will be used by the update
				vector. Ensure that the life time of this
				memory matches that of the update vector.
@return the fts doc id used in the update vector */
doc_id_t
fts_update_doc_id(
	dict_table_t*	table,
	upd_field_t*	ufield,
	doc_id_t*	next_doc_id)
{
	doc_id_t	doc_id;
	dberr_t		error = DB_SUCCESS;

	if (*next_doc_id) {
		doc_id = *next_doc_id;
	} else {
		/* Get the new document id that will be added. */
		error = fts_get_next_doc_id(table, &doc_id);
	}

	if (error == DB_SUCCESS) {
		dict_index_t*	clust_index;
		dict_col_t*	col = dict_table_get_nth_col(
			table, table->fts->doc_col);

		ufield->exp = NULL;

		ufield->new_val.len = sizeof(doc_id);

		clust_index = dict_table_get_first_index(table);

		ufield->field_no = dict_col_get_clust_pos(col, clust_index);
		dict_col_copy_type(col, dfield_get_type(&ufield->new_val));

		/* It is possible we update record that has
		not yet be sync-ed from last crash. */

		/* Convert to storage byte order. */
		ut_a(doc_id != FTS_NULL_DOC_ID);
		fts_write_doc_id((byte*) next_doc_id, doc_id);

		ufield->new_val.data = next_doc_id;
                ufield->new_val.ext = 0;
	}

	return(doc_id);
}

/*********************************************************************//**
Check if the table has an FTS index. This is the non-inline version
of dict_table_has_fts_index().
@return TRUE if table has an FTS index */
ibool
fts_dict_table_has_fts_index(
/*=========================*/
	dict_table_t*	table)		/*!< in: table */
{
	return(dict_table_has_fts_index(table));
}

/** fts_t constructor.
@param[in]	table	table with FTS indexes
@param[in,out]	heap	memory heap where 'this' is stored */
fts_t::fts_t(
	const dict_table_t*	table,
	mem_heap_t*		heap)
	:
	bg_threads(0),
	fts_status(0),
	add_wq(NULL),
	cache(NULL),
	doc_col(ULINT_UNDEFINED),
	fts_heap(heap)
{
	ut_a(table->fts == NULL);

	mutex_create(LATCH_ID_FTS_BG_THREADS, &bg_threads_mutex);

	ib_alloc_t*	heap_alloc = ib_heap_allocator_create(fts_heap);

	indexes = ib_vector_create(heap_alloc, sizeof(dict_index_t*), 4);

	dict_table_get_all_fts_indexes(table, indexes);
}

/** fts_t destructor. */
fts_t::~fts_t()
{
	mutex_free(&bg_threads_mutex);

	ut_ad(add_wq == NULL);

	if (cache != NULL) {
		fts_cache_clear(cache);
		fts_cache_destroy(cache);
		cache = NULL;
	}

	/* There is no need to call ib_vector_free() on this->indexes
	because it is stored in this->fts_heap. */
}

/*********************************************************************//**
Create an instance of fts_t.
@return instance of fts_t */
fts_t*
fts_create(
/*=======*/
	dict_table_t*	table)		/*!< in/out: table with FTS indexes */
{
	fts_t*		fts;
	mem_heap_t*	heap;

	heap = mem_heap_create(512);

	fts = static_cast<fts_t*>(mem_heap_alloc(heap, sizeof(*fts)));

	new(fts) fts_t(table, heap);

	return(fts);
}

/*********************************************************************//**
Free the FTS resources. */
void
fts_free(
/*=====*/
	dict_table_t*	table)	/*!< in/out: table with FTS indexes */
{
	fts_t*	fts = table->fts;

	fts->~fts_t();

	mem_heap_free(fts->fts_heap);

	table->fts = NULL;
}

/*********************************************************************//**
Signal FTS threads to initiate shutdown. */
void
fts_start_shutdown(
/*===============*/
	dict_table_t*	table,		/*!< in: table with FTS indexes */
	fts_t*		fts)		/*!< in: fts instance that needs
					to be informed about shutdown */
{
	mutex_enter(&fts->bg_threads_mutex);

	fts->fts_status |= BG_THREAD_STOP;

	mutex_exit(&fts->bg_threads_mutex);

}

/*********************************************************************//**
Wait for FTS threads to shutdown. */
void
fts_shutdown(
/*=========*/
	dict_table_t*	table,		/*!< in: table with FTS indexes */
	fts_t*		fts)		/*!< in: fts instance to shutdown */
{
	mutex_enter(&fts->bg_threads_mutex);

	ut_a(fts->fts_status & BG_THREAD_STOP);

	dict_table_wait_for_bg_threads_to_exit(table, 20000);

	mutex_exit(&fts->bg_threads_mutex);
}

/*********************************************************************//**
Take a FTS savepoint. */
UNIV_INLINE
void
fts_savepoint_copy(
/*===============*/
	const fts_savepoint_t*	src,	/*!< in: source savepoint */
	fts_savepoint_t*	dst)	/*!< out: destination savepoint */
{
	const ib_rbt_node_t*	node;
	const ib_rbt_t*		tables;

	tables = src->tables;

	for (node = rbt_first(tables); node; node = rbt_next(tables, node)) {

		fts_trx_table_t*	ftt_dst;
		const fts_trx_table_t**	ftt_src;

		ftt_src = rbt_value(const fts_trx_table_t*, node);

		ftt_dst = fts_trx_table_clone(*ftt_src);

		rbt_insert(dst->tables, &ftt_dst, &ftt_dst);
	}
}

/*********************************************************************//**
Take a FTS savepoint. */
void
fts_savepoint_take(
/*===============*/
	trx_t*		trx,		/*!< in: transaction */
	fts_trx_t*	fts_trx,	/*!< in: fts transaction */
	const char*	name)		/*!< in: savepoint name */
{
	mem_heap_t*		heap;
	fts_savepoint_t*	savepoint;
	fts_savepoint_t*	last_savepoint;

	ut_a(name != NULL);

	heap = fts_trx->heap;

	/* The implied savepoint must exist. */
	ut_a(ib_vector_size(fts_trx->savepoints) > 0);

	last_savepoint = static_cast<fts_savepoint_t*>(
		ib_vector_last(fts_trx->savepoints));
	savepoint = fts_savepoint_create(fts_trx->savepoints, name, heap);

	if (last_savepoint->tables != NULL) {
		fts_savepoint_copy(last_savepoint, savepoint);
	}
}

/*********************************************************************//**
Lookup a savepoint instance by name.
@return ULINT_UNDEFINED if not found */
UNIV_INLINE
ulint
fts_savepoint_lookup(
/*==================*/
	ib_vector_t*	savepoints,	/*!< in: savepoints */
	const char*	name)		/*!< in: savepoint name */
{
	ulint			i;

	ut_a(ib_vector_size(savepoints) > 0);

	for (i = 1; i < ib_vector_size(savepoints); ++i) {
		fts_savepoint_t*	savepoint;

		savepoint = static_cast<fts_savepoint_t*>(
			ib_vector_get(savepoints, i));

		if (strcmp(name, savepoint->name) == 0) {
			return(i);
		}
	}

	return(ULINT_UNDEFINED);
}

/*********************************************************************//**
Release the savepoint data identified by  name. All savepoints created
after the named savepoint are kept.
@return DB_SUCCESS or error code */
void
fts_savepoint_release(
/*==================*/
	trx_t*		trx,		/*!< in: transaction */
	const char*	name)		/*!< in: savepoint name */
{
	ut_a(name != NULL);

	ib_vector_t*	savepoints = trx->fts_trx->savepoints;

	ut_a(ib_vector_size(savepoints) > 0);

	ulint   i = fts_savepoint_lookup(savepoints, name);
	if (i != ULINT_UNDEFINED) {
		ut_a(i >= 1);

		fts_savepoint_t*        savepoint;
		savepoint = static_cast<fts_savepoint_t*>(
			ib_vector_get(savepoints, i));

		if (i == ib_vector_size(savepoints) - 1) {
			/* If the savepoint is the last, we save its
			tables to the  previous savepoint. */
			fts_savepoint_t*	prev_savepoint;
			prev_savepoint = static_cast<fts_savepoint_t*>(
				ib_vector_get(savepoints, i - 1));

			ib_rbt_t*	tables = savepoint->tables;
			savepoint->tables = prev_savepoint->tables;
			prev_savepoint->tables = tables;
		}

		fts_savepoint_free(savepoint);
		ib_vector_remove(savepoints, *(void**)savepoint);

		/* Make sure we don't delete the implied savepoint. */
		ut_a(ib_vector_size(savepoints) > 0);
	}
}

/**********************************************************************//**
Refresh last statement savepoint. */
void
fts_savepoint_laststmt_refresh(
/*===========================*/
	trx_t*			trx)	/*!< in: transaction */
{

	fts_trx_t*              fts_trx;
	fts_savepoint_t*        savepoint;

	fts_trx = trx->fts_trx;

	savepoint = static_cast<fts_savepoint_t*>(
		ib_vector_pop(fts_trx->last_stmt));
	fts_savepoint_free(savepoint);

	ut_ad(ib_vector_is_empty(fts_trx->last_stmt));
	savepoint = fts_savepoint_create(fts_trx->last_stmt, NULL, NULL);
}

/********************************************************************
Undo the Doc ID add/delete operations in last stmt */
static
void
fts_undo_last_stmt(
/*===============*/
	fts_trx_table_t*	s_ftt,	/*!< in: Transaction FTS table */
	fts_trx_table_t*	l_ftt)	/*!< in: last stmt FTS table */
{
	ib_rbt_t*		s_rows;
	ib_rbt_t*		l_rows;
	const ib_rbt_node_t*	node;

	l_rows = l_ftt->rows;
	s_rows = s_ftt->rows;

	for (node = rbt_first(l_rows);
	     node;
	     node = rbt_next(l_rows, node)) {
		fts_trx_row_t*	l_row = rbt_value(fts_trx_row_t, node);
		ib_rbt_bound_t	parent;

		rbt_search(s_rows, &parent, &(l_row->doc_id));

		if (parent.result == 0) {
			fts_trx_row_t*	s_row = rbt_value(
				fts_trx_row_t, parent.last);

			switch (l_row->state) {
			case FTS_INSERT:
				ut_free(rbt_remove_node(s_rows, parent.last));
				break;

			case FTS_DELETE:
				if (s_row->state == FTS_NOTHING) {
					s_row->state = FTS_INSERT;
				} else if (s_row->state == FTS_DELETE) {
					ut_free(rbt_remove_node(
						s_rows, parent.last));
				}
				break;

			/* FIXME: Check if FTS_MODIFY need to be addressed */
			case FTS_MODIFY:
			case FTS_NOTHING:
				break;
			default:
				ut_error;
			}
		}
	}
}

/**********************************************************************//**
Rollback to savepoint indentified by name.
@return DB_SUCCESS or error code */
void
fts_savepoint_rollback_last_stmt(
/*=============================*/
	trx_t*		trx)		/*!< in: transaction */
{
	ib_vector_t*		savepoints;
	fts_savepoint_t*	savepoint;
	fts_savepoint_t*	last_stmt;
	fts_trx_t*		fts_trx;
	ib_rbt_bound_t		parent;
	const ib_rbt_node_t*    node;
	ib_rbt_t*		l_tables;
	ib_rbt_t*		s_tables;

	fts_trx = trx->fts_trx;
	savepoints = fts_trx->savepoints;

	savepoint = static_cast<fts_savepoint_t*>(ib_vector_last(savepoints));
	last_stmt = static_cast<fts_savepoint_t*>(
		ib_vector_last(fts_trx->last_stmt));

	l_tables = last_stmt->tables;
	s_tables = savepoint->tables;

	for (node = rbt_first(l_tables);
	     node;
	     node = rbt_next(l_tables, node)) {

		fts_trx_table_t**	l_ftt;

		l_ftt = rbt_value(fts_trx_table_t*, node);

		rbt_search_cmp(
			s_tables, &parent, &(*l_ftt)->table->id,
			fts_trx_table_id_cmp, NULL);

		if (parent.result == 0) {
			fts_trx_table_t**	s_ftt;

			s_ftt = rbt_value(fts_trx_table_t*, parent.last);

			fts_undo_last_stmt(*s_ftt, *l_ftt);
		}
	}
}

/**********************************************************************//**
Rollback to savepoint indentified by name.
@return DB_SUCCESS or error code */
void
fts_savepoint_rollback(
/*===================*/
	trx_t*		trx,		/*!< in: transaction */
	const char*	name)		/*!< in: savepoint name */
{
	ulint		i;
	ib_vector_t*	savepoints;

	ut_a(name != NULL);

	savepoints = trx->fts_trx->savepoints;

	/* We pop all savepoints from the the top of the stack up to
	and including the instance that was found. */
	i = fts_savepoint_lookup(savepoints, name);

	if (i != ULINT_UNDEFINED) {
		fts_savepoint_t*	savepoint;

		ut_a(i > 0);

		while (ib_vector_size(savepoints) > i) {
			fts_savepoint_t*	savepoint;

			savepoint = static_cast<fts_savepoint_t*>(
				ib_vector_pop(savepoints));

			if (savepoint->name != NULL) {
				/* Since name was allocated on the heap, the
				memory will be released when the transaction
				completes. */
				savepoint->name = NULL;

				fts_savepoint_free(savepoint);
			}
		}

		/* Pop all a elements from the top of the stack that may
		have been released. We have to be careful that we don't
		delete the implied savepoint. */

		for (savepoint = static_cast<fts_savepoint_t*>(
				ib_vector_last(savepoints));
		     ib_vector_size(savepoints) > 1
		     && savepoint->name == NULL;
		     savepoint = static_cast<fts_savepoint_t*>(
				ib_vector_last(savepoints))) {

			ib_vector_pop(savepoints);
		}

		/* Make sure we don't delete the implied savepoint. */
		ut_a(ib_vector_size(savepoints) > 0);

		/* Restore the savepoint. */
		fts_savepoint_take(trx, trx->fts_trx, name);
	}
}

/** Check if a table is an FTS auxiliary table name.
@param[out]	table	FTS table info
@param[in]	name	Table name
@param[in]	len	Length of table name
@return true if the name matches an auxiliary table name pattern */
static
bool
fts_is_aux_table_name(
	fts_aux_table_t*	table,
	const char*		name,
	ulint			len)
{
	const char*	ptr;
	char*		end;
	char		my_name[MAX_FULL_NAME_LEN + 1];

	ut_ad(len <= MAX_FULL_NAME_LEN);
	ut_memcpy(my_name, name, len);
	my_name[len] = 0;
	end = my_name + len;

	ptr = static_cast<const char*>(memchr(my_name, '/', len));

	if (ptr != NULL) {
		/* We will start the match after the '/' */
		++ptr;
		len = end - ptr;
	}

	/* All auxiliary tables are prefixed with "FTS_" and the name
	length will be at the very least greater than 20 bytes. */
	if (ptr != NULL && len > 20 && strncmp(ptr, "FTS_", 4) == 0) {
		ulint		i;

		/* Skip the prefix. */
		ptr += 4;
		len -= 4;

		/* Try and read the table id. */
		if (!fts_read_object_id(&table->parent_id, ptr)) {
			return(false);
		}

		/* Skip the table id. */
		ptr = static_cast<const char*>(memchr(ptr, '_', len));

		if (ptr == NULL) {
			return(false);
		}

		/* Skip the underscore. */
		++ptr;
		ut_a(end > ptr);
		len = end - ptr;

		/* First search the common table suffix array. */
		for (i = 0; fts_common_tables[i] != NULL; ++i) {

			if (strncmp(ptr, fts_common_tables[i], len) == 0) {
				return(true);
			}
		}

		/* Could be obsolete common tables. */
		if (strncmp(ptr, "ADDED", len) == 0
		    || strncmp(ptr, "STOPWORDS", len) == 0) {
			return(true);
		}

		/* Try and read the index id. */
		if (!fts_read_object_id(&table->index_id, ptr)) {
			return(false);
		}

		/* Skip the table id. */
		ptr = static_cast<const char*>(memchr(ptr, '_', len));

		if (ptr == NULL) {
			return(false);
		}

		/* Skip the underscore. */
		++ptr;
		ut_a(end > ptr);
		len = end - ptr;

		/* Search the FT index specific array. */
		for (i = 0; i < FTS_NUM_AUX_INDEX; ++i) {

			if (strncmp(ptr, fts_get_suffix(i), len) == 0) {
				return(true);
			}
		}

		/* Other FT index specific table(s). */
		if (strncmp(ptr, "DOC_ID", len) == 0) {
			return(true);
		}
	}

	return(false);
}

/**********************************************************************//**
Callback function to read a single table ID column.
@return Always return TRUE */
static
ibool
fts_read_tables(
/*============*/
	void*		row,		/*!< in: sel_node_t* */
	void*		user_arg)	/*!< in: pointer to ib_vector_t */
{
	int		i;
	fts_aux_table_t*table;
	mem_heap_t*	heap;
	ibool		done = FALSE;
	ib_vector_t*	tables = static_cast<ib_vector_t*>(user_arg);
	sel_node_t*	sel_node = static_cast<sel_node_t*>(row);
	que_node_t*	exp = sel_node->select_list;

	/* Must be a heap allocated vector. */
	ut_a(tables->allocator->arg != NULL);

	/* We will use this heap for allocating strings. */
	heap = static_cast<mem_heap_t*>(tables->allocator->arg);
	table = static_cast<fts_aux_table_t*>(ib_vector_push(tables, NULL));

	memset(table, 0x0, sizeof(*table));

	/* Iterate over the columns and read the values. */
	for (i = 0; exp && !done; exp = que_node_get_next(exp), ++i) {

		dfield_t*	dfield = que_node_get_val(exp);
		void*		data = dfield_get_data(dfield);
		ulint		len = dfield_get_len(dfield);

		ut_a(len != UNIV_SQL_NULL);

		/* Note: The column numbers below must match the SELECT */
		switch (i) {
		case 0: /* NAME */

			if (!fts_is_aux_table_name(
				table, static_cast<const char*>(data), len)) {
				ib_vector_pop(tables);
				done = TRUE;
				break;
			}

			table->name = static_cast<char*>(
				mem_heap_alloc(heap, len + 1));
			memcpy(table->name, data, len);
			table->name[len] = 0;
			break;

		case 1: /* ID */
			ut_a(len == 8);
			table->id = mach_read_from_8(
				static_cast<const byte*>(data));
			break;

		default:
			ut_error;
		}
	}

	return(TRUE);
}

/******************************************************************//**
Callback that sets a hex formatted FTS table's flags2 in
SYS_TABLES. The flags is stored in MIX_LEN column.
@return FALSE if all OK */
static
ibool
fts_set_hex_format(
/*===============*/
	void*		row,		/*!< in: sel_node_t* */
	void*		user_arg)	/*!< in: bool set/unset flag */
{
	sel_node_t*	node = static_cast<sel_node_t*>(row);
	dfield_t*	dfield = que_node_get_val(node->select_list);

	ut_ad(dtype_get_mtype(dfield_get_type(dfield)) == DATA_INT);
	ut_ad(dfield_get_len(dfield) == sizeof(ib_uint32_t));
	/* There should be at most one matching record. So the value
	must be the default value. */
	ut_ad(mach_read_from_4(static_cast<byte*>(user_arg))
	      == ULINT32_UNDEFINED);

	ulint		flags2 = mach_read_from_4(
			static_cast<byte*>(dfield_get_data(dfield)));

	flags2 |= DICT_TF2_FTS_AUX_HEX_NAME;

	mach_write_to_4(static_cast<byte*>(user_arg), flags2);

	return(FALSE);
}

/*****************************************************************//**
Update the DICT_TF2_FTS_AUX_HEX_NAME flag in SYS_TABLES.
@return DB_SUCCESS or error code. */
dberr_t
fts_update_hex_format_flag(
/*=======================*/
	trx_t*		trx,		/*!< in/out: transaction that
					covers the update */
	table_id_t	table_id,	/*!< in: Table for which we want
					to set the root table->flags2 */
	bool		dict_locked)	/*!< in: set to true if the
					caller already owns the
					dict_sys_t::mutex. */
{
	pars_info_t*		info;
	ib_uint32_t		flags2;

	static const char	sql[] =
		"PROCEDURE UPDATE_HEX_FORMAT_FLAG() IS\n"
		"DECLARE FUNCTION my_func;\n"
		"DECLARE CURSOR c IS\n"
		" SELECT MIX_LEN"
		" FROM SYS_TABLES"
		" WHERE ID = :table_id FOR UPDATE;"
		"\n"
		"BEGIN\n"
		"OPEN c;\n"
		"WHILE 1 = 1 LOOP\n"
		"  FETCH c INTO my_func();\n"
		"  IF c % NOTFOUND THEN\n"
		"    EXIT;\n"
		"  END IF;\n"
		"END LOOP;\n"
		"UPDATE SYS_TABLES"
		" SET MIX_LEN = :flags2"
		" WHERE ID = :table_id;\n"
		"CLOSE c;\n"
		"END;\n";

	flags2 = ULINT32_UNDEFINED;

	info = pars_info_create();

	pars_info_add_ull_literal(info, "table_id", table_id);
	pars_info_bind_int4_literal(info, "flags2", &flags2);

	pars_info_bind_function(
		info, "my_func", fts_set_hex_format, &flags2);

	if (trx_get_dict_operation(trx) == TRX_DICT_OP_NONE) {
		trx_set_dict_operation(trx, TRX_DICT_OP_INDEX);
	}

	dberr_t err = que_eval_sql(info, sql, !dict_locked, trx);

	ut_a(flags2 != ULINT32_UNDEFINED);

	return(err);
}

/*********************************************************************//**
Rename an aux table to HEX format. It's called when "%016llu" is used
to format an object id in table name, which only happens in Windows. */
static __attribute__((nonnull, warn_unused_result))
dberr_t
fts_rename_one_aux_table_to_hex_format(
/*===================================*/
	trx_t*			trx,		/*!< in: transaction */
	const fts_aux_table_t*	aux_table,	/*!< in: table info */
	const dict_table_t*	parent_table)	/*!< in: parent table name */
{
	const char*     ptr;
	fts_table_t	fts_table;
	char		new_name[MAX_FULL_NAME_LEN];
	dberr_t		error;

	ptr = strchr(aux_table->name, '/');
	ut_a(ptr != NULL);
	++ptr;
	/* Skip "FTS_", table id and underscore */
	for (ulint i = 0; i < 2; ++i) {
		ptr = strchr(ptr, '_');
		ut_a(ptr != NULL);
		++ptr;
	}

	fts_table.suffix = NULL;
	if (aux_table->index_id == 0) {
		fts_table.type = FTS_COMMON_TABLE;

		for (ulint i = 0; fts_common_tables[i] != NULL; ++i) {
			if (strcmp(ptr, fts_common_tables[i]) == 0) {
				fts_table.suffix = fts_common_tables[i];
				break;
			}
		}
	} else {
		fts_table.type = FTS_INDEX_TABLE;

		/* Skip index id and underscore */
		ptr = strchr(ptr, '_');
		ut_a(ptr != NULL);
		++ptr;

		for (ulint i = 0; fts_index_selector[i].value; ++i) {
			if (strcmp(ptr, fts_get_suffix(i)) == 0) {
				fts_table.suffix = fts_get_suffix(i);
				break;
			}
		}
	}

	ut_a(fts_table.suffix != NULL);

	fts_table.parent = parent_table->name.m_name;
	fts_table.table_id = aux_table->parent_id;
	fts_table.index_id = aux_table->index_id;
	fts_table.table = parent_table;

	fts_get_table_name(&fts_table, new_name);
	ut_ad(strcmp(new_name, aux_table->name) != 0);

	if (trx_get_dict_operation(trx) == TRX_DICT_OP_NONE) {
		trx_set_dict_operation(trx, TRX_DICT_OP_INDEX);
	}

	error = row_rename_table_for_mysql(aux_table->name, new_name, trx,
					   FALSE);

	if (error != DB_SUCCESS) {
		ib::warn() << "Failed to rename aux table '"
			<< aux_table->name << "' to new format '"
			<< new_name << "'.";
	} else {
		ib::info() << "Renamed aux table '" << aux_table->name
			<< "' to '" << new_name << "'.";
	}

	return(error);
}

/**********************************************************************//**
Rename all aux tables of a parent table to HEX format. Also set aux tables'
flags2 and parent table's flags2 with DICT_TF2_FTS_AUX_HEX_NAME.
It's called when "%016llu" is used to format an object id in table name,
which only happens in Windows.
Note the ids in tables are correct but the names are old ambiguous ones.

This function should make sure that either all the parent table and aux tables
are set DICT_TF2_FTS_AUX_HEX_NAME with flags2 or none of them are set */
static __attribute__((nonnull, warn_unused_result))
dberr_t
fts_rename_aux_tables_to_hex_format_low(
/*====================================*/
	trx_t*		trx,		/*!< in: transaction */
	dict_table_t*	parent_table,	/*!< in: parent table */
	ib_vector_t*	tables)		/*!< in: aux tables to rename. */
{
	dberr_t		error;
	ulint		count;

	ut_ad(!DICT_TF2_FLAG_IS_SET(parent_table, DICT_TF2_FTS_AUX_HEX_NAME));
	ut_ad(!ib_vector_is_empty(tables));

	error = fts_update_hex_format_flag(trx, parent_table->id, true);

	if (error != DB_SUCCESS) {
		ib::warn() << "Setting parent table " << parent_table->name
			<< " to hex format failed.";
		fts_sql_rollback(trx);
		return(error);
	}

	DICT_TF2_FLAG_SET(parent_table, DICT_TF2_FTS_AUX_HEX_NAME);

	for (count = 0; count < ib_vector_size(tables); ++count) {
		dict_table_t*		table;
		fts_aux_table_t*	aux_table;

		aux_table = static_cast<fts_aux_table_t*>(
			ib_vector_get(tables, count));

		table = dict_table_open_on_id(aux_table->id, TRUE,
					      DICT_TABLE_OP_NORMAL);

		ut_ad(table != NULL);
		ut_ad(!DICT_TF2_FLAG_IS_SET(table, DICT_TF2_FTS_AUX_HEX_NAME));

		/* Set HEX_NAME flag here to make sure we can get correct
		new table name in following function */
		DICT_TF2_FLAG_SET(table, DICT_TF2_FTS_AUX_HEX_NAME);
		error = fts_rename_one_aux_table_to_hex_format(trx,
				aux_table, parent_table);
		/* We will rollback the trx if the error != DB_SUCCESS,
		so setting the flag here is the same with setting it in
		row_rename_table_for_mysql */
		DBUG_EXECUTE_IF("rename_aux_table_fail", error = DB_ERROR;);

		if (error != DB_SUCCESS) {
			dict_table_close(table, TRUE, FALSE);

			ib::warn() << "Failed to rename one aux table "
				<< aux_table->name << ". Will revert"
				" all successful rename operations.";

			fts_sql_rollback(trx);
			break;
		}

		error = fts_update_hex_format_flag(trx, aux_table->id, true);
		dict_table_close(table, TRUE, FALSE);

		if (error != DB_SUCCESS) {
			ib::warn() << "Setting aux table " << aux_table->name
				<< " to hex format failed.";

			fts_sql_rollback(trx);
			break;
		}
	}

	if (error != DB_SUCCESS) {
		ut_ad(count != ib_vector_size(tables));

		/* If rename fails, thr trx would be rolled back, we can't
		use it any more, we'll start a new background trx to do
		the reverting. */

		ut_ad(!trx_is_started(trx));

		bool not_rename = false;

		/* Try to revert those succesful rename operations
		in order to revert the ibd file rename. */
		for (ulint i = 0; i <= count; ++i) {
			dict_table_t*		table;
			fts_aux_table_t*	aux_table;
			trx_t*			trx_bg;
			dberr_t			err;

			aux_table = static_cast<fts_aux_table_t*>(
				ib_vector_get(tables, i));

			table = dict_table_open_on_id(aux_table->id, TRUE,
						      DICT_TABLE_OP_NORMAL);
			ut_ad(table != NULL);

			if (not_rename) {
				DICT_TF2_FLAG_UNSET(table,
						    DICT_TF2_FTS_AUX_HEX_NAME);
			}

			if (!DICT_TF2_FLAG_IS_SET(table,
						  DICT_TF2_FTS_AUX_HEX_NAME)) {
				dict_table_close(table, TRUE, FALSE);
				continue;
			}

			trx_bg = trx_allocate_for_background();
			trx_bg->op_info = "Revert half done rename";
			trx_bg->dict_operation_lock_mode = RW_X_LATCH;
			trx_start_for_ddl(trx_bg, TRX_DICT_OP_TABLE);

			DICT_TF2_FLAG_UNSET(table, DICT_TF2_FTS_AUX_HEX_NAME);
			err = row_rename_table_for_mysql(table->name.m_name,
							 aux_table->name,
							 trx_bg, FALSE);

			trx_bg->dict_operation_lock_mode = 0;
			dict_table_close(table, TRUE, FALSE);

			if (err != DB_SUCCESS) {
				ib::warn() << "Failed to revert table "
					<< table->name << ". Please revert"
					" manually.";
				fts_sql_rollback(trx_bg);
				trx_free_for_background(trx_bg);
				/* Continue to clear aux tables' flags2 */
				not_rename = true;
				continue;
			}

			fts_sql_commit(trx_bg);
			trx_free_for_background(trx_bg);
		}

		DICT_TF2_FLAG_UNSET(parent_table, DICT_TF2_FTS_AUX_HEX_NAME);
	}

	return(error);
}

/**********************************************************************//**
Convert an id, which is actually a decimal number but was regard as a HEX
from a string, to its real value. */
static
ib_id_t
fts_fake_hex_to_dec(
/*================*/
	ib_id_t		id)			/*!< in: number to convert */
{
	ib_id_t		dec_id = 0;
	char		tmp_id[FTS_AUX_MIN_TABLE_ID_LENGTH];

#ifdef UNIV_DEBUG
	int		ret =
#endif /* UNIV_DEBUG */
	sprintf(tmp_id, UINT64PFx, id);
	ut_ad(ret == 16);
#ifdef UNIV_DEBUG
	ret =
#endif /* UNIV_DEBUG */
#ifdef _WIN32
	sscanf(tmp_id, "%016llu", &dec_id);
#else
	sscanf(tmp_id, "%016"PRIu64, &dec_id);
#endif /* _WIN32 */
	ut_ad(ret == 1);

	return dec_id;
}

/*********************************************************************//**
Compare two fts_aux_table_t parent_ids.
@return < 0 if n1 < n2, 0 if n1 == n2, > 0 if n1 > n2 */
UNIV_INLINE
int
fts_check_aux_table_parent_id_cmp(
/*==============================*/
	const void*	p1,		/*!< in: id1 */
	const void*	p2)		/*!< in: id2 */
{
	const fts_aux_table_t*	fa1 = static_cast<const fts_aux_table_t*>(p1);
	const fts_aux_table_t*	fa2 = static_cast<const fts_aux_table_t*>(p2);

	return static_cast<int>(fa1->parent_id - fa2->parent_id);
}

/** Mark all the fts index associated with the parent table as corrupted.
@param[in]	trx		transaction
@param[in, out] parent_table	fts index associated with this parent table
				will be marked as corrupted. */
static
void
fts_parent_all_index_set_corrupt(
	trx_t*		trx,
	dict_table_t*	parent_table)
{
	fts_t*	fts = parent_table->fts;

	if (trx_get_dict_operation(trx) == TRX_DICT_OP_NONE) {
		trx_set_dict_operation(trx, TRX_DICT_OP_INDEX);
	}

	for (ulint j = 0; j < ib_vector_size(fts->indexes); j++) {
		dict_index_t*	index = static_cast<dict_index_t*>(
			ib_vector_getp_const(fts->indexes, j));
		dict_set_corrupted(index,
				   trx, "DROP ORPHANED TABLE");
	}
}

/** Mark the fts index which index id matches the id as corrupted.
@param[in]	trx		transaction
@param[in]	id		index id to search
@param[in, out]	parent_table	parent table to check with all
				the index. */
static
void
fts_set_index_corrupt(
	trx_t*		trx,
	index_id_t	id,
	dict_table_t*	table)
{
	fts_t*	fts = table->fts;

	if (trx_get_dict_operation(trx) == TRX_DICT_OP_NONE) {
		trx_set_dict_operation(trx, TRX_DICT_OP_INDEX);
	}

	for (ulint j = 0; j < ib_vector_size(fts->indexes); j++) {
		dict_index_t*	index = static_cast<dict_index_t*>(
			ib_vector_getp_const(fts->indexes, j));
		if (index->id == id) {
			dict_set_corrupted(index, trx,
					   "DROP ORPHANED TABLE");
			break;
		}
	}
}

/** Check the index for the aux table is corrupted.
@param[in]	aux_table	auxiliary table
@retval nonzero if index is corrupted, zero for valid index */
static
ulint
fts_check_corrupt_index(
	fts_aux_table_t*	aux_table)
{
	dict_table_t*	table;
	dict_index_t*	index;
	table = dict_table_open_on_id(
		aux_table->parent_id, TRUE, DICT_TABLE_OP_NORMAL);

	if (table == NULL) {
		return(0);
	}

	for (index = UT_LIST_GET_FIRST(table->indexes);
	     index;
	     index = UT_LIST_GET_NEXT(indexes, index)) {
		if (index->id == aux_table->index_id) {
			ut_ad(index->type & DICT_FTS);
			dict_table_close(table, true, false);
			return(dict_index_is_corrupted(index));
		}
	}

	dict_table_close(table, true, false);
	return(0);
}

/** Check the validity of the parent table.
@param[in]	aux_table	auxiliary table
@return true if it is a valid table or false if it is not */
static
bool
fts_valid_parent_table(
	const fts_aux_table_t*	aux_table)
{
	dict_table_t*	parent_table;
	bool		valid = false;

	parent_table = dict_table_open_on_id(
		aux_table->parent_id, TRUE, DICT_TABLE_OP_NORMAL);

	if (parent_table != NULL && parent_table->fts != NULL) {
		if (aux_table->index_id == 0) {
			valid = true;
		} else {
			index_id_t	id = aux_table->index_id;
			dict_index_t*	index;

			/* Search for the FT index in the table's list. */
			for (index = UT_LIST_GET_FIRST(parent_table->indexes);
			     index;
			     index = UT_LIST_GET_NEXT(indexes, index)) {
				if (index->id == id) {
					valid = true;
					break;
				}

			}
		}
	}

	if (parent_table) {
		dict_table_close(parent_table, TRUE, FALSE);
	}

	return(valid);
}

/** Try to rename all aux tables of the specified parent table.
@param[in]	aux_tables	aux_tables to be renamed
@param[in]	parent_table	parent table of all aux
				tables stored in tables. */
static
void
fts_rename_aux_tables_to_hex_format(
	ib_vector_t*	aux_tables,
	dict_table_t*	parent_table)
{
	dberr_t err;
	trx_t*	trx_rename = trx_allocate_for_background();
	trx_rename->op_info = "Rename aux tables to hex format";
	trx_rename->dict_operation_lock_mode = RW_X_LATCH;
	trx_start_for_ddl(trx_rename, TRX_DICT_OP_TABLE);

	err = fts_rename_aux_tables_to_hex_format_low(trx_rename,
						      parent_table, aux_tables);

	trx_rename->dict_operation_lock_mode = 0;

	if (err != DB_SUCCESS) {

		ib::warn() << "Rollback operations on all aux tables of "
			"table "<< parent_table->name << ". All the fts index "
			"associated with the table are marked as corrupted. "
			"Please rebuild the index again.";

		/* Corrupting the fts index related to parent table. */
		trx_t*	trx_corrupt;
		trx_corrupt = trx_allocate_for_background();
		trx_corrupt->dict_operation_lock_mode = RW_X_LATCH;
		trx_start_for_ddl(trx_corrupt, TRX_DICT_OP_TABLE);
		fts_parent_all_index_set_corrupt(trx_corrupt, parent_table);
		trx_corrupt->dict_operation_lock_mode = 0;
		fts_sql_commit(trx_corrupt);
		trx_free_for_background(trx_corrupt);
	} else {
		fts_sql_commit(trx_rename);
	}

	trx_free_for_background(trx_rename);
	ib_vector_reset(aux_tables);
}

/** Set the hex format flag for the parent table.
@param[in, out]	parent_table	parent table
@param[in]	trx		transaction */
static
void
fts_set_parent_hex_format_flag(
	dict_table_t*	parent_table,
	trx_t*		trx)
{
	if (!DICT_TF2_FLAG_IS_SET(parent_table,
				  DICT_TF2_FTS_AUX_HEX_NAME)) {
		DBUG_EXECUTE_IF("parent_table_flag_fail", DBUG_SUICIDE(););

		dberr_t	err = fts_update_hex_format_flag(
				trx, parent_table->id, true);

		if (err != DB_SUCCESS) {
			ib::fatal() << "Setting parent table "
				<< parent_table->name
				<< "to hex format failed. Please try "
				<< "to restart the server again, if it "
				<< "doesn't work, the system tables "
				<< "might be corrupted.";
		} else {
			DICT_TF2_FLAG_SET(
				parent_table, DICT_TF2_FTS_AUX_HEX_NAME);
		}
	}
}

/** Drop the obsolete auxilary table.
@param[in]	tables	tables to be dropped. */
static
void
fts_drop_obsolete_aux_table_from_vector(
	ib_vector_t*	tables)
{
	dberr_t		err;

	for (ulint count = 0; count < ib_vector_size(tables);
	     ++count) {

		fts_aux_table_t*	aux_drop_table;
		aux_drop_table = static_cast<fts_aux_table_t*>(
			ib_vector_get(tables, count));
		trx_t*	trx_drop = trx_allocate_for_background();
		trx_drop->op_info = "Drop obsolete aux tables";
		trx_drop->dict_operation_lock_mode = RW_X_LATCH;
		trx_start_for_ddl(trx_drop, TRX_DICT_OP_TABLE);

		err = row_drop_table_for_mysql(
			aux_drop_table->name, trx_drop, false, true);

		trx_drop->dict_operation_lock_mode = 0;

		if (err != DB_SUCCESS) {
			/* We don't need to worry about the
			failure, since server would try to
			drop it on next restart, even if
			the table was broken. */
			ib::warn() << "Failed to drop obsolete aux table "
				<< aux_drop_table->name << ", which is "
				<< "harmless. will try to drop it on next "
				<< "restart.";

			fts_sql_rollback(trx_drop);
		} else {
			ib::info() << "Dropped obsolete aux"
				" table '" << aux_drop_table->name
				<< "'.";

			fts_sql_commit(trx_drop);
		}

		trx_free_for_background(trx_drop);
	}
}

/** Drop all the auxiliary table present in the vector.
@param[in]	trx	transaction
@param[in]	tables	tables to be dropped */
static
void
fts_drop_aux_table_from_vector(
	trx_t*		trx,
	ib_vector_t*	tables)
{
	for (ulint count = 0; count < ib_vector_size(tables);
	    ++count) {
		fts_aux_table_t*	aux_drop_table;
		aux_drop_table = static_cast<fts_aux_table_t*>(
				ib_vector_get(tables, count));

		/* Check for the validity of the parent table */
		if (!fts_valid_parent_table(aux_drop_table)) {

			ib::warn() << "Parent table of FTS auxiliary table "
				<< aux_drop_table->name << " not found.";

			dberr_t err = fts_drop_table(trx, aux_drop_table->name);
			if (err == DB_FAIL) {

				char*	path = fil_make_filepath(
					NULL, aux_drop_table->name, IBD, false);

				if (path != NULL) {
					os_file_delete_if_exists(
							innodb_data_file_key,
							path , NULL);
					ut_free(path);
				}
			}
		}
	}
}

/**********************************************************************//**
Check and drop all orphaned FTS auxiliary tables, those that don't have
a parent table or FTS index defined on them.
@return DB_SUCCESS or error code */
static __attribute__((nonnull))
void
fts_check_and_drop_orphaned_tables(
/*===============================*/
	trx_t*		trx,			/*!< in: transaction */
	ib_vector_t*	tables)			/*!< in: tables to check */
{
	mem_heap_t*	heap;
	ib_vector_t*	aux_tables_to_rename;
	ib_vector_t*	invalid_aux_tables;
	ib_vector_t*	valid_aux_tables;
	ib_vector_t*	drop_aux_tables;
	ib_vector_t*	obsolete_aux_tables;
	ib_alloc_t*	heap_alloc;

	heap = mem_heap_create(1024);
	heap_alloc = ib_heap_allocator_create(heap);

	/* We store all aux tables belonging to the same parent table here,
	and rename all these tables in a batch mode. */
	aux_tables_to_rename = ib_vector_create(heap_alloc,
						sizeof(fts_aux_table_t), 128);

	/* We store all fake auxiliary table and orphaned table here. */
	invalid_aux_tables = ib_vector_create(heap_alloc,
					      sizeof(fts_aux_table_t), 128);

	/* We store all valid aux tables. We use this to filter the
	fake auxiliary table from invalid auxiliary tables. */
	valid_aux_tables = ib_vector_create(heap_alloc,
					    sizeof(fts_aux_table_t), 128);

	/* We store all auxiliary tables to be dropped. */
	drop_aux_tables = ib_vector_create(heap_alloc,
					   sizeof(fts_aux_table_t), 128);

	/* We store all obsolete auxiliary tables to be dropped. */
	obsolete_aux_tables = ib_vector_create(heap_alloc,
					       sizeof(fts_aux_table_t), 128);

	/* Sort by parent_id first, in case rename will fail */
	ib_vector_sort(tables, fts_check_aux_table_parent_id_cmp);

	for (ulint i = 0; i < ib_vector_size(tables); ++i) {
		dict_table_t*		parent_table;
		fts_aux_table_t*	aux_table;
		bool			drop = false;
		dict_table_t*		table;
		fts_aux_table_t*	next_aux_table = NULL;
		ib_id_t			orig_parent_id = 0;
		ib_id_t			orig_index_id = 0;
		bool			rename = false;

		aux_table = static_cast<fts_aux_table_t*>(
			ib_vector_get(tables, i));

		table = dict_table_open_on_id(
			aux_table->id, TRUE, DICT_TABLE_OP_NORMAL);
		orig_parent_id = aux_table->parent_id;
		orig_index_id = aux_table->index_id;

		if (table == NULL
		    || strcmp(table->name.m_name, aux_table->name)) {

			bool	fake_aux = false;

			if (table != NULL) {
				dict_table_close(table, TRUE, FALSE);
			}

			if (i + 1 < ib_vector_size(tables)) {
				next_aux_table = static_cast<fts_aux_table_t*>(
						ib_vector_get(tables, i + 1));
			}

			/* To know whether aux table is fake fts or
			orphan fts table. */
			for (ulint count = 0;
			     count < ib_vector_size(valid_aux_tables);
			     count++) {
				fts_aux_table_t*	valid_aux;
				valid_aux = static_cast<fts_aux_table_t*>(
					ib_vector_get(valid_aux_tables, count));
				if (strcmp(valid_aux->name,
					   aux_table->name) == 0) {
					fake_aux = true;
					break;
				}
			}

			/* All aux tables of parent table, whose id is
			last_parent_id, have been checked, try to rename
			them if necessary. */
			if ((next_aux_table == NULL
			     || orig_parent_id != next_aux_table->parent_id)
			    && (!ib_vector_is_empty(aux_tables_to_rename))) {

					ib_id_t	parent_id = fts_fake_hex_to_dec(
							aux_table->parent_id);

					parent_table = dict_table_open_on_id(
						parent_id, TRUE,
						DICT_TABLE_OP_NORMAL);

					fts_rename_aux_tables_to_hex_format(
						aux_tables_to_rename, parent_table);

					dict_table_close(parent_table, TRUE,
							 FALSE);
			}

			/* If the aux table is fake aux table. Skip it. */
			if (!fake_aux) {
				ib_vector_push(invalid_aux_tables, aux_table);
			}

			continue;
		} else if (!DICT_TF2_FLAG_IS_SET(table,
						 DICT_TF2_FTS_AUX_HEX_NAME)) {

			aux_table->parent_id = fts_fake_hex_to_dec(
						aux_table->parent_id);

			if (aux_table->index_id != 0) {
				aux_table->index_id = fts_fake_hex_to_dec(
							aux_table->index_id);
			}

			ut_ad(aux_table->id > aux_table->parent_id);

			/* Check whether parent table id and index id
			are stored as decimal format. */
			if (fts_valid_parent_table(aux_table)) {

				parent_table = dict_table_open_on_id(
					aux_table->parent_id, true,
					DICT_TABLE_OP_NORMAL);

				ut_ad(parent_table != NULL);
				ut_ad(parent_table->fts != NULL);

				if (!DICT_TF2_FLAG_IS_SET(
					parent_table,
					DICT_TF2_FTS_AUX_HEX_NAME)) {
					rename = true;
				}

				dict_table_close(parent_table, TRUE, FALSE);
			}

			if (!rename) {
				/* Reassign the original value of
				aux table if it is not in decimal format */
				aux_table->parent_id = orig_parent_id;
				aux_table->index_id = orig_index_id;
			}
		}

		if (table != NULL) {
			dict_table_close(table, TRUE, FALSE);
		}

		if (!rename) {
			/* Check the validity of the parent table. */
			if (!fts_valid_parent_table(aux_table)) {
				drop = true;
			}
		}

		/* Filter out the fake aux table by comparing with the
		current valid auxiliary table name. */
		for (ulint count = 0;
		     count < ib_vector_size(invalid_aux_tables); count++) {
			fts_aux_table_t*	invalid_aux;
			invalid_aux = static_cast<fts_aux_table_t*>(
				ib_vector_get(invalid_aux_tables, count));
			if (strcmp(invalid_aux->name, aux_table->name) == 0) {
				ib_vector_remove(
					invalid_aux_tables,
					*reinterpret_cast<void**>(invalid_aux));
				break;
			}
		}

		ib_vector_push(valid_aux_tables, aux_table);

		/* If the index associated with aux table is corrupted,
		skip it. */
		if (fts_check_corrupt_index(aux_table) > 0) {

			if (i + 1 < ib_vector_size(tables)) {
				next_aux_table = static_cast<fts_aux_table_t*>(
					ib_vector_get(tables, i + 1));
			}

			if (next_aux_table == NULL
			    || orig_parent_id != next_aux_table->parent_id) {

				parent_table = dict_table_open_on_id(
					aux_table->parent_id, TRUE,
					DICT_TABLE_OP_NORMAL);

				if (!ib_vector_is_empty(aux_tables_to_rename)) {
					fts_rename_aux_tables_to_hex_format(
						aux_tables_to_rename, parent_table);
				} else {
					fts_set_parent_hex_format_flag(
						parent_table, trx);
				}

				dict_table_close(parent_table, TRUE, FALSE);
			}

			continue;
		}

		parent_table = dict_table_open_on_id(
			aux_table->parent_id, TRUE, DICT_TABLE_OP_NORMAL);

		if (drop) {
			ib_vector_push(drop_aux_tables, aux_table);
		} else {
			if (FTS_IS_OBSOLETE_AUX_TABLE(aux_table->name)) {
				ib_vector_push(obsolete_aux_tables, aux_table);
				continue;
			}
		}

		/* If the aux table is in decimal format, we should
		rename it, so push it to aux_tables_to_rename */
		if (!drop && rename) {
			bool	rename_table = true;
			for (ulint count = 0;
			     count < ib_vector_size(aux_tables_to_rename);
			     count++) {
				fts_aux_table_t*	rename_aux =
					static_cast<fts_aux_table_t*>(
					ib_vector_get(aux_tables_to_rename,
						      count));
					if (strcmp(rename_aux->name,
						   aux_table->name) == 0) {
						rename_table = false;
						break;
					}
			}

			if (rename_table) {
				ib_vector_push(aux_tables_to_rename,
					       aux_table);
			}
		}

		if (i + 1 < ib_vector_size(tables)) {
			next_aux_table = static_cast<fts_aux_table_t*>(
				ib_vector_get(tables, i + 1));
		}

		if ((next_aux_table == NULL
		     || orig_parent_id != next_aux_table->parent_id)
		    && !ib_vector_is_empty(aux_tables_to_rename)) {

			ut_ad(rename);
			ut_ad(!DICT_TF2_FLAG_IS_SET(
				parent_table, DICT_TF2_FTS_AUX_HEX_NAME));

			fts_rename_aux_tables_to_hex_format(
				aux_tables_to_rename,parent_table);
		}

		/* The IDs are already in correct hex format. */
		if (!drop && !rename) {
			dict_table_t*	table;

			table = dict_table_open_on_id(
				aux_table->id, TRUE, DICT_TABLE_OP_NORMAL);

			if (table != NULL
			    && strcmp(table->name.m_name, aux_table->name)) {
				dict_table_close(table, TRUE, FALSE);
				table = NULL;
			}

			if (table != NULL
			    && !DICT_TF2_FLAG_IS_SET(
					table,
					DICT_TF2_FTS_AUX_HEX_NAME)) {

				DBUG_EXECUTE_IF("aux_table_flag_fail",
					ib::warn() << "Setting aux table "
						<< table->name << " to hex "
						"format failed.";
					fts_set_index_corrupt(
						trx, aux_table->index_id,
						parent_table);
						goto table_exit;);

				dberr_t err = fts_update_hex_format_flag(
						trx, table->id, true);

				if (err != DB_SUCCESS) {
					ib::warn() << "Setting aux table "
						<< table->name << " to hex "
						"format failed.";

					fts_set_index_corrupt(
						trx, aux_table->index_id,
						parent_table);
				} else {
					DICT_TF2_FLAG_SET(table,
						DICT_TF2_FTS_AUX_HEX_NAME);
				}
			}
#ifndef DBUG_OFF
table_exit:
#endif	/* !DBUG_OFF */

			if (table != NULL) {
				dict_table_close(table, TRUE, FALSE);
			}

			ut_ad(parent_table != NULL);

			fts_set_parent_hex_format_flag(
				parent_table, trx);
		}

		if (parent_table != NULL) {
			dict_table_close(parent_table, TRUE, FALSE);
		}
	}

	fts_drop_aux_table_from_vector(trx, invalid_aux_tables);
	fts_drop_aux_table_from_vector(trx, drop_aux_tables);
	fts_sql_commit(trx);

	fts_drop_obsolete_aux_table_from_vector(obsolete_aux_tables);

	/* Free the memory allocated at the beginning */
	if (heap != NULL) {
		mem_heap_free(heap);
	}
}

/**********************************************************************//**
Drop all orphaned FTS auxiliary tables, those that don't have a parent
table or FTS index defined on them. */
void
fts_drop_orphaned_tables(void)
/*==========================*/
{
	trx_t*			trx;
	pars_info_t*		info;
	mem_heap_t*		heap;
	que_t*			graph;
	ib_vector_t*		tables;
	ib_alloc_t*		heap_alloc;
	space_name_list_t	space_name_list;
	dberr_t			error = DB_SUCCESS;

	/* Note: We have to free the memory after we are done with the list. */
	error = fil_get_space_names(space_name_list);

	if (error == DB_OUT_OF_MEMORY) {
		ib::fatal() << "Out of memory";
	}

	heap = mem_heap_create(1024);
	heap_alloc = ib_heap_allocator_create(heap);

	/* We store the table ids of all the FTS indexes that were found. */
	tables = ib_vector_create(heap_alloc, sizeof(fts_aux_table_t), 128);

	/* Get the list of all known .ibd files and check for orphaned
	FTS auxiliary files in that list. We need to remove them because
	users can't map them back to table names and this will create
	unnecessary clutter. */

	for (space_name_list_t::iterator it = space_name_list.begin();
	     it != space_name_list.end();
	     ++it) {

		fts_aux_table_t*	fts_aux_table;

		fts_aux_table = static_cast<fts_aux_table_t*>(
			ib_vector_push(tables, NULL));

		memset(fts_aux_table, 0x0, sizeof(*fts_aux_table));

		if (!fts_is_aux_table_name(fts_aux_table, *it, strlen(*it))) {
			ib_vector_pop(tables);
		} else {
			ulint	len = strlen(*it);

			fts_aux_table->id = fil_space_get_id_by_name(*it);

			/* We got this list from fil0fil.cc. The tablespace
			with this name must exist. */
			ut_a(fts_aux_table->id != ULINT_UNDEFINED);

			fts_aux_table->name = static_cast<char*>(
				mem_heap_dup(heap, *it, len + 1));

			fts_aux_table->name[len] = 0;
		}
	}

	trx = trx_allocate_for_background();
	trx->op_info = "dropping orphaned FTS tables";
	row_mysql_lock_data_dictionary(trx);

	info = pars_info_create();

	pars_info_bind_function(info, "my_func", fts_read_tables, tables);

	graph = fts_parse_sql_no_dict_lock(
		NULL,
		info,
		"DECLARE FUNCTION my_func;\n"
		"DECLARE CURSOR c IS"
		" SELECT NAME, ID"
		" FROM SYS_TABLES;\n"
		"BEGIN\n"
		"\n"
		"OPEN c;\n"
		"WHILE 1 = 1 LOOP\n"
		"  FETCH c INTO my_func();\n"
		"  IF c % NOTFOUND THEN\n"
		"    EXIT;\n"
		"  END IF;\n"
		"END LOOP;\n"
		"CLOSE c;");

	for (;;) {
		error = fts_eval_sql(trx, graph);

		if (error == DB_SUCCESS) {
			fts_check_and_drop_orphaned_tables(trx, tables);
			break;				/* Exit the loop. */
		} else {
			ib_vector_reset(tables);

			fts_sql_rollback(trx);

			if (error == DB_LOCK_WAIT_TIMEOUT) {
				ib::warn() << "lock wait timeout reading"
					" SYS_TABLES. Retrying!";

				trx->error_state = DB_SUCCESS;
			} else {
				ib::error() << "(" << ut_strerr(error)
					<< ") while reading SYS_TABLES.";

				break;			/* Exit the loop. */
			}
		}
	}

	que_graph_free(graph);

	row_mysql_unlock_data_dictionary(trx);

	trx_free_for_background(trx);

	if (heap != NULL) {
		mem_heap_free(heap);
	}

	/** Free the memory allocated to store the .ibd names. */
	for (space_name_list_t::iterator it = space_name_list.begin();
	     it != space_name_list.end();
	     ++it) {

		UT_DELETE_ARRAY(*it);
	}
}

/**********************************************************************//**
Check whether user supplied stopword table is of the right format.
Caller is responsible to hold dictionary locks.
@return the stopword column charset if qualifies */
CHARSET_INFO*
fts_valid_stopword_table(
/*=====================*/
	const char*	stopword_table_name)	/*!< in: Stopword table
						name */
{
	dict_table_t*	table;
	dict_col_t*     col = NULL;

	if (!stopword_table_name) {
		return(NULL);
	}

	table = dict_table_get_low(stopword_table_name);

	if (!table) {
		ib::error() << "User stopword table " << stopword_table_name
			<< " does not exist.";

		return(NULL);
	} else {
		const char*     col_name;

		col_name = dict_table_get_col_name(table, 0);

		if (ut_strcmp(col_name, "value")) {
			ib::error() << "Invalid column name for stopword"
				" table " << stopword_table_name << ". Its"
				" first column must be named as 'value'.";

			return(NULL);
		}

		col = dict_table_get_nth_col(table, 0);

		if (col->mtype != DATA_VARCHAR
		    && col->mtype != DATA_VARMYSQL) {
			ib::error() << "Invalid column type for stopword"
				" table " << stopword_table_name << ". Its"
				" first column must be of varchar type";

			return(NULL);
		}
	}

	ut_ad(col);

	return(fts_get_charset(col->prtype));
}

/**********************************************************************//**
This function loads the stopword into the FTS cache. It also
records/fetches stopword configuration to/from FTS configure
table, depending on whether we are creating or reloading the
FTS.
@return TRUE if load operation is successful */
ibool
fts_load_stopword(
/*==============*/
	const dict_table_t*
			table,			/*!< in: Table with FTS */
	trx_t*		trx,			/*!< in: Transactions */
	const char*	global_stopword_table,	/*!< in: Global stopword table
						name */
	const char*	session_stopword_table,	/*!< in: Session stopword table
						name */
	ibool		stopword_is_on,		/*!< in: Whether stopword
						option is turned on/off */
	ibool		reload)			/*!< in: Whether it is
						for reloading FTS table */
{
	fts_table_t	fts_table;
	fts_string_t	str;
	dberr_t		error = DB_SUCCESS;
	ulint		use_stopword;
	fts_cache_t*	cache;
	const char*	stopword_to_use = NULL;
	ibool		new_trx = FALSE;
	byte		str_buffer[MAX_FULL_NAME_LEN + 1];

	FTS_INIT_FTS_TABLE(&fts_table, "CONFIG", FTS_COMMON_TABLE, table);

	cache = table->fts->cache;

	if (!reload && !(cache->stopword_info.status
			 & STOPWORD_NOT_INIT)) {
		return(TRUE);
	}

	if (!trx) {
		trx = trx_allocate_for_background();
		trx->op_info = "upload FTS stopword";
		new_trx = TRUE;
	}

	/* First check whether stopword filtering is turned off */
	if (reload) {
		error = fts_config_get_ulint(
			trx, &fts_table, FTS_USE_STOPWORD, &use_stopword);
	} else {
		use_stopword = (ulint) stopword_is_on;

		error = fts_config_set_ulint(
			trx, &fts_table, FTS_USE_STOPWORD, use_stopword);
	}

	if (error != DB_SUCCESS) {
		goto cleanup;
	}

	/* If stopword is turned off, no need to continue to load the
	stopword into cache, but still need to do initialization */
	if (!use_stopword) {
		cache->stopword_info.status = STOPWORD_OFF;
		goto cleanup;
	}

	if (reload) {
		/* Fetch the stopword table name from FTS config
		table */
		str.f_n_char = 0;
		str.f_str = str_buffer;
		str.f_len = sizeof(str_buffer) - 1;

		error = fts_config_get_value(
			trx, &fts_table, FTS_STOPWORD_TABLE_NAME, &str);

		if (error != DB_SUCCESS) {
			goto cleanup;
		}

		if (strlen((char*) str.f_str) > 0) {
			stopword_to_use = (const char*) str.f_str;
		}
	} else {
		stopword_to_use = (session_stopword_table)
			? session_stopword_table : global_stopword_table;
	}

	if (stopword_to_use
	    && fts_load_user_stopword(table->fts, stopword_to_use,
				      &cache->stopword_info)) {
		/* Save the stopword table name to the configure
		table */
		if (!reload) {
			str.f_n_char = 0;
			str.f_str = (byte*) stopword_to_use;
			str.f_len = ut_strlen(stopword_to_use);

			error = fts_config_set_value(
				trx, &fts_table, FTS_STOPWORD_TABLE_NAME, &str);
		}
	} else {
		/* Load system default stopword list */
		fts_load_default_stopword(&cache->stopword_info);
	}

cleanup:
	if (new_trx) {
		if (error == DB_SUCCESS) {
			fts_sql_commit(trx);
		} else {
			fts_sql_rollback(trx);
		}

		trx_free_for_background(trx);
	}

	if (!cache->stopword_info.cached_stopword) {
		cache->stopword_info.cached_stopword = rbt_create_arg_cmp(
			sizeof(fts_tokenizer_word_t), innobase_fts_text_cmp,
			&my_charset_latin1);
	}

	return(error == DB_SUCCESS);
}

/**********************************************************************//**
Callback function when we initialize the FTS at the start up
time. It recovers the maximum Doc IDs presented in the current table.
@return: always returns TRUE */
static
ibool
fts_init_get_doc_id(
/*================*/
	void*	row,			/*!< in: sel_node_t* */
	void*	user_arg)		/*!< in: fts cache */
{
	doc_id_t	doc_id = FTS_NULL_DOC_ID;
	sel_node_t*	node = static_cast<sel_node_t*>(row);
	que_node_t*	exp = node->select_list;
	fts_cache_t*    cache = static_cast<fts_cache_t*>(user_arg);

	ut_ad(ib_vector_is_empty(cache->get_docs));

	/* Copy each indexed column content into doc->text.f_str */
	if (exp) {
		dfield_t*	dfield = que_node_get_val(exp);
		dtype_t*        type = dfield_get_type(dfield);
		void*           data = dfield_get_data(dfield);

		ut_a(dtype_get_mtype(type) == DATA_INT);

		doc_id = static_cast<doc_id_t>(mach_read_from_8(
			static_cast<const byte*>(data)));

		if (doc_id >= cache->next_doc_id) {
			cache->next_doc_id = doc_id + 1;
		}
	}

	return(TRUE);
}

/**********************************************************************//**
Callback function when we initialize the FTS at the start up
time. It recovers Doc IDs that have not sync-ed to the auxiliary
table, and require to bring them back into FTS index.
@return: always returns TRUE */
static
ibool
fts_init_recover_doc(
/*=================*/
	void*	row,			/*!< in: sel_node_t* */
	void*	user_arg)		/*!< in: fts cache */
{

	fts_doc_t       doc;
	ulint		doc_len = 0;
	ulint		field_no = 0;
	fts_get_doc_t*  get_doc = static_cast<fts_get_doc_t*>(user_arg);
	doc_id_t	doc_id = FTS_NULL_DOC_ID;
	sel_node_t*	node = static_cast<sel_node_t*>(row);
	que_node_t*	exp = node->select_list;
	fts_cache_t*	cache = get_doc->cache;
	st_mysql_ftparser*	parser = get_doc->index_cache->index->parser;

	fts_doc_init(&doc);
	doc.found = TRUE;

	ut_ad(cache);

	/* Copy each indexed column content into doc->text.f_str */
	while (exp) {
		dfield_t*	dfield = que_node_get_val(exp);
		ulint		len = dfield_get_len(dfield);

		if (field_no == 0) {
			dtype_t*        type = dfield_get_type(dfield);
			void*           data = dfield_get_data(dfield);

			ut_a(dtype_get_mtype(type) == DATA_INT);

			doc_id = static_cast<doc_id_t>(mach_read_from_8(
				static_cast<const byte*>(data)));

			field_no++;
			exp = que_node_get_next(exp);
			continue;
		}

		if (len == UNIV_SQL_NULL) {
			exp = que_node_get_next(exp);
			continue;
		}

		ut_ad(get_doc);

		if (!get_doc->index_cache->charset) {
			get_doc->index_cache->charset = fts_get_charset(
				dfield->type.prtype);
		}

		doc.charset = get_doc->index_cache->charset;
		doc.is_ngram = get_doc->index_cache->index->is_ngram;

		if (dfield_is_ext(dfield)) {
			dict_table_t*	table = cache->sync->table;

			doc.text.f_str = btr_copy_externally_stored_field(
				&doc.text.f_len,
				static_cast<byte*>(dfield_get_data(dfield)),
				dict_table_page_size(table), len,
				static_cast<mem_heap_t*>(doc.self_heap->arg));
		} else {
			doc.text.f_str = static_cast<byte*>(
				dfield_get_data(dfield));

			doc.text.f_len = len;
		}

		if (field_no == 1) {
			fts_tokenize_document(&doc, NULL, parser);
		} else {
			fts_tokenize_document_next(&doc, doc_len, NULL, parser);
		}

		exp = que_node_get_next(exp);

		doc_len += (exp) ? len + 1 : len;

		field_no++;
	}

	fts_cache_add_doc(cache, get_doc->index_cache, doc_id, doc.tokens);

	fts_doc_free(&doc);

	cache->added++;

	if (doc_id >= cache->next_doc_id) {
		cache->next_doc_id = doc_id + 1;
	}

	return(TRUE);
}

/**********************************************************************//**
This function brings FTS index in sync when FTS index is first
used. There are documents that have not yet sync-ed to auxiliary
tables from last server abnormally shutdown, we will need to bring
such document into FTS cache before any further operations
@return TRUE if all OK */
ibool
fts_init_index(
/*===========*/
	dict_table_t*	table,		/*!< in: Table with FTS */
	ibool		has_cache_lock)	/*!< in: Whether we already have
					cache lock */
{
	dict_index_t*   index;
	doc_id_t        start_doc;
	fts_get_doc_t*  get_doc = NULL;
	fts_cache_t*    cache = table->fts->cache;
	bool		need_init = false;

	ut_ad(!mutex_own(&dict_sys->mutex));

	/* First check cache->get_docs is initialized */
	if (!has_cache_lock) {
		rw_lock_x_lock(&cache->lock);
	}

	rw_lock_x_lock(&cache->init_lock);
	if (cache->get_docs == NULL) {
		cache->get_docs = fts_get_docs_create(cache);
	}
	rw_lock_x_unlock(&cache->init_lock);

	if (table->fts->fts_status & ADDED_TABLE_SYNCED) {
		goto func_exit;
	}

	need_init = true;

	start_doc = cache->synced_doc_id;

	if (!start_doc) {
		fts_cmp_set_sync_doc_id(table, 0, TRUE, &start_doc);
		cache->synced_doc_id = start_doc;
	}

	/* No FTS index, this is the case when previous FTS index
	dropped, and we re-initialize the Doc ID system for subsequent
	insertion */
	if (ib_vector_is_empty(cache->get_docs)) {
		index = table->fts_doc_id_index;

		ut_a(index);

		fts_doc_fetch_by_doc_id(NULL, start_doc, index,
					FTS_FETCH_DOC_BY_ID_LARGE,
					fts_init_get_doc_id, cache);
	} else {
		if (table->fts->cache->stopword_info.status
		    & STOPWORD_NOT_INIT) {
			fts_load_stopword(table, NULL, NULL, NULL, TRUE, TRUE);
		}

		for (ulint i = 0; i < ib_vector_size(cache->get_docs); ++i) {
			get_doc = static_cast<fts_get_doc_t*>(
				ib_vector_get(cache->get_docs, i));

			index = get_doc->index_cache->index;

			fts_doc_fetch_by_doc_id(NULL, start_doc, index,
						FTS_FETCH_DOC_BY_ID_LARGE,
						fts_init_recover_doc, get_doc);
		}
	}

	table->fts->fts_status |= ADDED_TABLE_SYNCED;

	fts_get_docs_clear(cache->get_docs);

func_exit:
	if (!has_cache_lock) {
		rw_lock_x_unlock(&cache->lock);
	}

	if (need_init) {
		mutex_enter(&dict_sys->mutex);
		/* Register the table with the optimize thread. */
		fts_optimize_add_table(table);
		mutex_exit(&dict_sys->mutex);
	}

	return(TRUE);
}

/** Check if the all the auxillary tables associated with FTS index are in
consistent state. For now consistency is check only by ensuring
index->page_no != FIL_NULL
@param[out]	base_table	table has host fts index
@param[in,out]	trx		trx handler */
void
fts_check_corrupt(
	dict_table_t*	base_table,
	trx_t*		trx)
{
	bool		sane = true;
	fts_table_t	fts_table;

	/* Iterate over the common table and check for their sanity. */
	FTS_INIT_FTS_TABLE(&fts_table, NULL, FTS_COMMON_TABLE, base_table);

	for (ulint i = 0; fts_common_tables[i] != NULL && sane; ++i) {

		char	table_name[MAX_FULL_NAME_LEN];

		fts_table.suffix = fts_common_tables[i];
		fts_get_table_name(&fts_table, table_name);

		dict_table_t*	aux_table = dict_table_open_on_name(
			table_name, true, FALSE, DICT_ERR_IGNORE_NONE);

		if (aux_table == NULL) {
			dict_set_corrupted(
				dict_table_get_first_index(base_table),
				trx, "FTS_SANITY_CHECK");
			ut_ad(base_table->corrupted == TRUE);
			sane = false;
			continue;
		}

		for (dict_index_t*	aux_table_index =
			UT_LIST_GET_FIRST(aux_table->indexes);
		     aux_table_index != NULL;
		     aux_table_index =
			UT_LIST_GET_NEXT(indexes, aux_table_index)) {

			/* Check if auxillary table needed for FTS is sane. */
			if (aux_table_index->page == FIL_NULL) {
				dict_set_corrupted(
					dict_table_get_first_index(base_table),
					trx, "FTS_SANITY_CHECK");
				ut_ad(base_table->corrupted == TRUE);
				sane = false;
			}
		}

		dict_table_close(aux_table, FALSE, FALSE);
	}
}<|MERGE_RESOLUTION|>--- conflicted
+++ resolved
@@ -202,23 +202,17 @@
 	"INSERT INTO $config_table VALUES ('"
 		FTS_TABLE_STATE "', '0');\n";
 
-<<<<<<< HEAD
 /** FTS tokenize parmameter for plugin parser */
 struct fts_tokenize_param_t {
 	fts_doc_t*	result_doc;	/*!< Result doc for tokens */
 	ulint		add_pos;	/*!< Added position for tokens */
 };
 
-/****************************************************************//**
-Run SYNC on the table, i.e., write out data from the cache to the
-FTS auxiliary INDEX table and clear the cache at the end.
-=======
 /** Run SYNC on the table, i.e., write out data from the cache to the
 FTS auxiliary INDEX table and clear the cache at the end.
 @param[in,out]	sync		sync state
 @param[in]	unlock_cache	whether unlock cache lock when write node
 @pram[in]	wait		whether wait when a sync is in progress
->>>>>>> fa04dafd
 @return DB_SUCCESS if all OK */
 static
 dberr_t
@@ -631,7 +625,7 @@
 		mem_heap_zalloc(heap, sizeof(fts_sync_t)));
 
 	cache->sync->table = table;
-	cache->sync->event = os_event_create();
+	cache->sync->event = os_event_create(0);
 
 	/* Create the index cache vector that will hold the inverted indexes. */
 	cache->indexes = ib_vector_create(
@@ -1169,7 +1163,6 @@
 	mutex_free(&cache->optimize_lock);
 	mutex_free(&cache->deleted_lock);
 	mutex_free(&cache->doc_id_lock);
-	os_event_free(cache->sync->event);
 
 	if (cache->stopword_info.cached_stopword) {
 		rbt_free(cache->stopword_info.cached_stopword);
@@ -2981,7 +2974,8 @@
 }
 
 /*********************************************************************//**
-Do commit-phase steps necessary for the insertion of a new row. */
+Do commit-phase steps necessary for the insertion of a new row.
+@return DB_SUCCESS or error code */
 void
 fts_add(
 /*====*/
@@ -4446,7 +4440,7 @@
 
 	ut_ad(rbt_validate(index_cache->words));
 
-	error = fts_sync_write_words(sync->trx, index_cache, sync->unlock_cache);
+	error = fts_sync_write_words(trx, index_cache, sync->unlock_cache);
 
 #ifdef FTS_DOC_STATS_DEBUG
 	/* FTS_RESOLVE: the word counter info in auxiliary table "DOC_ID"
@@ -4714,19 +4708,12 @@
 	return(error);
 }
 
-<<<<<<< HEAD
-/****************************************************************//**
-Run SYNC on the table, i.e., write out data from the cache to the
-FTS auxiliary INDEX table and clear the cache at the end. */
-=======
 /** Run SYNC on the table, i.e., write out data from the cache to the
 FTS auxiliary INDEX table and clear the cache at the end.
 @param[in,out]	table		fts table
 @param[in]	unlock_cache	whether unlock cache when write node
 @param[in]	wait		whether wait for existing sync to finish
 @return DB_SUCCESS on success, error code on failure. */
-UNIV_INTERN
->>>>>>> fa04dafd
 dberr_t
 fts_sync_table(
 	dict_table_t*	table,
@@ -4737,14 +4724,9 @@
 
 	ut_ad(table->fts);
 
-<<<<<<< HEAD
 	if (!dict_table_is_discarded(table) && table->fts->cache
 	    && !dict_table_is_corrupted(table)) {
-		err = fts_sync(table->fts->cache->sync);
-=======
-	if (!dict_table_is_discarded(table) && table->fts->cache) {
 		err = fts_sync(table->fts->cache->sync, unlock_cache, wait);
->>>>>>> fa04dafd
 	}
 
 	return(err);
