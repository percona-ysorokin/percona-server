--- conflicted
+++ resolved
@@ -139,33 +139,6 @@
 	return(new_table);
 }
 
-#ifdef UNIV_SYNC_DEBUG
-/*************************************************************//**
-Verifies that the specified hash table is a part of adaptive hash index and
-that its corresponding latch is X-latched by the current thread.  */
-static
-bool
-ha_assert_btr_x_locked(
-/*===================*/
-	const hash_table_t* table)	/*!<in: hash table to check */
-{
-	ulint i;
-
-	ut_ad(table->adaptive);
-
-	for (i = 0; i < btr_search_index_num; i++) {
-		if (btr_search_sys->hash_tables[i] == table) {
-			break;
-		}
-	}
-
-	ut_ad(i < btr_search_index_num);
-	ut_ad(rw_lock_own(&btr_search_latch_arr[i], RW_LOCK_X));
-
-	return(true);
-}
-#endif /* UNIV_SYNC_DEBUG */
-
 /*************************************************************//**
 Empties a hash table and frees the memory heaps. */
 void
@@ -174,13 +147,7 @@
 	hash_table_t*	table)	/*!< in, own: hash table */
 {
 	ut_ad(table->magic_n == HASH_TABLE_MAGIC_N);
-<<<<<<< HEAD
-#ifdef UNIV_SYNC_DEBUG
-	ut_ad(!table->adaptive || ha_assert_btr_x_locked(table));
-#endif /* UNIV_SYNC_DEBUG */
-=======
 	ut_ad(!table->adaptive || btr_search_own_all(RW_LOCK_X));
->>>>>>> a2757a60
 
 	for (ulint i = 0; i < table->n_sync_obj; i++) {
 		mem_heap_free(table->heaps[i]);
@@ -358,13 +325,7 @@
 {
 	ut_ad(table);
 	ut_ad(table->magic_n == HASH_TABLE_MAGIC_N);
-<<<<<<< HEAD
-#ifdef UNIV_SYNC_DEBUG
-	ut_ad(ha_assert_btr_x_locked(table));
-#endif /* UNIV_SYNC_DEBUG */
-=======
 	ut_d(ha_btr_search_latch_x_locked(table));
->>>>>>> a2757a60
 	ut_ad(btr_search_enabled);
 #if defined UNIV_AHI_DEBUG || defined UNIV_DEBUG
 	if (table->adaptive) {
@@ -400,14 +361,8 @@
 #if defined UNIV_AHI_DEBUG || defined UNIV_DEBUG
 	ut_a(new_block->frame == page_align(new_data));
 #endif /* UNIV_AHI_DEBUG || UNIV_DEBUG */
-<<<<<<< HEAD
-#ifdef UNIV_SYNC_DEBUG
-	ut_ad(ha_assert_btr_x_locked(table));
-#endif /* UNIV_SYNC_DEBUG */
-=======
 
 	ut_d(ha_btr_search_latch_x_locked(table));
->>>>>>> a2757a60
 
 	if (!btr_search_enabled) {
 		return(FALSE);
