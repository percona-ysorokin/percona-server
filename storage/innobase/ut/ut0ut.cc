/*****************************************************************************

Copyright (c) 1994, 2019, Oracle and/or its affiliates. All Rights Reserved.

This program is free software; you can redistribute it and/or modify it under
the terms of the GNU General Public License, version 2.0, as published by the
Free Software Foundation.

This program is also distributed with certain software (including but not
limited to OpenSSL) that is licensed under separate terms, as designated in a
particular file or component or in included license documentation. The authors
of MySQL hereby grant you an additional permission to link the program and
your derivative works with the separately licensed software that they have
included with MySQL.

This program is distributed in the hope that it will be useful, but WITHOUT
ANY WARRANTY; without even the implied warranty of MERCHANTABILITY or FITNESS
FOR A PARTICULAR PURPOSE. See the GNU General Public License, version 2.0,
for more details.

You should have received a copy of the GNU General Public License along with
this program; if not, write to the Free Software Foundation, Inc.,
51 Franklin St, Fifth Floor, Boston, MA 02110-1301  USA

*****************************************************************************/

/** @file ut/ut0ut.cc
 Various utilities for Innobase.

 Created 5/11/1994 Heikki Tuuri
 ********************************************************************/

#include "my_config.h"

#include <errno.h>
#include <time.h>
#include <string>

#include "ha_prototypes.h"

#ifdef HAVE_SYS_TIME_H
#include <sys/time.h>
#endif

#ifndef UNIV_HOTBACKUP
#include <mysql_com.h>
#endif /* !UNIV_HOTBACKUP */

#include "mysql_com.h"
#include "os0thread.h"
#include "ut0ut.h"

#ifndef UNIV_HOTBACKUP
#include "sql/log.h"
#include "trx0trx.h"
#endif /* !UNIV_HOTBACKUP */

#include "clone0api.h"
#include "mysql/components/services/log_builtins.h"
#include "sql/derror.h"

namespace ut {
ulong spin_wait_pause_multiplier = 50;
}

<<<<<<< HEAD
static_assert(std::chrono::steady_clock::is_steady,
              "Clock is not monotonically-increasing (steady).");

#ifdef _WIN32
using time_fn = VOID(WINAPI *)(_Out_ LPFILETIME);
static time_fn ut_get_system_time_as_file_time = GetSystemTimeAsFileTime;

/** NOTE: The Windows epoch starts from 1601/01/01 whereas the Unix
 epoch starts from 1970/1/1. For selection of constant see:
 http://support.microsoft.com/kb/167296/ */
#define WIN_TO_UNIX_DELTA_USEC 11644473600000000LL

/**
Initialise highest available time resolution API on Windows
@return false if all OK else true */
bool ut_win_init_time() {
  HMODULE h = LoadLibrary("kernel32.dll");
  if (h != nullptr) {
    auto pfn = reinterpret_cast<time_fn>(
        GetProcAddress(h, "GetSystemTimePreciseAsFileTime"));
    if (pfn != nullptr) {
      ut_get_system_time_as_file_time = pfn;
    }
    return false;
  }
  DWORD error = GetLastError();
#ifndef UNIV_HOTBACKUP
#ifndef UNIV_NO_ERR_MSGS
  log_errlog(ERROR_LEVEL, ER_WIN_LOAD_LIBRARY_FAILED, "kernel32.dll", error);
#else
  ib::error() << "LoadLibrary(\"kernel32.dll\") failed:"
              << " GetLastError returns " << error;
#endif /* UNIV_NO_ERR_MSGS */
#else  /* !UNIV_HOTBACKUP */
  fprintf(stderr,
          "LoadLibrary(\"kernel32.dll\") failed:"
          " GetLastError returns %lu",
          error);
#endif /* !UNIV_HOTBACKUP */
  return (true);
}

/** This is the Windows version of gettimeofday(2).
 @return 0 if all OK else -1 */
static int ut_gettimeofday(
    struct timeval *tv, /*!< out: Values are relative to Unix epoch */
    void *tz)           /*!< in: not used */
{
  FILETIME ft;
  int64_t tm;

  if (!tv) {
    errno = EINVAL;
    return (-1);
  }

  ut_get_system_time_as_file_time(&ft);

  tm = (int64_t)ft.dwHighDateTime << 32;
  tm |= ft.dwLowDateTime;

  ut_a(tm >= 0); /* If tm wraps over to negative, the quotient / 10
                 does not work */

  tm /= 10; /* Convert from 100 nsec periods to usec */

  /* If we don't convert to the Unix epoch the value for
  struct timeval::tv_sec will overflow.*/
  tm -= WIN_TO_UNIX_DELTA_USEC;

  tv->tv_sec = (long)(tm / 1000000L);
  tv->tv_usec = (long)(tm % 1000000L);

  return (0);
}
#else
/** An alias for gettimeofday(2).  On Microsoft Windows, we have to
reimplement this function. */
#define ut_gettimeofday gettimeofday
#endif

=======
>>>>>>> 4869291f
/** Returns system time. We do not specify the format of the time returned:
 the only way to manipulate it is to use the function ut_difftime.
 @return system time */
ib_time_t ut_time(void) { return (time(NULL)); }

/** Returns the number of microseconds since epoch. Uses the monotonic clock.
 @return us since epoch or 0 if failed to retrieve */
ib_time_monotonic_us_t ut_time_monotonic_us(void) {
  const auto now = std::chrono::steady_clock::now();
  return (std::chrono::duration_cast<std::chrono::microseconds>(
              now.time_since_epoch())
              .count());
}

/** Returns the number of milliseconds since epoch. Uses the monotonic clock.
 @return ms since epoch */
ib_time_monotonic_ms_t ut_time_monotonic_ms(void) {
  const auto now = std::chrono::steady_clock::now();
  return (std::chrono::duration_cast<std::chrono::milliseconds>(
              now.time_since_epoch())
              .count());
}

/** Returns the number of seconds since epoch. Uses the monotonic clock.
 @return us since epoch or 0 if failed to retrieve */
ib_time_monotonic_t ut_time_monotonic(void) {
  const auto now = std::chrono::steady_clock::now();

  const auto ret =
      std::chrono::duration_cast<std::chrono::seconds>(now.time_since_epoch())
          .count();

  return (ret);
}

/** Returns the difference of two times in seconds.
 @return time2 - time1 expressed in seconds */
double ut_difftime(ib_time_t time2, /*!< in: time */
                   ib_time_t time1) /*!< in: time */
{
  return (difftime(time2, time1));
}

#ifdef UNIV_HOTBACKUP
/** Sprintfs a timestamp to a buffer with no spaces and with ':' characters
replaced by '_'.
@param[in]	buf	buffer where to sprintf */
void meb_sprintf_timestamp_without_extra_chars(
    char *buf) /*!< in: buffer where to sprintf */
{
#ifdef _WIN32
  SYSTEMTIME cal_tm;

  GetLocalTime(&cal_tm);

  sprintf(buf, "%02d%02d%02d_%2d_%02d_%02d", (int)cal_tm.wYear % 100,
          (int)cal_tm.wMonth, (int)cal_tm.wDay, (int)cal_tm.wHour,
          (int)cal_tm.wMinute, (int)cal_tm.wSecond);
#else
  struct tm *cal_tm_ptr;
  time_t tm;

  struct tm cal_tm;
  time(&tm);
  localtime_r(&tm, &cal_tm);
  cal_tm_ptr = &cal_tm;
  sprintf(buf, "%02d%02d%02d_%2d_%02d_%02d", cal_tm_ptr->tm_year % 100,
          cal_tm_ptr->tm_mon + 1, cal_tm_ptr->tm_mday, cal_tm_ptr->tm_hour,
          cal_tm_ptr->tm_min, cal_tm_ptr->tm_sec);
#endif
}

#else  /* UNIV_HOTBACKUP */

ulint ut_delay(ulint delay) {
  ulint i, j;
  /* We don't expect overflow here, as ut::spin_wait_pause_multiplier is limited
  to 100, and values of delay are not larger than @@innodb_spin_wait_delay
  which is limited by 1 000. Anyway, in case an overflow happened, the program
  would still work (as iterations is unsigned). */
  const ulint iterations = delay * ut::spin_wait_pause_multiplier;
  UT_LOW_PRIORITY_CPU();

  j = 0;

  for (i = 0; i < iterations; i++) {
    j += i;
    UT_RELAX_CPU();
  }

  UT_RESUME_PRIORITY_CPU();

  return (j);
}
#endif /* UNIV_HOTBACKUP */

/** Calculates fast the number rounded up to the nearest power of 2.
 @return first power of 2 which is >= n */
ulint ut_2_power_up(ulint n) /*!< in: number != 0 */
{
  ulint res;

  res = 1;

  ut_ad(n > 0);

  while (res < n) {
    res = res * 2;
  }

  return (res);
}

#ifndef UNIV_HOTBACKUP
/** Get a fixed-length string, quoted as an SQL identifier.
If the string contains a slash '/', the string will be
output as two identifiers separated by a period (.),
as in SQL database_name.identifier.
 @param		[in]	trx		transaction (NULL=no quotes).
 @param		[in]	name		table name.
 @retval	String quoted as an SQL identifier.
*/
std::string ut_get_name(const trx_t *trx, const char *name) {
  /* 2 * NAME_LEN for database and table name,
  and some slack for the #mysql50# prefix and quotes */
  char buf[3 * NAME_LEN];
  const char *bufend;

  bufend = innobase_convert_name(buf, sizeof buf, name, strlen(name),
                                 trx ? trx->mysql_thd : NULL);
  buf[bufend - buf] = '\0';
  return (std::string(buf, 0, bufend - buf));
}

/** Outputs a fixed-length string, quoted as an SQL identifier.
 If the string contains a slash '/', the string will be
 output as two identifiers separated by a period (.),
 as in SQL database_name.identifier. */
void ut_print_name(FILE *f,          /*!< in: output stream */
                   const trx_t *trx, /*!< in: transaction */
                   const char *name) /*!< in: name to print */
{
  /* 2 * NAME_LEN for database and table name,
  and some slack for the #mysql50# prefix and quotes */
  char buf[3 * NAME_LEN];
  const char *bufend;

  bufend = innobase_convert_name(buf, sizeof buf, name, strlen(name),
                                 trx ? trx->mysql_thd : NULL);

  if (fwrite(buf, 1, bufend - buf, f) != (size_t)(bufend - buf)) {
    perror("fwrite");
  }
}

/** Format a table name, quoted as an SQL identifier.
If the name contains a slash '/', the result will contain two
identifiers separated by a period (.), as in SQL
database_name.table_name.
@see table_name_t
@param[in]	name		table or index name
@param[out]	formatted	formatted result, will be NUL-terminated
@param[in]	formatted_size	size of the buffer in bytes
@return pointer to 'formatted' */
char *ut_format_name(const char *name, char *formatted, ulint formatted_size) {
  switch (formatted_size) {
    case 1:
      formatted[0] = '\0';
      /* FALL-THROUGH */
    case 0:
      return (formatted);
  }

  char *end;

  end = innobase_convert_name(formatted, formatted_size, name, strlen(name),
                              NULL);

  /* If the space in 'formatted' was completely used, then sacrifice
  the last character in order to write '\0' at the end. */
  if ((ulint)(end - formatted) == formatted_size) {
    end--;
  }

  ut_a((ulint)(end - formatted) < formatted_size);

  *end = '\0';

  return (formatted);
}

/** Catenate files. */
void ut_copy_file(FILE *dest, /*!< in: output file */
                  FILE *src)  /*!< in: input file to be appended to output */
{
  long len = ftell(src);
  char buf[4096];

  rewind(src);
  do {
    size_t maxs = len < (long)sizeof buf ? (size_t)len : sizeof buf;
    size_t size = fread(buf, 1, maxs, src);
    if (fwrite(buf, 1, size, dest) != size) {
      perror("fwrite");
    }
    len -= (long)size;
    if (size < maxs) {
      break;
    }
  } while (len > 0);
}

void ut_format_byte_value(uint64_t data_bytes, std::string &data_str) {
  int unit_sz = 1024;
  auto exp = static_cast<int>(
      (data_bytes == 0) ? 0 : std::log(data_bytes) / std::log(unit_sz));
  auto data_value = data_bytes / std::pow(unit_sz, exp);

  char unit[] = " KMGTPE";
  auto index = static_cast<size_t>(exp > 0 ? exp : 0);

  /* 64 BIT number should never go beyond Exabyte. */
  auto max_index = sizeof(unit) - 2;
  if (index > max_index) {
    ut_ad(false);
    index = max_index;
  }

  std::stringstream data_strm;
  if (index == 0) {
    data_strm << std::setprecision(2) << std::fixed << data_value << " "
              << "Bytes";
  } else {
    data_strm << std::setprecision(2) << std::fixed << data_value << " "
              << unit[index] << "iB";
  }
  data_str = data_strm.str();
}

#endif /* !UNIV_HOTBACKUP */

#ifdef _WIN32
#include <stdarg.h>

/** A substitute for vsnprintf(3), formatted output conversion into
 a limited buffer. Note: this function DOES NOT return the number of
 characters that would have been printed if the buffer was unlimited because
 VC's _vsnprintf() returns -1 in this case and we would need to call
 _vscprintf() in addition to estimate that but we would need another copy
 of "ap" for that and VC does not provide va_copy(). */
void ut_vsnprintf(char *str,       /*!< out: string */
                  size_t size,     /*!< in: str size */
                  const char *fmt, /*!< in: format */
                  va_list ap)      /*!< in: format values */
{
  _vsnprintf(str, size, fmt, ap);
  str[size - 1] = '\0';
}

#endif /* _WIN32 */

/** Convert an error number to a human readable text message.
The returned string is static and should not be freed or modified.
@param[in]	num	InnoDB internal error number
@return string, describing the error */
const char *ut_strerr(dberr_t num) {
  switch (num) {
    case DB_CACHE_RECORDS:
      return ("Request caller to copy tuple");
    case DB_SUCCESS:
      return ("Success");
    case DB_SUCCESS_LOCKED_REC:
      return ("Success, record lock created");
    case DB_SKIP_LOCKED:
      return ("Skip locked records");
    case DB_LOCK_NOWAIT:
      return ("Don't wait for locks");
    case DB_ERROR:
      return ("Generic error");
    case DB_READ_ONLY:
      return ("Read only transaction");
    case DB_INTERRUPTED:
      return ("Operation interrupted");
    case DB_OUT_OF_MEMORY:
      return ("Cannot allocate memory");
    case DB_OUT_OF_FILE_SPACE:
    case DB_OUT_OF_DISK_SPACE:
      return ("Out of disk space");
    case DB_LOCK_WAIT:
      return ("Lock wait");
    case DB_DEADLOCK:
      return ("Deadlock");
    case DB_ROLLBACK:
      return ("Rollback");
    case DB_DUPLICATE_KEY:
      return ("Duplicate key");
    case DB_MISSING_HISTORY:
      return ("Required history data has been deleted");
    case DB_CLUSTER_NOT_FOUND:
      return ("Cluster not found");
    case DB_TABLE_NOT_FOUND:
      return ("Table not found");
    case DB_MUST_GET_MORE_FILE_SPACE:
      return ("More file space needed");
    case DB_TABLE_IS_BEING_USED:
      return ("Table is being used");
    case DB_TOO_BIG_RECORD:
      return ("Record too big");
    case DB_TOO_BIG_INDEX_COL:
      return ("Index columns size too big");
    case DB_LOCK_WAIT_TIMEOUT:
      return ("Lock wait timeout");
    case DB_NO_REFERENCED_ROW:
      return ("Referenced key value not found");
    case DB_ROW_IS_REFERENCED:
      return ("Row is referenced");
    case DB_CANNOT_ADD_CONSTRAINT:
      return ("Cannot add constraint");
    case DB_CORRUPTION:
      return ("Data structure corruption");
    case DB_CANNOT_DROP_CONSTRAINT:
      return ("Cannot drop constraint");
    case DB_NO_SAVEPOINT:
      return ("No such savepoint");
    case DB_TABLESPACE_EXISTS:
      return ("Tablespace already exists");
    case DB_TABLESPACE_DELETED:
      return ("Tablespace deleted or being deleted");
    case DB_TABLESPACE_NOT_FOUND:
      return ("Tablespace not found");
    case DB_LOCK_TABLE_FULL:
      return ("Lock structs have exhausted the buffer pool");
    case DB_FOREIGN_DUPLICATE_KEY:
      return ("Foreign key activated with duplicate keys");
    case DB_FOREIGN_EXCEED_MAX_CASCADE:
      return ("Foreign key cascade delete/update exceeds max depth");
    case DB_TOO_MANY_CONCURRENT_TRXS:
      return ("Too many concurrent transactions");
    case DB_UNSUPPORTED:
      return ("Unsupported");
    case DB_INVALID_NULL:
      return ("NULL value encountered in NOT NULL column");
    case DB_STATS_DO_NOT_EXIST:
      return ("Persistent statistics do not exist");
    case DB_FAIL:
      return ("Failed, retry may succeed");
    case DB_OVERFLOW:
      return ("Overflow");
    case DB_UNDERFLOW:
      return ("Underflow");
    case DB_STRONG_FAIL:
      return ("Failed, retry will not succeed");
    case DB_ZIP_OVERFLOW:
      return ("Zip overflow");
    case DB_RECORD_NOT_FOUND:
      return ("Record not found");
    case DB_CHILD_NO_INDEX:
      return ("No index on referencing keys in referencing table");
    case DB_PARENT_NO_INDEX:
      return ("No index on referenced keys in referenced table");
    case DB_FTS_INVALID_DOCID:
      return ("FTS Doc ID cannot be zero");
    case DB_INDEX_CORRUPT:
      return ("Index corrupted");
    case DB_UNDO_RECORD_TOO_BIG:
      return ("Undo record too big");
    case DB_END_OF_INDEX:
      return ("End of index");
    case DB_END_OF_BLOCK:
      return ("End of block");
    case DB_IO_ERROR:
      return ("I/O error");
    case DB_TABLE_IN_FK_CHECK:
      return ("Table is being used in foreign key check");
    case DB_DATA_MISMATCH:
      return ("data mismatch");
    case DB_NOT_FOUND:
      return ("not found");
    case DB_ONLINE_LOG_TOO_BIG:
      return ("Log size exceeded during online index creation");
    case DB_IDENTIFIER_TOO_LONG:
      return ("Identifier name is too long");
    case DB_FTS_EXCEED_RESULT_CACHE_LIMIT:
      return ("FTS query exceeds result cache limit");
    case DB_TEMP_FILE_WRITE_FAIL:
      return ("Temp file write failure");
    case DB_CANT_CREATE_GEOMETRY_OBJECT:
      return ("Can't create specificed geometry data object");
    case DB_CANNOT_OPEN_FILE:
      return ("Cannot open a file");
    case DB_TABLE_CORRUPT:
      return ("Table is corrupted");
    case DB_FTS_TOO_MANY_WORDS_IN_PHRASE:
      return ("Too many words in a FTS phrase or proximity search");
    case DB_IO_DECOMPRESS_FAIL:
      return ("Page decompress failed after reading from disk");
    case DB_IO_NO_PUNCH_HOLE:
      return ("No punch hole support");
    case DB_IO_NO_PUNCH_HOLE_FS:
      return ("Punch hole not supported by the file system");
    case DB_IO_NO_PUNCH_HOLE_TABLESPACE:
      return ("Punch hole not supported by the tablespace");
    case DB_IO_NO_ENCRYPT_TABLESPACE:
      return ("Page encryption not supported by the tablespace");
    case DB_IO_DECRYPT_FAIL:
      return ("Page decryption failed after reading from disk");
    case DB_IO_PARTIAL_FAILED:
      return ("Partial IO failed");
    case DB_FORCED_ABORT:
      return (
          "Transaction aborted by another higher priority "
          "transaction");
    case DB_WRONG_FILE_NAME:
      return ("Invalid Filename");
    case DB_NO_FK_ON_S_BASE_COL:
      return (
          "Cannot add foreign key on the base column "
          "of stored column");
    case DB_COMPUTE_VALUE_FAILED:
      return ("Compute generated column failed");
<<<<<<< HEAD
    case DB_PAGE_CORRUPTED:
      return ("Page read from tablespace is corrupted.");

=======
>>>>>>> 4869291f
    case DB_INVALID_ENCRYPTION_META:
      return ("Invalid encryption meta-data information");
    case DB_ABORT_INCOMPLETE_CLONE:
      return ("Incomplete cloned data directory");
    case DB_SERVER_VERSION_LOW:
      return (
          "Cannot boot server with lower version than that built the "
          "tablespace");
    case DB_NO_SESSION_TEMP:
      return ("No session temporary tablespace allocated");
    case DB_TOO_LONG_PATH:
      return (
          "Cannot create tablespace since the filepath is too long for this "
          "OS");

    case DB_ERROR_UNSET:;
      /* Fall through. */

      /* do not add default: in order to produce a warning if new code
      is added to the enum but not added here */
  }

  /* we abort here because if unknown error code is given, this could
  mean that memory corruption has happened and someone's error-code
  variable has been overwritten with bogus data */
  ut_error;
}

namespace ib {

#if !defined(UNIV_HOTBACKUP) && !defined(UNIV_NO_ERR_MSGS)

logger::~logger() {
  auto s = m_oss.str();

  LogEvent()
      .type(LOG_TYPE_ERROR)
      .prio(m_level)
      .errcode(m_err)
      .subsys("InnoDB")
      .verbatim(s.c_str());
}

fatal::~fatal() {
  auto s = m_oss.str();

  LogEvent()
      .type(LOG_TYPE_ERROR)
      .prio(m_level)
      .errcode(m_err)
      .subsys("InnoDB")
      .verbatim(s.c_str());

  ut_error;
}

fatal_or_error::~fatal_or_error() { ut_a(!m_fatal); }

#endif /* !UNIV_NO_ERR_MSGS */

}  // namespace ib<|MERGE_RESOLUTION|>--- conflicted
+++ resolved
@@ -63,90 +63,6 @@
 ulong spin_wait_pause_multiplier = 50;
 }
 
-<<<<<<< HEAD
-static_assert(std::chrono::steady_clock::is_steady,
-              "Clock is not monotonically-increasing (steady).");
-
-#ifdef _WIN32
-using time_fn = VOID(WINAPI *)(_Out_ LPFILETIME);
-static time_fn ut_get_system_time_as_file_time = GetSystemTimeAsFileTime;
-
-/** NOTE: The Windows epoch starts from 1601/01/01 whereas the Unix
- epoch starts from 1970/1/1. For selection of constant see:
- http://support.microsoft.com/kb/167296/ */
-#define WIN_TO_UNIX_DELTA_USEC 11644473600000000LL
-
-/**
-Initialise highest available time resolution API on Windows
-@return false if all OK else true */
-bool ut_win_init_time() {
-  HMODULE h = LoadLibrary("kernel32.dll");
-  if (h != nullptr) {
-    auto pfn = reinterpret_cast<time_fn>(
-        GetProcAddress(h, "GetSystemTimePreciseAsFileTime"));
-    if (pfn != nullptr) {
-      ut_get_system_time_as_file_time = pfn;
-    }
-    return false;
-  }
-  DWORD error = GetLastError();
-#ifndef UNIV_HOTBACKUP
-#ifndef UNIV_NO_ERR_MSGS
-  log_errlog(ERROR_LEVEL, ER_WIN_LOAD_LIBRARY_FAILED, "kernel32.dll", error);
-#else
-  ib::error() << "LoadLibrary(\"kernel32.dll\") failed:"
-              << " GetLastError returns " << error;
-#endif /* UNIV_NO_ERR_MSGS */
-#else  /* !UNIV_HOTBACKUP */
-  fprintf(stderr,
-          "LoadLibrary(\"kernel32.dll\") failed:"
-          " GetLastError returns %lu",
-          error);
-#endif /* !UNIV_HOTBACKUP */
-  return (true);
-}
-
-/** This is the Windows version of gettimeofday(2).
- @return 0 if all OK else -1 */
-static int ut_gettimeofday(
-    struct timeval *tv, /*!< out: Values are relative to Unix epoch */
-    void *tz)           /*!< in: not used */
-{
-  FILETIME ft;
-  int64_t tm;
-
-  if (!tv) {
-    errno = EINVAL;
-    return (-1);
-  }
-
-  ut_get_system_time_as_file_time(&ft);
-
-  tm = (int64_t)ft.dwHighDateTime << 32;
-  tm |= ft.dwLowDateTime;
-
-  ut_a(tm >= 0); /* If tm wraps over to negative, the quotient / 10
-                 does not work */
-
-  tm /= 10; /* Convert from 100 nsec periods to usec */
-
-  /* If we don't convert to the Unix epoch the value for
-  struct timeval::tv_sec will overflow.*/
-  tm -= WIN_TO_UNIX_DELTA_USEC;
-
-  tv->tv_sec = (long)(tm / 1000000L);
-  tv->tv_usec = (long)(tm % 1000000L);
-
-  return (0);
-}
-#else
-/** An alias for gettimeofday(2).  On Microsoft Windows, we have to
-reimplement this function. */
-#define ut_gettimeofday gettimeofday
-#endif
-
-=======
->>>>>>> 4869291f
 /** Returns system time. We do not specify the format of the time returned:
  the only way to manipulate it is to use the function ut_difftime.
  @return system time */
@@ -567,12 +483,8 @@
           "of stored column");
     case DB_COMPUTE_VALUE_FAILED:
       return ("Compute generated column failed");
-<<<<<<< HEAD
     case DB_PAGE_CORRUPTED:
       return ("Page read from tablespace is corrupted.");
-
-=======
->>>>>>> 4869291f
     case DB_INVALID_ENCRYPTION_META:
       return ("Invalid encryption meta-data information");
     case DB_ABORT_INCOMPLETE_CLONE:
