--- conflicted
+++ resolved
@@ -3337,7 +3337,6 @@
 @param[in]	flag		Flags for what to update and return.
 @param[in]	is_analyze	True if called from "::analyze()".
 @return	HA_ERR_* error code or 0. */
-<<<<<<< HEAD
 int ha_innopart::info_low(uint flag, bool is_analyze) {
   dict_table_t *ib_table;
   ib_uint64_t max_rows = 0;
@@ -3669,7 +3668,7 @@
     ut_a(m_prebuilt->trx);
     ut_a(m_prebuilt->trx->magic_n == TRX_MAGIC_N);
 
-    err_index = trx_get_error_info(m_prebuilt->trx);
+    err_index = trx_get_error_index(m_prebuilt->trx);
 
     if (err_index != NULL) {
       errkey = m_part_share->get_mysql_key(m_last_part, err_index);
@@ -3703,461 +3702,6 @@
       unlock_auto_increment();
     }
   }
-=======
-int
-ha_innopart::info_low(
-	uint	flag,
-	bool	is_analyze)
-{
-	dict_table_t*	ib_table;
-	ib_uint64_t	max_rows = 0;
-	uint		biggest_partition = 0;
-	int		error = 0;
-
-	DBUG_ENTER("ha_innopart::info_low");
-
-	/* If we are forcing recovery at a high level, we will suppress
-	statistics calculation on tables, because that may crash the
-	server if an index is badly corrupted. */
-
-	/* We do not know if MySQL can call this function before calling
-	external_lock(). To be safe, update the thd of the current table
-	handle. */
-
-	update_thd(ha_thd());
-
-	/* In case MySQL calls this in the middle of a SELECT query, release
-	possible adaptive hash latch to avoid deadlocks of threads. */
-
-	m_prebuilt->trx->op_info = (char*)"returning various info to MySQL";
-
-	trx_search_latch_release_if_reserved(m_prebuilt->trx);
-
-	ut_ad(m_part_share->get_table_part(0)->n_ref_count > 0);
-
-	if ((flag & HA_STATUS_TIME) != 0) {
-		stats.update_time = 0;
-
-		if (is_analyze) {
-			/* Only analyze the given partitions. */
-			int	error = set_altered_partitions();
-			if (error != 0) {
-				/* Already checked in mysql_admin_table! */
-				ut_ad(0);
-				DBUG_RETURN(error);
-			}
-		}
-		if (is_analyze || innobase_stats_on_metadata) {
-			m_prebuilt->trx->op_info = "updating table statistics";
-		}
-
-		/* TODO: Only analyze the PK for all partitions,
-		then the secondary indexes only for the largest partition! */
-		for (uint i = m_part_info->get_first_used_partition();
-		     i < m_tot_parts;
-		     i = m_part_info->get_next_used_partition(i)) {
-
-			ib_table = m_part_share->get_table_part(i);
-			if (is_analyze || innobase_stats_on_metadata) {
-				error = update_table_stats(ib_table, is_analyze);
-				if (error != 0) {
-					m_prebuilt->trx->op_info = "";
-					DBUG_RETURN(error);
-				}
-			}
-			set_if_bigger(stats.update_time,
-				(ulong) ib_table->update_time);
-		}
-
-		if (is_analyze || innobase_stats_on_metadata) {
-			m_prebuilt->trx->op_info =
-				"returning various info to MySQL";
-		}
-	}
-
-	if ((flag & HA_STATUS_VARIABLE) != 0) {
-
-		/* TODO: If this is called after pruning, then we could
-		also update the statistics according to the non-pruned
-		partitions, by allocating new rec_per_key on the TABLE,
-		instead of using the info from the TABLE_SHARE. */
-		ulint		stat_clustered_index_size = 0;
-		ulint		stat_sum_of_other_index_sizes = 0;
-		ib_uint64_t	n_rows = 0;
-		ulint		avail_space = 0;
-		bool		checked_sys_tablespace = false;
-
-		if ((flag & HA_STATUS_VARIABLE_EXTRA) != 0) {
-			stats.delete_length = 0;
-		}
-
-		for (uint i = m_part_info->get_first_used_partition();
-		     i < m_tot_parts;
-		     i = m_part_info->get_next_used_partition(i)) {
-
-			ib_table = m_part_share->get_table_part(i);
-			if ((flag & HA_STATUS_NO_LOCK) == 0) {
-				dict_table_stats_lock(ib_table, RW_S_LATCH);
-			}
-
-			ut_a(ib_table->stat_initialized);
-
-			n_rows += ib_table->stat_n_rows;
-			if (ib_table->stat_n_rows > max_rows) {
-				max_rows = ib_table->stat_n_rows;
-				biggest_partition = i;
-			}
-
-			stat_clustered_index_size +=
-				ib_table->stat_clustered_index_size;
-
-			stat_sum_of_other_index_sizes +=
-				ib_table->stat_sum_of_other_index_sizes;
-
-			if ((flag & HA_STATUS_NO_LOCK) == 0) {
-				dict_table_stats_unlock(ib_table, RW_S_LATCH);
-			}
-
-			if ((flag & HA_STATUS_VARIABLE_EXTRA) != 0
-			    && (flag & HA_STATUS_NO_LOCK) == 0
-			    && srv_force_recovery < SRV_FORCE_NO_IBUF_MERGE
-			    && avail_space != ULINT_UNDEFINED) {
-
-				/* Only count system tablespace once! */
-				if (is_system_tablespace(ib_table->space)) {
-					if (checked_sys_tablespace) {
-						continue;
-					}
-					checked_sys_tablespace = true;
-				}
-
-				uintmax_t	space =
-					fsp_get_available_space_in_free_extents(
-						ib_table->space);
-				if (space == UINTMAX_MAX) {
-					THD*	thd = ha_thd();
-					const char* table_name
-						= ib_table->name.m_name;
-
-					push_warning_printf(
-						thd,
-						Sql_condition::SL_WARNING,
-						ER_CANT_GET_STAT,
-						"InnoDB: Trying to get the"
-						" free space for partition %s"
-						" but its tablespace has been"
-						" discarded or the .ibd file"
-						" is missing. Setting the free"
-						" space of the partition to"
-						" zero.",
-						ut_get_name(
-							m_prebuilt->trx,
-							table_name).c_str());
-				} else {
-					avail_space +=
-						static_cast<ulint>(space);
-				}
-			}
-		}
-
-		/*
-		The MySQL optimizer seems to assume in a left join that n_rows
-		is an accurate estimate if it is zero. Of course, it is not,
-		since we do not have any locks on the rows yet at this phase.
-		Since SHOW TABLE STATUS seems to call this function with the
-		HA_STATUS_TIME flag set, while the left join optimizer does not
-		set that flag, we add one to a zero value if the flag is not
-		set. That way SHOW TABLE STATUS will show the best estimate,
-		while the optimizer never sees the table empty. */
-
-		if (n_rows == 0 && (flag & HA_STATUS_TIME) == 0) {
-			n_rows++;
-		}
-
-		/* Fix bug#40386: Not flushing query cache after truncate.
-		n_rows can not be 0 unless the table is empty, set to 1
-		instead. The original problem of bug#29507 is actually
-		fixed in the server code. */
-		if (thd_sql_command(m_user_thd) == SQLCOM_TRUNCATE) {
-
-			n_rows = 1;
-
-			/* We need to reset the m_prebuilt value too, otherwise
-			checks for values greater than the last value written
-			to the table will fail and the autoinc counter will
-			not be updated. This will force write_row() into
-			attempting an update of the table's AUTOINC counter. */
-
-			m_prebuilt->autoinc_last_value = 0;
-		}
-
-		/* Take page_size from first partition. */
-		ib_table = m_part_share->get_table_part(0);
-		const page_size_t&	page_size =
-			dict_table_page_size(ib_table);
-
-		stats.records = (ha_rows) n_rows;
-		stats.deleted = 0;
-		stats.data_file_length =
-			((ulonglong) stat_clustered_index_size)
-			* page_size.physical();
-		stats.index_file_length =
-			((ulonglong) stat_sum_of_other_index_sizes)
-			* page_size.physical();
-
-		/* See ha_innobase::info_low() for comments! */
-		if ((flag & HA_STATUS_NO_LOCK) == 0
-		    && (flag & HA_STATUS_VARIABLE_EXTRA) != 0
-		    && srv_force_recovery < SRV_FORCE_NO_IBUF_MERGE) {
-			stats.delete_length = avail_space * 1024;
-		}
-
-		stats.check_time = 0;
-		stats.mrr_length_per_rec = ref_length + sizeof(void*)
-						- PARTITION_BYTES_IN_POS;
-
-		if (stats.records == 0) {
-			stats.mean_rec_length = 0;
-		} else {
-			stats.mean_rec_length = (ulong)
-				(stats.data_file_length / stats.records);
-		}
-	}
-
-	if ((flag & HA_STATUS_CONST) != 0) {
-		/* Find max rows and biggest partition. */
-		for (uint i = 0; i < m_tot_parts; i++) {
-			/* Skip partitions from above. */
-			if ((flag & HA_STATUS_VARIABLE) == 0
-			    || !bitmap_is_set(&(m_part_info->read_partitions),
-					i)) {
-
-				ib_table = m_part_share->get_table_part(i);
-				if (ib_table->stat_n_rows > max_rows) {
-					max_rows = ib_table->stat_n_rows;
-					biggest_partition = i;
-				}
-			}
-		}
-		ib_table = m_part_share->get_table_part(biggest_partition);
-		/* Verify the number of index in InnoDB and MySQL
-		matches up. If m_prebuilt->clust_index_was_generated
-		holds, InnoDB defines GEN_CLUST_INDEX internally. */
-		ulint	num_innodb_index = UT_LIST_GET_LEN(ib_table->indexes)
-			- m_prebuilt->clust_index_was_generated;
-		if (table->s->keys < num_innodb_index) {
-			/* If there are too many indexes defined
-			inside InnoDB, ignore those that are being
-			created, because MySQL will only consider
-			the fully built indexes here. */
-
-			for (const dict_index_t* index =
-					UT_LIST_GET_FIRST(ib_table->indexes);
-			     index != NULL;
-			     index = UT_LIST_GET_NEXT(indexes, index)) {
-
-				/* First, online index creation is
-				completed inside InnoDB, and then
-				MySQL attempts to upgrade the
-				meta-data lock so that it can rebuild
-				the .frm file. If we get here in that
-				time frame, dict_index_is_online_ddl()
-				would not hold and the index would
-				still not be included in TABLE_SHARE. */
-				if (!index->is_committed()) {
-					num_innodb_index--;
-				}
-			}
-
-			if (table->s->keys < num_innodb_index
-			    && (innobase_fts_check_doc_id_index(ib_table,
-							NULL, NULL)
-				 == FTS_EXIST_DOC_ID_INDEX)) {
-				num_innodb_index--;
-			}
-		}
-
-		if (table->s->keys != num_innodb_index) {
-			ib::error() << "Table "
-				<< ib_table->name << " contains "
-				<< num_innodb_index
-				<< " indexes inside InnoDB, which"
-				" is different from the number of"
-				" indexes " << table->s->keys
-				<< " defined in the MySQL";
-		}
-
-		if ((flag & HA_STATUS_NO_LOCK) == 0) {
-			dict_table_stats_lock(ib_table, RW_S_LATCH);
-		}
-
-		ut_a(ib_table->stat_initialized);
-
-		for (ulong i = 0; i < table->s->keys; i++) {
-			ulong	j;
-			/* We could get index quickly through internal
-			index mapping with the index translation table.
-			The identity of index (match up index name with
-			that of table->key_info[i]) is already verified in
-			innopart_get_index(). */
-			dict_index_t*	index = innopart_get_index(
-							biggest_partition, i);
-
-			if (index == NULL) {
-				ib::error() << "Table "
-					<< ib_table->name << " contains fewer"
-					" indexes inside InnoDB than"
-					" are defined in the MySQL"
-					" .frm file. Have you mixed up"
-					" .frm files from different"
-					" installations? "
-					<< TROUBLESHOOTING_MSG;
-				break;
-			}
-
-			KEY*	key = &table->key_info[i];
-			for (j = 0;
-			     j < key->actual_key_parts;
-			     j++) {
-
-				if ((key->flags & HA_FULLTEXT) != 0) {
-					/* The whole concept has no validity
-					for FTS indexes. */
-					key->rec_per_key[j] = 1;
-					continue;
-				}
-
-				if ((j + 1) > index->n_uniq) {
-					ib::error() << "Index " << index->name
-						<< " of " << ib_table->name
-						<< " has " << index->n_uniq
-						<< " columns unique inside"
-						" InnoDB, but MySQL is"
-						" asking statistics for "
-						<< j + 1 << " columns. Have"
-						" you mixed up .frm files"
-						" from different"
-						" installations? "
-						<< TROUBLESHOOTING_MSG;
-					break;
-				}
-
-				/* innodb_rec_per_key() will use
-				index->stat_n_diff_key_vals[] and the value we
-				pass index->table->stat_n_rows. Both are
-				calculated by ANALYZE and by the background
-				stats gathering thread (which kicks in when too
-				much of the table has been changed). In
-				addition table->stat_n_rows is adjusted with
-				each DML (e.g. ++ on row insert). Those
-				adjustments are not MVCC'ed and not even
-				reversed on rollback. So,
-				index->stat_n_diff_key_vals[] and
-				index->table->stat_n_rows could have been
-				calculated at different time. This is
-				acceptable. */
-				const rec_per_key_t	rec_per_key =
-					innodb_rec_per_key(
-						index, j,
-						max_rows);
-
-				key->set_records_per_key(j, rec_per_key);
-
-				/* The code below is legacy and should be
-				removed together with this comment once we
-				are sure the new floating point rec_per_key,
-				set via set_records_per_key(), works fine. */
-
-				ulong	rec_per_key_int = static_cast<ulong>(
-					innodb_rec_per_key(index, j,
-							   max_rows));
-
-				/* Since MySQL seems to favor table scans
-				too much over index searches, we pretend
-				index selectivity is 2 times better than
-				our estimate: */
-
-				rec_per_key_int = rec_per_key_int / 2;
-
-				if (rec_per_key_int == 0) {
-					rec_per_key_int = 1;
-				}
-
-				key->rec_per_key[j] = rec_per_key_int;
-			}
-		}
-
-		if ((flag & HA_STATUS_NO_LOCK) == 0) {
-			dict_table_stats_unlock(ib_table, RW_S_LATCH);
-		}
-
-		char		path[FN_REFLEN];
-		os_file_stat_t	stat_info;
-		/* Use the first partition for create time until new DD. */
-		ib_table = m_part_share->get_table_part(0);
-		my_snprintf(path, sizeof(path), "%s/%s%s",
-			    mysql_data_home,
-			    table->s->normalized_path.str,
-			    reg_ext);
-
-		unpack_filename(path,path);
-
-		if (os_file_get_status(path, &stat_info, false, true) == DB_SUCCESS) {
-			stats.create_time = (ulong) stat_info.ctime;
-		}
-	}
-
-	if (srv_force_recovery >= SRV_FORCE_NO_IBUF_MERGE) {
-
-		goto func_exit;
-	}
-
-	if ((flag & HA_STATUS_ERRKEY) != 0) {
-		const dict_index_t*	err_index;
-
-		ut_a(m_prebuilt->trx);
-		ut_a(m_prebuilt->trx->magic_n == TRX_MAGIC_N);
-
-		err_index = trx_get_error_index(m_prebuilt->trx);
-
-		if (err_index != NULL) {
-			errkey = m_part_share->get_mysql_key(m_last_part,
-							err_index);
-		} else {
-			errkey = (unsigned int) (
-				(m_prebuilt->trx->error_key_num
-				 == ULINT_UNDEFINED)
-					? UINT_MAX
-					: m_prebuilt->trx->error_key_num);
-		}
-	}
-
-	if ((flag & HA_STATUS_AUTO) != 0) {
-		/* auto_inc is only supported in first key for InnoDB! */
-		ut_ad(table_share->next_number_keypart == 0);
-		DBUG_PRINT("info", ("HA_STATUS_AUTO"));
-		if (table->found_next_number_field == NULL) {
-			stats.auto_increment_value = 0;
-		} else {
-			/* Lock to avoid two concurrent initializations. */
-			lock_auto_increment();
-			if (m_part_share->auto_inc_initialized) {
-				stats.auto_increment_value =
-					m_part_share->next_auto_inc_val;
-			} else {
-				/* The auto-inc mutex in the table_share is
-				locked, so we do not need to have the handlers
-				locked. */
-
-				error = initialize_auto_increment(
-					(flag & HA_STATUS_NO_LOCK) != 0);
-				stats.auto_increment_value =
-						m_part_share->next_auto_inc_val;
-			}
-			unlock_auto_increment();
-		}
-	}
->>>>>>> 8dda4da3
 
 func_exit:
   m_prebuilt->trx->op_info = (char *)"";
