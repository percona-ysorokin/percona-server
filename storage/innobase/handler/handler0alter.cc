/*****************************************************************************

Copyright (c) 2005, 2011, Oracle and/or its affiliates. All Rights Reserved.

This program is free software; you can redistribute it and/or modify it under
the terms of the GNU General Public License as published by the Free Software
Foundation; version 2 of the License.

This program is distributed in the hope that it will be useful, but WITHOUT
ANY WARRANTY; without even the implied warranty of MERCHANTABILITY or FITNESS
FOR A PARTICULAR PURPOSE. See the GNU General Public License for more details.

You should have received a copy of the GNU General Public License along with
this program; if not, write to the Free Software Foundation, Inc.,
51 Franklin Street, Suite 500, Boston, MA 02110-1335 USA

*****************************************************************************/

/**************************************************//**
@file handler/handler0alter.cc
Smart ALTER TABLE
*******************************************************/

#include <unireg.h>
#include <mysqld_error.h>
#include <sql_lex.h>                            // SQLCOM_CREATE_INDEX
#include <mysql/innodb_priv.h>

#include "dict0stats.h"
#include "log0log.h"
#include "row0merge.h"
#include "srv0srv.h"
#include "trx0trx.h"
#include "trx0roll.h"
#include "ha_prototypes.h"
#include "handler0alter.h"
#include "srv0mon.h"
#include "fts0priv.h"

#include "ha_innodb.h"

/*************************************************************//**
Copies an InnoDB column to a MySQL field.  This function is
adapted from row_sel_field_store_in_mysql_format(). */
static
void
innobase_col_to_mysql(
/*==================*/
	const dict_col_t*	col,	/*!< in: InnoDB column */
	const uchar*		data,	/*!< in: InnoDB column data */
	ulint			len,	/*!< in: length of data, in bytes */
	Field*			field)	/*!< in/out: MySQL field */
{
	uchar*	ptr;
	uchar*	dest	= field->ptr;
	ulint	flen	= field->pack_length();

	switch (col->mtype) {
	case DATA_INT:
		ut_ad(len == flen);

		/* Convert integer data from Innobase to little-endian
		format, sign bit restored to normal */

		for (ptr = dest + len; ptr != dest; ) {
			*--ptr = *data++;
		}

		if (!(field->flags & UNSIGNED_FLAG)) {
			((byte*) dest)[len - 1] ^= 0x80;
		}

		break;

	case DATA_VARCHAR:
	case DATA_VARMYSQL:
	case DATA_BINARY:
		field->reset();

		if (field->type() == MYSQL_TYPE_VARCHAR) {
			/* This is a >= 5.0.3 type true VARCHAR. Store the
			length of the data to the first byte or the first
			two bytes of dest. */

			dest = row_mysql_store_true_var_len(
				dest, len, flen - field->key_length());
		}

		/* Copy the actual data */
		memcpy(dest, data, len);
		break;

	case DATA_BLOB:
		/* Store a pointer to the BLOB buffer to dest: the BLOB was
		already copied to the buffer in row_sel_store_mysql_rec */

		row_mysql_store_blob_ref(dest, flen, data, len);
		break;

#ifdef UNIV_DEBUG
	case DATA_MYSQL:
		ut_ad(flen >= len);
		ut_ad(DATA_MBMAXLEN(col->mbminmaxlen)
		      >= DATA_MBMINLEN(col->mbminmaxlen));
		ut_ad(DATA_MBMAXLEN(col->mbminmaxlen)
		      > DATA_MBMINLEN(col->mbminmaxlen) || flen == len);
		memcpy(dest, data, len);
		break;

	default:
	case DATA_SYS_CHILD:
	case DATA_SYS:
		/* These column types should never be shipped to MySQL. */
		ut_ad(0);

	case DATA_CHAR:
	case DATA_FIXBINARY:
	case DATA_FLOAT:
	case DATA_DOUBLE:
	case DATA_DECIMAL:
		/* Above are the valid column types for MySQL data. */
		ut_ad(flen == len);
#else /* UNIV_DEBUG */
	default:
#endif /* UNIV_DEBUG */
		memcpy(dest, data, len);
	}
}

/*************************************************************//**
Copies an InnoDB record to table->record[0]. */
UNIV_INTERN
void
innobase_rec_to_mysql(
/*==================*/
	TABLE*			table,		/*!< in/out: MySQL table */
	const rec_t*		rec,		/*!< in: record */
	const dict_index_t*	index,		/*!< in: index */
	const ulint*		offsets)	/*!< in: rec_get_offsets(
						rec, index, ...) */
{
	uint	n_fields	= table->s->fields;
	uint	i;

	ut_ad(n_fields == dict_table_get_n_user_cols(index->table)
	      || (DICT_TF2_FLAG_IS_SET(index->table, DICT_TF2_FTS_HAS_DOC_ID)
		  && n_fields + 1 == dict_table_get_n_user_cols(index->table)));

	for (i = 0; i < n_fields; i++) {
		Field*		field	= table->field[i];
		ulint		ipos;
		ulint		ilen;
		const uchar*	ifield;

		field->reset();

		ipos = dict_index_get_nth_col_pos(index, i);

		if (UNIV_UNLIKELY(ipos == ULINT_UNDEFINED)) {
null_field:
			field->set_null();
			continue;
		}

		ifield = rec_get_nth_field(rec, offsets, ipos, &ilen);

		/* Assign the NULL flag */
		if (ilen == UNIV_SQL_NULL) {
			ut_ad(field->real_maybe_null());
			goto null_field;
		}

		field->set_notnull();

		innobase_col_to_mysql(
			dict_field_get_col(
				dict_index_get_nth_field(index, ipos)),
			ifield, ilen, field);
	}
}

/*************************************************************//**
Resets table->record[0]. */
UNIV_INTERN
void
innobase_rec_reset(
/*===============*/
	TABLE*			table)		/*!< in/out: MySQL table */
{
	uint	n_fields	= table->s->fields;
	uint	i;

	for (i = 0; i < n_fields; i++) {
		table->field[i]->set_default();
	}
}

/******************************************************************//**
Removes the filename encoding of a database and table name. */
static
void
innobase_convert_tablename(
/*=======================*/
	char*	s)	/*!< in: identifier; out: decoded identifier */
{
	uint	errors;

	char*	slash = strchr(s, '/');

	if (slash) {
		char*	t;
		/* Temporarily replace the '/' with NUL. */
		*slash = 0;
		/* Convert the database name. */
		strconvert(&my_charset_filename, s, system_charset_info,
			   s, slash - s + 1, &errors);

		t = s + strlen(s);
		ut_ad(slash >= t);
		/* Append a  '.' after the database name. */
		*t++ = '.';
		slash++;
		/* Convert the table name. */
		strconvert(&my_charset_filename, slash, system_charset_info,
			   t, slash - t + strlen(slash), &errors);
	} else {
		strconvert(&my_charset_filename, s,
			   system_charset_info, s, strlen(s), &errors);
	}
}

/*******************************************************************//**
This function checks that index keys are sensible.
@return	0 or error number */
static
int
innobase_check_index_keys(
/*======================*/
	const KEY*		key_info,	/*!< in: Indexes to be
						created */
	ulint			num_of_keys,	/*!< in: Number of
						indexes to be created */
	const dict_table_t*	table)		/*!< in: Existing indexes */
{
	ulint		key_num;

	ut_ad(key_info);
	ut_ad(num_of_keys);

	for (key_num = 0; key_num < num_of_keys; key_num++) {
		const KEY&	key = key_info[key_num];

		/* Check that the same index name does not appear
		twice in indexes to be created. */

		for (ulint i = 0; i < key_num; i++) {
			const KEY&	key2 = key_info[i];

			if (0 == strcmp(key.name, key2.name)) {
				my_error(ER_WRONG_NAME_FOR_INDEX, MYF(0),
					 key.name);

				return(ER_WRONG_NAME_FOR_INDEX);
			}
		}

		/* Check that the same index name does not already exist. */

		for (const dict_index_t* index
			     = dict_table_get_first_index(table);
		     index; index = dict_table_get_next_index(index)) {

			if (0 == strcmp(key.name, index->name)) {
				my_error(ER_WRONG_NAME_FOR_INDEX, MYF(0),
					 key.name);

				return(ER_WRONG_NAME_FOR_INDEX);
			}
		}

		/* Check that MySQL does not try to create a column
		prefix index field on an inappropriate data type and
		that the same column does not appear twice in the index. */

		for (ulint i = 0; i < key.key_parts; i++) {
			const KEY_PART_INFO&	key_part1
				= key.key_part[i];
			const Field*		field
				= key_part1.field;
			ibool			is_unsigned;

			switch (get_innobase_type_from_mysql_type(
					&is_unsigned, field)) {
			default:
				break;
			case DATA_INT:
			case DATA_FLOAT:
			case DATA_DOUBLE:
			case DATA_DECIMAL:
				if (field->type() == MYSQL_TYPE_VARCHAR) {
					if (key_part1.length
					    >= field->pack_length()
					    - ((Field_varstring*) field)
					    ->length_bytes) {
						break;
					}
				} else {
					if (key_part1.length
					    >= field->pack_length()) {
						break;
					}
				}

				my_error(ER_WRONG_KEY_COLUMN, MYF(0),
					 field->field_name);
				return(ER_WRONG_KEY_COLUMN);
			}

			for (ulint j = 0; j < i; j++) {
				const KEY_PART_INFO&	key_part2
					= key.key_part[j];

				if (strcmp(key_part1.field->field_name,
					   key_part2.field->field_name)) {
					continue;
				}

				my_error(ER_WRONG_KEY_COLUMN, MYF(0),
					 key_part1.field->field_name);
				return(ER_WRONG_KEY_COLUMN);
			}
		}
	}

	return(0);
}

/*******************************************************************//**
Create index field definition for key part */
static
void
innobase_create_index_field_def(
/*============================*/
	KEY_PART_INFO*		key_part,	/*!< in: MySQL key definition */
	mem_heap_t*		heap,		/*!< in: memory heap */
	merge_index_field_t*	index_field)	/*!< out: index field
						definition for key_part */
{
	Field*		field;
	ibool		is_unsigned;
	ulint		col_type;

	DBUG_ENTER("innobase_create_index_field_def");

	ut_ad(key_part);
	ut_ad(index_field);

	field = key_part->field;
	ut_a(field);

	col_type = get_innobase_type_from_mysql_type(&is_unsigned, field);

	if (DATA_BLOB == col_type
	    || (key_part->length < field->pack_length()
		&& field->type() != MYSQL_TYPE_VARCHAR)
	    || (field->type() == MYSQL_TYPE_VARCHAR
		&& key_part->length < field->pack_length()
			- ((Field_varstring*) field)->length_bytes)) {

		index_field->prefix_len = key_part->length;
	} else {
		index_field->prefix_len = 0;
	}

	index_field->field_name = mem_heap_strdup(heap, field->field_name);

	DBUG_VOID_RETURN;
}

/*******************************************************************//**
Create index definition for key */
static
void
innobase_create_index_def(
/*======================*/
	KEY*			key,		/*!< in: key definition */
	bool			new_primary,	/*!< in: TRUE=generating
						a new primary key
						on the table */
	bool			key_primary,	/*!< in: TRUE if this key
						is a primary key */
	merge_index_def_t*	index,		/*!< out: index definition */
	mem_heap_t*		heap)		/*!< in: heap where memory
						is allocated */
{
	ulint	i;
	ulint	len;
	ulint	n_fields = key->key_parts;
	char*	index_name;

	DBUG_ENTER("innobase_create_index_def");

	index->fields = (merge_index_field_t*) mem_heap_alloc(
		heap, n_fields * sizeof *index->fields);

	index->ind_type = 0;
	index->n_fields = n_fields;
	len = strlen(key->name) + 1;
	index->name = index_name = (char*) mem_heap_alloc(heap,
							  len + !new_primary);

	if (UNIV_LIKELY(!new_primary)) {
		*index_name++ = TEMP_INDEX_PREFIX;
	}

	memcpy(index_name, key->name, len);

	if (key->flags & HA_NOSAME) {
		index->ind_type |= DICT_UNIQUE;
	}

	if (key->flags & HA_FULLTEXT) {
		index->ind_type |= DICT_FTS;
	}

	if (key_primary) {
		index->ind_type |= DICT_CLUSTERED;
	}

	for (i = 0; i < n_fields; i++) {
		innobase_create_index_field_def(&key->key_part[i], heap,
						&index->fields[i]);
	}

	DBUG_VOID_RETURN;
}

/*******************************************************************//**
Copy index field definition */
static
void
innobase_copy_index_field_def(
/*==========================*/
	const dict_field_t*	field,		/*!< in: definition to copy */
	merge_index_field_t*	index_field)	/*!< out: copied definition */
{
	DBUG_ENTER("innobase_copy_index_field_def");
	DBUG_ASSERT(field != NULL);
	DBUG_ASSERT(index_field != NULL);

	index_field->field_name = field->name;
	index_field->prefix_len = field->prefix_len;

	DBUG_VOID_RETURN;
}

/*******************************************************************//**
Copy index definition for the index */
static
void
innobase_copy_index_def(
/*====================*/
	const dict_index_t*	index,	/*!< in: index definition to copy */
	merge_index_def_t*	new_index,/*!< out: Index definition */
	mem_heap_t*		heap)	/*!< in: heap where allocated */
{
	ulint	n_fields;
	ulint	i;

	DBUG_ENTER("innobase_copy_index_def");

	/* Note that we take only those fields that user defined to be
	in the index.  In the internal representation more colums were
	added and those colums are not copied .*/

	n_fields = index->n_user_defined_cols;

	new_index->fields = (merge_index_field_t*) mem_heap_alloc(
		heap, n_fields * sizeof *new_index->fields);

	/* When adding a PRIMARY KEY, we may convert a previous
	clustered index to a secondary index (UNIQUE NOT NULL). */
	new_index->ind_type = index->type & ~DICT_CLUSTERED;
	new_index->n_fields = n_fields;
	new_index->name = index->name;

	for (i = 0; i < n_fields; i++) {
		innobase_copy_index_field_def(&index->fields[i],
					      &new_index->fields[i]);
	}

	DBUG_VOID_RETURN;
}

/*******************************************************************//**
Check whether the table has the FTS_DOC_ID column
@return TRUE if there exists the FTS_DOC_ID column, if TRUE but fts_doc_col_no
        equal to ULINT_UNDEFINED then that means the column exists but is not
	of the right type. */
static
ibool
innobase_fts_check_doc_id_col(
/*==========================*/
	dict_table_t*	table,		/*!< in: table with FTS index */
	ulint*		fts_doc_col_no)	/*!< out: The column number for
					Doc ID */
{
	*fts_doc_col_no = ULINT_UNDEFINED;

	for (ulint i = 0; i + DATA_N_SYS_COLS < (ulint) table->n_cols; i++) {
		const char*     name = dict_table_get_col_name(table, i);

		if (strcmp(name, FTS_DOC_ID_COL_NAME) == 0) {
			const dict_col_t*       col;

			col = dict_table_get_nth_col(table, i);

			if (col->mtype == DATA_INT && col->len == 8
			    && col->prtype & DATA_NOT_NULL) {

				*fts_doc_col_no = i;
			}

			return(TRUE);
		}
	}

	return(FALSE);
}

/*******************************************************************//**
Check whether the table has a unique index with FTS_DOC_ID_INDEX_NAME
on the Doc ID column.
@return	FTS_EXIST_DOC_ID_INDEX if there exists the FTS_DOC_ID index,
FTS_INCORRECT_DOC_ID_INDEX if the FTS_DOC_ID index is of wrong format */
UNIV_INTERN
ulint
innobase_fts_check_doc_id_index(
/*============================*/
	dict_table_t*	table,		/*!< in: table definition */
	ulint*		fts_doc_col_no)	/*!< out: The column number for
					Doc ID */
{
	dict_index_t*	index;
	dict_field_t*	field;

	for (index = dict_table_get_first_index(table);
	     index; index = dict_table_get_next_index(index)) {

		/* Check if there exists a unique index with the name of
		FTS_DOC_ID_INDEX_NAME */
		if (innobase_strcasecmp(index->name, FTS_DOC_ID_INDEX_NAME)) {
			continue;
		}

		if (!dict_index_is_unique(index)
		    || strcmp(index->name, FTS_DOC_ID_INDEX_NAME)) {
			return(FTS_INCORRECT_DOC_ID_INDEX);
		}

		/* Check whether the index has FTS_DOC_ID as its
		first column */
		field = dict_index_get_nth_field(index, 0);

		/* The column would be of a BIGINT data type */
		if (strcmp(field->name, FTS_DOC_ID_COL_NAME) == 0
		    && field->col->mtype == DATA_INT
		    && field->col->len == 8
		    && field->col->prtype & DATA_NOT_NULL) {
			if (fts_doc_col_no) {
				*fts_doc_col_no = dict_col_get_no(field->col);
			}
			return(FTS_EXIST_DOC_ID_INDEX);
		} else {
			return(FTS_INCORRECT_DOC_ID_INDEX);
		}

	}

	/* Not found */
	return(FTS_NOT_EXIST_DOC_ID_INDEX);
}
/*******************************************************************//**
Create an index table where indexes are ordered as follows:

IF a new primary key is defined for the table THEN

	1) New primary key
	2) Original secondary indexes
	3) New secondary indexes

ELSE

	1) All new indexes in the order they arrive from MySQL

ENDIF


@return	key definitions or NULL */
static
merge_index_def_t*
innobase_create_key_def(
/*====================*/
	trx_t*		trx,		/*!< in: trx */
	dict_table_t*	table,		/*!< in: table definition */
	mem_heap_t*	heap,		/*!< in: heap where space for key
					definitions are allocated */
	KEY*		key_info,	/*!< in: Indexes to be created */
	ulint&		n_keys,		/*!< in/out: Number of indexes to
					be created */
	ulint*		num_fts_index,	/*!< out: Number of FTS indexes */
	ibool*		add_fts_doc_id,	/*!< out: Whether we need to add
					new DOC ID column for FTS index */
	ibool*		add_fts_doc_id_idx)/*!< out: Whether we need to add
					new index on DOC ID column */
{
	ulint			i = 0;
	merge_index_def_t*	indexdef;
	merge_index_def_t*	indexdefs;
	bool			new_primary;

	DBUG_ENTER("innobase_create_key_def");

	indexdef = indexdefs = (merge_index_def_t*)
		mem_heap_alloc(heap, sizeof *indexdef
			       * (n_keys + UT_LIST_GET_LEN(table->indexes)));

	*add_fts_doc_id = FALSE;
	*add_fts_doc_id_idx = FALSE;

	/* If there is a primary key, it is always the first index
	defined for the table. */

	new_primary = !my_strcasecmp(system_charset_info,
				     key_info->name, "PRIMARY");

	/* If there is a UNIQUE INDEX consisting entirely of NOT NULL
	columns and if the index does not contain column prefix(es)
	(only prefix/part of the column is indexed), MySQL will treat the
	index as a PRIMARY KEY unless the table already has one. */

	if (!new_primary && (key_info->flags & HA_NOSAME)
	    && (!(key_info->flags & HA_KEY_HAS_PART_KEY_SEG))
	    && row_table_got_default_clust_index(table)) {
		uint	key_part = key_info->key_parts;

		new_primary = TRUE;

		while (key_part--) {
			if (key_info->key_part[key_part].key_type
			    & FIELDFLAG_MAYBE_NULL) {
				new_primary = FALSE;
				break;
			}
		}
	}

	/* Check whether any indexes in the create list are Full
	Text Indexes*/
	for (ulint j = 0; j < n_keys; j++) {
		if (key_info[j].flags & HA_FULLTEXT) {
			(*num_fts_index)++;
		}
	}

	/* Check whether there is a "FTS_DOC_ID_INDEX" in the to be built index
	list */
	for (ulint j = 0; j < n_keys; j++) {
		KEY*    key = &key_info[j];

		if (innobase_strcasecmp(key->name, FTS_DOC_ID_INDEX_NAME)) {
			continue;
		}

		/* Do a check on FTS DOC ID_INDEX, it must be unique,
		named as "FTS_DOC_ID_INDEX" and on column "FTS_DOC_ID" */
		if (!(key->flags & HA_NOSAME)
		    || strcmp(key->name, FTS_DOC_ID_INDEX_NAME)
		    || strcmp(key->key_part[0].field->field_name,
			     FTS_DOC_ID_COL_NAME)) {
		       push_warning_printf((THD*) trx->mysql_thd,
					   Sql_condition::WARN_LEVEL_WARN,
					   ER_WRONG_NAME_FOR_INDEX,
					   " InnoDB: Index name %s is reserved"
					   " for the unique index on"
					   " FTS_DOC_ID column for FTS"
					   " document ID indexing"
					   " on table %s. Please check"
					   " the index definition to"
					   " make sure it is of correct"
					   " type\n",
					   FTS_DOC_ID_INDEX_NAME,
					   table->name);
		       DBUG_RETURN(NULL);
               }
	}

	/* If we are to build an FTS index, check whether the table
	already has a DOC ID column, if not, we will need to add a
	Doc ID hidden column and rebuild the primary index */
	if (*num_fts_index) {
		ulint	ret;
		ibool	exists;
		ulint	doc_col_no;
		ulint	fts_doc_col_no;

		exists = innobase_fts_check_doc_id_col(table, &fts_doc_col_no);

		if (exists) {

			if (fts_doc_col_no == ULINT_UNDEFINED) {

				ut_print_timestamp(stderr);
				fprintf(stderr,
					" InnoDB: There exists a column %s "
					"in table %s, but it is the wrong "
					"type. Create of FTS index failed.\n",
					FTS_DOC_ID_COL_NAME, table->name);
				return(NULL);

			} else if (!table->fts) {
				table->fts = fts_create(table);
			}

			table->fts->doc_col = fts_doc_col_no;

		} else {
			*add_fts_doc_id = TRUE;
			*add_fts_doc_id_idx = TRUE;

			ut_print_timestamp(stderr);
			fprintf(stderr, " InnoDB: Rebuild table %s to add "
					"DOC_ID column\n", table->name);
		}

		ret = innobase_fts_check_doc_id_index(table, &doc_col_no);

		if (ret == FTS_NOT_EXIST_DOC_ID_INDEX) {
			*add_fts_doc_id_idx = TRUE;
		} else if (ret == FTS_INCORRECT_DOC_ID_INDEX) {

			ut_print_timestamp(stderr);
			fprintf(stderr, " InnoDB: Index %s is used for FTS"
					" Doc ID indexing on table %s, it is"
					" now on the wrong column or of"
					" wrong format. Please drop it.\n",
					FTS_DOC_ID_INDEX_NAME, table->name);
			DBUG_RETURN(NULL);

		} else {
			ut_ad(ret == FTS_EXIST_DOC_ID_INDEX);

			ut_ad(doc_col_no == fts_doc_col_no);
		}
	}

	/* If DICT_TF2_FTS_ADD_DOC_ID is set, we will need to rebuild
	the table to add the unique Doc ID column for FTS index. And
	thus the primary index would required to be rebuilt. Copy all
	the index definitions */
	if (new_primary || *add_fts_doc_id) {
		const dict_index_t*	index;

		if (new_primary) {
			/* Create the PRIMARY key index definition */
			innobase_create_index_def(&key_info[i++],
						  TRUE, TRUE,
						  indexdef++, heap);
		}

		row_mysql_lock_data_dictionary(trx);

		index = dict_table_get_first_index(table);

		/* Copy the index definitions of the old table.  Skip
		the old clustered index if it is a generated clustered
		index or a PRIMARY KEY.  If the clustered index is a
		UNIQUE INDEX, it must be converted to a secondary index. */

		if (new_primary
		    && (dict_index_get_nth_col(index, 0)->mtype
			== DATA_SYS
		        || !my_strcasecmp(system_charset_info,
					  index->name, "PRIMARY"))) {
			index = dict_table_get_next_index(index);
		}

		while (index) {
			innobase_copy_index_def(index, indexdef++, heap);

			if (new_primary && index->type & DICT_FTS) {
				(*num_fts_index)++;
			}

			index = dict_table_get_next_index(index);
		}

		/* The primary index would be rebuilt if a FTS Doc ID
		column is to be added, and the primary index definition
		is just copied from old table and stored in indexdefs[0] */
		if (*add_fts_doc_id) {
			indexdefs[0].ind_type |= DICT_CLUSTERED;
			DICT_TF2_FLAG_SET(table, DICT_TF2_FTS_ADD_DOC_ID);
		}

		row_mysql_unlock_data_dictionary(trx);
	}

	/* Create definitions for added secondary indexes. */

	while (i < n_keys) {
		innobase_create_index_def(&key_info[i++], new_primary, FALSE,
					  indexdef++, heap);
	}

	n_keys = indexdef - indexdefs;

	DBUG_RETURN(indexdefs);
}

/*******************************************************************//**
Check each index column size, make sure they do not exceed the max limit
@return	HA_ERR_INDEX_COL_TOO_LONG if index column size exceeds limit */
static
int
innobase_check_column_length(
/*=========================*/
	const dict_table_t*table,	/*!< in: table definition */
	const KEY*	key_info)	/*!< in: Indexes to be created */
{
	ulint	max_col_len = DICT_MAX_FIELD_LEN_BY_FORMAT(table);

	for (ulint key_part = 0; key_part < key_info->key_parts; key_part++) {
		if (key_info->key_part[key_part].length > max_col_len) {
			my_error(ER_INDEX_COLUMN_TOO_LONG, MYF(0), max_col_len);
			return(HA_ERR_INDEX_COL_TOO_LONG);
		}
	}
	return(0);
}

/*******************************************************************//**
Create a temporary tablename using query id, thread id, and id
@return	temporary tablename */
static
char*
innobase_create_temporary_tablename(
/*================================*/
	mem_heap_t*	heap,		/*!< in: memory heap */
	char		id,		/*!< in: identifier [0-9a-zA-Z] */
	const char*     table_name)	/*!< in: table name */
{
	char*			name;
	ulint			len;
	static const char	suffix[] = "@0023 "; /* "# " */

	len = strlen(table_name);

	name = (char*) mem_heap_alloc(heap, len + sizeof suffix);
	memcpy(name, table_name, len);
	memcpy(name + len, suffix, sizeof suffix);
	name[len + (sizeof suffix - 2)] = id;

	return(name);
}

class ha_innobase_add_index : public handler_add_index
{
public:
	/** table where the indexes are being created */
	dict_table_t* indexed_table;
	ha_innobase_add_index(TABLE* table, KEY* key_info, uint num_of_keys,
			      dict_table_t* indexed_table_arg) :
		handler_add_index(table, key_info, num_of_keys),
		indexed_table (indexed_table_arg) {}
	~ha_innobase_add_index() {}
};

/*******************************************************************//**
This is to create FTS_DOC_ID_INDEX definition on the newly added Doc ID for
the FTS indexes table
@return	dict_index_t for the FTS_DOC_ID_INDEX */
dict_index_t*
innobase_create_fts_doc_id_idx(
/*===========================*/
	dict_table_t*	indexed_table,	/*!< in: Table where indexes are
					created */
	trx_t*		trx,		/*!< in: Transaction */
	mem_heap_t*     heap)		/*!< Heap for index definitions */
{
	dict_index_t*		index;
	merge_index_def_t	fts_index_def;
	char*			index_name;

	/* Create the temp index name for FTS_DOC_ID_INDEX */
	fts_index_def.name = index_name = (char*) mem_heap_alloc(
		heap, FTS_DOC_ID_INDEX_NAME_LEN + 2);
	*index_name++ = TEMP_INDEX_PREFIX;
	memcpy(index_name, FTS_DOC_ID_INDEX_NAME,
	       FTS_DOC_ID_INDEX_NAME_LEN);
	index_name[FTS_DOC_ID_INDEX_NAME_LEN] = 0;

	/* Only the Doc ID will be indexed */
	fts_index_def.n_fields = 1;
	fts_index_def.ind_type = DICT_UNIQUE;
	fts_index_def.fields = (merge_index_field_t*) mem_heap_alloc(
		heap, sizeof *fts_index_def.fields);
	fts_index_def.fields[0].prefix_len = 0;
	fts_index_def.fields[0].field_name = mem_heap_strdup(
		heap, FTS_DOC_ID_COL_NAME);

	index = row_merge_create_index(trx, indexed_table, &fts_index_def);
	return(index);
}

/*******************************************************************//**
Clean up on ha_innobase::add_index error. */
static
void
innobase_add_index_cleanup(
/*=======================*/
	row_prebuilt_t*	prebuilt,		/*!< in/out: prebuilt */
	trx_t*		trx,			/*!< in/out: transaction */
	dict_table_t*	table)			/*!< in/out: table on which
						the indexes were going to be
						created */
{
	trx_rollback_to_savepoint(trx, NULL);

	ut_a(trx != prebuilt->trx);

	trx_free_for_mysql(trx);

	trx_commit_for_mysql(prebuilt->trx);

	if (table != NULL) {

		rw_lock_x_lock(&dict_operation_lock);

		dict_mutex_enter_for_mysql();

		/* Note: This check excludes the system tables. However, we
		should be safe because users cannot add indexes to system
		tables. */

		if (UT_LIST_GET_LEN(table->foreign_list) == 0
		    && UT_LIST_GET_LEN(table->referenced_list) == 0
		    && !table->can_be_evicted) {

			dict_table_move_from_non_lru_to_lru(table);
		}

		dict_table_close(table, TRUE);

		dict_mutex_exit_for_mysql();

		rw_lock_x_unlock(&dict_operation_lock);
	}
}

/*******************************************************************//**
Create indexes.
@return	0 or error number */
UNIV_INTERN
int
ha_innobase::add_index(
/*===================*/
	TABLE*			in_table,	/*!< in: Table where indexes
						are created */
	KEY*			key_info,	/*!< in: Indexes
						to be created */
	uint			num_of_keys,	/*!< in: Number of indexes
						to be created */
	handler_add_index**	add)		/*!< out: context */
{
	dict_index_t**	index = NULL;	/*!< Index to be created */
	dict_index_t*	fts_index = NULL;/*!< FTS Index to be created */
	dict_table_t*	indexed_table;	/*!< Table where indexes are created */
	merge_index_def_t* index_defs;	/*!< Index definitions */
	mem_heap_t*     heap = NULL;	/*!< Heap for index definitions */
	trx_t*		trx;		/*!< Transaction */
	ulint		num_of_idx;
	ulint		num_created	= 0;
	ibool		dict_locked	= FALSE;
	ulint		new_primary	= 0;
	int		error;
	ulint		num_fts_index	= 0;
	ulint		num_idx_create	= 0;
	ibool		fts_add_doc_id	= FALSE;
	ibool		fts_add_doc_idx	= FALSE;

	DBUG_ENTER("ha_innobase::add_index");
	ut_a(table);
	ut_a(key_info);
	ut_a(num_of_keys);

	*add = NULL;

	if (srv_created_new_raw || srv_force_recovery) {
		DBUG_RETURN(HA_ERR_WRONG_COMMAND);
	}

	update_thd();

	/* In case MySQL calls this in the middle of a SELECT query, release
	possible adaptive hash latch to avoid deadlocks of threads. */
	trx_search_latch_release_if_reserved(prebuilt->trx);

	/* Check if the index name is reserved. */
	if (innobase_index_name_is_reserved(user_thd, key_info, num_of_keys)) {
		DBUG_RETURN(-1);
	}

	indexed_table = dict_table_open_on_name(prebuilt->table->name, FALSE);

	if (UNIV_UNLIKELY(!indexed_table)) {
		DBUG_RETURN(HA_ERR_NO_SUCH_TABLE);
	}

	ut_a(indexed_table == prebuilt->table);

	/* Check that index keys are sensible */
	error = innobase_check_index_keys(key_info, num_of_keys, prebuilt->table);

	if (UNIV_UNLIKELY(error)) {
		dict_table_close(prebuilt->table, FALSE);
		DBUG_RETURN(error);
	}

	/* Check each index's column length to make sure they do not
	exceed limit */
	for (ulint i = 0; i < num_of_keys; i++) {
		if (key_info[i].flags & HA_FULLTEXT) {
			continue;
		}

		error = innobase_check_column_length(prebuilt->table,
						     &key_info[i]);

		if (error) {
			dict_table_close(prebuilt->table, FALSE);
			DBUG_RETURN(error);
		}
	}

	heap = mem_heap_create(1024);
	trx_start_if_not_started(prebuilt->trx);

	/* Create a background transaction for the operations on
	the data dictionary tables. */
	trx = innobase_trx_allocate(user_thd);
	trx_start_if_not_started(trx);

	/* We don't want this table to be evicted from the cache while we
	are building an index on it. Another issue is that while we are
	building the index this table could be referred to in a foreign
	key relationship. In innobase_add_index_cleanup() we check for
	that condition before moving it back to the LRU list. */

	row_mysql_lock_data_dictionary(trx);

	if (prebuilt->table->can_be_evicted) {
		dict_table_move_from_lru_to_non_lru(prebuilt->table);
	}

	row_mysql_unlock_data_dictionary(trx);

	/* Create table containing all indexes to be built in this
	alter table add index so that they are in the correct order
	in the table. */

	num_of_idx = num_of_keys;

	index_defs = innobase_create_key_def(
		trx, prebuilt->table, heap, key_info, num_of_idx,
		&num_fts_index, &fts_add_doc_id, &fts_add_doc_idx);

	if (!index_defs) {
		error = DB_UNSUPPORTED;
		goto error_handling;
	}

	/* Currently, support create one single FULLTEXT index in parallel at
	a time */
	if (num_fts_index > 1) {
		ut_print_timestamp(stderr);
		fprintf(stderr,
			" InnoDB: Only support create ONE Fulltext index"
			" at a time\n");
		error = DB_UNSUPPORTED;
		goto error_handling;
	}

	new_primary = DICT_CLUSTERED & index_defs[0].ind_type;

	/* If a new FTS Doc ID column is to be added, there will be
	one additional index to be built on the Doc ID column itself. */
	num_idx_create = (fts_add_doc_idx) ? num_of_idx + 1 : num_of_idx;

	/* Allocate memory for dictionary index definitions */
	index = (dict_index_t**) mem_heap_alloc(
		heap, num_idx_create * sizeof *index);

	/* Flag this transaction as a dictionary operation, so that
	the data dictionary will be locked in crash recovery. */
	trx_set_dict_operation(trx, TRX_DICT_OP_INDEX);

	/* Acquire a lock on the table before creating any indexes. */
	error = row_mysql_lock_table(prebuilt->trx, prebuilt->table,
				     new_primary ? LOCK_X : LOCK_S,
				     "setting table lock for"
				     " creating index");

	if (UNIV_UNLIKELY(error != DB_SUCCESS)) {

		goto error_handling;
	}

	/* Latch the InnoDB data dictionary exclusively so that no deadlocks
	or lock waits can happen in it during an index create operation. */

	row_mysql_lock_data_dictionary(trx);
	dict_locked = TRUE;

	ut_d(dict_table_check_for_dup_indexes(prebuilt->table, FALSE));

	/* If a new primary key is defined for the table we need
	to drop the original table and rebuild all indexes. */

	if (UNIV_UNLIKELY(new_primary)) {
		/* This transaction should be the only one
		operating on the table. The table get above
		would have incremented the ref count to 2. */
		ut_a(prebuilt->table->n_ref_count == 2);

		char*	new_table_name = innobase_create_temporary_tablename(
			heap, '1', prebuilt->table->name);

		/* Clone the table. */
		trx_set_dict_operation(trx, TRX_DICT_OP_TABLE);
		indexed_table = row_merge_create_temporary_table(
			new_table_name, index_defs, prebuilt->table, trx);

		if (!indexed_table) {

			switch (trx->error_state) {
			case DB_TABLESPACE_ALREADY_EXISTS:
			case DB_DUPLICATE_KEY:
				innobase_convert_tablename(new_table_name);
				my_error(HA_ERR_TABLE_EXIST, MYF(0),
					 new_table_name);
				error = HA_ERR_TABLE_EXIST;
				break;
			default:
				error = convert_error_code_to_mysql(
					trx->error_state,
					prebuilt->table->flags,
					user_thd);
			}

			ut_d(dict_table_check_for_dup_indexes(prebuilt->table,
							      FALSE));
			row_mysql_unlock_data_dictionary(trx);
			mem_heap_free(heap);

			innobase_add_index_cleanup(
				prebuilt, trx, prebuilt->table);

			DBUG_RETURN(error);
		}

		trx->table_id = indexed_table->id;
	}

	/* Create the indexes in SYS_INDEXES and load into dictionary. */

	for (num_created = 0; num_created < num_of_idx; num_created++) {

		index[num_created] = row_merge_create_index(
			trx, indexed_table, &index_defs[num_created]);

		if (!index[num_created]) {
			error = trx->error_state;
			goto error_handling;
		}

		if (index[num_created]->type & DICT_FTS) {
			fts_index = index[num_created];
			fts_create_index_tables(trx, fts_index);

		}
	}

	/* create FTS_DOC_ID_INDEX on the Doc ID column on the table */
	if (fts_add_doc_idx) {
		index[num_of_idx] = innobase_create_fts_doc_id_idx(
					       indexed_table, trx, heap);
		/* FTS_DOC_ID_INDEX is internal defined new index */
		num_of_idx++;
	}

	if (num_fts_index) {
		DICT_TF2_FLAG_SET(indexed_table, DICT_TF2_FTS);

		if (!indexed_table->fts
		    || ib_vector_size(indexed_table->fts->indexes) == 0) {
			fts_create_common_tables(trx, indexed_table,
						 prebuilt->table->name, TRUE);

			indexed_table->fts->fts_status |= TABLE_DICT_LOCKED;
			innobase_fts_load_stopword(
				indexed_table, trx, ha_thd());
			indexed_table->fts->fts_status &= ~TABLE_DICT_LOCKED;
		}

		if (new_primary && prebuilt->table->fts) {
			indexed_table->fts->doc_col = prebuilt->table->fts->doc_col;
		}
	}

	ut_ad(error == DB_SUCCESS);

	/* Commit the data dictionary transaction in order to release
	the table locks on the system tables.  This means that if
	MySQL crashes while creating a new primary key inside
	row_merge_build_indexes(), indexed_table will not be dropped
	by trx_rollback_active().  It will have to be recovered or
	dropped by the database administrator. */
	trx_commit_for_mysql(trx);

	row_mysql_unlock_data_dictionary(trx);
	dict_locked = FALSE;

	ut_a(trx->lock.n_active_thrs == 0);

	if (UNIV_UNLIKELY(new_primary)) {
		/* A primary key is to be built.  Acquire an exclusive
		table lock also on the table that is being created. */
		ut_ad(indexed_table != prebuilt->table);

		error = row_mysql_lock_table(prebuilt->trx, indexed_table,
					     LOCK_X, "setting table lock for"
					     " creating index");

		if (UNIV_UNLIKELY(error != DB_SUCCESS)) {

			goto error_handling;
		}
	}

	/* Read the clustered index of the table and build indexes
	based on this information using temporary files and merge sort. */
	error = row_merge_build_indexes(prebuilt->trx,
					prebuilt->table, indexed_table,
					index, num_of_idx, table);

error_handling:

	/* After an error, remove all those index definitions from the
	dictionary which were defined. */

	if (!dict_locked) {
		row_mysql_lock_data_dictionary(trx);
		dict_locked = TRUE;
	}

	switch (error) {
	case DB_SUCCESS:
		ut_d(dict_table_check_for_dup_indexes(prebuilt->table, TRUE));

		*add = new ha_innobase_add_index(
			table, key_info, num_of_keys, indexed_table);

		dict_table_close(prebuilt->table, dict_locked);
		break;

	case DB_TOO_BIG_RECORD:
		my_error(HA_ERR_TO_BIG_ROW, MYF(0));
		goto error_exit;
	case DB_PRIMARY_KEY_IS_NULL:
		my_error(ER_PRIMARY_CANT_HAVE_NULL, MYF(0));
		/* fall through */
	case DB_DUPLICATE_KEY:
error_exit:
		prebuilt->trx->error_info = NULL;
		/* fall through */
	default:
		dict_table_close(prebuilt->table, dict_locked);

		trx->error_state = DB_SUCCESS;

		if (new_primary) {
			if (indexed_table != prebuilt->table) {
				dict_table_close(indexed_table, dict_locked);
				row_drop_table_for_mysql(indexed_table->name,
							 prebuilt->trx, trx,
							 FALSE);
			}
		} else {
			row_merge_drop_indexes(trx, indexed_table,
					       index, num_created);
		}
	}

	ut_ad(!new_primary || prebuilt->table->n_ref_count == 1);
	trx_commit_for_mysql(trx);
	ut_ad(dict_locked);
	row_mysql_unlock_data_dictionary(trx);
	trx_free_for_mysql(trx);
	mem_heap_free(heap);

	if (prebuilt->trx) {
		trx_commit_for_mysql(prebuilt->trx);
	}

	/* There might be work for utility threads.*/
	srv_active_wake_master_thread();

	DBUG_RETURN(convert_error_code_to_mysql(error, prebuilt->table->flags,
						user_thd));
}

/*******************************************************************//**
Finalize or undo add_index().
@return	0 or error number */
UNIV_INTERN
int
ha_innobase::final_add_index(
/*=========================*/
	handler_add_index*	add_arg,/*!< in: context from add_index() */
	bool			commit)	/*!< in: true=commit, false=rollback */
{
	ha_innobase_add_index*	add;
	trx_t*			trx;
	int			err	= 0;

	DBUG_ENTER("ha_innobase::final_add_index");

	ut_ad(add_arg);
	add = static_cast<class ha_innobase_add_index*>(add_arg);

	/* Create a background transaction for the operations on
	the data dictionary tables. */
	trx = innobase_trx_allocate(user_thd);
	trx_start_if_not_started(trx);

	/* Flag this transaction as a dictionary operation, so that
	the data dictionary will be locked in crash recovery. */
	trx_set_dict_operation(trx, TRX_DICT_OP_INDEX);

	/* Latch the InnoDB data dictionary exclusively so that no deadlocks
	or lock waits can happen in it during an index create operation. */
	row_mysql_lock_data_dictionary(trx);

	if (add->indexed_table != prebuilt->table) {
		ulint	error;

		/* We copied the table (new_primary). */
		if (commit) {
			mem_heap_t*	heap;
			char*		tmp_name;

			heap = mem_heap_create(1024);

			/* A new primary key was defined for the table
			and there was no error at this point. We can
			now rename the old table as a temporary table,
			rename the new temporary table as the old
			table and drop the old table. */
			tmp_name = innobase_create_temporary_tablename(
				heap, '2', prebuilt->table->name);

			error = row_merge_rename_tables(
				prebuilt->table, add->indexed_table,
				tmp_name, trx);

			ut_a(prebuilt->table->n_ref_count == 1);

			switch (error) {
			case DB_TABLESPACE_ALREADY_EXISTS:
			case DB_DUPLICATE_KEY:
				ut_a(add->indexed_table->n_ref_count == 0);
				innobase_convert_tablename(tmp_name);
				my_error(HA_ERR_TABLE_EXIST, MYF(0), tmp_name);
				err = HA_ERR_TABLE_EXIST;
				break;
			default:
				err = convert_error_code_to_mysql(
					error, prebuilt->table->flags,
					user_thd);
				break;
			}

			mem_heap_free(heap);
		}

		if (!commit || err) {
			dict_table_close(add->indexed_table, TRUE);

			/* TODO: Is there a race condition here? can
			the table be evicted from the cache before we
			drop it? */
			error = row_drop_table_for_mysql(
				add->indexed_table->name,
				prebuilt->trx, trx, FALSE);
			trx_commit_for_mysql(prebuilt->trx);
		} else {
			dict_table_t*	old_table = prebuilt->table;
			trx_commit_for_mysql(prebuilt->trx);
			row_prebuilt_free(prebuilt, TRUE);
<<<<<<< HEAD

			/* TODO: Is there a race condition here? can
			the table be evicted from the cache before we
			drop it? */
			error = row_drop_table_for_mysql(
				old_table->name, NULL, trx, FALSE);

			prebuilt = row_create_prebuilt(add->indexed_table);
=======
			error = row_merge_drop_table(trx, old_table);
			prebuilt = row_create_prebuilt(add->indexed_table,
				0 /* XXX Do we know the mysql_row_len here?
				Before the addition of this parameter to
				row_create_prebuilt() the mysql_row_len
				member was left 0 (from zalloc) in the
				prebuilt object. */);
>>>>>>> ab488434
		}

		err = convert_error_code_to_mysql(
			error, prebuilt->table->flags, user_thd);
	}

	if (add->indexed_table == prebuilt->table
	    || DICT_TF2_FLAG_IS_SET(prebuilt->table, DICT_TF2_FTS_ADD_DOC_ID)) {
		/* We created secondary indexes (!new_primary) or create full
		text index and added a new Doc ID column, we will need to
		rename the secondary index on the Doc ID column to its
		official index name.. */

		if (commit) {
			err = convert_error_code_to_mysql(
				row_merge_rename_indexes(trx, prebuilt->table),
				prebuilt->table->flags, user_thd);
		}

		if (!commit || err) {
			dict_index_t*	index;
			dict_index_t*	next_index;

			for (index = dict_table_get_first_index(
				     prebuilt->table);
			     index; index = next_index) {

				next_index = dict_table_get_next_index(index);

				if (*index->name == TEMP_INDEX_PREFIX) {
					row_merge_drop_index(
						index, prebuilt->table, trx);
				}
			}
		}

		DICT_TF2_FLAG_UNSET(prebuilt->table, DICT_TF2_FTS_ADD_DOC_ID);
	}

	/* If index is successfully built, we will need to rebuild index
	translation table. Set valid index entry count in the translation
	table to zero. */
	if (err == 0 && commit) {
		ibool		new_primary;
		dict_index_t*	index;
		dict_index_t*	next_index;
		ibool		new_fts = FALSE;
		dict_index_t*	primary;

		new_primary = !my_strcasecmp(
			system_charset_info, add->key_info[0].name, "PRIMARY");

		primary = dict_table_get_first_index(add->indexed_table);

		if (!new_primary) {
			new_primary = !my_strcasecmp(
				system_charset_info, add->key_info[0].name,
				primary->name);
		}

		share->idx_trans_tbl.index_count = 0;

		if (new_primary) {
			for (index = primary; index; index = next_index) {

				next_index = dict_table_get_next_index(index);

				if (index->type & DICT_FTS) {
					fts_add_index(index,
						      add->indexed_table);
					new_fts = TRUE;
				}
			}
		} else {
			ulint		i;
			for (i = 0; i < add->num_of_keys; i++) {
				if (add->key_info[i].flags & HA_FULLTEXT) {
					dict_index_t*	fts_index;

					fts_index =
						dict_table_get_index_on_name(
							prebuilt->table,
							 add->key_info[i].name);

					ut_ad(fts_index);
					fts_add_index(fts_index,
						      prebuilt->table);
					new_fts = TRUE;
				}
			}
		}

		if (new_fts) {
			fts_optimize_add_table(prebuilt->table);
		}
	}

	trx_commit_for_mysql(trx);
	if (prebuilt->trx) {
		trx_commit_for_mysql(prebuilt->trx);
	}

	ut_d(dict_table_check_for_dup_indexes(prebuilt->table, FALSE));

	ut_a(fts_check_cached_index(prebuilt->table));

	row_mysql_unlock_data_dictionary(trx);

	trx_free_for_mysql(trx);

	/* There might be work for utility threads.*/
	srv_active_wake_master_thread();

	delete add;
	DBUG_RETURN(err);
}
/*******************************************************************//**
Prepare to drop some indexes of a table.
@return	0 or error number */
UNIV_INTERN
int
ha_innobase::prepare_drop_index(
/*============================*/
	TABLE*	in_table,	/*!< in: Table where indexes are dropped */
	uint*	key_num,	/*!< in: Key nums to be dropped */
	uint	num_of_keys)	/*!< in: Number of keys to be dropped */
{
	trx_t*		trx;
	int		err = 0;
	uint		n_key;

	DBUG_ENTER("ha_innobase::prepare_drop_index");
	ut_ad(table);
	ut_ad(key_num);
	ut_ad(num_of_keys);
	if (srv_created_new_raw || srv_force_recovery) {
		DBUG_RETURN(HA_ERR_WRONG_COMMAND);
	}

	update_thd();

	trx_search_latch_release_if_reserved(prebuilt->trx);
	trx = prebuilt->trx;

	/* Test and mark all the indexes to be dropped */

	row_mysql_lock_data_dictionary(trx);
	ut_d(dict_table_check_for_dup_indexes(prebuilt->table, FALSE));

	/* Check that none of the indexes have previously been flagged
	for deletion. */
	{
		const dict_index_t*	index
			= dict_table_get_first_index(prebuilt->table);
		do {
			ut_a(!index->to_be_dropped);
			index = dict_table_get_next_index(index);
		} while (index);
	}

	for (n_key = 0; n_key < num_of_keys; n_key++) {
		const KEY*	key;
		dict_index_t*	index;

		key = table->key_info + key_num[n_key];
		index = dict_table_get_index_on_name_and_min_id(
			prebuilt->table, key->name);

		if (!index) {
			sql_print_error("InnoDB could not find key n:o %u "
					"with name %s for table %s",
					key_num[n_key],
					key ? key->name : "NULL",
					prebuilt->table->name);

			err = HA_ERR_KEY_NOT_FOUND;
			goto func_exit;
		}

		/* Refuse to drop the clustered index.  It would be
		better to automatically generate a clustered index,
		but mysql_alter_table() will call this method only
		after ha_innobase::add_index(). */

		if (dict_index_is_clust(index)) {
			my_error(ER_REQUIRES_PRIMARY_KEY, MYF(0));
			err = -1;
			goto func_exit;
		}

		index->to_be_dropped = TRUE;
	}

	/* If FOREIGN_KEY_CHECKS = 1 you may not drop an index defined
	for a foreign key constraint because InnoDB requires that both
	tables contain indexes for the constraint. Such index can
	be dropped only if FOREIGN_KEY_CHECKS is set to 0.
	Note that CREATE INDEX id ON table does a CREATE INDEX and
	DROP INDEX, and we can ignore here foreign keys because a
	new index for the foreign key has already been created.

	We check for the foreign key constraints after marking the
	candidate indexes for deletion, because when we check for an
	equivalent foreign index we don't want to select an index that
	is later deleted. */

	if (trx->check_foreigns
	    && thd_sql_command(user_thd) != SQLCOM_CREATE_INDEX) {
		dict_index_t*	index;

		for (index = dict_table_get_first_index(prebuilt->table);
		     index;
		     index = dict_table_get_next_index(index)) {
			dict_foreign_t*	foreign;

			if (!index->to_be_dropped) {

				continue;
			}

			/* Check if the index is referenced. */
			foreign = dict_table_get_referenced_constraint(
				prebuilt->table, index);

			if (foreign) {
index_needed:
				trx_set_detailed_error(
					trx,
					"Index needed in foreign key "
					"constraint");

				trx->error_info = index;

				err = HA_ERR_DROP_INDEX_FK;
				break;
			} else {
				/* Check if this index references some
				other table */
				foreign = dict_table_get_foreign_constraint(
					prebuilt->table, index);

				if (foreign) {
					ut_a(foreign->foreign_index == index);

					/* Search for an equivalent index that
					the foreign key constraint could use
					if this index were to be deleted. */
					if (!dict_foreign_find_equiv_index(
						foreign)) {

						goto index_needed;
					}
				}
			}
		}
	} else if (thd_sql_command(user_thd) == SQLCOM_CREATE_INDEX) {
		/* This is a drop of a foreign key constraint index that
		was created by MySQL when the constraint was added.  MySQL
		does this when the user creates an index explicitly which
		can be used in place of the automatically generated index. */

		dict_index_t*	index;

		for (index = dict_table_get_first_index(prebuilt->table);
		     index;
		     index = dict_table_get_next_index(index)) {
			dict_foreign_t*	foreign;

			if (!index->to_be_dropped) {

				continue;
			}

			/* Check if this index references some other table */
			foreign = dict_table_get_foreign_constraint(
				prebuilt->table, index);

			if (foreign == NULL) {

				continue;
			}

			ut_a(foreign->foreign_index == index);

			/* Search for an equivalent index that the
			foreign key constraint could use if this index
			were to be deleted. */

			if (!dict_foreign_find_equiv_index(foreign)) {
				trx_set_detailed_error(
					trx,
					"Index needed in foreign key "
					"constraint");

				trx->error_info = foreign->foreign_index;

				err = HA_ERR_DROP_INDEX_FK;
				break;
			}
		}
	}

func_exit:
	if (err) {
		/* Undo our changes since there was some sort of error. */
		dict_index_t*	index
			= dict_table_get_first_index(prebuilt->table);

		do {
			index->to_be_dropped = FALSE;
			index = dict_table_get_next_index(index);
		} while (index);
	}

	ut_d(dict_table_check_for_dup_indexes(prebuilt->table, FALSE));
	row_mysql_unlock_data_dictionary(trx);

	DBUG_RETURN(err);
}

/*******************************************************************//**
Drop the indexes that were passed to a successful prepare_drop_index().
@return	0 or error number */
UNIV_INTERN
int
ha_innobase::final_drop_index(
/*==========================*/
	TABLE*	        iin_table)	/*!< in: Table where indexes
					are dropped */
{
	dict_index_t*	index;		/*!< Index to be dropped */
	trx_t*		trx;		/*!< Transaction */
	int		err;

	DBUG_ENTER("ha_innobase::final_drop_index");
	ut_ad(table);

	if (srv_created_new_raw || srv_force_recovery) {
		DBUG_RETURN(HA_ERR_WRONG_COMMAND);
	}

	update_thd();

	trx_search_latch_release_if_reserved(prebuilt->trx);
	trx_start_if_not_started_xa(prebuilt->trx);

	/* Create a background transaction for the operations on
	the data dictionary tables. */
	trx = innobase_trx_allocate(user_thd);
	trx_start_if_not_started_xa(trx);

	/* Flag this transaction as a dictionary operation, so that
	the data dictionary will be locked in crash recovery. */
	trx_set_dict_operation(trx, TRX_DICT_OP_INDEX);

	/* Lock the table exclusively, to ensure that no active
	transaction depends on an index that is being dropped. */
	err = convert_error_code_to_mysql(
		row_mysql_lock_table(prebuilt->trx, prebuilt->table, LOCK_X,
				     "setting table lock for DROP INDEX"),
		prebuilt->table->flags, user_thd);

	/* Delete corresponding rows from the stats table.
	Marko advises not to edit both user tables and SYS_* tables in one
	trx, thus we use prebuilt->trx instead of trx. Because of this the
	drop from SYS_* and from the stats table cannot happen in one
	transaction and eventually if a crash occurs below, between
	trx_commit_for_mysql(trx); which drops the indexes from SYS_* and
	trx_commit_for_mysql(prebuilt->trx);
	then an orphaned rows will be left in the stats table. */
	for (index = dict_table_get_first_index(prebuilt->table);
	     index != NULL;
	     index = dict_table_get_next_index(index)) {

		if (index->to_be_dropped) {

			enum db_err	ret;
			char		errstr[1024];

			ret = dict_stats_delete_index_stats(
				index, prebuilt->trx,
				errstr, sizeof(errstr));

			if (ret != DB_SUCCESS) {
				push_warning(user_thd,
					     Sql_condition::WARN_LEVEL_WARN,
					     ER_LOCK_WAIT_TIMEOUT,
					     errstr);
			}
		}
	}

	row_mysql_lock_data_dictionary(trx);
	ut_d(dict_table_check_for_dup_indexes(prebuilt->table, FALSE));

	if (UNIV_UNLIKELY(err)) {

		/* Unmark the indexes to be dropped. */
		for (index = dict_table_get_first_index(prebuilt->table);
		     index; index = dict_table_get_next_index(index)) {

			index->to_be_dropped = FALSE;
		}

		goto func_exit;
	}

	/* Drop indexes marked to be dropped */

	index = dict_table_get_first_index(prebuilt->table);

	while (index) {
		dict_index_t*	next_index;

		next_index = dict_table_get_next_index(index);

		if (index->to_be_dropped) {
			row_merge_drop_index(index, prebuilt->table, trx);
		}

		index = next_index;
	}

	/* Check that all flagged indexes were dropped. */
	for (index = dict_table_get_first_index(prebuilt->table);
	     index; index = dict_table_get_next_index(index)) {
		ut_a(!index->to_be_dropped);
	}

	/* We will need to rebuild index translation table. Set
	valid index entry count in the translation table to zero */
	share->idx_trans_tbl.index_count = 0;

func_exit:
	ut_d(dict_table_check_for_dup_indexes(prebuilt->table, FALSE));

	ut_a(fts_check_cached_index(prebuilt->table));

	trx_commit_for_mysql(trx);
	trx_commit_for_mysql(prebuilt->trx);
	row_mysql_unlock_data_dictionary(trx);

	/* Flush the log to reduce probability that the .frm files and
	the InnoDB data dictionary get out-of-sync if the user runs
	with innodb_flush_log_at_trx_commit = 0 */

	log_buffer_flush_to_disk();

	trx_free_for_mysql(trx);

	/* Tell the InnoDB server that there might be work for
	utility threads: */

	srv_active_wake_master_thread();

	DBUG_RETURN(err);
}<|MERGE_RESOLUTION|>--- conflicted
+++ resolved
@@ -1408,7 +1408,6 @@
 			dict_table_t*	old_table = prebuilt->table;
 			trx_commit_for_mysql(prebuilt->trx);
 			row_prebuilt_free(prebuilt, TRUE);
-<<<<<<< HEAD
 
 			/* TODO: Is there a race condition here? can
 			the table be evicted from the cache before we
@@ -1416,16 +1415,12 @@
 			error = row_drop_table_for_mysql(
 				old_table->name, NULL, trx, FALSE);
 
-			prebuilt = row_create_prebuilt(add->indexed_table);
-=======
-			error = row_merge_drop_table(trx, old_table);
 			prebuilt = row_create_prebuilt(add->indexed_table,
 				0 /* XXX Do we know the mysql_row_len here?
 				Before the addition of this parameter to
 				row_create_prebuilt() the mysql_row_len
 				member was left 0 (from zalloc) in the
 				prebuilt object. */);
->>>>>>> ab488434
 		}
 
 		err = convert_error_code_to_mysql(
