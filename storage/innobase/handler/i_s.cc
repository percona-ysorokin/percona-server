/*****************************************************************************

<<<<<<< HEAD
Copyright (c) 2007, 2013, Oracle and/or its affiliates. All Rights Reserved.
=======
Copyright (c) 2007, 2013, Innobase Oy. All Rights Reserved.
>>>>>>> e6ccbff4

This program is free software; you can redistribute it and/or modify it under
the terms of the GNU General Public License as published by the Free Software
Foundation; version 2 of the License.

This program is distributed in the hope that it will be useful, but WITHOUT
ANY WARRANTY; without even the implied warranty of MERCHANTABILITY or FITNESS
FOR A PARTICULAR PURPOSE. See the GNU General Public License for more details.

You should have received a copy of the GNU General Public License along with
this program; if not, write to the Free Software Foundation, Inc.,
51 Franklin Street, Suite 500, Boston, MA 02110-1335 USA

*****************************************************************************/

/**************************************************//**
@file handler/i_s.cc
InnoDB INFORMATION SCHEMA tables interface to MySQL.

Created July 18, 2007 Vasil Dimov
*******************************************************/

#include <mysqld_error.h>
<<<<<<< HEAD
#include <sql_acl.h>				// PROCESS_ACL
=======
#include <sql_acl.h>
>>>>>>> e6ccbff4

#include <m_ctype.h>
#include <hash.h>
#include <myisampack.h>
#include <mysys_err.h>
#include <my_sys.h>
#include "i_s.h"
#include <sql_plugin.h>
#include <mysql/innodb_priv.h>

#include "btr0pcur.h"	/* for file sys_tables related info. */
#include "btr0types.h"
<<<<<<< HEAD
#include "buf0buddy.h"	/* for i_s_cmpmem */
#include "buf0buf.h"	/* for buf_pool */
#include "dict0dict.h"	/* for dict_table_stats_lock() */
#include "dict0load.h"	/* for file sys_tables related info. */
#include "dict0mem.h"
#include "dict0types.h"
#include "ha_prototypes.h" /* for innobase_convert_name() */
#include "srv0start.h"	/* for srv_was_started */
#include "trx0i_s.h"
#include "trx0trx.h"	/* for TRX_QUE_STATE_STR_MAX_LEN */
#include "srv0mon.h"
#include "fut0fut.h"
#include "pars0pars.h"
#include "fts0types.h"
#include "fts0opt.h"
#include "fts0priv.h"
=======
#include "buf0buddy.h"
#include "buf0buf.h"
#include "ibuf0ibuf.h"
#include "dict0mem.h"
#include "dict0types.h"
#include "dict0boot.h"
#include "ha_prototypes.h"
#include "srv0start.h"
#include "trx0i_s.h"
#include "trx0trx.h"
>>>>>>> e6ccbff4
#include "btr0btr.h"
#include "page0zip.h"

/** structure associates a name string with a file page type and/or buffer
page state. */
struct buf_page_desc_t{
	const char*	type_str;	/*!< String explain the page
					type/state */
	ulint		type_value;	/*!< Page type or page state */
};

<<<<<<< HEAD
/** Any states greater than FIL_PAGE_TYPE_LAST would be treated as unknown. */
#define	I_S_PAGE_TYPE_UNKNOWN		(FIL_PAGE_TYPE_LAST + 1)
=======
typedef struct buffer_page_desc_str_struct	buf_page_desc_str_t;

/** Change buffer B-tree page */
#define	I_S_PAGE_TYPE_IBUF		(FIL_PAGE_TYPE_LAST + 1)

/** Any states greater than I_S_PAGE_TYPE_IBUF would be treated as
unknown. */
#define	I_S_PAGE_TYPE_UNKNOWN		(I_S_PAGE_TYPE_IBUF + 1)
>>>>>>> e6ccbff4

/** We also define I_S_PAGE_TYPE_INDEX as the Index Page's position
in i_s_page_type[] array */
#define I_S_PAGE_TYPE_INDEX		1

/** Name string for File Page Types */
static buf_page_desc_t	i_s_page_type[] = {
	{"ALLOCATED", FIL_PAGE_TYPE_ALLOCATED},
	{"INDEX", FIL_PAGE_INDEX},
	{"UNDO_LOG", FIL_PAGE_UNDO_LOG},
	{"INODE", FIL_PAGE_INODE},
	{"IBUF_FREE_LIST", FIL_PAGE_IBUF_FREE_LIST},
	{"IBUF_BITMAP", FIL_PAGE_IBUF_BITMAP},
	{"SYSTEM", FIL_PAGE_TYPE_SYS},
	{"TRX_SYSTEM", FIL_PAGE_TYPE_TRX_SYS},
	{"FILE_SPACE_HEADER", FIL_PAGE_TYPE_FSP_HDR},
	{"EXTENT_DESCRIPTOR", FIL_PAGE_TYPE_XDES},
	{"BLOB", FIL_PAGE_TYPE_BLOB},
	{"COMPRESSED_BLOB", FIL_PAGE_TYPE_ZBLOB},
	{"COMPRESSED_BLOB2", FIL_PAGE_TYPE_ZBLOB2},
	{"IBUF_INDEX", I_S_PAGE_TYPE_IBUF},
	{"UNKNOWN", I_S_PAGE_TYPE_UNKNOWN}
};

/* Check if we can hold all page type in a 4 bit value */
#if I_S_PAGE_TYPE_UNKNOWN > 1<<4
# error "i_s_page_type[] is too large"
#endif

/** This structure defines information we will fetch from pages
currently cached in the buffer pool. It will be used to populate
table INFORMATION_SCHEMA.INNODB_BUFFER_PAGE */
struct buf_page_info_t{
	ulint		block_id;	/*!< Buffer Pool block ID */
	unsigned	space_id:32;	/*!< Tablespace ID */
	unsigned	page_num:32;	/*!< Page number/offset */
	unsigned	access_time:32;	/*!< Time of first access */
	unsigned	pool_id:MAX_BUFFER_POOLS_BITS;
					/*!< Buffer Pool ID. Must be less than
					MAX_BUFFER_POOLS */
	unsigned	flush_type:2;	/*!< Flush type */
	unsigned	io_fix:2;	/*!< type of pending I/O operation */
	unsigned	fix_count:19;	/*!< Count of how manyfold this block
					is bufferfixed */
	unsigned	hashed:1;	/*!< Whether hash index has been
					built on this page */
	unsigned	is_old:1;	/*!< TRUE if the block is in the old
					blocks in buf_pool->LRU_old */
	unsigned	freed_page_clock:31; /*!< the value of
					buf_pool->freed_page_clock */
	unsigned	zip_ssize:PAGE_ZIP_SSIZE_BITS;
					/*!< Compressed page size */
	unsigned	page_state:BUF_PAGE_STATE_BITS; /*!< Page state */
	unsigned	page_type:4;	/*!< Page type */
	unsigned	num_recs:UNIV_PAGE_SIZE_SHIFT_MAX-2;
					/*!< Number of records on Page */
	unsigned	data_size:UNIV_PAGE_SIZE_SHIFT_MAX;
					/*!< Sum of the sizes of the records */
	lsn_t		newest_mod;	/*!< Log sequence number of
					the youngest modification */
	lsn_t		oldest_mod;	/*!< Log sequence number of
					the oldest modification */
	index_id_t	index_id;	/*!< Index ID if a index page */
};

/** maximum number of buffer page info we would cache. */
#define MAX_BUF_INFO_CACHED		10000

#define OK(expr)		\
	if ((expr) != 0) {	\
		DBUG_RETURN(1);	\
	}

#define RETURN_IF_INNODB_NOT_STARTED(plugin_name)			\
do {									\
	if (!srv_was_started) {						\
		push_warning_printf(thd, Sql_condition::WARN_LEVEL_WARN,	\
				    ER_CANT_FIND_SYSTEM_REC,		\
				    "InnoDB: SELECTing from "		\
				    "INFORMATION_SCHEMA.%s but "	\
				    "the InnoDB storage engine "	\
				    "is not installed", plugin_name);	\
		DBUG_RETURN(0);						\
	}								\
} while (0)

#if !defined __STRICT_ANSI__ && defined __GNUC__ && (__GNUC__) > 2 &&	\
	!defined __INTEL_COMPILER && !defined __clang__
#define STRUCT_FLD(name, value)	name: value
#else
#define STRUCT_FLD(name, value)	value
#endif

/* Don't use a static const variable here, as some C++ compilers (notably
HPUX aCC: HP ANSI C++ B3910B A.03.65) can't handle it. */
#define END_OF_ST_FIELD_INFO \
	{STRUCT_FLD(field_name,		NULL), \
	 STRUCT_FLD(field_length,	0), \
	 STRUCT_FLD(field_type,		MYSQL_TYPE_NULL), \
	 STRUCT_FLD(value,		0), \
	 STRUCT_FLD(field_flags,	0), \
	 STRUCT_FLD(old_name,		""), \
	 STRUCT_FLD(open_method,	SKIP_OPEN_TABLE)}

/*
Use the following types mapping:

C type	ST_FIELD_INFO::field_type
---------------------------------
long			MYSQL_TYPE_LONGLONG
(field_length=MY_INT64_NUM_DECIMAL_DIGITS)

long unsigned		MYSQL_TYPE_LONGLONG
(field_length=MY_INT64_NUM_DECIMAL_DIGITS, field_flags=MY_I_S_UNSIGNED)

char*			MYSQL_TYPE_STRING
(field_length=n)

float			MYSQL_TYPE_FLOAT
(field_length=0 is ignored)

void*			MYSQL_TYPE_LONGLONG
(field_length=MY_INT64_NUM_DECIMAL_DIGITS, field_flags=MY_I_S_UNSIGNED)

boolean (if else)	MYSQL_TYPE_LONG
(field_length=1)

time_t			MYSQL_TYPE_DATETIME
(field_length=0 ignored)
---------------------------------
*/

/*******************************************************************//**
Common function to fill any of the dynamic tables:
INFORMATION_SCHEMA.innodb_trx
INFORMATION_SCHEMA.innodb_locks
INFORMATION_SCHEMA.innodb_lock_waits
@return	0 on success */
static
int
trx_i_s_common_fill_table(
/*======================*/
	THD*		thd,	/*!< in: thread */
	TABLE_LIST*	tables,	/*!< in/out: tables to fill */
	Item*		);	/*!< in: condition (not used) */

/*******************************************************************//**
Unbind a dynamic INFORMATION_SCHEMA table.
@return	0 on success */
static
int
i_s_common_deinit(
/*==============*/
	void*	p);	/*!< in/out: table schema object */
/*******************************************************************//**
Auxiliary function to store time_t value in MYSQL_TYPE_DATETIME
field.
@return	0 on success */
static
int
field_store_time_t(
/*===============*/
	Field*	field,	/*!< in/out: target field for storage */
	time_t	time)	/*!< in: value to store */
{
	MYSQL_TIME	my_time;
	struct tm	tm_time;

	if (time) {
#if 0
		/* use this if you are sure that `variables' and `time_zone'
		are always initialized */
		thd->variables.time_zone->gmt_sec_to_TIME(
			&my_time, (my_time_t) time);
#else
		localtime_r(&time, &tm_time);
		localtime_to_TIME(&my_time, &tm_time);
		my_time.time_type = MYSQL_TIMESTAMP_DATETIME;
#endif
	} else {
		memset(&my_time, 0, sizeof(my_time));
	}

	return(field->store_time(&my_time, MYSQL_TIMESTAMP_DATETIME));
}

/*******************************************************************//**
Auxiliary function to store char* value in MYSQL_TYPE_STRING field.
@return	0 on success */
static
int
field_store_string(
/*===============*/
	Field*		field,	/*!< in/out: target field for storage */
	const char*	str)	/*!< in: NUL-terminated utf-8 string,
				or NULL */
{
	int	ret;

	if (str != NULL) {

		ret = field->store(str, strlen(str),
				   system_charset_info);
		field->set_notnull();
	} else {

		ret = 0; /* success */
		field->set_null();
	}

	return(ret);
}

/*******************************************************************//**
Store the name of an index in a MYSQL_TYPE_VARCHAR field.
Handles the names of incomplete secondary indexes.
@return	0 on success */
static
int
field_store_index_name(
/*===================*/
	Field*		field,		/*!< in/out: target field for
					storage */
	const char*	index_name)	/*!< in: NUL-terminated utf-8
					index name, possibly starting with
					TEMP_INDEX_PREFIX */
{
	int	ret;

	ut_ad(index_name != NULL);
	ut_ad(field->real_type() == MYSQL_TYPE_VARCHAR);

	/* Since TEMP_INDEX_PREFIX is not a valid UTF8, we need to convert
	it to something else. */
	if (index_name[0] == TEMP_INDEX_PREFIX) {
		char	buf[NAME_LEN + 1];
		buf[0] = '?';
		memcpy(buf + 1, index_name + 1, strlen(index_name));
		ret = field->store(buf, strlen(buf),
				   system_charset_info);
	} else {
		ret = field->store(index_name, strlen(index_name),
				   system_charset_info);
	}

	field->set_notnull();

	return(ret);
}

/*******************************************************************//**
Auxiliary function to store ulint value in MYSQL_TYPE_LONGLONG field.
If the value is ULINT_UNDEFINED then the field it set to NULL.
@return	0 on success */
static
int
field_store_ulint(
/*==============*/
	Field*	field,	/*!< in/out: target field for storage */
	ulint	n)	/*!< in: value to store */
{
	int	ret;

	if (n != ULINT_UNDEFINED) {

		ret = field->store(n);
		field->set_notnull();
	} else {

		ret = 0; /* success */
		field->set_null();
	}

	return(ret);
}

/* Fields of the dynamic table INFORMATION_SCHEMA.innodb_trx */
static ST_FIELD_INFO	innodb_trx_fields_info[] =
{
#define IDX_TRX_ID		0
	{STRUCT_FLD(field_name,		"trx_id"),
	 STRUCT_FLD(field_length,	TRX_ID_MAX_LEN + 1),
	 STRUCT_FLD(field_type,		MYSQL_TYPE_STRING),
	 STRUCT_FLD(value,		0),
	 STRUCT_FLD(field_flags,	0),
	 STRUCT_FLD(old_name,		""),
	 STRUCT_FLD(open_method,	SKIP_OPEN_TABLE)},

#define IDX_TRX_STATE		1
	{STRUCT_FLD(field_name,		"trx_state"),
	 STRUCT_FLD(field_length,	TRX_QUE_STATE_STR_MAX_LEN + 1),
	 STRUCT_FLD(field_type,		MYSQL_TYPE_STRING),
	 STRUCT_FLD(value,		0),
	 STRUCT_FLD(field_flags,	0),
	 STRUCT_FLD(old_name,		""),
	 STRUCT_FLD(open_method,	SKIP_OPEN_TABLE)},

#define IDX_TRX_STARTED		2
	{STRUCT_FLD(field_name,		"trx_started"),
	 STRUCT_FLD(field_length,	0),
	 STRUCT_FLD(field_type,		MYSQL_TYPE_DATETIME),
	 STRUCT_FLD(value,		0),
	 STRUCT_FLD(field_flags,	0),
	 STRUCT_FLD(old_name,		""),
	 STRUCT_FLD(open_method,	SKIP_OPEN_TABLE)},

#define IDX_TRX_REQUESTED_LOCK_ID	3
	{STRUCT_FLD(field_name,		"trx_requested_lock_id"),
	 STRUCT_FLD(field_length,	TRX_I_S_LOCK_ID_MAX_LEN + 1),
	 STRUCT_FLD(field_type,		MYSQL_TYPE_STRING),
	 STRUCT_FLD(value,		0),
	 STRUCT_FLD(field_flags,	MY_I_S_MAYBE_NULL),
	 STRUCT_FLD(old_name,		""),
	 STRUCT_FLD(open_method,	SKIP_OPEN_TABLE)},

#define IDX_TRX_WAIT_STARTED	4
	{STRUCT_FLD(field_name,		"trx_wait_started"),
	 STRUCT_FLD(field_length,	0),
	 STRUCT_FLD(field_type,		MYSQL_TYPE_DATETIME),
	 STRUCT_FLD(value,		0),
	 STRUCT_FLD(field_flags,	MY_I_S_MAYBE_NULL),
	 STRUCT_FLD(old_name,		""),
	 STRUCT_FLD(open_method,	SKIP_OPEN_TABLE)},

#define IDX_TRX_WEIGHT		5
	{STRUCT_FLD(field_name,		"trx_weight"),
	 STRUCT_FLD(field_length,	MY_INT64_NUM_DECIMAL_DIGITS),
	 STRUCT_FLD(field_type,		MYSQL_TYPE_LONGLONG),
	 STRUCT_FLD(value,		0),
	 STRUCT_FLD(field_flags,	MY_I_S_UNSIGNED),
	 STRUCT_FLD(old_name,		""),
	 STRUCT_FLD(open_method,	SKIP_OPEN_TABLE)},

#define IDX_TRX_MYSQL_THREAD_ID	6
	{STRUCT_FLD(field_name,		"trx_mysql_thread_id"),
	 STRUCT_FLD(field_length,	MY_INT64_NUM_DECIMAL_DIGITS),
	 STRUCT_FLD(field_type,		MYSQL_TYPE_LONGLONG),
	 STRUCT_FLD(value,		0),
	 STRUCT_FLD(field_flags,	MY_I_S_UNSIGNED),
	 STRUCT_FLD(old_name,		""),
	 STRUCT_FLD(open_method,	SKIP_OPEN_TABLE)},

#define IDX_TRX_QUERY		7
	{STRUCT_FLD(field_name,		"trx_query"),
	 STRUCT_FLD(field_length,	TRX_I_S_TRX_QUERY_MAX_LEN),
	 STRUCT_FLD(field_type,		MYSQL_TYPE_STRING),
	 STRUCT_FLD(value,		0),
	 STRUCT_FLD(field_flags,	MY_I_S_MAYBE_NULL),
	 STRUCT_FLD(old_name,		""),
	 STRUCT_FLD(open_method,	SKIP_OPEN_TABLE)},

#define IDX_TRX_OPERATION_STATE	8
	{STRUCT_FLD(field_name,		"trx_operation_state"),
	 STRUCT_FLD(field_length,	TRX_I_S_TRX_OP_STATE_MAX_LEN),
	 STRUCT_FLD(field_type,		MYSQL_TYPE_STRING),
	 STRUCT_FLD(value,		0),
	 STRUCT_FLD(field_flags,	MY_I_S_MAYBE_NULL),
	 STRUCT_FLD(old_name,		""),
	 STRUCT_FLD(open_method,	SKIP_OPEN_TABLE)},

#define IDX_TRX_TABLES_IN_USE	9
	{STRUCT_FLD(field_name,		"trx_tables_in_use"),
	 STRUCT_FLD(field_length,	MY_INT64_NUM_DECIMAL_DIGITS),
	 STRUCT_FLD(field_type,		MYSQL_TYPE_LONGLONG),
	 STRUCT_FLD(value,		0),
	 STRUCT_FLD(field_flags,	MY_I_S_UNSIGNED),
	 STRUCT_FLD(old_name,		""),
	 STRUCT_FLD(open_method,	SKIP_OPEN_TABLE)},

#define IDX_TRX_TABLES_LOCKED	10
	{STRUCT_FLD(field_name,		"trx_tables_locked"),
	 STRUCT_FLD(field_length,	MY_INT64_NUM_DECIMAL_DIGITS),
	 STRUCT_FLD(field_type,		MYSQL_TYPE_LONGLONG),
	 STRUCT_FLD(value,		0),
	 STRUCT_FLD(field_flags,	MY_I_S_UNSIGNED),
	 STRUCT_FLD(old_name,		""),
	 STRUCT_FLD(open_method,	SKIP_OPEN_TABLE)},

#define IDX_TRX_LOCK_STRUCTS	11
	{STRUCT_FLD(field_name,		"trx_lock_structs"),
	 STRUCT_FLD(field_length,	MY_INT64_NUM_DECIMAL_DIGITS),
	 STRUCT_FLD(field_type,		MYSQL_TYPE_LONGLONG),
	 STRUCT_FLD(value,		0),
	 STRUCT_FLD(field_flags,	MY_I_S_UNSIGNED),
	 STRUCT_FLD(old_name,		""),
	 STRUCT_FLD(open_method,	SKIP_OPEN_TABLE)},

#define IDX_TRX_LOCK_MEMORY_BYTES	12
	{STRUCT_FLD(field_name,		"trx_lock_memory_bytes"),
	 STRUCT_FLD(field_length,	MY_INT64_NUM_DECIMAL_DIGITS),
	 STRUCT_FLD(field_type,		MYSQL_TYPE_LONGLONG),
	 STRUCT_FLD(value,		0),
	 STRUCT_FLD(field_flags,	MY_I_S_UNSIGNED),
	 STRUCT_FLD(old_name,		""),
	 STRUCT_FLD(open_method,	SKIP_OPEN_TABLE)},

#define IDX_TRX_ROWS_LOCKED	13
	{STRUCT_FLD(field_name,		"trx_rows_locked"),
	 STRUCT_FLD(field_length,	MY_INT64_NUM_DECIMAL_DIGITS),
	 STRUCT_FLD(field_type,		MYSQL_TYPE_LONGLONG),
	 STRUCT_FLD(value,		0),
	 STRUCT_FLD(field_flags,	MY_I_S_UNSIGNED),
	 STRUCT_FLD(old_name,		""),
	 STRUCT_FLD(open_method,	SKIP_OPEN_TABLE)},

#define IDX_TRX_ROWS_MODIFIED		14
	{STRUCT_FLD(field_name,		"trx_rows_modified"),
	 STRUCT_FLD(field_length,	MY_INT64_NUM_DECIMAL_DIGITS),
	 STRUCT_FLD(field_type,		MYSQL_TYPE_LONGLONG),
	 STRUCT_FLD(value,		0),
	 STRUCT_FLD(field_flags,	MY_I_S_UNSIGNED),
	 STRUCT_FLD(old_name,		""),
	 STRUCT_FLD(open_method,	SKIP_OPEN_TABLE)},

#define IDX_TRX_CONNCURRENCY_TICKETS	15
	{STRUCT_FLD(field_name,		"trx_concurrency_tickets"),
	 STRUCT_FLD(field_length,	MY_INT64_NUM_DECIMAL_DIGITS),
	 STRUCT_FLD(field_type,		MYSQL_TYPE_LONGLONG),
	 STRUCT_FLD(value,		0),
	 STRUCT_FLD(field_flags,	MY_I_S_UNSIGNED),
	 STRUCT_FLD(old_name,		""),
	 STRUCT_FLD(open_method,	SKIP_OPEN_TABLE)},

#define IDX_TRX_ISOLATION_LEVEL	16
	{STRUCT_FLD(field_name,		"trx_isolation_level"),
	 STRUCT_FLD(field_length,	TRX_I_S_TRX_ISOLATION_LEVEL_MAX_LEN),
	 STRUCT_FLD(field_type,		MYSQL_TYPE_STRING),
	 STRUCT_FLD(value,		0),
	 STRUCT_FLD(field_flags,	0),
	 STRUCT_FLD(old_name,		""),
	 STRUCT_FLD(open_method,	SKIP_OPEN_TABLE)},

#define IDX_TRX_UNIQUE_CHECKS	17
	{STRUCT_FLD(field_name,		"trx_unique_checks"),
	 STRUCT_FLD(field_length,	1),
	 STRUCT_FLD(field_type,		MYSQL_TYPE_LONG),
	 STRUCT_FLD(value,		1),
	 STRUCT_FLD(field_flags,	0),
	 STRUCT_FLD(old_name,		""),
	 STRUCT_FLD(open_method,	SKIP_OPEN_TABLE)},

#define IDX_TRX_FOREIGN_KEY_CHECKS	18
	{STRUCT_FLD(field_name,		"trx_foreign_key_checks"),
	 STRUCT_FLD(field_length,	1),
	 STRUCT_FLD(field_type,		MYSQL_TYPE_LONG),
	 STRUCT_FLD(value,		1),
	 STRUCT_FLD(field_flags,	0),
	 STRUCT_FLD(old_name,		""),
	 STRUCT_FLD(open_method,	SKIP_OPEN_TABLE)},

#define IDX_TRX_LAST_FOREIGN_KEY_ERROR	19
	{STRUCT_FLD(field_name,		"trx_last_foreign_key_error"),
	 STRUCT_FLD(field_length,	TRX_I_S_TRX_FK_ERROR_MAX_LEN),
	 STRUCT_FLD(field_type,		MYSQL_TYPE_STRING),
	 STRUCT_FLD(value,		0),
	 STRUCT_FLD(field_flags,	MY_I_S_MAYBE_NULL),
	 STRUCT_FLD(old_name,		""),
	 STRUCT_FLD(open_method,	SKIP_OPEN_TABLE)},

#define IDX_TRX_ADAPTIVE_HASH_LATCHED	20
	{STRUCT_FLD(field_name,		"trx_adaptive_hash_latched"),
	 STRUCT_FLD(field_length,	1),
	 STRUCT_FLD(field_type,		MYSQL_TYPE_LONG),
	 STRUCT_FLD(value,		0),
	 STRUCT_FLD(field_flags,	0),
	 STRUCT_FLD(old_name,		""),
	 STRUCT_FLD(open_method,	SKIP_OPEN_TABLE)},

#define IDX_TRX_ADAPTIVE_HASH_TIMEOUT	21
	{STRUCT_FLD(field_name,		"trx_adaptive_hash_timeout"),
	 STRUCT_FLD(field_length,	MY_INT64_NUM_DECIMAL_DIGITS),
	 STRUCT_FLD(field_type,		MYSQL_TYPE_LONGLONG),
	 STRUCT_FLD(value,		0),
	 STRUCT_FLD(field_flags,	MY_I_S_UNSIGNED),
	 STRUCT_FLD(old_name,		""),
	 STRUCT_FLD(open_method,	SKIP_OPEN_TABLE)},

#define IDX_TRX_READ_ONLY		22
	{STRUCT_FLD(field_name,		"trx_is_read_only"),
	 STRUCT_FLD(field_length,	1),
	 STRUCT_FLD(field_type,		MYSQL_TYPE_LONG),
	 STRUCT_FLD(value,		0),
	 STRUCT_FLD(field_flags,	0),
	 STRUCT_FLD(old_name,		""),
	 STRUCT_FLD(open_method,	SKIP_OPEN_TABLE)},

#define IDX_TRX_AUTOCOMMIT_NON_LOCKING	23
	{STRUCT_FLD(field_name,		"trx_autocommit_non_locking"),
	 STRUCT_FLD(field_length,	1),
	 STRUCT_FLD(field_type,		MYSQL_TYPE_LONG),
	 STRUCT_FLD(value,		0),
	 STRUCT_FLD(field_flags,	0),
	 STRUCT_FLD(old_name,		""),
	 STRUCT_FLD(open_method,	SKIP_OPEN_TABLE)},

	END_OF_ST_FIELD_INFO
};

/*******************************************************************//**
Read data from cache buffer and fill the INFORMATION_SCHEMA.innodb_trx
table with it.
@return	0 on success */
static
int
fill_innodb_trx_from_cache(
/*=======================*/
	trx_i_s_cache_t*	cache,	/*!< in: cache to read from */
	THD*			thd,	/*!< in: used to call
					schema_table_store_record() */
	TABLE*			table)	/*!< in/out: fill this table */
{
	Field**	fields;
	ulint	rows_num;
	char	lock_id[TRX_I_S_LOCK_ID_MAX_LEN + 1];
	ulint	i;

	DBUG_ENTER("fill_innodb_trx_from_cache");

	fields = table->field;

	rows_num = trx_i_s_cache_get_rows_used(cache,
					       I_S_INNODB_TRX);

	for (i = 0; i < rows_num; i++) {

		i_s_trx_row_t*	row;
		char		trx_id[TRX_ID_MAX_LEN + 1];

		row = (i_s_trx_row_t*)
			trx_i_s_cache_get_nth_row(
				cache, I_S_INNODB_TRX, i);

		/* trx_id */
		ut_snprintf(trx_id, sizeof(trx_id), TRX_ID_FMT, row->trx_id);
		OK(field_store_string(fields[IDX_TRX_ID], trx_id));

		/* trx_state */
		OK(field_store_string(fields[IDX_TRX_STATE],
				      row->trx_state));

		/* trx_started */
		OK(field_store_time_t(fields[IDX_TRX_STARTED],
				      (time_t) row->trx_started));

		/* trx_requested_lock_id */
		/* trx_wait_started */
		if (row->trx_wait_started != 0) {

			OK(field_store_string(
				   fields[IDX_TRX_REQUESTED_LOCK_ID],
				   trx_i_s_create_lock_id(
					   row->requested_lock_row,
					   lock_id, sizeof(lock_id))));
			/* field_store_string() sets it no notnull */

			OK(field_store_time_t(
				   fields[IDX_TRX_WAIT_STARTED],
				   (time_t) row->trx_wait_started));
			fields[IDX_TRX_WAIT_STARTED]->set_notnull();
		} else {

			fields[IDX_TRX_REQUESTED_LOCK_ID]->set_null();
			fields[IDX_TRX_WAIT_STARTED]->set_null();
		}

		/* trx_weight */
		OK(fields[IDX_TRX_WEIGHT]->store((longlong) row->trx_weight,
						 true));

		/* trx_mysql_thread_id */
		OK(fields[IDX_TRX_MYSQL_THREAD_ID]->store(
			   row->trx_mysql_thread_id));

		/* trx_query */
		if (row->trx_query) {
			/* store will do appropriate character set
			conversion check */
			fields[IDX_TRX_QUERY]->store(
				row->trx_query, strlen(row->trx_query),
				row->trx_query_cs);
			fields[IDX_TRX_QUERY]->set_notnull();
		} else {
			fields[IDX_TRX_QUERY]->set_null();
		}

		/* trx_operation_state */
		OK(field_store_string(fields[IDX_TRX_OPERATION_STATE],
				      row->trx_operation_state));

		/* trx_tables_in_use */
		OK(fields[IDX_TRX_TABLES_IN_USE]->store(
			   (longlong) row->trx_tables_in_use, true));

		/* trx_tables_locked */
		OK(fields[IDX_TRX_TABLES_LOCKED]->store(
			   (longlong) row->trx_tables_locked, true));

		/* trx_lock_structs */
		OK(fields[IDX_TRX_LOCK_STRUCTS]->store(
			   (longlong) row->trx_lock_structs, true));

		/* trx_lock_memory_bytes */
		OK(fields[IDX_TRX_LOCK_MEMORY_BYTES]->store(
			   (longlong) row->trx_lock_memory_bytes, true));

		/* trx_rows_locked */
		OK(fields[IDX_TRX_ROWS_LOCKED]->store(
			   (longlong) row->trx_rows_locked, true));

		/* trx_rows_modified */
		OK(fields[IDX_TRX_ROWS_MODIFIED]->store(
			   (longlong) row->trx_rows_modified, true));

		/* trx_concurrency_tickets */
		OK(fields[IDX_TRX_CONNCURRENCY_TICKETS]->store(
			   (longlong) row->trx_concurrency_tickets, true));

		/* trx_isolation_level */
		OK(field_store_string(fields[IDX_TRX_ISOLATION_LEVEL],
				      row->trx_isolation_level));

		/* trx_unique_checks */
		OK(fields[IDX_TRX_UNIQUE_CHECKS]->store(
			   row->trx_unique_checks));

		/* trx_foreign_key_checks */
		OK(fields[IDX_TRX_FOREIGN_KEY_CHECKS]->store(
			   row->trx_foreign_key_checks));

		/* trx_last_foreign_key_error */
		OK(field_store_string(fields[IDX_TRX_LAST_FOREIGN_KEY_ERROR],
				      row->trx_foreign_key_error));

		/* trx_adaptive_hash_latched */
		OK(fields[IDX_TRX_ADAPTIVE_HASH_LATCHED]->store(
			   row->trx_has_search_latch));

		/* trx_adaptive_hash_timeout */
		OK(fields[IDX_TRX_ADAPTIVE_HASH_TIMEOUT]->store(
			   (longlong) row->trx_search_latch_timeout, true));

		/* trx_is_read_only*/
		OK(fields[IDX_TRX_READ_ONLY]->store(
				(long) row->trx_is_read_only, true));

		/* trx_is_autocommit_non_locking */
		OK(fields[IDX_TRX_AUTOCOMMIT_NON_LOCKING]->store(
				(long) row->trx_is_autocommit_non_locking,
				true));

		OK(schema_table_store_record(thd, table));
	}

	DBUG_RETURN(0);
}

/*******************************************************************//**
Bind the dynamic table INFORMATION_SCHEMA.innodb_trx
@return	0 on success */
static
int
innodb_trx_init(
/*============*/
	void*	p)	/*!< in/out: table schema object */
{
	ST_SCHEMA_TABLE*	schema;

	DBUG_ENTER("innodb_trx_init");

	schema = (ST_SCHEMA_TABLE*) p;

	schema->fields_info = innodb_trx_fields_info;
	schema->fill_table = trx_i_s_common_fill_table;

	DBUG_RETURN(0);
}

static struct st_mysql_information_schema	i_s_info =
{
	MYSQL_INFORMATION_SCHEMA_INTERFACE_VERSION
};

UNIV_INTERN struct st_mysql_plugin	i_s_innodb_trx =
{
	/* the plugin type (a MYSQL_XXX_PLUGIN value) */
	/* int */
	STRUCT_FLD(type, MYSQL_INFORMATION_SCHEMA_PLUGIN),

	/* pointer to type-specific plugin descriptor */
	/* void* */
	STRUCT_FLD(info, &i_s_info),

	/* plugin name */
	/* const char* */
	STRUCT_FLD(name, "INNODB_TRX"),

	/* plugin author (for SHOW PLUGINS) */
	/* const char* */
	STRUCT_FLD(author, plugin_author),

	/* general descriptive text (for SHOW PLUGINS) */
	/* const char* */
	STRUCT_FLD(descr, "InnoDB transactions"),

	/* the plugin license (PLUGIN_LICENSE_XXX) */
	/* int */
	STRUCT_FLD(license, PLUGIN_LICENSE_GPL),

	/* the function to invoke when plugin is loaded */
	/* int (*)(void*); */
	STRUCT_FLD(init, innodb_trx_init),

	/* the function to invoke when plugin is unloaded */
	/* int (*)(void*); */
	STRUCT_FLD(deinit, i_s_common_deinit),

	/* plugin version (for SHOW PLUGINS) */
	/* unsigned int */
	STRUCT_FLD(version, INNODB_VERSION_SHORT),

	/* struct st_mysql_show_var* */
	STRUCT_FLD(status_vars, NULL),

	/* struct st_mysql_sys_var** */
	STRUCT_FLD(system_vars, NULL),

	/* reserved for dependency checking */
	/* void* */
	STRUCT_FLD(__reserved1, NULL),

	/* Plugin flags */
	/* unsigned long */
	STRUCT_FLD(flags, 0UL),
};

/* Fields of the dynamic table INFORMATION_SCHEMA.innodb_locks */
static ST_FIELD_INFO	innodb_locks_fields_info[] =
{
#define IDX_LOCK_ID		0
	{STRUCT_FLD(field_name,		"lock_id"),
	 STRUCT_FLD(field_length,	TRX_I_S_LOCK_ID_MAX_LEN + 1),
	 STRUCT_FLD(field_type,		MYSQL_TYPE_STRING),
	 STRUCT_FLD(value,		0),
	 STRUCT_FLD(field_flags,	0),
	 STRUCT_FLD(old_name,		""),
	 STRUCT_FLD(open_method,	SKIP_OPEN_TABLE)},

#define IDX_LOCK_TRX_ID		1
	{STRUCT_FLD(field_name,		"lock_trx_id"),
	 STRUCT_FLD(field_length,	TRX_ID_MAX_LEN + 1),
	 STRUCT_FLD(field_type,		MYSQL_TYPE_STRING),
	 STRUCT_FLD(value,		0),
	 STRUCT_FLD(field_flags,	0),
	 STRUCT_FLD(old_name,		""),
	 STRUCT_FLD(open_method,	SKIP_OPEN_TABLE)},

#define IDX_LOCK_MODE		2
	{STRUCT_FLD(field_name,		"lock_mode"),
	 /* S[,GAP] X[,GAP] IS[,GAP] IX[,GAP] AUTO_INC UNKNOWN */
	 STRUCT_FLD(field_length,	32),
	 STRUCT_FLD(field_type,		MYSQL_TYPE_STRING),
	 STRUCT_FLD(value,		0),
	 STRUCT_FLD(field_flags,	0),
	 STRUCT_FLD(old_name,		""),
	 STRUCT_FLD(open_method,	SKIP_OPEN_TABLE)},

#define IDX_LOCK_TYPE		3
	{STRUCT_FLD(field_name,		"lock_type"),
	 STRUCT_FLD(field_length,	32 /* RECORD|TABLE|UNKNOWN */),
	 STRUCT_FLD(field_type,		MYSQL_TYPE_STRING),
	 STRUCT_FLD(value,		0),
	 STRUCT_FLD(field_flags,	0),
	 STRUCT_FLD(old_name,		""),
	 STRUCT_FLD(open_method,	SKIP_OPEN_TABLE)},

#define IDX_LOCK_TABLE		4
	{STRUCT_FLD(field_name,		"lock_table"),
	 STRUCT_FLD(field_length,	1024),
	 STRUCT_FLD(field_type,		MYSQL_TYPE_STRING),
	 STRUCT_FLD(value,		0),
	 STRUCT_FLD(field_flags,	0),
	 STRUCT_FLD(old_name,		""),
	 STRUCT_FLD(open_method,	SKIP_OPEN_TABLE)},

#define IDX_LOCK_INDEX		5
	{STRUCT_FLD(field_name,		"lock_index"),
	 STRUCT_FLD(field_length,	1024),
	 STRUCT_FLD(field_type,		MYSQL_TYPE_STRING),
	 STRUCT_FLD(value,		0),
	 STRUCT_FLD(field_flags,	MY_I_S_MAYBE_NULL),
	 STRUCT_FLD(old_name,		""),
	 STRUCT_FLD(open_method,	SKIP_OPEN_TABLE)},

#define IDX_LOCK_SPACE		6
	{STRUCT_FLD(field_name,		"lock_space"),
	 STRUCT_FLD(field_length,	MY_INT64_NUM_DECIMAL_DIGITS),
	 STRUCT_FLD(field_type,		MYSQL_TYPE_LONGLONG),
	 STRUCT_FLD(value,		0),
	 STRUCT_FLD(field_flags,	MY_I_S_UNSIGNED | MY_I_S_MAYBE_NULL),
	 STRUCT_FLD(old_name,		""),
	 STRUCT_FLD(open_method,	SKIP_OPEN_TABLE)},

#define IDX_LOCK_PAGE		7
	{STRUCT_FLD(field_name,		"lock_page"),
	 STRUCT_FLD(field_length,	MY_INT64_NUM_DECIMAL_DIGITS),
	 STRUCT_FLD(field_type,		MYSQL_TYPE_LONGLONG),
	 STRUCT_FLD(value,		0),
	 STRUCT_FLD(field_flags,	MY_I_S_UNSIGNED | MY_I_S_MAYBE_NULL),
	 STRUCT_FLD(old_name,		""),
	 STRUCT_FLD(open_method,	SKIP_OPEN_TABLE)},

#define IDX_LOCK_REC		8
	{STRUCT_FLD(field_name,		"lock_rec"),
	 STRUCT_FLD(field_length,	MY_INT64_NUM_DECIMAL_DIGITS),
	 STRUCT_FLD(field_type,		MYSQL_TYPE_LONGLONG),
	 STRUCT_FLD(value,		0),
	 STRUCT_FLD(field_flags,	MY_I_S_UNSIGNED | MY_I_S_MAYBE_NULL),
	 STRUCT_FLD(old_name,		""),
	 STRUCT_FLD(open_method,	SKIP_OPEN_TABLE)},

#define IDX_LOCK_DATA		9
	{STRUCT_FLD(field_name,		"lock_data"),
	 STRUCT_FLD(field_length,	TRX_I_S_LOCK_DATA_MAX_LEN),
	 STRUCT_FLD(field_type,		MYSQL_TYPE_STRING),
	 STRUCT_FLD(value,		0),
	 STRUCT_FLD(field_flags,	MY_I_S_MAYBE_NULL),
	 STRUCT_FLD(old_name,		""),
	 STRUCT_FLD(open_method,	SKIP_OPEN_TABLE)},

	END_OF_ST_FIELD_INFO
};

/*******************************************************************//**
Read data from cache buffer and fill the INFORMATION_SCHEMA.innodb_locks
table with it.
@return	0 on success */
static
int
fill_innodb_locks_from_cache(
/*=========================*/
	trx_i_s_cache_t*	cache,	/*!< in: cache to read from */
	THD*			thd,	/*!< in: MySQL client connection */
	TABLE*			table)	/*!< in/out: fill this table */
{
	Field**	fields;
	ulint	rows_num;
	char	lock_id[TRX_I_S_LOCK_ID_MAX_LEN + 1];
	ulint	i;

	DBUG_ENTER("fill_innodb_locks_from_cache");

	fields = table->field;

	rows_num = trx_i_s_cache_get_rows_used(cache,
					       I_S_INNODB_LOCKS);

	for (i = 0; i < rows_num; i++) {

		i_s_locks_row_t*	row;
		char			buf[MAX_FULL_NAME_LEN + 1];
		const char*		bufend;

		char			lock_trx_id[TRX_ID_MAX_LEN + 1];

		row = (i_s_locks_row_t*)
			trx_i_s_cache_get_nth_row(
				cache, I_S_INNODB_LOCKS, i);

		/* lock_id */
		trx_i_s_create_lock_id(row, lock_id, sizeof(lock_id));
		OK(field_store_string(fields[IDX_LOCK_ID],
				      lock_id));

		/* lock_trx_id */
		ut_snprintf(lock_trx_id, sizeof(lock_trx_id),
			    TRX_ID_FMT, row->lock_trx_id);
		OK(field_store_string(fields[IDX_LOCK_TRX_ID], lock_trx_id));

		/* lock_mode */
		OK(field_store_string(fields[IDX_LOCK_MODE],
				      row->lock_mode));

		/* lock_type */
		OK(field_store_string(fields[IDX_LOCK_TYPE],
				      row->lock_type));

		/* lock_table */
		bufend = innobase_convert_name(buf, sizeof(buf),
					       row->lock_table,
					       strlen(row->lock_table),
					       thd, TRUE);
		OK(fields[IDX_LOCK_TABLE]->store(buf, bufend - buf,
						 system_charset_info));

		/* lock_index */
		if (row->lock_index != NULL) {
			OK(field_store_index_name(fields[IDX_LOCK_INDEX],
						  row->lock_index));
		} else {
			fields[IDX_LOCK_INDEX]->set_null();
		}

		/* lock_space */
		OK(field_store_ulint(fields[IDX_LOCK_SPACE],
				     row->lock_space));

		/* lock_page */
		OK(field_store_ulint(fields[IDX_LOCK_PAGE],
				     row->lock_page));

		/* lock_rec */
		OK(field_store_ulint(fields[IDX_LOCK_REC],
				     row->lock_rec));

		/* lock_data */
		OK(field_store_string(fields[IDX_LOCK_DATA],
				      row->lock_data));

		OK(schema_table_store_record(thd, table));
	}

	DBUG_RETURN(0);
}

/*******************************************************************//**
Bind the dynamic table INFORMATION_SCHEMA.innodb_locks
@return	0 on success */
static
int
innodb_locks_init(
/*==============*/
	void*	p)	/*!< in/out: table schema object */
{
	ST_SCHEMA_TABLE*	schema;

	DBUG_ENTER("innodb_locks_init");

	schema = (ST_SCHEMA_TABLE*) p;

	schema->fields_info = innodb_locks_fields_info;
	schema->fill_table = trx_i_s_common_fill_table;

	DBUG_RETURN(0);
}

UNIV_INTERN struct st_mysql_plugin	i_s_innodb_locks =
{
	/* the plugin type (a MYSQL_XXX_PLUGIN value) */
	/* int */
	STRUCT_FLD(type, MYSQL_INFORMATION_SCHEMA_PLUGIN),

	/* pointer to type-specific plugin descriptor */
	/* void* */
	STRUCT_FLD(info, &i_s_info),

	/* plugin name */
	/* const char* */
	STRUCT_FLD(name, "INNODB_LOCKS"),

	/* plugin author (for SHOW PLUGINS) */
	/* const char* */
	STRUCT_FLD(author, plugin_author),

	/* general descriptive text (for SHOW PLUGINS) */
	/* const char* */
	STRUCT_FLD(descr, "InnoDB conflicting locks"),

	/* the plugin license (PLUGIN_LICENSE_XXX) */
	/* int */
	STRUCT_FLD(license, PLUGIN_LICENSE_GPL),

	/* the function to invoke when plugin is loaded */
	/* int (*)(void*); */
	STRUCT_FLD(init, innodb_locks_init),

	/* the function to invoke when plugin is unloaded */
	/* int (*)(void*); */
	STRUCT_FLD(deinit, i_s_common_deinit),

	/* plugin version (for SHOW PLUGINS) */
	/* unsigned int */
	STRUCT_FLD(version, INNODB_VERSION_SHORT),

	/* struct st_mysql_show_var* */
	STRUCT_FLD(status_vars, NULL),

	/* struct st_mysql_sys_var** */
	STRUCT_FLD(system_vars, NULL),

	/* reserved for dependency checking */
	/* void* */
	STRUCT_FLD(__reserved1, NULL),

	/* Plugin flags */
	/* unsigned long */
	STRUCT_FLD(flags, 0UL),
};

/* Fields of the dynamic table INFORMATION_SCHEMA.innodb_lock_waits */
static ST_FIELD_INFO	innodb_lock_waits_fields_info[] =
{
#define IDX_REQUESTING_TRX_ID	0
	{STRUCT_FLD(field_name,		"requesting_trx_id"),
	 STRUCT_FLD(field_length,	TRX_ID_MAX_LEN + 1),
	 STRUCT_FLD(field_type,		MYSQL_TYPE_STRING),
	 STRUCT_FLD(value,		0),
	 STRUCT_FLD(field_flags,	0),
	 STRUCT_FLD(old_name,		""),
	 STRUCT_FLD(open_method,	SKIP_OPEN_TABLE)},

#define IDX_REQUESTED_LOCK_ID	1
	{STRUCT_FLD(field_name,		"requested_lock_id"),
	 STRUCT_FLD(field_length,	TRX_I_S_LOCK_ID_MAX_LEN + 1),
	 STRUCT_FLD(field_type,		MYSQL_TYPE_STRING),
	 STRUCT_FLD(value,		0),
	 STRUCT_FLD(field_flags,	0),
	 STRUCT_FLD(old_name,		""),
	 STRUCT_FLD(open_method,	SKIP_OPEN_TABLE)},

#define IDX_BLOCKING_TRX_ID	2
	{STRUCT_FLD(field_name,		"blocking_trx_id"),
	 STRUCT_FLD(field_length,	TRX_ID_MAX_LEN + 1),
	 STRUCT_FLD(field_type,		MYSQL_TYPE_STRING),
	 STRUCT_FLD(value,		0),
	 STRUCT_FLD(field_flags,	0),
	 STRUCT_FLD(old_name,		""),
	 STRUCT_FLD(open_method,	SKIP_OPEN_TABLE)},

#define IDX_BLOCKING_LOCK_ID	3
	{STRUCT_FLD(field_name,		"blocking_lock_id"),
	 STRUCT_FLD(field_length,	TRX_I_S_LOCK_ID_MAX_LEN + 1),
	 STRUCT_FLD(field_type,		MYSQL_TYPE_STRING),
	 STRUCT_FLD(value,		0),
	 STRUCT_FLD(field_flags,	0),
	 STRUCT_FLD(old_name,		""),
	 STRUCT_FLD(open_method,	SKIP_OPEN_TABLE)},

	END_OF_ST_FIELD_INFO
};

/*******************************************************************//**
Read data from cache buffer and fill the
INFORMATION_SCHEMA.innodb_lock_waits table with it.
@return	0 on success */
static
int
fill_innodb_lock_waits_from_cache(
/*==============================*/
	trx_i_s_cache_t*	cache,	/*!< in: cache to read from */
	THD*			thd,	/*!< in: used to call
					schema_table_store_record() */
	TABLE*			table)	/*!< in/out: fill this table */
{
	Field**	fields;
	ulint	rows_num;
	char	requested_lock_id[TRX_I_S_LOCK_ID_MAX_LEN + 1];
	char	blocking_lock_id[TRX_I_S_LOCK_ID_MAX_LEN + 1];
	ulint	i;

	DBUG_ENTER("fill_innodb_lock_waits_from_cache");

	fields = table->field;

	rows_num = trx_i_s_cache_get_rows_used(cache,
					       I_S_INNODB_LOCK_WAITS);

	for (i = 0; i < rows_num; i++) {

		i_s_lock_waits_row_t*	row;

		char	requesting_trx_id[TRX_ID_MAX_LEN + 1];
		char	blocking_trx_id[TRX_ID_MAX_LEN + 1];

		row = (i_s_lock_waits_row_t*)
			trx_i_s_cache_get_nth_row(
				cache, I_S_INNODB_LOCK_WAITS, i);

		/* requesting_trx_id */
		ut_snprintf(requesting_trx_id, sizeof(requesting_trx_id),
			    TRX_ID_FMT, row->requested_lock_row->lock_trx_id);
		OK(field_store_string(fields[IDX_REQUESTING_TRX_ID],
				      requesting_trx_id));

		/* requested_lock_id */
		OK(field_store_string(
			   fields[IDX_REQUESTED_LOCK_ID],
			   trx_i_s_create_lock_id(
				   row->requested_lock_row,
				   requested_lock_id,
				   sizeof(requested_lock_id))));

		/* blocking_trx_id */
		ut_snprintf(blocking_trx_id, sizeof(blocking_trx_id),
			    TRX_ID_FMT, row->blocking_lock_row->lock_trx_id);
		OK(field_store_string(fields[IDX_BLOCKING_TRX_ID],
				      blocking_trx_id));

		/* blocking_lock_id */
		OK(field_store_string(
			   fields[IDX_BLOCKING_LOCK_ID],
			   trx_i_s_create_lock_id(
				   row->blocking_lock_row,
				   blocking_lock_id,
				   sizeof(blocking_lock_id))));

		OK(schema_table_store_record(thd, table));
	}

	DBUG_RETURN(0);
}

/*******************************************************************//**
Bind the dynamic table INFORMATION_SCHEMA.innodb_lock_waits
@return	0 on success */
static
int
innodb_lock_waits_init(
/*===================*/
	void*	p)	/*!< in/out: table schema object */
{
	ST_SCHEMA_TABLE*	schema;

	DBUG_ENTER("innodb_lock_waits_init");

	schema = (ST_SCHEMA_TABLE*) p;

	schema->fields_info = innodb_lock_waits_fields_info;
	schema->fill_table = trx_i_s_common_fill_table;

	DBUG_RETURN(0);
}

UNIV_INTERN struct st_mysql_plugin	i_s_innodb_lock_waits =
{
	/* the plugin type (a MYSQL_XXX_PLUGIN value) */
	/* int */
	STRUCT_FLD(type, MYSQL_INFORMATION_SCHEMA_PLUGIN),

	/* pointer to type-specific plugin descriptor */
	/* void* */
	STRUCT_FLD(info, &i_s_info),

	/* plugin name */
	/* const char* */
	STRUCT_FLD(name, "INNODB_LOCK_WAITS"),

	/* plugin author (for SHOW PLUGINS) */
	/* const char* */
	STRUCT_FLD(author, plugin_author),

	/* general descriptive text (for SHOW PLUGINS) */
	/* const char* */
	STRUCT_FLD(descr, "InnoDB which lock is blocking which"),

	/* the plugin license (PLUGIN_LICENSE_XXX) */
	/* int */
	STRUCT_FLD(license, PLUGIN_LICENSE_GPL),

	/* the function to invoke when plugin is loaded */
	/* int (*)(void*); */
	STRUCT_FLD(init, innodb_lock_waits_init),

	/* the function to invoke when plugin is unloaded */
	/* int (*)(void*); */
	STRUCT_FLD(deinit, i_s_common_deinit),

	/* plugin version (for SHOW PLUGINS) */
	/* unsigned int */
	STRUCT_FLD(version, INNODB_VERSION_SHORT),

	/* struct st_mysql_show_var* */
	STRUCT_FLD(status_vars, NULL),

	/* struct st_mysql_sys_var** */
	STRUCT_FLD(system_vars, NULL),

	/* reserved for dependency checking */
	/* void* */
	STRUCT_FLD(__reserved1, NULL),

	/* Plugin flags */
	/* unsigned long */
	STRUCT_FLD(flags, 0UL),
};

/*******************************************************************//**
Common function to fill any of the dynamic tables:
INFORMATION_SCHEMA.innodb_trx
INFORMATION_SCHEMA.innodb_locks
INFORMATION_SCHEMA.innodb_lock_waits
@return	0 on success */
static
int
trx_i_s_common_fill_table(
/*======================*/
	THD*		thd,	/*!< in: thread */
	TABLE_LIST*	tables,	/*!< in/out: tables to fill */
	Item*		)	/*!< in: condition (not used) */
{
	const char*		table_name;
	int			ret;
	trx_i_s_cache_t*	cache;

	DBUG_ENTER("trx_i_s_common_fill_table");

	/* deny access to non-superusers */
	if (check_global_access(thd, PROCESS_ACL)) {

		DBUG_RETURN(0);
	}

	/* minimize the number of places where global variables are
	referenced */
	cache = trx_i_s_cache;

	/* which table we have to fill? */
	table_name = tables->schema_table_name;
	/* or table_name = tables->schema_table->table_name; */

	RETURN_IF_INNODB_NOT_STARTED(table_name);

	/* update the cache */
	trx_i_s_cache_start_write(cache);
	trx_i_s_possibly_fetch_data_into_cache(cache);
	trx_i_s_cache_end_write(cache);

	if (trx_i_s_cache_is_truncated(cache)) {

		/* XXX show warning to user if possible */
		fprintf(stderr, "Warning: data in %s truncated due to "
			"memory limit of %d bytes\n", table_name,
			TRX_I_S_MEM_LIMIT);
	}

	ret = 0;

	trx_i_s_cache_start_read(cache);

	if (innobase_strcasecmp(table_name, "innodb_trx") == 0) {

		if (fill_innodb_trx_from_cache(
			cache, thd, tables->table) != 0) {

			ret = 1;
		}

	} else if (innobase_strcasecmp(table_name, "innodb_locks") == 0) {

		if (fill_innodb_locks_from_cache(
			cache, thd, tables->table) != 0) {

			ret = 1;
		}

	} else if (innobase_strcasecmp(table_name, "innodb_lock_waits") == 0) {

		if (fill_innodb_lock_waits_from_cache(
			cache, thd, tables->table) != 0) {

			ret = 1;
		}

	} else {

		/* huh! what happened!? */
		fprintf(stderr,
			"InnoDB: trx_i_s_common_fill_table() was "
			"called to fill unknown table: %s.\n"
			"This function only knows how to fill "
			"innodb_trx, innodb_locks and "
			"innodb_lock_waits tables.\n", table_name);

		ret = 1;
	}

	trx_i_s_cache_end_read(cache);

#if 0
	DBUG_RETURN(ret);
#else
	/* if this function returns something else than 0 then a
	deadlock occurs between the mysqld server and mysql client,
	see http://bugs.mysql.com/29900 ; when that bug is resolved
	we can enable the DBUG_RETURN(ret) above */
	ret++;  // silence a gcc46 warning
	DBUG_RETURN(0);
#endif
}

/* Fields of the dynamic table information_schema.innodb_cmp. */
static ST_FIELD_INFO	i_s_cmp_fields_info[] =
{
	{STRUCT_FLD(field_name,		"page_size"),
	 STRUCT_FLD(field_length,	5),
	 STRUCT_FLD(field_type,		MYSQL_TYPE_LONG),
	 STRUCT_FLD(value,		0),
	 STRUCT_FLD(field_flags,	0),
	 STRUCT_FLD(old_name,		"Compressed Page Size"),
	 STRUCT_FLD(open_method,	SKIP_OPEN_TABLE)},

	{STRUCT_FLD(field_name,		"compress_ops"),
	 STRUCT_FLD(field_length,	MY_INT32_NUM_DECIMAL_DIGITS),
	 STRUCT_FLD(field_type,		MYSQL_TYPE_LONG),
	 STRUCT_FLD(value,		0),
	 STRUCT_FLD(field_flags,	0),
	 STRUCT_FLD(old_name,		"Total Number of Compressions"),
	 STRUCT_FLD(open_method,	SKIP_OPEN_TABLE)},

	{STRUCT_FLD(field_name,		"compress_ops_ok"),
	 STRUCT_FLD(field_length,	MY_INT32_NUM_DECIMAL_DIGITS),
	 STRUCT_FLD(field_type,		MYSQL_TYPE_LONG),
	 STRUCT_FLD(value,		0),
	 STRUCT_FLD(field_flags,	0),
	 STRUCT_FLD(old_name,		"Total Number of"
					" Successful Compressions"),
	 STRUCT_FLD(open_method,	SKIP_OPEN_TABLE)},

	{STRUCT_FLD(field_name,		"compress_time"),
	 STRUCT_FLD(field_length,	MY_INT32_NUM_DECIMAL_DIGITS),
	 STRUCT_FLD(field_type,		MYSQL_TYPE_LONG),
	 STRUCT_FLD(value,		0),
	 STRUCT_FLD(field_flags,	0),
	 STRUCT_FLD(old_name,		"Total Duration of Compressions,"
		    " in Seconds"),
	 STRUCT_FLD(open_method,	SKIP_OPEN_TABLE)},

	{STRUCT_FLD(field_name,		"uncompress_ops"),
	 STRUCT_FLD(field_length,	MY_INT32_NUM_DECIMAL_DIGITS),
	 STRUCT_FLD(field_type,		MYSQL_TYPE_LONG),
	 STRUCT_FLD(value,		0),
	 STRUCT_FLD(field_flags,	0),
	 STRUCT_FLD(old_name,		"Total Number of Decompressions"),
	 STRUCT_FLD(open_method,	SKIP_OPEN_TABLE)},

	{STRUCT_FLD(field_name,		"uncompress_time"),
	 STRUCT_FLD(field_length,	MY_INT32_NUM_DECIMAL_DIGITS),
	 STRUCT_FLD(field_type,		MYSQL_TYPE_LONG),
	 STRUCT_FLD(value,		0),
	 STRUCT_FLD(field_flags,	0),
	 STRUCT_FLD(old_name,		"Total Duration of Decompressions,"
		    " in Seconds"),
	 STRUCT_FLD(open_method,	SKIP_OPEN_TABLE)},

	END_OF_ST_FIELD_INFO
};


/*******************************************************************//**
Fill the dynamic table information_schema.innodb_cmp or
innodb_cmp_reset.
@return	0 on success, 1 on failure */
static
int
i_s_cmp_fill_low(
/*=============*/
	THD*		thd,	/*!< in: thread */
	TABLE_LIST*	tables,	/*!< in/out: tables to fill */
	Item*		,	/*!< in: condition (ignored) */
	ibool		reset)	/*!< in: TRUE=reset cumulated counts */
{
	TABLE*	table	= (TABLE*) tables->table;
	int	status	= 0;

	DBUG_ENTER("i_s_cmp_fill_low");

	/* deny access to non-superusers */
	if (check_global_access(thd, PROCESS_ACL)) {

		DBUG_RETURN(0);
	}

	RETURN_IF_INNODB_NOT_STARTED(tables->schema_table_name);

	for (uint i = 0; i < PAGE_ZIP_SSIZE_MAX; i++) {
		page_zip_stat_t*	zip_stat = &page_zip_stat[i];

		table->field[0]->store(UNIV_ZIP_SIZE_MIN << i);

		/* The cumulated counts are not protected by any
		mutex.  Thus, some operation in page0zip.cc could
		increment a counter between the time we read it and
		clear it.  We could introduce mutex protection, but it
		could cause a measureable performance hit in
		page0zip.cc. */
		table->field[1]->store(zip_stat->compressed);
		table->field[2]->store(zip_stat->compressed_ok);
		table->field[3]->store(
			(ulong) (zip_stat->compressed_usec / 1000000));
		table->field[4]->store(zip_stat->decompressed);
		table->field[5]->store(
			(ulong) (zip_stat->decompressed_usec / 1000000));

		if (reset) {
			memset(zip_stat, 0, sizeof *zip_stat);
		}

		if (schema_table_store_record(thd, table)) {
			status = 1;
			break;
		}
	}

	DBUG_RETURN(status);
}

/*******************************************************************//**
Fill the dynamic table information_schema.innodb_cmp.
@return	0 on success, 1 on failure */
static
int
i_s_cmp_fill(
/*=========*/
	THD*		thd,	/*!< in: thread */
	TABLE_LIST*	tables,	/*!< in/out: tables to fill */
	Item*		cond)	/*!< in: condition (ignored) */
{
	return(i_s_cmp_fill_low(thd, tables, cond, FALSE));
}

/*******************************************************************//**
Fill the dynamic table information_schema.innodb_cmp_reset.
@return	0 on success, 1 on failure */
static
int
i_s_cmp_reset_fill(
/*===============*/
	THD*		thd,	/*!< in: thread */
	TABLE_LIST*	tables,	/*!< in/out: tables to fill */
	Item*		cond)	/*!< in: condition (ignored) */
{
	return(i_s_cmp_fill_low(thd, tables, cond, TRUE));
}

/*******************************************************************//**
Bind the dynamic table information_schema.innodb_cmp.
@return	0 on success */
static
int
i_s_cmp_init(
/*=========*/
	void*	p)	/*!< in/out: table schema object */
{
	DBUG_ENTER("i_s_cmp_init");
	ST_SCHEMA_TABLE* schema = (ST_SCHEMA_TABLE*) p;

	schema->fields_info = i_s_cmp_fields_info;
	schema->fill_table = i_s_cmp_fill;

	DBUG_RETURN(0);
}

/*******************************************************************//**
Bind the dynamic table information_schema.innodb_cmp_reset.
@return	0 on success */
static
int
i_s_cmp_reset_init(
/*===============*/
	void*	p)	/*!< in/out: table schema object */
{
	DBUG_ENTER("i_s_cmp_reset_init");
	ST_SCHEMA_TABLE* schema = (ST_SCHEMA_TABLE*) p;

	schema->fields_info = i_s_cmp_fields_info;
	schema->fill_table = i_s_cmp_reset_fill;

	DBUG_RETURN(0);
}

UNIV_INTERN struct st_mysql_plugin	i_s_innodb_cmp =
{
	/* the plugin type (a MYSQL_XXX_PLUGIN value) */
	/* int */
	STRUCT_FLD(type, MYSQL_INFORMATION_SCHEMA_PLUGIN),

	/* pointer to type-specific plugin descriptor */
	/* void* */
	STRUCT_FLD(info, &i_s_info),

	/* plugin name */
	/* const char* */
	STRUCT_FLD(name, "INNODB_CMP"),

	/* plugin author (for SHOW PLUGINS) */
	/* const char* */
	STRUCT_FLD(author, plugin_author),

	/* general descriptive text (for SHOW PLUGINS) */
	/* const char* */
	STRUCT_FLD(descr, "Statistics for the InnoDB compression"),

	/* the plugin license (PLUGIN_LICENSE_XXX) */
	/* int */
	STRUCT_FLD(license, PLUGIN_LICENSE_GPL),

	/* the function to invoke when plugin is loaded */
	/* int (*)(void*); */
	STRUCT_FLD(init, i_s_cmp_init),

	/* the function to invoke when plugin is unloaded */
	/* int (*)(void*); */
	STRUCT_FLD(deinit, i_s_common_deinit),

	/* plugin version (for SHOW PLUGINS) */
	/* unsigned int */
	STRUCT_FLD(version, INNODB_VERSION_SHORT),

	/* struct st_mysql_show_var* */
	STRUCT_FLD(status_vars, NULL),

	/* struct st_mysql_sys_var** */
	STRUCT_FLD(system_vars, NULL),

	/* reserved for dependency checking */
	/* void* */
	STRUCT_FLD(__reserved1, NULL),

	/* Plugin flags */
	/* unsigned long */
	STRUCT_FLD(flags, 0UL),
};

UNIV_INTERN struct st_mysql_plugin	i_s_innodb_cmp_reset =
{
	/* the plugin type (a MYSQL_XXX_PLUGIN value) */
	/* int */
	STRUCT_FLD(type, MYSQL_INFORMATION_SCHEMA_PLUGIN),

	/* pointer to type-specific plugin descriptor */
	/* void* */
	STRUCT_FLD(info, &i_s_info),

	/* plugin name */
	/* const char* */
	STRUCT_FLD(name, "INNODB_CMP_RESET"),

	/* plugin author (for SHOW PLUGINS) */
	/* const char* */
	STRUCT_FLD(author, plugin_author),

	/* general descriptive text (for SHOW PLUGINS) */
	/* const char* */
	STRUCT_FLD(descr, "Statistics for the InnoDB compression;"
		   " reset cumulated counts"),

	/* the plugin license (PLUGIN_LICENSE_XXX) */
	/* int */
	STRUCT_FLD(license, PLUGIN_LICENSE_GPL),

	/* the function to invoke when plugin is loaded */
	/* int (*)(void*); */
	STRUCT_FLD(init, i_s_cmp_reset_init),

	/* the function to invoke when plugin is unloaded */
	/* int (*)(void*); */
	STRUCT_FLD(deinit, i_s_common_deinit),

	/* plugin version (for SHOW PLUGINS) */
	/* unsigned int */
	STRUCT_FLD(version, INNODB_VERSION_SHORT),

	/* struct st_mysql_show_var* */
	STRUCT_FLD(status_vars, NULL),

	/* struct st_mysql_sys_var** */
	STRUCT_FLD(system_vars, NULL),

	/* reserved for dependency checking */
	/* void* */
	STRUCT_FLD(__reserved1, NULL),

	/* Plugin flags */
	/* unsigned long */
	STRUCT_FLD(flags, 0UL),
};

/* Fields of the dynamic tables
information_schema.innodb_cmp_per_index and
information_schema.innodb_cmp_per_index_reset. */
static ST_FIELD_INFO	i_s_cmp_per_index_fields_info[] =
{
#define IDX_DATABASE_NAME	0
	{STRUCT_FLD(field_name,		"database_name"),
	 STRUCT_FLD(field_length,	192),
	 STRUCT_FLD(field_type,		MYSQL_TYPE_STRING),
	 STRUCT_FLD(value,		0),
	 STRUCT_FLD(field_flags,	0),
	 STRUCT_FLD(old_name,		""),
	 STRUCT_FLD(open_method,	SKIP_OPEN_TABLE)},

#define IDX_TABLE_NAME		1
	{STRUCT_FLD(field_name,		"table_name"),
	 STRUCT_FLD(field_length,	192),
	 STRUCT_FLD(field_type,		MYSQL_TYPE_STRING),
	 STRUCT_FLD(value,		0),
	 STRUCT_FLD(field_flags,	0),
	 STRUCT_FLD(old_name,		""),
	 STRUCT_FLD(open_method,	SKIP_OPEN_TABLE)},

#define IDX_INDEX_NAME		2
	{STRUCT_FLD(field_name,		"index_name"),
	 STRUCT_FLD(field_length,	192),
	 STRUCT_FLD(field_type,		MYSQL_TYPE_STRING),
	 STRUCT_FLD(value,		0),
	 STRUCT_FLD(field_flags,	0),
	 STRUCT_FLD(old_name,		""),
	 STRUCT_FLD(open_method,	SKIP_OPEN_TABLE)},

#define IDX_COMPRESS_OPS	3
	{STRUCT_FLD(field_name,		"compress_ops"),
	 STRUCT_FLD(field_length,	MY_INT32_NUM_DECIMAL_DIGITS),
	 STRUCT_FLD(field_type,		MYSQL_TYPE_LONG),
	 STRUCT_FLD(value,		0),
	 STRUCT_FLD(field_flags,	0),
	 STRUCT_FLD(old_name,		""),
	 STRUCT_FLD(open_method,	SKIP_OPEN_TABLE)},

#define IDX_COMPRESS_OPS_OK	4
	{STRUCT_FLD(field_name,		"compress_ops_ok"),
	 STRUCT_FLD(field_length,	MY_INT32_NUM_DECIMAL_DIGITS),
	 STRUCT_FLD(field_type,		MYSQL_TYPE_LONG),
	 STRUCT_FLD(value,		0),
	 STRUCT_FLD(field_flags,	0),
	 STRUCT_FLD(old_name,		""),
	 STRUCT_FLD(open_method,	SKIP_OPEN_TABLE)},

#define IDX_COMPRESS_TIME	5
	{STRUCT_FLD(field_name,		"compress_time"),
	 STRUCT_FLD(field_length,	MY_INT32_NUM_DECIMAL_DIGITS),
	 STRUCT_FLD(field_type,		MYSQL_TYPE_LONG),
	 STRUCT_FLD(value,		0),
	 STRUCT_FLD(field_flags,	0),
	 STRUCT_FLD(old_name,		""),
	 STRUCT_FLD(open_method,	SKIP_OPEN_TABLE)},

#define IDX_UNCOMPRESS_OPS	6
	{STRUCT_FLD(field_name,		"uncompress_ops"),
	 STRUCT_FLD(field_length,	MY_INT32_NUM_DECIMAL_DIGITS),
	 STRUCT_FLD(field_type,		MYSQL_TYPE_LONG),
	 STRUCT_FLD(value,		0),
	 STRUCT_FLD(field_flags,	0),
	 STRUCT_FLD(old_name,		""),
	 STRUCT_FLD(open_method,	SKIP_OPEN_TABLE)},

#define IDX_UNCOMPRESS_TIME	7
	{STRUCT_FLD(field_name,		"uncompress_time"),
	 STRUCT_FLD(field_length,	MY_INT32_NUM_DECIMAL_DIGITS),
	 STRUCT_FLD(field_type,		MYSQL_TYPE_LONG),
	 STRUCT_FLD(value,		0),
	 STRUCT_FLD(field_flags,	0),
	 STRUCT_FLD(old_name,		""),
	 STRUCT_FLD(open_method,	SKIP_OPEN_TABLE)},

	END_OF_ST_FIELD_INFO
};

/*******************************************************************//**
Fill the dynamic table
information_schema.innodb_cmp_per_index or
information_schema.innodb_cmp_per_index_reset.
@return	0 on success, 1 on failure */
static
int
i_s_cmp_per_index_fill_low(
/*=======================*/
	THD*		thd,	/*!< in: thread */
	TABLE_LIST*	tables,	/*!< in/out: tables to fill */
	Item*		,	/*!< in: condition (ignored) */
	ibool		reset)	/*!< in: TRUE=reset cumulated counts */
{
	TABLE*	table = tables->table;
	Field**	fields = table->field;
	int	status = 0;

	DBUG_ENTER("i_s_cmp_per_index_fill_low");

	/* deny access to non-superusers */
	if (check_global_access(thd, PROCESS_ACL)) {

		DBUG_RETURN(0);
	}

	RETURN_IF_INNODB_NOT_STARTED(tables->schema_table_name);

	/* Create a snapshot of the stats so we do not bump into lock
	order violations with dict_sys->mutex below. */
	mutex_enter(&page_zip_stat_per_index_mutex);
	page_zip_stat_per_index_t		snap (page_zip_stat_per_index);
	mutex_exit(&page_zip_stat_per_index_mutex);

	mutex_enter(&dict_sys->mutex);

	page_zip_stat_per_index_t::iterator	iter;
	ulint					i;

	for (iter = snap.begin(), i = 0; iter != snap.end(); iter++, i++) {

		char		name[192];
		dict_index_t*	index = dict_index_find_on_id_low(iter->first);

		if (index != NULL) {
			char	db_utf8[MAX_DB_UTF8_LEN];
			char	table_utf8[MAX_TABLE_UTF8_LEN];

			dict_fs2utf8(index->table_name,
				     db_utf8, sizeof(db_utf8),
				     table_utf8, sizeof(table_utf8));

			field_store_string(fields[IDX_DATABASE_NAME], db_utf8);
			field_store_string(fields[IDX_TABLE_NAME], table_utf8);
			field_store_index_name(fields[IDX_INDEX_NAME],
					       index->name);
		} else {
			/* index not found */
			ut_snprintf(name, sizeof(name),
				    "index_id:" IB_ID_FMT, iter->first);
			field_store_string(fields[IDX_DATABASE_NAME],
					   "unknown");
			field_store_string(fields[IDX_TABLE_NAME],
					   "unknown");
			field_store_string(fields[IDX_INDEX_NAME],
					   name);
		}

		fields[IDX_COMPRESS_OPS]->store(
			iter->second.compressed);

		fields[IDX_COMPRESS_OPS_OK]->store(
			iter->second.compressed_ok);

		fields[IDX_COMPRESS_TIME]->store(
			(long) (iter->second.compressed_usec / 1000000));

		fields[IDX_UNCOMPRESS_OPS]->store(
			iter->second.decompressed);

		fields[IDX_UNCOMPRESS_TIME]->store(
			(long) (iter->second.decompressed_usec / 1000000));

		if (schema_table_store_record(thd, table)) {
			status = 1;
			break;
		}

		/* Release and reacquire the dict mutex to allow other
		threads to proceed. This could eventually result in the
		contents of INFORMATION_SCHEMA.innodb_cmp_per_index being
		inconsistent, but it is an acceptable compromise. */
		if (i % 1000 == 0) {
			mutex_exit(&dict_sys->mutex);
			mutex_enter(&dict_sys->mutex);
		}
	}

	mutex_exit(&dict_sys->mutex);

	if (reset) {
		page_zip_reset_stat_per_index();
	}

	DBUG_RETURN(status);
}

/*******************************************************************//**
Fill the dynamic table information_schema.innodb_cmp_per_index.
@return	0 on success, 1 on failure */
static
int
i_s_cmp_per_index_fill(
/*===================*/
	THD*		thd,	/*!< in: thread */
	TABLE_LIST*	tables,	/*!< in/out: tables to fill */
	Item*		cond)	/*!< in: condition (ignored) */
{
	return(i_s_cmp_per_index_fill_low(thd, tables, cond, FALSE));
}

/*******************************************************************//**
Fill the dynamic table information_schema.innodb_cmp_per_index_reset.
@return	0 on success, 1 on failure */
static
int
i_s_cmp_per_index_reset_fill(
/*=========================*/
	THD*		thd,	/*!< in: thread */
	TABLE_LIST*	tables,	/*!< in/out: tables to fill */
	Item*		cond)	/*!< in: condition (ignored) */
{
	return(i_s_cmp_per_index_fill_low(thd, tables, cond, TRUE));
}

/*******************************************************************//**
Bind the dynamic table information_schema.innodb_cmp_per_index.
@return	0 on success */
static
int
i_s_cmp_per_index_init(
/*===================*/
	void*	p)	/*!< in/out: table schema object */
{
	DBUG_ENTER("i_s_cmp_init");
	ST_SCHEMA_TABLE* schema = (ST_SCHEMA_TABLE*) p;

	schema->fields_info = i_s_cmp_per_index_fields_info;
	schema->fill_table = i_s_cmp_per_index_fill;

	DBUG_RETURN(0);
}

/*******************************************************************//**
Bind the dynamic table information_schema.innodb_cmp_per_index_reset.
@return	0 on success */
static
int
i_s_cmp_per_index_reset_init(
/*=========================*/
	void*	p)	/*!< in/out: table schema object */
{
	DBUG_ENTER("i_s_cmp_reset_init");
	ST_SCHEMA_TABLE* schema = (ST_SCHEMA_TABLE*) p;

	schema->fields_info = i_s_cmp_per_index_fields_info;
	schema->fill_table = i_s_cmp_per_index_reset_fill;

	DBUG_RETURN(0);
}

UNIV_INTERN struct st_mysql_plugin	i_s_innodb_cmp_per_index =
{
	/* the plugin type (a MYSQL_XXX_PLUGIN value) */
	/* int */
	STRUCT_FLD(type, MYSQL_INFORMATION_SCHEMA_PLUGIN),

	/* pointer to type-specific plugin descriptor */
	/* void* */
	STRUCT_FLD(info, &i_s_info),

	/* plugin name */
	/* const char* */
	STRUCT_FLD(name, "INNODB_CMP_PER_INDEX"),

	/* plugin author (for SHOW PLUGINS) */
	/* const char* */
	STRUCT_FLD(author, plugin_author),

	/* general descriptive text (for SHOW PLUGINS) */
	/* const char* */
	STRUCT_FLD(descr, "Statistics for the InnoDB compression (per index)"),

	/* the plugin license (PLUGIN_LICENSE_XXX) */
	/* int */
	STRUCT_FLD(license, PLUGIN_LICENSE_GPL),

	/* the function to invoke when plugin is loaded */
	/* int (*)(void*); */
	STRUCT_FLD(init, i_s_cmp_per_index_init),

	/* the function to invoke when plugin is unloaded */
	/* int (*)(void*); */
	STRUCT_FLD(deinit, i_s_common_deinit),

	/* plugin version (for SHOW PLUGINS) */
	/* unsigned int */
	STRUCT_FLD(version, INNODB_VERSION_SHORT),

	/* struct st_mysql_show_var* */
	STRUCT_FLD(status_vars, NULL),

	/* struct st_mysql_sys_var** */
	STRUCT_FLD(system_vars, NULL),

	/* reserved for dependency checking */
	/* void* */
	STRUCT_FLD(__reserved1, NULL),

	/* Plugin flags */
	/* unsigned long */
	STRUCT_FLD(flags, 0UL),
};

UNIV_INTERN struct st_mysql_plugin	i_s_innodb_cmp_per_index_reset =
{
	/* the plugin type (a MYSQL_XXX_PLUGIN value) */
	/* int */
	STRUCT_FLD(type, MYSQL_INFORMATION_SCHEMA_PLUGIN),

	/* pointer to type-specific plugin descriptor */
	/* void* */
	STRUCT_FLD(info, &i_s_info),

	/* plugin name */
	/* const char* */
	STRUCT_FLD(name, "INNODB_CMP_PER_INDEX_RESET"),

	/* plugin author (for SHOW PLUGINS) */
	/* const char* */
	STRUCT_FLD(author, plugin_author),

	/* general descriptive text (for SHOW PLUGINS) */
	/* const char* */
	STRUCT_FLD(descr, "Statistics for the InnoDB compression (per index);"
		   " reset cumulated counts"),

	/* the plugin license (PLUGIN_LICENSE_XXX) */
	/* int */
	STRUCT_FLD(license, PLUGIN_LICENSE_GPL),

	/* the function to invoke when plugin is loaded */
	/* int (*)(void*); */
	STRUCT_FLD(init, i_s_cmp_per_index_reset_init),

	/* the function to invoke when plugin is unloaded */
	/* int (*)(void*); */
	STRUCT_FLD(deinit, i_s_common_deinit),

	/* plugin version (for SHOW PLUGINS) */
	/* unsigned int */
	STRUCT_FLD(version, INNODB_VERSION_SHORT),

	/* struct st_mysql_show_var* */
	STRUCT_FLD(status_vars, NULL),

	/* struct st_mysql_sys_var** */
	STRUCT_FLD(system_vars, NULL),

	/* reserved for dependency checking */
	/* void* */
	STRUCT_FLD(__reserved1, NULL),

	/* Plugin flags */
	/* unsigned long */
	STRUCT_FLD(flags, 0UL),
};

/* Fields of the dynamic table information_schema.innodb_cmpmem. */
static ST_FIELD_INFO	i_s_cmpmem_fields_info[] =
{
	{STRUCT_FLD(field_name,		"page_size"),
	 STRUCT_FLD(field_length,	5),
	 STRUCT_FLD(field_type,		MYSQL_TYPE_LONG),
	 STRUCT_FLD(value,		0),
	 STRUCT_FLD(field_flags,	0),
	 STRUCT_FLD(old_name,		"Buddy Block Size"),
	 STRUCT_FLD(open_method,	SKIP_OPEN_TABLE)},

	{STRUCT_FLD(field_name,		"buffer_pool_instance"),
	STRUCT_FLD(field_length,	MY_INT32_NUM_DECIMAL_DIGITS),
	STRUCT_FLD(field_type,		MYSQL_TYPE_LONG),
	STRUCT_FLD(value,		0),
	STRUCT_FLD(field_flags,		0),
	STRUCT_FLD(old_name,		"Buffer Pool Id"),
	STRUCT_FLD(open_method,		SKIP_OPEN_TABLE)},

	{STRUCT_FLD(field_name,		"pages_used"),
	 STRUCT_FLD(field_length,	MY_INT32_NUM_DECIMAL_DIGITS),
	 STRUCT_FLD(field_type,		MYSQL_TYPE_LONG),
	 STRUCT_FLD(value,		0),
	 STRUCT_FLD(field_flags,	0),
	 STRUCT_FLD(old_name,		"Currently in Use"),
	 STRUCT_FLD(open_method,	SKIP_OPEN_TABLE)},

	{STRUCT_FLD(field_name,		"pages_free"),
	 STRUCT_FLD(field_length,	MY_INT32_NUM_DECIMAL_DIGITS),
	 STRUCT_FLD(field_type,		MYSQL_TYPE_LONG),
	 STRUCT_FLD(value,		0),
	 STRUCT_FLD(field_flags,	0),
	 STRUCT_FLD(old_name,		"Currently Available"),
	 STRUCT_FLD(open_method,	SKIP_OPEN_TABLE)},

	{STRUCT_FLD(field_name,		"relocation_ops"),
	 STRUCT_FLD(field_length,	MY_INT64_NUM_DECIMAL_DIGITS),
	 STRUCT_FLD(field_type,		MYSQL_TYPE_LONGLONG),
	 STRUCT_FLD(value,		0),
	 STRUCT_FLD(field_flags,	0),
	 STRUCT_FLD(old_name,		"Total Number of Relocations"),
	 STRUCT_FLD(open_method,	SKIP_OPEN_TABLE)},

	{STRUCT_FLD(field_name,		"relocation_time"),
	 STRUCT_FLD(field_length,	MY_INT32_NUM_DECIMAL_DIGITS),
	 STRUCT_FLD(field_type,		MYSQL_TYPE_LONG),
	 STRUCT_FLD(value,		0),
	 STRUCT_FLD(field_flags,	0),
	 STRUCT_FLD(old_name,		"Total Duration of Relocations,"
					" in Seconds"),
	 STRUCT_FLD(open_method,	SKIP_OPEN_TABLE)},

	END_OF_ST_FIELD_INFO
};

/*******************************************************************//**
Fill the dynamic table information_schema.innodb_cmpmem or
innodb_cmpmem_reset.
@return	0 on success, 1 on failure */
static
int
i_s_cmpmem_fill_low(
/*================*/
	THD*		thd,	/*!< in: thread */
	TABLE_LIST*	tables,	/*!< in/out: tables to fill */
	Item*		,	/*!< in: condition (ignored) */
	ibool		reset)	/*!< in: TRUE=reset cumulated counts */
{
	int		status = 0;
	TABLE*	table	= (TABLE*) tables->table;

	DBUG_ENTER("i_s_cmpmem_fill_low");

	/* deny access to non-superusers */
	if (check_global_access(thd, PROCESS_ACL)) {

		DBUG_RETURN(0);
	}

	RETURN_IF_INNODB_NOT_STARTED(tables->schema_table_name);

	for (ulint i = 0; i < srv_buf_pool_instances; i++) {
		buf_pool_t*	buf_pool;

		status	= 0;

		buf_pool = buf_pool_from_array(i);

		buf_pool_mutex_enter(buf_pool);

		for (uint x = 0; x <= BUF_BUDDY_SIZES; x++) {
			buf_buddy_stat_t*	buddy_stat;

			buddy_stat = &buf_pool->buddy_stat[x];

			table->field[0]->store(BUF_BUDDY_LOW << x);
			table->field[1]->store(i);
			table->field[2]->store(buddy_stat->used);
			table->field[3]->store(UNIV_LIKELY(x < BUF_BUDDY_SIZES)
				? UT_LIST_GET_LEN(buf_pool->zip_free[x])
				: 0);
			table->field[4]->store(
				(longlong) buddy_stat->relocated, true);
			table->field[5]->store(
				(ulong) (buddy_stat->relocated_usec / 1000000));

			if (reset) {
				/* This is protected by buf_pool->mutex. */
				buddy_stat->relocated = 0;
				buddy_stat->relocated_usec = 0;
			}

			if (schema_table_store_record(thd, table)) {
				status = 1;
				break;
			}
		}

		buf_pool_mutex_exit(buf_pool);

		if (status) {
			break;
		}
	}

	DBUG_RETURN(status);
}

/*******************************************************************//**
Fill the dynamic table information_schema.innodb_cmpmem.
@return	0 on success, 1 on failure */
static
int
i_s_cmpmem_fill(
/*============*/
	THD*		thd,	/*!< in: thread */
	TABLE_LIST*	tables,	/*!< in/out: tables to fill */
	Item*		cond)	/*!< in: condition (ignored) */
{
	return(i_s_cmpmem_fill_low(thd, tables, cond, FALSE));
}

/*******************************************************************//**
Fill the dynamic table information_schema.innodb_cmpmem_reset.
@return	0 on success, 1 on failure */
static
int
i_s_cmpmem_reset_fill(
/*==================*/
	THD*		thd,	/*!< in: thread */
	TABLE_LIST*	tables,	/*!< in/out: tables to fill */
	Item*		cond)	/*!< in: condition (ignored) */
{
	return(i_s_cmpmem_fill_low(thd, tables, cond, TRUE));
}

/*******************************************************************//**
Bind the dynamic table information_schema.innodb_cmpmem.
@return	0 on success */
static
int
i_s_cmpmem_init(
/*============*/
	void*	p)	/*!< in/out: table schema object */
{
	DBUG_ENTER("i_s_cmpmem_init");
	ST_SCHEMA_TABLE* schema = (ST_SCHEMA_TABLE*) p;

	schema->fields_info = i_s_cmpmem_fields_info;
	schema->fill_table = i_s_cmpmem_fill;

	DBUG_RETURN(0);
}

/*******************************************************************//**
Bind the dynamic table information_schema.innodb_cmpmem_reset.
@return	0 on success */
static
int
i_s_cmpmem_reset_init(
/*==================*/
	void*	p)	/*!< in/out: table schema object */
{
	DBUG_ENTER("i_s_cmpmem_reset_init");
	ST_SCHEMA_TABLE* schema = (ST_SCHEMA_TABLE*) p;

	schema->fields_info = i_s_cmpmem_fields_info;
	schema->fill_table = i_s_cmpmem_reset_fill;

	DBUG_RETURN(0);
}

UNIV_INTERN struct st_mysql_plugin	i_s_innodb_cmpmem =
{
	/* the plugin type (a MYSQL_XXX_PLUGIN value) */
	/* int */
	STRUCT_FLD(type, MYSQL_INFORMATION_SCHEMA_PLUGIN),

	/* pointer to type-specific plugin descriptor */
	/* void* */
	STRUCT_FLD(info, &i_s_info),

	/* plugin name */
	/* const char* */
	STRUCT_FLD(name, "INNODB_CMPMEM"),

	/* plugin author (for SHOW PLUGINS) */
	/* const char* */
	STRUCT_FLD(author, plugin_author),

	/* general descriptive text (for SHOW PLUGINS) */
	/* const char* */
	STRUCT_FLD(descr, "Statistics for the InnoDB compressed buffer pool"),

	/* the plugin license (PLUGIN_LICENSE_XXX) */
	/* int */
	STRUCT_FLD(license, PLUGIN_LICENSE_GPL),

	/* the function to invoke when plugin is loaded */
	/* int (*)(void*); */
	STRUCT_FLD(init, i_s_cmpmem_init),

	/* the function to invoke when plugin is unloaded */
	/* int (*)(void*); */
	STRUCT_FLD(deinit, i_s_common_deinit),

	/* plugin version (for SHOW PLUGINS) */
	/* unsigned int */
	STRUCT_FLD(version, INNODB_VERSION_SHORT),

	/* struct st_mysql_show_var* */
	STRUCT_FLD(status_vars, NULL),

	/* struct st_mysql_sys_var** */
	STRUCT_FLD(system_vars, NULL),

	/* reserved for dependency checking */
	/* void* */
	STRUCT_FLD(__reserved1, NULL),

	/* Plugin flags */
	/* unsigned long */
	STRUCT_FLD(flags, 0UL),
};

UNIV_INTERN struct st_mysql_plugin	i_s_innodb_cmpmem_reset =
{
	/* the plugin type (a MYSQL_XXX_PLUGIN value) */
	/* int */
	STRUCT_FLD(type, MYSQL_INFORMATION_SCHEMA_PLUGIN),

	/* pointer to type-specific plugin descriptor */
	/* void* */
	STRUCT_FLD(info, &i_s_info),

	/* plugin name */
	/* const char* */
	STRUCT_FLD(name, "INNODB_CMPMEM_RESET"),

	/* plugin author (for SHOW PLUGINS) */
	/* const char* */
	STRUCT_FLD(author, plugin_author),

	/* general descriptive text (for SHOW PLUGINS) */
	/* const char* */
	STRUCT_FLD(descr, "Statistics for the InnoDB compressed buffer pool;"
		   " reset cumulated counts"),

	/* the plugin license (PLUGIN_LICENSE_XXX) */
	/* int */
	STRUCT_FLD(license, PLUGIN_LICENSE_GPL),

	/* the function to invoke when plugin is loaded */
	/* int (*)(void*); */
	STRUCT_FLD(init, i_s_cmpmem_reset_init),

	/* the function to invoke when plugin is unloaded */
	/* int (*)(void*); */
	STRUCT_FLD(deinit, i_s_common_deinit),

	/* plugin version (for SHOW PLUGINS) */
	/* unsigned int */
	STRUCT_FLD(version, INNODB_VERSION_SHORT),

	/* struct st_mysql_show_var* */
	STRUCT_FLD(status_vars, NULL),

	/* struct st_mysql_sys_var** */
	STRUCT_FLD(system_vars, NULL),

	/* reserved for dependency checking */
	/* void* */
	STRUCT_FLD(__reserved1, NULL),

	/* Plugin flags */
	/* unsigned long */
	STRUCT_FLD(flags, 0UL),
};

/* Fields of the dynamic table INFORMATION_SCHEMA.innodb_metrics */
static ST_FIELD_INFO	innodb_metrics_fields_info[] =
{
#define	METRIC_NAME		0
	{STRUCT_FLD(field_name,		"NAME"),
	 STRUCT_FLD(field_length,	NAME_LEN + 1),
	 STRUCT_FLD(field_type,		MYSQL_TYPE_STRING),
	 STRUCT_FLD(value,		0),
	 STRUCT_FLD(field_flags,	0),
	 STRUCT_FLD(old_name,		""),
	 STRUCT_FLD(open_method,	SKIP_OPEN_TABLE)},

#define	METRIC_SUBSYS		1
	{STRUCT_FLD(field_name,		"SUBSYSTEM"),
	 STRUCT_FLD(field_length,	NAME_LEN + 1),
	 STRUCT_FLD(field_type,		MYSQL_TYPE_STRING),
	 STRUCT_FLD(value,		0),
	 STRUCT_FLD(field_flags,	0),
	 STRUCT_FLD(old_name,		""),
	 STRUCT_FLD(open_method,	SKIP_OPEN_TABLE)},

#define	METRIC_VALUE_START	2
	{STRUCT_FLD(field_name,		"COUNT"),
	 STRUCT_FLD(field_length,	MY_INT64_NUM_DECIMAL_DIGITS),
	 STRUCT_FLD(field_type,		MYSQL_TYPE_LONGLONG),
	 STRUCT_FLD(value,		0),
	 STRUCT_FLD(field_flags,	0),
	 STRUCT_FLD(old_name,		""),
	 STRUCT_FLD(open_method,	SKIP_OPEN_TABLE)},

#define	METRIC_MAX_VALUE_START	3
	{STRUCT_FLD(field_name,		"MAX_COUNT"),
	 STRUCT_FLD(field_length,	MY_INT64_NUM_DECIMAL_DIGITS),
	 STRUCT_FLD(field_type,		MYSQL_TYPE_LONGLONG),
	 STRUCT_FLD(value,		0),
	 STRUCT_FLD(field_flags,	MY_I_S_MAYBE_NULL),
	 STRUCT_FLD(old_name,		""),
	 STRUCT_FLD(open_method,	SKIP_OPEN_TABLE)},

#define	METRIC_MIN_VALUE_START	4
	{STRUCT_FLD(field_name,		"MIN_COUNT"),
	 STRUCT_FLD(field_length,	MY_INT64_NUM_DECIMAL_DIGITS),
	 STRUCT_FLD(field_type,		MYSQL_TYPE_LONGLONG),
	 STRUCT_FLD(value,		0),
	 STRUCT_FLD(field_flags,	MY_I_S_MAYBE_NULL),
	 STRUCT_FLD(old_name,		""),
	 STRUCT_FLD(open_method,	SKIP_OPEN_TABLE)},

#define	METRIC_AVG_VALUE_START	5
	{STRUCT_FLD(field_name,		"AVG_COUNT"),
	 STRUCT_FLD(field_length,	MAX_FLOAT_STR_LENGTH),
	 STRUCT_FLD(field_type,		MYSQL_TYPE_FLOAT),
	 STRUCT_FLD(value,		0),
	 STRUCT_FLD(field_flags,	MY_I_S_MAYBE_NULL),
	 STRUCT_FLD(old_name,		""),
	 STRUCT_FLD(open_method,	SKIP_OPEN_TABLE)},

#define	METRIC_VALUE_RESET	6
	{STRUCT_FLD(field_name,		"COUNT_RESET"),
	 STRUCT_FLD(field_length,	MY_INT64_NUM_DECIMAL_DIGITS),
	 STRUCT_FLD(field_type,		MYSQL_TYPE_LONGLONG),
	 STRUCT_FLD(value,		0),
	 STRUCT_FLD(field_flags,	0),
	 STRUCT_FLD(old_name,		""),
	 STRUCT_FLD(open_method,	SKIP_OPEN_TABLE)},

#define	METRIC_MAX_VALUE_RESET	7
	{STRUCT_FLD(field_name,		"MAX_COUNT_RESET"),
	 STRUCT_FLD(field_length,	MY_INT64_NUM_DECIMAL_DIGITS),
	 STRUCT_FLD(field_type,		MYSQL_TYPE_LONGLONG),
	 STRUCT_FLD(value,		0),
	 STRUCT_FLD(field_flags,	MY_I_S_MAYBE_NULL),
	 STRUCT_FLD(old_name,		""),
	 STRUCT_FLD(open_method,	SKIP_OPEN_TABLE)},

#define	METRIC_MIN_VALUE_RESET	8
	{STRUCT_FLD(field_name,		"MIN_COUNT_RESET"),
	 STRUCT_FLD(field_length,	MY_INT64_NUM_DECIMAL_DIGITS),
	 STRUCT_FLD(field_type,		MYSQL_TYPE_LONGLONG),
	 STRUCT_FLD(value,		0),
	 STRUCT_FLD(field_flags,	MY_I_S_MAYBE_NULL),
	 STRUCT_FLD(old_name,		""),
	 STRUCT_FLD(open_method,	SKIP_OPEN_TABLE)},

#define	METRIC_AVG_VALUE_RESET	9
	{STRUCT_FLD(field_name,		"AVG_COUNT_RESET"),
	 STRUCT_FLD(field_length,	MAX_FLOAT_STR_LENGTH),
	 STRUCT_FLD(field_type,		MYSQL_TYPE_FLOAT),
	 STRUCT_FLD(value,		0),
	 STRUCT_FLD(field_flags,	MY_I_S_MAYBE_NULL),
	 STRUCT_FLD(old_name,		""),
	 STRUCT_FLD(open_method,	SKIP_OPEN_TABLE)},

#define	METRIC_START_TIME	10
	{STRUCT_FLD(field_name,		"TIME_ENABLED"),
	 STRUCT_FLD(field_length,	0),
	 STRUCT_FLD(field_type,		MYSQL_TYPE_DATETIME),
	 STRUCT_FLD(value,		0),
	 STRUCT_FLD(field_flags,	MY_I_S_MAYBE_NULL),
	 STRUCT_FLD(old_name,		""),
	 STRUCT_FLD(open_method,	SKIP_OPEN_TABLE)},

#define	METRIC_STOP_TIME	11
	{STRUCT_FLD(field_name,		"TIME_DISABLED"),
	 STRUCT_FLD(field_length,	0),
	 STRUCT_FLD(field_type,		MYSQL_TYPE_DATETIME),
	 STRUCT_FLD(value,		0),
	 STRUCT_FLD(field_flags,	MY_I_S_MAYBE_NULL),
	 STRUCT_FLD(old_name,		""),
	 STRUCT_FLD(open_method,	SKIP_OPEN_TABLE)},

#define	METRIC_TIME_ELAPSED	12
	{STRUCT_FLD(field_name,		"TIME_ELAPSED"),
	 STRUCT_FLD(field_length,	MY_INT64_NUM_DECIMAL_DIGITS),
	 STRUCT_FLD(field_type,		MYSQL_TYPE_LONGLONG),
	 STRUCT_FLD(value,		0),
	 STRUCT_FLD(field_flags,	MY_I_S_MAYBE_NULL),
	 STRUCT_FLD(old_name,		""),
	 STRUCT_FLD(open_method,	SKIP_OPEN_TABLE)},

#define	METRIC_RESET_TIME	13
	{STRUCT_FLD(field_name,		"TIME_RESET"),
	 STRUCT_FLD(field_length,	0),
	 STRUCT_FLD(field_type,		MYSQL_TYPE_DATETIME),
	 STRUCT_FLD(value,		0),
	 STRUCT_FLD(field_flags,	MY_I_S_MAYBE_NULL),
	 STRUCT_FLD(old_name,		""),
	 STRUCT_FLD(open_method,	SKIP_OPEN_TABLE)},

#define	METRIC_STATUS		14
	{STRUCT_FLD(field_name,		"STATUS"),
	 STRUCT_FLD(field_length,	NAME_LEN + 1),
	 STRUCT_FLD(field_type,		MYSQL_TYPE_STRING),
	 STRUCT_FLD(value,		0),
	 STRUCT_FLD(field_flags,	0),
	 STRUCT_FLD(old_name,		""),
	 STRUCT_FLD(open_method,	SKIP_OPEN_TABLE)},

#define	METRIC_TYPE		15
	{STRUCT_FLD(field_name,		"TYPE"),
	 STRUCT_FLD(field_length,	NAME_LEN + 1),
	 STRUCT_FLD(field_type,		MYSQL_TYPE_STRING),
	 STRUCT_FLD(value,		0),
	 STRUCT_FLD(field_flags,	0),
	 STRUCT_FLD(old_name,		""),
	 STRUCT_FLD(open_method,	SKIP_OPEN_TABLE)},

#define	METRIC_DESC		16
	{STRUCT_FLD(field_name,		"COMMENT"),
	 STRUCT_FLD(field_length,	NAME_LEN + 1),
	 STRUCT_FLD(field_type,		MYSQL_TYPE_STRING),
	 STRUCT_FLD(value,		0),
	 STRUCT_FLD(field_flags,	0),
	 STRUCT_FLD(old_name,		""),
	 STRUCT_FLD(open_method,	SKIP_OPEN_TABLE)},

	END_OF_ST_FIELD_INFO
};

/**********************************************************************//**
Fill the information schema metrics table.
@return	0 on success */
static
int
i_s_metrics_fill(
/*=============*/
	THD*		thd,		/*!< in: thread */
	TABLE*		table_to_fill)	/*!< in/out: fill this table */
{
	int		count;
	Field**		fields;
	double		time_diff = 0;
	monitor_info_t*	monitor_info;
	mon_type_t	min_val;
	mon_type_t	max_val;

	DBUG_ENTER("i_s_metrics_fill");
	fields = table_to_fill->field;

	for (count = 0; count < NUM_MONITOR; count++) {
		monitor_info = srv_mon_get_info((monitor_id_t) count);

		/* A good place to sanity check the Monitor ID */
		ut_a(count == monitor_info->monitor_id);

		/* If the item refers to a Module, nothing to fill,
		continue. */
		if ((monitor_info->monitor_type & MONITOR_MODULE)
		    || (monitor_info->monitor_type & MONITOR_HIDDEN)) {
			continue;
		}

		/* If this is an existing "status variable", and
		its corresponding counter is still on, we need
		to calculate the result from its corresponding
		counter. */
		if (monitor_info->monitor_type & MONITOR_EXISTING
		    && MONITOR_IS_ON(count)) {
			srv_mon_process_existing_counter((monitor_id_t) count,
							 MONITOR_GET_VALUE);
		}

		/* Fill in counter's basic information */
		OK(field_store_string(fields[METRIC_NAME],
				      monitor_info->monitor_name));

		OK(field_store_string(fields[METRIC_SUBSYS],
				      monitor_info->monitor_module));

		OK(field_store_string(fields[METRIC_DESC],
				      monitor_info->monitor_desc));

		/* Fill in counter values */
		OK(fields[METRIC_VALUE_RESET]->store(
			MONITOR_VALUE(count), FALSE));

		OK(fields[METRIC_VALUE_START]->store(
			MONITOR_VALUE_SINCE_START(count), FALSE));

		/* If the max value is MAX_RESERVED, counter max
		value has not been updated. Set the column value
		to NULL. */
		if (MONITOR_MAX_VALUE(count) == MAX_RESERVED
		    || MONITOR_MAX_MIN_NOT_INIT(count)) {
			fields[METRIC_MAX_VALUE_RESET]->set_null();
		} else {
			OK(fields[METRIC_MAX_VALUE_RESET]->store(
				MONITOR_MAX_VALUE(count), FALSE));
			fields[METRIC_MAX_VALUE_RESET]->set_notnull();
		}

		/* If the min value is MAX_RESERVED, counter min
		value has not been updated. Set the column value
		to NULL. */
		if (MONITOR_MIN_VALUE(count) == MIN_RESERVED
		    || MONITOR_MAX_MIN_NOT_INIT(count)) {
			fields[METRIC_MIN_VALUE_RESET]->set_null();
		} else {
			OK(fields[METRIC_MIN_VALUE_RESET]->store(
				MONITOR_MIN_VALUE(count), FALSE));
			fields[METRIC_MIN_VALUE_RESET]->set_notnull();
		}

		/* Calculate the max value since counter started */
		max_val = srv_mon_calc_max_since_start((monitor_id_t) count);

		if (max_val == MAX_RESERVED
		    || MONITOR_MAX_MIN_NOT_INIT(count)) {
			fields[METRIC_MAX_VALUE_START]->set_null();
		} else {
			OK(fields[METRIC_MAX_VALUE_START]->store(
				max_val, FALSE));
			fields[METRIC_MAX_VALUE_START]->set_notnull();
		}

		/* Calculate the min value since counter started */
		min_val = srv_mon_calc_min_since_start((monitor_id_t) count);

		if (min_val == MIN_RESERVED
		    || MONITOR_MAX_MIN_NOT_INIT(count)) {
			fields[METRIC_MIN_VALUE_START]->set_null();
		} else {
			OK(fields[METRIC_MIN_VALUE_START]->store(
				min_val, FALSE));

			fields[METRIC_MIN_VALUE_START]->set_notnull();
		}

		/* If monitor has been enabled (no matter it is disabled
		or not now), fill METRIC_START_TIME and METRIC_TIME_ELAPSED
		field */
		if (MONITOR_FIELD(count, mon_start_time)) {
			OK(field_store_time_t(fields[METRIC_START_TIME],
				(time_t)MONITOR_FIELD(count, mon_start_time)));
			fields[METRIC_START_TIME]->set_notnull();

			/* If monitor is enabled, the TIME_ELAPSED is the
			time difference between current and time when monitor
			is enabled. Otherwise, it is the time difference
			between time when monitor is enabled and time
			when it is disabled */
			if (MONITOR_IS_ON(count)) {
				time_diff = difftime(time(NULL),
					MONITOR_FIELD(count, mon_start_time));
			} else {
				time_diff =  difftime(
					MONITOR_FIELD(count, mon_stop_time),
					MONITOR_FIELD(count, mon_start_time));
			}

			OK(fields[METRIC_TIME_ELAPSED]->store(
				time_diff));
			fields[METRIC_TIME_ELAPSED]->set_notnull();
		} else {
			fields[METRIC_START_TIME]->set_null();
			fields[METRIC_TIME_ELAPSED]->set_null();
			time_diff = 0;
		}

		/* Unless MONITOR__NO_AVERAGE is marked, we will need
		to calculate the average value. If this is a monitor set
		owner marked by MONITOR_SET_OWNER, divide
		the value by another counter (number of calls) designated
		by monitor_info->monitor_related_id.
		Otherwise average the counter value by the time between the
		time that the counter is enabled and time it is disabled
		or time it is sampled. */
		if (!(monitor_info->monitor_type & MONITOR_NO_AVERAGE)
		    && (monitor_info->monitor_type & MONITOR_SET_OWNER)
		    && monitor_info->monitor_related_id) {
			mon_type_t	value_start
				 = MONITOR_VALUE_SINCE_START(
					monitor_info->monitor_related_id);

			if (value_start) {
				OK(fields[METRIC_AVG_VALUE_START]->store(
					MONITOR_VALUE_SINCE_START(count)
					/ value_start, FALSE));

				fields[METRIC_AVG_VALUE_START]->set_notnull();
			} else {
				fields[METRIC_AVG_VALUE_START]->set_null();
			}

			if (MONITOR_VALUE(monitor_info->monitor_related_id)) {
				OK(fields[METRIC_AVG_VALUE_RESET]->store(
					MONITOR_VALUE(count)
					/ MONITOR_VALUE(
					monitor_info->monitor_related_id),
					FALSE));
			} else {
				fields[METRIC_AVG_VALUE_RESET]->set_null();
			}
		} else if (!(monitor_info->monitor_type & MONITOR_NO_AVERAGE)
			   && !(monitor_info->monitor_type
				& MONITOR_DISPLAY_CURRENT)) {
			if (time_diff) {
				OK(fields[METRIC_AVG_VALUE_START]->store(
					(double) MONITOR_VALUE_SINCE_START(
						count) / time_diff));
				fields[METRIC_AVG_VALUE_START]->set_notnull();
			} else {
				fields[METRIC_AVG_VALUE_START]->set_null();
			}

			if (MONITOR_FIELD(count, mon_reset_time)) {
				/* calculate the time difference since last
				reset */
				if (MONITOR_IS_ON(count)) {
					time_diff = difftime(
						time(NULL), MONITOR_FIELD(
							count, mon_reset_time));
				} else {
					time_diff =  difftime(
					MONITOR_FIELD(count, mon_stop_time),
					MONITOR_FIELD(count, mon_reset_time));
				}
			} else {
				time_diff = 0;
			}

			if (time_diff) {
				OK(fields[METRIC_AVG_VALUE_RESET]->store(
					(double )MONITOR_VALUE(count)
					/ time_diff));
				fields[METRIC_AVG_VALUE_RESET]->set_notnull();
			} else {
				fields[METRIC_AVG_VALUE_RESET]->set_null();
			}
		} else {
			fields[METRIC_AVG_VALUE_START]->set_null();
			fields[METRIC_AVG_VALUE_RESET]->set_null();
		}


		if (MONITOR_IS_ON(count)) {
			/* If monitor is on, the stop time will set to NULL */
			fields[METRIC_STOP_TIME]->set_null();

			/* Display latest Monitor Reset Time only if Monitor
			counter is on. */
			if (MONITOR_FIELD(count, mon_reset_time)) {
				OK(field_store_time_t(
					fields[METRIC_RESET_TIME],
					(time_t)MONITOR_FIELD(
						count, mon_reset_time)));
				fields[METRIC_RESET_TIME]->set_notnull();
			} else {
				fields[METRIC_RESET_TIME]->set_null();
			}

			/* Display the monitor status as "enabled" */
			OK(field_store_string(fields[METRIC_STATUS],
					      "enabled"));
		} else {
			if (MONITOR_FIELD(count, mon_stop_time)) {
				OK(field_store_time_t(fields[METRIC_STOP_TIME],
				(time_t)MONITOR_FIELD(count, mon_stop_time)));
				fields[METRIC_STOP_TIME]->set_notnull();
			} else {
				fields[METRIC_STOP_TIME]->set_null();
			}

			fields[METRIC_RESET_TIME]->set_null();

			OK(field_store_string(fields[METRIC_STATUS],
					      "disabled"));
		}

		if (monitor_info->monitor_type & MONITOR_DISPLAY_CURRENT) {
			OK(field_store_string(fields[METRIC_TYPE],
					      "value"));
		} else if (monitor_info->monitor_type & MONITOR_EXISTING) {
			OK(field_store_string(fields[METRIC_TYPE],
					      "status_counter"));
		} else if (monitor_info->monitor_type & MONITOR_SET_OWNER) {
			OK(field_store_string(fields[METRIC_TYPE],
					      "set_owner"));
		} else if ( monitor_info->monitor_type & MONITOR_SET_MEMBER) {
			OK(field_store_string(fields[METRIC_TYPE],
					      "set_member"));
		} else {
			OK(field_store_string(fields[METRIC_TYPE],
					      "counter"));
		}

		OK(schema_table_store_record(thd, table_to_fill));
	}

	DBUG_RETURN(0);
}

/*******************************************************************//**
Function to fill information schema metrics tables.
@return	0 on success */
static
int
i_s_metrics_fill_table(
/*===================*/
	THD*		thd,	/*!< in: thread */
	TABLE_LIST*	tables,	/*!< in/out: tables to fill */
	Item*		)	/*!< in: condition (not used) */
{
	DBUG_ENTER("i_s_metrics_fill_table");

	/* deny access to non-superusers */
	if (check_global_access(thd, PROCESS_ACL)) {
		DBUG_RETURN(0);
	}

	i_s_metrics_fill(thd, tables->table);

	DBUG_RETURN(0);
}
/*******************************************************************//**
Bind the dynamic table INFORMATION_SCHEMA.innodb_metrics
@return	0 on success */
static
int
innodb_metrics_init(
/*================*/
	void*	p)	/*!< in/out: table schema object */
{
	ST_SCHEMA_TABLE*	schema;

	DBUG_ENTER("innodb_metrics_init");

	schema = (ST_SCHEMA_TABLE*) p;

	schema->fields_info = innodb_metrics_fields_info;
	schema->fill_table = i_s_metrics_fill_table;

	DBUG_RETURN(0);
}

UNIV_INTERN struct st_mysql_plugin	i_s_innodb_metrics =
{
	/* the plugin type (a MYSQL_XXX_PLUGIN value) */
	/* int */
	STRUCT_FLD(type, MYSQL_INFORMATION_SCHEMA_PLUGIN),

	/* pointer to type-specific plugin descriptor */
	/* void* */
	STRUCT_FLD(info, &i_s_info),

	/* plugin name */
	/* const char* */
	STRUCT_FLD(name, "INNODB_METRICS"),

	/* plugin author (for SHOW PLUGINS) */
	/* const char* */
	STRUCT_FLD(author, plugin_author),

	/* general descriptive text (for SHOW PLUGINS) */
	/* const char* */
	STRUCT_FLD(descr, "InnoDB Metrics Info"),

	/* the plugin license (PLUGIN_LICENSE_XXX) */
	/* int */
	STRUCT_FLD(license, PLUGIN_LICENSE_GPL),

	/* the function to invoke when plugin is loaded */
	/* int (*)(void*); */
	STRUCT_FLD(init, innodb_metrics_init),

	/* the function to invoke when plugin is unloaded */
	/* int (*)(void*); */
	STRUCT_FLD(deinit, i_s_common_deinit),

	/* plugin version (for SHOW PLUGINS) */
	/* unsigned int */
	STRUCT_FLD(version, INNODB_VERSION_SHORT),

	/* struct st_mysql_show_var* */
	STRUCT_FLD(status_vars, NULL),

	/* struct st_mysql_sys_var** */
	STRUCT_FLD(system_vars, NULL),

	/* reserved for dependency checking */
	/* void* */
	STRUCT_FLD(__reserved1, NULL),

	/* Plugin flags */
	/* unsigned long */
	STRUCT_FLD(flags, 0UL),
};
/* Fields of the dynamic table INFORMATION_SCHEMA.innodb_ft_default_stopword */
static ST_FIELD_INFO	i_s_stopword_fields_info[] =
{
#define STOPWORD_VALUE	0
	{STRUCT_FLD(field_name,		"value"),
	 STRUCT_FLD(field_length,	TRX_ID_MAX_LEN + 1),
	 STRUCT_FLD(field_type,		MYSQL_TYPE_STRING),
	 STRUCT_FLD(value,		0),
	 STRUCT_FLD(field_flags,	0),
	 STRUCT_FLD(old_name,		""),
	 STRUCT_FLD(open_method,	SKIP_OPEN_TABLE)},

	END_OF_ST_FIELD_INFO
};

/*******************************************************************//**
Fill the dynamic table information_schema.innodb_ft_default_stopword.
@return	0 on success, 1 on failure */
static
int
i_s_stopword_fill(
/*==============*/
	THD*		thd,	/*!< in: thread */
	TABLE_LIST*	tables,	/*!< in/out: tables to fill */
	Item*		)	/*!< in: condition (not used) */
{
	Field**	fields;
	ulint	i = 0;
	TABLE*	table = (TABLE*) tables->table;

	DBUG_ENTER("i_s_stopword_fill");

	fields = table->field;

	/* Fill with server default stopword list in array
	fts_default_stopword */
	while (fts_default_stopword[i]) {
		OK(field_store_string(fields[STOPWORD_VALUE],
				      fts_default_stopword[i]));

		OK(schema_table_store_record(thd, table));
		i++;
	}

	DBUG_RETURN(0);
}

/*******************************************************************//**
Bind the dynamic table information_schema.innodb_ft_default_stopword.
@return	0 on success */
static
int
i_s_stopword_init(
/*==============*/
	void*	p)	/*!< in/out: table schema object */
{
	DBUG_ENTER("i_s_stopword_init");
	ST_SCHEMA_TABLE* schema = (ST_SCHEMA_TABLE*) p;

	schema->fields_info = i_s_stopword_fields_info;
	schema->fill_table = i_s_stopword_fill;

	DBUG_RETURN(0);
}

UNIV_INTERN struct st_mysql_plugin	i_s_innodb_ft_default_stopword =
{
	/* the plugin type (a MYSQL_XXX_PLUGIN value) */
	/* int */
	STRUCT_FLD(type, MYSQL_INFORMATION_SCHEMA_PLUGIN),

	/* pointer to type-specific plugin descriptor */
	/* void* */
	STRUCT_FLD(info, &i_s_stopword_fields_info),

	/* plugin name */
	/* const char* */
	STRUCT_FLD(name, "INNODB_FT_DEFAULT_STOPWORD"),

	/* plugin author (for SHOW PLUGINS) */
	/* const char* */
	STRUCT_FLD(author, plugin_author),

	/* general descriptive text (for SHOW PLUGINS) */
	/* const char* */
	STRUCT_FLD(descr, "Default stopword list for InnDB Full Text Search"),

	/* the plugin license (PLUGIN_LICENSE_XXX) */
	/* int */
	STRUCT_FLD(license, PLUGIN_LICENSE_GPL),

	/* the function to invoke when plugin is loaded */
	/* int (*)(void*); */
	STRUCT_FLD(init, i_s_stopword_init),

	/* the function to invoke when plugin is unloaded */
	/* int (*)(void*); */
	STRUCT_FLD(deinit, i_s_common_deinit),

	/* plugin version (for SHOW PLUGINS) */
	/* unsigned int */
	STRUCT_FLD(version, INNODB_VERSION_SHORT),

	/* struct st_mysql_show_var* */
	STRUCT_FLD(status_vars, NULL),

	/* struct st_mysql_sys_var** */
	STRUCT_FLD(system_vars, NULL),

	/* reserved for dependency checking */
	/* void* */
	STRUCT_FLD(__reserved1, NULL),

	/* Plugin flags */
	/* unsigned long */
	STRUCT_FLD(flags, 0UL),
};

/* Fields of the dynamic table INFORMATION_SCHEMA.INNODB_FT_DELETED
INFORMATION_SCHEMA.INNODB_FT_BEING_DELETED */
static ST_FIELD_INFO	i_s_fts_doc_fields_info[] =
{
#define	I_S_FTS_DOC_ID			0
	{STRUCT_FLD(field_name,		"DOC_ID"),
	 STRUCT_FLD(field_length,	MY_INT64_NUM_DECIMAL_DIGITS),
	 STRUCT_FLD(field_type,		MYSQL_TYPE_LONGLONG),
	 STRUCT_FLD(value,		0),
	 STRUCT_FLD(field_flags,	MY_I_S_UNSIGNED),
	 STRUCT_FLD(old_name,		""),
	 STRUCT_FLD(open_method,	SKIP_OPEN_TABLE)},

	END_OF_ST_FIELD_INFO
};

/*******************************************************************//**
Fill the dynamic table INFORMATION_SCHEMA.INNODB_FT_DELETED or
INFORMATION_SCHEMA.INNODB_FT_BEING_DELETED
@return	0 on success, 1 on failure */
static
int
i_s_fts_deleted_generic_fill(
/*=========================*/
	THD*		thd,		/*!< in: thread */
	TABLE_LIST*	tables,		/*!< in/out: tables to fill */
	ibool		being_deleted)	/*!< in: BEING_DELTED table */
{
	Field**			fields;
	TABLE*			table = (TABLE*) tables->table;
	trx_t*			trx;
	fts_table_t		fts_table;
	fts_doc_ids_t*		deleted;
	dict_table_t*		user_table;

	DBUG_ENTER("i_s_fts_deleted_generic_fill");

	/* deny access to non-superusers */
	if (check_global_access(thd, PROCESS_ACL)) {
		DBUG_RETURN(0);
	}

	if (!fts_internal_tbl_name) {
		DBUG_RETURN(0);
	}

	deleted = fts_doc_ids_create();

	user_table = dict_table_open_on_name(
		fts_internal_tbl_name, FALSE, FALSE, DICT_ERR_IGNORE_NONE);

	if (!user_table) {
		DBUG_RETURN(0);
	}

	trx = trx_allocate_for_background();
	trx->op_info = "Select for FTS DELETE TABLE";

	FTS_INIT_FTS_TABLE(&fts_table,
			   (being_deleted) ? "BEING_DELETED" : "DELETED",
			   FTS_COMMON_TABLE, user_table);

	fts_table_fetch_doc_ids(trx, &fts_table, deleted);

	fields = table->field;

	for (ulint j = 0; j < ib_vector_size(deleted->doc_ids); ++j) {
		doc_id_t	doc_id;

		doc_id = *(doc_id_t*) ib_vector_get_const(deleted->doc_ids, j);

		OK(fields[I_S_FTS_DOC_ID]->store((longlong) doc_id, true));

		OK(schema_table_store_record(thd, table));
	}

	trx_free_for_background(trx);

	fts_doc_ids_free(deleted);

	dict_table_close(user_table, FALSE, FALSE);

	DBUG_RETURN(0);
}

/*******************************************************************//**
Fill the dynamic table INFORMATION_SCHEMA.INNODB_FT_DELETED
@return	0 on success, 1 on failure */
static
int
i_s_fts_deleted_fill(
/*=================*/
	THD*		thd,	/*!< in: thread */
	TABLE_LIST*	tables,	/*!< in/out: tables to fill */
	Item*		)	/*!< in: condition (ignored) */
{
	DBUG_ENTER("i_s_fts_deleted_fill");

	DBUG_RETURN(i_s_fts_deleted_generic_fill(thd, tables, FALSE));
}

/*******************************************************************//**
Bind the dynamic table INFORMATION_SCHEMA.INNODB_FT_DELETED
@return	0 on success */
static
int
i_s_fts_deleted_init(
/*=================*/
	void*	p)	/*!< in/out: table schema object */
{
	DBUG_ENTER("i_s_fts_deleted_init");
	ST_SCHEMA_TABLE* schema = (ST_SCHEMA_TABLE*) p;

	schema->fields_info = i_s_fts_doc_fields_info;
	schema->fill_table = i_s_fts_deleted_fill;

	DBUG_RETURN(0);
}

UNIV_INTERN struct st_mysql_plugin	i_s_innodb_ft_deleted =
{
	/* the plugin type (a MYSQL_XXX_PLUGIN value) */
	/* int */
	STRUCT_FLD(type, MYSQL_INFORMATION_SCHEMA_PLUGIN),

	/* pointer to type-specific plugin descriptor */
	/* void* */
	STRUCT_FLD(info, &i_s_fts_doc_fields_info),

	/* plugin name */
	/* const char* */
	STRUCT_FLD(name, "INNODB_FT_DELETED"),

	/* plugin author (for SHOW PLUGINS) */
	/* const char* */
	STRUCT_FLD(author, plugin_author),

	/* general descriptive text (for SHOW PLUGINS) */
	/* const char* */
	STRUCT_FLD(descr, "INNODB AUXILIARY FTS DELETED TABLE"),

	/* the plugin license (PLUGIN_LICENSE_XXX) */
	/* int */
	STRUCT_FLD(license, PLUGIN_LICENSE_GPL),

	/* the function to invoke when plugin is loaded */
	/* int (*)(void*); */
	STRUCT_FLD(init, i_s_fts_deleted_init),

	/* the function to invoke when plugin is unloaded */
	/* int (*)(void*); */
	STRUCT_FLD(deinit, i_s_common_deinit),

	/* plugin version (for SHOW PLUGINS) */
	/* unsigned int */
	STRUCT_FLD(version, INNODB_VERSION_SHORT),

	/* struct st_mysql_show_var* */
	STRUCT_FLD(status_vars, NULL),

	/* struct st_mysql_sys_var** */
	STRUCT_FLD(system_vars, NULL),

	/* reserved for dependency checking */
	/* void* */
	STRUCT_FLD(__reserved1, NULL),

	/* Plugin flags */
	/* unsigned long */
	STRUCT_FLD(flags, 0UL),
};

/*******************************************************************//**
Fill the dynamic table INFORMATION_SCHEMA.INNODB_FT_BEING_DELETED
@return	0 on success, 1 on failure */
static
int
i_s_fts_being_deleted_fill(
/*=======================*/
	THD*		thd,	/*!< in: thread */
	TABLE_LIST*	tables,	/*!< in/out: tables to fill */
	Item*		)	/*!< in: condition (ignored) */
{
	DBUG_ENTER("i_s_fts_being_deleted_fill");

	DBUG_RETURN(i_s_fts_deleted_generic_fill(thd, tables, TRUE));
}

/*******************************************************************//**
Bind the dynamic table INFORMATION_SCHEMA.INNODB_FT_BEING_DELETED
@return	0 on success */
static
int
i_s_fts_being_deleted_init(
/*=======================*/
	void*	p)	/*!< in/out: table schema object */
{
	DBUG_ENTER("i_s_fts_deleted_init");
	ST_SCHEMA_TABLE* schema = (ST_SCHEMA_TABLE*) p;

	schema->fields_info = i_s_fts_doc_fields_info;
	schema->fill_table = i_s_fts_being_deleted_fill;

	DBUG_RETURN(0);
}

UNIV_INTERN struct st_mysql_plugin	i_s_innodb_ft_being_deleted =
{
	/* the plugin type (a MYSQL_XXX_PLUGIN value) */
	/* int */
	STRUCT_FLD(type, MYSQL_INFORMATION_SCHEMA_PLUGIN),

	/* pointer to type-specific plugin descriptor */
	/* void* */
	STRUCT_FLD(info, &i_s_fts_doc_fields_info),

	/* plugin name */
	/* const char* */
	STRUCT_FLD(name, "INNODB_FT_BEING_DELETED"),

	/* plugin author (for SHOW PLUGINS) */
	/* const char* */
	STRUCT_FLD(author, plugin_author),

	/* general descriptive text (for SHOW PLUGINS) */
	/* const char* */
	STRUCT_FLD(descr, "INNODB AUXILIARY FTS BEING DELETED TABLE"),

	/* the plugin license (PLUGIN_LICENSE_XXX) */
	/* int */
	STRUCT_FLD(license, PLUGIN_LICENSE_GPL),

	/* the function to invoke when plugin is loaded */
	/* int (*)(void*); */
	STRUCT_FLD(init, i_s_fts_being_deleted_init),

	/* the function to invoke when plugin is unloaded */
	/* int (*)(void*); */
	STRUCT_FLD(deinit, i_s_common_deinit),

	/* plugin version (for SHOW PLUGINS) */
	/* unsigned int */
	STRUCT_FLD(version, INNODB_VERSION_SHORT),

	/* struct st_mysql_show_var* */
	STRUCT_FLD(status_vars, NULL),

	/* struct st_mysql_sys_var** */
	STRUCT_FLD(system_vars, NULL),

	/* reserved for dependency checking */
	/* void* */
	STRUCT_FLD(__reserved1, NULL),

	/* Plugin flags */
	/* unsigned long */
	STRUCT_FLD(flags, 0UL),
};

/* Fields of the dynamic table INFORMATION_SCHEMA.INNODB_FT_INDEX_CACHED and
INFORMATION_SCHEMA.INNODB_FT_INDEX_TABLE */
static ST_FIELD_INFO	i_s_fts_index_fields_info[] =
{
#define	I_S_FTS_WORD			0
	{STRUCT_FLD(field_name,		"WORD"),
	 STRUCT_FLD(field_length,	FTS_MAX_WORD_LEN + 1),
	 STRUCT_FLD(field_type,		MYSQL_TYPE_STRING),
	 STRUCT_FLD(value,		0),
	 STRUCT_FLD(field_flags,	0),
	 STRUCT_FLD(old_name,		""),
	 STRUCT_FLD(open_method,	SKIP_OPEN_TABLE)},

#define	I_S_FTS_FIRST_DOC_ID		1
	{STRUCT_FLD(field_name,		"FIRST_DOC_ID"),
	 STRUCT_FLD(field_length,	MY_INT64_NUM_DECIMAL_DIGITS),
	 STRUCT_FLD(field_type,		MYSQL_TYPE_LONGLONG),
	 STRUCT_FLD(value,		0),
	 STRUCT_FLD(field_flags,	MY_I_S_UNSIGNED),
	 STRUCT_FLD(old_name,		""),
	 STRUCT_FLD(open_method,	SKIP_OPEN_TABLE)},

#define	I_S_FTS_LAST_DOC_ID		2
	{STRUCT_FLD(field_name,		"LAST_DOC_ID"),
	 STRUCT_FLD(field_length,	MY_INT64_NUM_DECIMAL_DIGITS),
	 STRUCT_FLD(field_type,		MYSQL_TYPE_LONGLONG),
	 STRUCT_FLD(value,		0),
	 STRUCT_FLD(field_flags,	MY_I_S_UNSIGNED),
	 STRUCT_FLD(old_name,		""),
	 STRUCT_FLD(open_method,	SKIP_OPEN_TABLE)},

#define	I_S_FTS_DOC_COUNT		3
	{STRUCT_FLD(field_name,		"DOC_COUNT"),
	 STRUCT_FLD(field_length,	MY_INT64_NUM_DECIMAL_DIGITS),
	 STRUCT_FLD(field_type,		MYSQL_TYPE_LONGLONG),
	 STRUCT_FLD(value,		0),
	 STRUCT_FLD(field_flags,	MY_I_S_UNSIGNED),
	 STRUCT_FLD(old_name,		""),
	 STRUCT_FLD(open_method,	SKIP_OPEN_TABLE)},

#define	I_S_FTS_ILIST_DOC_ID		4
	{STRUCT_FLD(field_name,		"DOC_ID"),
	 STRUCT_FLD(field_length,	MY_INT64_NUM_DECIMAL_DIGITS),
	 STRUCT_FLD(field_type,		MYSQL_TYPE_LONGLONG),
	 STRUCT_FLD(value,		0),
	 STRUCT_FLD(field_flags,	MY_I_S_UNSIGNED),
	 STRUCT_FLD(old_name,		""),
	 STRUCT_FLD(open_method,	SKIP_OPEN_TABLE)},

#define	I_S_FTS_ILIST_DOC_POS		5
	{STRUCT_FLD(field_name,		"POSITION"),
	 STRUCT_FLD(field_length,	MY_INT64_NUM_DECIMAL_DIGITS),
	 STRUCT_FLD(field_type,		MYSQL_TYPE_LONGLONG),
	 STRUCT_FLD(value,		0),
	 STRUCT_FLD(field_flags,	MY_I_S_UNSIGNED),
	 STRUCT_FLD(old_name,		""),
	 STRUCT_FLD(open_method,	SKIP_OPEN_TABLE)},

	END_OF_ST_FIELD_INFO
};

/*******************************************************************//**
Go through the Doc Node and its ilist, fill the dynamic table
INFORMATION_SCHEMA.INNODB_FT_INDEX_CACHED for one FTS index on the table.
@return	0 on success, 1 on failure */
static
int
i_s_fts_index_cache_fill_one_index(
/*===============================*/
	fts_index_cache_t*	index_cache,	/*!< in: FTS index cache */
	THD*			thd,		/*!< in: thread */
	TABLE_LIST*		tables)		/*!< in/out: tables to fill */
{
	TABLE*			table = (TABLE*) tables->table;
	Field**			fields;
	const ib_rbt_node_t*	rbt_node;

	DBUG_ENTER("i_s_fts_index_cache_fill_one_index");

	fields = table->field;

	/* Go through each word in the index cache */
	for (rbt_node = rbt_first(index_cache->words);
	     rbt_node;
	     rbt_node = rbt_next(index_cache->words, rbt_node)) {
		doc_id_t	doc_id = 0;

		fts_tokenizer_word_t* word;

		word = rbt_value(fts_tokenizer_word_t, rbt_node);

		/* Decrypt the ilist, and display Dod ID and word position */
		for (ulint i = 0; i < ib_vector_size(word->nodes); i++) {
			fts_node_t*	node;
			byte*		ptr;
			ulint		decoded = 0;

			node = static_cast<fts_node_t*> (ib_vector_get(
				word->nodes, i));

			ptr = node->ilist;

			while (decoded < node->ilist_size) {
				ulint	pos = fts_decode_vlc(&ptr);

				doc_id += pos;

				/* Get position info */
				while (*ptr) {
					pos = fts_decode_vlc(&ptr);

					OK(field_store_string(
						fields[I_S_FTS_WORD],
						reinterpret_cast<const char*>
						(word->text.f_str)));

					OK(fields[I_S_FTS_FIRST_DOC_ID]->store(
						(longlong) node->first_doc_id,
						true));

					OK(fields[I_S_FTS_LAST_DOC_ID]->store(
						(longlong) node->last_doc_id,
						true));

					OK(fields[I_S_FTS_DOC_COUNT]->store(
						node->doc_count));

					OK(fields[I_S_FTS_ILIST_DOC_ID]->store(
						(longlong) doc_id, true));

					OK(fields[I_S_FTS_ILIST_DOC_POS]->store(
						pos));

					OK(schema_table_store_record(
						thd, table));
				}

				++ptr;

				decoded = ptr - (byte*) node->ilist;
			}
		}
	}

	DBUG_RETURN(0);
}
/*******************************************************************//**
Fill the dynamic table INFORMATION_SCHEMA.INNODB_FT_INDEX_CACHED
@return	0 on success, 1 on failure */
static
int
i_s_fts_index_cache_fill(
/*=====================*/
	THD*		thd,	/*!< in: thread */
	TABLE_LIST*	tables,	/*!< in/out: tables to fill */
	Item*		)	/*!< in: condition (ignored) */
{
	dict_table_t*		user_table;
	fts_cache_t*		cache;

	DBUG_ENTER("i_s_fts_index_cache_fill");

	/* deny access to non-superusers */
	if (check_global_access(thd, PROCESS_ACL)) {
		DBUG_RETURN(0);
	}

	if (!fts_internal_tbl_name) {
		DBUG_RETURN(0);
	}

	user_table = dict_table_open_on_name(
		fts_internal_tbl_name, FALSE, FALSE, DICT_ERR_IGNORE_NONE);

	if (!user_table) {
		DBUG_RETURN(0);
	}

	cache = user_table->fts->cache;

	ut_a(cache);

	for (ulint i = 0; i < ib_vector_size(cache->indexes); i++) {
		fts_index_cache_t*      index_cache;

		index_cache = static_cast<fts_index_cache_t*> (
			ib_vector_get(cache->indexes, i));

		i_s_fts_index_cache_fill_one_index(index_cache, thd, tables);
	}

	dict_table_close(user_table, FALSE, FALSE);

	DBUG_RETURN(0);
}

/*******************************************************************//**
Bind the dynamic table INFORMATION_SCHEMA.INNODB_FT_INDEX_CACHE
@return	0 on success */
static
int
i_s_fts_index_cache_init(
/*=====================*/
	void*	p)	/*!< in/out: table schema object */
{
	DBUG_ENTER("i_s_fts_index_cache_init");
	ST_SCHEMA_TABLE* schema = (ST_SCHEMA_TABLE*) p;

	schema->fields_info = i_s_fts_index_fields_info;
	schema->fill_table = i_s_fts_index_cache_fill;

	DBUG_RETURN(0);
}

UNIV_INTERN struct st_mysql_plugin	i_s_innodb_ft_index_cache =
{
	/* the plugin type (a MYSQL_XXX_PLUGIN value) */
	/* int */
	STRUCT_FLD(type, MYSQL_INFORMATION_SCHEMA_PLUGIN),

	/* pointer to type-specific plugin descriptor */
	/* void* */
	STRUCT_FLD(info, &i_s_fts_index_fields_info),

	/* plugin name */
	/* const char* */
	STRUCT_FLD(name, "INNODB_FT_INDEX_CACHE"),

	/* plugin author (for SHOW PLUGINS) */
	/* const char* */
	STRUCT_FLD(author, plugin_author),

	/* general descriptive text (for SHOW PLUGINS) */
	/* const char* */
	STRUCT_FLD(descr, "INNODB AUXILIARY FTS INDEX CACHED"),

	/* the plugin license (PLUGIN_LICENSE_XXX) */
	/* int */
	STRUCT_FLD(license, PLUGIN_LICENSE_GPL),

	/* the function to invoke when plugin is loaded */
	/* int (*)(void*); */
	STRUCT_FLD(init, i_s_fts_index_cache_init),

	/* the function to invoke when plugin is unloaded */
	/* int (*)(void*); */
	STRUCT_FLD(deinit, i_s_common_deinit),

	/* plugin version (for SHOW PLUGINS) */
	/* unsigned int */
	STRUCT_FLD(version, INNODB_VERSION_SHORT),

	/* struct st_mysql_show_var* */
	STRUCT_FLD(status_vars, NULL),

	/* struct st_mysql_sys_var** */
	STRUCT_FLD(system_vars, NULL),

	/* reserved for dependency checking */
	/* void* */
	STRUCT_FLD(__reserved1, NULL),

	/* Plugin flags */
	/* unsigned long */
	STRUCT_FLD(flags, 0UL),
};

/*******************************************************************//**
Go through a FTS index auxiliary table, fetch its rows and fill
FTS word cache structure.
@return	DB_SUCCESS on success, otherwise error code */
static
ulint
i_s_fts_index_table_fill_selected(
/*==============================*/
	dict_index_t*		index,		/*!< in: FTS index */
	ib_vector_t*		words,		/*!< in/out: vector to hold
						fetched words */
	ulint			selected)	/*!< in: selected FTS index */
{
	pars_info_t*		info;
	fts_table_t		fts_table;
	trx_t*			trx;
	que_t*			graph;
	ulint			error;
	fts_fetch_t		fetch;

	info = pars_info_create();

	fetch.read_arg = words;
	fetch.read_record = fts_optimize_index_fetch_node;

	trx = trx_allocate_for_background();

	trx->op_info = "fetching FTS index nodes";

	pars_info_bind_function(info, "my_func", fetch.read_record, &fetch);

	FTS_INIT_INDEX_TABLE(&fts_table, fts_get_suffix(selected),
			     FTS_INDEX_TABLE, index);

	graph = fts_parse_sql(
		&fts_table, info,
		"DECLARE FUNCTION my_func;\n"
		"DECLARE CURSOR c IS"
		" SELECT word, doc_count, first_doc_id, last_doc_id, "
		"ilist\n"
		" FROM %s;\n"
		"BEGIN\n"
		"\n"
		"OPEN c;\n"
		"WHILE 1 = 1 LOOP\n"
		"  FETCH c INTO my_func();\n"
		"  IF c % NOTFOUND THEN\n"
		"    EXIT;\n"
		"  END IF;\n"
		"END LOOP;\n"
		"CLOSE c;");

	for(;;) {
		error = fts_eval_sql(trx, graph);

		if (error == DB_SUCCESS) {
			fts_sql_commit(trx);

			break;
		} else {
			fts_sql_rollback(trx);

			ut_print_timestamp(stderr);

			if (error == DB_LOCK_WAIT_TIMEOUT) {
				fprintf(stderr, "  InnoDB: Warning: "
					"lock wait timeout reading "
					"FTS index.  Retrying!\n");

				trx->error_state = DB_SUCCESS;
			} else {
				fprintf(stderr, "  InnoDB: Error: %lu "
				"while reading FTS index.\n", error);
				break;
			}
		}
	}

	mutex_enter(&dict_sys->mutex);
	que_graph_free(graph);
	mutex_exit(&dict_sys->mutex);

	trx_free_for_background(trx);

	return(error);
}

/*******************************************************************//**
Go through a FTS index and its auxiliary tables, fetch rows in each table
and fill INFORMATION_SCHEMA.INNODB_FT_INDEX_TABLE.
@return	0 on success, 1 on failure */
static
int
i_s_fts_index_table_fill_one_index(
/*===============================*/
	dict_index_t*		index,		/*!< in: FTS index */
	THD*			thd,		/*!< in: thread */
	TABLE_LIST*		tables)		/*!< in/out: tables to fill */
{
	TABLE*			table = (TABLE*) tables->table;
	Field**			fields;
	ib_vector_t*		words;
	mem_heap_t*		heap;
	ulint			num_row_fill;

	DBUG_ENTER("i_s_fts_index_cache_fill_one_index");
	DBUG_ASSERT(!dict_index_is_online_ddl(index));

	heap = mem_heap_create(1024);

	words = ib_vector_create(ib_heap_allocator_create(heap),
				 sizeof(fts_word_t), 256);

	fields = table->field;

	/* Iterate through each auxiliary table as described in
	fts_index_selector */
	for (ulint selected = 0; fts_index_selector[selected].value;
	     selected++) {
		i_s_fts_index_table_fill_selected(index, words, selected);
	}

	num_row_fill = ut_min(ib_vector_size(words), 500000);

	/* Go through each word in the index cache */
	for (ulint i = 0; i < num_row_fill; i++) {
		fts_word_t*	word;

		word = (fts_word_t*) ib_vector_get(words, i);

		word->text.f_str[word->text.f_len] = 0;

		/* Decrypt the ilist, and display Dod ID and word position */
		for (ulint i = 0; i < ib_vector_size(word->nodes); i++) {
			fts_node_t*	node;
			byte*		ptr;
			ulint		decoded = 0;
			doc_id_t	doc_id = 0;

			node = static_cast<fts_node_t*> (ib_vector_get(
				word->nodes, i));

			ptr = node->ilist;

			while (decoded < node->ilist_size) {
				ulint	pos = fts_decode_vlc(&ptr);

				doc_id += pos;

				/* Get position info */
				while (*ptr) {
					pos = fts_decode_vlc(&ptr);

					OK(field_store_string(
						fields[I_S_FTS_WORD],
						reinterpret_cast<const char*>
						(word->text.f_str)));

					OK(fields[I_S_FTS_FIRST_DOC_ID]->store(
						(longlong) node->first_doc_id,
						true));

					OK(fields[I_S_FTS_LAST_DOC_ID]->store(
						(longlong) node->last_doc_id,
						true));

					OK(fields[I_S_FTS_DOC_COUNT]->store(
						node->doc_count));

					OK(fields[I_S_FTS_ILIST_DOC_ID]->store(
						(longlong) doc_id, true));

					OK(fields[I_S_FTS_ILIST_DOC_POS]->store(
						pos));

					OK(schema_table_store_record(
						thd, table));
				}

				++ptr;

				decoded = ptr - (byte*) node->ilist;
			}
		}
	}

	mem_heap_free(heap);

	DBUG_RETURN(0);
}
/*******************************************************************//**
Fill the dynamic table INFORMATION_SCHEMA.INNODB_FT_INDEX_TABLE
@return	0 on success, 1 on failure */
static
int
i_s_fts_index_table_fill(
/*=====================*/
	THD*		thd,	/*!< in: thread */
	TABLE_LIST*	tables,	/*!< in/out: tables to fill */
	Item*		)	/*!< in: condition (ignored) */
{
	dict_table_t*		user_table;
	dict_index_t*		index;

	DBUG_ENTER("i_s_fts_index_table_fill");

	/* deny access to non-superusers */
	if (check_global_access(thd, PROCESS_ACL)) {
		DBUG_RETURN(0);
	}

	if (!fts_internal_tbl_name) {
		DBUG_RETURN(0);
	}

	user_table = dict_table_open_on_name(
		fts_internal_tbl_name, FALSE, FALSE, DICT_ERR_IGNORE_NONE);

	if (!user_table) {
		DBUG_RETURN(0);
	}

	for (index = dict_table_get_first_index(user_table);
	     index; index = dict_table_get_next_index(index)) {
		if (index->type & DICT_FTS) {
			i_s_fts_index_table_fill_one_index(index, thd, tables);
		}
	}

	dict_table_close(user_table, FALSE, FALSE);

	DBUG_RETURN(0);
}

/*******************************************************************//**
Bind the dynamic table INFORMATION_SCHEMA.INNODB_FT_INDEX_TABLE
@return	0 on success */
static
int
i_s_fts_index_table_init(
/*=====================*/
	void*	p)	/*!< in/out: table schema object */
{
	DBUG_ENTER("i_s_fts_index_table_init");
	ST_SCHEMA_TABLE* schema = (ST_SCHEMA_TABLE*) p;

	schema->fields_info = i_s_fts_index_fields_info;
	schema->fill_table = i_s_fts_index_table_fill;

	DBUG_RETURN(0);
}

UNIV_INTERN struct st_mysql_plugin	i_s_innodb_ft_index_table =
{
	/* the plugin type (a MYSQL_XXX_PLUGIN value) */
	/* int */
	STRUCT_FLD(type, MYSQL_INFORMATION_SCHEMA_PLUGIN),

	/* pointer to type-specific plugin descriptor */
	/* void* */
	STRUCT_FLD(info, &i_s_fts_index_fields_info),

	/* plugin name */
	/* const char* */
	STRUCT_FLD(name, "INNODB_FT_INDEX_TABLE"),

	/* plugin author (for SHOW PLUGINS) */
	/* const char* */
	STRUCT_FLD(author, plugin_author),

	/* general descriptive text (for SHOW PLUGINS) */
	/* const char* */
	STRUCT_FLD(descr, "INNODB AUXILIARY FTS INDEX TABLE"),

	/* the plugin license (PLUGIN_LICENSE_XXX) */
	/* int */
	STRUCT_FLD(license, PLUGIN_LICENSE_GPL),

	/* the function to invoke when plugin is loaded */
	/* int (*)(void*); */
	STRUCT_FLD(init, i_s_fts_index_table_init),

	/* the function to invoke when plugin is unloaded */
	/* int (*)(void*); */
	STRUCT_FLD(deinit, i_s_common_deinit),

	/* plugin version (for SHOW PLUGINS) */
	/* unsigned int */
	STRUCT_FLD(version, INNODB_VERSION_SHORT),

	/* struct st_mysql_show_var* */
	STRUCT_FLD(status_vars, NULL),

	/* struct st_mysql_sys_var** */
	STRUCT_FLD(system_vars, NULL),

	/* reserved for dependency checking */
	/* void* */
	STRUCT_FLD(__reserved1, NULL),

	/* Plugin flags */
	/* unsigned long */
	STRUCT_FLD(flags, 0UL),
};

/* Fields of the dynamic table INFORMATION_SCHEMA.INNODB_FT_CONFIG */
static ST_FIELD_INFO	i_s_fts_config_fields_info[] =
{
#define	FTS_CONFIG_KEY			0
	{STRUCT_FLD(field_name,		"KEY"),
	 STRUCT_FLD(field_length,	NAME_LEN + 1),
	 STRUCT_FLD(field_type,		MYSQL_TYPE_STRING),
	 STRUCT_FLD(value,		0),
	 STRUCT_FLD(field_flags,	0),
	 STRUCT_FLD(old_name,		""),
	 STRUCT_FLD(open_method,	SKIP_OPEN_TABLE)},

#define	FTS_CONFIG_VALUE		1
	{STRUCT_FLD(field_name,		"VALUE"),
	 STRUCT_FLD(field_length,	NAME_LEN + 1),
	 STRUCT_FLD(field_type,		MYSQL_TYPE_STRING),
	 STRUCT_FLD(value,		0),
	 STRUCT_FLD(field_flags,	0),
	 STRUCT_FLD(old_name,		""),
	 STRUCT_FLD(open_method,	SKIP_OPEN_TABLE)},

	END_OF_ST_FIELD_INFO
};

static const char* fts_config_key[] = {
	FTS_OPTIMIZE_LIMIT_IN_SECS,
	FTS_SYNCED_DOC_ID,
	FTS_STOPWORD_TABLE_NAME,
	FTS_USE_STOPWORD,
        NULL
};

/*******************************************************************//**
Fill the dynamic table INFORMATION_SCHEMA.INNODB_FT_CONFIG
@return	0 on success, 1 on failure */
static
int
i_s_fts_config_fill(
/*================*/
	THD*		thd,		/*!< in: thread */
	TABLE_LIST*	tables,		/*!< in/out: tables to fill */
	Item*		)	/*!< in: condition (ignored) */
{
	Field**			fields;
	TABLE*			table = (TABLE*) tables->table;
	trx_t*			trx;
	fts_table_t		fts_table;
	dict_table_t*		user_table;
	ulint			i = 0;
	dict_index_t*		index = NULL;
	unsigned char		str[FTS_MAX_CONFIG_VALUE_LEN + 1];

	DBUG_ENTER("i_s_fts_config_fill");

	/* deny access to non-superusers */
	if (check_global_access(thd, PROCESS_ACL)) {
		DBUG_RETURN(0);
	}

	if (!fts_internal_tbl_name) {
		DBUG_RETURN(0);
	}

	fields = table->field;

	user_table = dict_table_open_on_name(
		fts_internal_tbl_name, FALSE, FALSE, DICT_ERR_IGNORE_NONE);

	if (!user_table) {
		DBUG_RETURN(0);
	}

	trx = trx_allocate_for_background();
	trx->op_info = "Select for FTS DELETE TABLE";

	FTS_INIT_FTS_TABLE(&fts_table, "CONFIG", FTS_COMMON_TABLE, user_table);

	if (!ib_vector_is_empty(user_table->fts->indexes)) {
		index = (dict_index_t*) ib_vector_getp_const(
				user_table->fts->indexes, 0);
		DBUG_ASSERT(!dict_index_is_online_ddl(index));
	}

	while (fts_config_key[i]) {
		fts_string_t	value;
		char*		key_name;
		ulint		allocated = FALSE;

		value.f_len = FTS_MAX_CONFIG_VALUE_LEN;

		value.f_str = str;

		if (index
		    && strcmp(fts_config_key[i], FTS_TOTAL_WORD_COUNT) == 0) {
			key_name = fts_config_create_index_param_name(
				fts_config_key[i], index);
			allocated = TRUE;
		} else {
			key_name = (char*) fts_config_key[i];
		}

		fts_config_get_value(trx, &fts_table, key_name, &value);

		if (allocated) {
			ut_free(key_name);
		}

		OK(field_store_string(
                        fields[FTS_CONFIG_KEY], fts_config_key[i]));

		OK(field_store_string(
                        fields[FTS_CONFIG_VALUE], (const char*) value.f_str));

		OK(schema_table_store_record(thd, table));

		i++;
	}

	fts_sql_commit(trx);

	trx_free_for_background(trx);

	dict_table_close(user_table, FALSE, FALSE);

	DBUG_RETURN(0);
}

/*******************************************************************//**
Bind the dynamic table INFORMATION_SCHEMA.INNODB_FT_CONFIG
@return	0 on success */
static
int
i_s_fts_config_init(
/*=================*/
	void*	p)	/*!< in/out: table schema object */
{
	DBUG_ENTER("i_s_fts_config_init");
	ST_SCHEMA_TABLE* schema = (ST_SCHEMA_TABLE*) p;

	schema->fields_info = i_s_fts_config_fields_info;
	schema->fill_table = i_s_fts_config_fill;

	DBUG_RETURN(0);
}

UNIV_INTERN struct st_mysql_plugin	i_s_innodb_ft_config =
{
	/* the plugin type (a MYSQL_XXX_PLUGIN value) */
	/* int */
	STRUCT_FLD(type, MYSQL_INFORMATION_SCHEMA_PLUGIN),

	/* pointer to type-specific plugin descriptor */
	/* void* */
	STRUCT_FLD(info, &i_s_fts_config_fields_info),

	/* plugin name */
	/* const char* */
	STRUCT_FLD(name, "INNODB_FT_CONFIG"),

	/* plugin author (for SHOW PLUGINS) */
	/* const char* */
	STRUCT_FLD(author, plugin_author),

	/* general descriptive text (for SHOW PLUGINS) */
	/* const char* */
	STRUCT_FLD(descr, "INNODB AUXILIARY FTS CONFIG TABLE"),

	/* the plugin license (PLUGIN_LICENSE_XXX) */
	/* int */
	STRUCT_FLD(license, PLUGIN_LICENSE_GPL),

	/* the function to invoke when plugin is loaded */
	/* int (*)(void*); */
	STRUCT_FLD(init, i_s_fts_config_init),

	/* the function to invoke when plugin is unloaded */
	/* int (*)(void*); */
	STRUCT_FLD(deinit, i_s_common_deinit),

	/* plugin version (for SHOW PLUGINS) */
	/* unsigned int */
	STRUCT_FLD(version, INNODB_VERSION_SHORT),

	/* struct st_mysql_show_var* */
	STRUCT_FLD(status_vars, NULL),

	/* struct st_mysql_sys_var** */
	STRUCT_FLD(system_vars, NULL),

	/* reserved for dependency checking */
	/* void* */
	STRUCT_FLD(__reserved1, NULL),

	/* Plugin flags */
	/* unsigned long */
	STRUCT_FLD(flags, 0UL),
};

/* Fields of the dynamic table INNODB_BUFFER_POOL_STATS. */
static ST_FIELD_INFO	i_s_innodb_buffer_stats_fields_info[] =
{
#define IDX_BUF_STATS_POOL_ID		0
	{STRUCT_FLD(field_name,		"POOL_ID"),
	 STRUCT_FLD(field_length,	MY_INT64_NUM_DECIMAL_DIGITS),
	 STRUCT_FLD(field_type,		MYSQL_TYPE_LONGLONG),
	 STRUCT_FLD(value,		0),
	 STRUCT_FLD(field_flags,	MY_I_S_UNSIGNED),
	 STRUCT_FLD(old_name,		""),
	 STRUCT_FLD(open_method,	SKIP_OPEN_TABLE)},

#define IDX_BUF_STATS_POOL_SIZE		1
	{STRUCT_FLD(field_name,		"POOL_SIZE"),
	 STRUCT_FLD(field_length,	MY_INT64_NUM_DECIMAL_DIGITS),
	 STRUCT_FLD(field_type,		MYSQL_TYPE_LONGLONG),
	 STRUCT_FLD(value,		0),
	 STRUCT_FLD(field_flags,	MY_I_S_UNSIGNED),
	 STRUCT_FLD(old_name,		""),
	 STRUCT_FLD(open_method,	SKIP_OPEN_TABLE)},

#define IDX_BUF_STATS_FREE_BUFFERS	2
	{STRUCT_FLD(field_name,		"FREE_BUFFERS"),
	 STRUCT_FLD(field_length,	MY_INT64_NUM_DECIMAL_DIGITS),
	 STRUCT_FLD(field_type,		MYSQL_TYPE_LONGLONG),
	 STRUCT_FLD(value,		0),
	 STRUCT_FLD(field_flags,	MY_I_S_UNSIGNED),
	 STRUCT_FLD(old_name,		""),
	 STRUCT_FLD(open_method,	SKIP_OPEN_TABLE)},

#define IDX_BUF_STATS_LRU_LEN		3
	{STRUCT_FLD(field_name,		"DATABASE_PAGES"),
	 STRUCT_FLD(field_length,	MY_INT64_NUM_DECIMAL_DIGITS),
	 STRUCT_FLD(field_type,		MYSQL_TYPE_LONGLONG),
	 STRUCT_FLD(value,		0),
	 STRUCT_FLD(field_flags,	MY_I_S_UNSIGNED),
	 STRUCT_FLD(old_name,		""),
	 STRUCT_FLD(open_method,	SKIP_OPEN_TABLE)},

#define IDX_BUF_STATS_OLD_LRU_LEN	4
	{STRUCT_FLD(field_name,		"OLD_DATABASE_PAGES"),
	 STRUCT_FLD(field_length,	MY_INT64_NUM_DECIMAL_DIGITS),
	 STRUCT_FLD(field_type,		MYSQL_TYPE_LONGLONG),
	 STRUCT_FLD(value,		0),
	 STRUCT_FLD(field_flags,	MY_I_S_UNSIGNED),
	 STRUCT_FLD(old_name,		""),
	 STRUCT_FLD(open_method,	SKIP_OPEN_TABLE)},

#define IDX_BUF_STATS_FLUSH_LIST_LEN	5
	{STRUCT_FLD(field_name,		"MODIFIED_DATABASE_PAGES"),
	 STRUCT_FLD(field_length,	MY_INT64_NUM_DECIMAL_DIGITS),
	 STRUCT_FLD(field_type,		MYSQL_TYPE_LONGLONG),
	 STRUCT_FLD(value,		0),
	 STRUCT_FLD(field_flags,	MY_I_S_UNSIGNED),
	 STRUCT_FLD(old_name,		""),
	 STRUCT_FLD(open_method,	SKIP_OPEN_TABLE)},

#define IDX_BUF_STATS_PENDING_ZIP	6
	{STRUCT_FLD(field_name,		"PENDING_DECOMPRESS"),
	 STRUCT_FLD(field_length,	MY_INT64_NUM_DECIMAL_DIGITS),
	 STRUCT_FLD(field_type,		MYSQL_TYPE_LONGLONG),
	 STRUCT_FLD(value,		0),
	 STRUCT_FLD(field_flags,	MY_I_S_UNSIGNED),
	 STRUCT_FLD(old_name,		""),
	 STRUCT_FLD(open_method,	SKIP_OPEN_TABLE)},

#define IDX_BUF_STATS_PENDING_READ	7
	{STRUCT_FLD(field_name,		"PENDING_READS"),
	 STRUCT_FLD(field_length,	MY_INT64_NUM_DECIMAL_DIGITS),
	 STRUCT_FLD(field_type,		MYSQL_TYPE_LONGLONG),
	 STRUCT_FLD(value,		0),
	 STRUCT_FLD(field_flags,	MY_I_S_UNSIGNED),
	 STRUCT_FLD(old_name,		""),
	 STRUCT_FLD(open_method,	SKIP_OPEN_TABLE)},

#define IDX_BUF_STATS_FLUSH_LRU		8
	{STRUCT_FLD(field_name,		"PENDING_FLUSH_LRU"),
	 STRUCT_FLD(field_length,	MY_INT64_NUM_DECIMAL_DIGITS),
	 STRUCT_FLD(field_type,		MYSQL_TYPE_LONGLONG),
	 STRUCT_FLD(value,		0),
	 STRUCT_FLD(field_flags,	MY_I_S_UNSIGNED),
	 STRUCT_FLD(old_name,		""),
	 STRUCT_FLD(open_method,	SKIP_OPEN_TABLE)},

#define IDX_BUF_STATS_FLUSH_LIST	9
	{STRUCT_FLD(field_name,		"PENDING_FLUSH_LIST"),
	 STRUCT_FLD(field_length,	MY_INT64_NUM_DECIMAL_DIGITS),
	 STRUCT_FLD(field_type,		MYSQL_TYPE_LONGLONG),
	 STRUCT_FLD(value,		0),
	 STRUCT_FLD(field_flags,	MY_I_S_UNSIGNED),
	 STRUCT_FLD(old_name,		""),
	 STRUCT_FLD(open_method,	SKIP_OPEN_TABLE)},

#define IDX_BUF_STATS_PAGE_YOUNG	10
	{STRUCT_FLD(field_name,		"PAGES_MADE_YOUNG"),
	 STRUCT_FLD(field_length,	MY_INT64_NUM_DECIMAL_DIGITS),
	 STRUCT_FLD(field_type,		MYSQL_TYPE_LONGLONG),
	 STRUCT_FLD(value,		0),
	 STRUCT_FLD(field_flags,	MY_I_S_UNSIGNED),
	 STRUCT_FLD(old_name,		""),
	 STRUCT_FLD(open_method,	SKIP_OPEN_TABLE)},

#define IDX_BUF_STATS_PAGE_NOT_YOUNG	11
	{STRUCT_FLD(field_name,		"PAGES_NOT_MADE_YOUNG"),
	 STRUCT_FLD(field_length,	MY_INT64_NUM_DECIMAL_DIGITS),
	 STRUCT_FLD(field_type,		MYSQL_TYPE_LONGLONG),
	 STRUCT_FLD(value,		0),
	 STRUCT_FLD(field_flags,	MY_I_S_UNSIGNED),
	 STRUCT_FLD(old_name,		""),
	 STRUCT_FLD(open_method,	SKIP_OPEN_TABLE)},

#define	IDX_BUF_STATS_PAGE_YOUNG_RATE	12
	{STRUCT_FLD(field_name,		"PAGES_MADE_YOUNG_RATE"),
	 STRUCT_FLD(field_length,	MAX_FLOAT_STR_LENGTH),
	 STRUCT_FLD(field_type,		MYSQL_TYPE_FLOAT),
	 STRUCT_FLD(value,		0),
	 STRUCT_FLD(field_flags,	0),
	 STRUCT_FLD(old_name,		""),
	 STRUCT_FLD(open_method,	SKIP_OPEN_TABLE)},

#define	IDX_BUF_STATS_PAGE_NOT_YOUNG_RATE 13
	{STRUCT_FLD(field_name,		"PAGES_MADE_NOT_YOUNG_RATE"),
	 STRUCT_FLD(field_length,	MAX_FLOAT_STR_LENGTH),
	 STRUCT_FLD(field_type,		MYSQL_TYPE_FLOAT),
	 STRUCT_FLD(value,		0),
	 STRUCT_FLD(field_flags,	0),
	 STRUCT_FLD(old_name,		""),
	 STRUCT_FLD(open_method,	SKIP_OPEN_TABLE)},

#define IDX_BUF_STATS_PAGE_READ		14
	{STRUCT_FLD(field_name,		"NUMBER_PAGES_READ"),
	 STRUCT_FLD(field_length,	MY_INT64_NUM_DECIMAL_DIGITS),
	 STRUCT_FLD(field_type,		MYSQL_TYPE_LONGLONG),
	 STRUCT_FLD(value,		0),
	 STRUCT_FLD(field_flags,	MY_I_S_UNSIGNED),
	 STRUCT_FLD(old_name,		""),
	 STRUCT_FLD(open_method,	SKIP_OPEN_TABLE)},

#define IDX_BUF_STATS_PAGE_CREATED	15
	{STRUCT_FLD(field_name,		"NUMBER_PAGES_CREATED"),
	 STRUCT_FLD(field_length,	MY_INT64_NUM_DECIMAL_DIGITS),
	 STRUCT_FLD(field_type,		MYSQL_TYPE_LONGLONG),
	 STRUCT_FLD(value,		0),
	 STRUCT_FLD(field_flags,	MY_I_S_UNSIGNED),
	 STRUCT_FLD(old_name,		""),
	 STRUCT_FLD(open_method,	SKIP_OPEN_TABLE)},

#define IDX_BUF_STATS_PAGE_WRITTEN	16
	{STRUCT_FLD(field_name,		"NUMBER_PAGES_WRITTEN"),
	 STRUCT_FLD(field_length,	MY_INT64_NUM_DECIMAL_DIGITS),
	 STRUCT_FLD(field_type,		MYSQL_TYPE_LONGLONG),
	 STRUCT_FLD(value,		0),
	 STRUCT_FLD(field_flags,	MY_I_S_UNSIGNED),
	 STRUCT_FLD(old_name,		""),
	 STRUCT_FLD(open_method,	SKIP_OPEN_TABLE)},

#define	IDX_BUF_STATS_PAGE_READ_RATE	17
	{STRUCT_FLD(field_name,		"PAGES_READ_RATE"),
	 STRUCT_FLD(field_length,	MAX_FLOAT_STR_LENGTH),
	 STRUCT_FLD(field_type,		MYSQL_TYPE_FLOAT),
	 STRUCT_FLD(value,		0),
	 STRUCT_FLD(field_flags,	0),
	 STRUCT_FLD(old_name,		""),
	 STRUCT_FLD(open_method,	SKIP_OPEN_TABLE)},

#define	IDX_BUF_STATS_PAGE_CREATE_RATE	18
	{STRUCT_FLD(field_name,		"PAGES_CREATE_RATE"),
	 STRUCT_FLD(field_length,	MAX_FLOAT_STR_LENGTH),
	 STRUCT_FLD(field_type,		MYSQL_TYPE_FLOAT),
	 STRUCT_FLD(value,		0),
	 STRUCT_FLD(field_flags,	0),
	 STRUCT_FLD(old_name,		""),
	 STRUCT_FLD(open_method,	SKIP_OPEN_TABLE)},

#define	IDX_BUF_STATS_PAGE_WRITTEN_RATE	19
	{STRUCT_FLD(field_name,		"PAGES_WRITTEN_RATE"),
	 STRUCT_FLD(field_length,	MAX_FLOAT_STR_LENGTH),
	 STRUCT_FLD(field_type,		MYSQL_TYPE_FLOAT),
	 STRUCT_FLD(value,		0),
	 STRUCT_FLD(field_flags,	0),
	 STRUCT_FLD(old_name,		""),
	 STRUCT_FLD(open_method,	SKIP_OPEN_TABLE)},

#define IDX_BUF_STATS_GET		20
	{STRUCT_FLD(field_name,		"NUMBER_PAGES_GET"),
	 STRUCT_FLD(field_length,	MY_INT64_NUM_DECIMAL_DIGITS),
	 STRUCT_FLD(field_type,		MYSQL_TYPE_LONGLONG),
	 STRUCT_FLD(value,		0),
	 STRUCT_FLD(field_flags,	MY_I_S_UNSIGNED),
	 STRUCT_FLD(old_name,		""),
	 STRUCT_FLD(open_method,	SKIP_OPEN_TABLE)},

#define IDX_BUF_STATS_HIT_RATE		21
	{STRUCT_FLD(field_name,		"HIT_RATE"),
	 STRUCT_FLD(field_length,	MY_INT64_NUM_DECIMAL_DIGITS),
	 STRUCT_FLD(field_type,		MYSQL_TYPE_LONGLONG),
	 STRUCT_FLD(value,		0),
	 STRUCT_FLD(field_flags,	MY_I_S_UNSIGNED),
	 STRUCT_FLD(old_name,		""),
	 STRUCT_FLD(open_method,	SKIP_OPEN_TABLE)},

#define IDX_BUF_STATS_MADE_YOUNG_PCT	22
	{STRUCT_FLD(field_name,		"YOUNG_MAKE_PER_THOUSAND_GETS"),
	 STRUCT_FLD(field_length,	MY_INT64_NUM_DECIMAL_DIGITS),
	 STRUCT_FLD(field_type,		MYSQL_TYPE_LONGLONG),
	 STRUCT_FLD(value,		0),
	 STRUCT_FLD(field_flags,	MY_I_S_UNSIGNED),
	 STRUCT_FLD(old_name,		""),
	 STRUCT_FLD(open_method,	SKIP_OPEN_TABLE)},

#define IDX_BUF_STATS_NOT_MADE_YOUNG_PCT 23
	{STRUCT_FLD(field_name,		"NOT_YOUNG_MAKE_PER_THOUSAND_GETS"),
	 STRUCT_FLD(field_length,	MY_INT64_NUM_DECIMAL_DIGITS),
	 STRUCT_FLD(field_type,		MYSQL_TYPE_LONGLONG),
	 STRUCT_FLD(value,		0),
	 STRUCT_FLD(field_flags,	MY_I_S_UNSIGNED),
	 STRUCT_FLD(old_name,		""),
	 STRUCT_FLD(open_method,	SKIP_OPEN_TABLE)},

#define IDX_BUF_STATS_READ_AHREAD	24
	{STRUCT_FLD(field_name,		"NUMBER_PAGES_READ_AHEAD"),
	 STRUCT_FLD(field_length,	MY_INT64_NUM_DECIMAL_DIGITS),
	 STRUCT_FLD(field_type,		MYSQL_TYPE_LONGLONG),
	 STRUCT_FLD(value,		0),
	 STRUCT_FLD(field_flags,	MY_I_S_UNSIGNED),
	 STRUCT_FLD(old_name,		""),
	 STRUCT_FLD(open_method,	SKIP_OPEN_TABLE)},

#define IDX_BUF_STATS_READ_AHEAD_EVICTED 25
	{STRUCT_FLD(field_name,		"NUMBER_READ_AHEAD_EVICTED"),
	 STRUCT_FLD(field_length,	MY_INT64_NUM_DECIMAL_DIGITS),
	 STRUCT_FLD(field_type,		MYSQL_TYPE_LONGLONG),
	 STRUCT_FLD(value,		0),
	 STRUCT_FLD(field_flags,	MY_I_S_UNSIGNED),
	 STRUCT_FLD(old_name,		""),
	 STRUCT_FLD(open_method,	SKIP_OPEN_TABLE)},

#define	IDX_BUF_STATS_READ_AHEAD_RATE	26
	{STRUCT_FLD(field_name,		"READ_AHEAD_RATE"),
	 STRUCT_FLD(field_length,	MAX_FLOAT_STR_LENGTH),
	 STRUCT_FLD(field_type,		MYSQL_TYPE_FLOAT),
	 STRUCT_FLD(value,		0),
	 STRUCT_FLD(field_flags,	0),
	 STRUCT_FLD(old_name,		""),
	 STRUCT_FLD(open_method,	SKIP_OPEN_TABLE)},

#define	IDX_BUF_STATS_READ_AHEAD_EVICT_RATE 27
	{STRUCT_FLD(field_name,		"READ_AHEAD_EVICTED_RATE"),
	 STRUCT_FLD(field_length,	MAX_FLOAT_STR_LENGTH),
	 STRUCT_FLD(field_type,		MYSQL_TYPE_FLOAT),
	 STRUCT_FLD(value,		0),
	 STRUCT_FLD(field_flags,	0),
	 STRUCT_FLD(old_name,		""),
	 STRUCT_FLD(open_method,	SKIP_OPEN_TABLE)},

#define IDX_BUF_STATS_LRU_IO_SUM	28
	{STRUCT_FLD(field_name,		"LRU_IO_TOTAL"),
	 STRUCT_FLD(field_length,	MY_INT64_NUM_DECIMAL_DIGITS),
	 STRUCT_FLD(field_type,		MYSQL_TYPE_LONGLONG),
	 STRUCT_FLD(value,		0),
	 STRUCT_FLD(field_flags,	MY_I_S_UNSIGNED),
	 STRUCT_FLD(old_name,		""),
	 STRUCT_FLD(open_method,	SKIP_OPEN_TABLE)},

#define IDX_BUF_STATS_LRU_IO_CUR	29
	{STRUCT_FLD(field_name,		"LRU_IO_CURRENT"),
	 STRUCT_FLD(field_length,	MY_INT64_NUM_DECIMAL_DIGITS),
	 STRUCT_FLD(field_type,		MYSQL_TYPE_LONGLONG),
	 STRUCT_FLD(value,		0),
	 STRUCT_FLD(field_flags,	MY_I_S_UNSIGNED),
	 STRUCT_FLD(old_name,		""),
	 STRUCT_FLD(open_method,	SKIP_OPEN_TABLE)},

#define IDX_BUF_STATS_UNZIP_SUM		30
	{STRUCT_FLD(field_name,		"UNCOMPRESS_TOTAL"),
	 STRUCT_FLD(field_length,	MY_INT64_NUM_DECIMAL_DIGITS),
	 STRUCT_FLD(field_type,		MYSQL_TYPE_LONGLONG),
	 STRUCT_FLD(value,		0),
	 STRUCT_FLD(field_flags,	MY_I_S_UNSIGNED),
	 STRUCT_FLD(old_name,		""),
	 STRUCT_FLD(open_method,	SKIP_OPEN_TABLE)},

#define IDX_BUF_STATS_UNZIP_CUR		31
	{STRUCT_FLD(field_name,		"UNCOMPRESS_CURRENT"),
	 STRUCT_FLD(field_length,	MY_INT64_NUM_DECIMAL_DIGITS),
	 STRUCT_FLD(field_type,		MYSQL_TYPE_LONGLONG),
	 STRUCT_FLD(value,		0),
	 STRUCT_FLD(field_flags,	MY_I_S_UNSIGNED),
	 STRUCT_FLD(old_name,		""),
	 STRUCT_FLD(open_method,	SKIP_OPEN_TABLE)},

	END_OF_ST_FIELD_INFO
};

/*******************************************************************//**
Fill Information Schema table INNODB_BUFFER_POOL_STATS for a particular
buffer pool
@return	0 on success, 1 on failure */
static
int
i_s_innodb_stats_fill(
/*==================*/
	THD*			thd,		/*!< in: thread */
	TABLE_LIST*		tables,		/*!< in/out: tables to fill */
	const buf_pool_info_t*	info)		/*!< in: buffer pool
						information */
{
	TABLE*			table;
	Field**			fields;

	DBUG_ENTER("i_s_innodb_stats_fill");

	table = tables->table;

	fields = table->field;

	OK(fields[IDX_BUF_STATS_POOL_ID]->store(info->pool_unique_id));

	OK(fields[IDX_BUF_STATS_POOL_SIZE]->store(info->pool_size));

	OK(fields[IDX_BUF_STATS_LRU_LEN]->store(info->lru_len));

	OK(fields[IDX_BUF_STATS_OLD_LRU_LEN]->store(info->old_lru_len));

	OK(fields[IDX_BUF_STATS_FREE_BUFFERS]->store(info->free_list_len));

	OK(fields[IDX_BUF_STATS_FLUSH_LIST_LEN]->store(
		info->flush_list_len));

	OK(fields[IDX_BUF_STATS_PENDING_ZIP]->store(info->n_pend_unzip));

	OK(fields[IDX_BUF_STATS_PENDING_READ]->store(info->n_pend_reads));

	OK(fields[IDX_BUF_STATS_FLUSH_LRU]->store(info->n_pending_flush_lru));

	OK(fields[IDX_BUF_STATS_FLUSH_LIST]->store(info->n_pending_flush_list));

	OK(fields[IDX_BUF_STATS_PAGE_YOUNG]->store(info->n_pages_made_young));

	OK(fields[IDX_BUF_STATS_PAGE_NOT_YOUNG]->store(
		info->n_pages_not_made_young));

	OK(fields[IDX_BUF_STATS_PAGE_YOUNG_RATE]->store(
		info->page_made_young_rate));

	OK(fields[IDX_BUF_STATS_PAGE_NOT_YOUNG_RATE]->store(
		info->page_not_made_young_rate));

	OK(fields[IDX_BUF_STATS_PAGE_READ]->store(info->n_pages_read));

	OK(fields[IDX_BUF_STATS_PAGE_CREATED]->store(info->n_pages_created));

	OK(fields[IDX_BUF_STATS_PAGE_WRITTEN]->store(info->n_pages_written));

	OK(fields[IDX_BUF_STATS_GET]->store(info->n_page_gets));

	OK(fields[IDX_BUF_STATS_PAGE_READ_RATE]->store(info->pages_read_rate));

	OK(fields[IDX_BUF_STATS_PAGE_CREATE_RATE]->store(info->pages_created_rate));

	OK(fields[IDX_BUF_STATS_PAGE_WRITTEN_RATE]->store(info->pages_written_rate));

	if (info->n_page_get_delta) {
		OK(fields[IDX_BUF_STATS_HIT_RATE]->store(
			1000 - (1000 * info->page_read_delta
				/ info->n_page_get_delta)));

		OK(fields[IDX_BUF_STATS_MADE_YOUNG_PCT]->store(
			1000 * info->young_making_delta
			/ info->n_page_get_delta));

		OK(fields[IDX_BUF_STATS_NOT_MADE_YOUNG_PCT]->store(
			1000 * info->not_young_making_delta
			/ info->n_page_get_delta));
	} else {
		OK(fields[IDX_BUF_STATS_HIT_RATE]->store(0));
		OK(fields[IDX_BUF_STATS_MADE_YOUNG_PCT]->store(0));
		OK(fields[IDX_BUF_STATS_NOT_MADE_YOUNG_PCT]->store(0));
	}

	OK(fields[IDX_BUF_STATS_READ_AHREAD]->store(info->n_ra_pages_read));

	OK(fields[IDX_BUF_STATS_READ_AHEAD_EVICTED]->store(
		info->n_ra_pages_evicted));

	OK(fields[IDX_BUF_STATS_READ_AHEAD_RATE]->store(
		info->pages_readahead_rate));

	OK(fields[IDX_BUF_STATS_READ_AHEAD_EVICT_RATE]->store(
		info->pages_evicted_rate));

	OK(fields[IDX_BUF_STATS_LRU_IO_SUM]->store(info->io_sum));

	OK(fields[IDX_BUF_STATS_LRU_IO_CUR]->store(info->io_cur));

	OK(fields[IDX_BUF_STATS_UNZIP_SUM]->store(info->unzip_sum));

	OK(fields[IDX_BUF_STATS_UNZIP_CUR]->store( info->unzip_cur));

	DBUG_RETURN(schema_table_store_record(thd, table));
}

/*******************************************************************//**
This is the function that loops through each buffer pool and fetch buffer
pool stats to information schema  table: I_S_INNODB_BUFFER_POOL_STATS
@return	0 on success, 1 on failure */
static
int
i_s_innodb_buffer_stats_fill_table(
/*===============================*/
	THD*		thd,		/*!< in: thread */
	TABLE_LIST*	tables,		/*!< in/out: tables to fill */
	Item*		)		/*!< in: condition (ignored) */
{
	int			status	= 0;
	buf_pool_info_t*	pool_info;

	DBUG_ENTER("i_s_innodb_buffer_fill_general");
	RETURN_IF_INNODB_NOT_STARTED(tables->schema_table_name);

	/* Only allow the PROCESS privilege holder to access the stats */
	if (check_global_access(thd, PROCESS_ACL)) {
		DBUG_RETURN(0);
	}

	pool_info = (buf_pool_info_t*) mem_zalloc(
		srv_buf_pool_instances *  sizeof *pool_info);

	/* Walk through each buffer pool */
	for (ulint i = 0; i < srv_buf_pool_instances; i++) {
		buf_pool_t*		buf_pool;

		buf_pool = buf_pool_from_array(i);

		/* Fetch individual buffer pool info */
		buf_stats_get_pool_info(buf_pool, i, pool_info);

		status = i_s_innodb_stats_fill(thd, tables, &pool_info[i]);

		/* If something goes wrong, break and return */
		if (status) {
			break;
		}
	}

	mem_free(pool_info);

	DBUG_RETURN(status);
}

/*******************************************************************//**
Bind the dynamic table INFORMATION_SCHEMA.INNODB_BUFFER_POOL_STATS.
@return	0 on success, 1 on failure */
static
int
i_s_innodb_buffer_pool_stats_init(
/*==============================*/
	void*	p)	/*!< in/out: table schema object */
{
	ST_SCHEMA_TABLE*	schema;

	DBUG_ENTER("i_s_innodb_buffer_pool_stats_init");

	schema = reinterpret_cast<ST_SCHEMA_TABLE*>(p);

	schema->fields_info = i_s_innodb_buffer_stats_fields_info;
	schema->fill_table = i_s_innodb_buffer_stats_fill_table;

	DBUG_RETURN(0);
}

UNIV_INTERN struct st_mysql_plugin	i_s_innodb_buffer_stats =
{
	/* the plugin type (a MYSQL_XXX_PLUGIN value) */
	/* int */
	STRUCT_FLD(type, MYSQL_INFORMATION_SCHEMA_PLUGIN),

	/* pointer to type-specific plugin descriptor */
	/* void* */
	STRUCT_FLD(info, &i_s_info),

	/* plugin name */
	/* const char* */
	STRUCT_FLD(name, "INNODB_BUFFER_POOL_STATS"),

	/* plugin author (for SHOW PLUGINS) */
	/* const char* */
	STRUCT_FLD(author, plugin_author),

	/* general descriptive text (for SHOW PLUGINS) */
	/* const char* */
	STRUCT_FLD(descr, "InnoDB Buffer Pool Statistics Information "),

	/* the plugin license (PLUGIN_LICENSE_XXX) */
	/* int */
	STRUCT_FLD(license, PLUGIN_LICENSE_GPL),

	/* the function to invoke when plugin is loaded */
	/* int (*)(void*); */
	STRUCT_FLD(init, i_s_innodb_buffer_pool_stats_init),

	/* the function to invoke when plugin is unloaded */
	/* int (*)(void*); */
	STRUCT_FLD(deinit, i_s_common_deinit),

	/* plugin version (for SHOW PLUGINS) */
	/* unsigned int */
	STRUCT_FLD(version, INNODB_VERSION_SHORT),

	/* struct st_mysql_show_var* */
	STRUCT_FLD(status_vars, NULL),

	/* struct st_mysql_sys_var** */
	STRUCT_FLD(system_vars, NULL),

	/* reserved for dependency checking */
	/* void* */
	STRUCT_FLD(__reserved1, NULL),

	/* Plugin flags */
	/* unsigned long */
	STRUCT_FLD(flags, 0UL),
};

/* Fields of the dynamic table INNODB_BUFFER_POOL_PAGE. */
static ST_FIELD_INFO	i_s_innodb_buffer_page_fields_info[] =
{
#define IDX_BUFFER_POOL_ID		0
	{STRUCT_FLD(field_name,		"POOL_ID"),
	 STRUCT_FLD(field_length,	MY_INT64_NUM_DECIMAL_DIGITS),
	 STRUCT_FLD(field_type,		MYSQL_TYPE_LONGLONG),
	 STRUCT_FLD(value,		0),
	 STRUCT_FLD(field_flags,	MY_I_S_UNSIGNED),
	 STRUCT_FLD(old_name,		""),
	 STRUCT_FLD(open_method,	SKIP_OPEN_TABLE)},

#define IDX_BUFFER_BLOCK_ID		1
	{STRUCT_FLD(field_name,		"BLOCK_ID"),
	 STRUCT_FLD(field_length,	MY_INT64_NUM_DECIMAL_DIGITS),
	 STRUCT_FLD(field_type,		MYSQL_TYPE_LONGLONG),
	 STRUCT_FLD(value,		0),
	 STRUCT_FLD(field_flags,	MY_I_S_UNSIGNED),
	 STRUCT_FLD(old_name,		""),
	 STRUCT_FLD(open_method,	SKIP_OPEN_TABLE)},

#define IDX_BUFFER_PAGE_SPACE		2
	{STRUCT_FLD(field_name,		"SPACE"),
	 STRUCT_FLD(field_length,	MY_INT64_NUM_DECIMAL_DIGITS),
	 STRUCT_FLD(field_type,		MYSQL_TYPE_LONGLONG),
	 STRUCT_FLD(value,		0),
	 STRUCT_FLD(field_flags,	MY_I_S_UNSIGNED),
	 STRUCT_FLD(old_name,		""),
	 STRUCT_FLD(open_method,	SKIP_OPEN_TABLE)},

#define IDX_BUFFER_PAGE_NUM		3
	{STRUCT_FLD(field_name,		"PAGE_NUMBER"),
	 STRUCT_FLD(field_length,	MY_INT64_NUM_DECIMAL_DIGITS),
	 STRUCT_FLD(field_type,		MYSQL_TYPE_LONGLONG),
	 STRUCT_FLD(value,		0),
	 STRUCT_FLD(field_flags,	MY_I_S_UNSIGNED),
	 STRUCT_FLD(old_name,		""),
	 STRUCT_FLD(open_method,	SKIP_OPEN_TABLE)},

#define IDX_BUFFER_PAGE_TYPE		4
	{STRUCT_FLD(field_name,		"PAGE_TYPE"),
	 STRUCT_FLD(field_length,	64),
	 STRUCT_FLD(field_type,		MYSQL_TYPE_STRING),
	 STRUCT_FLD(value,		0),
	 STRUCT_FLD(field_flags,	MY_I_S_MAYBE_NULL),
	 STRUCT_FLD(old_name,		""),
	 STRUCT_FLD(open_method,	SKIP_OPEN_TABLE)},

#define IDX_BUFFER_PAGE_FLUSH_TYPE	5
	{STRUCT_FLD(field_name,		"FLUSH_TYPE"),
	 STRUCT_FLD(field_length,	MY_INT64_NUM_DECIMAL_DIGITS),
	 STRUCT_FLD(field_type,		MYSQL_TYPE_LONGLONG),
	 STRUCT_FLD(value,		0),
	 STRUCT_FLD(field_flags,	MY_I_S_UNSIGNED),
	 STRUCT_FLD(old_name,		""),
	 STRUCT_FLD(open_method,	SKIP_OPEN_TABLE)},

#define IDX_BUFFER_PAGE_FIX_COUNT	6
	{STRUCT_FLD(field_name,		"FIX_COUNT"),
	 STRUCT_FLD(field_length,	MY_INT64_NUM_DECIMAL_DIGITS),
	 STRUCT_FLD(field_type,		MYSQL_TYPE_LONGLONG),
	 STRUCT_FLD(value,		0),
	 STRUCT_FLD(field_flags,	MY_I_S_UNSIGNED),
	 STRUCT_FLD(old_name,		""),
	 STRUCT_FLD(open_method,	SKIP_OPEN_TABLE)},

#define IDX_BUFFER_PAGE_HASHED		7
	{STRUCT_FLD(field_name,		"IS_HASHED"),
	 STRUCT_FLD(field_length,	3),
	 STRUCT_FLD(field_type,		MYSQL_TYPE_STRING),
	 STRUCT_FLD(value,		0),
	 STRUCT_FLD(field_flags,	MY_I_S_MAYBE_NULL),
	 STRUCT_FLD(old_name,		""),
	 STRUCT_FLD(open_method,	SKIP_OPEN_TABLE)},

#define IDX_BUFFER_PAGE_NEWEST_MOD	8
	{STRUCT_FLD(field_name,		"NEWEST_MODIFICATION"),
	 STRUCT_FLD(field_length,	MY_INT64_NUM_DECIMAL_DIGITS),
	 STRUCT_FLD(field_type,		MYSQL_TYPE_LONGLONG),
	 STRUCT_FLD(value,		0),
	 STRUCT_FLD(field_flags,	MY_I_S_UNSIGNED),
	 STRUCT_FLD(old_name,		""),
	 STRUCT_FLD(open_method,	SKIP_OPEN_TABLE)},

#define IDX_BUFFER_PAGE_OLDEST_MOD	9
	{STRUCT_FLD(field_name,		"OLDEST_MODIFICATION"),
	 STRUCT_FLD(field_length,	MY_INT64_NUM_DECIMAL_DIGITS),
	 STRUCT_FLD(field_type,		MYSQL_TYPE_LONGLONG),
	 STRUCT_FLD(value,		0),
	 STRUCT_FLD(field_flags,	MY_I_S_UNSIGNED),
	 STRUCT_FLD(old_name,		""),
	 STRUCT_FLD(open_method,	SKIP_OPEN_TABLE)},

#define IDX_BUFFER_PAGE_ACCESS_TIME	10
	{STRUCT_FLD(field_name,		"ACCESS_TIME"),
	 STRUCT_FLD(field_length,	MY_INT64_NUM_DECIMAL_DIGITS),
	 STRUCT_FLD(field_type,		MYSQL_TYPE_LONGLONG),
	 STRUCT_FLD(value,		0),
	 STRUCT_FLD(field_flags,	MY_I_S_UNSIGNED),
	 STRUCT_FLD(old_name,		""),
	 STRUCT_FLD(open_method,	SKIP_OPEN_TABLE)},

#define IDX_BUFFER_PAGE_TABLE_NAME	11
	{STRUCT_FLD(field_name,		"TABLE_NAME"),
	 STRUCT_FLD(field_length,	1024),
	 STRUCT_FLD(field_type,		MYSQL_TYPE_STRING),
	 STRUCT_FLD(value,		0),
	 STRUCT_FLD(field_flags,	MY_I_S_MAYBE_NULL),
	 STRUCT_FLD(old_name,		""),
	 STRUCT_FLD(open_method,	SKIP_OPEN_TABLE)},

#define IDX_BUFFER_PAGE_INDEX_NAME	12
	{STRUCT_FLD(field_name,		"INDEX_NAME"),
	 STRUCT_FLD(field_length,	1024),
	 STRUCT_FLD(field_type,		MYSQL_TYPE_STRING),
	 STRUCT_FLD(value,		0),
	 STRUCT_FLD(field_flags,	MY_I_S_MAYBE_NULL),
	 STRUCT_FLD(old_name,		""),
	 STRUCT_FLD(open_method,	SKIP_OPEN_TABLE)},

#define IDX_BUFFER_PAGE_NUM_RECS	13
	{STRUCT_FLD(field_name,		"NUMBER_RECORDS"),
	 STRUCT_FLD(field_length,	MY_INT64_NUM_DECIMAL_DIGITS),
	 STRUCT_FLD(field_type,		MYSQL_TYPE_LONGLONG),
	 STRUCT_FLD(value,		0),
	 STRUCT_FLD(field_flags,	MY_I_S_UNSIGNED),
	 STRUCT_FLD(old_name,		""),
	 STRUCT_FLD(open_method,	SKIP_OPEN_TABLE)},

#define IDX_BUFFER_PAGE_DATA_SIZE	14
	{STRUCT_FLD(field_name,		"DATA_SIZE"),
	 STRUCT_FLD(field_length,	MY_INT64_NUM_DECIMAL_DIGITS),
	 STRUCT_FLD(field_type,		MYSQL_TYPE_LONGLONG),
	 STRUCT_FLD(value,		0),
	 STRUCT_FLD(field_flags,	MY_I_S_UNSIGNED),
	 STRUCT_FLD(old_name,		""),
	 STRUCT_FLD(open_method,	SKIP_OPEN_TABLE)},

#define IDX_BUFFER_PAGE_ZIP_SIZE	15
	{STRUCT_FLD(field_name,		"COMPRESSED_SIZE"),
	 STRUCT_FLD(field_length,	MY_INT64_NUM_DECIMAL_DIGITS),
	 STRUCT_FLD(field_type,		MYSQL_TYPE_LONGLONG),
	 STRUCT_FLD(value,		0),
	 STRUCT_FLD(field_flags,	MY_I_S_UNSIGNED),
	 STRUCT_FLD(old_name,		""),
	 STRUCT_FLD(open_method,	SKIP_OPEN_TABLE)},

#define IDX_BUFFER_PAGE_STATE		16
	{STRUCT_FLD(field_name,		"PAGE_STATE"),
	 STRUCT_FLD(field_length,	64),
	 STRUCT_FLD(field_type,		MYSQL_TYPE_STRING),
	 STRUCT_FLD(value,		0),
	 STRUCT_FLD(field_flags,	MY_I_S_MAYBE_NULL),
	 STRUCT_FLD(old_name,		""),
	 STRUCT_FLD(open_method,	SKIP_OPEN_TABLE)},

#define IDX_BUFFER_PAGE_IO_FIX		17
	{STRUCT_FLD(field_name,		"IO_FIX"),
	 STRUCT_FLD(field_length,	64),
	 STRUCT_FLD(field_type,		MYSQL_TYPE_STRING),
	 STRUCT_FLD(value,		0),
	 STRUCT_FLD(field_flags,	MY_I_S_MAYBE_NULL),
	 STRUCT_FLD(old_name,		""),
	 STRUCT_FLD(open_method,	SKIP_OPEN_TABLE)},

#define IDX_BUFFER_PAGE_IS_OLD		18
	{STRUCT_FLD(field_name,		"IS_OLD"),
	 STRUCT_FLD(field_length,	3),
	 STRUCT_FLD(field_type,		MYSQL_TYPE_STRING),
	 STRUCT_FLD(value,		0),
	 STRUCT_FLD(field_flags,	MY_I_S_MAYBE_NULL),
	 STRUCT_FLD(old_name,		""),
	 STRUCT_FLD(open_method,	SKIP_OPEN_TABLE)},

#define IDX_BUFFER_PAGE_FREE_CLOCK	19
	{STRUCT_FLD(field_name,		"FREE_PAGE_CLOCK"),
	 STRUCT_FLD(field_length,	MY_INT64_NUM_DECIMAL_DIGITS),
	 STRUCT_FLD(field_type,		MYSQL_TYPE_LONGLONG),
	 STRUCT_FLD(value,		0),
	 STRUCT_FLD(field_flags,	MY_I_S_UNSIGNED),
	 STRUCT_FLD(old_name,		""),
	 STRUCT_FLD(open_method,	SKIP_OPEN_TABLE)},

	END_OF_ST_FIELD_INFO
};

/*******************************************************************//**
Fill Information Schema table INNODB_BUFFER_PAGE with information
cached in the buf_page_info_t array
@return	0 on success, 1 on failure */
static
int
i_s_innodb_buffer_page_fill(
/*========================*/
	THD*			thd,		/*!< in: thread */
	TABLE_LIST*		tables,		/*!< in/out: tables to fill */
	const buf_page_info_t*	info_array,	/*!< in: array cached page
						info */
	ulint			num_page)	/*!< in: number of page info
						cached */
{
	TABLE*			table;
	Field**			fields;

	DBUG_ENTER("i_s_innodb_buffer_page_fill");

	table = tables->table;

	fields = table->field;

	/* Iterate through the cached array and fill the I_S table rows */
	for (ulint i = 0; i < num_page; i++) {
		const buf_page_info_t*	page_info;
		char			table_name[MAX_FULL_NAME_LEN + 1];
		const char*		table_name_end = NULL;
		const char*		state_str;
		enum buf_page_state	state;

		page_info = info_array + i;

		state_str = NULL;

		OK(fields[IDX_BUFFER_POOL_ID]->store(page_info->pool_id));

		OK(fields[IDX_BUFFER_BLOCK_ID]->store(page_info->block_id));

		OK(fields[IDX_BUFFER_PAGE_SPACE]->store(page_info->space_id));

		OK(fields[IDX_BUFFER_PAGE_NUM]->store(page_info->page_num));

		OK(field_store_string(
			fields[IDX_BUFFER_PAGE_TYPE],
			i_s_page_type[page_info->page_type].type_str));

		OK(fields[IDX_BUFFER_PAGE_FLUSH_TYPE]->store(
			page_info->flush_type));

		OK(fields[IDX_BUFFER_PAGE_FIX_COUNT]->store(
			page_info->fix_count));

		if (page_info->hashed) {
			OK(field_store_string(
				fields[IDX_BUFFER_PAGE_HASHED], "YES"));
		} else {
			OK(field_store_string(
				fields[IDX_BUFFER_PAGE_HASHED], "NO"));
		}

		OK(fields[IDX_BUFFER_PAGE_NEWEST_MOD]->store(
			(longlong) page_info->newest_mod, true));

		OK(fields[IDX_BUFFER_PAGE_OLDEST_MOD]->store(
			(longlong) page_info->oldest_mod, true));

		OK(fields[IDX_BUFFER_PAGE_ACCESS_TIME]->store(
			page_info->access_time));

		fields[IDX_BUFFER_PAGE_TABLE_NAME]->set_null();

		fields[IDX_BUFFER_PAGE_INDEX_NAME]->set_null();

		/* If this is an index page, fetch the index name
		and table name */
		if (page_info->page_type == I_S_PAGE_TYPE_INDEX) {
			const dict_index_t*	index;

			mutex_enter(&dict_sys->mutex);
			index = dict_index_get_if_in_cache_low(
				page_info->index_id);

			if (index) {

				table_name_end = innobase_convert_name(
					table_name, sizeof(table_name),
					index->table_name,
					strlen(index->table_name),
					thd, TRUE);

				OK(fields[IDX_BUFFER_PAGE_TABLE_NAME]->store(
					table_name,
					table_name_end - table_name,
					system_charset_info));
				fields[IDX_BUFFER_PAGE_TABLE_NAME]->set_notnull();

				OK(field_store_index_name(
					fields[IDX_BUFFER_PAGE_INDEX_NAME],
					index->name));
			}

			mutex_exit(&dict_sys->mutex);
		}

		OK(fields[IDX_BUFFER_PAGE_NUM_RECS]->store(
			page_info->num_recs));

		OK(fields[IDX_BUFFER_PAGE_DATA_SIZE]->store(
			page_info->data_size));

		OK(fields[IDX_BUFFER_PAGE_ZIP_SIZE]->store(
			page_info->zip_ssize
			? (UNIV_ZIP_SIZE_MIN >> 1) << page_info->zip_ssize
			: 0));

#if BUF_PAGE_STATE_BITS > 3
# error "BUF_PAGE_STATE_BITS > 3, please ensure that all 1<<BUF_PAGE_STATE_BITS values are checked for"
#endif
		state = static_cast<enum buf_page_state>(page_info->page_state);

		switch (state) {
		/* First three states are for compression pages and
		are not states we would get as we scan pages through
		buffer blocks */
		case BUF_BLOCK_POOL_WATCH:
		case BUF_BLOCK_ZIP_PAGE:
		case BUF_BLOCK_ZIP_DIRTY:
			state_str = NULL;
			break;
		case BUF_BLOCK_NOT_USED:
			state_str = "NOT_USED";
			break;
		case BUF_BLOCK_READY_FOR_USE:
			state_str = "READY_FOR_USE";
			break;
		case BUF_BLOCK_FILE_PAGE:
			state_str = "FILE_PAGE";
			break;
		case BUF_BLOCK_MEMORY:
			state_str = "MEMORY";
			break;
		case BUF_BLOCK_REMOVE_HASH:
			state_str = "REMOVE_HASH";
			break;
		};

		OK(field_store_string(fields[IDX_BUFFER_PAGE_STATE],
				      state_str));

		switch (page_info->io_fix) {
		case BUF_IO_NONE:
			OK(field_store_string(fields[IDX_BUFFER_PAGE_IO_FIX],
					      "IO_NONE"));
			break;
		case BUF_IO_READ:
			OK(field_store_string(fields[IDX_BUFFER_PAGE_IO_FIX],
					      "IO_READ"));
			break;
		case BUF_IO_WRITE:
			OK(field_store_string(fields[IDX_BUFFER_PAGE_IO_FIX],
					      "IO_WRITE"));
			break;
		case BUF_IO_PIN:
			OK(field_store_string(fields[IDX_BUFFER_PAGE_IO_FIX],
					      "IO_PIN"));
			break;
		}

		OK(field_store_string(fields[IDX_BUFFER_PAGE_IS_OLD],
				      (page_info->is_old) ? "YES" : "NO"));

		OK(fields[IDX_BUFFER_PAGE_FREE_CLOCK]->store(
			page_info->freed_page_clock));

		if (schema_table_store_record(thd, table)) {
			DBUG_RETURN(1);
		}
	}

	DBUG_RETURN(0);
}

/*******************************************************************//**
Set appropriate page type to a buf_page_info_t structure */
static
void
i_s_innodb_set_page_type(
/*=====================*/
	buf_page_info_t*page_info,	/*!< in/out: structure to fill with
					scanned info */
	ulint		page_type,	/*!< in: page type */
	const byte*	frame)		/*!< in: buffer frame */
{
	if (page_type == FIL_PAGE_INDEX) {
		const page_t*	page = (const page_t*) frame;

		/* FIL_PAGE_INDEX is a bit special, its value
		is defined as 17855, so we cannot use FIL_PAGE_INDEX
		to index into i_s_page_type[] array, its array index
		in the i_s_page_type[] array is I_S_PAGE_TYPE_INDEX
		(1) */
		page_info->page_type = I_S_PAGE_TYPE_INDEX;

		page_info->index_id = btr_page_get_index_id(page);

		page_info->data_size = (ulint)(page_header_get_field(
			page, PAGE_HEAP_TOP) - (page_is_comp(page)
						? PAGE_NEW_SUPREMUM_END
						: PAGE_OLD_SUPREMUM_END)
			- page_header_get_field(page, PAGE_GARBAGE));

		page_info->num_recs = page_get_n_recs(page);
	} else if (page_type >= I_S_PAGE_TYPE_UNKNOWN) {
		/* Encountered an unknown page type */
		page_info->page_type = I_S_PAGE_TYPE_UNKNOWN;
	} else {
		/* Make sure we get the right index into the
		i_s_page_type[] array */
		ut_a(page_type == i_s_page_type[page_type].type_value);

		page_info->page_type = page_type;
	}

	if (page_info->page_type == FIL_PAGE_TYPE_ZBLOB
	    || page_info->page_type == FIL_PAGE_TYPE_ZBLOB2) {
		page_info->page_num = mach_read_from_4(
			frame + FIL_PAGE_OFFSET);
		page_info->space_id = mach_read_from_4(
			frame + FIL_PAGE_ARCH_LOG_NO_OR_SPACE_ID);
	}
}
/*******************************************************************//**
Scans pages in the buffer cache, and collect their general information
into the buf_page_info_t array which is zero-filled. So any fields
that are not initialized in the function will default to 0 */
static
void
i_s_innodb_buffer_page_get_info(
/*============================*/
	const buf_page_t*bpage,		/*!< in: buffer pool page to scan */
	ulint		pool_id,	/*!< in: buffer pool id */
	ulint		pos,		/*!< in: buffer block position in
					buffer pool or in the LRU list */
	buf_page_info_t*page_info)	/*!< in: zero filled info structure;
					out: structure filled with scanned
					info */
{
	ut_ad(pool_id < MAX_BUFFER_POOLS);

	page_info->pool_id = pool_id;

	page_info->block_id = pos;

	page_info->page_state = buf_page_get_state(bpage);

	/* Only fetch information for buffers that map to a tablespace,
	that is, buffer page with state BUF_BLOCK_ZIP_PAGE,
	BUF_BLOCK_ZIP_DIRTY or BUF_BLOCK_FILE_PAGE */
	if (buf_page_in_file(bpage)) {
		const byte*	frame;
		ulint		page_type;

		page_info->space_id = buf_page_get_space(bpage);

		page_info->page_num = buf_page_get_page_no(bpage);

		page_info->flush_type = bpage->flush_type;

		page_info->fix_count = bpage->buf_fix_count;

		page_info->newest_mod = bpage->newest_modification;

		page_info->oldest_mod = bpage->oldest_modification;

		page_info->access_time = bpage->access_time;

		page_info->zip_ssize = bpage->zip.ssize;

		page_info->io_fix = bpage->io_fix;

		page_info->is_old = bpage->old;

		page_info->freed_page_clock = bpage->freed_page_clock;

		if (page_info->page_state == BUF_BLOCK_FILE_PAGE) {
			const buf_block_t*block;

			block = reinterpret_cast<const buf_block_t*>(bpage);
			frame = block->frame;
			page_info->hashed = (block->index != NULL);
		} else {
			ut_ad(page_info->zip_ssize);
			frame = bpage->zip.data;
		}

		page_type = fil_page_get_type(frame);

		i_s_innodb_set_page_type(page_info, page_type, frame);
	} else {
		page_info->page_type = I_S_PAGE_TYPE_UNKNOWN;
	}
}

/*******************************************************************//**
This is the function that goes through each block of the buffer pool
and fetch information to information schema tables: INNODB_BUFFER_PAGE.
@return	0 on success, 1 on failure */
static
int
i_s_innodb_fill_buffer_pool(
/*========================*/
	THD*			thd,		/*!< in: thread */
	TABLE_LIST*		tables,		/*!< in/out: tables to fill */
	buf_pool_t*		buf_pool,	/*!< in: buffer pool to scan */
	const ulint		pool_id)	/*!< in: buffer pool id */
{
	int			status	= 0;
	mem_heap_t*		heap;

	DBUG_ENTER("i_s_innodb_fill_buffer_pool");
	RETURN_IF_INNODB_NOT_STARTED(tables->schema_table_name);

	heap = mem_heap_create(10000);

	/* Go through each chunk of buffer pool. Currently, we only
	have one single chunk for each buffer pool */
	for (ulint n = 0; n < buf_pool->n_chunks; n++) {
		const buf_block_t*	block;
		ulint			n_blocks;
		buf_page_info_t*	info_buffer;
		ulint			num_page;
		ulint			mem_size;
		ulint			chunk_size;
		ulint			num_to_process = 0;
		ulint			block_id = 0;

		/* Get buffer block of the nth chunk */
		block = buf_get_nth_chunk_block(buf_pool, n, &chunk_size);
		num_page = 0;

		while (chunk_size > 0) {
			/* we cache maximum MAX_BUF_INFO_CACHED number of
			buffer page info */
			num_to_process = ut_min(chunk_size,
						MAX_BUF_INFO_CACHED);

			mem_size = num_to_process * sizeof(buf_page_info_t);

			/* For each chunk, we'll pre-allocate information
			structures to cache the page information read from
			the buffer pool. Doing so before obtain any mutex */
			info_buffer = (buf_page_info_t*) mem_heap_zalloc(
				heap, mem_size);

			/* Obtain appropriate mutexes. Since this is diagnostic
			buffer pool info printout, we are not required to
			preserve the overall consistency, so we can
			release mutex periodically */
			buf_pool_mutex_enter(buf_pool);

			/* GO through each block in the chunk */
			for (n_blocks = num_to_process; n_blocks--; block++) {
				i_s_innodb_buffer_page_get_info(
					&block->page, pool_id, block_id,
					info_buffer + num_page);
				block_id++;
				num_page++;
			}

			buf_pool_mutex_exit(buf_pool);

			/* Fill in information schema table with information
			just collected from the buffer chunk scan */
			status = i_s_innodb_buffer_page_fill(
				thd, tables, info_buffer,
				num_page);

			/* If something goes wrong, break and return */
			if (status) {
				break;
			}

			mem_heap_empty(heap);
			chunk_size -= num_to_process;
			num_page = 0;
		}
	}

	mem_heap_free(heap);

	DBUG_RETURN(status);
}

/*******************************************************************//**
Fill page information for pages in InnoDB buffer pool to the
dynamic table INFORMATION_SCHEMA.INNODB_BUFFER_PAGE
@return	0 on success, 1 on failure */
static
int
i_s_innodb_buffer_page_fill_table(
/*==============================*/
	THD*		thd,		/*!< in: thread */
	TABLE_LIST*	tables,		/*!< in/out: tables to fill */
	Item*		)		/*!< in: condition (ignored) */
{
	int	status	= 0;

	DBUG_ENTER("i_s_innodb_buffer_page_fill_table");

	/* deny access to user without PROCESS privilege */
	if (check_global_access(thd, PROCESS_ACL)) {
		DBUG_RETURN(0);
	}

	/* Walk through each buffer pool */
	for (ulint i = 0; i < srv_buf_pool_instances; i++) {
		buf_pool_t*	buf_pool;

		buf_pool = buf_pool_from_array(i);

		/* Fetch information from pages in this buffer pool,
		and fill the corresponding I_S table */
		status = i_s_innodb_fill_buffer_pool(thd, tables, buf_pool, i);

		/* If something wrong, break and return */
		if (status) {
			break;
		}
	}

	DBUG_RETURN(status);
}

/*******************************************************************//**
Bind the dynamic table INFORMATION_SCHEMA.INNODB_BUFFER_PAGE.
@return	0 on success, 1 on failure */
static
int
i_s_innodb_buffer_page_init(
/*========================*/
	void*	p)	/*!< in/out: table schema object */
{
	ST_SCHEMA_TABLE*	schema;

	DBUG_ENTER("i_s_innodb_buffer_page_init");

	schema = reinterpret_cast<ST_SCHEMA_TABLE*>(p);

	schema->fields_info = i_s_innodb_buffer_page_fields_info;
	schema->fill_table = i_s_innodb_buffer_page_fill_table;

	DBUG_RETURN(0);
}

UNIV_INTERN struct st_mysql_plugin	i_s_innodb_buffer_page =
{
	/* the plugin type (a MYSQL_XXX_PLUGIN value) */
	/* int */
	STRUCT_FLD(type, MYSQL_INFORMATION_SCHEMA_PLUGIN),

	/* pointer to type-specific plugin descriptor */
	/* void* */
	STRUCT_FLD(info, &i_s_info),

	/* plugin name */
	/* const char* */
	STRUCT_FLD(name, "INNODB_BUFFER_PAGE"),

	/* plugin author (for SHOW PLUGINS) */
	/* const char* */
	STRUCT_FLD(author, plugin_author),

	/* general descriptive text (for SHOW PLUGINS) */
	/* const char* */
	STRUCT_FLD(descr, "InnoDB Buffer Page Information"),

	/* the plugin license (PLUGIN_LICENSE_XXX) */
	/* int */
	STRUCT_FLD(license, PLUGIN_LICENSE_GPL),

	/* the function to invoke when plugin is loaded */
	/* int (*)(void*); */
	STRUCT_FLD(init, i_s_innodb_buffer_page_init),

	/* the function to invoke when plugin is unloaded */
	/* int (*)(void*); */
	STRUCT_FLD(deinit, i_s_common_deinit),

	/* plugin version (for SHOW PLUGINS) */
	/* unsigned int */
	STRUCT_FLD(version, INNODB_VERSION_SHORT),

	/* struct st_mysql_show_var* */
	STRUCT_FLD(status_vars, NULL),

	/* struct st_mysql_sys_var** */
	STRUCT_FLD(system_vars, NULL),

	/* reserved for dependency checking */
	/* void* */
	STRUCT_FLD(__reserved1, NULL),

	/* Plugin flags */
	/* unsigned long */
	STRUCT_FLD(flags, 0UL),
};

static ST_FIELD_INFO	i_s_innodb_buf_page_lru_fields_info[] =
{
#define IDX_BUF_LRU_POOL_ID		0
	{STRUCT_FLD(field_name,		"POOL_ID"),
	 STRUCT_FLD(field_length,	MY_INT64_NUM_DECIMAL_DIGITS),
	 STRUCT_FLD(field_type,		MYSQL_TYPE_LONGLONG),
	 STRUCT_FLD(value,		0),
	 STRUCT_FLD(field_flags,	MY_I_S_UNSIGNED),
	 STRUCT_FLD(old_name,		""),
	 STRUCT_FLD(open_method,	SKIP_OPEN_TABLE)},

#define IDX_BUF_LRU_POS			1
	{STRUCT_FLD(field_name,		"LRU_POSITION"),
	 STRUCT_FLD(field_length,	MY_INT64_NUM_DECIMAL_DIGITS),
	 STRUCT_FLD(field_type,		MYSQL_TYPE_LONGLONG),
	 STRUCT_FLD(value,		0),
	 STRUCT_FLD(field_flags,	MY_I_S_UNSIGNED),
	 STRUCT_FLD(old_name,		""),
	 STRUCT_FLD(open_method,	SKIP_OPEN_TABLE)},

#define IDX_BUF_LRU_PAGE_SPACE		2
	{STRUCT_FLD(field_name,		"SPACE"),
	 STRUCT_FLD(field_length,	MY_INT64_NUM_DECIMAL_DIGITS),
	 STRUCT_FLD(field_type,		MYSQL_TYPE_LONGLONG),
	 STRUCT_FLD(value,		0),
	 STRUCT_FLD(field_flags,	MY_I_S_UNSIGNED),
	 STRUCT_FLD(old_name,		""),
	 STRUCT_FLD(open_method,	SKIP_OPEN_TABLE)},

#define IDX_BUF_LRU_PAGE_NUM		3
	{STRUCT_FLD(field_name,		"PAGE_NUMBER"),
	 STRUCT_FLD(field_length,	MY_INT64_NUM_DECIMAL_DIGITS),
	 STRUCT_FLD(field_type,		MYSQL_TYPE_LONGLONG),
	 STRUCT_FLD(value,		0),
	 STRUCT_FLD(field_flags,	MY_I_S_UNSIGNED),
	 STRUCT_FLD(old_name,		""),
	 STRUCT_FLD(open_method,	SKIP_OPEN_TABLE)},

#define IDX_BUF_LRU_PAGE_TYPE		4
	{STRUCT_FLD(field_name,		"PAGE_TYPE"),
	 STRUCT_FLD(field_length,	64),
	 STRUCT_FLD(field_type,		MYSQL_TYPE_STRING),
	 STRUCT_FLD(value,		0),
	 STRUCT_FLD(field_flags,	MY_I_S_MAYBE_NULL),
	 STRUCT_FLD(old_name,		""),
	 STRUCT_FLD(open_method,	SKIP_OPEN_TABLE)},

#define IDX_BUF_LRU_PAGE_FLUSH_TYPE	5
	{STRUCT_FLD(field_name,		"FLUSH_TYPE"),
	 STRUCT_FLD(field_length,	MY_INT64_NUM_DECIMAL_DIGITS),
	 STRUCT_FLD(field_type,		MYSQL_TYPE_LONGLONG),
	 STRUCT_FLD(value,		0),
	 STRUCT_FLD(field_flags,	MY_I_S_UNSIGNED),
	 STRUCT_FLD(old_name,		""),
	 STRUCT_FLD(open_method,	SKIP_OPEN_TABLE)},

#define IDX_BUF_LRU_PAGE_FIX_COUNT	6
	{STRUCT_FLD(field_name,		"FIX_COUNT"),
	 STRUCT_FLD(field_length,	MY_INT64_NUM_DECIMAL_DIGITS),
	 STRUCT_FLD(field_type,		MYSQL_TYPE_LONGLONG),
	 STRUCT_FLD(value,		0),
	 STRUCT_FLD(field_flags,	MY_I_S_UNSIGNED),
	 STRUCT_FLD(old_name,		""),
	 STRUCT_FLD(open_method,	SKIP_OPEN_TABLE)},

#define IDX_BUF_LRU_PAGE_HASHED		7
	{STRUCT_FLD(field_name,		"IS_HASHED"),
	 STRUCT_FLD(field_length,	3),
	 STRUCT_FLD(field_type,		MYSQL_TYPE_STRING),
	 STRUCT_FLD(value,		0),
	 STRUCT_FLD(field_flags,	MY_I_S_MAYBE_NULL),
	 STRUCT_FLD(old_name,		""),
	 STRUCT_FLD(open_method,	SKIP_OPEN_TABLE)},

#define IDX_BUF_LRU_PAGE_NEWEST_MOD	8
	{STRUCT_FLD(field_name,		"NEWEST_MODIFICATION"),
	 STRUCT_FLD(field_length,	MY_INT64_NUM_DECIMAL_DIGITS),
	 STRUCT_FLD(field_type,		MYSQL_TYPE_LONGLONG),
	 STRUCT_FLD(value,		0),
	 STRUCT_FLD(field_flags,	MY_I_S_UNSIGNED),
	 STRUCT_FLD(old_name,		""),
	 STRUCT_FLD(open_method,	SKIP_OPEN_TABLE)},

#define IDX_BUF_LRU_PAGE_OLDEST_MOD	9
	{STRUCT_FLD(field_name,		"OLDEST_MODIFICATION"),
	 STRUCT_FLD(field_length,	MY_INT64_NUM_DECIMAL_DIGITS),
	 STRUCT_FLD(field_type,		MYSQL_TYPE_LONGLONG),
	 STRUCT_FLD(value,		0),
	 STRUCT_FLD(field_flags,	MY_I_S_UNSIGNED),
	 STRUCT_FLD(old_name,		""),
	 STRUCT_FLD(open_method,	SKIP_OPEN_TABLE)},

#define IDX_BUF_LRU_PAGE_ACCESS_TIME	10
	{STRUCT_FLD(field_name,		"ACCESS_TIME"),
	 STRUCT_FLD(field_length,	MY_INT64_NUM_DECIMAL_DIGITS),
	 STRUCT_FLD(field_type,		MYSQL_TYPE_LONGLONG),
	 STRUCT_FLD(value,		0),
	 STRUCT_FLD(field_flags,	MY_I_S_UNSIGNED),
	 STRUCT_FLD(old_name,		""),
	 STRUCT_FLD(open_method,	SKIP_OPEN_TABLE)},

#define IDX_BUF_LRU_PAGE_TABLE_NAME	11
	{STRUCT_FLD(field_name,		"TABLE_NAME"),
	 STRUCT_FLD(field_length,	1024),
	 STRUCT_FLD(field_type,		MYSQL_TYPE_STRING),
	 STRUCT_FLD(value,		0),
	 STRUCT_FLD(field_flags,	MY_I_S_MAYBE_NULL),
	 STRUCT_FLD(old_name,		""),
	 STRUCT_FLD(open_method,	SKIP_OPEN_TABLE)},

#define IDX_BUF_LRU_PAGE_INDEX_NAME	12
	{STRUCT_FLD(field_name,		"INDEX_NAME"),
	 STRUCT_FLD(field_length,	1024),
	 STRUCT_FLD(field_type,		MYSQL_TYPE_STRING),
	 STRUCT_FLD(value,		0),
	 STRUCT_FLD(field_flags,	MY_I_S_MAYBE_NULL),
	 STRUCT_FLD(old_name,		""),
	 STRUCT_FLD(open_method,	SKIP_OPEN_TABLE)},

#define IDX_BUF_LRU_PAGE_NUM_RECS	13
	{STRUCT_FLD(field_name,		"NUMBER_RECORDS"),
	 STRUCT_FLD(field_length,	MY_INT64_NUM_DECIMAL_DIGITS),
	 STRUCT_FLD(field_type,		MYSQL_TYPE_LONGLONG),
	 STRUCT_FLD(value,		0),
	 STRUCT_FLD(field_flags,	MY_I_S_UNSIGNED),
	 STRUCT_FLD(old_name,		""),
	 STRUCT_FLD(open_method,	SKIP_OPEN_TABLE)},

#define IDX_BUF_LRU_PAGE_DATA_SIZE	14
	{STRUCT_FLD(field_name,		"DATA_SIZE"),
	 STRUCT_FLD(field_length,	MY_INT64_NUM_DECIMAL_DIGITS),
	 STRUCT_FLD(field_type,		MYSQL_TYPE_LONGLONG),
	 STRUCT_FLD(value,		0),
	 STRUCT_FLD(field_flags,	MY_I_S_UNSIGNED),
	 STRUCT_FLD(old_name,		""),
	 STRUCT_FLD(open_method,	SKIP_OPEN_TABLE)},

#define IDX_BUF_LRU_PAGE_ZIP_SIZE	15
	{STRUCT_FLD(field_name,		"COMPRESSED_SIZE"),
	 STRUCT_FLD(field_length,	MY_INT64_NUM_DECIMAL_DIGITS),
	 STRUCT_FLD(field_type,		MYSQL_TYPE_LONGLONG),
	 STRUCT_FLD(value,		0),
	 STRUCT_FLD(field_flags,	MY_I_S_UNSIGNED),
	 STRUCT_FLD(old_name,		""),
	 STRUCT_FLD(open_method,	SKIP_OPEN_TABLE)},

#define IDX_BUF_LRU_PAGE_STATE		16
	{STRUCT_FLD(field_name,		"COMPRESSED"),
	 STRUCT_FLD(field_length,	3),
	 STRUCT_FLD(field_type,		MYSQL_TYPE_STRING),
	 STRUCT_FLD(value,		0),
	 STRUCT_FLD(field_flags,	MY_I_S_MAYBE_NULL),
	 STRUCT_FLD(old_name,		""),
	 STRUCT_FLD(open_method,	SKIP_OPEN_TABLE)},

#define IDX_BUF_LRU_PAGE_IO_FIX		17
	{STRUCT_FLD(field_name,		"IO_FIX"),
	 STRUCT_FLD(field_length,	64),
	 STRUCT_FLD(field_type,		MYSQL_TYPE_STRING),
	 STRUCT_FLD(value,		0),
	 STRUCT_FLD(field_flags,	MY_I_S_MAYBE_NULL),
	 STRUCT_FLD(old_name,		""),
	 STRUCT_FLD(open_method,	SKIP_OPEN_TABLE)},

#define IDX_BUF_LRU_PAGE_IS_OLD		18
	{STRUCT_FLD(field_name,		"IS_OLD"),
	 STRUCT_FLD(field_length,	3),
	 STRUCT_FLD(field_type,		MYSQL_TYPE_STRING),
	 STRUCT_FLD(value,		0),
	 STRUCT_FLD(field_flags,	MY_I_S_MAYBE_NULL),
	 STRUCT_FLD(old_name,		""),
	 STRUCT_FLD(open_method,	SKIP_OPEN_TABLE)},

#define IDX_BUF_LRU_PAGE_FREE_CLOCK	19
	{STRUCT_FLD(field_name,		"FREE_PAGE_CLOCK"),
	 STRUCT_FLD(field_length,	MY_INT64_NUM_DECIMAL_DIGITS),
	 STRUCT_FLD(field_type,		MYSQL_TYPE_LONGLONG),
	 STRUCT_FLD(value,		0),
	 STRUCT_FLD(field_flags,	MY_I_S_UNSIGNED),
	 STRUCT_FLD(old_name,		""),
	 STRUCT_FLD(open_method,	SKIP_OPEN_TABLE)},

	END_OF_ST_FIELD_INFO
};

/*******************************************************************//**
Fill Information Schema table INNODB_BUFFER_PAGE_LRU with information
cached in the buf_page_info_t array
@return	0 on success, 1 on failure */
static
int
i_s_innodb_buf_page_lru_fill(
/*=========================*/
	THD*			thd,		/*!< in: thread */
	TABLE_LIST*		tables,		/*!< in/out: tables to fill */
	const buf_page_info_t*	info_array,	/*!< in: array cached page
						info */
	ulint			num_page)	/*!< in: number of page info
						 cached */
{
	TABLE*			table;
	Field**			fields;
	mem_heap_t*		heap;

	DBUG_ENTER("i_s_innodb_buf_page_lru_fill");

	table = tables->table;

	fields = table->field;

	heap = mem_heap_create(1000);

	/* Iterate through the cached array and fill the I_S table rows */
	for (ulint i = 0; i < num_page; i++) {
		const buf_page_info_t*	page_info;
		char			table_name[MAX_FULL_NAME_LEN + 1];
		const char*		table_name_end = NULL;
		const char*		state_str;
		enum buf_page_state	state;

		state_str = NULL;

		page_info = info_array + i;

		OK(fields[IDX_BUF_LRU_POOL_ID]->store(page_info->pool_id));

		OK(fields[IDX_BUF_LRU_POS]->store(page_info->block_id));

		OK(fields[IDX_BUF_LRU_PAGE_SPACE]->store(page_info->space_id));

		OK(fields[IDX_BUF_LRU_PAGE_NUM]->store(page_info->page_num));

		OK(field_store_string(
			fields[IDX_BUF_LRU_PAGE_TYPE],
			i_s_page_type[page_info->page_type].type_str));

		OK(fields[IDX_BUF_LRU_PAGE_FLUSH_TYPE]->store(
			page_info->flush_type));

		OK(fields[IDX_BUF_LRU_PAGE_FIX_COUNT]->store(
			page_info->fix_count));

		if (page_info->hashed) {
			OK(field_store_string(
				fields[IDX_BUF_LRU_PAGE_HASHED], "YES"));
		} else {
			OK(field_store_string(
				fields[IDX_BUF_LRU_PAGE_HASHED], "NO"));
		}

		OK(fields[IDX_BUF_LRU_PAGE_NEWEST_MOD]->store(
			page_info->newest_mod, true));

		OK(fields[IDX_BUF_LRU_PAGE_OLDEST_MOD]->store(
			page_info->oldest_mod, true));

		OK(fields[IDX_BUF_LRU_PAGE_ACCESS_TIME]->store(
			page_info->access_time));

		fields[IDX_BUF_LRU_PAGE_TABLE_NAME]->set_null();

		fields[IDX_BUF_LRU_PAGE_INDEX_NAME]->set_null();

		/* If this is an index page, fetch the index name
		and table name */
		if (page_info->page_type == I_S_PAGE_TYPE_INDEX) {
			const dict_index_t*	index;

			mutex_enter(&dict_sys->mutex);
			index = dict_index_get_if_in_cache_low(
				page_info->index_id);

			if (index) {

				table_name_end = innobase_convert_name(
					table_name, sizeof(table_name),
					index->table_name,
					strlen(index->table_name),
					thd, TRUE);

				OK(fields[IDX_BUF_LRU_PAGE_TABLE_NAME]->store(
					table_name,
					table_name_end - table_name,
					system_charset_info));
				fields[IDX_BUF_LRU_PAGE_TABLE_NAME]->set_notnull();

				OK(field_store_index_name(
					fields[IDX_BUF_LRU_PAGE_INDEX_NAME],
					index->name));
			}

			mutex_exit(&dict_sys->mutex);
		}

		OK(fields[IDX_BUF_LRU_PAGE_NUM_RECS]->store(
			page_info->num_recs));

		OK(fields[IDX_BUF_LRU_PAGE_DATA_SIZE]->store(
			page_info->data_size));

		OK(fields[IDX_BUF_LRU_PAGE_ZIP_SIZE]->store(
			page_info->zip_ssize ?
				 512 << page_info->zip_ssize : 0));

		state = static_cast<enum buf_page_state>(page_info->page_state);

		switch (state) {
		/* Compressed page */
		case BUF_BLOCK_ZIP_PAGE:
		case BUF_BLOCK_ZIP_DIRTY:
			state_str = "YES";
			break;
		/* Uncompressed page */
		case BUF_BLOCK_FILE_PAGE:
			state_str = "NO";
			break;
		/* We should not see following states */
		case BUF_BLOCK_POOL_WATCH:
		case BUF_BLOCK_READY_FOR_USE:
		case BUF_BLOCK_NOT_USED:
		case BUF_BLOCK_MEMORY:
		case BUF_BLOCK_REMOVE_HASH:
			state_str = NULL;
			break;
		};

		OK(field_store_string(fields[IDX_BUF_LRU_PAGE_STATE],
				      state_str));

		switch (page_info->io_fix) {
		case BUF_IO_NONE:
			OK(field_store_string(fields[IDX_BUF_LRU_PAGE_IO_FIX],
					      "IO_NONE"));
			break;
		case BUF_IO_READ:
			OK(field_store_string(fields[IDX_BUF_LRU_PAGE_IO_FIX],
					      "IO_READ"));
			break;
		case BUF_IO_WRITE:
			OK(field_store_string(fields[IDX_BUF_LRU_PAGE_IO_FIX],
					      "IO_WRITE"));
			break;
		}

		OK(field_store_string(fields[IDX_BUF_LRU_PAGE_IS_OLD],
				      (page_info->is_old) ? "YES" : "NO"));

		OK(fields[IDX_BUF_LRU_PAGE_FREE_CLOCK]->store(
			page_info->freed_page_clock));

		if (schema_table_store_record(thd, table)) {
			mem_heap_free(heap);
			DBUG_RETURN(1);
		}

		mem_heap_empty(heap);
	}

	mem_heap_free(heap);

	DBUG_RETURN(0);
}

/*******************************************************************//**
This is the function that goes through buffer pool's LRU list
and fetch information to INFORMATION_SCHEMA.INNODB_BUFFER_PAGE_LRU.
@return	0 on success, 1 on failure */
static
int
i_s_innodb_fill_buffer_lru(
/*=======================*/
	THD*			thd,		/*!< in: thread */
	TABLE_LIST*		tables,		/*!< in/out: tables to fill */
	buf_pool_t*		buf_pool,	/*!< in: buffer pool to scan */
	const ulint		pool_id)	/*!< in: buffer pool id */
{
	int			status = 0;
	buf_page_info_t*	info_buffer;
	ulint			lru_pos = 0;
	const buf_page_t*	bpage;
	ulint			lru_len;

	DBUG_ENTER("i_s_innodb_fill_buffer_lru");
	RETURN_IF_INNODB_NOT_STARTED(tables->schema_table_name);

	/* Obtain buf_pool mutex before allocate info_buffer, since
	UT_LIST_GET_LEN(buf_pool->LRU) could change */
	buf_pool_mutex_enter(buf_pool);

	lru_len = UT_LIST_GET_LEN(buf_pool->LRU);

	/* Print error message if malloc fail */
	info_buffer = (buf_page_info_t*) my_malloc(
		lru_len * sizeof *info_buffer, MYF(MY_WME));

	if (!info_buffer) {
		status = 1;
		goto exit;
	}

	memset(info_buffer, 0, lru_len * sizeof *info_buffer);

	/* Walk through Pool's LRU list and print the buffer page
	information */
	bpage = UT_LIST_GET_LAST(buf_pool->LRU);

	while (bpage != NULL) {
		/* Use the same function that collect buffer info for
		INNODB_BUFFER_PAGE to get buffer page info */
		i_s_innodb_buffer_page_get_info(bpage, pool_id, lru_pos,
						(info_buffer + lru_pos));

		bpage = UT_LIST_GET_PREV(LRU, bpage);

		lru_pos++;
	}

	ut_ad(lru_pos == lru_len);
	ut_ad(lru_pos == UT_LIST_GET_LEN(buf_pool->LRU));

exit:
	buf_pool_mutex_exit(buf_pool);

	if (info_buffer) {
		status = i_s_innodb_buf_page_lru_fill(
			thd, tables, info_buffer, lru_len);

		my_free(info_buffer);
	}

	DBUG_RETURN(status);
}

/*******************************************************************//**
Fill page information for pages in InnoDB buffer pool to the
dynamic table INFORMATION_SCHEMA.INNODB_BUFFER_PAGE_LRU
@return	0 on success, 1 on failure */
static
int
i_s_innodb_buf_page_lru_fill_table(
/*===============================*/
	THD*		thd,		/*!< in: thread */
	TABLE_LIST*	tables,		/*!< in/out: tables to fill */
	Item*		)		/*!< in: condition (ignored) */
{
	int	status	= 0;

	DBUG_ENTER("i_s_innodb_buf_page_lru_fill_table");

	/* deny access to any users that do not hold PROCESS_ACL */
	if (check_global_access(thd, PROCESS_ACL)) {
		DBUG_RETURN(0);
	}

	/* Walk through each buffer pool */
	for (ulint i = 0; i < srv_buf_pool_instances; i++) {
		buf_pool_t*	buf_pool;

		buf_pool = buf_pool_from_array(i);

		/* Fetch information from pages in this buffer pool's LRU list,
		and fill the corresponding I_S table */
		status = i_s_innodb_fill_buffer_lru(thd, tables, buf_pool, i);

		/* If something wrong, break and return */
		if (status) {
			break;
		}
	}

	DBUG_RETURN(status);
}

/*******************************************************************//**
Bind the dynamic table INFORMATION_SCHEMA.INNODB_BUFFER_PAGE_LRU.
@return	0 on success, 1 on failure */
static
int
i_s_innodb_buffer_page_lru_init(
/*============================*/
	void*	p)	/*!< in/out: table schema object */
{
	ST_SCHEMA_TABLE*	schema;

	DBUG_ENTER("i_s_innodb_buffer_page_lru_init");

	schema = reinterpret_cast<ST_SCHEMA_TABLE*>(p);

	schema->fields_info = i_s_innodb_buf_page_lru_fields_info;
	schema->fill_table = i_s_innodb_buf_page_lru_fill_table;

	DBUG_RETURN(0);
}

UNIV_INTERN struct st_mysql_plugin	i_s_innodb_buffer_page_lru =
{
	/* the plugin type (a MYSQL_XXX_PLUGIN value) */
	/* int */
	STRUCT_FLD(type, MYSQL_INFORMATION_SCHEMA_PLUGIN),

	/* pointer to type-specific plugin descriptor */
	/* void* */
	STRUCT_FLD(info, &i_s_info),

	/* plugin name */
	/* const char* */
	STRUCT_FLD(name, "INNODB_BUFFER_PAGE_LRU"),

	/* plugin author (for SHOW PLUGINS) */
	/* const char* */
	STRUCT_FLD(author, plugin_author),

	/* general descriptive text (for SHOW PLUGINS) */
	/* const char* */
	STRUCT_FLD(descr, "InnoDB Buffer Page in LRU"),

	/* the plugin license (PLUGIN_LICENSE_XXX) */
	/* int */
	STRUCT_FLD(license, PLUGIN_LICENSE_GPL),

	/* the function to invoke when plugin is loaded */
	/* int (*)(void*); */
	STRUCT_FLD(init, i_s_innodb_buffer_page_lru_init),

	/* the function to invoke when plugin is unloaded */
	/* int (*)(void*); */
	STRUCT_FLD(deinit, i_s_common_deinit),

	/* plugin version (for SHOW PLUGINS) */
	/* unsigned int */
	STRUCT_FLD(version, INNODB_VERSION_SHORT),

	/* struct st_mysql_show_var* */
	STRUCT_FLD(status_vars, NULL),

	/* struct st_mysql_sys_var** */
	STRUCT_FLD(system_vars, NULL),

	/* reserved for dependency checking */
	/* void* */
	STRUCT_FLD(__reserved1, NULL),

	/* Plugin flags */
	/* unsigned long */
	STRUCT_FLD(flags, 0UL),
};

/*******************************************************************//**
Unbind a dynamic INFORMATION_SCHEMA table.
@return	0 on success */
static
int
i_s_common_deinit(
/*==============*/
	void*	p)	/*!< in/out: table schema object */
{
	DBUG_ENTER("i_s_common_deinit");

	/* Do nothing */

	DBUG_RETURN(0);
}

/**  SYS_TABLES  ***************************************************/
/* Fields of the dynamic table INFORMATION_SCHEMA.SYS_TABLES */
static ST_FIELD_INFO	innodb_sys_tables_fields_info[] =
{
#define SYS_TABLES_ID			0
	{STRUCT_FLD(field_name,		"TABLE_ID"),
	 STRUCT_FLD(field_length,	MY_INT64_NUM_DECIMAL_DIGITS),
	 STRUCT_FLD(field_type,		MYSQL_TYPE_LONGLONG),
	 STRUCT_FLD(value,		0),
	 STRUCT_FLD(field_flags,	MY_I_S_UNSIGNED),
	 STRUCT_FLD(old_name,		""),
	 STRUCT_FLD(open_method,	SKIP_OPEN_TABLE)},

#define SYS_TABLES_NAME			1
	{STRUCT_FLD(field_name,		"NAME"),
	 STRUCT_FLD(field_length,	MAX_FULL_NAME_LEN + 1),
	 STRUCT_FLD(field_type,		MYSQL_TYPE_STRING),
	 STRUCT_FLD(value,		0),
	 STRUCT_FLD(field_flags,	0),
	 STRUCT_FLD(old_name,		""),
	 STRUCT_FLD(open_method,	SKIP_OPEN_TABLE)},

#define SYS_TABLES_FLAG			2
	{STRUCT_FLD(field_name,		"FLAG"),
	 STRUCT_FLD(field_length,	MY_INT32_NUM_DECIMAL_DIGITS),
	 STRUCT_FLD(field_type,		MYSQL_TYPE_LONG),
	 STRUCT_FLD(value,		0),
	 STRUCT_FLD(field_flags,	0),
	 STRUCT_FLD(old_name,		""),
	 STRUCT_FLD(open_method,	SKIP_OPEN_TABLE)},

#define SYS_TABLES_NUM_COLUMN		3
	{STRUCT_FLD(field_name,		"N_COLS"),
	 STRUCT_FLD(field_length,	MY_INT32_NUM_DECIMAL_DIGITS),
	 STRUCT_FLD(field_type,		MYSQL_TYPE_LONG),
	 STRUCT_FLD(value,		0),
	 STRUCT_FLD(field_flags,	0),
	 STRUCT_FLD(old_name,		""),
	 STRUCT_FLD(open_method,	SKIP_OPEN_TABLE)},

#define SYS_TABLES_SPACE		4
	{STRUCT_FLD(field_name,		"SPACE"),
	 STRUCT_FLD(field_length,	MY_INT32_NUM_DECIMAL_DIGITS),
	 STRUCT_FLD(field_type,		MYSQL_TYPE_LONG),
	 STRUCT_FLD(value,		0),
	 STRUCT_FLD(field_flags,	0),
	 STRUCT_FLD(old_name,		""),
	 STRUCT_FLD(open_method,	SKIP_OPEN_TABLE)},

#define SYS_TABLES_FILE_FORMAT		5
	{STRUCT_FLD(field_name,		"FILE_FORMAT"),
	 STRUCT_FLD(field_length,	10),
	 STRUCT_FLD(field_type,		MYSQL_TYPE_STRING),
	 STRUCT_FLD(value,		0),
	 STRUCT_FLD(field_flags,	MY_I_S_MAYBE_NULL),
	 STRUCT_FLD(old_name,		""),
	 STRUCT_FLD(open_method,	SKIP_OPEN_TABLE)},

#define SYS_TABLES_ROW_FORMAT		6
	{STRUCT_FLD(field_name,		"ROW_FORMAT"),
	 STRUCT_FLD(field_length,	12),
	 STRUCT_FLD(field_type,		MYSQL_TYPE_STRING),
	 STRUCT_FLD(value,		0),
	 STRUCT_FLD(field_flags,	MY_I_S_MAYBE_NULL),
	 STRUCT_FLD(old_name,		""),
	 STRUCT_FLD(open_method,	SKIP_OPEN_TABLE)},

#define SYS_TABLES_ZIP_PAGE_SIZE	7
	{STRUCT_FLD(field_name,		"ZIP_PAGE_SIZE"),
	 STRUCT_FLD(field_length,	MY_INT32_NUM_DECIMAL_DIGITS),
	 STRUCT_FLD(field_type,		MYSQL_TYPE_LONG),
	 STRUCT_FLD(value,		0),
	 STRUCT_FLD(field_flags,	MY_I_S_UNSIGNED),
	 STRUCT_FLD(old_name,		""),
	 STRUCT_FLD(open_method,	SKIP_OPEN_TABLE)},

	END_OF_ST_FIELD_INFO
};

/**********************************************************************//**
Populate information_schema.innodb_sys_tables table with information
from SYS_TABLES.
@return	0 on success */
static
int
i_s_dict_fill_sys_tables(
/*=====================*/
	THD*		thd,		/*!< in: thread */
	dict_table_t*	table,		/*!< in: table */
	TABLE*		table_to_fill)	/*!< in/out: fill this table */
{
	Field**		fields;
	ulint	compact		= DICT_TF_GET_COMPACT(table->flags);
	ulint	atomic_blobs	= DICT_TF_HAS_ATOMIC_BLOBS(table->flags);
	ulint	zip_size	= dict_tf_get_zip_size(table->flags);
	const char* file_format;
	const char* row_format;

	file_format = trx_sys_file_format_id_to_name(atomic_blobs);
	if (!compact) {
		row_format = "Redundant";
	} else if (!atomic_blobs) {
		row_format = "Compact";
	} else if DICT_TF_GET_ZIP_SSIZE(table->flags) {
		row_format = "Compressed";
	} else {
		row_format = "Dynamic";
	}

	DBUG_ENTER("i_s_dict_fill_sys_tables");

	fields = table_to_fill->field;

	OK(fields[SYS_TABLES_ID]->store(longlong(table->id), TRUE));

	OK(field_store_string(fields[SYS_TABLES_NAME], table->name));

	OK(fields[SYS_TABLES_FLAG]->store(table->flags));

	OK(fields[SYS_TABLES_NUM_COLUMN]->store(table->n_cols));

	OK(fields[SYS_TABLES_SPACE]->store(table->space));

	OK(field_store_string(fields[SYS_TABLES_FILE_FORMAT], file_format));

	OK(field_store_string(fields[SYS_TABLES_ROW_FORMAT], row_format));

	OK(fields[SYS_TABLES_ZIP_PAGE_SIZE]->store(zip_size));

	OK(schema_table_store_record(thd, table_to_fill));

	DBUG_RETURN(0);
}
/*******************************************************************//**
Function to go through each record in SYS_TABLES table, and fill the
information_schema.innodb_sys_tables table with related table information
@return 0 on success */
static
int
i_s_sys_tables_fill_table(
/*======================*/
	THD*		thd,	/*!< in: thread */
	TABLE_LIST*	tables,	/*!< in/out: tables to fill */
	Item*		)	/*!< in: condition (not used) */
{
	btr_pcur_t	pcur;
	const rec_t*	rec;
	mem_heap_t*	heap;
	mtr_t		mtr;

	DBUG_ENTER("i_s_sys_tables_fill_table");
	RETURN_IF_INNODB_NOT_STARTED(tables->schema_table_name);

	/* deny access to user without PROCESS_ACL privilege */
	if (check_global_access(thd, PROCESS_ACL)) {
		DBUG_RETURN(0);
	}

	heap = mem_heap_create(1000);
	mutex_enter(&(dict_sys->mutex));
	mtr_start(&mtr);

	rec = dict_startscan_system(&pcur, &mtr, SYS_TABLES);

	while (rec) {
		const char*	err_msg;
		dict_table_t*	table_rec;

		/* Create and populate a dict_table_t structure with
		information from SYS_TABLES row */
		err_msg = dict_process_sys_tables_rec_and_mtr_commit(
			heap, rec, &table_rec,
			DICT_TABLE_LOAD_FROM_RECORD, &mtr);

		mutex_exit(&dict_sys->mutex);

		if (!err_msg) {
			i_s_dict_fill_sys_tables(thd, table_rec, tables->table);
		} else {
			push_warning_printf(thd, Sql_condition::WARN_LEVEL_WARN,
					    ER_CANT_FIND_SYSTEM_REC, "%s",
					    err_msg);
		}

		/* Since dict_process_sys_tables_rec_and_mtr_commit()
		is called with DICT_TABLE_LOAD_FROM_RECORD, the table_rec
		is created in dict_process_sys_tables_rec(), we will
		need to free it */
		if (table_rec) {
			dict_mem_table_free(table_rec);
		}

		mem_heap_empty(heap);

		/* Get the next record */
		mutex_enter(&dict_sys->mutex);
		mtr_start(&mtr);
		rec = dict_getnext_system(&pcur, &mtr);
	}

	mtr_commit(&mtr);
	mutex_exit(&dict_sys->mutex);
	mem_heap_free(heap);

	DBUG_RETURN(0);
}

/*******************************************************************//**
Bind the dynamic table INFORMATION_SCHEMA.innodb_sys_tables
@return 0 on success */
static
int
innodb_sys_tables_init(
/*===================*/
	void*	p)	/*!< in/out: table schema object */
{
	ST_SCHEMA_TABLE*	schema;

	DBUG_ENTER("innodb_sys_tables_init");

	schema = (ST_SCHEMA_TABLE*) p;

	schema->fields_info = innodb_sys_tables_fields_info;
	schema->fill_table = i_s_sys_tables_fill_table;

	DBUG_RETURN(0);
}

UNIV_INTERN struct st_mysql_plugin	i_s_innodb_sys_tables =
{
	/* the plugin type (a MYSQL_XXX_PLUGIN value) */
	/* int */
	STRUCT_FLD(type, MYSQL_INFORMATION_SCHEMA_PLUGIN),

	/* pointer to type-specific plugin descriptor */
	/* void* */
	STRUCT_FLD(info, &i_s_info),

	/* plugin name */
	/* const char* */
	STRUCT_FLD(name, "INNODB_SYS_TABLES"),

	/* plugin author (for SHOW PLUGINS) */
	/* const char* */
	STRUCT_FLD(author, plugin_author),

	/* general descriptive text (for SHOW PLUGINS) */
	/* const char* */
	STRUCT_FLD(descr, "InnoDB SYS_TABLES"),

	/* the plugin license (PLUGIN_LICENSE_XXX) */
	/* int */
	STRUCT_FLD(license, PLUGIN_LICENSE_GPL),

	/* the function to invoke when plugin is loaded */
	/* int (*)(void*); */
	STRUCT_FLD(init, innodb_sys_tables_init),

	/* the function to invoke when plugin is unloaded */
	/* int (*)(void*); */
	STRUCT_FLD(deinit, i_s_common_deinit),

	/* plugin version (for SHOW PLUGINS) */
	/* unsigned int */
	STRUCT_FLD(version, INNODB_VERSION_SHORT),

	/* struct st_mysql_show_var* */
	STRUCT_FLD(status_vars, NULL),

	/* struct st_mysql_sys_var** */
	STRUCT_FLD(system_vars, NULL),

	/* reserved for dependency checking */
	/* void* */
	STRUCT_FLD(__reserved1, NULL),

	/* Plugin flags */
	/* unsigned long */
	STRUCT_FLD(flags, 0UL),
};

/**  SYS_TABLESTATS  ***********************************************/
/* Fields of the dynamic table INFORMATION_SCHEMA.SYS_TABLESTATS */
static ST_FIELD_INFO	innodb_sys_tablestats_fields_info[] =
{
#define SYS_TABLESTATS_ID		0
	{STRUCT_FLD(field_name,		"TABLE_ID"),
	 STRUCT_FLD(field_length,	MY_INT64_NUM_DECIMAL_DIGITS),
	 STRUCT_FLD(field_type,		MYSQL_TYPE_LONGLONG),
	 STRUCT_FLD(value,		0),
	 STRUCT_FLD(field_flags,	MY_I_S_UNSIGNED),
	 STRUCT_FLD(old_name,		""),
	 STRUCT_FLD(open_method,	SKIP_OPEN_TABLE)},

#define SYS_TABLESTATS_NAME		1
	{STRUCT_FLD(field_name,		"NAME"),
	 STRUCT_FLD(field_length,	NAME_LEN + 1),
	 STRUCT_FLD(field_type,		MYSQL_TYPE_STRING),
	 STRUCT_FLD(value,		0),
	 STRUCT_FLD(field_flags,	0),
	 STRUCT_FLD(old_name,		""),
	 STRUCT_FLD(open_method,	SKIP_OPEN_TABLE)},

#define SYS_TABLESTATS_INIT		2
	{STRUCT_FLD(field_name,		"STATS_INITIALIZED"),
	 STRUCT_FLD(field_length,	NAME_LEN + 1),
	 STRUCT_FLD(field_type,		MYSQL_TYPE_STRING),
	 STRUCT_FLD(value,		0),
	 STRUCT_FLD(field_flags,	0),
	 STRUCT_FLD(old_name,		""),
	 STRUCT_FLD(open_method,	SKIP_OPEN_TABLE)},

#define SYS_TABLESTATS_NROW		3
	{STRUCT_FLD(field_name,		"NUM_ROWS"),
	 STRUCT_FLD(field_length,	MY_INT64_NUM_DECIMAL_DIGITS),
	 STRUCT_FLD(field_type,		MYSQL_TYPE_LONGLONG),
	 STRUCT_FLD(value,		0),
	 STRUCT_FLD(field_flags,	MY_I_S_UNSIGNED),
	 STRUCT_FLD(old_name,		""),
	 STRUCT_FLD(open_method,	SKIP_OPEN_TABLE)},

#define SYS_TABLESTATS_CLUST_SIZE	4
	{STRUCT_FLD(field_name,		"CLUST_INDEX_SIZE"),
	 STRUCT_FLD(field_length,	MY_INT64_NUM_DECIMAL_DIGITS),
	 STRUCT_FLD(field_type,		MYSQL_TYPE_LONGLONG),
	 STRUCT_FLD(value,		0),
	 STRUCT_FLD(field_flags,	MY_I_S_UNSIGNED),
	 STRUCT_FLD(old_name,		""),
	 STRUCT_FLD(open_method,	SKIP_OPEN_TABLE)},

#define SYS_TABLESTATS_INDEX_SIZE	5
	{STRUCT_FLD(field_name,		"OTHER_INDEX_SIZE"),
	 STRUCT_FLD(field_length,	MY_INT64_NUM_DECIMAL_DIGITS),
	 STRUCT_FLD(field_type,		MYSQL_TYPE_LONGLONG),
	 STRUCT_FLD(value,		0),
	 STRUCT_FLD(field_flags,	MY_I_S_UNSIGNED),
	 STRUCT_FLD(old_name,		""),
	 STRUCT_FLD(open_method,	SKIP_OPEN_TABLE)},

#define SYS_TABLESTATS_MODIFIED		6
	{STRUCT_FLD(field_name,		"MODIFIED_COUNTER"),
	 STRUCT_FLD(field_length,	MY_INT64_NUM_DECIMAL_DIGITS),
	 STRUCT_FLD(field_type,		MYSQL_TYPE_LONGLONG),
	 STRUCT_FLD(value,		0),
	 STRUCT_FLD(field_flags,	MY_I_S_UNSIGNED),
	 STRUCT_FLD(old_name,		""),
	 STRUCT_FLD(open_method,	SKIP_OPEN_TABLE)},

#define SYS_TABLESTATS_AUTONINC		7
	{STRUCT_FLD(field_name,		"AUTOINC"),
	 STRUCT_FLD(field_length,	MY_INT64_NUM_DECIMAL_DIGITS),
	 STRUCT_FLD(field_type,		MYSQL_TYPE_LONGLONG),
	 STRUCT_FLD(value,		0),
	 STRUCT_FLD(field_flags,	MY_I_S_UNSIGNED),
	 STRUCT_FLD(old_name,		""),
	 STRUCT_FLD(open_method,	SKIP_OPEN_TABLE)},

#define SYS_TABLESTATS_TABLE_REF_COUNT	8
	{STRUCT_FLD(field_name,		"REF_COUNT"),
	 STRUCT_FLD(field_length,	MY_INT32_NUM_DECIMAL_DIGITS),
	 STRUCT_FLD(field_type,		MYSQL_TYPE_LONG),
	 STRUCT_FLD(value,		0),
	 STRUCT_FLD(field_flags,	0),
	 STRUCT_FLD(old_name,		""),
	 STRUCT_FLD(open_method,	SKIP_OPEN_TABLE)},

	END_OF_ST_FIELD_INFO
};

/**********************************************************************//**
Populate information_schema.innodb_sys_tablestats table with information
from SYS_TABLES.
@return	0 on success */
static
int
i_s_dict_fill_sys_tablestats(
/*=========================*/
	THD*		thd,		/*!< in: thread */
	dict_table_t*	table,		/*!< in: table */
	TABLE*		table_to_fill)	/*!< in/out: fill this table */
{
	Field**		fields;

	DBUG_ENTER("i_s_dict_fill_sys_tablestats");

	fields = table_to_fill->field;

	OK(fields[SYS_TABLESTATS_ID]->store(longlong(table->id), TRUE));

	OK(field_store_string(fields[SYS_TABLESTATS_NAME], table->name));

	dict_table_stats_lock(table, RW_S_LATCH);

	if (table->stat_initialized) {
		OK(field_store_string(fields[SYS_TABLESTATS_INIT],
				      "Initialized"));

		OK(fields[SYS_TABLESTATS_NROW]->store(table->stat_n_rows,
						      TRUE));

		OK(fields[SYS_TABLESTATS_CLUST_SIZE]->store(
				table->stat_clustered_index_size));

		OK(fields[SYS_TABLESTATS_INDEX_SIZE]->store(
				table->stat_sum_of_other_index_sizes));

		OK(fields[SYS_TABLESTATS_MODIFIED]->store(
				(ulint) table->stat_modified_counter));
	} else {
		OK(field_store_string(fields[SYS_TABLESTATS_INIT],
				      "Uninitialized"));

		OK(fields[SYS_TABLESTATS_NROW]->store(0, TRUE));

		OK(fields[SYS_TABLESTATS_CLUST_SIZE]->store(0));

		OK(fields[SYS_TABLESTATS_INDEX_SIZE]->store(0));

		OK(fields[SYS_TABLESTATS_MODIFIED]->store(0));
	}

	dict_table_stats_unlock(table, RW_S_LATCH);

	OK(fields[SYS_TABLESTATS_AUTONINC]->store(table->autoinc, TRUE));

	OK(fields[SYS_TABLESTATS_TABLE_REF_COUNT]->store(
		table->n_ref_count));

	OK(schema_table_store_record(thd, table_to_fill));

	DBUG_RETURN(0);
}

/*******************************************************************//**
Function to go through each record in SYS_TABLES table, and fill the
information_schema.innodb_sys_tablestats table with table statistics
related information
@return 0 on success */
static
int
i_s_sys_tables_fill_table_stats(
/*============================*/
	THD*		thd,	/*!< in: thread */
	TABLE_LIST*	tables,	/*!< in/out: tables to fill */
	Item*		)	/*!< in: condition (not used) */
{
	btr_pcur_t	pcur;
	const rec_t*	rec;
	mem_heap_t*	heap;
	mtr_t		mtr;

	DBUG_ENTER("i_s_sys_tables_fill_table_stats");
	RETURN_IF_INNODB_NOT_STARTED(tables->schema_table_name);

	/* deny access to user without PROCESS_ACL privilege */
	if (check_global_access(thd, PROCESS_ACL)) {
		DBUG_RETURN(0);
	}

	heap = mem_heap_create(1000);
	mutex_enter(&dict_sys->mutex);
	mtr_start(&mtr);

	rec = dict_startscan_system(&pcur, &mtr, SYS_TABLES);

	while (rec) {
		const char*	err_msg;
		dict_table_t*	table_rec;

		/* Fetch the dict_table_t structure corresponding to
		this SYS_TABLES record */
		err_msg = dict_process_sys_tables_rec_and_mtr_commit(
			heap, rec, &table_rec,
			DICT_TABLE_LOAD_FROM_CACHE, &mtr);

		mutex_exit(&dict_sys->mutex);

		if (!err_msg) {
			i_s_dict_fill_sys_tablestats(thd, table_rec,
						     tables->table);
		} else {
			push_warning_printf(thd, Sql_condition::WARN_LEVEL_WARN,
					    ER_CANT_FIND_SYSTEM_REC, "%s",
					    err_msg);
		}

		mem_heap_empty(heap);

		/* Get the next record */
		mutex_enter(&dict_sys->mutex);
		mtr_start(&mtr);
		rec = dict_getnext_system(&pcur, &mtr);
	}

	mtr_commit(&mtr);
	mutex_exit(&dict_sys->mutex);
	mem_heap_free(heap);

	DBUG_RETURN(0);
}

/*******************************************************************//**
Bind the dynamic table INFORMATION_SCHEMA.innodb_sys_tablestats
@return 0 on success */
static
int
innodb_sys_tablestats_init(
/*=======================*/
	void*	p)	/*!< in/out: table schema object */
{
	ST_SCHEMA_TABLE*	schema;

	DBUG_ENTER("innodb_sys_tablestats_init");

	schema = (ST_SCHEMA_TABLE*) p;

	schema->fields_info = innodb_sys_tablestats_fields_info;
	schema->fill_table = i_s_sys_tables_fill_table_stats;

	DBUG_RETURN(0);
}

UNIV_INTERN struct st_mysql_plugin	i_s_innodb_sys_tablestats =
{
	/* the plugin type (a MYSQL_XXX_PLUGIN value) */
	/* int */
	STRUCT_FLD(type, MYSQL_INFORMATION_SCHEMA_PLUGIN),

	/* pointer to type-specific plugin descriptor */
	/* void* */
	STRUCT_FLD(info, &i_s_info),

	/* plugin name */
	/* const char* */
	STRUCT_FLD(name, "INNODB_SYS_TABLESTATS"),

	/* plugin author (for SHOW PLUGINS) */
	/* const char* */
	STRUCT_FLD(author, plugin_author),

	/* general descriptive text (for SHOW PLUGINS) */
	/* const char* */
	STRUCT_FLD(descr, "InnoDB SYS_TABLESTATS"),

	/* the plugin license (PLUGIN_LICENSE_XXX) */
	/* int */
	STRUCT_FLD(license, PLUGIN_LICENSE_GPL),

	/* the function to invoke when plugin is loaded */
	/* int (*)(void*); */
	STRUCT_FLD(init, innodb_sys_tablestats_init),

	/* the function to invoke when plugin is unloaded */
	/* int (*)(void*); */
	STRUCT_FLD(deinit, i_s_common_deinit),

	/* plugin version (for SHOW PLUGINS) */
	/* unsigned int */
	STRUCT_FLD(version, INNODB_VERSION_SHORT),

	/* struct st_mysql_show_var* */
	STRUCT_FLD(status_vars, NULL),

	/* struct st_mysql_sys_var** */
	STRUCT_FLD(system_vars, NULL),

	/* reserved for dependency checking */
	/* void* */
	STRUCT_FLD(__reserved1, NULL),

	/* Plugin flags */
	/* unsigned long */
	STRUCT_FLD(flags, 0UL),
};

/**  SYS_INDEXES  **************************************************/
/* Fields of the dynamic table INFORMATION_SCHEMA.SYS_INDEXES */
static ST_FIELD_INFO	innodb_sysindex_fields_info[] =
{
#define SYS_INDEX_ID		0
	{STRUCT_FLD(field_name,		"INDEX_ID"),
	 STRUCT_FLD(field_length,	MY_INT64_NUM_DECIMAL_DIGITS),
	 STRUCT_FLD(field_type,		MYSQL_TYPE_LONGLONG),
	 STRUCT_FLD(value,		0),
	 STRUCT_FLD(field_flags,	MY_I_S_UNSIGNED),
	 STRUCT_FLD(old_name,		""),
	 STRUCT_FLD(open_method,	SKIP_OPEN_TABLE)},

#define SYS_INDEX_NAME		1
	{STRUCT_FLD(field_name,		"NAME"),
	 STRUCT_FLD(field_length,	NAME_LEN + 1),
	 STRUCT_FLD(field_type,		MYSQL_TYPE_STRING),
	 STRUCT_FLD(value,		0),
	 STRUCT_FLD(field_flags,	0),
	 STRUCT_FLD(old_name,		""),
	 STRUCT_FLD(open_method,	SKIP_OPEN_TABLE)},

#define SYS_INDEX_TABLE_ID	2
	{STRUCT_FLD(field_name,		"TABLE_ID"),
	 STRUCT_FLD(field_length,	MY_INT64_NUM_DECIMAL_DIGITS),
	 STRUCT_FLD(field_type,		MYSQL_TYPE_LONGLONG),
	 STRUCT_FLD(value,		0),
	 STRUCT_FLD(field_flags,	MY_I_S_UNSIGNED),
	 STRUCT_FLD(old_name,		""),
	 STRUCT_FLD(open_method,	SKIP_OPEN_TABLE)},

#define SYS_INDEX_TYPE		3
	{STRUCT_FLD(field_name,		"TYPE"),
	 STRUCT_FLD(field_length,	MY_INT32_NUM_DECIMAL_DIGITS),
	 STRUCT_FLD(field_type,		MYSQL_TYPE_LONG),
	 STRUCT_FLD(value,		0),
	 STRUCT_FLD(field_flags,	0),
	 STRUCT_FLD(old_name,		""),
	 STRUCT_FLD(open_method,	SKIP_OPEN_TABLE)},

#define SYS_INDEX_NUM_FIELDS	4
	{STRUCT_FLD(field_name,		"N_FIELDS"),
	 STRUCT_FLD(field_length,	MY_INT32_NUM_DECIMAL_DIGITS),
	 STRUCT_FLD(field_type,		MYSQL_TYPE_LONG),
	 STRUCT_FLD(value,		0),
	 STRUCT_FLD(field_flags,	0),
	 STRUCT_FLD(old_name,		""),
	 STRUCT_FLD(open_method,	SKIP_OPEN_TABLE)},

#define SYS_INDEX_PAGE_NO	5
	{STRUCT_FLD(field_name,		"PAGE_NO"),
	 STRUCT_FLD(field_length,	MY_INT32_NUM_DECIMAL_DIGITS),
	 STRUCT_FLD(field_type,		MYSQL_TYPE_LONG),
	 STRUCT_FLD(value,		0),
	 STRUCT_FLD(field_flags,	0),
	 STRUCT_FLD(old_name,		""),
	 STRUCT_FLD(open_method,	SKIP_OPEN_TABLE)},

#define SYS_INDEX_SPACE		6
	{STRUCT_FLD(field_name,		"SPACE"),
	 STRUCT_FLD(field_length,	MY_INT32_NUM_DECIMAL_DIGITS),
	 STRUCT_FLD(field_type,		MYSQL_TYPE_LONG),
	 STRUCT_FLD(value,		0),
	 STRUCT_FLD(field_flags,	0),
	 STRUCT_FLD(old_name,		""),
	 STRUCT_FLD(open_method,	SKIP_OPEN_TABLE)},

	END_OF_ST_FIELD_INFO
};

/**********************************************************************//**
Function to populate the information_schema.innodb_sys_indexes table with
collected index information
@return 0 on success */
static
int
i_s_dict_fill_sys_indexes(
/*======================*/
	THD*		thd,		/*!< in: thread */
	table_id_t	table_id,	/*!< in: table id */
	dict_index_t*	index,		/*!< in: populated dict_index_t
					struct with index info */
	TABLE*		table_to_fill)	/*!< in/out: fill this table */
{
	Field**		fields;

	DBUG_ENTER("i_s_dict_fill_sys_indexes");

	fields = table_to_fill->field;

	OK(field_store_index_name(fields[SYS_INDEX_NAME], index->name));

	OK(fields[SYS_INDEX_ID]->store(longlong(index->id), TRUE));

	OK(fields[SYS_INDEX_TABLE_ID]->store(longlong(table_id), TRUE));

	OK(fields[SYS_INDEX_TYPE]->store(index->type));

	OK(fields[SYS_INDEX_NUM_FIELDS]->store(index->n_fields));

	/* FIL_NULL is ULINT32_UNDEFINED */
	if (index->page == FIL_NULL) {
		OK(fields[SYS_INDEX_PAGE_NO]->store(-1));
	} else {
		OK(fields[SYS_INDEX_PAGE_NO]->store(index->page));
	}

	OK(fields[SYS_INDEX_SPACE]->store(index->space));

	OK(schema_table_store_record(thd, table_to_fill));

	DBUG_RETURN(0);
}
/*******************************************************************//**
Function to go through each record in SYS_INDEXES table, and fill the
information_schema.innodb_sys_indexes table with related index information
@return 0 on success */
static
int
i_s_sys_indexes_fill_table(
/*=======================*/
	THD*		thd,	/*!< in: thread */
	TABLE_LIST*	tables,	/*!< in/out: tables to fill */
	Item*		)	/*!< in: condition (not used) */
{
	btr_pcur_t		pcur;
	const rec_t*		rec;
	mem_heap_t*		heap;
	mtr_t			mtr;

	DBUG_ENTER("i_s_sys_indexes_fill_table");
	RETURN_IF_INNODB_NOT_STARTED(tables->schema_table_name);

	/* deny access to user without PROCESS_ACL privilege */
	if (check_global_access(thd, PROCESS_ACL)) {
		DBUG_RETURN(0);
	}

	heap = mem_heap_create(1000);
	mutex_enter(&dict_sys->mutex);
	mtr_start(&mtr);

	/* Start scan the SYS_INDEXES table */
	rec = dict_startscan_system(&pcur, &mtr, SYS_INDEXES);

	/* Process each record in the table */
	while (rec) {
		const char*	err_msg;
		table_id_t	table_id;
		dict_index_t	index_rec;

		/* Populate a dict_index_t structure with information from
		a SYS_INDEXES row */
		err_msg = dict_process_sys_indexes_rec(heap, rec, &index_rec,
						       &table_id);

		mtr_commit(&mtr);
		mutex_exit(&dict_sys->mutex);

		if (!err_msg) {
			i_s_dict_fill_sys_indexes(thd, table_id, &index_rec,
						 tables->table);
		} else {
			push_warning_printf(thd, Sql_condition::WARN_LEVEL_WARN,
					    ER_CANT_FIND_SYSTEM_REC, "%s",
					    err_msg);
		}

		mem_heap_empty(heap);

		/* Get the next record */
		mutex_enter(&dict_sys->mutex);
		mtr_start(&mtr);
		rec = dict_getnext_system(&pcur, &mtr);
	}

	mtr_commit(&mtr);
	mutex_exit(&dict_sys->mutex);
	mem_heap_free(heap);

	DBUG_RETURN(0);
}
/*******************************************************************//**
Bind the dynamic table INFORMATION_SCHEMA.innodb_sys_indexes
@return 0 on success */
static
int
innodb_sys_indexes_init(
/*====================*/
	void*	p)	/*!< in/out: table schema object */
{
	ST_SCHEMA_TABLE*	schema;

	DBUG_ENTER("innodb_sys_indexes_init");

	schema = (ST_SCHEMA_TABLE*) p;

	schema->fields_info = innodb_sysindex_fields_info;
	schema->fill_table = i_s_sys_indexes_fill_table;

	DBUG_RETURN(0);
}

UNIV_INTERN struct st_mysql_plugin	i_s_innodb_sys_indexes =
{
	/* the plugin type (a MYSQL_XXX_PLUGIN value) */
	/* int */
	STRUCT_FLD(type, MYSQL_INFORMATION_SCHEMA_PLUGIN),

	/* pointer to type-specific plugin descriptor */
	/* void* */
	STRUCT_FLD(info, &i_s_info),

	/* plugin name */
	/* const char* */
	STRUCT_FLD(name, "INNODB_SYS_INDEXES"),

	/* plugin author (for SHOW PLUGINS) */
	/* const char* */
	STRUCT_FLD(author, plugin_author),

	/* general descriptive text (for SHOW PLUGINS) */
	/* const char* */
	STRUCT_FLD(descr, "InnoDB SYS_INDEXES"),

	/* the plugin license (PLUGIN_LICENSE_XXX) */
	/* int */
	STRUCT_FLD(license, PLUGIN_LICENSE_GPL),

	/* the function to invoke when plugin is loaded */
	/* int (*)(void*); */
	STRUCT_FLD(init, innodb_sys_indexes_init),

	/* the function to invoke when plugin is unloaded */
	/* int (*)(void*); */
	STRUCT_FLD(deinit, i_s_common_deinit),

	/* plugin version (for SHOW PLUGINS) */
	/* unsigned int */
	STRUCT_FLD(version, INNODB_VERSION_SHORT),

	/* struct st_mysql_show_var* */
	STRUCT_FLD(status_vars, NULL),

	/* struct st_mysql_sys_var** */
	STRUCT_FLD(system_vars, NULL),

	/* reserved for dependency checking */
	/* void* */
	STRUCT_FLD(__reserved1, NULL),

	/* Plugin flags */
	/* unsigned long */
	STRUCT_FLD(flags, 0UL),
};

/**  SYS_COLUMNS  **************************************************/
/* Fields of the dynamic table INFORMATION_SCHEMA.INNODB_SYS_COLUMNS */
static ST_FIELD_INFO	innodb_sys_columns_fields_info[] =
{
#define SYS_COLUMN_TABLE_ID		0
	{STRUCT_FLD(field_name,		"TABLE_ID"),
	 STRUCT_FLD(field_length,	MY_INT64_NUM_DECIMAL_DIGITS),
	 STRUCT_FLD(field_type,		MYSQL_TYPE_LONGLONG),
	 STRUCT_FLD(value,		0),
	 STRUCT_FLD(field_flags,	MY_I_S_UNSIGNED),
	 STRUCT_FLD(old_name,		""),
	 STRUCT_FLD(open_method,	SKIP_OPEN_TABLE)},

#define SYS_COLUMN_NAME		1
	{STRUCT_FLD(field_name,		"NAME"),
	 STRUCT_FLD(field_length,	NAME_LEN + 1),
	 STRUCT_FLD(field_type,		MYSQL_TYPE_STRING),
	 STRUCT_FLD(value,		0),
	 STRUCT_FLD(field_flags,	0),
	 STRUCT_FLD(old_name,		""),
	 STRUCT_FLD(open_method,	SKIP_OPEN_TABLE)},

#define SYS_COLUMN_POSITION	2
	{STRUCT_FLD(field_name,		"POS"),
	 STRUCT_FLD(field_length,	MY_INT64_NUM_DECIMAL_DIGITS),
	 STRUCT_FLD(field_type,		MYSQL_TYPE_LONGLONG),
	 STRUCT_FLD(value,		0),
	 STRUCT_FLD(field_flags,	MY_I_S_UNSIGNED),
	 STRUCT_FLD(old_name,		""),
	 STRUCT_FLD(open_method,	SKIP_OPEN_TABLE)},

#define SYS_COLUMN_MTYPE		3
	{STRUCT_FLD(field_name,		"MTYPE"),
	 STRUCT_FLD(field_length,	MY_INT32_NUM_DECIMAL_DIGITS),
	 STRUCT_FLD(field_type,		MYSQL_TYPE_LONG),
	 STRUCT_FLD(value,		0),
	 STRUCT_FLD(field_flags,	0),
	 STRUCT_FLD(old_name,		""),
	 STRUCT_FLD(open_method,	SKIP_OPEN_TABLE)},

#define SYS_COLUMN__PRTYPE	4
	{STRUCT_FLD(field_name,		"PRTYPE"),
	 STRUCT_FLD(field_length,	MY_INT32_NUM_DECIMAL_DIGITS),
	 STRUCT_FLD(field_type,		MYSQL_TYPE_LONG),
	 STRUCT_FLD(value,		0),
	 STRUCT_FLD(field_flags,	0),
	 STRUCT_FLD(old_name,		""),
	 STRUCT_FLD(open_method,	SKIP_OPEN_TABLE)},

#define SYS_COLUMN_COLUMN_LEN	5
	{STRUCT_FLD(field_name,		"LEN"),
	 STRUCT_FLD(field_length,	MY_INT32_NUM_DECIMAL_DIGITS),
	 STRUCT_FLD(field_type,		MYSQL_TYPE_LONG),
	 STRUCT_FLD(value,		0),
	 STRUCT_FLD(field_flags,	0),
	 STRUCT_FLD(old_name,		""),
	 STRUCT_FLD(open_method,	SKIP_OPEN_TABLE)},

	END_OF_ST_FIELD_INFO
};

/**********************************************************************//**
Function to populate the information_schema.innodb_sys_columns with
related column information
@return 0 on success */
static
int
i_s_dict_fill_sys_columns(
/*======================*/
	THD*		thd,		/*!< in: thread */
	table_id_t	table_id,	/*!< in: table ID */
	const char*	col_name,	/*!< in: column name */
	dict_col_t*	column,		/*!< in: dict_col_t struct holding
					more column information */
	TABLE*		table_to_fill)	/*!< in/out: fill this table */
{
	Field**		fields;

	DBUG_ENTER("i_s_dict_fill_sys_columns");

	fields = table_to_fill->field;

	OK(fields[SYS_COLUMN_TABLE_ID]->store(longlong(table_id), TRUE));

	OK(field_store_string(fields[SYS_COLUMN_NAME], col_name));

	OK(fields[SYS_COLUMN_POSITION]->store(column->ind));

	OK(fields[SYS_COLUMN_MTYPE]->store(column->mtype));

	OK(fields[SYS_COLUMN__PRTYPE]->store(column->prtype));

	OK(fields[SYS_COLUMN_COLUMN_LEN]->store(column->len));

	OK(schema_table_store_record(thd, table_to_fill));

	DBUG_RETURN(0);
}
/*******************************************************************//**
Function to fill information_schema.innodb_sys_columns with information
collected by scanning SYS_COLUMNS table.
@return 0 on success */
static
int
i_s_sys_columns_fill_table(
/*=======================*/
	THD*		thd,	/*!< in: thread */
	TABLE_LIST*	tables,	/*!< in/out: tables to fill */
	Item*		)	/*!< in: condition (not used) */
{
	btr_pcur_t	pcur;
	const rec_t*	rec;
	const char*	col_name;
	mem_heap_t*	heap;
	mtr_t		mtr;

	DBUG_ENTER("i_s_sys_columns_fill_table");
	RETURN_IF_INNODB_NOT_STARTED(tables->schema_table_name);

	/* deny access to user without PROCESS_ACL privilege */
	if (check_global_access(thd, PROCESS_ACL)) {
		DBUG_RETURN(0);
	}

	heap = mem_heap_create(1000);
	mutex_enter(&dict_sys->mutex);
	mtr_start(&mtr);

	rec = dict_startscan_system(&pcur, &mtr, SYS_COLUMNS);

	while (rec) {
		const char*	err_msg;
		dict_col_t	column_rec;
		table_id_t	table_id;

		/* populate a dict_col_t structure with information from
		a SYS_COLUMNS row */
		err_msg = dict_process_sys_columns_rec(heap, rec, &column_rec,
						       &table_id, &col_name);

		mtr_commit(&mtr);
		mutex_exit(&dict_sys->mutex);

		if (!err_msg) {
			i_s_dict_fill_sys_columns(thd, table_id, col_name,
						 &column_rec,
						 tables->table);
		} else {
			push_warning_printf(thd, Sql_condition::WARN_LEVEL_WARN,
					    ER_CANT_FIND_SYSTEM_REC, "%s",
					    err_msg);
		}

		mem_heap_empty(heap);

		/* Get the next record */
		mutex_enter(&dict_sys->mutex);
		mtr_start(&mtr);
		rec = dict_getnext_system(&pcur, &mtr);
	}

	mtr_commit(&mtr);
	mutex_exit(&dict_sys->mutex);
	mem_heap_free(heap);

	DBUG_RETURN(0);
}
/*******************************************************************//**
Bind the dynamic table INFORMATION_SCHEMA.innodb_sys_columns
@return 0 on success */
static
int
innodb_sys_columns_init(
/*====================*/
	void*	p)	/*!< in/out: table schema object */
{
	ST_SCHEMA_TABLE*	schema;

	DBUG_ENTER("innodb_sys_columns_init");

	schema = (ST_SCHEMA_TABLE*) p;

	schema->fields_info = innodb_sys_columns_fields_info;
	schema->fill_table = i_s_sys_columns_fill_table;

	DBUG_RETURN(0);
}

UNIV_INTERN struct st_mysql_plugin	i_s_innodb_sys_columns =
{
	/* the plugin type (a MYSQL_XXX_PLUGIN value) */
	/* int */
	STRUCT_FLD(type, MYSQL_INFORMATION_SCHEMA_PLUGIN),

	/* pointer to type-specific plugin descriptor */
	/* void* */
	STRUCT_FLD(info, &i_s_info),

	/* plugin name */
	/* const char* */
	STRUCT_FLD(name, "INNODB_SYS_COLUMNS"),

	/* plugin author (for SHOW PLUGINS) */
	/* const char* */
	STRUCT_FLD(author, plugin_author),

	/* general descriptive text (for SHOW PLUGINS) */
	/* const char* */
	STRUCT_FLD(descr, "InnoDB SYS_COLUMNS"),

	/* the plugin license (PLUGIN_LICENSE_XXX) */
	/* int */
	STRUCT_FLD(license, PLUGIN_LICENSE_GPL),

	/* the function to invoke when plugin is loaded */
	/* int (*)(void*); */
	STRUCT_FLD(init, innodb_sys_columns_init),

	/* the function to invoke when plugin is unloaded */
	/* int (*)(void*); */
	STRUCT_FLD(deinit, i_s_common_deinit),

	/* plugin version (for SHOW PLUGINS) */
	/* unsigned int */
	STRUCT_FLD(version, INNODB_VERSION_SHORT),

	/* struct st_mysql_show_var* */
	STRUCT_FLD(status_vars, NULL),

	/* struct st_mysql_sys_var** */
	STRUCT_FLD(system_vars, NULL),

	/* reserved for dependency checking */
	/* void* */
	STRUCT_FLD(__reserved1, NULL),

	/* Plugin flags */
	/* unsigned long */
	STRUCT_FLD(flags, 0UL),
};

/**  SYS_FIELDS  ***************************************************/
/* Fields of the dynamic table INFORMATION_SCHEMA.INNODB_SYS_FIELDS */
static ST_FIELD_INFO	innodb_sys_fields_fields_info[] =
{
#define SYS_FIELD_INDEX_ID	0
	{STRUCT_FLD(field_name,		"INDEX_ID"),
	 STRUCT_FLD(field_length,	MY_INT64_NUM_DECIMAL_DIGITS),
	 STRUCT_FLD(field_type,		MYSQL_TYPE_LONGLONG),
	 STRUCT_FLD(value,		0),
	 STRUCT_FLD(field_flags,	MY_I_S_UNSIGNED),
	 STRUCT_FLD(old_name,		""),
	 STRUCT_FLD(open_method,	SKIP_OPEN_TABLE)},

#define SYS_FIELD_NAME		1
	{STRUCT_FLD(field_name,		"NAME"),
	 STRUCT_FLD(field_length,	NAME_LEN + 1),
	 STRUCT_FLD(field_type,		MYSQL_TYPE_STRING),
	 STRUCT_FLD(value,		0),
	 STRUCT_FLD(field_flags,	0),
	 STRUCT_FLD(old_name,		""),
	 STRUCT_FLD(open_method,	SKIP_OPEN_TABLE)},

#define SYS_FIELD_POS		2
	{STRUCT_FLD(field_name,		"POS"),
	 STRUCT_FLD(field_length,	MY_INT32_NUM_DECIMAL_DIGITS),
	 STRUCT_FLD(field_type,		MYSQL_TYPE_LONG),
	 STRUCT_FLD(value,		0),
	 STRUCT_FLD(field_flags,	MY_I_S_UNSIGNED),
	 STRUCT_FLD(old_name,		""),
	 STRUCT_FLD(open_method,	SKIP_OPEN_TABLE)},

	END_OF_ST_FIELD_INFO
};

/**********************************************************************//**
Function to fill information_schema.innodb_sys_fields with information
collected by scanning SYS_FIELDS table.
@return 0 on success */
static
int
i_s_dict_fill_sys_fields(
/*=====================*/
	THD*		thd,		/*!< in: thread */
	index_id_t	index_id,	/*!< in: index id for the field */
	dict_field_t*	field,		/*!< in: table */
	ulint		pos,		/*!< in: Field position */
	TABLE*		table_to_fill)	/*!< in/out: fill this table */
{
	Field**		fields;

	DBUG_ENTER("i_s_dict_fill_sys_fields");

	fields = table_to_fill->field;

	OK(fields[SYS_FIELD_INDEX_ID]->store(longlong(index_id), TRUE));

	OK(field_store_string(fields[SYS_FIELD_NAME], field->name));

	OK(fields[SYS_FIELD_POS]->store(pos));

	OK(schema_table_store_record(thd, table_to_fill));

	DBUG_RETURN(0);
}
/*******************************************************************//**
Function to go through each record in SYS_FIELDS table, and fill the
information_schema.innodb_sys_fields table with related index field
information
@return 0 on success */
static
int
i_s_sys_fields_fill_table(
/*======================*/
	THD*		thd,	/*!< in: thread */
	TABLE_LIST*	tables,	/*!< in/out: tables to fill */
	Item*		)	/*!< in: condition (not used) */
{
	btr_pcur_t	pcur;
	const rec_t*	rec;
	mem_heap_t*	heap;
	index_id_t	last_id;
	mtr_t		mtr;

	DBUG_ENTER("i_s_sys_fields_fill_table");
	RETURN_IF_INNODB_NOT_STARTED(tables->schema_table_name);

	/* deny access to user without PROCESS_ACL privilege */
	if (check_global_access(thd, PROCESS_ACL)) {

		DBUG_RETURN(0);
	}

	heap = mem_heap_create(1000);
	mutex_enter(&dict_sys->mutex);
	mtr_start(&mtr);

	/* will save last index id so that we know whether we move to
	the next index. This is used to calculate prefix length */
	last_id = 0;

	rec = dict_startscan_system(&pcur, &mtr, SYS_FIELDS);

	while (rec) {
		ulint		pos;
		const char*	err_msg;
		index_id_t	index_id;
		dict_field_t	field_rec;

		/* Populate a dict_field_t structure with information from
		a SYS_FIELDS row */
		err_msg = dict_process_sys_fields_rec(heap, rec, &field_rec,
						      &pos, &index_id, last_id);

		mtr_commit(&mtr);
		mutex_exit(&dict_sys->mutex);

		if (!err_msg) {
			i_s_dict_fill_sys_fields(thd, index_id, &field_rec,
						 pos, tables->table);
			last_id = index_id;
		} else {
			push_warning_printf(thd, Sql_condition::WARN_LEVEL_WARN,
					    ER_CANT_FIND_SYSTEM_REC, "%s",
					    err_msg);
		}

		mem_heap_empty(heap);

		/* Get the next record */
		mutex_enter(&dict_sys->mutex);
		mtr_start(&mtr);
		rec = dict_getnext_system(&pcur, &mtr);
	}

	mtr_commit(&mtr);
	mutex_exit(&dict_sys->mutex);
	mem_heap_free(heap);

	DBUG_RETURN(0);
}
/*******************************************************************//**
Bind the dynamic table INFORMATION_SCHEMA.innodb_sys_fields
@return 0 on success */
static
int
innodb_sys_fields_init(
/*===================*/
	void*   p)	/*!< in/out: table schema object */
{
	ST_SCHEMA_TABLE*	schema;

	DBUG_ENTER("innodb_sys_field_init");

	schema = (ST_SCHEMA_TABLE*) p;

	schema->fields_info = innodb_sys_fields_fields_info;
	schema->fill_table = i_s_sys_fields_fill_table;

	DBUG_RETURN(0);
}

UNIV_INTERN struct st_mysql_plugin	i_s_innodb_sys_fields =
{
	/* the plugin type (a MYSQL_XXX_PLUGIN value) */
	/* int */
	STRUCT_FLD(type, MYSQL_INFORMATION_SCHEMA_PLUGIN),

	/* pointer to type-specific plugin descriptor */
	/* void* */
	STRUCT_FLD(info, &i_s_info),

	/* plugin name */
	/* const char* */
	STRUCT_FLD(name, "INNODB_SYS_FIELDS"),

	/* plugin author (for SHOW PLUGINS) */
	/* const char* */
	STRUCT_FLD(author, plugin_author),

	/* general descriptive text (for SHOW PLUGINS) */
	/* const char* */
	STRUCT_FLD(descr, "InnoDB SYS_FIELDS"),

	/* the plugin license (PLUGIN_LICENSE_XXX) */
	/* int */
	STRUCT_FLD(license, PLUGIN_LICENSE_GPL),

	/* the function to invoke when plugin is loaded */
	/* int (*)(void*); */
	STRUCT_FLD(init, innodb_sys_fields_init),

	/* the function to invoke when plugin is unloaded */
	/* int (*)(void*); */
	STRUCT_FLD(deinit, i_s_common_deinit),

	/* plugin version (for SHOW PLUGINS) */
	/* unsigned int */
	STRUCT_FLD(version, INNODB_VERSION_SHORT),

	/* struct st_mysql_show_var* */
	STRUCT_FLD(status_vars, NULL),

<<<<<<< HEAD
	/* struct st_mysql_sys_var** */
	STRUCT_FLD(system_vars, NULL),

	/* reserved for dependency checking */
	/* void* */
	STRUCT_FLD(__reserved1, NULL),
=======
		page_info->index_id = btr_page_get_index_id(page);

		/* FIL_PAGE_INDEX is a bit special, its value
		is defined as 17855, so we cannot use FIL_PAGE_INDEX
		to index into i_s_page_type[] array, its array index
		in the i_s_page_type[] array is I_S_PAGE_TYPE_INDEX
		(1) for index pages or I_S_PAGE_TYPE_IBUF for
		change buffer index pages */
		if (page_info->index_id
		    == static_cast<index_id_t>(DICT_IBUF_ID_MIN
					       + IBUF_SPACE_ID)) {
			page_info->page_type = I_S_PAGE_TYPE_IBUF;
		} else {
			page_info->page_type = I_S_PAGE_TYPE_INDEX;
		}
>>>>>>> e6ccbff4

	/* Plugin flags */
	/* unsigned long */
	STRUCT_FLD(flags, 0UL),
};

<<<<<<< HEAD
/**  SYS_FOREIGN        ********************************************/
/* Fields of the dynamic table INFORMATION_SCHEMA.INNODB_SYS_FOREIGN */
static ST_FIELD_INFO	innodb_sys_foreign_fields_info[] =
{
#define SYS_FOREIGN_ID		0
	{STRUCT_FLD(field_name,		"ID"),
	 STRUCT_FLD(field_length,	NAME_LEN + 1),
	 STRUCT_FLD(field_type,		MYSQL_TYPE_STRING),
	 STRUCT_FLD(value,		0),
	 STRUCT_FLD(field_flags,	0),
	 STRUCT_FLD(old_name,		""),
	 STRUCT_FLD(open_method,	SKIP_OPEN_TABLE)},
=======
		page_info->num_recs = page_get_n_recs(page);
	} else if (page_type > FIL_PAGE_TYPE_LAST) {
		/* Encountered an unknown page type */
		page_info->page_type = I_S_PAGE_TYPE_UNKNOWN;
	} else {
		/* Make sure we get the right index into the
		i_s_page_type[] array */
		ut_a(page_type == i_s_page_type[page_type].type_value);
>>>>>>> e6ccbff4

#define SYS_FOREIGN_FOR_NAME	1
	{STRUCT_FLD(field_name,		"FOR_NAME"),
	 STRUCT_FLD(field_length,	NAME_LEN + 1),
	 STRUCT_FLD(field_type,		MYSQL_TYPE_STRING),
	 STRUCT_FLD(value,		0),
	 STRUCT_FLD(field_flags,	0),
	 STRUCT_FLD(old_name,		""),
	 STRUCT_FLD(open_method,	SKIP_OPEN_TABLE)},

#define SYS_FOREIGN_REF_NAME	2
	{STRUCT_FLD(field_name,		"REF_NAME"),
	 STRUCT_FLD(field_length,	NAME_LEN + 1),
	 STRUCT_FLD(field_type,		MYSQL_TYPE_STRING),
	 STRUCT_FLD(value,		0),
	 STRUCT_FLD(field_flags,	0),
	 STRUCT_FLD(old_name,		""),
	 STRUCT_FLD(open_method,	SKIP_OPEN_TABLE)},

#define SYS_FOREIGN_NUM_COL	3
	{STRUCT_FLD(field_name,		"N_COLS"),
	 STRUCT_FLD(field_length,	MY_INT32_NUM_DECIMAL_DIGITS),
	 STRUCT_FLD(field_type,		MYSQL_TYPE_LONG),
	 STRUCT_FLD(value,		0),
	 STRUCT_FLD(field_flags,	MY_I_S_UNSIGNED),
	 STRUCT_FLD(old_name,		""),
	 STRUCT_FLD(open_method,	SKIP_OPEN_TABLE)},

#define SYS_FOREIGN_TYPE	4
	{STRUCT_FLD(field_name,		"TYPE"),
	 STRUCT_FLD(field_length,	MY_INT32_NUM_DECIMAL_DIGITS),
	 STRUCT_FLD(field_type,		MYSQL_TYPE_LONG),
	 STRUCT_FLD(value,		0),
	 STRUCT_FLD(field_flags,	MY_I_S_UNSIGNED),
	 STRUCT_FLD(old_name,		""),
	 STRUCT_FLD(open_method,	SKIP_OPEN_TABLE)},

	END_OF_ST_FIELD_INFO
};

/**********************************************************************//**
Function to fill information_schema.innodb_sys_foreign with information
collected by scanning SYS_FOREIGN table.
@return 0 on success */
static
int
i_s_dict_fill_sys_foreign(
/*======================*/
	THD*		thd,		/*!< in: thread */
	dict_foreign_t*	foreign,	/*!< in: table */
	TABLE*		table_to_fill)	/*!< in/out: fill this table */
{
	Field**		fields;

	DBUG_ENTER("i_s_dict_fill_sys_foreign");

	fields = table_to_fill->field;

	OK(field_store_string(fields[SYS_FOREIGN_ID], foreign->id));

	OK(field_store_string(fields[SYS_FOREIGN_FOR_NAME],
			      foreign->foreign_table_name));

	OK(field_store_string(fields[SYS_FOREIGN_REF_NAME],
			      foreign->referenced_table_name));

	OK(fields[SYS_FOREIGN_NUM_COL]->store(foreign->n_fields));

	OK(fields[SYS_FOREIGN_TYPE]->store(foreign->type));

	OK(schema_table_store_record(thd, table_to_fill));

	DBUG_RETURN(0);
}

/*******************************************************************//**
Function to populate INFORMATION_SCHEMA.innodb_sys_foreign table. Loop
through each record in SYS_FOREIGN, and extract the foreign key
information.
@return 0 on success */
static
int
i_s_sys_foreign_fill_table(
/*=======================*/
	THD*		thd,	/*!< in: thread */
	TABLE_LIST*	tables,	/*!< in/out: tables to fill */
	Item*		)	/*!< in: condition (not used) */
{
	btr_pcur_t	pcur;
	const rec_t*	rec;
	mem_heap_t*	heap;
	mtr_t		mtr;

	DBUG_ENTER("i_s_sys_foreign_fill_table");
	RETURN_IF_INNODB_NOT_STARTED(tables->schema_table_name);

	/* deny access to user without PROCESS_ACL privilege */
	if (check_global_access(thd, PROCESS_ACL)) {

		DBUG_RETURN(0);
	}

	heap = mem_heap_create(1000);
	mutex_enter(&dict_sys->mutex);
	mtr_start(&mtr);

	rec = dict_startscan_system(&pcur, &mtr, SYS_FOREIGN);

	while (rec) {
		const char*	err_msg;
		dict_foreign_t	foreign_rec;

		/* Populate a dict_foreign_t structure with information from
		a SYS_FOREIGN row */
		err_msg = dict_process_sys_foreign_rec(heap, rec, &foreign_rec);

		mtr_commit(&mtr);
		mutex_exit(&dict_sys->mutex);

		if (!err_msg) {
			i_s_dict_fill_sys_foreign(thd, &foreign_rec,
						 tables->table);
		} else {
			push_warning_printf(thd, Sql_condition::WARN_LEVEL_WARN,
					    ER_CANT_FIND_SYSTEM_REC, "%s",
					    err_msg);
		}

		mem_heap_empty(heap);

		/* Get the next record */
		mtr_start(&mtr);
		mutex_enter(&dict_sys->mutex);
		rec = dict_getnext_system(&pcur, &mtr);
	}

	mtr_commit(&mtr);
	mutex_exit(&dict_sys->mutex);
	mem_heap_free(heap);

	DBUG_RETURN(0);
}

/*******************************************************************//**
Bind the dynamic table INFORMATION_SCHEMA.innodb_sys_foreign
@return 0 on success */
static
int
innodb_sys_foreign_init(
/*====================*/
	void*   p)	/*!< in/out: table schema object */
{
	ST_SCHEMA_TABLE*	schema;

	DBUG_ENTER("innodb_sys_foreign_init");

	schema = (ST_SCHEMA_TABLE*) p;

	schema->fields_info = innodb_sys_foreign_fields_info;
	schema->fill_table = i_s_sys_foreign_fill_table;

	DBUG_RETURN(0);
}

UNIV_INTERN struct st_mysql_plugin	i_s_innodb_sys_foreign =
{
	/* the plugin type (a MYSQL_XXX_PLUGIN value) */
	/* int */
	STRUCT_FLD(type, MYSQL_INFORMATION_SCHEMA_PLUGIN),

	/* pointer to type-specific plugin descriptor */
	/* void* */
	STRUCT_FLD(info, &i_s_info),

	/* plugin name */
	/* const char* */
	STRUCT_FLD(name, "INNODB_SYS_FOREIGN"),

	/* plugin author (for SHOW PLUGINS) */
	/* const char* */
	STRUCT_FLD(author, plugin_author),

	/* general descriptive text (for SHOW PLUGINS) */
	/* const char* */
	STRUCT_FLD(descr, "InnoDB SYS_FOREIGN"),

	/* the plugin license (PLUGIN_LICENSE_XXX) */
	/* int */
	STRUCT_FLD(license, PLUGIN_LICENSE_GPL),

	/* the function to invoke when plugin is loaded */
	/* int (*)(void*); */
	STRUCT_FLD(init, innodb_sys_foreign_init),

	/* the function to invoke when plugin is unloaded */
	/* int (*)(void*); */
	STRUCT_FLD(deinit, i_s_common_deinit),

	/* plugin version (for SHOW PLUGINS) */
	/* unsigned int */
	STRUCT_FLD(version, INNODB_VERSION_SHORT),

	/* struct st_mysql_show_var* */
	STRUCT_FLD(status_vars, NULL),

	/* struct st_mysql_sys_var** */
	STRUCT_FLD(system_vars, NULL),

	/* reserved for dependency checking */
	/* void* */
	STRUCT_FLD(__reserved1, NULL),

	/* Plugin flags */
	/* unsigned long */
	STRUCT_FLD(flags, 0UL),
};

/**  SYS_FOREIGN_COLS   ********************************************/
/* Fields of the dynamic table INFORMATION_SCHEMA.INNODB_SYS_FOREIGN_COLS */
static ST_FIELD_INFO	innodb_sys_foreign_cols_fields_info[] =
{
#define SYS_FOREIGN_COL_ID		0
	{STRUCT_FLD(field_name,		"ID"),
	 STRUCT_FLD(field_length,	NAME_LEN + 1),
	 STRUCT_FLD(field_type,		MYSQL_TYPE_STRING),
	 STRUCT_FLD(value,		0),
	 STRUCT_FLD(field_flags,	0),
	 STRUCT_FLD(old_name,		""),
	 STRUCT_FLD(open_method,	SKIP_OPEN_TABLE)},

#define SYS_FOREIGN_COL_FOR_NAME	1
	{STRUCT_FLD(field_name,		"FOR_COL_NAME"),
	 STRUCT_FLD(field_length,	NAME_LEN + 1),
	 STRUCT_FLD(field_type,		MYSQL_TYPE_STRING),
	 STRUCT_FLD(value,		0),
	 STRUCT_FLD(field_flags,	0),
	 STRUCT_FLD(old_name,		""),
	 STRUCT_FLD(open_method,	SKIP_OPEN_TABLE)},

#define SYS_FOREIGN_COL_REF_NAME	2
	{STRUCT_FLD(field_name,		"REF_COL_NAME"),
	 STRUCT_FLD(field_length,	NAME_LEN + 1),
	 STRUCT_FLD(field_type,		MYSQL_TYPE_STRING),
	 STRUCT_FLD(value,		0),
	 STRUCT_FLD(field_flags,	0),
	 STRUCT_FLD(old_name,		""),
	 STRUCT_FLD(open_method,	SKIP_OPEN_TABLE)},

#define SYS_FOREIGN_COL_POS		3
	{STRUCT_FLD(field_name,		"POS"),
	 STRUCT_FLD(field_length,	MY_INT32_NUM_DECIMAL_DIGITS),
	 STRUCT_FLD(field_type,		MYSQL_TYPE_LONG),
	 STRUCT_FLD(value,		0),
	 STRUCT_FLD(field_flags,	MY_I_S_UNSIGNED),
	 STRUCT_FLD(old_name,		""),
	 STRUCT_FLD(open_method,	SKIP_OPEN_TABLE)},

	END_OF_ST_FIELD_INFO
};

/**********************************************************************//**
Function to fill information_schema.innodb_sys_foreign_cols with information
collected by scanning SYS_FOREIGN_COLS table.
@return 0 on success */
static
int
i_s_dict_fill_sys_foreign_cols(
/*==========================*/
	THD*		thd,		/*!< in: thread */
	const char*	name,		/*!< in: foreign key constraint name */
	const char*	for_col_name,	/*!< in: referencing column name*/
	const char*	ref_col_name,	/*!< in: referenced column
					name */
	ulint		pos,		/*!< in: column position */
	TABLE*		table_to_fill)	/*!< in/out: fill this table */
{
	Field**		fields;

	DBUG_ENTER("i_s_dict_fill_sys_foreign_cols");

	fields = table_to_fill->field;

	OK(field_store_string(fields[SYS_FOREIGN_COL_ID], name));

	OK(field_store_string(fields[SYS_FOREIGN_COL_FOR_NAME], for_col_name));

	OK(field_store_string(fields[SYS_FOREIGN_COL_REF_NAME], ref_col_name));

	OK(fields[SYS_FOREIGN_COL_POS]->store(pos));

	OK(schema_table_store_record(thd, table_to_fill));

	DBUG_RETURN(0);
}
/*******************************************************************//**
Function to populate INFORMATION_SCHEMA.innodb_sys_foreign_cols table. Loop
through each record in SYS_FOREIGN_COLS, and extract the foreign key column
information and fill the INFORMATION_SCHEMA.innodb_sys_foreign_cols table.
@return 0 on success */
static
int
i_s_sys_foreign_cols_fill_table(
/*============================*/
	THD*		thd,	/*!< in: thread */
	TABLE_LIST*	tables,	/*!< in/out: tables to fill */
	Item*		)	/*!< in: condition (not used) */
{
	btr_pcur_t	pcur;
	const rec_t*	rec;
	mem_heap_t*	heap;
	mtr_t		mtr;

	DBUG_ENTER("i_s_sys_foreign_cols_fill_table");
	RETURN_IF_INNODB_NOT_STARTED(tables->schema_table_name);

	/* deny access to user without PROCESS_ACL privilege */
	if (check_global_access(thd, PROCESS_ACL)) {
		DBUG_RETURN(0);
	}

	heap = mem_heap_create(1000);
	mutex_enter(&dict_sys->mutex);
	mtr_start(&mtr);

	rec = dict_startscan_system(&pcur, &mtr, SYS_FOREIGN_COLS);

	while (rec) {
		const char*	err_msg;
		const char*	name;
		const char*	for_col_name;
		const char*	ref_col_name;
		ulint		pos;

		/* Extract necessary information from a SYS_FOREIGN_COLS row */
		err_msg = dict_process_sys_foreign_col_rec(
			heap, rec, &name, &for_col_name, &ref_col_name, &pos);

		mtr_commit(&mtr);
		mutex_exit(&dict_sys->mutex);

		if (!err_msg) {
			i_s_dict_fill_sys_foreign_cols(
				thd, name, for_col_name, ref_col_name, pos,
				tables->table);
		} else {
			push_warning_printf(thd, Sql_condition::WARN_LEVEL_WARN,
					    ER_CANT_FIND_SYSTEM_REC, "%s",
					    err_msg);
		}

		mem_heap_empty(heap);

		/* Get the next record */
		mutex_enter(&dict_sys->mutex);
		mtr_start(&mtr);
		rec = dict_getnext_system(&pcur, &mtr);
	}

	mtr_commit(&mtr);
	mutex_exit(&dict_sys->mutex);
	mem_heap_free(heap);

	DBUG_RETURN(0);
}
/*******************************************************************//**
Bind the dynamic table INFORMATION_SCHEMA.innodb_sys_foreign_cols
@return 0 on success */
static
int
innodb_sys_foreign_cols_init(
/*========================*/
	void*	p)	/*!< in/out: table schema object */
{
	ST_SCHEMA_TABLE*	schema;

	DBUG_ENTER("innodb_sys_foreign_cols_init");

	schema = (ST_SCHEMA_TABLE*) p;

	schema->fields_info = innodb_sys_foreign_cols_fields_info;
	schema->fill_table = i_s_sys_foreign_cols_fill_table;

	DBUG_RETURN(0);
}

UNIV_INTERN struct st_mysql_plugin	i_s_innodb_sys_foreign_cols =
{
	/* the plugin type (a MYSQL_XXX_PLUGIN value) */
	/* int */
	STRUCT_FLD(type, MYSQL_INFORMATION_SCHEMA_PLUGIN),

	/* pointer to type-specific plugin descriptor */
	/* void* */
	STRUCT_FLD(info, &i_s_info),

	/* plugin name */
	/* const char* */
	STRUCT_FLD(name, "INNODB_SYS_FOREIGN_COLS"),

	/* plugin author (for SHOW PLUGINS) */
	/* const char* */
	STRUCT_FLD(author, plugin_author),

	/* general descriptive text (for SHOW PLUGINS) */
	/* const char* */
	STRUCT_FLD(descr, "InnoDB SYS_FOREIGN_COLS"),

	/* the plugin license (PLUGIN_LICENSE_XXX) */
	/* int */
	STRUCT_FLD(license, PLUGIN_LICENSE_GPL),

	/* the function to invoke when plugin is loaded */
	/* int (*)(void*); */
	STRUCT_FLD(init, innodb_sys_foreign_cols_init),

	/* the function to invoke when plugin is unloaded */
	/* int (*)(void*); */
	STRUCT_FLD(deinit, i_s_common_deinit),

	/* plugin version (for SHOW PLUGINS) */
	/* unsigned int */
	STRUCT_FLD(version, INNODB_VERSION_SHORT),

	/* struct st_mysql_show_var* */
	STRUCT_FLD(status_vars, NULL),

	/* struct st_mysql_sys_var** */
	STRUCT_FLD(system_vars, NULL),

	/* reserved for dependency checking */
	/* void* */
	STRUCT_FLD(__reserved1, NULL),

	/* Plugin flags */
	/* unsigned long */
	STRUCT_FLD(flags, 0UL),
};

/**  SYS_TABLESPACES    ********************************************/
/* Fields of the dynamic table INFORMATION_SCHEMA.INNODB_SYS_TABLESPACES */
static ST_FIELD_INFO	innodb_sys_tablespaces_fields_info[] =
{
#define SYS_TABLESPACES_SPACE		0
	{STRUCT_FLD(field_name,		"SPACE"),
	 STRUCT_FLD(field_length,	MY_INT32_NUM_DECIMAL_DIGITS),
	 STRUCT_FLD(field_type,		MYSQL_TYPE_LONG),
	 STRUCT_FLD(value,		0),
	 STRUCT_FLD(field_flags,	MY_I_S_UNSIGNED),
	 STRUCT_FLD(old_name,		""),
	 STRUCT_FLD(open_method,	SKIP_OPEN_TABLE)},

#define SYS_TABLESPACES_NAME		1
	{STRUCT_FLD(field_name,		"NAME"),
	 STRUCT_FLD(field_length,	MAX_FULL_NAME_LEN + 1),
	 STRUCT_FLD(field_type,		MYSQL_TYPE_STRING),
	 STRUCT_FLD(value,		0),
	 STRUCT_FLD(field_flags,	0),
	 STRUCT_FLD(old_name,		""),
	 STRUCT_FLD(open_method,	SKIP_OPEN_TABLE)},

#define SYS_TABLESPACES_FLAGS		2
	{STRUCT_FLD(field_name,		"FLAG"),
	 STRUCT_FLD(field_length,	MY_INT32_NUM_DECIMAL_DIGITS),
	 STRUCT_FLD(field_type,		MYSQL_TYPE_LONG),
	 STRUCT_FLD(value,		0),
	 STRUCT_FLD(field_flags,	MY_I_S_UNSIGNED),
	 STRUCT_FLD(old_name,		""),
	 STRUCT_FLD(open_method,	SKIP_OPEN_TABLE)},

#define SYS_TABLESPACES_FILE_FORMAT	3
	{STRUCT_FLD(field_name,		"FILE_FORMAT"),
	 STRUCT_FLD(field_length,	10),
	 STRUCT_FLD(field_type,		MYSQL_TYPE_STRING),
	 STRUCT_FLD(value,		0),
	 STRUCT_FLD(field_flags,	MY_I_S_MAYBE_NULL),
	 STRUCT_FLD(old_name,		""),
	 STRUCT_FLD(open_method,	SKIP_OPEN_TABLE)},

#define SYS_TABLESPACES_ROW_FORMAT	4
	{STRUCT_FLD(field_name,		"ROW_FORMAT"),
	 STRUCT_FLD(field_length,	22),
	 STRUCT_FLD(field_type,		MYSQL_TYPE_STRING),
	 STRUCT_FLD(value,		0),
	 STRUCT_FLD(field_flags,	MY_I_S_MAYBE_NULL),
	 STRUCT_FLD(old_name,		""),
	 STRUCT_FLD(open_method,	SKIP_OPEN_TABLE)},

#define SYS_TABLESPACES_PAGE_SIZE	5
	{STRUCT_FLD(field_name,		"PAGE_SIZE"),
	 STRUCT_FLD(field_length,	MY_INT32_NUM_DECIMAL_DIGITS),
	 STRUCT_FLD(field_type,		MYSQL_TYPE_LONG),
	 STRUCT_FLD(value,		0),
	 STRUCT_FLD(field_flags,	MY_I_S_UNSIGNED),
	 STRUCT_FLD(old_name,		""),
	 STRUCT_FLD(open_method,	SKIP_OPEN_TABLE)},

#define SYS_TABLESPACES_ZIP_PAGE_SIZE	6
	{STRUCT_FLD(field_name,		"ZIP_PAGE_SIZE"),
	 STRUCT_FLD(field_length,	MY_INT32_NUM_DECIMAL_DIGITS),
	 STRUCT_FLD(field_type,		MYSQL_TYPE_LONG),
	 STRUCT_FLD(value,		0),
	 STRUCT_FLD(field_flags,	MY_I_S_UNSIGNED),
	 STRUCT_FLD(old_name,		""),
	 STRUCT_FLD(open_method,	SKIP_OPEN_TABLE)},

	END_OF_ST_FIELD_INFO

};

/**********************************************************************//**
Function to fill INFORMATION_SCHEMA.INNODB_SYS_TABLESPACES with information
collected by scanning SYS_TABLESPACESS table.
@return 0 on success */
static
int
i_s_dict_fill_sys_tablespaces(
/*==========================*/
	THD*		thd,		/*!< in: thread */
	ulint		space,		/*!< in: space ID */
	const char*	name,		/*!< in: tablespace name */
	ulint		flags,		/*!< in: tablespace flags */
	TABLE*		table_to_fill)	/*!< in/out: fill this table */
{
	Field**	fields;
	ulint	atomic_blobs	= FSP_FLAGS_HAS_ATOMIC_BLOBS(flags);
	ulint	page_size	= fsp_flags_get_page_size(flags);;
	ulint	zip_size	= fsp_flags_get_zip_size(flags);
	const char* file_format;
	const char* row_format;

	DBUG_ENTER("i_s_dict_fill_sys_tablespaces");

	file_format = trx_sys_file_format_id_to_name(atomic_blobs);
	if (!atomic_blobs) {
		row_format = "Compact or Redundant";
	} else if DICT_TF_GET_ZIP_SSIZE(flags) {
		row_format = "Compressed";
	} else {
		row_format = "Dynamic";
	}

	fields = table_to_fill->field;

	OK(fields[SYS_TABLESPACES_SPACE]->store(space));

	OK(field_store_string(fields[SYS_TABLESPACES_NAME], name));

	OK(fields[SYS_TABLESPACES_FLAGS]->store(flags));

	OK(field_store_string(fields[SYS_TABLESPACES_FILE_FORMAT],
			      file_format));

	OK(field_store_string(fields[SYS_TABLESPACES_ROW_FORMAT],
			      row_format));

	OK(fields[SYS_TABLESPACES_PAGE_SIZE]->store(page_size));

	OK(fields[SYS_TABLESPACES_ZIP_PAGE_SIZE]->store(zip_size));

	OK(schema_table_store_record(thd, table_to_fill));

	DBUG_RETURN(0);
}
/*******************************************************************//**
Function to populate INFORMATION_SCHEMA.INNODB_SYS_TABLESPACES table.
Loop through each record in SYS_TABLESPACES, and extract the column
information and fill the INFORMATION_SCHEMA.INNODB_SYS_TABLESPACES table.
@return 0 on success */
static
int
i_s_sys_tablespaces_fill_table(
/*===========================*/
	THD*		thd,	/*!< in: thread */
	TABLE_LIST*	tables,	/*!< in/out: tables to fill */
	Item*		)	/*!< in: condition (not used) */
{
	btr_pcur_t	pcur;
	const rec_t*	rec;
	mem_heap_t*	heap;
	mtr_t		mtr;

	DBUG_ENTER("i_s_sys_tablespaces_fill_table");
	RETURN_IF_INNODB_NOT_STARTED(tables->schema_table_name);

	/* deny access to user without PROCESS_ACL privilege */
	if (check_global_access(thd, PROCESS_ACL)) {
		DBUG_RETURN(0);
	}

	heap = mem_heap_create(1000);
	mutex_enter(&dict_sys->mutex);
	mtr_start(&mtr);

	rec = dict_startscan_system(&pcur, &mtr, SYS_TABLESPACES);

	while (rec) {
		const char*	err_msg;
		ulint		space;
		const char*	name;
		ulint		flags;

		/* Extract necessary information from a SYS_TABLESPACES row */
		err_msg = dict_process_sys_tablespaces(
			heap, rec, &space, &name, &flags);

		mtr_commit(&mtr);
		mutex_exit(&dict_sys->mutex);

		if (!err_msg) {
			i_s_dict_fill_sys_tablespaces(
				thd, space, name, flags,
				tables->table);
		} else {
			push_warning_printf(thd, Sql_condition::WARN_LEVEL_WARN,
					    ER_CANT_FIND_SYSTEM_REC, "%s",
					    err_msg);
		}

		mem_heap_empty(heap);

		/* Get the next record */
		mutex_enter(&dict_sys->mutex);
		mtr_start(&mtr);
		rec = dict_getnext_system(&pcur, &mtr);
	}

	mtr_commit(&mtr);
	mutex_exit(&dict_sys->mutex);
	mem_heap_free(heap);

	DBUG_RETURN(0);
}
/*******************************************************************//**
Bind the dynamic table INFORMATION_SCHEMA.INNODB_SYS_TABLESPACES
@return 0 on success */
static
int
innodb_sys_tablespaces_init(
/*========================*/
	void*	p)	/*!< in/out: table schema object */
{
	ST_SCHEMA_TABLE*	schema;

	DBUG_ENTER("innodb_sys_tablespaces_init");

	schema = (ST_SCHEMA_TABLE*) p;

	schema->fields_info = innodb_sys_tablespaces_fields_info;
	schema->fill_table = i_s_sys_tablespaces_fill_table;

	DBUG_RETURN(0);
}

UNIV_INTERN struct st_mysql_plugin	i_s_innodb_sys_tablespaces =
{
	/* the plugin type (a MYSQL_XXX_PLUGIN value) */
	/* int */
	STRUCT_FLD(type, MYSQL_INFORMATION_SCHEMA_PLUGIN),

	/* pointer to type-specific plugin descriptor */
	/* void* */
	STRUCT_FLD(info, &i_s_info),

	/* plugin name */
	/* const char* */
	STRUCT_FLD(name, "INNODB_SYS_TABLESPACES"),

	/* plugin author (for SHOW PLUGINS) */
	/* const char* */
	STRUCT_FLD(author, plugin_author),

	/* general descriptive text (for SHOW PLUGINS) */
	/* const char* */
	STRUCT_FLD(descr, "InnoDB SYS_TABLESPACES"),

	/* the plugin license (PLUGIN_LICENSE_XXX) */
	/* int */
	STRUCT_FLD(license, PLUGIN_LICENSE_GPL),

	/* the function to invoke when plugin is loaded */
	/* int (*)(void*); */
	STRUCT_FLD(init, innodb_sys_tablespaces_init),

	/* the function to invoke when plugin is unloaded */
	/* int (*)(void*); */
	STRUCT_FLD(deinit, i_s_common_deinit),

	/* plugin version (for SHOW PLUGINS) */
	/* unsigned int */
	STRUCT_FLD(version, INNODB_VERSION_SHORT),

	/* struct st_mysql_show_var* */
	STRUCT_FLD(status_vars, NULL),

	/* struct st_mysql_sys_var** */
	STRUCT_FLD(system_vars, NULL),

	/* reserved for dependency checking */
	/* void* */
	STRUCT_FLD(__reserved1, NULL),

	/* Plugin flags */
	/* unsigned long */
	STRUCT_FLD(flags, 0UL),
};

/**  SYS_DATAFILES  ************************************************/
/* Fields of the dynamic table INFORMATION_SCHEMA.INNODB_SYS_DATAFILES */
static ST_FIELD_INFO	innodb_sys_datafiles_fields_info[] =
{
#define SYS_DATAFILES_SPACE		0
	{STRUCT_FLD(field_name,		"SPACE"),
	 STRUCT_FLD(field_length,	MY_INT32_NUM_DECIMAL_DIGITS),
	 STRUCT_FLD(field_type,		MYSQL_TYPE_LONG),
	 STRUCT_FLD(value,		0),
	 STRUCT_FLD(field_flags,	MY_I_S_UNSIGNED),
	 STRUCT_FLD(old_name,		""),
	 STRUCT_FLD(open_method,	SKIP_OPEN_TABLE)},

#define SYS_DATAFILES_PATH		1
	{STRUCT_FLD(field_name,		"PATH"),
	 STRUCT_FLD(field_length,	OS_FILE_MAX_PATH),
	 STRUCT_FLD(field_type,		MYSQL_TYPE_STRING),
	 STRUCT_FLD(value,		0),
	 STRUCT_FLD(field_flags,	0),
	 STRUCT_FLD(old_name,		""),
	 STRUCT_FLD(open_method,	SKIP_OPEN_TABLE)},

	END_OF_ST_FIELD_INFO
};

/**********************************************************************//**
Function to fill INFORMATION_SCHEMA.INNODB_SYS_DATAFILES with information
collected by scanning SYS_DATAFILESS table.
@return 0 on success */
static
int
i_s_dict_fill_sys_datafiles(
/*========================*/
	THD*		thd,		/*!< in: thread */
	ulint		space,		/*!< in: space ID */
	const char*	path,		/*!< in: absolute path */
	TABLE*		table_to_fill)	/*!< in/out: fill this table */
{
	Field**		fields;

	DBUG_ENTER("i_s_dict_fill_sys_datafiles");

	fields = table_to_fill->field;

	OK(field_store_ulint(fields[SYS_DATAFILES_SPACE], space));

	OK(field_store_string(fields[SYS_DATAFILES_PATH], path));

	OK(schema_table_store_record(thd, table_to_fill));

	DBUG_RETURN(0);
}
/*******************************************************************//**
Function to populate INFORMATION_SCHEMA.INNODB_SYS_DATAFILES table.
Loop through each record in SYS_DATAFILES, and extract the column
information and fill the INFORMATION_SCHEMA.INNODB_SYS_DATAFILES table.
@return 0 on success */
static
int
i_s_sys_datafiles_fill_table(
/*=========================*/
	THD*		thd,	/*!< in: thread */
	TABLE_LIST*	tables,	/*!< in/out: tables to fill */
	Item*		)	/*!< in: condition (not used) */
{
	btr_pcur_t	pcur;
	const rec_t*	rec;
	mem_heap_t*	heap;
	mtr_t		mtr;

	DBUG_ENTER("i_s_sys_datafiles_fill_table");
	RETURN_IF_INNODB_NOT_STARTED(tables->schema_table_name);

	/* deny access to user without PROCESS_ACL privilege */
	if (check_global_access(thd, PROCESS_ACL)) {
		DBUG_RETURN(0);
	}

	heap = mem_heap_create(1000);
	mutex_enter(&dict_sys->mutex);
	mtr_start(&mtr);

	rec = dict_startscan_system(&pcur, &mtr, SYS_DATAFILES);

	while (rec) {
		const char*	err_msg;
		ulint		space;
		const char*	path;

		/* Extract necessary information from a SYS_DATAFILES row */
		err_msg = dict_process_sys_datafiles(
			heap, rec, &space, &path);

		mtr_commit(&mtr);
		mutex_exit(&dict_sys->mutex);

		if (!err_msg) {
			i_s_dict_fill_sys_datafiles(
				thd, space, path, tables->table);
		} else {
			push_warning_printf(thd, Sql_condition::WARN_LEVEL_WARN,
					    ER_CANT_FIND_SYSTEM_REC, "%s",
					    err_msg);
		}

		mem_heap_empty(heap);

		/* Get the next record */
		mutex_enter(&dict_sys->mutex);
		mtr_start(&mtr);
		rec = dict_getnext_system(&pcur, &mtr);
	}

	mtr_commit(&mtr);
	mutex_exit(&dict_sys->mutex);
	mem_heap_free(heap);

	DBUG_RETURN(0);
}
/*******************************************************************//**
Bind the dynamic table INFORMATION_SCHEMA.INNODB_SYS_DATAFILES
@return 0 on success */
static
int
innodb_sys_datafiles_init(
/*======================*/
	void*	p)	/*!< in/out: table schema object */
{
	ST_SCHEMA_TABLE*	schema;

	DBUG_ENTER("innodb_sys_datafiles_init");

	schema = (ST_SCHEMA_TABLE*) p;

	schema->fields_info = innodb_sys_datafiles_fields_info;
	schema->fill_table = i_s_sys_datafiles_fill_table;

	DBUG_RETURN(0);
}

UNIV_INTERN struct st_mysql_plugin	i_s_innodb_sys_datafiles =
{
	/* the plugin type (a MYSQL_XXX_PLUGIN value) */
	/* int */
	STRUCT_FLD(type, MYSQL_INFORMATION_SCHEMA_PLUGIN),

	/* pointer to type-specific plugin descriptor */
	/* void* */
	STRUCT_FLD(info, &i_s_info),

	/* plugin name */
	/* const char* */
	STRUCT_FLD(name, "INNODB_SYS_DATAFILES"),

	/* plugin author (for SHOW PLUGINS) */
	/* const char* */
	STRUCT_FLD(author, plugin_author),

	/* general descriptive text (for SHOW PLUGINS) */
	/* const char* */
	STRUCT_FLD(descr, "InnoDB SYS_DATAFILES"),

	/* the plugin license (PLUGIN_LICENSE_XXX) */
	/* int */
	STRUCT_FLD(license, PLUGIN_LICENSE_GPL),

	/* the function to invoke when plugin is loaded */
	/* int (*)(void*); */
	STRUCT_FLD(init, innodb_sys_datafiles_init),

	/* the function to invoke when plugin is unloaded */
	/* int (*)(void*); */
	STRUCT_FLD(deinit, i_s_common_deinit),

	/* plugin version (for SHOW PLUGINS) */
	/* unsigned int */
	STRUCT_FLD(version, INNODB_VERSION_SHORT),

	/* struct st_mysql_show_var* */
	STRUCT_FLD(status_vars, NULL),

	/* struct st_mysql_sys_var** */
	STRUCT_FLD(system_vars, NULL),

	/* reserved for dependency checking */
	/* void* */
	STRUCT_FLD(__reserved1, NULL),

	/* Plugin flags */
	/* unsigned long */
	STRUCT_FLD(flags, 0UL),
};<|MERGE_RESOLUTION|>--- conflicted
+++ resolved
@@ -1,10 +1,6 @@
 /*****************************************************************************
 
-<<<<<<< HEAD
 Copyright (c) 2007, 2013, Oracle and/or its affiliates. All Rights Reserved.
-=======
-Copyright (c) 2007, 2013, Innobase Oy. All Rights Reserved.
->>>>>>> e6ccbff4
 
 This program is free software; you can redistribute it and/or modify it under
 the terms of the GNU General Public License as published by the Free Software
@@ -28,12 +24,7 @@
 *******************************************************/
 
 #include <mysqld_error.h>
-<<<<<<< HEAD
-#include <sql_acl.h>				// PROCESS_ACL
-=======
 #include <sql_acl.h>
->>>>>>> e6ccbff4
-
 #include <m_ctype.h>
 #include <hash.h>
 #include <myisampack.h>
@@ -43,37 +34,25 @@
 #include <sql_plugin.h>
 #include <mysql/innodb_priv.h>
 
-#include "btr0pcur.h"	/* for file sys_tables related info. */
+#include "btr0pcur.h"
 #include "btr0types.h"
-<<<<<<< HEAD
-#include "buf0buddy.h"	/* for i_s_cmpmem */
-#include "buf0buf.h"	/* for buf_pool */
-#include "dict0dict.h"	/* for dict_table_stats_lock() */
-#include "dict0load.h"	/* for file sys_tables related info. */
+#include "buf0buddy.h"
+#include "buf0buf.h"
+#include "ibuf0ibuf.h"
+#include "dict0dict.h"
+#include "dict0load.h"
 #include "dict0mem.h"
 #include "dict0types.h"
-#include "ha_prototypes.h" /* for innobase_convert_name() */
-#include "srv0start.h"	/* for srv_was_started */
+#include "ha_prototypes.h"
+#include "srv0start.h"
 #include "trx0i_s.h"
-#include "trx0trx.h"	/* for TRX_QUE_STATE_STR_MAX_LEN */
+#include "trx0trx.h"
 #include "srv0mon.h"
 #include "fut0fut.h"
 #include "pars0pars.h"
 #include "fts0types.h"
 #include "fts0opt.h"
 #include "fts0priv.h"
-=======
-#include "buf0buddy.h"
-#include "buf0buf.h"
-#include "ibuf0ibuf.h"
-#include "dict0mem.h"
-#include "dict0types.h"
-#include "dict0boot.h"
-#include "ha_prototypes.h"
-#include "srv0start.h"
-#include "trx0i_s.h"
-#include "trx0trx.h"
->>>>>>> e6ccbff4
 #include "btr0btr.h"
 #include "page0zip.h"
 
@@ -85,19 +64,12 @@
 	ulint		type_value;	/*!< Page type or page state */
 };
 
-<<<<<<< HEAD
-/** Any states greater than FIL_PAGE_TYPE_LAST would be treated as unknown. */
-#define	I_S_PAGE_TYPE_UNKNOWN		(FIL_PAGE_TYPE_LAST + 1)
-=======
-typedef struct buffer_page_desc_str_struct	buf_page_desc_str_t;
-
 /** Change buffer B-tree page */
 #define	I_S_PAGE_TYPE_IBUF		(FIL_PAGE_TYPE_LAST + 1)
 
 /** Any states greater than I_S_PAGE_TYPE_IBUF would be treated as
 unknown. */
 #define	I_S_PAGE_TYPE_UNKNOWN		(I_S_PAGE_TYPE_IBUF + 1)
->>>>>>> e6ccbff4
 
 /** We also define I_S_PAGE_TYPE_INDEX as the Index Page's position
 in i_s_page_type[] array */
@@ -4913,14 +4885,21 @@
 	if (page_type == FIL_PAGE_INDEX) {
 		const page_t*	page = (const page_t*) frame;
 
+		page_info->index_id = btr_page_get_index_id(page);
+
 		/* FIL_PAGE_INDEX is a bit special, its value
 		is defined as 17855, so we cannot use FIL_PAGE_INDEX
 		to index into i_s_page_type[] array, its array index
 		in the i_s_page_type[] array is I_S_PAGE_TYPE_INDEX
-		(1) */
-		page_info->page_type = I_S_PAGE_TYPE_INDEX;
-
-		page_info->index_id = btr_page_get_index_id(page);
+		(1) for index pages or I_S_PAGE_TYPE_IBUF for
+		change buffer index pages */
+		if (page_info->index_id
+		    == static_cast<index_id_t>(DICT_IBUF_ID_MIN
+					       + IBUF_SPACE_ID)) {
+			page_info->page_type = I_S_PAGE_TYPE_IBUF;
+		} else {
+			page_info->page_type = I_S_PAGE_TYPE_INDEX;
+		}
 
 		page_info->data_size = (ulint)(page_header_get_field(
 			page, PAGE_HEAP_TOP) - (page_is_comp(page)
@@ -4929,7 +4908,7 @@
 			- page_header_get_field(page, PAGE_GARBAGE));
 
 		page_info->num_recs = page_get_n_recs(page);
-	} else if (page_type >= I_S_PAGE_TYPE_UNKNOWN) {
+	} else if (page_type > FIL_PAGE_TYPE_LAST) {
 		/* Encountered an unknown page type */
 		page_info->page_type = I_S_PAGE_TYPE_UNKNOWN;
 	} else {
@@ -7061,37 +7040,18 @@
 	/* struct st_mysql_show_var* */
 	STRUCT_FLD(status_vars, NULL),
 
-<<<<<<< HEAD
 	/* struct st_mysql_sys_var** */
 	STRUCT_FLD(system_vars, NULL),
 
 	/* reserved for dependency checking */
 	/* void* */
 	STRUCT_FLD(__reserved1, NULL),
-=======
-		page_info->index_id = btr_page_get_index_id(page);
-
-		/* FIL_PAGE_INDEX is a bit special, its value
-		is defined as 17855, so we cannot use FIL_PAGE_INDEX
-		to index into i_s_page_type[] array, its array index
-		in the i_s_page_type[] array is I_S_PAGE_TYPE_INDEX
-		(1) for index pages or I_S_PAGE_TYPE_IBUF for
-		change buffer index pages */
-		if (page_info->index_id
-		    == static_cast<index_id_t>(DICT_IBUF_ID_MIN
-					       + IBUF_SPACE_ID)) {
-			page_info->page_type = I_S_PAGE_TYPE_IBUF;
-		} else {
-			page_info->page_type = I_S_PAGE_TYPE_INDEX;
-		}
->>>>>>> e6ccbff4
 
 	/* Plugin flags */
 	/* unsigned long */
 	STRUCT_FLD(flags, 0UL),
 };
 
-<<<<<<< HEAD
 /**  SYS_FOREIGN        ********************************************/
 /* Fields of the dynamic table INFORMATION_SCHEMA.INNODB_SYS_FOREIGN */
 static ST_FIELD_INFO	innodb_sys_foreign_fields_info[] =
@@ -7104,16 +7064,6 @@
 	 STRUCT_FLD(field_flags,	0),
 	 STRUCT_FLD(old_name,		""),
 	 STRUCT_FLD(open_method,	SKIP_OPEN_TABLE)},
-=======
-		page_info->num_recs = page_get_n_recs(page);
-	} else if (page_type > FIL_PAGE_TYPE_LAST) {
-		/* Encountered an unknown page type */
-		page_info->page_type = I_S_PAGE_TYPE_UNKNOWN;
-	} else {
-		/* Make sure we get the right index into the
-		i_s_page_type[] array */
-		ut_a(page_type == i_s_page_type[page_type].type_value);
->>>>>>> e6ccbff4
 
 #define SYS_FOREIGN_FOR_NAME	1
 	{STRUCT_FLD(field_name,		"FOR_NAME"),
