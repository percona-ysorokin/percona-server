/*****************************************************************************

Copyright (c) 2007, 2019, Oracle and/or its affiliates. All Rights Reserved.

This program is free software; you can redistribute it and/or modify it under
the terms of the GNU General Public License, version 2.0, as published by the
Free Software Foundation.

This program is also distributed with certain software (including but not
limited to OpenSSL) that is licensed under separate terms, as designated in a
particular file or component or in included license documentation. The authors
of MySQL hereby grant you an additional permission to link the program and
your derivative works with the separately licensed software that they have
included with MySQL.

This program is distributed in the hope that it will be useful, but WITHOUT
ANY WARRANTY; without even the implied warranty of MERCHANTABILITY or FITNESS
FOR A PARTICULAR PURPOSE. See the GNU General Public License, version 2.0,
for more details.

You should have received a copy of the GNU General Public License along with
this program; if not, write to the Free Software Foundation, Inc.,
51 Franklin St, Fifth Floor, Boston, MA 02110-1301  USA

*****************************************************************************/

/** @file handler/i_s.cc
 InnoDB INFORMATION SCHEMA tables interface to MySQL.

 Created July 18, 2007 Vasil Dimov
 *******************************************************/

#include "storage/innobase/handler/i_s.h"

#include <field.h>
#include <sql_acl.h>
#include <sql_show.h>
#include <sql_time.h>
#include <sys/types.h>
#include <time.h>
<<<<<<< HEAD
#include "sql/debug_sync.h"
#include "sql/item.h"
#include "sql/item_cmpfunc.h"
#include "sql/item_func.h"
#include "sql/item_sum.h"
=======
>>>>>>> 4869291f

#include "auth_acls.h"
#include "btr0btr.h"
#include "btr0pcur.h"
#include "btr0types.h"
#include "buf0buddy.h"
#include "buf0buf.h"
#include "buf0stats.h"
#include "dict0crea.h"
#include "dict0dd.h"
#include "dict0dict.h"
#include "dict0load.h"
#include "dict0mem.h"
#include "dict0types.h"
<<<<<<< HEAD
#include "fil0crypt.h"
=======
>>>>>>> 4869291f
#include "fsp0sysspace.h"
#include "fts0opt.h"
#include "fts0priv.h"
#include "fts0types.h"
#include "fut0fut.h"
#include "ha_prototypes.h"
#include "ibuf0ibuf.h"
<<<<<<< HEAD
#include "log0online.h"
=======
>>>>>>> 4869291f
#include "mysql/plugin.h"
#include "page0zip.h"
#include "pars0pars.h"
#include "srv0mon.h"
<<<<<<< HEAD
#include "srv0srv.h"
=======
>>>>>>> 4869291f
#include "srv0start.h"
#include "srv0tmp.h"
#include "trx0i_s.h"
#include "trx0trx.h"
#include "ut0new.h"

#include "my_dbug.h"

/** structure associates a name string with a file page type and/or buffer
page state. */
struct buf_page_desc_t {
  const char *type_str; /*!< String explain the page
                        type/state */
  ulint type_value;     /*!< Page type or page state */
};

/** We also define I_S_PAGE_TYPE_INDEX as the Index Page's position
in i_s_page_type[] array */
constexpr size_t I_S_PAGE_TYPE_INDEX = 1;

/** Any unassigned FIL_PAGE_TYPE will be treated as unknown. */
constexpr auto I_S_PAGE_TYPE_UNKNOWN = FIL_PAGE_TYPE_UNKNOWN;

/** R-tree index page */
constexpr auto I_S_PAGE_TYPE_RTREE = (FIL_PAGE_TYPE_LAST + 1);

/** Change buffer B-tree page */
constexpr auto I_S_PAGE_TYPE_IBUF = (FIL_PAGE_TYPE_LAST + 2);

/** SDI B-tree page */
constexpr auto I_S_PAGE_TYPE_SDI = (FIL_PAGE_TYPE_LAST + 3);
<<<<<<< HEAD

constexpr auto I_S_PAGE_TYPE_LAST = I_S_PAGE_TYPE_SDI;

constexpr auto I_S_PAGE_TYPE_BITS = 6;

=======

constexpr auto I_S_PAGE_TYPE_LAST = I_S_PAGE_TYPE_SDI;

constexpr auto I_S_PAGE_TYPE_BITS = 6;

>>>>>>> 4869291f
/** I_S.innodb_* views version postfix. Everytime the define of any InnoDB I_S
table is changed, this value has to be increased accordingly */
constexpr uint8_t i_s_innodb_plugin_version_postfix = 1;

/** I_S.innodb_* views version. It would be X.Y and X should be the server major
 * version while Y is the InnoDB I_S views version, starting from 1 */
constexpr uint64_t i_s_innodb_plugin_version =
    (INNODB_VERSION_MAJOR << 8 | i_s_innodb_plugin_version_postfix);

/* Check if we can hold all page types */
static_assert(I_S_PAGE_TYPE_LAST < (1 << I_S_PAGE_TYPE_BITS),
              "i_s_page_type[] is too large");

/** Name string for File Page Types */
static buf_page_desc_t i_s_page_type[] = {
    {"ALLOCATED", FIL_PAGE_TYPE_ALLOCATED},
    {"INDEX", FIL_PAGE_INDEX},
    {"UNDO_LOG", FIL_PAGE_UNDO_LOG},
    {"INODE", FIL_PAGE_INODE},
    {"IBUF_FREE_LIST", FIL_PAGE_IBUF_FREE_LIST},
    {"IBUF_BITMAP", FIL_PAGE_IBUF_BITMAP},
    {"SYSTEM", FIL_PAGE_TYPE_SYS},
    {"TRX_SYSTEM", FIL_PAGE_TYPE_TRX_SYS},
    {"FILE_SPACE_HEADER", FIL_PAGE_TYPE_FSP_HDR},
    {"EXTENT_DESCRIPTOR", FIL_PAGE_TYPE_XDES},
    {"BLOB", FIL_PAGE_TYPE_BLOB},
    {"COMPRESSED_BLOB", FIL_PAGE_TYPE_ZBLOB},
    {"COMPRESSED_BLOB2", FIL_PAGE_TYPE_ZBLOB2},
    {"UNKNOWN", I_S_PAGE_TYPE_UNKNOWN},
    {"PAGE_IO_COMPRESSED", FIL_PAGE_COMPRESSED},
    {"PAGE_IO_ENCRYPTED", FIL_PAGE_ENCRYPTED},
    {"PAGE_IO_COMPRESSED_ENCRYPTED", FIL_PAGE_COMPRESSED_AND_ENCRYPTED},
    {"ENCRYPTED_RTREE", FIL_PAGE_ENCRYPTED_RTREE},
    {"SDI_BLOB", FIL_PAGE_SDI_BLOB},
    {"SDI_COMPRESSED_BLOB", FIL_PAGE_SDI_ZBLOB},
    {"FIL_PAGE_TYPE_UNUSED", FIL_PAGE_TYPE_UNUSED},
    {"RSEG_ARRAY", FIL_PAGE_TYPE_RSEG_ARRAY},
    {"LOB_INDEX", FIL_PAGE_TYPE_LOB_INDEX},
    {"LOB_DATA", FIL_PAGE_TYPE_LOB_DATA},
    {"LOB_FIRST", FIL_PAGE_TYPE_LOB_FIRST},
    {"ZLOB_FIRST", FIL_PAGE_TYPE_ZLOB_FIRST},
    {"ZLOB_DATA", FIL_PAGE_TYPE_ZLOB_DATA},
    {"ZLOB_INDEX", FIL_PAGE_TYPE_ZLOB_INDEX},
    {"ZLOB_FRAG", FIL_PAGE_TYPE_ZLOB_FRAG},
    {"ZLOB_FRAG_ENTRY", FIL_PAGE_TYPE_ZLOB_FRAG_ENTRY},
    {"RTREE_INDEX", I_S_PAGE_TYPE_RTREE},
    {"IBUF_INDEX", I_S_PAGE_TYPE_IBUF},
    {"SDI_INDEX", I_S_PAGE_TYPE_SDI}};

/** This structure defines information we will fetch from pages
currently cached in the buffer pool. It will be used to populate
table INFORMATION_SCHEMA.INNODB_BUFFER_PAGE */
struct buf_page_info_t {
  ulint block_id;            /*!< Buffer Pool block ID */
  unsigned space_id : 32;    /*!< Tablespace ID */
  unsigned page_num : 32;    /*!< Page number/offset */
  unsigned access_time : 32; /*!< Time of first access */
  unsigned pool_id : MAX_BUFFER_POOLS_BITS;
  /*!< Buffer Pool ID. Must be less than
  MAX_BUFFER_POOLS */
  unsigned flush_type : 2;        /*!< Flush type */
  unsigned io_fix : 2;            /*!< type of pending I/O operation */
  unsigned fix_count : 19;        /*!< Count of how manyfold this block
                                  is bufferfixed */
  unsigned hashed : 1;            /*!< Whether hash index has been
                                  built on this page */
  unsigned is_old : 1;            /*!< TRUE if the block is in the old
                                  blocks in buf_pool->LRU_old */
  unsigned freed_page_clock : 31; /*!< the value of
                             buf_pool->freed_page_clock */
  unsigned zip_ssize : PAGE_ZIP_SSIZE_BITS;
  /*!< Compressed page size */
  unsigned page_state : BUF_PAGE_STATE_BITS; /*!< Page state */
  unsigned page_type : I_S_PAGE_TYPE_BITS;   /*!< Page type */
  unsigned num_recs : UNIV_PAGE_SIZE_SHIFT_MAX - 2;
  /*!< Number of records on Page */
  unsigned data_size : UNIV_PAGE_SIZE_SHIFT_MAX;
  /*!< Sum of the sizes of the records */
  lsn_t newest_mod;       /*!< Log sequence number of
                          the youngest modification */
  lsn_t oldest_mod;       /*!< Log sequence number of
                          the oldest modification */
  space_index_t index_id; /*!< Index ID if a index page */
};

/** Maximum number of buffer page info we would cache. */
const ulint MAX_BUF_INFO_CACHED = 10000;

#define OK(expr)     \
  if ((expr) != 0) { \
    DBUG_RETURN(1);  \
  }

#if !defined __STRICT_ANSI__ && defined __GNUC__ && !defined __clang__
#define STRUCT_FLD(name, value) \
  name:                         \
  value
#else
#define STRUCT_FLD(name, value) value
#endif

/* Don't use a static const variable here, as some C++ compilers (notably
HPUX aCC: HP ANSI C++ B3910B A.03.65) can't handle it. */
#define END_OF_ST_FIELD_INFO                                           \
  {                                                                    \
    STRUCT_FLD(field_name, NULL), STRUCT_FLD(field_length, 0),         \
        STRUCT_FLD(field_type, MYSQL_TYPE_NULL), STRUCT_FLD(value, 0), \
        STRUCT_FLD(field_flags, 0), STRUCT_FLD(old_name, ""),          \
        STRUCT_FLD(open_method, 0)                                     \
  }

/*
Use the following types mapping:

C type	ST_FIELD_INFO::field_type
---------------------------------
long			MYSQL_TYPE_LONGLONG
(field_length=MY_INT64_NUM_DECIMAL_DIGITS)

long unsigned		MYSQL_TYPE_LONGLONG
(field_length=MY_INT64_NUM_DECIMAL_DIGITS, field_flags=MY_I_S_UNSIGNED)

char*			MYSQL_TYPE_STRING
(field_length=n)

float			MYSQL_TYPE_FLOAT
(field_length=0 is ignored)

void*			MYSQL_TYPE_LONGLONG
(field_length=MY_INT64_NUM_DECIMAL_DIGITS, field_flags=MY_I_S_UNSIGNED)

boolean (if else)	MYSQL_TYPE_LONG
(field_length=1)

time_t			MYSQL_TYPE_DATETIME
(field_length=0 ignored)
---------------------------------
*/

/** Common function to fill any of the dynamic tables:
 INFORMATION_SCHEMA.innodb_trx
 @return 0 on success */
static int trx_i_s_common_fill_table(
    THD *thd,           /*!< in: thread */
    TABLE_LIST *tables, /*!< in/out: tables to fill */
    Item *);            /*!< in: condition (not used) */

/** Unbind a dynamic INFORMATION_SCHEMA table.
 @return 0 on success */
static int i_s_common_deinit(void *p); /*!< in/out: table schema object */
/** Auxiliary function to store time_t value in MYSQL_TYPE_DATETIME
 field.
 @return 0 on success */
static int field_store_time_t(
    Field *field, /*!< in/out: target field for storage */
    time_t time)  /*!< in: value to store */
{
  MYSQL_TIME my_time;
  struct tm tm_time;

  if (time) {
#if 0
		/* use this if you are sure that `variables' and `time_zone'
		are always initialized */
		thd->variables.time_zone->gmt_sec_to_TIME(
			&my_time, (my_time_t) time);
#else
    localtime_r(&time, &tm_time);
    localtime_to_TIME(&my_time, &tm_time);
    my_time.time_type = MYSQL_TIMESTAMP_DATETIME;
#endif
  } else {
    memset(&my_time, 0, sizeof(my_time));
  }

  return (field->store_time(&my_time, MYSQL_TIMESTAMP_DATETIME));
}
<<<<<<< HEAD

/** Auxiliary function to store char* value in MYSQL_TYPE_STRING field.
 @return 0 on success */
static int field_store_string(
    Field *field,    /*!< in/out: target field for storage */
    const char *str) /*!< in: NUL-terminated utf-8 string,
                     or NULL */
{
  int ret;

  if (str != NULL) {
    ret =
        field->store(str, static_cast<uint>(strlen(str)), system_charset_info);
    field->set_notnull();
  } else {
    ret = 0; /* success */
    field->set_null();
  }

  return (ret);
}

/** Store the name of an index in a MYSQL_TYPE_VARCHAR field.
 Handles the names of incomplete secondary indexes.
 @return 0 on success */
static int field_store_index_name(
    Field *field,           /*!< in/out: target field for
                            storage */
    const char *index_name) /*!< in: NUL-terminated utf-8
                            index name, possibly starting with
                            TEMP_INDEX_PREFIX */
{
  int ret;

  ut_ad(index_name != NULL);
  ut_ad(field->real_type() == MYSQL_TYPE_VARCHAR);

  /* Since TEMP_INDEX_PREFIX is not a valid UTF8, we need to convert
  it to something else. */
  if (*index_name == *TEMP_INDEX_PREFIX_STR) {
    char buf[NAME_LEN + 1];
    buf[0] = '?';
    memcpy(buf + 1, index_name + 1, strlen(index_name));
    ret =
        field->store(buf, static_cast<uint>(strlen(buf)), system_charset_info);
  } else {
    ret = field->store(index_name, static_cast<uint>(strlen(index_name)),
                       system_charset_info);
  }

  field->set_notnull();

  return (ret);
}

/* Fields of the dynamic table INFORMATION_SCHEMA.innodb_trx
Every time any column gets changed, added or removed, please remember
to change i_s_innodb_plugin_version_postfix accordingly, so that
the change can be propagated to server */
static ST_FIELD_INFO innodb_trx_fields_info[] = {
#define IDX_TRX_ID 0
    {STRUCT_FLD(field_name, "trx_id"),
     STRUCT_FLD(field_length, TRX_ID_MAX_LEN + 1),
     STRUCT_FLD(field_type, MYSQL_TYPE_STRING), STRUCT_FLD(value, 0),
     STRUCT_FLD(field_flags, 0), STRUCT_FLD(old_name, ""),
     STRUCT_FLD(open_method, 0)},

#define IDX_TRX_STATE 1
    {STRUCT_FLD(field_name, "trx_state"),
     STRUCT_FLD(field_length, TRX_QUE_STATE_STR_MAX_LEN + 1),
     STRUCT_FLD(field_type, MYSQL_TYPE_STRING), STRUCT_FLD(value, 0),
     STRUCT_FLD(field_flags, 0), STRUCT_FLD(old_name, ""),
     STRUCT_FLD(open_method, 0)},

#define IDX_TRX_STARTED 2
    {STRUCT_FLD(field_name, "trx_started"), STRUCT_FLD(field_length, 0),
     STRUCT_FLD(field_type, MYSQL_TYPE_DATETIME), STRUCT_FLD(value, 0),
     STRUCT_FLD(field_flags, 0), STRUCT_FLD(old_name, ""),
     STRUCT_FLD(open_method, 0)},

#define IDX_TRX_REQUESTED_LOCK_ID 3
    {STRUCT_FLD(field_name, "trx_requested_lock_id"),
     STRUCT_FLD(field_length, TRX_I_S_LOCK_ID_MAX_LEN + 1),
     STRUCT_FLD(field_type, MYSQL_TYPE_STRING), STRUCT_FLD(value, 0),
     STRUCT_FLD(field_flags, MY_I_S_MAYBE_NULL), STRUCT_FLD(old_name, ""),
     STRUCT_FLD(open_method, 0)},

#define IDX_TRX_WAIT_STARTED 4
    {STRUCT_FLD(field_name, "trx_wait_started"), STRUCT_FLD(field_length, 0),
     STRUCT_FLD(field_type, MYSQL_TYPE_DATETIME), STRUCT_FLD(value, 0),
     STRUCT_FLD(field_flags, MY_I_S_MAYBE_NULL), STRUCT_FLD(old_name, ""),
     STRUCT_FLD(open_method, 0)},

#define IDX_TRX_WEIGHT 5
    {STRUCT_FLD(field_name, "trx_weight"),
     STRUCT_FLD(field_length, MY_INT64_NUM_DECIMAL_DIGITS),
     STRUCT_FLD(field_type, MYSQL_TYPE_LONGLONG), STRUCT_FLD(value, 0),
     STRUCT_FLD(field_flags, MY_I_S_UNSIGNED), STRUCT_FLD(old_name, ""),
     STRUCT_FLD(open_method, 0)},

#define IDX_TRX_MYSQL_THREAD_ID 6
    {STRUCT_FLD(field_name, "trx_mysql_thread_id"),
     STRUCT_FLD(field_length, MY_INT64_NUM_DECIMAL_DIGITS),
     STRUCT_FLD(field_type, MYSQL_TYPE_LONGLONG), STRUCT_FLD(value, 0),
     STRUCT_FLD(field_flags, MY_I_S_UNSIGNED), STRUCT_FLD(old_name, ""),
     STRUCT_FLD(open_method, 0)},

#define IDX_TRX_QUERY 7
    {STRUCT_FLD(field_name, "trx_query"),
     STRUCT_FLD(field_length, TRX_I_S_TRX_QUERY_MAX_LEN),
     STRUCT_FLD(field_type, MYSQL_TYPE_STRING), STRUCT_FLD(value, 0),
     STRUCT_FLD(field_flags, MY_I_S_MAYBE_NULL), STRUCT_FLD(old_name, ""),
     STRUCT_FLD(open_method, 0)},

#define IDX_TRX_OPERATION_STATE 8
    {STRUCT_FLD(field_name, "trx_operation_state"),
     STRUCT_FLD(field_length, TRX_I_S_TRX_OP_STATE_MAX_LEN),
     STRUCT_FLD(field_type, MYSQL_TYPE_STRING), STRUCT_FLD(value, 0),
     STRUCT_FLD(field_flags, MY_I_S_MAYBE_NULL), STRUCT_FLD(old_name, ""),
     STRUCT_FLD(open_method, 0)},

#define IDX_TRX_TABLES_IN_USE 9
    {STRUCT_FLD(field_name, "trx_tables_in_use"),
     STRUCT_FLD(field_length, MY_INT64_NUM_DECIMAL_DIGITS),
     STRUCT_FLD(field_type, MYSQL_TYPE_LONGLONG), STRUCT_FLD(value, 0),
     STRUCT_FLD(field_flags, MY_I_S_UNSIGNED), STRUCT_FLD(old_name, ""),
     STRUCT_FLD(open_method, 0)},

#define IDX_TRX_TABLES_LOCKED 10
    {STRUCT_FLD(field_name, "trx_tables_locked"),
     STRUCT_FLD(field_length, MY_INT64_NUM_DECIMAL_DIGITS),
     STRUCT_FLD(field_type, MYSQL_TYPE_LONGLONG), STRUCT_FLD(value, 0),
     STRUCT_FLD(field_flags, MY_I_S_UNSIGNED), STRUCT_FLD(old_name, ""),
     STRUCT_FLD(open_method, 0)},

#define IDX_TRX_LOCK_STRUCTS 11
    {STRUCT_FLD(field_name, "trx_lock_structs"),
     STRUCT_FLD(field_length, MY_INT64_NUM_DECIMAL_DIGITS),
     STRUCT_FLD(field_type, MYSQL_TYPE_LONGLONG), STRUCT_FLD(value, 0),
     STRUCT_FLD(field_flags, MY_I_S_UNSIGNED), STRUCT_FLD(old_name, ""),
     STRUCT_FLD(open_method, 0)},

#define IDX_TRX_LOCK_MEMORY_BYTES 12
    {STRUCT_FLD(field_name, "trx_lock_memory_bytes"),
     STRUCT_FLD(field_length, MY_INT64_NUM_DECIMAL_DIGITS),
     STRUCT_FLD(field_type, MYSQL_TYPE_LONGLONG), STRUCT_FLD(value, 0),
     STRUCT_FLD(field_flags, MY_I_S_UNSIGNED), STRUCT_FLD(old_name, ""),
     STRUCT_FLD(open_method, 0)},

#define IDX_TRX_ROWS_LOCKED 13
    {STRUCT_FLD(field_name, "trx_rows_locked"),
     STRUCT_FLD(field_length, MY_INT64_NUM_DECIMAL_DIGITS),
     STRUCT_FLD(field_type, MYSQL_TYPE_LONGLONG), STRUCT_FLD(value, 0),
     STRUCT_FLD(field_flags, MY_I_S_UNSIGNED), STRUCT_FLD(old_name, ""),
     STRUCT_FLD(open_method, 0)},

#define IDX_TRX_ROWS_MODIFIED 14
    {STRUCT_FLD(field_name, "trx_rows_modified"),
     STRUCT_FLD(field_length, MY_INT64_NUM_DECIMAL_DIGITS),
     STRUCT_FLD(field_type, MYSQL_TYPE_LONGLONG), STRUCT_FLD(value, 0),
     STRUCT_FLD(field_flags, MY_I_S_UNSIGNED), STRUCT_FLD(old_name, ""),
     STRUCT_FLD(open_method, 0)},

#define IDX_TRX_CONNCURRENCY_TICKETS 15
    {STRUCT_FLD(field_name, "trx_concurrency_tickets"),
     STRUCT_FLD(field_length, MY_INT64_NUM_DECIMAL_DIGITS),
     STRUCT_FLD(field_type, MYSQL_TYPE_LONGLONG), STRUCT_FLD(value, 0),
     STRUCT_FLD(field_flags, MY_I_S_UNSIGNED), STRUCT_FLD(old_name, ""),
     STRUCT_FLD(open_method, 0)},

#define IDX_TRX_ISOLATION_LEVEL 16
    {STRUCT_FLD(field_name, "trx_isolation_level"),
     STRUCT_FLD(field_length, TRX_I_S_TRX_ISOLATION_LEVEL_MAX_LEN),
     STRUCT_FLD(field_type, MYSQL_TYPE_STRING), STRUCT_FLD(value, 0),
     STRUCT_FLD(field_flags, 0), STRUCT_FLD(old_name, ""),
     STRUCT_FLD(open_method, 0)},

#define IDX_TRX_UNIQUE_CHECKS 17
    {STRUCT_FLD(field_name, "trx_unique_checks"), STRUCT_FLD(field_length, 1),
     STRUCT_FLD(field_type, MYSQL_TYPE_LONG), STRUCT_FLD(value, 1),
     STRUCT_FLD(field_flags, 0), STRUCT_FLD(old_name, ""),
     STRUCT_FLD(open_method, 0)},

#define IDX_TRX_FOREIGN_KEY_CHECKS 18
    {STRUCT_FLD(field_name, "trx_foreign_key_checks"),
     STRUCT_FLD(field_length, 1), STRUCT_FLD(field_type, MYSQL_TYPE_LONG),
     STRUCT_FLD(value, 1), STRUCT_FLD(field_flags, 0), STRUCT_FLD(old_name, ""),
     STRUCT_FLD(open_method, 0)},

#define IDX_TRX_LAST_FOREIGN_KEY_ERROR 19
    {STRUCT_FLD(field_name, "trx_last_foreign_key_error"),
     STRUCT_FLD(field_length, TRX_I_S_TRX_FK_ERROR_MAX_LEN),
     STRUCT_FLD(field_type, MYSQL_TYPE_STRING), STRUCT_FLD(value, 0),
     STRUCT_FLD(field_flags, MY_I_S_MAYBE_NULL), STRUCT_FLD(old_name, ""),
     STRUCT_FLD(open_method, 0)},

#define IDX_TRX_ADAPTIVE_HASH_LATCHED 20
    {STRUCT_FLD(field_name, "trx_adaptive_hash_latched"),
     STRUCT_FLD(field_length, 1), STRUCT_FLD(field_type, MYSQL_TYPE_LONG),
     STRUCT_FLD(value, 0), STRUCT_FLD(field_flags, 0), STRUCT_FLD(old_name, ""),
     STRUCT_FLD(open_method, 0)},

#define IDX_TRX_ADAPTIVE_HASH_TIMEOUT 21
    {STRUCT_FLD(field_name, "trx_adaptive_hash_timeout"),
     STRUCT_FLD(field_length, MY_INT64_NUM_DECIMAL_DIGITS),
     STRUCT_FLD(field_type, MYSQL_TYPE_LONGLONG), STRUCT_FLD(value, 0),
     STRUCT_FLD(field_flags, MY_I_S_UNSIGNED), STRUCT_FLD(old_name, ""),
     STRUCT_FLD(open_method, 0)},

#define IDX_TRX_READ_ONLY 22
    {STRUCT_FLD(field_name, "trx_is_read_only"), STRUCT_FLD(field_length, 1),
     STRUCT_FLD(field_type, MYSQL_TYPE_LONG), STRUCT_FLD(value, 0),
     STRUCT_FLD(field_flags, 0), STRUCT_FLD(old_name, ""),
     STRUCT_FLD(open_method, 0)},

#define IDX_TRX_AUTOCOMMIT_NON_LOCKING 23
    {STRUCT_FLD(field_name, "trx_autocommit_non_locking"),
     STRUCT_FLD(field_length, 1), STRUCT_FLD(field_type, MYSQL_TYPE_LONG),
     STRUCT_FLD(value, 0), STRUCT_FLD(field_flags, 0), STRUCT_FLD(old_name, ""),
     STRUCT_FLD(open_method, 0)},

    END_OF_ST_FIELD_INFO};

/** Read data from cache buffer and fill the INFORMATION_SCHEMA.innodb_trx
 table with it.
 @return 0 on success */
static int fill_innodb_trx_from_cache(
    trx_i_s_cache_t *cache, /*!< in: cache to read from */
    THD *thd,               /*!< in: used to call
                            schema_table_store_record() */
    TABLE *table)           /*!< in/out: fill this table */
{
  Field **fields;
  ulint rows_num;
  char lock_id[TRX_I_S_LOCK_ID_MAX_LEN + 1];
  ulint i;

  DBUG_ENTER("fill_innodb_trx_from_cache");

  fields = table->field;

  rows_num = trx_i_s_cache_get_rows_used(cache, I_S_INNODB_TRX);

  for (i = 0; i < rows_num; i++) {
    i_s_trx_row_t *row;
    char trx_id[TRX_ID_MAX_LEN + 1];

    row = (i_s_trx_row_t *)trx_i_s_cache_get_nth_row(cache, I_S_INNODB_TRX, i);

    /* trx_id */
    snprintf(trx_id, sizeof(trx_id), TRX_ID_FMT, row->trx_id);
    OK(field_store_string(fields[IDX_TRX_ID], trx_id));

    /* trx_state */
    OK(field_store_string(fields[IDX_TRX_STATE], row->trx_state));

    /* trx_started */
    OK(field_store_time_t(fields[IDX_TRX_STARTED], (time_t)row->trx_started));

    /* trx_requested_lock_id */
    /* trx_wait_started */
    if (row->trx_wait_started != 0) {
      OK(field_store_string(fields[IDX_TRX_REQUESTED_LOCK_ID],
                            trx_i_s_create_lock_id(row->requested_lock_row,
                                                   lock_id, sizeof(lock_id))));
      /* field_store_string() sets it no notnull */

      OK(field_store_time_t(fields[IDX_TRX_WAIT_STARTED],
                            (time_t)row->trx_wait_started));
      fields[IDX_TRX_WAIT_STARTED]->set_notnull();
    } else {
      fields[IDX_TRX_REQUESTED_LOCK_ID]->set_null();
      fields[IDX_TRX_WAIT_STARTED]->set_null();
    }

    /* trx_weight */
    OK(fields[IDX_TRX_WEIGHT]->store(row->trx_weight, true));

    /* trx_mysql_thread_id */
    OK(fields[IDX_TRX_MYSQL_THREAD_ID]->store(row->trx_mysql_thread_id, true));

    /* trx_query */
    if (row->trx_query) {
      /* store will do appropriate character set
      conversion check */
      fields[IDX_TRX_QUERY]->store(row->trx_query,
                                   static_cast<uint>(strlen(row->trx_query)),
                                   row->trx_query_cs);
      fields[IDX_TRX_QUERY]->set_notnull();
    } else {
      fields[IDX_TRX_QUERY]->set_null();
    }

    /* trx_operation_state */
    OK(field_store_string(fields[IDX_TRX_OPERATION_STATE],
                          row->trx_operation_state));

    /* trx_tables_in_use */
    OK(fields[IDX_TRX_TABLES_IN_USE]->store(row->trx_tables_in_use, true));

    /* trx_tables_locked */
    OK(fields[IDX_TRX_TABLES_LOCKED]->store(row->trx_tables_locked, true));

    /* trx_lock_structs */
    OK(fields[IDX_TRX_LOCK_STRUCTS]->store(row->trx_lock_structs, true));

    /* trx_lock_memory_bytes */
    OK(fields[IDX_TRX_LOCK_MEMORY_BYTES]->store(row->trx_lock_memory_bytes,
                                                true));

    /* trx_rows_locked */
    OK(fields[IDX_TRX_ROWS_LOCKED]->store(row->trx_rows_locked, true));

    /* trx_rows_modified */
    OK(fields[IDX_TRX_ROWS_MODIFIED]->store(row->trx_rows_modified, true));

    /* trx_concurrency_tickets */
    OK(fields[IDX_TRX_CONNCURRENCY_TICKETS]->store(row->trx_concurrency_tickets,
                                                   true));

    /* trx_isolation_level */
    OK(field_store_string(fields[IDX_TRX_ISOLATION_LEVEL],
                          row->trx_isolation_level));

    /* trx_unique_checks */
    OK(fields[IDX_TRX_UNIQUE_CHECKS]->store(row->trx_unique_checks, true));

    /* trx_foreign_key_checks */
    OK(fields[IDX_TRX_FOREIGN_KEY_CHECKS]->store(row->trx_foreign_key_checks,
                                                 true));

    /* trx_last_foreign_key_error */
    OK(field_store_string(fields[IDX_TRX_LAST_FOREIGN_KEY_ERROR],
                          row->trx_foreign_key_error));

    /* trx_adaptive_hash_latched */
    OK(fields[IDX_TRX_ADAPTIVE_HASH_LATCHED]->store(row->trx_has_search_latch,
                                                    true));

    /* trx_is_read_only*/
    OK(fields[IDX_TRX_READ_ONLY]->store(row->trx_is_read_only, true));

    /* trx_is_autocommit_non_locking */
    OK(fields[IDX_TRX_AUTOCOMMIT_NON_LOCKING]->store(
        (longlong)row->trx_is_autocommit_non_locking, true));

    OK(schema_table_store_record(thd, table));
  }

  DBUG_RETURN(0);
}

/** Bind the dynamic table INFORMATION_SCHEMA.innodb_trx
 @return 0 on success */
static int innodb_trx_init(void *p) /*!< in/out: table schema object */
{
  ST_SCHEMA_TABLE *schema;

  DBUG_ENTER("innodb_trx_init");

  schema = (ST_SCHEMA_TABLE *)p;

  schema->fields_info = innodb_trx_fields_info;
  schema->fill_table = trx_i_s_common_fill_table;

  DBUG_RETURN(0);
}

static struct st_mysql_information_schema i_s_info = {
    MYSQL_INFORMATION_SCHEMA_INTERFACE_VERSION};

struct st_mysql_plugin i_s_innodb_trx = {
    /* the plugin type (a MYSQL_XXX_PLUGIN value) */
    /* int */
    STRUCT_FLD(type, MYSQL_INFORMATION_SCHEMA_PLUGIN),

    /* pointer to type-specific plugin descriptor */
    /* void* */
    STRUCT_FLD(info, &i_s_info),

    /* plugin name */
    /* const char* */
    STRUCT_FLD(name, "INNODB_TRX"),

    /* plugin author (for SHOW PLUGINS) */
    /* const char* */
    STRUCT_FLD(author, plugin_author),

    /* general descriptive text (for SHOW PLUGINS) */
    /* const char* */
    STRUCT_FLD(descr, "InnoDB transactions"),

    /* the plugin license (PLUGIN_LICENSE_XXX) */
    /* int */
    STRUCT_FLD(license, PLUGIN_LICENSE_GPL),

    /* the function to invoke when plugin is loaded */
    /* int (*)(void*); */
    STRUCT_FLD(init, innodb_trx_init),

    /* the function to invoke when plugin is un installed */
    /* int (*)(void*); */
    NULL,

    /* the function to invoke when plugin is unloaded */
    /* int (*)(void*); */
    STRUCT_FLD(deinit, i_s_common_deinit),

    /* plugin version (for SHOW PLUGINS) */
    /* unsigned int */
    STRUCT_FLD(version, i_s_innodb_plugin_version),

    /* SHOW_VAR* */
    STRUCT_FLD(status_vars, NULL),

    /* SYS_VAR** */
    STRUCT_FLD(system_vars, NULL),

    /* reserved for dependency checking */
    /* void* */
    STRUCT_FLD(__reserved1, NULL),

    /* Plugin flags */
    /* unsigned long */
    STRUCT_FLD(flags, 0UL),
};

/** Common function to fill any of the dynamic tables:
 INFORMATION_SCHEMA.innodb_trx
 @return 0 on success */
static int trx_i_s_common_fill_table(
    THD *thd,           /*!< in: thread */
    TABLE_LIST *tables, /*!< in/out: tables to fill */
    Item *)             /*!< in: condition (not used) */
{
  const char *table_name;
  int ret;
  trx_i_s_cache_t *cache;

  DBUG_ENTER("trx_i_s_common_fill_table");

  /* deny access to non-superusers */
  if (check_global_access(thd, PROCESS_ACL)) {
    DBUG_RETURN(0);
  }

  /* minimize the number of places where global variables are
  referenced */
  cache = trx_i_s_cache;

=======

/** Auxiliary function to store char* value in MYSQL_TYPE_STRING field.
 @return 0 on success */
static int field_store_string(
    Field *field,    /*!< in/out: target field for storage */
    const char *str) /*!< in: NUL-terminated utf-8 string,
                     or NULL */
{
  int ret;

  if (str != NULL) {
    ret =
        field->store(str, static_cast<uint>(strlen(str)), system_charset_info);
    field->set_notnull();
  } else {
    ret = 0; /* success */
    field->set_null();
  }

  return (ret);
}

/** Store the name of an index in a MYSQL_TYPE_VARCHAR field.
 Handles the names of incomplete secondary indexes.
 @return 0 on success */
static int field_store_index_name(
    Field *field,           /*!< in/out: target field for
                            storage */
    const char *index_name) /*!< in: NUL-terminated utf-8
                            index name, possibly starting with
                            TEMP_INDEX_PREFIX */
{
  int ret;

  ut_ad(index_name != NULL);
  ut_ad(field->real_type() == MYSQL_TYPE_VARCHAR);

  /* Since TEMP_INDEX_PREFIX is not a valid UTF8, we need to convert
  it to something else. */
  if (*index_name == *TEMP_INDEX_PREFIX_STR) {
    char buf[NAME_LEN + 1];
    buf[0] = '?';
    memcpy(buf + 1, index_name + 1, strlen(index_name));
    ret =
        field->store(buf, static_cast<uint>(strlen(buf)), system_charset_info);
  } else {
    ret = field->store(index_name, static_cast<uint>(strlen(index_name)),
                       system_charset_info);
  }

  field->set_notnull();

  return (ret);
}

/* Fields of the dynamic table INFORMATION_SCHEMA.innodb_trx
Every time any column gets changed, added or removed, please remember
to change i_s_innodb_plugin_version_postfix accordingly, so that
the change can be propagated to server */
static ST_FIELD_INFO innodb_trx_fields_info[] = {
#define IDX_TRX_ID 0
    {STRUCT_FLD(field_name, "trx_id"),
     STRUCT_FLD(field_length, TRX_ID_MAX_LEN + 1),
     STRUCT_FLD(field_type, MYSQL_TYPE_STRING), STRUCT_FLD(value, 0),
     STRUCT_FLD(field_flags, 0), STRUCT_FLD(old_name, ""),
     STRUCT_FLD(open_method, 0)},

#define IDX_TRX_STATE 1
    {STRUCT_FLD(field_name, "trx_state"),
     STRUCT_FLD(field_length, TRX_QUE_STATE_STR_MAX_LEN + 1),
     STRUCT_FLD(field_type, MYSQL_TYPE_STRING), STRUCT_FLD(value, 0),
     STRUCT_FLD(field_flags, 0), STRUCT_FLD(old_name, ""),
     STRUCT_FLD(open_method, 0)},

#define IDX_TRX_STARTED 2
    {STRUCT_FLD(field_name, "trx_started"), STRUCT_FLD(field_length, 0),
     STRUCT_FLD(field_type, MYSQL_TYPE_DATETIME), STRUCT_FLD(value, 0),
     STRUCT_FLD(field_flags, 0), STRUCT_FLD(old_name, ""),
     STRUCT_FLD(open_method, 0)},

#define IDX_TRX_REQUESTED_LOCK_ID 3
    {STRUCT_FLD(field_name, "trx_requested_lock_id"),
     STRUCT_FLD(field_length, TRX_I_S_LOCK_ID_MAX_LEN + 1),
     STRUCT_FLD(field_type, MYSQL_TYPE_STRING), STRUCT_FLD(value, 0),
     STRUCT_FLD(field_flags, MY_I_S_MAYBE_NULL), STRUCT_FLD(old_name, ""),
     STRUCT_FLD(open_method, 0)},

#define IDX_TRX_WAIT_STARTED 4
    {STRUCT_FLD(field_name, "trx_wait_started"), STRUCT_FLD(field_length, 0),
     STRUCT_FLD(field_type, MYSQL_TYPE_DATETIME), STRUCT_FLD(value, 0),
     STRUCT_FLD(field_flags, MY_I_S_MAYBE_NULL), STRUCT_FLD(old_name, ""),
     STRUCT_FLD(open_method, 0)},

#define IDX_TRX_WEIGHT 5
    {STRUCT_FLD(field_name, "trx_weight"),
     STRUCT_FLD(field_length, MY_INT64_NUM_DECIMAL_DIGITS),
     STRUCT_FLD(field_type, MYSQL_TYPE_LONGLONG), STRUCT_FLD(value, 0),
     STRUCT_FLD(field_flags, MY_I_S_UNSIGNED), STRUCT_FLD(old_name, ""),
     STRUCT_FLD(open_method, 0)},

#define IDX_TRX_MYSQL_THREAD_ID 6
    {STRUCT_FLD(field_name, "trx_mysql_thread_id"),
     STRUCT_FLD(field_length, MY_INT64_NUM_DECIMAL_DIGITS),
     STRUCT_FLD(field_type, MYSQL_TYPE_LONGLONG), STRUCT_FLD(value, 0),
     STRUCT_FLD(field_flags, MY_I_S_UNSIGNED), STRUCT_FLD(old_name, ""),
     STRUCT_FLD(open_method, 0)},

#define IDX_TRX_QUERY 7
    {STRUCT_FLD(field_name, "trx_query"),
     STRUCT_FLD(field_length, TRX_I_S_TRX_QUERY_MAX_LEN),
     STRUCT_FLD(field_type, MYSQL_TYPE_STRING), STRUCT_FLD(value, 0),
     STRUCT_FLD(field_flags, MY_I_S_MAYBE_NULL), STRUCT_FLD(old_name, ""),
     STRUCT_FLD(open_method, 0)},

#define IDX_TRX_OPERATION_STATE 8
    {STRUCT_FLD(field_name, "trx_operation_state"),
     STRUCT_FLD(field_length, TRX_I_S_TRX_OP_STATE_MAX_LEN),
     STRUCT_FLD(field_type, MYSQL_TYPE_STRING), STRUCT_FLD(value, 0),
     STRUCT_FLD(field_flags, MY_I_S_MAYBE_NULL), STRUCT_FLD(old_name, ""),
     STRUCT_FLD(open_method, 0)},

#define IDX_TRX_TABLES_IN_USE 9
    {STRUCT_FLD(field_name, "trx_tables_in_use"),
     STRUCT_FLD(field_length, MY_INT64_NUM_DECIMAL_DIGITS),
     STRUCT_FLD(field_type, MYSQL_TYPE_LONGLONG), STRUCT_FLD(value, 0),
     STRUCT_FLD(field_flags, MY_I_S_UNSIGNED), STRUCT_FLD(old_name, ""),
     STRUCT_FLD(open_method, 0)},

#define IDX_TRX_TABLES_LOCKED 10
    {STRUCT_FLD(field_name, "trx_tables_locked"),
     STRUCT_FLD(field_length, MY_INT64_NUM_DECIMAL_DIGITS),
     STRUCT_FLD(field_type, MYSQL_TYPE_LONGLONG), STRUCT_FLD(value, 0),
     STRUCT_FLD(field_flags, MY_I_S_UNSIGNED), STRUCT_FLD(old_name, ""),
     STRUCT_FLD(open_method, 0)},

#define IDX_TRX_LOCK_STRUCTS 11
    {STRUCT_FLD(field_name, "trx_lock_structs"),
     STRUCT_FLD(field_length, MY_INT64_NUM_DECIMAL_DIGITS),
     STRUCT_FLD(field_type, MYSQL_TYPE_LONGLONG), STRUCT_FLD(value, 0),
     STRUCT_FLD(field_flags, MY_I_S_UNSIGNED), STRUCT_FLD(old_name, ""),
     STRUCT_FLD(open_method, 0)},

#define IDX_TRX_LOCK_MEMORY_BYTES 12
    {STRUCT_FLD(field_name, "trx_lock_memory_bytes"),
     STRUCT_FLD(field_length, MY_INT64_NUM_DECIMAL_DIGITS),
     STRUCT_FLD(field_type, MYSQL_TYPE_LONGLONG), STRUCT_FLD(value, 0),
     STRUCT_FLD(field_flags, MY_I_S_UNSIGNED), STRUCT_FLD(old_name, ""),
     STRUCT_FLD(open_method, 0)},

#define IDX_TRX_ROWS_LOCKED 13
    {STRUCT_FLD(field_name, "trx_rows_locked"),
     STRUCT_FLD(field_length, MY_INT64_NUM_DECIMAL_DIGITS),
     STRUCT_FLD(field_type, MYSQL_TYPE_LONGLONG), STRUCT_FLD(value, 0),
     STRUCT_FLD(field_flags, MY_I_S_UNSIGNED), STRUCT_FLD(old_name, ""),
     STRUCT_FLD(open_method, 0)},

#define IDX_TRX_ROWS_MODIFIED 14
    {STRUCT_FLD(field_name, "trx_rows_modified"),
     STRUCT_FLD(field_length, MY_INT64_NUM_DECIMAL_DIGITS),
     STRUCT_FLD(field_type, MYSQL_TYPE_LONGLONG), STRUCT_FLD(value, 0),
     STRUCT_FLD(field_flags, MY_I_S_UNSIGNED), STRUCT_FLD(old_name, ""),
     STRUCT_FLD(open_method, 0)},

#define IDX_TRX_CONNCURRENCY_TICKETS 15
    {STRUCT_FLD(field_name, "trx_concurrency_tickets"),
     STRUCT_FLD(field_length, MY_INT64_NUM_DECIMAL_DIGITS),
     STRUCT_FLD(field_type, MYSQL_TYPE_LONGLONG), STRUCT_FLD(value, 0),
     STRUCT_FLD(field_flags, MY_I_S_UNSIGNED), STRUCT_FLD(old_name, ""),
     STRUCT_FLD(open_method, 0)},

#define IDX_TRX_ISOLATION_LEVEL 16
    {STRUCT_FLD(field_name, "trx_isolation_level"),
     STRUCT_FLD(field_length, TRX_I_S_TRX_ISOLATION_LEVEL_MAX_LEN),
     STRUCT_FLD(field_type, MYSQL_TYPE_STRING), STRUCT_FLD(value, 0),
     STRUCT_FLD(field_flags, 0), STRUCT_FLD(old_name, ""),
     STRUCT_FLD(open_method, 0)},

#define IDX_TRX_UNIQUE_CHECKS 17
    {STRUCT_FLD(field_name, "trx_unique_checks"), STRUCT_FLD(field_length, 1),
     STRUCT_FLD(field_type, MYSQL_TYPE_LONG), STRUCT_FLD(value, 1),
     STRUCT_FLD(field_flags, 0), STRUCT_FLD(old_name, ""),
     STRUCT_FLD(open_method, 0)},

#define IDX_TRX_FOREIGN_KEY_CHECKS 18
    {STRUCT_FLD(field_name, "trx_foreign_key_checks"),
     STRUCT_FLD(field_length, 1), STRUCT_FLD(field_type, MYSQL_TYPE_LONG),
     STRUCT_FLD(value, 1), STRUCT_FLD(field_flags, 0), STRUCT_FLD(old_name, ""),
     STRUCT_FLD(open_method, 0)},

#define IDX_TRX_LAST_FOREIGN_KEY_ERROR 19
    {STRUCT_FLD(field_name, "trx_last_foreign_key_error"),
     STRUCT_FLD(field_length, TRX_I_S_TRX_FK_ERROR_MAX_LEN),
     STRUCT_FLD(field_type, MYSQL_TYPE_STRING), STRUCT_FLD(value, 0),
     STRUCT_FLD(field_flags, MY_I_S_MAYBE_NULL), STRUCT_FLD(old_name, ""),
     STRUCT_FLD(open_method, 0)},

#define IDX_TRX_ADAPTIVE_HASH_LATCHED 20
    {STRUCT_FLD(field_name, "trx_adaptive_hash_latched"),
     STRUCT_FLD(field_length, 1), STRUCT_FLD(field_type, MYSQL_TYPE_LONG),
     STRUCT_FLD(value, 0), STRUCT_FLD(field_flags, 0), STRUCT_FLD(old_name, ""),
     STRUCT_FLD(open_method, 0)},

#define IDX_TRX_ADAPTIVE_HASH_TIMEOUT 21
    {STRUCT_FLD(field_name, "trx_adaptive_hash_timeout"),
     STRUCT_FLD(field_length, MY_INT64_NUM_DECIMAL_DIGITS),
     STRUCT_FLD(field_type, MYSQL_TYPE_LONGLONG), STRUCT_FLD(value, 0),
     STRUCT_FLD(field_flags, MY_I_S_UNSIGNED), STRUCT_FLD(old_name, ""),
     STRUCT_FLD(open_method, 0)},

#define IDX_TRX_READ_ONLY 22
    {STRUCT_FLD(field_name, "trx_is_read_only"), STRUCT_FLD(field_length, 1),
     STRUCT_FLD(field_type, MYSQL_TYPE_LONG), STRUCT_FLD(value, 0),
     STRUCT_FLD(field_flags, 0), STRUCT_FLD(old_name, ""),
     STRUCT_FLD(open_method, 0)},

#define IDX_TRX_AUTOCOMMIT_NON_LOCKING 23
    {STRUCT_FLD(field_name, "trx_autocommit_non_locking"),
     STRUCT_FLD(field_length, 1), STRUCT_FLD(field_type, MYSQL_TYPE_LONG),
     STRUCT_FLD(value, 0), STRUCT_FLD(field_flags, 0), STRUCT_FLD(old_name, ""),
     STRUCT_FLD(open_method, 0)},

    END_OF_ST_FIELD_INFO};

/** Read data from cache buffer and fill the INFORMATION_SCHEMA.innodb_trx
 table with it.
 @return 0 on success */
static int fill_innodb_trx_from_cache(
    trx_i_s_cache_t *cache, /*!< in: cache to read from */
    THD *thd,               /*!< in: used to call
                            schema_table_store_record() */
    TABLE *table)           /*!< in/out: fill this table */
{
  Field **fields;
  ulint rows_num;
  char lock_id[TRX_I_S_LOCK_ID_MAX_LEN + 1];
  ulint i;

  DBUG_ENTER("fill_innodb_trx_from_cache");

  fields = table->field;

  rows_num = trx_i_s_cache_get_rows_used(cache, I_S_INNODB_TRX);

  for (i = 0; i < rows_num; i++) {
    i_s_trx_row_t *row;
    char trx_id[TRX_ID_MAX_LEN + 1];

    row = (i_s_trx_row_t *)trx_i_s_cache_get_nth_row(cache, I_S_INNODB_TRX, i);

    /* trx_id */
    snprintf(trx_id, sizeof(trx_id), TRX_ID_FMT, row->trx_id);
    OK(field_store_string(fields[IDX_TRX_ID], trx_id));

    /* trx_state */
    OK(field_store_string(fields[IDX_TRX_STATE], row->trx_state));

    /* trx_started */
    OK(field_store_time_t(fields[IDX_TRX_STARTED], (time_t)row->trx_started));

    /* trx_requested_lock_id */
    /* trx_wait_started */
    if (row->trx_wait_started != 0) {
      OK(field_store_string(fields[IDX_TRX_REQUESTED_LOCK_ID],
                            trx_i_s_create_lock_id(row->requested_lock_row,
                                                   lock_id, sizeof(lock_id))));
      /* field_store_string() sets it no notnull */

      OK(field_store_time_t(fields[IDX_TRX_WAIT_STARTED],
                            (time_t)row->trx_wait_started));
      fields[IDX_TRX_WAIT_STARTED]->set_notnull();
    } else {
      fields[IDX_TRX_REQUESTED_LOCK_ID]->set_null();
      fields[IDX_TRX_WAIT_STARTED]->set_null();
    }

    /* trx_weight */
    OK(fields[IDX_TRX_WEIGHT]->store(row->trx_weight, true));

    /* trx_mysql_thread_id */
    OK(fields[IDX_TRX_MYSQL_THREAD_ID]->store(row->trx_mysql_thread_id, true));

    /* trx_query */
    if (row->trx_query) {
      /* store will do appropriate character set
      conversion check */
      fields[IDX_TRX_QUERY]->store(row->trx_query,
                                   static_cast<uint>(strlen(row->trx_query)),
                                   row->trx_query_cs);
      fields[IDX_TRX_QUERY]->set_notnull();
    } else {
      fields[IDX_TRX_QUERY]->set_null();
    }

    /* trx_operation_state */
    OK(field_store_string(fields[IDX_TRX_OPERATION_STATE],
                          row->trx_operation_state));

    /* trx_tables_in_use */
    OK(fields[IDX_TRX_TABLES_IN_USE]->store(row->trx_tables_in_use, true));

    /* trx_tables_locked */
    OK(fields[IDX_TRX_TABLES_LOCKED]->store(row->trx_tables_locked, true));

    /* trx_lock_structs */
    OK(fields[IDX_TRX_LOCK_STRUCTS]->store(row->trx_lock_structs, true));

    /* trx_lock_memory_bytes */
    OK(fields[IDX_TRX_LOCK_MEMORY_BYTES]->store(row->trx_lock_memory_bytes,
                                                true));

    /* trx_rows_locked */
    OK(fields[IDX_TRX_ROWS_LOCKED]->store(row->trx_rows_locked, true));

    /* trx_rows_modified */
    OK(fields[IDX_TRX_ROWS_MODIFIED]->store(row->trx_rows_modified, true));

    /* trx_concurrency_tickets */
    OK(fields[IDX_TRX_CONNCURRENCY_TICKETS]->store(row->trx_concurrency_tickets,
                                                   true));

    /* trx_isolation_level */
    OK(field_store_string(fields[IDX_TRX_ISOLATION_LEVEL],
                          row->trx_isolation_level));

    /* trx_unique_checks */
    OK(fields[IDX_TRX_UNIQUE_CHECKS]->store(row->trx_unique_checks, true));

    /* trx_foreign_key_checks */
    OK(fields[IDX_TRX_FOREIGN_KEY_CHECKS]->store(row->trx_foreign_key_checks,
                                                 true));

    /* trx_last_foreign_key_error */
    OK(field_store_string(fields[IDX_TRX_LAST_FOREIGN_KEY_ERROR],
                          row->trx_foreign_key_error));

    /* trx_adaptive_hash_latched */
    OK(fields[IDX_TRX_ADAPTIVE_HASH_LATCHED]->store(row->trx_has_search_latch,
                                                    true));

    /* trx_is_read_only*/
    OK(fields[IDX_TRX_READ_ONLY]->store(row->trx_is_read_only, true));

    /* trx_is_autocommit_non_locking */
    OK(fields[IDX_TRX_AUTOCOMMIT_NON_LOCKING]->store(
        (longlong)row->trx_is_autocommit_non_locking, true));

    OK(schema_table_store_record(thd, table));
  }

  DBUG_RETURN(0);
}

/** Bind the dynamic table INFORMATION_SCHEMA.innodb_trx
 @return 0 on success */
static int innodb_trx_init(void *p) /*!< in/out: table schema object */
{
  ST_SCHEMA_TABLE *schema;

  DBUG_ENTER("innodb_trx_init");

  schema = (ST_SCHEMA_TABLE *)p;

  schema->fields_info = innodb_trx_fields_info;
  schema->fill_table = trx_i_s_common_fill_table;

  DBUG_RETURN(0);
}

static struct st_mysql_information_schema i_s_info = {
    MYSQL_INFORMATION_SCHEMA_INTERFACE_VERSION};

struct st_mysql_plugin i_s_innodb_trx = {
    /* the plugin type (a MYSQL_XXX_PLUGIN value) */
    /* int */
    STRUCT_FLD(type, MYSQL_INFORMATION_SCHEMA_PLUGIN),

    /* pointer to type-specific plugin descriptor */
    /* void* */
    STRUCT_FLD(info, &i_s_info),

    /* plugin name */
    /* const char* */
    STRUCT_FLD(name, "INNODB_TRX"),

    /* plugin author (for SHOW PLUGINS) */
    /* const char* */
    STRUCT_FLD(author, plugin_author),

    /* general descriptive text (for SHOW PLUGINS) */
    /* const char* */
    STRUCT_FLD(descr, "InnoDB transactions"),

    /* the plugin license (PLUGIN_LICENSE_XXX) */
    /* int */
    STRUCT_FLD(license, PLUGIN_LICENSE_GPL),

    /* the function to invoke when plugin is loaded */
    /* int (*)(void*); */
    STRUCT_FLD(init, innodb_trx_init),

    /* the function to invoke when plugin is un installed */
    /* int (*)(void*); */
    NULL,

    /* the function to invoke when plugin is unloaded */
    /* int (*)(void*); */
    STRUCT_FLD(deinit, i_s_common_deinit),

    /* plugin version (for SHOW PLUGINS) */
    /* unsigned int */
    STRUCT_FLD(version, i_s_innodb_plugin_version),

    /* SHOW_VAR* */
    STRUCT_FLD(status_vars, NULL),

    /* SYS_VAR** */
    STRUCT_FLD(system_vars, NULL),

    /* reserved for dependency checking */
    /* void* */
    STRUCT_FLD(__reserved1, NULL),

    /* Plugin flags */
    /* unsigned long */
    STRUCT_FLD(flags, 0UL),
};

/** Common function to fill any of the dynamic tables:
 INFORMATION_SCHEMA.innodb_trx
 @return 0 on success */
static int trx_i_s_common_fill_table(
    THD *thd,           /*!< in: thread */
    TABLE_LIST *tables, /*!< in/out: tables to fill */
    Item *)             /*!< in: condition (not used) */
{
  const char *table_name;
  int ret;
  trx_i_s_cache_t *cache;

  DBUG_ENTER("trx_i_s_common_fill_table");

  /* deny access to non-superusers */
  if (check_global_access(thd, PROCESS_ACL)) {
    DBUG_RETURN(0);
  }

  /* minimize the number of places where global variables are
  referenced */
  cache = trx_i_s_cache;

>>>>>>> 4869291f
  /* which table we have to fill? */
  table_name = tables->schema_table_name;
  /* or table_name = tables->schema_table->table_name; */

  /* update the cache */
  trx_i_s_cache_start_write(cache);
  trx_i_s_possibly_fetch_data_into_cache(cache);
  trx_i_s_cache_end_write(cache);

  if (trx_i_s_cache_is_truncated(cache)) {
    ib::warn(ER_IB_MSG_599) << "Data in " << table_name
                            << " truncated due to"
                               " memory limit of "
                            << TRX_I_S_MEM_LIMIT << " bytes";
  }

  ret = 0;

  trx_i_s_cache_start_read(cache);

  if (innobase_strcasecmp(table_name, "innodb_trx") == 0) {
    if (fill_innodb_trx_from_cache(cache, thd, tables->table) != 0) {
      ret = 1;
    }

  } else {
    ib::error(ER_IB_MSG_600) << "trx_i_s_common_fill_table() was"
                                " called to fill unknown table: "
                             << table_name
                             << "."
                                " This function only knows how to fill"
                                " innodb_trx, innodb_locks and"
                                " innodb_lock_waits tables.";

    ret = 1;
  }

  trx_i_s_cache_end_read(cache);

#if 0
	DBUG_RETURN(ret);
#else
  /* if this function returns something else than 0 then a
  deadlock occurs between the mysqld server and mysql client,
  see http://bugs.mysql.com/29900 ; when that bug is resolved
  we can enable the DBUG_RETURN(ret) above */
  ret++;  // silence a gcc46 warning
  DBUG_RETURN(0);
#endif
}

/* Fields of the dynamic table information_schema.innodb_cmp.
Every time any column gets changed, added or removed, please remember
to change i_s_innodb_plugin_version_postfix accordingly, so that
the change can be propagated to server */
static ST_FIELD_INFO i_s_cmp_fields_info[] = {
    {STRUCT_FLD(field_name, "page_size"), STRUCT_FLD(field_length, 5),
     STRUCT_FLD(field_type, MYSQL_TYPE_LONG), STRUCT_FLD(value, 0),
     STRUCT_FLD(field_flags, 0), STRUCT_FLD(old_name, "Compressed Page Size"),
     STRUCT_FLD(open_method, 0)},

    {STRUCT_FLD(field_name, "compress_ops"),
     STRUCT_FLD(field_length, MY_INT32_NUM_DECIMAL_DIGITS),
     STRUCT_FLD(field_type, MYSQL_TYPE_LONG), STRUCT_FLD(value, 0),
     STRUCT_FLD(field_flags, 0),
     STRUCT_FLD(old_name, "Total Number of Compressions"),
     STRUCT_FLD(open_method, 0)},

    {STRUCT_FLD(field_name, "compress_ops_ok"),
     STRUCT_FLD(field_length, MY_INT32_NUM_DECIMAL_DIGITS),
     STRUCT_FLD(field_type, MYSQL_TYPE_LONG), STRUCT_FLD(value, 0),
     STRUCT_FLD(field_flags, 0),
     STRUCT_FLD(old_name,
                "Total Number of"
                " Successful Compressions"),
     STRUCT_FLD(open_method, 0)},

    {STRUCT_FLD(field_name, "compress_time"),
     STRUCT_FLD(field_length, MY_INT32_NUM_DECIMAL_DIGITS),
     STRUCT_FLD(field_type, MYSQL_TYPE_LONG), STRUCT_FLD(value, 0),
     STRUCT_FLD(field_flags, 0),
     STRUCT_FLD(old_name,
                "Total Duration of Compressions,"
                " in Seconds"),
     STRUCT_FLD(open_method, 0)},

    {STRUCT_FLD(field_name, "uncompress_ops"),
     STRUCT_FLD(field_length, MY_INT32_NUM_DECIMAL_DIGITS),
     STRUCT_FLD(field_type, MYSQL_TYPE_LONG), STRUCT_FLD(value, 0),
     STRUCT_FLD(field_flags, 0),
     STRUCT_FLD(old_name, "Total Number of Decompressions"),
     STRUCT_FLD(open_method, 0)},

    {STRUCT_FLD(field_name, "uncompress_time"),
     STRUCT_FLD(field_length, MY_INT32_NUM_DECIMAL_DIGITS),
     STRUCT_FLD(field_type, MYSQL_TYPE_LONG), STRUCT_FLD(value, 0),
     STRUCT_FLD(field_flags, 0),
     STRUCT_FLD(old_name,
                "Total Duration of Decompressions,"
                " in Seconds"),
     STRUCT_FLD(open_method, 0)},

    END_OF_ST_FIELD_INFO};

/** Fill the dynamic table information_schema.innodb_cmp or
 innodb_cmp_reset.
 @return 0 on success, 1 on failure */
static int i_s_cmp_fill_low(THD *thd,           /*!< in: thread */
                            TABLE_LIST *tables, /*!< in/out: tables to fill */
                            Item *,             /*!< in: condition (ignored) */
                            ibool reset) /*!< in: TRUE=reset cumulated counts */
{
  TABLE *table = (TABLE *)tables->table;
  int status = 0;

  DBUG_ENTER("i_s_cmp_fill_low");

  /* deny access to non-superusers */
  if (check_global_access(thd, PROCESS_ACL)) {
    DBUG_RETURN(0);
  }

  for (uint i = 0; i < PAGE_ZIP_SSIZE_MAX; i++) {
    page_zip_stat_t *zip_stat = &page_zip_stat[i];

    table->field[0]->store(UNIV_ZIP_SIZE_MIN << i);

    /* The cumulated counts are not protected by any
    mutex.  Thus, some operation in page0zip.cc could
    increment a counter between the time we read it and
    clear it.  We could introduce mutex protection, but it
    could cause a measureable performance hit in
    page0zip.cc. */
    table->field[1]->store(zip_stat->compressed, true);
    table->field[2]->store(zip_stat->compressed_ok, true);
    table->field[3]->store(zip_stat->compressed_usec / 1000000, true);
    table->field[4]->store(zip_stat->decompressed, true);
    table->field[5]->store(zip_stat->decompressed_usec / 1000000, true);

    if (reset) {
      new (zip_stat) page_zip_stat_t();
    }

    if (schema_table_store_record(thd, table)) {
      status = 1;
      break;
    }
  }

  DBUG_RETURN(status);
}

/** Fill the dynamic table information_schema.innodb_cmp.
 @return 0 on success, 1 on failure */
static int i_s_cmp_fill(THD *thd,           /*!< in: thread */
                        TABLE_LIST *tables, /*!< in/out: tables to fill */
                        Item *cond)         /*!< in: condition (ignored) */
{
  return (i_s_cmp_fill_low(thd, tables, cond, FALSE));
}

/** Fill the dynamic table information_schema.innodb_cmp_reset.
 @return 0 on success, 1 on failure */
static int i_s_cmp_reset_fill(THD *thd,           /*!< in: thread */
                              TABLE_LIST *tables, /*!< in/out: tables to fill */
                              Item *cond) /*!< in: condition (ignored) */
{
  return (i_s_cmp_fill_low(thd, tables, cond, TRUE));
}

/** Bind the dynamic table information_schema.innodb_cmp.
 @return 0 on success */
static int i_s_cmp_init(void *p) /*!< in/out: table schema object */
{
  DBUG_ENTER("i_s_cmp_init");
  ST_SCHEMA_TABLE *schema = (ST_SCHEMA_TABLE *)p;

  schema->fields_info = i_s_cmp_fields_info;
  schema->fill_table = i_s_cmp_fill;

  DBUG_RETURN(0);
}

/** Bind the dynamic table information_schema.innodb_cmp_reset.
 @return 0 on success */
static int i_s_cmp_reset_init(void *p) /*!< in/out: table schema object */
{
  DBUG_ENTER("i_s_cmp_reset_init");
  ST_SCHEMA_TABLE *schema = (ST_SCHEMA_TABLE *)p;

  schema->fields_info = i_s_cmp_fields_info;
  schema->fill_table = i_s_cmp_reset_fill;

  DBUG_RETURN(0);
}

struct st_mysql_plugin i_s_innodb_cmp = {
    /* the plugin type (a MYSQL_XXX_PLUGIN value) */
    /* int */
    STRUCT_FLD(type, MYSQL_INFORMATION_SCHEMA_PLUGIN),

    /* pointer to type-specific plugin descriptor */
    /* void* */
    STRUCT_FLD(info, &i_s_info),

    /* plugin name */
    /* const char* */
    STRUCT_FLD(name, "INNODB_CMP"),

    /* plugin author (for SHOW PLUGINS) */
    /* const char* */
    STRUCT_FLD(author, plugin_author),

    /* general descriptive text (for SHOW PLUGINS) */
    /* const char* */
    STRUCT_FLD(descr, "Statistics for the InnoDB compression"),

    /* the plugin license (PLUGIN_LICENSE_XXX) */
    /* int */
    STRUCT_FLD(license, PLUGIN_LICENSE_GPL),

    /* the function to invoke when plugin is loaded */
    /* int (*)(void*); */
    STRUCT_FLD(init, i_s_cmp_init),

    /* the function to invoke when plugin is un installed */
    /* int (*)(void*); */
    NULL,

    /* the function to invoke when plugin is unloaded */
    /* int (*)(void*); */
    STRUCT_FLD(deinit, i_s_common_deinit),

    /* plugin version (for SHOW PLUGINS) */
    /* unsigned int */
    STRUCT_FLD(version, i_s_innodb_plugin_version),

    /* SHOW_VAR* */
    STRUCT_FLD(status_vars, NULL),

    /* SYS_VAR** */
    STRUCT_FLD(system_vars, NULL),

    /* reserved for dependency checking */
    /* void* */
    STRUCT_FLD(__reserved1, NULL),

    /* Plugin flags */
    /* unsigned long */
    STRUCT_FLD(flags, 0UL),
};

struct st_mysql_plugin i_s_innodb_cmp_reset = {
    /* the plugin type (a MYSQL_XXX_PLUGIN value) */
    /* int */
    STRUCT_FLD(type, MYSQL_INFORMATION_SCHEMA_PLUGIN),

    /* pointer to type-specific plugin descriptor */
    /* void* */
    STRUCT_FLD(info, &i_s_info),

    /* plugin name */
    /* const char* */
    STRUCT_FLD(name, "INNODB_CMP_RESET"),

    /* plugin author (for SHOW PLUGINS) */
    /* const char* */
    STRUCT_FLD(author, plugin_author),

    /* general descriptive text (for SHOW PLUGINS) */
    /* const char* */
    STRUCT_FLD(descr,
               "Statistics for the InnoDB compression;"
               " reset cumulated counts"),

    /* the plugin license (PLUGIN_LICENSE_XXX) */
    /* int */
    STRUCT_FLD(license, PLUGIN_LICENSE_GPL),

    /* the function to invoke when plugin is loaded */
    /* int (*)(void*); */
    STRUCT_FLD(init, i_s_cmp_reset_init),

    /* the function to invoke when plugin is un installed */
    /* int (*)(void*); */
    NULL,

    /* the function to invoke when plugin is unloaded */
    /* int (*)(void*); */
    STRUCT_FLD(deinit, i_s_common_deinit),

    /* plugin version (for SHOW PLUGINS) */
    /* unsigned int */
    STRUCT_FLD(version, i_s_innodb_plugin_version),

    /* SHOW_VAR* */
    STRUCT_FLD(status_vars, NULL),

    /* SYS_VAR** */
    STRUCT_FLD(system_vars, NULL),

    /* reserved for dependency checking */
    /* void* */
    STRUCT_FLD(__reserved1, NULL),

    /* Plugin flags */
    /* unsigned long */
    STRUCT_FLD(flags, 0UL),
};

/* Fields of the dynamic tables
information_schema.innodb_cmp_per_index and
information_schema.innodb_cmp_per_index_reset.
Every time any column gets changed, added or removed, please remember
to change i_s_innodb_plugin_version_postfix accordingly, so that
the change can be propagated to server */
static ST_FIELD_INFO i_s_cmp_per_index_fields_info[] = {
#define IDX_DATABASE_NAME 0
    {STRUCT_FLD(field_name, "database_name"), STRUCT_FLD(field_length, 192),
     STRUCT_FLD(field_type, MYSQL_TYPE_STRING), STRUCT_FLD(value, 0),
     STRUCT_FLD(field_flags, 0), STRUCT_FLD(old_name, ""),
     STRUCT_FLD(open_method, 0)},

#define IDX_TABLE_NAME 1
    {STRUCT_FLD(field_name, "table_name"), STRUCT_FLD(field_length, 192),
     STRUCT_FLD(field_type, MYSQL_TYPE_STRING), STRUCT_FLD(value, 0),
     STRUCT_FLD(field_flags, 0), STRUCT_FLD(old_name, ""),
     STRUCT_FLD(open_method, 0)},

#define IDX_INDEX_NAME 2
    {STRUCT_FLD(field_name, "index_name"), STRUCT_FLD(field_length, 192),
     STRUCT_FLD(field_type, MYSQL_TYPE_STRING), STRUCT_FLD(value, 0),
     STRUCT_FLD(field_flags, 0), STRUCT_FLD(old_name, ""),
     STRUCT_FLD(open_method, 0)},

#define IDX_COMPRESS_OPS 3
    {STRUCT_FLD(field_name, "compress_ops"),
     STRUCT_FLD(field_length, MY_INT32_NUM_DECIMAL_DIGITS),
     STRUCT_FLD(field_type, MYSQL_TYPE_LONG), STRUCT_FLD(value, 0),
     STRUCT_FLD(field_flags, 0), STRUCT_FLD(old_name, ""),
     STRUCT_FLD(open_method, 0)},

#define IDX_COMPRESS_OPS_OK 4
    {STRUCT_FLD(field_name, "compress_ops_ok"),
     STRUCT_FLD(field_length, MY_INT32_NUM_DECIMAL_DIGITS),
     STRUCT_FLD(field_type, MYSQL_TYPE_LONG), STRUCT_FLD(value, 0),
     STRUCT_FLD(field_flags, 0), STRUCT_FLD(old_name, ""),
     STRUCT_FLD(open_method, 0)},

#define IDX_COMPRESS_TIME 5
    {STRUCT_FLD(field_name, "compress_time"),
     STRUCT_FLD(field_length, MY_INT32_NUM_DECIMAL_DIGITS),
     STRUCT_FLD(field_type, MYSQL_TYPE_LONG), STRUCT_FLD(value, 0),
     STRUCT_FLD(field_flags, 0), STRUCT_FLD(old_name, ""),
     STRUCT_FLD(open_method, 0)},

#define IDX_UNCOMPRESS_OPS 6
    {STRUCT_FLD(field_name, "uncompress_ops"),
     STRUCT_FLD(field_length, MY_INT32_NUM_DECIMAL_DIGITS),
     STRUCT_FLD(field_type, MYSQL_TYPE_LONG), STRUCT_FLD(value, 0),
     STRUCT_FLD(field_flags, 0), STRUCT_FLD(old_name, ""),
     STRUCT_FLD(open_method, 0)},

#define IDX_UNCOMPRESS_TIME 7
    {STRUCT_FLD(field_name, "uncompress_time"),
     STRUCT_FLD(field_length, MY_INT32_NUM_DECIMAL_DIGITS),
     STRUCT_FLD(field_type, MYSQL_TYPE_LONG), STRUCT_FLD(value, 0),
     STRUCT_FLD(field_flags, 0), STRUCT_FLD(old_name, ""),
     STRUCT_FLD(open_method, 0)},

    END_OF_ST_FIELD_INFO};

/** Fill the dynamic table
 information_schema.innodb_cmp_per_index or
 information_schema.innodb_cmp_per_index_reset.
 @return 0 on success, 1 on failure */
static int i_s_cmp_per_index_fill_low(
    THD *thd,           /*!< in: thread */
    TABLE_LIST *tables, /*!< in/out: tables to fill */
    Item *,             /*!< in: condition (ignored) */
    ibool reset)        /*!< in: TRUE=reset cumulated counts */
{
  TABLE *table = tables->table;
  Field **fields = table->field;
  int status = 0;
  int error;

  DBUG_ENTER("i_s_cmp_per_index_fill_low");

  /* deny access to non-superusers */
  if (check_global_access(thd, PROCESS_ACL)) {
    DBUG_RETURN(0);
  }

  /* Create a snapshot of the stats so we do not bump into lock
  order violations with dict_sys->mutex below. */
  mutex_enter(&page_zip_stat_per_index_mutex);
  page_zip_stat_per_index_t snap(page_zip_stat_per_index);
  mutex_exit(&page_zip_stat_per_index_mutex);

  mutex_enter(&dict_sys->mutex);

  page_zip_stat_per_index_t::iterator iter;
  ulint i;

  for (iter = snap.begin(), i = 0; iter != snap.end(); iter++, i++) {
    char name[NAME_LEN];
    const dict_index_t *index = dict_index_find(iter->first);

    if (index != NULL) {
      if (dict_index_is_sdi(index)) {
        continue;
      }
      char db_utf8[MAX_DB_UTF8_LEN];
      char table_utf8[MAX_TABLE_UTF8_LEN];

      dict_fs2utf8(index->table_name, db_utf8, sizeof(db_utf8), table_utf8,
                   sizeof(table_utf8));

      field_store_string(fields[IDX_DATABASE_NAME], db_utf8);
      field_store_string(fields[IDX_TABLE_NAME], table_utf8);
      field_store_index_name(fields[IDX_INDEX_NAME], index->name);
    } else {
      /* index not found */
      snprintf(name, sizeof(name), "index_id:" IB_ID_FMT,
               iter->first.m_index_id);
      field_store_string(fields[IDX_DATABASE_NAME], "unknown");
      field_store_string(fields[IDX_TABLE_NAME], "unknown");
      field_store_string(fields[IDX_INDEX_NAME], name);
    }

    fields[IDX_COMPRESS_OPS]->store(iter->second.compressed, true);

    fields[IDX_COMPRESS_OPS_OK]->store(iter->second.compressed_ok, true);

    fields[IDX_COMPRESS_TIME]->store(iter->second.compressed_usec / 1000000,
                                     true);

    fields[IDX_UNCOMPRESS_OPS]->store(iter->second.decompressed, true);

    fields[IDX_UNCOMPRESS_TIME]->store(iter->second.decompressed_usec / 1000000,
                                       true);

    if ((error = schema_table_store_record2(thd, table, false))) {
      mutex_exit(&dict_sys->mutex);
      if (convert_heap_table_to_ondisk(thd, table, error) != 0) {
        status = 1;
        goto err;
      }
      mutex_enter(&dict_sys->mutex);
    }

    /* Release and reacquire the dict mutex to allow other
    threads to proceed. This could eventually result in the
    contents of INFORMATION_SCHEMA.innodb_cmp_per_index being
    inconsistent, but it is an acceptable compromise. */
    if (i % 1000 == 0) {
      mutex_exit(&dict_sys->mutex);
      mutex_enter(&dict_sys->mutex);
    }
  }

  mutex_exit(&dict_sys->mutex);
err:

  if (reset) {
    page_zip_reset_stat_per_index();
  }

  DBUG_RETURN(status);
}

/** Fill the dynamic table information_schema.innodb_cmp_per_index.
 @return 0 on success, 1 on failure */
static int i_s_cmp_per_index_fill(
    THD *thd,           /*!< in: thread */
    TABLE_LIST *tables, /*!< in/out: tables to fill */
    Item *cond)         /*!< in: condition (ignored) */
{
  return (i_s_cmp_per_index_fill_low(thd, tables, cond, FALSE));
}

/** Fill the dynamic table information_schema.innodb_cmp_per_index_reset.
 @return 0 on success, 1 on failure */
static int i_s_cmp_per_index_reset_fill(
    THD *thd,           /*!< in: thread */
    TABLE_LIST *tables, /*!< in/out: tables to fill */
    Item *cond)         /*!< in: condition (ignored) */
{
  return (i_s_cmp_per_index_fill_low(thd, tables, cond, TRUE));
}

/** Bind the dynamic table information_schema.innodb_cmp_per_index.
 @return 0 on success */
static int i_s_cmp_per_index_init(void *p) /*!< in/out: table schema object */
{
  DBUG_ENTER("i_s_cmp_init");
  ST_SCHEMA_TABLE *schema = (ST_SCHEMA_TABLE *)p;

  schema->fields_info = i_s_cmp_per_index_fields_info;
  schema->fill_table = i_s_cmp_per_index_fill;

  DBUG_RETURN(0);
}

/** Bind the dynamic table information_schema.innodb_cmp_per_index_reset.
 @return 0 on success */
static int i_s_cmp_per_index_reset_init(
    void *p) /*!< in/out: table schema object */
{
  DBUG_ENTER("i_s_cmp_reset_init");
  ST_SCHEMA_TABLE *schema = (ST_SCHEMA_TABLE *)p;

  schema->fields_info = i_s_cmp_per_index_fields_info;
  schema->fill_table = i_s_cmp_per_index_reset_fill;

  DBUG_RETURN(0);
}

struct st_mysql_plugin i_s_innodb_cmp_per_index = {
    /* the plugin type (a MYSQL_XXX_PLUGIN value) */
    /* int */
    STRUCT_FLD(type, MYSQL_INFORMATION_SCHEMA_PLUGIN),

    /* pointer to type-specific plugin descriptor */
    /* void* */
    STRUCT_FLD(info, &i_s_info),

    /* plugin name */
    /* const char* */
    STRUCT_FLD(name, "INNODB_CMP_PER_INDEX"),

    /* plugin author (for SHOW PLUGINS) */
    /* const char* */
    STRUCT_FLD(author, plugin_author),

    /* general descriptive text (for SHOW PLUGINS) */
    /* const char* */
    STRUCT_FLD(descr, "Statistics for the InnoDB compression (per index)"),

    /* the plugin license (PLUGIN_LICENSE_XXX) */
    /* int */
    STRUCT_FLD(license, PLUGIN_LICENSE_GPL),

    /* the function to invoke when plugin is loaded */
    /* int (*)(void*); */
    STRUCT_FLD(init, i_s_cmp_per_index_init),

    /* the function to invoke when plugin is un installed */
    /* int (*)(void*); */
    NULL,

    /* the function to invoke when plugin is unloaded */
    /* int (*)(void*); */
    STRUCT_FLD(deinit, i_s_common_deinit),

    /* plugin version (for SHOW PLUGINS) */
    /* unsigned int */
    STRUCT_FLD(version, i_s_innodb_plugin_version),

    /* SHOW_VAR* */
    STRUCT_FLD(status_vars, NULL),

    /* SYS_VAR** */
    STRUCT_FLD(system_vars, NULL),

    /* reserved for dependency checking */
    /* void* */
    STRUCT_FLD(__reserved1, NULL),

    /* Plugin flags */
    /* unsigned long */
    STRUCT_FLD(flags, 0UL),
};

struct st_mysql_plugin i_s_innodb_cmp_per_index_reset = {
    /* the plugin type (a MYSQL_XXX_PLUGIN value) */
    /* int */
    STRUCT_FLD(type, MYSQL_INFORMATION_SCHEMA_PLUGIN),

    /* pointer to type-specific plugin descriptor */
    /* void* */
    STRUCT_FLD(info, &i_s_info),

    /* plugin name */
    /* const char* */
    STRUCT_FLD(name, "INNODB_CMP_PER_INDEX_RESET"),

    /* plugin author (for SHOW PLUGINS) */
    /* const char* */
    STRUCT_FLD(author, plugin_author),

    /* general descriptive text (for SHOW PLUGINS) */
    /* const char* */
    STRUCT_FLD(descr,
               "Statistics for the InnoDB compression (per index);"
               " reset cumulated counts"),

    /* the plugin license (PLUGIN_LICENSE_XXX) */
    /* int */
    STRUCT_FLD(license, PLUGIN_LICENSE_GPL),

    /* the function to invoke when plugin is loaded */
    /* int (*)(void*); */
    STRUCT_FLD(init, i_s_cmp_per_index_reset_init),

    /* the function to invoke when plugin is un installed */
    /* int (*)(void*); */
    NULL,

    /* the function to invoke when plugin is unloaded */
    /* int (*)(void*); */
    STRUCT_FLD(deinit, i_s_common_deinit),

    /* plugin version (for SHOW PLUGINS) */
    /* unsigned int */
    STRUCT_FLD(version, i_s_innodb_plugin_version),

    /* SHOW_VAR* */
    STRUCT_FLD(status_vars, NULL),

    /* SYS_VAR** */
    STRUCT_FLD(system_vars, NULL),

    /* reserved for dependency checking */
    /* void* */
    STRUCT_FLD(__reserved1, NULL),

    /* Plugin flags */
    /* unsigned long */
    STRUCT_FLD(flags, 0UL),
};

/* Fields of the dynamic table information_schema.innodb_cmpmem.
Every time any column gets changed, added or removed, please remember
to change i_s_innodb_plugin_version_postfix accordingly, so that
the change can be propagated to server */
static ST_FIELD_INFO i_s_cmpmem_fields_info[] = {
    {STRUCT_FLD(field_name, "page_size"), STRUCT_FLD(field_length, 5),
     STRUCT_FLD(field_type, MYSQL_TYPE_LONG), STRUCT_FLD(value, 0),
     STRUCT_FLD(field_flags, 0), STRUCT_FLD(old_name, "Buddy Block Size"),
     STRUCT_FLD(open_method, 0)},

    {STRUCT_FLD(field_name, "buffer_pool_instance"),
     STRUCT_FLD(field_length, MY_INT32_NUM_DECIMAL_DIGITS),
     STRUCT_FLD(field_type, MYSQL_TYPE_LONG), STRUCT_FLD(value, 0),
     STRUCT_FLD(field_flags, 0), STRUCT_FLD(old_name, "Buffer Pool Id"),
     STRUCT_FLD(open_method, 0)},

    {STRUCT_FLD(field_name, "pages_used"),
     STRUCT_FLD(field_length, MY_INT32_NUM_DECIMAL_DIGITS),
     STRUCT_FLD(field_type, MYSQL_TYPE_LONG), STRUCT_FLD(value, 0),
     STRUCT_FLD(field_flags, 0), STRUCT_FLD(old_name, "Currently in Use"),
     STRUCT_FLD(open_method, 0)},

    {STRUCT_FLD(field_name, "pages_free"),
     STRUCT_FLD(field_length, MY_INT32_NUM_DECIMAL_DIGITS),
     STRUCT_FLD(field_type, MYSQL_TYPE_LONG), STRUCT_FLD(value, 0),
     STRUCT_FLD(field_flags, 0), STRUCT_FLD(old_name, "Currently Available"),
     STRUCT_FLD(open_method, 0)},

    {STRUCT_FLD(field_name, "relocation_ops"),
     STRUCT_FLD(field_length, MY_INT64_NUM_DECIMAL_DIGITS),
     STRUCT_FLD(field_type, MYSQL_TYPE_LONGLONG), STRUCT_FLD(value, 0),
     STRUCT_FLD(field_flags, 0),
     STRUCT_FLD(old_name, "Total Number of Relocations"),
     STRUCT_FLD(open_method, 0)},

    {STRUCT_FLD(field_name, "relocation_time"),
     STRUCT_FLD(field_length, MY_INT32_NUM_DECIMAL_DIGITS),
     STRUCT_FLD(field_type, MYSQL_TYPE_LONG), STRUCT_FLD(value, 0),
     STRUCT_FLD(field_flags, 0),
     STRUCT_FLD(old_name,
                "Total Duration of Relocations,"
                " in Seconds"),
     STRUCT_FLD(open_method, 0)},

    END_OF_ST_FIELD_INFO};

/** Fill the dynamic table information_schema.innodb_cmpmem or
innodb_cmpmem_reset.
@param[in]	thd	thread
@param[in,out]	tables	tables to fill
@param[in]	item	condition (ignored)
@param[in]	reset	TRUE=reset cumulated counts
@return 0 on success, 1 on failure */
static int i_s_cmpmem_fill_low(THD *thd, TABLE_LIST *tables, Item *item,
                               ibool reset) {
  int status = 0;
  TABLE *table = (TABLE *)tables->table;

  DBUG_ENTER("i_s_cmpmem_fill_low");

  /* deny access to non-superusers */
  if (check_global_access(thd, PROCESS_ACL)) {
    DBUG_RETURN(0);
  }

  for (ulint i = 0; i < srv_buf_pool_instances; i++) {
    buf_pool_t *buf_pool;
    ulint zip_free_len_local[BUF_BUDDY_SIZES_MAX + 1];
    buf_buddy_stat_t buddy_stat_local[BUF_BUDDY_SIZES_MAX + 1];

    status = 0;

    buf_pool = buf_pool_from_array(i);

    mutex_enter(&buf_pool->zip_free_mutex);

    /* Save buddy stats for buffer pool in local variables. */
    for (uint x = 0; x <= BUF_BUDDY_SIZES; x++) {
      zip_free_len_local[x] =
          (x < BUF_BUDDY_SIZES) ? UT_LIST_GET_LEN(buf_pool->zip_free[x]) : 0;

      os_rmb;
      buddy_stat_local[x] = buf_pool->buddy_stat[x];

      if (reset) {
        /* This is protected by buf_pool->mutex. */
        buf_pool->buddy_stat[x].relocated = 0;
        buf_pool->buddy_stat[x].relocated_usec = 0;
      }
    }

    mutex_exit(&buf_pool->zip_free_mutex);

    for (uint x = 0; x <= BUF_BUDDY_SIZES; x++) {
      buf_buddy_stat_t *buddy_stat;

      buddy_stat = &buddy_stat_local[x];

      table->field[0]->store(BUF_BUDDY_LOW << x);
      table->field[1]->store(i, true);
      table->field[2]->store(buddy_stat->used, true);
      table->field[3]->store(zip_free_len_local[x], true);
      table->field[4]->store(buddy_stat->relocated, true);
      table->field[5]->store(buddy_stat->relocated_usec / 1000000, true);

      if (schema_table_store_record(thd, table)) {
        status = 1;
        break;
      }
    }

    if (status) {
      break;
    }
  }

  DBUG_RETURN(status);
}

/** Fill the dynamic table information_schema.innodb_cmpmem.
 @return 0 on success, 1 on failure */
static int i_s_cmpmem_fill(THD *thd,           /*!< in: thread */
                           TABLE_LIST *tables, /*!< in/out: tables to fill */
                           Item *cond)         /*!< in: condition (ignored) */
{
  return (i_s_cmpmem_fill_low(thd, tables, cond, FALSE));
}

/** Fill the dynamic table information_schema.innodb_cmpmem_reset.
 @return 0 on success, 1 on failure */
static int i_s_cmpmem_reset_fill(
    THD *thd,           /*!< in: thread */
    TABLE_LIST *tables, /*!< in/out: tables to fill */
    Item *cond)         /*!< in: condition (ignored) */
{
  return (i_s_cmpmem_fill_low(thd, tables, cond, TRUE));
}

/** Bind the dynamic table information_schema.innodb_cmpmem.
 @return 0 on success */
static int i_s_cmpmem_init(void *p) /*!< in/out: table schema object */
{
  DBUG_ENTER("i_s_cmpmem_init");
  ST_SCHEMA_TABLE *schema = (ST_SCHEMA_TABLE *)p;

  schema->fields_info = i_s_cmpmem_fields_info;
  schema->fill_table = i_s_cmpmem_fill;

  DBUG_RETURN(0);
}

/** Bind the dynamic table information_schema.innodb_cmpmem_reset.
 @return 0 on success */
static int i_s_cmpmem_reset_init(void *p) /*!< in/out: table schema object */
{
  DBUG_ENTER("i_s_cmpmem_reset_init");
  ST_SCHEMA_TABLE *schema = (ST_SCHEMA_TABLE *)p;

  schema->fields_info = i_s_cmpmem_fields_info;
  schema->fill_table = i_s_cmpmem_reset_fill;

  DBUG_RETURN(0);
}

struct st_mysql_plugin i_s_innodb_cmpmem = {
    /* the plugin type (a MYSQL_XXX_PLUGIN value) */
    /* int */
    STRUCT_FLD(type, MYSQL_INFORMATION_SCHEMA_PLUGIN),

    /* pointer to type-specific plugin descriptor */
    /* void* */
    STRUCT_FLD(info, &i_s_info),

    /* plugin name */
    /* const char* */
    STRUCT_FLD(name, "INNODB_CMPMEM"),

    /* plugin author (for SHOW PLUGINS) */
    /* const char* */
    STRUCT_FLD(author, plugin_author),

    /* general descriptive text (for SHOW PLUGINS) */
    /* const char* */
    STRUCT_FLD(descr, "Statistics for the InnoDB compressed buffer pool"),

    /* the plugin license (PLUGIN_LICENSE_XXX) */
    /* int */
    STRUCT_FLD(license, PLUGIN_LICENSE_GPL),

    /* the function to invoke when plugin is loaded */
    /* int (*)(void*); */
    STRUCT_FLD(init, i_s_cmpmem_init),

    /* the function to invoke when plugin is un installed */
    /* int (*)(void*); */
    NULL,

    /* the function to invoke when plugin is unloaded */
    /* int (*)(void*); */
    STRUCT_FLD(deinit, i_s_common_deinit),

    /* plugin version (for SHOW PLUGINS) */
    /* unsigned int */
    STRUCT_FLD(version, i_s_innodb_plugin_version),

    /* SHOW_VAR* */
    STRUCT_FLD(status_vars, NULL),

    /* SYS_VAR** */
    STRUCT_FLD(system_vars, NULL),

    /* reserved for dependency checking */
    /* void* */
    STRUCT_FLD(__reserved1, NULL),

    /* Plugin flags */
    /* unsigned long */
    STRUCT_FLD(flags, 0UL),
};

struct st_mysql_plugin i_s_innodb_cmpmem_reset = {
    /* the plugin type (a MYSQL_XXX_PLUGIN value) */
    /* int */
    STRUCT_FLD(type, MYSQL_INFORMATION_SCHEMA_PLUGIN),

    /* pointer to type-specific plugin descriptor */
    /* void* */
    STRUCT_FLD(info, &i_s_info),

    /* plugin name */
    /* const char* */
    STRUCT_FLD(name, "INNODB_CMPMEM_RESET"),

    /* plugin author (for SHOW PLUGINS) */
    /* const char* */
    STRUCT_FLD(author, plugin_author),

    /* general descriptive text (for SHOW PLUGINS) */
    /* const char* */
    STRUCT_FLD(descr,
               "Statistics for the InnoDB compressed buffer pool;"
               " reset cumulated counts"),

    /* the plugin license (PLUGIN_LICENSE_XXX) */
    /* int */
    STRUCT_FLD(license, PLUGIN_LICENSE_GPL),

    /* the function to invoke when plugin is loaded */
    /* int (*)(void*); */
    STRUCT_FLD(init, i_s_cmpmem_reset_init),

    /* the function to invoke when plugin is un installed */
    /* int (*)(void*); */
    NULL,

    /* the function to invoke when plugin is unloaded */
    /* int (*)(void*); */
    STRUCT_FLD(deinit, i_s_common_deinit),

    /* plugin version (for SHOW PLUGINS) */
    /* unsigned int */
    STRUCT_FLD(version, i_s_innodb_plugin_version),

    /* SHOW_VAR* */
    STRUCT_FLD(status_vars, NULL),

    /* SYS_VAR** */
    STRUCT_FLD(system_vars, NULL),

    /* reserved for dependency checking */
    /* void* */
    STRUCT_FLD(__reserved1, NULL),

    /* Plugin flags */
    /* unsigned long */
    STRUCT_FLD(flags, 0UL),
};

/* Fields of the dynamic table INFORMATION_SCHEMA.innodb_metrics
Every time any column gets changed, added or removed, please remember
to change i_s_innodb_plugin_version_postfix accordingly, so that
the change can be propagated to server */
static ST_FIELD_INFO innodb_metrics_fields_info[] = {
#define METRIC_NAME 0
    {STRUCT_FLD(field_name, "NAME"), STRUCT_FLD(field_length, NAME_LEN + 1),
     STRUCT_FLD(field_type, MYSQL_TYPE_STRING), STRUCT_FLD(value, 0),
     STRUCT_FLD(field_flags, 0), STRUCT_FLD(old_name, ""),
     STRUCT_FLD(open_method, 0)},

#define METRIC_SUBSYS 1
    {STRUCT_FLD(field_name, "SUBSYSTEM"),
     STRUCT_FLD(field_length, NAME_LEN + 1),
     STRUCT_FLD(field_type, MYSQL_TYPE_STRING), STRUCT_FLD(value, 0),
     STRUCT_FLD(field_flags, 0), STRUCT_FLD(old_name, ""),
     STRUCT_FLD(open_method, 0)},

#define METRIC_VALUE_START 2
    {STRUCT_FLD(field_name, "COUNT"),
     STRUCT_FLD(field_length, MY_INT64_NUM_DECIMAL_DIGITS),
     STRUCT_FLD(field_type, MYSQL_TYPE_LONGLONG), STRUCT_FLD(value, 0),
     STRUCT_FLD(field_flags, 0), STRUCT_FLD(old_name, ""),
     STRUCT_FLD(open_method, 0)},

#define METRIC_MAX_VALUE_START 3
    {STRUCT_FLD(field_name, "MAX_COUNT"),
     STRUCT_FLD(field_length, MY_INT64_NUM_DECIMAL_DIGITS),
     STRUCT_FLD(field_type, MYSQL_TYPE_LONGLONG), STRUCT_FLD(value, 0),
     STRUCT_FLD(field_flags, MY_I_S_MAYBE_NULL), STRUCT_FLD(old_name, ""),
     STRUCT_FLD(open_method, 0)},

#define METRIC_MIN_VALUE_START 4
    {STRUCT_FLD(field_name, "MIN_COUNT"),
     STRUCT_FLD(field_length, MY_INT64_NUM_DECIMAL_DIGITS),
     STRUCT_FLD(field_type, MYSQL_TYPE_LONGLONG), STRUCT_FLD(value, 0),
     STRUCT_FLD(field_flags, MY_I_S_MAYBE_NULL), STRUCT_FLD(old_name, ""),
     STRUCT_FLD(open_method, 0)},

#define METRIC_AVG_VALUE_START 5
    {STRUCT_FLD(field_name, "AVG_COUNT"),
     STRUCT_FLD(field_length, MAX_FLOAT_STR_LENGTH),
     STRUCT_FLD(field_type, MYSQL_TYPE_FLOAT), STRUCT_FLD(value, 0),
     STRUCT_FLD(field_flags, MY_I_S_MAYBE_NULL), STRUCT_FLD(old_name, ""),
     STRUCT_FLD(open_method, 0)},

#define METRIC_VALUE_RESET 6
    {STRUCT_FLD(field_name, "COUNT_RESET"),
     STRUCT_FLD(field_length, MY_INT64_NUM_DECIMAL_DIGITS),
     STRUCT_FLD(field_type, MYSQL_TYPE_LONGLONG), STRUCT_FLD(value, 0),
     STRUCT_FLD(field_flags, 0), STRUCT_FLD(old_name, ""),
     STRUCT_FLD(open_method, 0)},

#define METRIC_MAX_VALUE_RESET 7
    {STRUCT_FLD(field_name, "MAX_COUNT_RESET"),
     STRUCT_FLD(field_length, MY_INT64_NUM_DECIMAL_DIGITS),
     STRUCT_FLD(field_type, MYSQL_TYPE_LONGLONG), STRUCT_FLD(value, 0),
     STRUCT_FLD(field_flags, MY_I_S_MAYBE_NULL), STRUCT_FLD(old_name, ""),
     STRUCT_FLD(open_method, 0)},

#define METRIC_MIN_VALUE_RESET 8
    {STRUCT_FLD(field_name, "MIN_COUNT_RESET"),
     STRUCT_FLD(field_length, MY_INT64_NUM_DECIMAL_DIGITS),
     STRUCT_FLD(field_type, MYSQL_TYPE_LONGLONG), STRUCT_FLD(value, 0),
     STRUCT_FLD(field_flags, MY_I_S_MAYBE_NULL), STRUCT_FLD(old_name, ""),
     STRUCT_FLD(open_method, 0)},

#define METRIC_AVG_VALUE_RESET 9
    {STRUCT_FLD(field_name, "AVG_COUNT_RESET"),
     STRUCT_FLD(field_length, MAX_FLOAT_STR_LENGTH),
     STRUCT_FLD(field_type, MYSQL_TYPE_FLOAT), STRUCT_FLD(value, 0),
     STRUCT_FLD(field_flags, MY_I_S_MAYBE_NULL), STRUCT_FLD(old_name, ""),
     STRUCT_FLD(open_method, 0)},

#define METRIC_START_TIME 10
    {STRUCT_FLD(field_name, "TIME_ENABLED"), STRUCT_FLD(field_length, 0),
     STRUCT_FLD(field_type, MYSQL_TYPE_DATETIME), STRUCT_FLD(value, 0),
     STRUCT_FLD(field_flags, MY_I_S_MAYBE_NULL), STRUCT_FLD(old_name, ""),
     STRUCT_FLD(open_method, 0)},

#define METRIC_STOP_TIME 11
    {STRUCT_FLD(field_name, "TIME_DISABLED"), STRUCT_FLD(field_length, 0),
     STRUCT_FLD(field_type, MYSQL_TYPE_DATETIME), STRUCT_FLD(value, 0),
     STRUCT_FLD(field_flags, MY_I_S_MAYBE_NULL), STRUCT_FLD(old_name, ""),
     STRUCT_FLD(open_method, 0)},

#define METRIC_TIME_ELAPSED 12
    {STRUCT_FLD(field_name, "TIME_ELAPSED"),
     STRUCT_FLD(field_length, MY_INT64_NUM_DECIMAL_DIGITS),
     STRUCT_FLD(field_type, MYSQL_TYPE_LONGLONG), STRUCT_FLD(value, 0),
     STRUCT_FLD(field_flags, MY_I_S_MAYBE_NULL), STRUCT_FLD(old_name, ""),
     STRUCT_FLD(open_method, 0)},

#define METRIC_RESET_TIME 13
    {STRUCT_FLD(field_name, "TIME_RESET"), STRUCT_FLD(field_length, 0),
     STRUCT_FLD(field_type, MYSQL_TYPE_DATETIME), STRUCT_FLD(value, 0),
     STRUCT_FLD(field_flags, MY_I_S_MAYBE_NULL), STRUCT_FLD(old_name, ""),
     STRUCT_FLD(open_method, 0)},

#define METRIC_STATUS 14
    {STRUCT_FLD(field_name, "STATUS"), STRUCT_FLD(field_length, NAME_LEN + 1),
     STRUCT_FLD(field_type, MYSQL_TYPE_STRING), STRUCT_FLD(value, 0),
     STRUCT_FLD(field_flags, 0), STRUCT_FLD(old_name, ""),
     STRUCT_FLD(open_method, 0)},

#define METRIC_TYPE 15
    {STRUCT_FLD(field_name, "TYPE"), STRUCT_FLD(field_length, NAME_LEN + 1),
     STRUCT_FLD(field_type, MYSQL_TYPE_STRING), STRUCT_FLD(value, 0),
     STRUCT_FLD(field_flags, 0), STRUCT_FLD(old_name, ""),
     STRUCT_FLD(open_method, 0)},

#define METRIC_DESC 16
    {STRUCT_FLD(field_name, "COMMENT"), STRUCT_FLD(field_length, NAME_LEN + 1),
     STRUCT_FLD(field_type, MYSQL_TYPE_STRING), STRUCT_FLD(value, 0),
     STRUCT_FLD(field_flags, 0), STRUCT_FLD(old_name, ""),
     STRUCT_FLD(open_method, 0)},

    END_OF_ST_FIELD_INFO};

/** Fill the information schema metrics table.
 @return 0 on success */
static int i_s_metrics_fill(
    THD *thd,             /*!< in: thread */
    TABLE *table_to_fill) /*!< in/out: fill this table */
{
  int count;
  Field **fields;
  double time_diff = 0;
  monitor_info_t *monitor_info;
  mon_type_t min_val;
  mon_type_t max_val;

  DBUG_ENTER("i_s_metrics_fill");
  fields = table_to_fill->field;

  for (count = 0; count < NUM_MONITOR; count++) {
    monitor_info = srv_mon_get_info((monitor_id_t)count);

    /* A good place to sanity check the Monitor ID */
    ut_a(count == monitor_info->monitor_id);

    /* If the item refers to a Module, nothing to fill,
    continue. */
    if ((monitor_info->monitor_type & MONITOR_MODULE) ||
        (monitor_info->monitor_type & MONITOR_HIDDEN)) {
      continue;
    }

    /* If this is an existing "status variable", and
    its corresponding counter is still on, we need
    to calculate the result from its corresponding
    counter. */
    if (monitor_info->monitor_type & MONITOR_EXISTING && MONITOR_IS_ON(count)) {
      srv_mon_process_existing_counter((monitor_id_t)count, MONITOR_GET_VALUE);
    }

    /* Fill in counter's basic information */
    ut_a(strlen(monitor_info->monitor_name) <= NAME_LEN);

    OK(field_store_string(fields[METRIC_NAME], monitor_info->monitor_name));

    ut_a(strlen(monitor_info->monitor_module) <= NAME_LEN);

    OK(field_store_string(fields[METRIC_SUBSYS], monitor_info->monitor_module));

    ut_a(strlen(monitor_info->monitor_desc) <= NAME_LEN);

    OK(field_store_string(fields[METRIC_DESC], monitor_info->monitor_desc));

    /* Fill in counter values */
    OK(fields[METRIC_VALUE_RESET]->store(MONITOR_VALUE(count), FALSE));

    OK(fields[METRIC_VALUE_START]->store(MONITOR_VALUE_SINCE_START(count),
                                         FALSE));

    /* If the max value is MAX_RESERVED, counter max
    value has not been updated. Set the column value
    to NULL. */
    if (MONITOR_MAX_VALUE(count) == MAX_RESERVED ||
        MONITOR_MAX_MIN_NOT_INIT(count)) {
      fields[METRIC_MAX_VALUE_RESET]->set_null();
    } else {
      OK(fields[METRIC_MAX_VALUE_RESET]->store(MONITOR_MAX_VALUE(count),
                                               FALSE));
      fields[METRIC_MAX_VALUE_RESET]->set_notnull();
    }

    /* If the min value is MAX_RESERVED, counter min
    value has not been updated. Set the column value
    to NULL. */
    if (MONITOR_MIN_VALUE(count) == MIN_RESERVED ||
        MONITOR_MAX_MIN_NOT_INIT(count)) {
      fields[METRIC_MIN_VALUE_RESET]->set_null();
    } else {
      OK(fields[METRIC_MIN_VALUE_RESET]->store(MONITOR_MIN_VALUE(count),
                                               FALSE));
      fields[METRIC_MIN_VALUE_RESET]->set_notnull();
    }

    /* Calculate the max value since counter started */
    max_val = srv_mon_calc_max_since_start((monitor_id_t)count);

    if (max_val == MAX_RESERVED || MONITOR_MAX_MIN_NOT_INIT(count)) {
      fields[METRIC_MAX_VALUE_START]->set_null();
    } else {
      OK(fields[METRIC_MAX_VALUE_START]->store(max_val, FALSE));
      fields[METRIC_MAX_VALUE_START]->set_notnull();
    }

    /* Calculate the min value since counter started */
    min_val = srv_mon_calc_min_since_start((monitor_id_t)count);

    if (min_val == MIN_RESERVED || MONITOR_MAX_MIN_NOT_INIT(count)) {
      fields[METRIC_MIN_VALUE_START]->set_null();
    } else {
      OK(fields[METRIC_MIN_VALUE_START]->store(min_val, FALSE));

      fields[METRIC_MIN_VALUE_START]->set_notnull();
    }

    /* If monitor has been enabled (no matter it is disabled
    or not now), fill METRIC_START_TIME and METRIC_TIME_ELAPSED
    field */
    if (MONITOR_FIELD(count, mon_start_time)) {
      OK(field_store_time_t(fields[METRIC_START_TIME],
                            (time_t)MONITOR_FIELD(count, mon_start_time)));
      fields[METRIC_START_TIME]->set_notnull();

      /* If monitor is enabled, the TIME_ELAPSED is the
      time difference between current and time when monitor
      is enabled. Otherwise, it is the time difference
      between time when monitor is enabled and time
      when it is disabled */
      if (MONITOR_IS_ON(count)) {
        time_diff = difftime(time(NULL), MONITOR_FIELD(count, mon_start_time));
      } else {
        time_diff = difftime(MONITOR_FIELD(count, mon_stop_time),
                             MONITOR_FIELD(count, mon_start_time));
      }

      OK(fields[METRIC_TIME_ELAPSED]->store(time_diff));
      fields[METRIC_TIME_ELAPSED]->set_notnull();
    } else {
      fields[METRIC_START_TIME]->set_null();
      fields[METRIC_TIME_ELAPSED]->set_null();
      time_diff = 0;
    }

    /* Unless MONITOR__NO_AVERAGE is marked, we will need
    to calculate the average value. If this is a monitor set
    owner marked by MONITOR_SET_OWNER, divide
    the value by another counter (number of calls) designated
    by monitor_info->monitor_related_id.
    Otherwise average the counter value by the time between the
    time that the counter is enabled and time it is disabled
    or time it is sampled. */
    if (!(monitor_info->monitor_type & MONITOR_NO_AVERAGE) &&
        (monitor_info->monitor_type & MONITOR_SET_OWNER) &&
        monitor_info->monitor_related_id) {
      mon_type_t value_start =
          MONITOR_VALUE_SINCE_START(monitor_info->monitor_related_id);

      if (value_start) {
        OK(fields[METRIC_AVG_VALUE_START]->store(
            MONITOR_VALUE_SINCE_START(count) / value_start, FALSE));

        fields[METRIC_AVG_VALUE_START]->set_notnull();
      } else {
        fields[METRIC_AVG_VALUE_START]->set_null();
      }

      if (MONITOR_VALUE(monitor_info->monitor_related_id)) {
        OK(fields[METRIC_AVG_VALUE_RESET]->store(
            MONITOR_VALUE(count) /
                MONITOR_VALUE(monitor_info->monitor_related_id),
            FALSE));
      } else {
        fields[METRIC_AVG_VALUE_RESET]->set_null();
      }
    } else if (!(monitor_info->monitor_type & MONITOR_NO_AVERAGE) &&
               !(monitor_info->monitor_type & MONITOR_DISPLAY_CURRENT)) {
      if (time_diff) {
        OK(fields[METRIC_AVG_VALUE_START]->store(
            (double)MONITOR_VALUE_SINCE_START(count) / time_diff));
        fields[METRIC_AVG_VALUE_START]->set_notnull();
      } else {
        fields[METRIC_AVG_VALUE_START]->set_null();
      }

      if (MONITOR_FIELD(count, mon_reset_time)) {
        /* calculate the time difference since last
        reset */
        if (MONITOR_IS_ON(count)) {
          time_diff =
              difftime(time(NULL), MONITOR_FIELD(count, mon_reset_time));
        } else {
          time_diff = difftime(MONITOR_FIELD(count, mon_stop_time),
                               MONITOR_FIELD(count, mon_reset_time));
        }
      } else {
        time_diff = 0;
      }

      if (time_diff) {
        OK(fields[METRIC_AVG_VALUE_RESET]->store(
            static_cast<double>(MONITOR_VALUE(count) / time_diff)));
        fields[METRIC_AVG_VALUE_RESET]->set_notnull();
      } else {
        fields[METRIC_AVG_VALUE_RESET]->set_null();
      }
    } else {
      fields[METRIC_AVG_VALUE_START]->set_null();
      fields[METRIC_AVG_VALUE_RESET]->set_null();
    }

    if (MONITOR_IS_ON(count)) {
      /* If monitor is on, the stop time will set to NULL */
      fields[METRIC_STOP_TIME]->set_null();

      /* Display latest Monitor Reset Time only if Monitor
      counter is on. */
      if (MONITOR_FIELD(count, mon_reset_time)) {
        OK(field_store_time_t(fields[METRIC_RESET_TIME],
                              (time_t)MONITOR_FIELD(count, mon_reset_time)));
        fields[METRIC_RESET_TIME]->set_notnull();
      } else {
        fields[METRIC_RESET_TIME]->set_null();
      }

      /* Display the monitor status as "enabled" */
      OK(field_store_string(fields[METRIC_STATUS], "enabled"));
    } else {
      if (MONITOR_FIELD(count, mon_stop_time)) {
        OK(field_store_time_t(fields[METRIC_STOP_TIME],
                              (time_t)MONITOR_FIELD(count, mon_stop_time)));
        fields[METRIC_STOP_TIME]->set_notnull();
      } else {
        fields[METRIC_STOP_TIME]->set_null();
      }

      fields[METRIC_RESET_TIME]->set_null();

      OK(field_store_string(fields[METRIC_STATUS], "disabled"));
    }

    if (monitor_info->monitor_type & MONITOR_DISPLAY_CURRENT) {
      OK(field_store_string(fields[METRIC_TYPE], "value"));
    } else if (monitor_info->monitor_type & MONITOR_EXISTING) {
      OK(field_store_string(fields[METRIC_TYPE], "status_counter"));
    } else if (monitor_info->monitor_type & MONITOR_SET_OWNER) {
      OK(field_store_string(fields[METRIC_TYPE], "set_owner"));
    } else if (monitor_info->monitor_type & MONITOR_SET_MEMBER) {
      OK(field_store_string(fields[METRIC_TYPE], "set_member"));
    } else {
      OK(field_store_string(fields[METRIC_TYPE], "counter"));
    }

    OK(schema_table_store_record(thd, table_to_fill));
  }

  DBUG_RETURN(0);
}

/** Function to fill information schema metrics tables.
 @return 0 on success */
static int i_s_metrics_fill_table(
    THD *thd,           /*!< in: thread */
    TABLE_LIST *tables, /*!< in/out: tables to fill */
    Item *)             /*!< in: condition (not used) */
{
  DBUG_ENTER("i_s_metrics_fill_table");

  /* deny access to non-superusers */
  if (check_global_access(thd, PROCESS_ACL)) {
    DBUG_RETURN(0);
  }

  i_s_metrics_fill(thd, tables->table);

  DBUG_RETURN(0);
}
/** Bind the dynamic table INFORMATION_SCHEMA.innodb_metrics
 @return 0 on success */
static int innodb_metrics_init(void *p) /*!< in/out: table schema object */
{
  ST_SCHEMA_TABLE *schema;

  DBUG_ENTER("innodb_metrics_init");

  schema = (ST_SCHEMA_TABLE *)p;

  schema->fields_info = innodb_metrics_fields_info;
  schema->fill_table = i_s_metrics_fill_table;

  DBUG_RETURN(0);
}

struct st_mysql_plugin i_s_innodb_metrics = {
    /* the plugin type (a MYSQL_XXX_PLUGIN value) */
    /* int */
    STRUCT_FLD(type, MYSQL_INFORMATION_SCHEMA_PLUGIN),

    /* pointer to type-specific plugin descriptor */
    /* void* */
    STRUCT_FLD(info, &i_s_info),

    /* plugin name */
    /* const char* */
    STRUCT_FLD(name, "INNODB_METRICS"),

    /* plugin author (for SHOW PLUGINS) */
    /* const char* */
    STRUCT_FLD(author, plugin_author),

    /* general descriptive text (for SHOW PLUGINS) */
    /* const char* */
    STRUCT_FLD(descr, "InnoDB Metrics Info"),

    /* the plugin license (PLUGIN_LICENSE_XXX) */
    /* int */
    STRUCT_FLD(license, PLUGIN_LICENSE_GPL),

    /* the function to invoke when plugin is loaded */
    /* int (*)(void*); */
    STRUCT_FLD(init, innodb_metrics_init),

    /* the function to invoke when plugin is un installed */
    /* int (*)(void*); */
    NULL,

    /* the function to invoke when plugin is unloaded */
    /* int (*)(void*); */
    STRUCT_FLD(deinit, i_s_common_deinit),

    /* plugin version (for SHOW PLUGINS) */
    /* unsigned int */
    STRUCT_FLD(version, i_s_innodb_plugin_version),

    /* SHOW_VAR* */
    STRUCT_FLD(status_vars, NULL),

    /* SYS_VAR** */
    STRUCT_FLD(system_vars, NULL),

    /* reserved for dependency checking */
    /* void* */
    STRUCT_FLD(__reserved1, NULL),

    /* Plugin flags */
    /* unsigned long */
    STRUCT_FLD(flags, 0UL),
};
/* Fields of the dynamic table INFORMATION_SCHEMA.innodb_ft_default_stopword
Every time any column gets changed, added or removed, please remember
to change i_s_innodb_plugin_version_postfix accordingly, so that
the change can be propagated to server */
static ST_FIELD_INFO i_s_stopword_fields_info[] = {
#define STOPWORD_VALUE 0
    {STRUCT_FLD(field_name, "value"),
     STRUCT_FLD(field_length, TRX_ID_MAX_LEN + 1),
     STRUCT_FLD(field_type, MYSQL_TYPE_STRING), STRUCT_FLD(value, 0),
     STRUCT_FLD(field_flags, 0), STRUCT_FLD(old_name, ""),
     STRUCT_FLD(open_method, 0)},

    END_OF_ST_FIELD_INFO};

/** Fill the dynamic table information_schema.innodb_ft_default_stopword.
 @return 0 on success, 1 on failure */
static int i_s_stopword_fill(THD *thd,           /*!< in: thread */
                             TABLE_LIST *tables, /*!< in/out: tables to fill */
                             Item *) /*!< in: condition (not used) */
{
  Field **fields;
  ulint i = 0;
  TABLE *table = (TABLE *)tables->table;

  DBUG_ENTER("i_s_stopword_fill");

  fields = table->field;

  /* Fill with server default stopword list in array
  fts_default_stopword */
  while (fts_default_stopword[i]) {
    OK(field_store_string(fields[STOPWORD_VALUE], fts_default_stopword[i]));

    OK(schema_table_store_record(thd, table));
    i++;
  }

  DBUG_RETURN(0);
}

/** Bind the dynamic table information_schema.innodb_ft_default_stopword.
 @return 0 on success */
static int i_s_stopword_init(void *p) /*!< in/out: table schema object */
{
  DBUG_ENTER("i_s_stopword_init");
  ST_SCHEMA_TABLE *schema = (ST_SCHEMA_TABLE *)p;

  schema->fields_info = i_s_stopword_fields_info;
  schema->fill_table = i_s_stopword_fill;

  DBUG_RETURN(0);
}

struct st_mysql_plugin i_s_innodb_ft_default_stopword = {
    /* the plugin type (a MYSQL_XXX_PLUGIN value) */
    /* int */
    STRUCT_FLD(type, MYSQL_INFORMATION_SCHEMA_PLUGIN),

    /* pointer to type-specific plugin descriptor */
    /* void* */
    STRUCT_FLD(info, &i_s_info),

    /* plugin name */
    /* const char* */
    STRUCT_FLD(name, "INNODB_FT_DEFAULT_STOPWORD"),

    /* plugin author (for SHOW PLUGINS) */
    /* const char* */
    STRUCT_FLD(author, plugin_author),

    /* general descriptive text (for SHOW PLUGINS) */
    /* const char* */
    STRUCT_FLD(descr, "Default stopword list for InnDB Full Text Search"),

    /* the plugin license (PLUGIN_LICENSE_XXX) */
    /* int */
    STRUCT_FLD(license, PLUGIN_LICENSE_GPL),

    /* the function to invoke when plugin is loaded */
    /* int (*)(void*); */
    STRUCT_FLD(init, i_s_stopword_init),

    /* the function to invoke when plugin is un installed */
    /* int (*)(void*); */
    NULL,

    /* the function to invoke when plugin is unloaded */
    /* int (*)(void*); */
    STRUCT_FLD(deinit, i_s_common_deinit),

    /* plugin version (for SHOW PLUGINS) */
    /* unsigned int */
    STRUCT_FLD(version, i_s_innodb_plugin_version),

    /* SHOW_VAR* */
    STRUCT_FLD(status_vars, NULL),

    /* SYS_VAR** */
    STRUCT_FLD(system_vars, NULL),

    /* reserved for dependency checking */
    /* void* */
    STRUCT_FLD(__reserved1, NULL),

    /* Plugin flags */
    /* unsigned long */
    STRUCT_FLD(flags, 0UL),
};

/* Fields of the dynamic table INFORMATION_SCHEMA.INNODB_FT_DELETED
INFORMATION_SCHEMA.INNODB_FT_BEING_DELETED
Every time any column gets changed, added or removed, please remember
to change i_s_innodb_plugin_version_postfix accordingly, so that
the change can be propagated to server */
static ST_FIELD_INFO i_s_fts_doc_fields_info[] = {
#define I_S_FTS_DOC_ID 0
    {STRUCT_FLD(field_name, "DOC_ID"),
     STRUCT_FLD(field_length, MY_INT64_NUM_DECIMAL_DIGITS),
     STRUCT_FLD(field_type, MYSQL_TYPE_LONGLONG), STRUCT_FLD(value, 0),
     STRUCT_FLD(field_flags, MY_I_S_UNSIGNED), STRUCT_FLD(old_name, ""),
     STRUCT_FLD(open_method, 0)},

    END_OF_ST_FIELD_INFO};

/** Fill the dynamic table INFORMATION_SCHEMA.INNODB_FT_DELETED or
 INFORMATION_SCHEMA.INNODB_FT_BEING_DELETED
 @return 0 on success, 1 on failure */
static int i_s_fts_deleted_generic_fill(
    THD *thd,            /*!< in: thread */
    TABLE_LIST *tables,  /*!< in/out: tables to fill */
    ibool being_deleted) /*!< in: BEING_DELTED table */
{
  Field **fields;
  TABLE *table = (TABLE *)tables->table;
  trx_t *trx;
  fts_table_t fts_table;
  fts_doc_ids_t *deleted;
  dict_table_t *user_table;
  MDL_ticket *mdl = nullptr;
  char local_name[MAX_FULL_NAME_LEN];

  DBUG_ENTER("i_s_fts_deleted_generic_fill");

  /* deny access to non-superusers */
  if (check_global_access(thd, PROCESS_ACL)) {
    DBUG_RETURN(0);
  }

  /* Prevent DDL to drop fts aux tables. */
  rw_lock_s_lock(dict_operation_lock);

  if (!fts_internal_tbl_name) {
    rw_lock_s_unlock(dict_operation_lock);
    DBUG_RETURN(0);
  }

  ut_strcpy(local_name, fts_internal_tbl_name);

  user_table =
      dd_table_open_on_name(thd, &mdl, local_name, false, DICT_ERR_IGNORE_NONE);

  if (!user_table) {
    rw_lock_s_unlock(dict_operation_lock);

    DBUG_RETURN(0);
  } else if (!dict_table_has_fts_index(user_table)) {
    dd_table_close(user_table, thd, &mdl, false);

    rw_lock_s_unlock(dict_operation_lock);

    DBUG_RETURN(0);
  }

  deleted = fts_doc_ids_create();

  trx = trx_allocate_for_background();
  trx->op_info = "Select for FTS DELETE TABLE";

  FTS_INIT_FTS_TABLE(
      &fts_table,
      (being_deleted) ? FTS_SUFFIX_BEING_DELETED : FTS_SUFFIX_DELETED,
      FTS_COMMON_TABLE, user_table);

  fts_table_fetch_doc_ids(trx, &fts_table, deleted);

  fields = table->field;

  for (ulint j = 0; j < ib_vector_size(deleted->doc_ids); ++j) {
    doc_id_t doc_id;

    doc_id = *(doc_id_t *)ib_vector_get_const(deleted->doc_ids, j);

    OK(fields[I_S_FTS_DOC_ID]->store(doc_id, true));

    OK(schema_table_store_record(thd, table));
  }

  trx_free_for_background(trx);

  fts_doc_ids_free(deleted);

  dd_table_close(user_table, thd, &mdl, false);

  rw_lock_s_unlock(dict_operation_lock);

  DBUG_RETURN(0);
}

/** Fill the dynamic table INFORMATION_SCHEMA.INNODB_FT_DELETED
 @return 0 on success, 1 on failure */
static int i_s_fts_deleted_fill(
    THD *thd,           /*!< in: thread */
    TABLE_LIST *tables, /*!< in/out: tables to fill */
    Item *)             /*!< in: condition (ignored) */
{
  DBUG_ENTER("i_s_fts_deleted_fill");

  DBUG_RETURN(i_s_fts_deleted_generic_fill(thd, tables, FALSE));
}

/** Bind the dynamic table INFORMATION_SCHEMA.INNODB_FT_DELETED
 @return 0 on success */
static int i_s_fts_deleted_init(void *p) /*!< in/out: table schema object */
{
  DBUG_ENTER("i_s_fts_deleted_init");
  ST_SCHEMA_TABLE *schema = (ST_SCHEMA_TABLE *)p;

  schema->fields_info = i_s_fts_doc_fields_info;
  schema->fill_table = i_s_fts_deleted_fill;

  DBUG_RETURN(0);
}

struct st_mysql_plugin i_s_innodb_ft_deleted = {
    /* the plugin type (a MYSQL_XXX_PLUGIN value) */
    /* int */
    STRUCT_FLD(type, MYSQL_INFORMATION_SCHEMA_PLUGIN),

    /* pointer to type-specific plugin descriptor */
    /* void* */
    STRUCT_FLD(info, &i_s_info),

    /* plugin name */
    /* const char* */
    STRUCT_FLD(name, "INNODB_FT_DELETED"),

    /* plugin author (for SHOW PLUGINS) */
    /* const char* */
    STRUCT_FLD(author, plugin_author),

    /* general descriptive text (for SHOW PLUGINS) */
    /* const char* */
    STRUCT_FLD(descr, "INNODB AUXILIARY FTS DELETED TABLE"),

    /* the plugin license (PLUGIN_LICENSE_XXX) */
    /* int */
    STRUCT_FLD(license, PLUGIN_LICENSE_GPL),

    /* the function to invoke when plugin is loaded */
    /* int (*)(void*); */
    STRUCT_FLD(init, i_s_fts_deleted_init),

    /* the function to invoke when plugin is un installed */
    /* int (*)(void*); */
    NULL,

    /* the function to invoke when plugin is unloaded */
    /* int (*)(void*); */
    STRUCT_FLD(deinit, i_s_common_deinit),

    /* plugin version (for SHOW PLUGINS) */
    /* unsigned int */
    STRUCT_FLD(version, i_s_innodb_plugin_version),

    /* SHOW_VAR* */
    STRUCT_FLD(status_vars, NULL),

    /* SYS_VAR** */
    STRUCT_FLD(system_vars, NULL),

    /* reserved for dependency checking */
    /* void* */
    STRUCT_FLD(__reserved1, NULL),

    /* Plugin flags */
    /* unsigned long */
    STRUCT_FLD(flags, 0UL),
};

/** Fill the dynamic table INFORMATION_SCHEMA.INNODB_FT_BEING_DELETED
 @return 0 on success, 1 on failure */
static int i_s_fts_being_deleted_fill(
    THD *thd,           /*!< in: thread */
    TABLE_LIST *tables, /*!< in/out: tables to fill */
    Item *)             /*!< in: condition (ignored) */
{
  DBUG_ENTER("i_s_fts_being_deleted_fill");

  DBUG_RETURN(i_s_fts_deleted_generic_fill(thd, tables, TRUE));
}

/** Bind the dynamic table INFORMATION_SCHEMA.INNODB_FT_BEING_DELETED
 @return 0 on success */
static int i_s_fts_being_deleted_init(
    void *p) /*!< in/out: table schema object */
{
  DBUG_ENTER("i_s_fts_deleted_init");
  ST_SCHEMA_TABLE *schema = (ST_SCHEMA_TABLE *)p;

  schema->fields_info = i_s_fts_doc_fields_info;
  schema->fill_table = i_s_fts_being_deleted_fill;

  DBUG_RETURN(0);
}

struct st_mysql_plugin i_s_innodb_ft_being_deleted = {
    /* the plugin type (a MYSQL_XXX_PLUGIN value) */
    /* int */
    STRUCT_FLD(type, MYSQL_INFORMATION_SCHEMA_PLUGIN),

    /* pointer to type-specific plugin descriptor */
    /* void* */
    STRUCT_FLD(info, &i_s_info),

    /* plugin name */
    /* const char* */
    STRUCT_FLD(name, "INNODB_FT_BEING_DELETED"),

    /* plugin author (for SHOW PLUGINS) */
    /* const char* */
    STRUCT_FLD(author, plugin_author),

    /* general descriptive text (for SHOW PLUGINS) */
    /* const char* */
    STRUCT_FLD(descr, "INNODB AUXILIARY FTS BEING DELETED TABLE"),

    /* the plugin license (PLUGIN_LICENSE_XXX) */
    /* int */
    STRUCT_FLD(license, PLUGIN_LICENSE_GPL),

    /* the function to invoke when plugin is loaded */
    /* int (*)(void*); */
    STRUCT_FLD(init, i_s_fts_being_deleted_init),

    /* the function to invoke when plugin is un installed */
    /* int (*)(void*); */
    NULL,

    /* the function to invoke when plugin is unloaded */
    /* int (*)(void*); */
    STRUCT_FLD(deinit, i_s_common_deinit),

    /* plugin version (for SHOW PLUGINS) */
    /* unsigned int */
    STRUCT_FLD(version, i_s_innodb_plugin_version),

    /* SHOW_VAR* */
    STRUCT_FLD(status_vars, NULL),

    /* SYS_VAR** */
    STRUCT_FLD(system_vars, NULL),

    /* reserved for dependency checking */
    /* void* */
    STRUCT_FLD(__reserved1, NULL),

    /* Plugin flags */
    /* unsigned long */
    STRUCT_FLD(flags, 0UL),
};

/* Fields of the dynamic table INFORMATION_SCHEMA.INNODB_FT_INDEX_CACHED and
INFORMATION_SCHEMA.INNODB_FT_INDEX_TABLE
Every time any column gets changed, added or removed, please remember
to change i_s_innodb_plugin_version_postfix accordingly, so that
the change can be propagated to server */
static ST_FIELD_INFO i_s_fts_index_fields_info[] = {
#define I_S_FTS_WORD 0
    {STRUCT_FLD(field_name, "WORD"),
     STRUCT_FLD(field_length, FTS_MAX_WORD_LEN + 1),
     STRUCT_FLD(field_type, MYSQL_TYPE_STRING), STRUCT_FLD(value, 0),
     STRUCT_FLD(field_flags, 0), STRUCT_FLD(old_name, ""),
     STRUCT_FLD(open_method, 0)},

#define I_S_FTS_FIRST_DOC_ID 1
    {STRUCT_FLD(field_name, "FIRST_DOC_ID"),
     STRUCT_FLD(field_length, MY_INT64_NUM_DECIMAL_DIGITS),
     STRUCT_FLD(field_type, MYSQL_TYPE_LONGLONG), STRUCT_FLD(value, 0),
     STRUCT_FLD(field_flags, MY_I_S_UNSIGNED), STRUCT_FLD(old_name, ""),
     STRUCT_FLD(open_method, 0)},

#define I_S_FTS_LAST_DOC_ID 2
    {STRUCT_FLD(field_name, "LAST_DOC_ID"),
     STRUCT_FLD(field_length, MY_INT64_NUM_DECIMAL_DIGITS),
     STRUCT_FLD(field_type, MYSQL_TYPE_LONGLONG), STRUCT_FLD(value, 0),
     STRUCT_FLD(field_flags, MY_I_S_UNSIGNED), STRUCT_FLD(old_name, ""),
     STRUCT_FLD(open_method, 0)},

#define I_S_FTS_DOC_COUNT 3
    {STRUCT_FLD(field_name, "DOC_COUNT"),
     STRUCT_FLD(field_length, MY_INT64_NUM_DECIMAL_DIGITS),
     STRUCT_FLD(field_type, MYSQL_TYPE_LONGLONG), STRUCT_FLD(value, 0),
     STRUCT_FLD(field_flags, MY_I_S_UNSIGNED), STRUCT_FLD(old_name, ""),
     STRUCT_FLD(open_method, 0)},

#define I_S_FTS_ILIST_DOC_ID 4
    {STRUCT_FLD(field_name, "DOC_ID"),
     STRUCT_FLD(field_length, MY_INT64_NUM_DECIMAL_DIGITS),
     STRUCT_FLD(field_type, MYSQL_TYPE_LONGLONG), STRUCT_FLD(value, 0),
     STRUCT_FLD(field_flags, MY_I_S_UNSIGNED), STRUCT_FLD(old_name, ""),
     STRUCT_FLD(open_method, 0)},

#define I_S_FTS_ILIST_DOC_POS 5
    {STRUCT_FLD(field_name, "POSITION"),
     STRUCT_FLD(field_length, MY_INT64_NUM_DECIMAL_DIGITS),
     STRUCT_FLD(field_type, MYSQL_TYPE_LONGLONG), STRUCT_FLD(value, 0),
     STRUCT_FLD(field_flags, MY_I_S_UNSIGNED), STRUCT_FLD(old_name, ""),
     STRUCT_FLD(open_method, 0)},

    END_OF_ST_FIELD_INFO};

/** Go through the Doc Node and its ilist, fill the dynamic table
 INFORMATION_SCHEMA.INNODB_FT_INDEX_CACHED for one FTS index on the table.
 @return 0 on success, 1 on failure */
static int i_s_fts_index_cache_fill_one_index(
    fts_index_cache_t *index_cache, /*!< in: FTS index cache */
    THD *thd,                       /*!< in: thread */
    TABLE_LIST *tables)             /*!< in/out: tables to fill */
{
  TABLE *table = (TABLE *)tables->table;
  Field **fields;
  CHARSET_INFO *index_charset;
  const ib_rbt_node_t *rbt_node;
  fts_string_t conv_str;
  uint dummy_errors;
  char *word_str;

  DBUG_ENTER("i_s_fts_index_cache_fill_one_index");

  fields = table->field;

  index_charset = index_cache->charset;
  conv_str.f_len = system_charset_info->mbmaxlen * FTS_MAX_WORD_LEN_IN_CHAR;
  conv_str.f_str = static_cast<byte *>(ut_malloc_nokey(conv_str.f_len));
  conv_str.f_n_char = 0;

  /* Go through each word in the index cache */
  for (rbt_node = rbt_first(index_cache->words); rbt_node;
       rbt_node = rbt_next(index_cache->words, rbt_node)) {
    fts_tokenizer_word_t *word;

    word = rbt_value(fts_tokenizer_word_t, rbt_node);

    /* Convert word from index charset to system_charset_info */
    if (index_charset->cset != system_charset_info->cset) {
      conv_str.f_n_char = my_convert(
          reinterpret_cast<char *>(conv_str.f_str),
          static_cast<uint32>(conv_str.f_len), system_charset_info,
          reinterpret_cast<char *>(word->text.f_str),
          static_cast<uint32>(word->text.f_len), index_charset, &dummy_errors);
      ut_ad(conv_str.f_n_char <= conv_str.f_len);
      conv_str.f_str[conv_str.f_n_char] = 0;
      word_str = reinterpret_cast<char *>(conv_str.f_str);
    } else {
      word_str = reinterpret_cast<char *>(word->text.f_str);
    }

    /* Decrypt the ilist, and display Dod ID and word position */
    for (ulint i = 0; i < ib_vector_size(word->nodes); i++) {
      fts_node_t *node;
      byte *ptr;
      ulint decoded = 0;
      doc_id_t doc_id = 0;

      node = static_cast<fts_node_t *>(ib_vector_get(word->nodes, i));

      ptr = node->ilist;

      while (decoded < node->ilist_size) {
        ulint pos = fts_decode_vlc(&ptr);

        doc_id += pos;

        /* Get position info */
        while (*ptr) {
          pos = fts_decode_vlc(&ptr);

          OK(field_store_string(fields[I_S_FTS_WORD], word_str));

          OK(fields[I_S_FTS_FIRST_DOC_ID]->store(node->first_doc_id, true));

          OK(fields[I_S_FTS_LAST_DOC_ID]->store(node->last_doc_id, true));

          OK(fields[I_S_FTS_DOC_COUNT]->store(node->doc_count, true));

          OK(fields[I_S_FTS_ILIST_DOC_ID]->store(doc_id, true));

          OK(fields[I_S_FTS_ILIST_DOC_POS]->store(pos, true));

          OK(schema_table_store_record(thd, table));
        }

        ++ptr;

        decoded = ptr - (byte *)node->ilist;
      }
    }
  }

  ut_free(conv_str.f_str);

  DBUG_RETURN(0);
}
/** Fill the dynamic table INFORMATION_SCHEMA.INNODB_FT_INDEX_CACHED
 @return 0 on success, 1 on failure */
static int i_s_fts_index_cache_fill(
    THD *thd,           /*!< in: thread */
    TABLE_LIST *tables, /*!< in/out: tables to fill */
    Item *)             /*!< in: condition (ignored) */
{
  dict_table_t *user_table;
  fts_cache_t *cache;
  MDL_ticket *mdl = nullptr;
  char local_name[MAX_FULL_NAME_LEN];

  DBUG_ENTER("i_s_fts_index_cache_fill");

  /* deny access to non-superusers */
  if (check_global_access(thd, PROCESS_ACL)) {
    DBUG_RETURN(0);
  }

  if (!fts_internal_tbl_name) {
    DBUG_RETURN(0);
  }

  ut_strcpy(local_name, fts_internal_tbl_name);

  user_table =
      dd_table_open_on_name(thd, &mdl, local_name, false, DICT_ERR_IGNORE_NONE);

  if (!user_table) {
    DBUG_RETURN(0);
  }

  if (user_table->fts == NULL || user_table->fts->cache == NULL) {
    dd_table_close(user_table, thd, &mdl, false);

    DBUG_RETURN(0);
  }

  cache = user_table->fts->cache;

  ut_a(cache);

  for (ulint i = 0; i < ib_vector_size(cache->indexes); i++) {
    fts_index_cache_t *index_cache;

    index_cache =
        static_cast<fts_index_cache_t *>(ib_vector_get(cache->indexes, i));

    i_s_fts_index_cache_fill_one_index(index_cache, thd, tables);
  }

  dd_table_close(user_table, thd, &mdl, false);

  DBUG_RETURN(0);
}

/** Bind the dynamic table INFORMATION_SCHEMA.INNODB_FT_INDEX_CACHE
 @return 0 on success */
static int i_s_fts_index_cache_init(void *p) /*!< in/out: table schema object */
{
  DBUG_ENTER("i_s_fts_index_cache_init");
  ST_SCHEMA_TABLE *schema = (ST_SCHEMA_TABLE *)p;

  schema->fields_info = i_s_fts_index_fields_info;
  schema->fill_table = i_s_fts_index_cache_fill;

  DBUG_RETURN(0);
}

struct st_mysql_plugin i_s_innodb_ft_index_cache = {
    /* the plugin type (a MYSQL_XXX_PLUGIN value) */
    /* int */
    STRUCT_FLD(type, MYSQL_INFORMATION_SCHEMA_PLUGIN),

    /* pointer to type-specific plugin descriptor */
    /* void* */
    STRUCT_FLD(info, &i_s_info),

    /* plugin name */
    /* const char* */
    STRUCT_FLD(name, "INNODB_FT_INDEX_CACHE"),

    /* plugin author (for SHOW PLUGINS) */
    /* const char* */
    STRUCT_FLD(author, plugin_author),

    /* general descriptive text (for SHOW PLUGINS) */
    /* const char* */
    STRUCT_FLD(descr, "INNODB AUXILIARY FTS INDEX CACHED"),

    /* the plugin license (PLUGIN_LICENSE_XXX) */
    /* int */
    STRUCT_FLD(license, PLUGIN_LICENSE_GPL),

    /* the function to invoke when plugin is loaded */
    /* int (*)(void*); */
    STRUCT_FLD(init, i_s_fts_index_cache_init),

    /* the function to invoke when plugin is un installed */
    /* int (*)(void*); */
    NULL,

    /* the function to invoke when plugin is unloaded */
    /* int (*)(void*); */
    STRUCT_FLD(deinit, i_s_common_deinit),

    /* plugin version (for SHOW PLUGINS) */
    /* unsigned int */
    STRUCT_FLD(version, i_s_innodb_plugin_version),

    /* SHOW_VAR* */
    STRUCT_FLD(status_vars, NULL),

    /* SYS_VAR** */
    STRUCT_FLD(system_vars, NULL),

    /* reserved for dependency checking */
    /* void* */
    STRUCT_FLD(__reserved1, NULL),

    /* Plugin flags */
    /* unsigned long */
    STRUCT_FLD(flags, 0UL),
};

/** Go through a FTS index auxiliary table, fetch its rows and fill
 FTS word cache structure.
 @return DB_SUCCESS on success, otherwise error code */
static dberr_t i_s_fts_index_table_fill_selected(
    dict_index_t *index, /*!< in: FTS index */
    ib_vector_t *words,  /*!< in/out: vector to hold
                         fetched words */
    ulint selected,      /*!< in: selected FTS index */
    fts_string_t *word)  /*!< in: word to select */
{
  pars_info_t *info;
  fts_table_t fts_table;
  trx_t *trx;
  que_t *graph;
  dberr_t error;
  fts_fetch_t fetch;
  char table_name[MAX_FULL_NAME_LEN];

  info = pars_info_create();

  fetch.read_arg = words;
  fetch.read_record = fts_optimize_index_fetch_node;
  fetch.total_memory = 0;

  DBUG_EXECUTE_IF("fts_instrument_result_cache_limit",
                  fts_result_cache_limit = 8192;);

  trx = trx_allocate_for_background();

  trx->op_info = "fetching FTS index nodes";

  pars_info_bind_function(info, "my_func", fetch.read_record, &fetch);
  pars_info_bind_varchar_literal(info, "word", word->f_str, word->f_len);

  FTS_INIT_INDEX_TABLE(&fts_table, fts_get_suffix(selected), FTS_INDEX_TABLE,
                       index);
  fts_get_table_name(&fts_table, table_name);
  pars_info_bind_id(info, true, "table_name", table_name);

  graph = fts_parse_sql(&fts_table, info,
                        "DECLARE FUNCTION my_func;\n"
                        "DECLARE CURSOR c IS"
                        " SELECT word, doc_count, first_doc_id, last_doc_id,"
                        " ilist\n"
                        " FROM $table_name WHERE word >= :word;\n"
                        "BEGIN\n"
                        "\n"
                        "OPEN c;\n"
                        "WHILE 1 = 1 LOOP\n"
                        "  FETCH c INTO my_func();\n"
                        "  IF c % NOTFOUND THEN\n"
                        "    EXIT;\n"
                        "  END IF;\n"
                        "END LOOP;\n"
                        "CLOSE c;");

  for (;;) {
    error = fts_eval_sql(trx, graph);

    if (error == DB_SUCCESS) {
      fts_sql_commit(trx);

      break;
    } else {
      fts_sql_rollback(trx);

      if (error == DB_LOCK_WAIT_TIMEOUT) {
        ib::warn(ER_IB_MSG_601) << "Lock wait timeout reading"
                                   " FTS index. Retrying!";

        trx->error_state = DB_SUCCESS;
      } else {
        ib::error(ER_IB_MSG_602) << "Error occurred while reading"
                                    " FTS index: "
                                 << ut_strerr(error);
        break;
      }
    }
  }

  que_graph_free(graph);

  trx_free_for_background(trx);

  if (fetch.total_memory >= fts_result_cache_limit) {
    error = DB_FTS_EXCEED_RESULT_CACHE_LIMIT;
  }

  return (error);
}

/** Free words. */
static void i_s_fts_index_table_free_one_fetch(
    ib_vector_t *words) /*!< in: words fetched */
{
  for (ulint i = 0; i < ib_vector_size(words); i++) {
    fts_word_t *word;

    word = static_cast<fts_word_t *>(ib_vector_get(words, i));

    for (ulint j = 0; j < ib_vector_size(word->nodes); j++) {
      fts_node_t *node;

      node = static_cast<fts_node_t *>(ib_vector_get(word->nodes, j));
      ut_free(node->ilist);
    }

    fts_word_free(word);
  }

  ib_vector_reset(words);
}

/** Go through words, fill INFORMATION_SCHEMA.INNODB_FT_INDEX_TABLE.
 @return	0 on success, 1 on failure */
static int i_s_fts_index_table_fill_one_fetch(
    CHARSET_INFO *index_charset, /*!< in: FTS index charset */
    THD *thd,                    /*!< in: thread */
    TABLE_LIST *tables,          /*!< in/out: tables to fill */
    ib_vector_t *words,          /*!< in: words fetched */
    fts_string_t *conv_str,      /*!< in: string for conversion*/
    bool has_more)               /*!< in: has more to fetch */
{
  TABLE *table = (TABLE *)tables->table;
  Field **fields;
  uint dummy_errors;
  char *word_str;
  ulint words_size;
  int ret = 0;

  DBUG_ENTER("i_s_fts_index_table_fill_one_fetch");

  fields = table->field;

  words_size = ib_vector_size(words);
  if (has_more) {
    /* the last word is not fetched completely. */
    ut_ad(words_size > 1);
    words_size -= 1;
  }

  /* Go through each word in the index cache */
  for (ulint i = 0; i < words_size; i++) {
    fts_word_t *word;

    word = static_cast<fts_word_t *>(ib_vector_get(words, i));

    word->text.f_str[word->text.f_len] = 0;

    /* Convert word from index charset to system_charset_info */
    if (index_charset->cset != system_charset_info->cset) {
      conv_str->f_n_char = my_convert(
          reinterpret_cast<char *>(conv_str->f_str),
          static_cast<uint32>(conv_str->f_len), system_charset_info,
          reinterpret_cast<char *>(word->text.f_str),
          static_cast<uint32>(word->text.f_len), index_charset, &dummy_errors);
      ut_ad(conv_str->f_n_char <= conv_str->f_len);
      conv_str->f_str[conv_str->f_n_char] = 0;
      word_str = reinterpret_cast<char *>(conv_str->f_str);
    } else {
      word_str = reinterpret_cast<char *>(word->text.f_str);
    }

    /* Decrypt the ilist, and display Dod ID and word position */
    for (ulint i = 0; i < ib_vector_size(word->nodes); i++) {
      fts_node_t *node;
      byte *ptr;
      ulint decoded = 0;
      doc_id_t doc_id = 0;

      node = static_cast<fts_node_t *>(ib_vector_get(word->nodes, i));

      ptr = node->ilist;

      while (decoded < node->ilist_size) {
        ulint pos = fts_decode_vlc(&ptr);

        doc_id += pos;

        /* Get position info */
        while (*ptr) {
          pos = fts_decode_vlc(&ptr);

          OK(field_store_string(fields[I_S_FTS_WORD], word_str));

          OK(fields[I_S_FTS_FIRST_DOC_ID]->store(node->first_doc_id, true));

          OK(fields[I_S_FTS_LAST_DOC_ID]->store(node->last_doc_id, true));

          OK(fields[I_S_FTS_DOC_COUNT]->store(node->doc_count, true));

          OK(fields[I_S_FTS_ILIST_DOC_ID]->store(doc_id, true));

          OK(fields[I_S_FTS_ILIST_DOC_POS]->store(pos, true));

          OK(schema_table_store_record(thd, table));
        }

        ++ptr;

        decoded = ptr - (byte *)node->ilist;
      }
    }
  }

  i_s_fts_index_table_free_one_fetch(words);

  DBUG_RETURN(ret);
}

/** Go through a FTS index and its auxiliary tables, fetch rows in each table
 and fill INFORMATION_SCHEMA.INNODB_FT_INDEX_TABLE.
 @return 0 on success, 1 on failure */
static int i_s_fts_index_table_fill_one_index(
    dict_index_t *index, /*!< in: FTS index */
    THD *thd,            /*!< in: thread */
    TABLE_LIST *tables)  /*!< in/out: tables to fill */
{
  ib_vector_t *words;
  mem_heap_t *heap;
  CHARSET_INFO *index_charset;
  fts_string_t conv_str;
  dberr_t error;
  int ret = 0;

  DBUG_ENTER("i_s_fts_index_table_fill_one_index");
  DBUG_ASSERT(!dict_index_is_online_ddl(index));

  heap = mem_heap_create(1024);

  words =
      ib_vector_create(ib_heap_allocator_create(heap), sizeof(fts_word_t), 256);

  index_charset = fts_index_get_charset(index);
  conv_str.f_len = system_charset_info->mbmaxlen * FTS_MAX_WORD_LEN_IN_CHAR;
  conv_str.f_str = static_cast<byte *>(ut_malloc_nokey(conv_str.f_len));
  conv_str.f_n_char = 0;

  /* Iterate through each auxiliary table as described in
  fts_index_selector */
  for (ulint selected = 0; selected < FTS_NUM_AUX_INDEX; selected++) {
    fts_string_t word;
    bool has_more = false;

    word.f_str = NULL;
    word.f_len = 0;
    word.f_n_char = 0;

    do {
      /* Fetch from index */
      error = i_s_fts_index_table_fill_selected(index, words, selected, &word);

      if (error == DB_SUCCESS) {
        has_more = false;
      } else if (error == DB_FTS_EXCEED_RESULT_CACHE_LIMIT) {
        has_more = true;
      } else {
        i_s_fts_index_table_free_one_fetch(words);
        ret = 1;
        goto func_exit;
      }

      if (has_more) {
        fts_word_t *last_word;

        /* Prepare start point for next fetch */
        last_word = static_cast<fts_word_t *>(ib_vector_last(words));
        ut_ad(last_word != NULL);
        fts_string_dup(&word, &last_word->text, heap);
      }

      /* Fill into tables */
      ret = i_s_fts_index_table_fill_one_fetch(index_charset, thd, tables,
                                               words, &conv_str, has_more);

      if (ret != 0) {
        i_s_fts_index_table_free_one_fetch(words);
        goto func_exit;
      }
    } while (has_more);
  }

func_exit:
  ut_free(conv_str.f_str);
  mem_heap_free(heap);

  DBUG_RETURN(ret);
}
/** Fill the dynamic table INFORMATION_SCHEMA.INNODB_FT_INDEX_TABLE
 @return 0 on success, 1 on failure */
static int i_s_fts_index_table_fill(
    THD *thd,           /*!< in: thread */
    TABLE_LIST *tables, /*!< in/out: tables to fill */
    Item *)             /*!< in: condition (ignored) */
{
  dict_table_t *user_table;
  dict_index_t *index;
  MDL_ticket *mdl = nullptr;
  char local_name[MAX_FULL_NAME_LEN];

  DBUG_ENTER("i_s_fts_index_table_fill");

  /* deny access to non-superusers */
  if (check_global_access(thd, PROCESS_ACL)) {
    DBUG_RETURN(0);
  }

  /* Prevent DDL to drop fts aux tables. */
  rw_lock_s_lock(dict_operation_lock);

  if (!fts_internal_tbl_name) {
    rw_lock_s_unlock(dict_operation_lock);
    DBUG_RETURN(0);
  }

  ut_strcpy(local_name, fts_internal_tbl_name);

  user_table =
      dd_table_open_on_name(thd, &mdl, local_name, false, DICT_ERR_IGNORE_NONE);

  if (!user_table) {
    rw_lock_s_unlock(dict_operation_lock);

    DBUG_RETURN(0);
  }

  for (index = user_table->first_index(); index; index = index->next()) {
    if (index->type & DICT_FTS) {
      i_s_fts_index_table_fill_one_index(index, thd, tables);
    }
  }

  dd_table_close(user_table, thd, &mdl, false);

  rw_lock_s_unlock(dict_operation_lock);

  DBUG_RETURN(0);
}

/** Bind the dynamic table INFORMATION_SCHEMA.INNODB_FT_INDEX_TABLE
 @return 0 on success */
static int i_s_fts_index_table_init(void *p) /*!< in/out: table schema object */
{
  DBUG_ENTER("i_s_fts_index_table_init");
  ST_SCHEMA_TABLE *schema = (ST_SCHEMA_TABLE *)p;

  schema->fields_info = i_s_fts_index_fields_info;
  schema->fill_table = i_s_fts_index_table_fill;

  DBUG_RETURN(0);
}

struct st_mysql_plugin i_s_innodb_ft_index_table = {
    /* the plugin type (a MYSQL_XXX_PLUGIN value) */
    /* int */
    STRUCT_FLD(type, MYSQL_INFORMATION_SCHEMA_PLUGIN),
<<<<<<< HEAD

    /* pointer to type-specific plugin descriptor */
    /* void* */
    STRUCT_FLD(info, &i_s_info),

    /* plugin name */
    /* const char* */
    STRUCT_FLD(name, "INNODB_FT_INDEX_TABLE"),

    /* plugin author (for SHOW PLUGINS) */
    /* const char* */
    STRUCT_FLD(author, plugin_author),

    /* general descriptive text (for SHOW PLUGINS) */
    /* const char* */
    STRUCT_FLD(descr, "INNODB AUXILIARY FTS INDEX TABLE"),

    /* the plugin license (PLUGIN_LICENSE_XXX) */
    /* int */
    STRUCT_FLD(license, PLUGIN_LICENSE_GPL),

    /* the function to invoke when plugin is loaded */
    /* int (*)(void*); */
    STRUCT_FLD(init, i_s_fts_index_table_init),

    /* the function to invoke when plugin is un installed */
    /* int (*)(void*); */
    NULL,

    /* the function to invoke when plugin is unloaded */
    /* int (*)(void*); */
    STRUCT_FLD(deinit, i_s_common_deinit),

    /* plugin version (for SHOW PLUGINS) */
    /* unsigned int */
    STRUCT_FLD(version, i_s_innodb_plugin_version),

    /* SHOW_VAR* */
    STRUCT_FLD(status_vars, NULL),

    /* SYS_VAR** */
    STRUCT_FLD(system_vars, NULL),

    /* reserved for dependency checking */
    /* void* */
    STRUCT_FLD(__reserved1, NULL),

    /* Plugin flags */
    /* unsigned long */
    STRUCT_FLD(flags, 0UL),
};

/* Fields of the dynamic table INFORMATION_SCHEMA.INNODB_FT_CONFIG
Every time any column gets changed, added or removed, please remember
to change i_s_innodb_plugin_version_postfix accordingly, so that
the change can be propagated to server */
static ST_FIELD_INFO i_s_fts_config_fields_info[] = {
#define FTS_CONFIG_KEY 0
    {STRUCT_FLD(field_name, "KEY"), STRUCT_FLD(field_length, NAME_LEN + 1),
     STRUCT_FLD(field_type, MYSQL_TYPE_STRING), STRUCT_FLD(value, 0),
     STRUCT_FLD(field_flags, 0), STRUCT_FLD(old_name, ""),
     STRUCT_FLD(open_method, 0)},

#define FTS_CONFIG_VALUE 1
    {STRUCT_FLD(field_name, "VALUE"), STRUCT_FLD(field_length, NAME_LEN + 1),
     STRUCT_FLD(field_type, MYSQL_TYPE_STRING), STRUCT_FLD(value, 0),
     STRUCT_FLD(field_flags, 0), STRUCT_FLD(old_name, ""),
     STRUCT_FLD(open_method, 0)},

    END_OF_ST_FIELD_INFO};

static const char *fts_config_key[] = {
    FTS_OPTIMIZE_LIMIT_IN_SECS, FTS_SYNCED_DOC_ID, FTS_STOPWORD_TABLE_NAME,
    FTS_USE_STOPWORD, NULL};

/** Fill the dynamic table INFORMATION_SCHEMA.INNODB_FT_CONFIG
 @return 0 on success, 1 on failure */
static int i_s_fts_config_fill(
    THD *thd,           /*!< in: thread */
    TABLE_LIST *tables, /*!< in/out: tables to fill */
    Item *)             /*!< in: condition (ignored) */
{
  Field **fields;
  TABLE *table = (TABLE *)tables->table;
  trx_t *trx;
  fts_table_t fts_table;
  dict_table_t *user_table;
  ulint i = 0;
  dict_index_t *index = NULL;
  unsigned char str[FTS_MAX_CONFIG_VALUE_LEN + 1];
  MDL_ticket *mdl = nullptr;
  char local_name[MAX_FULL_NAME_LEN];

  DBUG_ENTER("i_s_fts_config_fill");

  /* deny access to non-superusers */
  if (check_global_access(thd, PROCESS_ACL)) {
    DBUG_RETURN(0);
  }

  if (!fts_internal_tbl_name) {
    DBUG_RETURN(0);
  }

  ut_strcpy(local_name, fts_internal_tbl_name);

  DEBUG_SYNC_C("i_s_fts_config_fille_check");

  fields = table->field;

  if (innobase_strcasecmp(local_name, "default") == 0) {
    DBUG_RETURN(0);
  }

  /* Prevent DDL to drop fts aux tables. */
  rw_lock_s_lock(dict_operation_lock);

  user_table =
      dd_table_open_on_name(thd, &mdl, local_name, false, DICT_ERR_IGNORE_NONE);

  if (!user_table) {
    rw_lock_s_unlock(dict_operation_lock);

    DBUG_RETURN(0);
  } else if (!dict_table_has_fts_index(user_table)) {
    dd_table_close(user_table, thd, &mdl, false);

    rw_lock_s_unlock(dict_operation_lock);

    DBUG_RETURN(0);
  }

  trx = trx_allocate_for_background();
  trx->op_info = "Select for FTS CONFIG TABLE";

  FTS_INIT_FTS_TABLE(&fts_table, FTS_SUFFIX_CONFIG, FTS_COMMON_TABLE,
                     user_table);

  if (!ib_vector_is_empty(user_table->fts->indexes)) {
    index = (dict_index_t *)ib_vector_getp_const(user_table->fts->indexes, 0);
    DBUG_ASSERT(!dict_index_is_online_ddl(index));
  }

  while (fts_config_key[i]) {
    fts_string_t value;
    char *key_name;
    ulint allocated = FALSE;

    value.f_len = FTS_MAX_CONFIG_VALUE_LEN;

    value.f_str = str;

    if (index && strcmp(fts_config_key[i], FTS_TOTAL_WORD_COUNT) == 0) {
      key_name = fts_config_create_index_param_name(fts_config_key[i], index);
      allocated = TRUE;
    } else {
      key_name = (char *)fts_config_key[i];
    }

    fts_config_get_value(trx, &fts_table, key_name, &value);

    if (allocated) {
      ut_free(key_name);
    }

    OK(field_store_string(fields[FTS_CONFIG_KEY], fts_config_key[i]));

    OK(field_store_string(fields[FTS_CONFIG_VALUE], (const char *)value.f_str));

    OK(schema_table_store_record(thd, table));

    i++;
  }

  fts_sql_commit(trx);

  trx_free_for_background(trx);

  dd_table_close(user_table, thd, &mdl, false);

  rw_lock_s_unlock(dict_operation_lock);

=======

    /* pointer to type-specific plugin descriptor */
    /* void* */
    STRUCT_FLD(info, &i_s_info),

    /* plugin name */
    /* const char* */
    STRUCT_FLD(name, "INNODB_FT_INDEX_TABLE"),

    /* plugin author (for SHOW PLUGINS) */
    /* const char* */
    STRUCT_FLD(author, plugin_author),

    /* general descriptive text (for SHOW PLUGINS) */
    /* const char* */
    STRUCT_FLD(descr, "INNODB AUXILIARY FTS INDEX TABLE"),

    /* the plugin license (PLUGIN_LICENSE_XXX) */
    /* int */
    STRUCT_FLD(license, PLUGIN_LICENSE_GPL),

    /* the function to invoke when plugin is loaded */
    /* int (*)(void*); */
    STRUCT_FLD(init, i_s_fts_index_table_init),

    /* the function to invoke when plugin is un installed */
    /* int (*)(void*); */
    NULL,

    /* the function to invoke when plugin is unloaded */
    /* int (*)(void*); */
    STRUCT_FLD(deinit, i_s_common_deinit),

    /* plugin version (for SHOW PLUGINS) */
    /* unsigned int */
    STRUCT_FLD(version, i_s_innodb_plugin_version),

    /* SHOW_VAR* */
    STRUCT_FLD(status_vars, NULL),

    /* SYS_VAR** */
    STRUCT_FLD(system_vars, NULL),

    /* reserved for dependency checking */
    /* void* */
    STRUCT_FLD(__reserved1, NULL),

    /* Plugin flags */
    /* unsigned long */
    STRUCT_FLD(flags, 0UL),
};

/* Fields of the dynamic table INFORMATION_SCHEMA.INNODB_FT_CONFIG
Every time any column gets changed, added or removed, please remember
to change i_s_innodb_plugin_version_postfix accordingly, so that
the change can be propagated to server */
static ST_FIELD_INFO i_s_fts_config_fields_info[] = {
#define FTS_CONFIG_KEY 0
    {STRUCT_FLD(field_name, "KEY"), STRUCT_FLD(field_length, NAME_LEN + 1),
     STRUCT_FLD(field_type, MYSQL_TYPE_STRING), STRUCT_FLD(value, 0),
     STRUCT_FLD(field_flags, 0), STRUCT_FLD(old_name, ""),
     STRUCT_FLD(open_method, 0)},

#define FTS_CONFIG_VALUE 1
    {STRUCT_FLD(field_name, "VALUE"), STRUCT_FLD(field_length, NAME_LEN + 1),
     STRUCT_FLD(field_type, MYSQL_TYPE_STRING), STRUCT_FLD(value, 0),
     STRUCT_FLD(field_flags, 0), STRUCT_FLD(old_name, ""),
     STRUCT_FLD(open_method, 0)},

    END_OF_ST_FIELD_INFO};

static const char *fts_config_key[] = {
    FTS_OPTIMIZE_LIMIT_IN_SECS, FTS_SYNCED_DOC_ID, FTS_STOPWORD_TABLE_NAME,
    FTS_USE_STOPWORD, NULL};

/** Fill the dynamic table INFORMATION_SCHEMA.INNODB_FT_CONFIG
 @return 0 on success, 1 on failure */
static int i_s_fts_config_fill(
    THD *thd,           /*!< in: thread */
    TABLE_LIST *tables, /*!< in/out: tables to fill */
    Item *)             /*!< in: condition (ignored) */
{
  Field **fields;
  TABLE *table = (TABLE *)tables->table;
  trx_t *trx;
  fts_table_t fts_table;
  dict_table_t *user_table;
  ulint i = 0;
  dict_index_t *index = NULL;
  unsigned char str[FTS_MAX_CONFIG_VALUE_LEN + 1];
  MDL_ticket *mdl = nullptr;
  char local_name[MAX_FULL_NAME_LEN];

  DBUG_ENTER("i_s_fts_config_fill");

  /* deny access to non-superusers */
  if (check_global_access(thd, PROCESS_ACL)) {
    DBUG_RETURN(0);
  }

  if (!fts_internal_tbl_name) {
    DBUG_RETURN(0);
  }

  ut_strcpy(local_name, fts_internal_tbl_name);

  DEBUG_SYNC_C("i_s_fts_config_fille_check");

  fields = table->field;

  if (innobase_strcasecmp(local_name, "default") == 0) {
    DBUG_RETURN(0);
  }

  /* Prevent DDL to drop fts aux tables. */
  rw_lock_s_lock(dict_operation_lock);

  user_table =
      dd_table_open_on_name(thd, &mdl, local_name, false, DICT_ERR_IGNORE_NONE);

  if (!user_table) {
    rw_lock_s_unlock(dict_operation_lock);

    DBUG_RETURN(0);
  } else if (!dict_table_has_fts_index(user_table)) {
    dd_table_close(user_table, thd, &mdl, false);

    rw_lock_s_unlock(dict_operation_lock);

    DBUG_RETURN(0);
  }

  trx = trx_allocate_for_background();
  trx->op_info = "Select for FTS CONFIG TABLE";

  FTS_INIT_FTS_TABLE(&fts_table, FTS_SUFFIX_CONFIG, FTS_COMMON_TABLE,
                     user_table);

  if (!ib_vector_is_empty(user_table->fts->indexes)) {
    index = (dict_index_t *)ib_vector_getp_const(user_table->fts->indexes, 0);
    DBUG_ASSERT(!dict_index_is_online_ddl(index));
  }

  while (fts_config_key[i]) {
    fts_string_t value;
    char *key_name;
    ulint allocated = FALSE;

    value.f_len = FTS_MAX_CONFIG_VALUE_LEN;

    value.f_str = str;

    if (index && strcmp(fts_config_key[i], FTS_TOTAL_WORD_COUNT) == 0) {
      key_name = fts_config_create_index_param_name(fts_config_key[i], index);
      allocated = TRUE;
    } else {
      key_name = (char *)fts_config_key[i];
    }

    fts_config_get_value(trx, &fts_table, key_name, &value);

    if (allocated) {
      ut_free(key_name);
    }

    OK(field_store_string(fields[FTS_CONFIG_KEY], fts_config_key[i]));

    OK(field_store_string(fields[FTS_CONFIG_VALUE], (const char *)value.f_str));

    OK(schema_table_store_record(thd, table));

    i++;
  }

  fts_sql_commit(trx);

  trx_free_for_background(trx);

  dd_table_close(user_table, thd, &mdl, false);

  rw_lock_s_unlock(dict_operation_lock);

>>>>>>> 4869291f
  DBUG_RETURN(0);
}

/** Bind the dynamic table INFORMATION_SCHEMA.INNODB_FT_CONFIG
 @return 0 on success */
static int i_s_fts_config_init(void *p) /*!< in/out: table schema object */
{
  DBUG_ENTER("i_s_fts_config_init");
  ST_SCHEMA_TABLE *schema = (ST_SCHEMA_TABLE *)p;

  schema->fields_info = i_s_fts_config_fields_info;
  schema->fill_table = i_s_fts_config_fill;

  DBUG_RETURN(0);
}

struct st_mysql_plugin i_s_innodb_ft_config = {
    /* the plugin type (a MYSQL_XXX_PLUGIN value) */
    /* int */
    STRUCT_FLD(type, MYSQL_INFORMATION_SCHEMA_PLUGIN),

    /* pointer to type-specific plugin descriptor */
    /* void* */
    STRUCT_FLD(info, &i_s_info),

    /* plugin name */
    /* const char* */
    STRUCT_FLD(name, "INNODB_FT_CONFIG"),

    /* plugin author (for SHOW PLUGINS) */
    /* const char* */
    STRUCT_FLD(author, plugin_author),

    /* general descriptive text (for SHOW PLUGINS) */
    /* const char* */
    STRUCT_FLD(descr, "INNODB AUXILIARY FTS CONFIG TABLE"),

    /* the plugin license (PLUGIN_LICENSE_XXX) */
    /* int */
    STRUCT_FLD(license, PLUGIN_LICENSE_GPL),

    /* the function to invoke when plugin is loaded */
    /* int (*)(void*); */
    STRUCT_FLD(init, i_s_fts_config_init),

    /* the function to invoke when plugin is un installed */
    /* int (*)(void*); */
    NULL,

    /* the function to invoke when plugin is unloaded */
    /* int (*)(void*); */
    STRUCT_FLD(deinit, i_s_common_deinit),

    /* plugin version (for SHOW PLUGINS) */
    /* unsigned int */
    STRUCT_FLD(version, i_s_innodb_plugin_version),

    /* SHOW_VAR* */
    STRUCT_FLD(status_vars, NULL),

    /* SYS_VAR** */
    STRUCT_FLD(system_vars, NULL),

    /* reserved for dependency checking */
    /* void* */
    STRUCT_FLD(__reserved1, NULL),

    /* Plugin flags */
    /* unsigned long */
    STRUCT_FLD(flags, 0UL),
};

/* Fields of the dynamic table INNODB_TEMP_TABLE_INFO.
Every time any column gets changed, added or removed, please remember
to change i_s_innodb_plugin_version_postfix accordingly, so that
the change can be propagated to server */
static ST_FIELD_INFO i_s_innodb_temp_table_info_fields_info[] = {
#define IDX_TEMP_TABLE_ID 0
    {STRUCT_FLD(field_name, "TABLE_ID"),
     STRUCT_FLD(field_length, MY_INT64_NUM_DECIMAL_DIGITS),
     STRUCT_FLD(field_type, MYSQL_TYPE_LONGLONG), STRUCT_FLD(value, 0),
     STRUCT_FLD(field_flags, MY_I_S_UNSIGNED), STRUCT_FLD(old_name, ""),
     STRUCT_FLD(open_method, 0)},

#define IDX_TEMP_TABLE_NAME 1
    {STRUCT_FLD(field_name, "NAME"), STRUCT_FLD(field_length, NAME_CHAR_LEN),
     STRUCT_FLD(field_type, MYSQL_TYPE_STRING), STRUCT_FLD(value, 0),
     STRUCT_FLD(field_flags, MY_I_S_MAYBE_NULL), STRUCT_FLD(old_name, ""),
     STRUCT_FLD(open_method, 0)},

#define IDX_TEMP_TABLE_N_COLS 2
    {STRUCT_FLD(field_name, "N_COLS"),
     STRUCT_FLD(field_length, MY_INT32_NUM_DECIMAL_DIGITS),
     STRUCT_FLD(field_type, MYSQL_TYPE_LONG), STRUCT_FLD(value, 0),
     STRUCT_FLD(field_flags, MY_I_S_UNSIGNED), STRUCT_FLD(old_name, ""),
     STRUCT_FLD(open_method, 0)},

#define IDX_TEMP_TABLE_SPACE_ID 3
    {STRUCT_FLD(field_name, "SPACE"),
     STRUCT_FLD(field_length, MY_INT32_NUM_DECIMAL_DIGITS),
     STRUCT_FLD(field_type, MYSQL_TYPE_LONG), STRUCT_FLD(value, 0),
     STRUCT_FLD(field_flags, MY_I_S_UNSIGNED), STRUCT_FLD(old_name, ""),
     STRUCT_FLD(open_method, 0)},
    END_OF_ST_FIELD_INFO};

struct temp_table_info_t {
  table_id_t m_table_id;
  char m_table_name[NAME_LEN + 1];
  unsigned m_n_cols;
  unsigned m_space_id;
};

typedef std::vector<temp_table_info_t, ut_allocator<temp_table_info_t>>
    temp_table_info_cache_t;

/** Fill Information Schema table INNODB_TEMP_TABLE_INFO for a particular
 temp-table
 @return 0 on success, 1 on failure */
static int i_s_innodb_temp_table_info_fill(
    THD *thd,                      /*!< in: thread */
    TABLE_LIST *tables,            /*!< in/out: tables
                                   to fill */
    const temp_table_info_t *info) /*!< in: temp-table
                                   information */
{
  TABLE *table;
  Field **fields;

  DBUG_ENTER("i_s_innodb_temp_table_info_fill");

  table = tables->table;

  fields = table->field;

  OK(fields[IDX_TEMP_TABLE_ID]->store(info->m_table_id, true));

  OK(field_store_string(fields[IDX_TEMP_TABLE_NAME], info->m_table_name));

  OK(fields[IDX_TEMP_TABLE_N_COLS]->store(info->m_n_cols));

  OK(fields[IDX_TEMP_TABLE_SPACE_ID]->store(info->m_space_id));

  DBUG_RETURN(schema_table_store_record(thd, table));
}

/** Populate current table information to cache
@param[in]	table	table
@param[in,out]	cache	populate data in this cache */
static void innodb_temp_table_populate_cache(const dict_table_t *table,
                                             temp_table_info_t *cache) {
  cache->m_table_id = table->id;

  char db_utf8[MAX_DB_UTF8_LEN];
  char table_utf8[MAX_TABLE_UTF8_LEN];

  dict_fs2utf8(table->name.m_name, db_utf8, sizeof(db_utf8), table_utf8,
               sizeof(table_utf8));
  strcpy(cache->m_table_name, table_utf8);

  cache->m_n_cols = table->n_cols;

  cache->m_space_id = table->space;
}

/** This function will iterate over all available table and will fill
 stats for temp-tables to INNODB_TEMP_TABLE_INFO.
 @return 0 on success, 1 on failure */
static int i_s_innodb_temp_table_info_fill_table(
    THD *thd,           /*!< in: thread */
    TABLE_LIST *tables, /*!< in/out: tables to fill */
    Item *)             /*!< in: condition (ignored) */
{
  int status = 0;
  dict_table_t *table = NULL;

  DBUG_ENTER("i_s_innodb_temp_table_info_fill_table");

  /* Only allow the PROCESS privilege holder to access the stats */
  if (check_global_access(thd, PROCESS_ACL)) {
    DBUG_RETURN(0);
  }

  /* First populate all temp-table info by acquiring dict_sys->mutex.
  Note: Scan is being done on NON-LRU list which mainly has system
  table entries and temp-table entries. This means 2 things: list
  is smaller so processing would be faster and most of the data
  is relevant */
  temp_table_info_cache_t all_temp_info_cache;
  all_temp_info_cache.reserve(UT_LIST_GET_LEN(dict_sys->table_non_LRU));

  mutex_enter(&dict_sys->mutex);
  for (table = UT_LIST_GET_FIRST(dict_sys->table_non_LRU); table != NULL;
       table = UT_LIST_GET_NEXT(table_LRU, table)) {
    if (!table->is_temporary()) {
      continue;
    }

    temp_table_info_t current_temp_table_info;

    innodb_temp_table_populate_cache(table, &current_temp_table_info);

    all_temp_info_cache.push_back(current_temp_table_info);
  }
  mutex_exit(&dict_sys->mutex);

  /* Now populate the info to MySQL table */
  temp_table_info_cache_t::const_iterator end = all_temp_info_cache.end();
  for (temp_table_info_cache_t::const_iterator it = all_temp_info_cache.begin();
       it != end; it++) {
    status = i_s_innodb_temp_table_info_fill(thd, tables, &(*it));
    if (status) {
      break;
    }
  }

  DBUG_RETURN(status);
}

/** Bind the dynamic table INFORMATION_SCHEMA.INNODB_TEMP_TABLE_INFO.
 @return 0 on success, 1 on failure */
static int i_s_innodb_temp_table_info_init(
    void *p) /*!< in/out: table schema object */
{
  ST_SCHEMA_TABLE *schema;

  DBUG_ENTER("i_s_innodb_temp_table_info_init");

  schema = reinterpret_cast<ST_SCHEMA_TABLE *>(p);

  schema->fields_info = i_s_innodb_temp_table_info_fields_info;
  schema->fill_table = i_s_innodb_temp_table_info_fill_table;

  DBUG_RETURN(0);
}

struct st_mysql_plugin i_s_innodb_temp_table_info = {
    /* the plugin type (a MYSQL_XXX_PLUGIN value) */
    /* int */
    STRUCT_FLD(type, MYSQL_INFORMATION_SCHEMA_PLUGIN),

    /* pointer to type-specific plugin descriptor */
    /* void* */
    STRUCT_FLD(info, &i_s_info),

    /* plugin name */
    /* const char* */
    STRUCT_FLD(name, "INNODB_TEMP_TABLE_INFO"),

    /* plugin author (for SHOW PLUGINS) */
    /* const char* */
    STRUCT_FLD(author, plugin_author),

    /* general descriptive text (for SHOW PLUGINS) */
    /* const char* */
    STRUCT_FLD(descr, "InnoDB Temp Table Stats"),

    /* the plugin license (PLUGIN_LICENSE_XXX) */
    /* int */
    STRUCT_FLD(license, PLUGIN_LICENSE_GPL),

    /* the function to invoke when plugin is loaded */
    /* int (*)(void*); */
    STRUCT_FLD(init, i_s_innodb_temp_table_info_init),

    /* the function to invoke when plugin is un installed */
    /* int (*)(void*); */
    NULL,

    /* the function to invoke when plugin is unloaded */
    /* int (*)(void*); */
    STRUCT_FLD(deinit, i_s_common_deinit),

    /* plugin version (for SHOW PLUGINS) */
    /* unsigned int */
    STRUCT_FLD(version, i_s_innodb_plugin_version),

    /* SHOW_VAR* */
    STRUCT_FLD(status_vars, NULL),

    /* SYS_VAR** */
    STRUCT_FLD(system_vars, NULL),

    /* reserved for dependency checking */
    /* void* */
    STRUCT_FLD(__reserved1, NULL),

    /* Plugin flags */
    /* unsigned long */
    STRUCT_FLD(flags, 0UL),
};

/* Fields of the dynamic table INNODB_BUFFER_POOL_STATS.
Every time any column gets changed, added or removed, please remember
to change i_s_innodb_plugin_version_postfix accordingly, so that
the change can be propagated to server */
static ST_FIELD_INFO i_s_innodb_buffer_stats_fields_info[] = {
#define IDX_BUF_STATS_POOL_ID 0
    {STRUCT_FLD(field_name, "POOL_ID"),
     STRUCT_FLD(field_length, MY_INT64_NUM_DECIMAL_DIGITS),
     STRUCT_FLD(field_type, MYSQL_TYPE_LONGLONG), STRUCT_FLD(value, 0),
     STRUCT_FLD(field_flags, MY_I_S_UNSIGNED), STRUCT_FLD(old_name, ""),
     STRUCT_FLD(open_method, 0)},

#define IDX_BUF_STATS_POOL_SIZE 1
    {STRUCT_FLD(field_name, "POOL_SIZE"),
     STRUCT_FLD(field_length, MY_INT64_NUM_DECIMAL_DIGITS),
     STRUCT_FLD(field_type, MYSQL_TYPE_LONGLONG), STRUCT_FLD(value, 0),
     STRUCT_FLD(field_flags, MY_I_S_UNSIGNED), STRUCT_FLD(old_name, ""),
     STRUCT_FLD(open_method, 0)},

#define IDX_BUF_STATS_FREE_BUFFERS 2
    {STRUCT_FLD(field_name, "FREE_BUFFERS"),
     STRUCT_FLD(field_length, MY_INT64_NUM_DECIMAL_DIGITS),
     STRUCT_FLD(field_type, MYSQL_TYPE_LONGLONG), STRUCT_FLD(value, 0),
     STRUCT_FLD(field_flags, MY_I_S_UNSIGNED), STRUCT_FLD(old_name, ""),
     STRUCT_FLD(open_method, 0)},

#define IDX_BUF_STATS_LRU_LEN 3
    {STRUCT_FLD(field_name, "DATABASE_PAGES"),
     STRUCT_FLD(field_length, MY_INT64_NUM_DECIMAL_DIGITS),
     STRUCT_FLD(field_type, MYSQL_TYPE_LONGLONG), STRUCT_FLD(value, 0),
     STRUCT_FLD(field_flags, MY_I_S_UNSIGNED), STRUCT_FLD(old_name, ""),
     STRUCT_FLD(open_method, 0)},

#define IDX_BUF_STATS_OLD_LRU_LEN 4
    {STRUCT_FLD(field_name, "OLD_DATABASE_PAGES"),
     STRUCT_FLD(field_length, MY_INT64_NUM_DECIMAL_DIGITS),
     STRUCT_FLD(field_type, MYSQL_TYPE_LONGLONG), STRUCT_FLD(value, 0),
     STRUCT_FLD(field_flags, MY_I_S_UNSIGNED), STRUCT_FLD(old_name, ""),
     STRUCT_FLD(open_method, 0)},

#define IDX_BUF_STATS_FLUSH_LIST_LEN 5
    {STRUCT_FLD(field_name, "MODIFIED_DATABASE_PAGES"),
     STRUCT_FLD(field_length, MY_INT64_NUM_DECIMAL_DIGITS),
     STRUCT_FLD(field_type, MYSQL_TYPE_LONGLONG), STRUCT_FLD(value, 0),
     STRUCT_FLD(field_flags, MY_I_S_UNSIGNED), STRUCT_FLD(old_name, ""),
     STRUCT_FLD(open_method, 0)},

#define IDX_BUF_STATS_PENDING_ZIP 6
    {STRUCT_FLD(field_name, "PENDING_DECOMPRESS"),
     STRUCT_FLD(field_length, MY_INT64_NUM_DECIMAL_DIGITS),
     STRUCT_FLD(field_type, MYSQL_TYPE_LONGLONG), STRUCT_FLD(value, 0),
     STRUCT_FLD(field_flags, MY_I_S_UNSIGNED), STRUCT_FLD(old_name, ""),
     STRUCT_FLD(open_method, 0)},

#define IDX_BUF_STATS_PENDING_READ 7
    {STRUCT_FLD(field_name, "PENDING_READS"),
     STRUCT_FLD(field_length, MY_INT64_NUM_DECIMAL_DIGITS),
     STRUCT_FLD(field_type, MYSQL_TYPE_LONGLONG), STRUCT_FLD(value, 0),
     STRUCT_FLD(field_flags, MY_I_S_UNSIGNED), STRUCT_FLD(old_name, ""),
     STRUCT_FLD(open_method, 0)},

#define IDX_BUF_STATS_FLUSH_LRU 8
    {STRUCT_FLD(field_name, "PENDING_FLUSH_LRU"),
     STRUCT_FLD(field_length, MY_INT64_NUM_DECIMAL_DIGITS),
     STRUCT_FLD(field_type, MYSQL_TYPE_LONGLONG), STRUCT_FLD(value, 0),
     STRUCT_FLD(field_flags, MY_I_S_UNSIGNED), STRUCT_FLD(old_name, ""),
     STRUCT_FLD(open_method, 0)},

#define IDX_BUF_STATS_FLUSH_LIST 9
    {STRUCT_FLD(field_name, "PENDING_FLUSH_LIST"),
     STRUCT_FLD(field_length, MY_INT64_NUM_DECIMAL_DIGITS),
     STRUCT_FLD(field_type, MYSQL_TYPE_LONGLONG), STRUCT_FLD(value, 0),
     STRUCT_FLD(field_flags, MY_I_S_UNSIGNED), STRUCT_FLD(old_name, ""),
     STRUCT_FLD(open_method, 0)},

#define IDX_BUF_STATS_PAGE_YOUNG 10
    {STRUCT_FLD(field_name, "PAGES_MADE_YOUNG"),
     STRUCT_FLD(field_length, MY_INT64_NUM_DECIMAL_DIGITS),
     STRUCT_FLD(field_type, MYSQL_TYPE_LONGLONG), STRUCT_FLD(value, 0),
     STRUCT_FLD(field_flags, MY_I_S_UNSIGNED), STRUCT_FLD(old_name, ""),
     STRUCT_FLD(open_method, 0)},

#define IDX_BUF_STATS_PAGE_NOT_YOUNG 11
    {STRUCT_FLD(field_name, "PAGES_NOT_MADE_YOUNG"),
     STRUCT_FLD(field_length, MY_INT64_NUM_DECIMAL_DIGITS),
     STRUCT_FLD(field_type, MYSQL_TYPE_LONGLONG), STRUCT_FLD(value, 0),
     STRUCT_FLD(field_flags, MY_I_S_UNSIGNED), STRUCT_FLD(old_name, ""),
     STRUCT_FLD(open_method, 0)},

#define IDX_BUF_STATS_PAGE_YOUNG_RATE 12
    {STRUCT_FLD(field_name, "PAGES_MADE_YOUNG_RATE"),
     STRUCT_FLD(field_length, MAX_FLOAT_STR_LENGTH),
     STRUCT_FLD(field_type, MYSQL_TYPE_FLOAT), STRUCT_FLD(value, 0),
     STRUCT_FLD(field_flags, 0), STRUCT_FLD(old_name, ""),
     STRUCT_FLD(open_method, 0)},

#define IDX_BUF_STATS_PAGE_NOT_YOUNG_RATE 13
    {STRUCT_FLD(field_name, "PAGES_MADE_NOT_YOUNG_RATE"),
     STRUCT_FLD(field_length, MAX_FLOAT_STR_LENGTH),
     STRUCT_FLD(field_type, MYSQL_TYPE_FLOAT), STRUCT_FLD(value, 0),
     STRUCT_FLD(field_flags, 0), STRUCT_FLD(old_name, ""),
     STRUCT_FLD(open_method, 0)},

#define IDX_BUF_STATS_PAGE_READ 14
    {STRUCT_FLD(field_name, "NUMBER_PAGES_READ"),
     STRUCT_FLD(field_length, MY_INT64_NUM_DECIMAL_DIGITS),
     STRUCT_FLD(field_type, MYSQL_TYPE_LONGLONG), STRUCT_FLD(value, 0),
     STRUCT_FLD(field_flags, MY_I_S_UNSIGNED), STRUCT_FLD(old_name, ""),
     STRUCT_FLD(open_method, 0)},

#define IDX_BUF_STATS_PAGE_CREATED 15
    {STRUCT_FLD(field_name, "NUMBER_PAGES_CREATED"),
     STRUCT_FLD(field_length, MY_INT64_NUM_DECIMAL_DIGITS),
     STRUCT_FLD(field_type, MYSQL_TYPE_LONGLONG), STRUCT_FLD(value, 0),
     STRUCT_FLD(field_flags, MY_I_S_UNSIGNED), STRUCT_FLD(old_name, ""),
     STRUCT_FLD(open_method, 0)},

#define IDX_BUF_STATS_PAGE_WRITTEN 16
    {STRUCT_FLD(field_name, "NUMBER_PAGES_WRITTEN"),
     STRUCT_FLD(field_length, MY_INT64_NUM_DECIMAL_DIGITS),
     STRUCT_FLD(field_type, MYSQL_TYPE_LONGLONG), STRUCT_FLD(value, 0),
     STRUCT_FLD(field_flags, MY_I_S_UNSIGNED), STRUCT_FLD(old_name, ""),
     STRUCT_FLD(open_method, 0)},

#define IDX_BUF_STATS_PAGE_READ_RATE 17
    {STRUCT_FLD(field_name, "PAGES_READ_RATE"),
     STRUCT_FLD(field_length, MAX_FLOAT_STR_LENGTH),
     STRUCT_FLD(field_type, MYSQL_TYPE_FLOAT), STRUCT_FLD(value, 0),
     STRUCT_FLD(field_flags, 0), STRUCT_FLD(old_name, ""),
     STRUCT_FLD(open_method, 0)},

#define IDX_BUF_STATS_PAGE_CREATE_RATE 18
    {STRUCT_FLD(field_name, "PAGES_CREATE_RATE"),
     STRUCT_FLD(field_length, MAX_FLOAT_STR_LENGTH),
     STRUCT_FLD(field_type, MYSQL_TYPE_FLOAT), STRUCT_FLD(value, 0),
     STRUCT_FLD(field_flags, 0), STRUCT_FLD(old_name, ""),
     STRUCT_FLD(open_method, 0)},

#define IDX_BUF_STATS_PAGE_WRITTEN_RATE 19
    {STRUCT_FLD(field_name, "PAGES_WRITTEN_RATE"),
     STRUCT_FLD(field_length, MAX_FLOAT_STR_LENGTH),
     STRUCT_FLD(field_type, MYSQL_TYPE_FLOAT), STRUCT_FLD(value, 0),
     STRUCT_FLD(field_flags, 0), STRUCT_FLD(old_name, ""),
     STRUCT_FLD(open_method, 0)},

#define IDX_BUF_STATS_GET 20
    {STRUCT_FLD(field_name, "NUMBER_PAGES_GET"),
     STRUCT_FLD(field_length, MY_INT64_NUM_DECIMAL_DIGITS),
     STRUCT_FLD(field_type, MYSQL_TYPE_LONGLONG), STRUCT_FLD(value, 0),
     STRUCT_FLD(field_flags, MY_I_S_UNSIGNED), STRUCT_FLD(old_name, ""),
     STRUCT_FLD(open_method, 0)},

#define IDX_BUF_STATS_HIT_RATE 21
    {STRUCT_FLD(field_name, "HIT_RATE"),
     STRUCT_FLD(field_length, MY_INT64_NUM_DECIMAL_DIGITS),
     STRUCT_FLD(field_type, MYSQL_TYPE_LONGLONG), STRUCT_FLD(value, 0),
     STRUCT_FLD(field_flags, MY_I_S_UNSIGNED), STRUCT_FLD(old_name, ""),
     STRUCT_FLD(open_method, 0)},

#define IDX_BUF_STATS_MADE_YOUNG_PCT 22
    {STRUCT_FLD(field_name, "YOUNG_MAKE_PER_THOUSAND_GETS"),
     STRUCT_FLD(field_length, MY_INT64_NUM_DECIMAL_DIGITS),
     STRUCT_FLD(field_type, MYSQL_TYPE_LONGLONG), STRUCT_FLD(value, 0),
     STRUCT_FLD(field_flags, MY_I_S_UNSIGNED), STRUCT_FLD(old_name, ""),
     STRUCT_FLD(open_method, 0)},

#define IDX_BUF_STATS_NOT_MADE_YOUNG_PCT 23
    {STRUCT_FLD(field_name, "NOT_YOUNG_MAKE_PER_THOUSAND_GETS"),
     STRUCT_FLD(field_length, MY_INT64_NUM_DECIMAL_DIGITS),
     STRUCT_FLD(field_type, MYSQL_TYPE_LONGLONG), STRUCT_FLD(value, 0),
     STRUCT_FLD(field_flags, MY_I_S_UNSIGNED), STRUCT_FLD(old_name, ""),
     STRUCT_FLD(open_method, 0)},

#define IDX_BUF_STATS_READ_AHREAD 24
    {STRUCT_FLD(field_name, "NUMBER_PAGES_READ_AHEAD"),
     STRUCT_FLD(field_length, MY_INT64_NUM_DECIMAL_DIGITS),
     STRUCT_FLD(field_type, MYSQL_TYPE_LONGLONG), STRUCT_FLD(value, 0),
     STRUCT_FLD(field_flags, MY_I_S_UNSIGNED), STRUCT_FLD(old_name, ""),
     STRUCT_FLD(open_method, 0)},

#define IDX_BUF_STATS_READ_AHEAD_EVICTED 25
    {STRUCT_FLD(field_name, "NUMBER_READ_AHEAD_EVICTED"),
     STRUCT_FLD(field_length, MY_INT64_NUM_DECIMAL_DIGITS),
     STRUCT_FLD(field_type, MYSQL_TYPE_LONGLONG), STRUCT_FLD(value, 0),
     STRUCT_FLD(field_flags, MY_I_S_UNSIGNED), STRUCT_FLD(old_name, ""),
     STRUCT_FLD(open_method, 0)},

#define IDX_BUF_STATS_READ_AHEAD_RATE 26
    {STRUCT_FLD(field_name, "READ_AHEAD_RATE"),
     STRUCT_FLD(field_length, MAX_FLOAT_STR_LENGTH),
     STRUCT_FLD(field_type, MYSQL_TYPE_FLOAT), STRUCT_FLD(value, 0),
     STRUCT_FLD(field_flags, 0), STRUCT_FLD(old_name, ""),
     STRUCT_FLD(open_method, 0)},

#define IDX_BUF_STATS_READ_AHEAD_EVICT_RATE 27
    {STRUCT_FLD(field_name, "READ_AHEAD_EVICTED_RATE"),
     STRUCT_FLD(field_length, MAX_FLOAT_STR_LENGTH),
     STRUCT_FLD(field_type, MYSQL_TYPE_FLOAT), STRUCT_FLD(value, 0),
     STRUCT_FLD(field_flags, 0), STRUCT_FLD(old_name, ""),
     STRUCT_FLD(open_method, 0)},

#define IDX_BUF_STATS_LRU_IO_SUM 28
    {STRUCT_FLD(field_name, "LRU_IO_TOTAL"),
     STRUCT_FLD(field_length, MY_INT64_NUM_DECIMAL_DIGITS),
     STRUCT_FLD(field_type, MYSQL_TYPE_LONGLONG), STRUCT_FLD(value, 0),
     STRUCT_FLD(field_flags, MY_I_S_UNSIGNED), STRUCT_FLD(old_name, ""),
     STRUCT_FLD(open_method, 0)},

#define IDX_BUF_STATS_LRU_IO_CUR 29
    {STRUCT_FLD(field_name, "LRU_IO_CURRENT"),
     STRUCT_FLD(field_length, MY_INT64_NUM_DECIMAL_DIGITS),
     STRUCT_FLD(field_type, MYSQL_TYPE_LONGLONG), STRUCT_FLD(value, 0),
     STRUCT_FLD(field_flags, MY_I_S_UNSIGNED), STRUCT_FLD(old_name, ""),
     STRUCT_FLD(open_method, 0)},

#define IDX_BUF_STATS_UNZIP_SUM 30
    {STRUCT_FLD(field_name, "UNCOMPRESS_TOTAL"),
     STRUCT_FLD(field_length, MY_INT64_NUM_DECIMAL_DIGITS),
     STRUCT_FLD(field_type, MYSQL_TYPE_LONGLONG), STRUCT_FLD(value, 0),
     STRUCT_FLD(field_flags, MY_I_S_UNSIGNED), STRUCT_FLD(old_name, ""),
     STRUCT_FLD(open_method, 0)},

#define IDX_BUF_STATS_UNZIP_CUR 31
    {STRUCT_FLD(field_name, "UNCOMPRESS_CURRENT"),
     STRUCT_FLD(field_length, MY_INT64_NUM_DECIMAL_DIGITS),
     STRUCT_FLD(field_type, MYSQL_TYPE_LONGLONG), STRUCT_FLD(value, 0),
     STRUCT_FLD(field_flags, MY_I_S_UNSIGNED), STRUCT_FLD(old_name, ""),
     STRUCT_FLD(open_method, 0)},

    END_OF_ST_FIELD_INFO};

/** Fill Information Schema table INNODB_BUFFER_POOL_STATS for a particular
 buffer pool
 @return 0 on success, 1 on failure */
static int i_s_innodb_stats_fill(
    THD *thd,                    /*!< in: thread */
    TABLE_LIST *tables,          /*!< in/out: tables to fill */
    const buf_pool_info_t *info) /*!< in: buffer pool
                                 information */
{
  TABLE *table;
  Field **fields;

  DBUG_ENTER("i_s_innodb_stats_fill");

  table = tables->table;

  fields = table->field;

  OK(fields[IDX_BUF_STATS_POOL_ID]->store(info->pool_unique_id, true));

  OK(fields[IDX_BUF_STATS_POOL_SIZE]->store(info->pool_size, true));

  OK(fields[IDX_BUF_STATS_LRU_LEN]->store(info->lru_len, true));

  OK(fields[IDX_BUF_STATS_OLD_LRU_LEN]->store(info->old_lru_len, true));

  OK(fields[IDX_BUF_STATS_FREE_BUFFERS]->store(info->free_list_len, true));

  OK(fields[IDX_BUF_STATS_FLUSH_LIST_LEN]->store(info->flush_list_len, true));

  OK(fields[IDX_BUF_STATS_PENDING_ZIP]->store(info->n_pend_unzip, true));

  OK(fields[IDX_BUF_STATS_PENDING_READ]->store(info->n_pend_reads, true));

  OK(fields[IDX_BUF_STATS_FLUSH_LRU]->store(info->n_pending_flush_lru, true));

  OK(fields[IDX_BUF_STATS_FLUSH_LIST]->store(info->n_pending_flush_list, true));

  OK(fields[IDX_BUF_STATS_PAGE_YOUNG]->store(info->n_pages_made_young, true));

  OK(fields[IDX_BUF_STATS_PAGE_NOT_YOUNG]->store(info->n_pages_not_made_young,
                                                 true));

  OK(fields[IDX_BUF_STATS_PAGE_YOUNG_RATE]->store(info->page_made_young_rate));

  OK(fields[IDX_BUF_STATS_PAGE_NOT_YOUNG_RATE]->store(
      info->page_not_made_young_rate));

  OK(fields[IDX_BUF_STATS_PAGE_READ]->store(info->n_pages_read, true));

  OK(fields[IDX_BUF_STATS_PAGE_CREATED]->store(info->n_pages_created, true));

  OK(fields[IDX_BUF_STATS_PAGE_WRITTEN]->store(info->n_pages_written, true));

  OK(fields[IDX_BUF_STATS_GET]->store(info->n_page_gets, true));

  OK(fields[IDX_BUF_STATS_PAGE_READ_RATE]->store(info->pages_read_rate));

  OK(fields[IDX_BUF_STATS_PAGE_CREATE_RATE]->store(info->pages_created_rate));

  OK(fields[IDX_BUF_STATS_PAGE_WRITTEN_RATE]->store(info->pages_written_rate));

  if (info->n_page_get_delta) {
    OK(fields[IDX_BUF_STATS_HIT_RATE]->store(
        1000 - (1000 * info->page_read_delta / info->n_page_get_delta), true));

    OK(fields[IDX_BUF_STATS_MADE_YOUNG_PCT]->store(
        1000 * info->young_making_delta / info->n_page_get_delta, true));

    OK(fields[IDX_BUF_STATS_NOT_MADE_YOUNG_PCT]->store(
        1000 * info->not_young_making_delta / info->n_page_get_delta, true));
  } else {
    OK(fields[IDX_BUF_STATS_HIT_RATE]->store(0, true));
    OK(fields[IDX_BUF_STATS_MADE_YOUNG_PCT]->store(0, true));
    OK(fields[IDX_BUF_STATS_NOT_MADE_YOUNG_PCT]->store(0, true));
  }

  OK(fields[IDX_BUF_STATS_READ_AHREAD]->store(info->n_ra_pages_read, true));

  OK(fields[IDX_BUF_STATS_READ_AHEAD_EVICTED]->store(info->n_ra_pages_evicted,
                                                     true));

  OK(fields[IDX_BUF_STATS_READ_AHEAD_RATE]->store(info->pages_readahead_rate));

  OK(fields[IDX_BUF_STATS_READ_AHEAD_EVICT_RATE]->store(
      info->pages_evicted_rate));

  OK(fields[IDX_BUF_STATS_LRU_IO_SUM]->store(info->io_sum, true));

  OK(fields[IDX_BUF_STATS_LRU_IO_CUR]->store(info->io_cur, true));

  OK(fields[IDX_BUF_STATS_UNZIP_SUM]->store(info->unzip_sum, true));

  OK(fields[IDX_BUF_STATS_UNZIP_CUR]->store(info->unzip_cur, true));

  DBUG_RETURN(schema_table_store_record(thd, table));
}

/** This is the function that loops through each buffer pool and fetch buffer
 pool stats to information schema  table: I_S_INNODB_BUFFER_POOL_STATS
 @return 0 on success, 1 on failure */
static int i_s_innodb_buffer_stats_fill_table(
    THD *thd,           /*!< in: thread */
    TABLE_LIST *tables, /*!< in/out: tables to fill */
    Item *)             /*!< in: condition (ignored) */
{
  int status = 0;
  buf_pool_info_t *pool_info;

  DBUG_ENTER("i_s_innodb_buffer_fill_general");

  /* Only allow the PROCESS privilege holder to access the stats */
  if (check_global_access(thd, PROCESS_ACL)) {
    DBUG_RETURN(0);
  }

  pool_info = (buf_pool_info_t *)ut_zalloc_nokey(srv_buf_pool_instances *
                                                 sizeof *pool_info);

  /* Walk through each buffer pool */
  for (ulint i = 0; i < srv_buf_pool_instances; i++) {
    buf_pool_t *buf_pool;
<<<<<<< HEAD

    buf_pool = buf_pool_from_array(i);

    /* Fetch individual buffer pool info */
    buf_stats_get_pool_info(buf_pool, i, pool_info);

    status = i_s_innodb_stats_fill(thd, tables, &pool_info[i]);

    /* If something goes wrong, break and return */
    if (status) {
      break;
    }
  }

  ut_free(pool_info);

=======

    buf_pool = buf_pool_from_array(i);

    /* Fetch individual buffer pool info */
    buf_stats_get_pool_info(buf_pool, i, pool_info);

    status = i_s_innodb_stats_fill(thd, tables, &pool_info[i]);

    /* If something goes wrong, break and return */
    if (status) {
      break;
    }
  }

  ut_free(pool_info);

>>>>>>> 4869291f
  DBUG_RETURN(status);
}

/** Bind the dynamic table INFORMATION_SCHEMA.INNODB_BUFFER_POOL_STATS.
 @return 0 on success, 1 on failure */
static int i_s_innodb_buffer_pool_stats_init(
    void *p) /*!< in/out: table schema object */
{
  ST_SCHEMA_TABLE *schema;

  DBUG_ENTER("i_s_innodb_buffer_pool_stats_init");

  schema = reinterpret_cast<ST_SCHEMA_TABLE *>(p);

  schema->fields_info = i_s_innodb_buffer_stats_fields_info;
  schema->fill_table = i_s_innodb_buffer_stats_fill_table;

  DBUG_RETURN(0);
}

struct st_mysql_plugin i_s_innodb_buffer_stats = {
    /* the plugin type (a MYSQL_XXX_PLUGIN value) */
    /* int */
    STRUCT_FLD(type, MYSQL_INFORMATION_SCHEMA_PLUGIN),

    /* pointer to type-specific plugin descriptor */
    /* void* */
    STRUCT_FLD(info, &i_s_info),

    /* plugin name */
    /* const char* */
    STRUCT_FLD(name, "INNODB_BUFFER_POOL_STATS"),

    /* plugin author (for SHOW PLUGINS) */
    /* const char* */
    STRUCT_FLD(author, plugin_author),

    /* general descriptive text (for SHOW PLUGINS) */
    /* const char* */
    STRUCT_FLD(descr, "InnoDB Buffer Pool Statistics Information "),

    /* the plugin license (PLUGIN_LICENSE_XXX) */
    /* int */
    STRUCT_FLD(license, PLUGIN_LICENSE_GPL),

    /* the function to invoke when plugin is loaded */
    /* int (*)(void*); */
    STRUCT_FLD(init, i_s_innodb_buffer_pool_stats_init),

    /* the function to invoke when plugin is un installed */
    /* int (*)(void*); */
    NULL,

    /* the function to invoke when plugin is unloaded */
    /* int (*)(void*); */
    STRUCT_FLD(deinit, i_s_common_deinit),

    /* plugin version (for SHOW PLUGINS) */
    /* unsigned int */
    STRUCT_FLD(version, i_s_innodb_plugin_version),

    /* SHOW_VAR* */
    STRUCT_FLD(status_vars, NULL),

    /* SYS_VAR** */
    STRUCT_FLD(system_vars, NULL),

    /* reserved for dependency checking */
    /* void* */
    STRUCT_FLD(__reserved1, NULL),

    /* Plugin flags */
    /* unsigned long */
    STRUCT_FLD(flags, 0UL),
};

/* Fields of the dynamic table INNODB_BUFFER_POOL_PAGE.
Every time any column gets changed, added or removed, please remember
to change i_s_innodb_plugin_version_postfix accordingly, so that
the change can be propagated to server */
static ST_FIELD_INFO i_s_innodb_buffer_page_fields_info[] = {
#define IDX_BUFFER_POOL_ID 0
    {STRUCT_FLD(field_name, "POOL_ID"),
     STRUCT_FLD(field_length, MY_INT64_NUM_DECIMAL_DIGITS),
     STRUCT_FLD(field_type, MYSQL_TYPE_LONGLONG), STRUCT_FLD(value, 0),
     STRUCT_FLD(field_flags, MY_I_S_UNSIGNED), STRUCT_FLD(old_name, ""),
     STRUCT_FLD(open_method, 0)},

#define IDX_BUFFER_BLOCK_ID 1
    {STRUCT_FLD(field_name, "BLOCK_ID"),
     STRUCT_FLD(field_length, MY_INT64_NUM_DECIMAL_DIGITS),
     STRUCT_FLD(field_type, MYSQL_TYPE_LONGLONG), STRUCT_FLD(value, 0),
     STRUCT_FLD(field_flags, MY_I_S_UNSIGNED), STRUCT_FLD(old_name, ""),
     STRUCT_FLD(open_method, 0)},

#define IDX_BUFFER_PAGE_SPACE 2
    {STRUCT_FLD(field_name, "SPACE"),
     STRUCT_FLD(field_length, MY_INT64_NUM_DECIMAL_DIGITS),
     STRUCT_FLD(field_type, MYSQL_TYPE_LONGLONG), STRUCT_FLD(value, 0),
     STRUCT_FLD(field_flags, MY_I_S_UNSIGNED), STRUCT_FLD(old_name, ""),
     STRUCT_FLD(open_method, 0)},

#define IDX_BUFFER_PAGE_NUM 3
    {STRUCT_FLD(field_name, "PAGE_NUMBER"),
     STRUCT_FLD(field_length, MY_INT64_NUM_DECIMAL_DIGITS),
     STRUCT_FLD(field_type, MYSQL_TYPE_LONGLONG), STRUCT_FLD(value, 0),
     STRUCT_FLD(field_flags, MY_I_S_UNSIGNED), STRUCT_FLD(old_name, ""),
     STRUCT_FLD(open_method, 0)},

#define IDX_BUFFER_PAGE_TYPE 4
    {STRUCT_FLD(field_name, "PAGE_TYPE"), STRUCT_FLD(field_length, 64),
     STRUCT_FLD(field_type, MYSQL_TYPE_STRING), STRUCT_FLD(value, 0),
     STRUCT_FLD(field_flags, MY_I_S_MAYBE_NULL), STRUCT_FLD(old_name, ""),
     STRUCT_FLD(open_method, 0)},

#define IDX_BUFFER_PAGE_FLUSH_TYPE 5
    {STRUCT_FLD(field_name, "FLUSH_TYPE"),
     STRUCT_FLD(field_length, MY_INT64_NUM_DECIMAL_DIGITS),
     STRUCT_FLD(field_type, MYSQL_TYPE_LONGLONG), STRUCT_FLD(value, 0),
     STRUCT_FLD(field_flags, MY_I_S_UNSIGNED), STRUCT_FLD(old_name, ""),
     STRUCT_FLD(open_method, 0)},

#define IDX_BUFFER_PAGE_FIX_COUNT 6
    {STRUCT_FLD(field_name, "FIX_COUNT"),
     STRUCT_FLD(field_length, MY_INT64_NUM_DECIMAL_DIGITS),
     STRUCT_FLD(field_type, MYSQL_TYPE_LONGLONG), STRUCT_FLD(value, 0),
     STRUCT_FLD(field_flags, MY_I_S_UNSIGNED), STRUCT_FLD(old_name, ""),
     STRUCT_FLD(open_method, 0)},

#define IDX_BUFFER_PAGE_HASHED 7
    {STRUCT_FLD(field_name, "IS_HASHED"), STRUCT_FLD(field_length, 3),
     STRUCT_FLD(field_type, MYSQL_TYPE_STRING), STRUCT_FLD(value, 0),
     STRUCT_FLD(field_flags, MY_I_S_MAYBE_NULL), STRUCT_FLD(old_name, ""),
     STRUCT_FLD(open_method, 0)},

#define IDX_BUFFER_PAGE_NEWEST_MOD 8
    {STRUCT_FLD(field_name, "NEWEST_MODIFICATION"),
     STRUCT_FLD(field_length, MY_INT64_NUM_DECIMAL_DIGITS),
     STRUCT_FLD(field_type, MYSQL_TYPE_LONGLONG), STRUCT_FLD(value, 0),
     STRUCT_FLD(field_flags, MY_I_S_UNSIGNED), STRUCT_FLD(old_name, ""),
     STRUCT_FLD(open_method, 0)},

#define IDX_BUFFER_PAGE_OLDEST_MOD 9
    {STRUCT_FLD(field_name, "OLDEST_MODIFICATION"),
     STRUCT_FLD(field_length, MY_INT64_NUM_DECIMAL_DIGITS),
     STRUCT_FLD(field_type, MYSQL_TYPE_LONGLONG), STRUCT_FLD(value, 0),
     STRUCT_FLD(field_flags, MY_I_S_UNSIGNED), STRUCT_FLD(old_name, ""),
     STRUCT_FLD(open_method, 0)},

#define IDX_BUFFER_PAGE_ACCESS_TIME 10
    {STRUCT_FLD(field_name, "ACCESS_TIME"),
     STRUCT_FLD(field_length, MY_INT64_NUM_DECIMAL_DIGITS),
     STRUCT_FLD(field_type, MYSQL_TYPE_LONGLONG), STRUCT_FLD(value, 0),
     STRUCT_FLD(field_flags, MY_I_S_UNSIGNED), STRUCT_FLD(old_name, ""),
     STRUCT_FLD(open_method, 0)},

#define IDX_BUFFER_PAGE_TABLE_NAME 11
    {STRUCT_FLD(field_name, "TABLE_NAME"), STRUCT_FLD(field_length, 1024),
     STRUCT_FLD(field_type, MYSQL_TYPE_STRING), STRUCT_FLD(value, 0),
     STRUCT_FLD(field_flags, MY_I_S_MAYBE_NULL), STRUCT_FLD(old_name, ""),
     STRUCT_FLD(open_method, 0)},

#define IDX_BUFFER_PAGE_INDEX_NAME 12
    {STRUCT_FLD(field_name, "INDEX_NAME"), STRUCT_FLD(field_length, 1024),
     STRUCT_FLD(field_type, MYSQL_TYPE_STRING), STRUCT_FLD(value, 0),
     STRUCT_FLD(field_flags, MY_I_S_MAYBE_NULL), STRUCT_FLD(old_name, ""),
     STRUCT_FLD(open_method, 0)},

#define IDX_BUFFER_PAGE_NUM_RECS 13
    {STRUCT_FLD(field_name, "NUMBER_RECORDS"),
     STRUCT_FLD(field_length, MY_INT64_NUM_DECIMAL_DIGITS),
     STRUCT_FLD(field_type, MYSQL_TYPE_LONGLONG), STRUCT_FLD(value, 0),
     STRUCT_FLD(field_flags, MY_I_S_UNSIGNED), STRUCT_FLD(old_name, ""),
     STRUCT_FLD(open_method, 0)},

#define IDX_BUFFER_PAGE_DATA_SIZE 14
    {STRUCT_FLD(field_name, "DATA_SIZE"),
     STRUCT_FLD(field_length, MY_INT64_NUM_DECIMAL_DIGITS),
     STRUCT_FLD(field_type, MYSQL_TYPE_LONGLONG), STRUCT_FLD(value, 0),
     STRUCT_FLD(field_flags, MY_I_S_UNSIGNED), STRUCT_FLD(old_name, ""),
     STRUCT_FLD(open_method, 0)},

#define IDX_BUFFER_PAGE_ZIP_SIZE 15
    {STRUCT_FLD(field_name, "COMPRESSED_SIZE"),
     STRUCT_FLD(field_length, MY_INT64_NUM_DECIMAL_DIGITS),
     STRUCT_FLD(field_type, MYSQL_TYPE_LONGLONG), STRUCT_FLD(value, 0),
     STRUCT_FLD(field_flags, MY_I_S_UNSIGNED), STRUCT_FLD(old_name, ""),
     STRUCT_FLD(open_method, 0)},

#define IDX_BUFFER_PAGE_STATE 16
    {STRUCT_FLD(field_name, "PAGE_STATE"), STRUCT_FLD(field_length, 64),
     STRUCT_FLD(field_type, MYSQL_TYPE_STRING), STRUCT_FLD(value, 0),
     STRUCT_FLD(field_flags, MY_I_S_MAYBE_NULL), STRUCT_FLD(old_name, ""),
     STRUCT_FLD(open_method, 0)},

#define IDX_BUFFER_PAGE_IO_FIX 17
    {STRUCT_FLD(field_name, "IO_FIX"), STRUCT_FLD(field_length, 64),
     STRUCT_FLD(field_type, MYSQL_TYPE_STRING), STRUCT_FLD(value, 0),
     STRUCT_FLD(field_flags, MY_I_S_MAYBE_NULL), STRUCT_FLD(old_name, ""),
     STRUCT_FLD(open_method, 0)},

#define IDX_BUFFER_PAGE_IS_OLD 18
    {STRUCT_FLD(field_name, "IS_OLD"), STRUCT_FLD(field_length, 3),
     STRUCT_FLD(field_type, MYSQL_TYPE_STRING), STRUCT_FLD(value, 0),
     STRUCT_FLD(field_flags, MY_I_S_MAYBE_NULL), STRUCT_FLD(old_name, ""),
     STRUCT_FLD(open_method, 0)},

#define IDX_BUFFER_PAGE_FREE_CLOCK 19
    {STRUCT_FLD(field_name, "FREE_PAGE_CLOCK"),
     STRUCT_FLD(field_length, MY_INT64_NUM_DECIMAL_DIGITS),
     STRUCT_FLD(field_type, MYSQL_TYPE_LONGLONG), STRUCT_FLD(value, 0),
     STRUCT_FLD(field_flags, MY_I_S_UNSIGNED), STRUCT_FLD(old_name, ""),
     STRUCT_FLD(open_method, 0)},

    END_OF_ST_FIELD_INFO};

/** Fill Information Schema table INNODB_BUFFER_PAGE with information
 cached in the buf_page_info_t array
 @return 0 on success, 1 on failure */
static int i_s_innodb_buffer_page_fill(
    THD *thd,                          /*!< in: thread */
    TABLE_LIST *tables,                /*!< in/out: tables to fill */
    const buf_page_info_t *info_array, /*!< in: array cached page
                                       info */
    ulint num_page)                    /*!< in: number of page info
                                       cached */
{
  TABLE *table;
  Field **fields;

  DBUG_ENTER("i_s_innodb_buffer_page_fill");

  table = tables->table;

  fields = table->field;

  /* Iterate through the cached array and fill the I_S table rows */
  for (ulint i = 0; i < num_page; i++) {
    const buf_page_info_t *page_info;
    char table_name[MAX_FULL_NAME_LEN + 1];
    const char *table_name_end = NULL;
    const char *state_str;
    enum buf_page_state state;

    page_info = info_array + i;

    state_str = NULL;

    OK(fields[IDX_BUFFER_POOL_ID]->store(page_info->pool_id, true));

    OK(fields[IDX_BUFFER_BLOCK_ID]->store(page_info->block_id, true));

    OK(fields[IDX_BUFFER_PAGE_SPACE]->store(page_info->space_id, true));

    OK(fields[IDX_BUFFER_PAGE_NUM]->store(page_info->page_num, true));

    OK(field_store_string(fields[IDX_BUFFER_PAGE_TYPE],
                          i_s_page_type[page_info->page_type].type_str));

    OK(fields[IDX_BUFFER_PAGE_FLUSH_TYPE]->store(page_info->flush_type));

    OK(fields[IDX_BUFFER_PAGE_FIX_COUNT]->store(page_info->fix_count));

    if (page_info->hashed) {
      OK(field_store_string(fields[IDX_BUFFER_PAGE_HASHED], "YES"));
    } else {
      OK(field_store_string(fields[IDX_BUFFER_PAGE_HASHED], "NO"));
    }

    OK(fields[IDX_BUFFER_PAGE_NEWEST_MOD]->store(page_info->newest_mod, true));

    OK(fields[IDX_BUFFER_PAGE_OLDEST_MOD]->store(page_info->oldest_mod, true));

    OK(fields[IDX_BUFFER_PAGE_ACCESS_TIME]->store(page_info->access_time));

    fields[IDX_BUFFER_PAGE_TABLE_NAME]->set_null();

    fields[IDX_BUFFER_PAGE_INDEX_NAME]->set_null();

    /* If this is an index page, fetch the index name
    and table name */
    switch (page_info->page_type) {
      const dict_index_t *index;

      case I_S_PAGE_TYPE_INDEX:
      case I_S_PAGE_TYPE_RTREE:
      case I_S_PAGE_TYPE_SDI: {
        index_id_t id(page_info->space_id, page_info->index_id);

        mutex_enter(&dict_sys->mutex);
        index = dict_index_find(id);
      }

        if (index) {
          table_name_end = innobase_convert_name(
              table_name, sizeof(table_name), index->table_name,
              strlen(index->table_name), thd);

          OK(fields[IDX_BUFFER_PAGE_TABLE_NAME]->store(
              table_name, static_cast<size_t>(table_name_end - table_name),
              system_charset_info));
          fields[IDX_BUFFER_PAGE_TABLE_NAME]->set_notnull();

          OK(field_store_index_name(fields[IDX_BUFFER_PAGE_INDEX_NAME],
                                    index->name));
        }

        mutex_exit(&dict_sys->mutex);
    }

    OK(fields[IDX_BUFFER_PAGE_NUM_RECS]->store(page_info->num_recs, true));

    OK(fields[IDX_BUFFER_PAGE_DATA_SIZE]->store(page_info->data_size, true));

    OK(fields[IDX_BUFFER_PAGE_ZIP_SIZE]->store(
        page_info->zip_ssize ? (UNIV_ZIP_SIZE_MIN >> 1) << page_info->zip_ssize
                             : 0,
        true));

#if BUF_PAGE_STATE_BITS > 3
#error \
    "BUF_PAGE_STATE_BITS > 3, please ensure that all 1<<BUF_PAGE_STATE_BITS values are checked for"
#endif
    state = static_cast<enum buf_page_state>(page_info->page_state);

    switch (state) {
      /* First three states are for compression pages and
      are not states we would get as we scan pages through
      buffer blocks */
      case BUF_BLOCK_POOL_WATCH:
      case BUF_BLOCK_ZIP_PAGE:
      case BUF_BLOCK_ZIP_DIRTY:
        state_str = NULL;
        break;
      case BUF_BLOCK_NOT_USED:
        state_str = "NOT_USED";
        break;
      case BUF_BLOCK_READY_FOR_USE:
        state_str = "READY_FOR_USE";
        break;
      case BUF_BLOCK_FILE_PAGE:
        state_str = "FILE_PAGE";
        break;
      case BUF_BLOCK_MEMORY:
        state_str = "MEMORY";
        break;
      case BUF_BLOCK_REMOVE_HASH:
        state_str = "REMOVE_HASH";
        break;
    };

    OK(field_store_string(fields[IDX_BUFFER_PAGE_STATE], state_str));

    switch (page_info->io_fix) {
      case BUF_IO_NONE:
        OK(field_store_string(fields[IDX_BUFFER_PAGE_IO_FIX], "IO_NONE"));
        break;
      case BUF_IO_READ:
        OK(field_store_string(fields[IDX_BUFFER_PAGE_IO_FIX], "IO_READ"));
        break;
      case BUF_IO_WRITE:
        OK(field_store_string(fields[IDX_BUFFER_PAGE_IO_FIX], "IO_WRITE"));
        break;
      case BUF_IO_PIN:
        OK(field_store_string(fields[IDX_BUFFER_PAGE_IO_FIX], "IO_PIN"));
        break;
    }

    OK(field_store_string(fields[IDX_BUFFER_PAGE_IS_OLD],
                          (page_info->is_old) ? "YES" : "NO"));

    OK(fields[IDX_BUFFER_PAGE_FREE_CLOCK]->store(page_info->freed_page_clock,
                                                 true));

    if (schema_table_store_record(thd, table)) {
      DBUG_RETURN(1);
    }
  }

  DBUG_RETURN(0);
}

/** Set appropriate page type to a buf_page_info_t structure */
static void i_s_innodb_set_page_type(
    buf_page_info_t *page_info, /*!< in/out: structure to fill with
                                scanned info */
    ulint page_type,            /*!< in: page type */
    const byte *frame)          /*!< in: buffer frame */
{
  if (fil_page_type_is_index(page_type)) {
    const page_t *page = (const page_t *)frame;

    page_info->index_id = btr_page_get_index_id(page);

    /* FIL_PAGE_INDEX and FIL_PAGE_RTREE are a bit special,
    their values are defined as 17855 and 17854, so we cannot
    use them to index into i_s_page_type[] array, its array index
    in the i_s_page_type[] array is I_S_PAGE_TYPE_INDEX
    (1) for index pages or I_S_PAGE_TYPE_IBUF for
    change buffer index pages */
    if (page_info->index_id ==
        static_cast<space_index_t>(DICT_IBUF_ID_MIN + IBUF_SPACE_ID)) {
      page_info->page_type = I_S_PAGE_TYPE_IBUF;
    } else if (page_type == FIL_PAGE_RTREE) {
      page_info->page_type = I_S_PAGE_TYPE_RTREE;
    } else if (page_type == FIL_PAGE_SDI) {
      page_info->page_type = I_S_PAGE_TYPE_SDI;
    } else {
      page_info->page_type = I_S_PAGE_TYPE_INDEX;
    }

    page_info->data_size = (ulint)(
        page_header_get_field(page, PAGE_HEAP_TOP) -
        (page_is_comp(page) ? PAGE_NEW_SUPREMUM_END : PAGE_OLD_SUPREMUM_END) -
        page_header_get_field(page, PAGE_GARBAGE));

    page_info->num_recs = page_get_n_recs(page);
  } else if (page_type > FIL_PAGE_TYPE_LAST) {
    /* Encountered an unknown page type */
    page_info->page_type = I_S_PAGE_TYPE_UNKNOWN;
  } else {
    /* Make sure we get the right index into the
    i_s_page_type[] array */
    ut_a(page_type == i_s_page_type[page_type].type_value);

    page_info->page_type = page_type;
  }

  switch (page_info->page_type) {
    case FIL_PAGE_TYPE_ZBLOB:
    case FIL_PAGE_TYPE_ZBLOB2:
    case FIL_PAGE_SDI_ZBLOB:
    case FIL_PAGE_TYPE_LOB_INDEX:
    case FIL_PAGE_TYPE_LOB_DATA:
    case FIL_PAGE_TYPE_LOB_FIRST:
    case FIL_PAGE_TYPE_ZLOB_FIRST:
    case FIL_PAGE_TYPE_ZLOB_DATA:
    case FIL_PAGE_TYPE_ZLOB_INDEX:
    case FIL_PAGE_TYPE_ZLOB_FRAG:
    case FIL_PAGE_TYPE_ZLOB_FRAG_ENTRY:
      page_info->page_num = mach_read_from_4(frame + FIL_PAGE_OFFSET);
      page_info->space_id =
          mach_read_from_4(frame + FIL_PAGE_ARCH_LOG_NO_OR_SPACE_ID);
  }
}
/** Scans pages in the buffer cache, and collect their general information
 into the buf_page_info_t array which is zero-filled. So any fields
 that are not initialized in the function will default to 0 */
static void i_s_innodb_buffer_page_get_info(
    const buf_page_t *bpage,    /*!< in: buffer pool page to scan */
    ulint pool_id,              /*!< in: buffer pool id */
    ulint pos,                  /*!< in: buffer block position in
                                buffer pool or in the LRU list */
    buf_page_info_t *page_info) /*!< in: zero filled info structure;
                                out: structure filled with scanned
                                info */
{
  BPageMutex *mutex = buf_page_get_mutex(bpage);
<<<<<<< HEAD

  ut_ad(pool_id < MAX_BUFFER_POOLS);

  page_info->pool_id = pool_id;

  page_info->block_id = pos;

  mutex_enter(mutex);

  page_info->page_state = buf_page_get_state(bpage);

  /* Only fetch information for buffers that map to a tablespace,
  that is, buffer page with state BUF_BLOCK_ZIP_PAGE,
  BUF_BLOCK_ZIP_DIRTY or BUF_BLOCK_FILE_PAGE */
  if (buf_page_in_file(bpage)) {
    const byte *frame;
    ulint page_type;

    page_info->space_id = bpage->id.space();

    page_info->page_num = bpage->id.page_no();

    page_info->flush_type = bpage->flush_type;

    page_info->fix_count = bpage->buf_fix_count;

    page_info->newest_mod = bpage->newest_modification;

    page_info->oldest_mod = bpage->oldest_modification;

    page_info->access_time = bpage->access_time;

    page_info->zip_ssize = bpage->zip.ssize;

    page_info->io_fix = bpage->io_fix;

    page_info->is_old = bpage->old;

    page_info->freed_page_clock = bpage->freed_page_clock;

    switch (buf_page_get_io_fix(bpage)) {
      case BUF_IO_NONE:
      case BUF_IO_WRITE:
      case BUF_IO_PIN:
        break;
      case BUF_IO_READ:
        page_info->page_type = I_S_PAGE_TYPE_UNKNOWN;
        mutex_exit(mutex);
        return;
    }

    if (page_info->page_state == BUF_BLOCK_FILE_PAGE) {
      const buf_block_t *block;

      block = reinterpret_cast<const buf_block_t *>(bpage);
      frame = block->frame;
      /* Note: this may be a false positive, that
      is, block->index will not always be set to
      NULL when the last adaptive hash index
      reference is dropped. */
      page_info->hashed = (block->index != NULL);
    } else {
      ut_ad(page_info->zip_ssize);
      frame = bpage->zip.data;
    }

    page_type = fil_page_get_type(frame);

=======

  ut_ad(pool_id < MAX_BUFFER_POOLS);

  page_info->pool_id = pool_id;

  page_info->block_id = pos;

  mutex_enter(mutex);

  page_info->page_state = buf_page_get_state(bpage);

  /* Only fetch information for buffers that map to a tablespace,
  that is, buffer page with state BUF_BLOCK_ZIP_PAGE,
  BUF_BLOCK_ZIP_DIRTY or BUF_BLOCK_FILE_PAGE */
  if (buf_page_in_file(bpage)) {
    const byte *frame;
    ulint page_type;

    page_info->space_id = bpage->id.space();

    page_info->page_num = bpage->id.page_no();

    page_info->flush_type = bpage->flush_type;

    page_info->fix_count = bpage->buf_fix_count;

    page_info->newest_mod = bpage->newest_modification;

    page_info->oldest_mod = bpage->oldest_modification;

    page_info->access_time = bpage->access_time;

    page_info->zip_ssize = bpage->zip.ssize;

    page_info->io_fix = bpage->io_fix;

    page_info->is_old = bpage->old;

    page_info->freed_page_clock = bpage->freed_page_clock;

    switch (buf_page_get_io_fix(bpage)) {
      case BUF_IO_NONE:
      case BUF_IO_WRITE:
      case BUF_IO_PIN:
        break;
      case BUF_IO_READ:
        page_info->page_type = I_S_PAGE_TYPE_UNKNOWN;
        mutex_exit(mutex);
        return;
    }

    if (page_info->page_state == BUF_BLOCK_FILE_PAGE) {
      const buf_block_t *block;

      block = reinterpret_cast<const buf_block_t *>(bpage);
      frame = block->frame;
      /* Note: this may be a false positive, that
      is, block->index will not always be set to
      NULL when the last adaptive hash index
      reference is dropped. */
      page_info->hashed = (block->index != NULL);
    } else {
      ut_ad(page_info->zip_ssize);
      frame = bpage->zip.data;
    }

    page_type = fil_page_get_type(frame);

>>>>>>> 4869291f
    i_s_innodb_set_page_type(page_info, page_type, frame);
  } else {
    page_info->page_type = I_S_PAGE_TYPE_UNKNOWN;
  }

  mutex_exit(mutex);
}

/** This is the function that goes through each block of the buffer pool
 and fetch information to information schema tables: INNODB_BUFFER_PAGE.
 @return 0 on success, 1 on failure */
static int i_s_innodb_fill_buffer_pool(
    THD *thd,             /*!< in: thread */
    TABLE_LIST *tables,   /*!< in/out: tables to fill */
    buf_pool_t *buf_pool, /*!< in: buffer pool to scan */
    const ulint pool_id)  /*!< in: buffer pool id */
{
  int status = 0;
  mem_heap_t *heap;

  DBUG_ENTER("i_s_innodb_fill_buffer_pool");

  heap = mem_heap_create(10000);

  /* Go through each chunk of buffer pool. Currently, we only
  have one single chunk for each buffer pool */
  for (ulint n = 0; n < ut_min(buf_pool->n_chunks, buf_pool->n_chunks_new);
       n++) {
    const buf_block_t *block;
    ulint n_blocks;
    buf_page_info_t *info_buffer;
    ulint num_page;
    ulint mem_size;
    ulint chunk_size;
    ulint num_to_process = 0;
    ulint block_id = 0;

    /* Get buffer block of the nth chunk */
    block = buf_get_nth_chunk_block(buf_pool, n, &chunk_size);
    num_page = 0;

    while (chunk_size > 0) {
      /* we cache maximum MAX_BUF_INFO_CACHED number of
      buffer page info */
      num_to_process = ut_min(chunk_size, MAX_BUF_INFO_CACHED);

      mem_size = num_to_process * sizeof(buf_page_info_t);

      /* For each chunk, we'll pre-allocate information
      structures to cache the page information read from
      the buffer pool */
      info_buffer = (buf_page_info_t *)mem_heap_zalloc(heap, mem_size);

      /* GO through each block in the chunk */
      for (n_blocks = num_to_process; n_blocks--; block++) {
        i_s_innodb_buffer_page_get_info(&block->page, pool_id, block_id,
                                        info_buffer + num_page);
        block_id++;
        num_page++;
      }

      /* Fill in information schema table with information
      just collected from the buffer chunk scan */
      status = i_s_innodb_buffer_page_fill(thd, tables, info_buffer, num_page);

      /* If something goes wrong, break and return */
      if (status) {
        break;
      }

      mem_heap_empty(heap);
      chunk_size -= num_to_process;
      num_page = 0;
    }
  }

  mem_heap_free(heap);

  DBUG_RETURN(status);
}

/** Fill page information for pages in InnoDB buffer pool to the
 dynamic table INFORMATION_SCHEMA.INNODB_BUFFER_PAGE
 @return 0 on success, 1 on failure */
static int i_s_innodb_buffer_page_fill_table(
    THD *thd,           /*!< in: thread */
    TABLE_LIST *tables, /*!< in/out: tables to fill */
    Item *)             /*!< in: condition (ignored) */
{
  int status = 0;

  DBUG_ENTER("i_s_innodb_buffer_page_fill_table");

  /* deny access to user without PROCESS privilege */
  if (check_global_access(thd, PROCESS_ACL)) {
    DBUG_RETURN(0);
  }

  /* Walk through each buffer pool */
  for (ulint i = 0; i < srv_buf_pool_instances; i++) {
    buf_pool_t *buf_pool;

    buf_pool = buf_pool_from_array(i);

    /* Fetch information from pages in this buffer pool,
    and fill the corresponding I_S table */
    status = i_s_innodb_fill_buffer_pool(thd, tables, buf_pool, i);

    /* If something wrong, break and return */
    if (status) {
      break;
    }
  }

  DBUG_RETURN(status);
}

/** Bind the dynamic table INFORMATION_SCHEMA.INNODB_BUFFER_PAGE.
 @return 0 on success, 1 on failure */
static int i_s_innodb_buffer_page_init(
    void *p) /*!< in/out: table schema object */
{
  ST_SCHEMA_TABLE *schema;

  DBUG_ENTER("i_s_innodb_buffer_page_init");

  schema = reinterpret_cast<ST_SCHEMA_TABLE *>(p);

  schema->fields_info = i_s_innodb_buffer_page_fields_info;
  schema->fill_table = i_s_innodb_buffer_page_fill_table;

  DBUG_RETURN(0);
}

struct st_mysql_plugin i_s_innodb_buffer_page = {
    /* the plugin type (a MYSQL_XXX_PLUGIN value) */
    /* int */
    STRUCT_FLD(type, MYSQL_INFORMATION_SCHEMA_PLUGIN),

    /* pointer to type-specific plugin descriptor */
    /* void* */
    STRUCT_FLD(info, &i_s_info),

    /* plugin name */
    /* const char* */
    STRUCT_FLD(name, "INNODB_BUFFER_PAGE"),

    /* plugin author (for SHOW PLUGINS) */
    /* const char* */
    STRUCT_FLD(author, plugin_author),

    /* general descriptive text (for SHOW PLUGINS) */
    /* const char* */
    STRUCT_FLD(descr, "InnoDB Buffer Page Information"),

    /* the plugin license (PLUGIN_LICENSE_XXX) */
    /* int */
    STRUCT_FLD(license, PLUGIN_LICENSE_GPL),

    /* the function to invoke when plugin is loaded */
    /* int (*)(void*); */
    STRUCT_FLD(init, i_s_innodb_buffer_page_init),

    /* the function to invoke when plugin is un installed */
    /* int (*)(void*); */
    NULL,

    /* the function to invoke when plugin is unloaded */
    /* int (*)(void*); */
    STRUCT_FLD(deinit, i_s_common_deinit),

    /* plugin version (for SHOW PLUGINS) */
    /* unsigned int */
    STRUCT_FLD(version, i_s_innodb_plugin_version),

    /* SHOW_VAR* */
    STRUCT_FLD(status_vars, NULL),

    /* SYS_VAR** */
    STRUCT_FLD(system_vars, NULL),

    /* reserved for dependency checking */
    /* void* */
    STRUCT_FLD(__reserved1, NULL),

    /* Plugin flags */
    /* unsigned long */
    STRUCT_FLD(flags, 0UL),
};

/* Every time any column gets changed, added or removed, please remember
to change i_s_innodb_plugin_version_postfix accordingly, so that
the change can be propagated to server */
static ST_FIELD_INFO i_s_innodb_buf_page_lru_fields_info[] = {
#define IDX_BUF_LRU_POOL_ID 0
    {STRUCT_FLD(field_name, "POOL_ID"),
     STRUCT_FLD(field_length, MY_INT64_NUM_DECIMAL_DIGITS),
     STRUCT_FLD(field_type, MYSQL_TYPE_LONGLONG), STRUCT_FLD(value, 0),
     STRUCT_FLD(field_flags, MY_I_S_UNSIGNED), STRUCT_FLD(old_name, ""),
     STRUCT_FLD(open_method, 0)},

#define IDX_BUF_LRU_POS 1
    {STRUCT_FLD(field_name, "LRU_POSITION"),
     STRUCT_FLD(field_length, MY_INT64_NUM_DECIMAL_DIGITS),
     STRUCT_FLD(field_type, MYSQL_TYPE_LONGLONG), STRUCT_FLD(value, 0),
     STRUCT_FLD(field_flags, MY_I_S_UNSIGNED), STRUCT_FLD(old_name, ""),
     STRUCT_FLD(open_method, 0)},

#define IDX_BUF_LRU_PAGE_SPACE 2
    {STRUCT_FLD(field_name, "SPACE"),
     STRUCT_FLD(field_length, MY_INT64_NUM_DECIMAL_DIGITS),
     STRUCT_FLD(field_type, MYSQL_TYPE_LONGLONG), STRUCT_FLD(value, 0),
     STRUCT_FLD(field_flags, MY_I_S_UNSIGNED), STRUCT_FLD(old_name, ""),
     STRUCT_FLD(open_method, 0)},

#define IDX_BUF_LRU_PAGE_NUM 3
    {STRUCT_FLD(field_name, "PAGE_NUMBER"),
     STRUCT_FLD(field_length, MY_INT64_NUM_DECIMAL_DIGITS),
     STRUCT_FLD(field_type, MYSQL_TYPE_LONGLONG), STRUCT_FLD(value, 0),
     STRUCT_FLD(field_flags, MY_I_S_UNSIGNED), STRUCT_FLD(old_name, ""),
     STRUCT_FLD(open_method, 0)},

#define IDX_BUF_LRU_PAGE_TYPE 4
    {STRUCT_FLD(field_name, "PAGE_TYPE"), STRUCT_FLD(field_length, 64),
     STRUCT_FLD(field_type, MYSQL_TYPE_STRING), STRUCT_FLD(value, 0),
     STRUCT_FLD(field_flags, MY_I_S_MAYBE_NULL), STRUCT_FLD(old_name, ""),
     STRUCT_FLD(open_method, 0)},

#define IDX_BUF_LRU_PAGE_FLUSH_TYPE 5
    {STRUCT_FLD(field_name, "FLUSH_TYPE"),
     STRUCT_FLD(field_length, MY_INT64_NUM_DECIMAL_DIGITS),
     STRUCT_FLD(field_type, MYSQL_TYPE_LONGLONG), STRUCT_FLD(value, 0),
     STRUCT_FLD(field_flags, MY_I_S_UNSIGNED), STRUCT_FLD(old_name, ""),
     STRUCT_FLD(open_method, 0)},

#define IDX_BUF_LRU_PAGE_FIX_COUNT 6
    {STRUCT_FLD(field_name, "FIX_COUNT"),
     STRUCT_FLD(field_length, MY_INT64_NUM_DECIMAL_DIGITS),
     STRUCT_FLD(field_type, MYSQL_TYPE_LONGLONG), STRUCT_FLD(value, 0),
     STRUCT_FLD(field_flags, MY_I_S_UNSIGNED), STRUCT_FLD(old_name, ""),
     STRUCT_FLD(open_method, 0)},

#define IDX_BUF_LRU_PAGE_HASHED 7
    {STRUCT_FLD(field_name, "IS_HASHED"), STRUCT_FLD(field_length, 3),
     STRUCT_FLD(field_type, MYSQL_TYPE_STRING), STRUCT_FLD(value, 0),
     STRUCT_FLD(field_flags, MY_I_S_MAYBE_NULL), STRUCT_FLD(old_name, ""),
     STRUCT_FLD(open_method, 0)},

#define IDX_BUF_LRU_PAGE_NEWEST_MOD 8
    {STRUCT_FLD(field_name, "NEWEST_MODIFICATION"),
     STRUCT_FLD(field_length, MY_INT64_NUM_DECIMAL_DIGITS),
     STRUCT_FLD(field_type, MYSQL_TYPE_LONGLONG), STRUCT_FLD(value, 0),
     STRUCT_FLD(field_flags, MY_I_S_UNSIGNED), STRUCT_FLD(old_name, ""),
     STRUCT_FLD(open_method, 0)},

#define IDX_BUF_LRU_PAGE_OLDEST_MOD 9
    {STRUCT_FLD(field_name, "OLDEST_MODIFICATION"),
     STRUCT_FLD(field_length, MY_INT64_NUM_DECIMAL_DIGITS),
     STRUCT_FLD(field_type, MYSQL_TYPE_LONGLONG), STRUCT_FLD(value, 0),
     STRUCT_FLD(field_flags, MY_I_S_UNSIGNED), STRUCT_FLD(old_name, ""),
     STRUCT_FLD(open_method, 0)},

#define IDX_BUF_LRU_PAGE_ACCESS_TIME 10
    {STRUCT_FLD(field_name, "ACCESS_TIME"),
     STRUCT_FLD(field_length, MY_INT64_NUM_DECIMAL_DIGITS),
     STRUCT_FLD(field_type, MYSQL_TYPE_LONGLONG), STRUCT_FLD(value, 0),
     STRUCT_FLD(field_flags, MY_I_S_UNSIGNED), STRUCT_FLD(old_name, ""),
     STRUCT_FLD(open_method, 0)},

#define IDX_BUF_LRU_PAGE_TABLE_NAME 11
    {STRUCT_FLD(field_name, "TABLE_NAME"), STRUCT_FLD(field_length, 1024),
     STRUCT_FLD(field_type, MYSQL_TYPE_STRING), STRUCT_FLD(value, 0),
     STRUCT_FLD(field_flags, MY_I_S_MAYBE_NULL), STRUCT_FLD(old_name, ""),
     STRUCT_FLD(open_method, 0)},

#define IDX_BUF_LRU_PAGE_INDEX_NAME 12
    {STRUCT_FLD(field_name, "INDEX_NAME"), STRUCT_FLD(field_length, 1024),
     STRUCT_FLD(field_type, MYSQL_TYPE_STRING), STRUCT_FLD(value, 0),
     STRUCT_FLD(field_flags, MY_I_S_MAYBE_NULL), STRUCT_FLD(old_name, ""),
     STRUCT_FLD(open_method, 0)},

#define IDX_BUF_LRU_PAGE_NUM_RECS 13
    {STRUCT_FLD(field_name, "NUMBER_RECORDS"),
     STRUCT_FLD(field_length, MY_INT64_NUM_DECIMAL_DIGITS),
     STRUCT_FLD(field_type, MYSQL_TYPE_LONGLONG), STRUCT_FLD(value, 0),
     STRUCT_FLD(field_flags, MY_I_S_UNSIGNED), STRUCT_FLD(old_name, ""),
     STRUCT_FLD(open_method, 0)},

#define IDX_BUF_LRU_PAGE_DATA_SIZE 14
    {STRUCT_FLD(field_name, "DATA_SIZE"),
     STRUCT_FLD(field_length, MY_INT64_NUM_DECIMAL_DIGITS),
     STRUCT_FLD(field_type, MYSQL_TYPE_LONGLONG), STRUCT_FLD(value, 0),
     STRUCT_FLD(field_flags, MY_I_S_UNSIGNED), STRUCT_FLD(old_name, ""),
     STRUCT_FLD(open_method, 0)},

#define IDX_BUF_LRU_PAGE_ZIP_SIZE 15
    {STRUCT_FLD(field_name, "COMPRESSED_SIZE"),
     STRUCT_FLD(field_length, MY_INT64_NUM_DECIMAL_DIGITS),
     STRUCT_FLD(field_type, MYSQL_TYPE_LONGLONG), STRUCT_FLD(value, 0),
     STRUCT_FLD(field_flags, MY_I_S_UNSIGNED), STRUCT_FLD(old_name, ""),
     STRUCT_FLD(open_method, 0)},

#define IDX_BUF_LRU_PAGE_STATE 16
    {STRUCT_FLD(field_name, "COMPRESSED"), STRUCT_FLD(field_length, 3),
     STRUCT_FLD(field_type, MYSQL_TYPE_STRING), STRUCT_FLD(value, 0),
     STRUCT_FLD(field_flags, MY_I_S_MAYBE_NULL), STRUCT_FLD(old_name, ""),
     STRUCT_FLD(open_method, 0)},

#define IDX_BUF_LRU_PAGE_IO_FIX 17
    {STRUCT_FLD(field_name, "IO_FIX"), STRUCT_FLD(field_length, 64),
     STRUCT_FLD(field_type, MYSQL_TYPE_STRING), STRUCT_FLD(value, 0),
     STRUCT_FLD(field_flags, MY_I_S_MAYBE_NULL), STRUCT_FLD(old_name, ""),
     STRUCT_FLD(open_method, 0)},

#define IDX_BUF_LRU_PAGE_IS_OLD 18
    {STRUCT_FLD(field_name, "IS_OLD"), STRUCT_FLD(field_length, 3),
     STRUCT_FLD(field_type, MYSQL_TYPE_STRING), STRUCT_FLD(value, 0),
     STRUCT_FLD(field_flags, MY_I_S_MAYBE_NULL), STRUCT_FLD(old_name, ""),
     STRUCT_FLD(open_method, 0)},

#define IDX_BUF_LRU_PAGE_FREE_CLOCK 19
    {STRUCT_FLD(field_name, "FREE_PAGE_CLOCK"),
     STRUCT_FLD(field_length, MY_INT64_NUM_DECIMAL_DIGITS),
     STRUCT_FLD(field_type, MYSQL_TYPE_LONGLONG), STRUCT_FLD(value, 0),
     STRUCT_FLD(field_flags, MY_I_S_UNSIGNED), STRUCT_FLD(old_name, ""),
     STRUCT_FLD(open_method, 0)},

    END_OF_ST_FIELD_INFO};

/** Fill Information Schema table INNODB_BUFFER_PAGE_LRU with information
 cached in the buf_page_info_t array
 @return 0 on success, 1 on failure */
static int i_s_innodb_buf_page_lru_fill(
    THD *thd,                          /*!< in: thread */
    TABLE_LIST *tables,                /*!< in/out: tables to fill */
    const buf_page_info_t *info_array, /*!< in: array cached page
                                       info */
    ulint num_page)                    /*!< in: number of page info
                                        cached */
{
  TABLE *table;
  Field **fields;
  mem_heap_t *heap;

  DBUG_ENTER("i_s_innodb_buf_page_lru_fill");

  table = tables->table;

  fields = table->field;

  heap = mem_heap_create(1000);

  /* Iterate through the cached array and fill the I_S table rows */
  for (ulint i = 0; i < num_page; i++) {
    const buf_page_info_t *page_info;
    char table_name[MAX_FULL_NAME_LEN + 1];
    const char *table_name_end = NULL;
    const char *state_str;
    enum buf_page_state state;

    state_str = NULL;

    page_info = info_array + i;

    OK(fields[IDX_BUF_LRU_POOL_ID]->store(page_info->pool_id, true));

    OK(fields[IDX_BUF_LRU_POS]->store(page_info->block_id, true));

    OK(fields[IDX_BUF_LRU_PAGE_SPACE]->store(page_info->space_id, true));

    OK(fields[IDX_BUF_LRU_PAGE_NUM]->store(page_info->page_num, true));

    OK(field_store_string(fields[IDX_BUF_LRU_PAGE_TYPE],
                          i_s_page_type[page_info->page_type].type_str));

    OK(fields[IDX_BUF_LRU_PAGE_FLUSH_TYPE]->store(page_info->flush_type, true));

    OK(fields[IDX_BUF_LRU_PAGE_FIX_COUNT]->store(page_info->fix_count, true));

    if (page_info->hashed) {
      OK(field_store_string(fields[IDX_BUF_LRU_PAGE_HASHED], "YES"));
    } else {
      OK(field_store_string(fields[IDX_BUF_LRU_PAGE_HASHED], "NO"));
    }

    OK(fields[IDX_BUF_LRU_PAGE_NEWEST_MOD]->store(page_info->newest_mod, true));

    OK(fields[IDX_BUF_LRU_PAGE_OLDEST_MOD]->store(page_info->oldest_mod, true));

    OK(fields[IDX_BUF_LRU_PAGE_ACCESS_TIME]->store(page_info->access_time,
                                                   true));

    fields[IDX_BUF_LRU_PAGE_TABLE_NAME]->set_null();
<<<<<<< HEAD

    fields[IDX_BUF_LRU_PAGE_INDEX_NAME]->set_null();

    /* If this is an index page, fetch the index name
    and table name */
    if (page_info->page_type == I_S_PAGE_TYPE_INDEX) {
      index_id_t id(page_info->space_id, page_info->index_id);
      const dict_index_t *index;

      mutex_enter(&dict_sys->mutex);
      index = dict_index_find(id);

      if (index) {
        table_name_end = innobase_convert_name(table_name, sizeof(table_name),
                                               index->table_name,
                                               strlen(index->table_name), thd);

        OK(fields[IDX_BUF_LRU_PAGE_TABLE_NAME]->store(
            table_name, static_cast<size_t>(table_name_end - table_name),
            system_charset_info));
        fields[IDX_BUF_LRU_PAGE_TABLE_NAME]->set_notnull();

        OK(field_store_index_name(fields[IDX_BUF_LRU_PAGE_INDEX_NAME],
                                  index->name));
      }

      mutex_exit(&dict_sys->mutex);
    }

    OK(fields[IDX_BUF_LRU_PAGE_NUM_RECS]->store(page_info->num_recs, true));

    OK(fields[IDX_BUF_LRU_PAGE_DATA_SIZE]->store(page_info->data_size, true));

    OK(fields[IDX_BUF_LRU_PAGE_ZIP_SIZE]->store(
        page_info->zip_ssize ? 512 << page_info->zip_ssize : 0, true));

    state = static_cast<enum buf_page_state>(page_info->page_state);

    switch (state) {
      /* Compressed page */
      case BUF_BLOCK_ZIP_PAGE:
      case BUF_BLOCK_ZIP_DIRTY:
        state_str = "YES";
        break;
      /* Uncompressed page */
      case BUF_BLOCK_FILE_PAGE:
        state_str = "NO";
        break;
      /* We should not see following states */
      case BUF_BLOCK_POOL_WATCH:
      case BUF_BLOCK_READY_FOR_USE:
      case BUF_BLOCK_NOT_USED:
      case BUF_BLOCK_MEMORY:
      case BUF_BLOCK_REMOVE_HASH:
        state_str = NULL;
        break;
    };

    OK(field_store_string(fields[IDX_BUF_LRU_PAGE_STATE], state_str));

    switch (page_info->io_fix) {
      case BUF_IO_NONE:
        OK(field_store_string(fields[IDX_BUF_LRU_PAGE_IO_FIX], "IO_NONE"));
        break;
      case BUF_IO_READ:
        OK(field_store_string(fields[IDX_BUF_LRU_PAGE_IO_FIX], "IO_READ"));
        break;
      case BUF_IO_WRITE:
        OK(field_store_string(fields[IDX_BUF_LRU_PAGE_IO_FIX], "IO_WRITE"));
        break;
    }

=======

    fields[IDX_BUF_LRU_PAGE_INDEX_NAME]->set_null();

    /* If this is an index page, fetch the index name
    and table name */
    if (page_info->page_type == I_S_PAGE_TYPE_INDEX) {
      index_id_t id(page_info->space_id, page_info->index_id);
      const dict_index_t *index;

      mutex_enter(&dict_sys->mutex);
      index = dict_index_find(id);

      if (index) {
        table_name_end = innobase_convert_name(table_name, sizeof(table_name),
                                               index->table_name,
                                               strlen(index->table_name), thd);

        OK(fields[IDX_BUF_LRU_PAGE_TABLE_NAME]->store(
            table_name, static_cast<size_t>(table_name_end - table_name),
            system_charset_info));
        fields[IDX_BUF_LRU_PAGE_TABLE_NAME]->set_notnull();

        OK(field_store_index_name(fields[IDX_BUF_LRU_PAGE_INDEX_NAME],
                                  index->name));
      }

      mutex_exit(&dict_sys->mutex);
    }

    OK(fields[IDX_BUF_LRU_PAGE_NUM_RECS]->store(page_info->num_recs, true));

    OK(fields[IDX_BUF_LRU_PAGE_DATA_SIZE]->store(page_info->data_size, true));

    OK(fields[IDX_BUF_LRU_PAGE_ZIP_SIZE]->store(
        page_info->zip_ssize ? 512 << page_info->zip_ssize : 0, true));

    state = static_cast<enum buf_page_state>(page_info->page_state);

    switch (state) {
      /* Compressed page */
      case BUF_BLOCK_ZIP_PAGE:
      case BUF_BLOCK_ZIP_DIRTY:
        state_str = "YES";
        break;
      /* Uncompressed page */
      case BUF_BLOCK_FILE_PAGE:
        state_str = "NO";
        break;
      /* We should not see following states */
      case BUF_BLOCK_POOL_WATCH:
      case BUF_BLOCK_READY_FOR_USE:
      case BUF_BLOCK_NOT_USED:
      case BUF_BLOCK_MEMORY:
      case BUF_BLOCK_REMOVE_HASH:
        state_str = NULL;
        break;
    };

    OK(field_store_string(fields[IDX_BUF_LRU_PAGE_STATE], state_str));

    switch (page_info->io_fix) {
      case BUF_IO_NONE:
        OK(field_store_string(fields[IDX_BUF_LRU_PAGE_IO_FIX], "IO_NONE"));
        break;
      case BUF_IO_READ:
        OK(field_store_string(fields[IDX_BUF_LRU_PAGE_IO_FIX], "IO_READ"));
        break;
      case BUF_IO_WRITE:
        OK(field_store_string(fields[IDX_BUF_LRU_PAGE_IO_FIX], "IO_WRITE"));
        break;
    }

>>>>>>> 4869291f
    OK(field_store_string(fields[IDX_BUF_LRU_PAGE_IS_OLD],
                          (page_info->is_old) ? "YES" : "NO"));

    OK(fields[IDX_BUF_LRU_PAGE_FREE_CLOCK]->store(page_info->freed_page_clock,
                                                  true));

    if (schema_table_store_record(thd, table)) {
      mem_heap_free(heap);
      DBUG_RETURN(1);
    }

    mem_heap_empty(heap);
  }

  mem_heap_free(heap);

  DBUG_RETURN(0);
}

/** This is the function that goes through buffer pool's LRU list
and fetch information to INFORMATION_SCHEMA.INNODB_BUFFER_PAGE_LRU.
@param[in]	thd		thread
@param[in,out]	tables		tables to fill
@param[in]	buf_pool	buffer pool to scan
@param[in]	pool_id		buffer pool id
@return 0 on success, 1 on failure */
static int i_s_innodb_fill_buffer_lru(THD *thd, TABLE_LIST *tables,
                                      buf_pool_t *buf_pool,
                                      const ulint pool_id) {
  int status = 0;
  buf_page_info_t *info_buffer;
  ulint lru_pos = 0;
  const buf_page_t *bpage;
  ulint lru_len;

  DBUG_ENTER("i_s_innodb_fill_buffer_lru");

  /* Obtain buf_pool->LRU_list_mutex before allocate info_buffer, since
  UT_LIST_GET_LEN(buf_pool->LRU) could change */
  mutex_enter(&buf_pool->LRU_list_mutex);

  lru_len = UT_LIST_GET_LEN(buf_pool->LRU);

  /* Print error message if malloc fail */
  info_buffer = (buf_page_info_t *)my_malloc(
      PSI_INSTRUMENT_ME, lru_len * sizeof *info_buffer, MYF(MY_WME));

  if (!info_buffer) {
    status = 1;
    goto exit;
  }

  memset(info_buffer, 0, lru_len * sizeof *info_buffer);

  /* Walk through Pool's LRU list and print the buffer page
  information */
  bpage = UT_LIST_GET_LAST(buf_pool->LRU);

  while (bpage != NULL) {
    /* Use the same function that collect buffer info for
    INNODB_BUFFER_PAGE to get buffer page info */
    i_s_innodb_buffer_page_get_info(bpage, pool_id, lru_pos,
                                    (info_buffer + lru_pos));

    bpage = UT_LIST_GET_PREV(LRU, bpage);

    lru_pos++;
  }

  ut_ad(lru_pos == lru_len);
  ut_ad(lru_pos == UT_LIST_GET_LEN(buf_pool->LRU));

exit:
  mutex_exit(&buf_pool->LRU_list_mutex);

  if (info_buffer) {
    status = i_s_innodb_buf_page_lru_fill(thd, tables, info_buffer, lru_len);

    my_free(info_buffer);
  }

  DBUG_RETURN(status);
}

/** Fill page information for pages in InnoDB buffer pool to the
 dynamic table INFORMATION_SCHEMA.INNODB_BUFFER_PAGE_LRU
 @return 0 on success, 1 on failure */
static int i_s_innodb_buf_page_lru_fill_table(
    THD *thd,           /*!< in: thread */
    TABLE_LIST *tables, /*!< in/out: tables to fill */
    Item *)             /*!< in: condition (ignored) */
{
  int status = 0;

  DBUG_ENTER("i_s_innodb_buf_page_lru_fill_table");

  /* deny access to any users that do not hold PROCESS_ACL */
  if (check_global_access(thd, PROCESS_ACL)) {
    DBUG_RETURN(0);
  }

  /* Walk through each buffer pool */
  for (ulint i = 0; i < srv_buf_pool_instances; i++) {
    buf_pool_t *buf_pool;

    buf_pool = buf_pool_from_array(i);

    /* Fetch information from pages in this buffer pool's LRU list,
    and fill the corresponding I_S table */
    status = i_s_innodb_fill_buffer_lru(thd, tables, buf_pool, i);

    /* If something wrong, break and return */
    if (status) {
      break;
    }
  }

  DBUG_RETURN(status);
}

/** Bind the dynamic table INFORMATION_SCHEMA.INNODB_BUFFER_PAGE_LRU.
 @return 0 on success, 1 on failure */
static int i_s_innodb_buffer_page_lru_init(
    void *p) /*!< in/out: table schema object */
{
  ST_SCHEMA_TABLE *schema;

  DBUG_ENTER("i_s_innodb_buffer_page_lru_init");

  schema = reinterpret_cast<ST_SCHEMA_TABLE *>(p);

  schema->fields_info = i_s_innodb_buf_page_lru_fields_info;
  schema->fill_table = i_s_innodb_buf_page_lru_fill_table;

  DBUG_RETURN(0);
}

struct st_mysql_plugin i_s_innodb_buffer_page_lru = {
    /* the plugin type (a MYSQL_XXX_PLUGIN value) */
    /* int */
    STRUCT_FLD(type, MYSQL_INFORMATION_SCHEMA_PLUGIN),

    /* pointer to type-specific plugin descriptor */
    /* void* */
    STRUCT_FLD(info, &i_s_info),

    /* plugin name */
    /* const char* */
    STRUCT_FLD(name, "INNODB_BUFFER_PAGE_LRU"),

    /* plugin author (for SHOW PLUGINS) */
    /* const char* */
    STRUCT_FLD(author, plugin_author),

    /* general descriptive text (for SHOW PLUGINS) */
    /* const char* */
    STRUCT_FLD(descr, "InnoDB Buffer Page in LRU"),

    /* the plugin license (PLUGIN_LICENSE_XXX) */
    /* int */
    STRUCT_FLD(license, PLUGIN_LICENSE_GPL),

    /* the function to invoke when plugin is loaded */
    /* int (*)(void*); */
    STRUCT_FLD(init, i_s_innodb_buffer_page_lru_init),

    /* the function to invoke when plugin is un installed */
    /* int (*)(void*); */
    NULL,

    /* the function to invoke when plugin is unloaded */
    /* int (*)(void*); */
    STRUCT_FLD(deinit, i_s_common_deinit),

    /* plugin version (for SHOW PLUGINS) */
    /* unsigned int */
    STRUCT_FLD(version, i_s_innodb_plugin_version),

    /* SHOW_VAR* */
    STRUCT_FLD(status_vars, NULL),

    /* SYS_VAR** */
    STRUCT_FLD(system_vars, NULL),

    /* reserved for dependency checking */
    /* void* */
    STRUCT_FLD(__reserved1, NULL),

    /* Plugin flags */
    /* unsigned long */
    STRUCT_FLD(flags, 0UL),
};

/** Unbind a dynamic INFORMATION_SCHEMA table.
 @return 0 on success */
static int i_s_common_deinit(void *p) /*!< in/out: table schema object */
{
  DBUG_ENTER("i_s_common_deinit");

  /* Do nothing */

  DBUG_RETURN(0);
}

/**  INNODB_TABLES  ***************************************************/
/* Fields of the dynamic table INFORMATION_SCHEMA.INNODB_TABLES
Every time any column gets changed, added or removed, please remember
to change i_s_innodb_plugin_version_postfix accordingly, so that
the change can be propagated to server */
static ST_FIELD_INFO innodb_tables_fields_info[] = {
#define INNODB_TABLES_ID 0
    {STRUCT_FLD(field_name, "TABLE_ID"),
     STRUCT_FLD(field_length, MY_INT64_NUM_DECIMAL_DIGITS),
     STRUCT_FLD(field_type, MYSQL_TYPE_LONGLONG), STRUCT_FLD(value, 0),
     STRUCT_FLD(field_flags, MY_I_S_UNSIGNED), STRUCT_FLD(old_name, ""),
     STRUCT_FLD(open_method, 0)},

#define INNODB_TABLES_NAME 1
    {STRUCT_FLD(field_name, "NAME"),
     STRUCT_FLD(field_length, MAX_FULL_NAME_LEN + 1),
     STRUCT_FLD(field_type, MYSQL_TYPE_STRING), STRUCT_FLD(value, 0),
     STRUCT_FLD(field_flags, 0), STRUCT_FLD(old_name, ""),
     STRUCT_FLD(open_method, 0)},

#define INNODB_TABLES_FLAG 2
    {STRUCT_FLD(field_name, "FLAG"),
     STRUCT_FLD(field_length, MY_INT32_NUM_DECIMAL_DIGITS),
     STRUCT_FLD(field_type, MYSQL_TYPE_LONG), STRUCT_FLD(value, 0),
     STRUCT_FLD(field_flags, 0), STRUCT_FLD(old_name, ""),
     STRUCT_FLD(open_method, 0)},

#define INNODB_TABLES_NUM_COLUMN 3
    {STRUCT_FLD(field_name, "N_COLS"),
     STRUCT_FLD(field_length, MY_INT32_NUM_DECIMAL_DIGITS),
     STRUCT_FLD(field_type, MYSQL_TYPE_LONG), STRUCT_FLD(value, 0),
     STRUCT_FLD(field_flags, 0), STRUCT_FLD(old_name, ""),
     STRUCT_FLD(open_method, 0)},

#define INNODB_TABLES_SPACE 4
    {STRUCT_FLD(field_name, "SPACE"),
     STRUCT_FLD(field_length, MY_INT64_NUM_DECIMAL_DIGITS),
     STRUCT_FLD(field_type, MYSQL_TYPE_LONGLONG), STRUCT_FLD(value, 0),
     STRUCT_FLD(field_flags, 0), STRUCT_FLD(old_name, ""),
     STRUCT_FLD(open_method, 0)},

#define INNODB_TABLES_ROW_FORMAT 5
    {STRUCT_FLD(field_name, "ROW_FORMAT"), STRUCT_FLD(field_length, 12),
     STRUCT_FLD(field_type, MYSQL_TYPE_STRING), STRUCT_FLD(value, 0),
     STRUCT_FLD(field_flags, MY_I_S_MAYBE_NULL), STRUCT_FLD(old_name, ""),
     STRUCT_FLD(open_method, 0)},

#define INNODB_TABLES_ZIP_PAGE_SIZE 6
    {STRUCT_FLD(field_name, "ZIP_PAGE_SIZE"),
     STRUCT_FLD(field_length, MY_INT32_NUM_DECIMAL_DIGITS),
     STRUCT_FLD(field_type, MYSQL_TYPE_LONG), STRUCT_FLD(value, 0),
     STRUCT_FLD(field_flags, MY_I_S_UNSIGNED), STRUCT_FLD(old_name, ""),
     STRUCT_FLD(open_method, 0)},

#define INNODB_TABLES_SPACE_TYPE 7
    {STRUCT_FLD(field_name, "SPACE_TYPE"), STRUCT_FLD(field_length, 10),
     STRUCT_FLD(field_type, MYSQL_TYPE_STRING), STRUCT_FLD(value, 0),
     STRUCT_FLD(field_flags, MY_I_S_MAYBE_NULL), STRUCT_FLD(old_name, ""),
     STRUCT_FLD(open_method, 0)},

#define INNODB_TABLES_INSTANT_COLS 8
    {STRUCT_FLD(field_name, "INSTANT_COLS"),
     STRUCT_FLD(field_length, MY_INT32_NUM_DECIMAL_DIGITS),
     STRUCT_FLD(field_type, MYSQL_TYPE_LONG), STRUCT_FLD(value, 0),
     STRUCT_FLD(field_flags, 0), STRUCT_FLD(old_name, ""),
     STRUCT_FLD(open_method, 0)},

    END_OF_ST_FIELD_INFO};

/** Populate information_schema.innodb_tables table with information
from INNODB_TABLES.
@param[in]	thd		thread
@param[in]	table		table obj
@param[in,out]	table_to_fill	fill this table
@return 0 on success */
static int i_s_dict_fill_innodb_tables(THD *thd, dict_table_t *table,
                                       TABLE *table_to_fill) {
  Field **fields;
  ulint compact = DICT_TF_GET_COMPACT(table->flags);
  ulint atomic_blobs = DICT_TF_HAS_ATOMIC_BLOBS(table->flags);
  const page_size_t &page_size = dict_tf_get_page_size(table->flags);
  const char *row_format;
  const char *space_type;

  if (!compact) {
    row_format = "Redundant";
  } else if (!atomic_blobs) {
    row_format = "Compact";
  } else if (DICT_TF_GET_ZIP_SSIZE(table->flags)) {
    row_format = "Compressed";
  } else {
    row_format = "Dynamic";
  }

  if (fsp_is_system_or_temp_tablespace(table->space)) {
    space_type = "System";
  } else if (DICT_TF_HAS_SHARED_SPACE(table->flags)) {
    space_type = "General";
  } else {
    space_type = "Single";
  }

  DBUG_ENTER("i_s_dict_fill_innodb_tables");

  fields = table_to_fill->field;

  OK(fields[INNODB_TABLES_ID]->store(longlong(table->id), TRUE));

  OK(field_store_string(fields[INNODB_TABLES_NAME], table->name.m_name));

  OK(fields[INNODB_TABLES_FLAG]->store(table->flags));

  OK(fields[INNODB_TABLES_NUM_COLUMN]->store(table->n_cols));

  OK(fields[INNODB_TABLES_SPACE]->store(table->space));

  OK(field_store_string(fields[INNODB_TABLES_ROW_FORMAT], row_format));

  OK(fields[INNODB_TABLES_ZIP_PAGE_SIZE]->store(
      page_size.is_compressed() ? page_size.physical() : 0, true));

  OK(field_store_string(fields[INNODB_TABLES_SPACE_TYPE], space_type));

  OK(fields[INNODB_TABLES_INSTANT_COLS]->store(
      table->has_instant_cols() ? table->get_instant_cols() : 0));

  OK(schema_table_store_record(thd, table_to_fill));

  DBUG_RETURN(0);
}

/** Function to go through each record in INNODB_TABLES table, and fill the
information_schema.innodb_tables table with related table information
@param[in]	thd		thread
@param[in,out]	tables		tables to fill
@return 0 on success */
static int i_s_innodb_tables_fill_table(THD *thd, TABLE_LIST *tables, Item *) {
  btr_pcur_t pcur;
  const rec_t *rec;
  mem_heap_t *heap;
  mtr_t mtr;
  MDL_ticket *mdl = nullptr;
  dict_table_t *dd_tables;

  DBUG_ENTER("i_s_innodb_tables_fill_table");

  /* deny access to user without PROCESS_ACL privilege */
  if (check_global_access(thd, PROCESS_ACL)) {
    DBUG_RETURN(0);
  }

  heap = mem_heap_create(1000);
  mutex_enter(&dict_sys->mutex);
  mtr_start(&mtr);

  rec = dd_startscan_system(thd, &mdl, &pcur, &mtr, dd_tables_name.c_str(),
                            &dd_tables);

  while (rec) {
    dict_table_t *table_rec;
    MDL_ticket *mdl_on_tab = nullptr;

    /* Fetch the dict_table_t structure corresponding to
    this INNODB_TABLES record */
    dd_process_dd_tables_rec_and_mtr_commit(heap, rec, &table_rec, dd_tables,
                                            &mdl_on_tab, &mtr);

    mutex_exit(&dict_sys->mutex);
    if (table_rec != NULL) {
      i_s_dict_fill_innodb_tables(thd, table_rec, tables->table);
    }

    mem_heap_empty(heap);

    /* Get the next record */
    mutex_enter(&dict_sys->mutex);

    if (table_rec != NULL) {
      dd_table_close(table_rec, thd, &mdl_on_tab, true);
    }

    mtr_start(&mtr);
    rec = dd_getnext_system_rec(&pcur, &mtr);
  }

  mtr_commit(&mtr);
  dd_table_close(dd_tables, thd, &mdl, true);

  /* Scan mysql.partitions */
  mem_heap_empty(heap);
  mtr_start(&mtr);

  rec = dd_startscan_system(thd, &mdl, &pcur, &mtr, dd_partitions_name.c_str(),
                            &dd_tables);

  while (rec) {
    dict_table_t *table_rec;
    MDL_ticket *mdl_on_tab = nullptr;

    /* Fetch the dict_table_t structure corresponding to
    this INNODB_TABLES record */
    dd_process_dd_partitions_rec_and_mtr_commit(heap, rec, &table_rec,
                                                dd_tables, &mdl_on_tab, &mtr);

    mutex_exit(&dict_sys->mutex);
    if (table_rec != NULL) {
      i_s_dict_fill_innodb_tables(thd, table_rec, tables->table);
    }

    mem_heap_empty(heap);

    /* Get the next record */
    mutex_enter(&dict_sys->mutex);

    if (table_rec != NULL) {
      dd_table_close(table_rec, thd, &mdl_on_tab, true);
    }

    mtr_start(&mtr);
    rec = dd_getnext_system_rec(&pcur, &mtr);
  }

  mtr_commit(&mtr);
  dd_table_close(dd_tables, thd, &mdl, true);
  mutex_exit(&dict_sys->mutex);

  mem_heap_free(heap);

  DBUG_RETURN(0);
}

/** Bind the dynamic table INFORMATION_SCHEMA.innodb_tables
@param[in,out]	p	table schema object
@return 0 on success */
static int innodb_tables_init(void *p) {
  ST_SCHEMA_TABLE *schema;

  DBUG_ENTER("innodb_tables_init");

  schema = (ST_SCHEMA_TABLE *)p;

  schema->fields_info = innodb_tables_fields_info;
  schema->fill_table = i_s_innodb_tables_fill_table;

  DBUG_RETURN(0);
}

struct st_mysql_plugin i_s_innodb_tables = {
    /* the plugin type (a MYSQL_XXX_PLUGIN value) */
    /* int */
    STRUCT_FLD(type, MYSQL_INFORMATION_SCHEMA_PLUGIN),

    /* pointer to type-specific plugin descriptor */
    /* void* */
    STRUCT_FLD(info, &i_s_info),

    /* plugin name */
    /* const char* */
    STRUCT_FLD(name, "INNODB_TABLES"),

    /* plugin author (for SHOW PLUGINS) */
    /* const char* */
    STRUCT_FLD(author, plugin_author),

    /* general descriptive text (for SHOW PLUGINS) */
    /* const char* */
    STRUCT_FLD(descr, "InnoDB INNODB_TABLES"),

    /* the plugin license (PLUGIN_LICENSE_XXX) */
    /* int */
    STRUCT_FLD(license, PLUGIN_LICENSE_GPL),

    /* the function to invoke when plugin is loaded */
    /* int (*)(void*); */
    STRUCT_FLD(init, innodb_tables_init),

    /* the function to invoke when plugin is un installed */
    /* int (*)(void*); */
    NULL,

    /* the function to invoke when plugin is unloaded */
    /* int (*)(void*); */
    STRUCT_FLD(deinit, i_s_common_deinit),

    /* plugin version (for SHOW PLUGINS) */
    /* unsigned int */
    STRUCT_FLD(version, i_s_innodb_plugin_version),

    /* SHOW_VAR* */
    STRUCT_FLD(status_vars, NULL),

    /* SYS_VAR** */
    STRUCT_FLD(system_vars, NULL),

    /* reserved for dependency checking */
    /* void* */
    STRUCT_FLD(__reserved1, NULL),

    /* Plugin flags */
    /* unsigned long */
    STRUCT_FLD(flags, 0UL),
};

/**  INNODB_TABLESTATS  ***********************************************/
/* Fields of the dynamic table INFORMATION_SCHEMA.INNODB_TABLESTATS
Every time any column gets changed, added or removed, please remember
to change i_s_innodb_plugin_version_postfix accordingly, so that
the change can be propagated to server */
static ST_FIELD_INFO innodb_tablestats_fields_info[] = {
#define INNODB_TABLESTATS_ID 0
    {STRUCT_FLD(field_name, "TABLE_ID"),
     STRUCT_FLD(field_length, MY_INT64_NUM_DECIMAL_DIGITS),
     STRUCT_FLD(field_type, MYSQL_TYPE_LONGLONG), STRUCT_FLD(value, 0),
     STRUCT_FLD(field_flags, MY_I_S_UNSIGNED), STRUCT_FLD(old_name, ""),
     STRUCT_FLD(open_method, 0)},

#define INNODB_TABLESTATS_NAME 1
    {STRUCT_FLD(field_name, "NAME"), STRUCT_FLD(field_length, NAME_LEN + 1),
     STRUCT_FLD(field_type, MYSQL_TYPE_STRING), STRUCT_FLD(value, 0),
     STRUCT_FLD(field_flags, 0), STRUCT_FLD(old_name, ""),
     STRUCT_FLD(open_method, 0)},

#define INNODB_TABLESTATS_INIT 2
    {STRUCT_FLD(field_name, "STATS_INITIALIZED"),
     STRUCT_FLD(field_length, NAME_LEN + 1),
     STRUCT_FLD(field_type, MYSQL_TYPE_STRING), STRUCT_FLD(value, 0),
     STRUCT_FLD(field_flags, 0), STRUCT_FLD(old_name, ""),
     STRUCT_FLD(open_method, 0)},

#define INNODB_TABLESTATS_NROW 3
    {STRUCT_FLD(field_name, "NUM_ROWS"),
     STRUCT_FLD(field_length, MY_INT64_NUM_DECIMAL_DIGITS),
     STRUCT_FLD(field_type, MYSQL_TYPE_LONGLONG), STRUCT_FLD(value, 0),
     STRUCT_FLD(field_flags, MY_I_S_UNSIGNED), STRUCT_FLD(old_name, ""),
     STRUCT_FLD(open_method, 0)},

#define INNODB_TABLESTATS_CLUST_SIZE 4
    {STRUCT_FLD(field_name, "CLUST_INDEX_SIZE"),
     STRUCT_FLD(field_length, MY_INT64_NUM_DECIMAL_DIGITS),
     STRUCT_FLD(field_type, MYSQL_TYPE_LONGLONG), STRUCT_FLD(value, 0),
     STRUCT_FLD(field_flags, MY_I_S_UNSIGNED), STRUCT_FLD(old_name, ""),
     STRUCT_FLD(open_method, 0)},

#define INNODB_TABLESTATS_INDEX_SIZE 5
    {STRUCT_FLD(field_name, "OTHER_INDEX_SIZE"),
     STRUCT_FLD(field_length, MY_INT64_NUM_DECIMAL_DIGITS),
     STRUCT_FLD(field_type, MYSQL_TYPE_LONGLONG), STRUCT_FLD(value, 0),
     STRUCT_FLD(field_flags, MY_I_S_UNSIGNED), STRUCT_FLD(old_name, ""),
     STRUCT_FLD(open_method, 0)},

#define INNODB_TABLESTATS_MODIFIED 6
    {STRUCT_FLD(field_name, "MODIFIED_COUNTER"),
     STRUCT_FLD(field_length, MY_INT64_NUM_DECIMAL_DIGITS),
     STRUCT_FLD(field_type, MYSQL_TYPE_LONGLONG), STRUCT_FLD(value, 0),
     STRUCT_FLD(field_flags, MY_I_S_UNSIGNED), STRUCT_FLD(old_name, ""),
     STRUCT_FLD(open_method, 0)},

#define INNODB_TABLESTATS_AUTONINC 7
    {STRUCT_FLD(field_name, "AUTOINC"),
     STRUCT_FLD(field_length, MY_INT64_NUM_DECIMAL_DIGITS),
     STRUCT_FLD(field_type, MYSQL_TYPE_LONGLONG), STRUCT_FLD(value, 0),
     STRUCT_FLD(field_flags, MY_I_S_UNSIGNED), STRUCT_FLD(old_name, ""),
     STRUCT_FLD(open_method, 0)},

#define INNODB_TABLESTATS_TABLE_REF_COUNT 8
    {STRUCT_FLD(field_name, "REF_COUNT"),
     STRUCT_FLD(field_length, MY_INT32_NUM_DECIMAL_DIGITS),
     STRUCT_FLD(field_type, MYSQL_TYPE_LONG), STRUCT_FLD(value, 0),
     STRUCT_FLD(field_flags, 0), STRUCT_FLD(old_name, ""),
     STRUCT_FLD(open_method, 0)},

    END_OF_ST_FIELD_INFO};

/** Populate information_schema.innodb_tablestats table with information
from INNODB_TABLES.
@param[in]	thd		thread ID
@param[in,out]	table		table
@param[in]	ref_count	table reference count
@param[in,out]	table_to_fill	fill this table
@return 0 on success */
static int i_s_dict_fill_innodb_tablestats(THD *thd, dict_table_t *table,
                                           ulint ref_count,
                                           TABLE *table_to_fill) {
  Field **fields;

  DBUG_ENTER("i_s_dict_fill_innodb_tablestats");

  fields = table_to_fill->field;

  OK(fields[INNODB_TABLESTATS_ID]->store(longlong(table->id), TRUE));

  OK(field_store_string(fields[INNODB_TABLESTATS_NAME], table->name.m_name));

  dict_table_stats_lock(table, RW_S_LATCH);

  if (table->stat_initialized) {
    OK(field_store_string(fields[INNODB_TABLESTATS_INIT], "Initialized"));

    OK(fields[INNODB_TABLESTATS_NROW]->store(table->stat_n_rows, true));

    OK(fields[INNODB_TABLESTATS_CLUST_SIZE]->store(
        table->stat_clustered_index_size, true));

    OK(fields[INNODB_TABLESTATS_INDEX_SIZE]->store(
        table->stat_sum_of_other_index_sizes, true));

    OK(fields[INNODB_TABLESTATS_MODIFIED]->store(table->stat_modified_counter,
                                                 true));
  } else {
    OK(field_store_string(fields[INNODB_TABLESTATS_INIT], "Uninitialized"));

    OK(fields[INNODB_TABLESTATS_NROW]->store(0, true));

    OK(fields[INNODB_TABLESTATS_CLUST_SIZE]->store(0, true));

    OK(fields[INNODB_TABLESTATS_INDEX_SIZE]->store(0, true));

    OK(fields[INNODB_TABLESTATS_MODIFIED]->store(0, true));
  }

  dict_table_stats_unlock(table, RW_S_LATCH);

  OK(fields[INNODB_TABLESTATS_AUTONINC]->store(table->autoinc, true));

  OK(fields[INNODB_TABLESTATS_TABLE_REF_COUNT]->store(ref_count, true));

  OK(schema_table_store_record(thd, table_to_fill));

  DBUG_RETURN(0);
}

/** Function to go through each record in INNODB_TABLES table, and fill the
information_schema.innodb_tablestats table with table statistics
related information
@param[in]	thd		thread
@param[in,out]	tables		tables to fill
@return 0 on success */
static int i_s_innodb_tables_fill_table_stats(THD *thd, TABLE_LIST *tables,
                                              Item *) {
  btr_pcur_t pcur;
  const rec_t *rec;
  mem_heap_t *heap;
  mtr_t mtr;
  MDL_ticket *mdl = nullptr;
  dict_table_t *dd_tables;

  DBUG_ENTER("i_s_innodb_tables_fill_table_stats");

  /* deny access to user without PROCESS_ACL privilege */
  if (check_global_access(thd, PROCESS_ACL)) {
    DBUG_RETURN(0);
  }

  heap = mem_heap_create(1000);

  /* Prevent DDL to drop tables. */
  mutex_enter(&dict_sys->mutex);
  mtr_start(&mtr);
  rec = dd_startscan_system(thd, &mdl, &pcur, &mtr, dd_tables_name.c_str(),
                            &dd_tables);

  while (rec) {
    dict_table_t *table_rec;
    MDL_ticket *mdl_on_tab = nullptr;
    ulint ref_count = 0;
#ifdef UNIV_DEBUG
    bool dd_closed;

    dd_closed = false;
#endif

    /* Fetch the dict_table_t structure corresponding to
    this INNODB_TABLES record */
    dd_process_dd_tables_rec_and_mtr_commit(heap, rec, &table_rec, dd_tables,
                                            &mdl_on_tab, &mtr);
    if (table_rec != NULL) {
      ref_count = table_rec->get_ref_count();
    }

    mutex_exit(&dict_sys->mutex);

    if (table_rec != NULL) {
      i_s_dict_fill_innodb_tablestats(thd, table_rec, ref_count, tables->table);
    }

    mem_heap_empty(heap);

    /* Get the next record */
    mutex_enter(&dict_sys->mutex);

    if (table_rec != NULL
#ifdef UNIV_DEBUG
        && !dd_closed
#endif
    ) {
      dd_table_close(table_rec, thd, &mdl_on_tab, true);
    }

    mtr_start(&mtr);
    rec = dd_getnext_system_rec(&pcur, &mtr);
  }

  mtr_commit(&mtr);
  dd_table_close(dd_tables, thd, &mdl, true);
  mutex_exit(&dict_sys->mutex);
  mem_heap_free(heap);

  DBUG_RETURN(0);
}

/** Bind the dynamic table INFORMATION_SCHEMA.innodb_tablestats
@param[in,out]	p	table schema object
@return 0 on success */
static int innodb_tablestats_init(void *p) {
  ST_SCHEMA_TABLE *schema;

  DBUG_ENTER("innodb_tablestats_init");

  schema = (ST_SCHEMA_TABLE *)p;

  schema->fields_info = innodb_tablestats_fields_info;
  schema->fill_table = i_s_innodb_tables_fill_table_stats;

  DBUG_RETURN(0);
}

struct st_mysql_plugin i_s_innodb_tablestats = {
    /* the plugin type (a MYSQL_XXX_PLUGIN value) */
    /* int */
    STRUCT_FLD(type, MYSQL_INFORMATION_SCHEMA_PLUGIN),

    /* pointer to type-specific plugin descriptor */
    /* void* */
    STRUCT_FLD(info, &i_s_info),

    /* plugin name */
    /* const char* */
    STRUCT_FLD(name, "INNODB_TABLESTATS"),

    /* plugin author (for SHOW PLUGINS) */
    /* const char* */
    STRUCT_FLD(author, plugin_author),

    /* general descriptive text (for SHOW PLUGINS) */
    /* const char* */
    STRUCT_FLD(descr, "InnoDB INNODB_TABLESTATS"),

    /* the plugin license (PLUGIN_LICENSE_XXX) */
    /* int */
    STRUCT_FLD(license, PLUGIN_LICENSE_GPL),

    /* the function to invoke when plugin is loaded */
    /* int (*)(void*); */
    STRUCT_FLD(init, innodb_tablestats_init),

    /* the function to invoke when plugin is un installed */
    /* int (*)(void*); */
    NULL,

    /* the function to invoke when plugin is unloaded */
    /* int (*)(void*); */
    STRUCT_FLD(deinit, i_s_common_deinit),

    /* plugin version (for SHOW PLUGINS) */
    /* unsigned int */
    STRUCT_FLD(version, i_s_innodb_plugin_version),

    /* SHOW_VAR* */
    STRUCT_FLD(status_vars, NULL),

    /* SYS_VAR** */
    STRUCT_FLD(system_vars, NULL),

    /* reserved for dependency checking */
    /* void* */
    STRUCT_FLD(__reserved1, NULL),

    /* Plugin flags */
    /* unsigned long */
    STRUCT_FLD(flags, 0UL),
};

/**  INNODB_INDEXES  **************************************************/
/* Fields of the dynamic table INFORMATION_SCHEMA.INNODB_INDEXES
Every time any column gets changed, added or removed, please remember
to change i_s_innodb_plugin_version_postfix accordingly, so that
the change can be propagated to server */
static ST_FIELD_INFO innodb_sysindex_fields_info[] = {
#define SYS_INDEX_ID 0
    {STRUCT_FLD(field_name, "INDEX_ID"),
     STRUCT_FLD(field_length, MY_INT64_NUM_DECIMAL_DIGITS),
     STRUCT_FLD(field_type, MYSQL_TYPE_LONGLONG), STRUCT_FLD(value, 0),
     STRUCT_FLD(field_flags, MY_I_S_UNSIGNED), STRUCT_FLD(old_name, ""),
     STRUCT_FLD(open_method, 0)},

#define SYS_INDEX_NAME 1
    {STRUCT_FLD(field_name, "NAME"), STRUCT_FLD(field_length, NAME_LEN + 1),
     STRUCT_FLD(field_type, MYSQL_TYPE_STRING), STRUCT_FLD(value, 0),
     STRUCT_FLD(field_flags, 0), STRUCT_FLD(old_name, ""),
     STRUCT_FLD(open_method, 0)},

#define SYS_INDEX_TABLE_ID 2
    {STRUCT_FLD(field_name, "TABLE_ID"),
     STRUCT_FLD(field_length, MY_INT64_NUM_DECIMAL_DIGITS),
     STRUCT_FLD(field_type, MYSQL_TYPE_LONGLONG), STRUCT_FLD(value, 0),
     STRUCT_FLD(field_flags, MY_I_S_UNSIGNED), STRUCT_FLD(old_name, ""),
     STRUCT_FLD(open_method, 0)},

#define SYS_INDEX_TYPE 3
    {STRUCT_FLD(field_name, "TYPE"),
     STRUCT_FLD(field_length, MY_INT32_NUM_DECIMAL_DIGITS),
     STRUCT_FLD(field_type, MYSQL_TYPE_LONG), STRUCT_FLD(value, 0),
     STRUCT_FLD(field_flags, 0), STRUCT_FLD(old_name, ""),
     STRUCT_FLD(open_method, 0)},

#define SYS_INDEX_NUM_FIELDS 4
    {STRUCT_FLD(field_name, "N_FIELDS"),
     STRUCT_FLD(field_length, MY_INT32_NUM_DECIMAL_DIGITS),
     STRUCT_FLD(field_type, MYSQL_TYPE_LONG), STRUCT_FLD(value, 0),
     STRUCT_FLD(field_flags, 0), STRUCT_FLD(old_name, ""),
     STRUCT_FLD(open_method, 0)},

#define SYS_INDEX_PAGE_NO 5
    {STRUCT_FLD(field_name, "PAGE_NO"),
     STRUCT_FLD(field_length, MY_INT32_NUM_DECIMAL_DIGITS),
     STRUCT_FLD(field_type, MYSQL_TYPE_LONG), STRUCT_FLD(value, 0),
     STRUCT_FLD(field_flags, 0), STRUCT_FLD(old_name, ""),
     STRUCT_FLD(open_method, 0)},

#define SYS_INDEX_SPACE 6
    {STRUCT_FLD(field_name, "SPACE"),
     STRUCT_FLD(field_length, MY_INT32_NUM_DECIMAL_DIGITS),
     STRUCT_FLD(field_type, MYSQL_TYPE_LONG), STRUCT_FLD(value, 0),
     STRUCT_FLD(field_flags, 0), STRUCT_FLD(old_name, ""),
     STRUCT_FLD(open_method, 0)},

#define SYS_INDEX_MERGE_THRESHOLD 7
    {STRUCT_FLD(field_name, "MERGE_THRESHOLD"),
     STRUCT_FLD(field_length, MY_INT32_NUM_DECIMAL_DIGITS),
     STRUCT_FLD(field_type, MYSQL_TYPE_LONG), STRUCT_FLD(value, 0),
     STRUCT_FLD(field_flags, 0), STRUCT_FLD(old_name, ""),
     STRUCT_FLD(open_method, 0)},

    END_OF_ST_FIELD_INFO};

/** Function to populate the information_schema.innodb_indexes table with
collected index information
@param[in]	thd		thread
@param[in]	index		dict_index_t obj
@param[in,out]	table_to_fill	fill this table
@return 0 on success */
static int i_s_dict_fill_innodb_indexes(THD *thd, const dict_index_t *index,
                                        TABLE *table_to_fill) {
  Field **fields;

  DBUG_ENTER("i_s_dict_fill_innodb_indexes");

  fields = table_to_fill->field;

  OK(field_store_index_name(fields[SYS_INDEX_NAME], index->name));

  OK(fields[SYS_INDEX_ID]->store(longlong(index->id), true));

  OK(fields[SYS_INDEX_TABLE_ID]->store(longlong(index->table->id), true));

  OK(fields[SYS_INDEX_TYPE]->store(index->type));

  OK(fields[SYS_INDEX_NUM_FIELDS]->store(index->n_fields));

  /* FIL_NULL is UINT32_UNDEFINED */
  if (index->page == FIL_NULL) {
    OK(fields[SYS_INDEX_PAGE_NO]->store(-1));
  } else {
    OK(fields[SYS_INDEX_PAGE_NO]->store(index->page));
  }

  OK(fields[SYS_INDEX_SPACE]->store(index->space));

  OK(fields[SYS_INDEX_MERGE_THRESHOLD]->store(index->merge_threshold));

  OK(schema_table_store_record(thd, table_to_fill));

  DBUG_RETURN(0);
}

/** Function to go through each record in INNODB_INDEXES table, and fill the
information_schema.innodb_indexes table with related index information
@param[in]	thd		thread
@param[in,out]	tables		tables to fill
@return 0 on success */
static int i_s_innodb_indexes_fill_table(THD *thd, TABLE_LIST *tables, Item *) {
  btr_pcur_t pcur;
  const rec_t *rec;
  mem_heap_t *heap;
  mtr_t mtr;
  MDL_ticket *mdl = nullptr;
  dict_table_t *dd_indexes;
  bool ret;

  DBUG_ENTER("i_s_innodb_indexes_fill_table");

  /* deny access to user without PROCESS_ACL privilege */
  if (check_global_access(thd, PROCESS_ACL)) {
    DBUG_RETURN(0);
  }

  heap = mem_heap_create(1000);
  mutex_enter(&dict_sys->mutex);
  mtr_start(&mtr);

  /* Start scan the mysql.indexes */
  rec = dd_startscan_system(thd, &mdl, &pcur, &mtr, dd_indexes_name.c_str(),
                            &dd_indexes);

  /* Process each record in the table */
  while (rec) {
    const dict_index_t *index_rec;
    MDL_ticket *mdl_on_tab = nullptr;
    dict_table_t *parent = nullptr;
    MDL_ticket *mdl_on_parent = nullptr;

    /* Populate a dict_index_t structure with information from
    a INNODB_INDEXES row */
    ret = dd_process_dd_indexes_rec(heap, rec, &index_rec, &mdl_on_tab, &parent,
                                    &mdl_on_parent, dd_indexes, &mtr);

    mutex_exit(&dict_sys->mutex);

    if (ret) {
      i_s_dict_fill_innodb_indexes(thd, index_rec, tables->table);
    }

    mem_heap_empty(heap);

    /* Get the next record */
    mutex_enter(&dict_sys->mutex);

    if (index_rec != NULL) {
      dd_table_close(index_rec->table, thd, &mdl_on_tab, true);

      /* Close parent table if it's a fts aux table. */
      if (index_rec->table->is_fts_aux() && parent) {
        dd_table_close(parent, thd, &mdl_on_parent, true);
      }
    }

    mtr_start(&mtr);
    rec = dd_getnext_system_rec(&pcur, &mtr);
  }

  mtr_commit(&mtr);
  dd_table_close(dd_indexes, thd, &mdl, true);
  mutex_exit(&dict_sys->mutex);
  mem_heap_free(heap);

  DBUG_RETURN(0);
}

/** Bind the dynamic table INFORMATION_SCHEMA.innodb_indexes
@param[in,out]	p	table schema object
@return 0 on success */
static int innodb_indexes_init(void *p) {
  ST_SCHEMA_TABLE *schema;

  DBUG_ENTER("innodb_indexes_init");

  schema = (ST_SCHEMA_TABLE *)p;

  schema->fields_info = innodb_sysindex_fields_info;
  schema->fill_table = i_s_innodb_indexes_fill_table;

  DBUG_RETURN(0);
}

struct st_mysql_plugin i_s_innodb_indexes = {
    /* the plugin type (a MYSQL_XXX_PLUGIN value) */
    /* int */
    STRUCT_FLD(type, MYSQL_INFORMATION_SCHEMA_PLUGIN),

    /* pointer to type-specific plugin descriptor */
    /* void* */
    STRUCT_FLD(info, &i_s_info),

    /* plugin name */
    /* const char* */
    STRUCT_FLD(name, "INNODB_INDEXES"),

    /* plugin author (for SHOW PLUGINS) */
    /* const char* */
    STRUCT_FLD(author, plugin_author),

    /* general descriptive text (for SHOW PLUGINS) */
    /* const char* */
    STRUCT_FLD(descr, "InnoDB INNODB_INDEXES"),

    /* the plugin license (PLUGIN_LICENSE_XXX) */
    /* int */
    STRUCT_FLD(license, PLUGIN_LICENSE_GPL),

    /* the function to invoke when plugin is loaded */
    /* int (*)(void*); */
    STRUCT_FLD(init, innodb_indexes_init),

    /* the function to invoke when plugin is un installed */
    /* int (*)(void*); */
    NULL,

    /* the function to invoke when plugin is unloaded */
    /* int (*)(void*); */
    STRUCT_FLD(deinit, i_s_common_deinit),

    /* plugin version (for SHOW PLUGINS) */
    /* unsigned int */
    STRUCT_FLD(version, i_s_innodb_plugin_version),

    /* SHOW_VAR* */
    STRUCT_FLD(status_vars, NULL),

    /* SYS_VAR** */
    STRUCT_FLD(system_vars, NULL),

    /* reserved for dependency checking */
    /* void* */
    STRUCT_FLD(__reserved1, NULL),

    /* Plugin flags */
    /* unsigned long */
    STRUCT_FLD(flags, 0UL),
};

/**  INNODB_COLUMNS  **************************************************/
/* Fields of the dynamic table INFORMATION_SCHEMA.INNODB_COLUMNS
Every time any column gets changed, added or removed, please remember
to change i_s_innodb_plugin_version_postfix accordingly, so that
the change can be propagated to server */
static ST_FIELD_INFO innodb_columns_fields_info[] = {
#define SYS_COLUMN_TABLE_ID 0
    {STRUCT_FLD(field_name, "TABLE_ID"),
     STRUCT_FLD(field_length, MY_INT64_NUM_DECIMAL_DIGITS),
     STRUCT_FLD(field_type, MYSQL_TYPE_LONGLONG), STRUCT_FLD(value, 0),
     STRUCT_FLD(field_flags, MY_I_S_UNSIGNED), STRUCT_FLD(old_name, ""),
     STRUCT_FLD(open_method, 0)},

#define SYS_COLUMN_NAME 1
    {STRUCT_FLD(field_name, "NAME"), STRUCT_FLD(field_length, NAME_LEN + 1),
     STRUCT_FLD(field_type, MYSQL_TYPE_STRING), STRUCT_FLD(value, 0),
     STRUCT_FLD(field_flags, 0), STRUCT_FLD(old_name, ""),
     STRUCT_FLD(open_method, 0)},

#define SYS_COLUMN_POSITION 2
    {STRUCT_FLD(field_name, "POS"),
     STRUCT_FLD(field_length, MY_INT64_NUM_DECIMAL_DIGITS),
     STRUCT_FLD(field_type, MYSQL_TYPE_LONGLONG), STRUCT_FLD(value, 0),
     STRUCT_FLD(field_flags, MY_I_S_UNSIGNED), STRUCT_FLD(old_name, ""),
     STRUCT_FLD(open_method, 0)},

#define SYS_COLUMN_MTYPE 3
    {STRUCT_FLD(field_name, "MTYPE"),
     STRUCT_FLD(field_length, MY_INT32_NUM_DECIMAL_DIGITS),
     STRUCT_FLD(field_type, MYSQL_TYPE_LONG), STRUCT_FLD(value, 0),
     STRUCT_FLD(field_flags, 0), STRUCT_FLD(old_name, ""),
     STRUCT_FLD(open_method, 0)},

#define SYS_COLUMN__PRTYPE 4
    {STRUCT_FLD(field_name, "PRTYPE"),
     STRUCT_FLD(field_length, MY_INT32_NUM_DECIMAL_DIGITS),
     STRUCT_FLD(field_type, MYSQL_TYPE_LONG), STRUCT_FLD(value, 0),
     STRUCT_FLD(field_flags, 0), STRUCT_FLD(old_name, ""),
     STRUCT_FLD(open_method, 0)},

#define SYS_COLUMN_COLUMN_LEN 5
    {STRUCT_FLD(field_name, "LEN"),
     STRUCT_FLD(field_length, MY_INT32_NUM_DECIMAL_DIGITS),
     STRUCT_FLD(field_type, MYSQL_TYPE_LONG), STRUCT_FLD(value, 0),
     STRUCT_FLD(field_flags, 0), STRUCT_FLD(old_name, ""),
     STRUCT_FLD(open_method, 0)},

#define SYS_COLUMN_HAS_DEFAULT 6
    {STRUCT_FLD(field_name, "HAS_DEFAULT"), STRUCT_FLD(field_length, 1),
     STRUCT_FLD(field_type, MYSQL_TYPE_LONG), STRUCT_FLD(value, 0),
     STRUCT_FLD(field_flags, 0), STRUCT_FLD(old_name, ""),
     STRUCT_FLD(open_method, 0)},

#define SYS_COLUMN_DEFAULT_VALUE 7
    {STRUCT_FLD(field_name, "DEFAULT_VALUE"),
     /* The length should cover max length of varchar in utf8mb4 */
     STRUCT_FLD(field_length, 65536 * 4),
     STRUCT_FLD(field_type, MYSQL_TYPE_BLOB), STRUCT_FLD(value, 0),
     STRUCT_FLD(field_flags, MY_I_S_MAYBE_NULL), STRUCT_FLD(old_name, ""),
     STRUCT_FLD(open_method, 0)},

    END_OF_ST_FIELD_INFO};

/** Function to fill the BLOB value for column default value
@param[in,out]	field		field to store default value
@param[in]	default_val	default value to fill
@return	0 on success */
static int field_blob_store(Field *field, dict_col_default_t *default_val) {
  int ret = 0;

  if (default_val->len == UNIV_SQL_NULL) {
    field->set_null();
  } else {
    size_t len = 0;
    DD_instant_col_val_coder coder;
    const char *value =
        coder.encode(default_val->value, default_val->len, &len);

    field->set_notnull();
    ret = field->store(value, len, field->charset());
  }

  return (ret);
}

/** Function to populate the information_schema.innodb_columns with
related column information
@param[in]	thd		thread
@param[in]	table_id	table id
@param[in]	col_name	column name
@param[in]	column		dict_col_t obj
@param[in]	nth_v_col	virtual column, its sequence number
@param[in,out]	table_to_fill	fill this table
@return 0 on success */
static int i_s_dict_fill_innodb_columns(THD *thd, table_id_t table_id,
                                        const char *col_name,
                                        dict_col_t *column, ulint nth_v_col,
                                        TABLE *table_to_fill) {
  Field **fields;

  DBUG_ENTER("i_s_dict_fill_innodb_columns");

  fields = table_to_fill->field;

  OK(fields[SYS_COLUMN_TABLE_ID]->store((longlong)table_id, true));

  OK(field_store_string(fields[SYS_COLUMN_NAME], col_name));

  if (column->is_virtual()) {
    ulint pos = dict_create_v_col_pos(nth_v_col, column->ind);
    OK(fields[SYS_COLUMN_POSITION]->store(pos, true));
  } else {
    OK(fields[SYS_COLUMN_POSITION]->store(column->ind, true));
  }

  OK(fields[SYS_COLUMN_MTYPE]->store(column->mtype));

  OK(fields[SYS_COLUMN__PRTYPE]->store(column->prtype));

  OK(fields[SYS_COLUMN_COLUMN_LEN]->store(column->len));

  if (column->instant_default != nullptr) {
    OK(fields[SYS_COLUMN_HAS_DEFAULT]->store(1));
    OK(field_blob_store(fields[SYS_COLUMN_DEFAULT_VALUE],
                        column->instant_default));
  } else {
    OK(fields[SYS_COLUMN_HAS_DEFAULT]->store(0));
  }

  OK(schema_table_store_record(thd, table_to_fill));

  DBUG_RETURN(0);
}

/** Function to fill information_schema.innodb_columns with information
collected by scanning INNODB_COLUMNS table.
@param[in]	thd		thread
@param[in,out]	tables		tables to fill
@return 0 on success */
static int i_s_innodb_columns_fill_table(THD *thd, TABLE_LIST *tables, Item *) {
  btr_pcur_t pcur;
  const rec_t *rec;
  char *col_name;
  mem_heap_t *heap;
  mtr_t mtr;
  MDL_ticket *mdl = nullptr;
  dict_table_t *dd_columns;
  bool ret;

  DBUG_ENTER("i_s_innodb_columns_fill_table");

  /* deny access to user without PROCESS_ACL privilege */
  if (check_global_access(thd, PROCESS_ACL)) {
    DBUG_RETURN(0);
  }

  heap = mem_heap_create(1000);
  mutex_enter(&dict_sys->mutex);
  mtr_start(&mtr);

  /* Start scan the mysql.columns */
  rec = dd_startscan_system(thd, &mdl, &pcur, &mtr, dd_columns_name.c_str(),
                            &dd_columns);

  while (rec) {
    dict_col_t column_rec;
    table_id_t table_id;
    ulint nth_v_col;

    column_rec.instant_default = nullptr;
    /* populate a dict_col_t structure with information from
    a row */
    ret = dd_process_dd_columns_rec(heap, rec, &column_rec, &table_id,
                                    &col_name, &nth_v_col, dd_columns, &mtr);

    mutex_exit(&dict_sys->mutex);

    if (ret) {
      i_s_dict_fill_innodb_columns(thd, table_id, col_name, &column_rec,
                                   nth_v_col, tables->table);
    }

    mem_heap_empty(heap);

    /* Get the next record */
    mutex_enter(&dict_sys->mutex);
    mtr_start(&mtr);
    rec = dd_getnext_system_rec(&pcur, &mtr);
  }

  mtr_commit(&mtr);
  dd_table_close(dd_columns, thd, &mdl, true);
  mutex_exit(&dict_sys->mutex);
  mem_heap_free(heap);

  DBUG_RETURN(0);
}
/** Bind the dynamic table INFORMATION_SCHEMA.innodb_columns
@param[in,out]	p	table schema object
@return 0 on success */
static int innodb_columns_init(void *p) {
  ST_SCHEMA_TABLE *schema;

  DBUG_ENTER("innodb_columns_init");

  schema = (ST_SCHEMA_TABLE *)p;

  schema->fields_info = innodb_columns_fields_info;
  schema->fill_table = i_s_innodb_columns_fill_table;

  DBUG_RETURN(0);
}

struct st_mysql_plugin i_s_innodb_columns = {
    /* the plugin type (a MYSQL_XXX_PLUGIN value) */
    /* int */
    STRUCT_FLD(type, MYSQL_INFORMATION_SCHEMA_PLUGIN),

    /* pointer to type-specific plugin descriptor */
    /* void* */
    STRUCT_FLD(info, &i_s_info),

    /* plugin name */
    /* const char* */
    STRUCT_FLD(name, "INNODB_COLUMNS"),

    /* plugin author (for SHOW PLUGINS) */
    /* const char* */
    STRUCT_FLD(author, plugin_author),

    /* general descriptive text (for SHOW PLUGINS) */
    /* const char* */
    STRUCT_FLD(descr, "InnoDB INNODB_COLUMNS"),

    /* the plugin license (PLUGIN_LICENSE_XXX) */
    /* int */
    STRUCT_FLD(license, PLUGIN_LICENSE_GPL),

    /* the function to invoke when plugin is loaded */
    /* int (*)(void*); */
    STRUCT_FLD(init, innodb_columns_init),

    /* the function to invoke when plugin is un installed */
    /* int (*)(void*); */
    NULL,

    /* the function to invoke when plugin is unloaded */
    /* int (*)(void*); */
    STRUCT_FLD(deinit, i_s_common_deinit),

    /* plugin version (for SHOW PLUGINS) */
    /* unsigned int */
    STRUCT_FLD(version, i_s_innodb_plugin_version),

    /* SHOW_VAR* */
    STRUCT_FLD(status_vars, NULL),

    /* SYS_VAR** */
    STRUCT_FLD(system_vars, NULL),

    /* reserved for dependency checking */
    /* void* */
    STRUCT_FLD(__reserved1, NULL),

    /* Plugin flags */
    /* unsigned long */
    STRUCT_FLD(flags, 0UL),
};

/**  INNODB_VIRTUAL **************************************************/
/** Fields of the dynamic table INFORMATION_SCHEMA.INNODB_VIRTUAL
Every time any column gets changed, added or removed, please remember
to change i_s_innodb_plugin_version_postfix accordingly, so that
the change can be propagated to server */
static ST_FIELD_INFO innodb_virtual_fields_info[] = {
#define INNODB_VIRTUAL_TABLE_ID 0
    {STRUCT_FLD(field_name, "TABLE_ID"),
     STRUCT_FLD(field_length, MY_INT64_NUM_DECIMAL_DIGITS),
     STRUCT_FLD(field_type, MYSQL_TYPE_LONGLONG), STRUCT_FLD(value, 0),
     STRUCT_FLD(field_flags, MY_I_S_UNSIGNED), STRUCT_FLD(old_name, ""),
     STRUCT_FLD(open_method, 0)},

#define INNODB_VIRTUAL_POS 1
    {STRUCT_FLD(field_name, "POS"),
     STRUCT_FLD(field_length, MY_INT32_NUM_DECIMAL_DIGITS),
     STRUCT_FLD(field_type, MYSQL_TYPE_LONG), STRUCT_FLD(value, 0),
     STRUCT_FLD(field_flags, MY_I_S_UNSIGNED), STRUCT_FLD(old_name, ""),
     STRUCT_FLD(open_method, 0)},

#define INNODB_VIRTUAL_BASE_POS 2
    {STRUCT_FLD(field_name, "BASE_POS"),
     STRUCT_FLD(field_length, MY_INT32_NUM_DECIMAL_DIGITS),
     STRUCT_FLD(field_type, MYSQL_TYPE_LONG), STRUCT_FLD(value, 0),
     STRUCT_FLD(field_flags, MY_I_S_UNSIGNED), STRUCT_FLD(old_name, ""),
     STRUCT_FLD(open_method, 0)},

    END_OF_ST_FIELD_INFO};

/** Function to populate the information_schema.innodb_virtual with
related information
param[in]	thd		thread
param[in]	table_id	table ID
param[in]	pos		virtual column position
param[in]	base_pos	base column position
param[in,out]	table_to_fill	fill this table
@return 0 on success */
static int i_s_dict_fill_innodb_virtual(THD *thd, table_id_t table_id,
                                        ulint pos, ulint base_pos,
                                        TABLE *table_to_fill) {
  Field **fields;

  DBUG_ENTER("i_s_dict_fill_innodb_virtual");

  fields = table_to_fill->field;

  OK(fields[INNODB_VIRTUAL_TABLE_ID]->store(table_id, true));

  OK(fields[INNODB_VIRTUAL_POS]->store(pos, true));

  OK(fields[INNODB_VIRTUAL_BASE_POS]->store(base_pos, true));

  OK(schema_table_store_record(thd, table_to_fill));

  DBUG_RETURN(0);
}

/** Function to fill information_schema.innodb_virtual with information
collected by scanning INNODB_VIRTUAL table.
param[in]	thd		thread
param[in,out]	tables		tables to fill
param[in]	item		condition (not used)
@return 0 on success */
static int i_s_innodb_virtual_fill_table(THD *thd, TABLE_LIST *tables, Item *) {
  btr_pcur_t pcur;
  const rec_t *rec;
  mem_heap_t *heap;
  mtr_t mtr;
  MDL_ticket *mdl = nullptr;
  dict_table_t *dd_columns;
  bool ret;

  DBUG_ENTER("i_s_innodb_columns_fill_table");

  /* deny access to user without PROCESS_ACL privilege */
  if (check_global_access(thd, PROCESS_ACL)) {
    DBUG_RETURN(0);
  }

  heap = mem_heap_create(1000);
  mutex_enter(&dict_sys->mutex);
  mtr_start(&mtr);

  /* Start scan the mysql.columns */
  rec = dd_startscan_system(thd, &mdl, &pcur, &mtr, dd_columns_name.c_str(),
                            &dd_columns);

  while (rec) {
    table_id_t table_id;
    ulint *pos;
    ulint *base_pos;
    ulint n_row;

    /* populate a dict_col_t structure with information from
    a row */
    ret = dd_process_dd_virtual_columns_rec(
        heap, rec, &table_id, &pos, &base_pos, &n_row, dd_columns, &mtr);

    mutex_exit(&dict_sys->mutex);

    if (ret) {
      for (ulint i = 0; i < n_row; i++) {
        i_s_dict_fill_innodb_virtual(thd, table_id, *(pos++), *(base_pos++),
                                     tables->table);
      }
    }

    mem_heap_empty(heap);

    /* Get the next record */
    mutex_enter(&dict_sys->mutex);
    mtr_start(&mtr);
    rec = dd_getnext_system_rec(&pcur, &mtr);
  }

  mtr_commit(&mtr);
  dd_table_close(dd_columns, thd, &mdl, true);
  mutex_exit(&dict_sys->mutex);
  mem_heap_free(heap);

  DBUG_RETURN(0);
}

/** Bind the dynamic table INFORMATION_SCHEMA.innodb_virtual
param[in,out]	p	table schema object
@return 0 on success */
static int innodb_virtual_init(void *p) {
  ST_SCHEMA_TABLE *schema;

  DBUG_ENTER("innodb_virtual_init");

  schema = (ST_SCHEMA_TABLE *)p;

  schema->fields_info = innodb_virtual_fields_info;
  schema->fill_table = i_s_innodb_virtual_fill_table;

  DBUG_RETURN(0);
}

struct st_mysql_plugin i_s_innodb_virtual = {
    /* the plugin type (a MYSQL_XXX_PLUGIN value) */
    /* int */
    STRUCT_FLD(type, MYSQL_INFORMATION_SCHEMA_PLUGIN),

    /* pointer to type-specific plugin descriptor */
    /* void* */
    STRUCT_FLD(info, &i_s_info),

    /* plugin name */
    /* const char* */
    STRUCT_FLD(name, "INNODB_VIRTUAL"),

    /* plugin author (for SHOW PLUGINS) */
    /* const char* */
    STRUCT_FLD(author, plugin_author),

    /* general descriptive text (for SHOW PLUGINS) */
    /* const char* */
    STRUCT_FLD(descr, "InnoDB INNODB_VIRTUAL"),

    /* the plugin license (PLUGIN_LICENSE_XXX) */
    /* int */
    STRUCT_FLD(license, PLUGIN_LICENSE_GPL),

    /* the function to invoke when plugin is loaded */
    /* int (*)(void*); */
    STRUCT_FLD(init, innodb_virtual_init),

    /* the function to invoke when plugin is un installed */
    /* int (*)(void*); */
    NULL,

    /* the function to invoke when plugin is unloaded */
    /* int (*)(void*); */
    STRUCT_FLD(deinit, i_s_common_deinit),

    /* plugin version (for SHOW PLUGINS) */
    /* unsigned int */
    STRUCT_FLD(version, i_s_innodb_plugin_version),

    /* SHOW_VAR* */
    STRUCT_FLD(status_vars, NULL),

    /* SYS_VAR** */
    STRUCT_FLD(system_vars, NULL),

    /* reserved for dependency checking */
    /* void* */
    STRUCT_FLD(__reserved1, NULL),

    /* Plugin flags */
    /* unsigned long */
    STRUCT_FLD(flags, 0UL),
};

/**  INNODB_TABLESPACES    ********************************************/
/* Fields of the dynamic table INFORMATION_SCHEMA.INNODB_TABLESPACES
Every time any column gets changed, added or removed, please remember
to change i_s_innodb_plugin_version_postfix accordingly, so that
the change can be propagated to server */
static ST_FIELD_INFO innodb_tablespaces_fields_info[] = {
#define INNODB_TABLESPACES_SPACE 0
    {STRUCT_FLD(field_name, "SPACE"),
     STRUCT_FLD(field_length, MY_INT32_NUM_DECIMAL_DIGITS),
     STRUCT_FLD(field_type, MYSQL_TYPE_LONG), STRUCT_FLD(value, 0),
     STRUCT_FLD(field_flags, MY_I_S_UNSIGNED), STRUCT_FLD(old_name, ""),
     STRUCT_FLD(open_method, 0)},

#define INNODB_TABLESPACES_NAME 1
    {STRUCT_FLD(field_name, "NAME"),
     STRUCT_FLD(field_length, MAX_FULL_NAME_LEN + 1),
     STRUCT_FLD(field_type, MYSQL_TYPE_STRING), STRUCT_FLD(value, 0),
     STRUCT_FLD(field_flags, 0), STRUCT_FLD(old_name, ""),
     STRUCT_FLD(open_method, 0)},

#define INNODB_TABLESPACES_FLAGS 2
    {STRUCT_FLD(field_name, "FLAG"),
     STRUCT_FLD(field_length, MY_INT32_NUM_DECIMAL_DIGITS),
     STRUCT_FLD(field_type, MYSQL_TYPE_LONG), STRUCT_FLD(value, 0),
     STRUCT_FLD(field_flags, MY_I_S_UNSIGNED), STRUCT_FLD(old_name, ""),
     STRUCT_FLD(open_method, 0)},

#define INNODB_TABLESPACES_ROW_FORMAT 3
    {STRUCT_FLD(field_name, "ROW_FORMAT"), STRUCT_FLD(field_length, 22),
     STRUCT_FLD(field_type, MYSQL_TYPE_STRING), STRUCT_FLD(value, 0),
     STRUCT_FLD(field_flags, MY_I_S_MAYBE_NULL), STRUCT_FLD(old_name, ""),
     STRUCT_FLD(open_method, 0)},

#define INNODB_TABLESPACES_PAGE_SIZE 4
    {STRUCT_FLD(field_name, "PAGE_SIZE"),
     STRUCT_FLD(field_length, MY_INT32_NUM_DECIMAL_DIGITS),
     STRUCT_FLD(field_type, MYSQL_TYPE_LONG), STRUCT_FLD(value, 0),
     STRUCT_FLD(field_flags, MY_I_S_UNSIGNED), STRUCT_FLD(old_name, ""),
     STRUCT_FLD(open_method, 0)},

#define INNODB_TABLESPACES_ZIP_PAGE_SIZE 5
    {STRUCT_FLD(field_name, "ZIP_PAGE_SIZE"),
     STRUCT_FLD(field_length, MY_INT32_NUM_DECIMAL_DIGITS),
     STRUCT_FLD(field_type, MYSQL_TYPE_LONG), STRUCT_FLD(value, 0),
     STRUCT_FLD(field_flags, MY_I_S_UNSIGNED), STRUCT_FLD(old_name, ""),
     STRUCT_FLD(open_method, 0)},

#define INNODB_TABLESPACES_SPACE_TYPE 6
    {STRUCT_FLD(field_name, "SPACE_TYPE"), STRUCT_FLD(field_length, 10),
     STRUCT_FLD(field_type, MYSQL_TYPE_STRING), STRUCT_FLD(value, 0),
     STRUCT_FLD(field_flags, MY_I_S_MAYBE_NULL), STRUCT_FLD(old_name, ""),
     STRUCT_FLD(open_method, 0)},

#define INNODB_TABLESPACES_FS_BLOCK_SIZE 7
    {STRUCT_FLD(field_name, "FS_BLOCK_SIZE"),
     STRUCT_FLD(field_length, MY_INT32_NUM_DECIMAL_DIGITS),
     STRUCT_FLD(field_type, MYSQL_TYPE_LONG), STRUCT_FLD(value, 0),
     STRUCT_FLD(field_flags, MY_I_S_UNSIGNED), STRUCT_FLD(old_name, ""),
     STRUCT_FLD(open_method, 0)},

#define INNODB_TABLESPACES_FILE_SIZE 8
    {STRUCT_FLD(field_name, "FILE_SIZE"),
     STRUCT_FLD(field_length, MY_INT64_NUM_DECIMAL_DIGITS),
     STRUCT_FLD(field_type, MYSQL_TYPE_LONGLONG), STRUCT_FLD(value, 0),
     STRUCT_FLD(field_flags, MY_I_S_UNSIGNED), STRUCT_FLD(old_name, ""),
     STRUCT_FLD(open_method, 0)},

#define INNODB_TABLESPACES_ALLOC_SIZE 9
    {STRUCT_FLD(field_name, "ALLOCATED_SIZE"),
     STRUCT_FLD(field_length, MY_INT64_NUM_DECIMAL_DIGITS),
     STRUCT_FLD(field_type, MYSQL_TYPE_LONGLONG), STRUCT_FLD(value, 0),
     STRUCT_FLD(field_flags, MY_I_S_UNSIGNED), STRUCT_FLD(old_name, ""),
     STRUCT_FLD(open_method, 0)},

#define INNODB_TABLESPACES_SERVER_VESION 10
    {STRUCT_FLD(field_name, "SERVER_VERSION"), STRUCT_FLD(field_length, 10),
     STRUCT_FLD(field_type, MYSQL_TYPE_STRING), STRUCT_FLD(value, 0),
     STRUCT_FLD(field_flags, MY_I_S_MAYBE_NULL), STRUCT_FLD(old_name, ""),
     STRUCT_FLD(open_method, 0)},

#define INNODB_TABLESPACES_SPACE_VESION 11
    {STRUCT_FLD(field_name, "SPACE_VERSION"),
     STRUCT_FLD(field_length, MY_INT32_NUM_DECIMAL_DIGITS),
     STRUCT_FLD(field_type, MYSQL_TYPE_LONG), STRUCT_FLD(value, 0),
     STRUCT_FLD(field_flags, MY_I_S_UNSIGNED), STRUCT_FLD(old_name, ""),
     STRUCT_FLD(open_method, 0)},

#define INNODB_TABLESPACES_ENCRYPTION 12
    {STRUCT_FLD(field_name, "ENCRYPTION"), STRUCT_FLD(field_length, 1),
     STRUCT_FLD(field_type, MYSQL_TYPE_STRING), STRUCT_FLD(value, 0),
     STRUCT_FLD(field_flags, MY_I_S_MAYBE_NULL), STRUCT_FLD(old_name, ""),
     STRUCT_FLD(open_method, 0)},

#define INNODB_TABLESPACES_STATE 13
    {STRUCT_FLD(field_name, "STATE"), STRUCT_FLD(field_length, 10),
     STRUCT_FLD(field_type, MYSQL_TYPE_STRING), STRUCT_FLD(value, 0),
     STRUCT_FLD(field_flags, MY_I_S_MAYBE_NULL), STRUCT_FLD(old_name, ""),
     STRUCT_FLD(open_method, 0)},

    END_OF_ST_FIELD_INFO

};

<<<<<<< HEAD
/** Get the filepath of tablespace. For multi-file tablespaces (like
system and temporary), return nullptr. Callers owns the responsibility
for freeing the memory of the path returned and should use ut_free()
to free the memory
@param[in]	space_id	tablespace id
@param[in]	flags		tablespace flags
@param[in]	name		tablespace name
@return filepath or nullptr */
MY_NODISCARD
static char *i_s_get_filepath(space_id_t space_id, ulint flags,
                              const char *name) {
  char *filepath = nullptr;

  if (fsp_is_system_or_temp_tablespace(space_id)) {
    return (filepath);
  }

  if (FSP_FLAGS_HAS_DATA_DIR(flags) || FSP_FLAGS_GET_SHARED(flags) ||
      fsp_is_undo_tablespace(space_id)) {
    mutex_enter(&dict_sys->mutex);
    filepath = fil_space_get_first_path(space_id);
    mutex_exit(&dict_sys->mutex);
  }

  if (filepath == nullptr) {
    if (strstr(name, dict_sys_t::s_file_per_table_name) != 0) {
      mutex_enter(&dict_sys->mutex);
      filepath = fil_space_get_first_path(space_id);
      mutex_exit(&dict_sys->mutex);
    } else {
      filepath = Fil_path::make_ibd_from_table_name(name);
    }
  }
  return (filepath);
}

=======
>>>>>>> 4869291f
/** Function to fill INFORMATION_SCHEMA.INNODB_TABLESPACES with information
collected by scanning INNODB_TABLESPACESS table.
@param[in]      thd             thread
@param[in]      space_id        space ID
@param[in]      name            tablespace name
@param[in]      flags           tablespace flags
@param[in]      server_version  server version
@param[in]      space_version   tablespace version
@param[in]      is_encrypted    true if tablespace is encrypted
@param[in]      state           tablespace state
@param[in,out]  table_to_fill   fill this table
@return 0 on success */
static int i_s_dict_fill_innodb_tablespaces(
    THD *thd, space_id_t space_id, const char *name, uint32_t flags,
    uint32 server_version, uint32 space_version, bool is_encrypted,
    const char *state, TABLE *table_to_fill) {
  Field **fields;
  ulint atomic_blobs = FSP_FLAGS_HAS_ATOMIC_BLOBS(flags);
  bool is_compressed = FSP_FLAGS_GET_ZIP_SSIZE(flags);
  const char *row_format;
  const page_size_t page_size(flags);
  const char *space_type;
  ulint major_version = server_version / 10000;
  ulint minor_version = (server_version - (major_version * 10000)) / 100;
  ulint patch_version =
      server_version - (major_version * 10000) - (minor_version * 100);
  char version_str[NAME_LEN];

  DBUG_ENTER("i_s_dict_fill_innodb_tablespaces");

  snprintf(version_str, NAME_LEN, ULINTPF "." ULINTPF "." ULINTPF,
           major_version, minor_version, patch_version);

  if (fsp_is_undo_tablespace(space_id)) {
    row_format = "Undo";
<<<<<<< HEAD
  } else if (fsp_is_system_or_temp_tablespace(space_id) ||
             (fsp_is_shared_tablespace(flags) && !is_compressed)) {
=======
  } else if (fsp_is_system_or_temp_tablespace(space_id)) {
    row_format = "Compact or Redundant";
  } else if (fsp_is_shared_tablespace(flags) && !is_compressed) {
>>>>>>> 4869291f
    row_format = "Any";
  } else if (is_compressed) {
    row_format = "Compressed";
  } else if (atomic_blobs) {
    row_format = "Dynamic";
  } else {
    row_format = "Compact or Redundant";
  }

  if (fsp_is_undo_tablespace(space_id)) {
    space_type = "Undo";
  } else if (fsp_is_system_or_temp_tablespace(space_id)) {
    space_type = "System";
  } else if (fsp_is_shared_tablespace(flags)) {
    space_type = "General";
  } else {
    space_type = "Single";
  }

<<<<<<< HEAD
  /* Temporary tablespace and undo tablespace encryption flags are not updated
  in DD. Remove fsp_is_undo_tablespace() in below condition after upstream
  fixes BUG#94665. Temporary tablespace encryption flag DD update is not
  necessary because bootstrap doesn't check temporary tablespace from DD.
  Temporary tablespace has to be ready before DD validation can take place */
  if (fsp_is_global_temporary(space_id) || fsp_is_undo_tablespace(space_id)) {
    fil_space_t *space = fil_space_acquire_silent(space_id);
    if (space != nullptr) {
      is_encrypted = FSP_FLAGS_GET_ENCRYPTION(space->flags);
      fil_space_release(space);
    }
  }

=======
>>>>>>> 4869291f
  fields = table_to_fill->field;

  OK(fields[INNODB_TABLESPACES_SPACE]->store(space_id, true));

  OK(field_store_string(fields[INNODB_TABLESPACES_NAME], name));

  OK(fields[INNODB_TABLESPACES_FLAGS]->store(flags, true));

  OK(field_store_string(fields[INNODB_TABLESPACES_ENCRYPTION],
                        is_encrypted ? "Y" : "N"));

  OK(field_store_string(fields[INNODB_TABLESPACES_ROW_FORMAT], row_format));

  OK(fields[INNODB_TABLESPACES_PAGE_SIZE]->store(univ_page_size.physical(),
                                                 true));

  OK(fields[INNODB_TABLESPACES_ZIP_PAGE_SIZE]->store(
      page_size.is_compressed() ? page_size.physical() : 0, true));

  OK(field_store_string(fields[INNODB_TABLESPACES_SPACE_TYPE], space_type));

  OK(field_store_string(fields[INNODB_TABLESPACES_SERVER_VESION], version_str));

  OK(fields[INNODB_TABLESPACES_SPACE_VESION]->store(space_version, true));

<<<<<<< HEAD
  char *filepath = i_s_get_filepath(space_id, flags, name);
=======
  char *filepath = NULL;
  if (FSP_FLAGS_HAS_DATA_DIR(flags) || FSP_FLAGS_GET_SHARED(flags)) {
    mutex_enter(&dict_sys->mutex);
    filepath = fil_space_get_first_path(space_id);
    mutex_exit(&dict_sys->mutex);
  }

  if (filepath == NULL) {
    if (strstr(name, dict_sys_t::s_file_per_table_name) != 0) {
      mutex_enter(&dict_sys->mutex);
      filepath = fil_space_get_first_path(space_id);
      mutex_exit(&dict_sys->mutex);
    } else {
      filepath = Fil_path::make_ibd_from_table_name(name);
    }
  }
>>>>>>> 4869291f

  os_file_stat_t stat;
  os_file_size_t file;

  memset(&file, 0xff, sizeof(file));
  memset(&stat, 0x0, sizeof(stat));

  if (filepath != NULL) {
    file = os_file_get_size(filepath);

    /* Get the file system (or Volume) block size. */
    dberr_t err = os_file_get_status(filepath, &stat, false, false);

    switch (err) {
      case DB_FAIL:
        ib::warn(ER_IB_MSG_603) << "File '" << filepath << "', failed to get "
                                << "stats";
        break;

      case DB_SUCCESS:
      case DB_NOT_FOUND:
        break;

      default:
        ib::error(ER_IB_MSG_604)
            << "File '" << filepath << "' " << ut_strerr(err);
        break;
    }

    ut_free(filepath);
  }

  if (file.m_total_size == static_cast<os_offset_t>(~0)) {
    stat.block_size = 0;
    file.m_total_size = 0;
    file.m_alloc_size = 0;
  }

  OK(fields[INNODB_TABLESPACES_FS_BLOCK_SIZE]->store(stat.block_size, true));

  OK(fields[INNODB_TABLESPACES_FILE_SIZE]->store(file.m_total_size, true));

  OK(fields[INNODB_TABLESPACES_ALLOC_SIZE]->store(file.m_alloc_size, true));

  OK(field_store_string(fields[INNODB_TABLESPACES_STATE], state));

  OK(schema_table_store_record(thd, table_to_fill));

  DBUG_RETURN(0);
}

/** Function to populate INFORMATION_SCHEMA.INNODB_TABLESPACES table.
Loop through each record in INNODB_TABLESPACES, and extract the column
information and fill the INFORMATION_SCHEMA.INNODB_TABLESPACES table.
@param[in]	thd		thread
@param[in,out]	tables		tables to fill
@return 0 on success */
static int i_s_innodb_tablespaces_fill_table(THD *thd, TABLE_LIST *tables,
                                             Item *) {
  btr_pcur_t pcur;
  const rec_t *rec;
  mem_heap_t *heap;
  mtr_t mtr;
  dict_table_t *dd_spaces;
  MDL_ticket *mdl = nullptr;
  bool ret;

  DBUG_ENTER("i_s_innodb_tablespaces_fill_table");

  /* deny access to user without PROCESS_ACL privilege */
  if (check_global_access(thd, PROCESS_ACL)) {
    DBUG_RETURN(0);
  }

  heap = mem_heap_create(1000);
  mutex_enter(&dict_sys->mutex);
  mtr_start(&mtr);

  for (rec = dd_startscan_system(thd, &mdl, &pcur, &mtr,
                                 dd_tablespaces_name.c_str(), &dd_spaces);
       rec != NULL; rec = dd_getnext_system_rec(&pcur, &mtr)) {
    space_id_t space;
    char *name;
    uint32_t flags;
    uint32 server_version;
    uint32 space_version;
    bool is_encrypted = false;
    dd::String_type state;

    /* Extract necessary information from a INNODB_TABLESPACES
    row */
    ret = dd_process_dd_tablespaces_rec(heap, rec, &space, &name, &flags,
                                        &server_version, &space_version,
                                        &is_encrypted, &state, dd_spaces);

    mtr_commit(&mtr);
    mutex_exit(&dict_sys->mutex);

<<<<<<< HEAD
    if (ret) {
=======
    if (ret && space != 0) {
>>>>>>> 4869291f
      i_s_dict_fill_innodb_tablespaces(thd, space, name, flags, server_version,
                                       space_version, is_encrypted,
                                       state.c_str(), tables->table);
    }

    mem_heap_empty(heap);

    /* Get the next record */
    mutex_enter(&dict_sys->mutex);
    mtr_start(&mtr);
  }

  mtr_commit(&mtr);
  dd_table_close(dd_spaces, thd, &mdl, true);
  mutex_exit(&dict_sys->mutex);
  mem_heap_free(heap);

  DBUG_RETURN(0);
}
/** Bind the dynamic table INFORMATION_SCHEMA.INNODB_TABLESPACES
@param[in,out]	p	table schema object
@return 0 on success */
static int innodb_tablespaces_init(void *p) {
  ST_SCHEMA_TABLE *schema;

  DBUG_ENTER("innodb_tablespaces_init");

  schema = (ST_SCHEMA_TABLE *)p;

  schema->fields_info = innodb_tablespaces_fields_info;
  schema->fill_table = i_s_innodb_tablespaces_fill_table;

  DBUG_RETURN(0);
}

struct st_mysql_plugin i_s_innodb_tablespaces = {
    /* the plugin type (a MYSQL_XXX_PLUGIN value) */
    /* int */
    STRUCT_FLD(type, MYSQL_INFORMATION_SCHEMA_PLUGIN),

    /* pointer to type-specific plugin descriptor */
    /* void* */
    STRUCT_FLD(info, &i_s_info),

    /* plugin name */
    /* const char* */
    STRUCT_FLD(name, "INNODB_TABLESPACES"),

    /* plugin author (for SHOW PLUGINS) */
    /* const char* */
    STRUCT_FLD(author, plugin_author),

    /* general descriptive text (for SHOW PLUGINS) */
    /* const char* */
    STRUCT_FLD(descr, "InnoDB INNODB_TABLESPACES"),

    /* the plugin license (PLUGIN_LICENSE_XXX) */
    /* int */
    STRUCT_FLD(license, PLUGIN_LICENSE_GPL),

    /* the function to invoke when plugin is loaded */
    /* int (*)(void*); */
    STRUCT_FLD(init, innodb_tablespaces_init),

    /* the function to invoke when plugin is un installed */
    /* int (*)(void*); */
    NULL,

    /* the function to invoke when plugin is unloaded */
    /* int (*)(void*); */
    STRUCT_FLD(deinit, i_s_common_deinit),

    /* plugin version (for SHOW PLUGINS) */
    /* unsigned int */
    STRUCT_FLD(version, i_s_innodb_plugin_version),

    /* SHOW_VAR* */
    STRUCT_FLD(status_vars, NULL),

    /* SYS_VAR** */
    STRUCT_FLD(system_vars, NULL),

    /* reserved for dependency checking */
    /* void* */
    STRUCT_FLD(__reserved1, NULL),

    /* Plugin flags */
    /* unsigned long */
    STRUCT_FLD(flags, 0UL),
};

/** INFORMATION_SCHEMA.INNODB_CACHED_INDEXES */

/* Fields of the dynamic table INFORMATION_SCHEMA.INNODB_CACHED_INDEXES
Every time any column gets changed, added or removed, please remember
to change i_s_innodb_plugin_version_postfix accordingly, so that
the change can be propagated to server */
static ST_FIELD_INFO innodb_cached_indexes_fields_info[] = {
#define CACHED_INDEXES_SPACE_ID 0
    {STRUCT_FLD(field_name, "SPACE_ID"),
     STRUCT_FLD(field_length, MY_INT32_NUM_DECIMAL_DIGITS),
     STRUCT_FLD(field_type, MYSQL_TYPE_LONG), STRUCT_FLD(value, 0),
     STRUCT_FLD(field_flags, MY_I_S_UNSIGNED), STRUCT_FLD(old_name, ""),
     STRUCT_FLD(open_method, 0)},

#define CACHED_INDEXES_INDEX_ID 1
    {STRUCT_FLD(field_name, "INDEX_ID"),
     STRUCT_FLD(field_length, MY_INT64_NUM_DECIMAL_DIGITS),
     STRUCT_FLD(field_type, MYSQL_TYPE_LONGLONG), STRUCT_FLD(value, 0),
     STRUCT_FLD(field_flags, MY_I_S_UNSIGNED), STRUCT_FLD(old_name, ""),
     STRUCT_FLD(open_method, 0)},

#define CACHED_INDEXES_N_CACHED_PAGES 2
    {STRUCT_FLD(field_name, "N_CACHED_PAGES"),
     STRUCT_FLD(field_length, MY_INT64_NUM_DECIMAL_DIGITS),
     STRUCT_FLD(field_type, MYSQL_TYPE_LONGLONG), STRUCT_FLD(value, 0),
     STRUCT_FLD(field_flags, MY_I_S_UNSIGNED), STRUCT_FLD(old_name, ""),
     STRUCT_FLD(open_method, 0)},

    END_OF_ST_FIELD_INFO};

/** Populate INFORMATION_SCHEMA.INNODB_CACHED_INDEXES.
@param[in]	thd		user thread
@param[in]	space_id	space id
@param[in]	index_id	index id
@param[in,out]	table_to_fill	fill this table
@return 0 on success */
static int i_s_fill_innodb_cached_indexes_row(THD *thd, space_id_t space_id,
                                              ulint index_id,
                                              TABLE *table_to_fill) {
  DBUG_ENTER("i_s_fill_innodb_cached_indexes_row");

  const index_id_t idx_id(space_id, index_id);
  const uint64_t n = buf_stat_per_index->get(idx_id);

  if (n == 0) {
    DBUG_RETURN(0);
  }

  Field **fields = table_to_fill->field;

  OK(fields[CACHED_INDEXES_SPACE_ID]->store(space_id, true));

  OK(fields[CACHED_INDEXES_INDEX_ID]->store(index_id, true));

  OK(fields[CACHED_INDEXES_N_CACHED_PAGES]->store(n, true));

  OK(schema_table_store_record(thd, table_to_fill));

  DBUG_RETURN(0);
}

/** Go through each record in INNODB_INDEXES, and fill
INFORMATION_SCHEMA.INNODB_CACHED_INDEXES.
@param[in]	thd	thread
@param[in,out]	tables	tables to fill
@return 0 on success */
static int i_s_innodb_cached_indexes_fill_table(THD *thd, TABLE_LIST *tables,
                                                Item * /* not used */) {
  MDL_ticket *mdl = nullptr;
  dict_table_t *dd_indexes;
  space_id_t space_id;
  space_index_t index_id;

  DBUG_ENTER("i_s_innodb_cached_indexes_fill_table");

  /* deny access to user without PROCESS_ACL privilege */
  if (check_global_access(thd, PROCESS_ACL)) {
    DBUG_RETURN(0);
  }
<<<<<<< HEAD

  mem_heap_t *heap = mem_heap_create(1000);

  mutex_enter(&dict_sys->mutex);

  mtr_t mtr;

  mtr_start(&mtr);

=======

  mem_heap_t *heap = mem_heap_create(1000);

  mutex_enter(&dict_sys->mutex);

  mtr_t mtr;

  mtr_start(&mtr);

>>>>>>> 4869291f
  /* Start the scan of INNODB_INDEXES. */
  btr_pcur_t pcur;
  const rec_t *rec = dd_startscan_system(thd, &mdl, &pcur, &mtr,
                                         dd_indexes_name.c_str(), &dd_indexes);

  /* Process each record in the table. */
  while (rec != NULL) {
    /* Populate a dict_index_t structure with an information
    from a INNODB_INDEXES row. */
    bool ret = dd_process_dd_indexes_rec_simple(heap, rec, &index_id, &space_id,
                                                dd_indexes);

    mtr_commit(&mtr);

    mutex_exit(&dict_sys->mutex);

    if (ret) {
      i_s_fill_innodb_cached_indexes_row(thd, space_id, index_id,
                                         tables->table);
    }

    mem_heap_empty(heap);

    /* Get the next record. */
    mutex_enter(&dict_sys->mutex);

    mtr_start(&mtr);

    rec = dd_getnext_system_rec(&pcur, &mtr);
  }

  mtr_commit(&mtr);

  dd_table_close(dd_indexes, thd, &mdl, true);

  mutex_exit(&dict_sys->mutex);

  mem_heap_free(heap);

  DBUG_RETURN(0);
}

/** Bind the dynamic table INFORMATION_SCHEMA.INNODB_CACHED_INDEXES.
@param[in,out]	p	table schema object
@return 0 on success */
static int innodb_cached_indexes_init(void *p) {
  ST_SCHEMA_TABLE *schema;

  DBUG_ENTER("innodb_cached_indexes_init");

  schema = static_cast<ST_SCHEMA_TABLE *>(p);

  schema->fields_info = innodb_cached_indexes_fields_info;
  schema->fill_table = i_s_innodb_cached_indexes_fill_table;

  DBUG_RETURN(0);
}

struct st_mysql_plugin i_s_innodb_cached_indexes = {
    /* the plugin type (a MYSQL_XXX_PLUGIN value) */
    /* int */
    STRUCT_FLD(type, MYSQL_INFORMATION_SCHEMA_PLUGIN),

    /* pointer to type-specific plugin descriptor */
    /* void* */
    STRUCT_FLD(info, &i_s_info),

    /* plugin name */
    /* const char* */
    STRUCT_FLD(name, "INNODB_CACHED_INDEXES"),

    /* plugin author (for SHOW PLUGINS) */
    /* const char* */
    STRUCT_FLD(author, plugin_author),

    /* general descriptive text (for SHOW PLUGINS) */
    /* const char* */
    STRUCT_FLD(descr, "InnoDB cached indexes"),

    /* the plugin license (PLUGIN_LICENSE_XXX) */
    /* int */
    STRUCT_FLD(license, PLUGIN_LICENSE_GPL),

    /* the function to invoke when plugin is loaded */
    /* int (*)(void*); */
    STRUCT_FLD(init, innodb_cached_indexes_init),

    /* the function to invoke when plugin is un installed */
    /* int (*)(void*); */
    NULL,

    /* the function to invoke when plugin is unloaded */
    /* int (*)(void*); */
    STRUCT_FLD(deinit, i_s_common_deinit),

    /* plugin version (for SHOW PLUGINS) */
    /* unsigned int */
    STRUCT_FLD(version, i_s_innodb_plugin_version),

    /* SHOW_VAR* */
    STRUCT_FLD(status_vars, NULL),

    /* SYS_VAR** */
    STRUCT_FLD(system_vars, NULL),

    /* reserved for dependency checking */
    /* void* */
    STRUCT_FLD(__reserved1, NULL),

    /* Plugin flags */
    /* unsigned long */
    STRUCT_FLD(flags, 0UL),
};

/**  INNODB_SESSION_TEMPORARY TABLESPACES   ***********************/
/* Fields of the dynamic table
<<<<<<< HEAD
   INFORMATION_SCHEMA.INNODB_SESSION_TEMPORARY_TABLESPACES */
=======
INFORMATION_SCHEMA.INNODB_SESSION_TEMPORARY_TABLESPACES */
>>>>>>> 4869291f
static ST_FIELD_INFO innodb_session_temp_tablespaces_fields_info[] = {
#define INNODB_SESSION_TEMP_TABLESPACES_ID 0
    {STRUCT_FLD(field_name, "ID"),
     STRUCT_FLD(field_length, MY_INT32_NUM_DECIMAL_DIGITS),
     STRUCT_FLD(field_type, MYSQL_TYPE_LONG), STRUCT_FLD(value, 0),
     STRUCT_FLD(field_flags, MY_I_S_UNSIGNED), STRUCT_FLD(old_name, ""),
     STRUCT_FLD(open_method, 0)},

#define INNODB_SESSION_TEMP_TABLESPACES_SPACE 1
    {STRUCT_FLD(field_name, "SPACE"),
     STRUCT_FLD(field_length, MY_INT32_NUM_DECIMAL_DIGITS),
     STRUCT_FLD(field_type, MYSQL_TYPE_LONG), STRUCT_FLD(value, 0),
     STRUCT_FLD(field_flags, MY_I_S_UNSIGNED), STRUCT_FLD(old_name, ""),
     STRUCT_FLD(open_method, 0)},

#define INNODB_SESSION_TEMP_TABLESPACES_PATH 2
    {STRUCT_FLD(field_name, "PATH"),
     STRUCT_FLD(field_length, OS_FILE_MAX_PATH + 1),
     STRUCT_FLD(field_type, MYSQL_TYPE_STRING), STRUCT_FLD(value, 0),
     STRUCT_FLD(field_flags, 0), STRUCT_FLD(old_name, ""),
     STRUCT_FLD(open_method, 0)},

#define INNODB_SESSION_TEMP_TABLESPACES_SIZE 3
    {STRUCT_FLD(field_name, "SIZE"),
     STRUCT_FLD(field_length, MY_INT64_NUM_DECIMAL_DIGITS),
     STRUCT_FLD(field_type, MYSQL_TYPE_LONGLONG), STRUCT_FLD(value, 0),
     STRUCT_FLD(field_flags, MY_I_S_UNSIGNED), STRUCT_FLD(old_name, ""),
     STRUCT_FLD(open_method, 0)},

#define INNODB_SESSION_TEMP_TABLESPACES_STATE 4
    {STRUCT_FLD(field_name, "STATE"), STRUCT_FLD(field_length, NAME_LEN),
     STRUCT_FLD(field_type, MYSQL_TYPE_STRING), STRUCT_FLD(value, 0),
     STRUCT_FLD(field_flags, 0), STRUCT_FLD(old_name, ""),
     STRUCT_FLD(open_method, 0)},

#define INNODB_SESSION_TEMP_TABLESPACES_PURPOSE 5
    {STRUCT_FLD(field_name, "PURPOSE"), STRUCT_FLD(field_length, NAME_LEN),
     STRUCT_FLD(field_type, MYSQL_TYPE_STRING), STRUCT_FLD(value, 0),
     STRUCT_FLD(field_flags, 0), STRUCT_FLD(old_name, ""),
     STRUCT_FLD(open_method, 0)},

    END_OF_ST_FIELD_INFO

};

/** Function to fill INFORMATION_SCHEMA.INNODB_SESSION_TEMPORARY_TABLESPACES
<<<<<<< HEAD
    @param[in]	thd		thread
    @param[in]	ts		temp tablespace object
    @param[in,out]	table_to_fill	fill this table
    @return 0 on success */
static int i_s_innodb_session_temp_tablespaces_fill_one(
    THD *thd, const ibt::Tablespace *ts, TABLE *table_to_fill) {
  Field **fields;

  DBUG_ENTER("i_s_innodb_session_temp_tablespaces_fill_one");

  fields = table_to_fill->field;

  my_thread_id id = ts->thread_id();
  OK(fields[INNODB_SESSION_TEMP_TABLESPACES_ID]->store(id, true));

  space_id_t space_id = ts->space_id();
  OK(fields[INNODB_SESSION_TEMP_TABLESPACES_SPACE]->store(space_id, true));

  std::string path = ts->path();
  Fil_path::normalize(path);

  OK(field_store_string(fields[INNODB_SESSION_TEMP_TABLESPACES_PATH],
                        path.c_str()));

  fil_space_t *space = fil_space_get(space_id);
  size_t size = 0;
  if (space != nullptr) {
    page_size_t page_size(space->flags);
    size = space->size * page_size.physical();
  }
  OK(fields[INNODB_SESSION_TEMP_TABLESPACES_SIZE]->store(size, true));

  const char *state = id == 0 ? "INACTIVE" : "ACTIVE";

  OK(field_store_string(fields[INNODB_SESSION_TEMP_TABLESPACES_STATE], state));

  ibt::tbsp_purpose purpose = ts->purpose();

  const char *p = ibt::get_purpose_str(purpose);

  OK(field_store_string(fields[INNODB_SESSION_TEMP_TABLESPACES_PURPOSE], p));

  OK(schema_table_store_record(thd, table_to_fill));

=======
@param[in]	thd		thread
@param[in]	ts		temp tablespace object
@param[in,out]	table_to_fill	fill this table
@return 0 on success */
static int i_s_innodb_session_temp_tablespaces_fill_one(
    THD *thd, const ibt::Tablespace *ts, TABLE *table_to_fill) {
  Field **fields;

  DBUG_ENTER("i_s_innodb_session_temp_tablespaces_fill_one");

  fields = table_to_fill->field;

  my_thread_id id = ts->thread_id();
  OK(fields[INNODB_SESSION_TEMP_TABLESPACES_ID]->store(id, true));

  space_id_t space_id = ts->space_id();
  OK(fields[INNODB_SESSION_TEMP_TABLESPACES_SPACE]->store(space_id, true));

  std::string path = ts->path();
  Fil_path::normalize(path);

  OK(field_store_string(fields[INNODB_SESSION_TEMP_TABLESPACES_PATH],
                        path.c_str()));

  fil_space_t *space = fil_space_get(space_id);
  size_t size = 0;
  if (space != nullptr) {
    page_size_t page_size(space->flags);
    size = space->size * page_size.physical();
  }
  OK(fields[INNODB_SESSION_TEMP_TABLESPACES_SIZE]->store(size, true));

  const char *state = id == 0 ? "INACTIVE" : "ACTIVE";

  OK(field_store_string(fields[INNODB_SESSION_TEMP_TABLESPACES_STATE], state));

  ibt::tbsp_purpose purpose = ts->purpose();

  const char *p =
      purpose == ibt::TBSP_NONE
          ? "NONE"
          : (purpose == ibt::TBSP_USER
                 ? "USER"
                 : (purpose == ibt::TBSP_INTRINSIC ? "INTRINSIC" : "SLAVE"));

  OK(field_store_string(fields[INNODB_SESSION_TEMP_TABLESPACES_PURPOSE], p));

  OK(schema_table_store_record(thd, table_to_fill));

>>>>>>> 4869291f
  DBUG_RETURN(0);
}

/** Function to populate INFORMATION_SCHEMA.INNODB_SESSION_TEMPORARY_TABLESPACES
<<<<<<< HEAD
    table. Iterate over the in-memory structure and fill the table
    @param[in]	thd		thread
    @param[in,out]	tables		tables to fill
    @return 0 on success */
=======
table. Iterate over the in-memory structure and fill the table
@param[in]	thd		thread
@param[in,out]	tables		tables to fill
@return 0 on success */
>>>>>>> 4869291f
static int i_s_innodb_session_temp_tablespaces_fill(THD *thd,
                                                    TABLE_LIST *tables,
                                                    Item *) {
  DBUG_ENTER("i_s_innodb_session_temp_tablespaces_fill");

  /* deny access to user without PROCESS_ACL privilege */
  if (check_global_access(thd, PROCESS_ACL)) {
    DBUG_RETURN(0);
  }

  /* Allocate one session temp tablespace to avoid allocating a session
<<<<<<< HEAD
     temp tabelspaces during iteration of session temp tablespaces.
     This is because we have already acquired session pool mutex and iterating.
     After acquiring mutex, the I_S query tries to acquire session temp pool
     mutex again */
  check_trx_exists(thd);
  innodb_session_t *innodb_session = thd_to_innodb_session(thd);
  if (srv_default_table_encryption == DEFAULT_TABLE_ENC_ON ||
      srv_tmp_tablespace_encrypt) {
    innodb_session->get_enc_instrinsic_temp_tblsp();
  } else {
    innodb_session->get_instrinsic_temp_tblsp();
  }

=======
  temp tabelspaces during iteration of session temp tablespaces.
  This is because we have already acquired session pool mutex and iterating.
  After acquiring mutex, the I_S query tries to acquire session temp pool
  mutex again */
  check_trx_exists(thd);
  innodb_session_t *innodb_session = thd_to_innodb_session(thd);
  innodb_session->get_instrinsic_temp_tblsp();
>>>>>>> 4869291f
  auto print = [&](const ibt::Tablespace *ts) {
    i_s_innodb_session_temp_tablespaces_fill_one(thd, ts, tables->table);
  };

  ibt::tbsp_pool->iterate_tbsp(print);

  DBUG_RETURN(0);
<<<<<<< HEAD
}

/** Bind the dynamic table
    INFORMATION_SCHEMA.INNODB_SESSION_TEMPORARY_TABLESPACES
    @param[in,out]	p	table schema object
    @return 0 on success */
static int innodb_session_temp_tablespaces_init(void *p) {
  ST_SCHEMA_TABLE *schema;

  DBUG_ENTER("innodb_session_temp_tablespaces_init");

  schema = (ST_SCHEMA_TABLE *)p;

  schema->fields_info = innodb_session_temp_tablespaces_fields_info;
  schema->fill_table = i_s_innodb_session_temp_tablespaces_fill;

  DBUG_RETURN(0);
}

struct st_mysql_plugin i_s_innodb_session_temp_tablespaces = {
    /* the plugin type (a MYSQL_XXX_PLUGIN value) */
    /* int */
    STRUCT_FLD(type, MYSQL_INFORMATION_SCHEMA_PLUGIN),

    /* pointer to type-specific plugin descriptor */
    /* void* */
    STRUCT_FLD(info, &i_s_info),

    /* plugin name */
    /* const char* */
    STRUCT_FLD(name, "INNODB_SESSION_TEMP_TABLESPACES"),

    /* plugin author (for SHOW PLUGINS) */
    /* const char* */
    STRUCT_FLD(author, plugin_author),

    /* general descriptive text (for SHOW PLUGINS) */
    /* const char* */
    STRUCT_FLD(descr, "InnoDB Session Temporary tablespaces"),

    /* the plugin license (PLUGIN_LICENSE_XXX) */
    /* int */
    STRUCT_FLD(license, PLUGIN_LICENSE_GPL),

    /* the function to invoke when plugin is loaded */
    /* int (*)(void*); */
    STRUCT_FLD(init, innodb_session_temp_tablespaces_init),

    /* the function to invoke when plugin is un installed */
    /* int (*)(void*); */
    NULL,

    /* the function to invoke when plugin is unloaded */
    /* int (*)(void*); */
    STRUCT_FLD(deinit, i_s_common_deinit),

    /* plugin version (for SHOW PLUGINS) */
    /* unsigned int */
    STRUCT_FLD(version, INNODB_VERSION_SHORT),

    /* SHOW_VAR* */
    STRUCT_FLD(status_vars, NULL),

    /* SYS_VAR** */
    STRUCT_FLD(system_vars, NULL),

    /* reserved for dependency checking */
    /* void* */
    STRUCT_FLD(__reserved1, NULL),

    /* Plugin flags */
    /* unsigned long */
    STRUCT_FLD(flags, 0UL),
};

static ST_FIELD_INFO i_s_innodb_changed_pages_info[] = {
    {STRUCT_FLD(field_name, "space_id"),
     STRUCT_FLD(field_length, MY_INT32_NUM_DECIMAL_DIGITS),
     STRUCT_FLD(field_type, MYSQL_TYPE_LONG), STRUCT_FLD(value, 0),
     STRUCT_FLD(field_flags, MY_I_S_UNSIGNED), STRUCT_FLD(old_name, ""),
     STRUCT_FLD(open_method, 0)},

    {STRUCT_FLD(field_name, "page_id"),
     STRUCT_FLD(field_length, MY_INT32_NUM_DECIMAL_DIGITS),
     STRUCT_FLD(field_type, MYSQL_TYPE_LONG), STRUCT_FLD(value, 0),
     STRUCT_FLD(field_flags, MY_I_S_UNSIGNED), STRUCT_FLD(old_name, ""),
     STRUCT_FLD(open_method, 0)},

    {STRUCT_FLD(field_name, "start_lsn"),
     STRUCT_FLD(field_length, MY_INT64_NUM_DECIMAL_DIGITS),
     STRUCT_FLD(field_type, MYSQL_TYPE_LONGLONG), STRUCT_FLD(value, 0),
     STRUCT_FLD(field_flags, MY_I_S_UNSIGNED), STRUCT_FLD(old_name, ""),
     STRUCT_FLD(open_method, 0)},

    {STRUCT_FLD(field_name, "end_lsn"),
     STRUCT_FLD(field_length, MY_INT64_NUM_DECIMAL_DIGITS),
     STRUCT_FLD(field_type, MYSQL_TYPE_LONGLONG), STRUCT_FLD(value, 0),
     STRUCT_FLD(field_flags, MY_I_S_UNSIGNED), STRUCT_FLD(old_name, ""),
     STRUCT_FLD(open_method, 0)},

    END_OF_ST_FIELD_INFO};

/**
   This function implements ICP for I_S.INNODB_CHANGED_PAGES by parsing a
   condition and getting lower and upper bounds for start and end LSNs if the
   condition corresponds to a certain pattern.

   In the most general form, we understand queries like

   SELECT * FROM INNODB_CHANGED_PAGES
   WHERE START_LSN > num1 AND START_LSN < num2
   AND END_LSN > num3 AND END_LSN < num4;

   That's why the pattern syntax is:

   pattern:  comp | and_comp;
   comp:     lsn <  int_num | lsn <= int_num | int_num > lsn  | int_num >= lsn;
   lsn:	    start_lsn | end_lsn;
   and_comp: expression AND expression | expression AND and_comp;
   expression: comp | any_other_expression;

   The two bounds are handled differently: the lower bound is used to find the
   correct starting _file_, the upper bound the last _block_ that needs reading.

   Lower bound conditions are handled in the following way: start_lsn >= X
   specifies that the reading must start from the file that has the highest
   starting LSN less than or equal to X. start_lsn > X is equivalent to
   start_lsn >= X + 1.  For end_lsn, end_lsn >= X is treated as
   start_lsn >= X - 1 and end_lsn > X as start_lsn >= X.

   For the upper bound, suppose the condition is start_lsn < 100, this means we
   have to read all blocks with start_lsn < 100. Which is equivalent to reading
   all the blocks with end_lsn <= 99, or just end_lsn < 100. That's why it's
   enough to find maximum lsn value, doesn't matter if this is start or end lsn
   and compare it with "start_lsn" field. LSN <= 100 is treated as LSN < 101.

   Example:

   SELECT * FROM INNODB_CHANGED_PAGES
   WHERE
   start_lsn > 10  AND
   end_lsn <= 1111 AND
   555 > end_lsn   AND
   page_id = 100;

   end_lsn will be set to 555, start_lsn will be set 11.

   Support for other functions (equal, NULL-safe equal, BETWEEN, IN, etc.) will
   be added on demand.

   @param[in]	table		table
   @param[in]	cond		condition
   @param[out]	start_lsn	minimum LSN
   @param[out[	end_lsn		maximum LSN */
static void limit_lsn_range_from_condition(TABLE *table, Item *cond,
                                           lsn_t *start_lsn, lsn_t *end_lsn) {
  if (cond->type() != Item::COND_ITEM && cond->type() != Item::FUNC_ITEM)
    return;

  const enum Item_func::Functype func_type = ((Item_func *)cond)->functype();

  switch (func_type) {
    case Item_func::COND_AND_FUNC: {
      List_iterator<Item> li(*((Item_cond *)cond)->argument_list());
      Item *item;

      while ((item = li++)) {
        limit_lsn_range_from_condition(table, item, start_lsn, end_lsn);
      }
      break;
    }
    case Item_func::LT_FUNC:
    case Item_func::LE_FUNC:
    case Item_func::GT_FUNC:
    case Item_func::GE_FUNC: {
      /* a <= b equals to b >= a that's why we just exchange "left"
         and "right" in the case of ">" or ">=" function.  We don't
         touch the operation itself.  */
      Item *left;
      Item *right;
      if (((Item_func *)cond)->functype() == Item_func::LT_FUNC ||
          ((Item_func *)cond)->functype() == Item_func::LE_FUNC) {
        left = ((Item_func *)cond)->arguments()[0];
        right = ((Item_func *)cond)->arguments()[1];
      } else {
        left = ((Item_func *)cond)->arguments()[1];
        right = ((Item_func *)cond)->arguments()[0];
      }

      Item_field *item_field;
      if (left->type() == Item::FIELD_ITEM) {
        item_field = (Item_field *)left;
      } else if (right->type() == Item::FIELD_ITEM) {
        item_field = (Item_field *)right;
      } else {
        return;
      }

      /* Check if the current field belongs to our table */
      if (table != item_field->field->table) {
        return;
      }

      /* Check if the field is START_LSN or END_LSN */
      /* END_LSN */
      const bool is_end_lsn = table->field[3]->eq(item_field->field);

      if (/* START_LSN */ !table->field[2]->eq(item_field->field) &&
          !is_end_lsn) {
        return;
      }

      ib_uint64_t tmp_result;
      if (left->type() == Item::FIELD_ITEM && right->type() == Item::INT_ITEM) {
        /* The case of start_lsn|end_lsn <|<= const, i.e. the
           upper bound.  */

        tmp_result = right->val_int();
        if (((func_type == Item_func::LE_FUNC) ||
             (func_type == Item_func::GE_FUNC)) &&
            (tmp_result != IB_UINT64_MAX)) {
          tmp_result++;
        }
        if (tmp_result < *end_lsn) {
          *end_lsn = tmp_result;
        }

      } else if (left->type() == Item::INT_ITEM &&
                 right->type() == Item::FIELD_ITEM) {
        /* The case of const <|<= start_lsn|end_lsn, i.e. the
           lower bound */

        tmp_result = left->val_int();
        if (is_end_lsn && tmp_result != 0) {
          tmp_result--;
        }
        if (((func_type == Item_func::LT_FUNC) ||
             (func_type == Item_func::GT_FUNC)) &&
            (tmp_result != IB_UINT64_MAX)) {
          tmp_result++;
        }
        if (tmp_result > *start_lsn) {
          *start_lsn = tmp_result;
        }
      }

      break;
    }
    default:;
  }
}

/** Fill the dynamic table information_schema.innodb_changed_pages.
    @param[in]	thd	thread
    @param[in,out]	tables	tables to fill
    @param[in]	cond	condition
    @return 0 on success, 1 on failure */
static int i_s_innodb_changed_pages_fill(THD *thd, TABLE_LIST *tables,
                                         Item *cond) {
  DBUG_ENTER("i_s_innodb_changed_pages_fill");

  /* deny access to non-superusers */
  if (check_global_access(thd, PROCESS_ACL)) {
    DBUG_RETURN(0);
  }

  TABLE *table = (TABLE *)tables->table;
  lsn_t max_lsn = LSN_MAX;
  lsn_t min_lsn = 0ULL;
  if (cond) {
    limit_lsn_range_from_condition(table, cond, &min_lsn, &max_lsn);
  }

  /* If the log tracker is running and our max_lsn > current tracked LSN,
     cap the max lsn so that we don't try to read any partial runs as the
     tracked LSN advances. */
  if (srv_track_changed_pages) {
    const lsn_t tracked_lsn = log_sys->tracked_lsn.load();
    if (max_lsn > tracked_lsn) max_lsn = tracked_lsn;
  }

  log_bitmap_iterator_t i;
  if (!log_online_bitmap_iterator_init(&i, min_lsn, max_lsn)) {
    my_error(ER_CANT_FIND_SYSTEM_REC, MYF(0));
    DBUG_RETURN(1);
  }

  DEBUG_SYNC(thd, "i_s_innodb_changed_pages_range_ready");

  ib_uint64_t output_rows_num = 0UL;

  while (log_online_bitmap_iterator_next(&i) &&
         (!srv_max_changed_pages || output_rows_num < srv_max_changed_pages)) {
    if (!LOG_BITMAP_ITERATOR_PAGE_CHANGED(i)) continue;

    /* SPACE_ID */
    table->field[0]->store(LOG_BITMAP_ITERATOR_SPACE_ID(i));
    /* PAGE_ID */
    table->field[1]->store(LOG_BITMAP_ITERATOR_PAGE_NUM(i));
    /* START_LSN */
    table->field[2]->store(LOG_BITMAP_ITERATOR_START_LSN(i), true);
    /* END_LSN */
    table->field[3]->store(LOG_BITMAP_ITERATOR_END_LSN(i), true);

    /*
      I_S tables are in-memory tables. If bitmap file is big enough
      a lot of memory can be used to store the table. But the size
      of used memory can be diminished if we store only data which
      corresponds to some conditions (in WHERE sql clause). Here
      conditions are checked for the field values stored above.

      Conditions are checked twice. The first is here (during table
      generation) and the second during query execution. Maybe it
      makes sense to use some flag in THD object to avoid double
      checking.
    */
    if (cond && !cond->val_int()) continue;

    if (schema_table_store_record(thd, table)) {
      log_online_bitmap_iterator_release(&i);
      my_error(ER_CANT_FIND_SYSTEM_REC, MYF(0));
      DBUG_RETURN(1);
    }

    ++output_rows_num;
  }

  int ret = 0;

  if (i.failed) {
    my_error(ER_CANT_FIND_SYSTEM_REC, MYF(0));
    ret = 1;
  }

  log_online_bitmap_iterator_release(&i);
  DBUG_RETURN(ret);
}

static int i_s_innodb_changed_pages_init(void *p) noexcept {
  DBUG_ENTER("i_s_innodb_changed_pages_init");
  ST_SCHEMA_TABLE *schema = (ST_SCHEMA_TABLE *)p;

  schema->fields_info = i_s_innodb_changed_pages_info;
  schema->fill_table = i_s_innodb_changed_pages_fill;

  DBUG_RETURN(0);
}

struct st_mysql_plugin i_s_innodb_changed_pages = {
    STRUCT_FLD(type, MYSQL_INFORMATION_SCHEMA_PLUGIN),
    STRUCT_FLD(info, &i_s_info),
    STRUCT_FLD(name, "INNODB_CHANGED_PAGES"),
    STRUCT_FLD(author, "Percona"),
    STRUCT_FLD(descr, "InnoDB CHANGED_PAGES table"),
    STRUCT_FLD(license, PLUGIN_LICENSE_GPL),
    STRUCT_FLD(init, i_s_innodb_changed_pages_init),
    STRUCT_FLD(deinit, i_s_common_deinit),
    nullptr,
    STRUCT_FLD(version, 0x0100 /* 1.0 */),
    STRUCT_FLD(status_vars, nullptr),
    STRUCT_FLD(system_vars, nullptr),
    STRUCT_FLD(__reserved1, nullptr),
    STRUCT_FLD(flags, 0UL),
};

/**  TABLESPACES_ENCRYPTION    ********************************************/
/* Fields of the table INFORMATION_SCHEMA.INNODB_TABLESPACES_ENCRYPTION */
static ST_FIELD_INFO innodb_tablespaces_encryption_fields_info[] = {
#define TABLESPACES_ENCRYPTION_SPACE 0
    {STRUCT_FLD(field_name, "SPACE"),
     STRUCT_FLD(field_length, MY_INT32_NUM_DECIMAL_DIGITS),
     STRUCT_FLD(field_type, MYSQL_TYPE_LONG), STRUCT_FLD(value, 0),
     STRUCT_FLD(field_flags, MY_I_S_UNSIGNED), STRUCT_FLD(old_name, ""),
     STRUCT_FLD(open_method, 0)},

#define TABLESPACES_ENCRYPTION_NAME 1
    {STRUCT_FLD(field_name, "NAME"),
     STRUCT_FLD(field_length, MAX_FULL_NAME_LEN + 1),
     STRUCT_FLD(field_type, MYSQL_TYPE_STRING), STRUCT_FLD(value, 0),
     STRUCT_FLD(field_flags, MY_I_S_MAYBE_NULL), STRUCT_FLD(old_name, ""),
     STRUCT_FLD(open_method, 0)},

#define TABLESPACES_ENCRYPTION_ENCRYPTION_SCHEME 2
    {STRUCT_FLD(field_name, "ENCRYPTION_SCHEME"),
     STRUCT_FLD(field_length, MY_INT32_NUM_DECIMAL_DIGITS),
     STRUCT_FLD(field_type, MYSQL_TYPE_LONG), STRUCT_FLD(value, 0),
     STRUCT_FLD(field_flags, MY_I_S_UNSIGNED), STRUCT_FLD(old_name, ""),
     STRUCT_FLD(open_method, 0)},

#define TABLESPACES_ENCRYPTION_KEYSERVER_REQUESTS 3
    {STRUCT_FLD(field_name, "KEYSERVER_REQUESTS"),
     STRUCT_FLD(field_length, MY_INT32_NUM_DECIMAL_DIGITS),
     STRUCT_FLD(field_type, MYSQL_TYPE_LONG), STRUCT_FLD(value, 0),
     STRUCT_FLD(field_flags, MY_I_S_UNSIGNED), STRUCT_FLD(old_name, ""),
     STRUCT_FLD(open_method, 0)},

#define TABLESPACES_ENCRYPTION_MIN_KEY_VERSION 4
    {STRUCT_FLD(field_name, "MIN_KEY_VERSION"),
     STRUCT_FLD(field_length, MY_INT32_NUM_DECIMAL_DIGITS),
     STRUCT_FLD(field_type, MYSQL_TYPE_LONG), STRUCT_FLD(value, 0),
     STRUCT_FLD(field_flags, MY_I_S_UNSIGNED), STRUCT_FLD(old_name, ""),
     STRUCT_FLD(open_method, 0)},

#define TABLESPACES_ENCRYPTION_CURRENT_KEY_VERSION 5
    {STRUCT_FLD(field_name, "CURRENT_KEY_VERSION"),
     STRUCT_FLD(field_length, MY_INT32_NUM_DECIMAL_DIGITS),
     STRUCT_FLD(field_type, MYSQL_TYPE_LONG), STRUCT_FLD(value, 0),
     STRUCT_FLD(field_flags, MY_I_S_UNSIGNED), STRUCT_FLD(old_name, ""),
     STRUCT_FLD(open_method, 0)},

#define TABLESPACES_ENCRYPTION_KEY_ROTATION_PAGE_NUMBER 6
    {STRUCT_FLD(field_name, "KEY_ROTATION_PAGE_NUMBER"),
     STRUCT_FLD(field_length, MY_INT64_NUM_DECIMAL_DIGITS),
     STRUCT_FLD(field_type, MYSQL_TYPE_LONGLONG), STRUCT_FLD(value, 0),
     STRUCT_FLD(field_flags, MY_I_S_UNSIGNED | MY_I_S_MAYBE_NULL),
     STRUCT_FLD(old_name, ""), STRUCT_FLD(open_method, 0)},

#define TABLESPACES_ENCRYPTION_KEY_ROTATION_MAX_PAGE_NUMBER 7
    {STRUCT_FLD(field_name, "KEY_ROTATION_MAX_PAGE_NUMBER"),
     STRUCT_FLD(field_length, MY_INT64_NUM_DECIMAL_DIGITS),
     STRUCT_FLD(field_type, MYSQL_TYPE_LONGLONG), STRUCT_FLD(value, 0),
     STRUCT_FLD(field_flags, MY_I_S_UNSIGNED | MY_I_S_MAYBE_NULL),
     STRUCT_FLD(old_name, ""), STRUCT_FLD(open_method, 0)},

#define TABLESPACES_ENCRYPTION_CURRENT_KEY_ID 8
    {STRUCT_FLD(field_name, "CURRENT_KEY_ID"),
     STRUCT_FLD(field_length, MY_INT32_NUM_DECIMAL_DIGITS),
     STRUCT_FLD(field_type, MYSQL_TYPE_LONG), STRUCT_FLD(value, 0),
     STRUCT_FLD(field_flags, MY_I_S_UNSIGNED), STRUCT_FLD(old_name, ""),
     STRUCT_FLD(open_method, 0)},

#define TABLESPACES_ENCRYPTION_ROTATING_OR_FLUSHING 9
    {STRUCT_FLD(field_name, "ROTATING_OR_FLUSHING"),
     STRUCT_FLD(field_length, 1), STRUCT_FLD(field_type, MYSQL_TYPE_LONG),
     STRUCT_FLD(value, 0), STRUCT_FLD(field_flags, MY_I_S_UNSIGNED),
     STRUCT_FLD(old_name, ""), STRUCT_FLD(open_method, 0)},

    END_OF_ST_FIELD_INFO};

/**********************************************************************/ /**
 Function to fill INFORMATION_SCHEMA.INNODB_TABLESPACES_ENCRYPTION
 with information collected by scanning SYS_TABLESPACES table.
 @param[in]	thd		thread handle
 @param[in]	space		Tablespace
 @param[in]	table_to_fill	I_S table to fill
 @return 0 on success */
static int i_s_dict_fill_tablespaces_encryption(THD *thd, fil_space_t *space,
                                                TABLE *table_to_fill) {
  Field **fields;
  struct fil_space_crypt_status_t status;

  DBUG_ENTER("i_s_dict_fill_tablespaces_encryption");

  fields = table_to_fill->field;

  fil_space_crypt_get_status(space, &status);

  /* If tablespace id does not match, we did not find
  encryption information for this tablespace. */
  if (!space->crypt_data || space->id != status.space) {
    goto skip;
  }

  OK(fields[TABLESPACES_ENCRYPTION_SPACE]->store(space->id, true));

  OK(field_store_string(fields[TABLESPACES_ENCRYPTION_NAME], space->name));

  OK(fields[TABLESPACES_ENCRYPTION_ENCRYPTION_SCHEME]->store(status.scheme,
                                                             true));
  OK(fields[TABLESPACES_ENCRYPTION_KEYSERVER_REQUESTS]->store(
      status.keyserver_requests, true));
  OK(fields[TABLESPACES_ENCRYPTION_MIN_KEY_VERSION]->store(
      status.min_key_version, true));
  OK(fields[TABLESPACES_ENCRYPTION_CURRENT_KEY_VERSION]->store(
      status.current_key_version, true));
  OK(fields[TABLESPACES_ENCRYPTION_CURRENT_KEY_ID]->store(status.key_id, true));
  OK(fields[TABLESPACES_ENCRYPTION_ROTATING_OR_FLUSHING]->store(
      status.rotating || status.flushing, true));

  if (status.rotating) {
    fields[TABLESPACES_ENCRYPTION_KEY_ROTATION_PAGE_NUMBER]->set_notnull();
    OK(fields[TABLESPACES_ENCRYPTION_KEY_ROTATION_PAGE_NUMBER]->store(
        status.rotate_next_page_number, true));
    fields[TABLESPACES_ENCRYPTION_KEY_ROTATION_MAX_PAGE_NUMBER]->set_notnull();
    OK(fields[TABLESPACES_ENCRYPTION_KEY_ROTATION_MAX_PAGE_NUMBER]->store(
        status.rotate_max_page_number, true));
  } else {
    fields[TABLESPACES_ENCRYPTION_KEY_ROTATION_PAGE_NUMBER]->set_null();
    fields[TABLESPACES_ENCRYPTION_KEY_ROTATION_MAX_PAGE_NUMBER]->set_null();
  }
  OK(schema_table_store_record(thd, table_to_fill));

skip:
  DBUG_RETURN(0);
}
/*******************************************************************/ /**
 Function to populate INFORMATION_SCHEMA.INNODB_TABLESPACES_ENCRYPTION table.
 Loop through each record in TABLESPACES_ENCRYPTION, and extract the column
 information and fill the INFORMATION_SCHEMA.INNODB_TABLESPACES_ENCRYPTION
 table.
 @return 0 on success */
static int i_s_tablespaces_encryption_fill_table(
    THD *thd, TABLE_LIST *tables, /*!< in/out: tables to fill */
    Item *)                       /*!< in: condition (not used) */
{
  btr_pcur_t pcur;
  const rec_t *rec;
  mem_heap_t *heap;
  mtr_t mtr;
  dict_table_t *dd_spaces;
  MDL_ticket *mdl = nullptr;
  bool ret;

  DBUG_ENTER("i_s_innodb_tablespaces_fill_table");

  /* deny access to user without PROCESS_ACL privilege */
  if (check_global_access(thd, PROCESS_ACL)) {
    DBUG_RETURN(0);
  }

  heap = mem_heap_create(1000);
  mutex_enter(&dict_sys->mutex);
  mtr_start(&mtr);

  for (rec = dd_startscan_system(thd, &mdl, &pcur, &mtr,
                                 dd_tablespaces_name.c_str(), &dd_spaces);
       rec != NULL; rec = dd_getnext_system_rec(&pcur, &mtr)) {
    space_id_t space_id;
    char *name;
    uint flags;
    uint32 server_version;
    uint32 space_version;
    bool is_encrypted;
    dd::String_type state;

    /* Extract necessary information from a INNODB_TABLESPACES
    row */
    ret = dd_process_dd_tablespaces_rec(heap, rec, &space_id, &name, &flags,
                                        &server_version, &space_version,
                                        &is_encrypted, &state, dd_spaces);

    mtr_commit(&mtr);
    mutex_exit(&dict_sys->mutex);

    fil_space_t *space = fil_space_acquire_silent(space_id);

    if (ret && space != nullptr) {
      i_s_dict_fill_tablespaces_encryption(thd, space, tables->table);
    } else {
      push_warning_printf(thd, Sql_condition::SL_WARNING,
                          ER_CANT_FIND_SYSTEM_REC, "%s", name);
    }

    if (space) {
      fil_space_release(space);
    }

    mem_heap_empty(heap);

    /* Get the next record */
    mutex_enter(&dict_sys->mutex);
    mtr_start(&mtr);
  }

  mtr_commit(&mtr);
  dd_table_close(dd_spaces, thd, &mdl, true);
  mutex_exit(&dict_sys->mutex);
  mem_heap_free(heap);

  DBUG_RETURN(0);
}

/*******************************************************************/ /**
 Bind the dynamic table INFORMATION_SCHEMA.INNODB_TABLESPACES_ENCRYPTION
 @return 0 on success */
static int innodb_tablespaces_encryption_init(
    void *p) /*!< in/out: table schema object */
{
  ST_SCHEMA_TABLE *schema;

  DBUG_ENTER("innodb_tablespaces_encryption_init");

  schema = (ST_SCHEMA_TABLE *)p;

  schema->fields_info = innodb_tablespaces_encryption_fields_info;
  schema->fill_table = i_s_tablespaces_encryption_fill_table;

  DBUG_RETURN(0);
}

struct st_mysql_plugin i_s_innodb_tablespaces_encryption = {
    /* the plugin type (a MYSQL_XXX_PLUGIN value) */
    /* int */
    STRUCT_FLD(type, MYSQL_INFORMATION_SCHEMA_PLUGIN),

    /* pointer to type-specific plugin descriptor */
    /* void* */
    STRUCT_FLD(info, &i_s_info),

    /* plugin name */
    /* const char* */
    STRUCT_FLD(name, "INNODB_TABLESPACES_ENCRYPTION"),

    /* plugin author (for SHOW PLUGINS) */
    /* const char* */
    STRUCT_FLD(author, "Google Inc"),

    /* general descriptive text (for SHOW PLUGINS) */
    /* const char* */
    STRUCT_FLD(descr, "InnoDB TABLESPACES_ENCRYPTION"),

    /* the plugin license (PLUGIN_LICENSE_XXX) */
    /* int */
    STRUCT_FLD(license, PLUGIN_LICENSE_BSD),

    /* the function to invoke when plugin is loaded */
    /* int (*)(void*); */
    STRUCT_FLD(init, innodb_tablespaces_encryption_init),

    /* the function to invoke when plugin is un installed */
    /* int (*)(void*); */
    NULL,

    /* the function to invoke when plugin is unloaded */
    /* int (*)(void*); */
    STRUCT_FLD(deinit, i_s_common_deinit),

    /* plugin version (for SHOW PLUGINS) */
    /* unsigned int */
    STRUCT_FLD(version, i_s_innodb_plugin_version),

    /* struct st_mysql_show_var* */
    STRUCT_FLD(status_vars, NULL),

    /* struct st_mysql_sys_var** */
    STRUCT_FLD(system_vars, NULL),

    /* reserved for dependency checking */
    /* void* */
    STRUCT_FLD(__reserved1, NULL),

    /* Plugin flags */
    /* unsigned long */
    STRUCT_FLD(flags, 0UL)};

/**  TABLESPACES_SCRUBBING    ********************************************/
/* Fields of the table INFORMATION_SCHEMA.INNODB_TABLESPACES_SCRUBBING */
static ST_FIELD_INFO innodb_tablespaces_scrubbing_fields_info[] = {
#define TABLESPACES_SCRUBBING_SPACE 0
    {STRUCT_FLD(field_name, "SPACE"),
     STRUCT_FLD(field_length, MY_INT64_NUM_DECIMAL_DIGITS),
     STRUCT_FLD(field_type, MYSQL_TYPE_LONGLONG), STRUCT_FLD(value, 0),
     STRUCT_FLD(field_flags, MY_I_S_UNSIGNED), STRUCT_FLD(old_name, ""),
     STRUCT_FLD(open_method, 0)},
#define TABLESPACES_SCRUBBING_NAME 1
    {STRUCT_FLD(field_name, "NAME"),
     STRUCT_FLD(field_length, MAX_FULL_NAME_LEN + 1),
     STRUCT_FLD(field_type, MYSQL_TYPE_STRING), STRUCT_FLD(value, 0),
     STRUCT_FLD(field_flags, MY_I_S_MAYBE_NULL), STRUCT_FLD(old_name, ""),
     STRUCT_FLD(open_method, 0)},
#define TABLESPACES_SCRUBBING_COMPRESSED 2
    {STRUCT_FLD(field_name, "COMPRESSED"),
     STRUCT_FLD(field_length, MY_INT32_NUM_DECIMAL_DIGITS),
     STRUCT_FLD(field_type, MYSQL_TYPE_LONG), STRUCT_FLD(value, 0),
     STRUCT_FLD(field_flags, MY_I_S_UNSIGNED), STRUCT_FLD(old_name, ""),
     STRUCT_FLD(open_method, 0)},
#define TABLESPACES_SCRUBBING_LAST_SCRUB_COMPLETED 3
    {STRUCT_FLD(field_name, "LAST_SCRUB_COMPLETED"),
     STRUCT_FLD(field_length, 0), STRUCT_FLD(field_type, MYSQL_TYPE_DATETIME),
     STRUCT_FLD(value, 0), STRUCT_FLD(field_flags, MY_I_S_MAYBE_NULL),
     STRUCT_FLD(old_name, ""), STRUCT_FLD(open_method, 0)},
#define TABLESPACES_SCRUBBING_CURRENT_SCRUB_STARTED 4
    {STRUCT_FLD(field_name, "CURRENT_SCRUB_STARTED"),
     STRUCT_FLD(field_length, 0), STRUCT_FLD(field_type, MYSQL_TYPE_DATETIME),
     STRUCT_FLD(value, 0), STRUCT_FLD(field_flags, MY_I_S_MAYBE_NULL),
     STRUCT_FLD(old_name, ""), STRUCT_FLD(open_method, 0)},
#define TABLESPACES_SCRUBBING_CURRENT_SCRUB_ACTIVE_THREADS 5
    {STRUCT_FLD(field_name, "CURRENT_SCRUB_ACTIVE_THREADS"),
     STRUCT_FLD(field_length, MY_INT32_NUM_DECIMAL_DIGITS),
     STRUCT_FLD(field_type, MYSQL_TYPE_LONG), STRUCT_FLD(value, 0),
     STRUCT_FLD(field_flags, MY_I_S_UNSIGNED | MY_I_S_MAYBE_NULL),
     STRUCT_FLD(old_name, ""), STRUCT_FLD(open_method, 0)},
#define TABLESPACES_SCRUBBING_CURRENT_SCRUB_PAGE_NUMBER 6
    {STRUCT_FLD(field_name, "CURRENT_SCRUB_PAGE_NUMBER"),
     STRUCT_FLD(field_length, MY_INT64_NUM_DECIMAL_DIGITS),
     STRUCT_FLD(field_type, MYSQL_TYPE_LONGLONG), STRUCT_FLD(value, 0),
     STRUCT_FLD(field_flags, MY_I_S_UNSIGNED), STRUCT_FLD(old_name, ""),
     STRUCT_FLD(open_method, 0)},
#define TABLESPACES_SCRUBBING_CURRENT_SCRUB_MAX_PAGE_NUMBER 7
    {STRUCT_FLD(field_name, "CURRENT_SCRUB_MAX_PAGE_NUMBER"),
     STRUCT_FLD(field_length, MY_INT64_NUM_DECIMAL_DIGITS),
     STRUCT_FLD(field_type, MYSQL_TYPE_LONGLONG), STRUCT_FLD(value, 0),
     STRUCT_FLD(field_flags, MY_I_S_UNSIGNED), STRUCT_FLD(old_name, ""),
     STRUCT_FLD(open_method, 0)},
#define TABLESPACES_ENCRYPTION_ROTATING_OR_FLUSHING 9
    {STRUCT_FLD(field_name, "ROTATING_OR_FLUSHING"),
     STRUCT_FLD(field_length, MY_INT32_NUM_DECIMAL_DIGITS),
     STRUCT_FLD(field_type, MYSQL_TYPE_LONG), STRUCT_FLD(value, 0),
     STRUCT_FLD(field_flags, MY_I_S_UNSIGNED), STRUCT_FLD(old_name, ""),
     STRUCT_FLD(open_method, 0)},
    END_OF_ST_FIELD_INFO};
/**********************************************************************/ /**
Function to fill INFORMATION_SCHEMA.INNODB_TABLESPACES_SCRUBBING
with information collected by scanning SYS_TABLESPACES table and
fil_space.
@param[in]      thd             Thread handle
@param[in]      space           Tablespace
@param[in]      table_to_fill   I_S table
@return 0 on success */
static int i_s_dict_fill_tablespaces_scrubbing(THD *thd, fil_space_t *space,
                                               TABLE *table_to_fill) {
  Field **fields;
  struct fil_space_scrub_status_t status;
  DBUG_ENTER("i_s_dict_fill_tablespaces_scrubbing");
  fields = table_to_fill->field;
  fil_space_get_scrub_status(space, &status);
  OK(fields[TABLESPACES_SCRUBBING_SPACE]->store(space->id, true));
  OK(field_store_string(fields[TABLESPACES_SCRUBBING_NAME], space->name));
  OK(fields[TABLESPACES_SCRUBBING_COMPRESSED]->store(status.compressed ? 1 : 0,
                                                     true));
  if (status.last_scrub_completed == 0) {
    fields[TABLESPACES_SCRUBBING_LAST_SCRUB_COMPLETED]->set_null();
  } else {
    fields[TABLESPACES_SCRUBBING_LAST_SCRUB_COMPLETED]->set_notnull();
    OK(field_store_time_t(fields[TABLESPACES_SCRUBBING_LAST_SCRUB_COMPLETED],
                          status.last_scrub_completed));
  }
  int field_numbers[] = {TABLESPACES_SCRUBBING_CURRENT_SCRUB_STARTED,
                         TABLESPACES_SCRUBBING_CURRENT_SCRUB_ACTIVE_THREADS,
                         TABLESPACES_SCRUBBING_CURRENT_SCRUB_PAGE_NUMBER,
                         TABLESPACES_SCRUBBING_CURRENT_SCRUB_MAX_PAGE_NUMBER};
  if (status.scrubbing) {
    for (uint i = 0; i < array_elements(field_numbers); i++) {
      fields[field_numbers[i]]->set_notnull();
    }
    OK(field_store_time_t(fields[TABLESPACES_SCRUBBING_CURRENT_SCRUB_STARTED],
                          status.current_scrub_started));
    OK(fields[TABLESPACES_SCRUBBING_CURRENT_SCRUB_ACTIVE_THREADS]->store(
        status.current_scrub_active_threads, true));
    OK(fields[TABLESPACES_SCRUBBING_CURRENT_SCRUB_PAGE_NUMBER]->store(
        status.current_scrub_page_number, true));
    OK(fields[TABLESPACES_SCRUBBING_CURRENT_SCRUB_MAX_PAGE_NUMBER]->store(
        status.current_scrub_max_page_number, true));
  } else {
    for (uint i = 0; i < array_elements(field_numbers); i++) {
      fields[field_numbers[i]]->set_null();
    }
  }
  OK(schema_table_store_record(thd, table_to_fill));
  DBUG_RETURN(0);
}
/*******************************************************************/ /**
 Function to populate INFORMATION_SCHEMA.INNODB_TABLESPACES_SCRUBBING table.
 Loop through each record in TABLESPACES_SCRUBBING, and extract the column
 information and fill the INFORMATION_SCHEMA.INNODB_TABLESPACES_SCRUBBING table.
 @return 0 on success */
static int i_s_tablespaces_scrubbing_fill_table(
    /*===========================*/
    THD *thd,           /*!< in: thread */
    TABLE_LIST *tables, /*!< in/out: tables to fill */
    Item *)             /*!< in: condition (not used) */
{
  DBUG_ENTER("i_s_tablespaces_scrubbing_fill_table");
  // RETURN_IF_INNODB_NOT_STARTED(tables->schema_table_name);
  /* deny access to user without SUPER_ACL privilege */
  if (check_global_access(thd, SUPER_ACL)) {
    DBUG_RETURN(0);
  }

  fil_space_t *space = fil_space_next(nullptr);
  while (space) {
    if (space->purpose == FIL_TYPE_TABLESPACE && !space->is_stopping()) {
      if (int err =
              i_s_dict_fill_tablespaces_scrubbing(thd, space, tables->table)) {
        DBUG_RETURN(err);
      }
    }
    space = fil_space_next(space);
  }
  DBUG_RETURN(0);
}
/*******************************************************************/ /**
 Bind the dynamic table INFORMATION_SCHEMA.INNODB_TABLESPACES_SCRUBBING
 @return 0 on success */
static int innodb_tablespaces_scrubbing_init(
    /*========================*/
    void *p) /*!< in/out: table schema object */
{
  ST_SCHEMA_TABLE *schema;
  DBUG_ENTER("innodb_tablespaces_scrubbing_init");
  schema = (ST_SCHEMA_TABLE *)p;
  schema->fields_info = innodb_tablespaces_scrubbing_fields_info;
  schema->fill_table = i_s_tablespaces_scrubbing_fill_table;
  DBUG_RETURN(0);
}
struct st_mysql_plugin i_s_innodb_tablespaces_scrubbing = {
    /* the plugin type (a MYSQL_XXX_PLUGIN value) */
    /* int */
    STRUCT_FLD(type, MYSQL_INFORMATION_SCHEMA_PLUGIN),
    /* pointer to type-specific plugin descriptor */
    /* void* */
    STRUCT_FLD(info, &i_s_info),
    /* plugin name */
    /* const char* */
    STRUCT_FLD(name, "INNODB_TABLESPACES_SCRUBBING"),
    /* plugin author (for SHOW PLUGINS) */
    /* const char* */
    STRUCT_FLD(author, "Google Inc"),
    /* general descriptive text (for SHOW PLUGINS) */
    /* const char* */
    STRUCT_FLD(descr, "InnoDB TABLESPACES_SCRUBBING"),
    /* the plugin license (PLUGIN_LICENSE_XXX) */
    /* int */
    STRUCT_FLD(license, PLUGIN_LICENSE_BSD),
    /* the function to invoke when plugin is loaded */
    /* int (*)(void*); */
    STRUCT_FLD(init, innodb_tablespaces_scrubbing_init), NULL,
    /* the function to invoke when plugin is unloaded */
    /* int (*)(void*); */
    STRUCT_FLD(deinit, i_s_common_deinit),
    /* plugin version (for SHOW PLUGINS) */
    /* unsigned int */
    STRUCT_FLD(version, INNODB_VERSION_SHORT),
    /* struct st_mysql_show_var* */
    STRUCT_FLD(status_vars, NULL),
    /* struct st_mysql_sys_var** */
    STRUCT_FLD(system_vars, NULL),
    /* reserved for dependency checking */
    /* void* */
    STRUCT_FLD(__reserved1, NULL),
    /* Plugin flags */
    /* unsigned long */
    STRUCT_FLD(flags, 0UL)};
=======
}

/** Bind the dynamic table
INFORMATION_SCHEMA.INNODB_SESSION_TEMPORARY_TABLESPACES
@param[in,out]	p	table schema object
@return 0 on success */
static int innodb_session_temp_tablespaces_init(void *p) {
  ST_SCHEMA_TABLE *schema;

  DBUG_ENTER("innodb_session_temp_tablespaces_init");

  schema = (ST_SCHEMA_TABLE *)p;

  schema->fields_info = innodb_session_temp_tablespaces_fields_info;
  schema->fill_table = i_s_innodb_session_temp_tablespaces_fill;

  DBUG_RETURN(0);
}

struct st_mysql_plugin i_s_innodb_session_temp_tablespaces = {
    /* the plugin type (a MYSQL_XXX_PLUGIN value) */
    /* int */
    STRUCT_FLD(type, MYSQL_INFORMATION_SCHEMA_PLUGIN),

    /* pointer to type-specific plugin descriptor */
    /* void* */
    STRUCT_FLD(info, &i_s_info),

    /* plugin name */
    /* const char* */
    STRUCT_FLD(name, "INNODB_SESSION_TEMP_TABLESPACES"),

    /* plugin author (for SHOW PLUGINS) */
    /* const char* */
    STRUCT_FLD(author, plugin_author),

    /* general descriptive text (for SHOW PLUGINS) */
    /* const char* */
    STRUCT_FLD(descr, "InnoDB Session Temporary tablespaces"),

    /* the plugin license (PLUGIN_LICENSE_XXX) */
    /* int */
    STRUCT_FLD(license, PLUGIN_LICENSE_GPL),

    /* the function to invoke when plugin is loaded */
    /* int (*)(void*); */
    STRUCT_FLD(init, innodb_session_temp_tablespaces_init),

    /* the function to invoke when plugin is un installed */
    /* int (*)(void*); */
    NULL,

    /* the function to invoke when plugin is unloaded */
    /* int (*)(void*); */
    STRUCT_FLD(deinit, i_s_common_deinit),

    /* plugin version (for SHOW PLUGINS) */
    /* unsigned int */
    STRUCT_FLD(version, INNODB_VERSION_SHORT),

    /* SHOW_VAR* */
    STRUCT_FLD(status_vars, NULL),

    /* SYS_VAR** */
    STRUCT_FLD(system_vars, NULL),

    /* reserved for dependency checking */
    /* void* */
    STRUCT_FLD(__reserved1, NULL),

    /* Plugin flags */
    /* unsigned long */
    STRUCT_FLD(flags, 0UL),
};
>>>>>>> 4869291f
<|MERGE_RESOLUTION|>--- conflicted
+++ resolved
@@ -38,14 +38,11 @@
 #include <sql_time.h>
 #include <sys/types.h>
 #include <time.h>
-<<<<<<< HEAD
 #include "sql/debug_sync.h"
 #include "sql/item.h"
 #include "sql/item_cmpfunc.h"
 #include "sql/item_func.h"
 #include "sql/item_sum.h"
-=======
->>>>>>> 4869291f
 
 #include "auth_acls.h"
 #include "btr0btr.h"
@@ -60,10 +57,7 @@
 #include "dict0load.h"
 #include "dict0mem.h"
 #include "dict0types.h"
-<<<<<<< HEAD
 #include "fil0crypt.h"
-=======
->>>>>>> 4869291f
 #include "fsp0sysspace.h"
 #include "fts0opt.h"
 #include "fts0priv.h"
@@ -71,18 +65,12 @@
 #include "fut0fut.h"
 #include "ha_prototypes.h"
 #include "ibuf0ibuf.h"
-<<<<<<< HEAD
 #include "log0online.h"
-=======
->>>>>>> 4869291f
 #include "mysql/plugin.h"
 #include "page0zip.h"
 #include "pars0pars.h"
 #include "srv0mon.h"
-<<<<<<< HEAD
 #include "srv0srv.h"
-=======
->>>>>>> 4869291f
 #include "srv0start.h"
 #include "srv0tmp.h"
 #include "trx0i_s.h"
@@ -114,19 +102,11 @@
 
 /** SDI B-tree page */
 constexpr auto I_S_PAGE_TYPE_SDI = (FIL_PAGE_TYPE_LAST + 3);
-<<<<<<< HEAD
 
 constexpr auto I_S_PAGE_TYPE_LAST = I_S_PAGE_TYPE_SDI;
 
 constexpr auto I_S_PAGE_TYPE_BITS = 6;
 
-=======
-
-constexpr auto I_S_PAGE_TYPE_LAST = I_S_PAGE_TYPE_SDI;
-
-constexpr auto I_S_PAGE_TYPE_BITS = 6;
-
->>>>>>> 4869291f
 /** I_S.innodb_* views version postfix. Everytime the define of any InnoDB I_S
 table is changed, this value has to be increased accordingly */
 constexpr uint8_t i_s_innodb_plugin_version_postfix = 1;
@@ -304,7 +284,6 @@
 
   return (field->store_time(&my_time, MYSQL_TIMESTAMP_DATETIME));
 }
-<<<<<<< HEAD
 
 /** Auxiliary function to store char* value in MYSQL_TYPE_STRING field.
  @return 0 on success */
@@ -755,458 +734,6 @@
   referenced */
   cache = trx_i_s_cache;
 
-=======
-
-/** Auxiliary function to store char* value in MYSQL_TYPE_STRING field.
- @return 0 on success */
-static int field_store_string(
-    Field *field,    /*!< in/out: target field for storage */
-    const char *str) /*!< in: NUL-terminated utf-8 string,
-                     or NULL */
-{
-  int ret;
-
-  if (str != NULL) {
-    ret =
-        field->store(str, static_cast<uint>(strlen(str)), system_charset_info);
-    field->set_notnull();
-  } else {
-    ret = 0; /* success */
-    field->set_null();
-  }
-
-  return (ret);
-}
-
-/** Store the name of an index in a MYSQL_TYPE_VARCHAR field.
- Handles the names of incomplete secondary indexes.
- @return 0 on success */
-static int field_store_index_name(
-    Field *field,           /*!< in/out: target field for
-                            storage */
-    const char *index_name) /*!< in: NUL-terminated utf-8
-                            index name, possibly starting with
-                            TEMP_INDEX_PREFIX */
-{
-  int ret;
-
-  ut_ad(index_name != NULL);
-  ut_ad(field->real_type() == MYSQL_TYPE_VARCHAR);
-
-  /* Since TEMP_INDEX_PREFIX is not a valid UTF8, we need to convert
-  it to something else. */
-  if (*index_name == *TEMP_INDEX_PREFIX_STR) {
-    char buf[NAME_LEN + 1];
-    buf[0] = '?';
-    memcpy(buf + 1, index_name + 1, strlen(index_name));
-    ret =
-        field->store(buf, static_cast<uint>(strlen(buf)), system_charset_info);
-  } else {
-    ret = field->store(index_name, static_cast<uint>(strlen(index_name)),
-                       system_charset_info);
-  }
-
-  field->set_notnull();
-
-  return (ret);
-}
-
-/* Fields of the dynamic table INFORMATION_SCHEMA.innodb_trx
-Every time any column gets changed, added or removed, please remember
-to change i_s_innodb_plugin_version_postfix accordingly, so that
-the change can be propagated to server */
-static ST_FIELD_INFO innodb_trx_fields_info[] = {
-#define IDX_TRX_ID 0
-    {STRUCT_FLD(field_name, "trx_id"),
-     STRUCT_FLD(field_length, TRX_ID_MAX_LEN + 1),
-     STRUCT_FLD(field_type, MYSQL_TYPE_STRING), STRUCT_FLD(value, 0),
-     STRUCT_FLD(field_flags, 0), STRUCT_FLD(old_name, ""),
-     STRUCT_FLD(open_method, 0)},
-
-#define IDX_TRX_STATE 1
-    {STRUCT_FLD(field_name, "trx_state"),
-     STRUCT_FLD(field_length, TRX_QUE_STATE_STR_MAX_LEN + 1),
-     STRUCT_FLD(field_type, MYSQL_TYPE_STRING), STRUCT_FLD(value, 0),
-     STRUCT_FLD(field_flags, 0), STRUCT_FLD(old_name, ""),
-     STRUCT_FLD(open_method, 0)},
-
-#define IDX_TRX_STARTED 2
-    {STRUCT_FLD(field_name, "trx_started"), STRUCT_FLD(field_length, 0),
-     STRUCT_FLD(field_type, MYSQL_TYPE_DATETIME), STRUCT_FLD(value, 0),
-     STRUCT_FLD(field_flags, 0), STRUCT_FLD(old_name, ""),
-     STRUCT_FLD(open_method, 0)},
-
-#define IDX_TRX_REQUESTED_LOCK_ID 3
-    {STRUCT_FLD(field_name, "trx_requested_lock_id"),
-     STRUCT_FLD(field_length, TRX_I_S_LOCK_ID_MAX_LEN + 1),
-     STRUCT_FLD(field_type, MYSQL_TYPE_STRING), STRUCT_FLD(value, 0),
-     STRUCT_FLD(field_flags, MY_I_S_MAYBE_NULL), STRUCT_FLD(old_name, ""),
-     STRUCT_FLD(open_method, 0)},
-
-#define IDX_TRX_WAIT_STARTED 4
-    {STRUCT_FLD(field_name, "trx_wait_started"), STRUCT_FLD(field_length, 0),
-     STRUCT_FLD(field_type, MYSQL_TYPE_DATETIME), STRUCT_FLD(value, 0),
-     STRUCT_FLD(field_flags, MY_I_S_MAYBE_NULL), STRUCT_FLD(old_name, ""),
-     STRUCT_FLD(open_method, 0)},
-
-#define IDX_TRX_WEIGHT 5
-    {STRUCT_FLD(field_name, "trx_weight"),
-     STRUCT_FLD(field_length, MY_INT64_NUM_DECIMAL_DIGITS),
-     STRUCT_FLD(field_type, MYSQL_TYPE_LONGLONG), STRUCT_FLD(value, 0),
-     STRUCT_FLD(field_flags, MY_I_S_UNSIGNED), STRUCT_FLD(old_name, ""),
-     STRUCT_FLD(open_method, 0)},
-
-#define IDX_TRX_MYSQL_THREAD_ID 6
-    {STRUCT_FLD(field_name, "trx_mysql_thread_id"),
-     STRUCT_FLD(field_length, MY_INT64_NUM_DECIMAL_DIGITS),
-     STRUCT_FLD(field_type, MYSQL_TYPE_LONGLONG), STRUCT_FLD(value, 0),
-     STRUCT_FLD(field_flags, MY_I_S_UNSIGNED), STRUCT_FLD(old_name, ""),
-     STRUCT_FLD(open_method, 0)},
-
-#define IDX_TRX_QUERY 7
-    {STRUCT_FLD(field_name, "trx_query"),
-     STRUCT_FLD(field_length, TRX_I_S_TRX_QUERY_MAX_LEN),
-     STRUCT_FLD(field_type, MYSQL_TYPE_STRING), STRUCT_FLD(value, 0),
-     STRUCT_FLD(field_flags, MY_I_S_MAYBE_NULL), STRUCT_FLD(old_name, ""),
-     STRUCT_FLD(open_method, 0)},
-
-#define IDX_TRX_OPERATION_STATE 8
-    {STRUCT_FLD(field_name, "trx_operation_state"),
-     STRUCT_FLD(field_length, TRX_I_S_TRX_OP_STATE_MAX_LEN),
-     STRUCT_FLD(field_type, MYSQL_TYPE_STRING), STRUCT_FLD(value, 0),
-     STRUCT_FLD(field_flags, MY_I_S_MAYBE_NULL), STRUCT_FLD(old_name, ""),
-     STRUCT_FLD(open_method, 0)},
-
-#define IDX_TRX_TABLES_IN_USE 9
-    {STRUCT_FLD(field_name, "trx_tables_in_use"),
-     STRUCT_FLD(field_length, MY_INT64_NUM_DECIMAL_DIGITS),
-     STRUCT_FLD(field_type, MYSQL_TYPE_LONGLONG), STRUCT_FLD(value, 0),
-     STRUCT_FLD(field_flags, MY_I_S_UNSIGNED), STRUCT_FLD(old_name, ""),
-     STRUCT_FLD(open_method, 0)},
-
-#define IDX_TRX_TABLES_LOCKED 10
-    {STRUCT_FLD(field_name, "trx_tables_locked"),
-     STRUCT_FLD(field_length, MY_INT64_NUM_DECIMAL_DIGITS),
-     STRUCT_FLD(field_type, MYSQL_TYPE_LONGLONG), STRUCT_FLD(value, 0),
-     STRUCT_FLD(field_flags, MY_I_S_UNSIGNED), STRUCT_FLD(old_name, ""),
-     STRUCT_FLD(open_method, 0)},
-
-#define IDX_TRX_LOCK_STRUCTS 11
-    {STRUCT_FLD(field_name, "trx_lock_structs"),
-     STRUCT_FLD(field_length, MY_INT64_NUM_DECIMAL_DIGITS),
-     STRUCT_FLD(field_type, MYSQL_TYPE_LONGLONG), STRUCT_FLD(value, 0),
-     STRUCT_FLD(field_flags, MY_I_S_UNSIGNED), STRUCT_FLD(old_name, ""),
-     STRUCT_FLD(open_method, 0)},
-
-#define IDX_TRX_LOCK_MEMORY_BYTES 12
-    {STRUCT_FLD(field_name, "trx_lock_memory_bytes"),
-     STRUCT_FLD(field_length, MY_INT64_NUM_DECIMAL_DIGITS),
-     STRUCT_FLD(field_type, MYSQL_TYPE_LONGLONG), STRUCT_FLD(value, 0),
-     STRUCT_FLD(field_flags, MY_I_S_UNSIGNED), STRUCT_FLD(old_name, ""),
-     STRUCT_FLD(open_method, 0)},
-
-#define IDX_TRX_ROWS_LOCKED 13
-    {STRUCT_FLD(field_name, "trx_rows_locked"),
-     STRUCT_FLD(field_length, MY_INT64_NUM_DECIMAL_DIGITS),
-     STRUCT_FLD(field_type, MYSQL_TYPE_LONGLONG), STRUCT_FLD(value, 0),
-     STRUCT_FLD(field_flags, MY_I_S_UNSIGNED), STRUCT_FLD(old_name, ""),
-     STRUCT_FLD(open_method, 0)},
-
-#define IDX_TRX_ROWS_MODIFIED 14
-    {STRUCT_FLD(field_name, "trx_rows_modified"),
-     STRUCT_FLD(field_length, MY_INT64_NUM_DECIMAL_DIGITS),
-     STRUCT_FLD(field_type, MYSQL_TYPE_LONGLONG), STRUCT_FLD(value, 0),
-     STRUCT_FLD(field_flags, MY_I_S_UNSIGNED), STRUCT_FLD(old_name, ""),
-     STRUCT_FLD(open_method, 0)},
-
-#define IDX_TRX_CONNCURRENCY_TICKETS 15
-    {STRUCT_FLD(field_name, "trx_concurrency_tickets"),
-     STRUCT_FLD(field_length, MY_INT64_NUM_DECIMAL_DIGITS),
-     STRUCT_FLD(field_type, MYSQL_TYPE_LONGLONG), STRUCT_FLD(value, 0),
-     STRUCT_FLD(field_flags, MY_I_S_UNSIGNED), STRUCT_FLD(old_name, ""),
-     STRUCT_FLD(open_method, 0)},
-
-#define IDX_TRX_ISOLATION_LEVEL 16
-    {STRUCT_FLD(field_name, "trx_isolation_level"),
-     STRUCT_FLD(field_length, TRX_I_S_TRX_ISOLATION_LEVEL_MAX_LEN),
-     STRUCT_FLD(field_type, MYSQL_TYPE_STRING), STRUCT_FLD(value, 0),
-     STRUCT_FLD(field_flags, 0), STRUCT_FLD(old_name, ""),
-     STRUCT_FLD(open_method, 0)},
-
-#define IDX_TRX_UNIQUE_CHECKS 17
-    {STRUCT_FLD(field_name, "trx_unique_checks"), STRUCT_FLD(field_length, 1),
-     STRUCT_FLD(field_type, MYSQL_TYPE_LONG), STRUCT_FLD(value, 1),
-     STRUCT_FLD(field_flags, 0), STRUCT_FLD(old_name, ""),
-     STRUCT_FLD(open_method, 0)},
-
-#define IDX_TRX_FOREIGN_KEY_CHECKS 18
-    {STRUCT_FLD(field_name, "trx_foreign_key_checks"),
-     STRUCT_FLD(field_length, 1), STRUCT_FLD(field_type, MYSQL_TYPE_LONG),
-     STRUCT_FLD(value, 1), STRUCT_FLD(field_flags, 0), STRUCT_FLD(old_name, ""),
-     STRUCT_FLD(open_method, 0)},
-
-#define IDX_TRX_LAST_FOREIGN_KEY_ERROR 19
-    {STRUCT_FLD(field_name, "trx_last_foreign_key_error"),
-     STRUCT_FLD(field_length, TRX_I_S_TRX_FK_ERROR_MAX_LEN),
-     STRUCT_FLD(field_type, MYSQL_TYPE_STRING), STRUCT_FLD(value, 0),
-     STRUCT_FLD(field_flags, MY_I_S_MAYBE_NULL), STRUCT_FLD(old_name, ""),
-     STRUCT_FLD(open_method, 0)},
-
-#define IDX_TRX_ADAPTIVE_HASH_LATCHED 20
-    {STRUCT_FLD(field_name, "trx_adaptive_hash_latched"),
-     STRUCT_FLD(field_length, 1), STRUCT_FLD(field_type, MYSQL_TYPE_LONG),
-     STRUCT_FLD(value, 0), STRUCT_FLD(field_flags, 0), STRUCT_FLD(old_name, ""),
-     STRUCT_FLD(open_method, 0)},
-
-#define IDX_TRX_ADAPTIVE_HASH_TIMEOUT 21
-    {STRUCT_FLD(field_name, "trx_adaptive_hash_timeout"),
-     STRUCT_FLD(field_length, MY_INT64_NUM_DECIMAL_DIGITS),
-     STRUCT_FLD(field_type, MYSQL_TYPE_LONGLONG), STRUCT_FLD(value, 0),
-     STRUCT_FLD(field_flags, MY_I_S_UNSIGNED), STRUCT_FLD(old_name, ""),
-     STRUCT_FLD(open_method, 0)},
-
-#define IDX_TRX_READ_ONLY 22
-    {STRUCT_FLD(field_name, "trx_is_read_only"), STRUCT_FLD(field_length, 1),
-     STRUCT_FLD(field_type, MYSQL_TYPE_LONG), STRUCT_FLD(value, 0),
-     STRUCT_FLD(field_flags, 0), STRUCT_FLD(old_name, ""),
-     STRUCT_FLD(open_method, 0)},
-
-#define IDX_TRX_AUTOCOMMIT_NON_LOCKING 23
-    {STRUCT_FLD(field_name, "trx_autocommit_non_locking"),
-     STRUCT_FLD(field_length, 1), STRUCT_FLD(field_type, MYSQL_TYPE_LONG),
-     STRUCT_FLD(value, 0), STRUCT_FLD(field_flags, 0), STRUCT_FLD(old_name, ""),
-     STRUCT_FLD(open_method, 0)},
-
-    END_OF_ST_FIELD_INFO};
-
-/** Read data from cache buffer and fill the INFORMATION_SCHEMA.innodb_trx
- table with it.
- @return 0 on success */
-static int fill_innodb_trx_from_cache(
-    trx_i_s_cache_t *cache, /*!< in: cache to read from */
-    THD *thd,               /*!< in: used to call
-                            schema_table_store_record() */
-    TABLE *table)           /*!< in/out: fill this table */
-{
-  Field **fields;
-  ulint rows_num;
-  char lock_id[TRX_I_S_LOCK_ID_MAX_LEN + 1];
-  ulint i;
-
-  DBUG_ENTER("fill_innodb_trx_from_cache");
-
-  fields = table->field;
-
-  rows_num = trx_i_s_cache_get_rows_used(cache, I_S_INNODB_TRX);
-
-  for (i = 0; i < rows_num; i++) {
-    i_s_trx_row_t *row;
-    char trx_id[TRX_ID_MAX_LEN + 1];
-
-    row = (i_s_trx_row_t *)trx_i_s_cache_get_nth_row(cache, I_S_INNODB_TRX, i);
-
-    /* trx_id */
-    snprintf(trx_id, sizeof(trx_id), TRX_ID_FMT, row->trx_id);
-    OK(field_store_string(fields[IDX_TRX_ID], trx_id));
-
-    /* trx_state */
-    OK(field_store_string(fields[IDX_TRX_STATE], row->trx_state));
-
-    /* trx_started */
-    OK(field_store_time_t(fields[IDX_TRX_STARTED], (time_t)row->trx_started));
-
-    /* trx_requested_lock_id */
-    /* trx_wait_started */
-    if (row->trx_wait_started != 0) {
-      OK(field_store_string(fields[IDX_TRX_REQUESTED_LOCK_ID],
-                            trx_i_s_create_lock_id(row->requested_lock_row,
-                                                   lock_id, sizeof(lock_id))));
-      /* field_store_string() sets it no notnull */
-
-      OK(field_store_time_t(fields[IDX_TRX_WAIT_STARTED],
-                            (time_t)row->trx_wait_started));
-      fields[IDX_TRX_WAIT_STARTED]->set_notnull();
-    } else {
-      fields[IDX_TRX_REQUESTED_LOCK_ID]->set_null();
-      fields[IDX_TRX_WAIT_STARTED]->set_null();
-    }
-
-    /* trx_weight */
-    OK(fields[IDX_TRX_WEIGHT]->store(row->trx_weight, true));
-
-    /* trx_mysql_thread_id */
-    OK(fields[IDX_TRX_MYSQL_THREAD_ID]->store(row->trx_mysql_thread_id, true));
-
-    /* trx_query */
-    if (row->trx_query) {
-      /* store will do appropriate character set
-      conversion check */
-      fields[IDX_TRX_QUERY]->store(row->trx_query,
-                                   static_cast<uint>(strlen(row->trx_query)),
-                                   row->trx_query_cs);
-      fields[IDX_TRX_QUERY]->set_notnull();
-    } else {
-      fields[IDX_TRX_QUERY]->set_null();
-    }
-
-    /* trx_operation_state */
-    OK(field_store_string(fields[IDX_TRX_OPERATION_STATE],
-                          row->trx_operation_state));
-
-    /* trx_tables_in_use */
-    OK(fields[IDX_TRX_TABLES_IN_USE]->store(row->trx_tables_in_use, true));
-
-    /* trx_tables_locked */
-    OK(fields[IDX_TRX_TABLES_LOCKED]->store(row->trx_tables_locked, true));
-
-    /* trx_lock_structs */
-    OK(fields[IDX_TRX_LOCK_STRUCTS]->store(row->trx_lock_structs, true));
-
-    /* trx_lock_memory_bytes */
-    OK(fields[IDX_TRX_LOCK_MEMORY_BYTES]->store(row->trx_lock_memory_bytes,
-                                                true));
-
-    /* trx_rows_locked */
-    OK(fields[IDX_TRX_ROWS_LOCKED]->store(row->trx_rows_locked, true));
-
-    /* trx_rows_modified */
-    OK(fields[IDX_TRX_ROWS_MODIFIED]->store(row->trx_rows_modified, true));
-
-    /* trx_concurrency_tickets */
-    OK(fields[IDX_TRX_CONNCURRENCY_TICKETS]->store(row->trx_concurrency_tickets,
-                                                   true));
-
-    /* trx_isolation_level */
-    OK(field_store_string(fields[IDX_TRX_ISOLATION_LEVEL],
-                          row->trx_isolation_level));
-
-    /* trx_unique_checks */
-    OK(fields[IDX_TRX_UNIQUE_CHECKS]->store(row->trx_unique_checks, true));
-
-    /* trx_foreign_key_checks */
-    OK(fields[IDX_TRX_FOREIGN_KEY_CHECKS]->store(row->trx_foreign_key_checks,
-                                                 true));
-
-    /* trx_last_foreign_key_error */
-    OK(field_store_string(fields[IDX_TRX_LAST_FOREIGN_KEY_ERROR],
-                          row->trx_foreign_key_error));
-
-    /* trx_adaptive_hash_latched */
-    OK(fields[IDX_TRX_ADAPTIVE_HASH_LATCHED]->store(row->trx_has_search_latch,
-                                                    true));
-
-    /* trx_is_read_only*/
-    OK(fields[IDX_TRX_READ_ONLY]->store(row->trx_is_read_only, true));
-
-    /* trx_is_autocommit_non_locking */
-    OK(fields[IDX_TRX_AUTOCOMMIT_NON_LOCKING]->store(
-        (longlong)row->trx_is_autocommit_non_locking, true));
-
-    OK(schema_table_store_record(thd, table));
-  }
-
-  DBUG_RETURN(0);
-}
-
-/** Bind the dynamic table INFORMATION_SCHEMA.innodb_trx
- @return 0 on success */
-static int innodb_trx_init(void *p) /*!< in/out: table schema object */
-{
-  ST_SCHEMA_TABLE *schema;
-
-  DBUG_ENTER("innodb_trx_init");
-
-  schema = (ST_SCHEMA_TABLE *)p;
-
-  schema->fields_info = innodb_trx_fields_info;
-  schema->fill_table = trx_i_s_common_fill_table;
-
-  DBUG_RETURN(0);
-}
-
-static struct st_mysql_information_schema i_s_info = {
-    MYSQL_INFORMATION_SCHEMA_INTERFACE_VERSION};
-
-struct st_mysql_plugin i_s_innodb_trx = {
-    /* the plugin type (a MYSQL_XXX_PLUGIN value) */
-    /* int */
-    STRUCT_FLD(type, MYSQL_INFORMATION_SCHEMA_PLUGIN),
-
-    /* pointer to type-specific plugin descriptor */
-    /* void* */
-    STRUCT_FLD(info, &i_s_info),
-
-    /* plugin name */
-    /* const char* */
-    STRUCT_FLD(name, "INNODB_TRX"),
-
-    /* plugin author (for SHOW PLUGINS) */
-    /* const char* */
-    STRUCT_FLD(author, plugin_author),
-
-    /* general descriptive text (for SHOW PLUGINS) */
-    /* const char* */
-    STRUCT_FLD(descr, "InnoDB transactions"),
-
-    /* the plugin license (PLUGIN_LICENSE_XXX) */
-    /* int */
-    STRUCT_FLD(license, PLUGIN_LICENSE_GPL),
-
-    /* the function to invoke when plugin is loaded */
-    /* int (*)(void*); */
-    STRUCT_FLD(init, innodb_trx_init),
-
-    /* the function to invoke when plugin is un installed */
-    /* int (*)(void*); */
-    NULL,
-
-    /* the function to invoke when plugin is unloaded */
-    /* int (*)(void*); */
-    STRUCT_FLD(deinit, i_s_common_deinit),
-
-    /* plugin version (for SHOW PLUGINS) */
-    /* unsigned int */
-    STRUCT_FLD(version, i_s_innodb_plugin_version),
-
-    /* SHOW_VAR* */
-    STRUCT_FLD(status_vars, NULL),
-
-    /* SYS_VAR** */
-    STRUCT_FLD(system_vars, NULL),
-
-    /* reserved for dependency checking */
-    /* void* */
-    STRUCT_FLD(__reserved1, NULL),
-
-    /* Plugin flags */
-    /* unsigned long */
-    STRUCT_FLD(flags, 0UL),
-};
-
-/** Common function to fill any of the dynamic tables:
- INFORMATION_SCHEMA.innodb_trx
- @return 0 on success */
-static int trx_i_s_common_fill_table(
-    THD *thd,           /*!< in: thread */
-    TABLE_LIST *tables, /*!< in/out: tables to fill */
-    Item *)             /*!< in: condition (not used) */
-{
-  const char *table_name;
-  int ret;
-  trx_i_s_cache_t *cache;
-
-  DBUG_ENTER("trx_i_s_common_fill_table");
-
-  /* deny access to non-superusers */
-  if (check_global_access(thd, PROCESS_ACL)) {
-    DBUG_RETURN(0);
-  }
-
-  /* minimize the number of places where global variables are
-  referenced */
-  cache = trx_i_s_cache;
-
->>>>>>> 4869291f
   /* which table we have to fill? */
   table_name = tables->schema_table_name;
   /* or table_name = tables->schema_table->table_name; */
@@ -3564,7 +3091,6 @@
     /* the plugin type (a MYSQL_XXX_PLUGIN value) */
     /* int */
     STRUCT_FLD(type, MYSQL_INFORMATION_SCHEMA_PLUGIN),
-<<<<<<< HEAD
 
     /* pointer to type-specific plugin descriptor */
     /* void* */
@@ -3747,190 +3273,6 @@
 
   rw_lock_s_unlock(dict_operation_lock);
 
-=======
-
-    /* pointer to type-specific plugin descriptor */
-    /* void* */
-    STRUCT_FLD(info, &i_s_info),
-
-    /* plugin name */
-    /* const char* */
-    STRUCT_FLD(name, "INNODB_FT_INDEX_TABLE"),
-
-    /* plugin author (for SHOW PLUGINS) */
-    /* const char* */
-    STRUCT_FLD(author, plugin_author),
-
-    /* general descriptive text (for SHOW PLUGINS) */
-    /* const char* */
-    STRUCT_FLD(descr, "INNODB AUXILIARY FTS INDEX TABLE"),
-
-    /* the plugin license (PLUGIN_LICENSE_XXX) */
-    /* int */
-    STRUCT_FLD(license, PLUGIN_LICENSE_GPL),
-
-    /* the function to invoke when plugin is loaded */
-    /* int (*)(void*); */
-    STRUCT_FLD(init, i_s_fts_index_table_init),
-
-    /* the function to invoke when plugin is un installed */
-    /* int (*)(void*); */
-    NULL,
-
-    /* the function to invoke when plugin is unloaded */
-    /* int (*)(void*); */
-    STRUCT_FLD(deinit, i_s_common_deinit),
-
-    /* plugin version (for SHOW PLUGINS) */
-    /* unsigned int */
-    STRUCT_FLD(version, i_s_innodb_plugin_version),
-
-    /* SHOW_VAR* */
-    STRUCT_FLD(status_vars, NULL),
-
-    /* SYS_VAR** */
-    STRUCT_FLD(system_vars, NULL),
-
-    /* reserved for dependency checking */
-    /* void* */
-    STRUCT_FLD(__reserved1, NULL),
-
-    /* Plugin flags */
-    /* unsigned long */
-    STRUCT_FLD(flags, 0UL),
-};
-
-/* Fields of the dynamic table INFORMATION_SCHEMA.INNODB_FT_CONFIG
-Every time any column gets changed, added or removed, please remember
-to change i_s_innodb_plugin_version_postfix accordingly, so that
-the change can be propagated to server */
-static ST_FIELD_INFO i_s_fts_config_fields_info[] = {
-#define FTS_CONFIG_KEY 0
-    {STRUCT_FLD(field_name, "KEY"), STRUCT_FLD(field_length, NAME_LEN + 1),
-     STRUCT_FLD(field_type, MYSQL_TYPE_STRING), STRUCT_FLD(value, 0),
-     STRUCT_FLD(field_flags, 0), STRUCT_FLD(old_name, ""),
-     STRUCT_FLD(open_method, 0)},
-
-#define FTS_CONFIG_VALUE 1
-    {STRUCT_FLD(field_name, "VALUE"), STRUCT_FLD(field_length, NAME_LEN + 1),
-     STRUCT_FLD(field_type, MYSQL_TYPE_STRING), STRUCT_FLD(value, 0),
-     STRUCT_FLD(field_flags, 0), STRUCT_FLD(old_name, ""),
-     STRUCT_FLD(open_method, 0)},
-
-    END_OF_ST_FIELD_INFO};
-
-static const char *fts_config_key[] = {
-    FTS_OPTIMIZE_LIMIT_IN_SECS, FTS_SYNCED_DOC_ID, FTS_STOPWORD_TABLE_NAME,
-    FTS_USE_STOPWORD, NULL};
-
-/** Fill the dynamic table INFORMATION_SCHEMA.INNODB_FT_CONFIG
- @return 0 on success, 1 on failure */
-static int i_s_fts_config_fill(
-    THD *thd,           /*!< in: thread */
-    TABLE_LIST *tables, /*!< in/out: tables to fill */
-    Item *)             /*!< in: condition (ignored) */
-{
-  Field **fields;
-  TABLE *table = (TABLE *)tables->table;
-  trx_t *trx;
-  fts_table_t fts_table;
-  dict_table_t *user_table;
-  ulint i = 0;
-  dict_index_t *index = NULL;
-  unsigned char str[FTS_MAX_CONFIG_VALUE_LEN + 1];
-  MDL_ticket *mdl = nullptr;
-  char local_name[MAX_FULL_NAME_LEN];
-
-  DBUG_ENTER("i_s_fts_config_fill");
-
-  /* deny access to non-superusers */
-  if (check_global_access(thd, PROCESS_ACL)) {
-    DBUG_RETURN(0);
-  }
-
-  if (!fts_internal_tbl_name) {
-    DBUG_RETURN(0);
-  }
-
-  ut_strcpy(local_name, fts_internal_tbl_name);
-
-  DEBUG_SYNC_C("i_s_fts_config_fille_check");
-
-  fields = table->field;
-
-  if (innobase_strcasecmp(local_name, "default") == 0) {
-    DBUG_RETURN(0);
-  }
-
-  /* Prevent DDL to drop fts aux tables. */
-  rw_lock_s_lock(dict_operation_lock);
-
-  user_table =
-      dd_table_open_on_name(thd, &mdl, local_name, false, DICT_ERR_IGNORE_NONE);
-
-  if (!user_table) {
-    rw_lock_s_unlock(dict_operation_lock);
-
-    DBUG_RETURN(0);
-  } else if (!dict_table_has_fts_index(user_table)) {
-    dd_table_close(user_table, thd, &mdl, false);
-
-    rw_lock_s_unlock(dict_operation_lock);
-
-    DBUG_RETURN(0);
-  }
-
-  trx = trx_allocate_for_background();
-  trx->op_info = "Select for FTS CONFIG TABLE";
-
-  FTS_INIT_FTS_TABLE(&fts_table, FTS_SUFFIX_CONFIG, FTS_COMMON_TABLE,
-                     user_table);
-
-  if (!ib_vector_is_empty(user_table->fts->indexes)) {
-    index = (dict_index_t *)ib_vector_getp_const(user_table->fts->indexes, 0);
-    DBUG_ASSERT(!dict_index_is_online_ddl(index));
-  }
-
-  while (fts_config_key[i]) {
-    fts_string_t value;
-    char *key_name;
-    ulint allocated = FALSE;
-
-    value.f_len = FTS_MAX_CONFIG_VALUE_LEN;
-
-    value.f_str = str;
-
-    if (index && strcmp(fts_config_key[i], FTS_TOTAL_WORD_COUNT) == 0) {
-      key_name = fts_config_create_index_param_name(fts_config_key[i], index);
-      allocated = TRUE;
-    } else {
-      key_name = (char *)fts_config_key[i];
-    }
-
-    fts_config_get_value(trx, &fts_table, key_name, &value);
-
-    if (allocated) {
-      ut_free(key_name);
-    }
-
-    OK(field_store_string(fields[FTS_CONFIG_KEY], fts_config_key[i]));
-
-    OK(field_store_string(fields[FTS_CONFIG_VALUE], (const char *)value.f_str));
-
-    OK(schema_table_store_record(thd, table));
-
-    i++;
-  }
-
-  fts_sql_commit(trx);
-
-  trx_free_for_background(trx);
-
-  dd_table_close(user_table, thd, &mdl, false);
-
-  rw_lock_s_unlock(dict_operation_lock);
-
->>>>>>> 4869291f
   DBUG_RETURN(0);
 }
 
@@ -4575,7 +3917,6 @@
   /* Walk through each buffer pool */
   for (ulint i = 0; i < srv_buf_pool_instances; i++) {
     buf_pool_t *buf_pool;
-<<<<<<< HEAD
 
     buf_pool = buf_pool_from_array(i);
 
@@ -4592,24 +3933,6 @@
 
   ut_free(pool_info);
 
-=======
-
-    buf_pool = buf_pool_from_array(i);
-
-    /* Fetch individual buffer pool info */
-    buf_stats_get_pool_info(buf_pool, i, pool_info);
-
-    status = i_s_innodb_stats_fill(thd, tables, &pool_info[i]);
-
-    /* If something goes wrong, break and return */
-    if (status) {
-      break;
-    }
-  }
-
-  ut_free(pool_info);
-
->>>>>>> 4869291f
   DBUG_RETURN(status);
 }
 
@@ -5068,7 +4391,6 @@
                                 info */
 {
   BPageMutex *mutex = buf_page_get_mutex(bpage);
-<<<<<<< HEAD
 
   ut_ad(pool_id < MAX_BUFFER_POOLS);
 
@@ -5137,76 +4459,6 @@
 
     page_type = fil_page_get_type(frame);
 
-=======
-
-  ut_ad(pool_id < MAX_BUFFER_POOLS);
-
-  page_info->pool_id = pool_id;
-
-  page_info->block_id = pos;
-
-  mutex_enter(mutex);
-
-  page_info->page_state = buf_page_get_state(bpage);
-
-  /* Only fetch information for buffers that map to a tablespace,
-  that is, buffer page with state BUF_BLOCK_ZIP_PAGE,
-  BUF_BLOCK_ZIP_DIRTY or BUF_BLOCK_FILE_PAGE */
-  if (buf_page_in_file(bpage)) {
-    const byte *frame;
-    ulint page_type;
-
-    page_info->space_id = bpage->id.space();
-
-    page_info->page_num = bpage->id.page_no();
-
-    page_info->flush_type = bpage->flush_type;
-
-    page_info->fix_count = bpage->buf_fix_count;
-
-    page_info->newest_mod = bpage->newest_modification;
-
-    page_info->oldest_mod = bpage->oldest_modification;
-
-    page_info->access_time = bpage->access_time;
-
-    page_info->zip_ssize = bpage->zip.ssize;
-
-    page_info->io_fix = bpage->io_fix;
-
-    page_info->is_old = bpage->old;
-
-    page_info->freed_page_clock = bpage->freed_page_clock;
-
-    switch (buf_page_get_io_fix(bpage)) {
-      case BUF_IO_NONE:
-      case BUF_IO_WRITE:
-      case BUF_IO_PIN:
-        break;
-      case BUF_IO_READ:
-        page_info->page_type = I_S_PAGE_TYPE_UNKNOWN;
-        mutex_exit(mutex);
-        return;
-    }
-
-    if (page_info->page_state == BUF_BLOCK_FILE_PAGE) {
-      const buf_block_t *block;
-
-      block = reinterpret_cast<const buf_block_t *>(bpage);
-      frame = block->frame;
-      /* Note: this may be a false positive, that
-      is, block->index will not always be set to
-      NULL when the last adaptive hash index
-      reference is dropped. */
-      page_info->hashed = (block->index != NULL);
-    } else {
-      ut_ad(page_info->zip_ssize);
-      frame = bpage->zip.data;
-    }
-
-    page_type = fil_page_get_type(frame);
-
->>>>>>> 4869291f
     i_s_innodb_set_page_type(page_info, page_type, frame);
   } else {
     page_info->page_type = I_S_PAGE_TYPE_UNKNOWN;
@@ -5600,7 +4852,6 @@
                                                    true));
 
     fields[IDX_BUF_LRU_PAGE_TABLE_NAME]->set_null();
-<<<<<<< HEAD
 
     fields[IDX_BUF_LRU_PAGE_INDEX_NAME]->set_null();
 
@@ -5673,80 +4924,6 @@
         break;
     }
 
-=======
-
-    fields[IDX_BUF_LRU_PAGE_INDEX_NAME]->set_null();
-
-    /* If this is an index page, fetch the index name
-    and table name */
-    if (page_info->page_type == I_S_PAGE_TYPE_INDEX) {
-      index_id_t id(page_info->space_id, page_info->index_id);
-      const dict_index_t *index;
-
-      mutex_enter(&dict_sys->mutex);
-      index = dict_index_find(id);
-
-      if (index) {
-        table_name_end = innobase_convert_name(table_name, sizeof(table_name),
-                                               index->table_name,
-                                               strlen(index->table_name), thd);
-
-        OK(fields[IDX_BUF_LRU_PAGE_TABLE_NAME]->store(
-            table_name, static_cast<size_t>(table_name_end - table_name),
-            system_charset_info));
-        fields[IDX_BUF_LRU_PAGE_TABLE_NAME]->set_notnull();
-
-        OK(field_store_index_name(fields[IDX_BUF_LRU_PAGE_INDEX_NAME],
-                                  index->name));
-      }
-
-      mutex_exit(&dict_sys->mutex);
-    }
-
-    OK(fields[IDX_BUF_LRU_PAGE_NUM_RECS]->store(page_info->num_recs, true));
-
-    OK(fields[IDX_BUF_LRU_PAGE_DATA_SIZE]->store(page_info->data_size, true));
-
-    OK(fields[IDX_BUF_LRU_PAGE_ZIP_SIZE]->store(
-        page_info->zip_ssize ? 512 << page_info->zip_ssize : 0, true));
-
-    state = static_cast<enum buf_page_state>(page_info->page_state);
-
-    switch (state) {
-      /* Compressed page */
-      case BUF_BLOCK_ZIP_PAGE:
-      case BUF_BLOCK_ZIP_DIRTY:
-        state_str = "YES";
-        break;
-      /* Uncompressed page */
-      case BUF_BLOCK_FILE_PAGE:
-        state_str = "NO";
-        break;
-      /* We should not see following states */
-      case BUF_BLOCK_POOL_WATCH:
-      case BUF_BLOCK_READY_FOR_USE:
-      case BUF_BLOCK_NOT_USED:
-      case BUF_BLOCK_MEMORY:
-      case BUF_BLOCK_REMOVE_HASH:
-        state_str = NULL;
-        break;
-    };
-
-    OK(field_store_string(fields[IDX_BUF_LRU_PAGE_STATE], state_str));
-
-    switch (page_info->io_fix) {
-      case BUF_IO_NONE:
-        OK(field_store_string(fields[IDX_BUF_LRU_PAGE_IO_FIX], "IO_NONE"));
-        break;
-      case BUF_IO_READ:
-        OK(field_store_string(fields[IDX_BUF_LRU_PAGE_IO_FIX], "IO_READ"));
-        break;
-      case BUF_IO_WRITE:
-        OK(field_store_string(fields[IDX_BUF_LRU_PAGE_IO_FIX], "IO_WRITE"));
-        break;
-    }
-
->>>>>>> 4869291f
     OK(field_store_string(fields[IDX_BUF_LRU_PAGE_IS_OLD],
                           (page_info->is_old) ? "YES" : "NO"));
 
@@ -7348,7 +6525,6 @@
 
 };
 
-<<<<<<< HEAD
 /** Get the filepath of tablespace. For multi-file tablespaces (like
 system and temporary), return nullptr. Callers owns the responsibility
 for freeing the memory of the path returned and should use ut_free()
@@ -7385,8 +6561,6 @@
   return (filepath);
 }
 
-=======
->>>>>>> 4869291f
 /** Function to fill INFORMATION_SCHEMA.INNODB_TABLESPACES with information
 collected by scanning INNODB_TABLESPACESS table.
 @param[in]      thd             thread
@@ -7422,14 +6596,8 @@
 
   if (fsp_is_undo_tablespace(space_id)) {
     row_format = "Undo";
-<<<<<<< HEAD
   } else if (fsp_is_system_or_temp_tablespace(space_id) ||
              (fsp_is_shared_tablespace(flags) && !is_compressed)) {
-=======
-  } else if (fsp_is_system_or_temp_tablespace(space_id)) {
-    row_format = "Compact or Redundant";
-  } else if (fsp_is_shared_tablespace(flags) && !is_compressed) {
->>>>>>> 4869291f
     row_format = "Any";
   } else if (is_compressed) {
     row_format = "Compressed";
@@ -7449,13 +6617,10 @@
     space_type = "Single";
   }
 
-<<<<<<< HEAD
-  /* Temporary tablespace and undo tablespace encryption flags are not updated
-  in DD. Remove fsp_is_undo_tablespace() in below condition after upstream
-  fixes BUG#94665. Temporary tablespace encryption flag DD update is not
+  /* Temporary tablespace encryption flags are not updated in DD. It is not
   necessary because bootstrap doesn't check temporary tablespace from DD.
   Temporary tablespace has to be ready before DD validation can take place */
-  if (fsp_is_global_temporary(space_id) || fsp_is_undo_tablespace(space_id)) {
+  if (fsp_is_global_temporary(space_id)) {
     fil_space_t *space = fil_space_acquire_silent(space_id);
     if (space != nullptr) {
       is_encrypted = FSP_FLAGS_GET_ENCRYPTION(space->flags);
@@ -7463,8 +6628,6 @@
     }
   }
 
-=======
->>>>>>> 4869291f
   fields = table_to_fill->field;
 
   OK(fields[INNODB_TABLESPACES_SPACE]->store(space_id, true));
@@ -7490,26 +6653,7 @@
 
   OK(fields[INNODB_TABLESPACES_SPACE_VESION]->store(space_version, true));
 
-<<<<<<< HEAD
   char *filepath = i_s_get_filepath(space_id, flags, name);
-=======
-  char *filepath = NULL;
-  if (FSP_FLAGS_HAS_DATA_DIR(flags) || FSP_FLAGS_GET_SHARED(flags)) {
-    mutex_enter(&dict_sys->mutex);
-    filepath = fil_space_get_first_path(space_id);
-    mutex_exit(&dict_sys->mutex);
-  }
-
-  if (filepath == NULL) {
-    if (strstr(name, dict_sys_t::s_file_per_table_name) != 0) {
-      mutex_enter(&dict_sys->mutex);
-      filepath = fil_space_get_first_path(space_id);
-      mutex_exit(&dict_sys->mutex);
-    } else {
-      filepath = Fil_path::make_ibd_from_table_name(name);
-    }
-  }
->>>>>>> 4869291f
 
   os_file_stat_t stat;
   os_file_size_t file;
@@ -7608,11 +6752,7 @@
     mtr_commit(&mtr);
     mutex_exit(&dict_sys->mutex);
 
-<<<<<<< HEAD
     if (ret) {
-=======
-    if (ret && space != 0) {
->>>>>>> 4869291f
       i_s_dict_fill_innodb_tablespaces(thd, space, name, flags, server_version,
                                        space_version, is_encrypted,
                                        state.c_str(), tables->table);
@@ -7783,7 +6923,6 @@
   if (check_global_access(thd, PROCESS_ACL)) {
     DBUG_RETURN(0);
   }
-<<<<<<< HEAD
 
   mem_heap_t *heap = mem_heap_create(1000);
 
@@ -7793,17 +6932,6 @@
 
   mtr_start(&mtr);
 
-=======
-
-  mem_heap_t *heap = mem_heap_create(1000);
-
-  mutex_enter(&dict_sys->mutex);
-
-  mtr_t mtr;
-
-  mtr_start(&mtr);
-
->>>>>>> 4869291f
   /* Start the scan of INNODB_INDEXES. */
   btr_pcur_t pcur;
   const rec_t *rec = dd_startscan_system(thd, &mdl, &pcur, &mtr,
@@ -7920,11 +7048,7 @@
 
 /**  INNODB_SESSION_TEMPORARY TABLESPACES   ***********************/
 /* Fields of the dynamic table
-<<<<<<< HEAD
    INFORMATION_SCHEMA.INNODB_SESSION_TEMPORARY_TABLESPACES */
-=======
-INFORMATION_SCHEMA.INNODB_SESSION_TEMPORARY_TABLESPACES */
->>>>>>> 4869291f
 static ST_FIELD_INFO innodb_session_temp_tablespaces_fields_info[] = {
 #define INNODB_SESSION_TEMP_TABLESPACES_ID 0
     {STRUCT_FLD(field_name, "ID"),
@@ -7971,7 +7095,6 @@
 };
 
 /** Function to fill INFORMATION_SCHEMA.INNODB_SESSION_TEMPORARY_TABLESPACES
-<<<<<<< HEAD
     @param[in]	thd		thread
     @param[in]	ts		temp tablespace object
     @param[in,out]	table_to_fill	fill this table
@@ -8016,72 +7139,14 @@
 
   OK(schema_table_store_record(thd, table_to_fill));
 
-=======
-@param[in]	thd		thread
-@param[in]	ts		temp tablespace object
-@param[in,out]	table_to_fill	fill this table
-@return 0 on success */
-static int i_s_innodb_session_temp_tablespaces_fill_one(
-    THD *thd, const ibt::Tablespace *ts, TABLE *table_to_fill) {
-  Field **fields;
-
-  DBUG_ENTER("i_s_innodb_session_temp_tablespaces_fill_one");
-
-  fields = table_to_fill->field;
-
-  my_thread_id id = ts->thread_id();
-  OK(fields[INNODB_SESSION_TEMP_TABLESPACES_ID]->store(id, true));
-
-  space_id_t space_id = ts->space_id();
-  OK(fields[INNODB_SESSION_TEMP_TABLESPACES_SPACE]->store(space_id, true));
-
-  std::string path = ts->path();
-  Fil_path::normalize(path);
-
-  OK(field_store_string(fields[INNODB_SESSION_TEMP_TABLESPACES_PATH],
-                        path.c_str()));
-
-  fil_space_t *space = fil_space_get(space_id);
-  size_t size = 0;
-  if (space != nullptr) {
-    page_size_t page_size(space->flags);
-    size = space->size * page_size.physical();
-  }
-  OK(fields[INNODB_SESSION_TEMP_TABLESPACES_SIZE]->store(size, true));
-
-  const char *state = id == 0 ? "INACTIVE" : "ACTIVE";
-
-  OK(field_store_string(fields[INNODB_SESSION_TEMP_TABLESPACES_STATE], state));
-
-  ibt::tbsp_purpose purpose = ts->purpose();
-
-  const char *p =
-      purpose == ibt::TBSP_NONE
-          ? "NONE"
-          : (purpose == ibt::TBSP_USER
-                 ? "USER"
-                 : (purpose == ibt::TBSP_INTRINSIC ? "INTRINSIC" : "SLAVE"));
-
-  OK(field_store_string(fields[INNODB_SESSION_TEMP_TABLESPACES_PURPOSE], p));
-
-  OK(schema_table_store_record(thd, table_to_fill));
-
->>>>>>> 4869291f
   DBUG_RETURN(0);
 }
 
 /** Function to populate INFORMATION_SCHEMA.INNODB_SESSION_TEMPORARY_TABLESPACES
-<<<<<<< HEAD
     table. Iterate over the in-memory structure and fill the table
     @param[in]	thd		thread
     @param[in,out]	tables		tables to fill
     @return 0 on success */
-=======
-table. Iterate over the in-memory structure and fill the table
-@param[in]	thd		thread
-@param[in,out]	tables		tables to fill
-@return 0 on success */
->>>>>>> 4869291f
 static int i_s_innodb_session_temp_tablespaces_fill(THD *thd,
                                                     TABLE_LIST *tables,
                                                     Item *) {
@@ -8093,7 +7158,6 @@
   }
 
   /* Allocate one session temp tablespace to avoid allocating a session
-<<<<<<< HEAD
      temp tabelspaces during iteration of session temp tablespaces.
      This is because we have already acquired session pool mutex and iterating.
      After acquiring mutex, the I_S query tries to acquire session temp pool
@@ -8107,15 +7171,6 @@
     innodb_session->get_instrinsic_temp_tblsp();
   }
 
-=======
-  temp tabelspaces during iteration of session temp tablespaces.
-  This is because we have already acquired session pool mutex and iterating.
-  After acquiring mutex, the I_S query tries to acquire session temp pool
-  mutex again */
-  check_trx_exists(thd);
-  innodb_session_t *innodb_session = thd_to_innodb_session(thd);
-  innodb_session->get_instrinsic_temp_tblsp();
->>>>>>> 4869291f
   auto print = [&](const ibt::Tablespace *ts) {
     i_s_innodb_session_temp_tablespaces_fill_one(thd, ts, tables->table);
   };
@@ -8123,7 +7178,6 @@
   ibt::tbsp_pool->iterate_tbsp(print);
 
   DBUG_RETURN(0);
-<<<<<<< HEAD
 }
 
 /** Bind the dynamic table
@@ -8956,80 +8010,4 @@
     STRUCT_FLD(__reserved1, NULL),
     /* Plugin flags */
     /* unsigned long */
-    STRUCT_FLD(flags, 0UL)};
-=======
-}
-
-/** Bind the dynamic table
-INFORMATION_SCHEMA.INNODB_SESSION_TEMPORARY_TABLESPACES
-@param[in,out]	p	table schema object
-@return 0 on success */
-static int innodb_session_temp_tablespaces_init(void *p) {
-  ST_SCHEMA_TABLE *schema;
-
-  DBUG_ENTER("innodb_session_temp_tablespaces_init");
-
-  schema = (ST_SCHEMA_TABLE *)p;
-
-  schema->fields_info = innodb_session_temp_tablespaces_fields_info;
-  schema->fill_table = i_s_innodb_session_temp_tablespaces_fill;
-
-  DBUG_RETURN(0);
-}
-
-struct st_mysql_plugin i_s_innodb_session_temp_tablespaces = {
-    /* the plugin type (a MYSQL_XXX_PLUGIN value) */
-    /* int */
-    STRUCT_FLD(type, MYSQL_INFORMATION_SCHEMA_PLUGIN),
-
-    /* pointer to type-specific plugin descriptor */
-    /* void* */
-    STRUCT_FLD(info, &i_s_info),
-
-    /* plugin name */
-    /* const char* */
-    STRUCT_FLD(name, "INNODB_SESSION_TEMP_TABLESPACES"),
-
-    /* plugin author (for SHOW PLUGINS) */
-    /* const char* */
-    STRUCT_FLD(author, plugin_author),
-
-    /* general descriptive text (for SHOW PLUGINS) */
-    /* const char* */
-    STRUCT_FLD(descr, "InnoDB Session Temporary tablespaces"),
-
-    /* the plugin license (PLUGIN_LICENSE_XXX) */
-    /* int */
-    STRUCT_FLD(license, PLUGIN_LICENSE_GPL),
-
-    /* the function to invoke when plugin is loaded */
-    /* int (*)(void*); */
-    STRUCT_FLD(init, innodb_session_temp_tablespaces_init),
-
-    /* the function to invoke when plugin is un installed */
-    /* int (*)(void*); */
-    NULL,
-
-    /* the function to invoke when plugin is unloaded */
-    /* int (*)(void*); */
-    STRUCT_FLD(deinit, i_s_common_deinit),
-
-    /* plugin version (for SHOW PLUGINS) */
-    /* unsigned int */
-    STRUCT_FLD(version, INNODB_VERSION_SHORT),
-
-    /* SHOW_VAR* */
-    STRUCT_FLD(status_vars, NULL),
-
-    /* SYS_VAR** */
-    STRUCT_FLD(system_vars, NULL),
-
-    /* reserved for dependency checking */
-    /* void* */
-    STRUCT_FLD(__reserved1, NULL),
-
-    /* Plugin flags */
-    /* unsigned long */
-    STRUCT_FLD(flags, 0UL),
-};
->>>>>>> 4869291f
+    STRUCT_FLD(flags, 0UL)};