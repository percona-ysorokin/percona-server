--- conflicted
+++ resolved
@@ -125,11 +125,7 @@
 /*======================*/
 	THD*		thd,	/*!< in: thread */
 	TABLE_LIST*	tables,	/*!< in/out: tables to fill */
-<<<<<<< HEAD
 	Item*		cond);	/*!< in: condition (not used) */
-=======
-	COND*		);	/*!< in: condition (not used) */
->>>>>>> 0c216f99
 
 /*******************************************************************//**
 Unbind a dynamic INFORMATION_SCHEMA table.
@@ -1114,11 +1110,7 @@
 /*======================*/
 	THD*		thd,	/*!< in: thread */
 	TABLE_LIST*	tables,	/*!< in/out: tables to fill */
-<<<<<<< HEAD
 	Item*		cond)	/*!< in: condition (not used) */
-=======
-	COND*		)	/*!< in: condition (not used) */
->>>>>>> 0c216f99
 {
 	const char*		table_name;
 	int			ret;
@@ -1278,11 +1270,7 @@
 /*=============*/
 	THD*		thd,	/*!< in: thread */
 	TABLE_LIST*	tables,	/*!< in/out: tables to fill */
-<<<<<<< HEAD
 	Item*		cond,	/*!< in: condition (ignored) */
-=======
-	COND*		,	/*!< in: condition (ignored) */
->>>>>>> 0c216f99
 	ibool		reset)	/*!< in: TRUE=reset cumulated counts */
 {
 	TABLE*	table	= (TABLE *) tables->table;
@@ -1558,11 +1546,7 @@
 /*================*/
 	THD*		thd,	/*!< in: thread */
 	TABLE_LIST*	tables,	/*!< in/out: tables to fill */
-<<<<<<< HEAD
 	Item*		cond,	/*!< in: condition (ignored) */
-=======
-	COND*		,	/*!< in: condition (ignored) */
->>>>>>> 0c216f99
 	ibool		reset)	/*!< in: TRUE=reset cumulated counts */
 {
 	int		status = 0;
@@ -2134,15 +2118,9 @@
 int
 i_s_metrics_fill_table(
 /*===================*/
-<<<<<<< HEAD
 	THD*		thd,    /*!< in: thread */
 	TABLE_LIST*	tables, /*!< in/out: tables to fill */
 	Item*		cond)   /*!< in: condition (not used) */
-=======
-	THD*		thd,	/*!< in: thread */
-	TABLE_LIST*	tables,	/*!< in/out: tables to fill */
-	COND*		)	/*!< in: condition (not used) */
->>>>>>> 0c216f99
 {
 	DBUG_ENTER("i_s_metrics_fill_table");
 
