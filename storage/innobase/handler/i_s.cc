/*****************************************************************************

Copyright (c) 2007, 2018, Oracle and/or its affiliates. All Rights Reserved.

This program is free software; you can redistribute it and/or modify it under
the terms of the GNU General Public License, version 2.0, as published by the
Free Software Foundation.

This program is also distributed with certain software (including but not
limited to OpenSSL) that is licensed under separate terms, as designated in a
particular file or component or in included license documentation. The authors
of MySQL hereby grant you an additional permission to link the program and
your derivative works with the separately licensed software that they have
included with MySQL.

This program is distributed in the hope that it will be useful, but WITHOUT
ANY WARRANTY; without even the implied warranty of MERCHANTABILITY or FITNESS
FOR A PARTICULAR PURPOSE. See the GNU General Public License, version 2.0,
for more details.

You should have received a copy of the GNU General Public License along with
this program; if not, write to the Free Software Foundation, Inc.,
51 Franklin St, Fifth Floor, Boston, MA 02110-1301  USA

*****************************************************************************/

/** @file handler/i_s.cc
 InnoDB INFORMATION SCHEMA tables interface to MySQL.

 Created July 18, 2007 Vasil Dimov
 *******************************************************/

#include "storage/innobase/handler/i_s.h"

#include <field.h>
#include <sql_acl.h>
#include <sql_show.h>
#include <sql_time.h>
#include <sys/types.h>
#include <time.h>
#include "sql/debug_sync.h"
#include "sql/item.h"
#include "sql/item_cmpfunc.h"
#include "sql/item_func.h"
#include "sql/item_sum.h"

#include "auth_acls.h"
#include "btr0btr.h"
#include "btr0pcur.h"
#include "btr0types.h"
#include "buf0buddy.h"
#include "buf0buf.h"
#include "buf0stats.h"
#include "dict0crea.h"
#include "dict0dd.h"
#include "dict0dict.h"
#include "dict0load.h"
#include "dict0mem.h"
#include "dict0types.h"
#include "fsp0sysspace.h"
#include "fts0opt.h"
#include "fts0priv.h"
#include "fts0types.h"
#include "fut0fut.h"
#include "ha_prototypes.h"
#include "ibuf0ibuf.h"
<<<<<<< HEAD
#include "log0online.h"
#include "my_dbug.h"
#include "my_inttypes.h"
=======
>>>>>>> e4924f36
#include "page0zip.h"
#include "pars0pars.h"
#include "srv0mon.h"
#include "srv0srv.h"
#include "srv0start.h"
#include "srv0tmp.h"
#include "trx0i_s.h"
#include "trx0trx.h"
#include "ut0new.h"

#include "my_dbug.h"

/** structure associates a name string with a file page type and/or buffer
page state. */
struct buf_page_desc_t {
  const char *type_str; /*!< String explain the page
                        type/state */
  ulint type_value;     /*!< Page type or page state */
};

/** We also define I_S_PAGE_TYPE_INDEX as the Index Page's position
in i_s_page_type[] array */
constexpr size_t I_S_PAGE_TYPE_INDEX = 1;

/** Any unassigned FIL_PAGE_TYPE will be treated as unknown. */
constexpr auto I_S_PAGE_TYPE_UNKNOWN = FIL_PAGE_TYPE_UNKNOWN;

/** R-tree index page */
constexpr auto I_S_PAGE_TYPE_RTREE = (FIL_PAGE_TYPE_LAST + 1);

/** Change buffer B-tree page */
constexpr auto I_S_PAGE_TYPE_IBUF = (FIL_PAGE_TYPE_LAST + 2);

/** SDI B-tree page */
constexpr auto I_S_PAGE_TYPE_SDI = (FIL_PAGE_TYPE_LAST + 3);

constexpr auto I_S_PAGE_TYPE_LAST = I_S_PAGE_TYPE_SDI;

constexpr auto I_S_PAGE_TYPE_BITS = 6;

/** I_S.innodb_* views version postfix. Everytime the define of any InnoDB I_S
table is changed, this value has to be increased accordingly */
constexpr uint8_t i_s_innodb_plugin_version_postfix = 1;

/** I_S.innodb_* views version. It would be X.Y and X should be the server major
 * version while Y is the InnoDB I_S views version, starting from 1 */
constexpr uint64_t i_s_innodb_plugin_version =
    (INNODB_VERSION_MAJOR << 8 | i_s_innodb_plugin_version_postfix);

/* Check if we can hold all page types */
static_assert(I_S_PAGE_TYPE_LAST < (1 << I_S_PAGE_TYPE_BITS),
              "i_s_page_type[] is too large");

/** Name string for File Page Types */
static buf_page_desc_t i_s_page_type[] = {
    {"ALLOCATED", FIL_PAGE_TYPE_ALLOCATED},
    {"INDEX", FIL_PAGE_INDEX},
    {"UNDO_LOG", FIL_PAGE_UNDO_LOG},
    {"INODE", FIL_PAGE_INODE},
    {"IBUF_FREE_LIST", FIL_PAGE_IBUF_FREE_LIST},
    {"IBUF_BITMAP", FIL_PAGE_IBUF_BITMAP},
    {"SYSTEM", FIL_PAGE_TYPE_SYS},
    {"TRX_SYSTEM", FIL_PAGE_TYPE_TRX_SYS},
    {"FILE_SPACE_HEADER", FIL_PAGE_TYPE_FSP_HDR},
    {"EXTENT_DESCRIPTOR", FIL_PAGE_TYPE_XDES},
    {"BLOB", FIL_PAGE_TYPE_BLOB},
    {"COMPRESSED_BLOB", FIL_PAGE_TYPE_ZBLOB},
    {"COMPRESSED_BLOB2", FIL_PAGE_TYPE_ZBLOB2},
    {"UNKNOWN", I_S_PAGE_TYPE_UNKNOWN},
    {"PAGE_IO_COMPRESSED", FIL_PAGE_COMPRESSED},
    {"PAGE_IO_ENCRYPTED", FIL_PAGE_ENCRYPTED},
    {"PAGE_IO_COMPRESSED_ENCRYPTED", FIL_PAGE_COMPRESSED_AND_ENCRYPTED},
    {"ENCRYPTED_RTREE", FIL_PAGE_ENCRYPTED_RTREE},
    {"SDI_BLOB", FIL_PAGE_SDI_BLOB},
    {"SDI_COMPRESSED_BLOB", FIL_PAGE_SDI_ZBLOB},
    {"FIL_PAGE_TYPE_UNUSED", FIL_PAGE_TYPE_UNUSED},
    {"RSEG_ARRAY", FIL_PAGE_TYPE_RSEG_ARRAY},
    {"LOB_INDEX", FIL_PAGE_TYPE_LOB_INDEX},
    {"LOB_DATA", FIL_PAGE_TYPE_LOB_DATA},
    {"LOB_FIRST", FIL_PAGE_TYPE_LOB_FIRST},
    {"ZLOB_FIRST", FIL_PAGE_TYPE_ZLOB_FIRST},
    {"ZLOB_DATA", FIL_PAGE_TYPE_ZLOB_DATA},
    {"ZLOB_INDEX", FIL_PAGE_TYPE_ZLOB_INDEX},
    {"ZLOB_FRAG", FIL_PAGE_TYPE_ZLOB_FRAG},
    {"ZLOB_FRAG_ENTRY", FIL_PAGE_TYPE_ZLOB_FRAG_ENTRY},
    {"RTREE_INDEX", I_S_PAGE_TYPE_RTREE},
    {"IBUF_INDEX", I_S_PAGE_TYPE_IBUF},
    {"SDI_INDEX", I_S_PAGE_TYPE_SDI}};

/** This structure defines information we will fetch from pages
currently cached in the buffer pool. It will be used to populate
table INFORMATION_SCHEMA.INNODB_BUFFER_PAGE */
struct buf_page_info_t {
  ulint block_id;            /*!< Buffer Pool block ID */
  unsigned space_id : 32;    /*!< Tablespace ID */
  unsigned page_num : 32;    /*!< Page number/offset */
  unsigned access_time : 32; /*!< Time of first access */
  unsigned pool_id : MAX_BUFFER_POOLS_BITS;
  /*!< Buffer Pool ID. Must be less than
  MAX_BUFFER_POOLS */
  unsigned flush_type : 2;        /*!< Flush type */
  unsigned io_fix : 2;            /*!< type of pending I/O operation */
  unsigned fix_count : 19;        /*!< Count of how manyfold this block
                                  is bufferfixed */
  unsigned hashed : 1;            /*!< Whether hash index has been
                                  built on this page */
  unsigned is_old : 1;            /*!< TRUE if the block is in the old
                                  blocks in buf_pool->LRU_old */
  unsigned freed_page_clock : 31; /*!< the value of
                             buf_pool->freed_page_clock */
  unsigned zip_ssize : PAGE_ZIP_SSIZE_BITS;
  /*!< Compressed page size */
  unsigned page_state : BUF_PAGE_STATE_BITS; /*!< Page state */
  unsigned page_type : I_S_PAGE_TYPE_BITS;   /*!< Page type */
  unsigned num_recs : UNIV_PAGE_SIZE_SHIFT_MAX - 2;
  /*!< Number of records on Page */
  unsigned data_size : UNIV_PAGE_SIZE_SHIFT_MAX;
  /*!< Sum of the sizes of the records */
  lsn_t newest_mod;       /*!< Log sequence number of
                          the youngest modification */
  lsn_t oldest_mod;       /*!< Log sequence number of
                          the oldest modification */
  space_index_t index_id; /*!< Index ID if a index page */
};

/** Maximum number of buffer page info we would cache. */
const ulint MAX_BUF_INFO_CACHED = 10000;

#define OK(expr)     \
  if ((expr) != 0) { \
    DBUG_RETURN(1);  \
  }

#if !defined __STRICT_ANSI__ && defined __GNUC__ && !defined __clang__
#define STRUCT_FLD(name, value) \
  name:                         \
  value
#else
#define STRUCT_FLD(name, value) value
#endif

/* Don't use a static const variable here, as some C++ compilers (notably
HPUX aCC: HP ANSI C++ B3910B A.03.65) can't handle it. */
#define END_OF_ST_FIELD_INFO                                           \
  {                                                                    \
    STRUCT_FLD(field_name, NULL), STRUCT_FLD(field_length, 0),         \
        STRUCT_FLD(field_type, MYSQL_TYPE_NULL), STRUCT_FLD(value, 0), \
        STRUCT_FLD(field_flags, 0), STRUCT_FLD(old_name, ""),          \
        STRUCT_FLD(open_method, SKIP_OPEN_TABLE)                       \
  }

/*
Use the following types mapping:

C type	ST_FIELD_INFO::field_type
---------------------------------
long			MYSQL_TYPE_LONGLONG
(field_length=MY_INT64_NUM_DECIMAL_DIGITS)

long unsigned		MYSQL_TYPE_LONGLONG
(field_length=MY_INT64_NUM_DECIMAL_DIGITS, field_flags=MY_I_S_UNSIGNED)

char*			MYSQL_TYPE_STRING
(field_length=n)

float			MYSQL_TYPE_FLOAT
(field_length=0 is ignored)

void*			MYSQL_TYPE_LONGLONG
(field_length=MY_INT64_NUM_DECIMAL_DIGITS, field_flags=MY_I_S_UNSIGNED)

boolean (if else)	MYSQL_TYPE_LONG
(field_length=1)

time_t			MYSQL_TYPE_DATETIME
(field_length=0 ignored)
---------------------------------
*/

/** Common function to fill any of the dynamic tables:
 INFORMATION_SCHEMA.innodb_trx
 @return 0 on success */
static int trx_i_s_common_fill_table(
    THD *thd,           /*!< in: thread */
    TABLE_LIST *tables, /*!< in/out: tables to fill */
    Item *);            /*!< in: condition (not used) */

/** Unbind a dynamic INFORMATION_SCHEMA table.
 @return 0 on success */
static int i_s_common_deinit(void *p); /*!< in/out: table schema object */
/** Auxiliary function to store time_t value in MYSQL_TYPE_DATETIME
 field.
 @return 0 on success */
static int field_store_time_t(
    Field *field, /*!< in/out: target field for storage */
    time_t time)  /*!< in: value to store */
{
  MYSQL_TIME my_time;
  struct tm tm_time;

  if (time) {
#if 0
		/* use this if you are sure that `variables' and `time_zone'
		are always initialized */
		thd->variables.time_zone->gmt_sec_to_TIME(
			&my_time, (my_time_t) time);
#else
    localtime_r(&time, &tm_time);
    localtime_to_TIME(&my_time, &tm_time);
    my_time.time_type = MYSQL_TIMESTAMP_DATETIME;
#endif
  } else {
    memset(&my_time, 0, sizeof(my_time));
  }

  return (field->store_time(&my_time, MYSQL_TIMESTAMP_DATETIME));
}

/** Auxiliary function to store char* value in MYSQL_TYPE_STRING field.
 @return 0 on success */
static int field_store_string(
    Field *field,    /*!< in/out: target field for storage */
    const char *str) /*!< in: NUL-terminated utf-8 string,
                     or NULL */
{
  int ret;

  if (str != NULL) {
    ret =
        field->store(str, static_cast<uint>(strlen(str)), system_charset_info);
    field->set_notnull();
  } else {
    ret = 0; /* success */
    field->set_null();
  }

  return (ret);
}

/** Store the name of an index in a MYSQL_TYPE_VARCHAR field.
 Handles the names of incomplete secondary indexes.
 @return 0 on success */
static int field_store_index_name(
    Field *field,           /*!< in/out: target field for
                            storage */
    const char *index_name) /*!< in: NUL-terminated utf-8
                            index name, possibly starting with
                            TEMP_INDEX_PREFIX */
{
  int ret;

  ut_ad(index_name != NULL);
  ut_ad(field->real_type() == MYSQL_TYPE_VARCHAR);

  /* Since TEMP_INDEX_PREFIX is not a valid UTF8, we need to convert
  it to something else. */
  if (*index_name == *TEMP_INDEX_PREFIX_STR) {
    char buf[NAME_LEN + 1];
    buf[0] = '?';
    memcpy(buf + 1, index_name + 1, strlen(index_name));
    ret =
        field->store(buf, static_cast<uint>(strlen(buf)), system_charset_info);
  } else {
    ret = field->store(index_name, static_cast<uint>(strlen(index_name)),
                       system_charset_info);
  }

  field->set_notnull();

  return (ret);
}

/* Fields of the dynamic table INFORMATION_SCHEMA.innodb_trx
Every time any column gets changed, added or removed, please remember
to change i_s_innodb_plugin_version_postfix accordingly, so that
the change can be propagated to server */
static ST_FIELD_INFO innodb_trx_fields_info[] = {
#define IDX_TRX_ID 0
    {STRUCT_FLD(field_name, "trx_id"),
     STRUCT_FLD(field_length, TRX_ID_MAX_LEN + 1),
     STRUCT_FLD(field_type, MYSQL_TYPE_STRING), STRUCT_FLD(value, 0),
     STRUCT_FLD(field_flags, 0), STRUCT_FLD(old_name, ""),
     STRUCT_FLD(open_method, SKIP_OPEN_TABLE)},

#define IDX_TRX_STATE 1
    {STRUCT_FLD(field_name, "trx_state"),
     STRUCT_FLD(field_length, TRX_QUE_STATE_STR_MAX_LEN + 1),
     STRUCT_FLD(field_type, MYSQL_TYPE_STRING), STRUCT_FLD(value, 0),
     STRUCT_FLD(field_flags, 0), STRUCT_FLD(old_name, ""),
     STRUCT_FLD(open_method, SKIP_OPEN_TABLE)},

#define IDX_TRX_STARTED 2
    {STRUCT_FLD(field_name, "trx_started"), STRUCT_FLD(field_length, 0),
     STRUCT_FLD(field_type, MYSQL_TYPE_DATETIME), STRUCT_FLD(value, 0),
     STRUCT_FLD(field_flags, 0), STRUCT_FLD(old_name, ""),
     STRUCT_FLD(open_method, SKIP_OPEN_TABLE)},

#define IDX_TRX_REQUESTED_LOCK_ID 3
    {STRUCT_FLD(field_name, "trx_requested_lock_id"),
     STRUCT_FLD(field_length, TRX_I_S_LOCK_ID_MAX_LEN + 1),
     STRUCT_FLD(field_type, MYSQL_TYPE_STRING), STRUCT_FLD(value, 0),
     STRUCT_FLD(field_flags, MY_I_S_MAYBE_NULL), STRUCT_FLD(old_name, ""),
     STRUCT_FLD(open_method, SKIP_OPEN_TABLE)},

#define IDX_TRX_WAIT_STARTED 4
    {STRUCT_FLD(field_name, "trx_wait_started"), STRUCT_FLD(field_length, 0),
     STRUCT_FLD(field_type, MYSQL_TYPE_DATETIME), STRUCT_FLD(value, 0),
     STRUCT_FLD(field_flags, MY_I_S_MAYBE_NULL), STRUCT_FLD(old_name, ""),
     STRUCT_FLD(open_method, SKIP_OPEN_TABLE)},

#define IDX_TRX_WEIGHT 5
    {STRUCT_FLD(field_name, "trx_weight"),
     STRUCT_FLD(field_length, MY_INT64_NUM_DECIMAL_DIGITS),
     STRUCT_FLD(field_type, MYSQL_TYPE_LONGLONG), STRUCT_FLD(value, 0),
     STRUCT_FLD(field_flags, MY_I_S_UNSIGNED), STRUCT_FLD(old_name, ""),
     STRUCT_FLD(open_method, SKIP_OPEN_TABLE)},

#define IDX_TRX_MYSQL_THREAD_ID 6
    {STRUCT_FLD(field_name, "trx_mysql_thread_id"),
     STRUCT_FLD(field_length, MY_INT64_NUM_DECIMAL_DIGITS),
     STRUCT_FLD(field_type, MYSQL_TYPE_LONGLONG), STRUCT_FLD(value, 0),
     STRUCT_FLD(field_flags, MY_I_S_UNSIGNED), STRUCT_FLD(old_name, ""),
     STRUCT_FLD(open_method, SKIP_OPEN_TABLE)},

#define IDX_TRX_QUERY 7
    {STRUCT_FLD(field_name, "trx_query"),
     STRUCT_FLD(field_length, TRX_I_S_TRX_QUERY_MAX_LEN),
     STRUCT_FLD(field_type, MYSQL_TYPE_STRING), STRUCT_FLD(value, 0),
     STRUCT_FLD(field_flags, MY_I_S_MAYBE_NULL), STRUCT_FLD(old_name, ""),
     STRUCT_FLD(open_method, SKIP_OPEN_TABLE)},

#define IDX_TRX_OPERATION_STATE 8
    {STRUCT_FLD(field_name, "trx_operation_state"),
     STRUCT_FLD(field_length, TRX_I_S_TRX_OP_STATE_MAX_LEN),
     STRUCT_FLD(field_type, MYSQL_TYPE_STRING), STRUCT_FLD(value, 0),
     STRUCT_FLD(field_flags, MY_I_S_MAYBE_NULL), STRUCT_FLD(old_name, ""),
     STRUCT_FLD(open_method, SKIP_OPEN_TABLE)},

#define IDX_TRX_TABLES_IN_USE 9
    {STRUCT_FLD(field_name, "trx_tables_in_use"),
     STRUCT_FLD(field_length, MY_INT64_NUM_DECIMAL_DIGITS),
     STRUCT_FLD(field_type, MYSQL_TYPE_LONGLONG), STRUCT_FLD(value, 0),
     STRUCT_FLD(field_flags, MY_I_S_UNSIGNED), STRUCT_FLD(old_name, ""),
     STRUCT_FLD(open_method, SKIP_OPEN_TABLE)},

#define IDX_TRX_TABLES_LOCKED 10
    {STRUCT_FLD(field_name, "trx_tables_locked"),
     STRUCT_FLD(field_length, MY_INT64_NUM_DECIMAL_DIGITS),
     STRUCT_FLD(field_type, MYSQL_TYPE_LONGLONG), STRUCT_FLD(value, 0),
     STRUCT_FLD(field_flags, MY_I_S_UNSIGNED), STRUCT_FLD(old_name, ""),
     STRUCT_FLD(open_method, SKIP_OPEN_TABLE)},

#define IDX_TRX_LOCK_STRUCTS 11
    {STRUCT_FLD(field_name, "trx_lock_structs"),
     STRUCT_FLD(field_length, MY_INT64_NUM_DECIMAL_DIGITS),
     STRUCT_FLD(field_type, MYSQL_TYPE_LONGLONG), STRUCT_FLD(value, 0),
     STRUCT_FLD(field_flags, MY_I_S_UNSIGNED), STRUCT_FLD(old_name, ""),
     STRUCT_FLD(open_method, SKIP_OPEN_TABLE)},

#define IDX_TRX_LOCK_MEMORY_BYTES 12
    {STRUCT_FLD(field_name, "trx_lock_memory_bytes"),
     STRUCT_FLD(field_length, MY_INT64_NUM_DECIMAL_DIGITS),
     STRUCT_FLD(field_type, MYSQL_TYPE_LONGLONG), STRUCT_FLD(value, 0),
     STRUCT_FLD(field_flags, MY_I_S_UNSIGNED), STRUCT_FLD(old_name, ""),
     STRUCT_FLD(open_method, SKIP_OPEN_TABLE)},

#define IDX_TRX_ROWS_LOCKED 13
    {STRUCT_FLD(field_name, "trx_rows_locked"),
     STRUCT_FLD(field_length, MY_INT64_NUM_DECIMAL_DIGITS),
     STRUCT_FLD(field_type, MYSQL_TYPE_LONGLONG), STRUCT_FLD(value, 0),
     STRUCT_FLD(field_flags, MY_I_S_UNSIGNED), STRUCT_FLD(old_name, ""),
     STRUCT_FLD(open_method, SKIP_OPEN_TABLE)},

#define IDX_TRX_ROWS_MODIFIED 14
    {STRUCT_FLD(field_name, "trx_rows_modified"),
     STRUCT_FLD(field_length, MY_INT64_NUM_DECIMAL_DIGITS),
     STRUCT_FLD(field_type, MYSQL_TYPE_LONGLONG), STRUCT_FLD(value, 0),
     STRUCT_FLD(field_flags, MY_I_S_UNSIGNED), STRUCT_FLD(old_name, ""),
     STRUCT_FLD(open_method, SKIP_OPEN_TABLE)},

#define IDX_TRX_CONNCURRENCY_TICKETS 15
    {STRUCT_FLD(field_name, "trx_concurrency_tickets"),
     STRUCT_FLD(field_length, MY_INT64_NUM_DECIMAL_DIGITS),
     STRUCT_FLD(field_type, MYSQL_TYPE_LONGLONG), STRUCT_FLD(value, 0),
     STRUCT_FLD(field_flags, MY_I_S_UNSIGNED), STRUCT_FLD(old_name, ""),
     STRUCT_FLD(open_method, SKIP_OPEN_TABLE)},

#define IDX_TRX_ISOLATION_LEVEL 16
    {STRUCT_FLD(field_name, "trx_isolation_level"),
     STRUCT_FLD(field_length, TRX_I_S_TRX_ISOLATION_LEVEL_MAX_LEN),
     STRUCT_FLD(field_type, MYSQL_TYPE_STRING), STRUCT_FLD(value, 0),
     STRUCT_FLD(field_flags, 0), STRUCT_FLD(old_name, ""),
     STRUCT_FLD(open_method, SKIP_OPEN_TABLE)},

#define IDX_TRX_UNIQUE_CHECKS 17
    {STRUCT_FLD(field_name, "trx_unique_checks"), STRUCT_FLD(field_length, 1),
     STRUCT_FLD(field_type, MYSQL_TYPE_LONG), STRUCT_FLD(value, 1),
     STRUCT_FLD(field_flags, 0), STRUCT_FLD(old_name, ""),
     STRUCT_FLD(open_method, SKIP_OPEN_TABLE)},

#define IDX_TRX_FOREIGN_KEY_CHECKS 18
    {STRUCT_FLD(field_name, "trx_foreign_key_checks"),
     STRUCT_FLD(field_length, 1), STRUCT_FLD(field_type, MYSQL_TYPE_LONG),
     STRUCT_FLD(value, 1), STRUCT_FLD(field_flags, 0), STRUCT_FLD(old_name, ""),
     STRUCT_FLD(open_method, SKIP_OPEN_TABLE)},

#define IDX_TRX_LAST_FOREIGN_KEY_ERROR 19
    {STRUCT_FLD(field_name, "trx_last_foreign_key_error"),
     STRUCT_FLD(field_length, TRX_I_S_TRX_FK_ERROR_MAX_LEN),
     STRUCT_FLD(field_type, MYSQL_TYPE_STRING), STRUCT_FLD(value, 0),
     STRUCT_FLD(field_flags, MY_I_S_MAYBE_NULL), STRUCT_FLD(old_name, ""),
     STRUCT_FLD(open_method, SKIP_OPEN_TABLE)},

#define IDX_TRX_ADAPTIVE_HASH_LATCHED 20
    {STRUCT_FLD(field_name, "trx_adaptive_hash_latched"),
     STRUCT_FLD(field_length, 1), STRUCT_FLD(field_type, MYSQL_TYPE_LONG),
     STRUCT_FLD(value, 0), STRUCT_FLD(field_flags, 0), STRUCT_FLD(old_name, ""),
     STRUCT_FLD(open_method, SKIP_OPEN_TABLE)},

#define IDX_TRX_ADAPTIVE_HASH_TIMEOUT 21
    {STRUCT_FLD(field_name, "trx_adaptive_hash_timeout"),
     STRUCT_FLD(field_length, MY_INT64_NUM_DECIMAL_DIGITS),
     STRUCT_FLD(field_type, MYSQL_TYPE_LONGLONG), STRUCT_FLD(value, 0),
     STRUCT_FLD(field_flags, MY_I_S_UNSIGNED), STRUCT_FLD(old_name, ""),
     STRUCT_FLD(open_method, SKIP_OPEN_TABLE)},

#define IDX_TRX_READ_ONLY 22
    {STRUCT_FLD(field_name, "trx_is_read_only"), STRUCT_FLD(field_length, 1),
     STRUCT_FLD(field_type, MYSQL_TYPE_LONG), STRUCT_FLD(value, 0),
     STRUCT_FLD(field_flags, 0), STRUCT_FLD(old_name, ""),
     STRUCT_FLD(open_method, SKIP_OPEN_TABLE)},

#define IDX_TRX_AUTOCOMMIT_NON_LOCKING 23
    {STRUCT_FLD(field_name, "trx_autocommit_non_locking"),
     STRUCT_FLD(field_length, 1), STRUCT_FLD(field_type, MYSQL_TYPE_LONG),
     STRUCT_FLD(value, 0), STRUCT_FLD(field_flags, 0), STRUCT_FLD(old_name, ""),
     STRUCT_FLD(open_method, SKIP_OPEN_TABLE)},

    END_OF_ST_FIELD_INFO};

/** Read data from cache buffer and fill the INFORMATION_SCHEMA.innodb_trx
 table with it.
 @return 0 on success */
static int fill_innodb_trx_from_cache(
    trx_i_s_cache_t *cache, /*!< in: cache to read from */
    THD *thd,               /*!< in: used to call
                            schema_table_store_record() */
    TABLE *table)           /*!< in/out: fill this table */
{
  Field **fields;
  ulint rows_num;
  char lock_id[TRX_I_S_LOCK_ID_MAX_LEN + 1];
  ulint i;

  DBUG_ENTER("fill_innodb_trx_from_cache");

  fields = table->field;

  rows_num = trx_i_s_cache_get_rows_used(cache, I_S_INNODB_TRX);

  for (i = 0; i < rows_num; i++) {
    i_s_trx_row_t *row;
    char trx_id[TRX_ID_MAX_LEN + 1];

    row = (i_s_trx_row_t *)trx_i_s_cache_get_nth_row(cache, I_S_INNODB_TRX, i);

    /* trx_id */
    snprintf(trx_id, sizeof(trx_id), TRX_ID_FMT, row->trx_id);
    OK(field_store_string(fields[IDX_TRX_ID], trx_id));

    /* trx_state */
    OK(field_store_string(fields[IDX_TRX_STATE], row->trx_state));

    /* trx_started */
    OK(field_store_time_t(fields[IDX_TRX_STARTED], (time_t)row->trx_started));

    /* trx_requested_lock_id */
    /* trx_wait_started */
    if (row->trx_wait_started != 0) {
      OK(field_store_string(fields[IDX_TRX_REQUESTED_LOCK_ID],
                            trx_i_s_create_lock_id(row->requested_lock_row,
                                                   lock_id, sizeof(lock_id))));
      /* field_store_string() sets it no notnull */

      OK(field_store_time_t(fields[IDX_TRX_WAIT_STARTED],
                            (time_t)row->trx_wait_started));
      fields[IDX_TRX_WAIT_STARTED]->set_notnull();
    } else {
      fields[IDX_TRX_REQUESTED_LOCK_ID]->set_null();
      fields[IDX_TRX_WAIT_STARTED]->set_null();
    }

    /* trx_weight */
    OK(fields[IDX_TRX_WEIGHT]->store(row->trx_weight, true));

    /* trx_mysql_thread_id */
    OK(fields[IDX_TRX_MYSQL_THREAD_ID]->store(row->trx_mysql_thread_id, true));

    /* trx_query */
    if (row->trx_query) {
      /* store will do appropriate character set
      conversion check */
      fields[IDX_TRX_QUERY]->store(row->trx_query,
                                   static_cast<uint>(strlen(row->trx_query)),
                                   row->trx_query_cs);
      fields[IDX_TRX_QUERY]->set_notnull();
    } else {
      fields[IDX_TRX_QUERY]->set_null();
    }

    /* trx_operation_state */
    OK(field_store_string(fields[IDX_TRX_OPERATION_STATE],
                          row->trx_operation_state));

    /* trx_tables_in_use */
    OK(fields[IDX_TRX_TABLES_IN_USE]->store(row->trx_tables_in_use, true));

    /* trx_tables_locked */
    OK(fields[IDX_TRX_TABLES_LOCKED]->store(row->trx_tables_locked, true));

    /* trx_lock_structs */
    OK(fields[IDX_TRX_LOCK_STRUCTS]->store(row->trx_lock_structs, true));

    /* trx_lock_memory_bytes */
    OK(fields[IDX_TRX_LOCK_MEMORY_BYTES]->store(row->trx_lock_memory_bytes,
                                                true));

    /* trx_rows_locked */
    OK(fields[IDX_TRX_ROWS_LOCKED]->store(row->trx_rows_locked, true));

    /* trx_rows_modified */
    OK(fields[IDX_TRX_ROWS_MODIFIED]->store(row->trx_rows_modified, true));

    /* trx_concurrency_tickets */
    OK(fields[IDX_TRX_CONNCURRENCY_TICKETS]->store(row->trx_concurrency_tickets,
                                                   true));

    /* trx_isolation_level */
    OK(field_store_string(fields[IDX_TRX_ISOLATION_LEVEL],
                          row->trx_isolation_level));

    /* trx_unique_checks */
    OK(fields[IDX_TRX_UNIQUE_CHECKS]->store(row->trx_unique_checks, true));

    /* trx_foreign_key_checks */
    OK(fields[IDX_TRX_FOREIGN_KEY_CHECKS]->store(row->trx_foreign_key_checks,
                                                 true));

    /* trx_last_foreign_key_error */
    OK(field_store_string(fields[IDX_TRX_LAST_FOREIGN_KEY_ERROR],
                          row->trx_foreign_key_error));

    /* trx_adaptive_hash_latched */
    OK(fields[IDX_TRX_ADAPTIVE_HASH_LATCHED]->store(row->trx_has_search_latch,
                                                    true));

    /* trx_is_read_only*/
    OK(fields[IDX_TRX_READ_ONLY]->store(row->trx_is_read_only, true));

    /* trx_is_autocommit_non_locking */
    OK(fields[IDX_TRX_AUTOCOMMIT_NON_LOCKING]->store(
        (longlong)row->trx_is_autocommit_non_locking, true));

    OK(schema_table_store_record(thd, table));
  }

  DBUG_RETURN(0);
}

/** Bind the dynamic table INFORMATION_SCHEMA.innodb_trx
 @return 0 on success */
static int innodb_trx_init(void *p) /*!< in/out: table schema object */
{
  ST_SCHEMA_TABLE *schema;

  DBUG_ENTER("innodb_trx_init");

  schema = (ST_SCHEMA_TABLE *)p;

  schema->fields_info = innodb_trx_fields_info;
  schema->fill_table = trx_i_s_common_fill_table;

  DBUG_RETURN(0);
}

static struct st_mysql_information_schema i_s_info = {
    MYSQL_INFORMATION_SCHEMA_INTERFACE_VERSION};

struct st_mysql_plugin i_s_innodb_trx = {
    /* the plugin type (a MYSQL_XXX_PLUGIN value) */
    /* int */
    STRUCT_FLD(type, MYSQL_INFORMATION_SCHEMA_PLUGIN),

    /* pointer to type-specific plugin descriptor */
    /* void* */
    STRUCT_FLD(info, &i_s_info),

    /* plugin name */
    /* const char* */
    STRUCT_FLD(name, "INNODB_TRX"),

    /* plugin author (for SHOW PLUGINS) */
    /* const char* */
    STRUCT_FLD(author, plugin_author),

    /* general descriptive text (for SHOW PLUGINS) */
    /* const char* */
    STRUCT_FLD(descr, "InnoDB transactions"),

    /* the plugin license (PLUGIN_LICENSE_XXX) */
    /* int */
    STRUCT_FLD(license, PLUGIN_LICENSE_GPL),

    /* the function to invoke when plugin is loaded */
    /* int (*)(void*); */
    STRUCT_FLD(init, innodb_trx_init),

    /* the function to invoke when plugin is un installed */
    /* int (*)(void*); */
    NULL,

    /* the function to invoke when plugin is unloaded */
    /* int (*)(void*); */
    STRUCT_FLD(deinit, i_s_common_deinit),

    /* plugin version (for SHOW PLUGINS) */
    /* unsigned int */
    STRUCT_FLD(version, i_s_innodb_plugin_version),

    /* SHOW_VAR* */
    STRUCT_FLD(status_vars, NULL),

    /* SYS_VAR** */
    STRUCT_FLD(system_vars, NULL),

    /* reserved for dependency checking */
    /* void* */
    STRUCT_FLD(__reserved1, NULL),

    /* Plugin flags */
    /* unsigned long */
    STRUCT_FLD(flags, 0UL),
};

/** Common function to fill any of the dynamic tables:
 INFORMATION_SCHEMA.innodb_trx
 @return 0 on success */
static int trx_i_s_common_fill_table(
    THD *thd,           /*!< in: thread */
    TABLE_LIST *tables, /*!< in/out: tables to fill */
    Item *)             /*!< in: condition (not used) */
{
  const char *table_name;
  int ret;
  trx_i_s_cache_t *cache;

  DBUG_ENTER("trx_i_s_common_fill_table");

  /* deny access to non-superusers */
  if (check_global_access(thd, PROCESS_ACL)) {
    DBUG_RETURN(0);
  }

  /* minimize the number of places where global variables are
  referenced */
  cache = trx_i_s_cache;

  /* which table we have to fill? */
  table_name = tables->schema_table_name;
  /* or table_name = tables->schema_table->table_name; */

  /* update the cache */
  trx_i_s_cache_start_write(cache);
  trx_i_s_possibly_fetch_data_into_cache(cache);
  trx_i_s_cache_end_write(cache);

  if (trx_i_s_cache_is_truncated(cache)) {
    ib::warn(ER_IB_MSG_599) << "Data in " << table_name
                            << " truncated due to"
                               " memory limit of "
                            << TRX_I_S_MEM_LIMIT << " bytes";
  }

  ret = 0;

  trx_i_s_cache_start_read(cache);

  if (innobase_strcasecmp(table_name, "innodb_trx") == 0) {
    if (fill_innodb_trx_from_cache(cache, thd, tables->table) != 0) {
      ret = 1;
    }

  } else {
    ib::error(ER_IB_MSG_600) << "trx_i_s_common_fill_table() was"
                                " called to fill unknown table: "
                             << table_name
                             << "."
                                " This function only knows how to fill"
                                " innodb_trx, innodb_locks and"
                                " innodb_lock_waits tables.";

    ret = 1;
  }

  trx_i_s_cache_end_read(cache);

#if 0
	DBUG_RETURN(ret);
#else
  /* if this function returns something else than 0 then a
  deadlock occurs between the mysqld server and mysql client,
  see http://bugs.mysql.com/29900 ; when that bug is resolved
  we can enable the DBUG_RETURN(ret) above */
  ret++;  // silence a gcc46 warning
  DBUG_RETURN(0);
#endif
}

/* Fields of the dynamic table information_schema.innodb_cmp.
Every time any column gets changed, added or removed, please remember
to change i_s_innodb_plugin_version_postfix accordingly, so that
the change can be propagated to server */
static ST_FIELD_INFO i_s_cmp_fields_info[] = {
    {STRUCT_FLD(field_name, "page_size"), STRUCT_FLD(field_length, 5),
     STRUCT_FLD(field_type, MYSQL_TYPE_LONG), STRUCT_FLD(value, 0),
     STRUCT_FLD(field_flags, 0), STRUCT_FLD(old_name, "Compressed Page Size"),
     STRUCT_FLD(open_method, SKIP_OPEN_TABLE)},

    {STRUCT_FLD(field_name, "compress_ops"),
     STRUCT_FLD(field_length, MY_INT32_NUM_DECIMAL_DIGITS),
     STRUCT_FLD(field_type, MYSQL_TYPE_LONG), STRUCT_FLD(value, 0),
     STRUCT_FLD(field_flags, 0),
     STRUCT_FLD(old_name, "Total Number of Compressions"),
     STRUCT_FLD(open_method, SKIP_OPEN_TABLE)},

    {STRUCT_FLD(field_name, "compress_ops_ok"),
     STRUCT_FLD(field_length, MY_INT32_NUM_DECIMAL_DIGITS),
     STRUCT_FLD(field_type, MYSQL_TYPE_LONG), STRUCT_FLD(value, 0),
     STRUCT_FLD(field_flags, 0),
     STRUCT_FLD(old_name,
                "Total Number of"
                " Successful Compressions"),
     STRUCT_FLD(open_method, SKIP_OPEN_TABLE)},

    {STRUCT_FLD(field_name, "compress_time"),
     STRUCT_FLD(field_length, MY_INT32_NUM_DECIMAL_DIGITS),
     STRUCT_FLD(field_type, MYSQL_TYPE_LONG), STRUCT_FLD(value, 0),
     STRUCT_FLD(field_flags, 0),
     STRUCT_FLD(old_name,
                "Total Duration of Compressions,"
                " in Seconds"),
     STRUCT_FLD(open_method, SKIP_OPEN_TABLE)},

    {STRUCT_FLD(field_name, "uncompress_ops"),
     STRUCT_FLD(field_length, MY_INT32_NUM_DECIMAL_DIGITS),
     STRUCT_FLD(field_type, MYSQL_TYPE_LONG), STRUCT_FLD(value, 0),
     STRUCT_FLD(field_flags, 0),
     STRUCT_FLD(old_name, "Total Number of Decompressions"),
     STRUCT_FLD(open_method, SKIP_OPEN_TABLE)},

    {STRUCT_FLD(field_name, "uncompress_time"),
     STRUCT_FLD(field_length, MY_INT32_NUM_DECIMAL_DIGITS),
     STRUCT_FLD(field_type, MYSQL_TYPE_LONG), STRUCT_FLD(value, 0),
     STRUCT_FLD(field_flags, 0),
     STRUCT_FLD(old_name,
                "Total Duration of Decompressions,"
                " in Seconds"),
     STRUCT_FLD(open_method, SKIP_OPEN_TABLE)},

    END_OF_ST_FIELD_INFO};

/** Fill the dynamic table information_schema.innodb_cmp or
 innodb_cmp_reset.
 @return 0 on success, 1 on failure */
static int i_s_cmp_fill_low(THD *thd,           /*!< in: thread */
                            TABLE_LIST *tables, /*!< in/out: tables to fill */
                            Item *,             /*!< in: condition (ignored) */
                            ibool reset) /*!< in: TRUE=reset cumulated counts */
{
  TABLE *table = (TABLE *)tables->table;
  int status = 0;

  DBUG_ENTER("i_s_cmp_fill_low");

  /* deny access to non-superusers */
  if (check_global_access(thd, PROCESS_ACL)) {
    DBUG_RETURN(0);
  }

  for (uint i = 0; i < PAGE_ZIP_SSIZE_MAX; i++) {
    page_zip_stat_t *zip_stat = &page_zip_stat[i];

    table->field[0]->store(UNIV_ZIP_SIZE_MIN << i);

    /* The cumulated counts are not protected by any
    mutex.  Thus, some operation in page0zip.cc could
    increment a counter between the time we read it and
    clear it.  We could introduce mutex protection, but it
    could cause a measureable performance hit in
    page0zip.cc. */
    table->field[1]->store(zip_stat->compressed, true);
    table->field[2]->store(zip_stat->compressed_ok, true);
    table->field[3]->store(zip_stat->compressed_usec / 1000000, true);
    table->field[4]->store(zip_stat->decompressed, true);
    table->field[5]->store(zip_stat->decompressed_usec / 1000000, true);

    if (reset) {
      new (zip_stat) page_zip_stat_t();
    }

    if (schema_table_store_record(thd, table)) {
      status = 1;
      break;
    }
  }

  DBUG_RETURN(status);
}

/** Fill the dynamic table information_schema.innodb_cmp.
 @return 0 on success, 1 on failure */
static int i_s_cmp_fill(THD *thd,           /*!< in: thread */
                        TABLE_LIST *tables, /*!< in/out: tables to fill */
                        Item *cond)         /*!< in: condition (ignored) */
{
  return (i_s_cmp_fill_low(thd, tables, cond, FALSE));
}

/** Fill the dynamic table information_schema.innodb_cmp_reset.
 @return 0 on success, 1 on failure */
static int i_s_cmp_reset_fill(THD *thd,           /*!< in: thread */
                              TABLE_LIST *tables, /*!< in/out: tables to fill */
                              Item *cond) /*!< in: condition (ignored) */
{
  return (i_s_cmp_fill_low(thd, tables, cond, TRUE));
}

/** Bind the dynamic table information_schema.innodb_cmp.
 @return 0 on success */
static int i_s_cmp_init(void *p) /*!< in/out: table schema object */
{
  DBUG_ENTER("i_s_cmp_init");
  ST_SCHEMA_TABLE *schema = (ST_SCHEMA_TABLE *)p;

  schema->fields_info = i_s_cmp_fields_info;
  schema->fill_table = i_s_cmp_fill;

  DBUG_RETURN(0);
}

/** Bind the dynamic table information_schema.innodb_cmp_reset.
 @return 0 on success */
static int i_s_cmp_reset_init(void *p) /*!< in/out: table schema object */
{
  DBUG_ENTER("i_s_cmp_reset_init");
  ST_SCHEMA_TABLE *schema = (ST_SCHEMA_TABLE *)p;

  schema->fields_info = i_s_cmp_fields_info;
  schema->fill_table = i_s_cmp_reset_fill;

  DBUG_RETURN(0);
}

struct st_mysql_plugin i_s_innodb_cmp = {
    /* the plugin type (a MYSQL_XXX_PLUGIN value) */
    /* int */
    STRUCT_FLD(type, MYSQL_INFORMATION_SCHEMA_PLUGIN),

    /* pointer to type-specific plugin descriptor */
    /* void* */
    STRUCT_FLD(info, &i_s_info),

    /* plugin name */
    /* const char* */
    STRUCT_FLD(name, "INNODB_CMP"),

    /* plugin author (for SHOW PLUGINS) */
    /* const char* */
    STRUCT_FLD(author, plugin_author),

    /* general descriptive text (for SHOW PLUGINS) */
    /* const char* */
    STRUCT_FLD(descr, "Statistics for the InnoDB compression"),

    /* the plugin license (PLUGIN_LICENSE_XXX) */
    /* int */
    STRUCT_FLD(license, PLUGIN_LICENSE_GPL),

    /* the function to invoke when plugin is loaded */
    /* int (*)(void*); */
    STRUCT_FLD(init, i_s_cmp_init),

    /* the function to invoke when plugin is un installed */
    /* int (*)(void*); */
    NULL,

    /* the function to invoke when plugin is unloaded */
    /* int (*)(void*); */
    STRUCT_FLD(deinit, i_s_common_deinit),

    /* plugin version (for SHOW PLUGINS) */
    /* unsigned int */
    STRUCT_FLD(version, i_s_innodb_plugin_version),

    /* SHOW_VAR* */
    STRUCT_FLD(status_vars, NULL),

    /* SYS_VAR** */
    STRUCT_FLD(system_vars, NULL),

    /* reserved for dependency checking */
    /* void* */
    STRUCT_FLD(__reserved1, NULL),

    /* Plugin flags */
    /* unsigned long */
    STRUCT_FLD(flags, 0UL),
};

struct st_mysql_plugin i_s_innodb_cmp_reset = {
    /* the plugin type (a MYSQL_XXX_PLUGIN value) */
    /* int */
    STRUCT_FLD(type, MYSQL_INFORMATION_SCHEMA_PLUGIN),

    /* pointer to type-specific plugin descriptor */
    /* void* */
    STRUCT_FLD(info, &i_s_info),

    /* plugin name */
    /* const char* */
    STRUCT_FLD(name, "INNODB_CMP_RESET"),

    /* plugin author (for SHOW PLUGINS) */
    /* const char* */
    STRUCT_FLD(author, plugin_author),

    /* general descriptive text (for SHOW PLUGINS) */
    /* const char* */
    STRUCT_FLD(descr,
               "Statistics for the InnoDB compression;"
               " reset cumulated counts"),

    /* the plugin license (PLUGIN_LICENSE_XXX) */
    /* int */
    STRUCT_FLD(license, PLUGIN_LICENSE_GPL),

    /* the function to invoke when plugin is loaded */
    /* int (*)(void*); */
    STRUCT_FLD(init, i_s_cmp_reset_init),

    /* the function to invoke when plugin is un installed */
    /* int (*)(void*); */
    NULL,

    /* the function to invoke when plugin is unloaded */
    /* int (*)(void*); */
    STRUCT_FLD(deinit, i_s_common_deinit),

    /* plugin version (for SHOW PLUGINS) */
    /* unsigned int */
    STRUCT_FLD(version, i_s_innodb_plugin_version),

    /* SHOW_VAR* */
    STRUCT_FLD(status_vars, NULL),

    /* SYS_VAR** */
    STRUCT_FLD(system_vars, NULL),

    /* reserved for dependency checking */
    /* void* */
    STRUCT_FLD(__reserved1, NULL),

    /* Plugin flags */
    /* unsigned long */
    STRUCT_FLD(flags, 0UL),
};

/* Fields of the dynamic tables
information_schema.innodb_cmp_per_index and
information_schema.innodb_cmp_per_index_reset.
Every time any column gets changed, added or removed, please remember
to change i_s_innodb_plugin_version_postfix accordingly, so that
the change can be propagated to server */
static ST_FIELD_INFO i_s_cmp_per_index_fields_info[] = {
#define IDX_DATABASE_NAME 0
    {STRUCT_FLD(field_name, "database_name"), STRUCT_FLD(field_length, 192),
     STRUCT_FLD(field_type, MYSQL_TYPE_STRING), STRUCT_FLD(value, 0),
     STRUCT_FLD(field_flags, 0), STRUCT_FLD(old_name, ""),
     STRUCT_FLD(open_method, SKIP_OPEN_TABLE)},

#define IDX_TABLE_NAME 1
    {STRUCT_FLD(field_name, "table_name"), STRUCT_FLD(field_length, 192),
     STRUCT_FLD(field_type, MYSQL_TYPE_STRING), STRUCT_FLD(value, 0),
     STRUCT_FLD(field_flags, 0), STRUCT_FLD(old_name, ""),
     STRUCT_FLD(open_method, SKIP_OPEN_TABLE)},

#define IDX_INDEX_NAME 2
    {STRUCT_FLD(field_name, "index_name"), STRUCT_FLD(field_length, 192),
     STRUCT_FLD(field_type, MYSQL_TYPE_STRING), STRUCT_FLD(value, 0),
     STRUCT_FLD(field_flags, 0), STRUCT_FLD(old_name, ""),
     STRUCT_FLD(open_method, SKIP_OPEN_TABLE)},

#define IDX_COMPRESS_OPS 3
    {STRUCT_FLD(field_name, "compress_ops"),
     STRUCT_FLD(field_length, MY_INT32_NUM_DECIMAL_DIGITS),
     STRUCT_FLD(field_type, MYSQL_TYPE_LONG), STRUCT_FLD(value, 0),
     STRUCT_FLD(field_flags, 0), STRUCT_FLD(old_name, ""),
     STRUCT_FLD(open_method, SKIP_OPEN_TABLE)},

#define IDX_COMPRESS_OPS_OK 4
    {STRUCT_FLD(field_name, "compress_ops_ok"),
     STRUCT_FLD(field_length, MY_INT32_NUM_DECIMAL_DIGITS),
     STRUCT_FLD(field_type, MYSQL_TYPE_LONG), STRUCT_FLD(value, 0),
     STRUCT_FLD(field_flags, 0), STRUCT_FLD(old_name, ""),
     STRUCT_FLD(open_method, SKIP_OPEN_TABLE)},

#define IDX_COMPRESS_TIME 5
    {STRUCT_FLD(field_name, "compress_time"),
     STRUCT_FLD(field_length, MY_INT32_NUM_DECIMAL_DIGITS),
     STRUCT_FLD(field_type, MYSQL_TYPE_LONG), STRUCT_FLD(value, 0),
     STRUCT_FLD(field_flags, 0), STRUCT_FLD(old_name, ""),
     STRUCT_FLD(open_method, SKIP_OPEN_TABLE)},

#define IDX_UNCOMPRESS_OPS 6
    {STRUCT_FLD(field_name, "uncompress_ops"),
     STRUCT_FLD(field_length, MY_INT32_NUM_DECIMAL_DIGITS),
     STRUCT_FLD(field_type, MYSQL_TYPE_LONG), STRUCT_FLD(value, 0),
     STRUCT_FLD(field_flags, 0), STRUCT_FLD(old_name, ""),
     STRUCT_FLD(open_method, SKIP_OPEN_TABLE)},

#define IDX_UNCOMPRESS_TIME 7
    {STRUCT_FLD(field_name, "uncompress_time"),
     STRUCT_FLD(field_length, MY_INT32_NUM_DECIMAL_DIGITS),
     STRUCT_FLD(field_type, MYSQL_TYPE_LONG), STRUCT_FLD(value, 0),
     STRUCT_FLD(field_flags, 0), STRUCT_FLD(old_name, ""),
     STRUCT_FLD(open_method, SKIP_OPEN_TABLE)},

    END_OF_ST_FIELD_INFO};

/** Fill the dynamic table
 information_schema.innodb_cmp_per_index or
 information_schema.innodb_cmp_per_index_reset.
 @return 0 on success, 1 on failure */
static int i_s_cmp_per_index_fill_low(
    THD *thd,           /*!< in: thread */
    TABLE_LIST *tables, /*!< in/out: tables to fill */
    Item *,             /*!< in: condition (ignored) */
    ibool reset)        /*!< in: TRUE=reset cumulated counts */
{
  TABLE *table = tables->table;
  Field **fields = table->field;
  int status = 0;
  int error;

  DBUG_ENTER("i_s_cmp_per_index_fill_low");

  /* deny access to non-superusers */
  if (check_global_access(thd, PROCESS_ACL)) {
    DBUG_RETURN(0);
  }

  /* Create a snapshot of the stats so we do not bump into lock
  order violations with dict_sys->mutex below. */
  mutex_enter(&page_zip_stat_per_index_mutex);
  page_zip_stat_per_index_t snap(page_zip_stat_per_index);
  mutex_exit(&page_zip_stat_per_index_mutex);

  mutex_enter(&dict_sys->mutex);

  page_zip_stat_per_index_t::iterator iter;
  ulint i;

  for (iter = snap.begin(), i = 0; iter != snap.end(); iter++, i++) {
    char name[NAME_LEN];
    const dict_index_t *index = dict_index_find(iter->first);

    if (index != NULL) {
      if (dict_index_is_sdi(index)) {
        continue;
      }
      char db_utf8[MAX_DB_UTF8_LEN];
      char table_utf8[MAX_TABLE_UTF8_LEN];

      dict_fs2utf8(index->table_name, db_utf8, sizeof(db_utf8), table_utf8,
                   sizeof(table_utf8));

      field_store_string(fields[IDX_DATABASE_NAME], db_utf8);
      field_store_string(fields[IDX_TABLE_NAME], table_utf8);
      field_store_index_name(fields[IDX_INDEX_NAME], index->name);
    } else {
      /* index not found */
      snprintf(name, sizeof(name), "index_id:" IB_ID_FMT,
               iter->first.m_index_id);
      field_store_string(fields[IDX_DATABASE_NAME], "unknown");
      field_store_string(fields[IDX_TABLE_NAME], "unknown");
      field_store_string(fields[IDX_INDEX_NAME], name);
    }

    fields[IDX_COMPRESS_OPS]->store(iter->second.compressed, true);

    fields[IDX_COMPRESS_OPS_OK]->store(iter->second.compressed_ok, true);

    fields[IDX_COMPRESS_TIME]->store(iter->second.compressed_usec / 1000000,
                                     true);

    fields[IDX_UNCOMPRESS_OPS]->store(iter->second.decompressed, true);

    fields[IDX_UNCOMPRESS_TIME]->store(iter->second.decompressed_usec / 1000000,
                                       true);

    if ((error = schema_table_store_record2(thd, table, false))) {
      mutex_exit(&dict_sys->mutex);
      if (convert_heap_table_to_ondisk(thd, table, error) != 0) {
        status = 1;
        goto err;
      }
      mutex_enter(&dict_sys->mutex);
    }

    /* Release and reacquire the dict mutex to allow other
    threads to proceed. This could eventually result in the
    contents of INFORMATION_SCHEMA.innodb_cmp_per_index being
    inconsistent, but it is an acceptable compromise. */
    if (i % 1000 == 0) {
      mutex_exit(&dict_sys->mutex);
      mutex_enter(&dict_sys->mutex);
    }
  }

  mutex_exit(&dict_sys->mutex);
err:

  if (reset) {
    page_zip_reset_stat_per_index();
  }

  DBUG_RETURN(status);
}

/** Fill the dynamic table information_schema.innodb_cmp_per_index.
 @return 0 on success, 1 on failure */
static int i_s_cmp_per_index_fill(
    THD *thd,           /*!< in: thread */
    TABLE_LIST *tables, /*!< in/out: tables to fill */
    Item *cond)         /*!< in: condition (ignored) */
{
  return (i_s_cmp_per_index_fill_low(thd, tables, cond, FALSE));
}

/** Fill the dynamic table information_schema.innodb_cmp_per_index_reset.
 @return 0 on success, 1 on failure */
static int i_s_cmp_per_index_reset_fill(
    THD *thd,           /*!< in: thread */
    TABLE_LIST *tables, /*!< in/out: tables to fill */
    Item *cond)         /*!< in: condition (ignored) */
{
  return (i_s_cmp_per_index_fill_low(thd, tables, cond, TRUE));
}

/** Bind the dynamic table information_schema.innodb_cmp_per_index.
 @return 0 on success */
static int i_s_cmp_per_index_init(void *p) /*!< in/out: table schema object */
{
  DBUG_ENTER("i_s_cmp_init");
  ST_SCHEMA_TABLE *schema = (ST_SCHEMA_TABLE *)p;

  schema->fields_info = i_s_cmp_per_index_fields_info;
  schema->fill_table = i_s_cmp_per_index_fill;

  DBUG_RETURN(0);
}

/** Bind the dynamic table information_schema.innodb_cmp_per_index_reset.
 @return 0 on success */
static int i_s_cmp_per_index_reset_init(
    void *p) /*!< in/out: table schema object */
{
  DBUG_ENTER("i_s_cmp_reset_init");
  ST_SCHEMA_TABLE *schema = (ST_SCHEMA_TABLE *)p;

  schema->fields_info = i_s_cmp_per_index_fields_info;
  schema->fill_table = i_s_cmp_per_index_reset_fill;

  DBUG_RETURN(0);
}

struct st_mysql_plugin i_s_innodb_cmp_per_index = {
    /* the plugin type (a MYSQL_XXX_PLUGIN value) */
    /* int */
    STRUCT_FLD(type, MYSQL_INFORMATION_SCHEMA_PLUGIN),

    /* pointer to type-specific plugin descriptor */
    /* void* */
    STRUCT_FLD(info, &i_s_info),

    /* plugin name */
    /* const char* */
    STRUCT_FLD(name, "INNODB_CMP_PER_INDEX"),

    /* plugin author (for SHOW PLUGINS) */
    /* const char* */
    STRUCT_FLD(author, plugin_author),

    /* general descriptive text (for SHOW PLUGINS) */
    /* const char* */
    STRUCT_FLD(descr, "Statistics for the InnoDB compression (per index)"),

    /* the plugin license (PLUGIN_LICENSE_XXX) */
    /* int */
    STRUCT_FLD(license, PLUGIN_LICENSE_GPL),

    /* the function to invoke when plugin is loaded */
    /* int (*)(void*); */
    STRUCT_FLD(init, i_s_cmp_per_index_init),

    /* the function to invoke when plugin is un installed */
    /* int (*)(void*); */
    NULL,

    /* the function to invoke when plugin is unloaded */
    /* int (*)(void*); */
    STRUCT_FLD(deinit, i_s_common_deinit),

    /* plugin version (for SHOW PLUGINS) */
    /* unsigned int */
    STRUCT_FLD(version, i_s_innodb_plugin_version),

    /* SHOW_VAR* */
    STRUCT_FLD(status_vars, NULL),

    /* SYS_VAR** */
    STRUCT_FLD(system_vars, NULL),

    /* reserved for dependency checking */
    /* void* */
    STRUCT_FLD(__reserved1, NULL),

    /* Plugin flags */
    /* unsigned long */
    STRUCT_FLD(flags, 0UL),
};

struct st_mysql_plugin i_s_innodb_cmp_per_index_reset = {
    /* the plugin type (a MYSQL_XXX_PLUGIN value) */
    /* int */
    STRUCT_FLD(type, MYSQL_INFORMATION_SCHEMA_PLUGIN),

    /* pointer to type-specific plugin descriptor */
    /* void* */
    STRUCT_FLD(info, &i_s_info),

    /* plugin name */
    /* const char* */
    STRUCT_FLD(name, "INNODB_CMP_PER_INDEX_RESET"),

    /* plugin author (for SHOW PLUGINS) */
    /* const char* */
    STRUCT_FLD(author, plugin_author),

    /* general descriptive text (for SHOW PLUGINS) */
    /* const char* */
    STRUCT_FLD(descr,
               "Statistics for the InnoDB compression (per index);"
               " reset cumulated counts"),

    /* the plugin license (PLUGIN_LICENSE_XXX) */
    /* int */
    STRUCT_FLD(license, PLUGIN_LICENSE_GPL),

    /* the function to invoke when plugin is loaded */
    /* int (*)(void*); */
    STRUCT_FLD(init, i_s_cmp_per_index_reset_init),

    /* the function to invoke when plugin is un installed */
    /* int (*)(void*); */
    NULL,

    /* the function to invoke when plugin is unloaded */
    /* int (*)(void*); */
    STRUCT_FLD(deinit, i_s_common_deinit),

    /* plugin version (for SHOW PLUGINS) */
    /* unsigned int */
    STRUCT_FLD(version, i_s_innodb_plugin_version),

    /* SHOW_VAR* */
    STRUCT_FLD(status_vars, NULL),

    /* SYS_VAR** */
    STRUCT_FLD(system_vars, NULL),

    /* reserved for dependency checking */
    /* void* */
    STRUCT_FLD(__reserved1, NULL),

    /* Plugin flags */
    /* unsigned long */
    STRUCT_FLD(flags, 0UL),
};

/* Fields of the dynamic table information_schema.innodb_cmpmem.
Every time any column gets changed, added or removed, please remember
to change i_s_innodb_plugin_version_postfix accordingly, so that
the change can be propagated to server */
static ST_FIELD_INFO i_s_cmpmem_fields_info[] = {
    {STRUCT_FLD(field_name, "page_size"), STRUCT_FLD(field_length, 5),
     STRUCT_FLD(field_type, MYSQL_TYPE_LONG), STRUCT_FLD(value, 0),
     STRUCT_FLD(field_flags, 0), STRUCT_FLD(old_name, "Buddy Block Size"),
     STRUCT_FLD(open_method, SKIP_OPEN_TABLE)},

    {STRUCT_FLD(field_name, "buffer_pool_instance"),
     STRUCT_FLD(field_length, MY_INT32_NUM_DECIMAL_DIGITS),
     STRUCT_FLD(field_type, MYSQL_TYPE_LONG), STRUCT_FLD(value, 0),
     STRUCT_FLD(field_flags, 0), STRUCT_FLD(old_name, "Buffer Pool Id"),
     STRUCT_FLD(open_method, SKIP_OPEN_TABLE)},

    {STRUCT_FLD(field_name, "pages_used"),
     STRUCT_FLD(field_length, MY_INT32_NUM_DECIMAL_DIGITS),
     STRUCT_FLD(field_type, MYSQL_TYPE_LONG), STRUCT_FLD(value, 0),
     STRUCT_FLD(field_flags, 0), STRUCT_FLD(old_name, "Currently in Use"),
     STRUCT_FLD(open_method, SKIP_OPEN_TABLE)},

    {STRUCT_FLD(field_name, "pages_free"),
     STRUCT_FLD(field_length, MY_INT32_NUM_DECIMAL_DIGITS),
     STRUCT_FLD(field_type, MYSQL_TYPE_LONG), STRUCT_FLD(value, 0),
     STRUCT_FLD(field_flags, 0), STRUCT_FLD(old_name, "Currently Available"),
     STRUCT_FLD(open_method, SKIP_OPEN_TABLE)},

    {STRUCT_FLD(field_name, "relocation_ops"),
     STRUCT_FLD(field_length, MY_INT64_NUM_DECIMAL_DIGITS),
     STRUCT_FLD(field_type, MYSQL_TYPE_LONGLONG), STRUCT_FLD(value, 0),
     STRUCT_FLD(field_flags, 0),
     STRUCT_FLD(old_name, "Total Number of Relocations"),
     STRUCT_FLD(open_method, SKIP_OPEN_TABLE)},

    {STRUCT_FLD(field_name, "relocation_time"),
     STRUCT_FLD(field_length, MY_INT32_NUM_DECIMAL_DIGITS),
     STRUCT_FLD(field_type, MYSQL_TYPE_LONG), STRUCT_FLD(value, 0),
     STRUCT_FLD(field_flags, 0),
     STRUCT_FLD(old_name,
                "Total Duration of Relocations,"
                " in Seconds"),
     STRUCT_FLD(open_method, SKIP_OPEN_TABLE)},

    END_OF_ST_FIELD_INFO};

/** Fill the dynamic table information_schema.innodb_cmpmem or
innodb_cmpmem_reset.
@param[in]	thd	thread
@param[in,out]	tables	tables to fill
@param[in]	item	condition (ignored)
@param[in]	reset	TRUE=reset cumulated counts
@return 0 on success, 1 on failure */
static int i_s_cmpmem_fill_low(THD *thd, TABLE_LIST *tables, Item *item,
                               ibool reset) {
  int status = 0;
  TABLE *table = (TABLE *)tables->table;

  DBUG_ENTER("i_s_cmpmem_fill_low");

  /* deny access to non-superusers */
  if (check_global_access(thd, PROCESS_ACL)) {
    DBUG_RETURN(0);
  }

  for (ulint i = 0; i < srv_buf_pool_instances; i++) {
    buf_pool_t *buf_pool;
    ulint zip_free_len_local[BUF_BUDDY_SIZES_MAX + 1];
    buf_buddy_stat_t buddy_stat_local[BUF_BUDDY_SIZES_MAX + 1];

    status = 0;

    buf_pool = buf_pool_from_array(i);

    mutex_enter(&buf_pool->zip_free_mutex);

    /* Save buddy stats for buffer pool in local variables. */
    for (uint x = 0; x <= BUF_BUDDY_SIZES; x++) {
      zip_free_len_local[x] =
          (x < BUF_BUDDY_SIZES) ? UT_LIST_GET_LEN(buf_pool->zip_free[x]) : 0;

      os_rmb;
      buddy_stat_local[x] = buf_pool->buddy_stat[x];

      if (reset) {
        /* This is protected by buf_pool->mutex. */
        buf_pool->buddy_stat[x].relocated = 0;
        buf_pool->buddy_stat[x].relocated_usec = 0;
      }
    }

    mutex_exit(&buf_pool->zip_free_mutex);

    for (uint x = 0; x <= BUF_BUDDY_SIZES; x++) {
      buf_buddy_stat_t *buddy_stat;

      buddy_stat = &buddy_stat_local[x];

      table->field[0]->store(BUF_BUDDY_LOW << x);
      table->field[1]->store(i, true);
      table->field[2]->store(buddy_stat->used, true);
      table->field[3]->store(zip_free_len_local[x], true);
      table->field[4]->store(buddy_stat->relocated, true);
      table->field[5]->store(buddy_stat->relocated_usec / 1000000, true);

      if (schema_table_store_record(thd, table)) {
        status = 1;
        break;
      }
    }

    if (status) {
      break;
    }
  }

  DBUG_RETURN(status);
}

/** Fill the dynamic table information_schema.innodb_cmpmem.
 @return 0 on success, 1 on failure */
static int i_s_cmpmem_fill(THD *thd,           /*!< in: thread */
                           TABLE_LIST *tables, /*!< in/out: tables to fill */
                           Item *cond)         /*!< in: condition (ignored) */
{
  return (i_s_cmpmem_fill_low(thd, tables, cond, FALSE));
}

/** Fill the dynamic table information_schema.innodb_cmpmem_reset.
 @return 0 on success, 1 on failure */
static int i_s_cmpmem_reset_fill(
    THD *thd,           /*!< in: thread */
    TABLE_LIST *tables, /*!< in/out: tables to fill */
    Item *cond)         /*!< in: condition (ignored) */
{
  return (i_s_cmpmem_fill_low(thd, tables, cond, TRUE));
}

/** Bind the dynamic table information_schema.innodb_cmpmem.
 @return 0 on success */
static int i_s_cmpmem_init(void *p) /*!< in/out: table schema object */
{
  DBUG_ENTER("i_s_cmpmem_init");
  ST_SCHEMA_TABLE *schema = (ST_SCHEMA_TABLE *)p;

  schema->fields_info = i_s_cmpmem_fields_info;
  schema->fill_table = i_s_cmpmem_fill;

  DBUG_RETURN(0);
}

/** Bind the dynamic table information_schema.innodb_cmpmem_reset.
 @return 0 on success */
static int i_s_cmpmem_reset_init(void *p) /*!< in/out: table schema object */
{
  DBUG_ENTER("i_s_cmpmem_reset_init");
  ST_SCHEMA_TABLE *schema = (ST_SCHEMA_TABLE *)p;

  schema->fields_info = i_s_cmpmem_fields_info;
  schema->fill_table = i_s_cmpmem_reset_fill;

  DBUG_RETURN(0);
}

struct st_mysql_plugin i_s_innodb_cmpmem = {
    /* the plugin type (a MYSQL_XXX_PLUGIN value) */
    /* int */
    STRUCT_FLD(type, MYSQL_INFORMATION_SCHEMA_PLUGIN),

    /* pointer to type-specific plugin descriptor */
    /* void* */
    STRUCT_FLD(info, &i_s_info),

    /* plugin name */
    /* const char* */
    STRUCT_FLD(name, "INNODB_CMPMEM"),

    /* plugin author (for SHOW PLUGINS) */
    /* const char* */
    STRUCT_FLD(author, plugin_author),

    /* general descriptive text (for SHOW PLUGINS) */
    /* const char* */
    STRUCT_FLD(descr, "Statistics for the InnoDB compressed buffer pool"),

    /* the plugin license (PLUGIN_LICENSE_XXX) */
    /* int */
    STRUCT_FLD(license, PLUGIN_LICENSE_GPL),

    /* the function to invoke when plugin is loaded */
    /* int (*)(void*); */
    STRUCT_FLD(init, i_s_cmpmem_init),

    /* the function to invoke when plugin is un installed */
    /* int (*)(void*); */
    NULL,

    /* the function to invoke when plugin is unloaded */
    /* int (*)(void*); */
    STRUCT_FLD(deinit, i_s_common_deinit),

    /* plugin version (for SHOW PLUGINS) */
    /* unsigned int */
    STRUCT_FLD(version, i_s_innodb_plugin_version),

    /* SHOW_VAR* */
    STRUCT_FLD(status_vars, NULL),

    /* SYS_VAR** */
    STRUCT_FLD(system_vars, NULL),

    /* reserved for dependency checking */
    /* void* */
    STRUCT_FLD(__reserved1, NULL),

    /* Plugin flags */
    /* unsigned long */
    STRUCT_FLD(flags, 0UL),
};

struct st_mysql_plugin i_s_innodb_cmpmem_reset = {
    /* the plugin type (a MYSQL_XXX_PLUGIN value) */
    /* int */
    STRUCT_FLD(type, MYSQL_INFORMATION_SCHEMA_PLUGIN),

    /* pointer to type-specific plugin descriptor */
    /* void* */
    STRUCT_FLD(info, &i_s_info),

    /* plugin name */
    /* const char* */
    STRUCT_FLD(name, "INNODB_CMPMEM_RESET"),

    /* plugin author (for SHOW PLUGINS) */
    /* const char* */
    STRUCT_FLD(author, plugin_author),

    /* general descriptive text (for SHOW PLUGINS) */
    /* const char* */
    STRUCT_FLD(descr,
               "Statistics for the InnoDB compressed buffer pool;"
               " reset cumulated counts"),

    /* the plugin license (PLUGIN_LICENSE_XXX) */
    /* int */
    STRUCT_FLD(license, PLUGIN_LICENSE_GPL),

    /* the function to invoke when plugin is loaded */
    /* int (*)(void*); */
    STRUCT_FLD(init, i_s_cmpmem_reset_init),

    /* the function to invoke when plugin is un installed */
    /* int (*)(void*); */
    NULL,

    /* the function to invoke when plugin is unloaded */
    /* int (*)(void*); */
    STRUCT_FLD(deinit, i_s_common_deinit),

    /* plugin version (for SHOW PLUGINS) */
    /* unsigned int */
    STRUCT_FLD(version, i_s_innodb_plugin_version),

    /* SHOW_VAR* */
    STRUCT_FLD(status_vars, NULL),

    /* SYS_VAR** */
    STRUCT_FLD(system_vars, NULL),

    /* reserved for dependency checking */
    /* void* */
    STRUCT_FLD(__reserved1, NULL),

    /* Plugin flags */
    /* unsigned long */
    STRUCT_FLD(flags, 0UL),
};

/* Fields of the dynamic table INFORMATION_SCHEMA.innodb_metrics
Every time any column gets changed, added or removed, please remember
to change i_s_innodb_plugin_version_postfix accordingly, so that
the change can be propagated to server */
static ST_FIELD_INFO innodb_metrics_fields_info[] = {
#define METRIC_NAME 0
    {STRUCT_FLD(field_name, "NAME"), STRUCT_FLD(field_length, NAME_LEN + 1),
     STRUCT_FLD(field_type, MYSQL_TYPE_STRING), STRUCT_FLD(value, 0),
     STRUCT_FLD(field_flags, 0), STRUCT_FLD(old_name, ""),
     STRUCT_FLD(open_method, SKIP_OPEN_TABLE)},

#define METRIC_SUBSYS 1
    {STRUCT_FLD(field_name, "SUBSYSTEM"),
     STRUCT_FLD(field_length, NAME_LEN + 1),
     STRUCT_FLD(field_type, MYSQL_TYPE_STRING), STRUCT_FLD(value, 0),
     STRUCT_FLD(field_flags, 0), STRUCT_FLD(old_name, ""),
     STRUCT_FLD(open_method, SKIP_OPEN_TABLE)},

#define METRIC_VALUE_START 2
    {STRUCT_FLD(field_name, "COUNT"),
     STRUCT_FLD(field_length, MY_INT64_NUM_DECIMAL_DIGITS),
     STRUCT_FLD(field_type, MYSQL_TYPE_LONGLONG), STRUCT_FLD(value, 0),
     STRUCT_FLD(field_flags, 0), STRUCT_FLD(old_name, ""),
     STRUCT_FLD(open_method, SKIP_OPEN_TABLE)},

#define METRIC_MAX_VALUE_START 3
    {STRUCT_FLD(field_name, "MAX_COUNT"),
     STRUCT_FLD(field_length, MY_INT64_NUM_DECIMAL_DIGITS),
     STRUCT_FLD(field_type, MYSQL_TYPE_LONGLONG), STRUCT_FLD(value, 0),
     STRUCT_FLD(field_flags, MY_I_S_MAYBE_NULL), STRUCT_FLD(old_name, ""),
     STRUCT_FLD(open_method, SKIP_OPEN_TABLE)},

#define METRIC_MIN_VALUE_START 4
    {STRUCT_FLD(field_name, "MIN_COUNT"),
     STRUCT_FLD(field_length, MY_INT64_NUM_DECIMAL_DIGITS),
     STRUCT_FLD(field_type, MYSQL_TYPE_LONGLONG), STRUCT_FLD(value, 0),
     STRUCT_FLD(field_flags, MY_I_S_MAYBE_NULL), STRUCT_FLD(old_name, ""),
     STRUCT_FLD(open_method, SKIP_OPEN_TABLE)},

#define METRIC_AVG_VALUE_START 5
    {STRUCT_FLD(field_name, "AVG_COUNT"),
     STRUCT_FLD(field_length, MAX_FLOAT_STR_LENGTH),
     STRUCT_FLD(field_type, MYSQL_TYPE_FLOAT), STRUCT_FLD(value, 0),
     STRUCT_FLD(field_flags, MY_I_S_MAYBE_NULL), STRUCT_FLD(old_name, ""),
     STRUCT_FLD(open_method, SKIP_OPEN_TABLE)},

#define METRIC_VALUE_RESET 6
    {STRUCT_FLD(field_name, "COUNT_RESET"),
     STRUCT_FLD(field_length, MY_INT64_NUM_DECIMAL_DIGITS),
     STRUCT_FLD(field_type, MYSQL_TYPE_LONGLONG), STRUCT_FLD(value, 0),
     STRUCT_FLD(field_flags, 0), STRUCT_FLD(old_name, ""),
     STRUCT_FLD(open_method, SKIP_OPEN_TABLE)},

#define METRIC_MAX_VALUE_RESET 7
    {STRUCT_FLD(field_name, "MAX_COUNT_RESET"),
     STRUCT_FLD(field_length, MY_INT64_NUM_DECIMAL_DIGITS),
     STRUCT_FLD(field_type, MYSQL_TYPE_LONGLONG), STRUCT_FLD(value, 0),
     STRUCT_FLD(field_flags, MY_I_S_MAYBE_NULL), STRUCT_FLD(old_name, ""),
     STRUCT_FLD(open_method, SKIP_OPEN_TABLE)},

#define METRIC_MIN_VALUE_RESET 8
    {STRUCT_FLD(field_name, "MIN_COUNT_RESET"),
     STRUCT_FLD(field_length, MY_INT64_NUM_DECIMAL_DIGITS),
     STRUCT_FLD(field_type, MYSQL_TYPE_LONGLONG), STRUCT_FLD(value, 0),
     STRUCT_FLD(field_flags, MY_I_S_MAYBE_NULL), STRUCT_FLD(old_name, ""),
     STRUCT_FLD(open_method, SKIP_OPEN_TABLE)},

#define METRIC_AVG_VALUE_RESET 9
    {STRUCT_FLD(field_name, "AVG_COUNT_RESET"),
     STRUCT_FLD(field_length, MAX_FLOAT_STR_LENGTH),
     STRUCT_FLD(field_type, MYSQL_TYPE_FLOAT), STRUCT_FLD(value, 0),
     STRUCT_FLD(field_flags, MY_I_S_MAYBE_NULL), STRUCT_FLD(old_name, ""),
     STRUCT_FLD(open_method, SKIP_OPEN_TABLE)},

#define METRIC_START_TIME 10
    {STRUCT_FLD(field_name, "TIME_ENABLED"), STRUCT_FLD(field_length, 0),
     STRUCT_FLD(field_type, MYSQL_TYPE_DATETIME), STRUCT_FLD(value, 0),
     STRUCT_FLD(field_flags, MY_I_S_MAYBE_NULL), STRUCT_FLD(old_name, ""),
     STRUCT_FLD(open_method, SKIP_OPEN_TABLE)},

#define METRIC_STOP_TIME 11
    {STRUCT_FLD(field_name, "TIME_DISABLED"), STRUCT_FLD(field_length, 0),
     STRUCT_FLD(field_type, MYSQL_TYPE_DATETIME), STRUCT_FLD(value, 0),
     STRUCT_FLD(field_flags, MY_I_S_MAYBE_NULL), STRUCT_FLD(old_name, ""),
     STRUCT_FLD(open_method, SKIP_OPEN_TABLE)},

#define METRIC_TIME_ELAPSED 12
    {STRUCT_FLD(field_name, "TIME_ELAPSED"),
     STRUCT_FLD(field_length, MY_INT64_NUM_DECIMAL_DIGITS),
     STRUCT_FLD(field_type, MYSQL_TYPE_LONGLONG), STRUCT_FLD(value, 0),
     STRUCT_FLD(field_flags, MY_I_S_MAYBE_NULL), STRUCT_FLD(old_name, ""),
     STRUCT_FLD(open_method, SKIP_OPEN_TABLE)},

#define METRIC_RESET_TIME 13
    {STRUCT_FLD(field_name, "TIME_RESET"), STRUCT_FLD(field_length, 0),
     STRUCT_FLD(field_type, MYSQL_TYPE_DATETIME), STRUCT_FLD(value, 0),
     STRUCT_FLD(field_flags, MY_I_S_MAYBE_NULL), STRUCT_FLD(old_name, ""),
     STRUCT_FLD(open_method, SKIP_OPEN_TABLE)},

#define METRIC_STATUS 14
    {STRUCT_FLD(field_name, "STATUS"), STRUCT_FLD(field_length, NAME_LEN + 1),
     STRUCT_FLD(field_type, MYSQL_TYPE_STRING), STRUCT_FLD(value, 0),
     STRUCT_FLD(field_flags, 0), STRUCT_FLD(old_name, ""),
     STRUCT_FLD(open_method, SKIP_OPEN_TABLE)},

#define METRIC_TYPE 15
    {STRUCT_FLD(field_name, "TYPE"), STRUCT_FLD(field_length, NAME_LEN + 1),
     STRUCT_FLD(field_type, MYSQL_TYPE_STRING), STRUCT_FLD(value, 0),
     STRUCT_FLD(field_flags, 0), STRUCT_FLD(old_name, ""),
     STRUCT_FLD(open_method, SKIP_OPEN_TABLE)},

#define METRIC_DESC 16
    {STRUCT_FLD(field_name, "COMMENT"), STRUCT_FLD(field_length, NAME_LEN + 1),
     STRUCT_FLD(field_type, MYSQL_TYPE_STRING), STRUCT_FLD(value, 0),
     STRUCT_FLD(field_flags, 0), STRUCT_FLD(old_name, ""),
     STRUCT_FLD(open_method, SKIP_OPEN_TABLE)},

    END_OF_ST_FIELD_INFO};

/** Fill the information schema metrics table.
 @return 0 on success */
static int i_s_metrics_fill(
    THD *thd,             /*!< in: thread */
    TABLE *table_to_fill) /*!< in/out: fill this table */
{
  int count;
  Field **fields;
  double time_diff = 0;
  monitor_info_t *monitor_info;
  mon_type_t min_val;
  mon_type_t max_val;

  DBUG_ENTER("i_s_metrics_fill");
  fields = table_to_fill->field;

  for (count = 0; count < NUM_MONITOR; count++) {
    monitor_info = srv_mon_get_info((monitor_id_t)count);

    /* A good place to sanity check the Monitor ID */
    ut_a(count == monitor_info->monitor_id);

    /* If the item refers to a Module, nothing to fill,
    continue. */
    if ((monitor_info->monitor_type & MONITOR_MODULE) ||
        (monitor_info->monitor_type & MONITOR_HIDDEN)) {
      continue;
    }

    /* If this is an existing "status variable", and
    its corresponding counter is still on, we need
    to calculate the result from its corresponding
    counter. */
    if (monitor_info->monitor_type & MONITOR_EXISTING && MONITOR_IS_ON(count)) {
      srv_mon_process_existing_counter((monitor_id_t)count, MONITOR_GET_VALUE);
    }

    /* Fill in counter's basic information */
    ut_a(strlen(monitor_info->monitor_name) <= NAME_LEN);

    OK(field_store_string(fields[METRIC_NAME], monitor_info->monitor_name));

    ut_a(strlen(monitor_info->monitor_module) <= NAME_LEN);

    OK(field_store_string(fields[METRIC_SUBSYS], monitor_info->monitor_module));

    ut_a(strlen(monitor_info->monitor_desc) <= NAME_LEN);

    OK(field_store_string(fields[METRIC_DESC], monitor_info->monitor_desc));

    /* Fill in counter values */
    OK(fields[METRIC_VALUE_RESET]->store(MONITOR_VALUE(count), FALSE));

    OK(fields[METRIC_VALUE_START]->store(MONITOR_VALUE_SINCE_START(count),
                                         FALSE));

    /* If the max value is MAX_RESERVED, counter max
    value has not been updated. Set the column value
    to NULL. */
    if (MONITOR_MAX_VALUE(count) == MAX_RESERVED ||
        MONITOR_MAX_MIN_NOT_INIT(count)) {
      fields[METRIC_MAX_VALUE_RESET]->set_null();
    } else {
      OK(fields[METRIC_MAX_VALUE_RESET]->store(MONITOR_MAX_VALUE(count),
                                               FALSE));
      fields[METRIC_MAX_VALUE_RESET]->set_notnull();
    }

    /* If the min value is MAX_RESERVED, counter min
    value has not been updated. Set the column value
    to NULL. */
    if (MONITOR_MIN_VALUE(count) == MIN_RESERVED ||
        MONITOR_MAX_MIN_NOT_INIT(count)) {
      fields[METRIC_MIN_VALUE_RESET]->set_null();
    } else {
      OK(fields[METRIC_MIN_VALUE_RESET]->store(MONITOR_MIN_VALUE(count),
                                               FALSE));
      fields[METRIC_MIN_VALUE_RESET]->set_notnull();
    }

    /* Calculate the max value since counter started */
    max_val = srv_mon_calc_max_since_start((monitor_id_t)count);

    if (max_val == MAX_RESERVED || MONITOR_MAX_MIN_NOT_INIT(count)) {
      fields[METRIC_MAX_VALUE_START]->set_null();
    } else {
      OK(fields[METRIC_MAX_VALUE_START]->store(max_val, FALSE));
      fields[METRIC_MAX_VALUE_START]->set_notnull();
    }

    /* Calculate the min value since counter started */
    min_val = srv_mon_calc_min_since_start((monitor_id_t)count);

    if (min_val == MIN_RESERVED || MONITOR_MAX_MIN_NOT_INIT(count)) {
      fields[METRIC_MIN_VALUE_START]->set_null();
    } else {
      OK(fields[METRIC_MIN_VALUE_START]->store(min_val, FALSE));

      fields[METRIC_MIN_VALUE_START]->set_notnull();
    }

    /* If monitor has been enabled (no matter it is disabled
    or not now), fill METRIC_START_TIME and METRIC_TIME_ELAPSED
    field */
    if (MONITOR_FIELD(count, mon_start_time)) {
      OK(field_store_time_t(fields[METRIC_START_TIME],
                            (time_t)MONITOR_FIELD(count, mon_start_time)));
      fields[METRIC_START_TIME]->set_notnull();

      /* If monitor is enabled, the TIME_ELAPSED is the
      time difference between current and time when monitor
      is enabled. Otherwise, it is the time difference
      between time when monitor is enabled and time
      when it is disabled */
      if (MONITOR_IS_ON(count)) {
        time_diff = difftime(time(NULL), MONITOR_FIELD(count, mon_start_time));
      } else {
        time_diff = difftime(MONITOR_FIELD(count, mon_stop_time),
                             MONITOR_FIELD(count, mon_start_time));
      }

      OK(fields[METRIC_TIME_ELAPSED]->store(time_diff));
      fields[METRIC_TIME_ELAPSED]->set_notnull();
    } else {
      fields[METRIC_START_TIME]->set_null();
      fields[METRIC_TIME_ELAPSED]->set_null();
      time_diff = 0;
    }

    /* Unless MONITOR__NO_AVERAGE is marked, we will need
    to calculate the average value. If this is a monitor set
    owner marked by MONITOR_SET_OWNER, divide
    the value by another counter (number of calls) designated
    by monitor_info->monitor_related_id.
    Otherwise average the counter value by the time between the
    time that the counter is enabled and time it is disabled
    or time it is sampled. */
    if (!(monitor_info->monitor_type & MONITOR_NO_AVERAGE) &&
        (monitor_info->monitor_type & MONITOR_SET_OWNER) &&
        monitor_info->monitor_related_id) {
      mon_type_t value_start =
          MONITOR_VALUE_SINCE_START(monitor_info->monitor_related_id);

      if (value_start) {
        OK(fields[METRIC_AVG_VALUE_START]->store(
            MONITOR_VALUE_SINCE_START(count) / value_start, FALSE));

        fields[METRIC_AVG_VALUE_START]->set_notnull();
      } else {
        fields[METRIC_AVG_VALUE_START]->set_null();
      }

      if (MONITOR_VALUE(monitor_info->monitor_related_id)) {
        OK(fields[METRIC_AVG_VALUE_RESET]->store(
            MONITOR_VALUE(count) /
                MONITOR_VALUE(monitor_info->monitor_related_id),
            FALSE));
      } else {
        fields[METRIC_AVG_VALUE_RESET]->set_null();
      }
    } else if (!(monitor_info->monitor_type & MONITOR_NO_AVERAGE) &&
               !(monitor_info->monitor_type & MONITOR_DISPLAY_CURRENT)) {
      if (time_diff) {
        OK(fields[METRIC_AVG_VALUE_START]->store(
            (double)MONITOR_VALUE_SINCE_START(count) / time_diff));
        fields[METRIC_AVG_VALUE_START]->set_notnull();
      } else {
        fields[METRIC_AVG_VALUE_START]->set_null();
      }

      if (MONITOR_FIELD(count, mon_reset_time)) {
        /* calculate the time difference since last
        reset */
        if (MONITOR_IS_ON(count)) {
          time_diff =
              difftime(time(NULL), MONITOR_FIELD(count, mon_reset_time));
        } else {
          time_diff = difftime(MONITOR_FIELD(count, mon_stop_time),
                               MONITOR_FIELD(count, mon_reset_time));
        }
      } else {
        time_diff = 0;
      }

      if (time_diff) {
        OK(fields[METRIC_AVG_VALUE_RESET]->store(
            static_cast<double>(MONITOR_VALUE(count) / time_diff)));
        fields[METRIC_AVG_VALUE_RESET]->set_notnull();
      } else {
        fields[METRIC_AVG_VALUE_RESET]->set_null();
      }
    } else {
      fields[METRIC_AVG_VALUE_START]->set_null();
      fields[METRIC_AVG_VALUE_RESET]->set_null();
    }

    if (MONITOR_IS_ON(count)) {
      /* If monitor is on, the stop time will set to NULL */
      fields[METRIC_STOP_TIME]->set_null();

      /* Display latest Monitor Reset Time only if Monitor
      counter is on. */
      if (MONITOR_FIELD(count, mon_reset_time)) {
        OK(field_store_time_t(fields[METRIC_RESET_TIME],
                              (time_t)MONITOR_FIELD(count, mon_reset_time)));
        fields[METRIC_RESET_TIME]->set_notnull();
      } else {
        fields[METRIC_RESET_TIME]->set_null();
      }

      /* Display the monitor status as "enabled" */
      OK(field_store_string(fields[METRIC_STATUS], "enabled"));
    } else {
      if (MONITOR_FIELD(count, mon_stop_time)) {
        OK(field_store_time_t(fields[METRIC_STOP_TIME],
                              (time_t)MONITOR_FIELD(count, mon_stop_time)));
        fields[METRIC_STOP_TIME]->set_notnull();
      } else {
        fields[METRIC_STOP_TIME]->set_null();
      }

      fields[METRIC_RESET_TIME]->set_null();

      OK(field_store_string(fields[METRIC_STATUS], "disabled"));
    }

    if (monitor_info->monitor_type & MONITOR_DISPLAY_CURRENT) {
      OK(field_store_string(fields[METRIC_TYPE], "value"));
    } else if (monitor_info->monitor_type & MONITOR_EXISTING) {
      OK(field_store_string(fields[METRIC_TYPE], "status_counter"));
    } else if (monitor_info->monitor_type & MONITOR_SET_OWNER) {
      OK(field_store_string(fields[METRIC_TYPE], "set_owner"));
    } else if (monitor_info->monitor_type & MONITOR_SET_MEMBER) {
      OK(field_store_string(fields[METRIC_TYPE], "set_member"));
    } else {
      OK(field_store_string(fields[METRIC_TYPE], "counter"));
    }

    OK(schema_table_store_record(thd, table_to_fill));
  }

  DBUG_RETURN(0);
}

/** Function to fill information schema metrics tables.
 @return 0 on success */
static int i_s_metrics_fill_table(
    THD *thd,           /*!< in: thread */
    TABLE_LIST *tables, /*!< in/out: tables to fill */
    Item *)             /*!< in: condition (not used) */
{
  DBUG_ENTER("i_s_metrics_fill_table");

  /* deny access to non-superusers */
  if (check_global_access(thd, PROCESS_ACL)) {
    DBUG_RETURN(0);
  }

  i_s_metrics_fill(thd, tables->table);

  DBUG_RETURN(0);
}
/** Bind the dynamic table INFORMATION_SCHEMA.innodb_metrics
 @return 0 on success */
static int innodb_metrics_init(void *p) /*!< in/out: table schema object */
{
  ST_SCHEMA_TABLE *schema;

  DBUG_ENTER("innodb_metrics_init");

  schema = (ST_SCHEMA_TABLE *)p;

  schema->fields_info = innodb_metrics_fields_info;
  schema->fill_table = i_s_metrics_fill_table;

  DBUG_RETURN(0);
}

struct st_mysql_plugin i_s_innodb_metrics = {
    /* the plugin type (a MYSQL_XXX_PLUGIN value) */
    /* int */
    STRUCT_FLD(type, MYSQL_INFORMATION_SCHEMA_PLUGIN),

    /* pointer to type-specific plugin descriptor */
    /* void* */
    STRUCT_FLD(info, &i_s_info),

    /* plugin name */
    /* const char* */
    STRUCT_FLD(name, "INNODB_METRICS"),

    /* plugin author (for SHOW PLUGINS) */
    /* const char* */
    STRUCT_FLD(author, plugin_author),

    /* general descriptive text (for SHOW PLUGINS) */
    /* const char* */
    STRUCT_FLD(descr, "InnoDB Metrics Info"),

    /* the plugin license (PLUGIN_LICENSE_XXX) */
    /* int */
    STRUCT_FLD(license, PLUGIN_LICENSE_GPL),

    /* the function to invoke when plugin is loaded */
    /* int (*)(void*); */
    STRUCT_FLD(init, innodb_metrics_init),

    /* the function to invoke when plugin is un installed */
    /* int (*)(void*); */
    NULL,

    /* the function to invoke when plugin is unloaded */
    /* int (*)(void*); */
    STRUCT_FLD(deinit, i_s_common_deinit),

    /* plugin version (for SHOW PLUGINS) */
    /* unsigned int */
    STRUCT_FLD(version, i_s_innodb_plugin_version),

    /* SHOW_VAR* */
    STRUCT_FLD(status_vars, NULL),

    /* SYS_VAR** */
    STRUCT_FLD(system_vars, NULL),

    /* reserved for dependency checking */
    /* void* */
    STRUCT_FLD(__reserved1, NULL),

    /* Plugin flags */
    /* unsigned long */
    STRUCT_FLD(flags, 0UL),
};
/* Fields of the dynamic table INFORMATION_SCHEMA.innodb_ft_default_stopword
Every time any column gets changed, added or removed, please remember
to change i_s_innodb_plugin_version_postfix accordingly, so that
the change can be propagated to server */
static ST_FIELD_INFO i_s_stopword_fields_info[] = {
#define STOPWORD_VALUE 0
    {STRUCT_FLD(field_name, "value"),
     STRUCT_FLD(field_length, TRX_ID_MAX_LEN + 1),
     STRUCT_FLD(field_type, MYSQL_TYPE_STRING), STRUCT_FLD(value, 0),
     STRUCT_FLD(field_flags, 0), STRUCT_FLD(old_name, ""),
     STRUCT_FLD(open_method, SKIP_OPEN_TABLE)},

    END_OF_ST_FIELD_INFO};

/** Fill the dynamic table information_schema.innodb_ft_default_stopword.
 @return 0 on success, 1 on failure */
static int i_s_stopword_fill(THD *thd,           /*!< in: thread */
                             TABLE_LIST *tables, /*!< in/out: tables to fill */
                             Item *) /*!< in: condition (not used) */
{
  Field **fields;
  ulint i = 0;
  TABLE *table = (TABLE *)tables->table;

  DBUG_ENTER("i_s_stopword_fill");

  fields = table->field;

  /* Fill with server default stopword list in array
  fts_default_stopword */
  while (fts_default_stopword[i]) {
    OK(field_store_string(fields[STOPWORD_VALUE], fts_default_stopword[i]));

    OK(schema_table_store_record(thd, table));
    i++;
  }

  DBUG_RETURN(0);
}

/** Bind the dynamic table information_schema.innodb_ft_default_stopword.
 @return 0 on success */
static int i_s_stopword_init(void *p) /*!< in/out: table schema object */
{
  DBUG_ENTER("i_s_stopword_init");
  ST_SCHEMA_TABLE *schema = (ST_SCHEMA_TABLE *)p;

  schema->fields_info = i_s_stopword_fields_info;
  schema->fill_table = i_s_stopword_fill;

  DBUG_RETURN(0);
}

struct st_mysql_plugin i_s_innodb_ft_default_stopword = {
    /* the plugin type (a MYSQL_XXX_PLUGIN value) */
    /* int */
    STRUCT_FLD(type, MYSQL_INFORMATION_SCHEMA_PLUGIN),

    /* pointer to type-specific plugin descriptor */
    /* void* */
    STRUCT_FLD(info, &i_s_info),

    /* plugin name */
    /* const char* */
    STRUCT_FLD(name, "INNODB_FT_DEFAULT_STOPWORD"),

    /* plugin author (for SHOW PLUGINS) */
    /* const char* */
    STRUCT_FLD(author, plugin_author),

    /* general descriptive text (for SHOW PLUGINS) */
    /* const char* */
    STRUCT_FLD(descr, "Default stopword list for InnDB Full Text Search"),

    /* the plugin license (PLUGIN_LICENSE_XXX) */
    /* int */
    STRUCT_FLD(license, PLUGIN_LICENSE_GPL),

    /* the function to invoke when plugin is loaded */
    /* int (*)(void*); */
    STRUCT_FLD(init, i_s_stopword_init),

    /* the function to invoke when plugin is un installed */
    /* int (*)(void*); */
    NULL,

    /* the function to invoke when plugin is unloaded */
    /* int (*)(void*); */
    STRUCT_FLD(deinit, i_s_common_deinit),

    /* plugin version (for SHOW PLUGINS) */
    /* unsigned int */
    STRUCT_FLD(version, i_s_innodb_plugin_version),

    /* SHOW_VAR* */
    STRUCT_FLD(status_vars, NULL),

    /* SYS_VAR** */
    STRUCT_FLD(system_vars, NULL),

    /* reserved for dependency checking */
    /* void* */
    STRUCT_FLD(__reserved1, NULL),

    /* Plugin flags */
    /* unsigned long */
    STRUCT_FLD(flags, 0UL),
};

/* Fields of the dynamic table INFORMATION_SCHEMA.INNODB_FT_DELETED
INFORMATION_SCHEMA.INNODB_FT_BEING_DELETED
Every time any column gets changed, added or removed, please remember
to change i_s_innodb_plugin_version_postfix accordingly, so that
the change can be propagated to server */
static ST_FIELD_INFO i_s_fts_doc_fields_info[] = {
#define I_S_FTS_DOC_ID 0
    {STRUCT_FLD(field_name, "DOC_ID"),
     STRUCT_FLD(field_length, MY_INT64_NUM_DECIMAL_DIGITS),
     STRUCT_FLD(field_type, MYSQL_TYPE_LONGLONG), STRUCT_FLD(value, 0),
     STRUCT_FLD(field_flags, MY_I_S_UNSIGNED), STRUCT_FLD(old_name, ""),
     STRUCT_FLD(open_method, SKIP_OPEN_TABLE)},

    END_OF_ST_FIELD_INFO};

/** Fill the dynamic table INFORMATION_SCHEMA.INNODB_FT_DELETED or
 INFORMATION_SCHEMA.INNODB_FT_BEING_DELETED
 @return 0 on success, 1 on failure */
static int i_s_fts_deleted_generic_fill(
    THD *thd,            /*!< in: thread */
    TABLE_LIST *tables,  /*!< in/out: tables to fill */
    ibool being_deleted) /*!< in: BEING_DELTED table */
{
  Field **fields;
  TABLE *table = (TABLE *)tables->table;
  trx_t *trx;
  fts_table_t fts_table;
  fts_doc_ids_t *deleted;
  dict_table_t *user_table;
  MDL_ticket *mdl = nullptr;
  char local_name[MAX_FULL_NAME_LEN];

  DBUG_ENTER("i_s_fts_deleted_generic_fill");

  /* deny access to non-superusers */
  if (check_global_access(thd, PROCESS_ACL)) {
    DBUG_RETURN(0);
  }

  /* Prevent DDL to drop fts aux tables. */
  rw_lock_s_lock(dict_operation_lock);

  if (!fts_internal_tbl_name) {
    rw_lock_s_unlock(dict_operation_lock);
    DBUG_RETURN(0);
  }

  ut_strcpy(local_name, fts_internal_tbl_name);

  user_table =
      dd_table_open_on_name(thd, &mdl, local_name, false, DICT_ERR_IGNORE_NONE);

  if (!user_table) {
    rw_lock_s_unlock(dict_operation_lock);

    DBUG_RETURN(0);
  } else if (!dict_table_has_fts_index(user_table)) {
    dd_table_close(user_table, thd, &mdl, false);

    rw_lock_s_unlock(dict_operation_lock);

    DBUG_RETURN(0);
  }

  deleted = fts_doc_ids_create();

  trx = trx_allocate_for_background();
  trx->op_info = "Select for FTS DELETE TABLE";

  FTS_INIT_FTS_TABLE(
      &fts_table,
      (being_deleted) ? FTS_SUFFIX_BEING_DELETED : FTS_SUFFIX_DELETED,
      FTS_COMMON_TABLE, user_table);

  fts_table_fetch_doc_ids(trx, &fts_table, deleted);

  fields = table->field;

  for (ulint j = 0; j < ib_vector_size(deleted->doc_ids); ++j) {
    doc_id_t doc_id;

    doc_id = *(doc_id_t *)ib_vector_get_const(deleted->doc_ids, j);

    OK(fields[I_S_FTS_DOC_ID]->store(doc_id, true));

    OK(schema_table_store_record(thd, table));
  }

  trx_free_for_background(trx);

  fts_doc_ids_free(deleted);

  dd_table_close(user_table, thd, &mdl, false);

  rw_lock_s_unlock(dict_operation_lock);

  DBUG_RETURN(0);
}

/** Fill the dynamic table INFORMATION_SCHEMA.INNODB_FT_DELETED
 @return 0 on success, 1 on failure */
static int i_s_fts_deleted_fill(
    THD *thd,           /*!< in: thread */
    TABLE_LIST *tables, /*!< in/out: tables to fill */
    Item *)             /*!< in: condition (ignored) */
{
  DBUG_ENTER("i_s_fts_deleted_fill");

  DBUG_RETURN(i_s_fts_deleted_generic_fill(thd, tables, FALSE));
}

/** Bind the dynamic table INFORMATION_SCHEMA.INNODB_FT_DELETED
 @return 0 on success */
static int i_s_fts_deleted_init(void *p) /*!< in/out: table schema object */
{
  DBUG_ENTER("i_s_fts_deleted_init");
  ST_SCHEMA_TABLE *schema = (ST_SCHEMA_TABLE *)p;

  schema->fields_info = i_s_fts_doc_fields_info;
  schema->fill_table = i_s_fts_deleted_fill;

  DBUG_RETURN(0);
}

struct st_mysql_plugin i_s_innodb_ft_deleted = {
    /* the plugin type (a MYSQL_XXX_PLUGIN value) */
    /* int */
    STRUCT_FLD(type, MYSQL_INFORMATION_SCHEMA_PLUGIN),

    /* pointer to type-specific plugin descriptor */
    /* void* */
    STRUCT_FLD(info, &i_s_info),

    /* plugin name */
    /* const char* */
    STRUCT_FLD(name, "INNODB_FT_DELETED"),

    /* plugin author (for SHOW PLUGINS) */
    /* const char* */
    STRUCT_FLD(author, plugin_author),

    /* general descriptive text (for SHOW PLUGINS) */
    /* const char* */
    STRUCT_FLD(descr, "INNODB AUXILIARY FTS DELETED TABLE"),

    /* the plugin license (PLUGIN_LICENSE_XXX) */
    /* int */
    STRUCT_FLD(license, PLUGIN_LICENSE_GPL),

    /* the function to invoke when plugin is loaded */
    /* int (*)(void*); */
    STRUCT_FLD(init, i_s_fts_deleted_init),

    /* the function to invoke when plugin is un installed */
    /* int (*)(void*); */
    NULL,

    /* the function to invoke when plugin is unloaded */
    /* int (*)(void*); */
    STRUCT_FLD(deinit, i_s_common_deinit),

    /* plugin version (for SHOW PLUGINS) */
    /* unsigned int */
    STRUCT_FLD(version, i_s_innodb_plugin_version),

    /* SHOW_VAR* */
    STRUCT_FLD(status_vars, NULL),

    /* SYS_VAR** */
    STRUCT_FLD(system_vars, NULL),

    /* reserved for dependency checking */
    /* void* */
    STRUCT_FLD(__reserved1, NULL),

    /* Plugin flags */
    /* unsigned long */
    STRUCT_FLD(flags, 0UL),
};

/** Fill the dynamic table INFORMATION_SCHEMA.INNODB_FT_BEING_DELETED
 @return 0 on success, 1 on failure */
static int i_s_fts_being_deleted_fill(
    THD *thd,           /*!< in: thread */
    TABLE_LIST *tables, /*!< in/out: tables to fill */
    Item *)             /*!< in: condition (ignored) */
{
  DBUG_ENTER("i_s_fts_being_deleted_fill");

  DBUG_RETURN(i_s_fts_deleted_generic_fill(thd, tables, TRUE));
}

/** Bind the dynamic table INFORMATION_SCHEMA.INNODB_FT_BEING_DELETED
 @return 0 on success */
static int i_s_fts_being_deleted_init(
    void *p) /*!< in/out: table schema object */
{
  DBUG_ENTER("i_s_fts_deleted_init");
  ST_SCHEMA_TABLE *schema = (ST_SCHEMA_TABLE *)p;

  schema->fields_info = i_s_fts_doc_fields_info;
  schema->fill_table = i_s_fts_being_deleted_fill;

  DBUG_RETURN(0);
}

struct st_mysql_plugin i_s_innodb_ft_being_deleted = {
    /* the plugin type (a MYSQL_XXX_PLUGIN value) */
    /* int */
    STRUCT_FLD(type, MYSQL_INFORMATION_SCHEMA_PLUGIN),

    /* pointer to type-specific plugin descriptor */
    /* void* */
    STRUCT_FLD(info, &i_s_info),

    /* plugin name */
    /* const char* */
    STRUCT_FLD(name, "INNODB_FT_BEING_DELETED"),

    /* plugin author (for SHOW PLUGINS) */
    /* const char* */
    STRUCT_FLD(author, plugin_author),

    /* general descriptive text (for SHOW PLUGINS) */
    /* const char* */
    STRUCT_FLD(descr, "INNODB AUXILIARY FTS BEING DELETED TABLE"),

    /* the plugin license (PLUGIN_LICENSE_XXX) */
    /* int */
    STRUCT_FLD(license, PLUGIN_LICENSE_GPL),

    /* the function to invoke when plugin is loaded */
    /* int (*)(void*); */
    STRUCT_FLD(init, i_s_fts_being_deleted_init),

    /* the function to invoke when plugin is un installed */
    /* int (*)(void*); */
    NULL,

    /* the function to invoke when plugin is unloaded */
    /* int (*)(void*); */
    STRUCT_FLD(deinit, i_s_common_deinit),

    /* plugin version (for SHOW PLUGINS) */
    /* unsigned int */
    STRUCT_FLD(version, i_s_innodb_plugin_version),

    /* SHOW_VAR* */
    STRUCT_FLD(status_vars, NULL),

    /* SYS_VAR** */
    STRUCT_FLD(system_vars, NULL),

    /* reserved for dependency checking */
    /* void* */
    STRUCT_FLD(__reserved1, NULL),

    /* Plugin flags */
    /* unsigned long */
    STRUCT_FLD(flags, 0UL),
};

/* Fields of the dynamic table INFORMATION_SCHEMA.INNODB_FT_INDEX_CACHED and
INFORMATION_SCHEMA.INNODB_FT_INDEX_TABLE
Every time any column gets changed, added or removed, please remember
to change i_s_innodb_plugin_version_postfix accordingly, so that
the change can be propagated to server */
static ST_FIELD_INFO i_s_fts_index_fields_info[] = {
#define I_S_FTS_WORD 0
    {STRUCT_FLD(field_name, "WORD"),
     STRUCT_FLD(field_length, FTS_MAX_WORD_LEN + 1),
     STRUCT_FLD(field_type, MYSQL_TYPE_STRING), STRUCT_FLD(value, 0),
     STRUCT_FLD(field_flags, 0), STRUCT_FLD(old_name, ""),
     STRUCT_FLD(open_method, SKIP_OPEN_TABLE)},

#define I_S_FTS_FIRST_DOC_ID 1
    {STRUCT_FLD(field_name, "FIRST_DOC_ID"),
     STRUCT_FLD(field_length, MY_INT64_NUM_DECIMAL_DIGITS),
     STRUCT_FLD(field_type, MYSQL_TYPE_LONGLONG), STRUCT_FLD(value, 0),
     STRUCT_FLD(field_flags, MY_I_S_UNSIGNED), STRUCT_FLD(old_name, ""),
     STRUCT_FLD(open_method, SKIP_OPEN_TABLE)},

#define I_S_FTS_LAST_DOC_ID 2
    {STRUCT_FLD(field_name, "LAST_DOC_ID"),
     STRUCT_FLD(field_length, MY_INT64_NUM_DECIMAL_DIGITS),
     STRUCT_FLD(field_type, MYSQL_TYPE_LONGLONG), STRUCT_FLD(value, 0),
     STRUCT_FLD(field_flags, MY_I_S_UNSIGNED), STRUCT_FLD(old_name, ""),
     STRUCT_FLD(open_method, SKIP_OPEN_TABLE)},

#define I_S_FTS_DOC_COUNT 3
    {STRUCT_FLD(field_name, "DOC_COUNT"),
     STRUCT_FLD(field_length, MY_INT64_NUM_DECIMAL_DIGITS),
     STRUCT_FLD(field_type, MYSQL_TYPE_LONGLONG), STRUCT_FLD(value, 0),
     STRUCT_FLD(field_flags, MY_I_S_UNSIGNED), STRUCT_FLD(old_name, ""),
     STRUCT_FLD(open_method, SKIP_OPEN_TABLE)},

#define I_S_FTS_ILIST_DOC_ID 4
    {STRUCT_FLD(field_name, "DOC_ID"),
     STRUCT_FLD(field_length, MY_INT64_NUM_DECIMAL_DIGITS),
     STRUCT_FLD(field_type, MYSQL_TYPE_LONGLONG), STRUCT_FLD(value, 0),
     STRUCT_FLD(field_flags, MY_I_S_UNSIGNED), STRUCT_FLD(old_name, ""),
     STRUCT_FLD(open_method, SKIP_OPEN_TABLE)},

#define I_S_FTS_ILIST_DOC_POS 5
    {STRUCT_FLD(field_name, "POSITION"),
     STRUCT_FLD(field_length, MY_INT64_NUM_DECIMAL_DIGITS),
     STRUCT_FLD(field_type, MYSQL_TYPE_LONGLONG), STRUCT_FLD(value, 0),
     STRUCT_FLD(field_flags, MY_I_S_UNSIGNED), STRUCT_FLD(old_name, ""),
     STRUCT_FLD(open_method, SKIP_OPEN_TABLE)},

    END_OF_ST_FIELD_INFO};

/** Go through the Doc Node and its ilist, fill the dynamic table
 INFORMATION_SCHEMA.INNODB_FT_INDEX_CACHED for one FTS index on the table.
 @return 0 on success, 1 on failure */
static int i_s_fts_index_cache_fill_one_index(
    fts_index_cache_t *index_cache, /*!< in: FTS index cache */
    THD *thd,                       /*!< in: thread */
    TABLE_LIST *tables)             /*!< in/out: tables to fill */
{
  TABLE *table = (TABLE *)tables->table;
  Field **fields;
  CHARSET_INFO *index_charset;
  const ib_rbt_node_t *rbt_node;
  fts_string_t conv_str;
  uint dummy_errors;
  char *word_str;

  DBUG_ENTER("i_s_fts_index_cache_fill_one_index");

  fields = table->field;

  index_charset = index_cache->charset;
  conv_str.f_len = system_charset_info->mbmaxlen * FTS_MAX_WORD_LEN_IN_CHAR;
  conv_str.f_str = static_cast<byte *>(ut_malloc_nokey(conv_str.f_len));
  conv_str.f_n_char = 0;

  /* Go through each word in the index cache */
  for (rbt_node = rbt_first(index_cache->words); rbt_node;
       rbt_node = rbt_next(index_cache->words, rbt_node)) {
    fts_tokenizer_word_t *word;

    word = rbt_value(fts_tokenizer_word_t, rbt_node);

    /* Convert word from index charset to system_charset_info */
    if (index_charset->cset != system_charset_info->cset) {
      conv_str.f_n_char = my_convert(
          reinterpret_cast<char *>(conv_str.f_str),
          static_cast<uint32>(conv_str.f_len), system_charset_info,
          reinterpret_cast<char *>(word->text.f_str),
          static_cast<uint32>(word->text.f_len), index_charset, &dummy_errors);
      ut_ad(conv_str.f_n_char <= conv_str.f_len);
      conv_str.f_str[conv_str.f_n_char] = 0;
      word_str = reinterpret_cast<char *>(conv_str.f_str);
    } else {
      word_str = reinterpret_cast<char *>(word->text.f_str);
    }

    /* Decrypt the ilist, and display Dod ID and word position */
    for (ulint i = 0; i < ib_vector_size(word->nodes); i++) {
      fts_node_t *node;
      byte *ptr;
      ulint decoded = 0;
      doc_id_t doc_id = 0;

      node = static_cast<fts_node_t *>(ib_vector_get(word->nodes, i));

      ptr = node->ilist;

      while (decoded < node->ilist_size) {
        ulint pos = fts_decode_vlc(&ptr);

        doc_id += pos;

        /* Get position info */
        while (*ptr) {
          pos = fts_decode_vlc(&ptr);

          OK(field_store_string(fields[I_S_FTS_WORD], word_str));

          OK(fields[I_S_FTS_FIRST_DOC_ID]->store(node->first_doc_id, true));

          OK(fields[I_S_FTS_LAST_DOC_ID]->store(node->last_doc_id, true));

          OK(fields[I_S_FTS_DOC_COUNT]->store(node->doc_count, true));

          OK(fields[I_S_FTS_ILIST_DOC_ID]->store(doc_id, true));

          OK(fields[I_S_FTS_ILIST_DOC_POS]->store(pos, true));

          OK(schema_table_store_record(thd, table));
        }

        ++ptr;

        decoded = ptr - (byte *)node->ilist;
      }
    }
  }

  ut_free(conv_str.f_str);

  DBUG_RETURN(0);
}
/** Fill the dynamic table INFORMATION_SCHEMA.INNODB_FT_INDEX_CACHED
 @return 0 on success, 1 on failure */
static int i_s_fts_index_cache_fill(
    THD *thd,           /*!< in: thread */
    TABLE_LIST *tables, /*!< in/out: tables to fill */
    Item *)             /*!< in: condition (ignored) */
{
  dict_table_t *user_table;
  fts_cache_t *cache;
  MDL_ticket *mdl = nullptr;
  char local_name[MAX_FULL_NAME_LEN];

  DBUG_ENTER("i_s_fts_index_cache_fill");

  /* deny access to non-superusers */
  if (check_global_access(thd, PROCESS_ACL)) {
    DBUG_RETURN(0);
  }

  if (!fts_internal_tbl_name) {
    DBUG_RETURN(0);
  }

  ut_strcpy(local_name, fts_internal_tbl_name);

  user_table =
      dd_table_open_on_name(thd, &mdl, local_name, false, DICT_ERR_IGNORE_NONE);

  if (!user_table) {
    DBUG_RETURN(0);
  }

  if (user_table->fts == NULL || user_table->fts->cache == NULL) {
    dd_table_close(user_table, thd, &mdl, false);

    DBUG_RETURN(0);
  }

  cache = user_table->fts->cache;

  ut_a(cache);

  for (ulint i = 0; i < ib_vector_size(cache->indexes); i++) {
    fts_index_cache_t *index_cache;

    index_cache =
        static_cast<fts_index_cache_t *>(ib_vector_get(cache->indexes, i));

    i_s_fts_index_cache_fill_one_index(index_cache, thd, tables);
  }

  dd_table_close(user_table, thd, &mdl, false);

  DBUG_RETURN(0);
}

/** Bind the dynamic table INFORMATION_SCHEMA.INNODB_FT_INDEX_CACHE
 @return 0 on success */
static int i_s_fts_index_cache_init(void *p) /*!< in/out: table schema object */
{
  DBUG_ENTER("i_s_fts_index_cache_init");
  ST_SCHEMA_TABLE *schema = (ST_SCHEMA_TABLE *)p;

  schema->fields_info = i_s_fts_index_fields_info;
  schema->fill_table = i_s_fts_index_cache_fill;

  DBUG_RETURN(0);
}

struct st_mysql_plugin i_s_innodb_ft_index_cache = {
    /* the plugin type (a MYSQL_XXX_PLUGIN value) */
    /* int */
    STRUCT_FLD(type, MYSQL_INFORMATION_SCHEMA_PLUGIN),

    /* pointer to type-specific plugin descriptor */
    /* void* */
    STRUCT_FLD(info, &i_s_info),

    /* plugin name */
    /* const char* */
    STRUCT_FLD(name, "INNODB_FT_INDEX_CACHE"),

    /* plugin author (for SHOW PLUGINS) */
    /* const char* */
    STRUCT_FLD(author, plugin_author),

    /* general descriptive text (for SHOW PLUGINS) */
    /* const char* */
    STRUCT_FLD(descr, "INNODB AUXILIARY FTS INDEX CACHED"),

    /* the plugin license (PLUGIN_LICENSE_XXX) */
    /* int */
    STRUCT_FLD(license, PLUGIN_LICENSE_GPL),

    /* the function to invoke when plugin is loaded */
    /* int (*)(void*); */
    STRUCT_FLD(init, i_s_fts_index_cache_init),

    /* the function to invoke when plugin is un installed */
    /* int (*)(void*); */
    NULL,

    /* the function to invoke when plugin is unloaded */
    /* int (*)(void*); */
    STRUCT_FLD(deinit, i_s_common_deinit),

    /* plugin version (for SHOW PLUGINS) */
    /* unsigned int */
    STRUCT_FLD(version, i_s_innodb_plugin_version),

    /* SHOW_VAR* */
    STRUCT_FLD(status_vars, NULL),

    /* SYS_VAR** */
    STRUCT_FLD(system_vars, NULL),

    /* reserved for dependency checking */
    /* void* */
    STRUCT_FLD(__reserved1, NULL),

    /* Plugin flags */
    /* unsigned long */
    STRUCT_FLD(flags, 0UL),
};

/** Go through a FTS index auxiliary table, fetch its rows and fill
 FTS word cache structure.
 @return DB_SUCCESS on success, otherwise error code */
static dberr_t i_s_fts_index_table_fill_selected(
    dict_index_t *index, /*!< in: FTS index */
    ib_vector_t *words,  /*!< in/out: vector to hold
                         fetched words */
    ulint selected,      /*!< in: selected FTS index */
    fts_string_t *word)  /*!< in: word to select */
{
  pars_info_t *info;
  fts_table_t fts_table;
  trx_t *trx;
  que_t *graph;
  dberr_t error;
  fts_fetch_t fetch;
  char table_name[MAX_FULL_NAME_LEN];

  info = pars_info_create();

  fetch.read_arg = words;
  fetch.read_record = fts_optimize_index_fetch_node;
  fetch.total_memory = 0;

  DBUG_EXECUTE_IF("fts_instrument_result_cache_limit",
                  fts_result_cache_limit = 8192;);

  trx = trx_allocate_for_background();

  trx->op_info = "fetching FTS index nodes";

  pars_info_bind_function(info, "my_func", fetch.read_record, &fetch);
  pars_info_bind_varchar_literal(info, "word", word->f_str, word->f_len);

  FTS_INIT_INDEX_TABLE(&fts_table, fts_get_suffix(selected), FTS_INDEX_TABLE,
                       index);
  fts_get_table_name(&fts_table, table_name);
  pars_info_bind_id(info, true, "table_name", table_name);

  graph = fts_parse_sql(&fts_table, info,
                        "DECLARE FUNCTION my_func;\n"
                        "DECLARE CURSOR c IS"
                        " SELECT word, doc_count, first_doc_id, last_doc_id,"
                        " ilist\n"
                        " FROM $table_name WHERE word >= :word;\n"
                        "BEGIN\n"
                        "\n"
                        "OPEN c;\n"
                        "WHILE 1 = 1 LOOP\n"
                        "  FETCH c INTO my_func();\n"
                        "  IF c % NOTFOUND THEN\n"
                        "    EXIT;\n"
                        "  END IF;\n"
                        "END LOOP;\n"
                        "CLOSE c;");

  for (;;) {
    error = fts_eval_sql(trx, graph);

    if (error == DB_SUCCESS) {
      fts_sql_commit(trx);

      break;
    } else {
      fts_sql_rollback(trx);

      if (error == DB_LOCK_WAIT_TIMEOUT) {
        ib::warn(ER_IB_MSG_601) << "Lock wait timeout reading"
                                   " FTS index. Retrying!";

        trx->error_state = DB_SUCCESS;
      } else {
        ib::error(ER_IB_MSG_602) << "Error occurred while reading"
                                    " FTS index: "
                                 << ut_strerr(error);
        break;
      }
    }
  }

  que_graph_free(graph);

  trx_free_for_background(trx);

  if (fetch.total_memory >= fts_result_cache_limit) {
    error = DB_FTS_EXCEED_RESULT_CACHE_LIMIT;
  }

  return (error);
}

/** Free words. */
static void i_s_fts_index_table_free_one_fetch(
    ib_vector_t *words) /*!< in: words fetched */
{
  for (ulint i = 0; i < ib_vector_size(words); i++) {
    fts_word_t *word;

    word = static_cast<fts_word_t *>(ib_vector_get(words, i));

    for (ulint j = 0; j < ib_vector_size(word->nodes); j++) {
      fts_node_t *node;

      node = static_cast<fts_node_t *>(ib_vector_get(word->nodes, j));
      ut_free(node->ilist);
    }

    fts_word_free(word);
  }

  ib_vector_reset(words);
}

/** Go through words, fill INFORMATION_SCHEMA.INNODB_FT_INDEX_TABLE.
 @return	0 on success, 1 on failure */
static int i_s_fts_index_table_fill_one_fetch(
    CHARSET_INFO *index_charset, /*!< in: FTS index charset */
    THD *thd,                    /*!< in: thread */
    TABLE_LIST *tables,          /*!< in/out: tables to fill */
    ib_vector_t *words,          /*!< in: words fetched */
    fts_string_t *conv_str,      /*!< in: string for conversion*/
    bool has_more)               /*!< in: has more to fetch */
{
  TABLE *table = (TABLE *)tables->table;
  Field **fields;
  uint dummy_errors;
  char *word_str;
  ulint words_size;
  int ret = 0;

  DBUG_ENTER("i_s_fts_index_table_fill_one_fetch");

  fields = table->field;

  words_size = ib_vector_size(words);
  if (has_more) {
    /* the last word is not fetched completely. */
    ut_ad(words_size > 1);
    words_size -= 1;
  }

  /* Go through each word in the index cache */
  for (ulint i = 0; i < words_size; i++) {
    fts_word_t *word;

    word = static_cast<fts_word_t *>(ib_vector_get(words, i));

    word->text.f_str[word->text.f_len] = 0;

    /* Convert word from index charset to system_charset_info */
    if (index_charset->cset != system_charset_info->cset) {
      conv_str->f_n_char = my_convert(
          reinterpret_cast<char *>(conv_str->f_str),
          static_cast<uint32>(conv_str->f_len), system_charset_info,
          reinterpret_cast<char *>(word->text.f_str),
          static_cast<uint32>(word->text.f_len), index_charset, &dummy_errors);
      ut_ad(conv_str->f_n_char <= conv_str->f_len);
      conv_str->f_str[conv_str->f_n_char] = 0;
      word_str = reinterpret_cast<char *>(conv_str->f_str);
    } else {
      word_str = reinterpret_cast<char *>(word->text.f_str);
    }

    /* Decrypt the ilist, and display Dod ID and word position */
    for (ulint i = 0; i < ib_vector_size(word->nodes); i++) {
      fts_node_t *node;
      byte *ptr;
      ulint decoded = 0;
      doc_id_t doc_id = 0;

      node = static_cast<fts_node_t *>(ib_vector_get(word->nodes, i));

      ptr = node->ilist;

      while (decoded < node->ilist_size) {
        ulint pos = fts_decode_vlc(&ptr);

        doc_id += pos;

        /* Get position info */
        while (*ptr) {
          pos = fts_decode_vlc(&ptr);

          OK(field_store_string(fields[I_S_FTS_WORD], word_str));

          OK(fields[I_S_FTS_FIRST_DOC_ID]->store(node->first_doc_id, true));

          OK(fields[I_S_FTS_LAST_DOC_ID]->store(node->last_doc_id, true));

          OK(fields[I_S_FTS_DOC_COUNT]->store(node->doc_count, true));

          OK(fields[I_S_FTS_ILIST_DOC_ID]->store(doc_id, true));

          OK(fields[I_S_FTS_ILIST_DOC_POS]->store(pos, true));

          OK(schema_table_store_record(thd, table));
        }

        ++ptr;

        decoded = ptr - (byte *)node->ilist;
      }
    }
  }

  i_s_fts_index_table_free_one_fetch(words);

  DBUG_RETURN(ret);
}

/** Go through a FTS index and its auxiliary tables, fetch rows in each table
 and fill INFORMATION_SCHEMA.INNODB_FT_INDEX_TABLE.
 @return 0 on success, 1 on failure */
static int i_s_fts_index_table_fill_one_index(
    dict_index_t *index, /*!< in: FTS index */
    THD *thd,            /*!< in: thread */
    TABLE_LIST *tables)  /*!< in/out: tables to fill */
{
  ib_vector_t *words;
  mem_heap_t *heap;
  CHARSET_INFO *index_charset;
  fts_string_t conv_str;
  dberr_t error;
  int ret = 0;

  DBUG_ENTER("i_s_fts_index_table_fill_one_index");
  DBUG_ASSERT(!dict_index_is_online_ddl(index));

  heap = mem_heap_create(1024);

  words =
      ib_vector_create(ib_heap_allocator_create(heap), sizeof(fts_word_t), 256);

  index_charset = fts_index_get_charset(index);
  conv_str.f_len = system_charset_info->mbmaxlen * FTS_MAX_WORD_LEN_IN_CHAR;
  conv_str.f_str = static_cast<byte *>(ut_malloc_nokey(conv_str.f_len));
  conv_str.f_n_char = 0;

  /* Iterate through each auxiliary table as described in
  fts_index_selector */
  for (ulint selected = 0; selected < FTS_NUM_AUX_INDEX; selected++) {
    fts_string_t word;
    bool has_more = false;

    word.f_str = NULL;
    word.f_len = 0;
    word.f_n_char = 0;

    do {
      /* Fetch from index */
      error = i_s_fts_index_table_fill_selected(index, words, selected, &word);

      if (error == DB_SUCCESS) {
        has_more = false;
      } else if (error == DB_FTS_EXCEED_RESULT_CACHE_LIMIT) {
        has_more = true;
      } else {
        i_s_fts_index_table_free_one_fetch(words);
        ret = 1;
        goto func_exit;
      }

      if (has_more) {
        fts_word_t *last_word;

        /* Prepare start point for next fetch */
        last_word = static_cast<fts_word_t *>(ib_vector_last(words));
        ut_ad(last_word != NULL);
        fts_string_dup(&word, &last_word->text, heap);
      }

      /* Fill into tables */
      ret = i_s_fts_index_table_fill_one_fetch(index_charset, thd, tables,
                                               words, &conv_str, has_more);

      if (ret != 0) {
        i_s_fts_index_table_free_one_fetch(words);
        goto func_exit;
      }
    } while (has_more);
  }

func_exit:
  ut_free(conv_str.f_str);
  mem_heap_free(heap);

  DBUG_RETURN(ret);
}
/** Fill the dynamic table INFORMATION_SCHEMA.INNODB_FT_INDEX_TABLE
 @return 0 on success, 1 on failure */
static int i_s_fts_index_table_fill(
    THD *thd,           /*!< in: thread */
    TABLE_LIST *tables, /*!< in/out: tables to fill */
    Item *)             /*!< in: condition (ignored) */
{
  dict_table_t *user_table;
  dict_index_t *index;
  MDL_ticket *mdl = nullptr;
  char local_name[MAX_FULL_NAME_LEN];

  DBUG_ENTER("i_s_fts_index_table_fill");

  /* deny access to non-superusers */
  if (check_global_access(thd, PROCESS_ACL)) {
    DBUG_RETURN(0);
  }

  /* Prevent DDL to drop fts aux tables. */
  rw_lock_s_lock(dict_operation_lock);

  if (!fts_internal_tbl_name) {
    rw_lock_s_unlock(dict_operation_lock);
    DBUG_RETURN(0);
  }

  ut_strcpy(local_name, fts_internal_tbl_name);

  user_table =
      dd_table_open_on_name(thd, &mdl, local_name, false, DICT_ERR_IGNORE_NONE);

  if (!user_table) {
    rw_lock_s_unlock(dict_operation_lock);

    DBUG_RETURN(0);
  }

  for (index = user_table->first_index(); index; index = index->next()) {
    if (index->type & DICT_FTS) {
      i_s_fts_index_table_fill_one_index(index, thd, tables);
    }
  }

  dd_table_close(user_table, thd, &mdl, false);

  rw_lock_s_unlock(dict_operation_lock);

  DBUG_RETURN(0);
}

/** Bind the dynamic table INFORMATION_SCHEMA.INNODB_FT_INDEX_TABLE
 @return 0 on success */
static int i_s_fts_index_table_init(void *p) /*!< in/out: table schema object */
{
  DBUG_ENTER("i_s_fts_index_table_init");
  ST_SCHEMA_TABLE *schema = (ST_SCHEMA_TABLE *)p;

  schema->fields_info = i_s_fts_index_fields_info;
  schema->fill_table = i_s_fts_index_table_fill;

  DBUG_RETURN(0);
}

struct st_mysql_plugin i_s_innodb_ft_index_table = {
    /* the plugin type (a MYSQL_XXX_PLUGIN value) */
    /* int */
    STRUCT_FLD(type, MYSQL_INFORMATION_SCHEMA_PLUGIN),

    /* pointer to type-specific plugin descriptor */
    /* void* */
    STRUCT_FLD(info, &i_s_info),

    /* plugin name */
    /* const char* */
    STRUCT_FLD(name, "INNODB_FT_INDEX_TABLE"),

    /* plugin author (for SHOW PLUGINS) */
    /* const char* */
    STRUCT_FLD(author, plugin_author),

    /* general descriptive text (for SHOW PLUGINS) */
    /* const char* */
    STRUCT_FLD(descr, "INNODB AUXILIARY FTS INDEX TABLE"),

    /* the plugin license (PLUGIN_LICENSE_XXX) */
    /* int */
    STRUCT_FLD(license, PLUGIN_LICENSE_GPL),

    /* the function to invoke when plugin is loaded */
    /* int (*)(void*); */
    STRUCT_FLD(init, i_s_fts_index_table_init),

    /* the function to invoke when plugin is un installed */
    /* int (*)(void*); */
    NULL,

    /* the function to invoke when plugin is unloaded */
    /* int (*)(void*); */
    STRUCT_FLD(deinit, i_s_common_deinit),

    /* plugin version (for SHOW PLUGINS) */
    /* unsigned int */
    STRUCT_FLD(version, i_s_innodb_plugin_version),

    /* SHOW_VAR* */
    STRUCT_FLD(status_vars, NULL),

    /* SYS_VAR** */
    STRUCT_FLD(system_vars, NULL),

    /* reserved for dependency checking */
    /* void* */
    STRUCT_FLD(__reserved1, NULL),

    /* Plugin flags */
    /* unsigned long */
    STRUCT_FLD(flags, 0UL),
};

/* Fields of the dynamic table INFORMATION_SCHEMA.INNODB_FT_CONFIG
Every time any column gets changed, added or removed, please remember
to change i_s_innodb_plugin_version_postfix accordingly, so that
the change can be propagated to server */
static ST_FIELD_INFO i_s_fts_config_fields_info[] = {
#define FTS_CONFIG_KEY 0
    {STRUCT_FLD(field_name, "KEY"), STRUCT_FLD(field_length, NAME_LEN + 1),
     STRUCT_FLD(field_type, MYSQL_TYPE_STRING), STRUCT_FLD(value, 0),
     STRUCT_FLD(field_flags, 0), STRUCT_FLD(old_name, ""),
     STRUCT_FLD(open_method, SKIP_OPEN_TABLE)},

#define FTS_CONFIG_VALUE 1
    {STRUCT_FLD(field_name, "VALUE"), STRUCT_FLD(field_length, NAME_LEN + 1),
     STRUCT_FLD(field_type, MYSQL_TYPE_STRING), STRUCT_FLD(value, 0),
     STRUCT_FLD(field_flags, 0), STRUCT_FLD(old_name, ""),
     STRUCT_FLD(open_method, SKIP_OPEN_TABLE)},

    END_OF_ST_FIELD_INFO};

static const char *fts_config_key[] = {
    FTS_OPTIMIZE_LIMIT_IN_SECS, FTS_SYNCED_DOC_ID, FTS_STOPWORD_TABLE_NAME,
    FTS_USE_STOPWORD, NULL};

/** Fill the dynamic table INFORMATION_SCHEMA.INNODB_FT_CONFIG
 @return 0 on success, 1 on failure */
static int i_s_fts_config_fill(
    THD *thd,           /*!< in: thread */
    TABLE_LIST *tables, /*!< in/out: tables to fill */
    Item *)             /*!< in: condition (ignored) */
{
  Field **fields;
  TABLE *table = (TABLE *)tables->table;
  trx_t *trx;
  fts_table_t fts_table;
  dict_table_t *user_table;
  ulint i = 0;
  dict_index_t *index = NULL;
  unsigned char str[FTS_MAX_CONFIG_VALUE_LEN + 1];
  MDL_ticket *mdl = nullptr;
  char local_name[MAX_FULL_NAME_LEN];

  DBUG_ENTER("i_s_fts_config_fill");

  /* deny access to non-superusers */
  if (check_global_access(thd, PROCESS_ACL)) {
    DBUG_RETURN(0);
  }

  if (!fts_internal_tbl_name) {
    DBUG_RETURN(0);
  }

  ut_strcpy(local_name, fts_internal_tbl_name);

  DEBUG_SYNC_C("i_s_fts_config_fille_check");

  fields = table->field;

  if (innobase_strcasecmp(local_name, "default") == 0) {
    DBUG_RETURN(0);
  }

  /* Prevent DDL to drop fts aux tables. */
  rw_lock_s_lock(dict_operation_lock);

  user_table =
      dd_table_open_on_name(thd, &mdl, local_name, false, DICT_ERR_IGNORE_NONE);

  if (!user_table) {
    rw_lock_s_unlock(dict_operation_lock);

    DBUG_RETURN(0);
  } else if (!dict_table_has_fts_index(user_table)) {
    dd_table_close(user_table, thd, &mdl, false);

    rw_lock_s_unlock(dict_operation_lock);

    DBUG_RETURN(0);
  }

  trx = trx_allocate_for_background();
  trx->op_info = "Select for FTS CONFIG TABLE";

  FTS_INIT_FTS_TABLE(&fts_table, FTS_SUFFIX_CONFIG, FTS_COMMON_TABLE,
                     user_table);

  if (!ib_vector_is_empty(user_table->fts->indexes)) {
    index = (dict_index_t *)ib_vector_getp_const(user_table->fts->indexes, 0);
    DBUG_ASSERT(!dict_index_is_online_ddl(index));
  }

  while (fts_config_key[i]) {
    fts_string_t value;
    char *key_name;
    ulint allocated = FALSE;

    value.f_len = FTS_MAX_CONFIG_VALUE_LEN;

    value.f_str = str;

    if (index && strcmp(fts_config_key[i], FTS_TOTAL_WORD_COUNT) == 0) {
      key_name = fts_config_create_index_param_name(fts_config_key[i], index);
      allocated = TRUE;
    } else {
      key_name = (char *)fts_config_key[i];
    }

    fts_config_get_value(trx, &fts_table, key_name, &value);

    if (allocated) {
      ut_free(key_name);
    }

    OK(field_store_string(fields[FTS_CONFIG_KEY], fts_config_key[i]));

    OK(field_store_string(fields[FTS_CONFIG_VALUE], (const char *)value.f_str));

    OK(schema_table_store_record(thd, table));

    i++;
  }

  fts_sql_commit(trx);

  trx_free_for_background(trx);

  dd_table_close(user_table, thd, &mdl, false);

  rw_lock_s_unlock(dict_operation_lock);

  DBUG_RETURN(0);
}

/** Bind the dynamic table INFORMATION_SCHEMA.INNODB_FT_CONFIG
 @return 0 on success */
static int i_s_fts_config_init(void *p) /*!< in/out: table schema object */
{
  DBUG_ENTER("i_s_fts_config_init");
  ST_SCHEMA_TABLE *schema = (ST_SCHEMA_TABLE *)p;

  schema->fields_info = i_s_fts_config_fields_info;
  schema->fill_table = i_s_fts_config_fill;

  DBUG_RETURN(0);
}

struct st_mysql_plugin i_s_innodb_ft_config = {
    /* the plugin type (a MYSQL_XXX_PLUGIN value) */
    /* int */
    STRUCT_FLD(type, MYSQL_INFORMATION_SCHEMA_PLUGIN),

    /* pointer to type-specific plugin descriptor */
    /* void* */
    STRUCT_FLD(info, &i_s_info),

    /* plugin name */
    /* const char* */
    STRUCT_FLD(name, "INNODB_FT_CONFIG"),

    /* plugin author (for SHOW PLUGINS) */
    /* const char* */
    STRUCT_FLD(author, plugin_author),

    /* general descriptive text (for SHOW PLUGINS) */
    /* const char* */
    STRUCT_FLD(descr, "INNODB AUXILIARY FTS CONFIG TABLE"),

    /* the plugin license (PLUGIN_LICENSE_XXX) */
    /* int */
    STRUCT_FLD(license, PLUGIN_LICENSE_GPL),

    /* the function to invoke when plugin is loaded */
    /* int (*)(void*); */
    STRUCT_FLD(init, i_s_fts_config_init),

    /* the function to invoke when plugin is un installed */
    /* int (*)(void*); */
    NULL,

    /* the function to invoke when plugin is unloaded */
    /* int (*)(void*); */
    STRUCT_FLD(deinit, i_s_common_deinit),

    /* plugin version (for SHOW PLUGINS) */
    /* unsigned int */
    STRUCT_FLD(version, i_s_innodb_plugin_version),

    /* SHOW_VAR* */
    STRUCT_FLD(status_vars, NULL),

    /* SYS_VAR** */
    STRUCT_FLD(system_vars, NULL),

    /* reserved for dependency checking */
    /* void* */
    STRUCT_FLD(__reserved1, NULL),

    /* Plugin flags */
    /* unsigned long */
    STRUCT_FLD(flags, 0UL),
};

/* Fields of the dynamic table INNODB_TEMP_TABLE_INFO.
Every time any column gets changed, added or removed, please remember
to change i_s_innodb_plugin_version_postfix accordingly, so that
the change can be propagated to server */
static ST_FIELD_INFO i_s_innodb_temp_table_info_fields_info[] = {
#define IDX_TEMP_TABLE_ID 0
    {STRUCT_FLD(field_name, "TABLE_ID"),
     STRUCT_FLD(field_length, MY_INT64_NUM_DECIMAL_DIGITS),
     STRUCT_FLD(field_type, MYSQL_TYPE_LONGLONG), STRUCT_FLD(value, 0),
     STRUCT_FLD(field_flags, MY_I_S_UNSIGNED), STRUCT_FLD(old_name, ""),
     STRUCT_FLD(open_method, SKIP_OPEN_TABLE)},

#define IDX_TEMP_TABLE_NAME 1
    {STRUCT_FLD(field_name, "NAME"), STRUCT_FLD(field_length, NAME_CHAR_LEN),
     STRUCT_FLD(field_type, MYSQL_TYPE_STRING), STRUCT_FLD(value, 0),
     STRUCT_FLD(field_flags, MY_I_S_MAYBE_NULL), STRUCT_FLD(old_name, ""),
     STRUCT_FLD(open_method, SKIP_OPEN_TABLE)},

#define IDX_TEMP_TABLE_N_COLS 2
    {STRUCT_FLD(field_name, "N_COLS"),
     STRUCT_FLD(field_length, MY_INT32_NUM_DECIMAL_DIGITS),
     STRUCT_FLD(field_type, MYSQL_TYPE_LONG), STRUCT_FLD(value, 0),
     STRUCT_FLD(field_flags, MY_I_S_UNSIGNED), STRUCT_FLD(old_name, ""),
     STRUCT_FLD(open_method, SKIP_OPEN_TABLE)},

#define IDX_TEMP_TABLE_SPACE_ID 3
    {STRUCT_FLD(field_name, "SPACE"),
     STRUCT_FLD(field_length, MY_INT32_NUM_DECIMAL_DIGITS),
     STRUCT_FLD(field_type, MYSQL_TYPE_LONG), STRUCT_FLD(value, 0),
     STRUCT_FLD(field_flags, MY_I_S_UNSIGNED), STRUCT_FLD(old_name, ""),
     STRUCT_FLD(open_method, SKIP_OPEN_TABLE)},
    END_OF_ST_FIELD_INFO};

struct temp_table_info_t {
  table_id_t m_table_id;
  char m_table_name[NAME_LEN + 1];
  unsigned m_n_cols;
  unsigned m_space_id;
};

typedef std::vector<temp_table_info_t, ut_allocator<temp_table_info_t>>
    temp_table_info_cache_t;

/** Fill Information Schema table INNODB_TEMP_TABLE_INFO for a particular
 temp-table
 @return 0 on success, 1 on failure */
static int i_s_innodb_temp_table_info_fill(
    THD *thd,                      /*!< in: thread */
    TABLE_LIST *tables,            /*!< in/out: tables
                                   to fill */
    const temp_table_info_t *info) /*!< in: temp-table
                                   information */
{
  TABLE *table;
  Field **fields;

  DBUG_ENTER("i_s_innodb_temp_table_info_fill");

  table = tables->table;

  fields = table->field;

  OK(fields[IDX_TEMP_TABLE_ID]->store(info->m_table_id, true));

  OK(field_store_string(fields[IDX_TEMP_TABLE_NAME], info->m_table_name));

  OK(fields[IDX_TEMP_TABLE_N_COLS]->store(info->m_n_cols));

  OK(fields[IDX_TEMP_TABLE_SPACE_ID]->store(info->m_space_id));

  DBUG_RETURN(schema_table_store_record(thd, table));
}

/** Populate current table information to cache
@param[in]	table	table
@param[in,out]	cache	populate data in this cache */
static void innodb_temp_table_populate_cache(const dict_table_t *table,
                                             temp_table_info_t *cache) {
  cache->m_table_id = table->id;

  char db_utf8[MAX_DB_UTF8_LEN];
  char table_utf8[MAX_TABLE_UTF8_LEN];

  dict_fs2utf8(table->name.m_name, db_utf8, sizeof(db_utf8), table_utf8,
               sizeof(table_utf8));
  strcpy(cache->m_table_name, table_utf8);

  cache->m_n_cols = table->n_cols;

  cache->m_space_id = table->space;
}

/** This function will iterate over all available table and will fill
 stats for temp-tables to INNODB_TEMP_TABLE_INFO.
 @return 0 on success, 1 on failure */
static int i_s_innodb_temp_table_info_fill_table(
    THD *thd,           /*!< in: thread */
    TABLE_LIST *tables, /*!< in/out: tables to fill */
    Item *)             /*!< in: condition (ignored) */
{
  int status = 0;
  dict_table_t *table = NULL;

  DBUG_ENTER("i_s_innodb_temp_table_info_fill_table");

  /* Only allow the PROCESS privilege holder to access the stats */
  if (check_global_access(thd, PROCESS_ACL)) {
    DBUG_RETURN(0);
  }

  /* First populate all temp-table info by acquiring dict_sys->mutex.
  Note: Scan is being done on NON-LRU list which mainly has system
  table entries and temp-table entries. This means 2 things: list
  is smaller so processing would be faster and most of the data
  is relevant */
  temp_table_info_cache_t all_temp_info_cache;
  all_temp_info_cache.reserve(UT_LIST_GET_LEN(dict_sys->table_non_LRU));

  mutex_enter(&dict_sys->mutex);
  for (table = UT_LIST_GET_FIRST(dict_sys->table_non_LRU); table != NULL;
       table = UT_LIST_GET_NEXT(table_LRU, table)) {
    if (!table->is_temporary()) {
      continue;
    }

    temp_table_info_t current_temp_table_info;

    innodb_temp_table_populate_cache(table, &current_temp_table_info);

    all_temp_info_cache.push_back(current_temp_table_info);
  }
  mutex_exit(&dict_sys->mutex);

  /* Now populate the info to MySQL table */
  temp_table_info_cache_t::const_iterator end = all_temp_info_cache.end();
  for (temp_table_info_cache_t::const_iterator it = all_temp_info_cache.begin();
       it != end; it++) {
    status = i_s_innodb_temp_table_info_fill(thd, tables, &(*it));
    if (status) {
      break;
    }
  }

  DBUG_RETURN(status);
}

/** Bind the dynamic table INFORMATION_SCHEMA.INNODB_TEMP_TABLE_INFO.
 @return 0 on success, 1 on failure */
static int i_s_innodb_temp_table_info_init(
    void *p) /*!< in/out: table schema object */
{
  ST_SCHEMA_TABLE *schema;

  DBUG_ENTER("i_s_innodb_temp_table_info_init");

  schema = reinterpret_cast<ST_SCHEMA_TABLE *>(p);

  schema->fields_info = i_s_innodb_temp_table_info_fields_info;
  schema->fill_table = i_s_innodb_temp_table_info_fill_table;

  DBUG_RETURN(0);
}

struct st_mysql_plugin i_s_innodb_temp_table_info = {
    /* the plugin type (a MYSQL_XXX_PLUGIN value) */
    /* int */
    STRUCT_FLD(type, MYSQL_INFORMATION_SCHEMA_PLUGIN),

    /* pointer to type-specific plugin descriptor */
    /* void* */
    STRUCT_FLD(info, &i_s_info),

    /* plugin name */
    /* const char* */
    STRUCT_FLD(name, "INNODB_TEMP_TABLE_INFO"),

    /* plugin author (for SHOW PLUGINS) */
    /* const char* */
    STRUCT_FLD(author, plugin_author),

    /* general descriptive text (for SHOW PLUGINS) */
    /* const char* */
    STRUCT_FLD(descr, "InnoDB Temp Table Stats"),

    /* the plugin license (PLUGIN_LICENSE_XXX) */
    /* int */
    STRUCT_FLD(license, PLUGIN_LICENSE_GPL),

    /* the function to invoke when plugin is loaded */
    /* int (*)(void*); */
    STRUCT_FLD(init, i_s_innodb_temp_table_info_init),

    /* the function to invoke when plugin is un installed */
    /* int (*)(void*); */
    NULL,

    /* the function to invoke when plugin is unloaded */
    /* int (*)(void*); */
    STRUCT_FLD(deinit, i_s_common_deinit),

    /* plugin version (for SHOW PLUGINS) */
    /* unsigned int */
    STRUCT_FLD(version, i_s_innodb_plugin_version),

    /* SHOW_VAR* */
    STRUCT_FLD(status_vars, NULL),

    /* SYS_VAR** */
    STRUCT_FLD(system_vars, NULL),

    /* reserved for dependency checking */
    /* void* */
    STRUCT_FLD(__reserved1, NULL),

    /* Plugin flags */
    /* unsigned long */
    STRUCT_FLD(flags, 0UL),
};

/* Fields of the dynamic table INNODB_BUFFER_POOL_STATS.
Every time any column gets changed, added or removed, please remember
to change i_s_innodb_plugin_version_postfix accordingly, so that
the change can be propagated to server */
static ST_FIELD_INFO i_s_innodb_buffer_stats_fields_info[] = {
#define IDX_BUF_STATS_POOL_ID 0
    {STRUCT_FLD(field_name, "POOL_ID"),
     STRUCT_FLD(field_length, MY_INT64_NUM_DECIMAL_DIGITS),
     STRUCT_FLD(field_type, MYSQL_TYPE_LONGLONG), STRUCT_FLD(value, 0),
     STRUCT_FLD(field_flags, MY_I_S_UNSIGNED), STRUCT_FLD(old_name, ""),
     STRUCT_FLD(open_method, SKIP_OPEN_TABLE)},

#define IDX_BUF_STATS_POOL_SIZE 1
    {STRUCT_FLD(field_name, "POOL_SIZE"),
     STRUCT_FLD(field_length, MY_INT64_NUM_DECIMAL_DIGITS),
     STRUCT_FLD(field_type, MYSQL_TYPE_LONGLONG), STRUCT_FLD(value, 0),
     STRUCT_FLD(field_flags, MY_I_S_UNSIGNED), STRUCT_FLD(old_name, ""),
     STRUCT_FLD(open_method, SKIP_OPEN_TABLE)},

#define IDX_BUF_STATS_FREE_BUFFERS 2
    {STRUCT_FLD(field_name, "FREE_BUFFERS"),
     STRUCT_FLD(field_length, MY_INT64_NUM_DECIMAL_DIGITS),
     STRUCT_FLD(field_type, MYSQL_TYPE_LONGLONG), STRUCT_FLD(value, 0),
     STRUCT_FLD(field_flags, MY_I_S_UNSIGNED), STRUCT_FLD(old_name, ""),
     STRUCT_FLD(open_method, SKIP_OPEN_TABLE)},

#define IDX_BUF_STATS_LRU_LEN 3
    {STRUCT_FLD(field_name, "DATABASE_PAGES"),
     STRUCT_FLD(field_length, MY_INT64_NUM_DECIMAL_DIGITS),
     STRUCT_FLD(field_type, MYSQL_TYPE_LONGLONG), STRUCT_FLD(value, 0),
     STRUCT_FLD(field_flags, MY_I_S_UNSIGNED), STRUCT_FLD(old_name, ""),
     STRUCT_FLD(open_method, SKIP_OPEN_TABLE)},

#define IDX_BUF_STATS_OLD_LRU_LEN 4
    {STRUCT_FLD(field_name, "OLD_DATABASE_PAGES"),
     STRUCT_FLD(field_length, MY_INT64_NUM_DECIMAL_DIGITS),
     STRUCT_FLD(field_type, MYSQL_TYPE_LONGLONG), STRUCT_FLD(value, 0),
     STRUCT_FLD(field_flags, MY_I_S_UNSIGNED), STRUCT_FLD(old_name, ""),
     STRUCT_FLD(open_method, SKIP_OPEN_TABLE)},

#define IDX_BUF_STATS_FLUSH_LIST_LEN 5
    {STRUCT_FLD(field_name, "MODIFIED_DATABASE_PAGES"),
     STRUCT_FLD(field_length, MY_INT64_NUM_DECIMAL_DIGITS),
     STRUCT_FLD(field_type, MYSQL_TYPE_LONGLONG), STRUCT_FLD(value, 0),
     STRUCT_FLD(field_flags, MY_I_S_UNSIGNED), STRUCT_FLD(old_name, ""),
     STRUCT_FLD(open_method, SKIP_OPEN_TABLE)},

#define IDX_BUF_STATS_PENDING_ZIP 6
    {STRUCT_FLD(field_name, "PENDING_DECOMPRESS"),
     STRUCT_FLD(field_length, MY_INT64_NUM_DECIMAL_DIGITS),
     STRUCT_FLD(field_type, MYSQL_TYPE_LONGLONG), STRUCT_FLD(value, 0),
     STRUCT_FLD(field_flags, MY_I_S_UNSIGNED), STRUCT_FLD(old_name, ""),
     STRUCT_FLD(open_method, SKIP_OPEN_TABLE)},

#define IDX_BUF_STATS_PENDING_READ 7
    {STRUCT_FLD(field_name, "PENDING_READS"),
     STRUCT_FLD(field_length, MY_INT64_NUM_DECIMAL_DIGITS),
     STRUCT_FLD(field_type, MYSQL_TYPE_LONGLONG), STRUCT_FLD(value, 0),
     STRUCT_FLD(field_flags, MY_I_S_UNSIGNED), STRUCT_FLD(old_name, ""),
     STRUCT_FLD(open_method, SKIP_OPEN_TABLE)},

#define IDX_BUF_STATS_FLUSH_LRU 8
    {STRUCT_FLD(field_name, "PENDING_FLUSH_LRU"),
     STRUCT_FLD(field_length, MY_INT64_NUM_DECIMAL_DIGITS),
     STRUCT_FLD(field_type, MYSQL_TYPE_LONGLONG), STRUCT_FLD(value, 0),
     STRUCT_FLD(field_flags, MY_I_S_UNSIGNED), STRUCT_FLD(old_name, ""),
     STRUCT_FLD(open_method, SKIP_OPEN_TABLE)},

#define IDX_BUF_STATS_FLUSH_LIST 9
    {STRUCT_FLD(field_name, "PENDING_FLUSH_LIST"),
     STRUCT_FLD(field_length, MY_INT64_NUM_DECIMAL_DIGITS),
     STRUCT_FLD(field_type, MYSQL_TYPE_LONGLONG), STRUCT_FLD(value, 0),
     STRUCT_FLD(field_flags, MY_I_S_UNSIGNED), STRUCT_FLD(old_name, ""),
     STRUCT_FLD(open_method, SKIP_OPEN_TABLE)},

#define IDX_BUF_STATS_PAGE_YOUNG 10
    {STRUCT_FLD(field_name, "PAGES_MADE_YOUNG"),
     STRUCT_FLD(field_length, MY_INT64_NUM_DECIMAL_DIGITS),
     STRUCT_FLD(field_type, MYSQL_TYPE_LONGLONG), STRUCT_FLD(value, 0),
     STRUCT_FLD(field_flags, MY_I_S_UNSIGNED), STRUCT_FLD(old_name, ""),
     STRUCT_FLD(open_method, SKIP_OPEN_TABLE)},

#define IDX_BUF_STATS_PAGE_NOT_YOUNG 11
    {STRUCT_FLD(field_name, "PAGES_NOT_MADE_YOUNG"),
     STRUCT_FLD(field_length, MY_INT64_NUM_DECIMAL_DIGITS),
     STRUCT_FLD(field_type, MYSQL_TYPE_LONGLONG), STRUCT_FLD(value, 0),
     STRUCT_FLD(field_flags, MY_I_S_UNSIGNED), STRUCT_FLD(old_name, ""),
     STRUCT_FLD(open_method, SKIP_OPEN_TABLE)},

#define IDX_BUF_STATS_PAGE_YOUNG_RATE 12
    {STRUCT_FLD(field_name, "PAGES_MADE_YOUNG_RATE"),
     STRUCT_FLD(field_length, MAX_FLOAT_STR_LENGTH),
     STRUCT_FLD(field_type, MYSQL_TYPE_FLOAT), STRUCT_FLD(value, 0),
     STRUCT_FLD(field_flags, 0), STRUCT_FLD(old_name, ""),
     STRUCT_FLD(open_method, SKIP_OPEN_TABLE)},

#define IDX_BUF_STATS_PAGE_NOT_YOUNG_RATE 13
    {STRUCT_FLD(field_name, "PAGES_MADE_NOT_YOUNG_RATE"),
     STRUCT_FLD(field_length, MAX_FLOAT_STR_LENGTH),
     STRUCT_FLD(field_type, MYSQL_TYPE_FLOAT), STRUCT_FLD(value, 0),
     STRUCT_FLD(field_flags, 0), STRUCT_FLD(old_name, ""),
     STRUCT_FLD(open_method, SKIP_OPEN_TABLE)},

#define IDX_BUF_STATS_PAGE_READ 14
    {STRUCT_FLD(field_name, "NUMBER_PAGES_READ"),
     STRUCT_FLD(field_length, MY_INT64_NUM_DECIMAL_DIGITS),
     STRUCT_FLD(field_type, MYSQL_TYPE_LONGLONG), STRUCT_FLD(value, 0),
     STRUCT_FLD(field_flags, MY_I_S_UNSIGNED), STRUCT_FLD(old_name, ""),
     STRUCT_FLD(open_method, SKIP_OPEN_TABLE)},

#define IDX_BUF_STATS_PAGE_CREATED 15
    {STRUCT_FLD(field_name, "NUMBER_PAGES_CREATED"),
     STRUCT_FLD(field_length, MY_INT64_NUM_DECIMAL_DIGITS),
     STRUCT_FLD(field_type, MYSQL_TYPE_LONGLONG), STRUCT_FLD(value, 0),
     STRUCT_FLD(field_flags, MY_I_S_UNSIGNED), STRUCT_FLD(old_name, ""),
     STRUCT_FLD(open_method, SKIP_OPEN_TABLE)},

#define IDX_BUF_STATS_PAGE_WRITTEN 16
    {STRUCT_FLD(field_name, "NUMBER_PAGES_WRITTEN"),
     STRUCT_FLD(field_length, MY_INT64_NUM_DECIMAL_DIGITS),
     STRUCT_FLD(field_type, MYSQL_TYPE_LONGLONG), STRUCT_FLD(value, 0),
     STRUCT_FLD(field_flags, MY_I_S_UNSIGNED), STRUCT_FLD(old_name, ""),
     STRUCT_FLD(open_method, SKIP_OPEN_TABLE)},

#define IDX_BUF_STATS_PAGE_READ_RATE 17
    {STRUCT_FLD(field_name, "PAGES_READ_RATE"),
     STRUCT_FLD(field_length, MAX_FLOAT_STR_LENGTH),
     STRUCT_FLD(field_type, MYSQL_TYPE_FLOAT), STRUCT_FLD(value, 0),
     STRUCT_FLD(field_flags, 0), STRUCT_FLD(old_name, ""),
     STRUCT_FLD(open_method, SKIP_OPEN_TABLE)},

#define IDX_BUF_STATS_PAGE_CREATE_RATE 18
    {STRUCT_FLD(field_name, "PAGES_CREATE_RATE"),
     STRUCT_FLD(field_length, MAX_FLOAT_STR_LENGTH),
     STRUCT_FLD(field_type, MYSQL_TYPE_FLOAT), STRUCT_FLD(value, 0),
     STRUCT_FLD(field_flags, 0), STRUCT_FLD(old_name, ""),
     STRUCT_FLD(open_method, SKIP_OPEN_TABLE)},

#define IDX_BUF_STATS_PAGE_WRITTEN_RATE 19
    {STRUCT_FLD(field_name, "PAGES_WRITTEN_RATE"),
     STRUCT_FLD(field_length, MAX_FLOAT_STR_LENGTH),
     STRUCT_FLD(field_type, MYSQL_TYPE_FLOAT), STRUCT_FLD(value, 0),
     STRUCT_FLD(field_flags, 0), STRUCT_FLD(old_name, ""),
     STRUCT_FLD(open_method, SKIP_OPEN_TABLE)},

#define IDX_BUF_STATS_GET 20
    {STRUCT_FLD(field_name, "NUMBER_PAGES_GET"),
     STRUCT_FLD(field_length, MY_INT64_NUM_DECIMAL_DIGITS),
     STRUCT_FLD(field_type, MYSQL_TYPE_LONGLONG), STRUCT_FLD(value, 0),
     STRUCT_FLD(field_flags, MY_I_S_UNSIGNED), STRUCT_FLD(old_name, ""),
     STRUCT_FLD(open_method, SKIP_OPEN_TABLE)},

#define IDX_BUF_STATS_HIT_RATE 21
    {STRUCT_FLD(field_name, "HIT_RATE"),
     STRUCT_FLD(field_length, MY_INT64_NUM_DECIMAL_DIGITS),
     STRUCT_FLD(field_type, MYSQL_TYPE_LONGLONG), STRUCT_FLD(value, 0),
     STRUCT_FLD(field_flags, MY_I_S_UNSIGNED), STRUCT_FLD(old_name, ""),
     STRUCT_FLD(open_method, SKIP_OPEN_TABLE)},

#define IDX_BUF_STATS_MADE_YOUNG_PCT 22
    {STRUCT_FLD(field_name, "YOUNG_MAKE_PER_THOUSAND_GETS"),
     STRUCT_FLD(field_length, MY_INT64_NUM_DECIMAL_DIGITS),
     STRUCT_FLD(field_type, MYSQL_TYPE_LONGLONG), STRUCT_FLD(value, 0),
     STRUCT_FLD(field_flags, MY_I_S_UNSIGNED), STRUCT_FLD(old_name, ""),
     STRUCT_FLD(open_method, SKIP_OPEN_TABLE)},

#define IDX_BUF_STATS_NOT_MADE_YOUNG_PCT 23
    {STRUCT_FLD(field_name, "NOT_YOUNG_MAKE_PER_THOUSAND_GETS"),
     STRUCT_FLD(field_length, MY_INT64_NUM_DECIMAL_DIGITS),
     STRUCT_FLD(field_type, MYSQL_TYPE_LONGLONG), STRUCT_FLD(value, 0),
     STRUCT_FLD(field_flags, MY_I_S_UNSIGNED), STRUCT_FLD(old_name, ""),
     STRUCT_FLD(open_method, SKIP_OPEN_TABLE)},

#define IDX_BUF_STATS_READ_AHREAD 24
    {STRUCT_FLD(field_name, "NUMBER_PAGES_READ_AHEAD"),
     STRUCT_FLD(field_length, MY_INT64_NUM_DECIMAL_DIGITS),
     STRUCT_FLD(field_type, MYSQL_TYPE_LONGLONG), STRUCT_FLD(value, 0),
     STRUCT_FLD(field_flags, MY_I_S_UNSIGNED), STRUCT_FLD(old_name, ""),
     STRUCT_FLD(open_method, SKIP_OPEN_TABLE)},

#define IDX_BUF_STATS_READ_AHEAD_EVICTED 25
    {STRUCT_FLD(field_name, "NUMBER_READ_AHEAD_EVICTED"),
     STRUCT_FLD(field_length, MY_INT64_NUM_DECIMAL_DIGITS),
     STRUCT_FLD(field_type, MYSQL_TYPE_LONGLONG), STRUCT_FLD(value, 0),
     STRUCT_FLD(field_flags, MY_I_S_UNSIGNED), STRUCT_FLD(old_name, ""),
     STRUCT_FLD(open_method, SKIP_OPEN_TABLE)},

#define IDX_BUF_STATS_READ_AHEAD_RATE 26
    {STRUCT_FLD(field_name, "READ_AHEAD_RATE"),
     STRUCT_FLD(field_length, MAX_FLOAT_STR_LENGTH),
     STRUCT_FLD(field_type, MYSQL_TYPE_FLOAT), STRUCT_FLD(value, 0),
     STRUCT_FLD(field_flags, 0), STRUCT_FLD(old_name, ""),
     STRUCT_FLD(open_method, SKIP_OPEN_TABLE)},

#define IDX_BUF_STATS_READ_AHEAD_EVICT_RATE 27
    {STRUCT_FLD(field_name, "READ_AHEAD_EVICTED_RATE"),
     STRUCT_FLD(field_length, MAX_FLOAT_STR_LENGTH),
     STRUCT_FLD(field_type, MYSQL_TYPE_FLOAT), STRUCT_FLD(value, 0),
     STRUCT_FLD(field_flags, 0), STRUCT_FLD(old_name, ""),
     STRUCT_FLD(open_method, SKIP_OPEN_TABLE)},

#define IDX_BUF_STATS_LRU_IO_SUM 28
    {STRUCT_FLD(field_name, "LRU_IO_TOTAL"),
     STRUCT_FLD(field_length, MY_INT64_NUM_DECIMAL_DIGITS),
     STRUCT_FLD(field_type, MYSQL_TYPE_LONGLONG), STRUCT_FLD(value, 0),
     STRUCT_FLD(field_flags, MY_I_S_UNSIGNED), STRUCT_FLD(old_name, ""),
     STRUCT_FLD(open_method, SKIP_OPEN_TABLE)},

#define IDX_BUF_STATS_LRU_IO_CUR 29
    {STRUCT_FLD(field_name, "LRU_IO_CURRENT"),
     STRUCT_FLD(field_length, MY_INT64_NUM_DECIMAL_DIGITS),
     STRUCT_FLD(field_type, MYSQL_TYPE_LONGLONG), STRUCT_FLD(value, 0),
     STRUCT_FLD(field_flags, MY_I_S_UNSIGNED), STRUCT_FLD(old_name, ""),
     STRUCT_FLD(open_method, SKIP_OPEN_TABLE)},

#define IDX_BUF_STATS_UNZIP_SUM 30
    {STRUCT_FLD(field_name, "UNCOMPRESS_TOTAL"),
     STRUCT_FLD(field_length, MY_INT64_NUM_DECIMAL_DIGITS),
     STRUCT_FLD(field_type, MYSQL_TYPE_LONGLONG), STRUCT_FLD(value, 0),
     STRUCT_FLD(field_flags, MY_I_S_UNSIGNED), STRUCT_FLD(old_name, ""),
     STRUCT_FLD(open_method, SKIP_OPEN_TABLE)},

#define IDX_BUF_STATS_UNZIP_CUR 31
    {STRUCT_FLD(field_name, "UNCOMPRESS_CURRENT"),
     STRUCT_FLD(field_length, MY_INT64_NUM_DECIMAL_DIGITS),
     STRUCT_FLD(field_type, MYSQL_TYPE_LONGLONG), STRUCT_FLD(value, 0),
     STRUCT_FLD(field_flags, MY_I_S_UNSIGNED), STRUCT_FLD(old_name, ""),
     STRUCT_FLD(open_method, SKIP_OPEN_TABLE)},

    END_OF_ST_FIELD_INFO};

/** Fill Information Schema table INNODB_BUFFER_POOL_STATS for a particular
 buffer pool
 @return 0 on success, 1 on failure */
static int i_s_innodb_stats_fill(
    THD *thd,                    /*!< in: thread */
    TABLE_LIST *tables,          /*!< in/out: tables to fill */
    const buf_pool_info_t *info) /*!< in: buffer pool
                                 information */
{
  TABLE *table;
  Field **fields;

  DBUG_ENTER("i_s_innodb_stats_fill");

  table = tables->table;

  fields = table->field;

  OK(fields[IDX_BUF_STATS_POOL_ID]->store(info->pool_unique_id, true));

  OK(fields[IDX_BUF_STATS_POOL_SIZE]->store(info->pool_size, true));

  OK(fields[IDX_BUF_STATS_LRU_LEN]->store(info->lru_len, true));

  OK(fields[IDX_BUF_STATS_OLD_LRU_LEN]->store(info->old_lru_len, true));

  OK(fields[IDX_BUF_STATS_FREE_BUFFERS]->store(info->free_list_len, true));

  OK(fields[IDX_BUF_STATS_FLUSH_LIST_LEN]->store(info->flush_list_len, true));

  OK(fields[IDX_BUF_STATS_PENDING_ZIP]->store(info->n_pend_unzip, true));

  OK(fields[IDX_BUF_STATS_PENDING_READ]->store(info->n_pend_reads, true));

  OK(fields[IDX_BUF_STATS_FLUSH_LRU]->store(info->n_pending_flush_lru, true));

  OK(fields[IDX_BUF_STATS_FLUSH_LIST]->store(info->n_pending_flush_list, true));

  OK(fields[IDX_BUF_STATS_PAGE_YOUNG]->store(info->n_pages_made_young, true));

  OK(fields[IDX_BUF_STATS_PAGE_NOT_YOUNG]->store(info->n_pages_not_made_young,
                                                 true));

  OK(fields[IDX_BUF_STATS_PAGE_YOUNG_RATE]->store(info->page_made_young_rate));

  OK(fields[IDX_BUF_STATS_PAGE_NOT_YOUNG_RATE]->store(
      info->page_not_made_young_rate));

  OK(fields[IDX_BUF_STATS_PAGE_READ]->store(info->n_pages_read, true));

  OK(fields[IDX_BUF_STATS_PAGE_CREATED]->store(info->n_pages_created, true));

  OK(fields[IDX_BUF_STATS_PAGE_WRITTEN]->store(info->n_pages_written, true));

  OK(fields[IDX_BUF_STATS_GET]->store(info->n_page_gets, true));

  OK(fields[IDX_BUF_STATS_PAGE_READ_RATE]->store(info->pages_read_rate));

  OK(fields[IDX_BUF_STATS_PAGE_CREATE_RATE]->store(info->pages_created_rate));

  OK(fields[IDX_BUF_STATS_PAGE_WRITTEN_RATE]->store(info->pages_written_rate));

  if (info->n_page_get_delta) {
    OK(fields[IDX_BUF_STATS_HIT_RATE]->store(
        1000 - (1000 * info->page_read_delta / info->n_page_get_delta), true));

    OK(fields[IDX_BUF_STATS_MADE_YOUNG_PCT]->store(
        1000 * info->young_making_delta / info->n_page_get_delta, true));

    OK(fields[IDX_BUF_STATS_NOT_MADE_YOUNG_PCT]->store(
        1000 * info->not_young_making_delta / info->n_page_get_delta, true));
  } else {
    OK(fields[IDX_BUF_STATS_HIT_RATE]->store(0, true));
    OK(fields[IDX_BUF_STATS_MADE_YOUNG_PCT]->store(0, true));
    OK(fields[IDX_BUF_STATS_NOT_MADE_YOUNG_PCT]->store(0, true));
  }

  OK(fields[IDX_BUF_STATS_READ_AHREAD]->store(info->n_ra_pages_read, true));

  OK(fields[IDX_BUF_STATS_READ_AHEAD_EVICTED]->store(info->n_ra_pages_evicted,
                                                     true));

  OK(fields[IDX_BUF_STATS_READ_AHEAD_RATE]->store(info->pages_readahead_rate));

  OK(fields[IDX_BUF_STATS_READ_AHEAD_EVICT_RATE]->store(
      info->pages_evicted_rate));

  OK(fields[IDX_BUF_STATS_LRU_IO_SUM]->store(info->io_sum, true));

  OK(fields[IDX_BUF_STATS_LRU_IO_CUR]->store(info->io_cur, true));

  OK(fields[IDX_BUF_STATS_UNZIP_SUM]->store(info->unzip_sum, true));

  OK(fields[IDX_BUF_STATS_UNZIP_CUR]->store(info->unzip_cur, true));

  DBUG_RETURN(schema_table_store_record(thd, table));
}

/** This is the function that loops through each buffer pool and fetch buffer
 pool stats to information schema  table: I_S_INNODB_BUFFER_POOL_STATS
 @return 0 on success, 1 on failure */
static int i_s_innodb_buffer_stats_fill_table(
    THD *thd,           /*!< in: thread */
    TABLE_LIST *tables, /*!< in/out: tables to fill */
    Item *)             /*!< in: condition (ignored) */
{
  int status = 0;
  buf_pool_info_t *pool_info;

  DBUG_ENTER("i_s_innodb_buffer_fill_general");

  /* Only allow the PROCESS privilege holder to access the stats */
  if (check_global_access(thd, PROCESS_ACL)) {
    DBUG_RETURN(0);
  }

  pool_info = (buf_pool_info_t *)ut_zalloc_nokey(srv_buf_pool_instances *
                                                 sizeof *pool_info);

  /* Walk through each buffer pool */
  for (ulint i = 0; i < srv_buf_pool_instances; i++) {
    buf_pool_t *buf_pool;

    buf_pool = buf_pool_from_array(i);

    /* Fetch individual buffer pool info */
    buf_stats_get_pool_info(buf_pool, i, pool_info);

    status = i_s_innodb_stats_fill(thd, tables, &pool_info[i]);

    /* If something goes wrong, break and return */
    if (status) {
      break;
    }
  }

  ut_free(pool_info);

  DBUG_RETURN(status);
}

/** Bind the dynamic table INFORMATION_SCHEMA.INNODB_BUFFER_POOL_STATS.
 @return 0 on success, 1 on failure */
static int i_s_innodb_buffer_pool_stats_init(
    void *p) /*!< in/out: table schema object */
{
  ST_SCHEMA_TABLE *schema;

  DBUG_ENTER("i_s_innodb_buffer_pool_stats_init");

  schema = reinterpret_cast<ST_SCHEMA_TABLE *>(p);

  schema->fields_info = i_s_innodb_buffer_stats_fields_info;
  schema->fill_table = i_s_innodb_buffer_stats_fill_table;

  DBUG_RETURN(0);
}

struct st_mysql_plugin i_s_innodb_buffer_stats = {
    /* the plugin type (a MYSQL_XXX_PLUGIN value) */
    /* int */
    STRUCT_FLD(type, MYSQL_INFORMATION_SCHEMA_PLUGIN),

    /* pointer to type-specific plugin descriptor */
    /* void* */
    STRUCT_FLD(info, &i_s_info),

    /* plugin name */
    /* const char* */
    STRUCT_FLD(name, "INNODB_BUFFER_POOL_STATS"),

    /* plugin author (for SHOW PLUGINS) */
    /* const char* */
    STRUCT_FLD(author, plugin_author),

    /* general descriptive text (for SHOW PLUGINS) */
    /* const char* */
    STRUCT_FLD(descr, "InnoDB Buffer Pool Statistics Information "),

    /* the plugin license (PLUGIN_LICENSE_XXX) */
    /* int */
    STRUCT_FLD(license, PLUGIN_LICENSE_GPL),

    /* the function to invoke when plugin is loaded */
    /* int (*)(void*); */
    STRUCT_FLD(init, i_s_innodb_buffer_pool_stats_init),

    /* the function to invoke when plugin is un installed */
    /* int (*)(void*); */
    NULL,

    /* the function to invoke when plugin is unloaded */
    /* int (*)(void*); */
    STRUCT_FLD(deinit, i_s_common_deinit),

    /* plugin version (for SHOW PLUGINS) */
    /* unsigned int */
    STRUCT_FLD(version, i_s_innodb_plugin_version),

    /* SHOW_VAR* */
    STRUCT_FLD(status_vars, NULL),

    /* SYS_VAR** */
    STRUCT_FLD(system_vars, NULL),

    /* reserved for dependency checking */
    /* void* */
    STRUCT_FLD(__reserved1, NULL),

    /* Plugin flags */
    /* unsigned long */
    STRUCT_FLD(flags, 0UL),
};

/* Fields of the dynamic table INNODB_BUFFER_POOL_PAGE.
Every time any column gets changed, added or removed, please remember
to change i_s_innodb_plugin_version_postfix accordingly, so that
the change can be propagated to server */
static ST_FIELD_INFO i_s_innodb_buffer_page_fields_info[] = {
#define IDX_BUFFER_POOL_ID 0
    {STRUCT_FLD(field_name, "POOL_ID"),
     STRUCT_FLD(field_length, MY_INT64_NUM_DECIMAL_DIGITS),
     STRUCT_FLD(field_type, MYSQL_TYPE_LONGLONG), STRUCT_FLD(value, 0),
     STRUCT_FLD(field_flags, MY_I_S_UNSIGNED), STRUCT_FLD(old_name, ""),
     STRUCT_FLD(open_method, SKIP_OPEN_TABLE)},

#define IDX_BUFFER_BLOCK_ID 1
    {STRUCT_FLD(field_name, "BLOCK_ID"),
     STRUCT_FLD(field_length, MY_INT64_NUM_DECIMAL_DIGITS),
     STRUCT_FLD(field_type, MYSQL_TYPE_LONGLONG), STRUCT_FLD(value, 0),
     STRUCT_FLD(field_flags, MY_I_S_UNSIGNED), STRUCT_FLD(old_name, ""),
     STRUCT_FLD(open_method, SKIP_OPEN_TABLE)},

#define IDX_BUFFER_PAGE_SPACE 2
    {STRUCT_FLD(field_name, "SPACE"),
     STRUCT_FLD(field_length, MY_INT64_NUM_DECIMAL_DIGITS),
     STRUCT_FLD(field_type, MYSQL_TYPE_LONGLONG), STRUCT_FLD(value, 0),
     STRUCT_FLD(field_flags, MY_I_S_UNSIGNED), STRUCT_FLD(old_name, ""),
     STRUCT_FLD(open_method, SKIP_OPEN_TABLE)},

#define IDX_BUFFER_PAGE_NUM 3
    {STRUCT_FLD(field_name, "PAGE_NUMBER"),
     STRUCT_FLD(field_length, MY_INT64_NUM_DECIMAL_DIGITS),
     STRUCT_FLD(field_type, MYSQL_TYPE_LONGLONG), STRUCT_FLD(value, 0),
     STRUCT_FLD(field_flags, MY_I_S_UNSIGNED), STRUCT_FLD(old_name, ""),
     STRUCT_FLD(open_method, SKIP_OPEN_TABLE)},

#define IDX_BUFFER_PAGE_TYPE 4
    {STRUCT_FLD(field_name, "PAGE_TYPE"), STRUCT_FLD(field_length, 64),
     STRUCT_FLD(field_type, MYSQL_TYPE_STRING), STRUCT_FLD(value, 0),
     STRUCT_FLD(field_flags, MY_I_S_MAYBE_NULL), STRUCT_FLD(old_name, ""),
     STRUCT_FLD(open_method, SKIP_OPEN_TABLE)},

#define IDX_BUFFER_PAGE_FLUSH_TYPE 5
    {STRUCT_FLD(field_name, "FLUSH_TYPE"),
     STRUCT_FLD(field_length, MY_INT64_NUM_DECIMAL_DIGITS),
     STRUCT_FLD(field_type, MYSQL_TYPE_LONGLONG), STRUCT_FLD(value, 0),
     STRUCT_FLD(field_flags, MY_I_S_UNSIGNED), STRUCT_FLD(old_name, ""),
     STRUCT_FLD(open_method, SKIP_OPEN_TABLE)},

#define IDX_BUFFER_PAGE_FIX_COUNT 6
    {STRUCT_FLD(field_name, "FIX_COUNT"),
     STRUCT_FLD(field_length, MY_INT64_NUM_DECIMAL_DIGITS),
     STRUCT_FLD(field_type, MYSQL_TYPE_LONGLONG), STRUCT_FLD(value, 0),
     STRUCT_FLD(field_flags, MY_I_S_UNSIGNED), STRUCT_FLD(old_name, ""),
     STRUCT_FLD(open_method, SKIP_OPEN_TABLE)},

#define IDX_BUFFER_PAGE_HASHED 7
    {STRUCT_FLD(field_name, "IS_HASHED"), STRUCT_FLD(field_length, 3),
     STRUCT_FLD(field_type, MYSQL_TYPE_STRING), STRUCT_FLD(value, 0),
     STRUCT_FLD(field_flags, MY_I_S_MAYBE_NULL), STRUCT_FLD(old_name, ""),
     STRUCT_FLD(open_method, SKIP_OPEN_TABLE)},

#define IDX_BUFFER_PAGE_NEWEST_MOD 8
    {STRUCT_FLD(field_name, "NEWEST_MODIFICATION"),
     STRUCT_FLD(field_length, MY_INT64_NUM_DECIMAL_DIGITS),
     STRUCT_FLD(field_type, MYSQL_TYPE_LONGLONG), STRUCT_FLD(value, 0),
     STRUCT_FLD(field_flags, MY_I_S_UNSIGNED), STRUCT_FLD(old_name, ""),
     STRUCT_FLD(open_method, SKIP_OPEN_TABLE)},

#define IDX_BUFFER_PAGE_OLDEST_MOD 9
    {STRUCT_FLD(field_name, "OLDEST_MODIFICATION"),
     STRUCT_FLD(field_length, MY_INT64_NUM_DECIMAL_DIGITS),
     STRUCT_FLD(field_type, MYSQL_TYPE_LONGLONG), STRUCT_FLD(value, 0),
     STRUCT_FLD(field_flags, MY_I_S_UNSIGNED), STRUCT_FLD(old_name, ""),
     STRUCT_FLD(open_method, SKIP_OPEN_TABLE)},

#define IDX_BUFFER_PAGE_ACCESS_TIME 10
    {STRUCT_FLD(field_name, "ACCESS_TIME"),
     STRUCT_FLD(field_length, MY_INT64_NUM_DECIMAL_DIGITS),
     STRUCT_FLD(field_type, MYSQL_TYPE_LONGLONG), STRUCT_FLD(value, 0),
     STRUCT_FLD(field_flags, MY_I_S_UNSIGNED), STRUCT_FLD(old_name, ""),
     STRUCT_FLD(open_method, SKIP_OPEN_TABLE)},

#define IDX_BUFFER_PAGE_TABLE_NAME 11
    {STRUCT_FLD(field_name, "TABLE_NAME"), STRUCT_FLD(field_length, 1024),
     STRUCT_FLD(field_type, MYSQL_TYPE_STRING), STRUCT_FLD(value, 0),
     STRUCT_FLD(field_flags, MY_I_S_MAYBE_NULL), STRUCT_FLD(old_name, ""),
     STRUCT_FLD(open_method, SKIP_OPEN_TABLE)},

#define IDX_BUFFER_PAGE_INDEX_NAME 12
    {STRUCT_FLD(field_name, "INDEX_NAME"), STRUCT_FLD(field_length, 1024),
     STRUCT_FLD(field_type, MYSQL_TYPE_STRING), STRUCT_FLD(value, 0),
     STRUCT_FLD(field_flags, MY_I_S_MAYBE_NULL), STRUCT_FLD(old_name, ""),
     STRUCT_FLD(open_method, SKIP_OPEN_TABLE)},

#define IDX_BUFFER_PAGE_NUM_RECS 13
    {STRUCT_FLD(field_name, "NUMBER_RECORDS"),
     STRUCT_FLD(field_length, MY_INT64_NUM_DECIMAL_DIGITS),
     STRUCT_FLD(field_type, MYSQL_TYPE_LONGLONG), STRUCT_FLD(value, 0),
     STRUCT_FLD(field_flags, MY_I_S_UNSIGNED), STRUCT_FLD(old_name, ""),
     STRUCT_FLD(open_method, SKIP_OPEN_TABLE)},

#define IDX_BUFFER_PAGE_DATA_SIZE 14
    {STRUCT_FLD(field_name, "DATA_SIZE"),
     STRUCT_FLD(field_length, MY_INT64_NUM_DECIMAL_DIGITS),
     STRUCT_FLD(field_type, MYSQL_TYPE_LONGLONG), STRUCT_FLD(value, 0),
     STRUCT_FLD(field_flags, MY_I_S_UNSIGNED), STRUCT_FLD(old_name, ""),
     STRUCT_FLD(open_method, SKIP_OPEN_TABLE)},

#define IDX_BUFFER_PAGE_ZIP_SIZE 15
    {STRUCT_FLD(field_name, "COMPRESSED_SIZE"),
     STRUCT_FLD(field_length, MY_INT64_NUM_DECIMAL_DIGITS),
     STRUCT_FLD(field_type, MYSQL_TYPE_LONGLONG), STRUCT_FLD(value, 0),
     STRUCT_FLD(field_flags, MY_I_S_UNSIGNED), STRUCT_FLD(old_name, ""),
     STRUCT_FLD(open_method, SKIP_OPEN_TABLE)},

#define IDX_BUFFER_PAGE_STATE 16
    {STRUCT_FLD(field_name, "PAGE_STATE"), STRUCT_FLD(field_length, 64),
     STRUCT_FLD(field_type, MYSQL_TYPE_STRING), STRUCT_FLD(value, 0),
     STRUCT_FLD(field_flags, MY_I_S_MAYBE_NULL), STRUCT_FLD(old_name, ""),
     STRUCT_FLD(open_method, SKIP_OPEN_TABLE)},

#define IDX_BUFFER_PAGE_IO_FIX 17
    {STRUCT_FLD(field_name, "IO_FIX"), STRUCT_FLD(field_length, 64),
     STRUCT_FLD(field_type, MYSQL_TYPE_STRING), STRUCT_FLD(value, 0),
     STRUCT_FLD(field_flags, MY_I_S_MAYBE_NULL), STRUCT_FLD(old_name, ""),
     STRUCT_FLD(open_method, SKIP_OPEN_TABLE)},

#define IDX_BUFFER_PAGE_IS_OLD 18
    {STRUCT_FLD(field_name, "IS_OLD"), STRUCT_FLD(field_length, 3),
     STRUCT_FLD(field_type, MYSQL_TYPE_STRING), STRUCT_FLD(value, 0),
     STRUCT_FLD(field_flags, MY_I_S_MAYBE_NULL), STRUCT_FLD(old_name, ""),
     STRUCT_FLD(open_method, SKIP_OPEN_TABLE)},

#define IDX_BUFFER_PAGE_FREE_CLOCK 19
    {STRUCT_FLD(field_name, "FREE_PAGE_CLOCK"),
     STRUCT_FLD(field_length, MY_INT64_NUM_DECIMAL_DIGITS),
     STRUCT_FLD(field_type, MYSQL_TYPE_LONGLONG), STRUCT_FLD(value, 0),
     STRUCT_FLD(field_flags, MY_I_S_UNSIGNED), STRUCT_FLD(old_name, ""),
     STRUCT_FLD(open_method, SKIP_OPEN_TABLE)},

    END_OF_ST_FIELD_INFO};

/** Fill Information Schema table INNODB_BUFFER_PAGE with information
 cached in the buf_page_info_t array
 @return 0 on success, 1 on failure */
static int i_s_innodb_buffer_page_fill(
    THD *thd,                          /*!< in: thread */
    TABLE_LIST *tables,                /*!< in/out: tables to fill */
    const buf_page_info_t *info_array, /*!< in: array cached page
                                       info */
    ulint num_page)                    /*!< in: number of page info
                                       cached */
{
  TABLE *table;
  Field **fields;

  DBUG_ENTER("i_s_innodb_buffer_page_fill");

  table = tables->table;

  fields = table->field;

  /* Iterate through the cached array and fill the I_S table rows */
  for (ulint i = 0; i < num_page; i++) {
    const buf_page_info_t *page_info;
    char table_name[MAX_FULL_NAME_LEN + 1];
    const char *table_name_end = NULL;
    const char *state_str;
    enum buf_page_state state;

    page_info = info_array + i;

    state_str = NULL;

    OK(fields[IDX_BUFFER_POOL_ID]->store(page_info->pool_id, true));

    OK(fields[IDX_BUFFER_BLOCK_ID]->store(page_info->block_id, true));

    OK(fields[IDX_BUFFER_PAGE_SPACE]->store(page_info->space_id, true));

    OK(fields[IDX_BUFFER_PAGE_NUM]->store(page_info->page_num, true));

    OK(field_store_string(fields[IDX_BUFFER_PAGE_TYPE],
                          i_s_page_type[page_info->page_type].type_str));

    OK(fields[IDX_BUFFER_PAGE_FLUSH_TYPE]->store(page_info->flush_type));

    OK(fields[IDX_BUFFER_PAGE_FIX_COUNT]->store(page_info->fix_count));

    if (page_info->hashed) {
      OK(field_store_string(fields[IDX_BUFFER_PAGE_HASHED], "YES"));
    } else {
      OK(field_store_string(fields[IDX_BUFFER_PAGE_HASHED], "NO"));
    }

    OK(fields[IDX_BUFFER_PAGE_NEWEST_MOD]->store(page_info->newest_mod, true));

    OK(fields[IDX_BUFFER_PAGE_OLDEST_MOD]->store(page_info->oldest_mod, true));

    OK(fields[IDX_BUFFER_PAGE_ACCESS_TIME]->store(page_info->access_time));

    fields[IDX_BUFFER_PAGE_TABLE_NAME]->set_null();

    fields[IDX_BUFFER_PAGE_INDEX_NAME]->set_null();

    /* If this is an index page, fetch the index name
    and table name */
    switch (page_info->page_type) {
      const dict_index_t *index;

      case I_S_PAGE_TYPE_INDEX:
      case I_S_PAGE_TYPE_RTREE:
      case I_S_PAGE_TYPE_SDI: {
        index_id_t id(page_info->space_id, page_info->index_id);

        mutex_enter(&dict_sys->mutex);
        index = dict_index_find(id);
      }

        if (index) {
          table_name_end = innobase_convert_name(
              table_name, sizeof(table_name), index->table_name,
              strlen(index->table_name), thd);

          OK(fields[IDX_BUFFER_PAGE_TABLE_NAME]->store(
              table_name, static_cast<size_t>(table_name_end - table_name),
              system_charset_info));
          fields[IDX_BUFFER_PAGE_TABLE_NAME]->set_notnull();

          OK(field_store_index_name(fields[IDX_BUFFER_PAGE_INDEX_NAME],
                                    index->name));
        }

        mutex_exit(&dict_sys->mutex);
    }

    OK(fields[IDX_BUFFER_PAGE_NUM_RECS]->store(page_info->num_recs, true));

    OK(fields[IDX_BUFFER_PAGE_DATA_SIZE]->store(page_info->data_size, true));

    OK(fields[IDX_BUFFER_PAGE_ZIP_SIZE]->store(
        page_info->zip_ssize ? (UNIV_ZIP_SIZE_MIN >> 1) << page_info->zip_ssize
                             : 0,
        true));

#if BUF_PAGE_STATE_BITS > 3
#error \
    "BUF_PAGE_STATE_BITS > 3, please ensure that all 1<<BUF_PAGE_STATE_BITS values are checked for"
#endif
    state = static_cast<enum buf_page_state>(page_info->page_state);

    switch (state) {
      /* First three states are for compression pages and
      are not states we would get as we scan pages through
      buffer blocks */
      case BUF_BLOCK_POOL_WATCH:
      case BUF_BLOCK_ZIP_PAGE:
      case BUF_BLOCK_ZIP_DIRTY:
        state_str = NULL;
        break;
      case BUF_BLOCK_NOT_USED:
        state_str = "NOT_USED";
        break;
      case BUF_BLOCK_READY_FOR_USE:
        state_str = "READY_FOR_USE";
        break;
      case BUF_BLOCK_FILE_PAGE:
        state_str = "FILE_PAGE";
        break;
      case BUF_BLOCK_MEMORY:
        state_str = "MEMORY";
        break;
      case BUF_BLOCK_REMOVE_HASH:
        state_str = "REMOVE_HASH";
        break;
    };

    OK(field_store_string(fields[IDX_BUFFER_PAGE_STATE], state_str));

    switch (page_info->io_fix) {
      case BUF_IO_NONE:
        OK(field_store_string(fields[IDX_BUFFER_PAGE_IO_FIX], "IO_NONE"));
        break;
      case BUF_IO_READ:
        OK(field_store_string(fields[IDX_BUFFER_PAGE_IO_FIX], "IO_READ"));
        break;
      case BUF_IO_WRITE:
        OK(field_store_string(fields[IDX_BUFFER_PAGE_IO_FIX], "IO_WRITE"));
        break;
      case BUF_IO_PIN:
        OK(field_store_string(fields[IDX_BUFFER_PAGE_IO_FIX], "IO_PIN"));
        break;
    }

    OK(field_store_string(fields[IDX_BUFFER_PAGE_IS_OLD],
                          (page_info->is_old) ? "YES" : "NO"));

    OK(fields[IDX_BUFFER_PAGE_FREE_CLOCK]->store(page_info->freed_page_clock,
                                                 true));

    if (schema_table_store_record(thd, table)) {
      DBUG_RETURN(1);
    }
  }

  DBUG_RETURN(0);
}

/** Set appropriate page type to a buf_page_info_t structure */
static void i_s_innodb_set_page_type(
    buf_page_info_t *page_info, /*!< in/out: structure to fill with
                                scanned info */
    ulint page_type,            /*!< in: page type */
    const byte *frame)          /*!< in: buffer frame */
{
  if (fil_page_type_is_index(page_type)) {
    const page_t *page = (const page_t *)frame;

    page_info->index_id = btr_page_get_index_id(page);

    /* FIL_PAGE_INDEX and FIL_PAGE_RTREE are a bit special,
    their values are defined as 17855 and 17854, so we cannot
    use them to index into i_s_page_type[] array, its array index
    in the i_s_page_type[] array is I_S_PAGE_TYPE_INDEX
    (1) for index pages or I_S_PAGE_TYPE_IBUF for
    change buffer index pages */
    if (page_info->index_id ==
        static_cast<space_index_t>(DICT_IBUF_ID_MIN + IBUF_SPACE_ID)) {
      page_info->page_type = I_S_PAGE_TYPE_IBUF;
    } else if (page_type == FIL_PAGE_RTREE) {
      page_info->page_type = I_S_PAGE_TYPE_RTREE;
    } else if (page_type == FIL_PAGE_SDI) {
      page_info->page_type = I_S_PAGE_TYPE_SDI;
    } else {
      page_info->page_type = I_S_PAGE_TYPE_INDEX;
    }

    page_info->data_size = (ulint)(
        page_header_get_field(page, PAGE_HEAP_TOP) -
        (page_is_comp(page) ? PAGE_NEW_SUPREMUM_END : PAGE_OLD_SUPREMUM_END) -
        page_header_get_field(page, PAGE_GARBAGE));

    page_info->num_recs = page_get_n_recs(page);
  } else if (page_type > FIL_PAGE_TYPE_LAST) {
    /* Encountered an unknown page type */
    page_info->page_type = I_S_PAGE_TYPE_UNKNOWN;
  } else {
    /* Make sure we get the right index into the
    i_s_page_type[] array */
    ut_a(page_type == i_s_page_type[page_type].type_value);

    page_info->page_type = page_type;
  }

  switch (page_info->page_type) {
    case FIL_PAGE_TYPE_ZBLOB:
    case FIL_PAGE_TYPE_ZBLOB2:
    case FIL_PAGE_SDI_ZBLOB:
    case FIL_PAGE_TYPE_LOB_INDEX:
    case FIL_PAGE_TYPE_LOB_DATA:
    case FIL_PAGE_TYPE_LOB_FIRST:
    case FIL_PAGE_TYPE_ZLOB_FIRST:
    case FIL_PAGE_TYPE_ZLOB_DATA:
    case FIL_PAGE_TYPE_ZLOB_INDEX:
    case FIL_PAGE_TYPE_ZLOB_FRAG:
    case FIL_PAGE_TYPE_ZLOB_FRAG_ENTRY:
      page_info->page_num = mach_read_from_4(frame + FIL_PAGE_OFFSET);
      page_info->space_id =
          mach_read_from_4(frame + FIL_PAGE_ARCH_LOG_NO_OR_SPACE_ID);
  }
}
/** Scans pages in the buffer cache, and collect their general information
 into the buf_page_info_t array which is zero-filled. So any fields
 that are not initialized in the function will default to 0 */
static void i_s_innodb_buffer_page_get_info(
    const buf_page_t *bpage,    /*!< in: buffer pool page to scan */
    ulint pool_id,              /*!< in: buffer pool id */
    ulint pos,                  /*!< in: buffer block position in
                                buffer pool or in the LRU list */
    buf_page_info_t *page_info) /*!< in: zero filled info structure;
                                out: structure filled with scanned
                                info */
{
  BPageMutex *mutex = buf_page_get_mutex(bpage);

  ut_ad(pool_id < MAX_BUFFER_POOLS);

  page_info->pool_id = pool_id;

  page_info->block_id = pos;

  mutex_enter(mutex);

  page_info->page_state = buf_page_get_state(bpage);

  /* Only fetch information for buffers that map to a tablespace,
  that is, buffer page with state BUF_BLOCK_ZIP_PAGE,
  BUF_BLOCK_ZIP_DIRTY or BUF_BLOCK_FILE_PAGE */
  if (buf_page_in_file(bpage)) {
    const byte *frame;
    ulint page_type;

    page_info->space_id = bpage->id.space();

    page_info->page_num = bpage->id.page_no();

    page_info->flush_type = bpage->flush_type;

    page_info->fix_count = bpage->buf_fix_count;

    page_info->newest_mod = bpage->newest_modification;

    page_info->oldest_mod = bpage->oldest_modification;

    page_info->access_time = bpage->access_time;

    page_info->zip_ssize = bpage->zip.ssize;

    page_info->io_fix = bpage->io_fix;

    page_info->is_old = bpage->old;

    page_info->freed_page_clock = bpage->freed_page_clock;

    switch (buf_page_get_io_fix(bpage)) {
      case BUF_IO_NONE:
      case BUF_IO_WRITE:
      case BUF_IO_PIN:
        break;
      case BUF_IO_READ:
        page_info->page_type = I_S_PAGE_TYPE_UNKNOWN;
        mutex_exit(mutex);
        return;
    }

    if (page_info->page_state == BUF_BLOCK_FILE_PAGE) {
      const buf_block_t *block;

      block = reinterpret_cast<const buf_block_t *>(bpage);
      frame = block->frame;
      /* Note: this may be a false positive, that
      is, block->index will not always be set to
      NULL when the last adaptive hash index
      reference is dropped. */
      page_info->hashed = (block->index != NULL);
    } else {
      ut_ad(page_info->zip_ssize);
      frame = bpage->zip.data;
    }

    page_type = fil_page_get_type(frame);

    i_s_innodb_set_page_type(page_info, page_type, frame);
  } else {
    page_info->page_type = I_S_PAGE_TYPE_UNKNOWN;
  }

  mutex_exit(mutex);
}

/** This is the function that goes through each block of the buffer pool
 and fetch information to information schema tables: INNODB_BUFFER_PAGE.
 @return 0 on success, 1 on failure */
static int i_s_innodb_fill_buffer_pool(
    THD *thd,             /*!< in: thread */
    TABLE_LIST *tables,   /*!< in/out: tables to fill */
    buf_pool_t *buf_pool, /*!< in: buffer pool to scan */
    const ulint pool_id)  /*!< in: buffer pool id */
{
  int status = 0;
  mem_heap_t *heap;

  DBUG_ENTER("i_s_innodb_fill_buffer_pool");

  heap = mem_heap_create(10000);

  /* Go through each chunk of buffer pool. Currently, we only
  have one single chunk for each buffer pool */
  for (ulint n = 0; n < ut_min(buf_pool->n_chunks, buf_pool->n_chunks_new);
       n++) {
    const buf_block_t *block;
    ulint n_blocks;
    buf_page_info_t *info_buffer;
    ulint num_page;
    ulint mem_size;
    ulint chunk_size;
    ulint num_to_process = 0;
    ulint block_id = 0;

    /* Get buffer block of the nth chunk */
    block = buf_get_nth_chunk_block(buf_pool, n, &chunk_size);
    num_page = 0;

    while (chunk_size > 0) {
      /* we cache maximum MAX_BUF_INFO_CACHED number of
      buffer page info */
      num_to_process = ut_min(chunk_size, MAX_BUF_INFO_CACHED);

      mem_size = num_to_process * sizeof(buf_page_info_t);

      /* For each chunk, we'll pre-allocate information
      structures to cache the page information read from
      the buffer pool */
      info_buffer = (buf_page_info_t *)mem_heap_zalloc(heap, mem_size);

      /* GO through each block in the chunk */
      for (n_blocks = num_to_process; n_blocks--; block++) {
        i_s_innodb_buffer_page_get_info(&block->page, pool_id, block_id,
                                        info_buffer + num_page);
        block_id++;
        num_page++;
      }

      /* Fill in information schema table with information
      just collected from the buffer chunk scan */
      status = i_s_innodb_buffer_page_fill(thd, tables, info_buffer, num_page);

      /* If something goes wrong, break and return */
      if (status) {
        break;
      }

      mem_heap_empty(heap);
      chunk_size -= num_to_process;
      num_page = 0;
    }
  }

  mem_heap_free(heap);

  DBUG_RETURN(status);
}

/** Fill page information for pages in InnoDB buffer pool to the
 dynamic table INFORMATION_SCHEMA.INNODB_BUFFER_PAGE
 @return 0 on success, 1 on failure */
static int i_s_innodb_buffer_page_fill_table(
    THD *thd,           /*!< in: thread */
    TABLE_LIST *tables, /*!< in/out: tables to fill */
    Item *)             /*!< in: condition (ignored) */
{
  int status = 0;

  DBUG_ENTER("i_s_innodb_buffer_page_fill_table");

  /* deny access to user without PROCESS privilege */
  if (check_global_access(thd, PROCESS_ACL)) {
    DBUG_RETURN(0);
  }

  /* Walk through each buffer pool */
  for (ulint i = 0; i < srv_buf_pool_instances; i++) {
    buf_pool_t *buf_pool;

    buf_pool = buf_pool_from_array(i);

    /* Fetch information from pages in this buffer pool,
    and fill the corresponding I_S table */
    status = i_s_innodb_fill_buffer_pool(thd, tables, buf_pool, i);

    /* If something wrong, break and return */
    if (status) {
      break;
    }
  }

  DBUG_RETURN(status);
}

/** Bind the dynamic table INFORMATION_SCHEMA.INNODB_BUFFER_PAGE.
 @return 0 on success, 1 on failure */
static int i_s_innodb_buffer_page_init(
    void *p) /*!< in/out: table schema object */
{
  ST_SCHEMA_TABLE *schema;

  DBUG_ENTER("i_s_innodb_buffer_page_init");

  schema = reinterpret_cast<ST_SCHEMA_TABLE *>(p);

  schema->fields_info = i_s_innodb_buffer_page_fields_info;
  schema->fill_table = i_s_innodb_buffer_page_fill_table;

  DBUG_RETURN(0);
}

struct st_mysql_plugin i_s_innodb_buffer_page = {
    /* the plugin type (a MYSQL_XXX_PLUGIN value) */
    /* int */
    STRUCT_FLD(type, MYSQL_INFORMATION_SCHEMA_PLUGIN),

    /* pointer to type-specific plugin descriptor */
    /* void* */
    STRUCT_FLD(info, &i_s_info),

    /* plugin name */
    /* const char* */
    STRUCT_FLD(name, "INNODB_BUFFER_PAGE"),

    /* plugin author (for SHOW PLUGINS) */
    /* const char* */
    STRUCT_FLD(author, plugin_author),

    /* general descriptive text (for SHOW PLUGINS) */
    /* const char* */
    STRUCT_FLD(descr, "InnoDB Buffer Page Information"),

    /* the plugin license (PLUGIN_LICENSE_XXX) */
    /* int */
    STRUCT_FLD(license, PLUGIN_LICENSE_GPL),

    /* the function to invoke when plugin is loaded */
    /* int (*)(void*); */
    STRUCT_FLD(init, i_s_innodb_buffer_page_init),

    /* the function to invoke when plugin is un installed */
    /* int (*)(void*); */
    NULL,

    /* the function to invoke when plugin is unloaded */
    /* int (*)(void*); */
    STRUCT_FLD(deinit, i_s_common_deinit),

    /* plugin version (for SHOW PLUGINS) */
    /* unsigned int */
    STRUCT_FLD(version, i_s_innodb_plugin_version),

    /* SHOW_VAR* */
    STRUCT_FLD(status_vars, NULL),

    /* SYS_VAR** */
    STRUCT_FLD(system_vars, NULL),

    /* reserved for dependency checking */
    /* void* */
    STRUCT_FLD(__reserved1, NULL),

    /* Plugin flags */
    /* unsigned long */
    STRUCT_FLD(flags, 0UL),
};

/* Every time any column gets changed, added or removed, please remember
to change i_s_innodb_plugin_version_postfix accordingly, so that
the change can be propagated to server */
static ST_FIELD_INFO i_s_innodb_buf_page_lru_fields_info[] = {
#define IDX_BUF_LRU_POOL_ID 0
    {STRUCT_FLD(field_name, "POOL_ID"),
     STRUCT_FLD(field_length, MY_INT64_NUM_DECIMAL_DIGITS),
     STRUCT_FLD(field_type, MYSQL_TYPE_LONGLONG), STRUCT_FLD(value, 0),
     STRUCT_FLD(field_flags, MY_I_S_UNSIGNED), STRUCT_FLD(old_name, ""),
     STRUCT_FLD(open_method, SKIP_OPEN_TABLE)},

#define IDX_BUF_LRU_POS 1
    {STRUCT_FLD(field_name, "LRU_POSITION"),
     STRUCT_FLD(field_length, MY_INT64_NUM_DECIMAL_DIGITS),
     STRUCT_FLD(field_type, MYSQL_TYPE_LONGLONG), STRUCT_FLD(value, 0),
     STRUCT_FLD(field_flags, MY_I_S_UNSIGNED), STRUCT_FLD(old_name, ""),
     STRUCT_FLD(open_method, SKIP_OPEN_TABLE)},

#define IDX_BUF_LRU_PAGE_SPACE 2
    {STRUCT_FLD(field_name, "SPACE"),
     STRUCT_FLD(field_length, MY_INT64_NUM_DECIMAL_DIGITS),
     STRUCT_FLD(field_type, MYSQL_TYPE_LONGLONG), STRUCT_FLD(value, 0),
     STRUCT_FLD(field_flags, MY_I_S_UNSIGNED), STRUCT_FLD(old_name, ""),
     STRUCT_FLD(open_method, SKIP_OPEN_TABLE)},

#define IDX_BUF_LRU_PAGE_NUM 3
    {STRUCT_FLD(field_name, "PAGE_NUMBER"),
     STRUCT_FLD(field_length, MY_INT64_NUM_DECIMAL_DIGITS),
     STRUCT_FLD(field_type, MYSQL_TYPE_LONGLONG), STRUCT_FLD(value, 0),
     STRUCT_FLD(field_flags, MY_I_S_UNSIGNED), STRUCT_FLD(old_name, ""),
     STRUCT_FLD(open_method, SKIP_OPEN_TABLE)},

#define IDX_BUF_LRU_PAGE_TYPE 4
    {STRUCT_FLD(field_name, "PAGE_TYPE"), STRUCT_FLD(field_length, 64),
     STRUCT_FLD(field_type, MYSQL_TYPE_STRING), STRUCT_FLD(value, 0),
     STRUCT_FLD(field_flags, MY_I_S_MAYBE_NULL), STRUCT_FLD(old_name, ""),
     STRUCT_FLD(open_method, SKIP_OPEN_TABLE)},

#define IDX_BUF_LRU_PAGE_FLUSH_TYPE 5
    {STRUCT_FLD(field_name, "FLUSH_TYPE"),
     STRUCT_FLD(field_length, MY_INT64_NUM_DECIMAL_DIGITS),
     STRUCT_FLD(field_type, MYSQL_TYPE_LONGLONG), STRUCT_FLD(value, 0),
     STRUCT_FLD(field_flags, MY_I_S_UNSIGNED), STRUCT_FLD(old_name, ""),
     STRUCT_FLD(open_method, SKIP_OPEN_TABLE)},

#define IDX_BUF_LRU_PAGE_FIX_COUNT 6
    {STRUCT_FLD(field_name, "FIX_COUNT"),
     STRUCT_FLD(field_length, MY_INT64_NUM_DECIMAL_DIGITS),
     STRUCT_FLD(field_type, MYSQL_TYPE_LONGLONG), STRUCT_FLD(value, 0),
     STRUCT_FLD(field_flags, MY_I_S_UNSIGNED), STRUCT_FLD(old_name, ""),
     STRUCT_FLD(open_method, SKIP_OPEN_TABLE)},

#define IDX_BUF_LRU_PAGE_HASHED 7
    {STRUCT_FLD(field_name, "IS_HASHED"), STRUCT_FLD(field_length, 3),
     STRUCT_FLD(field_type, MYSQL_TYPE_STRING), STRUCT_FLD(value, 0),
     STRUCT_FLD(field_flags, MY_I_S_MAYBE_NULL), STRUCT_FLD(old_name, ""),
     STRUCT_FLD(open_method, SKIP_OPEN_TABLE)},

#define IDX_BUF_LRU_PAGE_NEWEST_MOD 8
    {STRUCT_FLD(field_name, "NEWEST_MODIFICATION"),
     STRUCT_FLD(field_length, MY_INT64_NUM_DECIMAL_DIGITS),
     STRUCT_FLD(field_type, MYSQL_TYPE_LONGLONG), STRUCT_FLD(value, 0),
     STRUCT_FLD(field_flags, MY_I_S_UNSIGNED), STRUCT_FLD(old_name, ""),
     STRUCT_FLD(open_method, SKIP_OPEN_TABLE)},

#define IDX_BUF_LRU_PAGE_OLDEST_MOD 9
    {STRUCT_FLD(field_name, "OLDEST_MODIFICATION"),
     STRUCT_FLD(field_length, MY_INT64_NUM_DECIMAL_DIGITS),
     STRUCT_FLD(field_type, MYSQL_TYPE_LONGLONG), STRUCT_FLD(value, 0),
     STRUCT_FLD(field_flags, MY_I_S_UNSIGNED), STRUCT_FLD(old_name, ""),
     STRUCT_FLD(open_method, SKIP_OPEN_TABLE)},

#define IDX_BUF_LRU_PAGE_ACCESS_TIME 10
    {STRUCT_FLD(field_name, "ACCESS_TIME"),
     STRUCT_FLD(field_length, MY_INT64_NUM_DECIMAL_DIGITS),
     STRUCT_FLD(field_type, MYSQL_TYPE_LONGLONG), STRUCT_FLD(value, 0),
     STRUCT_FLD(field_flags, MY_I_S_UNSIGNED), STRUCT_FLD(old_name, ""),
     STRUCT_FLD(open_method, SKIP_OPEN_TABLE)},

#define IDX_BUF_LRU_PAGE_TABLE_NAME 11
    {STRUCT_FLD(field_name, "TABLE_NAME"), STRUCT_FLD(field_length, 1024),
     STRUCT_FLD(field_type, MYSQL_TYPE_STRING), STRUCT_FLD(value, 0),
     STRUCT_FLD(field_flags, MY_I_S_MAYBE_NULL), STRUCT_FLD(old_name, ""),
     STRUCT_FLD(open_method, SKIP_OPEN_TABLE)},

#define IDX_BUF_LRU_PAGE_INDEX_NAME 12
    {STRUCT_FLD(field_name, "INDEX_NAME"), STRUCT_FLD(field_length, 1024),
     STRUCT_FLD(field_type, MYSQL_TYPE_STRING), STRUCT_FLD(value, 0),
     STRUCT_FLD(field_flags, MY_I_S_MAYBE_NULL), STRUCT_FLD(old_name, ""),
     STRUCT_FLD(open_method, SKIP_OPEN_TABLE)},

#define IDX_BUF_LRU_PAGE_NUM_RECS 13
    {STRUCT_FLD(field_name, "NUMBER_RECORDS"),
     STRUCT_FLD(field_length, MY_INT64_NUM_DECIMAL_DIGITS),
     STRUCT_FLD(field_type, MYSQL_TYPE_LONGLONG), STRUCT_FLD(value, 0),
     STRUCT_FLD(field_flags, MY_I_S_UNSIGNED), STRUCT_FLD(old_name, ""),
     STRUCT_FLD(open_method, SKIP_OPEN_TABLE)},

#define IDX_BUF_LRU_PAGE_DATA_SIZE 14
    {STRUCT_FLD(field_name, "DATA_SIZE"),
     STRUCT_FLD(field_length, MY_INT64_NUM_DECIMAL_DIGITS),
     STRUCT_FLD(field_type, MYSQL_TYPE_LONGLONG), STRUCT_FLD(value, 0),
     STRUCT_FLD(field_flags, MY_I_S_UNSIGNED), STRUCT_FLD(old_name, ""),
     STRUCT_FLD(open_method, SKIP_OPEN_TABLE)},

#define IDX_BUF_LRU_PAGE_ZIP_SIZE 15
    {STRUCT_FLD(field_name, "COMPRESSED_SIZE"),
     STRUCT_FLD(field_length, MY_INT64_NUM_DECIMAL_DIGITS),
     STRUCT_FLD(field_type, MYSQL_TYPE_LONGLONG), STRUCT_FLD(value, 0),
     STRUCT_FLD(field_flags, MY_I_S_UNSIGNED), STRUCT_FLD(old_name, ""),
     STRUCT_FLD(open_method, SKIP_OPEN_TABLE)},

#define IDX_BUF_LRU_PAGE_STATE 16
    {STRUCT_FLD(field_name, "COMPRESSED"), STRUCT_FLD(field_length, 3),
     STRUCT_FLD(field_type, MYSQL_TYPE_STRING), STRUCT_FLD(value, 0),
     STRUCT_FLD(field_flags, MY_I_S_MAYBE_NULL), STRUCT_FLD(old_name, ""),
     STRUCT_FLD(open_method, SKIP_OPEN_TABLE)},

#define IDX_BUF_LRU_PAGE_IO_FIX 17
    {STRUCT_FLD(field_name, "IO_FIX"), STRUCT_FLD(field_length, 64),
     STRUCT_FLD(field_type, MYSQL_TYPE_STRING), STRUCT_FLD(value, 0),
     STRUCT_FLD(field_flags, MY_I_S_MAYBE_NULL), STRUCT_FLD(old_name, ""),
     STRUCT_FLD(open_method, SKIP_OPEN_TABLE)},

#define IDX_BUF_LRU_PAGE_IS_OLD 18
    {STRUCT_FLD(field_name, "IS_OLD"), STRUCT_FLD(field_length, 3),
     STRUCT_FLD(field_type, MYSQL_TYPE_STRING), STRUCT_FLD(value, 0),
     STRUCT_FLD(field_flags, MY_I_S_MAYBE_NULL), STRUCT_FLD(old_name, ""),
     STRUCT_FLD(open_method, SKIP_OPEN_TABLE)},

#define IDX_BUF_LRU_PAGE_FREE_CLOCK 19
    {STRUCT_FLD(field_name, "FREE_PAGE_CLOCK"),
     STRUCT_FLD(field_length, MY_INT64_NUM_DECIMAL_DIGITS),
     STRUCT_FLD(field_type, MYSQL_TYPE_LONGLONG), STRUCT_FLD(value, 0),
     STRUCT_FLD(field_flags, MY_I_S_UNSIGNED), STRUCT_FLD(old_name, ""),
     STRUCT_FLD(open_method, SKIP_OPEN_TABLE)},

    END_OF_ST_FIELD_INFO};

/** Fill Information Schema table INNODB_BUFFER_PAGE_LRU with information
 cached in the buf_page_info_t array
 @return 0 on success, 1 on failure */
static int i_s_innodb_buf_page_lru_fill(
    THD *thd,                          /*!< in: thread */
    TABLE_LIST *tables,                /*!< in/out: tables to fill */
    const buf_page_info_t *info_array, /*!< in: array cached page
                                       info */
    ulint num_page)                    /*!< in: number of page info
                                        cached */
{
  TABLE *table;
  Field **fields;
  mem_heap_t *heap;

  DBUG_ENTER("i_s_innodb_buf_page_lru_fill");

  table = tables->table;

  fields = table->field;

  heap = mem_heap_create(1000);

  /* Iterate through the cached array and fill the I_S table rows */
  for (ulint i = 0; i < num_page; i++) {
    const buf_page_info_t *page_info;
    char table_name[MAX_FULL_NAME_LEN + 1];
    const char *table_name_end = NULL;
    const char *state_str;
    enum buf_page_state state;

    state_str = NULL;

    page_info = info_array + i;

    OK(fields[IDX_BUF_LRU_POOL_ID]->store(page_info->pool_id, true));

    OK(fields[IDX_BUF_LRU_POS]->store(page_info->block_id, true));

    OK(fields[IDX_BUF_LRU_PAGE_SPACE]->store(page_info->space_id, true));

    OK(fields[IDX_BUF_LRU_PAGE_NUM]->store(page_info->page_num, true));

    OK(field_store_string(fields[IDX_BUF_LRU_PAGE_TYPE],
                          i_s_page_type[page_info->page_type].type_str));

    OK(fields[IDX_BUF_LRU_PAGE_FLUSH_TYPE]->store(page_info->flush_type, true));

    OK(fields[IDX_BUF_LRU_PAGE_FIX_COUNT]->store(page_info->fix_count, true));

    if (page_info->hashed) {
      OK(field_store_string(fields[IDX_BUF_LRU_PAGE_HASHED], "YES"));
    } else {
      OK(field_store_string(fields[IDX_BUF_LRU_PAGE_HASHED], "NO"));
    }

    OK(fields[IDX_BUF_LRU_PAGE_NEWEST_MOD]->store(page_info->newest_mod, true));

    OK(fields[IDX_BUF_LRU_PAGE_OLDEST_MOD]->store(page_info->oldest_mod, true));

    OK(fields[IDX_BUF_LRU_PAGE_ACCESS_TIME]->store(page_info->access_time,
                                                   true));

    fields[IDX_BUF_LRU_PAGE_TABLE_NAME]->set_null();

    fields[IDX_BUF_LRU_PAGE_INDEX_NAME]->set_null();

    /* If this is an index page, fetch the index name
    and table name */
    if (page_info->page_type == I_S_PAGE_TYPE_INDEX) {
      index_id_t id(page_info->space_id, page_info->index_id);
      const dict_index_t *index;

      mutex_enter(&dict_sys->mutex);
      index = dict_index_find(id);

      if (index) {
        table_name_end = innobase_convert_name(table_name, sizeof(table_name),
                                               index->table_name,
                                               strlen(index->table_name), thd);

        OK(fields[IDX_BUF_LRU_PAGE_TABLE_NAME]->store(
            table_name, static_cast<size_t>(table_name_end - table_name),
            system_charset_info));
        fields[IDX_BUF_LRU_PAGE_TABLE_NAME]->set_notnull();

        OK(field_store_index_name(fields[IDX_BUF_LRU_PAGE_INDEX_NAME],
                                  index->name));
      }

      mutex_exit(&dict_sys->mutex);
    }

    OK(fields[IDX_BUF_LRU_PAGE_NUM_RECS]->store(page_info->num_recs, true));

    OK(fields[IDX_BUF_LRU_PAGE_DATA_SIZE]->store(page_info->data_size, true));

    OK(fields[IDX_BUF_LRU_PAGE_ZIP_SIZE]->store(
        page_info->zip_ssize ? 512 << page_info->zip_ssize : 0, true));

    state = static_cast<enum buf_page_state>(page_info->page_state);

    switch (state) {
      /* Compressed page */
      case BUF_BLOCK_ZIP_PAGE:
      case BUF_BLOCK_ZIP_DIRTY:
        state_str = "YES";
        break;
      /* Uncompressed page */
      case BUF_BLOCK_FILE_PAGE:
        state_str = "NO";
        break;
      /* We should not see following states */
      case BUF_BLOCK_POOL_WATCH:
      case BUF_BLOCK_READY_FOR_USE:
      case BUF_BLOCK_NOT_USED:
      case BUF_BLOCK_MEMORY:
      case BUF_BLOCK_REMOVE_HASH:
        state_str = NULL;
        break;
    };

    OK(field_store_string(fields[IDX_BUF_LRU_PAGE_STATE], state_str));

    switch (page_info->io_fix) {
      case BUF_IO_NONE:
        OK(field_store_string(fields[IDX_BUF_LRU_PAGE_IO_FIX], "IO_NONE"));
        break;
      case BUF_IO_READ:
        OK(field_store_string(fields[IDX_BUF_LRU_PAGE_IO_FIX], "IO_READ"));
        break;
      case BUF_IO_WRITE:
        OK(field_store_string(fields[IDX_BUF_LRU_PAGE_IO_FIX], "IO_WRITE"));
        break;
    }

    OK(field_store_string(fields[IDX_BUF_LRU_PAGE_IS_OLD],
                          (page_info->is_old) ? "YES" : "NO"));

    OK(fields[IDX_BUF_LRU_PAGE_FREE_CLOCK]->store(page_info->freed_page_clock,
                                                  true));

    if (schema_table_store_record(thd, table)) {
      mem_heap_free(heap);
      DBUG_RETURN(1);
    }

    mem_heap_empty(heap);
  }

  mem_heap_free(heap);

  DBUG_RETURN(0);
}

/** This is the function that goes through buffer pool's LRU list
and fetch information to INFORMATION_SCHEMA.INNODB_BUFFER_PAGE_LRU.
@param[in]	thd		thread
@param[in,out]	tables		tables to fill
@param[in]	buf_pool	buffer pool to scan
@param[in]	pool_id		buffer pool id
@return 0 on success, 1 on failure */
static int i_s_innodb_fill_buffer_lru(THD *thd, TABLE_LIST *tables,
                                      buf_pool_t *buf_pool,
                                      const ulint pool_id) {
  int status = 0;
  buf_page_info_t *info_buffer;
  ulint lru_pos = 0;
  const buf_page_t *bpage;
  ulint lru_len;

  DBUG_ENTER("i_s_innodb_fill_buffer_lru");

  /* Obtain buf_pool->LRU_list_mutex before allocate info_buffer, since
  UT_LIST_GET_LEN(buf_pool->LRU) could change */
  mutex_enter(&buf_pool->LRU_list_mutex);

  lru_len = UT_LIST_GET_LEN(buf_pool->LRU);

  /* Print error message if malloc fail */
  info_buffer = (buf_page_info_t *)my_malloc(
      PSI_INSTRUMENT_ME, lru_len * sizeof *info_buffer, MYF(MY_WME));

  if (!info_buffer) {
    status = 1;
    goto exit;
  }

  memset(info_buffer, 0, lru_len * sizeof *info_buffer);

  /* Walk through Pool's LRU list and print the buffer page
  information */
  bpage = UT_LIST_GET_LAST(buf_pool->LRU);

  while (bpage != NULL) {
    /* Use the same function that collect buffer info for
    INNODB_BUFFER_PAGE to get buffer page info */
    i_s_innodb_buffer_page_get_info(bpage, pool_id, lru_pos,
                                    (info_buffer + lru_pos));

    bpage = UT_LIST_GET_PREV(LRU, bpage);

    lru_pos++;
  }

  ut_ad(lru_pos == lru_len);
  ut_ad(lru_pos == UT_LIST_GET_LEN(buf_pool->LRU));

exit:
  mutex_exit(&buf_pool->LRU_list_mutex);

  if (info_buffer) {
    status = i_s_innodb_buf_page_lru_fill(thd, tables, info_buffer, lru_len);

    my_free(info_buffer);
  }

  DBUG_RETURN(status);
}

/** Fill page information for pages in InnoDB buffer pool to the
 dynamic table INFORMATION_SCHEMA.INNODB_BUFFER_PAGE_LRU
 @return 0 on success, 1 on failure */
static int i_s_innodb_buf_page_lru_fill_table(
    THD *thd,           /*!< in: thread */
    TABLE_LIST *tables, /*!< in/out: tables to fill */
    Item *)             /*!< in: condition (ignored) */
{
  int status = 0;

  DBUG_ENTER("i_s_innodb_buf_page_lru_fill_table");

  /* deny access to any users that do not hold PROCESS_ACL */
  if (check_global_access(thd, PROCESS_ACL)) {
    DBUG_RETURN(0);
  }

  /* Walk through each buffer pool */
  for (ulint i = 0; i < srv_buf_pool_instances; i++) {
    buf_pool_t *buf_pool;

    buf_pool = buf_pool_from_array(i);

    /* Fetch information from pages in this buffer pool's LRU list,
    and fill the corresponding I_S table */
    status = i_s_innodb_fill_buffer_lru(thd, tables, buf_pool, i);

    /* If something wrong, break and return */
    if (status) {
      break;
    }
  }

  DBUG_RETURN(status);
}

/** Bind the dynamic table INFORMATION_SCHEMA.INNODB_BUFFER_PAGE_LRU.
 @return 0 on success, 1 on failure */
static int i_s_innodb_buffer_page_lru_init(
    void *p) /*!< in/out: table schema object */
{
  ST_SCHEMA_TABLE *schema;

  DBUG_ENTER("i_s_innodb_buffer_page_lru_init");

  schema = reinterpret_cast<ST_SCHEMA_TABLE *>(p);

  schema->fields_info = i_s_innodb_buf_page_lru_fields_info;
  schema->fill_table = i_s_innodb_buf_page_lru_fill_table;

  DBUG_RETURN(0);
}

struct st_mysql_plugin i_s_innodb_buffer_page_lru = {
    /* the plugin type (a MYSQL_XXX_PLUGIN value) */
    /* int */
    STRUCT_FLD(type, MYSQL_INFORMATION_SCHEMA_PLUGIN),

    /* pointer to type-specific plugin descriptor */
    /* void* */
    STRUCT_FLD(info, &i_s_info),

    /* plugin name */
    /* const char* */
    STRUCT_FLD(name, "INNODB_BUFFER_PAGE_LRU"),

    /* plugin author (for SHOW PLUGINS) */
    /* const char* */
    STRUCT_FLD(author, plugin_author),

    /* general descriptive text (for SHOW PLUGINS) */
    /* const char* */
    STRUCT_FLD(descr, "InnoDB Buffer Page in LRU"),

    /* the plugin license (PLUGIN_LICENSE_XXX) */
    /* int */
    STRUCT_FLD(license, PLUGIN_LICENSE_GPL),

    /* the function to invoke when plugin is loaded */
    /* int (*)(void*); */
    STRUCT_FLD(init, i_s_innodb_buffer_page_lru_init),

    /* the function to invoke when plugin is un installed */
    /* int (*)(void*); */
    NULL,

    /* the function to invoke when plugin is unloaded */
    /* int (*)(void*); */
    STRUCT_FLD(deinit, i_s_common_deinit),

    /* plugin version (for SHOW PLUGINS) */
    /* unsigned int */
    STRUCT_FLD(version, i_s_innodb_plugin_version),

    /* SHOW_VAR* */
    STRUCT_FLD(status_vars, NULL),

    /* SYS_VAR** */
    STRUCT_FLD(system_vars, NULL),

    /* reserved for dependency checking */
    /* void* */
    STRUCT_FLD(__reserved1, NULL),

    /* Plugin flags */
    /* unsigned long */
    STRUCT_FLD(flags, 0UL),
};

/** Unbind a dynamic INFORMATION_SCHEMA table.
 @return 0 on success */
static int i_s_common_deinit(void *p) /*!< in/out: table schema object */
{
  DBUG_ENTER("i_s_common_deinit");

  /* Do nothing */

  DBUG_RETURN(0);
}

/**  INNODB_TABLES  ***************************************************/
/* Fields of the dynamic table INFORMATION_SCHEMA.INNODB_TABLES
Every time any column gets changed, added or removed, please remember
to change i_s_innodb_plugin_version_postfix accordingly, so that
the change can be propagated to server */
static ST_FIELD_INFO innodb_tables_fields_info[] = {
#define INNODB_TABLES_ID 0
    {STRUCT_FLD(field_name, "TABLE_ID"),
     STRUCT_FLD(field_length, MY_INT64_NUM_DECIMAL_DIGITS),
     STRUCT_FLD(field_type, MYSQL_TYPE_LONGLONG), STRUCT_FLD(value, 0),
     STRUCT_FLD(field_flags, MY_I_S_UNSIGNED), STRUCT_FLD(old_name, ""),
     STRUCT_FLD(open_method, SKIP_OPEN_TABLE)},

#define INNODB_TABLES_NAME 1
    {STRUCT_FLD(field_name, "NAME"),
     STRUCT_FLD(field_length, MAX_FULL_NAME_LEN + 1),
     STRUCT_FLD(field_type, MYSQL_TYPE_STRING), STRUCT_FLD(value, 0),
     STRUCT_FLD(field_flags, 0), STRUCT_FLD(old_name, ""),
     STRUCT_FLD(open_method, SKIP_OPEN_TABLE)},

#define INNODB_TABLES_FLAG 2
    {STRUCT_FLD(field_name, "FLAG"),
     STRUCT_FLD(field_length, MY_INT32_NUM_DECIMAL_DIGITS),
     STRUCT_FLD(field_type, MYSQL_TYPE_LONG), STRUCT_FLD(value, 0),
     STRUCT_FLD(field_flags, 0), STRUCT_FLD(old_name, ""),
     STRUCT_FLD(open_method, SKIP_OPEN_TABLE)},

#define INNODB_TABLES_NUM_COLUMN 3
    {STRUCT_FLD(field_name, "N_COLS"),
     STRUCT_FLD(field_length, MY_INT32_NUM_DECIMAL_DIGITS),
     STRUCT_FLD(field_type, MYSQL_TYPE_LONG), STRUCT_FLD(value, 0),
     STRUCT_FLD(field_flags, 0), STRUCT_FLD(old_name, ""),
     STRUCT_FLD(open_method, SKIP_OPEN_TABLE)},

#define INNODB_TABLES_SPACE 4
    {STRUCT_FLD(field_name, "SPACE"),
     STRUCT_FLD(field_length, MY_INT64_NUM_DECIMAL_DIGITS),
     STRUCT_FLD(field_type, MYSQL_TYPE_LONGLONG), STRUCT_FLD(value, 0),
     STRUCT_FLD(field_flags, 0), STRUCT_FLD(old_name, ""),
     STRUCT_FLD(open_method, SKIP_OPEN_TABLE)},

#define INNODB_TABLES_ROW_FORMAT 5
    {STRUCT_FLD(field_name, "ROW_FORMAT"), STRUCT_FLD(field_length, 12),
     STRUCT_FLD(field_type, MYSQL_TYPE_STRING), STRUCT_FLD(value, 0),
     STRUCT_FLD(field_flags, MY_I_S_MAYBE_NULL), STRUCT_FLD(old_name, ""),
     STRUCT_FLD(open_method, SKIP_OPEN_TABLE)},

#define INNODB_TABLES_ZIP_PAGE_SIZE 6
    {STRUCT_FLD(field_name, "ZIP_PAGE_SIZE"),
     STRUCT_FLD(field_length, MY_INT32_NUM_DECIMAL_DIGITS),
     STRUCT_FLD(field_type, MYSQL_TYPE_LONG), STRUCT_FLD(value, 0),
     STRUCT_FLD(field_flags, MY_I_S_UNSIGNED), STRUCT_FLD(old_name, ""),
     STRUCT_FLD(open_method, SKIP_OPEN_TABLE)},

#define INNODB_TABLES_SPACE_TYPE 7
    {STRUCT_FLD(field_name, "SPACE_TYPE"), STRUCT_FLD(field_length, 10),
     STRUCT_FLD(field_type, MYSQL_TYPE_STRING), STRUCT_FLD(value, 0),
     STRUCT_FLD(field_flags, MY_I_S_MAYBE_NULL), STRUCT_FLD(old_name, ""),
     STRUCT_FLD(open_method, SKIP_OPEN_TABLE)},

#define INNODB_TABLES_INSTANT_COLS 8
    {STRUCT_FLD(field_name, "INSTANT_COLS"),
     STRUCT_FLD(field_length, MY_INT32_NUM_DECIMAL_DIGITS),
     STRUCT_FLD(field_type, MYSQL_TYPE_LONG), STRUCT_FLD(value, 0),
     STRUCT_FLD(field_flags, 0), STRUCT_FLD(old_name, ""),
     STRUCT_FLD(open_method, SKIP_OPEN_TABLE)},

    END_OF_ST_FIELD_INFO};

/** Populate information_schema.innodb_tables table with information
from INNODB_TABLES.
@param[in]	thd		thread
@param[in]	table		table obj
@param[in,out]	table_to_fill	fill this table
@return 0 on success */
static int i_s_dict_fill_innodb_tables(THD *thd, dict_table_t *table,
                                       TABLE *table_to_fill) {
  Field **fields;
  ulint compact = DICT_TF_GET_COMPACT(table->flags);
  ulint atomic_blobs = DICT_TF_HAS_ATOMIC_BLOBS(table->flags);
  const page_size_t &page_size = dict_tf_get_page_size(table->flags);
  const char *row_format;
  const char *space_type;

  if (!compact) {
    row_format = "Redundant";
  } else if (!atomic_blobs) {
    row_format = "Compact";
  } else if (DICT_TF_GET_ZIP_SSIZE(table->flags)) {
    row_format = "Compressed";
  } else {
    row_format = "Dynamic";
  }

  if (fsp_is_system_or_temp_tablespace(table->space)) {
    space_type = "System";
  } else if (DICT_TF_HAS_SHARED_SPACE(table->flags)) {
    space_type = "General";
  } else {
    space_type = "Single";
  }

  DBUG_ENTER("i_s_dict_fill_innodb_tables");

  fields = table_to_fill->field;

  OK(fields[INNODB_TABLES_ID]->store(longlong(table->id), TRUE));

  OK(field_store_string(fields[INNODB_TABLES_NAME], table->name.m_name));

  OK(fields[INNODB_TABLES_FLAG]->store(table->flags));

  OK(fields[INNODB_TABLES_NUM_COLUMN]->store(table->n_cols));

  OK(fields[INNODB_TABLES_SPACE]->store(table->space));

  OK(field_store_string(fields[INNODB_TABLES_ROW_FORMAT], row_format));

  OK(fields[INNODB_TABLES_ZIP_PAGE_SIZE]->store(
      page_size.is_compressed() ? page_size.physical() : 0, true));

  OK(field_store_string(fields[INNODB_TABLES_SPACE_TYPE], space_type));

  OK(fields[INNODB_TABLES_INSTANT_COLS]->store(
      table->has_instant_cols() ? table->get_instant_cols() : 0));

  OK(schema_table_store_record(thd, table_to_fill));

  DBUG_RETURN(0);
}

/** Function to go through each record in INNODB_TABLES table, and fill the
information_schema.innodb_tables table with related table information
@param[in]	thd		thread
@param[in,out]	tables		tables to fill
@return 0 on success */
static int i_s_innodb_tables_fill_table(THD *thd, TABLE_LIST *tables, Item *) {
  btr_pcur_t pcur;
  const rec_t *rec;
  mem_heap_t *heap;
  mtr_t mtr;
  MDL_ticket *mdl = nullptr;
  dict_table_t *dd_tables;

  DBUG_ENTER("i_s_innodb_tables_fill_table");

  /* deny access to user without PROCESS_ACL privilege */
  if (check_global_access(thd, PROCESS_ACL)) {
    DBUG_RETURN(0);
  }

  heap = mem_heap_create(1000);
  mutex_enter(&dict_sys->mutex);
  mtr_start(&mtr);

  rec = dd_startscan_system(thd, &mdl, &pcur, &mtr, dd_tables_name.c_str(),
                            &dd_tables);

  while (rec) {
    dict_table_t *table_rec;
    MDL_ticket *mdl_on_tab = nullptr;

    /* Fetch the dict_table_t structure corresponding to
    this INNODB_TABLES record */
    dd_process_dd_tables_rec_and_mtr_commit(heap, rec, &table_rec, dd_tables,
                                            &mdl_on_tab, &mtr);

    mutex_exit(&dict_sys->mutex);
    if (table_rec != NULL) {
      i_s_dict_fill_innodb_tables(thd, table_rec, tables->table);
    }

    mem_heap_empty(heap);

    /* Get the next record */
    mutex_enter(&dict_sys->mutex);

    if (table_rec != NULL) {
      dd_table_close(table_rec, thd, &mdl_on_tab, true);
    }

    mtr_start(&mtr);
    rec = dd_getnext_system_rec(&pcur, &mtr);
  }

  mtr_commit(&mtr);
  dd_table_close(dd_tables, thd, &mdl, true);

  /* Scan mysql.partitions */
  mem_heap_empty(heap);
  mtr_start(&mtr);

  rec = dd_startscan_system(thd, &mdl, &pcur, &mtr, dd_partitions_name.c_str(),
                            &dd_tables);

  while (rec) {
    dict_table_t *table_rec;
    MDL_ticket *mdl_on_tab = nullptr;

    /* Fetch the dict_table_t structure corresponding to
    this INNODB_TABLES record */
    dd_process_dd_partitions_rec_and_mtr_commit(heap, rec, &table_rec,
                                                dd_tables, &mdl_on_tab, &mtr);

    mutex_exit(&dict_sys->mutex);
    if (table_rec != NULL) {
      i_s_dict_fill_innodb_tables(thd, table_rec, tables->table);
    }

    mem_heap_empty(heap);

    /* Get the next record */
    mutex_enter(&dict_sys->mutex);

    if (table_rec != NULL) {
      dd_table_close(table_rec, thd, &mdl_on_tab, true);
    }

    mtr_start(&mtr);
    rec = dd_getnext_system_rec(&pcur, &mtr);
  }

  mtr_commit(&mtr);
  dd_table_close(dd_tables, thd, &mdl, true);
  mutex_exit(&dict_sys->mutex);

  mem_heap_free(heap);

  DBUG_RETURN(0);
}

/** Bind the dynamic table INFORMATION_SCHEMA.innodb_tables
@param[in,out]	p	table schema object
@return 0 on success */
static int innodb_tables_init(void *p) {
  ST_SCHEMA_TABLE *schema;

  DBUG_ENTER("innodb_tables_init");

  schema = (ST_SCHEMA_TABLE *)p;

  schema->fields_info = innodb_tables_fields_info;
  schema->fill_table = i_s_innodb_tables_fill_table;

  DBUG_RETURN(0);
}

struct st_mysql_plugin i_s_innodb_tables = {
    /* the plugin type (a MYSQL_XXX_PLUGIN value) */
    /* int */
    STRUCT_FLD(type, MYSQL_INFORMATION_SCHEMA_PLUGIN),

    /* pointer to type-specific plugin descriptor */
    /* void* */
    STRUCT_FLD(info, &i_s_info),

    /* plugin name */
    /* const char* */
    STRUCT_FLD(name, "INNODB_TABLES"),

    /* plugin author (for SHOW PLUGINS) */
    /* const char* */
    STRUCT_FLD(author, plugin_author),

    /* general descriptive text (for SHOW PLUGINS) */
    /* const char* */
    STRUCT_FLD(descr, "InnoDB INNODB_TABLES"),

    /* the plugin license (PLUGIN_LICENSE_XXX) */
    /* int */
    STRUCT_FLD(license, PLUGIN_LICENSE_GPL),

    /* the function to invoke when plugin is loaded */
    /* int (*)(void*); */
    STRUCT_FLD(init, innodb_tables_init),

    /* the function to invoke when plugin is un installed */
    /* int (*)(void*); */
    NULL,

    /* the function to invoke when plugin is unloaded */
    /* int (*)(void*); */
    STRUCT_FLD(deinit, i_s_common_deinit),

    /* plugin version (for SHOW PLUGINS) */
    /* unsigned int */
    STRUCT_FLD(version, i_s_innodb_plugin_version),

    /* SHOW_VAR* */
    STRUCT_FLD(status_vars, NULL),

    /* SYS_VAR** */
    STRUCT_FLD(system_vars, NULL),

    /* reserved for dependency checking */
    /* void* */
    STRUCT_FLD(__reserved1, NULL),

    /* Plugin flags */
    /* unsigned long */
    STRUCT_FLD(flags, 0UL),
};

/**  INNODB_TABLESTATS  ***********************************************/
/* Fields of the dynamic table INFORMATION_SCHEMA.INNODB_TABLESTATS
Every time any column gets changed, added or removed, please remember
to change i_s_innodb_plugin_version_postfix accordingly, so that
the change can be propagated to server */
static ST_FIELD_INFO innodb_tablestats_fields_info[] = {
#define INNODB_TABLESTATS_ID 0
    {STRUCT_FLD(field_name, "TABLE_ID"),
     STRUCT_FLD(field_length, MY_INT64_NUM_DECIMAL_DIGITS),
     STRUCT_FLD(field_type, MYSQL_TYPE_LONGLONG), STRUCT_FLD(value, 0),
     STRUCT_FLD(field_flags, MY_I_S_UNSIGNED), STRUCT_FLD(old_name, ""),
     STRUCT_FLD(open_method, SKIP_OPEN_TABLE)},

#define INNODB_TABLESTATS_NAME 1
    {STRUCT_FLD(field_name, "NAME"), STRUCT_FLD(field_length, NAME_LEN + 1),
     STRUCT_FLD(field_type, MYSQL_TYPE_STRING), STRUCT_FLD(value, 0),
     STRUCT_FLD(field_flags, 0), STRUCT_FLD(old_name, ""),
     STRUCT_FLD(open_method, SKIP_OPEN_TABLE)},

#define INNODB_TABLESTATS_INIT 2
    {STRUCT_FLD(field_name, "STATS_INITIALIZED"),
     STRUCT_FLD(field_length, NAME_LEN + 1),
     STRUCT_FLD(field_type, MYSQL_TYPE_STRING), STRUCT_FLD(value, 0),
     STRUCT_FLD(field_flags, 0), STRUCT_FLD(old_name, ""),
     STRUCT_FLD(open_method, SKIP_OPEN_TABLE)},

#define INNODB_TABLESTATS_NROW 3
    {STRUCT_FLD(field_name, "NUM_ROWS"),
     STRUCT_FLD(field_length, MY_INT64_NUM_DECIMAL_DIGITS),
     STRUCT_FLD(field_type, MYSQL_TYPE_LONGLONG), STRUCT_FLD(value, 0),
     STRUCT_FLD(field_flags, MY_I_S_UNSIGNED), STRUCT_FLD(old_name, ""),
     STRUCT_FLD(open_method, SKIP_OPEN_TABLE)},

#define INNODB_TABLESTATS_CLUST_SIZE 4
    {STRUCT_FLD(field_name, "CLUST_INDEX_SIZE"),
     STRUCT_FLD(field_length, MY_INT64_NUM_DECIMAL_DIGITS),
     STRUCT_FLD(field_type, MYSQL_TYPE_LONGLONG), STRUCT_FLD(value, 0),
     STRUCT_FLD(field_flags, MY_I_S_UNSIGNED), STRUCT_FLD(old_name, ""),
     STRUCT_FLD(open_method, SKIP_OPEN_TABLE)},

#define INNODB_TABLESTATS_INDEX_SIZE 5
    {STRUCT_FLD(field_name, "OTHER_INDEX_SIZE"),
     STRUCT_FLD(field_length, MY_INT64_NUM_DECIMAL_DIGITS),
     STRUCT_FLD(field_type, MYSQL_TYPE_LONGLONG), STRUCT_FLD(value, 0),
     STRUCT_FLD(field_flags, MY_I_S_UNSIGNED), STRUCT_FLD(old_name, ""),
     STRUCT_FLD(open_method, SKIP_OPEN_TABLE)},

#define INNODB_TABLESTATS_MODIFIED 6
    {STRUCT_FLD(field_name, "MODIFIED_COUNTER"),
     STRUCT_FLD(field_length, MY_INT64_NUM_DECIMAL_DIGITS),
     STRUCT_FLD(field_type, MYSQL_TYPE_LONGLONG), STRUCT_FLD(value, 0),
     STRUCT_FLD(field_flags, MY_I_S_UNSIGNED), STRUCT_FLD(old_name, ""),
     STRUCT_FLD(open_method, SKIP_OPEN_TABLE)},

#define INNODB_TABLESTATS_AUTONINC 7
    {STRUCT_FLD(field_name, "AUTOINC"),
     STRUCT_FLD(field_length, MY_INT64_NUM_DECIMAL_DIGITS),
     STRUCT_FLD(field_type, MYSQL_TYPE_LONGLONG), STRUCT_FLD(value, 0),
     STRUCT_FLD(field_flags, MY_I_S_UNSIGNED), STRUCT_FLD(old_name, ""),
     STRUCT_FLD(open_method, SKIP_OPEN_TABLE)},

#define INNODB_TABLESTATS_TABLE_REF_COUNT 8
    {STRUCT_FLD(field_name, "REF_COUNT"),
     STRUCT_FLD(field_length, MY_INT32_NUM_DECIMAL_DIGITS),
     STRUCT_FLD(field_type, MYSQL_TYPE_LONG), STRUCT_FLD(value, 0),
     STRUCT_FLD(field_flags, 0), STRUCT_FLD(old_name, ""),
     STRUCT_FLD(open_method, SKIP_OPEN_TABLE)},

    END_OF_ST_FIELD_INFO};

/** Populate information_schema.innodb_tablestats table with information
from INNODB_TABLES.
@param[in]	thd		thread ID
@param[in,out]	table		table
@param[in]	ref_count	table reference count
@param[in,out]	table_to_fill	fill this table
@return 0 on success */
static int i_s_dict_fill_innodb_tablestats(THD *thd, dict_table_t *table,
                                           ulint ref_count,
                                           TABLE *table_to_fill) {
  Field **fields;

  DBUG_ENTER("i_s_dict_fill_innodb_tablestats");

  fields = table_to_fill->field;

  OK(fields[INNODB_TABLESTATS_ID]->store(longlong(table->id), TRUE));

  OK(field_store_string(fields[INNODB_TABLESTATS_NAME], table->name.m_name));

  dict_table_stats_lock(table, RW_S_LATCH);

  if (table->stat_initialized) {
    OK(field_store_string(fields[INNODB_TABLESTATS_INIT], "Initialized"));

    OK(fields[INNODB_TABLESTATS_NROW]->store(table->stat_n_rows, true));

    OK(fields[INNODB_TABLESTATS_CLUST_SIZE]->store(
        table->stat_clustered_index_size, true));

    OK(fields[INNODB_TABLESTATS_INDEX_SIZE]->store(
        table->stat_sum_of_other_index_sizes, true));

    OK(fields[INNODB_TABLESTATS_MODIFIED]->store(table->stat_modified_counter,
                                                 true));
  } else {
    OK(field_store_string(fields[INNODB_TABLESTATS_INIT], "Uninitialized"));

    OK(fields[INNODB_TABLESTATS_NROW]->store(0, true));

    OK(fields[INNODB_TABLESTATS_CLUST_SIZE]->store(0, true));

    OK(fields[INNODB_TABLESTATS_INDEX_SIZE]->store(0, true));

    OK(fields[INNODB_TABLESTATS_MODIFIED]->store(0, true));
  }

  dict_table_stats_unlock(table, RW_S_LATCH);

  OK(fields[INNODB_TABLESTATS_AUTONINC]->store(table->autoinc, true));

  OK(fields[INNODB_TABLESTATS_TABLE_REF_COUNT]->store(ref_count, true));

  OK(schema_table_store_record(thd, table_to_fill));

  DBUG_RETURN(0);
}

/** Function to go through each record in INNODB_TABLES table, and fill the
information_schema.innodb_tablestats table with table statistics
related information
@param[in]	thd		thread
@param[in,out]	tables		tables to fill
@return 0 on success */
static int i_s_innodb_tables_fill_table_stats(THD *thd, TABLE_LIST *tables,
                                              Item *) {
  btr_pcur_t pcur;
  const rec_t *rec;
  mem_heap_t *heap;
  mtr_t mtr;
  MDL_ticket *mdl = nullptr;
  dict_table_t *dd_tables;

  DBUG_ENTER("i_s_innodb_tables_fill_table_stats");

  /* deny access to user without PROCESS_ACL privilege */
  if (check_global_access(thd, PROCESS_ACL)) {
    DBUG_RETURN(0);
  }

  heap = mem_heap_create(1000);

  /* Prevent DDL to drop tables. */
  mutex_enter(&dict_sys->mutex);
  mtr_start(&mtr);
  rec = dd_startscan_system(thd, &mdl, &pcur, &mtr, dd_tables_name.c_str(),
                            &dd_tables);

  while (rec) {
    dict_table_t *table_rec;
    MDL_ticket *mdl_on_tab = nullptr;
    ulint ref_count = 0;
#ifdef UNIV_DEBUG
    bool dd_closed;

    dd_closed = false;
#endif

    /* Fetch the dict_table_t structure corresponding to
    this INNODB_TABLES record */
    dd_process_dd_tables_rec_and_mtr_commit(heap, rec, &table_rec, dd_tables,
                                            &mdl_on_tab, &mtr);
    if (table_rec != NULL) {
      ref_count = table_rec->get_ref_count();
    }

    mutex_exit(&dict_sys->mutex);

    if (table_rec != NULL) {
      i_s_dict_fill_innodb_tablestats(thd, table_rec, ref_count, tables->table);
    }

    mem_heap_empty(heap);

    /* Get the next record */
    mutex_enter(&dict_sys->mutex);

    if (table_rec != NULL
#ifdef UNIV_DEBUG
        && !dd_closed
#endif
    ) {
      dd_table_close(table_rec, thd, &mdl_on_tab, true);
    }

    mtr_start(&mtr);
    rec = dd_getnext_system_rec(&pcur, &mtr);
  }

  mtr_commit(&mtr);
  dd_table_close(dd_tables, thd, &mdl, true);
  mutex_exit(&dict_sys->mutex);
  mem_heap_free(heap);

  DBUG_RETURN(0);
}

/** Bind the dynamic table INFORMATION_SCHEMA.innodb_tablestats
@param[in,out]	p	table schema object
@return 0 on success */
static int innodb_tablestats_init(void *p) {
  ST_SCHEMA_TABLE *schema;

  DBUG_ENTER("innodb_tablestats_init");

  schema = (ST_SCHEMA_TABLE *)p;

  schema->fields_info = innodb_tablestats_fields_info;
  schema->fill_table = i_s_innodb_tables_fill_table_stats;

  DBUG_RETURN(0);
}

struct st_mysql_plugin i_s_innodb_tablestats = {
    /* the plugin type (a MYSQL_XXX_PLUGIN value) */
    /* int */
    STRUCT_FLD(type, MYSQL_INFORMATION_SCHEMA_PLUGIN),

    /* pointer to type-specific plugin descriptor */
    /* void* */
    STRUCT_FLD(info, &i_s_info),

    /* plugin name */
    /* const char* */
    STRUCT_FLD(name, "INNODB_TABLESTATS"),

    /* plugin author (for SHOW PLUGINS) */
    /* const char* */
    STRUCT_FLD(author, plugin_author),

    /* general descriptive text (for SHOW PLUGINS) */
    /* const char* */
    STRUCT_FLD(descr, "InnoDB INNODB_TABLESTATS"),

    /* the plugin license (PLUGIN_LICENSE_XXX) */
    /* int */
    STRUCT_FLD(license, PLUGIN_LICENSE_GPL),

    /* the function to invoke when plugin is loaded */
    /* int (*)(void*); */
    STRUCT_FLD(init, innodb_tablestats_init),

    /* the function to invoke when plugin is un installed */
    /* int (*)(void*); */
    NULL,

    /* the function to invoke when plugin is unloaded */
    /* int (*)(void*); */
    STRUCT_FLD(deinit, i_s_common_deinit),

    /* plugin version (for SHOW PLUGINS) */
    /* unsigned int */
    STRUCT_FLD(version, i_s_innodb_plugin_version),

    /* SHOW_VAR* */
    STRUCT_FLD(status_vars, NULL),

    /* SYS_VAR** */
    STRUCT_FLD(system_vars, NULL),

    /* reserved for dependency checking */
    /* void* */
    STRUCT_FLD(__reserved1, NULL),

    /* Plugin flags */
    /* unsigned long */
    STRUCT_FLD(flags, 0UL),
};

/**  INNODB_INDEXES  **************************************************/
/* Fields of the dynamic table INFORMATION_SCHEMA.INNODB_INDEXES
Every time any column gets changed, added or removed, please remember
to change i_s_innodb_plugin_version_postfix accordingly, so that
the change can be propagated to server */
static ST_FIELD_INFO innodb_sysindex_fields_info[] = {
#define SYS_INDEX_ID 0
    {STRUCT_FLD(field_name, "INDEX_ID"),
     STRUCT_FLD(field_length, MY_INT64_NUM_DECIMAL_DIGITS),
     STRUCT_FLD(field_type, MYSQL_TYPE_LONGLONG), STRUCT_FLD(value, 0),
     STRUCT_FLD(field_flags, MY_I_S_UNSIGNED), STRUCT_FLD(old_name, ""),
     STRUCT_FLD(open_method, SKIP_OPEN_TABLE)},

#define SYS_INDEX_NAME 1
    {STRUCT_FLD(field_name, "NAME"), STRUCT_FLD(field_length, NAME_LEN + 1),
     STRUCT_FLD(field_type, MYSQL_TYPE_STRING), STRUCT_FLD(value, 0),
     STRUCT_FLD(field_flags, 0), STRUCT_FLD(old_name, ""),
     STRUCT_FLD(open_method, SKIP_OPEN_TABLE)},

#define SYS_INDEX_TABLE_ID 2
    {STRUCT_FLD(field_name, "TABLE_ID"),
     STRUCT_FLD(field_length, MY_INT64_NUM_DECIMAL_DIGITS),
     STRUCT_FLD(field_type, MYSQL_TYPE_LONGLONG), STRUCT_FLD(value, 0),
     STRUCT_FLD(field_flags, MY_I_S_UNSIGNED), STRUCT_FLD(old_name, ""),
     STRUCT_FLD(open_method, SKIP_OPEN_TABLE)},

#define SYS_INDEX_TYPE 3
    {STRUCT_FLD(field_name, "TYPE"),
     STRUCT_FLD(field_length, MY_INT32_NUM_DECIMAL_DIGITS),
     STRUCT_FLD(field_type, MYSQL_TYPE_LONG), STRUCT_FLD(value, 0),
     STRUCT_FLD(field_flags, 0), STRUCT_FLD(old_name, ""),
     STRUCT_FLD(open_method, SKIP_OPEN_TABLE)},

#define SYS_INDEX_NUM_FIELDS 4
    {STRUCT_FLD(field_name, "N_FIELDS"),
     STRUCT_FLD(field_length, MY_INT32_NUM_DECIMAL_DIGITS),
     STRUCT_FLD(field_type, MYSQL_TYPE_LONG), STRUCT_FLD(value, 0),
     STRUCT_FLD(field_flags, 0), STRUCT_FLD(old_name, ""),
     STRUCT_FLD(open_method, SKIP_OPEN_TABLE)},

#define SYS_INDEX_PAGE_NO 5
    {STRUCT_FLD(field_name, "PAGE_NO"),
     STRUCT_FLD(field_length, MY_INT32_NUM_DECIMAL_DIGITS),
     STRUCT_FLD(field_type, MYSQL_TYPE_LONG), STRUCT_FLD(value, 0),
     STRUCT_FLD(field_flags, 0), STRUCT_FLD(old_name, ""),
     STRUCT_FLD(open_method, SKIP_OPEN_TABLE)},

#define SYS_INDEX_SPACE 6
    {STRUCT_FLD(field_name, "SPACE"),
     STRUCT_FLD(field_length, MY_INT32_NUM_DECIMAL_DIGITS),
     STRUCT_FLD(field_type, MYSQL_TYPE_LONG), STRUCT_FLD(value, 0),
     STRUCT_FLD(field_flags, 0), STRUCT_FLD(old_name, ""),
     STRUCT_FLD(open_method, SKIP_OPEN_TABLE)},

#define SYS_INDEX_MERGE_THRESHOLD 7
    {STRUCT_FLD(field_name, "MERGE_THRESHOLD"),
     STRUCT_FLD(field_length, MY_INT32_NUM_DECIMAL_DIGITS),
     STRUCT_FLD(field_type, MYSQL_TYPE_LONG), STRUCT_FLD(value, 0),
     STRUCT_FLD(field_flags, 0), STRUCT_FLD(old_name, ""),
     STRUCT_FLD(open_method, SKIP_OPEN_TABLE)},

    END_OF_ST_FIELD_INFO};

/** Function to populate the information_schema.innodb_indexes table with
collected index information
@param[in]	thd		thread
@param[in]	index		dict_index_t obj
@param[in,out]	table_to_fill	fill this table
@return 0 on success */
static int i_s_dict_fill_innodb_indexes(THD *thd, const dict_index_t *index,
                                        TABLE *table_to_fill) {
  Field **fields;

  DBUG_ENTER("i_s_dict_fill_innodb_indexes");

  fields = table_to_fill->field;

  OK(field_store_index_name(fields[SYS_INDEX_NAME], index->name));

  OK(fields[SYS_INDEX_ID]->store(longlong(index->id), true));

  OK(fields[SYS_INDEX_TABLE_ID]->store(longlong(index->table->id), true));

  OK(fields[SYS_INDEX_TYPE]->store(index->type));

  OK(fields[SYS_INDEX_NUM_FIELDS]->store(index->n_fields));

  /* FIL_NULL is ULINT32_UNDEFINED */
  if (index->page == FIL_NULL) {
    OK(fields[SYS_INDEX_PAGE_NO]->store(-1));
  } else {
    OK(fields[SYS_INDEX_PAGE_NO]->store(index->page));
  }

  OK(fields[SYS_INDEX_SPACE]->store(index->space));

  OK(fields[SYS_INDEX_MERGE_THRESHOLD]->store(index->merge_threshold));

  OK(schema_table_store_record(thd, table_to_fill));

  DBUG_RETURN(0);
}

/** Function to go through each record in INNODB_INDEXES table, and fill the
information_schema.innodb_indexes table with related index information
@param[in]	thd		thread
@param[in,out]	tables		tables to fill
@return 0 on success */
static int i_s_innodb_indexes_fill_table(THD *thd, TABLE_LIST *tables, Item *) {
  btr_pcur_t pcur;
  const rec_t *rec;
  mem_heap_t *heap;
  mtr_t mtr;
  MDL_ticket *mdl = nullptr;
  dict_table_t *dd_indexes;
  bool ret;

  DBUG_ENTER("i_s_innodb_indexes_fill_table");

  /* deny access to user without PROCESS_ACL privilege */
  if (check_global_access(thd, PROCESS_ACL)) {
    DBUG_RETURN(0);
  }

  heap = mem_heap_create(1000);
  mutex_enter(&dict_sys->mutex);
  mtr_start(&mtr);

  /* Start scan the mysql.indexes */
  rec = dd_startscan_system(thd, &mdl, &pcur, &mtr, dd_indexes_name.c_str(),
                            &dd_indexes);

  /* Process each record in the table */
  while (rec) {
    const dict_index_t *index_rec;
    MDL_ticket *mdl_on_tab = nullptr;
    dict_table_t *parent = nullptr;
    MDL_ticket *mdl_on_parent = nullptr;

    /* Populate a dict_index_t structure with information from
    a INNODB_INDEXES row */
    ret = dd_process_dd_indexes_rec(heap, rec, &index_rec, &mdl_on_tab, &parent,
                                    &mdl_on_parent, dd_indexes, &mtr);

    mutex_exit(&dict_sys->mutex);

    if (ret) {
      i_s_dict_fill_innodb_indexes(thd, index_rec, tables->table);
    }

    mem_heap_empty(heap);

    /* Get the next record */
    mutex_enter(&dict_sys->mutex);

    if (index_rec != NULL) {
      dd_table_close(index_rec->table, thd, &mdl_on_tab, true);

      /* Close parent table if it's a fts aux table. */
      if (index_rec->table->is_fts_aux() && parent) {
        dd_table_close(parent, thd, &mdl_on_parent, true);
      }
    }

    mtr_start(&mtr);
    rec = dd_getnext_system_rec(&pcur, &mtr);
  }

  mtr_commit(&mtr);
  dd_table_close(dd_indexes, thd, &mdl, true);
  mutex_exit(&dict_sys->mutex);
  mem_heap_free(heap);

  DBUG_RETURN(0);
}

/** Bind the dynamic table INFORMATION_SCHEMA.innodb_indexes
@param[in,out]	p	table schema object
@return 0 on success */
static int innodb_indexes_init(void *p) {
  ST_SCHEMA_TABLE *schema;

  DBUG_ENTER("innodb_indexes_init");

  schema = (ST_SCHEMA_TABLE *)p;

  schema->fields_info = innodb_sysindex_fields_info;
  schema->fill_table = i_s_innodb_indexes_fill_table;

  DBUG_RETURN(0);
}

struct st_mysql_plugin i_s_innodb_indexes = {
    /* the plugin type (a MYSQL_XXX_PLUGIN value) */
    /* int */
    STRUCT_FLD(type, MYSQL_INFORMATION_SCHEMA_PLUGIN),

    /* pointer to type-specific plugin descriptor */
    /* void* */
    STRUCT_FLD(info, &i_s_info),

    /* plugin name */
    /* const char* */
    STRUCT_FLD(name, "INNODB_INDEXES"),

    /* plugin author (for SHOW PLUGINS) */
    /* const char* */
    STRUCT_FLD(author, plugin_author),

    /* general descriptive text (for SHOW PLUGINS) */
    /* const char* */
    STRUCT_FLD(descr, "InnoDB INNODB_INDEXES"),

    /* the plugin license (PLUGIN_LICENSE_XXX) */
    /* int */
    STRUCT_FLD(license, PLUGIN_LICENSE_GPL),

    /* the function to invoke when plugin is loaded */
    /* int (*)(void*); */
    STRUCT_FLD(init, innodb_indexes_init),

    /* the function to invoke when plugin is un installed */
    /* int (*)(void*); */
    NULL,

    /* the function to invoke when plugin is unloaded */
    /* int (*)(void*); */
    STRUCT_FLD(deinit, i_s_common_deinit),

    /* plugin version (for SHOW PLUGINS) */
    /* unsigned int */
    STRUCT_FLD(version, i_s_innodb_plugin_version),

    /* SHOW_VAR* */
    STRUCT_FLD(status_vars, NULL),

    /* SYS_VAR** */
    STRUCT_FLD(system_vars, NULL),

    /* reserved for dependency checking */
    /* void* */
    STRUCT_FLD(__reserved1, NULL),

    /* Plugin flags */
    /* unsigned long */
    STRUCT_FLD(flags, 0UL),
};

/**  INNODB_COLUMNS  **************************************************/
/* Fields of the dynamic table INFORMATION_SCHEMA.INNODB_COLUMNS
Every time any column gets changed, added or removed, please remember
to change i_s_innodb_plugin_version_postfix accordingly, so that
the change can be propagated to server */
static ST_FIELD_INFO innodb_columns_fields_info[] = {
#define SYS_COLUMN_TABLE_ID 0
    {STRUCT_FLD(field_name, "TABLE_ID"),
     STRUCT_FLD(field_length, MY_INT64_NUM_DECIMAL_DIGITS),
     STRUCT_FLD(field_type, MYSQL_TYPE_LONGLONG), STRUCT_FLD(value, 0),
     STRUCT_FLD(field_flags, MY_I_S_UNSIGNED), STRUCT_FLD(old_name, ""),
     STRUCT_FLD(open_method, SKIP_OPEN_TABLE)},

#define SYS_COLUMN_NAME 1
    {STRUCT_FLD(field_name, "NAME"), STRUCT_FLD(field_length, NAME_LEN + 1),
     STRUCT_FLD(field_type, MYSQL_TYPE_STRING), STRUCT_FLD(value, 0),
     STRUCT_FLD(field_flags, 0), STRUCT_FLD(old_name, ""),
     STRUCT_FLD(open_method, SKIP_OPEN_TABLE)},

#define SYS_COLUMN_POSITION 2
    {STRUCT_FLD(field_name, "POS"),
     STRUCT_FLD(field_length, MY_INT64_NUM_DECIMAL_DIGITS),
     STRUCT_FLD(field_type, MYSQL_TYPE_LONGLONG), STRUCT_FLD(value, 0),
     STRUCT_FLD(field_flags, MY_I_S_UNSIGNED), STRUCT_FLD(old_name, ""),
     STRUCT_FLD(open_method, SKIP_OPEN_TABLE)},

#define SYS_COLUMN_MTYPE 3
    {STRUCT_FLD(field_name, "MTYPE"),
     STRUCT_FLD(field_length, MY_INT32_NUM_DECIMAL_DIGITS),
     STRUCT_FLD(field_type, MYSQL_TYPE_LONG), STRUCT_FLD(value, 0),
     STRUCT_FLD(field_flags, 0), STRUCT_FLD(old_name, ""),
     STRUCT_FLD(open_method, SKIP_OPEN_TABLE)},

#define SYS_COLUMN__PRTYPE 4
    {STRUCT_FLD(field_name, "PRTYPE"),
     STRUCT_FLD(field_length, MY_INT32_NUM_DECIMAL_DIGITS),
     STRUCT_FLD(field_type, MYSQL_TYPE_LONG), STRUCT_FLD(value, 0),
     STRUCT_FLD(field_flags, 0), STRUCT_FLD(old_name, ""),
     STRUCT_FLD(open_method, SKIP_OPEN_TABLE)},

#define SYS_COLUMN_COLUMN_LEN 5
    {STRUCT_FLD(field_name, "LEN"),
     STRUCT_FLD(field_length, MY_INT32_NUM_DECIMAL_DIGITS),
     STRUCT_FLD(field_type, MYSQL_TYPE_LONG), STRUCT_FLD(value, 0),
     STRUCT_FLD(field_flags, 0), STRUCT_FLD(old_name, ""),
     STRUCT_FLD(open_method, SKIP_OPEN_TABLE)},

#define SYS_COLUMN_HAS_DEFAULT 6
    {STRUCT_FLD(field_name, "HAS_DEFAULT"), STRUCT_FLD(field_length, 1),
     STRUCT_FLD(field_type, MYSQL_TYPE_LONG), STRUCT_FLD(value, 0),
     STRUCT_FLD(field_flags, 0), STRUCT_FLD(old_name, ""),
     STRUCT_FLD(open_method, SKIP_OPEN_TABLE)},

#define SYS_COLUMN_DEFAULT_VALUE 7
    {STRUCT_FLD(field_name, "DEFAULT_VALUE"),
     /* The length should cover max length of varchar in utf8mb4 */
     STRUCT_FLD(field_length, 65536 * 4),
     STRUCT_FLD(field_type, MYSQL_TYPE_BLOB), STRUCT_FLD(value, 0),
     STRUCT_FLD(field_flags, MY_I_S_MAYBE_NULL), STRUCT_FLD(old_name, ""),
     STRUCT_FLD(open_method, SKIP_OPEN_TABLE)},

    END_OF_ST_FIELD_INFO};

/** Function to fill the BLOB value for column default value
@param[in,out]	field		field to store default value
@param[in]	default_val	default value to fill
@return	0 on success */
static int field_blob_store(Field *field, dict_col_default_t *default_val) {
  int ret = 0;

  if (default_val->len == UNIV_SQL_NULL) {
    field->set_null();
  } else {
    size_t len = 0;
    DD_instant_col_val_coder coder;
    const char *value =
        coder.encode(default_val->value, default_val->len, &len);

    field->set_notnull();
    ret = field->store(value, len, field->charset());
  }

  return (ret);
}

/** Function to populate the information_schema.innodb_columns with
related column information
@param[in]	thd		thread
@param[in]	table_id	table id
@param[in]	col_name	column name
@param[in]	column		dict_col_t obj
@param[in]	nth_v_col	virtual column, its sequence number
@param[in,out]	table_to_fill	fill this table
@return 0 on success */
static int i_s_dict_fill_innodb_columns(THD *thd, table_id_t table_id,
                                        const char *col_name,
                                        dict_col_t *column, ulint nth_v_col,
                                        TABLE *table_to_fill) {
  Field **fields;

  DBUG_ENTER("i_s_dict_fill_innodb_columns");

  fields = table_to_fill->field;

  OK(fields[SYS_COLUMN_TABLE_ID]->store((longlong)table_id, true));

  OK(field_store_string(fields[SYS_COLUMN_NAME], col_name));

  if (column->is_virtual()) {
    ulint pos = dict_create_v_col_pos(nth_v_col, column->ind);
    OK(fields[SYS_COLUMN_POSITION]->store(pos, true));
  } else {
    OK(fields[SYS_COLUMN_POSITION]->store(column->ind, true));
  }

  OK(fields[SYS_COLUMN_MTYPE]->store(column->mtype));

  OK(fields[SYS_COLUMN__PRTYPE]->store(column->prtype));

  OK(fields[SYS_COLUMN_COLUMN_LEN]->store(column->len));

  if (column->instant_default != nullptr) {
    OK(fields[SYS_COLUMN_HAS_DEFAULT]->store(1));
    OK(field_blob_store(fields[SYS_COLUMN_DEFAULT_VALUE],
                        column->instant_default));
  } else {
    OK(fields[SYS_COLUMN_HAS_DEFAULT]->store(0));
  }

  OK(schema_table_store_record(thd, table_to_fill));

  DBUG_RETURN(0);
}

/** Function to fill information_schema.innodb_columns with information
collected by scanning INNODB_COLUMNS table.
@param[in]	thd		thread
@param[in,out]	tables		tables to fill
@return 0 on success */
static int i_s_innodb_columns_fill_table(THD *thd, TABLE_LIST *tables, Item *) {
  btr_pcur_t pcur;
  const rec_t *rec;
  char *col_name;
  mem_heap_t *heap;
  mtr_t mtr;
  MDL_ticket *mdl = nullptr;
  dict_table_t *dd_columns;
  bool ret;

  DBUG_ENTER("i_s_innodb_columns_fill_table");

  /* deny access to user without PROCESS_ACL privilege */
  if (check_global_access(thd, PROCESS_ACL)) {
    DBUG_RETURN(0);
  }

  heap = mem_heap_create(1000);
  mutex_enter(&dict_sys->mutex);
  mtr_start(&mtr);

  /* Start scan the mysql.columns */
  rec = dd_startscan_system(thd, &mdl, &pcur, &mtr, dd_columns_name.c_str(),
                            &dd_columns);

  while (rec) {
    dict_col_t column_rec;
    table_id_t table_id;
    ulint nth_v_col;

    column_rec.instant_default = nullptr;
    /* populate a dict_col_t structure with information from
    a row */
    ret = dd_process_dd_columns_rec(heap, rec, &column_rec, &table_id,
                                    &col_name, &nth_v_col, dd_columns, &mtr);

    mutex_exit(&dict_sys->mutex);

    if (ret) {
      i_s_dict_fill_innodb_columns(thd, table_id, col_name, &column_rec,
                                   nth_v_col, tables->table);
    }

    mem_heap_empty(heap);

    /* Get the next record */
    mutex_enter(&dict_sys->mutex);
    mtr_start(&mtr);
    rec = dd_getnext_system_rec(&pcur, &mtr);
  }

  mtr_commit(&mtr);
  dd_table_close(dd_columns, thd, &mdl, true);
  mutex_exit(&dict_sys->mutex);
  mem_heap_free(heap);

  DBUG_RETURN(0);
}
/** Bind the dynamic table INFORMATION_SCHEMA.innodb_columns
@param[in,out]	p	table schema object
@return 0 on success */
static int innodb_columns_init(void *p) {
  ST_SCHEMA_TABLE *schema;

  DBUG_ENTER("innodb_columns_init");

  schema = (ST_SCHEMA_TABLE *)p;

  schema->fields_info = innodb_columns_fields_info;
  schema->fill_table = i_s_innodb_columns_fill_table;

  DBUG_RETURN(0);
}

struct st_mysql_plugin i_s_innodb_columns = {
    /* the plugin type (a MYSQL_XXX_PLUGIN value) */
    /* int */
    STRUCT_FLD(type, MYSQL_INFORMATION_SCHEMA_PLUGIN),

    /* pointer to type-specific plugin descriptor */
    /* void* */
    STRUCT_FLD(info, &i_s_info),

    /* plugin name */
    /* const char* */
    STRUCT_FLD(name, "INNODB_COLUMNS"),

    /* plugin author (for SHOW PLUGINS) */
    /* const char* */
    STRUCT_FLD(author, plugin_author),

    /* general descriptive text (for SHOW PLUGINS) */
    /* const char* */
    STRUCT_FLD(descr, "InnoDB INNODB_COLUMNS"),

    /* the plugin license (PLUGIN_LICENSE_XXX) */
    /* int */
    STRUCT_FLD(license, PLUGIN_LICENSE_GPL),

    /* the function to invoke when plugin is loaded */
    /* int (*)(void*); */
    STRUCT_FLD(init, innodb_columns_init),

    /* the function to invoke when plugin is un installed */
    /* int (*)(void*); */
    NULL,

    /* the function to invoke when plugin is unloaded */
    /* int (*)(void*); */
    STRUCT_FLD(deinit, i_s_common_deinit),

    /* plugin version (for SHOW PLUGINS) */
    /* unsigned int */
    STRUCT_FLD(version, i_s_innodb_plugin_version),

    /* SHOW_VAR* */
    STRUCT_FLD(status_vars, NULL),

    /* SYS_VAR** */
    STRUCT_FLD(system_vars, NULL),

    /* reserved for dependency checking */
    /* void* */
    STRUCT_FLD(__reserved1, NULL),

    /* Plugin flags */
    /* unsigned long */
    STRUCT_FLD(flags, 0UL),
};

/**  INNODB_VIRTUAL **************************************************/
/** Fields of the dynamic table INFORMATION_SCHEMA.INNODB_VIRTUAL
Every time any column gets changed, added or removed, please remember
to change i_s_innodb_plugin_version_postfix accordingly, so that
the change can be propagated to server */
static ST_FIELD_INFO innodb_virtual_fields_info[] = {
#define INNODB_VIRTUAL_TABLE_ID 0
    {STRUCT_FLD(field_name, "TABLE_ID"),
     STRUCT_FLD(field_length, MY_INT64_NUM_DECIMAL_DIGITS),
     STRUCT_FLD(field_type, MYSQL_TYPE_LONGLONG), STRUCT_FLD(value, 0),
     STRUCT_FLD(field_flags, MY_I_S_UNSIGNED), STRUCT_FLD(old_name, ""),
     STRUCT_FLD(open_method, SKIP_OPEN_TABLE)},

#define INNODB_VIRTUAL_POS 1
    {STRUCT_FLD(field_name, "POS"),
     STRUCT_FLD(field_length, MY_INT32_NUM_DECIMAL_DIGITS),
     STRUCT_FLD(field_type, MYSQL_TYPE_LONG), STRUCT_FLD(value, 0),
     STRUCT_FLD(field_flags, MY_I_S_UNSIGNED), STRUCT_FLD(old_name, ""),
     STRUCT_FLD(open_method, SKIP_OPEN_TABLE)},

#define INNODB_VIRTUAL_BASE_POS 2
    {STRUCT_FLD(field_name, "BASE_POS"),
     STRUCT_FLD(field_length, MY_INT32_NUM_DECIMAL_DIGITS),
     STRUCT_FLD(field_type, MYSQL_TYPE_LONG), STRUCT_FLD(value, 0),
     STRUCT_FLD(field_flags, MY_I_S_UNSIGNED), STRUCT_FLD(old_name, ""),
     STRUCT_FLD(open_method, SKIP_OPEN_TABLE)},

    END_OF_ST_FIELD_INFO};

/** Function to populate the information_schema.innodb_virtual with
related information
param[in]	thd		thread
param[in]	table_id	table ID
param[in]	pos		virtual column position
param[in]	base_pos	base column position
param[in,out]	table_to_fill	fill this table
@return 0 on success */
static int i_s_dict_fill_innodb_virtual(THD *thd, table_id_t table_id,
                                        ulint pos, ulint base_pos,
                                        TABLE *table_to_fill) {
  Field **fields;

  DBUG_ENTER("i_s_dict_fill_innodb_virtual");

  fields = table_to_fill->field;

  OK(fields[INNODB_VIRTUAL_TABLE_ID]->store(table_id, true));

  OK(fields[INNODB_VIRTUAL_POS]->store(pos, true));

  OK(fields[INNODB_VIRTUAL_BASE_POS]->store(base_pos, true));

  OK(schema_table_store_record(thd, table_to_fill));

  DBUG_RETURN(0);
}

/** Function to fill information_schema.innodb_virtual with information
collected by scanning INNODB_VIRTUAL table.
param[in]	thd		thread
param[in,out]	tables		tables to fill
param[in]	item		condition (not used)
@return 0 on success */
static int i_s_innodb_virtual_fill_table(THD *thd, TABLE_LIST *tables, Item *) {
  btr_pcur_t pcur;
  const rec_t *rec;
  mem_heap_t *heap;
  mtr_t mtr;
  MDL_ticket *mdl = nullptr;
  dict_table_t *dd_columns;
  bool ret;

  DBUG_ENTER("i_s_innodb_columns_fill_table");

  /* deny access to user without PROCESS_ACL privilege */
  if (check_global_access(thd, PROCESS_ACL)) {
    DBUG_RETURN(0);
  }

  heap = mem_heap_create(1000);
  mutex_enter(&dict_sys->mutex);
  mtr_start(&mtr);

  /* Start scan the mysql.columns */
  rec = dd_startscan_system(thd, &mdl, &pcur, &mtr, dd_columns_name.c_str(),
                            &dd_columns);

  while (rec) {
    table_id_t table_id;
    ulint *pos;
    ulint *base_pos;
    ulint n_row;

    /* populate a dict_col_t structure with information from
    a row */
    ret = dd_process_dd_virtual_columns_rec(
        heap, rec, &table_id, &pos, &base_pos, &n_row, dd_columns, &mtr);

    mutex_exit(&dict_sys->mutex);

    if (ret) {
      for (ulint i = 0; i < n_row; i++) {
        i_s_dict_fill_innodb_virtual(thd, table_id, *(pos++), *(base_pos++),
                                     tables->table);
      }
    }

    mem_heap_empty(heap);

    /* Get the next record */
    mutex_enter(&dict_sys->mutex);
    mtr_start(&mtr);
    rec = dd_getnext_system_rec(&pcur, &mtr);
  }

  mtr_commit(&mtr);
  dd_table_close(dd_columns, thd, &mdl, true);
  mutex_exit(&dict_sys->mutex);
  mem_heap_free(heap);

  DBUG_RETURN(0);
}

/** Bind the dynamic table INFORMATION_SCHEMA.innodb_virtual
param[in,out]	p	table schema object
@return 0 on success */
static int innodb_virtual_init(void *p) {
  ST_SCHEMA_TABLE *schema;

  DBUG_ENTER("innodb_virtual_init");

  schema = (ST_SCHEMA_TABLE *)p;

  schema->fields_info = innodb_virtual_fields_info;
  schema->fill_table = i_s_innodb_virtual_fill_table;

  DBUG_RETURN(0);
}

struct st_mysql_plugin i_s_innodb_virtual = {
    /* the plugin type (a MYSQL_XXX_PLUGIN value) */
    /* int */
    STRUCT_FLD(type, MYSQL_INFORMATION_SCHEMA_PLUGIN),

    /* pointer to type-specific plugin descriptor */
    /* void* */
    STRUCT_FLD(info, &i_s_info),

    /* plugin name */
    /* const char* */
    STRUCT_FLD(name, "INNODB_VIRTUAL"),

    /* plugin author (for SHOW PLUGINS) */
    /* const char* */
    STRUCT_FLD(author, plugin_author),

    /* general descriptive text (for SHOW PLUGINS) */
    /* const char* */
    STRUCT_FLD(descr, "InnoDB INNODB_VIRTUAL"),

    /* the plugin license (PLUGIN_LICENSE_XXX) */
    /* int */
    STRUCT_FLD(license, PLUGIN_LICENSE_GPL),

    /* the function to invoke when plugin is loaded */
    /* int (*)(void*); */
    STRUCT_FLD(init, innodb_virtual_init),

    /* the function to invoke when plugin is un installed */
    /* int (*)(void*); */
    NULL,

    /* the function to invoke when plugin is unloaded */
    /* int (*)(void*); */
    STRUCT_FLD(deinit, i_s_common_deinit),

    /* plugin version (for SHOW PLUGINS) */
    /* unsigned int */
    STRUCT_FLD(version, i_s_innodb_plugin_version),

    /* SHOW_VAR* */
    STRUCT_FLD(status_vars, NULL),

    /* SYS_VAR** */
    STRUCT_FLD(system_vars, NULL),

    /* reserved for dependency checking */
    /* void* */
    STRUCT_FLD(__reserved1, NULL),

    /* Plugin flags */
    /* unsigned long */
    STRUCT_FLD(flags, 0UL),
};

/**  INNODB_TABLESPACES    ********************************************/
/* Fields of the dynamic table INFORMATION_SCHEMA.INNODB_TABLESPACES
Every time any column gets changed, added or removed, please remember
to change i_s_innodb_plugin_version_postfix accordingly, so that
the change can be propagated to server */
static ST_FIELD_INFO innodb_tablespaces_fields_info[] = {
#define INNODB_TABLESPACES_SPACE 0
    {STRUCT_FLD(field_name, "SPACE"),
     STRUCT_FLD(field_length, MY_INT32_NUM_DECIMAL_DIGITS),
     STRUCT_FLD(field_type, MYSQL_TYPE_LONG), STRUCT_FLD(value, 0),
     STRUCT_FLD(field_flags, MY_I_S_UNSIGNED), STRUCT_FLD(old_name, ""),
     STRUCT_FLD(open_method, SKIP_OPEN_TABLE)},

#define INNODB_TABLESPACES_NAME 1
    {STRUCT_FLD(field_name, "NAME"),
     STRUCT_FLD(field_length, MAX_FULL_NAME_LEN + 1),
     STRUCT_FLD(field_type, MYSQL_TYPE_STRING), STRUCT_FLD(value, 0),
     STRUCT_FLD(field_flags, 0), STRUCT_FLD(old_name, ""),
     STRUCT_FLD(open_method, SKIP_OPEN_TABLE)},

#define INNODB_TABLESPACES_FLAGS 2
    {STRUCT_FLD(field_name, "FLAG"),
     STRUCT_FLD(field_length, MY_INT32_NUM_DECIMAL_DIGITS),
     STRUCT_FLD(field_type, MYSQL_TYPE_LONG), STRUCT_FLD(value, 0),
     STRUCT_FLD(field_flags, MY_I_S_UNSIGNED), STRUCT_FLD(old_name, ""),
     STRUCT_FLD(open_method, SKIP_OPEN_TABLE)},

#define INNODB_TABLESPACES_ROW_FORMAT 3
    {STRUCT_FLD(field_name, "ROW_FORMAT"), STRUCT_FLD(field_length, 22),
     STRUCT_FLD(field_type, MYSQL_TYPE_STRING), STRUCT_FLD(value, 0),
     STRUCT_FLD(field_flags, MY_I_S_MAYBE_NULL), STRUCT_FLD(old_name, ""),
     STRUCT_FLD(open_method, SKIP_OPEN_TABLE)},

#define INNODB_TABLESPACES_PAGE_SIZE 4
    {STRUCT_FLD(field_name, "PAGE_SIZE"),
     STRUCT_FLD(field_length, MY_INT32_NUM_DECIMAL_DIGITS),
     STRUCT_FLD(field_type, MYSQL_TYPE_LONG), STRUCT_FLD(value, 0),
     STRUCT_FLD(field_flags, MY_I_S_UNSIGNED), STRUCT_FLD(old_name, ""),
     STRUCT_FLD(open_method, SKIP_OPEN_TABLE)},

#define INNODB_TABLESPACES_ZIP_PAGE_SIZE 5
    {STRUCT_FLD(field_name, "ZIP_PAGE_SIZE"),
     STRUCT_FLD(field_length, MY_INT32_NUM_DECIMAL_DIGITS),
     STRUCT_FLD(field_type, MYSQL_TYPE_LONG), STRUCT_FLD(value, 0),
     STRUCT_FLD(field_flags, MY_I_S_UNSIGNED), STRUCT_FLD(old_name, ""),
     STRUCT_FLD(open_method, SKIP_OPEN_TABLE)},

#define INNODB_TABLESPACES_SPACE_TYPE 6
    {STRUCT_FLD(field_name, "SPACE_TYPE"), STRUCT_FLD(field_length, 10),
     STRUCT_FLD(field_type, MYSQL_TYPE_STRING), STRUCT_FLD(value, 0),
     STRUCT_FLD(field_flags, MY_I_S_MAYBE_NULL), STRUCT_FLD(old_name, ""),
     STRUCT_FLD(open_method, SKIP_OPEN_TABLE)},

#define INNODB_TABLESPACES_FS_BLOCK_SIZE 7
    {STRUCT_FLD(field_name, "FS_BLOCK_SIZE"),
     STRUCT_FLD(field_length, MY_INT32_NUM_DECIMAL_DIGITS),
     STRUCT_FLD(field_type, MYSQL_TYPE_LONG), STRUCT_FLD(value, 0),
     STRUCT_FLD(field_flags, MY_I_S_UNSIGNED), STRUCT_FLD(old_name, ""),
     STRUCT_FLD(open_method, SKIP_OPEN_TABLE)},

#define INNODB_TABLESPACES_FILE_SIZE 8
    {STRUCT_FLD(field_name, "FILE_SIZE"),
     STRUCT_FLD(field_length, MY_INT64_NUM_DECIMAL_DIGITS),
     STRUCT_FLD(field_type, MYSQL_TYPE_LONGLONG), STRUCT_FLD(value, 0),
     STRUCT_FLD(field_flags, MY_I_S_UNSIGNED), STRUCT_FLD(old_name, ""),
     STRUCT_FLD(open_method, SKIP_OPEN_TABLE)},

#define INNODB_TABLESPACES_ALLOC_SIZE 9
    {STRUCT_FLD(field_name, "ALLOCATED_SIZE"),
     STRUCT_FLD(field_length, MY_INT64_NUM_DECIMAL_DIGITS),
     STRUCT_FLD(field_type, MYSQL_TYPE_LONGLONG), STRUCT_FLD(value, 0),
     STRUCT_FLD(field_flags, MY_I_S_UNSIGNED), STRUCT_FLD(old_name, ""),
     STRUCT_FLD(open_method, SKIP_OPEN_TABLE)},

#define INNODB_TABLESPACES_SERVER_VESION 10
    {STRUCT_FLD(field_name, "SERVER_VERSION"), STRUCT_FLD(field_length, 10),
     STRUCT_FLD(field_type, MYSQL_TYPE_STRING), STRUCT_FLD(value, 0),
     STRUCT_FLD(field_flags, MY_I_S_MAYBE_NULL), STRUCT_FLD(old_name, ""),
     STRUCT_FLD(open_method, SKIP_OPEN_TABLE)},

#define INNODB_TABLESPACES_SPACE_VESION 11
    {STRUCT_FLD(field_name, "SPACE_VERSION"),
     STRUCT_FLD(field_length, MY_INT32_NUM_DECIMAL_DIGITS),
     STRUCT_FLD(field_type, MYSQL_TYPE_LONG), STRUCT_FLD(value, 0),
     STRUCT_FLD(field_flags, MY_I_S_UNSIGNED), STRUCT_FLD(old_name, ""),
     STRUCT_FLD(open_method, SKIP_OPEN_TABLE)},

#define INNODB_TABLESPACES_ENCRYPTION 12
    {STRUCT_FLD(field_name, "ENCRYPTION"), STRUCT_FLD(field_length, 1),
     STRUCT_FLD(field_type, MYSQL_TYPE_STRING), STRUCT_FLD(value, 0),
     STRUCT_FLD(field_flags, MY_I_S_MAYBE_NULL), STRUCT_FLD(old_name, ""),
     STRUCT_FLD(open_method, SKIP_OPEN_TABLE)},

    END_OF_ST_FIELD_INFO

};

/** Function to fill INFORMATION_SCHEMA.INNODB_TABLESPACES with information
collected by scanning INNODB_TABLESPACESS table.
@param[in]	thd		thread
@param[in]	space		space ID
@param[in]	name		tablespace name
@param[in]	flags		tablespace flags
@param[in]	server_version	server version
@param[in]	space_version	tablespace version
@param[in]	is_encrypted	true if tablespace is encrypted
@param[in,out]	table_to_fill	fill this table
@return 0 on success */
static int i_s_dict_fill_innodb_tablespaces(THD *thd, space_id_t space,
                                            const char *name, ulint flags,
                                            uint32 server_version,
                                            uint32 space_version,
                                            bool is_encrypted,
                                            TABLE *table_to_fill) {
  Field **fields;
  ulint atomic_blobs = FSP_FLAGS_HAS_ATOMIC_BLOBS(flags);
  bool is_compressed = FSP_FLAGS_GET_ZIP_SSIZE(flags);
  const char *row_format;
  const page_size_t page_size(flags);
  const char *space_type;
  ulint major_version = server_version / 10000;
  ulint minor_version = (server_version - (major_version * 10000)) / 100;
  ulint patch_version =
      server_version - (major_version * 10000) - (minor_version * 100);
  char version_str[NAME_LEN];

  DBUG_ENTER("i_s_dict_fill_innodb_tablespaces");

  snprintf(version_str, NAME_LEN, ULINTPF "." ULINTPF "." ULINTPF,
           major_version, minor_version, patch_version);

  if (fsp_is_system_or_temp_tablespace(space)) {
    row_format = "Compact or Redundant";
  } else if (fsp_is_shared_tablespace(flags) && !is_compressed) {
    row_format = "Any";
  } else if (is_compressed) {
    row_format = "Compressed";
  } else if (atomic_blobs) {
    row_format = "Dynamic";
  } else {
    row_format = "Compact or Redundant";
  }

  if (fsp_is_system_or_temp_tablespace(space)) {
    space_type = "System";
  } else if (fsp_is_shared_tablespace(flags)) {
    space_type = "General";
  } else {
    space_type = "Single";
  }

  fields = table_to_fill->field;

  OK(fields[INNODB_TABLESPACES_SPACE]->store(space, true));

  OK(field_store_string(fields[INNODB_TABLESPACES_NAME], name));

  OK(fields[INNODB_TABLESPACES_FLAGS]->store(flags, true));

  OK(field_store_string(fields[INNODB_TABLESPACES_ENCRYPTION],
                        is_encrypted ? "Y" : "N"));

  OK(field_store_string(fields[INNODB_TABLESPACES_ROW_FORMAT], row_format));

  OK(fields[INNODB_TABLESPACES_PAGE_SIZE]->store(univ_page_size.physical(),
                                                 true));

  OK(fields[INNODB_TABLESPACES_ZIP_PAGE_SIZE]->store(
      page_size.is_compressed() ? page_size.physical() : 0, true));

  OK(field_store_string(fields[INNODB_TABLESPACES_SPACE_TYPE], space_type));

  OK(field_store_string(fields[INNODB_TABLESPACES_SERVER_VESION], version_str));

  OK(fields[INNODB_TABLESPACES_SPACE_VESION]->store(space_version, true));

  char *filepath = NULL;
  if (FSP_FLAGS_HAS_DATA_DIR(flags) || FSP_FLAGS_GET_SHARED(flags)) {
    mutex_enter(&dict_sys->mutex);
    filepath = fil_space_get_first_path(space);
    mutex_exit(&dict_sys->mutex);
  }

  if (filepath == NULL) {
    if (strstr(name, dict_sys_t::s_file_per_table_name) != 0) {
      mutex_enter(&dict_sys->mutex);
      filepath = fil_space_get_first_path(space);
      mutex_exit(&dict_sys->mutex);
    } else {
      filepath = Fil_path::make_ibd_from_table_name(name);
    }
  }

  os_file_stat_t stat;
  os_file_size_t file;

  memset(&file, 0xff, sizeof(file));
  memset(&stat, 0x0, sizeof(stat));

  if (filepath != NULL) {
    file = os_file_get_size(filepath);

    /* Get the file system (or Volume) block size. */
    dberr_t err = os_file_get_status(filepath, &stat, false, false);

    switch (err) {
      case DB_FAIL:
        ib::warn(ER_IB_MSG_603) << "File '" << filepath << "', failed to get "
                                << "stats";
        break;

      case DB_SUCCESS:
      case DB_NOT_FOUND:
        break;

      default:
        ib::error(ER_IB_MSG_604)
            << "File '" << filepath << "' " << ut_strerr(err);
        break;
    }

    ut_free(filepath);
  }

  if (file.m_total_size == static_cast<os_offset_t>(~0)) {
    stat.block_size = 0;
    file.m_total_size = 0;
    file.m_alloc_size = 0;
  }

  OK(fields[INNODB_TABLESPACES_FS_BLOCK_SIZE]->store(stat.block_size, true));

  OK(fields[INNODB_TABLESPACES_FILE_SIZE]->store(file.m_total_size, true));

  OK(fields[INNODB_TABLESPACES_ALLOC_SIZE]->store(file.m_alloc_size, true));

  OK(schema_table_store_record(thd, table_to_fill));

  DBUG_RETURN(0);
}

/** Function to populate INFORMATION_SCHEMA.INNODB_TABLESPACES table.
Loop through each record in INNODB_TABLESPACES, and extract the column
information and fill the INFORMATION_SCHEMA.INNODB_TABLESPACES table.
@param[in]	thd		thread
@param[in,out]	tables		tables to fill
@return 0 on success */
static int i_s_innodb_tablespaces_fill_table(THD *thd, TABLE_LIST *tables,
                                             Item *) {
  btr_pcur_t pcur;
  const rec_t *rec;
  mem_heap_t *heap;
  mtr_t mtr;
  dict_table_t *dd_spaces;
  MDL_ticket *mdl = nullptr;
  bool ret;

  DBUG_ENTER("i_s_innodb_tablespaces_fill_table");

  /* deny access to user without PROCESS_ACL privilege */
  if (check_global_access(thd, PROCESS_ACL)) {
    DBUG_RETURN(0);
  }

  heap = mem_heap_create(1000);
  mutex_enter(&dict_sys->mutex);
  mtr_start(&mtr);

  for (rec = dd_startscan_system(thd, &mdl, &pcur, &mtr,
                                 dd_tablespaces_name.c_str(), &dd_spaces);
       rec != NULL; rec = dd_getnext_system_rec(&pcur, &mtr)) {
    space_id_t space;
    char *name;
    uint flags;
    uint32 server_version;
    uint32 space_version;
    bool is_encrypted = false;

    /* Extract necessary information from a INNODB_TABLESPACES
    row */
    ret = dd_process_dd_tablespaces_rec(heap, rec, &space, &name, &flags,
                                        &server_version, &space_version,
                                        &is_encrypted, dd_spaces);

    mtr_commit(&mtr);
    mutex_exit(&dict_sys->mutex);

    if (ret && space != 0) {
      i_s_dict_fill_innodb_tablespaces(thd, space, name, flags, server_version,
                                       space_version, is_encrypted,
                                       tables->table);
    }

    mem_heap_empty(heap);

    /* Get the next record */
    mutex_enter(&dict_sys->mutex);
    mtr_start(&mtr);
  }

  mtr_commit(&mtr);
  dd_table_close(dd_spaces, thd, &mdl, true);
  mutex_exit(&dict_sys->mutex);
  mem_heap_free(heap);

  DBUG_RETURN(0);
}
/** Bind the dynamic table INFORMATION_SCHEMA.INNODB_TABLESPACES
@param[in,out]	p	table schema object
@return 0 on success */
static int innodb_tablespaces_init(void *p) {
  ST_SCHEMA_TABLE *schema;

  DBUG_ENTER("innodb_tablespaces_init");

  schema = (ST_SCHEMA_TABLE *)p;

  schema->fields_info = innodb_tablespaces_fields_info;
  schema->fill_table = i_s_innodb_tablespaces_fill_table;

  DBUG_RETURN(0);
}

struct st_mysql_plugin i_s_innodb_tablespaces = {
    /* the plugin type (a MYSQL_XXX_PLUGIN value) */
    /* int */
    STRUCT_FLD(type, MYSQL_INFORMATION_SCHEMA_PLUGIN),

    /* pointer to type-specific plugin descriptor */
    /* void* */
    STRUCT_FLD(info, &i_s_info),

    /* plugin name */
    /* const char* */
    STRUCT_FLD(name, "INNODB_TABLESPACES"),

    /* plugin author (for SHOW PLUGINS) */
    /* const char* */
    STRUCT_FLD(author, plugin_author),

    /* general descriptive text (for SHOW PLUGINS) */
    /* const char* */
    STRUCT_FLD(descr, "InnoDB INNODB_TABLESPACES"),

    /* the plugin license (PLUGIN_LICENSE_XXX) */
    /* int */
    STRUCT_FLD(license, PLUGIN_LICENSE_GPL),

    /* the function to invoke when plugin is loaded */
    /* int (*)(void*); */
    STRUCT_FLD(init, innodb_tablespaces_init),

    /* the function to invoke when plugin is un installed */
    /* int (*)(void*); */
    NULL,

    /* the function to invoke when plugin is unloaded */
    /* int (*)(void*); */
    STRUCT_FLD(deinit, i_s_common_deinit),

    /* plugin version (for SHOW PLUGINS) */
    /* unsigned int */
    STRUCT_FLD(version, i_s_innodb_plugin_version),

    /* SHOW_VAR* */
    STRUCT_FLD(status_vars, NULL),

    /* SYS_VAR** */
    STRUCT_FLD(system_vars, NULL),

    /* reserved for dependency checking */
    /* void* */
    STRUCT_FLD(__reserved1, NULL),

    /* Plugin flags */
    /* unsigned long */
    STRUCT_FLD(flags, 0UL),
};

/** INFORMATION_SCHEMA.INNODB_CACHED_INDEXES */

/* Fields of the dynamic table INFORMATION_SCHEMA.INNODB_CACHED_INDEXES
Every time any column gets changed, added or removed, please remember
to change i_s_innodb_plugin_version_postfix accordingly, so that
the change can be propagated to server */
static ST_FIELD_INFO innodb_cached_indexes_fields_info[] = {
#define CACHED_INDEXES_SPACE_ID 0
    {STRUCT_FLD(field_name, "SPACE_ID"),
     STRUCT_FLD(field_length, MY_INT32_NUM_DECIMAL_DIGITS),
     STRUCT_FLD(field_type, MYSQL_TYPE_LONG), STRUCT_FLD(value, 0),
     STRUCT_FLD(field_flags, MY_I_S_UNSIGNED), STRUCT_FLD(old_name, ""),
     STRUCT_FLD(open_method, SKIP_OPEN_TABLE)},

#define CACHED_INDEXES_INDEX_ID 1
    {STRUCT_FLD(field_name, "INDEX_ID"),
     STRUCT_FLD(field_length, MY_INT64_NUM_DECIMAL_DIGITS),
     STRUCT_FLD(field_type, MYSQL_TYPE_LONGLONG), STRUCT_FLD(value, 0),
     STRUCT_FLD(field_flags, MY_I_S_UNSIGNED), STRUCT_FLD(old_name, ""),
     STRUCT_FLD(open_method, SKIP_OPEN_TABLE)},

#define CACHED_INDEXES_N_CACHED_PAGES 2
    {STRUCT_FLD(field_name, "N_CACHED_PAGES"),
     STRUCT_FLD(field_length, MY_INT64_NUM_DECIMAL_DIGITS),
     STRUCT_FLD(field_type, MYSQL_TYPE_LONGLONG), STRUCT_FLD(value, 0),
     STRUCT_FLD(field_flags, MY_I_S_UNSIGNED), STRUCT_FLD(old_name, ""),
     STRUCT_FLD(open_method, SKIP_OPEN_TABLE)},

    END_OF_ST_FIELD_INFO};

/** Populate INFORMATION_SCHEMA.INNODB_CACHED_INDEXES.
@param[in]	thd		user thread
@param[in]	space_id	space id
@param[in]	index_id	index id
@param[in,out]	table_to_fill	fill this table
@return 0 on success */
static int i_s_fill_innodb_cached_indexes_row(THD *thd, space_id_t space_id,
                                              ulint index_id,
                                              TABLE *table_to_fill) {
  DBUG_ENTER("i_s_fill_innodb_cached_indexes_row");

  const index_id_t idx_id(space_id, index_id);
  const uint64_t n = buf_stat_per_index->get(idx_id);

  if (n == 0) {
    DBUG_RETURN(0);
  }

  Field **fields = table_to_fill->field;

  OK(fields[CACHED_INDEXES_SPACE_ID]->store(space_id, true));

  OK(fields[CACHED_INDEXES_INDEX_ID]->store(index_id, true));

  OK(fields[CACHED_INDEXES_N_CACHED_PAGES]->store(n, true));

  OK(schema_table_store_record(thd, table_to_fill));

  DBUG_RETURN(0);
}

/** Go through each record in INNODB_INDEXES, and fill
INFORMATION_SCHEMA.INNODB_CACHED_INDEXES.
@param[in]	thd	thread
@param[in,out]	tables	tables to fill
@return 0 on success */
static int i_s_innodb_cached_indexes_fill_table(THD *thd, TABLE_LIST *tables,
                                                Item * /* not used */) {
  MDL_ticket *mdl = nullptr;
  dict_table_t *dd_indexes;
  space_id_t space_id;
  space_index_t index_id;

  DBUG_ENTER("i_s_innodb_cached_indexes_fill_table");

  /* deny access to user without PROCESS_ACL privilege */
  if (check_global_access(thd, PROCESS_ACL)) {
    DBUG_RETURN(0);
  }

  mem_heap_t *heap = mem_heap_create(1000);

  mutex_enter(&dict_sys->mutex);

  mtr_t mtr;

  mtr_start(&mtr);

  /* Start the scan of INNODB_INDEXES. */
  btr_pcur_t pcur;
  const rec_t *rec = dd_startscan_system(thd, &mdl, &pcur, &mtr,
                                         dd_indexes_name.c_str(), &dd_indexes);

  /* Process each record in the table. */
  while (rec != NULL) {
    /* Populate a dict_index_t structure with an information
    from a INNODB_INDEXES row. */
    bool ret = dd_process_dd_indexes_rec_simple(heap, rec, &index_id, &space_id,
                                                dd_indexes);

    mtr_commit(&mtr);

    mutex_exit(&dict_sys->mutex);

    if (ret) {
      i_s_fill_innodb_cached_indexes_row(thd, space_id, index_id,
                                         tables->table);
    }

    mem_heap_empty(heap);

    /* Get the next record. */
    mutex_enter(&dict_sys->mutex);

    mtr_start(&mtr);

    rec = dd_getnext_system_rec(&pcur, &mtr);
  }

  mtr_commit(&mtr);

  dd_table_close(dd_indexes, thd, &mdl, true);

  mutex_exit(&dict_sys->mutex);

  mem_heap_free(heap);

  DBUG_RETURN(0);
}

/** Bind the dynamic table INFORMATION_SCHEMA.INNODB_CACHED_INDEXES.
@param[in,out]	p	table schema object
@return 0 on success */
static int innodb_cached_indexes_init(void *p) {
  ST_SCHEMA_TABLE *schema;

  DBUG_ENTER("innodb_cached_indexes_init");

  schema = static_cast<ST_SCHEMA_TABLE *>(p);

  schema->fields_info = innodb_cached_indexes_fields_info;
  schema->fill_table = i_s_innodb_cached_indexes_fill_table;

  DBUG_RETURN(0);
}

struct st_mysql_plugin i_s_innodb_cached_indexes = {
    /* the plugin type (a MYSQL_XXX_PLUGIN value) */
    /* int */
    STRUCT_FLD(type, MYSQL_INFORMATION_SCHEMA_PLUGIN),

    /* pointer to type-specific plugin descriptor */
    /* void* */
    STRUCT_FLD(info, &i_s_info),

    /* plugin name */
    /* const char* */
    STRUCT_FLD(name, "INNODB_CACHED_INDEXES"),

    /* plugin author (for SHOW PLUGINS) */
    /* const char* */
    STRUCT_FLD(author, plugin_author),

    /* general descriptive text (for SHOW PLUGINS) */
    /* const char* */
    STRUCT_FLD(descr, "InnoDB cached indexes"),

    /* the plugin license (PLUGIN_LICENSE_XXX) */
    /* int */
    STRUCT_FLD(license, PLUGIN_LICENSE_GPL),

    /* the function to invoke when plugin is loaded */
    /* int (*)(void*); */
    STRUCT_FLD(init, innodb_cached_indexes_init),

    /* the function to invoke when plugin is un installed */
    /* int (*)(void*); */
    NULL,

    /* the function to invoke when plugin is unloaded */
    /* int (*)(void*); */
    STRUCT_FLD(deinit, i_s_common_deinit),

    /* plugin version (for SHOW PLUGINS) */
    /* unsigned int */
    STRUCT_FLD(version, i_s_innodb_plugin_version),

    /* SHOW_VAR* */
    STRUCT_FLD(status_vars, NULL),

    /* SYS_VAR** */
    STRUCT_FLD(system_vars, NULL),

    /* reserved for dependency checking */
    /* void* */
    STRUCT_FLD(__reserved1, NULL),

    /* Plugin flags */
    /* unsigned long */
    STRUCT_FLD(flags, 0UL),
};

<<<<<<< HEAD
static ST_FIELD_INFO i_s_innodb_changed_pages_info[] = {
    {STRUCT_FLD(field_name, "space_id"),
=======
/**  INNODB_SESSION_TEMPORARY TABLESPACES   ***********************/
/* Fields of the dynamic table
INFORMATION_SCHEMA.INNODB_SESSION_TEMPORARY_TABLESPACES */
static ST_FIELD_INFO innodb_session_temp_tablespaces_fields_info[] = {
#define INNODB_SESSION_TEMP_TABLESPACES_ID 0
    {STRUCT_FLD(field_name, "ID"),
>>>>>>> e4924f36
     STRUCT_FLD(field_length, MY_INT32_NUM_DECIMAL_DIGITS),
     STRUCT_FLD(field_type, MYSQL_TYPE_LONG), STRUCT_FLD(value, 0),
     STRUCT_FLD(field_flags, MY_I_S_UNSIGNED), STRUCT_FLD(old_name, ""),
     STRUCT_FLD(open_method, SKIP_OPEN_TABLE)},

<<<<<<< HEAD
    {STRUCT_FLD(field_name, "page_id"),
=======
#define INNODB_SESSION_TEMP_TABLESPACES_SPACE 1
    {STRUCT_FLD(field_name, "SPACE"),
>>>>>>> e4924f36
     STRUCT_FLD(field_length, MY_INT32_NUM_DECIMAL_DIGITS),
     STRUCT_FLD(field_type, MYSQL_TYPE_LONG), STRUCT_FLD(value, 0),
     STRUCT_FLD(field_flags, MY_I_S_UNSIGNED), STRUCT_FLD(old_name, ""),
     STRUCT_FLD(open_method, SKIP_OPEN_TABLE)},

<<<<<<< HEAD
    {STRUCT_FLD(field_name, "start_lsn"),
     STRUCT_FLD(field_length, MY_INT64_NUM_DECIMAL_DIGITS),
     STRUCT_FLD(field_type, MYSQL_TYPE_LONGLONG), STRUCT_FLD(value, 0),
     STRUCT_FLD(field_flags, MY_I_S_UNSIGNED), STRUCT_FLD(old_name, ""),
     STRUCT_FLD(open_method, SKIP_OPEN_TABLE)},

    {STRUCT_FLD(field_name, "end_lsn"),
=======
#define INNODB_SESSION_TEMP_TABLESPACES_PATH 2
    {STRUCT_FLD(field_name, "PATH"),
     STRUCT_FLD(field_length, OS_FILE_MAX_PATH + 1),
     STRUCT_FLD(field_type, MYSQL_TYPE_STRING), STRUCT_FLD(value, 0),
     STRUCT_FLD(field_flags, 0), STRUCT_FLD(old_name, ""),
     STRUCT_FLD(open_method, SKIP_OPEN_TABLE)},

#define INNODB_SESSION_TEMP_TABLESPACES_SIZE 3
    {STRUCT_FLD(field_name, "SIZE"),
>>>>>>> e4924f36
     STRUCT_FLD(field_length, MY_INT64_NUM_DECIMAL_DIGITS),
     STRUCT_FLD(field_type, MYSQL_TYPE_LONGLONG), STRUCT_FLD(value, 0),
     STRUCT_FLD(field_flags, MY_I_S_UNSIGNED), STRUCT_FLD(old_name, ""),
     STRUCT_FLD(open_method, SKIP_OPEN_TABLE)},

<<<<<<< HEAD
    END_OF_ST_FIELD_INFO};

/**
  This function implements ICP for I_S.INNODB_CHANGED_PAGES by parsing a
  condition and getting lower and upper bounds for start and end LSNs if the
  condition corresponds to a certain pattern.

  In the most general form, we understand queries like

  SELECT * FROM INNODB_CHANGED_PAGES
      WHERE START_LSN > num1 AND START_LSN < num2
            AND END_LSN > num3 AND END_LSN < num4;

  That's why the pattern syntax is:

  pattern:  comp | and_comp;
  comp:     lsn <  int_num | lsn <= int_num | int_num > lsn  | int_num >= lsn;
  lsn:	    start_lsn | end_lsn;
  and_comp: expression AND expression | expression AND and_comp;
  expression: comp | any_other_expression;

  The two bounds are handled differently: the lower bound is used to find the
  correct starting _file_, the upper bound the last _block_ that needs reading.

  Lower bound conditions are handled in the following way: start_lsn >= X
  specifies that the reading must start from the file that has the highest
  starting LSN less than or equal to X. start_lsn > X is equivalent to
  start_lsn >= X + 1.  For end_lsn, end_lsn >= X is treated as
  start_lsn >= X - 1 and end_lsn > X as start_lsn >= X.

  For the upper bound, suppose the condition is start_lsn < 100, this means we
  have to read all blocks with start_lsn < 100. Which is equivalent to reading
  all the blocks with end_lsn <= 99, or just end_lsn < 100. That's why it's
  enough to find maximum lsn value, doesn't matter if this is start or end lsn
  and compare it with "start_lsn" field. LSN <= 100 is treated as LSN < 101.

  Example:

  SELECT * FROM INNODB_CHANGED_PAGES
    WHERE
    start_lsn > 10  AND
    end_lsn <= 1111 AND
    555 > end_lsn   AND
    page_id = 100;

  end_lsn will be set to 555, start_lsn will be set 11.

  Support for other functions (equal, NULL-safe equal, BETWEEN, IN, etc.) will
  be added on demand.

@param[in]	table		table
@param[in]	cond		condition
@param[out]	start_lsn	minimum LSN
@param[out[	end_lsn		maximum LSN */
static void limit_lsn_range_from_condition(TABLE *table, Item *cond,
                                           lsn_t *start_lsn, lsn_t *end_lsn) {
  if (cond->type() != Item::COND_ITEM && cond->type() != Item::FUNC_ITEM)
    return;

  const enum Item_func::Functype func_type = ((Item_func *)cond)->functype();

  switch (func_type) {
    case Item_func::COND_AND_FUNC: {
      List_iterator<Item> li(*((Item_cond *)cond)->argument_list());
      Item *item;

      while ((item = li++)) {
        limit_lsn_range_from_condition(table, item, start_lsn, end_lsn);
      }
      break;
    }
    case Item_func::LT_FUNC:
    case Item_func::LE_FUNC:
    case Item_func::GT_FUNC:
    case Item_func::GE_FUNC: {
      /* a <= b equals to b >= a that's why we just exchange "left"
      and "right" in the case of ">" or ">=" function.  We don't
      touch the operation itself.  */
      Item *left;
      Item *right;
      if (((Item_func *)cond)->functype() == Item_func::LT_FUNC ||
          ((Item_func *)cond)->functype() == Item_func::LE_FUNC) {
        left = ((Item_func *)cond)->arguments()[0];
        right = ((Item_func *)cond)->arguments()[1];
      } else {
        left = ((Item_func *)cond)->arguments()[1];
        right = ((Item_func *)cond)->arguments()[0];
      }

      Item_field *item_field;
      if (left->type() == Item::FIELD_ITEM) {
        item_field = (Item_field *)left;
      } else if (right->type() == Item::FIELD_ITEM) {
        item_field = (Item_field *)right;
      } else {
        return;
      }

      /* Check if the current field belongs to our table */
      if (table != item_field->field->table) {
        return;
      }

      /* Check if the field is START_LSN or END_LSN */
      /* END_LSN */
      const bool is_end_lsn = table->field[3]->eq(item_field->field);

      if (/* START_LSN */ !table->field[2]->eq(item_field->field) &&
          !is_end_lsn) {
        return;
      }

      ib_uint64_t tmp_result;
      if (left->type() == Item::FIELD_ITEM && right->type() == Item::INT_ITEM) {
        /* The case of start_lsn|end_lsn <|<= const, i.e. the
        upper bound.  */

        tmp_result = right->val_int();
        if (((func_type == Item_func::LE_FUNC) ||
             (func_type == Item_func::GE_FUNC)) &&
            (tmp_result != IB_UINT64_MAX)) {
          tmp_result++;
        }
        if (tmp_result < *end_lsn) {
          *end_lsn = tmp_result;
        }

      } else if (left->type() == Item::INT_ITEM &&
                 right->type() == Item::FIELD_ITEM) {
        /* The case of const <|<= start_lsn|end_lsn, i.e. the
        lower bound */

        tmp_result = left->val_int();
        if (is_end_lsn && tmp_result != 0) {
          tmp_result--;
        }
        if (((func_type == Item_func::LT_FUNC) ||
             (func_type == Item_func::GT_FUNC)) &&
            (tmp_result != IB_UINT64_MAX)) {
          tmp_result++;
        }
        if (tmp_result > *start_lsn) {
          *start_lsn = tmp_result;
        }
      }

      break;
    }
    default:;
  }
}

/** Fill the dynamic table information_schema.innodb_changed_pages.
@param[in]	thd	thread
@param[in,out]	tables	tables to fill
@param[in]	cond	condition
@return 0 on success, 1 on failure */
static int i_s_innodb_changed_pages_fill(THD *thd, TABLE_LIST *tables,
                                         Item *cond) {
  DBUG_ENTER("i_s_innodb_changed_pages_fill");

  /* deny access to non-superusers */
  if (check_global_access(thd, PROCESS_ACL)) {
    DBUG_RETURN(0);
  }

  TABLE *table = (TABLE *)tables->table;
  lsn_t max_lsn = LSN_MAX;
  lsn_t min_lsn = 0ULL;
  if (cond) {
    limit_lsn_range_from_condition(table, cond, &min_lsn, &max_lsn);
  }

  /* If the log tracker is running and our max_lsn > current tracked LSN,
  cap the max lsn so that we don't try to read any partial runs as the
  tracked LSN advances. */
  if (srv_track_changed_pages) {
    const lsn_t tracked_lsn = log_sys->tracked_lsn.load();
    if (max_lsn > tracked_lsn) max_lsn = tracked_lsn;
  }

  log_bitmap_iterator_t i;
  if (!log_online_bitmap_iterator_init(&i, min_lsn, max_lsn)) {
    my_error(ER_CANT_FIND_SYSTEM_REC, MYF(0));
    DBUG_RETURN(1);
  }

  DEBUG_SYNC(thd, "i_s_innodb_changed_pages_range_ready");

  ib_uint64_t output_rows_num = 0UL;

  while (log_online_bitmap_iterator_next(&i) &&
         (!srv_max_changed_pages || output_rows_num < srv_max_changed_pages)) {
    if (!LOG_BITMAP_ITERATOR_PAGE_CHANGED(i)) continue;

    /* SPACE_ID */
    table->field[0]->store(LOG_BITMAP_ITERATOR_SPACE_ID(i));
    /* PAGE_ID */
    table->field[1]->store(LOG_BITMAP_ITERATOR_PAGE_NUM(i));
    /* START_LSN */
    table->field[2]->store(LOG_BITMAP_ITERATOR_START_LSN(i), true);
    /* END_LSN */
    table->field[3]->store(LOG_BITMAP_ITERATOR_END_LSN(i), true);

    /*
      I_S tables are in-memory tables. If bitmap file is big enough
      a lot of memory can be used to store the table. But the size
      of used memory can be diminished if we store only data which
      corresponds to some conditions (in WHERE sql clause). Here
      conditions are checked for the field values stored above.

      Conditions are checked twice. The first is here (during table
      generation) and the second during query execution. Maybe it
      makes sense to use some flag in THD object to avoid double
      checking.
    */
    if (cond && !cond->val_int()) continue;

    if (schema_table_store_record(thd, table)) {
      log_online_bitmap_iterator_release(&i);
      my_error(ER_CANT_FIND_SYSTEM_REC, MYF(0));
      DBUG_RETURN(1);
    }

    ++output_rows_num;
  }

  int ret = 0;

  if (i.failed) {
    my_error(ER_CANT_FIND_SYSTEM_REC, MYF(0));
    ret = 1;
  }

  log_online_bitmap_iterator_release(&i);
  DBUG_RETURN(ret);
}

static int i_s_innodb_changed_pages_init(void *p) noexcept {
  DBUG_ENTER("i_s_innodb_changed_pages_init");
  ST_SCHEMA_TABLE *schema = (ST_SCHEMA_TABLE *)p;

  schema->fields_info = i_s_innodb_changed_pages_info;
  schema->fill_table = i_s_innodb_changed_pages_fill;
=======
#define INNODB_SESSION_TEMP_TABLESPACES_STATE 4
    {STRUCT_FLD(field_name, "STATE"), STRUCT_FLD(field_length, NAME_LEN),
     STRUCT_FLD(field_type, MYSQL_TYPE_STRING), STRUCT_FLD(value, 0),
     STRUCT_FLD(field_flags, 0), STRUCT_FLD(old_name, ""),
     STRUCT_FLD(open_method, SKIP_OPEN_TABLE)},

#define INNODB_SESSION_TEMP_TABLESPACES_PURPOSE 5
    {STRUCT_FLD(field_name, "PURPOSE"), STRUCT_FLD(field_length, NAME_LEN),
     STRUCT_FLD(field_type, MYSQL_TYPE_STRING), STRUCT_FLD(value, 0),
     STRUCT_FLD(field_flags, 0), STRUCT_FLD(old_name, ""),
     STRUCT_FLD(open_method, SKIP_OPEN_TABLE)},

    END_OF_ST_FIELD_INFO

};

/** Function to fill INFORMATION_SCHEMA.INNODB_SESSION_TEMPORARY_TABLESPACES
@param[in]	thd		thread
@param[in]	ts		temp tablespace object
@param[in,out]	table_to_fill	fill this table
@return 0 on success */
static int i_s_innodb_session_temp_tablespaces_fill_one(
    THD *thd, const ibt::Tablespace *ts, TABLE *table_to_fill) {
  Field **fields;

  DBUG_ENTER("i_s_dict_fill_innodb_tablespaces");

  fields = table_to_fill->field;

  my_thread_id id = ts->thread_id();
  OK(fields[INNODB_SESSION_TEMP_TABLESPACES_ID]->store(id, true));

  space_id_t space_id = ts->space_id();
  OK(fields[INNODB_SESSION_TEMP_TABLESPACES_SPACE]->store(space_id, true));

  std::string path = ts->path();
  Fil_path::normalize(path);

  OK(field_store_string(fields[INNODB_SESSION_TEMP_TABLESPACES_PATH],
                        path.c_str()));

  fil_space_t *space = fil_space_get(space_id);
  size_t size = 0;
  if (space != nullptr) {
    page_size_t page_size(space->flags);
    size = space->size * page_size.physical();
  }
  OK(fields[INNODB_SESSION_TEMP_TABLESPACES_SIZE]->store(size, true));

  const char *state = id == 0 ? "INACTIVE" : "ACTIVE";

  OK(field_store_string(fields[INNODB_SESSION_TEMP_TABLESPACES_STATE], state));

  ibt::tbsp_purpose purpose = ts->purpose();

  const char *p =
      purpose == ibt::TBSP_NONE
          ? "NONE"
          : (purpose == ibt::TBSP_USER
                 ? "USER"
                 : (purpose == ibt::TBSP_INTRINSIC ? "INTRINSIC" : "SLAVE"));

  OK(field_store_string(fields[INNODB_SESSION_TEMP_TABLESPACES_PURPOSE], p));

  OK(schema_table_store_record(thd, table_to_fill));

  DBUG_RETURN(0);
}

/** Function to populate INFORMATION_SCHEMA.INNODB_SESSION_TEMPORARY_TABLESPACES
table. Iterate over the in-memory structure and fill the table
@param[in]	thd		thread
@param[in,out]	tables		tables to fill
@return 0 on success */
static int i_s_innodb_session_temp_tablespaces_fill(THD *thd,
                                                    TABLE_LIST *tables,
                                                    Item *) {
  DBUG_ENTER("i_s_innodb_session_temp_tablespaces_fill");

  /* deny access to user without PROCESS_ACL privilege */
  if (check_global_access(thd, PROCESS_ACL)) {
    DBUG_RETURN(0);
  }

  /* Allocate one session temp tablespace to avoid allocating a session
  temp tabelspaces during iteration of session temp tablespaces.
  This is because we have already acquired session pool mutex and iterating.
  After acquiring mutex, the I_S query tries to acquire session temp pool
  mutex again */
  check_trx_exists(thd);
  innodb_session_t *innodb_session = thd_to_innodb_session(thd);
  innodb_session->get_instrinsic_temp_tblsp();
  auto print = [&](const ibt::Tablespace *ts) {
    i_s_innodb_session_temp_tablespaces_fill_one(thd, ts, tables->table);
  };

  ibt::tbsp_pool->iterate_tbsp(print);

  DBUG_RETURN(0);
}

/** Bind the dynamic table
INFORMATION_SCHEMA.INNODB_SESSION_TEMPORARY_TABLESPACES
@param[in,out]	p	table schema object
@return 0 on success */
static int innodb_session_temp_tablespaces_init(void *p) {
  ST_SCHEMA_TABLE *schema;

  DBUG_ENTER("innodb_session_temp_tablespaces_init");

  schema = (ST_SCHEMA_TABLE *)p;

  schema->fields_info = innodb_session_temp_tablespaces_fields_info;
  schema->fill_table = i_s_innodb_session_temp_tablespaces_fill;
>>>>>>> e4924f36

  DBUG_RETURN(0);
}

<<<<<<< HEAD
struct st_mysql_plugin i_s_innodb_changed_pages = {
    STRUCT_FLD(type, MYSQL_INFORMATION_SCHEMA_PLUGIN),
    STRUCT_FLD(info, &i_s_info),
    STRUCT_FLD(name, "INNODB_CHANGED_PAGES"),
    STRUCT_FLD(author, "Percona"),
    STRUCT_FLD(descr, "InnoDB CHANGED_PAGES table"),
    STRUCT_FLD(license, PLUGIN_LICENSE_GPL),
    STRUCT_FLD(init, i_s_innodb_changed_pages_init),
    STRUCT_FLD(deinit, i_s_common_deinit),
    nullptr,
    STRUCT_FLD(version, 0x0100 /* 1.0 */),
    STRUCT_FLD(status_vars, nullptr),
    STRUCT_FLD(system_vars, nullptr),
    STRUCT_FLD(__reserved1, nullptr),
=======
struct st_mysql_plugin i_s_innodb_session_temp_tablespaces = {
    /* the plugin type (a MYSQL_XXX_PLUGIN value) */
    /* int */
    STRUCT_FLD(type, MYSQL_INFORMATION_SCHEMA_PLUGIN),

    /* pointer to type-specific plugin descriptor */
    /* void* */
    STRUCT_FLD(info, &i_s_info),

    /* plugin name */
    /* const char* */
    STRUCT_FLD(name, "INNODB_SESSION_TEMP_TABLESPACES"),

    /* plugin author (for SHOW PLUGINS) */
    /* const char* */
    STRUCT_FLD(author, plugin_author),

    /* general descriptive text (for SHOW PLUGINS) */
    /* const char* */
    STRUCT_FLD(descr, "InnoDB Session Temporary tablespaces"),

    /* the plugin license (PLUGIN_LICENSE_XXX) */
    /* int */
    STRUCT_FLD(license, PLUGIN_LICENSE_GPL),

    /* the function to invoke when plugin is loaded */
    /* int (*)(void*); */
    STRUCT_FLD(init, innodb_session_temp_tablespaces_init),

    /* the function to invoke when plugin is un installed */
    /* int (*)(void*); */
    NULL,

    /* the function to invoke when plugin is unloaded */
    /* int (*)(void*); */
    STRUCT_FLD(deinit, i_s_common_deinit),

    /* plugin version (for SHOW PLUGINS) */
    /* unsigned int */
    STRUCT_FLD(version, INNODB_VERSION_SHORT),

    /* SHOW_VAR* */
    STRUCT_FLD(status_vars, NULL),

    /* SYS_VAR** */
    STRUCT_FLD(system_vars, NULL),

    /* reserved for dependency checking */
    /* void* */
    STRUCT_FLD(__reserved1, NULL),

    /* Plugin flags */
    /* unsigned long */
>>>>>>> e4924f36
    STRUCT_FLD(flags, 0UL),
};<|MERGE_RESOLUTION|>--- conflicted
+++ resolved
@@ -64,12 +64,7 @@
 #include "fut0fut.h"
 #include "ha_prototypes.h"
 #include "ibuf0ibuf.h"
-<<<<<<< HEAD
 #include "log0online.h"
-#include "my_dbug.h"
-#include "my_inttypes.h"
-=======
->>>>>>> e4924f36
 #include "page0zip.h"
 #include "pars0pars.h"
 #include "srv0mon.h"
@@ -7006,42 +7001,24 @@
     STRUCT_FLD(flags, 0UL),
 };
 
-<<<<<<< HEAD
-static ST_FIELD_INFO i_s_innodb_changed_pages_info[] = {
-    {STRUCT_FLD(field_name, "space_id"),
-=======
 /**  INNODB_SESSION_TEMPORARY TABLESPACES   ***********************/
 /* Fields of the dynamic table
-INFORMATION_SCHEMA.INNODB_SESSION_TEMPORARY_TABLESPACES */
+   INFORMATION_SCHEMA.INNODB_SESSION_TEMPORARY_TABLESPACES */
 static ST_FIELD_INFO innodb_session_temp_tablespaces_fields_info[] = {
 #define INNODB_SESSION_TEMP_TABLESPACES_ID 0
     {STRUCT_FLD(field_name, "ID"),
->>>>>>> e4924f36
      STRUCT_FLD(field_length, MY_INT32_NUM_DECIMAL_DIGITS),
      STRUCT_FLD(field_type, MYSQL_TYPE_LONG), STRUCT_FLD(value, 0),
      STRUCT_FLD(field_flags, MY_I_S_UNSIGNED), STRUCT_FLD(old_name, ""),
      STRUCT_FLD(open_method, SKIP_OPEN_TABLE)},
 
-<<<<<<< HEAD
-    {STRUCT_FLD(field_name, "page_id"),
-=======
 #define INNODB_SESSION_TEMP_TABLESPACES_SPACE 1
     {STRUCT_FLD(field_name, "SPACE"),
->>>>>>> e4924f36
      STRUCT_FLD(field_length, MY_INT32_NUM_DECIMAL_DIGITS),
      STRUCT_FLD(field_type, MYSQL_TYPE_LONG), STRUCT_FLD(value, 0),
      STRUCT_FLD(field_flags, MY_I_S_UNSIGNED), STRUCT_FLD(old_name, ""),
      STRUCT_FLD(open_method, SKIP_OPEN_TABLE)},
 
-<<<<<<< HEAD
-    {STRUCT_FLD(field_name, "start_lsn"),
-     STRUCT_FLD(field_length, MY_INT64_NUM_DECIMAL_DIGITS),
-     STRUCT_FLD(field_type, MYSQL_TYPE_LONGLONG), STRUCT_FLD(value, 0),
-     STRUCT_FLD(field_flags, MY_I_S_UNSIGNED), STRUCT_FLD(old_name, ""),
-     STRUCT_FLD(open_method, SKIP_OPEN_TABLE)},
-
-    {STRUCT_FLD(field_name, "end_lsn"),
-=======
 #define INNODB_SESSION_TEMP_TABLESPACES_PATH 2
     {STRUCT_FLD(field_name, "PATH"),
      STRUCT_FLD(field_length, OS_FILE_MAX_PATH + 1),
@@ -7051,67 +7028,264 @@
 
 #define INNODB_SESSION_TEMP_TABLESPACES_SIZE 3
     {STRUCT_FLD(field_name, "SIZE"),
->>>>>>> e4924f36
-     STRUCT_FLD(field_length, MY_INT64_NUM_DECIMAL_DIGITS),
-     STRUCT_FLD(field_type, MYSQL_TYPE_LONGLONG), STRUCT_FLD(value, 0),
-     STRUCT_FLD(field_flags, MY_I_S_UNSIGNED), STRUCT_FLD(old_name, ""),
-     STRUCT_FLD(open_method, SKIP_OPEN_TABLE)},
-
-<<<<<<< HEAD
+     STRUCT_FLD(field_length, MY_INT64_NUM_DECIMAL_DIGITS),
+     STRUCT_FLD(field_type, MYSQL_TYPE_LONGLONG), STRUCT_FLD(value, 0),
+     STRUCT_FLD(field_flags, MY_I_S_UNSIGNED), STRUCT_FLD(old_name, ""),
+     STRUCT_FLD(open_method, SKIP_OPEN_TABLE)},
+
+#define INNODB_SESSION_TEMP_TABLESPACES_STATE 4
+    {STRUCT_FLD(field_name, "STATE"), STRUCT_FLD(field_length, NAME_LEN),
+     STRUCT_FLD(field_type, MYSQL_TYPE_STRING), STRUCT_FLD(value, 0),
+     STRUCT_FLD(field_flags, 0), STRUCT_FLD(old_name, ""),
+     STRUCT_FLD(open_method, SKIP_OPEN_TABLE)},
+
+#define INNODB_SESSION_TEMP_TABLESPACES_PURPOSE 5
+    {STRUCT_FLD(field_name, "PURPOSE"), STRUCT_FLD(field_length, NAME_LEN),
+     STRUCT_FLD(field_type, MYSQL_TYPE_STRING), STRUCT_FLD(value, 0),
+     STRUCT_FLD(field_flags, 0), STRUCT_FLD(old_name, ""),
+     STRUCT_FLD(open_method, SKIP_OPEN_TABLE)},
+
+    END_OF_ST_FIELD_INFO
+
+};
+
+/** Function to fill INFORMATION_SCHEMA.INNODB_SESSION_TEMPORARY_TABLESPACES
+    @param[in]	thd		thread
+    @param[in]	ts		temp tablespace object
+    @param[in,out]	table_to_fill	fill this table
+    @return 0 on success */
+static int i_s_innodb_session_temp_tablespaces_fill_one(
+    THD *thd, const ibt::Tablespace *ts, TABLE *table_to_fill) {
+  Field **fields;
+
+  DBUG_ENTER("i_s_dict_fill_innodb_tablespaces");
+
+  fields = table_to_fill->field;
+
+  my_thread_id id = ts->thread_id();
+  OK(fields[INNODB_SESSION_TEMP_TABLESPACES_ID]->store(id, true));
+
+  space_id_t space_id = ts->space_id();
+  OK(fields[INNODB_SESSION_TEMP_TABLESPACES_SPACE]->store(space_id, true));
+
+  std::string path = ts->path();
+  Fil_path::normalize(path);
+
+  OK(field_store_string(fields[INNODB_SESSION_TEMP_TABLESPACES_PATH],
+                        path.c_str()));
+
+  fil_space_t *space = fil_space_get(space_id);
+  size_t size = 0;
+  if (space != nullptr) {
+    page_size_t page_size(space->flags);
+    size = space->size * page_size.physical();
+  }
+  OK(fields[INNODB_SESSION_TEMP_TABLESPACES_SIZE]->store(size, true));
+
+  const char *state = id == 0 ? "INACTIVE" : "ACTIVE";
+
+  OK(field_store_string(fields[INNODB_SESSION_TEMP_TABLESPACES_STATE], state));
+
+  ibt::tbsp_purpose purpose = ts->purpose();
+
+  const char *p =
+      purpose == ibt::TBSP_NONE
+          ? "NONE"
+          : (purpose == ibt::TBSP_USER
+                 ? "USER"
+                 : (purpose == ibt::TBSP_INTRINSIC ? "INTRINSIC" : "SLAVE"));
+
+  OK(field_store_string(fields[INNODB_SESSION_TEMP_TABLESPACES_PURPOSE], p));
+
+  OK(schema_table_store_record(thd, table_to_fill));
+
+  DBUG_RETURN(0);
+}
+
+/** Function to populate INFORMATION_SCHEMA.INNODB_SESSION_TEMPORARY_TABLESPACES
+    table. Iterate over the in-memory structure and fill the table
+    @param[in]	thd		thread
+    @param[in,out]	tables		tables to fill
+    @return 0 on success */
+static int i_s_innodb_session_temp_tablespaces_fill(THD *thd,
+                                                    TABLE_LIST *tables,
+                                                    Item *) {
+  DBUG_ENTER("i_s_innodb_session_temp_tablespaces_fill");
+
+  /* deny access to user without PROCESS_ACL privilege */
+  if (check_global_access(thd, PROCESS_ACL)) {
+    DBUG_RETURN(0);
+  }
+
+  /* Allocate one session temp tablespace to avoid allocating a session
+     temp tabelspaces during iteration of session temp tablespaces.
+     This is because we have already acquired session pool mutex and iterating.
+     After acquiring mutex, the I_S query tries to acquire session temp pool
+     mutex again */
+  check_trx_exists(thd);
+  innodb_session_t *innodb_session = thd_to_innodb_session(thd);
+  innodb_session->get_instrinsic_temp_tblsp();
+  auto print = [&](const ibt::Tablespace *ts) {
+    i_s_innodb_session_temp_tablespaces_fill_one(thd, ts, tables->table);
+  };
+
+  ibt::tbsp_pool->iterate_tbsp(print);
+
+  DBUG_RETURN(0);
+}
+
+/** Bind the dynamic table
+    INFORMATION_SCHEMA.INNODB_SESSION_TEMPORARY_TABLESPACES
+    @param[in,out]	p	table schema object
+    @return 0 on success */
+static int innodb_session_temp_tablespaces_init(void *p) {
+  ST_SCHEMA_TABLE *schema;
+
+  DBUG_ENTER("innodb_session_temp_tablespaces_init");
+
+  schema = (ST_SCHEMA_TABLE *)p;
+
+  schema->fields_info = innodb_session_temp_tablespaces_fields_info;
+  schema->fill_table = i_s_innodb_session_temp_tablespaces_fill;
+
+  DBUG_RETURN(0);
+}
+
+struct st_mysql_plugin i_s_innodb_session_temp_tablespaces = {
+    /* the plugin type (a MYSQL_XXX_PLUGIN value) */
+    /* int */
+    STRUCT_FLD(type, MYSQL_INFORMATION_SCHEMA_PLUGIN),
+
+    /* pointer to type-specific plugin descriptor */
+    /* void* */
+    STRUCT_FLD(info, &i_s_info),
+
+    /* plugin name */
+    /* const char* */
+    STRUCT_FLD(name, "INNODB_SESSION_TEMP_TABLESPACES"),
+
+    /* plugin author (for SHOW PLUGINS) */
+    /* const char* */
+    STRUCT_FLD(author, plugin_author),
+
+    /* general descriptive text (for SHOW PLUGINS) */
+    /* const char* */
+    STRUCT_FLD(descr, "InnoDB Session Temporary tablespaces"),
+
+    /* the plugin license (PLUGIN_LICENSE_XXX) */
+    /* int */
+    STRUCT_FLD(license, PLUGIN_LICENSE_GPL),
+
+    /* the function to invoke when plugin is loaded */
+    /* int (*)(void*); */
+    STRUCT_FLD(init, innodb_session_temp_tablespaces_init),
+
+    /* the function to invoke when plugin is un installed */
+    /* int (*)(void*); */
+    NULL,
+
+    /* the function to invoke when plugin is unloaded */
+    /* int (*)(void*); */
+    STRUCT_FLD(deinit, i_s_common_deinit),
+
+    /* plugin version (for SHOW PLUGINS) */
+    /* unsigned int */
+    STRUCT_FLD(version, INNODB_VERSION_SHORT),
+
+    /* SHOW_VAR* */
+    STRUCT_FLD(status_vars, NULL),
+
+    /* SYS_VAR** */
+    STRUCT_FLD(system_vars, NULL),
+
+    /* reserved for dependency checking */
+    /* void* */
+    STRUCT_FLD(__reserved1, NULL),
+
+    /* Plugin flags */
+    /* unsigned long */
+    STRUCT_FLD(flags, 0UL),
+};
+
+static ST_FIELD_INFO i_s_innodb_changed_pages_info[] = {
+    {STRUCT_FLD(field_name, "space_id"),
+     STRUCT_FLD(field_length, MY_INT32_NUM_DECIMAL_DIGITS),
+     STRUCT_FLD(field_type, MYSQL_TYPE_LONG), STRUCT_FLD(value, 0),
+     STRUCT_FLD(field_flags, MY_I_S_UNSIGNED), STRUCT_FLD(old_name, ""),
+     STRUCT_FLD(open_method, SKIP_OPEN_TABLE)},
+
+    {STRUCT_FLD(field_name, "page_id"),
+     STRUCT_FLD(field_length, MY_INT32_NUM_DECIMAL_DIGITS),
+     STRUCT_FLD(field_type, MYSQL_TYPE_LONG), STRUCT_FLD(value, 0),
+     STRUCT_FLD(field_flags, MY_I_S_UNSIGNED), STRUCT_FLD(old_name, ""),
+     STRUCT_FLD(open_method, SKIP_OPEN_TABLE)},
+
+    {STRUCT_FLD(field_name, "start_lsn"),
+     STRUCT_FLD(field_length, MY_INT64_NUM_DECIMAL_DIGITS),
+     STRUCT_FLD(field_type, MYSQL_TYPE_LONGLONG), STRUCT_FLD(value, 0),
+     STRUCT_FLD(field_flags, MY_I_S_UNSIGNED), STRUCT_FLD(old_name, ""),
+     STRUCT_FLD(open_method, SKIP_OPEN_TABLE)},
+
+    {STRUCT_FLD(field_name, "end_lsn"),
+     STRUCT_FLD(field_length, MY_INT64_NUM_DECIMAL_DIGITS),
+     STRUCT_FLD(field_type, MYSQL_TYPE_LONGLONG), STRUCT_FLD(value, 0),
+     STRUCT_FLD(field_flags, MY_I_S_UNSIGNED), STRUCT_FLD(old_name, ""),
+     STRUCT_FLD(open_method, SKIP_OPEN_TABLE)},
+
     END_OF_ST_FIELD_INFO};
 
 /**
-  This function implements ICP for I_S.INNODB_CHANGED_PAGES by parsing a
-  condition and getting lower and upper bounds for start and end LSNs if the
-  condition corresponds to a certain pattern.
-
-  In the most general form, we understand queries like
-
-  SELECT * FROM INNODB_CHANGED_PAGES
-      WHERE START_LSN > num1 AND START_LSN < num2
-            AND END_LSN > num3 AND END_LSN < num4;
-
-  That's why the pattern syntax is:
-
-  pattern:  comp | and_comp;
-  comp:     lsn <  int_num | lsn <= int_num | int_num > lsn  | int_num >= lsn;
-  lsn:	    start_lsn | end_lsn;
-  and_comp: expression AND expression | expression AND and_comp;
-  expression: comp | any_other_expression;
-
-  The two bounds are handled differently: the lower bound is used to find the
-  correct starting _file_, the upper bound the last _block_ that needs reading.
-
-  Lower bound conditions are handled in the following way: start_lsn >= X
-  specifies that the reading must start from the file that has the highest
-  starting LSN less than or equal to X. start_lsn > X is equivalent to
-  start_lsn >= X + 1.  For end_lsn, end_lsn >= X is treated as
-  start_lsn >= X - 1 and end_lsn > X as start_lsn >= X.
-
-  For the upper bound, suppose the condition is start_lsn < 100, this means we
-  have to read all blocks with start_lsn < 100. Which is equivalent to reading
-  all the blocks with end_lsn <= 99, or just end_lsn < 100. That's why it's
-  enough to find maximum lsn value, doesn't matter if this is start or end lsn
-  and compare it with "start_lsn" field. LSN <= 100 is treated as LSN < 101.
-
-  Example:
-
-  SELECT * FROM INNODB_CHANGED_PAGES
-    WHERE
-    start_lsn > 10  AND
-    end_lsn <= 1111 AND
-    555 > end_lsn   AND
-    page_id = 100;
-
-  end_lsn will be set to 555, start_lsn will be set 11.
-
-  Support for other functions (equal, NULL-safe equal, BETWEEN, IN, etc.) will
-  be added on demand.
-
-@param[in]	table		table
-@param[in]	cond		condition
-@param[out]	start_lsn	minimum LSN
-@param[out[	end_lsn		maximum LSN */
+   This function implements ICP for I_S.INNODB_CHANGED_PAGES by parsing a
+   condition and getting lower and upper bounds for start and end LSNs if the
+   condition corresponds to a certain pattern.
+
+   In the most general form, we understand queries like
+
+   SELECT * FROM INNODB_CHANGED_PAGES
+   WHERE START_LSN > num1 AND START_LSN < num2
+   AND END_LSN > num3 AND END_LSN < num4;
+
+   That's why the pattern syntax is:
+
+   pattern:  comp | and_comp;
+   comp:     lsn <  int_num | lsn <= int_num | int_num > lsn  | int_num >= lsn;
+   lsn:	    start_lsn | end_lsn;
+   and_comp: expression AND expression | expression AND and_comp;
+   expression: comp | any_other_expression;
+
+   The two bounds are handled differently: the lower bound is used to find the
+   correct starting _file_, the upper bound the last _block_ that needs reading.
+
+   Lower bound conditions are handled in the following way: start_lsn >= X
+   specifies that the reading must start from the file that has the highest
+   starting LSN less than or equal to X. start_lsn > X is equivalent to
+   start_lsn >= X + 1.  For end_lsn, end_lsn >= X is treated as
+   start_lsn >= X - 1 and end_lsn > X as start_lsn >= X.
+
+   For the upper bound, suppose the condition is start_lsn < 100, this means we
+   have to read all blocks with start_lsn < 100. Which is equivalent to reading
+   all the blocks with end_lsn <= 99, or just end_lsn < 100. That's why it's
+   enough to find maximum lsn value, doesn't matter if this is start or end lsn
+   and compare it with "start_lsn" field. LSN <= 100 is treated as LSN < 101.
+
+   Example:
+
+   SELECT * FROM INNODB_CHANGED_PAGES
+   WHERE
+   start_lsn > 10  AND
+   end_lsn <= 1111 AND
+   555 > end_lsn   AND
+   page_id = 100;
+
+   end_lsn will be set to 555, start_lsn will be set 11.
+
+   Support for other functions (equal, NULL-safe equal, BETWEEN, IN, etc.) will
+   be added on demand.
+
+   @param[in]	table		table
+   @param[in]	cond		condition
+   @param[out]	start_lsn	minimum LSN
+   @param[out[	end_lsn		maximum LSN */
 static void limit_lsn_range_from_condition(TABLE *table, Item *cond,
                                            lsn_t *start_lsn, lsn_t *end_lsn) {
   if (cond->type() != Item::COND_ITEM && cond->type() != Item::FUNC_ITEM)
@@ -7134,8 +7308,8 @@
     case Item_func::GT_FUNC:
     case Item_func::GE_FUNC: {
       /* a <= b equals to b >= a that's why we just exchange "left"
-      and "right" in the case of ">" or ">=" function.  We don't
-      touch the operation itself.  */
+         and "right" in the case of ">" or ">=" function.  We don't
+         touch the operation itself.  */
       Item *left;
       Item *right;
       if (((Item_func *)cond)->functype() == Item_func::LT_FUNC ||
@@ -7173,7 +7347,7 @@
       ib_uint64_t tmp_result;
       if (left->type() == Item::FIELD_ITEM && right->type() == Item::INT_ITEM) {
         /* The case of start_lsn|end_lsn <|<= const, i.e. the
-        upper bound.  */
+           upper bound.  */
 
         tmp_result = right->val_int();
         if (((func_type == Item_func::LE_FUNC) ||
@@ -7188,7 +7362,7 @@
       } else if (left->type() == Item::INT_ITEM &&
                  right->type() == Item::FIELD_ITEM) {
         /* The case of const <|<= start_lsn|end_lsn, i.e. the
-        lower bound */
+           lower bound */
 
         tmp_result = left->val_int();
         if (is_end_lsn && tmp_result != 0) {
@@ -7211,10 +7385,10 @@
 }
 
 /** Fill the dynamic table information_schema.innodb_changed_pages.
-@param[in]	thd	thread
-@param[in,out]	tables	tables to fill
-@param[in]	cond	condition
-@return 0 on success, 1 on failure */
+    @param[in]	thd	thread
+    @param[in,out]	tables	tables to fill
+    @param[in]	cond	condition
+    @return 0 on success, 1 on failure */
 static int i_s_innodb_changed_pages_fill(THD *thd, TABLE_LIST *tables,
                                          Item *cond) {
   DBUG_ENTER("i_s_innodb_changed_pages_fill");
@@ -7232,8 +7406,8 @@
   }
 
   /* If the log tracker is running and our max_lsn > current tracked LSN,
-  cap the max lsn so that we don't try to read any partial runs as the
-  tracked LSN advances. */
+     cap the max lsn so that we don't try to read any partial runs as the
+     tracked LSN advances. */
   if (srv_track_changed_pages) {
     const lsn_t tracked_lsn = log_sys->tracked_lsn.load();
     if (max_lsn > tracked_lsn) max_lsn = tracked_lsn;
@@ -7302,127 +7476,10 @@
 
   schema->fields_info = i_s_innodb_changed_pages_info;
   schema->fill_table = i_s_innodb_changed_pages_fill;
-=======
-#define INNODB_SESSION_TEMP_TABLESPACES_STATE 4
-    {STRUCT_FLD(field_name, "STATE"), STRUCT_FLD(field_length, NAME_LEN),
-     STRUCT_FLD(field_type, MYSQL_TYPE_STRING), STRUCT_FLD(value, 0),
-     STRUCT_FLD(field_flags, 0), STRUCT_FLD(old_name, ""),
-     STRUCT_FLD(open_method, SKIP_OPEN_TABLE)},
-
-#define INNODB_SESSION_TEMP_TABLESPACES_PURPOSE 5
-    {STRUCT_FLD(field_name, "PURPOSE"), STRUCT_FLD(field_length, NAME_LEN),
-     STRUCT_FLD(field_type, MYSQL_TYPE_STRING), STRUCT_FLD(value, 0),
-     STRUCT_FLD(field_flags, 0), STRUCT_FLD(old_name, ""),
-     STRUCT_FLD(open_method, SKIP_OPEN_TABLE)},
-
-    END_OF_ST_FIELD_INFO
-
-};
-
-/** Function to fill INFORMATION_SCHEMA.INNODB_SESSION_TEMPORARY_TABLESPACES
-@param[in]	thd		thread
-@param[in]	ts		temp tablespace object
-@param[in,out]	table_to_fill	fill this table
-@return 0 on success */
-static int i_s_innodb_session_temp_tablespaces_fill_one(
-    THD *thd, const ibt::Tablespace *ts, TABLE *table_to_fill) {
-  Field **fields;
-
-  DBUG_ENTER("i_s_dict_fill_innodb_tablespaces");
-
-  fields = table_to_fill->field;
-
-  my_thread_id id = ts->thread_id();
-  OK(fields[INNODB_SESSION_TEMP_TABLESPACES_ID]->store(id, true));
-
-  space_id_t space_id = ts->space_id();
-  OK(fields[INNODB_SESSION_TEMP_TABLESPACES_SPACE]->store(space_id, true));
-
-  std::string path = ts->path();
-  Fil_path::normalize(path);
-
-  OK(field_store_string(fields[INNODB_SESSION_TEMP_TABLESPACES_PATH],
-                        path.c_str()));
-
-  fil_space_t *space = fil_space_get(space_id);
-  size_t size = 0;
-  if (space != nullptr) {
-    page_size_t page_size(space->flags);
-    size = space->size * page_size.physical();
-  }
-  OK(fields[INNODB_SESSION_TEMP_TABLESPACES_SIZE]->store(size, true));
-
-  const char *state = id == 0 ? "INACTIVE" : "ACTIVE";
-
-  OK(field_store_string(fields[INNODB_SESSION_TEMP_TABLESPACES_STATE], state));
-
-  ibt::tbsp_purpose purpose = ts->purpose();
-
-  const char *p =
-      purpose == ibt::TBSP_NONE
-          ? "NONE"
-          : (purpose == ibt::TBSP_USER
-                 ? "USER"
-                 : (purpose == ibt::TBSP_INTRINSIC ? "INTRINSIC" : "SLAVE"));
-
-  OK(field_store_string(fields[INNODB_SESSION_TEMP_TABLESPACES_PURPOSE], p));
-
-  OK(schema_table_store_record(thd, table_to_fill));
 
   DBUG_RETURN(0);
 }
 
-/** Function to populate INFORMATION_SCHEMA.INNODB_SESSION_TEMPORARY_TABLESPACES
-table. Iterate over the in-memory structure and fill the table
-@param[in]	thd		thread
-@param[in,out]	tables		tables to fill
-@return 0 on success */
-static int i_s_innodb_session_temp_tablespaces_fill(THD *thd,
-                                                    TABLE_LIST *tables,
-                                                    Item *) {
-  DBUG_ENTER("i_s_innodb_session_temp_tablespaces_fill");
-
-  /* deny access to user without PROCESS_ACL privilege */
-  if (check_global_access(thd, PROCESS_ACL)) {
-    DBUG_RETURN(0);
-  }
-
-  /* Allocate one session temp tablespace to avoid allocating a session
-  temp tabelspaces during iteration of session temp tablespaces.
-  This is because we have already acquired session pool mutex and iterating.
-  After acquiring mutex, the I_S query tries to acquire session temp pool
-  mutex again */
-  check_trx_exists(thd);
-  innodb_session_t *innodb_session = thd_to_innodb_session(thd);
-  innodb_session->get_instrinsic_temp_tblsp();
-  auto print = [&](const ibt::Tablespace *ts) {
-    i_s_innodb_session_temp_tablespaces_fill_one(thd, ts, tables->table);
-  };
-
-  ibt::tbsp_pool->iterate_tbsp(print);
-
-  DBUG_RETURN(0);
-}
-
-/** Bind the dynamic table
-INFORMATION_SCHEMA.INNODB_SESSION_TEMPORARY_TABLESPACES
-@param[in,out]	p	table schema object
-@return 0 on success */
-static int innodb_session_temp_tablespaces_init(void *p) {
-  ST_SCHEMA_TABLE *schema;
-
-  DBUG_ENTER("innodb_session_temp_tablespaces_init");
-
-  schema = (ST_SCHEMA_TABLE *)p;
-
-  schema->fields_info = innodb_session_temp_tablespaces_fields_info;
-  schema->fill_table = i_s_innodb_session_temp_tablespaces_fill;
->>>>>>> e4924f36
-
-  DBUG_RETURN(0);
-}
-
-<<<<<<< HEAD
 struct st_mysql_plugin i_s_innodb_changed_pages = {
     STRUCT_FLD(type, MYSQL_INFORMATION_SCHEMA_PLUGIN),
     STRUCT_FLD(info, &i_s_info),
@@ -7437,60 +7494,5 @@
     STRUCT_FLD(status_vars, nullptr),
     STRUCT_FLD(system_vars, nullptr),
     STRUCT_FLD(__reserved1, nullptr),
-=======
-struct st_mysql_plugin i_s_innodb_session_temp_tablespaces = {
-    /* the plugin type (a MYSQL_XXX_PLUGIN value) */
-    /* int */
-    STRUCT_FLD(type, MYSQL_INFORMATION_SCHEMA_PLUGIN),
-
-    /* pointer to type-specific plugin descriptor */
-    /* void* */
-    STRUCT_FLD(info, &i_s_info),
-
-    /* plugin name */
-    /* const char* */
-    STRUCT_FLD(name, "INNODB_SESSION_TEMP_TABLESPACES"),
-
-    /* plugin author (for SHOW PLUGINS) */
-    /* const char* */
-    STRUCT_FLD(author, plugin_author),
-
-    /* general descriptive text (for SHOW PLUGINS) */
-    /* const char* */
-    STRUCT_FLD(descr, "InnoDB Session Temporary tablespaces"),
-
-    /* the plugin license (PLUGIN_LICENSE_XXX) */
-    /* int */
-    STRUCT_FLD(license, PLUGIN_LICENSE_GPL),
-
-    /* the function to invoke when plugin is loaded */
-    /* int (*)(void*); */
-    STRUCT_FLD(init, innodb_session_temp_tablespaces_init),
-
-    /* the function to invoke when plugin is un installed */
-    /* int (*)(void*); */
-    NULL,
-
-    /* the function to invoke when plugin is unloaded */
-    /* int (*)(void*); */
-    STRUCT_FLD(deinit, i_s_common_deinit),
-
-    /* plugin version (for SHOW PLUGINS) */
-    /* unsigned int */
-    STRUCT_FLD(version, INNODB_VERSION_SHORT),
-
-    /* SHOW_VAR* */
-    STRUCT_FLD(status_vars, NULL),
-
-    /* SYS_VAR** */
-    STRUCT_FLD(system_vars, NULL),
-
-    /* reserved for dependency checking */
-    /* void* */
-    STRUCT_FLD(__reserved1, NULL),
-
-    /* Plugin flags */
-    /* unsigned long */
->>>>>>> e4924f36
     STRUCT_FLD(flags, 0UL),
 };