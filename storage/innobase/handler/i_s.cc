--- conflicted
+++ resolved
@@ -1,10 +1,6 @@
 /*****************************************************************************
 
-<<<<<<< HEAD
-Copyright (c) 2007, 2018, Oracle and/or its affiliates. All Rights Reserved.
-=======
 Copyright (c) 2007, 2020, Oracle and/or its affiliates. All Rights Reserved.
->>>>>>> 0b0c3064
 
 This program is free software; you can redistribute it and/or modify
 it under the terms of the GNU General Public License, version 2.0,
@@ -3028,7 +3024,8 @@
 	rw_lock_s_lock(dict_operation_lock);
 
 	user_table = dict_table_open_on_name(
-		fts_table_name.c_str(), FALSE, FALSE, DICT_ERR_IGNORE_NONE);
+				fts_table_name.c_str(),
+				FALSE, FALSE, DICT_ERR_IGNORE_NONE);
 
 	if (!user_table) {
 		rw_lock_s_unlock(dict_operation_lock);
@@ -3443,7 +3440,7 @@
 		DBUG_RETURN(0);
 	}
 
-	mysql_mutex_lock(&LOCK_global_system_variables);
+        mysql_mutex_lock(&LOCK_global_system_variables);
 
         if (!fts_internal_tbl_name) {
                 mysql_mutex_unlock(&LOCK_global_system_variables);
@@ -3901,7 +3898,7 @@
 		DBUG_RETURN(0);
 	}
 
-	mysql_mutex_lock(&LOCK_global_system_variables);
+        mysql_mutex_lock(&LOCK_global_system_variables);
 
         if (!fts_internal_tbl_name) {
                 mysql_mutex_unlock(&LOCK_global_system_variables);
@@ -4071,7 +4068,7 @@
 		DBUG_RETURN(0);
 	}
 
-	mysql_mutex_lock(&LOCK_global_system_variables);
+        mysql_mutex_lock(&LOCK_global_system_variables);
 
         if (!fts_internal_tbl_name) {
                 mysql_mutex_unlock(&LOCK_global_system_variables);
