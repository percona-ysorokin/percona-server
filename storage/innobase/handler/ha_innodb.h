/*****************************************************************************

Copyright (c) 2000, 2018, Oracle and/or its affiliates. All Rights Reserved.

This program is free software; you can redistribute it and/or modify it under
the terms of the GNU General Public License, version 2.0, as published by the
Free Software Foundation.

This program is also distributed with certain software (including but not
limited to OpenSSL) that is licensed under separate terms, as designated in a
particular file or component or in included license documentation. The authors
of MySQL hereby grant you an additional permission to link the program and
your derivative works with the separately licensed software that they have
included with MySQL.

This program is distributed in the hope that it will be useful, but WITHOUT
ANY WARRANTY; without even the implied warranty of MERCHANTABILITY or FITNESS
FOR A PARTICULAR PURPOSE. See the GNU General Public License, version 2.0,
for more details.

You should have received a copy of the GNU General Public License along with
this program; if not, write to the Free Software Foundation, Inc.,
51 Franklin St, Fifth Floor, Boston, MA 02110-1301  USA

*****************************************************************************/

#ifndef ha_innodb_h
#define ha_innodb_h

/* The InnoDB handler: the interface between MySQL and InnoDB. */

#include <sys/types.h>
#include "handler.h"
#include "my_dbug.h"
#include "trx0trx.h"

/** "GEN_CLUST_INDEX" is the name reserved for InnoDB default
system clustered index when there is no primary key. */
extern const char innobase_index_reserve_name[];

/* Structure defines translation table between mysql index and InnoDB
index structures */
struct innodb_idx_translate_t {
  ulint index_count; /*!< number of valid index entries
                     in the index_mapping array */

  ulint array_size; /*!< array size of index_mapping */

  dict_index_t **index_mapping; /*!< index pointer array directly
                                maps to index in InnoDB from MySQL
                                array index */
};

/** InnoDB table share */
struct INNOBASE_SHARE {
  const char *table_name; /*!< InnoDB table name */
  uint use_count;         /*!< reference count,
                          incremented in get_share()
                          and decremented in
                          free_share() */
  void *table_name_hash;
  /*!< hash table chain node */
  innodb_idx_translate_t idx_trans_tbl; /*!< index translation table between
                                        MySQL and InnoDB */
  dict_table_t *ib_table;
};

/** Prebuilt structures in an InnoDB table handle used within MySQL */
struct row_prebuilt_t;

namespace dd {
namespace cache {
class Dictionary_client;
}
}  // namespace dd

/** The class defining a handle to an InnoDB table */
class ha_innobase : public handler {
 public:
  ha_innobase(handlerton *hton, TABLE_SHARE *table_arg);
  ~ha_innobase();

  row_type get_real_row_type(const HA_CREATE_INFO *create_info) const;

  const char *table_type() const;

  enum ha_key_alg get_default_index_algorithm() const {
    return HA_KEY_ALG_BTREE;
  }

  /** Check if SE supports specific key algorithm. */
  bool is_index_algorithm_supported(enum ha_key_alg key_alg) const {
    /* This method is never used for FULLTEXT or SPATIAL keys.
    We rely on handler::ha_table_flags() to check if such keys
    are supported. */
    DBUG_ASSERT(key_alg != HA_KEY_ALG_FULLTEXT && key_alg != HA_KEY_ALG_RTREE);
    return key_alg == HA_KEY_ALG_BTREE;
  }

  Table_flags table_flags() const;

  ulong index_flags(uint idx, uint part, bool all_parts) const;

  uint max_supported_keys() const;

  uint max_supported_key_length() const;

  uint max_supported_key_part_length(HA_CREATE_INFO *create_info) const;

  int open(const char *name, int, uint open_flags, const dd::Table *table_def);

  /** Opens dictionary table object using table name. For partition, we need to
  try alternative lower/upper case names to support moving data files across
  platforms.
  @param[in]	table_name	name of the table/partition
  @param[in]	norm_name	normalized name of the table/partition
  @param[in]	is_partition	if this is a partition of a table
  @param[in]	ignore_err	error to ignore for loading dictionary object
  @return dictionary table object or NULL if not found */
  static dict_table_t *open_dict_table(const char *table_name,
                                       const char *norm_name, bool is_partition,
                                       dict_err_ignore_t ignore_err);

  handler *clone(const char *name, MEM_ROOT *mem_root);

  int close(void);

  double scan_time();

  double read_time(uint index, uint ranges, ha_rows rows);

  longlong get_memory_buffer_size() const;

  int write_row(uchar *buf);

  int update_row(const uchar *old_data, uchar *new_data);

  int delete_row(const uchar *buf);

  /** Delete all rows from the table.
  @retval HA_ERR_WRONG_COMMAND if the table is transactional
  @retval 0 on success */
  int delete_all_rows();

  bool was_semi_consistent_read();

  void try_semi_consistent_read(bool yes);

  void unlock_row();

  int index_init(uint index, bool sorted);

  int index_end();

  int index_read(uchar *buf, const uchar *key, uint key_len,
                 ha_rkey_function find_flag);

  int index_read_last(uchar *buf, const uchar *key, uint key_len);

  int index_next(uchar *buf);

  int index_next_same(uchar *buf, const uchar *key, uint keylen);

  int index_prev(uchar *buf);

  int index_first(uchar *buf);

  int index_last(uchar *buf);

  bool has_gap_locks() const noexcept { return true; }

  int rnd_init(bool scan);

  int rnd_end();

  int rnd_next(uchar *buf);

  int rnd_pos(uchar *buf, uchar *pos);

  int ft_init();

  void ft_end();

  FT_INFO *ft_init_ext(uint flags, uint inx, String *key);

  FT_INFO *ft_init_ext_with_hints(uint inx, String *key, Ft_hints *hints);

  int ft_read(uchar *buf);

  void position(const uchar *record);

  int info(uint);

  int enable_indexes(uint mode);

  int disable_indexes(uint mode);

  int analyze(THD *thd, HA_CHECK_OPT *check_opt);

  int optimize(THD *thd, HA_CHECK_OPT *check_opt);

  int discard_or_import_tablespace(bool discard, dd::Table *table_def);

  int extra(ha_extra_function operation);

  int reset();

  int external_lock(THD *thd, int lock_type);

  /** MySQL calls this function at the start of each SQL statement
  inside LOCK TABLES. Inside LOCK TABLES the "::external_lock" method
  does not work to mark SQL statement borders. Note also a special case:
  if a temporary table is created inside LOCK TABLES, MySQL has not
  called external_lock() at all on that table.
  MySQL-5.0 also calls this before each statement in an execution of a
  stored procedure. To make the execution more deterministic for
  binlogging, MySQL-5.0 locks all tables involved in a stored procedure
  with full explicit table locks (thd_in_lock_tables(thd) holds in
  store_lock()) before executing the procedure.
  @param[in]	thd		handle to the user thread
  @param[in]	lock_type	lock type
  @return 0 or error code */
  int start_stmt(THD *thd, thr_lock_type lock_type);

  void position(uchar *record);

  virtual int records(ha_rows *num_rows);

  ha_rows records_in_range(uint inx, key_range *min_key, key_range *max_key);

  ha_rows estimate_rows_upper_bound();

  /** Adjust encryption options.
  @param[in,out]  create_info Additional create information.
  @param[in,out]  table_def dd::Table object object to be modified.*/
  void adjust_encryption_options(HA_CREATE_INFO *create_info,
                                 dd::Table *table_def) noexcept;

  void update_create_info(HA_CREATE_INFO *create_info);

  /** Get storage-engine private data for a data dictionary table.
  @param[in,out]	dd_table	data dictionary table definition
  @param		reset		reset counters
  @retval		true		an error occurred
  @retval		false		success */
  bool get_se_private_data(dd::Table *dd_table, bool reset);

  /** Add hidden columns and indexes to an InnoDB table definition.
  @param[in,out]	dd_table	data dictionary cache object
  @return	error number
  @retval	0 on success */
  int get_extra_columns_and_keys(const HA_CREATE_INFO *,
                                 const List<Create_field> *, const KEY *, uint,
                                 dd::Table *dd_table);

  /** Set Engine specific data to dd::Table object for upgrade.
  @param[in,out]  thd		thread handle
  @param[in]	db_name		database name
  @param[in]	table_name	table name
  @param[in,out]	dd_table	data dictionary cache object
  @return 0 on success, non-zero on failure */
  bool upgrade_table(THD *thd, const char *db_name, const char *table_name,
                     dd::Table *dd_table);

  /** Create an InnoDB table.
  @param[in]	name		table name in filename-safe encoding
  @param[in]	form		table structure
  @param[in]	create_info	more information
  @param[in,out]	table_def	dd::Table describing table to be
  created. Can be adjusted by SE, the changes will be saved into data-dictionary
  at statement commit time.
  @return error number
  @retval 0 on success */
  int create(const char *name, TABLE *form, HA_CREATE_INFO *create_info,
             dd::Table *table_def);

  /** Drop a table.
  @param[in]	name		table name
  @param[in]	table_def	dd::Table describing table to
  be dropped
  @return	error number
  @retval 0 on success */
  int delete_table(const char *name, const dd::Table *table_def);

 protected:
  /** Drop a table.
  @param[in]	name		table name
  @param[in]	table_def	dd::Table describing table to
  be dropped
  @param[in]	sqlcom	type of operation that the DROP is part of
  @return	error number
  @retval 0 on success */
  int delete_table(const char *name, const dd::Table *table_def,
                   enum enum_sql_command sqlcom);

 public:
  int rename_table(const char *from, const char *to,
                   const dd::Table *from_table, dd::Table *to_table);

  int check(THD *thd, HA_CHECK_OPT *check_opt);

  char *get_foreign_key_create_info();

  int get_foreign_key_list(THD *thd, List<FOREIGN_KEY_INFO> *f_key_list);

  int get_parent_foreign_key_list(THD *thd, List<FOREIGN_KEY_INFO> *f_key_list);

  int get_cascade_foreign_key_table_list(
      THD *thd, List<st_handler_tablename> *fk_table_list);

  uint referenced_by_foreign_key();

  void free_foreign_key_create_info(char *str);

  uint lock_count(void) const;

  THR_LOCK_DATA **store_lock(THD *thd, THR_LOCK_DATA **to,
                             thr_lock_type lock_type);

  void init_table_handle_for_HANDLER();

  virtual void get_auto_increment(ulonglong offset, ulonglong increment,
                                  ulonglong nb_desired_values,
                                  ulonglong *first_value,
                                  ulonglong *nb_reserved_values);

  virtual bool get_error_message(int error, String *buf);

  virtual bool get_foreign_dup_key(char *, uint, char *, uint);

  bool primary_key_is_clustered() const;

  int cmp_ref(const uchar *ref1, const uchar *ref2) const;

  /** On-line ALTER TABLE interface @see handler0alter.cc @{ */

  /** Check if InnoDB supports a particular alter table in-place
  @param altered_table TABLE object for new version of table.
  @param ha_alter_info Structure describing changes to be done
  by ALTER TABLE and holding data used during in-place alter.

  @retval HA_ALTER_INPLACE_NOT_SUPPORTED Not supported
  @retval HA_ALTER_INPLACE_NO_LOCK Supported
  @retval HA_ALTER_INPLACE_SHARED_LOCK_AFTER_PREPARE
          Supported, but requires lock during main phase and
          exclusive lock during prepare phase.
  @retval HA_ALTER_INPLACE_NO_LOCK_AFTER_PREPARE
          Supported, prepare phase requires exclusive lock.  */
  enum_alter_inplace_result check_if_supported_inplace_alter(
      TABLE *altered_table, Alter_inplace_info *ha_alter_info);

  /** Allows InnoDB to update internal structures with concurrent
  writes blocked (provided that check_if_supported_inplace_alter()
  did not return HA_ALTER_INPLACE_NO_LOCK).
  This will be invoked before inplace_alter_table().

  @param[in]	altered_table	TABLE object for new version of table.
  @param[in,out]	ha_alter_info	Structure describing changes to be done
  by ALTER TABLE and holding data used during in-place alter.
  @param[in]	old_dd_tab	dd::Table object describing old version
  of the table.
  @param[in,out]	new_dd_tab	dd::Table object for the new version of
  the table. Can be adjusted by this call. Changes to the table definition will
  be persisted in the data-dictionary at statement commit time.

  @retval true Failure
  @retval false Success
  */
  bool prepare_inplace_alter_table(TABLE *altered_table,
                                   Alter_inplace_info *ha_alter_info,
                                   const dd::Table *old_dd_tab,
                                   dd::Table *new_dd_tab);

  /** Alter the table structure in-place with operations
  specified using HA_ALTER_FLAGS and Alter_inplace_information.
  The level of concurrency allowed during this operation depends
  on the return value from check_if_supported_inplace_alter().

  @param[in]	altered_table	TABLE object for new version of table.
  @param[in,out]	ha_alter_info	Structure describing changes to be done
  by ALTER TABLE and holding data used during in-place alter.
  @param[in]	 old_dd_tab	dd::Table object describing old version
  of the table.
  @param[in,out]	 new_dd_tab	dd::Table object for the new version of
  the table. Can be adjusted by this call. Changes to the table definition will
  be persisted in the data-dictionary at statement commit time.

  @retval true Failure
  @retval false Success
  */
  bool inplace_alter_table(TABLE *altered_table,
                           Alter_inplace_info *ha_alter_info,
                           const dd::Table *old_dd_tab, dd::Table *new_dd_tab);

  /** Commit or rollback the changes made during
  prepare_inplace_alter_table() and inplace_alter_table() inside
  the storage engine. Note that the allowed level of concurrency
  during this operation will be the same as for
  inplace_alter_table() and thus might be higher than during
  prepare_inplace_alter_table(). (E.g concurrent writes were
  blocked during prepare, but might not be during commit).

  @param[in]	altered_table	TABLE object for new version of table.
  @param[in,out]	ha_alter_info	Structure describing changes to be done
  by ALTER TABLE and holding data used during in-place alter.
  @param commit true => Commit, false => Rollback.
  @param old_dd_tab dd::Table object describing old version
  of the table.
  @param new_dd_tab dd::Table object for the new version of the
  table. Can be adjusted by this call. Changes to the table
  definition will be persisted in the data-dictionary at statement
  commit time.
  @retval true Failure
  @retval false Success
  */
  bool commit_inplace_alter_table(TABLE *altered_table,
                                  Alter_inplace_info *ha_alter_info,
                                  bool commit, const dd::Table *old_dd_tab,
                                  dd::Table *new_dd_tab);
  /** @} */

  /** This function reads zip dict-related info from SYS_ZIP_DICT
  and SYS_ZIP_DICT_COLS for all columns marked with
  COLUMN_FORMAT_TYPE_COMPRESSED flag and updates
  zip_dict_name / zip_dict_data for those which have associated
  compression dictionaries.

  @param	thd		Thread handle, used to determine whether it
  is necessary to lock dict_sys mutex
  @param	part_name	Full table name (including partition part).
  Must be non-NULL only if called from
  ha_partition.
  */
  virtual void upgrade_update_field_with_zip_dict_info(THD *thd,
                                                       const char *part_name);

  bool check_if_incompatible_data(HA_CREATE_INFO *info, uint table_changes);

 private:
  /** @name Multi Range Read interface @{ */

  /** Initialize multi range read @see DsMrr_impl::dsmrr_init
  @param seq
  @param seq_init_param
  @param n_ranges
  @param mode
  @param buf */
  int multi_range_read_init(RANGE_SEQ_IF *seq, void *seq_init_param,
                            uint n_ranges, uint mode, HANDLER_BUFFER *buf);

  /** Process next multi range read @see DsMrr_impl::dsmrr_next
  @param range_info */
  int multi_range_read_next(char **range_info);

  /** Initialize multi range read and get information.
  @see ha_myisam::multi_range_read_info_const
  @see DsMrr_impl::dsmrr_info_const
  @param keyno
  @param seq
  @param seq_init_param
  @param n_ranges
  @param bufsz
  @param flags
  @param cost */
  ha_rows multi_range_read_info_const(uint keyno, RANGE_SEQ_IF *seq,
                                      void *seq_init_param, uint n_ranges,
                                      uint *bufsz, uint *flags,
                                      Cost_estimate *cost);

  /** Initialize multi range read and get information.
  @see DsMrr_impl::dsmrr_info
  @param keyno
  @param n_ranges
  @param keys
  @param bufsz
  @param flags
  @param cost */
  ha_rows multi_range_read_info(uint keyno, uint n_ranges, uint keys,
                                uint *bufsz, uint *flags, Cost_estimate *cost);

  /** Attempt to push down an index condition.
  @param[in] keyno MySQL key number
  @param[in] idx_cond Index condition to be checked
  @return idx_cond if pushed; NULL if not pushed */
  Item *idx_cond_push(uint keyno, Item *idx_cond);
  /* @} */

 private:
  void update_thd();

  int change_active_index(uint keynr);

  dberr_t innobase_lock_autoinc();

  dberr_t innobase_set_max_autoinc(ulonglong auto_inc);

  dberr_t innobase_get_autoinc(ulonglong *value);

  void innobase_initialize_autoinc();

  /** Resets a query execution 'template'.
  @see build_template() */
  void reset_template();

  /** Write Row Interface optimized for Intrinsic table. */
  int intrinsic_table_write_row(uchar *record);

  /** Find out if a Record_buffer is wanted by this handler, and what is
  the maximum buffer size the handler wants.

  @param[out] max_rows gets set to the maximum number of records to
              allocate space for in the buffer
  @retval true   if the handler wants a buffer
  @retval false  if the handler does not want a buffer */
  virtual bool is_record_buffer_wanted(ha_rows *const max_rows) const;

  /** TRUNCATE an InnoDB table.
  @param[in]		name		table name
  @param[in]		form		table definition
  @param[in,out]	table_def	dd::Table describing table to be
  truncated. Can be adjusted by SE, the changes will be saved into
  the data-dictionary at statement commit time.
  @return	error number
  @retval 0 on success */
  int truncate_impl(const char *name, TABLE *form, dd::Table *table_def);

 protected:
  /** Enter InnoDB engine after checking max allowed threads */
  void srv_concurrency_enter();

  /** Leave Innodb, if no more tickets are left */
  void srv_concurrency_exit();

  void update_thd(THD *thd);

  int general_fetch(uchar *buf, uint direction, uint match_mode);

  virtual dict_index_t *innobase_get_index(uint keynr);

  /** Builds a 'template' to the prebuilt struct.

  The template is used in fast retrieval of just those column
  values MySQL needs in its processing.
  @param whole_row true if access is needed to a whole row,
  false if accessing individual fields is enough */
  void build_template(bool whole_row);

  /** Returns statistics information of the table to the MySQL
  interpreter, in various fields of the handle object.
  @param[in]	flag		what information is requested
  @param[in]	is_analyze	True if called from "::analyze()"
  @return HA_ERR_* error code or 0 */
  virtual int info_low(uint flag, bool is_analyze);

  /**
  MySQL calls this method at the end of each statement. This method
  exists for readability only, called from reset(). The name reset()
  doesn't give any clue that it is called at the end of a statement. */
  int end_stmt();

  /** Implementation of prepare_inplace_alter_table()
  @tparam		Table		dd::Table or dd::Partition
  @param[in]	altered_table	TABLE object for new version of table.
  @param[in,out]	ha_alter_info	Structure describing changes to be done
                                  by ALTER TABLE and holding data used
                                  during in-place alter.
  @param[in]	old_dd_tab	dd::Table object representing old
                                  version of the table
  @param[in,out]	new_dd_tab	dd::Table object representing new
                                  version of the table
  @retval	true Failure
  @retval	false Success */
  template <typename Table>
  bool prepare_inplace_alter_table_impl(TABLE *altered_table,
                                        Alter_inplace_info *ha_alter_info,
                                        const Table *old_dd_tab,
                                        Table *new_dd_tab);

  /** Implementation of inplace_alter_table()
  @tparam		Table		dd::Table or dd::Partition
  @param[in]	altered_table	TABLE object for new version of table.
  @param[in,out]	ha_alter_info	Structure describing changes to be done
                                  by ALTER TABLE and holding data used
                                  during in-place alter.
  @param[in]	old_dd_tab	dd::Table object representing old
                                  version of the table
  @param[in,out]	new_dd_tab	dd::Table object representing new
                                  version of the table
  @retval	true Failure
  @retval	false Success */
  template <typename Table>
  bool inplace_alter_table_impl(TABLE *altered_table,
                                Alter_inplace_info *ha_alter_info,
                                const Table *old_dd_tab, Table *new_dd_tab);

  /** Implementation of commit_inplace_alter_table()
  @tparam		Table		dd::Table or dd::Partition
  @param[in]	altered_table	TABLE object for new version of table.
  @param[in,out]	ha_alter_info	Structure describing changes to be done
                                  by ALTER TABLE and holding data used
                                  during in-place alter.
  @param[in]	commit		True to commit or false to rollback.
  @param[in]	old_dd_tab      Table object describing old version
                                  of the table.
  @param[in,out]	new_dd_tab	Table object for the new version of the
                                  table. Can be adjusted by this call.
                                  Changes to the table definition
                                  will be persisted in the data-dictionary
                                  at statement version of it.
  @retval	true Failure
  @retval	false Success */
  template <typename Table>
  bool commit_inplace_alter_table_impl(TABLE *altered_table,
                                       Alter_inplace_info *ha_alter_info,
                                       bool commit, const Table *old_dd_tab,
                                       Table *new_dd_tab);

  /** The multi range read session object */
  DsMrr_impl m_ds_mrr;

  /** Save CPU time with prebuilt/cached data structures */
  row_prebuilt_t *m_prebuilt;

  /** Thread handle of the user currently using the handler;
  this is set in external_lock function */
  THD *m_user_thd;

  /** information for MySQL table locking */
  INNOBASE_SHARE *m_share;

  /** buffer used in updates */
  uchar *m_upd_buf;

  /** the size of upd_buf in bytes */
  ulint m_upd_buf_size;

  /** Flags that specificy the handler instance (table) capability. */
  Table_flags m_int_table_flags;

  /** this is set to 1 when we are starting a table scan but have
  not yet fetched any row, else false */
  bool m_start_of_scan;

  /*!< match mode of the latest search: ROW_SEL_EXACT,
  ROW_SEL_EXACT_PREFIX, or undefined */
  uint m_last_match_mode;

  /** this field is used to remember the original select_lock_type that
  was decided in ha_innodb.cc,":: store_lock()", "::external_lock()",
  etc. */
  ulint m_stored_select_lock_type;

  /** If mysql has locked with external_lock() */
  bool m_mysql_has_locked;
};

struct trx_t;

extern const struct _ft_vft ft_vft_result;

/** Structure Returned by ha_innobase::ft_init_ext() */
typedef struct new_ft_info {
  struct _ft_vft *please;
  struct _ft_vft_ext *could_you;
  row_prebuilt_t *ft_prebuilt;
  fts_result_t *ft_result;
} NEW_FT_INFO;

/** Allocates an InnoDB transaction for a MySQL handler object for DML.
@param[in]	hton	Innobase handlerton.
@param[in]	thd	MySQL thd (connection) object.
@param[in]	trx	transaction to register. */
void innobase_register_trx(handlerton *hton, THD *thd, trx_t *trx);

/**
Allocates an InnoDB transaction for a MySQL handler object.
@return InnoDB transaction handle */
trx_t *innobase_trx_allocate(MYSQL_THD thd); /*!< in: user thread handle */

/** Match index columns between MySQL and InnoDB.
This function checks whether the index column information
is consistent between KEY info from mysql and that from innodb index.
@param[in]	key_info	Index info from mysql
@param[in]	index_info	Index info from InnoDB
@return true if all column types match. */
bool innobase_match_index_columns(const KEY *key_info,
                                  const dict_index_t *index_info);

/** This function checks each index name for a table against reserved
 system default primary index name 'GEN_CLUST_INDEX'. If a name
 matches, this function pushes an warning message to the client,
 and returns true.
 @return true if the index name matches the reserved name */
bool innobase_index_name_is_reserved(
    THD *thd,            /*!< in/out: MySQL connection */
    const KEY *key_info, /*!< in: Indexes to be
                         created */
    ulint num_of_keys)   /*!< in: Number of indexes to
                         be created. */
    MY_ATTRIBUTE((warn_unused_result));

/** Check if the explicit tablespace targeted is file_per_table.
@param[in]	create_info	Metadata for the table to create.
@return true if the table is intended to use a file_per_table tablespace. */
UNIV_INLINE
bool tablespace_is_file_per_table(const HA_CREATE_INFO *create_info) {
  return (create_info->tablespace != NULL &&
          (0 ==
           strcmp(create_info->tablespace, dict_sys_t::s_file_per_table_name)));
}

/** Check if table will be explicitly put in an existing shared general
or system tablespace.
@param[in]	create_info	Metadata for the table to create.
@return true if the table will use a shared general or system tablespace. */
UNIV_INLINE
bool tablespace_is_shared_space(const HA_CREATE_INFO *create_info) {
  return (create_info->tablespace != NULL &&
          create_info->tablespace[0] != '\0' &&
          (0 !=
           strcmp(create_info->tablespace, dict_sys_t::s_file_per_table_name)));
}

/** Check if table will be explicitly put in a general tablespace.
@param[in]	create_info	Metadata for the table to create.
@return true if the table will use a general tablespace. */
UNIV_INLINE
bool tablespace_is_general_space(const HA_CREATE_INFO *create_info) {
  return (
      create_info->tablespace != NULL && create_info->tablespace[0] != '\0' &&
      (0 !=
       strcmp(create_info->tablespace, dict_sys_t::s_file_per_table_name)) &&
      (0 != strcmp(create_info->tablespace, dict_sys_t::s_temp_space_name)) &&
      (0 != strcmp(create_info->tablespace, dict_sys_t::s_sys_space_name)));
}

/** Check if tablespace is shared tablespace.
@param[in]	tablespace_name	Name of the tablespace
@return true if tablespace is a shared tablespace. */
UNIV_INLINE
bool is_shared_tablespace(const char *tablespace_name) {
  if (tablespace_name != NULL && tablespace_name[0] != '\0' &&
      (strcmp(tablespace_name, dict_sys_t::s_file_per_table_name) != 0)) {
    return true;
  }
  return false;
}

/** Parse hint for table and its indexes, and update the information
in dictionary.
@param[in]	thd		Connection thread
@param[in,out]	table		Target table
@param[in]	table_share	Table definition */
void innobase_parse_hint_from_comment(THD *thd, dict_table_t *table,
                                      const TABLE_SHARE *table_share);

/** Obtain the InnoDB transaction of a MySQL thread.
@param[in,out]	thd	MySQL thread handler.
@return	reference to transaction pointer */
trx_t *&thd_to_trx(THD *thd);

/** Class for handling create table information. */
class create_table_info_t {
 public:
  /** Constructor.
  Used in two ways:
  - all but file_per_table is used, when creating the table.
  - all but name/path is used, when validating options and using flags. */
  create_table_info_t(THD *thd, TABLE *form, HA_CREATE_INFO *create_info,
                      char *table_name, char *remote_path, char *tablespace,
                      bool file_per_table, bool skip_strict, ulint old_flags,
                      ulint old_flags2)
      : m_thd(thd),
        m_trx(thd_to_trx(thd)),
        m_form(form),
        m_create_info(create_info),
        m_table_name(table_name),
        m_remote_path(remote_path),
        m_tablespace(tablespace),
        m_innodb_file_per_table(file_per_table),
        m_flags(old_flags),
        m_flags2(old_flags2),
        m_skip_strict(skip_strict) {}

  /** Initialize the object. */
  int initialize();

  /** Set m_tablespace_type. */
  void set_tablespace_type(bool table_being_altered_is_file_per_table);

  /** Create the internal innodb table.
  @param[in]	dd_table	dd::Table or nullptr for intrinsic table
  @return 0 or error number */
  int create_table(const dd::Table *dd_table);

  /** Update the internal data dictionary. */
  int create_table_update_dict();

  /** Update the global data dictionary.
  @param[in]	dd_table	table object
  @return	0		On success
  @retval	error number	On failure*/
  template <typename Table>
  int create_table_update_global_dd(Table *dd_table);

  /** Validates the create options. Checks that the options
  KEY_BLOCK_SIZE, ROW_FORMAT, DATA DIRECTORY, TEMPORARY & TABLESPACE
  are compatible with each other and other settings.
  These CREATE OPTIONS are not validated here unless innodb_strict_mode
  is on. With strict mode, this function will report each problem it
  finds using a custom message with error code
  ER_ILLEGAL_HA_CREATE_OPTION, not its built-in message.
  @return NULL if valid, string name of bad option if not. */
  const char *create_options_are_invalid();

  /** Validate DATA DIRECTORY option. */
  bool create_option_data_directory_is_valid();
  /** Validate TABLESPACE option. */
  bool create_option_tablespace_is_valid();

  /** Validate COMPRESSION option. */
  bool create_option_compression_is_valid();

  /** Validate ENCRYPTION option. */
  bool create_option_encryption_is_valid() const;

  /** Prepare to create a table. */
  int prepare_create_table(const char *name);

  /** Determines InnoDB table flags.
  If strict_mode=OFF, this will adjust the flags to what should be assumed.
  @retval true if successful, false if error */
  bool innobase_table_flags();

  /** Set flags and append '/' to remote path if necessary. */
  void set_remote_path_flags();

  /** Get table flags. */
  ulint flags() const { return (m_flags); }

  /** Get table flags2. */
  ulint flags2() const { return (m_flags2); }

  /** Reset table flags. */
  void flags_reset() { m_flags = 0; }

  /** Reset table flags2. */
  void flags2_reset() { m_flags2 = 0; }

  /** whether to skip strict check. */
  bool skip_strict() const { return (m_skip_strict); }

  /** Return table name. */
  const char *table_name() const { return (m_table_name); }

  THD *thd() const { return (m_thd); }

  inline bool is_intrinsic_temp_table() const {
    /* DICT_TF2_INTRINSIC implies DICT_TF2_TEMPORARY */
    ut_ad(!(m_flags2 & DICT_TF2_INTRINSIC) || (m_flags2 & DICT_TF2_TEMPORARY));
    return ((m_flags2 & DICT_TF2_INTRINSIC) != 0);
  }

  /** @return true only if table is temporary and not intrinsic */
  inline bool is_temp_table() const {
    return (((m_flags2 & DICT_TF2_TEMPORARY) != 0) &&
            ((m_flags2 & DICT_TF2_INTRINSIC) == 0));
  }

  /** Detach the just created table and its auxiliary tables if exist. */
  void detach();

  /** Normalizes a table name string.
  A normalized name consists of the database name catenated to '/' and
  table name. An example: test/mytable. On Windows normalization puts
  both the database name and the table name always to lower case if
  "set_lower_case" is set to true.
  @param[in,out]	norm_name	Buffer to return the normalized name in.
  @param[in]	name		Table name string.
  @param[in]	set_lower_case	True if we want to set name to lower
                                  case. */
  static void normalize_table_name_low(char *norm_name, const char *name,
                                       ibool set_lower_case);

<<<<<<< HEAD
=======
  /** If master key encryption is requested, check for master key availability
  and set the encryption flag in table flags
  @param[in,out]	table	table object
  @return on success DB_SUCCESS else DB_UNSPPORTED on failure */
  dberr_t enable_master_key_encryption(dict_table_t *table);

  /** If keyring encryption is requested, check for tablespace's key availability
  and set the encryption flag in table flags
  @param[in,out] table table object
  @param[in,out] rotated_keys_encryption_option contains appropriate
                 FIL_ENCRYPTION_(ON/DEFAULT/OFF)
  @return on success DB_SUCCESS else DB_UNSPPORTED on failure */
  dberr_t enable_keyring_encryption(dict_table_t *   table,fil_encryption_t &rotated_keys_encryption_option);

>>>>>>> 3637583b
 private:
  /** Parses the table name into normal name and either temp path or
  remote path if needed.*/
  int parse_table_name(const char *name);

  /** Create the internal innodb table definition.
  @param[in]	dd_table	dd::Table or nullptr for intrinsic table
  @return ER_* level error */
  int create_table_def(const dd::Table *dd_table);

  /** Initialize the autoinc of this table if necessary, which should
  be called before we flush logs, so autoinc counter can be persisted. */
  void initialize_autoinc();

  /** Connection thread handle. */
  THD *m_thd;

  /** InnoDB transaction handle. */
  trx_t *m_trx;

  /** Information on table columns and indexes. */
  const TABLE *m_form;

  /** Create options. */
  HA_CREATE_INFO *m_create_info;

  /** Table name */
  char *m_table_name;
  /** Remote path (DATA DIRECTORY) or zero length-string */
  char *m_remote_path;
  /** Tablespace name or zero length-string. */
  char *m_tablespace;

  /** The newly created InnoDB table object. This is currently only
  used in this class, since the new table is not evictable until
  final success/failure, it can be accessed directly. */
  dict_table_t *m_table;

  /** Local copy of srv_file_per_table. */
  bool m_innodb_file_per_table;

  /** Allow file_per_table for this table either because:
  1) the setting innodb_file_per_table=on,
  2) it was explicitly requested by tablespace=innodb_file_per_table.
  3) the table being altered is currently file_per_table */
  bool m_allow_file_per_table;

  /** After all considerations, this shows whether we will actually
  create a table and tablespace using file-per-table. */
  bool m_use_file_per_table;

  /** Using DATA DIRECTORY */
  bool m_use_data_dir;

  /** Using a Shared General Tablespace */
  bool m_use_shared_space;

  /** Table flags */
  ulint m_flags;

  /** Table flags2 */
  ulint m_flags2;

  /** Skip strict check */
  bool m_skip_strict;
};

/** Class of basic DDL implementation, for CREATE/DROP/RENAME TABLE */
class innobase_basic_ddl {
 public:
  /** Create an InnoDB table.
  @tparam		Table		dd::Table or dd::Partition
  @param[in,out]	thd		THD object
  @param[in]	name		Table name, format: "db/table_name"
  @param[in]	form		Table format; columns and index
                                  information
  @param[in]	create_info	Create info(including create statement
                                  string)
  @param[in,out]	dd_tab		dd::Table describing table to be created
  @param[in]	file_per_table	whether to create a tablespace too
  @param[in]	evictable	whether the caller wants the
                                  dict_table_t to be kept in memory
  @param[in]	skip_strict	whether to skip strict check for create
                                  option
  @param[in]	old_flags	old Table flags
  @param[in]	old_flags2	old Table flags2
  @return	error number
  @retval	0 on success */
  template <typename Table>
  static int create_impl(THD *thd, const char *name, TABLE *form,
                         HA_CREATE_INFO *create_info, Table *dd_tab,
                         bool file_per_table, bool evictable, bool skip_strict,
                         ulint old_flags, ulint old_flags2);

  /** Drop an InnoDB table.
  @tparam		Table		dd::Table or dd::Partition
  @param[in,out]	thd		THD object
  @param[in]	name		table name
  @param[in]	dd_tab		dd::Table describing table to be dropped
  @return	error number
  @retval	0 on success */
  template <typename Table>
  static int delete_impl(THD *thd, const char *name, const Table *dd_tab);

  /** Renames an InnoDB table.
  @tparam		Table		dd::Table or dd::Partition
  @param[in,out]	thd		THD object
  @param[in]	from		old name of the table
  @param[in]	to		new name of the table
  @param[in]	from_table	dd::Table or dd::Partition of the table
                                  with old name
  @param[in]	to_table	dd::Table or dd::Partition of the table
                                  with new name
  @return	error number
  @retval	0 on success */
  template <typename Table>
  static int rename_impl(THD *thd, const char *from, const char *to,
                         const Table *from_table, const Table *to_table);
};

/** Class to handle TRUNCATE for one InnoDB table or one partition */
template <typename Table>
class innobase_truncate {
 public:
  /** Constructor
  @param[in]	thd		THD object
  @param[in]	name		normalized table name
  @param[in]	form		Table format; columns and index information
  @param[in]	dd_table	dd::Table or dd::Partition
  @param[in]	keep_autoinc	true to remember original autoinc counter */
  innobase_truncate(THD *thd, const char *name, TABLE *form, Table *dd_table,
                    bool keep_autoinc)
      : m_thd(thd),
        m_name(name),
        m_dd_table(dd_table),
        m_trx(nullptr),
        m_table(nullptr),
        m_form(form),
        m_create_info(),
        m_file_per_table(false),
        m_keep_autoinc(keep_autoinc),
        m_flags(0),
        m_flags2(0) {}

  /** Destructor */
  ~innobase_truncate();

  /** Open the table/partition to be truncated
  @param[out]	innodb_table	InnoDB table object opened
  @return error number or 0 on success */
  int open_table(dict_table_t *&innodb_table);

  /** Do the truncate of the table/partition
  @return error number or 0 on success */
  int exec();

 private:
  /** Prepare for truncate
  @return error number or 0 on success */
  int prepare();

  /** Do the real truncation
  @return error number or 0 on success */
  int truncate();

  /** Rename tablespace file name
  @return error number or 0 on success */
  int rename_tablespace();

  /** Cleanup */
  void cleanup();

  /** Reload the FK related information
  @return error number or 0 on success */
  int load_fk();

 private:
  /** THD object */
  THD *m_thd;

  /** Normalized table name */
  const char *m_name;

  /** dd::Table or dd::Partition */
  Table *m_dd_table;

  /** Transaction attached to current thd */
  trx_t *m_trx;

  /** InnoDB table object for the table/partition */
  dict_table_t *m_table;

  /** Table format */
  TABLE *m_form;

  /** Create information */
  HA_CREATE_INFO m_create_info;

  /** True if this table/partition is file per table */
  bool m_file_per_table;

  /** True if the original autoinc counter should be kept. It's
  specified by caller, however if the table has no AUTOINC column,
  it would be reset to false internally */
  bool m_keep_autoinc;

  /** flags of the table to be truncated, which should not change */
  uint64_t m_flags;

  /** flags2 of the table to be truncated, which should not change */
  uint64_t m_flags2;
};

/**
Initialize the table FTS stopword list
@return true if success */
ibool innobase_fts_load_stopword(
    dict_table_t *table, /*!< in: Table has the FTS */
    trx_t *trx,          /*!< in: transaction */
    THD *thd)            /*!< in: current thread */
    MY_ATTRIBUTE((warn_unused_result));

/** Some defines for innobase_fts_check_doc_id_index() return value */
enum fts_doc_id_index_enum {
  FTS_INCORRECT_DOC_ID_INDEX,
  FTS_EXIST_DOC_ID_INDEX,
  FTS_NOT_EXIST_DOC_ID_INDEX
};

/**
Check whether the table has a unique index with FTS_DOC_ID_INDEX_NAME
on the Doc ID column.
@return the status of the FTS_DOC_ID index */
fts_doc_id_index_enum innobase_fts_check_doc_id_index(
    const dict_table_t *table,  /*!< in: table definition */
    const TABLE *altered_table, /*!< in: MySQL table
                                that is being altered */
    ulint *fts_doc_col_no)      /*!< out: The column number for
                                Doc ID */
    MY_ATTRIBUTE((warn_unused_result));

/**
Check whether the table has a unique index with FTS_DOC_ID_INDEX_NAME
on the Doc ID column in MySQL create index definition.
@return FTS_EXIST_DOC_ID_INDEX if there exists the FTS_DOC_ID index,
FTS_INCORRECT_DOC_ID_INDEX if the FTS_DOC_ID index is of wrong format */
fts_doc_id_index_enum innobase_fts_check_doc_id_index_in_def(
    ulint n_key,         /*!< in: Number of keys */
    const KEY *key_info) /*!< in: Key definitions */
    MY_ATTRIBUTE((warn_unused_result));

/**
Copy table flags from MySQL's TABLE_SHARE into an InnoDB table object.
Those flags are stored in .frm file and end up in the MySQL table object,
but are frequently used inside InnoDB so we keep their copies into the
InnoDB table object. */
void innobase_copy_frm_flags_from_table_share(
    dict_table_t *innodb_table,      /*!< in/out: InnoDB table */
    const TABLE_SHARE *table_share); /*!< in: table share */

/** Set up base columns for virtual column
@param[in]	table	the InnoDB table
@param[in]	field	MySQL field
@param[in,out]	v_col	virtual column to be set up */
void innodb_base_col_setup(dict_table_t *table, const Field *field,
                           dict_v_col_t *v_col);

/** Set up base columns for stored column
@param[in]	table	InnoDB table
@param[in]	field	MySQL field
@param[in,out]	s_col	stored column */
void innodb_base_col_setup_for_stored(const dict_table_t *table,
                                      const Field *field, dict_s_col_t *s_col);

/** whether this ia stored column */
#define innobase_is_s_fld(field) ((field)->gcol_info && (field)->stored_in_db)

/** whether this is a computed virtual column */
#define innobase_is_v_fld(field) ((field)->gcol_info && !(field)->stored_in_db)

/** Always normalize table name to lower case on Windows */
#ifdef _WIN32
#define normalize_table_name(norm_name, name) \
  create_table_info_t::normalize_table_name_low(norm_name, name, TRUE)
#else
#define normalize_table_name(norm_name, name) \
  create_table_info_t::normalize_table_name_low(norm_name, name, FALSE)
#endif /* _WIN32 */

/** Note that a transaction has been registered with MySQL.
@param[in]	trx	Transaction.
@return true if transaction is registered with MySQL 2PC coordinator */
inline bool trx_is_registered_for_2pc(const trx_t *trx) {
  return (trx->is_registered == 1);
}

/** Converts an InnoDB error code to a MySQL error code.
Also tells to MySQL about a possible transaction rollback inside InnoDB caused
by a lock wait timeout or a deadlock.
@param[in]	error	InnoDB error code.
@param[in]	flags	InnoDB table flags or 0.
@param[in]	thd	MySQL thread or NULL.
@return MySQL error code */
int convert_error_code_to_mysql(dberr_t error, ulint flags, THD *thd);

/** Converts a search mode flag understood by MySQL to a flag understood
by InnoDB.
@param[in]	find_flag	MySQL search mode flag.
@return	InnoDB search mode flag. */
page_cur_mode_t convert_search_mode_to_innobase(
    enum ha_rkey_function find_flag);

extern bool innobase_stats_on_metadata;

/** Calculate Record Per Key value.
Need to exclude the NULL value if innodb_stats_method is set to "nulls_ignored"
@param[in]	index	InnoDB index.
@param[in]	i	The column we are calculating rec per key.
@param[in]	records	Estimated total records.
@return estimated record per key value */
rec_per_key_t innodb_rec_per_key(const dict_index_t *index, ulint i,
                                 ha_rows records);

/** Build template for the virtual columns and their base columns
@param[in]	table		MySQL TABLE
@param[in]	ib_table	InnoDB dict_table_t
@param[in,out]	s_templ		InnoDB template structure
@param[in]	add_v		new virtual columns added along with
                                add index call
@param[in]	locked		true if innobase_share_mutex is held
@param[in]	share_tbl_name	original MySQL table name */
void innobase_build_v_templ(const TABLE *table, const dict_table_t *ib_table,
                            dict_vcol_templ_t *s_templ,
                            const dict_add_v_col_t *add_v, bool locked,
                            const char *share_tbl_name);

/** callback used by MySQL server layer to initialized
the table virtual columns' template
@param[in]	table		MySQL TABLE
@param[in,out]	ib_table	InnoDB dict_table_t */
void innobase_build_v_templ_callback(const TABLE *table, void *ib_table);

/** Callback function definition, used by MySQL server layer to initialized
the table virtual columns' template */
typedef void (*my_gcolumn_templatecallback_t)(const TABLE *, void *);

/** This function builds a translation table in INNOBASE_SHARE
structure for fast index location with mysql array number from its
table->key_info structure. This also provides the necessary
translation between the key order in mysql key_info and InnoDB
ib_table->indexes if they are not fully matched with each other.  Note
we do not have any mutex protecting the translation table building
based on the assumption that there is no concurrent index
creation/drop and DMLs that requires index lookup. All table handle
will be closed before the index creation/drop.
@param[in]	table           table in MySQL data dictionary
@param[in]	ib_table	table in InnoDB data dictionary
@param[in,out]	share		share structure where index translation table
                                will be constructed in.
@return true if index translation table built successfully */
MY_NODISCARD
bool innobase_build_index_translation(const TABLE *table,
                                      dict_table_t *ib_table,
                                      INNOBASE_SHARE *share);

/** Free InnoDB session specific data.
@param[in,out]	thd	MySQL thread handler. */
void thd_free_innodb_session(THD *thd) noexcept;

#endif /* ha_innodb_h */<|MERGE_RESOLUTION|>--- conflicted
+++ resolved
@@ -882,23 +882,21 @@
   static void normalize_table_name_low(char *norm_name, const char *name,
                                        ibool set_lower_case);
 
-<<<<<<< HEAD
-=======
   /** If master key encryption is requested, check for master key availability
   and set the encryption flag in table flags
   @param[in,out]	table	table object
   @return on success DB_SUCCESS else DB_UNSPPORTED on failure */
   dberr_t enable_master_key_encryption(dict_table_t *table);
 
-  /** If keyring encryption is requested, check for tablespace's key availability
-  and set the encryption flag in table flags
+  /** If keyring encryption is requested, check for tablespace's key
+  availability and set the encryption flag in table flags
   @param[in,out] table table object
   @param[in,out] rotated_keys_encryption_option contains appropriate
                  FIL_ENCRYPTION_(ON/DEFAULT/OFF)
   @return on success DB_SUCCESS else DB_UNSPPORTED on failure */
-  dberr_t enable_keyring_encryption(dict_table_t *   table,fil_encryption_t &rotated_keys_encryption_option);
-
->>>>>>> 3637583b
+  dberr_t enable_keyring_encryption(
+      dict_table_t *table, fil_encryption_t &rotated_keys_encryption_option);
+
  private:
   /** Parses the table name into normal name and either temp path or
   remote path if needed.*/
