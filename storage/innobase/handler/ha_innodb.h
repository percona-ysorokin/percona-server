/*****************************************************************************

Copyright (c) 2000, 2015, Oracle and/or its affiliates. All Rights Reserved.

This program is free software; you can redistribute it and/or modify it under
the terms of the GNU General Public License as published by the Free Software
Foundation; version 2 of the License.

This program is distributed in the hope that it will be useful, but WITHOUT
ANY WARRANTY; without even the implied warranty of MERCHANTABILITY or FITNESS
FOR A PARTICULAR PURPOSE. See the GNU General Public License for more details.

You should have received a copy of the GNU General Public License along with
this program; if not, write to the Free Software Foundation, Inc.,
51 Franklin Street, Suite 500, Boston, MA 02110-1335 USA

*****************************************************************************/

/* The InnoDB handler: the interface between MySQL and InnoDB. */

/** "GEN_CLUST_INDEX" is the name reserved for InnoDB default
system clustered index when there is no primary key. */
extern const char innobase_index_reserve_name[];

/* "innodb_file_per_table" tablespace name  is reserved by InnoDB in order
to explicitly create a file_per_table tablespace for the table. */
extern const char reserved_file_per_table_space_name[];

/* "innodb_system" tablespace name is reserved by InnoDB for the system tablespace
which uses space_id 0 and stores extra types of system pages like UNDO
and doublewrite. */
extern const char reserved_system_space_name[];

/* Structure defines translation table between mysql index and InnoDB
index structures */
struct innodb_idx_translate_t {

	ulint		index_count;	/*!< number of valid index entries
					in the index_mapping array */

	ulint		array_size;	/*!< array size of index_mapping */

	dict_index_t**	index_mapping;	/*!< index pointer array directly
					maps to index in InnoDB from MySQL
					array index */
};


/** Structure defines template related to virtual columns and
their base columns */
struct innodb_col_templ_t {
	/** number of regular columns */
	ulint			n_col;

	/** number of virtual columns */
	ulint			n_v_col;

	/** array of templates for virtual col and their base columns */
	mysql_row_templ_t**	vtempl;

	/** table's database name */
	char			db_name[MAX_DATABASE_NAME_LEN];

	/** table name */
	char			tb_name[MAX_TABLE_NAME_LEN];

	/** share->table_name */
	char			share_name[MAX_DATABASE_NAME_LEN
					   + MAX_TABLE_NAME_LEN];

	/** MySQL record length */
	ulint			rec_len;

	/** default column value if any */
	const byte*		default_rec;
};

/** InnoDB table share */
typedef struct st_innobase_share {
<<<<<<< HEAD
	const char*	table_name;	/*!< InnoDB table name */
	uint		use_count;	/*!< reference count,
					incremented in get_share()
					and decremented in
					free_share() */
	void*		table_name_hash;
					/*!< hash table chain node */
	innodb_idx_translate_t
			idx_trans_tbl;	/*!< index translation table between
					MySQL and InnoDB */
	innodb_col_templ_t
			s_templ;	/*!< table virtual column template
					info */
=======
	THR_LOCK		lock;		/*!< MySQL lock protecting
						this structure */
	const char*		table_name;	/*!< InnoDB table name */
	uint			use_count;	/*!< reference count,
						incremented in get_share()
						and decremented in
						free_share() */
	void*			table_name_hash;/*!< hash table chain node */
	innodb_idx_translate_t	idx_trans_tbl;	/*!< index translation
						table between MySQL and
						Innodb */
	dict_table_t*		ib_table;
>>>>>>> 2071aeef
} INNOBASE_SHARE;

/** Prebuilt structures in an InnoDB table handle used within MySQL */
struct row_prebuilt_t;

/** The class defining a handle to an InnoDB table */
class ha_innobase: public handler
{
public:
	ha_innobase(handlerton* hton, TABLE_SHARE* table_arg);
	~ha_innobase();

	/** Get the row type from the storage engine.  If this method returns
	ROW_TYPE_NOT_USED, the information in HA_CREATE_INFO should be used. */
	row_type get_row_type() const;

	const char* table_type() const;

	const char* index_type(uint key_number);

	const char** bas_ext() const;

	Table_flags table_flags() const;

	ulong index_flags(uint idx, uint part, bool all_parts) const;

	uint max_supported_keys() const;

	uint max_supported_key_length() const;

	uint max_supported_key_part_length() const;

	const key_map* keys_to_use_for_scanning();

	int open(const char *name, int mode, uint test_if_locked);

	/** Opens dictionary table object using table name. For partition, we need to
	try alternative lower/upper case names to support moving data files across
	platforms.
	@param[in]	table_name	name of the table/partition
	@param[in]	norm_name	normalized name of the table/partition
	@param[in]	is_partition	if this is a partition of a table
	@param[in]	ignore_err	error to ignore for loading dictionary object
	@return dictionary table object or NULL if not found */
	static dict_table_t* open_dict_table(
	const char*		table_name,
	const char*		norm_name,
	bool			is_partition,
	dict_err_ignore_t	ignore_err);

	handler* clone(const char *name, MEM_ROOT *mem_root);

	int close(void);

	double scan_time();

	double read_time(uint index, uint ranges, ha_rows rows);

	longlong get_memory_buffer_size() const;
	my_bool is_fake_change_enabled(THD *thd);

	int write_row(uchar * buf);

	int update_row(const uchar * old_data, uchar * new_data);

	int delete_row(const uchar * buf);

	int delete_all_rows();

	bool was_semi_consistent_read();

	void try_semi_consistent_read(bool yes);

	void unlock_row();

	int index_init(uint index, bool sorted);

	int index_end();

	int index_read(
		uchar*			buf,
		const uchar*		key,
		uint			key_len,
		ha_rkey_function	find_flag);

	int index_read_last(uchar * buf, const uchar * key, uint key_len);

	int index_next(uchar * buf);

	int index_next_same(uchar * buf, const uchar *key, uint keylen);

	int index_prev(uchar * buf);

	int index_first(uchar * buf);

	int index_last(uchar * buf);

	int rnd_init(bool scan);

	int rnd_end();

	int rnd_next(uchar *buf);

	int rnd_pos(uchar * buf, uchar *pos);

	int ft_init();

	void ft_end();

	FT_INFO* ft_init_ext(uint flags, uint inx, String* key);

	FT_INFO* ft_init_ext_with_hints(
		uint			inx,
		String*			key,
		Ft_hints*		hints);

	int ft_read(uchar* buf);

	void position(const uchar *record);

	int info(uint);

	int enable_indexes(uint mode);

	int disable_indexes(uint mode);

	int analyze(THD* thd,HA_CHECK_OPT* check_opt);

	int optimize(THD* thd,HA_CHECK_OPT* check_opt);

	int discard_or_import_tablespace(my_bool discard);

	int extra(ha_extra_function operation);

	int reset();

	int external_lock(THD *thd, int lock_type);

	int start_stmt(THD *thd, thr_lock_type lock_type);

	void position(uchar *record);

	virtual int records(ha_rows* num_rows);

	ha_rows records_in_range(
		uint			inx,
		key_range*		min_key,
		key_range*		max_key);

	ha_rows estimate_rows_upper_bound();

	void update_create_info(HA_CREATE_INFO* create_info);

	int create(
		const char*		name,
		TABLE*			form,
		HA_CREATE_INFO*		create_info);

	int truncate();

	int delete_table(const char *name);

	int rename_table(const char* from, const char* to);

	int check(THD* thd, HA_CHECK_OPT* check_opt);

	char* get_foreign_key_create_info();

	int get_foreign_key_list(THD *thd, List<FOREIGN_KEY_INFO> *f_key_list);

	int get_parent_foreign_key_list(
		THD*			thd,
		List<FOREIGN_KEY_INFO>*	f_key_list);

	int get_cascade_foreign_key_table_list(
		THD*				thd,
		List<st_handler_tablename>*	fk_table_list);

	bool can_switch_engines();

	uint referenced_by_foreign_key();

	void free_foreign_key_create_info(char* str);

	uint lock_count(void) const;

	THR_LOCK_DATA** store_lock(
		THD*			thd,
		THR_LOCK_DATA**		to,
		thr_lock_type		lock_type);

	void init_table_handle_for_HANDLER();

        virtual void get_auto_increment(
		ulonglong		offset,
		ulonglong		increment,
		ulonglong		nb_desired_values,
		ulonglong*		first_value,
		ulonglong*		nb_reserved_values);

	virtual bool get_error_message(int error, String *buf);

	virtual bool get_foreign_dup_key(char*, uint, char*, uint);

	uint8 table_cache_type();

	/**
	Ask handler about permission to cache table during query registration
	*/
	my_bool register_query_cache_table(
		THD*			thd,
		char*			table_key,
		size_t			key_length,
		qc_engine_callback*	call_back,
		ulonglong*		engine_data);

	bool primary_key_is_clustered() const;

	int cmp_ref(const uchar* ref1, const uchar* ref2);

	/** On-line ALTER TABLE interface @see handler0alter.cc @{ */

	/** Check if InnoDB supports a particular alter table in-place
	@param altered_table TABLE object for new version of table.
	@param ha_alter_info Structure describing changes to be done
	by ALTER TABLE and holding data used during in-place alter.

	@retval HA_ALTER_INPLACE_NOT_SUPPORTED Not supported
	@retval HA_ALTER_INPLACE_NO_LOCK Supported
	@retval HA_ALTER_INPLACE_SHARED_LOCK_AFTER_PREPARE
		Supported, but requires lock during main phase and
		exclusive lock during prepare phase.
	@retval HA_ALTER_INPLACE_NO_LOCK_AFTER_PREPARE
		Supported, prepare phase requires exclusive lock.  */
	enum_alter_inplace_result check_if_supported_inplace_alter(
		TABLE*			altered_table,
		Alter_inplace_info*	ha_alter_info);

	/** Allows InnoDB to update internal structures with concurrent
	writes blocked (provided that check_if_supported_inplace_alter()
	did not return HA_ALTER_INPLACE_NO_LOCK).
	This will be invoked before inplace_alter_table().

	@param altered_table TABLE object for new version of table.
	@param ha_alter_info Structure describing changes to be done
	by ALTER TABLE and holding data used during in-place alter.

	@retval true Failure
	@retval false Success
	*/
	bool prepare_inplace_alter_table(
		TABLE*			altered_table,
		Alter_inplace_info*	ha_alter_info);

	/** Alter the table structure in-place with operations
	specified using HA_ALTER_FLAGS and Alter_inplace_information.
	The level of concurrency allowed during this operation depends
	on the return value from check_if_supported_inplace_alter().

	@param altered_table TABLE object for new version of table.
	@param ha_alter_info Structure describing changes to be done
	by ALTER TABLE and holding data used during in-place alter.

	@retval true Failure
	@retval false Success
	*/
	bool inplace_alter_table(
		TABLE*			altered_table,
		Alter_inplace_info*	ha_alter_info);

	/** Commit or rollback the changes made during
	prepare_inplace_alter_table() and inplace_alter_table() inside
	the storage engine. Note that the allowed level of concurrency
	during this operation will be the same as for
	inplace_alter_table() and thus might be higher than during
	prepare_inplace_alter_table(). (E.g concurrent writes were
	blocked during prepare, but might not be during commit).
	@param altered_table TABLE object for new version of table.
	@param ha_alter_info Structure describing changes to be done
	by ALTER TABLE and holding data used during in-place alter.
	@param commit true => Commit, false => Rollback.
	@retval true Failure
	@retval false Success
	*/
	bool commit_inplace_alter_table(
		TABLE*			altered_table,
		Alter_inplace_info*	ha_alter_info,
		bool			commit);
	/** @} */

	bool check_if_incompatible_data(
		HA_CREATE_INFO*		info,
		uint			table_changes);

	/** @name Multi Range Read interface @{ */

	/** Initialize multi range read @see DsMrr_impl::dsmrr_init
	@param seq
	@param seq_init_param
	@param n_ranges
	@param mode
	@param buf */
	int multi_range_read_init(
		RANGE_SEQ_IF*		seq,
		void*			seq_init_param,
		uint			n_ranges,
		uint			mode,
		HANDLER_BUFFER*		buf);

	/** Process next multi range read @see DsMrr_impl::dsmrr_next
	@param range_info */
	int multi_range_read_next(char** range_info);

	/** Initialize multi range read and get information.
	@see ha_myisam::multi_range_read_info_const
	@see DsMrr_impl::dsmrr_info_const
	@param keyno
	@param seq
	@param seq_init_param
	@param n_ranges
	@param bufsz
	@param flags
	@param cost */
	ha_rows multi_range_read_info_const(
		uint			keyno,
		RANGE_SEQ_IF*		seq,
		void*			seq_init_param,
		uint			n_ranges,
		uint*			bufsz,
		uint*			flags,
		Cost_estimate*		cost);

	/** Initialize multi range read and get information.
	@see DsMrr_impl::dsmrr_info
	@param keyno
	@param seq
	@param seq_init_param
	@param n_ranges
	@param bufsz
	@param flags
	@param cost */
	ha_rows multi_range_read_info(
		uint			keyno,
		uint			n_ranges,
		uint			keys,
		uint*			bufsz,
		uint*			flags,
		Cost_estimate*		cost);

	/** Attempt to push down an index condition.
	@param[in] keyno MySQL key number
	@param[in] idx_cond Index condition to be checked
	@return idx_cond if pushed; NULL if not pushed */
	Item* idx_cond_push(uint keyno, Item* idx_cond);
	/* @} */

private:
	void update_thd();

	int change_active_index(uint keynr);

	dberr_t innobase_lock_autoinc();

	ulonglong innobase_peek_autoinc();

	dberr_t innobase_set_max_autoinc(ulonglong auto_inc);

	dberr_t innobase_get_autoinc(ulonglong* value);

	void innobase_initialize_autoinc();

	/** Resets a query execution 'template'.
	@see build_template() */
	void reset_template();

	/** Write Row Interface optimized for Intrinsic table. */
	int intrinsic_table_write_row(uchar* record);

protected:
	void update_thd(THD* thd);

	int general_fetch(uchar* buf, uint direction, uint match_mode);

	virtual dict_index_t* innobase_get_index(uint keynr);

	/** Builds a 'template' to the prebuilt struct.

	The template is used in fast retrieval of just those column
	values MySQL needs in its processing.
	@param whole_row true if access is needed to a whole row,
	false if accessing individual fields is enough */
	void build_template(bool whole_row);

	virtual int info_low(uint, bool);

	/**
	MySQL calls this method at the end of each statement. This method
	exists for readability only, called from reset(). The name reset()
	doesn't give any clue that it is called at the end of a statement. */
	int end_stmt();


	/** The multi range read session object */
	DsMrr_impl		m_ds_mrr;

	/** Save CPU time with prebuilt/cached data structures */
	row_prebuilt_t*		m_prebuilt;

	/** prebuilt pointer for the right prebuilt. For native
	partitioning, points to the current partition prebuilt. */
	row_prebuilt_t**	m_prebuilt_ptr;

	/** Thread handle of the user currently using the handler;
	this is set in external_lock function */
	THD*			m_user_thd;

	/** information for MySQL table locking */
	INNOBASE_SHARE*		m_share;

	/** buffer used in updates */
	uchar*			m_upd_buf;

	/** the size of upd_buf in bytes */
	ulint			m_upd_buf_size;

	/** Flags that specificy the handler instance (table) capability. */
	Table_flags		m_int_table_flags;

	/** Index into the server's primkary keye meta-data table->key_info{} */
	uint			m_primary_key;

	/** this is set to 1 when we are starting a table scan but have
	not yet fetched any row, else false */
	bool			m_start_of_scan;

	/*!< match mode of the latest search: ROW_SEL_EXACT,
	ROW_SEL_EXACT_PREFIX, or undefined */
	uint			m_last_match_mode;

	/** number of write_row() calls */
	uint			m_num_write_row;

        /** If mysql has locked with external_lock() */
        bool                    m_mysql_has_locked;
};


/* Some accessor functions which the InnoDB plugin needs, but which
can not be added to mysql/plugin.h as part of the public interface;
the definitions are bracketed with #ifdef INNODB_COMPATIBILITY_HOOKS */

#ifndef INNODB_COMPATIBILITY_HOOKS
#error InnoDB needs MySQL to be built with #define INNODB_COMPATIBILITY_HOOKS
#endif

LEX_CSTRING thd_query_unsafe(MYSQL_THD thd);
size_t thd_query_safe(MYSQL_THD thd, char *buf, size_t buflen);

extern "C" {

CHARSET_INFO *thd_charset(MYSQL_THD thd);

/** Check if a user thread is a replication slave thread
@param thd user thread
@retval 0 the user thread is not a replication slave thread
@retval 1 the user thread is a replication slave thread */
int thd_slave_thread(const MYSQL_THD thd);

/** Check if a user thread is running a non-transactional update
@param thd user thread
@retval 0 the user thread is not running a non-transactional update
@retval 1 the user thread is running a non-transactional update */
int thd_non_transactional_update(const MYSQL_THD thd);

/** Get the user thread's binary logging format
@param thd user thread
@return Value to be used as index into the binlog_format_names array */
int thd_binlog_format(const MYSQL_THD thd);

/** Check if binary logging is filtered for thread's current db.
@param thd Thread handle
@retval 1 the query is not filtered, 0 otherwise. */
bool thd_binlog_filter_ok(const MYSQL_THD thd);

/** Check if the query may generate row changes which may end up in the binary.
@param thd Thread handle
@retval 1 the query may generate row changes, 0 otherwise.
*/
bool thd_sqlcom_can_generate_row_events(const MYSQL_THD thd);

/** Gets information on the durability property requested by a thread.
@param thd Thread handle
@return a durability property. */
durability_properties thd_get_durability_property(const MYSQL_THD thd);

/** Get the auto_increment_offset auto_increment_increment.
@param thd Thread object
@param off auto_increment_offset
@param inc auto_increment_increment */
void thd_get_autoinc(const MYSQL_THD thd, ulong* off, ulong* inc);

/** Is strict sql_mode set.
@param thd Thread object
@return True if sql_mode has strict mode (all or trans), false otherwise. */
bool thd_is_strict_mode(const MYSQL_THD thd);

/** Get the partition_info working copy.
@param	thd	Thread object.
@return	NULL or pointer to partition_info working copy. */
partition_info*
thd_get_work_part_info(
	THD*	thd);
} /* extern "C" */

struct trx_t;

extern const struct _ft_vft ft_vft_result;

/** Structure Returned by ha_innobase::ft_init_ext() */
typedef struct new_ft_info
{
	struct _ft_vft		*please;
	struct _ft_vft_ext	*could_you;
	row_prebuilt_t*		ft_prebuilt;
	fts_result_t*		ft_result;
} NEW_FT_INFO;

/**
Allocates an InnoDB transaction for a MySQL handler object.
@return InnoDB transaction handle */
trx_t*
innobase_trx_allocate(
	MYSQL_THD	thd);	/*!< in: user thread handle */

/** Match index columns between MySQL and InnoDB.
This function checks whether the index column information
is consistent between KEY info from mysql and that from innodb index.
@param[in]	key_info	Index info from mysql
@param[in]	index_info	Index info from InnoDB
@return true if all column types match. */
bool
innobase_match_index_columns(
	const KEY*		key_info,
	const dict_index_t*	index_info);

/*********************************************************************//**
This function checks each index name for a table against reserved
system default primary index name 'GEN_CLUST_INDEX'. If a name
matches, this function pushes an warning message to the client,
and returns true.
@return true if the index name matches the reserved name */
bool
innobase_index_name_is_reserved(
	THD*			thd,		/*!< in/out: MySQL connection */
	const KEY*		key_info,	/*!< in: Indexes to be
						created */
	ulint			num_of_keys)	/*!< in: Number of indexes to
						be created. */
	__attribute__((warn_unused_result));

extern const char reserved_file_per_table_space_name[];

/** Check if the explicit tablespace targeted is file_per_table.
@param[in]	create_info	Metadata for the table to create.
@return true if the table is intended to use a file_per_table tablespace. */
UNIV_INLINE
bool
tablespace_is_file_per_table(
	const HA_CREATE_INFO*	create_info)
{
	return(create_info->tablespace != NULL
	       && (0 == strcmp(create_info->tablespace,
			       reserved_file_per_table_space_name)));
}

/** Check if table will be put in an existing shared general tablespace.
@param[in]	create_info	Metadata for the table to create.
@return true if the table will use an existing shared general tablespace. */
UNIV_INLINE
bool
tablespace_is_shared_space(
	const HA_CREATE_INFO*	create_info)
{
	return(create_info->tablespace != NULL
	       && create_info->tablespace[0] != '\0'
	       && (0 != strcmp(create_info->tablespace,
			       reserved_file_per_table_space_name)));
}

/** Parse hint for table and its indexes, and update the information
in dictionary.
@param[in]	thd		Connection thread
@param[in,out]	table		Target table
@param[in]	table_share	Table definition */
void
innobase_parse_hint_from_comment(
	THD*			thd,
	dict_table_t*		table,
	const TABLE_SHARE*	table_share);

/** Class for handling create table information. */
class create_table_info_t
{
public:
	/** Constructor.
	Used in two ways:
	- all but file_per_table is used, when creating the table.
	- all but name/path is used, when validating options and using flags. */
	create_table_info_t(
		THD*		thd,
		TABLE*		form,
		HA_CREATE_INFO*	create_info,
		char*		table_name,
		char*		temp_path,
		char*		remote_path,
		char*		tablespace)
	:m_thd(thd),
	m_form(form),
	m_create_info(create_info),
	m_table_name(table_name),
	m_temp_path(temp_path),
	m_remote_path(remote_path),
	m_tablespace(tablespace),
	m_innodb_file_per_table(srv_file_per_table)
	{}

	/** Initialize the object. */
	int initialize();

	/** Set m_tablespace_type. */
	void set_tablespace_type(bool table_being_altered_is_file_per_table);

	/** Create the internal innodb table. */
	int create_table();

	/** Update the internal data dictionary. */
	int create_table_update_dict();

	/** Validates the create options. Checks that the options
	KEY_BLOCK_SIZE, ROW_FORMAT, DATA DIRECTORY, TEMPORARY & TABLESPACE
	are compatible with each other and other settings.
	These CREATE OPTIONS are not validated here unless innodb_strict_mode
	is on. With strict mode, this function will report each problem it
	finds using a custom message with error code
	ER_ILLEGAL_HA_CREATE_OPTION, not its built-in message.
	@return NULL if valid, string name of bad option if not. */
	const char* create_options_are_invalid();

	/** Validate DATA DIRECTORY option. */
	bool create_option_data_directory_is_valid();

	/** Validate TABLESPACE option. */
	bool create_option_tablespace_is_valid();

	/** Prepare to create a table. */
	int prepare_create_table(const char*		name);

	void allocate_trx();

	/** Determines InnoDB table flags.
	If strict_mode=OFF, this will adjust the flags to what should be assumed.
	@retval true if successful, false if error */
	bool innobase_table_flags();

	/** Set flags and append '/' to remote path if necessary. */
	void set_remote_path_flags();

	/** Get table flags. */
	ulint flags() const
	{ return(m_flags); }

	/** Get table flags2. */
	ulint flags2() const
	{ return(m_flags2); }

	/** Get trx. */
	trx_t* trx() const
	{ return(m_trx); }

	/** Return table name. */
	const char* table_name() const
	{ return(m_table_name); }

	THD* thd() const
	{ return(m_thd); }

	inline bool is_intrinsic_temp_table() const
	{
		/* DICT_TF2_INTRINSIC implies DICT_TF2_TEMPORARY */
		ut_ad(!(m_flags2 & DICT_TF2_INTRINSIC)
		      || (m_flags2 & DICT_TF2_TEMPORARY));
		return((m_flags2 & DICT_TF2_INTRINSIC) != 0);
	}

	/** Normalizes a table name string.
	A normalized name consists of the database name catenated to '/' and
	table name. An example: test/mytable. On Windows normalization puts
	both the database name and the table name always to lower case if
	"set_lower_case" is set to true.
	@param[in,out]	norm_name	Buffer to return the normalized name in.
	@param[in]	name		Table name string.
	@param[in]	set_lower_case	True if we want to set name to lower
					case. */
	static void normalize_table_name_low(
		char*           norm_name,
		const char*     name,
		ibool           set_lower_case);

private:
	/** Parses the table name into normal name and either temp path or
	remote path if needed.*/
	int
	parse_table_name(
		const char*	name);

	/** Create the internal innodb table definition. */
	int create_table_def();

	/** Connection thread handle. */
	THD*		m_thd;

	/** InnoDB transaction handle. */
	trx_t*		m_trx;

	/** Information on table columns and indexes. */
	const TABLE*	m_form;

	/** Create options. */
	HA_CREATE_INFO*	m_create_info;

	/** Table name */
	char*		m_table_name;
	/** If this is a table explicitly created by the user with the
	TEMPORARY keyword, then this parameter is the dir path where the
	table should be placed if we create an .ibd file for it
	(no .ibd extension in the path, though).
	Otherwise this is a zero length-string */
	char*		m_temp_path;

	/** Remote path (DATA DIRECTORY) or zero length-string */
	char*		m_remote_path;

	/** Tablespace name or zero length-string. */
	char*		m_tablespace;

	/** Local copy of srv_file_per_table. */
	bool		m_innodb_file_per_table;

	/** Allow file_per_table for this table either because:
	1) the setting innodb_file_per_table=on,
	2) it was explicitly requested by tablespace=innodb_file_per_table.
	3) the table being altered is currently file_per_table */
	bool		m_allow_file_per_table;

	/** After all considerations, this shows whether we will actually
	create a table and tablespace using file-per-table. */
	bool		m_use_file_per_table;

	/** Using DATA DIRECTORY */
	bool		m_use_data_dir;

	/** Using a Shared General Tablespace */
	bool		m_use_shared_space;

	/** Table flags */
	ulint		m_flags;

	/** Table flags2 */
	ulint		m_flags2;
};

/**
Retrieve the FTS Relevance Ranking result for doc with doc_id
of prebuilt->fts_doc_id
@return the relevance ranking value */
float
innobase_fts_retrieve_ranking(
	FT_INFO*	fts_hdl);	/*!< in: FTS handler */

/**
Find and Retrieve the FTS Relevance Ranking result for doc with doc_id
of prebuilt->fts_doc_id
@return the relevance ranking value */
float
innobase_fts_find_ranking(
	FT_INFO*	fts_hdl,	/*!< in: FTS handler */
	uchar*		record,		/*!< in: Unused */
	uint		len);		/*!< in: Unused */

/**
Free the memory for the FTS handler */
void
innobase_fts_close_ranking(
	FT_INFO*	fts_hdl);	/*!< in: FTS handler */

/**
Initialize the table FTS stopword list
@return TRUE if success */
ibool
innobase_fts_load_stopword(
/*=======================*/
	dict_table_t*	table,		/*!< in: Table has the FTS */
	trx_t*		trx,		/*!< in: transaction */
	THD*		thd)		/*!< in: current thread */
	__attribute__((warn_unused_result));

/** Some defines for innobase_fts_check_doc_id_index() return value */
enum fts_doc_id_index_enum {
	FTS_INCORRECT_DOC_ID_INDEX,
	FTS_EXIST_DOC_ID_INDEX,
	FTS_NOT_EXIST_DOC_ID_INDEX
};

/**
Check whether the table has a unique index with FTS_DOC_ID_INDEX_NAME
on the Doc ID column.
@return the status of the FTS_DOC_ID index */
fts_doc_id_index_enum
innobase_fts_check_doc_id_index(
	const dict_table_t*	table,		/*!< in: table definition */
	const TABLE*		altered_table,	/*!< in: MySQL table
						that is being altered */
	ulint*			fts_doc_col_no)	/*!< out: The column number for
						Doc ID */
	__attribute__((warn_unused_result));

/**
Check whether the table has a unique index with FTS_DOC_ID_INDEX_NAME
on the Doc ID column in MySQL create index definition.
@return FTS_EXIST_DOC_ID_INDEX if there exists the FTS_DOC_ID index,
FTS_INCORRECT_DOC_ID_INDEX if the FTS_DOC_ID index is of wrong format */
fts_doc_id_index_enum
innobase_fts_check_doc_id_index_in_def(
	ulint		n_key,		/*!< in: Number of keys */
	const KEY*	key_info)	/*!< in: Key definitions */
	__attribute__((warn_unused_result));

/**
@return version of the extended FTS API */
uint
innobase_fts_get_version();

/**
@return Which part of the extended FTS API is supported */
ulonglong
innobase_fts_flags();

/**
Find and Retrieve the FTS doc_id for the current result row
@return the document ID */
ulonglong
innobase_fts_retrieve_docid(
	FT_INFO_EXT*	fts_hdl);	/*!< in: FTS handler */

/**
Find and retrieve the size of the current result
@return number of matching rows */
ulonglong
innobase_fts_count_matches(
	FT_INFO_EXT*	fts_hdl);	/*!< in: FTS handler */

/**
Copy table flags from MySQL's HA_CREATE_INFO into an InnoDB table object.
Those flags are stored in .frm file and end up in the MySQL table object,
but are frequently used inside InnoDB so we keep their copies into the
InnoDB table object. */
void
innobase_copy_frm_flags_from_create_info(
	dict_table_t*		innodb_table,	/*!< in/out: InnoDB table */
	const HA_CREATE_INFO*	create_info);	/*!< in: create info */

/**
Copy table flags from MySQL's TABLE_SHARE into an InnoDB table object.
Those flags are stored in .frm file and end up in the MySQL table object,
but are frequently used inside InnoDB so we keep their copies into the
InnoDB table object. */
void
innobase_copy_frm_flags_from_table_share(
	dict_table_t*		innodb_table,	/*!< in/out: InnoDB table */
	const TABLE_SHARE*	table_share);	/*!< in: table share */

/** Set up base columns for virtual column
@param[in]	table	the InnoDB table
@param[in]	field	MySQL field
@param[in,out]	v_col	virtual column to be set up */
void
innodb_base_col_setup(
	dict_table_t*	table,
	const Field*	field,
	dict_v_col_t*	v_col);

/** whether this is a computed virtual column */
#define innobase_is_v_fld(field) ((field)->gcol_info && !(field)->stored_in_db)

/** Release temporary latches.
Call this function when mysqld passes control to the client. That is to
avoid deadlocks on the adaptive hash S-latch possibly held by thd. For more
documentation, see handler.cc.
@param[in]	hton	Handlerton.
@param[in]	thd	MySQL thread.
@return 0 */
int
innobase_release_temporary_latches(
	handlerton*	hton,
	THD*		thd);

/** Always normalize table name to lower case on Windows */
#ifdef _WIN32
#define normalize_table_name(norm_name, name)           \
	create_table_info_t::normalize_table_name_low(norm_name, name, TRUE)
#else
#define normalize_table_name(norm_name, name)           \
	create_table_info_t::normalize_table_name_low(norm_name, name, FALSE)
#endif /* _WIN32 */

/** Obtain the InnoDB transaction of a MySQL thread.
@param[in,out]	thd	MySQL thread handler.
@return reference to transaction pointer */
trx_t*& thd_to_trx(THD*	thd);

/** Converts an InnoDB error code to a MySQL error code.
Also tells to MySQL about a possible transaction rollback inside InnoDB caused
by a lock wait timeout or a deadlock.
@param[in]	error	InnoDB error code.
@param[in]	flags	InnoDB table flags or 0.
@param[in]	thd	MySQL thread or NULL.
@return MySQL error code */
int
convert_error_code_to_mysql(
	dberr_t	error,
	ulint	flags,
	THD*	thd);

/** Converts a search mode flag understood by MySQL to a flag understood
by InnoDB.
@param[in]	find_flag	MySQL search mode flag.
@return	InnoDB search mode flag. */
page_cur_mode_t
convert_search_mode_to_innobase(
	enum ha_rkey_function	find_flag);

/** Commits a transaction in an InnoDB database.
@param[in]	trx	Transaction handle. */
void
innobase_commit_low(
	trx_t*	trx);

extern my_bool	innobase_stats_on_metadata;

/** Calculate Record Per Key value.
Need to exclude the NULL value if innodb_stats_method is set to "nulls_ignored"
@param[in]	index	InnoDB index.
@param[in]	i	The column we are calculating rec per key.
@param[in]	records	Estimated total records.
@return estimated record per key value */
rec_per_key_t
innodb_rec_per_key(
	dict_index_t*	index,
	ulint		i,
	ha_rows		records);

/** Build template for the virtual columns and their base columns
@param[in]	table		MySQL TABLE
@param[in]	ib_table	InnoDB dict_table_t
@param[in,out]	s_templ		InnoDB template structure
@param[in]	add_v		new virtual columns added along with
				add index call
@param[in]	locked		true if innobase_share_mutex is held
@param[in]	share_tbl_name	original MySQL table name */
void
innobase_build_v_templ(
	const TABLE*		table,
	const dict_table_t*	ib_table,
	innodb_col_templ_t*	s_templ,
	const dict_add_v_col_t*	add_v,
	bool			locked,
	const char*		share_tbl_name);

/** Free a virtual template in INNOBASE_SHARE structure
@param[in,out]  share   table share holds the template to free */
void
free_share_vtemp(
	INNOBASE_SHARE* share);

/** Refresh template for the virtual columns and their base columns if
the share structure exists
@param[in]	table		MySQL TABLE
@param[in]	ib_table	InnoDB dict_table_t
@param[in]	table_name	table_name used to find the share structure */
void
refresh_share_vtempl(
	const TABLE*		mysql_table,
	const dict_table_t*	ib_table,
	const char*	table_name);

/** callback used by MySQL server layer to initialized
the table virtual columns' template
@param[in]	table		MySQL TABLE
@param[in,out]	ib_table	InnoDB dict_table_t */
void
innobase_build_v_templ_callback(
        const TABLE*	table,
        void*		ib_table);

/** Callback function definition, used by MySQL server layer to initialized
the table virtual columns' template */
typedef void (*my_gcolumn_templatecallback_t)(const TABLE*, void*);

/** Get the computed value by supplying the base column values.
@param[in,out]  table   the table whose virtual column template to be built */
void
innobase_init_vc_templ(
        dict_table_t*   table);

/** Free the virtual column template
@param[in,out]  vc_templ        virtual column template */
void
free_vc_templ(
	innodb_col_templ_t*	vc_templ);<|MERGE_RESOLUTION|>--- conflicted
+++ resolved
@@ -77,7 +77,6 @@
 
 /** InnoDB table share */
 typedef struct st_innobase_share {
-<<<<<<< HEAD
 	const char*	table_name;	/*!< InnoDB table name */
 	uint		use_count;	/*!< reference count,
 					incremented in get_share()
@@ -88,23 +87,10 @@
 	innodb_idx_translate_t
 			idx_trans_tbl;	/*!< index translation table between
 					MySQL and InnoDB */
+	dict_table_t*	ib_table;
 	innodb_col_templ_t
 			s_templ;	/*!< table virtual column template
 					info */
-=======
-	THR_LOCK		lock;		/*!< MySQL lock protecting
-						this structure */
-	const char*		table_name;	/*!< InnoDB table name */
-	uint			use_count;	/*!< reference count,
-						incremented in get_share()
-						and decremented in
-						free_share() */
-	void*			table_name_hash;/*!< hash table chain node */
-	innodb_idx_translate_t	idx_trans_tbl;	/*!< index translation
-						table between MySQL and
-						Innodb */
-	dict_table_t*		ib_table;
->>>>>>> 2071aeef
 } INNOBASE_SHARE;
 
 /** Prebuilt structures in an InnoDB table handle used within MySQL */
@@ -164,7 +150,6 @@
 	double read_time(uint index, uint ranges, ha_rows rows);
 
 	longlong get_memory_buffer_size() const;
-	my_bool is_fake_change_enabled(THD *thd);
 
 	int write_row(uchar * buf);
 
