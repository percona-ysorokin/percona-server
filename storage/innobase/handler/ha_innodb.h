/*****************************************************************************

Copyright (c) 2000, 2015, Oracle and/or its affiliates. All Rights Reserved.

This program is free software; you can redistribute it and/or modify it under
the terms of the GNU General Public License as published by the Free Software
Foundation; version 2 of the License.

This program is distributed in the hope that it will be useful, but WITHOUT
ANY WARRANTY; without even the implied warranty of MERCHANTABILITY or FITNESS
FOR A PARTICULAR PURPOSE. See the GNU General Public License for more details.

You should have received a copy of the GNU General Public License along with
this program; if not, write to the Free Software Foundation, Inc.,
51 Franklin Street, Suite 500, Boston, MA 02110-1335 USA

*****************************************************************************/

/* The InnoDB handler: the interface between MySQL and InnoDB. */

/** "GEN_CLUST_INDEX" is the name reserved for InnoDB default
system clustered index when there is no primary key. */
extern const char innobase_index_reserve_name[];

/* "innodb_file_per_table" tablespace name  is reserved by InnoDB in order
to explicitly create a file_per_table tablespace for the table. */
extern const char reserved_file_per_table_space_name[];

/* "innodb_system" tablespace name is reserved by InnoDB for the system tablespace
which uses space_id 0 and stores extra types of system pages like UNDO
and doublewrite. */
extern const char reserved_system_space_name[];

/* Structure defines translation table between mysql index and InnoDB
index structures */
struct innodb_idx_translate_t {

	ulint		index_count;	/*!< number of valid index entries
					in the index_mapping array */

	ulint		array_size;	/*!< array size of index_mapping */

	dict_index_t**	index_mapping;	/*!< index pointer array directly
					maps to index in InnoDB from MySQL
					array index */
};

/** InnoDB table share */
typedef struct st_innobase_share {
	const char*	table_name;	/*!< InnoDB table name */
	uint		use_count;	/*!< reference count,
					incremented in get_share()
					and decremented in
					free_share() */
	void*		table_name_hash;
					/*!< hash table chain node */
	innodb_idx_translate_t
			idx_trans_tbl;	/*!< index translation table between
					MySQL and InnoDB */
<<<<<<< HEAD
	dict_table_t*	ib_table;
	innodb_col_templ_t
			s_templ;	/*!< table virtual column template
					info */
=======
>>>>>>> d04d7a8f
} INNOBASE_SHARE;

/** Prebuilt structures in an InnoDB table handle used within MySQL */
struct row_prebuilt_t;

/** The class defining a handle to an InnoDB table */
class ha_innobase: public handler
{
public:
	ha_innobase(handlerton* hton, TABLE_SHARE* table_arg);
	~ha_innobase();

	/** Get the row type from the storage engine.  If this method returns
	ROW_TYPE_NOT_USED, the information in HA_CREATE_INFO should be used. */
	row_type get_row_type() const;

	const char* table_type() const;

	const char* index_type(uint key_number);

	const char** bas_ext() const;

	Table_flags table_flags() const;

	ulong index_flags(uint idx, uint part, bool all_parts) const;

	uint max_supported_keys() const;

	uint max_supported_key_length() const;

	uint max_supported_key_part_length() const;

	const key_map* keys_to_use_for_scanning();

	int open(const char *name, int mode, uint test_if_locked);

	/** Opens dictionary table object using table name. For partition, we need to
	try alternative lower/upper case names to support moving data files across
	platforms.
	@param[in]	table_name	name of the table/partition
	@param[in]	norm_name	normalized name of the table/partition
	@param[in]	is_partition	if this is a partition of a table
	@param[in]	ignore_err	error to ignore for loading dictionary object
	@return dictionary table object or NULL if not found */
	static dict_table_t* open_dict_table(
	const char*		table_name,
	const char*		norm_name,
	bool			is_partition,
	dict_err_ignore_t	ignore_err);

	handler* clone(const char *name, MEM_ROOT *mem_root);

	int close(void);

	double scan_time();

	double read_time(uint index, uint ranges, ha_rows rows);

	longlong get_memory_buffer_size() const;

	int write_row(uchar * buf);

	int update_row(const uchar * old_data, uchar * new_data);

	int delete_row(const uchar * buf);

	int delete_all_rows();

	bool was_semi_consistent_read();

	void try_semi_consistent_read(bool yes);

	void unlock_row();

	int index_init(uint index, bool sorted);

	int index_end();

	int index_read(
		uchar*			buf,
		const uchar*		key,
		uint			key_len,
		ha_rkey_function	find_flag);

	int index_read_last(uchar * buf, const uchar * key, uint key_len);

	int index_next(uchar * buf);

	int index_next_same(uchar * buf, const uchar *key, uint keylen);

	int index_prev(uchar * buf);

	int index_first(uchar * buf);

	int index_last(uchar * buf);

	int rnd_init(bool scan);

	int rnd_end();

	int rnd_next(uchar *buf);

	int rnd_pos(uchar * buf, uchar *pos);

	int ft_init();

	void ft_end();

	FT_INFO* ft_init_ext(uint flags, uint inx, String* key);

	FT_INFO* ft_init_ext_with_hints(
		uint			inx,
		String*			key,
		Ft_hints*		hints);

	int ft_read(uchar* buf);

	void position(const uchar *record);

	int info(uint);

	int enable_indexes(uint mode);

	int disable_indexes(uint mode);

	int analyze(THD* thd,HA_CHECK_OPT* check_opt);

	int optimize(THD* thd,HA_CHECK_OPT* check_opt);

	int discard_or_import_tablespace(my_bool discard);

	int extra(ha_extra_function operation);

	int reset();

	int external_lock(THD *thd, int lock_type);

	int start_stmt(THD *thd, thr_lock_type lock_type);

	void position(uchar *record);

	virtual int records(ha_rows* num_rows);

	ha_rows records_in_range(
		uint			inx,
		key_range*		min_key,
		key_range*		max_key);

	ha_rows estimate_rows_upper_bound();

	void update_create_info(HA_CREATE_INFO* create_info);

	int create(
		const char*		name,
		TABLE*			form,
		HA_CREATE_INFO*		create_info);

	int truncate();

	int delete_table(const char *name);

	int rename_table(const char* from, const char* to);

	int check(THD* thd, HA_CHECK_OPT* check_opt);

	char* get_foreign_key_create_info();

	int get_foreign_key_list(THD *thd, List<FOREIGN_KEY_INFO> *f_key_list);

	int get_parent_foreign_key_list(
		THD*			thd,
		List<FOREIGN_KEY_INFO>*	f_key_list);

	int get_cascade_foreign_key_table_list(
		THD*				thd,
		List<st_handler_tablename>*	fk_table_list);

	bool can_switch_engines();

	uint referenced_by_foreign_key();

	void free_foreign_key_create_info(char* str);

	uint lock_count(void) const;

	THR_LOCK_DATA** store_lock(
		THD*			thd,
		THR_LOCK_DATA**		to,
		thr_lock_type		lock_type);

	void init_table_handle_for_HANDLER();

        virtual void get_auto_increment(
		ulonglong		offset,
		ulonglong		increment,
		ulonglong		nb_desired_values,
		ulonglong*		first_value,
		ulonglong*		nb_reserved_values);

	virtual bool get_error_message(int error, String *buf);

	virtual bool get_foreign_dup_key(char*, uint, char*, uint);

	uint8 table_cache_type();

	/**
	Ask handler about permission to cache table during query registration
	*/
	my_bool register_query_cache_table(
		THD*			thd,
		char*			table_key,
		size_t			key_length,
		qc_engine_callback*	call_back,
		ulonglong*		engine_data);

	bool primary_key_is_clustered() const;

	int cmp_ref(const uchar* ref1, const uchar* ref2);

	/** On-line ALTER TABLE interface @see handler0alter.cc @{ */

	/** Check if InnoDB supports a particular alter table in-place
	@param altered_table TABLE object for new version of table.
	@param ha_alter_info Structure describing changes to be done
	by ALTER TABLE and holding data used during in-place alter.

	@retval HA_ALTER_INPLACE_NOT_SUPPORTED Not supported
	@retval HA_ALTER_INPLACE_NO_LOCK Supported
	@retval HA_ALTER_INPLACE_SHARED_LOCK_AFTER_PREPARE
		Supported, but requires lock during main phase and
		exclusive lock during prepare phase.
	@retval HA_ALTER_INPLACE_NO_LOCK_AFTER_PREPARE
		Supported, prepare phase requires exclusive lock.  */
	enum_alter_inplace_result check_if_supported_inplace_alter(
		TABLE*			altered_table,
		Alter_inplace_info*	ha_alter_info);

	/** Allows InnoDB to update internal structures with concurrent
	writes blocked (provided that check_if_supported_inplace_alter()
	did not return HA_ALTER_INPLACE_NO_LOCK).
	This will be invoked before inplace_alter_table().

	@param altered_table TABLE object for new version of table.
	@param ha_alter_info Structure describing changes to be done
	by ALTER TABLE and holding data used during in-place alter.

	@retval true Failure
	@retval false Success
	*/
	bool prepare_inplace_alter_table(
		TABLE*			altered_table,
		Alter_inplace_info*	ha_alter_info);

	/** Alter the table structure in-place with operations
	specified using HA_ALTER_FLAGS and Alter_inplace_information.
	The level of concurrency allowed during this operation depends
	on the return value from check_if_supported_inplace_alter().

	@param altered_table TABLE object for new version of table.
	@param ha_alter_info Structure describing changes to be done
	by ALTER TABLE and holding data used during in-place alter.

	@retval true Failure
	@retval false Success
	*/
	bool inplace_alter_table(
		TABLE*			altered_table,
		Alter_inplace_info*	ha_alter_info);

	/** Commit or rollback the changes made during
	prepare_inplace_alter_table() and inplace_alter_table() inside
	the storage engine. Note that the allowed level of concurrency
	during this operation will be the same as for
	inplace_alter_table() and thus might be higher than during
	prepare_inplace_alter_table(). (E.g concurrent writes were
	blocked during prepare, but might not be during commit).
	@param altered_table TABLE object for new version of table.
	@param ha_alter_info Structure describing changes to be done
	by ALTER TABLE and holding data used during in-place alter.
	@param commit true => Commit, false => Rollback.
	@retval true Failure
	@retval false Success
	*/
	bool commit_inplace_alter_table(
		TABLE*			altered_table,
		Alter_inplace_info*	ha_alter_info,
		bool			commit);
	/** @} */

	bool check_if_incompatible_data(
		HA_CREATE_INFO*		info,
		uint			table_changes);

	/** @name Multi Range Read interface @{ */

	/** Initialize multi range read @see DsMrr_impl::dsmrr_init
	@param seq
	@param seq_init_param
	@param n_ranges
	@param mode
	@param buf */
	int multi_range_read_init(
		RANGE_SEQ_IF*		seq,
		void*			seq_init_param,
		uint			n_ranges,
		uint			mode,
		HANDLER_BUFFER*		buf);

	/** Process next multi range read @see DsMrr_impl::dsmrr_next
	@param range_info */
	int multi_range_read_next(char** range_info);

	/** Initialize multi range read and get information.
	@see ha_myisam::multi_range_read_info_const
	@see DsMrr_impl::dsmrr_info_const
	@param keyno
	@param seq
	@param seq_init_param
	@param n_ranges
	@param bufsz
	@param flags
	@param cost */
	ha_rows multi_range_read_info_const(
		uint			keyno,
		RANGE_SEQ_IF*		seq,
		void*			seq_init_param,
		uint			n_ranges,
		uint*			bufsz,
		uint*			flags,
		Cost_estimate*		cost);

	/** Initialize multi range read and get information.
	@see DsMrr_impl::dsmrr_info
	@param keyno
	@param seq
	@param seq_init_param
	@param n_ranges
	@param bufsz
	@param flags
	@param cost */
	ha_rows multi_range_read_info(
		uint			keyno,
		uint			n_ranges,
		uint			keys,
		uint*			bufsz,
		uint*			flags,
		Cost_estimate*		cost);

	/** Attempt to push down an index condition.
	@param[in] keyno MySQL key number
	@param[in] idx_cond Index condition to be checked
	@return idx_cond if pushed; NULL if not pushed */
	Item* idx_cond_push(uint keyno, Item* idx_cond);
	/* @} */

private:
	void update_thd();

	int change_active_index(uint keynr);

	dberr_t innobase_lock_autoinc();

	ulonglong innobase_peek_autoinc();

	dberr_t innobase_set_max_autoinc(ulonglong auto_inc);

	dberr_t innobase_get_autoinc(ulonglong* value);

	void innobase_initialize_autoinc();

	/** Resets a query execution 'template'.
	@see build_template() */
	void reset_template();

	/** Write Row Interface optimized for Intrinsic table. */
	int intrinsic_table_write_row(uchar* record);

protected:
	void update_thd(THD* thd);

	int general_fetch(uchar* buf, uint direction, uint match_mode);

	virtual dict_index_t* innobase_get_index(uint keynr);

	/** Builds a 'template' to the prebuilt struct.

	The template is used in fast retrieval of just those column
	values MySQL needs in its processing.
	@param whole_row true if access is needed to a whole row,
	false if accessing individual fields is enough */
	void build_template(bool whole_row);

	virtual int info_low(uint, bool);

	/**
	MySQL calls this method at the end of each statement. This method
	exists for readability only, called from reset(). The name reset()
	doesn't give any clue that it is called at the end of a statement. */
	int end_stmt();


	/** The multi range read session object */
	DsMrr_impl		m_ds_mrr;

	/** Save CPU time with prebuilt/cached data structures */
	row_prebuilt_t*		m_prebuilt;

	/** prebuilt pointer for the right prebuilt. For native
	partitioning, points to the current partition prebuilt. */
	row_prebuilt_t**	m_prebuilt_ptr;

	/** Thread handle of the user currently using the handler;
	this is set in external_lock function */
	THD*			m_user_thd;

	/** information for MySQL table locking */
	INNOBASE_SHARE*		m_share;

	/** buffer used in updates */
	uchar*			m_upd_buf;

	/** the size of upd_buf in bytes */
	ulint			m_upd_buf_size;

	/** Flags that specificy the handler instance (table) capability. */
	Table_flags		m_int_table_flags;

	/** Index into the server's primkary keye meta-data table->key_info{} */
	uint			m_primary_key;

	/** this is set to 1 when we are starting a table scan but have
	not yet fetched any row, else false */
	bool			m_start_of_scan;

	/*!< match mode of the latest search: ROW_SEL_EXACT,
	ROW_SEL_EXACT_PREFIX, or undefined */
	uint			m_last_match_mode;

	/** number of write_row() calls */
	uint			m_num_write_row;

        /** If mysql has locked with external_lock() */
        bool                    m_mysql_has_locked;
};


/* Some accessor functions which the InnoDB plugin needs, but which
can not be added to mysql/plugin.h as part of the public interface;
the definitions are bracketed with #ifdef INNODB_COMPATIBILITY_HOOKS */

#ifndef INNODB_COMPATIBILITY_HOOKS
#error InnoDB needs MySQL to be built with #define INNODB_COMPATIBILITY_HOOKS
#endif

LEX_CSTRING thd_query_unsafe(MYSQL_THD thd);
size_t thd_query_safe(MYSQL_THD thd, char *buf, size_t buflen);

extern "C" {

CHARSET_INFO *thd_charset(MYSQL_THD thd);

/** Check if a user thread is a replication slave thread
@param thd user thread
@retval 0 the user thread is not a replication slave thread
@retval 1 the user thread is a replication slave thread */
int thd_slave_thread(const MYSQL_THD thd);

/** Check if a user thread is running a non-transactional update
@param thd user thread
@retval 0 the user thread is not running a non-transactional update
@retval 1 the user thread is running a non-transactional update */
int thd_non_transactional_update(const MYSQL_THD thd);

/** Get the user thread's binary logging format
@param thd user thread
@return Value to be used as index into the binlog_format_names array */
int thd_binlog_format(const MYSQL_THD thd);

/** Check if binary logging is filtered for thread's current db.
@param thd Thread handle
@retval 1 the query is not filtered, 0 otherwise. */
bool thd_binlog_filter_ok(const MYSQL_THD thd);

/** Check if the query may generate row changes which may end up in the binary.
@param thd Thread handle
@retval 1 the query may generate row changes, 0 otherwise.
*/
bool thd_sqlcom_can_generate_row_events(const MYSQL_THD thd);

/** Gets information on the durability property requested by a thread.
@param thd Thread handle
@return a durability property. */
durability_properties thd_get_durability_property(const MYSQL_THD thd);

/** Get the auto_increment_offset auto_increment_increment.
@param thd Thread object
@param off auto_increment_offset
@param inc auto_increment_increment */
void thd_get_autoinc(const MYSQL_THD thd, ulong* off, ulong* inc);

/** Is strict sql_mode set.
@param thd Thread object
@return True if sql_mode has strict mode (all or trans), false otherwise. */
bool thd_is_strict_mode(const MYSQL_THD thd);

/** Get the partition_info working copy.
@param	thd	Thread object.
@return	NULL or pointer to partition_info working copy. */
partition_info*
thd_get_work_part_info(
	THD*	thd);
} /* extern "C" */

struct trx_t;

extern const struct _ft_vft ft_vft_result;

/** Structure Returned by ha_innobase::ft_init_ext() */
typedef struct new_ft_info
{
	struct _ft_vft		*please;
	struct _ft_vft_ext	*could_you;
	row_prebuilt_t*		ft_prebuilt;
	fts_result_t*		ft_result;
} NEW_FT_INFO;

/**
Allocates an InnoDB transaction for a MySQL handler object.
@return InnoDB transaction handle */
trx_t*
innobase_trx_allocate(
	MYSQL_THD	thd);	/*!< in: user thread handle */

/** Match index columns between MySQL and InnoDB.
This function checks whether the index column information
is consistent between KEY info from mysql and that from innodb index.
@param[in]	key_info	Index info from mysql
@param[in]	index_info	Index info from InnoDB
@return true if all column types match. */
bool
innobase_match_index_columns(
	const KEY*		key_info,
	const dict_index_t*	index_info);

/*********************************************************************//**
This function checks each index name for a table against reserved
system default primary index name 'GEN_CLUST_INDEX'. If a name
matches, this function pushes an warning message to the client,
and returns true.
@return true if the index name matches the reserved name */
bool
innobase_index_name_is_reserved(
	THD*			thd,		/*!< in/out: MySQL connection */
	const KEY*		key_info,	/*!< in: Indexes to be
						created */
	ulint			num_of_keys)	/*!< in: Number of indexes to
						be created. */
	__attribute__((warn_unused_result));

extern const char reserved_file_per_table_space_name[];

/** Check if the explicit tablespace targeted is file_per_table.
@param[in]	create_info	Metadata for the table to create.
@return true if the table is intended to use a file_per_table tablespace. */
UNIV_INLINE
bool
tablespace_is_file_per_table(
	const HA_CREATE_INFO*	create_info)
{
	return(create_info->tablespace != NULL
	       && (0 == strcmp(create_info->tablespace,
			       reserved_file_per_table_space_name)));
}

/** Check if table will be put in an existing shared general tablespace.
@param[in]	create_info	Metadata for the table to create.
@return true if the table will use an existing shared general tablespace. */
UNIV_INLINE
bool
tablespace_is_shared_space(
	const HA_CREATE_INFO*	create_info)
{
	return(create_info->tablespace != NULL
	       && create_info->tablespace[0] != '\0'
	       && (0 != strcmp(create_info->tablespace,
			       reserved_file_per_table_space_name)));
}

/** Parse hint for table and its indexes, and update the information
in dictionary.
@param[in]	thd		Connection thread
@param[in,out]	table		Target table
@param[in]	table_share	Table definition */
void
innobase_parse_hint_from_comment(
	THD*			thd,
	dict_table_t*		table,
	const TABLE_SHARE*	table_share);

/** Class for handling create table information. */
class create_table_info_t
{
public:
	/** Constructor.
	Used in two ways:
	- all but file_per_table is used, when creating the table.
	- all but name/path is used, when validating options and using flags. */
	create_table_info_t(
		THD*		thd,
		TABLE*		form,
		HA_CREATE_INFO*	create_info,
		char*		table_name,
		char*		temp_path,
		char*		remote_path,
		char*		tablespace)
	:m_thd(thd),
	m_form(form),
	m_create_info(create_info),
	m_table_name(table_name),
	m_temp_path(temp_path),
	m_remote_path(remote_path),
	m_tablespace(tablespace),
	m_innodb_file_per_table(srv_file_per_table)
	{}

	/** Initialize the object. */
	int initialize();

	/** Set m_tablespace_type. */
	void set_tablespace_type(bool table_being_altered_is_file_per_table);

	/** Create the internal innodb table. */
	int create_table();

	/** Update the internal data dictionary. */
	int create_table_update_dict();

	/** Validates the create options. Checks that the options
	KEY_BLOCK_SIZE, ROW_FORMAT, DATA DIRECTORY, TEMPORARY & TABLESPACE
	are compatible with each other and other settings.
	These CREATE OPTIONS are not validated here unless innodb_strict_mode
	is on. With strict mode, this function will report each problem it
	finds using a custom message with error code
	ER_ILLEGAL_HA_CREATE_OPTION, not its built-in message.
	@return NULL if valid, string name of bad option if not. */
	const char* create_options_are_invalid();

	/** Validate DATA DIRECTORY option. */
	bool create_option_data_directory_is_valid();

	/** Validate TABLESPACE option. */
	bool create_option_tablespace_is_valid();

	/** Prepare to create a table. */
	int prepare_create_table(const char*		name);

	void allocate_trx();

	/** Determines InnoDB table flags.
	If strict_mode=OFF, this will adjust the flags to what should be assumed.
	@retval true if successful, false if error */
	bool innobase_table_flags();

	/** Set flags and append '/' to remote path if necessary. */
	void set_remote_path_flags();

	/** Get table flags. */
	ulint flags() const
	{ return(m_flags); }

	/** Get table flags2. */
	ulint flags2() const
	{ return(m_flags2); }

	/** Get trx. */
	trx_t* trx() const
	{ return(m_trx); }

	/** Return table name. */
	const char* table_name() const
	{ return(m_table_name); }

	THD* thd() const
	{ return(m_thd); }

	inline bool is_intrinsic_temp_table() const
	{
		/* DICT_TF2_INTRINSIC implies DICT_TF2_TEMPORARY */
		ut_ad(!(m_flags2 & DICT_TF2_INTRINSIC)
		      || (m_flags2 & DICT_TF2_TEMPORARY));
		return((m_flags2 & DICT_TF2_INTRINSIC) != 0);
	}

	/** Normalizes a table name string.
	A normalized name consists of the database name catenated to '/' and
	table name. An example: test/mytable. On Windows normalization puts
	both the database name and the table name always to lower case if
	"set_lower_case" is set to true.
	@param[in,out]	norm_name	Buffer to return the normalized name in.
	@param[in]	name		Table name string.
	@param[in]	set_lower_case	True if we want to set name to lower
					case. */
	static void normalize_table_name_low(
		char*           norm_name,
		const char*     name,
		ibool           set_lower_case);

private:
	/** Parses the table name into normal name and either temp path or
	remote path if needed.*/
	int
	parse_table_name(
		const char*	name);

	/** Create the internal innodb table definition. */
	int create_table_def();

	/** Connection thread handle. */
	THD*		m_thd;

	/** InnoDB transaction handle. */
	trx_t*		m_trx;

	/** Information on table columns and indexes. */
	const TABLE*	m_form;

	/** Create options. */
	HA_CREATE_INFO*	m_create_info;

	/** Table name */
	char*		m_table_name;
	/** If this is a table explicitly created by the user with the
	TEMPORARY keyword, then this parameter is the dir path where the
	table should be placed if we create an .ibd file for it
	(no .ibd extension in the path, though).
	Otherwise this is a zero length-string */
	char*		m_temp_path;

	/** Remote path (DATA DIRECTORY) or zero length-string */
	char*		m_remote_path;

	/** Tablespace name or zero length-string. */
	char*		m_tablespace;

	/** Local copy of srv_file_per_table. */
	bool		m_innodb_file_per_table;

	/** Allow file_per_table for this table either because:
	1) the setting innodb_file_per_table=on,
	2) it was explicitly requested by tablespace=innodb_file_per_table.
	3) the table being altered is currently file_per_table */
	bool		m_allow_file_per_table;

	/** After all considerations, this shows whether we will actually
	create a table and tablespace using file-per-table. */
	bool		m_use_file_per_table;

	/** Using DATA DIRECTORY */
	bool		m_use_data_dir;

	/** Using a Shared General Tablespace */
	bool		m_use_shared_space;

	/** Table flags */
	ulint		m_flags;

	/** Table flags2 */
	ulint		m_flags2;
};

/**
Retrieve the FTS Relevance Ranking result for doc with doc_id
of prebuilt->fts_doc_id
@return the relevance ranking value */
float
innobase_fts_retrieve_ranking(
	FT_INFO*	fts_hdl);	/*!< in: FTS handler */

/**
Find and Retrieve the FTS Relevance Ranking result for doc with doc_id
of prebuilt->fts_doc_id
@return the relevance ranking value */
float
innobase_fts_find_ranking(
	FT_INFO*	fts_hdl,	/*!< in: FTS handler */
	uchar*		record,		/*!< in: Unused */
	uint		len);		/*!< in: Unused */

/**
Free the memory for the FTS handler */
void
innobase_fts_close_ranking(
	FT_INFO*	fts_hdl);	/*!< in: FTS handler */

/**
Initialize the table FTS stopword list
@return TRUE if success */
ibool
innobase_fts_load_stopword(
/*=======================*/
	dict_table_t*	table,		/*!< in: Table has the FTS */
	trx_t*		trx,		/*!< in: transaction */
	THD*		thd)		/*!< in: current thread */
	__attribute__((warn_unused_result));

/** Some defines for innobase_fts_check_doc_id_index() return value */
enum fts_doc_id_index_enum {
	FTS_INCORRECT_DOC_ID_INDEX,
	FTS_EXIST_DOC_ID_INDEX,
	FTS_NOT_EXIST_DOC_ID_INDEX
};

/**
Check whether the table has a unique index with FTS_DOC_ID_INDEX_NAME
on the Doc ID column.
@return the status of the FTS_DOC_ID index */
fts_doc_id_index_enum
innobase_fts_check_doc_id_index(
	const dict_table_t*	table,		/*!< in: table definition */
	const TABLE*		altered_table,	/*!< in: MySQL table
						that is being altered */
	ulint*			fts_doc_col_no)	/*!< out: The column number for
						Doc ID */
	__attribute__((warn_unused_result));

/**
Check whether the table has a unique index with FTS_DOC_ID_INDEX_NAME
on the Doc ID column in MySQL create index definition.
@return FTS_EXIST_DOC_ID_INDEX if there exists the FTS_DOC_ID index,
FTS_INCORRECT_DOC_ID_INDEX if the FTS_DOC_ID index is of wrong format */
fts_doc_id_index_enum
innobase_fts_check_doc_id_index_in_def(
	ulint		n_key,		/*!< in: Number of keys */
	const KEY*	key_info)	/*!< in: Key definitions */
	__attribute__((warn_unused_result));

/**
@return version of the extended FTS API */
uint
innobase_fts_get_version();

/**
@return Which part of the extended FTS API is supported */
ulonglong
innobase_fts_flags();

/**
Find and Retrieve the FTS doc_id for the current result row
@return the document ID */
ulonglong
innobase_fts_retrieve_docid(
	FT_INFO_EXT*	fts_hdl);	/*!< in: FTS handler */

/**
Find and retrieve the size of the current result
@return number of matching rows */
ulonglong
innobase_fts_count_matches(
	FT_INFO_EXT*	fts_hdl);	/*!< in: FTS handler */

/**
Copy table flags from MySQL's HA_CREATE_INFO into an InnoDB table object.
Those flags are stored in .frm file and end up in the MySQL table object,
but are frequently used inside InnoDB so we keep their copies into the
InnoDB table object. */
void
innobase_copy_frm_flags_from_create_info(
	dict_table_t*		innodb_table,	/*!< in/out: InnoDB table */
	const HA_CREATE_INFO*	create_info);	/*!< in: create info */

/**
Copy table flags from MySQL's TABLE_SHARE into an InnoDB table object.
Those flags are stored in .frm file and end up in the MySQL table object,
but are frequently used inside InnoDB so we keep their copies into the
InnoDB table object. */
void
innobase_copy_frm_flags_from_table_share(
	dict_table_t*		innodb_table,	/*!< in/out: InnoDB table */
	const TABLE_SHARE*	table_share);	/*!< in: table share */

/** Set up base columns for virtual column
@param[in]	table	the InnoDB table
@param[in]	field	MySQL field
@param[in,out]	v_col	virtual column to be set up */
void
innodb_base_col_setup(
	dict_table_t*	table,
	const Field*	field,
	dict_v_col_t*	v_col);

/** whether this is a computed virtual column */
#define innobase_is_v_fld(field) ((field)->gcol_info && !(field)->stored_in_db)

/** Release temporary latches.
Call this function when mysqld passes control to the client. That is to
avoid deadlocks on the adaptive hash S-latch possibly held by thd. For more
documentation, see handler.cc.
@param[in]	hton	Handlerton.
@param[in]	thd	MySQL thread.
@return 0 */
int
innobase_release_temporary_latches(
	handlerton*	hton,
	THD*		thd);

/** Always normalize table name to lower case on Windows */
#ifdef _WIN32
#define normalize_table_name(norm_name, name)           \
	create_table_info_t::normalize_table_name_low(norm_name, name, TRUE)
#else
#define normalize_table_name(norm_name, name)           \
	create_table_info_t::normalize_table_name_low(norm_name, name, FALSE)
#endif /* _WIN32 */

/** Obtain the InnoDB transaction of a MySQL thread.
@param[in,out]	thd	MySQL thread handler.
@return reference to transaction pointer */
trx_t*& thd_to_trx(THD*	thd);

/** Converts an InnoDB error code to a MySQL error code.
Also tells to MySQL about a possible transaction rollback inside InnoDB caused
by a lock wait timeout or a deadlock.
@param[in]	error	InnoDB error code.
@param[in]	flags	InnoDB table flags or 0.
@param[in]	thd	MySQL thread or NULL.
@return MySQL error code */
int
convert_error_code_to_mysql(
	dberr_t	error,
	ulint	flags,
	THD*	thd);

/** Converts a search mode flag understood by MySQL to a flag understood
by InnoDB.
@param[in]	find_flag	MySQL search mode flag.
@return	InnoDB search mode flag. */
page_cur_mode_t
convert_search_mode_to_innobase(
	enum ha_rkey_function	find_flag);

/** Commits a transaction in an InnoDB database.
@param[in]	trx	Transaction handle. */
void
innobase_commit_low(
	trx_t*	trx);

extern my_bool	innobase_stats_on_metadata;

/** Calculate Record Per Key value.
Need to exclude the NULL value if innodb_stats_method is set to "nulls_ignored"
@param[in]	index	InnoDB index.
@param[in]	i	The column we are calculating rec per key.
@param[in]	records	Estimated total records.
@return estimated record per key value */
rec_per_key_t
innodb_rec_per_key(
	dict_index_t*	index,
	ulint		i,
	ha_rows		records);

/** Build template for the virtual columns and their base columns
@param[in]	table		MySQL TABLE
@param[in]	ib_table	InnoDB dict_table_t
@param[in,out]	s_templ		InnoDB template structure
@param[in]	add_v		new virtual columns added along with
				add index call
@param[in]	locked		true if innobase_share_mutex is held
@param[in]	share_tbl_name	original MySQL table name */
void
innobase_build_v_templ(
	const TABLE*		table,
	const dict_table_t*	ib_table,
	dict_vcol_templ_t*	s_templ,
	const dict_add_v_col_t*	add_v,
	bool			locked,
	const char*		share_tbl_name);

/** callback used by MySQL server layer to initialized
the table virtual columns' template
@param[in]	table		MySQL TABLE
@param[in,out]	ib_table	InnoDB dict_table_t */
void
innobase_build_v_templ_callback(
        const TABLE*	table,
        void*		ib_table);

/** Callback function definition, used by MySQL server layer to initialized
the table virtual columns' template */
typedef void (*my_gcolumn_templatecallback_t)(const TABLE*, void*);

/** Get the computed value by supplying the base column values.
@param[in,out]  table   the table whose virtual column template to be built */
void
innobase_init_vc_templ(
<<<<<<< HEAD
        dict_table_t*   table);

/** Free the virtual column template
@param[in,out]  vc_templ        virtual column template */
void
free_vc_templ(
	innodb_col_templ_t*	vc_templ);

/*******************************************************************//**
This function builds a translation table in INNOBASE_SHARE
structure for fast index location with mysql array number from its
table->key_info structure. This also provides the necessary translation
between the key order in mysql key_info and InnoDB ib_table->indexes if
they are not fully matched with each other.
Note we do not have any mutex protecting the translation table
building based on the assumption that there is no concurrent
index creation/drop and DMLs that requires index lookup. All table
handle will be closed before the index creation/drop.
@return true if index translation table built successfully */
bool
innobase_build_index_translation(
/*=============================*/
	const TABLE*		table,	/*!< in: table in MySQL data
					dictionary */
	dict_table_t*		ib_table,/*!< in: table in InnoDB data
					 dictionary */
	INNOBASE_SHARE*		share);	/*!< in/out: share structure
					where index translation table
					will be constructed in. */
=======
        dict_table_t*   table);
>>>>>>> d04d7a8f
<|MERGE_RESOLUTION|>--- conflicted
+++ resolved
@@ -57,13 +57,7 @@
 	innodb_idx_translate_t
 			idx_trans_tbl;	/*!< index translation table between
 					MySQL and InnoDB */
-<<<<<<< HEAD
 	dict_table_t*	ib_table;
-	innodb_col_templ_t
-			s_templ;	/*!< table virtual column template
-					info */
-=======
->>>>>>> d04d7a8f
 } INNOBASE_SHARE;
 
 /** Prebuilt structures in an InnoDB table handle used within MySQL */
@@ -1058,14 +1052,7 @@
 @param[in,out]  table   the table whose virtual column template to be built */
 void
 innobase_init_vc_templ(
-<<<<<<< HEAD
         dict_table_t*   table);
-
-/** Free the virtual column template
-@param[in,out]  vc_templ        virtual column template */
-void
-free_vc_templ(
-	innodb_col_templ_t*	vc_templ);
 
 /*******************************************************************//**
 This function builds a translation table in INNOBASE_SHARE
@@ -1087,7 +1074,4 @@
 					 dictionary */
 	INNOBASE_SHARE*		share);	/*!< in/out: share structure
 					where index translation table
-					will be constructed in. */
-=======
-        dict_table_t*   table);
->>>>>>> d04d7a8f
+					will be constructed in. */