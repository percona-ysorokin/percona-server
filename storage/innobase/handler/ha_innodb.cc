--- conflicted
+++ resolved
@@ -8236,19 +8236,6 @@
 		DBUG_RETURN(ER_TABLE_NAME);
 	}
 
-<<<<<<< HEAD
-	/* table_name must contain '/'. Later in the code we assert if it
-	does not */
-	if (strcmp(strchr(table_name, '/') + 1,
-		   "innodb_table_monitor") == 0) {
-		push_warning(
-			thd, Sql_condition::SL_WARNING,
-			HA_ERR_WRONG_COMMAND,
-			DEPRECATED_MSG_INNODB_TABLE_MONITOR);
-	}
-
-=======
->>>>>>> 43b39af4
 	n_cols = form->s->fields;
 
 	/* Check whether there already exists a FTS_DOC_ID column */
@@ -9321,25 +9308,6 @@
 		DBUG_RETURN(-1);
 	}
 
-	if (row_is_magic_monitor_table(norm_name)) {
-		push_warning_printf(thd,
-				    Sql_condition::WARN_LEVEL_WARN,
-				    HA_ERR_WRONG_COMMAND,
-				    "Using the table name %s to enable "
-				    "diagnostic output is deprecated "
-				    "and may be removed in future releases. "
-				    "Use INFORMATION_SCHEMA or "
-				    "PERFORMANCE_SCHEMA tables or "
-				    "SET GLOBAL innodb_status_output=ON.",
-				    dict_remove_db_name(norm_name));
-
-		/* Limit innodb monitor access to users with PROCESS privilege.
-		See http://bugs.mysql.com/32710 why we chose PROCESS. */
-		if (check_global_access(thd, PROCESS_ACL)) {
-			DBUG_RETURN(HA_ERR_GENERIC);
-		}
-	}
-
 	/* Get the transaction associated with the current thd, or create one
 	if not yet created */
 
@@ -9790,9 +9758,6 @@
 
 	if (srv_read_only_mode) {
 		DBUG_RETURN(HA_ERR_TABLE_READONLY);
-	} else if (row_is_magic_monitor_table(norm_name)
-		   && check_global_access(thd, PROCESS_ACL)) {
-		DBUG_RETURN(HA_ERR_GENERIC);
 	}
 
 	parent_trx = check_trx_exists(thd);
@@ -15187,7 +15152,6 @@
 	}
 }
 
-<<<<<<< HEAD
 /****************************************************************//**
 Update the system variable innodb_log_write_ahead_size using the "saved"
 value. This function is registered as a callback with MySQL. */
@@ -15235,7 +15199,8 @@
 	}
 
 	srv_log_write_ahead_size = val;
-=======
+}
+
 /** Update innodb_status_output or innodb_status_output_locks,
 which control InnoDB "status monitor" output to the error log.
 @param[in]	thd	thread handle
@@ -15254,7 +15219,6 @@
 	/* The lock timeout monitor thread also takes care of this
 	output. */
 	os_event_set(lock_sys->timeout_event);
->>>>>>> 43b39af4
 }
 
 static SHOW_VAR innodb_status_variables_export[]= {
