--- conflicted
+++ resolved
@@ -1,10 +1,6 @@
 /*****************************************************************************
 
-<<<<<<< HEAD
-Copyright (c) 2013, 2018, Oracle and/or its affiliates. All Rights Reserved.
-=======
 Copyright (c) 2013, 2019, Oracle and/or its affiliates. All Rights Reserved.
->>>>>>> 4869291f
 
 This program is free software; you can redistribute it and/or modify it under
 the terms of the GNU General Public License, version 2.0, as published by the
@@ -56,11 +52,8 @@
 #include "srv0start.h"
 #include "trx0sys.h"
 #include "ut0new.h"
-<<<<<<< HEAD
 
 #include "fil0crypt.h"
-=======
->>>>>>> 4869291f
 
 /** The control info of the system tablespace. */
 SysTablespace srv_sys_space;
@@ -399,11 +392,7 @@
 
   bool success = os_file_set_size(
       file.m_filepath, file.m_handle, 0,
-<<<<<<< HEAD
-      static_cast<os_offset_t>(file.m_size << UNIV_PAGE_SIZE_SHIFT),
-=======
       static_cast<os_offset_t>(file.m_size) << UNIV_PAGE_SIZE_SHIFT,
->>>>>>> 4869291f
       m_ignore_read_only ? false : srv_read_only_mode, true);
 
   if (success) {
@@ -426,7 +415,6 @@
 @return DB_SUCCESS or error code */
 dberr_t SysTablespace::create_file(Datafile &file) {
   dberr_t err = DB_SUCCESS;
-<<<<<<< HEAD
 
   ut_a(!file.m_exists);
   ut_a(!srv_read_only_mode || m_ignore_read_only);
@@ -456,37 +444,6 @@
     err = set_size(file);
   }
 
-=======
-
-  ut_a(!file.m_exists);
-  ut_a(!srv_read_only_mode || m_ignore_read_only);
-
-  switch (file.m_type) {
-    case SRV_NEW_RAW:
-
-      /* The partition is opened, not created; then it is
-      written over */
-      m_created_new_raw = true;
-
-      /* Fall through. */
-
-    case SRV_OLD_RAW:
-
-      srv_start_raw_disk_in_use = TRUE;
-
-      /* Fall through. */
-
-    case SRV_NOT_RAW:
-      err =
-          file.open_or_create(m_ignore_read_only ? false : srv_read_only_mode);
-      break;
-  }
-
-  if (err == DB_SUCCESS && file.m_type != SRV_OLD_RAW) {
-    err = set_size(file);
-  }
-
->>>>>>> 4869291f
   return (err);
 }
 
@@ -495,7 +452,6 @@
 @return DB_SUCCESS or error code */
 dberr_t SysTablespace::open_file(Datafile &file) {
   dberr_t err = DB_SUCCESS;
-<<<<<<< HEAD
 
   ut_a(file.m_exists);
 
@@ -551,63 +507,6 @@
     file.close();
   }
 
-=======
-
-  ut_a(file.m_exists);
-
-  switch (file.m_type) {
-    case SRV_NEW_RAW:
-      /* The partition is opened, not created; then it is
-      written over */
-      m_created_new_raw = true;
-
-      /* Fall through */
-
-    case SRV_OLD_RAW:
-      srv_start_raw_disk_in_use = TRUE;
-
-      if (srv_read_only_mode && !m_ignore_read_only) {
-        ib::error(ER_IB_MSG_443)
-            << "Can't open a raw device '" << file.m_filepath
-            << "' when"
-               " --innodb-read-only is set";
-
-        return (DB_ERROR);
-      }
-
-      /* Fall through */
-
-    case SRV_NOT_RAW:
-      err =
-          file.open_or_create(m_ignore_read_only ? false : srv_read_only_mode);
-
-      if (err != DB_SUCCESS) {
-        return (err);
-      }
-      break;
-  }
-
-  switch (file.m_type) {
-    case SRV_NEW_RAW:
-      /* Set file size for new raw device. */
-      err = set_size(file);
-      break;
-
-    case SRV_NOT_RAW:
-      /* Check file size for existing file. */
-      err = check_size(file);
-      break;
-
-    case SRV_OLD_RAW:
-      err = DB_SUCCESS;
-      break;
-  }
-
-  if (err != DB_SUCCESS) {
-    file.close();
-  }
-
->>>>>>> 4869291f
   return (err);
 }
 
@@ -617,7 +516,6 @@
 @return DB_SUCCESS or error code */
 dberr_t SysTablespace::read_lsn_and_check_flags(lsn_t *flushed_lsn) {
   dberr_t err;
-<<<<<<< HEAD
 
   /* Only relevant for the system tablespace. */
   ut_ad(space_id() == TRX_SYS_SPACE);
@@ -683,60 +581,6 @@
 
   it->close();
 
-=======
-
-  /* Only relevant for the system tablespace. */
-  ut_ad(space_id() == TRX_SYS_SPACE);
-
-  files_t::iterator it = m_files.begin();
-
-  ut_a(it->m_exists);
-  ut_ad(it->m_handle.m_file != OS_FILE_CLOSED);
-
-  err = it->read_first_page(m_ignore_read_only ? false : srv_read_only_mode);
-
-  if (err != DB_SUCCESS) {
-    return (err);
-  }
-
-  ut_a(it->order() == 0);
-
-  buf_dblwr_init_or_load_pages(it->handle(), it->filepath());
-
-  /* Check the contents of the first page of the
-  first datafile. */
-  for (int retry = 0; retry < 2; ++retry) {
-    err = it->validate_first_page(it->m_space_id, flushed_lsn, false);
-
-    if (err != DB_SUCCESS &&
-        (retry == 1 || it->restore_from_doublewrite(0) != DB_SUCCESS)) {
-      it->close();
-
-      return (err);
-    }
-  }
-
-  /* Make sure the tablespace space ID matches the
-  space ID on the first page of the first datafile. */
-  if (space_id() != it->m_space_id) {
-    ib::error(ER_IB_MSG_444)
-        << "The " << name() << " data file '" << it->name()
-        << "' has the wrong space ID. It should be " << space_id() << ", but "
-        << it->m_space_id << " was found";
-
-    it->close();
-
-    return (err);
-  }
-
-  /* The flags of srv_sys_space do not have SDI Flag set.
-  Update the flags of system tablespace to indicate the presence
-  of SDI */
-  set_flags(it->flags());
-
-  it->close();
-
->>>>>>> 4869291f
   return (DB_SUCCESS);
 }
 
@@ -1055,15 +899,9 @@
 
       /* Create the tablespace entry for the multi-file
       tablespace in the tablespace manager. */
-<<<<<<< HEAD
       space = fil_space_create(
           name(), space_id(), flags(),
           is_temp ? FIL_TYPE_TEMPORARY : FIL_TYPE_TABLESPACE, nullptr);
-=======
-      space =
-          fil_space_create(name(), space_id(), flags(),
-                           is_temp ? FIL_TYPE_TEMPORARY : FIL_TYPE_TABLESPACE);
->>>>>>> 4869291f
     }
 
     ut_ad(fil_validate());
