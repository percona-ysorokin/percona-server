--- conflicted
+++ resolved
@@ -2754,8 +2754,7 @@
     }
 
     if (Encryption::decode_encryption_info(
-<<<<<<< HEAD
-            key, iv, log_block_buf + LOG_HEADER_CREATOR_END)) {
+            key, iv, log_block_buf + LOG_HEADER_CREATOR_END, true)) {
       encrypted_log = true;
       encryption_type = Encryption::AES;
     }
@@ -2792,27 +2791,6 @@
       ib::info() << "Read redo log encryption"
                  << " metadata successful.";
       return (true);
-=======
-            key, iv, log_block_buf + LOG_HEADER_CREATOR_END, true)) {
-      /* If redo log encryption is enabled, set the
-      space flag. Otherwise, we just fill the encryption
-      information to space object for decrypting old
-      redo log blocks. */
-      fsp_flags_set_encryption(space->flags);
-      err = fil_set_encryption(space->id, Encryption::AES, key, iv);
-
-      if (err == DB_SUCCESS) {
-        ut_free(log_block_buf_ptr);
-        ib::info(ER_IB_MSG_1239) << "Read redo log encryption"
-                                 << " metadata successful.";
-        return (true);
-      } else {
-        ut_free(log_block_buf_ptr);
-        ib::error(ER_IB_MSG_1240) << "Can't set redo log tablespace"
-                                  << " encryption metadata.";
-        return (false);
-      }
->>>>>>> 4869291f
     } else {
       ut_free(log_block_buf_ptr);
       ib::error() << "Can't set redo log tablespace"
@@ -2880,13 +2858,13 @@
     version = space->encryption_key_version;
   }
 
-<<<<<<< HEAD
   if (redo_log_encrypt == REDO_LOG_ENCRYPT_MK ||
       redo_log_encrypt == REDO_LOG_ENCRYPT_ON ||
       existing_redo_encryption_mode == REDO_LOG_ENCRYPT_MK) {
     ut_ad(existing_redo_encryption_mode != REDO_LOG_ENCRYPT_RK);
     ut_ad(redo_log_encrypt != REDO_LOG_ENCRYPT_RK);
-    if (!log_file_header_fill_encryption(log_block_buf, key, iv, is_boot)) {
+    if (!log_file_header_fill_encryption(log_block_buf, key, iv, is_boot,
+                                         true)) {
       ut_free(log_block_buf_ptr);
       return (false);
     }
@@ -2903,11 +2881,6 @@
     }
 
     existing_redo_encryption_mode = REDO_LOG_ENCRYPT_RK;
-=======
-  if (!log_file_header_fill_encryption(log_block_buf, key, iv, is_boot, true)) {
-    ut_free(log_block_buf_ptr);
-    return (false);
->>>>>>> 4869291f
   }
 
   auto err = fil_redo_io(IORequestLogWrite, page_id, univ_page_size,
@@ -2986,10 +2959,7 @@
 }
 
 /* @} */
-<<<<<<< HEAD
 
 uint srv_redo_log_key_version = 0;
-=======
->>>>>>> 4869291f
 
 #endif /* !UNIV_HOTBACKUP */