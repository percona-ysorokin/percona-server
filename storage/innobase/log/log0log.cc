--- conflicted
+++ resolved
@@ -1697,7 +1697,7 @@
 	}
 }
 
-<<<<<<< HEAD
+#if 0 // TODO laurynas: log archiving broken by WL#8845
 /*******************************************************************//**
 Writes info to a checkpoint about a log group. */
 static
@@ -1708,8 +1708,6 @@
 	ulint	n,	/*!< in: nth slot */
 	lsn_t	file_no)/*!< in: archived file number */
 {
-	ut_ad(n < LOG_MAX_N_GROUPS);
-
 	mach_write_to_8(buf + LOG_CHECKPOINT_GROUP_ARRAY +
 			8 * n + LOG_CHECKPOINT_ARCHIVED_FILE_NO,
 			file_no);
@@ -1724,14 +1722,11 @@
 	ulint		n,	/*!< in: nth slot */
 	lsn_t*		file_no)/*!< out: archived file number */
 {
-	ut_ad(n < LOG_MAX_N_GROUPS);
-
 	*file_no = mach_read_from_8(buf + LOG_CHECKPOINT_GROUP_ARRAY +
 				8 * n + LOG_CHECKPOINT_ARCHIVED_FILE_NO);
 }
-
-=======
->>>>>>> b4104b21
+#endif
+
 /******************************************************//**
 Writes the checkpoint info to a log group header. */
 static
@@ -1740,16 +1735,11 @@
 /*=================*/
 	log_group_t*	group)	/*!< in: log group */
 {
-<<<<<<< HEAD
-	lsn_t	archived_lsn;
-	lsn_t	lsn_offset;
-	ulint	fold;
-	byte*	buf;
-	ulint	i;
-=======
+	lsn_t		archived_lsn;
+	// ulint	fold; TODO laurynas
+	// ulint	i; TODO laurynas
 	lsn_t		lsn_offset;
 	byte*		buf;
->>>>>>> b4104b21
 
 	ut_ad(!srv_read_only_mode);
 	ut_ad(log_mutex_own());
@@ -1771,13 +1761,10 @@
 
 	lsn_offset = log_group_calc_lsn_offset(log_sys->next_checkpoint_lsn,
 					       group);
-<<<<<<< HEAD
-	mach_write_to_4(buf + LOG_CHECKPOINT_OFFSET_LOW32,
-			lsn_offset & 0xFFFFFFFFUL);
-	mach_write_to_4(buf + LOG_CHECKPOINT_OFFSET_HIGH32,
-			lsn_offset >> 32);
-
-	mach_write_to_4(buf + LOG_CHECKPOINT_LOG_BUF_SIZE, log_sys->buf_size);
+	mach_write_to_8(buf + LOG_CHECKPOINT_OFFSET, lsn_offset);
+	mach_write_to_8(buf + LOG_CHECKPOINT_LOG_BUF_SIZE, log_sys->buf_size);
+
+	log_block_set_checksum(buf, log_block_calc_checksum_crc32(buf));
 
 	if (log_sys->archiving_state == LOG_ARCH_OFF) {
 		archived_lsn = LSN_MAX;
@@ -1785,31 +1772,9 @@
 		archived_lsn = log_sys->archived_lsn;
 	}
 
+#if 0 // TODO laurynas log archiving broken by WL#8845
 	mach_write_to_8(buf + LOG_CHECKPOINT_ARCHIVED_LSN, archived_lsn);
-
-	for (i = 0; i < LOG_MAX_N_GROUPS; i++) {
-		log_checkpoint_set_nth_group_info(buf, i, 0);
-	}
-
-	for (log_group_t* group2 = UT_LIST_GET_FIRST(log_sys->log_groups);
-	     group2 != NULL;
-	     group2 = UT_LIST_GET_NEXT(log_groups, group2)) {
-		log_checkpoint_set_nth_group_info(buf, group2->id,
-						  group2->archived_file_no);
-	}
-
-	fold = ut_fold_binary(buf, LOG_CHECKPOINT_CHECKSUM_1);
-	mach_write_to_4(buf + LOG_CHECKPOINT_CHECKSUM_1, fold);
-
-	fold = ut_fold_binary(buf + LOG_CHECKPOINT_LSN,
-			      LOG_CHECKPOINT_CHECKSUM_2 - LOG_CHECKPOINT_LSN);
-	mach_write_to_4(buf + LOG_CHECKPOINT_CHECKSUM_2, fold);
-=======
-	mach_write_to_8(buf + LOG_CHECKPOINT_OFFSET, lsn_offset);
-	mach_write_to_8(buf + LOG_CHECKPOINT_LOG_BUF_SIZE, log_sys->buf_size);
-
-	log_block_set_checksum(buf, log_block_calc_checksum_crc32(buf));
->>>>>>> b4104b21
+#endif
 
 	MONITOR_INC(MONITOR_PENDING_CHECKPOINT_WRITE);
 
@@ -2494,26 +2459,17 @@
 
 	lsn = log_sys->lsn;
 
-	const bool	is_last
-		= ((srv_force_recovery == SRV_FORCE_NO_LOG_REDO
-		    && lsn == log_sys->last_checkpoint_lsn
-		    + LOG_BLOCK_HDR_SIZE)
-		   || lsn == log_sys->last_checkpoint_lsn)
+	const bool	is_last = (lsn == log_sys->last_checkpoint_lsn)
 		&& (!srv_track_changed_pages
 		    || tracked_lsn == log_sys->last_checkpoint_lsn)
 		&& (!srv_log_archive_on
 		    || lsn == log_sys->archived_lsn + LOG_BLOCK_HDR_SIZE);
 
 	ut_ad(lsn >= log_sys->last_checkpoint_lsn);
-<<<<<<< HEAD
-	ut_ad(srv_force_recovery != SRV_FORCE_NO_LOG_REDO
-	      || lsn == log_sys->last_checkpoint_lsn + LOG_BLOCK_HDR_SIZE);
-=======
->>>>>>> b4104b21
 
 	log_mutex_exit();
 
-	if (lsn != log_sys->last_checkpoint_lsn) {
+	if (!is_last) {
 		goto loop;
 	}
 
