--- conflicted
+++ resolved
@@ -2227,9 +2227,11 @@
 #endif/* UNIV_LOG_DEBUG */
 
 		} else if (type == MLOG_FILE_TRUNCATE) {
+
 			if (NULL == fil_op_log_parse_or_replay(
 				body, end_ptr, type, space, page_no,
 				recv_sys->recovered_lsn)) {
+
 					ib_logf(IB_LOG_LEVEL_ERROR,
 						"File op log record of type "
 						"MLOG_FILE_TRUNCATE space %lu "
@@ -2253,22 +2255,13 @@
 
 				if (NULL == fil_op_log_parse_or_replay(
 					    body, end_ptr, type,
-<<<<<<< HEAD
 					    space, page_no, 0)) {
-					fprintf(stderr,
-						"InnoDB: Error: file op"
-						" log record of type %lu"
-						" space %lu not complete in\n"
-						"InnoDB: the replay phase."
-						" Path %s\n",
-=======
-					    space, page_no)) {
+
 					ib_logf(IB_LOG_LEVEL_FATAL,
 						"File op log record of type"
 						" %lu space %lu not complete"
 						" in the replay phase."
 						" Path %s",
->>>>>>> f4236839
 						(ulint) type, space,
 						(char*)(body + 2));
 				}
