--- conflicted
+++ resolved
@@ -2998,11 +2998,8 @@
 		case MLOG_FILE_NAME:
 		case MLOG_FILE_RENAME2:
 		case MLOG_FILE_DELETE:
-<<<<<<< HEAD
 		case MLOG_TABLE_DYNAMIC_META:
-=======
 		case MLOG_TRUNCATE:
->>>>>>> c8b6a6b4
 			/* These were already handled by
 			recv_parse_log_rec() and
 			recv_parse_or_apply_log_rec_body(). */
@@ -3153,12 +3150,9 @@
 			case MLOG_FILE_NAME:
 			case MLOG_FILE_RENAME2:
 			case MLOG_FILE_DELETE:
-<<<<<<< HEAD
 			case MLOG_TABLE_DYNAMIC_META:
-=======
 			case MLOG_INDEX_LOAD:
 			case MLOG_TRUNCATE:
->>>>>>> c8b6a6b4
 				/* These were already handled by
 				recv_parse_log_rec() and
 				recv_parse_or_apply_log_rec_body(). */
