--- conflicted
+++ resolved
@@ -1837,11 +1837,7 @@
 		goto loop;
 	}
 
-<<<<<<< HEAD
-	ut_ad((allow_ibuf == 0) == (mutex_own(&log_sys->mutex) != 0));
-=======
 	ut_ad((!allow_ibuf) == mutex_own(&log_sys->mutex));
->>>>>>> e7061f7e
 
 	if (!allow_ibuf) {
 		recv_no_ibuf_operations = TRUE;
