--- conflicted
+++ resolved
@@ -1058,7 +1058,6 @@
 them to the modified page set as necessary.  Removes the fully-parsed records
 from the buffer.  If an incomplete record is found, moves it to the end of the
 buffer. */
-<<<<<<< HEAD
 static void log_online_parse_redo_log(void) {
   ut_ad(mutex_own(&log_bmp_sys_mutex));
 
@@ -1071,8 +1070,15 @@
         log_bmp_sys->parse_buf.parse_next_record(&type, &space, &page_no);
     ut_ad(log_bmp_sys->parse_buf.get_current_lsn() <=
           log_bmp_sys->read_buf.get_current_lsn() + LOG_BLOCK_BOUNDARY_LSN_PAD);
-    if (rec_parsed && log_online_rec_has_page(type))
+    if (rec_parsed && log_online_rec_has_page(type)) {
       log_online_set_page_bit(space, page_no);
+      if (type == MLOG_INDEX_LOAD) {
+        const auto space_size = fil_space_get_size(space);
+        for (page_no_t i = 0; i < space_size; i++) {
+          log_online_set_page_bit(space, i);
+        }
+      }
+    }
   }
   ut_ad(log_bmp_sys->parse_buf.buffer_used_up());
 }
@@ -1109,70 +1115,6 @@
   log_bmp_sys->parse_buf.add(log_bmp_sys->read_buf, block_data_len,
                              skip_already_parsed_len);
   log_online_parse_redo_log();
-=======
-static
-void
-log_online_parse_redo_log(void)
-/*===========================*/
-{
-	ut_ad(mutex_own(&log_bmp_sys_mutex));
-
-	byte *ptr = log_bmp_sys->parse_buf;
-	byte *end = log_bmp_sys->parse_buf_end;
-	ulint len = 0;
-
-	while (ptr != end
-	       && log_bmp_sys->next_parse_lsn < log_bmp_sys->end_lsn) {
-
-		mlog_id_t	type;
-		ulint		space;
-		ulint		page_no;
-		byte*		body;
-
-		/* recv_sys is not initialized, so on corrupt log we will
-		SIGSEGV.  But the log of a live database should not be
-		corrupt. */
-		len = recv_parse_log_rec(&type, ptr, end, &space, &page_no,
-					 false, &body);
-		if (len > 0) {
-
-			if (log_online_rec_page_means_page(type)) {
-
-				ut_a(len >= 3);
-				log_online_set_page_bit(space, page_no);
-				if (type == MLOG_INDEX_LOAD) {
-					const ulint space_size =
-						fil_space_get_size(space);
-					for (ulint i = 0; i < space_size; i++) {
-						log_online_set_page_bit(
-							space, i);
-					}
-				}
-			}
-
-			ptr += len;
-			ut_ad(ptr <= end);
-			log_bmp_sys->next_parse_lsn
-			    = recv_calc_lsn_on_data_add
-				(log_bmp_sys->next_parse_lsn, len);
-		}
-		else {
-
-			/* Incomplete log record.  Shift it to the
-			beginning of the parse buffer and leave it to be
-			completed on the next read.  */
-			ut_memmove(log_bmp_sys->parse_buf, ptr, end - ptr);
-			log_bmp_sys->parse_buf_end
-				= log_bmp_sys->parse_buf + (end - ptr);
-			ptr = end;
-		}
-	}
-
-	if (len > 0) {
-
-		log_bmp_sys->parse_buf_end = log_bmp_sys->parse_buf;
-	}
->>>>>>> 2f87c161
 }
 
 /** Read and parse one redo log chunk and updates the modified page bitmap. */
