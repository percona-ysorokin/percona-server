--- conflicted
+++ resolved
@@ -1178,6 +1178,19 @@
 	}
 }
 
+static
+void
+fil_node_free(
+	fil_node_t*	node,
+	fil_space_t*	space)
+{
+	UT_LIST_REMOVE(space->chain, node);
+	ut_d(space->size -= node->size);
+	os_event_destroy(node->sync_event);
+	ut_free(node->name);
+	ut_free(node);
+}
+
 /** Free a tablespace object on which fil_space_detach() was invoked.
 There must not be any pending i/o's or flushes on the files.
 @param[in,out]	space		tablespace */
@@ -1190,13 +1203,9 @@
 	ut_ad(srv_fast_shutdown == 2 || space->max_lsn == 0);
 
 	for (fil_node_t* node = UT_LIST_GET_FIRST(space->chain);
-	     node != NULL; ) {
-		ut_d(space->size -= node->size);
-		os_event_destroy(node->sync_event);
-		ut_free(node->name);
-		fil_node_t* old_node = node;
-		node = UT_LIST_GET_NEXT(chain, node);
-		ut_free(old_node);
+	     node != NULL; node = UT_LIST_GET_FIRST(space->chain)) {
+
+		fil_node_free(node, space);
 	}
 
 	ut_ad(space->size == 0);
@@ -1235,7 +1244,7 @@
 
 		trunc_len -= node->size * UNIV_PAGE_SIZE;
 
-		fil_node_free(node, fil_system, space);
+		fil_node_free(node, space);
 	}
 
 	mutex_exit(&fil_system->mutex);
@@ -1355,14 +1364,9 @@
 	if (space != NULL) {
 		mutex_exit(&fil_system->mutex);
 
-<<<<<<< HEAD
 		ut_ad(space->id != id);
-		ib::warn() << "Tablespace '" << name << "' exists in the cache"
-			" with id " << space->id << " != " << id;
-=======
 		ib::warn() << "Tablespace '" << name << "' exists in the"
 			" cache with id " << space->id << " != " << id;
->>>>>>> a2757a60
 
 		return(NULL);
 	}
@@ -1836,16 +1840,12 @@
 {
 	fil_space_t*	space;
 
-<<<<<<< HEAD
 	if (srv_track_changed_pages && srv_redo_log_thread_started)
 		os_event_wait(srv_redo_log_tracked_event);
 
-	mutex_enter(&fil_system->mutex);
-=======
 	/* At shutdown, we should not have any files in this list. */
 	ut_ad(srv_fast_shutdown == 2
 	      || UT_LIST_GET_LEN(fil_system->named_spaces) == 0);
->>>>>>> a2757a60
 
 	mutex_enter(&fil_system->mutex);
 
@@ -5160,13 +5160,8 @@
 @return DB_SUCCESS, DB_TABLESPACE_DELETED or DB_TABLESPACE_TRUNCATED
 	if we are trying to do i/o on a tablespace which does not exist */
 dberr_t
-<<<<<<< HEAD
 _fil_io(
-	ulint			type,
-=======
-fil_io(
 	const IORequest&	type,
->>>>>>> a2757a60
 	bool			sync,
 	const page_id_t&	page_id,
 	const page_size_t&	page_size,
@@ -5415,13 +5410,11 @@
 	ut_a(byte_offset % OS_FILE_LOG_BLOCK_SIZE == 0);
 	ut_a((len % OS_FILE_LOG_BLOCK_SIZE) == 0);
 
-<<<<<<< HEAD
 #ifndef UNIV_HOTBACKUP
 	if (UNIV_UNLIKELY(space->is_corrupt && srv_pass_corrupt_table)) {
 
 		/* should ignore i/o for the crashed space */
-		if (srv_pass_corrupt_table == 1 ||
-		    type == OS_FILE_WRITE) {
+		if (srv_pass_corrupt_table == 1 || req_type.is_write()) {
 
 			mutex_enter(&fil_system->mutex);
 			fil_node_complete_io(node, fil_system, type);
@@ -5433,25 +5426,17 @@
 			}
 		}
 
-		if (srv_pass_corrupt_table == 1 && type == OS_FILE_READ) {
+		if (srv_pass_corrupt_table == 1 && req_type.is_read()) {
 
 			return(DB_TABLESPACE_DELETED);
 
-		} else if (type == OS_FILE_WRITE) {
+		} else if (req_type.is_write()) {
 
 			return(DB_SUCCESS);
 		}
 	}
-
-	/* Queue the aio request */
-	ret = os_aio(type, mode | wake_later, node->name,
-		     node->handle, buf, offset, len,
-		     fsp_is_system_temporary(page_id.space())
-		     ? false : srv_read_only_mode,
-		     node, message, page_id.space(), trx);
-
-#else
-=======
+#endif
+
 	/* Don't compress the log, page 0 of all tablespaces, tables
 	compresssed with the old scheme and all pages from the system
 	tablespace. */
@@ -5478,7 +5463,6 @@
 	dberr_t	err;
 
 #ifdef UNIV_HOTBACKUP
->>>>>>> a2757a60
 	/* In mysqlbackup do normal i/o, not aio */
 	if (req_type.is_read()) {
 
@@ -5492,8 +5476,6 @@
 		err = os_file_write(
 			req_type, node->name, node->handle, buf, offset, len);
 	}
-<<<<<<< HEAD
-=======
 #else
 	/* Queue the aio request */
 	err = os_aio(
@@ -5501,9 +5483,8 @@
 		mode, node->name, node->handle, buf, offset, len,
 		fsp_is_system_temporary(page_id.space())
 		? false : srv_read_only_mode,
-		node, message);
-
->>>>>>> a2757a60
+		node, message, page_id.space(), trx);
+
 #endif /* UNIV_HOTBACKUP */
 
 	if (err == DB_IO_NO_PUNCH_HOLE) {
@@ -5556,38 +5537,12 @@
 	fil_node_t*	node;
 	IORequest	type;
 	void*		message;
-<<<<<<< HEAD
-	ulint		type;
-	ulint		space_id = 0;
 
 	ut_ad(fil_validate_skip());
 
-	if (srv_use_native_aio) {
-		srv_set_io_thread_op_info(segment, "native aio handle");
-#ifdef WIN_ASYNC_IO
-		ret = os_aio_windows_handle(
-			segment, 0, &fil_node, &message, &type, &space_id);
-#elif defined(LINUX_NATIVE_AIO)
-		ret = os_aio_linux_handle(
-			segment, &fil_node, &message, &type, &space_id);
-#else
-		ut_error;
-		ret = 0; /* Eliminate compiler warning */
-#endif /* WIN_ASYNC_IO */
-	} else {
-		srv_set_io_thread_op_info(segment, "simulated aio handle");
-
-		ret = os_aio_simulated_handle(
-			segment, &fil_node, &message, &type, &space_id);
-	}
-=======
-
-	ut_ad(fil_validate_skip());
-
 	dberr_t	err = os_aio_handler(segment, &node, &message, &type);
 
 	ut_a(err == DB_SUCCESS);
->>>>>>> a2757a60
 
 	if (node == NULL) {
 		ut_ad(srv_shutdown_state == SRV_SHUTDOWN_EXIT_THREADS);
