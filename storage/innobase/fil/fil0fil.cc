--- conflicted
+++ resolved
@@ -44,12 +44,9 @@
 #include "page0page.h"
 #include "page0zip.h"
 #include "trx0sys.h"
-<<<<<<< HEAD
 #include "btr0btr.h"
 #include "dict0boot.h"
-=======
 #include "row0mysql.h"
->>>>>>> 092ffdf7
 #ifndef UNIV_HOTBACKUP
 # include "buf0lru.h"
 # include "ibuf0ibuf.h"
@@ -132,7 +129,9 @@
 /** Number of files currently open */
 UNIV_INTERN ulint	fil_n_file_opened			= 0;
 
-/** The space is truncated */
+/** The space is truncated. We don't need protect the global variable
+by a mutex, since it is updated at the start and end of the recovery
+in scan phase, only read during apply phase. */
 static ulint	fil_space_truncated = ULINT_UNDEFINED;
 
 /** The null file address */
@@ -207,20 +206,6 @@
 				requests on the file */
 	ibool		stop_new_ops;
 				/*!< we set this TRUE when we start
-<<<<<<< HEAD
-				deleting a single-table tablespace */
-	ibool		is_being_deleted;
-				/*!< this is set to TRUE when we start
-				deleting a single-table tablespace and its
-				file; when this flag is set no further i/o
-				or flush requests can be placed on this space,
-				though there may be such requests still being
-				processed on this space */
-	bool		is_being_truncated;
-				/*!< this is set to true when we prepare to
-				truncate a single-table tablespace and its
-				.ibd file */
-=======
 				deleting a single-table tablespace.
 				When this is set following new ops
 				are not allowed:
@@ -231,7 +216,10 @@
 				new write operations because we don't
 				check this flag when doing flush
 				batches. */
->>>>>>> 092ffdf7
+	bool		is_being_truncated;
+				/*!< this is set to true when we prepare to
+				truncate a single-table tablespace and its
+				.ibd file */
 	ulint		purpose;/*!< FIL_TABLESPACE, FIL_LOG, or
 				FIL_ARCH_LOG */
 	UT_LIST_BASE_NODE_T(fil_node_t) chain;
@@ -2034,8 +2022,9 @@
 
 #ifndef UNIV_HOTBACKUP
 /*******************************************************************//**
-Increments the count of pending operation, if space is not being deleted.
-@return	TRUE if being deleted, and operation should be skipped */
+Increments the count of pending operation, if space is not being deleted
+or truncated.
+@return	TRUE if being deleted/truncated, and operation should be skipped */
 UNIV_INTERN
 ibool
 fil_inc_pending_ops(
@@ -2055,7 +2044,9 @@
 			(ulong) id);
 	}
 
-	if (space == NULL || space->stop_new_ops) {
+	if (space == NULL
+	    || space->stop_new_ops
+	    || space->is_being_truncated) {
 		mutex_exit(&fil_system->mutex);
 
 		return(TRUE);
@@ -2134,34 +2125,30 @@
 void
 fil_op_write_log(
 /*=============*/
-	ulint			type,		/*!< in: MLOG_FILE_CREATE,
-						MLOG_FILE_CREATE2,
-						MLOG_FILE_TRUNCATE,
-						MLOG_FILE_DELETE, or
-						MLOG_FILE_RENAME */
-	ulint			space_id,	/*!< in: space id */
-	ulint			log_flags,	/*!< in: redo log flags (stored
-						in the page number field),
-						page format if type ==
-						MLOG_FILE_TRUNCATE */
-	ulint			flags,		/*!< in: compressed page size
-						and file format if type ==
-						MLOG_FILE_CREATE2, or 0 */
-	const char*		name,		/*!< in: table name, or
-						the file path in the case
-						of MLOG_FILE_DELETE */
-	const char*		new_name,	/*!< in: if type is
-						MLOG_FILE_RENAME, the new table
-						name */
-	truncate_rec_body_t*    truncate_rec_body,
-						/*!< in: The body information
-						of MLOG_FILE_TRUNCATE redo
-						record */
-	mtr_t*			mtr)		/*!< in: mini-transaction
-						handle */
-{
-	byte*	log_ptr;
-	ulint	len;
+	ulint		type,		/*!< in: MLOG_FILE_CREATE,
+					MLOG_FILE_CREATE2,
+					MLOG_FILE_TRUNCATE,
+					MLOG_FILE_DELETE, or
+					MLOG_FILE_RENAME */
+	ulint		space_id,	/*!< in: space id */
+	ulint		log_flags,	/*!< in: redo log flags (stored
+					in the page number field),
+					page format if type ==
+					MLOG_FILE_TRUNCATE */
+	ulint		flags,		/*!< in: compressed page size
+					and file format
+					if type == MLOG_FILE_CREATE2, or 0 */
+	const char*	name,		/*!< in: table name, or the file path
+					in the case of MLOG_FILE_DELETE */
+	const char*	new_name,	/*!< in: if type is MLOG_FILE_RENAME,
+					the new table name */
+	const truncate_rec_t* truncate_rec,
+					/*!< out: The information of
+					MLOG_FILE_TRUNCATE record */
+	mtr_t*		mtr)		/*!< in/out: mini-transaction handle */
+{
+	byte*		log_ptr;
+	ulint		len;
 
 	log_ptr = mlog_open(mtr, 11 + 2 + 1);
 
@@ -2190,23 +2177,23 @@
 
 	if (type == MLOG_FILE_TRUNCATE) {
 		log_ptr = mlog_open(mtr, 4);
-		mach_write_to_4(log_ptr, truncate_rec_body->index_num);
+		mach_write_to_4(log_ptr, truncate_rec->n_index);
 		log_ptr += 4;
 		mlog_close(mtr, log_ptr);
 		/* Write index ids and types into mtr log */
-		for (ulint i = 0; i < truncate_rec_body->index_num; i++) {
+		for (ulint i = 0; i < truncate_rec->n_index; i++) {
 			log_ptr = mlog_open(mtr, 12);
 			mach_write_to_8(log_ptr,
-					truncate_rec_body->index_id_buf[i]);
+					truncate_rec->index_id_buf[i]);
 			log_ptr += 8;
 			mach_write_to_4(log_ptr,
-					truncate_rec_body->type_buf[i]);
+					truncate_rec->type_buf[i]);
 			log_ptr += 4;
 			mlog_close(mtr, log_ptr);
 		}
 		/* Write the remote directory of the table into mtr log */
-		if (truncate_rec_body->dir_path != NULL) {
-			len = strlen(truncate_rec_body->dir_path) + 1;
+		if (truncate_rec->dir_path != NULL) {
+			len = strlen(truncate_rec->dir_path) + 1;
 			log_ptr = mlog_open(mtr, 2 + len);
 			ut_a(log_ptr);
 			mach_write_to_2(log_ptr, len);
@@ -2214,37 +2201,31 @@
 			mlog_close(mtr, log_ptr);
 
 			mlog_catenate_string(
-				mtr, (byte*) truncate_rec_body->dir_path, len);
+				mtr, (byte*) truncate_rec->dir_path, len);
 		}
 		if (fsp_flags_is_compressed(flags)) {
 			/* write the number of index fields into mtr log */
-			for (ulint i = 0;
-			     i < truncate_rec_body->index_num;
-			     i++) {
+			for (ulint i = 0; i < truncate_rec->n_index; i++) {
 				log_ptr = mlog_open(mtr, 4);
-				mach_write_to_4(
-					log_ptr,
-					truncate_rec_body->n_fields_buf[i]);
+				mach_write_to_4(log_ptr,
+						truncate_rec->n_fields_buf[i]);
 				log_ptr += 4;
 				mlog_close(mtr, log_ptr);
 			}
 			/* Write the index fields info encoded into mtr log */
 			len = 0;
-			for (ulint i = 0;
-			     i < truncate_rec_body->index_num;
-			     i++) {
+			for (ulint i = 0; i < truncate_rec->n_index; i++) {
 				log_ptr = mlog_open(mtr, 4);
-				mach_write_to_4(
-					log_ptr,
-					truncate_rec_body->field_len_buf[i]);
+				mach_write_to_4(log_ptr,
+						truncate_rec->field_len_buf[i]);
 				log_ptr += 4;
 				mlog_close(mtr, log_ptr);
-				len += truncate_rec_body->field_len_buf[i];
+				len += truncate_rec->field_len_buf[i];
 			}
 			log_ptr = mlog_open(mtr, len + 1);
 			mlog_close(mtr, log_ptr);
-			mlog_catenate_string(
-				mtr, truncate_rec_body->fields_buf, len + 1);
+			mlog_catenate_string(mtr,
+					     truncate_rec->fields, len + 1);
 		}
         }
 
@@ -2272,37 +2253,35 @@
 	ulint			format_flags,	/*!< in: page format */
 	ulint			flags,		/*!< in: tablespace flags */
 	const char*		name,		/*!< in: table name */
-	truncate_rec_body_t*	truncate_rec_body,
-						/*!< in: The body information
-						of MLOG_FILE_TRUNCATE redo
-						record */
+	const truncate_rec_t*	truncate_rec,	/*!< in: The information of
+						MLOG_FILE_TRUNCATE record */
 	lsn_t			recv_lsn)	/*!< in: the end LSN of
 						the log record */
 {
-	mtr_t		mtr;
-	fil_space_t*	space;
-	fil_node_t*	node;
-	ulint		root_page_no;
-	buf_block_t*	block;
-	page_t*		page;
-	dberr_t		err;
-	ulint		buf_index;
-	btr_create_t	btr_create_info;
+	mtr_t			mtr;
+	fil_space_t*		space;
+	fil_node_t*		node;
+	ulint			root_page_no;
+	buf_block_t*		block;
+	page_t*			page;
+	dberr_t			err;
+	ulint			buf_index;
+	btr_create_t		btr_create_info;
 
 	fil_space_truncated = space_id;
 	/* Invalidate in the buffer pool all pages belonging
 	to the tablespace. */
 	buf_LRU_flush_or_remove_pages(space_id, BUF_REMOVE_ALL_NO_WRITE, 0);
 	if (fil_truncate_tablespace(space_id, name,
-				    truncate_rec_body->dir_path, flags,
+				    truncate_rec->dir_path, flags,
 				    FIL_IBD_FILE_INITIAL_SIZE) != DB_SUCCESS) {
 		ut_error;
 	}
 
 	ulint zip_size = fil_space_get_zip_size(space_id);
 	if (zip_size == ULINT_UNDEFINED) {
-	/* It is a single table tablespace and the .ibd file
-	is missing: fatal error */
+		/* It is a single table tablespace and the .ibd file
+		is missing: fatal error */
 		ib_logf(IB_LOG_LEVEL_ERROR,
 			"Trying to create index pages for a missing "
 			".ibd file of table '%s'!", name);
@@ -2311,7 +2290,9 @@
 
 	mtr_start(&mtr);
 	/* Do not log operations when applying MLOG_FILE_TRUNCATE
-	redo record during recovery */
+	redo record during recovery, since the recovery can safely
+	start from the last checkpoint of the redo log again even
+	if a crash happened during recovery */
 	mtr_set_log_mode(&mtr, MTR_LOG_NONE);
 	/* Initialize the first extent descriptor page and
 	the second bitmap page for the new tablespace. */
@@ -2326,17 +2307,17 @@
 	TRUNCATE log record. */
 	if (fsp_flags_is_compressed(flags)) {
 		buf_index = 0;
-		for (ulint i = 0; i < truncate_rec_body->index_num; i++) {
+		for (ulint i = 0; i < truncate_rec->n_index; i++) {
 			btr_create_info.format_flags = format_flags;
 			btr_create_info.n_fields =
-				truncate_rec_body->n_fields_buf[i];
+				truncate_rec->n_fields_buf[i];
 			btr_create_info.field_len =
-				truncate_rec_body->field_len_buf[i];
+				truncate_rec->field_len_buf[i];
 			btr_create_info.fields =
-				truncate_rec_body->fields_buf + buf_index;
+				truncate_rec->fields + buf_index;
 			root_page_no = btr_create(
-				truncate_rec_body->type_buf[i], space_id,
-				zip_size, truncate_rec_body->index_id_buf[i],
+				truncate_rec->type_buf[i], space_id,
+				zip_size, truncate_rec->index_id_buf[i],
 				NULL, &btr_create_info, &mtr);
 			if (root_page_no == FIL_NULL) {
 				ib_logf(IB_LOG_LEVEL_ERROR,
@@ -2344,15 +2325,15 @@
 					"'%s' during recovery.", name);
 				ut_error;
 			}
-			buf_index += truncate_rec_body->field_len_buf[i];
+			buf_index += truncate_rec->field_len_buf[i];
 		}
 	} else {
 		memset(&btr_create_info, 0, sizeof(btr_create_info));
 		btr_create_info.format_flags = format_flags;
-		for (ulint i = 0; i < truncate_rec_body->index_num; i++) {
+		for (ulint i = 0; i < truncate_rec->n_index; i++) {
 			root_page_no = btr_create(
-				truncate_rec_body->type_buf[i], space_id,
-				zip_size, truncate_rec_body->index_id_buf[i],
+				truncate_rec->type_buf[i], space_id,
+				zip_size, truncate_rec->index_id_buf[i],
 				NULL, &btr_create_info, &mtr);
 			if (root_page_no == FIL_NULL) {
 				ib_logf(IB_LOG_LEVEL_ERROR,
@@ -2406,36 +2387,36 @@
 }
 
 /********************************************************//**
-Parses MLOG_FILE_TRUNCATE redo record during recovery */
+Parses MLOG_FILE_TRUNCATE redo record during recovery
+@return true if successfully parsed the
+MLOG_FILE_TRUNCATE record, otherwise false */
 static
 bool
 fil_parse_truncate_record(
 /*======================*/
-	byte**			ptr,		/*!< in: buffer containing
-						the most MLOG_FILE_TRUNCATE
-						redo record body */
-	byte**			end_ptr,	/*!< in: buffer end */
-	ulint			flags,		/*!< in: tablespace flags */
-	truncate_rec_body_t*	truncate_rec_body)
-						/*!< out: the body information
-						of MLOG_FILE_TRUNCATE redo
-						record */
-{
-	ulint			dir_path_len;
-	ulint			len;
+	byte**		ptr,		/*!< in/out: buffer containing
+					the main body of
+					MLOG_FILE_TRUNCATE record */
+	const byte**	end_ptr,	/*!< in: buffer end */
+	ulint		flags,		/*!< in: tablespace flags */
+	truncate_rec_t*	truncate_rec)	/*!< out: the information of
+					MLOG_FILE_TRUNCATE record */
+{
+	ulint		dir_path_len;
+	ulint		len;
 	if (*end_ptr < *ptr + 4) {
 		return(NULL);
 	}
-	truncate_rec_body->index_num = mach_read_from_4(*ptr);
+	truncate_rec->n_index = mach_read_from_4(*ptr);
 	*ptr += 4;
 	/* Parse index ids and types from TRUNCATE log record */
-	for (ulint i = 0; i < truncate_rec_body->index_num; i++) {
+	for (ulint i = 0; i < truncate_rec->n_index; i++) {
 		if (*end_ptr < *ptr + 12) {
 			return(false);
 		}
-		truncate_rec_body->index_id_buf[i] = mach_read_from_8(*ptr);
+		truncate_rec->index_id_buf[i] = mach_read_from_8(*ptr);
 		*ptr += 8;
-		truncate_rec_body->type_buf[i] = mach_read_from_4(*ptr);
+		truncate_rec->type_buf[i] = mach_read_from_4(*ptr);
 		*ptr += 4;
 	}
 	/* Parse the remote directory from TRUNCATE log record */
@@ -2448,36 +2429,34 @@
 		if (*end_ptr < *ptr + dir_path_len) {
 			return(false);
 		}
-		truncate_rec_body->dir_path = (const char*) (*ptr);
+		truncate_rec->dir_path = (const char*) (*ptr);
 		*ptr += dir_path_len;
 
 	}
 	if (fsp_flags_is_compressed(flags)) {
 		/* Parse the number of index fields from TRUNCATE log record */
-		for (ulint i = 0; i < truncate_rec_body->index_num; i++) {
+		for (ulint i = 0; i < truncate_rec->n_index; i++) {
 			if (*end_ptr < *ptr + 4) {
 				return(false);
 			}
-			truncate_rec_body->n_fields_buf[i] =
-				mach_read_from_4(*ptr);
+			truncate_rec->n_fields_buf[i] = mach_read_from_4(*ptr);
 			*ptr += 4;
 		}
 		/* Parse index fields info encoded from TRUNCATE log record */
 		len = 0;
-		for (ulint i = 0; i < truncate_rec_body->index_num; i++) {
+		for (ulint i = 0; i < truncate_rec->n_index; i++) {
 			if (*end_ptr < *ptr + 4) {
 				return(false);
 			}
-			truncate_rec_body->field_len_buf[i] =
-				mach_read_from_4(*ptr);
+			truncate_rec->field_len_buf[i] = mach_read_from_4(*ptr);
 			*ptr += 4;
-			len += truncate_rec_body->field_len_buf[i];
+			len += truncate_rec->field_len_buf[i];
 		}
 		len++;
 		if (*end_ptr < *ptr + len) {
 			return(false);
 		}
-		truncate_rec_body->fields_buf = *ptr;
+		truncate_rec->fields = *ptr;
 		*ptr += len;
 	}
 
@@ -2509,24 +2488,25 @@
 byte*
 fil_op_log_parse_or_replay(
 /*=======================*/
-	byte*	ptr,		/*!< in: buffer containing the log record body,
-				or an initial segment of it, if the record does
-				not fir completely between ptr and end_ptr */
-	byte*	end_ptr,	/*!< in: buffer end */
-	ulint	type,		/*!< in: the type of this log record */
-	ulint	space_id,	/*!< in: the space id of the tablespace in
-				question, or 0 if the log record should
-				only be parsed but not replayed */
-	ulint	log_flags,	/*!< in: redo log flags
-				(stored in the page number parameter) */
-	lsn_t	recv_lsn)	/*!< in: the end LSN of the log record */
-{
-	ulint			name_len;
-	ulint			new_name_len;
-	const char*		name;
-	truncate_rec_body_t	truncate_rec_body;
-	ulint			flags		= 0;
-	const char*		new_name	= NULL;
+	byte*		ptr,		/*!< in/out: buffer containing the log
+					record body, or an initial segment
+					of it, if the record does not fire
+					completely between ptr and end_ptr */
+	const byte*	end_ptr,	/*!< in: buffer end */
+	ulint		type,		/*!< in: the type of this log record */
+	ulint		space_id,	/*!< in: the space id of the tablespace
+					in question, or 0 if the log record
+					should only be parsed but not replayed*/
+	ulint		log_flags,	/*!< in: redo log flags
+					(stored in the page number parameter) */
+	lsn_t		recv_lsn)	/*!< in: the end LSN of log record */
+{
+	ulint		name_len;
+	ulint		new_name_len;
+	const char*	name;
+	truncate_rec_t	truncate_rec;
+	ulint		flags		= 0;
+	const char*	new_name	= NULL;
 
 	if (type == MLOG_FILE_CREATE2 || type == MLOG_FILE_TRUNCATE) {
 		if (end_ptr < ptr + 4) {
@@ -2556,11 +2536,10 @@
 
 	ptr += name_len;
 
-	if (type == MLOG_FILE_TRUNCATE) {
-		if (!(fil_parse_truncate_record(&ptr, &end_ptr, flags,
-						&truncate_rec_body))) {
+	if ((type == MLOG_FILE_TRUNCATE)
+	    && !fil_parse_truncate_record(&ptr, &end_ptr, flags,
+					  &truncate_rec)) {
 			return(NULL);
-		}
 	}
 
 	if (type == MLOG_FILE_RENAME) {
@@ -2617,10 +2596,10 @@
 		if (fil_tablespace_exists_in_mem(space_id)) {
 			fil_recreate_tablespace(
 				space_id, log_flags, flags, name,
-				&truncate_rec_body, recv_lsn);
-		}
-
-                break;
+				&truncate_rec, recv_lsn);
+		}
+
+		break;
 
 	case MLOG_FILE_RENAME:
 		/* We do the rename based on space id, not old file name;
@@ -2725,26 +2704,13 @@
 
 	if (space != 0 && space->n_pending_ops != 0) {
 
-<<<<<<< HEAD
-			if (count > 5000) {
-				ib_logf(IB_LOG_LEVEL_WARN,
-					"Trying to close/delete/truncate "
-					"tablespace '%s' but there are %lu "
-					"pending change buffer merges on it.",
-					space->name,
-					(ulong) space->n_pending_ops);
-			}
-
-			return(count + 1);
-=======
 		if (count > 5000) {
 			ib_logf(IB_LOG_LEVEL_WARN,
-				"Trying to close/delete tablespace "
+				"Trying to close/delete/truncate tablespace "
 				"'%s' but there are %lu pending change "
 				"buffer merges on it.",
 				space->name,
 				(ulong) space->n_pending_ops);
->>>>>>> 092ffdf7
 		}
 
 		return(count + 1);
@@ -2768,19 +2734,15 @@
 	ut_ad(mutex_own(&fil_system->mutex));
 	ut_a(space->n_pending_ops == 0);
 
-<<<<<<< HEAD
 	switch(operation) {
 	case FIL_OPERATION_DELETE:
 	case FIL_OPERATION_CLOSE:
-		space->is_being_deleted = TRUE;
 		break;
 	case FIL_OPERATION_TRUNCATE:
-		space->is_being_truncated = false;
+		space->is_being_truncated = true;
 		break;
 	}
 
-=======
->>>>>>> 092ffdf7
 	/* The following code must change when InnoDB supports
 	multiple datafiles per tablespace. */
 	ut_a(UT_LIST_GET_LEN(space->chain) == 1);
@@ -2867,11 +2829,7 @@
 
 		fil_node_t*	node;
 
-<<<<<<< HEAD
-		count = fil_check_pending_io(operation, *space, &node, count);
-=======
-		count = fil_check_pending_io(sp, &node, count);
->>>>>>> 092ffdf7
+		count = fil_check_pending_io(operation, sp, &node, count);
 
 		if (count == 0) {
 			*path = mem_strdup(node->name);
@@ -3140,26 +3098,23 @@
 						format of InnoDB */
 	ulint			flags,		/*!< in: tablespace flags */
 	ulint			format_flags,	/*!< in: page format */
-	truncate_rec_body_t*	truncate_rec_body)
-						/*!< in: The body information
-						of MLOG_FILE_TRUNCATE redo
-						record */
+	const truncate_rec_t*	truncate_rec)	/*!< in: The information of
+						MLOG_FILE_TRUNCATE record */
 {
 #ifndef UNIV_HOTBACKUP
-		/* Write a log record about the truncation of the .ibd
-		file, so that ibbackup can replay it in the
-		--apply-log phase. We use a dummy mtr and the familiar
-		log write mechanism. */
-		mtr_t   mtr;
-
-		/* When replaying the operation in ibbackup, do not try
-		to write any log record */
-		mtr_start(&mtr);
-
-		fil_op_write_log(MLOG_FILE_TRUNCATE, space_id, format_flags,
-				 flags, tablename, NULL, truncate_rec_body,
-				 &mtr);
-		mtr_commit(&mtr);
+	/* Write a log record about the truncation of the .ibd
+	file, so that ibbackup can replay it in the
+	--apply-log phase. We use a dummy mtr and the familiar
+	log write mechanism. */
+	mtr_t   mtr;
+
+	/* When replaying the operation in ibbackup, do not try
+	to write any log record */
+	mtr_start(&mtr);
+
+	fil_op_write_log(MLOG_FILE_TRUNCATE, space_id, format_flags,
+			 flags, tablename, NULL, truncate_rec, &mtr);
+	mtr_commit(&mtr);
 #endif /* !UNIV_HOTBACKUP */
 }
 
@@ -3173,18 +3128,14 @@
 /*===================*/
 	ulint		id)	/* !< in: space id */
 {
-        if (fil_space_truncated == id) {
-                return (true);
-        }
-
-        return (false);
+	return(fil_space_truncated == id);
 }
 
 /*******************************************************************//**
 Reset truncated space id */
 UNIV_INTERN
 void
-fil_space_truncated_reset(void)
+fil_space_truncated_reset()
 /*===========================*/
 {
 	fil_space_truncated = ULINT_UNDEFINED;
@@ -3312,7 +3263,11 @@
 
 	ut_a(space != NULL);
 
-	is_being_deleted = space->stop_new_ops;
+	if (space->stop_new_ops && !space->is_being_truncated) {
+		is_being_deleted = TRUE;
+	} else {
+		is_being_deleted = FALSE;
+	}
 
 	mutex_exit(&fil_system->mutex);
 
@@ -5027,7 +4982,8 @@
 
 	space = fil_space_get_by_id(id);
 
-	if (space == NULL || space->stop_new_ops) {
+	if (space == NULL
+	    || (space->stop_new_ops && !space->is_being_truncated)) {
 		mutex_exit(&fil_system->mutex);
 
 		return(TRUE);
@@ -5828,7 +5784,9 @@
 
 	/* If we are deleting a tablespace we don't allow any read
 	operations on that. However, we do allow write operations. */
-	if (space == 0 || (type == OS_FILE_READ && space->stop_new_ops)) {
+	if (space == 0
+	    || (type == OS_FILE_READ
+	    && space->stop_new_ops && !space->is_being_truncated)) {
 		mutex_exit(&fil_system->mutex);
 
 		ib_logf(IB_LOG_LEVEL_ERROR,
@@ -6054,13 +6012,9 @@
 
 	space = fil_space_get_by_id(space_id);
 
-<<<<<<< HEAD
 	if (!space
-	    || space->is_being_deleted
+	    || space->stop_new_ops
 	    || space->is_being_truncated) {
-=======
-	if (!space || space->stop_new_ops) {
->>>>>>> 092ffdf7
 		mutex_exit(&fil_system->mutex);
 
 		return;
@@ -6214,13 +6168,9 @@
 	     space;
 	     space = UT_LIST_GET_NEXT(unflushed_spaces, space)) {
 
-<<<<<<< HEAD
 		if (space->purpose == purpose
-		    && !space->is_being_deleted
+		    && !space->stop_new_ops
 		    && !space->is_being_truncated) {
-=======
-		if (space->purpose == purpose && !space->stop_new_ops) {
->>>>>>> 092ffdf7
 
 			space_ids[n_space_ids++] = space->id;
 		}
@@ -6789,8 +6739,8 @@
 	mtr_t           mtr;
 	mtr_start(&mtr);
 	fil_op_write_log(MLOG_FILE_RENAME, old_space_id,
-			 0, 0, old_name, tmp_name, &mtr);
+			 0, 0, old_name, tmp_name, NULL, &mtr);
 	fil_op_write_log(MLOG_FILE_RENAME, new_space_id,
-			 0, 0, new_name, old_name, &mtr);
+			 0, 0, new_name, old_name, NULL, &mtr);
 	mtr_commit(&mtr);
 }
