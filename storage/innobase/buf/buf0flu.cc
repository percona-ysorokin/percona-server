/*****************************************************************************

Copyright (c) 1995, 2015, Oracle and/or its affiliates. All Rights Reserved.

This program is free software; you can redistribute it and/or modify it under
the terms of the GNU General Public License as published by the Free Software
Foundation; version 2 of the License.

This program is distributed in the hope that it will be useful, but WITHOUT
ANY WARRANTY; without even the implied warranty of MERCHANTABILITY or FITNESS
FOR A PARTICULAR PURPOSE. See the GNU General Public License for more details.

You should have received a copy of the GNU General Public License along with
this program; if not, write to the Free Software Foundation, Inc.,
51 Franklin Street, Suite 500, Boston, MA 02110-1335 USA

*****************************************************************************/

/**************************************************//**
@file buf/buf0flu.cc
The database buffer buf_pool flush algorithm

Created 11/11/1995 Heikki Tuuri
*******************************************************/

#include "ha_prototypes.h"
#include <mysql/service_thd_wait.h>

#include "buf0flu.h"

#ifdef UNIV_NONINL
#include "buf0flu.ic"
#endif

#include "buf0buf.h"
#include "buf0checksum.h"
#include "srv0start.h"
#include "srv0srv.h"
#include "page0zip.h"
#ifndef UNIV_HOTBACKUP
#include "ut0byte.h"
#include "page0page.h"
#include "fil0fil.h"
#include "buf0lru.h"
#include "buf0rea.h"
#include "ibuf0ibuf.h"
#include "log0log.h"
#include "os0file.h"
#include "trx0sys.h"
#include "srv0mon.h"
#include "fsp0sysspace.h"
#include "ut0stage.h"

#ifdef UNIV_LINUX
/* include defs for CPU time priority settings */
#include <unistd.h>
#include <sys/syscall.h>
#include <sys/time.h>
#include <sys/resource.h>
static const int buf_flush_page_cleaner_priority = -20;
#endif /* UNIV_LINUX */

/** Sleep time in microseconds for loop waiting for the oldest
modification lsn */
static const ulint buf_flush_wait_flushed_sleep_time = 10000;

/** Number of pages flushed through non flush_list flushes. */
static ulint buf_lru_flush_page_count = 0;

/** Flag indicating if the page_cleaner is in active state. This flag
is set to TRUE by the page_cleaner thread when it is spawned and is set
back to FALSE at shutdown by the page_cleaner as well. Therefore no
need to protect it by a mutex. It is only ever read by the thread
doing the shutdown */
bool buf_page_cleaner_is_active = false;

/** Factor for scan length to determine n_pages for intended oldest LSN
progress */
static ulint buf_flush_lsn_scan_factor = 3;

/** Average redo generation rate */
static lsn_t lsn_avg_rate = 0;

/** Target oldest LSN for the requested flush_sync */
static lsn_t buf_flush_sync_lsn = 0;

#ifdef UNIV_PFS_THREAD
mysql_pfs_key_t page_cleaner_thread_key;
#endif /* UNIV_PFS_THREAD */

/** Event to synchronise with the flushing. */
os_event_t	buf_flush_event;

/** State for page cleaner array slot */
enum page_cleaner_state_t {
	/** Not requested any yet.
	Moved from FINISHED by the coordinator. */
	PAGE_CLEANER_STATE_NONE = 0,
	/** Requested but not started flushing.
	Moved from NONE by the coordinator. */
	PAGE_CLEANER_STATE_REQUESTED,
	/** Flushing is on going.
	Moved from REQUESTED by the worker. */
	PAGE_CLEANER_STATE_FLUSHING,
	/** Flushing was finished.
	Moved from FLUSHING by the worker. */
	PAGE_CLEANER_STATE_FINISHED
};

/** Page cleaner request state for each buffer pool instance */
struct page_cleaner_slot_t {
	page_cleaner_state_t	state;	/*!< state of the request.
					protected by page_cleaner_t::mutex
					if the worker thread got the slot and
					set to PAGE_CLEANER_STATE_FLUSHING,
					n_flushed_lru and n_flushed_list can be
					updated only by the worker thread */
	/* This value is set during state==PAGE_CLEANER_STATE_NONE */
	ulint			n_pages_requested;
					/*!< number of requested pages
					for the slot */
	/* These values are updated during state==PAGE_CLEANER_STATE_FLUSHING,
	and commited with state==PAGE_CLEANER_STATE_FINISHED.
	The consistency is protected by the 'state' */
	ulint			n_flushed_lru;
					/*!< number of flushed and evicted
					pages by LRU scan flushing */

	ulint			n_flushed_list;
					/*!< number of flushed pages
					by flush_list flushing */
	bool			succeeded_list;
					/*!< true if flush_list flushing
					succeeded. */
	ulint			flush_lru_time;
					/*!< elapsed time for LRU flushing */
	ulint			flush_list_time;
					/*!< elapsed time for flush_list
					flushing */
	ulint			flush_lru_pass;
					/*!< count to attempt LRU flushing */
	ulint			flush_list_pass;
					/*!< count to attempt flush_list
					flushing */
};

/** Page cleaner structure common for all threads */
struct page_cleaner_t {
	ib_mutex_t		mutex;		/*!< mutex to protect whole of
						page_cleaner_t struct and
						page_cleaner_slot_t slots. */
	os_event_t		is_requested;	/*!< event to activate worker
						threads. */
	os_event_t		is_finished;	/*!< event to signal that all
						slots were finished. */
	volatile ulint		n_workers;	/*!< number of worker threads
						in existence */
	bool			requested;	/*!< true if requested pages
						to flush */
	lsn_t			lsn_limit;	/*!< upper limit of LSN to be
						flushed */
	ulint			n_slots;	/*!< total number of slots */
	ulint			n_slots_requested;
						/*!< number of slots
						in the state
						PAGE_CLEANER_STATE_REQUESTED */
	ulint			n_slots_flushing;
						/*!< number of slots
						in the state
						PAGE_CLEANER_STATE_FLUSHING */
	ulint			n_slots_finished;
						/*!< number of slots
						in the state
						PAGE_CLEANER_STATE_FINISHED */
	ulint			flush_time;	/*!< elapsed time to flush
						requests for all slots */
	ulint			flush_pass;	/*!< count to finish to flush
						requests for all slots */
	page_cleaner_slot_t*	slots;		/*!< pointer to the slots */
	bool			is_running;	/*!< false if attempt
						to shutdown */
};

static page_cleaner_t*	page_cleaner = NULL;

/** If LRU list of a buf_pool is less than this size then LRU eviction
should not happen. This is because when we do LRU flushing we also put
the blocks on free list. If LRU list is very small then we can end up
in thrashing. */
#define BUF_LRU_MIN_LEN		256

/* @} */

/******************************************************************//**
Increases flush_list size in bytes with the page size in inline function */
static inline
void
incr_flush_list_size_in_bytes(
/*==========================*/
	buf_block_t*	block,		/*!< in: control block */
	buf_pool_t*	buf_pool)	/*!< in: buffer pool instance */
{
	ut_ad(buf_flush_list_mutex_own(buf_pool));

	buf_pool->stat.flush_list_bytes += block->page.size.physical();

	ut_ad(buf_pool->stat.flush_list_bytes <= buf_pool->curr_pool_size);
}

#if defined UNIV_DEBUG || defined UNIV_BUF_DEBUG
/******************************************************************//**
Validates the flush list.
@return TRUE if ok */
static
ibool
buf_flush_validate_low(
/*===================*/
	buf_pool_t*	buf_pool);	/*!< in: Buffer pool instance */

/******************************************************************//**
Validates the flush list some of the time.
@return TRUE if ok or the check was skipped */
static
ibool
buf_flush_validate_skip(
/*====================*/
	buf_pool_t*	buf_pool)	/*!< in: Buffer pool instance */
{
/** Try buf_flush_validate_low() every this many times */
# define BUF_FLUSH_VALIDATE_SKIP	23

	/** The buf_flush_validate_low() call skip counter.
	Use a signed type because of the race condition below. */
	static int buf_flush_validate_count = BUF_FLUSH_VALIDATE_SKIP;

	/* There is a race condition below, but it does not matter,
	because this call is only for heuristic purposes. We want to
	reduce the call frequency of the costly buf_flush_validate_low()
	check in debug builds. */
	if (--buf_flush_validate_count > 0) {
		return(TRUE);
	}

	buf_flush_validate_count = BUF_FLUSH_VALIDATE_SKIP;
	return(buf_flush_validate_low(buf_pool));
}
#endif /* UNIV_DEBUG || UNIV_BUF_DEBUG */

/******************************************************************//**
Insert a block in the flush_rbt and returns a pointer to its
predecessor or NULL if no predecessor. The ordering is maintained
on the basis of the <oldest_modification, space, offset> key.
@return pointer to the predecessor or NULL if no predecessor. */
static
buf_page_t*
buf_flush_insert_in_flush_rbt(
/*==========================*/
	buf_page_t*	bpage)	/*!< in: bpage to be inserted. */
{
	const ib_rbt_node_t*	c_node;
	const ib_rbt_node_t*	p_node;
	buf_page_t*		prev = NULL;
	buf_pool_t*		buf_pool = buf_pool_from_bpage(bpage);

	ut_ad(buf_flush_list_mutex_own(buf_pool));

	/* Insert this buffer into the rbt. */
	c_node = rbt_insert(buf_pool->flush_rbt, &bpage, &bpage);
	ut_a(c_node != NULL);

	/* Get the predecessor. */
	p_node = rbt_prev(buf_pool->flush_rbt, c_node);

	if (p_node != NULL) {
		buf_page_t**	value;
		value = rbt_value(buf_page_t*, p_node);
		prev = *value;
		ut_a(prev != NULL);
	}

	return(prev);
}

/*********************************************************//**
Delete a bpage from the flush_rbt. */
static
void
buf_flush_delete_from_flush_rbt(
/*============================*/
	buf_page_t*	bpage)	/*!< in: bpage to be removed. */
{
#ifdef UNIV_DEBUG
	ibool		ret = FALSE;
#endif /* UNIV_DEBUG */
	buf_pool_t*	buf_pool = buf_pool_from_bpage(bpage);

	ut_ad(buf_flush_list_mutex_own(buf_pool));

#ifdef UNIV_DEBUG
	ret =
#endif /* UNIV_DEBUG */
	rbt_delete(buf_pool->flush_rbt, &bpage);

	ut_ad(ret);
}

/*****************************************************************//**
Compare two modified blocks in the buffer pool. The key for comparison
is:
key = <oldest_modification, space, offset>
This comparison is used to maintian ordering of blocks in the
buf_pool->flush_rbt.
Note that for the purpose of flush_rbt, we only need to order blocks
on the oldest_modification. The other two fields are used to uniquely
identify the blocks.
@return < 0 if b2 < b1, 0 if b2 == b1, > 0 if b2 > b1 */
static
int
buf_flush_block_cmp(
/*================*/
	const void*	p1,		/*!< in: block1 */
	const void*	p2)		/*!< in: block2 */
{
	int			ret;
	const buf_page_t*	b1 = *(const buf_page_t**) p1;
	const buf_page_t*	b2 = *(const buf_page_t**) p2;

	ut_ad(b1 != NULL);
	ut_ad(b2 != NULL);

#ifdef UNIV_DEBUG
	buf_pool_t*	buf_pool = buf_pool_from_bpage(b1);
#endif /* UNIV_DEBUG */

	ut_ad(buf_flush_list_mutex_own(buf_pool));

	ut_ad(b1->in_flush_list);
	ut_ad(b2->in_flush_list);

	if (b2->oldest_modification > b1->oldest_modification) {
		return(1);
	} else if (b2->oldest_modification < b1->oldest_modification) {
		return(-1);
	}

	/* If oldest_modification is same then decide on the space. */
	ret = (int)(b2->id.space() - b1->id.space());

	/* Or else decide ordering on the page number. */
	return(ret ? ret : (int) (b2->id.page_no() - b1->id.page_no()));
}

/********************************************************************//**
Initialize the red-black tree to speed up insertions into the flush_list
during recovery process. Should be called at the start of recovery
process before any page has been read/written. */
void
buf_flush_init_flush_rbt(void)
/*==========================*/
{
	ulint	i;

	for (i = 0; i < srv_buf_pool_instances; i++) {
		buf_pool_t*	buf_pool;

		buf_pool = buf_pool_from_array(i);

		buf_flush_list_mutex_enter(buf_pool);

		ut_ad(buf_pool->flush_rbt == NULL);

		/* Create red black tree for speedy insertions in flush list. */
		buf_pool->flush_rbt = rbt_create(
			sizeof(buf_page_t*), buf_flush_block_cmp);

		buf_flush_list_mutex_exit(buf_pool);
	}
}

/********************************************************************//**
Frees up the red-black tree. */
void
buf_flush_free_flush_rbt(void)
/*==========================*/
{
	ulint	i;

	for (i = 0; i < srv_buf_pool_instances; i++) {
		buf_pool_t*	buf_pool;

		buf_pool = buf_pool_from_array(i);

		buf_flush_list_mutex_enter(buf_pool);

#if defined UNIV_DEBUG || defined UNIV_BUF_DEBUG
		ut_a(buf_flush_validate_low(buf_pool));
#endif /* UNIV_DEBUG || UNIV_BUF_DEBUG */

		rbt_free(buf_pool->flush_rbt);
		buf_pool->flush_rbt = NULL;

		buf_flush_list_mutex_exit(buf_pool);
	}
}

/********************************************************************//**
Inserts a modified block into the flush list. */
void
buf_flush_insert_into_flush_list(
/*=============================*/
	buf_pool_t*	buf_pool,	/*!< buffer pool instance */
	buf_block_t*	block,		/*!< in/out: block which is modified */
	lsn_t		lsn)		/*!< in: oldest modification */
{
	ut_ad(log_flush_order_mutex_own());
	ut_ad(mutex_own(buf_page_get_mutex(&block->page)));

	buf_flush_list_mutex_enter(buf_pool);

	ut_ad((UT_LIST_GET_FIRST(buf_pool->flush_list) == NULL)
	      || (UT_LIST_GET_FIRST(buf_pool->flush_list)->oldest_modification
		  <= lsn));

	/* If we are in the recovery then we need to update the flush
	red-black tree as well. */
	if (buf_pool->flush_rbt != NULL) {
		buf_flush_list_mutex_exit(buf_pool);
		buf_flush_insert_sorted_into_flush_list(buf_pool, block, lsn);
		return;
	}

	ut_ad(buf_block_get_state(block) == BUF_BLOCK_FILE_PAGE);
	ut_ad(!block->page.in_flush_list);

	ut_d(block->page.in_flush_list = TRUE);
	block->page.oldest_modification = lsn;

	UT_LIST_ADD_FIRST(buf_pool->flush_list, &block->page);

	incr_flush_list_size_in_bytes(block, buf_pool);

#ifdef UNIV_DEBUG_VALGRIND
	void*	p;

	if (block->page.size.is_compressed()) {
		p = block->page.zip.data;
	} else {
		p = block->frame;
	}

	UNIV_MEM_ASSERT_RW(p, block->page.size.physical());
#endif /* UNIV_DEBUG_VALGRIND */

#if defined UNIV_DEBUG || defined UNIV_BUF_DEBUG
	ut_a(buf_flush_validate_skip(buf_pool));
#endif /* UNIV_DEBUG || UNIV_BUF_DEBUG */

	buf_flush_list_mutex_exit(buf_pool);
}

/********************************************************************//**
Inserts a modified block into the flush list in the right sorted position.
This function is used by recovery, because there the modifications do not
necessarily come in the order of lsn's. */
void
buf_flush_insert_sorted_into_flush_list(
/*====================================*/
	buf_pool_t*	buf_pool,	/*!< in: buffer pool instance */
	buf_block_t*	block,		/*!< in/out: block which is modified */
	lsn_t		lsn)		/*!< in: oldest modification */
{
	buf_page_t*	prev_b;
	buf_page_t*	b;

	ut_ad(log_flush_order_mutex_own());
	ut_ad(mutex_own(buf_page_get_mutex(&block->page)));
	ut_ad(buf_block_get_state(block) == BUF_BLOCK_FILE_PAGE);

	buf_flush_list_mutex_enter(buf_pool);

	/* The field in_LRU_list is protected by buf_pool->LRU_list_mutex,
	which we are not holding.  However, while a block is in the flush
	list, it is dirty and cannot be discarded, not from the
	page_hash or from the LRU list.  At most, the uncompressed
	page frame of a compressed block may be discarded or created
	(copying the block->page to or from a buf_page_t that is
	dynamically allocated from buf_buddy_alloc()).  Because those
	transitions hold block->mutex and the flush list mutex (via
	buf_flush_relocate_on_flush_list()), there is no possibility
	of a race condition in the assertions below. */
	ut_ad(block->page.in_LRU_list);
	ut_ad(block->page.in_page_hash);
	/* buf_buddy_block_register() will take a block in the
	BUF_BLOCK_MEMORY state, not a file page. */
	ut_ad(!block->page.in_zip_hash);

	ut_ad(!block->page.in_flush_list);
	ut_d(block->page.in_flush_list = TRUE);
	block->page.oldest_modification = lsn;

#ifdef UNIV_DEBUG_VALGRIND
	void*	p;

	if (block->page.size.is_compressed()) {
		p = block->page.zip.data;
	} else {
		p = block->frame;
	}

	UNIV_MEM_ASSERT_RW(p, block->page.size.physical());
#endif /* UNIV_DEBUG_VALGRIND */

	prev_b = NULL;

	/* For the most part when this function is called the flush_rbt
	should not be NULL. In a very rare boundary case it is possible
	that the flush_rbt has already been freed by the recovery thread
	before the last page was hooked up in the flush_list by the
	io-handler thread. In that case we'll just do a simple
	linear search in the else block. */
	if (buf_pool->flush_rbt != NULL) {

		prev_b = buf_flush_insert_in_flush_rbt(&block->page);

	} else {

		b = UT_LIST_GET_FIRST(buf_pool->flush_list);

		while (b != NULL && b->oldest_modification
		       > block->page.oldest_modification) {

			ut_ad(b->in_flush_list);
			prev_b = b;
			b = UT_LIST_GET_NEXT(list, b);
		}
	}

	if (prev_b == NULL) {
		UT_LIST_ADD_FIRST(buf_pool->flush_list, &block->page);
	} else {
		UT_LIST_INSERT_AFTER(buf_pool->flush_list, prev_b, &block->page);
	}

	incr_flush_list_size_in_bytes(block, buf_pool);

#if defined UNIV_DEBUG || defined UNIV_BUF_DEBUG
	ut_a(buf_flush_validate_low(buf_pool));
#endif /* UNIV_DEBUG || UNIV_BUF_DEBUG */

	buf_flush_list_mutex_exit(buf_pool);
}

/********************************************************************//**
Returns TRUE if the file page block is immediately suitable for replacement,
i.e., the transition FILE_PAGE => NOT_USED allowed. The caller must hold the
LRU list and block mutexes.
@return TRUE if can replace immediately */
ibool
buf_flush_ready_for_replace(
/*========================*/
	buf_page_t*	bpage)	/*!< in: buffer control block, must be
				buf_page_in_file(bpage) and in the LRU list */
{
#ifdef UNIV_DEBUG
	buf_pool_t*	buf_pool = buf_pool_from_bpage(bpage);
	ut_ad(mutex_own(&buf_pool->LRU_list_mutex));
#endif /* UNIV_DEBUG */
	ut_ad(mutex_own(buf_page_get_mutex(bpage)));
	ut_ad(bpage->in_LRU_list);

	if (buf_page_in_file(bpage)) {

		return(bpage->oldest_modification == 0
		       && bpage->buf_fix_count == 0
		       && buf_page_get_io_fix(bpage) == BUF_IO_NONE);
	}

	ib::fatal() << "Buffer block " << bpage << " state " <<  bpage->state
		<< " in the LRU list!";

	return(FALSE);
}

/********************************************************************//**
Returns true if the block is modified and ready for flushing.
@return true if can flush immediately */
bool
buf_flush_ready_for_flush(
/*======================*/
	buf_page_t*	bpage,	/*!< in: buffer control block, must be
				buf_page_in_file(bpage) */
	buf_flush_t	flush_type)/*!< in: type of flush */
{
#ifdef UNIV_DEBUG
	buf_pool_t*	buf_pool = buf_pool_from_bpage(bpage);
#endif

	ut_a(buf_page_in_file(bpage)
	     || (buf_page_get_state(bpage) == BUF_BLOCK_REMOVE_HASH
#ifdef UNIV_DEBUG
		 && !mutex_own(&buf_pool->LRU_list_mutex)
#endif
		     ));
	ut_ad(mutex_own(buf_page_get_mutex(bpage))
	      || (flush_type == BUF_FLUSH_LIST
		  && buf_flush_list_mutex_own(buf_pool)));
	ut_ad(flush_type < BUF_FLUSH_N_TYPES);

	if (bpage->oldest_modification == 0
	    || buf_page_get_io_fix_unlocked(bpage) != BUF_IO_NONE) {
		return(false);
	}

	ut_ad(bpage->in_flush_list);

	switch (flush_type) {
	case BUF_FLUSH_LIST:
		return(buf_page_get_state(bpage) != BUF_BLOCK_REMOVE_HASH);
	case BUF_FLUSH_LRU:
	case BUF_FLUSH_SINGLE_PAGE:
		return(true);

	case BUF_FLUSH_N_TYPES:
		break;
	}

	ut_error;
	return(false);
}

/********************************************************************//**
Remove a block from the flush list of modified blocks. */
void
buf_flush_remove(
/*=============*/
	buf_page_t*	bpage)	/*!< in: pointer to the block in question */
{
	buf_pool_t*	buf_pool = buf_pool_from_bpage(bpage);

	ut_ad(mutex_own(buf_page_get_mutex(bpage)));
#if defined UNIV_DEBUG || defined UNIV_BUF_DEBUG
	ut_ad(buf_page_get_state(bpage) != BUF_BLOCK_ZIP_DIRTY
	      || mutex_own(&buf_pool->LRU_list_mutex));
#endif
	ut_ad(bpage->in_flush_list);

	buf_flush_list_mutex_enter(buf_pool);

	/* Important that we adjust the hazard pointer before removing
	the bpage from flush list. */
	buf_pool->flush_hp.adjust(bpage);

	switch (buf_page_get_state(bpage)) {
	case BUF_BLOCK_POOL_WATCH:
	case BUF_BLOCK_ZIP_PAGE:
		/* Clean compressed pages should not be on the flush list */
	case BUF_BLOCK_NOT_USED:
	case BUF_BLOCK_READY_FOR_USE:
	case BUF_BLOCK_MEMORY:
	case BUF_BLOCK_REMOVE_HASH:
		ut_error;
		return;
	case BUF_BLOCK_ZIP_DIRTY:
		buf_page_set_state(bpage, BUF_BLOCK_ZIP_PAGE);
		UT_LIST_REMOVE(buf_pool->flush_list, bpage);
#if defined UNIV_DEBUG || defined UNIV_BUF_DEBUG
		buf_LRU_insert_zip_clean(bpage);
#endif /* UNIV_DEBUG || UNIV_BUF_DEBUG */
		break;
	case BUF_BLOCK_FILE_PAGE:
		UT_LIST_REMOVE(buf_pool->flush_list, bpage);
		break;
	}

	/* If the flush_rbt is active then delete from there as well. */
	if (buf_pool->flush_rbt != NULL) {
		buf_flush_delete_from_flush_rbt(bpage);
	}

	/* Must be done after we have removed it from the flush_rbt
	because we assert on in_flush_list in comparison function. */
	ut_d(bpage->in_flush_list = FALSE);

	buf_pool->stat.flush_list_bytes -= bpage->size.physical();

	bpage->oldest_modification = 0;

#if defined UNIV_DEBUG || defined UNIV_BUF_DEBUG
	ut_a(buf_flush_validate_skip(buf_pool));
#endif /* UNIV_DEBUG || UNIV_BUF_DEBUG */

	/* If there is an observer that want to know if the asynchronous
	flushing was done then notify it. */
	if (bpage->flush_observer != NULL) {
		bpage->flush_observer->notify_remove(buf_pool, bpage);

		bpage->flush_observer = NULL;
	}

	buf_flush_list_mutex_exit(buf_pool);
}

/*******************************************************************//**
Relocates a buffer control block on the flush_list.
Note that it is assumed that the contents of bpage have already been
copied to dpage.
IMPORTANT: When this function is called bpage and dpage are not
exact copies of each other. For example, they both will have different
::state. Also the ::list pointers in dpage may be stale. We need to
use the current list node (bpage) to do the list manipulation because
the list pointers could have changed between the time that we copied
the contents of bpage to the dpage and the flush list manipulation
below. */
void
buf_flush_relocate_on_flush_list(
/*=============================*/
	buf_page_t*	bpage,	/*!< in/out: control block being moved */
	buf_page_t*	dpage)	/*!< in/out: destination block */
{
	buf_page_t*	prev;
	buf_page_t*	prev_b = NULL;
	buf_pool_t*	buf_pool = buf_pool_from_bpage(bpage);

	/* Must reside in the same buffer pool. */
	ut_ad(buf_pool == buf_pool_from_bpage(dpage));

	ut_ad(mutex_own(buf_page_get_mutex(bpage)));

	buf_flush_list_mutex_enter(buf_pool);

	ut_ad(bpage->in_flush_list);
	ut_ad(dpage->in_flush_list);

	/* If recovery is active we must swap the control blocks in
	the flush_rbt as well. */
	if (buf_pool->flush_rbt != NULL) {
		buf_flush_delete_from_flush_rbt(bpage);
		prev_b = buf_flush_insert_in_flush_rbt(dpage);
	}

	/* Important that we adjust the hazard pointer before removing
	the bpage from the flush list. */
	buf_pool->flush_hp.adjust(bpage);

	/* Must be done after we have removed it from the flush_rbt
	because we assert on in_flush_list in comparison function. */
	ut_d(bpage->in_flush_list = FALSE);

	prev = UT_LIST_GET_PREV(list, bpage);
	UT_LIST_REMOVE(buf_pool->flush_list, bpage);

	if (prev) {
		ut_ad(prev->in_flush_list);
		UT_LIST_INSERT_AFTER( buf_pool->flush_list, prev, dpage);
	} else {
		UT_LIST_ADD_FIRST(buf_pool->flush_list, dpage);
	}

	/* Just an extra check. Previous in flush_list
	should be the same control block as in flush_rbt. */
	ut_a(buf_pool->flush_rbt == NULL || prev_b == prev);

#if defined UNIV_DEBUG || defined UNIV_BUF_DEBUG
	ut_a(buf_flush_validate_low(buf_pool));
#endif /* UNIV_DEBUG || UNIV_BUF_DEBUG */

	buf_flush_list_mutex_exit(buf_pool);
}

/********************************************************************//**
Updates the flush system data structures when a write is completed. */
void
buf_flush_write_complete(
/*=====================*/
	buf_page_t*	bpage)	/*!< in: pointer to the block in question */
{
	buf_flush_t	flush_type = buf_page_get_flush_type(bpage);
	buf_pool_t*	buf_pool = buf_pool_from_bpage(bpage);

	mutex_enter(&buf_pool->flush_state_mutex);

	buf_flush_remove(bpage);

	buf_page_set_io_fix(bpage, BUF_IO_NONE);

	buf_pool->n_flush[flush_type]--;

	if (buf_pool->n_flush[flush_type] == 0
	    && buf_pool->init_flush[flush_type] == FALSE) {

		/* The running flush batch has ended */

		os_event_set(buf_pool->no_flush[flush_type]);
	}

	mutex_exit(&buf_pool->flush_state_mutex);

	buf_dblwr_update(bpage, flush_type);
}
#endif /* !UNIV_HOTBACKUP */

/** Calculate the checksum of a page from compressed table and update
the page.
@param[in,out]	page	page to update
@param[in]	size	compressed page size
@param[in]	lsn	LSN to stamp on the page */
void
buf_flush_update_zip_checksum(
	buf_frame_t*	page,
	ulint		size,
	lsn_t		lsn)
{
	ut_a(size > 0);

	const uint32_t	checksum = page_zip_calc_checksum(
		page, size,
		static_cast<srv_checksum_algorithm_t>(srv_checksum_algorithm));

	mach_write_to_8(page + FIL_PAGE_LSN, lsn);
	mach_write_to_4(page + FIL_PAGE_SPACE_OR_CHKSUM, checksum);
}

/** Initialize a page for writing to the tablespace.
@param[in]	block		buffer block; NULL if bypassing the buffer pool
@param[in,out]	page		page frame
@param[in,out]	page_zip_	compressed page, or NULL if uncompressed
@param[in]	newest_lsn	newest modification LSN to the page
@param[in]	skip_checksum	whether to disable the page checksum */
void
buf_flush_init_for_writing(
	const buf_block_t*	block,
	byte*			page,
	void*			page_zip_,
	lsn_t			newest_lsn,
	bool			skip_checksum)
{
	ib_uint32_t	checksum = BUF_NO_CHECKSUM_MAGIC;

	ut_ad(block == NULL || block->frame == page);
	ut_ad(block == NULL || page_zip_ == NULL
	      || &block->page.zip == page_zip_);
	ut_ad(page);

	if (page_zip_) {
		page_zip_des_t*	page_zip;
		ulint		size;

		page_zip = static_cast<page_zip_des_t*>(page_zip_);
		size = page_zip_get_size(page_zip);

		ut_ad(size);
		ut_ad(ut_is_2pow(size));
		ut_ad(size <= UNIV_ZIP_SIZE_MAX);

		switch (fil_page_get_type(page)) {
		case FIL_PAGE_TYPE_ALLOCATED:
		case FIL_PAGE_INODE:
		case FIL_PAGE_IBUF_BITMAP:
		case FIL_PAGE_TYPE_FSP_HDR:
		case FIL_PAGE_TYPE_XDES:
			/* These are essentially uncompressed pages. */
			memcpy(page_zip->data, page, size);
			/* fall through */
		case FIL_PAGE_TYPE_ZBLOB:
		case FIL_PAGE_TYPE_ZBLOB2:
		case FIL_PAGE_INDEX:
		case FIL_PAGE_RTREE:

			buf_flush_update_zip_checksum(
				page_zip->data, size, newest_lsn);

			return;
		}

		ib::error() << "The compressed page to be written"
			" seems corrupt:";
		ut_print_buf(stderr, page, size);
		fputs("\nInnoDB: Possibly older version of the page:", stderr);
		ut_print_buf(stderr, page_zip->data, size);
		putc('\n', stderr);
		ut_error;
	}

	/* Write the newest modification lsn to the page header and trailer */
	mach_write_to_8(page + FIL_PAGE_LSN, newest_lsn);

	mach_write_to_8(page + UNIV_PAGE_SIZE - FIL_PAGE_END_LSN_OLD_CHKSUM,
			newest_lsn);

	if (skip_checksum) {
		mach_write_to_4(page + FIL_PAGE_SPACE_OR_CHKSUM, checksum);
	} else {
		if (block != NULL && UNIV_PAGE_SIZE == 16384) {
			/* The page type could be garbage in old files
			created before MySQL 5.5. Such files always
			had a page size of 16 kilobytes. */
			ulint	page_type = fil_page_get_type(page);
			ulint	reset_type = page_type;

			switch (block->page.id.page_no() % 16384) {
			case 0:
				reset_type = block->page.id.page_no() == 0
					? FIL_PAGE_TYPE_FSP_HDR
					: FIL_PAGE_TYPE_XDES;
				break;
			case 1:
				reset_type = FIL_PAGE_IBUF_BITMAP;
				break;
			default:
				switch (page_type) {
				case FIL_PAGE_INDEX:
				case FIL_PAGE_RTREE:
				case FIL_PAGE_UNDO_LOG:
				case FIL_PAGE_INODE:
				case FIL_PAGE_IBUF_FREE_LIST:
				case FIL_PAGE_TYPE_ALLOCATED:
				case FIL_PAGE_TYPE_SYS:
				case FIL_PAGE_TYPE_TRX_SYS:
				case FIL_PAGE_TYPE_BLOB:
				case FIL_PAGE_TYPE_ZBLOB:
				case FIL_PAGE_TYPE_ZBLOB2:
					break;
				case FIL_PAGE_TYPE_FSP_HDR:
				case FIL_PAGE_TYPE_XDES:
				case FIL_PAGE_IBUF_BITMAP:
					/* These pages should have
					predetermined page numbers
					(see above). */
				default:
					reset_type = FIL_PAGE_TYPE_UNKNOWN;
					break;
				}
			}

			if (UNIV_UNLIKELY(page_type != reset_type)) {
				ib::info()
					<< "Resetting invalid page "
					<< block->page.id << " type "
					<< page_type << " to "
					<< reset_type << " when flushing.";
				fil_page_set_type(page, reset_type);
			}
		}

		switch ((srv_checksum_algorithm_t) srv_checksum_algorithm) {
		case SRV_CHECKSUM_ALGORITHM_CRC32:
		case SRV_CHECKSUM_ALGORITHM_STRICT_CRC32:
			checksum = buf_calc_page_crc32(page);
			mach_write_to_4(page + FIL_PAGE_SPACE_OR_CHKSUM,
					checksum);
			break;
		case SRV_CHECKSUM_ALGORITHM_INNODB:
		case SRV_CHECKSUM_ALGORITHM_STRICT_INNODB:
			checksum = (ib_uint32_t) buf_calc_page_new_checksum(
				page);
			mach_write_to_4(page + FIL_PAGE_SPACE_OR_CHKSUM,
					checksum);
			checksum = (ib_uint32_t) buf_calc_page_old_checksum(
				page);
			break;
		case SRV_CHECKSUM_ALGORITHM_NONE:
		case SRV_CHECKSUM_ALGORITHM_STRICT_NONE:
			mach_write_to_4(page + FIL_PAGE_SPACE_OR_CHKSUM,
					checksum);
			break;
			/* no default so the compiler will emit a warning if
			new enum is added and not handled here */
		}
	}

	/* With the InnoDB checksum, we overwrite the first 4 bytes of
	the end lsn field to store the old formula checksum. Since it
	depends also on the field FIL_PAGE_SPACE_OR_CHKSUM, it has to
	be calculated after storing the new formula checksum.

	In other cases we write the same value to both fields.
	If CRC32 is used then it is faster to use that checksum
	(calculated above) instead of calculating another one.
	We can afford to store something other than
	buf_calc_page_old_checksum() or BUF_NO_CHECKSUM_MAGIC in
	this field because the file will not be readable by old
	versions of MySQL/InnoDB anyway (older than MySQL 5.6.3) */

	mach_write_to_4(page + UNIV_PAGE_SIZE - FIL_PAGE_END_LSN_OLD_CHKSUM,
			checksum);
}

#ifndef UNIV_HOTBACKUP
/********************************************************************//**
Does an asynchronous write of a buffer page. NOTE: in simulated aio and
also when the doublewrite buffer is used, we must call
buf_dblwr_flush_buffered_writes after we have posted a batch of
writes! */
static
void
buf_flush_write_block_low(
/*======================*/
	buf_page_t*	bpage,		/*!< in: buffer block to write */
	buf_flush_t	flush_type,	/*!< in: type of flush */
	bool		sync)		/*!< in: true if sync IO request */
{
	page_t*	frame = NULL;

#ifdef UNIV_DEBUG
	buf_pool_t*	buf_pool = buf_pool_from_bpage(bpage);
<<<<<<< HEAD
	ut_ad(!mutex_own(&buf_pool->LRU_list_mutex));
#endif
=======
	ut_ad(!buf_pool_mutex_own(buf_pool));
#endif /* UNIV_DEBUG */
>>>>>>> a2757a60

	DBUG_PRINT("ib_buf", ("flush %s %u page " UINT32PF ":" UINT32PF,
			      sync ? "sync" : "async", (unsigned) flush_type,
			      bpage->id.space(), bpage->id.page_no()));

	ut_ad(buf_page_in_file(bpage));

	/* We are not holding block_mutex here. Nevertheless, it is safe to
	access bpage, because it is io_fixed and oldest_modification != 0.
	Thus, it cannot be relocated in the buffer pool or removed from
	flush_list or LRU_list. */
	ut_ad(!buf_flush_list_mutex_own(buf_pool));
	ut_ad(!buf_page_get_mutex(bpage)->is_owned());
	ut_ad(buf_page_get_io_fix_unlocked(bpage) == BUF_IO_WRITE);
	ut_ad(bpage->oldest_modification != 0);

#ifdef UNIV_IBUF_COUNT_DEBUG
	ut_a(ibuf_count_get(bpage->id) == 0);
#endif /* UNIV_IBUF_COUNT_DEBUG */

	ut_ad(bpage->newest_modification != 0);

	/* Force the log to the disk before writing the modified block */
	if (!srv_read_only_mode) {
		log_write_up_to(bpage->newest_modification, true);
	}

	switch (buf_page_get_state(bpage)) {
	case BUF_BLOCK_POOL_WATCH:
	case BUF_BLOCK_ZIP_PAGE: /* The page should be dirty. */
	case BUF_BLOCK_NOT_USED:
	case BUF_BLOCK_READY_FOR_USE:
	case BUF_BLOCK_MEMORY:
	case BUF_BLOCK_REMOVE_HASH:
		ut_error;
		break;
	case BUF_BLOCK_ZIP_DIRTY:
		frame = bpage->zip.data;

		mach_write_to_8(frame + FIL_PAGE_LSN,
				bpage->newest_modification);

		ut_a(page_zip_verify_checksum(frame, bpage->size.physical()));
		break;
	case BUF_BLOCK_FILE_PAGE:
		frame = bpage->zip.data;
		if (!frame) {
			frame = ((buf_block_t*) bpage)->frame;
		}

		buf_flush_init_for_writing(
			reinterpret_cast<const buf_block_t*>(bpage),
			reinterpret_cast<const buf_block_t*>(bpage)->frame,
			bpage->zip.data ? &bpage->zip : NULL,
			bpage->newest_modification,
			fsp_is_checksum_disabled(bpage->id.space()));
		break;
	}

	/* Disable use of double-write buffer for temporary tablespace.
	Given the nature and load of temporary tablespace doublewrite buffer
	adds an overhead during flushing. */

	if (!srv_use_doublewrite_buf
	    || buf_dblwr == NULL
	    || srv_read_only_mode
	    || fsp_is_system_temporary(bpage->id.space())) {

		ut_ad(!srv_read_only_mode
		      || fsp_is_system_temporary(bpage->id.space()));

		ulint	type = IORequest::WRITE | IORequest::DO_NOT_WAKE;

		IORequest	request(type);

		fil_io(request,
		       sync, bpage->id, bpage->size, 0, bpage->size.physical(),
		       frame, bpage);

	} else if (flush_type == BUF_FLUSH_SINGLE_PAGE) {
		buf_dblwr_write_single_page(bpage, sync);
	} else {
		ut_ad(!sync);
		buf_dblwr_add_to_batch(bpage);
	}

	/* When doing single page flushing the IO is done synchronously
	and we flush the changes to disk only for the tablespace we
	are working on. */
	if (sync) {
		ut_ad(flush_type == BUF_FLUSH_SINGLE_PAGE);
		fil_flush(bpage->id.space());

		/* true means we want to evict this page from the
		LRU list as well. */
		buf_page_io_complete(bpage, true);
	}

	/* Increment the counter of I/O operations used
	for selecting LRU policy. */
	buf_LRU_stat_inc_io();
}

/********************************************************************//**
Writes a flushable page asynchronously from the buffer pool to a file.
NOTE: in simulated aio we must call
os_aio_simulated_wake_handler_threads after we have posted a batch of
writes! NOTE: buf_page_get_mutex(bpage) must be held upon entering this
function.  The LRU list mutex must be held iff flush_type
== BUF_FLUSH_SINGLE_PAGE. Both mutexes will be released by this function if it
returns true.
@return TRUE if the page was flushed */
ibool
buf_flush_page(
/*===========*/
	buf_pool_t*	buf_pool,	/*!< in: buffer pool instance */
	buf_page_t*	bpage,		/*!< in: buffer control block */
	buf_flush_t	flush_type,	/*!< in: type of flush */
	bool		sync)		/*!< in: true if sync IO request */
{
	BPageMutex*	block_mutex;

	ut_ad(flush_type < BUF_FLUSH_N_TYPES);
	/* Hold the LRU list mutex iff called for a single page LRU
	flush. A single page LRU flush is already non-performant, and holding
	the LRU list mutex allows us to avoid having to store the previous LRU
	list page or to restart the LRU scan in
	buf_flush_single_page_from_LRU(). */
	ut_ad(flush_type == BUF_FLUSH_SINGLE_PAGE ||
	      !mutex_own(&buf_pool->LRU_list_mutex));
	ut_ad(flush_type != BUF_FLUSH_SINGLE_PAGE ||
	      mutex_own(&buf_pool->LRU_list_mutex));
	ut_ad(buf_page_in_file(bpage));
	ut_ad(!sync || flush_type == BUF_FLUSH_SINGLE_PAGE);

	block_mutex = buf_page_get_mutex(bpage);
	ut_ad(mutex_own(block_mutex));

	ut_ad(buf_flush_ready_for_flush(bpage, flush_type));

	bool	is_uncompressed;

	is_uncompressed = (buf_page_get_state(bpage) == BUF_BLOCK_FILE_PAGE);
	ut_ad(is_uncompressed == (block_mutex != &buf_pool->zip_mutex));

	ibool		flush;
	rw_lock_t*	rw_lock;
	bool		no_fix_count = bpage->buf_fix_count == 0;

	if (!is_uncompressed) {
		flush = TRUE;
		rw_lock = NULL;
	} else if (!(no_fix_count || flush_type == BUF_FLUSH_LIST)
		   || (!no_fix_count
		       && srv_shutdown_state <= SRV_SHUTDOWN_CLEANUP
		       && fsp_is_system_temporary(bpage->id.space()))) {
		/* This is a heuristic, to avoid expensive SX attempts. */
		/* For table residing in temporary tablespace sync is done
		using IO_FIX and so before scheduling for flush ensure that
		page is not fixed. */
		flush = FALSE;
	} else {
		rw_lock = &reinterpret_cast<buf_block_t*>(bpage)->lock;
		if (flush_type != BUF_FLUSH_LIST) {
			flush = rw_lock_sx_lock_nowait(rw_lock, BUF_IO_WRITE);
		} else {
			/* Will SX lock later */
			flush = TRUE;
		}
	}

	if (flush) {

		/* We are committed to flushing by the time we get here */

		mutex_enter(&buf_pool->flush_state_mutex);

		buf_page_set_io_fix(bpage, BUF_IO_WRITE);

		buf_page_set_flush_type(bpage, flush_type);

		if (buf_pool->n_flush[flush_type] == 0) {
			os_event_reset(buf_pool->no_flush[flush_type]);
		}

		++buf_pool->n_flush[flush_type];

		mutex_exit(&buf_pool->flush_state_mutex);

		mutex_exit(block_mutex);

<<<<<<< HEAD
		if (flush_type == BUF_FLUSH_SINGLE_PAGE)
			mutex_exit(&buf_pool->LRU_list_mutex);
=======
		buf_pool_mutex_exit(buf_pool);
>>>>>>> a2757a60

		if (flush_type == BUF_FLUSH_LIST
		    && is_uncompressed
		    && !rw_lock_sx_lock_nowait(rw_lock, BUF_IO_WRITE)) {

			if (!fsp_is_system_temporary(bpage->id.space())) {
				/* avoiding deadlock possibility involves
				doublewrite buffer, should flush it, because
				it might hold the another block->lock. */
				buf_dblwr_flush_buffered_writes();
			} else {
				buf_dblwr_sync_datafiles();
			}

			rw_lock_sx_lock_gen(rw_lock, BUF_IO_WRITE);
		}

		/* If there is an observer that want to know if the asynchronous
		flushing was sent then notify it.
		Note: we set flush observer to a page with x-latch, so we can
		guarantee that notify_flush and notify_remove are called in pair
		with s-latch on a uncompressed page. */
		if (bpage->flush_observer != NULL) {
			buf_pool_mutex_enter(buf_pool);

			bpage->flush_observer->notify_flush(buf_pool, bpage);

			buf_pool_mutex_exit(buf_pool);
		}

		/* Even though bpage is not protected by any mutex at this
		point, it is safe to access bpage, because it is io_fixed and
		oldest_modification != 0.  Thus, it cannot be relocated in the
		buffer pool or removed from flush_list or LRU_list. */

		buf_flush_write_block_low(bpage, flush_type, sync);
	}

	return(flush);
}

# if defined UNIV_DEBUG || defined UNIV_IBUF_DEBUG
/********************************************************************//**
Writes a flushable page asynchronously from the buffer pool to a file.
NOTE: block and LRU list mutexes must be held upon entering this function, and
they will be released by this function after flushing. This is loosely based on
buf_flush_batch() and buf_flush_page().
@return TRUE if the page was flushed and the mutexes released */
ibool
buf_flush_page_try(
/*===============*/
	buf_pool_t*	buf_pool,	/*!< in/out: buffer pool instance */
	buf_block_t*	block)		/*!< in/out: buffer control block */
{
	ut_ad(mutex_own(&buf_pool->LRU_list_mutex));
	ut_ad(buf_block_get_state(block) == BUF_BLOCK_FILE_PAGE);
	ut_ad(mutex_own(buf_page_get_mutex(&block->page)));

	if (!buf_flush_ready_for_flush(&block->page, BUF_FLUSH_SINGLE_PAGE)) {
		return(FALSE);
	}

	/* The following call will release the LRU list and block mutexes. */
	return(buf_flush_page(
			buf_pool, &block->page,
			BUF_FLUSH_SINGLE_PAGE, true));
}
# endif /* UNIV_DEBUG || UNIV_IBUF_DEBUG */

/** Check the page is in buffer pool and can be flushed.
@param[in]	page_id		page id
@param[in]	flush_type	BUF_FLUSH_LRU or BUF_FLUSH_LIST
@return true if the page can be flushed. */
static
bool
buf_flush_check_neighbor(
	const page_id_t&	page_id,
	buf_flush_t		flush_type)
{
	buf_page_t*	bpage;
	buf_pool_t*	buf_pool = buf_pool_get(page_id);
	bool		ret;
	rw_lock_t*	hash_lock;
	ib_mutex_t*	block_mutex;

	ut_ad(flush_type == BUF_FLUSH_LRU
	      || flush_type == BUF_FLUSH_LIST);

	/* We only want to flush pages from this buffer pool. */
	bpage = buf_page_hash_get_s_locked(buf_pool, page_id, &hash_lock);

	if (!bpage) {

		return(false);
	}

	block_mutex = buf_page_get_mutex(bpage);

	mutex_enter(block_mutex);

	rw_lock_s_unlock(hash_lock);

	ut_a(buf_page_in_file(bpage));

	/* We avoid flushing 'non-old' blocks in an LRU flush,
	because the flushed blocks are soon freed */

	ret = false;
	if (flush_type != BUF_FLUSH_LRU || buf_page_is_old(bpage)) {

		if (buf_flush_ready_for_flush(bpage, flush_type)) {
			ret = true;
		}
	}

	mutex_exit(block_mutex);

	return(ret);
}

/** Flushes to disk all flushable pages within the flush area.
@param[in]	page_id		page id
@param[in]	flush_type	BUF_FLUSH_LRU or BUF_FLUSH_LIST
@param[in]	n_flushed	number of pages flushed so far in this batch
@param[in]	n_to_flush	maximum number of pages we are allowed to flush
@return number of pages flushed */
static
ulint
buf_flush_try_neighbors(
	const page_id_t&	page_id,
	buf_flush_t		flush_type,
	ulint			n_flushed,
	ulint			n_to_flush)
{
	ulint		i;
	ulint		low;
	ulint		high;
	ulint		count = 0;
	buf_pool_t*	buf_pool = buf_pool_get(page_id);

	ut_ad(flush_type == BUF_FLUSH_LRU || flush_type == BUF_FLUSH_LIST);
	ut_ad(!mutex_own(&buf_pool->LRU_list_mutex));
	ut_ad(!buf_flush_list_mutex_own(buf_pool));

	if (UT_LIST_GET_LEN(buf_pool->LRU) < BUF_LRU_OLD_MIN_LEN
	    || srv_flush_neighbors == 0) {
		/* If there is little space or neighbor flushing is
		not enabled then just flush the victim. */
		low = page_id.page_no();
		high = page_id.page_no() + 1;
	} else {
		/* When flushed, dirty blocks are searched in
		neighborhoods of this size, and flushed along with the
		original page. */

		ulint	buf_flush_area;

		buf_flush_area	= ut_min(
			BUF_READ_AHEAD_AREA(buf_pool),
			buf_pool->curr_size / 16);

		low = (page_id.page_no() / buf_flush_area) * buf_flush_area;
		high = (page_id.page_no() / buf_flush_area + 1) * buf_flush_area;

		if (srv_flush_neighbors == 1) {
			/* adjust 'low' and 'high' to limit
			   for contiguous dirty area */
			if (page_id.page_no() > low) {
				for (i = page_id.page_no() - 1; i >= low; i--) {
					if (!buf_flush_check_neighbor(
						page_id_t(page_id.space(), i),
						flush_type)) {

						break;
					}

					if (i == low) {
						/* Avoid overwrap when low == 0
						and calling
						buf_flush_check_neighbor() with
						i == (ulint) -1 */
						i--;
						break;
					}
				}
				low = i + 1;
			}

			for (i = page_id.page_no() + 1;
			     i < high
			     && buf_flush_check_neighbor(
				     page_id_t(page_id.space(), i),
				     flush_type);
			     i++) {
				/* do nothing */
			}
			high = i;
		}
	}

	const ulint	space_size = fil_space_get_size(page_id.space());
	if (high > space_size) {
		high = space_size;
	}

	DBUG_PRINT("ib_buf", ("flush " UINT32PF ":%u..%u",
			      page_id.space(),
			      (unsigned) low, (unsigned) high));

	for (ulint i = low; i < high; i++) {
		buf_page_t*	bpage;
		rw_lock_t*	hash_lock;
		ib_mutex_t*	block_mutex;

		if ((count + n_flushed) >= n_to_flush) {

			/* We have already flushed enough pages and
			should call it a day. There is, however, one
			exception. If the page whose neighbors we
			are flushing has not been flushed yet then
			we'll try to flush the victim that we
			selected originally. */
			if (i <= page_id.page_no()) {
				i = page_id.page_no();
			} else {
				break;
			}
		}

		const page_id_t	cur_page_id(page_id.space(), i);

		buf_pool = buf_pool_get(cur_page_id);

		/* We only want to flush pages from this buffer pool. */
		bpage = buf_page_hash_get_s_locked(buf_pool, cur_page_id,
						   &hash_lock);

		if (bpage == NULL) {

			continue;
		}

		block_mutex = buf_page_get_mutex(bpage);

		mutex_enter(block_mutex);

		rw_lock_s_unlock(hash_lock);

		ut_a(buf_page_in_file(bpage));

		/* We avoid flushing 'non-old' blocks in an LRU flush,
		because the flushed blocks are soon freed */

		if (flush_type != BUF_FLUSH_LRU
		    || i == page_id.page_no()
		    || buf_page_is_old(bpage)) {

			if (buf_flush_ready_for_flush(bpage, flush_type)
			    && (i == page_id.page_no()
				|| bpage->buf_fix_count == 0)) {

				/* We also try to flush those
				neighbors != offset */

				if (buf_flush_page(
					buf_pool, bpage, flush_type, false)) {

					++count;
				} else {

					mutex_exit(block_mutex);
				}

				continue;
			}
		}

		mutex_exit(block_mutex);
	}

	if (count > 1) {
		MONITOR_INC_VALUE_CUMULATIVE(
			MONITOR_FLUSH_NEIGHBOR_TOTAL_PAGE,
			MONITOR_FLUSH_NEIGHBOR_COUNT,
			MONITOR_FLUSH_NEIGHBOR_PAGES,
			(count - 1));
	}

	return(count);
}

<<<<<<< HEAD
/********************************************************************//**
Check if the block is modified and ready for flushing. If the the block
is ready to flush then flush the page and try o flush its neighbors. The caller
must hold the buffer pool list mutex corresponding to the type of flush.

@return	true if the list mutex was released during this function.  This does
not guarantee that some pages were written as well.
=======
/** Check if the block is modified and ready for flushing.
If the the block is ready to flush then flush the page and try o flush
its neighbors.
@param[in]	bpage		buffer control block,
must be buf_page_in_file(bpage)
@param[in]	flush_type	BUF_FLUSH_LRU or BUF_FLUSH_LIST
@param[in]	n_to_flush	number of pages to flush
@param[in,out]	count		number of pages flushed
@return TRUE if buf_pool mutex was released during this function.
This does not guarantee that some pages were written as well.
>>>>>>> a2757a60
Number of pages written are incremented to the count. */
static
bool
buf_flush_page_and_try_neighbors(
	buf_page_t*		bpage,
	buf_flush_t		flush_type,
	ulint			n_to_flush,
	ulint*			count)
{
#ifdef UNIV_DEBUG
	buf_pool_t*	buf_pool = buf_pool_from_bpage(bpage);
#endif /* UNIV_DEBUG */

	bool		flushed;
	BPageMutex*	block_mutex = NULL;

	ut_ad(flush_type != BUF_FLUSH_SINGLE_PAGE);

	ut_ad((flush_type == BUF_FLUSH_LRU
	       && mutex_own(&buf_pool->LRU_list_mutex))
	      || (flush_type == BUF_FLUSH_LIST
		  && buf_flush_list_mutex_own(buf_pool)));

	if (flush_type == BUF_FLUSH_LRU) {
		block_mutex = buf_page_get_mutex(bpage);
		mutex_enter(block_mutex);
	}

	ut_a(buf_page_in_file(bpage)
	     || (buf_page_get_state(bpage) == BUF_BLOCK_REMOVE_HASH
#ifdef UNIV_DEBUG
		 && !mutex_own(&buf_pool->LRU_list_mutex)
#endif
		 ));

	if (buf_flush_ready_for_flush(bpage, flush_type)) {
		buf_pool_t*	buf_pool;

		buf_pool = buf_pool_from_bpage(bpage);

		if (flush_type == BUF_FLUSH_LRU) {
			mutex_exit(&buf_pool->LRU_list_mutex);
		}

		const page_id_t	page_id = bpage->id;

		if (flush_type == BUF_FLUSH_LRU) {
			mutex_exit(block_mutex);
		} else {
			buf_flush_list_mutex_exit(buf_pool);
		}

		/* Try to flush also all the neighbors */
		*count += buf_flush_try_neighbors(
			page_id, flush_type, *count, n_to_flush);

		if (flush_type == BUF_FLUSH_LRU) {
			mutex_enter(&buf_pool->LRU_list_mutex);
		} else {
			buf_flush_list_mutex_enter(buf_pool);
		}
		flushed = true;
	} else if (flush_type == BUF_FLUSH_LRU) {
		mutex_exit(block_mutex);

		flushed = false;
	} else {
		flushed = false;
	}

	ut_ad((flush_type == BUF_FLUSH_LRU
	       && mutex_own(&buf_pool->LRU_list_mutex))
	      || (flush_type == BUF_FLUSH_LIST
		  && buf_flush_list_mutex_own(buf_pool)));

	return(flushed);
}

/*******************************************************************//**
This utility moves the uncompressed frames of pages to the free list.
Note that this function does not actually flush any data to disk. It
just detaches the uncompressed frames from the compressed pages at the
tail of the unzip_LRU and puts those freed frames in the free list.
Note that it is a best effort attempt and it is not guaranteed that
after a call to this function there will be 'max' blocks in the free
list. The caller must hold the LRU list mutex.
@return number of blocks moved to the free list. */
static
ulint
buf_free_from_unzip_LRU_list_batch(
/*===============================*/
	buf_pool_t*	buf_pool,	/*!< in: buffer pool instance */
	ulint		max)		/*!< in: desired number of
					blocks in the free_list */
{
	ulint		scanned = 0;
	ulint		count = 0;
	ulint		free_len = UT_LIST_GET_LEN(buf_pool->free);
	ulint		lru_len = UT_LIST_GET_LEN(buf_pool->unzip_LRU);

	ut_ad(mutex_own(&buf_pool->LRU_list_mutex));

	buf_block_t*	block = UT_LIST_GET_LAST(buf_pool->unzip_LRU);

	while (block != NULL
	       && count < max
	       && free_len < srv_LRU_scan_depth
	       && lru_len > UT_LIST_GET_LEN(buf_pool->LRU) / 10) {

		BPageMutex*	block_mutex = buf_page_get_mutex(&block->page);

		++scanned;

		mutex_enter(block_mutex);

		if (buf_LRU_free_page(&block->page, false)) {

			/* Block was freed, all mutexes released */
			++count;
			mutex_enter(&buf_pool->LRU_list_mutex);
			block = UT_LIST_GET_LAST(buf_pool->unzip_LRU);

		} else {

			mutex_exit(block_mutex);
			block = UT_LIST_GET_PREV(unzip_LRU, block);
		}

		free_len = UT_LIST_GET_LEN(buf_pool->free);
		lru_len = UT_LIST_GET_LEN(buf_pool->unzip_LRU);
	}

	ut_ad(mutex_own(&buf_pool->LRU_list_mutex));

	if (count) {
		MONITOR_INC_VALUE_CUMULATIVE(
			MONITOR_LRU_BATCH_EVICT_TOTAL_PAGE,
			MONITOR_LRU_BATCH_EVICT_COUNT,
			MONITOR_LRU_BATCH_EVICT_PAGES,
			count);
	}

	if (scanned) {
		MONITOR_INC_VALUE_CUMULATIVE(
			MONITOR_LRU_BATCH_SCANNED,
			MONITOR_LRU_BATCH_SCANNED_NUM_CALL,
			MONITOR_LRU_BATCH_SCANNED_PER_CALL,
			scanned);
	}

	return(count);
}

/*******************************************************************//**
This utility flushes dirty blocks from the end of the LRU list.
The calling thread is not allowed to own any latches on pages!
It attempts to make 'max' blocks available in the free list. Note that
it is a best effort attempt and it is not guaranteed that after a call
to this function there will be 'max' blocks in the free list.
@return pair of numbers where first number is the blocks for which
flush request is queued and second is the number of blocks that were
clean and simply evicted from the LRU. */
static
std::pair<ulint, ulint>
buf_flush_LRU_list_batch(
/*=====================*/
	buf_pool_t*	buf_pool,	/*!< in: buffer pool instance */
	ulint		max)		/*!< in: desired number of
					blocks in the free_list */
{
	buf_page_t*	bpage;
	ulint		scanned = 0;
	ulint		evict_count = 0;
	ulint		count = 0;
	ulint		free_len = UT_LIST_GET_LEN(buf_pool->free);
	ulint		lru_len = UT_LIST_GET_LEN(buf_pool->LRU);
	ulint		withdraw_depth;

	ut_ad(mutex_own(&buf_pool->LRU_list_mutex));

	withdraw_depth = buf_get_withdraw_depth(buf_pool);

	for (bpage = UT_LIST_GET_LAST(buf_pool->LRU);
	     bpage != NULL && count + evict_count < max
	     && free_len < srv_LRU_scan_depth + withdraw_depth
	     && lru_len > BUF_LRU_MIN_LEN;
	     ++scanned,
	     bpage = buf_pool->lru_hp.get()) {

		buf_page_t* prev = UT_LIST_GET_PREV(LRU, bpage);
		buf_pool->lru_hp.set(prev);

		BPageMutex*	block_mutex = buf_page_get_mutex(bpage);

		ulint failed_acquire = mutex_enter_nowait(block_mutex);

		if (!failed_acquire && buf_flush_ready_for_replace(bpage)) {
			/* block is ready for eviction i.e., it is
			clean and is not IO-fixed or buffer fixed. */
			if (buf_LRU_free_page(bpage, true)) {
				++evict_count;
				mutex_enter(&buf_pool->LRU_list_mutex);
			} else {
				mutex_exit(block_mutex);
			}
		} else if (!failed_acquire
			   && buf_flush_ready_for_flush(bpage,
							BUF_FLUSH_LRU)) {
			/* Block is ready for flush. Dispatch an IO
			request. The IO helper thread will put it on
			free list in IO completion routine. */
			mutex_exit(block_mutex);
			buf_flush_page_and_try_neighbors(
				bpage, BUF_FLUSH_LRU, max, &count);
		} else if (failed_acquire) {
			ut_ad(buf_pool->lru_hp.is_hp(prev));
		} else {
			/* Can't evict or dispatch this block. Go to
			previous. */
			mutex_exit(block_mutex);
			ut_ad(buf_pool->lru_hp.is_hp(prev));
		}

		ut_ad(!mutex_own(block_mutex));
		ut_ad(mutex_own(&buf_pool->LRU_list_mutex));

		free_len = UT_LIST_GET_LEN(buf_pool->free);
		lru_len = UT_LIST_GET_LEN(buf_pool->LRU);
	}

	buf_pool->lru_hp.set(NULL);

	/* We keep track of all flushes happening as part of LRU
	flush. When estimating the desired rate at which flush_list
	should be flushed, we factor in this value. */
	buf_lru_flush_page_count += count;

	ut_ad(mutex_own(&buf_pool->LRU_list_mutex));

	if (evict_count) {
		MONITOR_INC_VALUE_CUMULATIVE(
			MONITOR_LRU_BATCH_EVICT_TOTAL_PAGE,
			MONITOR_LRU_BATCH_EVICT_COUNT,
			MONITOR_LRU_BATCH_EVICT_PAGES,
			evict_count);
	}

	if (scanned) {
		MONITOR_INC_VALUE_CUMULATIVE(
			MONITOR_LRU_BATCH_SCANNED,
			MONITOR_LRU_BATCH_SCANNED_NUM_CALL,
			MONITOR_LRU_BATCH_SCANNED_PER_CALL,
			scanned);
	}

	return(std::make_pair(count, evict_count));
}

/*******************************************************************//**
Flush and move pages from LRU or unzip_LRU list to the free list.
Whether LRU or unzip_LRU is used depends on the state of the system.
@return pair of numbers where first number is the blocks for which
flush request is queued and second is the number of blocks that were
uncompressed frames in unzip_LRU and were simply evicted or blocks
that were part of LRU and were clean and simply evicted from the LRU. */
static
std::pair<ulint, ulint>
buf_do_LRU_batch(
/*=============*/
	buf_pool_t*	buf_pool,	/*!< in: buffer pool instance */
	ulint		max)		/*!< in: desired number of
					blocks in the free_list */
{
	ulint			count = 0;
	std::pair<ulint, ulint> res;

	ut_ad(mutex_own(&buf_pool->LRU_list_mutex));

	if (buf_LRU_evict_from_unzip_LRU(buf_pool)) {
		count = buf_free_from_unzip_LRU_list_batch(buf_pool, max);
	}

	if (max > count) {
		res = buf_flush_LRU_list_batch(buf_pool, max - count);
	}

	/* Add evicted pages from unzip_LRU to the evicted pages from
	the simple LRU. */
	res.second += count;

	return(res);
}

/** This utility flushes dirty blocks from the end of the flush_list.
The calling thread is not allowed to own any latches on pages!
@param[in]	buf_pool	buffer pool instance
@param[in]	min_n		wished minimum mumber of blocks flushed (it is
not guaranteed that the actual number is that big, though)
@param[in]	lsn_limit	all blocks whose oldest_modification is smaller
than this should be flushed (if their number does not exceed min_n)
@return number of blocks for which the write request was queued;
ULINT_UNDEFINED if there was a flush of the same type already
running */
static
ulint
buf_do_flush_list_batch(
	buf_pool_t*		buf_pool,
	ulint			min_n,
	lsn_t			lsn_limit)
{
	ulint		count = 0;
	ulint		scanned = 0;


	/* Start from the end of the list looking for a suitable
	block to be flushed. */
	buf_flush_list_mutex_enter(buf_pool);
	ulint len = UT_LIST_GET_LEN(buf_pool->flush_list);

	/* In order not to degenerate this scan to O(n*n) we attempt
	to preserve pointer of previous block in the flush list. To do
	so we declare it a hazard pointer. Any thread working on the
	flush list must check the hazard pointer and if it is removing
	the same block then it must reset it. */
	for (buf_page_t* bpage = UT_LIST_GET_LAST(buf_pool->flush_list);
	     count < min_n && bpage != NULL && len > 0
	     && bpage->oldest_modification < lsn_limit;
	     bpage = buf_pool->flush_hp.get(),
	     ++scanned) {

		buf_page_t*	prev;

		ut_a(bpage->oldest_modification > 0);
		ut_ad(bpage->in_flush_list);

		prev = UT_LIST_GET_PREV(list, bpage);
		buf_pool->flush_hp.set(prev);

#ifdef UNIV_DEBUG
		bool flushed =
#endif /* UNIV_DEBUG */
		buf_flush_page_and_try_neighbors(
			bpage, BUF_FLUSH_LIST, min_n, &count);

		ut_ad(flushed || buf_pool->flush_hp.is_hp(prev));

		--len;
	}

	buf_pool->flush_hp.set(NULL);
	buf_flush_list_mutex_exit(buf_pool);

	if (scanned) {
		MONITOR_INC_VALUE_CUMULATIVE(
			MONITOR_FLUSH_BATCH_SCANNED,
			MONITOR_FLUSH_BATCH_SCANNED_NUM_CALL,
			MONITOR_FLUSH_BATCH_SCANNED_PER_CALL,
			scanned);
	}

	if (count) {
		MONITOR_INC_VALUE_CUMULATIVE(
			MONITOR_FLUSH_BATCH_TOTAL_PAGE,
			MONITOR_FLUSH_BATCH_COUNT,
			MONITOR_FLUSH_BATCH_PAGES,
			count);
	}

	return(count);
}

/** This utility flushes dirty blocks from the end of the LRU list or
flush_list.
NOTE 1: in the case of an LRU flush the calling thread may own latches to
pages: to avoid deadlocks, this function must be written so that it cannot
end up waiting for these latches! NOTE 2: in the case of a flush list flush,
the calling thread is not allowed to own any latches on pages!
<<<<<<< HEAD
@return pair of numbers:
  In case of LRU list:
    First number = pages flushed
    Second number = pages evicted
  In case of flush list:
    First number = pages flushed
    Second number = 0 */
=======
@param[in]	buf_pool	buffer pool instance
@param[in]	flush_type	BUF_FLUSH_LRU or BUF_FLUSH_LIST; if
BUF_FLUSH_LIST, then the caller must not own any latches on pages
@param[in]	min_n		wished minimum mumber of blocks flushed (it is
not guaranteed that the actual number is that big, though)
@param[in]	lsn_limit	in the case of BUF_FLUSH_LIST all blocks whose
oldest_modification is smaller than this should be flushed (if their number
does not exceed min_n), otherwise ignored
@return number of blocks for which the write request was queued */
>>>>>>> a2757a60
static
std::pair<ulint, ulint>
buf_flush_batch(
	buf_pool_t*		buf_pool,
	buf_flush_t		flush_type,
	ulint			min_n,
	lsn_t			lsn_limit)
{
<<<<<<< HEAD
	std::pair<ulint, ulint> res;

=======
>>>>>>> a2757a60
	ut_ad(flush_type == BUF_FLUSH_LRU || flush_type == BUF_FLUSH_LIST);

#ifdef UNIV_DEBUG
	{
		dict_sync_check	check(true);

		ut_ad(flush_type != BUF_FLUSH_LIST
		      || !sync_check_iterate(check));
	}
#endif /* UNIV_DEBUG */

<<<<<<< HEAD
	/* Note: The buffer pool mutexes are released and reacquired within
=======
	buf_pool_mutex_enter(buf_pool);

	ulint	count = 0;

	/* Note: The buffer pool mutex is released and reacquired within
>>>>>>> a2757a60
	the flush functions. */
	switch (flush_type) {
	case BUF_FLUSH_LRU:
		mutex_enter(&buf_pool->LRU_list_mutex);
		res = buf_do_LRU_batch(buf_pool, min_n);
		mutex_exit(&buf_pool->LRU_list_mutex);
		break;
	case BUF_FLUSH_LIST:
		res.first = buf_do_flush_list_batch(buf_pool, min_n, lsn_limit);
		res.second = 0;
		break;
	default:
		ut_error;
	}

	DBUG_PRINT("ib_buf",
		   ("flush %u completed, flushed %u pages, evicted %u pages",
		   unsigned(flush_type), unsigned(res.first),
		   unsigned(res.second)));

	return(res);
}

/******************************************************************//**
Gather the aggregated stats for both flush list and LRU list flushing.
@param page_count_flush	number of pages flushed from the end of the flush_list
@param page_count_LRU	number of pages flushed from the end of the LRU list
*/
static
void
buf_flush_stats(
/*============*/
	ulint		page_count_flush,
	ulint		page_count_LRU)
{
	DBUG_PRINT("ib_buf", ("flush completed, from flush_list %u pages, "
			      "from LRU_list %u pages",
			      unsigned(page_count_flush),
			      unsigned(page_count_LRU)));

	srv_stats.buf_pool_flushed.add(page_count_flush + page_count_LRU);
}

/******************************************************************//**
Start a buffer flush batch for LRU or flush list */
static
ibool
buf_flush_start(
/*============*/
	buf_pool_t*	buf_pool,	/*!< buffer pool instance */
	buf_flush_t	flush_type)	/*!< in: BUF_FLUSH_LRU
					or BUF_FLUSH_LIST */
{
	ut_ad(flush_type == BUF_FLUSH_LRU || flush_type == BUF_FLUSH_LIST);

	mutex_enter(&buf_pool->flush_state_mutex);

	if (buf_pool->n_flush[flush_type] > 0
	   || buf_pool->init_flush[flush_type] == TRUE) {

		/* There is already a flush batch of the same type running */

		mutex_exit(&buf_pool->flush_state_mutex);

		return(FALSE);
	}

	buf_pool->init_flush[flush_type] = TRUE;

	os_event_reset(buf_pool->no_flush[flush_type]);

	mutex_exit(&buf_pool->flush_state_mutex);

	return(TRUE);
}

/******************************************************************//**
End a buffer flush batch for LRU or flush list */
static
void
buf_flush_end(
/*==========*/
	buf_pool_t*	buf_pool,	/*!< buffer pool instance */
	buf_flush_t	flush_type,	/*!< in: BUF_FLUSH_LRU
					or BUF_FLUSH_LIST */
	ulint		flushed_page_count)/*!< in: flushed (not evicted!)
                                        page count */
{
	mutex_enter(&buf_pool->flush_state_mutex);

	buf_pool->init_flush[flush_type] = FALSE;

	buf_pool->try_LRU_scan = TRUE;

	if (buf_pool->n_flush[flush_type] == 0) {

		/* The running flush batch has ended */

		os_event_set(buf_pool->no_flush[flush_type]);
	}

	mutex_exit(&buf_pool->flush_state_mutex);

	if (!srv_read_only_mode && flushed_page_count) {
		buf_dblwr_flush_buffered_writes();
	} else {
		os_aio_simulated_wake_handler_threads();
	}
}

/******************************************************************//**
Waits until a flush batch of the given type ends */
void
buf_flush_wait_batch_end(
/*=====================*/
	buf_pool_t*	buf_pool,	/*!< buffer pool instance */
	buf_flush_t	type)		/*!< in: BUF_FLUSH_LRU
					or BUF_FLUSH_LIST */
{
	ut_ad(type == BUF_FLUSH_LRU || type == BUF_FLUSH_LIST);

	if (buf_pool == NULL) {
		ulint	i;

		for (i = 0; i < srv_buf_pool_instances; ++i) {
			buf_pool_t*	buf_pool;

			buf_pool = buf_pool_from_array(i);

			thd_wait_begin(NULL, THD_WAIT_DISKIO);
			os_event_wait(buf_pool->no_flush[type]);
			thd_wait_end(NULL);
		}
	} else {
		thd_wait_begin(NULL, THD_WAIT_DISKIO);
		os_event_wait(buf_pool->no_flush[type]);
		thd_wait_end(NULL);
	}
}

/** Do flushing batch of a given type.
NOTE: The calling thread is not allowed to own any latches on pages!
@param[in,out]	buf_pool	buffer pool instance
@param[in]	type		flush type
@param[in]	min_n		wished minimum mumber of blocks flushed
(it is not guaranteed that the actual number is that big, though)
@param[in]	lsn_limit	in the case BUF_FLUSH_LIST all blocks whose
oldest_modification is smaller than this should be flushed (if their number
does not exceed min_n), otherwise ignored
@param[out]	n_processed	the number of pages which were processed is
passed back to caller. Ignored if NULL
@retval true	if a batch was queued successfully.
@retval false	if another batch of same type was already running. */
bool
buf_flush_do_batch(
	buf_pool_t*		buf_pool,
	buf_flush_t		type,
	ulint			min_n,
	lsn_t			lsn_limit,
	ulint*			n_processed)
{
	ut_ad(type == BUF_FLUSH_LRU || type == BUF_FLUSH_LIST);

	if (n_processed != NULL) {
		*n_processed = 0;
	}

	if (!buf_flush_start(buf_pool, type)) {
		return(false);
	}

<<<<<<< HEAD
	std::pair<ulint, ulint> res
		= buf_flush_batch(buf_pool, type, min_n, lsn_limit);
=======
	ulint	page_count = buf_flush_batch(buf_pool, type, min_n, lsn_limit);
>>>>>>> a2757a60

	buf_flush_end(buf_pool, type, res.first);

<<<<<<< HEAD
	if (n_processed) {
		*n_processed = res.first + res.second;
=======
	if (n_processed != NULL) {
		*n_processed = page_count;
>>>>>>> a2757a60
	}

	return(true);
}

/**
Waits until a flush batch of the given lsn ends
@param[in]	new_oldest	target oldest_modified_lsn to wait for */

void
buf_flush_wait_flushed(
	lsn_t		new_oldest)
{
	for (ulint i = 0; i < srv_buf_pool_instances; ++i) {
		buf_pool_t*	buf_pool;
		lsn_t		oldest;

		buf_pool = buf_pool_from_array(i);

		for (;;) {
			/* We don't need to wait for fsync of the flushed
			blocks, because anyway we need fsync to make chekpoint.
			So, we don't need to wait for the batch end here. */

			buf_flush_list_mutex_enter(buf_pool);

			buf_page_t*	bpage;

			/* We don't need to wait for system temporary pages */
			for (bpage = UT_LIST_GET_LAST(buf_pool->flush_list);
			     bpage != NULL
				&& fsp_is_system_temporary(bpage->id.space());
			     bpage = UT_LIST_GET_PREV(list, bpage)) {
				/* Do nothing. */
			}

			if (bpage != NULL) {
				ut_ad(bpage->in_flush_list);
				oldest = bpage->oldest_modification;
			} else {
				oldest = 0;
			}

			buf_flush_list_mutex_exit(buf_pool);

			if (oldest == 0 || oldest >= new_oldest) {
				break;
			}

			/* sleep and retry */
			os_thread_sleep(buf_flush_wait_flushed_sleep_time);

			MONITOR_INC(MONITOR_FLUSH_SYNC_WAITS);
		}
	}
}

/** This utility flushes dirty blocks from the end of the flush list of all
buffer pool instances.
NOTE: The calling thread is not allowed to own any latches on pages!
@param[in]	min_n		wished minimum mumber of blocks flushed (it is
not guaranteed that the actual number is that big, though)
@param[in]	lsn_limit	in the case BUF_FLUSH_LIST all blocks whose
oldest_modification is smaller than this should be flushed (if their number
does not exceed min_n), otherwise ignored
@param[out]	n_processed	the number of pages which were processed is
passed back to caller. Ignored if NULL.
@return true if a batch was queued successfully for each buffer pool
instance. false if another batch of same type was already running in
at least one of the buffer pool instance */
bool
buf_flush_lists(
	ulint			min_n,
	lsn_t			lsn_limit,
	ulint*			n_processed)
{
	ulint		i;
	ulint		n_flushed = 0;
	bool		success = true;

	if (n_processed) {
		*n_processed = 0;
	}

	if (min_n != ULINT_MAX) {
		/* Ensure that flushing is spread evenly amongst the
		buffer pool instances. When min_n is ULINT_MAX
		we need to flush everything up to the lsn limit
		so no limit here. */
		min_n = (min_n + srv_buf_pool_instances - 1)
			 / srv_buf_pool_instances;
	}

	/* Flush to lsn_limit in all buffer pool instances */
	for (i = 0; i < srv_buf_pool_instances; i++) {
		buf_pool_t*	buf_pool;
		ulint		page_count = 0;

		buf_pool = buf_pool_from_array(i);

		if (!buf_flush_do_batch(buf_pool,
					BUF_FLUSH_LIST,
					min_n,
					lsn_limit,
					&page_count)) {
			/* We have two choices here. If lsn_limit was
			specified then skipping an instance of buffer
			pool means we cannot guarantee that all pages
			up to lsn_limit has been flushed. We can
			return right now with failure or we can try
			to flush remaining buffer pools up to the
			lsn_limit. We attempt to flush other buffer
			pools based on the assumption that it will
			help in the retry which will follow the
			failure. */
			success = false;

			continue;
		}

		n_flushed += page_count;
	}

	if (n_flushed) {
		buf_flush_stats(n_flushed, 0);
	}

	if (n_processed) {
		*n_processed = n_flushed;
	}

	return(success);
}

/******************************************************************//**
This function picks up a single page from the tail of the LRU
list, flushes it (if it is dirty), removes it from page_hash and LRU
list and puts it on the free list. It is called from user threads when
they are unable to find a replaceable page at the tail of the LRU
list i.e.: when the background LRU flushing in the page_cleaner thread
is not fast enough to keep pace with the workload.
@return true if success. */
bool
buf_flush_single_page_from_LRU(
/*===========================*/
	buf_pool_t*	buf_pool)	/*!< in/out: buffer pool instance */
{
	ulint		scanned;
	buf_page_t*	bpage;
	ibool		freed;

	mutex_enter(&buf_pool->LRU_list_mutex);

	for (bpage = buf_pool->single_scan_itr.start(), scanned = 0,
	     freed = false;
	     bpage != NULL;
	     ++scanned, bpage = buf_pool->single_scan_itr.get()) {

		ut_ad(mutex_own(&buf_pool->LRU_list_mutex));

		buf_page_t*	prev = UT_LIST_GET_PREV(LRU, bpage);

		buf_pool->single_scan_itr.set(prev);

		BPageMutex*	block_mutex;

		block_mutex = buf_page_get_mutex(bpage);

		mutex_enter(block_mutex);

		if (buf_flush_ready_for_replace(bpage)) {
			/* block is ready for eviction i.e., it is
			clean and is not IO-fixed or buffer fixed. */

			if (buf_LRU_free_page(bpage, true)) {
				freed = true;
				break;
			} else {
				mutex_exit(block_mutex);
			}

		} else if (buf_flush_ready_for_flush(
				   bpage, BUF_FLUSH_SINGLE_PAGE)) {

			/* Block is ready for flush. Try and dispatch an IO
			request. We'll put it on free list in IO completion
			routine if it is not buffer fixed. The following call
			will release the buffer pool and block mutex.

			Note: There is no guarantee that this page has actually
			been freed, only that it has been flushed to disk */

			freed = buf_flush_page(
				buf_pool, bpage, BUF_FLUSH_SINGLE_PAGE, true);

			if (freed) {
				break;
			}

			mutex_exit(block_mutex);
		} else {
			mutex_exit(block_mutex);
		}

		ut_ad(!mutex_own(block_mutex));
	}

	if (!freed) {
		/* Can't find a single flushable page. */
		ut_ad(!bpage);
		mutex_exit(&buf_pool->LRU_list_mutex);
	}

	if (scanned) {
		MONITOR_INC_VALUE_CUMULATIVE(
			MONITOR_LRU_SINGLE_FLUSH_SCANNED,
			MONITOR_LRU_SINGLE_FLUSH_SCANNED_NUM_CALL,
			MONITOR_LRU_SINGLE_FLUSH_SCANNED_PER_CALL,
			scanned);
	}

	ut_ad(!mutex_own(&buf_pool->LRU_list_mutex));

	return(freed);
}

/**
Clears up tail of the LRU list of a given buffer pool instance:
* Put replaceable pages at the tail of LRU to the free list
* Flush dirty pages at the tail of LRU to the disk
The depth to which we scan each buffer pool is controlled by dynamic
config parameter innodb_LRU_scan_depth.
@param buf_pool buffer pool instance
@return total pages flushed and evicted */
static
ulint
buf_flush_LRU_list(
	buf_pool_t*	buf_pool)
{
	ulint	scan_depth, withdraw_depth;
	ulint	n_flushed = 0;

	ut_ad(buf_pool);

	/* srv_LRU_scan_depth can be arbitrarily large value.
	We cap it with current LRU size. */
	scan_depth = UT_LIST_GET_LEN(buf_pool->LRU);
	withdraw_depth = buf_get_withdraw_depth(buf_pool);

	if (withdraw_depth > srv_LRU_scan_depth) {
		scan_depth = ut_min(withdraw_depth, scan_depth);
	} else {
		scan_depth = ut_min(static_cast<ulint>(srv_LRU_scan_depth),
				    scan_depth);
	}

	/* Currently one of page_cleaners is the only thread
	that can trigger an LRU flush at the same time.
	So, it is not possible that a batch triggered during
	last iteration is still running, */
	buf_flush_do_batch(buf_pool, BUF_FLUSH_LRU, scan_depth,
			   0, &n_flushed);

	return(n_flushed);
}

/*********************************************************************//**
<<<<<<< HEAD
=======
Clears up tail of the LRU lists:
* Put replaceable pages at the tail of LRU to the free list
* Flush dirty pages at the tail of LRU to the disk
The depth to which we scan each buffer pool is controlled by dynamic
config parameter innodb_LRU_scan_depth.
@return total pages flushed */
ulint
buf_flush_LRU_lists(void)
/*=====================*/
{
	ulint	n_flushed = 0;

	for (ulint i = 0; i < srv_buf_pool_instances; i++) {

		n_flushed += buf_flush_LRU_list(buf_pool_from_array(i));
	}

	if (n_flushed) {
		buf_flush_stats(0, n_flushed);
	}

	return(n_flushed);
}

/*********************************************************************//**
>>>>>>> a2757a60
Wait for any possible LRU flushes that are in progress to end. */
void
buf_flush_wait_LRU_batch_end(void)
/*==============================*/
{
	for (ulint i = 0; i < srv_buf_pool_instances; i++) {
		buf_pool_t*	buf_pool;

		buf_pool = buf_pool_from_array(i);

		mutex_enter(&buf_pool->flush_state_mutex);

		if (buf_pool->n_flush[BUF_FLUSH_LRU] > 0
		   || buf_pool->init_flush[BUF_FLUSH_LRU]) {

			mutex_exit(&buf_pool->flush_state_mutex);
			buf_flush_wait_batch_end(buf_pool, BUF_FLUSH_LRU);
		} else {
			mutex_exit(&buf_pool->flush_state_mutex);
		}
	}
}

/*********************************************************************//**
Calculates if flushing is required based on number of dirty pages in
the buffer pool.
@return percent of io_capacity to flush to manage dirty page ratio */
static
ulint
af_get_pct_for_dirty()
/*==================*/
{
	double	dirty_pct = buf_get_modified_ratio_pct();

	if (dirty_pct == 0.0) {
		/* No pages modified */
		return(0);
	}

	ut_a(srv_max_dirty_pages_pct_lwm
	     <= srv_max_buf_pool_modified_pct);

	if (srv_max_dirty_pages_pct_lwm == 0) {
		/* The user has not set the option to preflush dirty
		pages as we approach the high water mark. */
		if (dirty_pct >= srv_max_buf_pool_modified_pct) {
			/* We have crossed the high water mark of dirty
			pages In this case we start flushing at 100% of
			innodb_io_capacity. */
			return(100);
		}
	} else if (dirty_pct >= srv_max_dirty_pages_pct_lwm) {
		/* We should start flushing pages gradually. */
		return(static_cast<ulint>((dirty_pct * 100)
		       / (srv_max_buf_pool_modified_pct + 1)));
	}

	return(0);
}

/*********************************************************************//**
Calculates if flushing is required based on redo generation rate.
@return percent of io_capacity to flush to manage redo space */
static
ulint
af_get_pct_for_lsn(
/*===============*/
	lsn_t	age)	/*!< in: current age of LSN. */
{
	lsn_t	max_async_age;
	lsn_t	lsn_age_factor;
	lsn_t	af_lwm = (srv_adaptive_flushing_lwm
			  * log_get_capacity()) / 100;

	if (age < af_lwm) {
		/* No adaptive flushing. */
		return(0);
	}

	max_async_age = log_get_max_modified_age_async();

	if (age < max_async_age && !srv_adaptive_flushing) {
		/* We have still not reached the max_async point and
		the user has disabled adaptive flushing. */
		return(0);
	}

	/* If we are here then we know that either:
	1) User has enabled adaptive flushing
	2) User may have disabled adaptive flushing but we have reached
	max_async_age. */
	lsn_age_factor = (age * 100) / max_async_age;

	ut_ad(srv_max_io_capacity >= srv_io_capacity);
	switch ((srv_cleaner_lsn_age_factor_t)srv_cleaner_lsn_age_factor) {
	case SRV_CLEANER_LSN_AGE_FACTOR_LEGACY:
		return(static_cast<ulint>(
			       ((srv_max_io_capacity / srv_io_capacity)
				* (lsn_age_factor
				   * sqrt((double)lsn_age_factor)))
			       / 7.5));
	case SRV_CLEANER_LSN_AGE_FACTOR_HIGH_CHECKPOINT:
		return(static_cast<ulint>(
			       ((srv_max_io_capacity / srv_io_capacity)
				* (lsn_age_factor * lsn_age_factor
				   * sqrt((double)lsn_age_factor)))
			       / 700.5));
	default:
		ut_error;
	}
}

/*********************************************************************//**
This function is called approximately once every second by the
page_cleaner thread. Based on various factors it decides if there is a
need to do flushing.
@return number of pages recommended to be flushed
@param lsn_limit	pointer to return LSN up to which flushing must happen
@param last_pages_in	the number of pages flushed by the last flush_list
			flushing. */
static
ulint
page_cleaner_flush_pages_recommendation(
/*====================================*/
	lsn_t*	lsn_limit,
	ulint	last_pages_in)
{
	static	lsn_t		prev_lsn = 0;
	static	ulint		sum_pages = 0;
	static	ulint		avg_page_rate = 0;
	static	ulint		n_iterations = 0;
	static	time_t		prev_time;
	lsn_t			oldest_lsn;
	lsn_t			cur_lsn;
	lsn_t			age;
	lsn_t			lsn_rate;
	ulint			n_pages = 0;
	ulint			pct_for_dirty = 0;
	ulint			pct_for_lsn = 0;
	ulint			pct_total = 0;

	cur_lsn = log_get_lsn();

	if (prev_lsn == 0) {
		/* First time around. */
		prev_lsn = cur_lsn;
		prev_time = ut_time();
		return(0);
	}

	if (prev_lsn == cur_lsn) {
		return(0);
	}

	sum_pages += last_pages_in;

	time_t	curr_time = ut_time();
	double	time_elapsed = difftime(curr_time, prev_time);

	/* We update our variables every srv_flushing_avg_loops
	iterations to smooth out transition in workload. */
	if (++n_iterations >= srv_flushing_avg_loops
	    || time_elapsed >= srv_flushing_avg_loops) {

		if (time_elapsed < 1) {
			time_elapsed = 1;
		}

		avg_page_rate = static_cast<ulint>(
			((static_cast<double>(sum_pages)
			  / time_elapsed)
			 + avg_page_rate) / 2);

		/* How much LSN we have generated since last call. */
		lsn_rate = static_cast<lsn_t>(
			static_cast<double>(cur_lsn - prev_lsn)
			/ time_elapsed);

		lsn_avg_rate = (lsn_avg_rate + lsn_rate) / 2;


		/* aggregate stats of all slots */
		mutex_enter(&page_cleaner->mutex);

		ulint	flush_tm = page_cleaner->flush_time;
		ulint	flush_pass = page_cleaner->flush_pass;

		page_cleaner->flush_time = 0;
		page_cleaner->flush_pass = 0;

		ulint	lru_tm = 0;
		ulint	list_tm = 0;
		ulint	lru_pass = 0;
		ulint	list_pass = 0;

		for (ulint i = 0; i < page_cleaner->n_slots; i++) {
			page_cleaner_slot_t*	slot;

			slot = &page_cleaner->slots[i];

			lru_tm    += slot->flush_lru_time;
			lru_pass  += slot->flush_lru_pass;
			list_tm   += slot->flush_list_time;
			list_pass += slot->flush_list_pass;

			slot->flush_lru_time  = 0;
			slot->flush_lru_pass  = 0;
			slot->flush_list_time = 0;
			slot->flush_list_pass = 0;
		}

		mutex_exit(&page_cleaner->mutex);

		/* minimum values are 1, to avoid dividing by zero. */
		if (lru_tm < 1) {
			lru_tm = 1;
		}
		if (list_tm < 1) {
			list_tm = 1;
		}
		if (flush_tm < 1) {
			flush_tm = 1;
		}

		if (lru_pass < 1) {
			lru_pass = 1;
		}
		if (list_pass < 1) {
			list_pass = 1;
		}
		if (flush_pass < 1) {
			flush_pass = 1;
		}

		MONITOR_SET(MONITOR_FLUSH_ADAPTIVE_AVG_TIME_SLOT,
			    list_tm / list_pass);
		MONITOR_SET(MONITOR_LRU_BATCH_FLUSH_AVG_TIME_SLOT,
			    lru_tm  / lru_pass);

		MONITOR_SET(MONITOR_FLUSH_ADAPTIVE_AVG_TIME_THREAD,
			    list_tm / (srv_n_page_cleaners * flush_pass));
		MONITOR_SET(MONITOR_LRU_BATCH_FLUSH_AVG_TIME_THREAD,
			    lru_tm / (srv_n_page_cleaners * flush_pass));
		MONITOR_SET(MONITOR_FLUSH_ADAPTIVE_AVG_TIME_EST,
			    flush_tm * list_tm / flush_pass
			    / (list_tm + lru_tm));
		MONITOR_SET(MONITOR_LRU_BATCH_FLUSH_AVG_TIME_EST,
			    flush_tm * lru_tm / flush_pass
			    / (list_tm + lru_tm));
		MONITOR_SET(MONITOR_FLUSH_AVG_TIME, flush_tm / flush_pass);

		MONITOR_SET(MONITOR_FLUSH_ADAPTIVE_AVG_PASS,
			    list_pass / page_cleaner->n_slots);
		MONITOR_SET(MONITOR_LRU_BATCH_FLUSH_AVG_PASS,
			    lru_pass / page_cleaner->n_slots);
		MONITOR_SET(MONITOR_FLUSH_AVG_PASS, flush_pass);

		prev_lsn = cur_lsn;
		prev_time = curr_time;

		n_iterations = 0;

		sum_pages = 0;
	}

	oldest_lsn = buf_pool_get_oldest_modification();

	ut_ad(oldest_lsn <= log_get_lsn());

	age = cur_lsn > oldest_lsn ? cur_lsn - oldest_lsn : 0;

	pct_for_dirty = af_get_pct_for_dirty();
	pct_for_lsn = af_get_pct_for_lsn(age);

	pct_total = ut_max(pct_for_dirty, pct_for_lsn);

	/* Estimate pages to be flushed for the lsn progress */
	ulint	sum_pages_for_lsn = 0;
	lsn_t	target_lsn = oldest_lsn
			     + lsn_avg_rate * buf_flush_lsn_scan_factor;

	for (ulint i = 0; i < srv_buf_pool_instances; i++) {
		buf_pool_t*	buf_pool = buf_pool_from_array(i);
		ulint		pages_for_lsn = 0;

		buf_flush_list_mutex_enter(buf_pool);
		for (buf_page_t* b = UT_LIST_GET_LAST(buf_pool->flush_list);
		     b != NULL;
		     b = UT_LIST_GET_PREV(list, b)) {
			if (b->oldest_modification > target_lsn) {
				break;
			}
			++pages_for_lsn;
		}
		buf_flush_list_mutex_exit(buf_pool);

		sum_pages_for_lsn += pages_for_lsn;

		mutex_enter(&page_cleaner->mutex);
		ut_ad(page_cleaner->slots[i].state
		      == PAGE_CLEANER_STATE_NONE);
		page_cleaner->slots[i].n_pages_requested
			= pages_for_lsn / buf_flush_lsn_scan_factor + 1;
		mutex_exit(&page_cleaner->mutex);
	}

	sum_pages_for_lsn /= buf_flush_lsn_scan_factor;
	if(sum_pages_for_lsn < 1) {
		sum_pages_for_lsn = 1;
	}

	/* Cap the maximum IO capacity that we are going to use by
<<<<<<< HEAD
	max_io_capacity. */
	n_pages = PCT_IO(pct_total);
	if (age < log_get_max_modified_age_async())
		n_pages = (n_pages + avg_page_rate) / 2;
=======
	max_io_capacity. Limit the value to avoid too quick increase */
	ulint	pages_for_lsn =
		std::min<ulint>(sum_pages_for_lsn, srv_max_io_capacity * 2);

	n_pages = (PCT_IO(pct_total) + avg_page_rate + pages_for_lsn) / 3;
>>>>>>> a2757a60

	if (n_pages > srv_max_io_capacity) {
		n_pages = srv_max_io_capacity;
	}

	/* Normalize request for each instance */
	mutex_enter(&page_cleaner->mutex);
	ut_ad(page_cleaner->n_slots_requested == 0);
	ut_ad(page_cleaner->n_slots_flushing == 0);
	ut_ad(page_cleaner->n_slots_finished == 0);

	for (ulint i = 0; i < srv_buf_pool_instances; i++) {
		/* if REDO has enough of free space,
		don't care about age distribution of pages */
		page_cleaner->slots[i].n_pages_requested = pct_for_lsn > 30 ?
			page_cleaner->slots[i].n_pages_requested
			* n_pages / sum_pages_for_lsn + 1
			: n_pages / srv_buf_pool_instances;
	}
	mutex_exit(&page_cleaner->mutex);

	MONITOR_SET(MONITOR_FLUSH_N_TO_FLUSH_REQUESTED, n_pages);

	MONITOR_SET(MONITOR_FLUSH_N_TO_FLUSH_BY_AGE, sum_pages_for_lsn);

	MONITOR_SET(MONITOR_FLUSH_AVG_PAGE_RATE, avg_page_rate);
	MONITOR_SET(MONITOR_FLUSH_LSN_AVG_RATE, lsn_avg_rate);
	MONITOR_SET(MONITOR_FLUSH_PCT_FOR_DIRTY, pct_for_dirty);
	MONITOR_SET(MONITOR_FLUSH_PCT_FOR_LSN, pct_for_lsn);

	*lsn_limit = LSN_MAX;

	return(n_pages);
}

/*********************************************************************//**
Puts the page_cleaner thread to sleep if it has finished work in less
than a second
@retval 0 wake up by event set,
@retval OS_SYNC_TIME_EXCEEDED if timeout was exceeded
@param next_loop_time	time when next loop iteration should start
@param sig_count	zero or the value returned by previous call of
			os_event_reset() */
static
ulint
pc_sleep_if_needed(
/*===============*/
	ulint		next_loop_time,
	int64_t		sig_count)
{
	ulint	cur_time = ut_time_ms();

	if (next_loop_time > cur_time) {
		/* Get sleep interval in micro seconds. We use
		ut_min() to avoid long sleep in case of wrap around. */
		ulint	sleep_us;

		sleep_us = ut_min(static_cast<ulint>(1000000),
				  (next_loop_time - cur_time) * 1000);

		return(os_event_wait_time_low(buf_flush_event,
					      sleep_us, sig_count));
	}

	return(OS_SYNC_TIME_EXCEEDED);
}

/******************************************************************//**
Initialize page_cleaner. */
void
buf_flush_page_cleaner_init(void)
/*=============================*/
{
	ut_ad(page_cleaner == NULL);

	page_cleaner = static_cast<page_cleaner_t*>(
		ut_zalloc_nokey(sizeof(*page_cleaner)));

	mutex_create(LATCH_ID_PAGE_CLEANER, &page_cleaner->mutex);

	page_cleaner->is_requested = os_event_create("pc_is_requested");
	page_cleaner->is_finished = os_event_create("pc_is_finished");

	page_cleaner->n_slots = static_cast<ulint>(srv_buf_pool_instances);

	page_cleaner->slots = static_cast<page_cleaner_slot_t*>(
		ut_zalloc_nokey(page_cleaner->n_slots
				* sizeof(*page_cleaner->slots)));

	page_cleaner->is_running = true;
}

/**
Close page_cleaner. */
static
void
buf_flush_page_cleaner_close(void)
{
	/* waiting for all worker threads exit */
	while (page_cleaner->n_workers > 0) {
		os_thread_sleep(10000);
	}

	mutex_destroy(&page_cleaner->mutex);

	ut_free(page_cleaner->slots);

	os_event_destroy(page_cleaner->is_finished);
	os_event_destroy(page_cleaner->is_requested);

	ut_free(page_cleaner);

	page_cleaner = NULL;
}

/**
Requests for all slots to flush all buffer pool instances.
@param min_n	wished minimum mumber of flush list blocks flushed
		(it is not guaranteed that the actual number is that big)
@param lsn_limit in the case BUF_FLUSH_LIST all blocks whose
		oldest_modification is smaller than this should be flushed
		(if their number does not exceed min_n), otherwise ignored
*/
static
void
pc_request(
	ulint		min_n,
	lsn_t		lsn_limit)
{
	if (min_n != ULINT_MAX) {
		/* Ensure that flushing is spread evenly amongst the
		buffer pool instances. When min_n is ULINT_MAX
		we need to flush everything up to the lsn limit
		so no limit here. */
		min_n = (min_n + srv_buf_pool_instances - 1)
			/ srv_buf_pool_instances;
	}

	mutex_enter(&page_cleaner->mutex);

	ut_ad(page_cleaner->n_slots_requested == 0);
	ut_ad(page_cleaner->n_slots_flushing == 0);
	ut_ad(page_cleaner->n_slots_finished == 0);

	page_cleaner->requested = (min_n > 0);
	page_cleaner->lsn_limit = lsn_limit;

	for (ulint i = 0; i < page_cleaner->n_slots; i++) {
		page_cleaner_slot_t* slot = &page_cleaner->slots[i];

		ut_ad(slot->state == PAGE_CLEANER_STATE_NONE);

		if (min_n == ULINT_MAX) {
			slot->n_pages_requested = ULINT_MAX;
		} else if (min_n == 0) {
			slot->n_pages_requested = 0;
		}

		/* slot->n_pages_requested was already set by
		page_cleaner_flush_pages_recommendation() */

		slot->state = PAGE_CLEANER_STATE_REQUESTED;
	}

	page_cleaner->n_slots_requested = page_cleaner->n_slots;
	page_cleaner->n_slots_flushing = 0;
	page_cleaner->n_slots_finished = 0;

	os_event_set(page_cleaner->is_requested);

	mutex_exit(&page_cleaner->mutex);
}

/**
Do flush for one slot.
@return	the number of the slots which has not been treated yet. */
static
ulint
pc_flush_slot(void)
{
	ulint	lru_tm = 0;
	ulint	list_tm = 0;
	int	lru_pass = 0;
	int	list_pass = 0;

	mutex_enter(&page_cleaner->mutex);

	if (page_cleaner->n_slots_requested > 0) {
		page_cleaner_slot_t*	slot = NULL;
		ulint			i;

		for (i = 0; i < page_cleaner->n_slots; i++) {
			slot = &page_cleaner->slots[i];

			if (slot->state == PAGE_CLEANER_STATE_REQUESTED) {
				break;
			}
		}

		/* slot should be found because
		page_cleaner->n_slots_requested > 0 */
		ut_a(i < page_cleaner->n_slots);

		buf_pool_t* buf_pool = buf_pool_from_array(i);

		page_cleaner->n_slots_requested--;
		page_cleaner->n_slots_flushing++;
		slot->state = PAGE_CLEANER_STATE_FLUSHING;

		if (page_cleaner->n_slots_requested == 0) {
			os_event_reset(page_cleaner->is_requested);
		}

		if (!page_cleaner->is_running) {
			slot->n_flushed_lru = 0;
			slot->n_flushed_list = 0;
			goto finish_mutex;
		}

		mutex_exit(&page_cleaner->mutex);

		lru_tm = ut_time_ms();

		/* Flush pages from end of LRU if required */
		slot->n_flushed_lru = buf_flush_LRU_list(buf_pool);

		lru_tm = ut_time_ms() - lru_tm;
		lru_pass++;

		if (!page_cleaner->is_running) {
			slot->n_flushed_list = 0;
			goto finish;
		}

		/* Flush pages from flush_list if required */
		if (page_cleaner->requested) {

			list_tm = ut_time_ms();

			slot->succeeded_list = buf_flush_do_batch(
				buf_pool, BUF_FLUSH_LIST,
				slot->n_pages_requested,
				page_cleaner->lsn_limit,
				&slot->n_flushed_list);

			list_tm = ut_time_ms() - list_tm;
			list_pass++;
		} else {
			slot->n_flushed_list = 0;
			slot->succeeded_list = true;
		}
finish:
		mutex_enter(&page_cleaner->mutex);
finish_mutex:
		page_cleaner->n_slots_flushing--;
		page_cleaner->n_slots_finished++;
		slot->state = PAGE_CLEANER_STATE_FINISHED;

		slot->flush_lru_time += lru_tm;
		slot->flush_list_time += list_tm;
		slot->flush_lru_pass += lru_pass;
		slot->flush_list_pass += list_pass;

		if (page_cleaner->n_slots_requested == 0
		    && page_cleaner->n_slots_flushing == 0) {
			os_event_set(page_cleaner->is_finished);
		}
	}

	ulint	ret = page_cleaner->n_slots_requested;

	mutex_exit(&page_cleaner->mutex);

	return(ret);
}

/**
Wait until all flush requests are finished.
@param n_flushed_lru	number of pages flushed and evicted from the end of the
                        LRU list.
@param n_flushed_list	number of pages flushed from the end of the
			flush_list.
@return			true if all flush_list flushing batch were success. */
static
bool
pc_wait_finished(
	ulint*	n_flushed_lru,
	ulint*	n_flushed_list)
{
	bool	all_succeeded = true;

	*n_flushed_lru = 0;
	*n_flushed_list = 0;

	os_event_wait(page_cleaner->is_finished);

	mutex_enter(&page_cleaner->mutex);

	ut_ad(page_cleaner->n_slots_requested == 0);
	ut_ad(page_cleaner->n_slots_flushing == 0);
	ut_ad(page_cleaner->n_slots_finished == page_cleaner->n_slots);

	for (ulint i = 0; i < page_cleaner->n_slots; i++) {
		page_cleaner_slot_t* slot = &page_cleaner->slots[i];

		ut_ad(slot->state == PAGE_CLEANER_STATE_FINISHED);

		*n_flushed_lru += slot->n_flushed_lru;
		*n_flushed_list += slot->n_flushed_list;
		all_succeeded &= slot->succeeded_list;

		slot->state = PAGE_CLEANER_STATE_NONE;

		slot->n_pages_requested = 0;
	}

	page_cleaner->n_slots_finished = 0;

	os_event_reset(page_cleaner->is_finished);

	mutex_exit(&page_cleaner->mutex);

	return(all_succeeded);
}

<<<<<<< HEAD
/**
Uses all available threads on all buffer pool instances to flush LRU up to max
scan depth and to flush the flush lists according to the input args. If both
input args are zero, only LRU flush is performed.
@param[in]	min_n	wished minimum number of flush list blocks flushed (it
                        is not guaranteed that the actual number is that big)
@param[in]	lsn_limit all blocks on flush lists whose oldest_modification
                        is smaller than this should be flushed (if their number
                        does not exceed min_n), otherwise ignored
@param[out]	n_processed_lru number of processed (flushed and evicted)
                        blocks on LRU lists
@param[out]	n_flushed_list number of flushed blocks on flust lists
*/
static
void
pc_flush(
	ulint	min_n,
	ulint	lsn_limit,
	ulint*  n_processed_lru,
	ulint*  n_flushed_list)
{
	/* Request flushing for threads */
	pc_request(min_n, lsn_limit);

	/* Coordinator also treats requests */
	while (pc_flush_slot() > 0) {}

	/* Wait for all slots to be finished */
	*n_processed_lru = 0;
	*n_flushed_list = 0;
	pc_wait_finished(n_processed_lru, n_flushed_list);
	ut_ad((min_n && lsn_limit) || (*n_flushed_list == 0));

	if (*n_flushed_list || *n_processed_lru) {
		buf_flush_stats(*n_flushed_list, *n_processed_lru);
	}

	if (*n_processed_lru) {
		MONITOR_INC_VALUE_CUMULATIVE(
			MONITOR_LRU_BATCH_FLUSH_TOTAL_PAGE,
			MONITOR_LRU_BATCH_FLUSH_COUNT,
			MONITOR_LRU_BATCH_FLUSH_PAGES,
			*n_processed_lru);
	}

	if (*n_flushed_list) {
		MONITOR_INC_VALUE_CUMULATIVE(
			MONITOR_FLUSH_ADAPTIVE_TOTAL_PAGE,
			MONITOR_FLUSH_ADAPTIVE_COUNT,
			MONITOR_FLUSH_ADAPTIVE_PAGES,
			*n_flushed_list);
	}
}
=======
#ifdef UNIV_LINUX
/**
Set priority for page_cleaner threads.
@param[in]	priority	priority intended to set
@return	true if set as intended */
static
bool
buf_flush_page_cleaner_set_priority(
	int	priority)
{
	setpriority(PRIO_PROCESS, (pid_t)syscall(SYS_gettid),
		    priority);
	return(getpriority(PRIO_PROCESS, (pid_t)syscall(SYS_gettid))
	       == priority);
}
#endif /* UNIV_LINUX */
>>>>>>> a2757a60

/******************************************************************//**
page_cleaner thread tasked with flushing dirty pages from the buffer
pools. As of now we'll have only one coordinator.
@return a dummy parameter */
extern "C"
os_thread_ret_t
DECLARE_THREAD(buf_flush_page_cleaner_coordinator)(
/*===============================================*/
	void*	arg __attribute__((unused)))
			/*!< in: a dummy parameter required by
			os_thread_create */
{
	ulint	next_loop_time = ut_time_ms() + 1000;
	ulint	n_flushed = 0;
	ulint	last_activity = srv_get_activity_count();
	ulint	last_pages = 0;

#ifdef UNIV_PFS_THREAD
	pfs_register_thread(page_cleaner_thread_key);
#endif /* UNIV_PFS_THREAD */

#ifdef UNIV_DEBUG_THREAD_CREATION
	ib::info() << "page_cleaner thread running, id "
		<< os_thread_pf(os_thread_get_curr_id());
#endif /* UNIV_DEBUG_THREAD_CREATION */

#ifdef UNIV_LINUX
	/* linux might be able to set different setting for each thread.
	worth to try to set high priority for page cleaner threads */
	if (buf_flush_page_cleaner_set_priority(
		buf_flush_page_cleaner_priority)) {

		ib::info() << "page_cleaner coordinator priority: "
			<< buf_flush_page_cleaner_priority;
	} else {
		ib::info() << "If the mysqld execution user is authorized,"
		" page cleaner thread priority can be changed."
		" See the man page of setpriority().";
	}
#endif /* UNIV_LINUX */

	buf_page_cleaner_is_active = true;

	while (!srv_read_only_mode
	       && srv_shutdown_state == SRV_SHUTDOWN_NONE
	       && recv_sys->heap != NULL) {
		/* treat flushing requests during recovery. */
		ulint	n_flushed_lru = 0;
		ulint	n_flushed_list = 0;

		os_event_wait(recv_sys->flush_start);

		if (srv_shutdown_state != SRV_SHUTDOWN_NONE
		    || recv_sys->heap == NULL) {
			break;
		}

		switch (recv_sys->flush_type) {
		case BUF_FLUSH_LRU:
			/* Flush pages from end of LRU if required */
			pc_request(0, LSN_MAX);
			while (pc_flush_slot() > 0) {}
			pc_wait_finished(&n_flushed_lru, &n_flushed_list);
			break;

		case BUF_FLUSH_LIST:
			/* Flush all pages */
			do {
				pc_request(ULINT_MAX, LSN_MAX);
				while (pc_flush_slot() > 0) {}
			} while (!pc_wait_finished(&n_flushed_lru,
						   &n_flushed_list));
			break;

		default:
			ut_ad(0);
		}

		os_event_reset(recv_sys->flush_start);
		os_event_set(recv_sys->flush_end);
	}

	os_event_wait(buf_flush_event);

	ulint		ret_sleep = 0;
	ulint		n_evicted = 0;
	ulint		n_flushed_last = 0;
	ulint		warn_interval = 1;
	ulint		warn_count = 0;
	int64_t		sig_count = os_event_reset(buf_flush_event);

	while (srv_shutdown_state == SRV_SHUTDOWN_NONE) {

		/* The page_cleaner skips sleep if the server is
		idle and there are no pending IOs in the buffer pool
		and there is work to do. */
		if (srv_check_activity(last_activity)
		    || buf_get_n_pending_read_ios()
		    || n_flushed == 0) {

			ret_sleep = pc_sleep_if_needed(
				next_loop_time, sig_count);

			if (srv_shutdown_state != SRV_SHUTDOWN_NONE) {
				break;
			}
		} else if (ut_time_ms() > next_loop_time) {
			ret_sleep = OS_SYNC_TIME_EXCEEDED;
		} else {
			ret_sleep = 0;
		}

		sig_count = os_event_reset(buf_flush_event);

		if (ret_sleep == OS_SYNC_TIME_EXCEEDED) {
			ulint	curr_time = ut_time_ms();

			if (curr_time > next_loop_time + 3000) {
				if (warn_count == 0) {
					ib::info() << "page_cleaner: 1000ms"
						" intended loop took "
						<< 1000 + curr_time
						   - next_loop_time
						<< "ms. The settings might not"
						" be optimal. (flushed="
						<< n_flushed_last
						<< " and evicted="
						<< n_evicted
						<< ", during the time.)";
					if (warn_interval > 300) {
						warn_interval = 600;
					} else {
						warn_interval *= 2;
					}

					warn_count = warn_interval;
				} else {
					--warn_count;
				}
			} else {
				/* reset counter */
				warn_interval = 1;
				warn_count = 0;
			}

			next_loop_time = curr_time + 1000;
			n_flushed_last = n_evicted = 0;
		}

<<<<<<< HEAD
		ulint	n_processed_lru = 0;
		ulint	n_flushed_list = 0;
		pc_flush(0, 0, &n_processed_lru, &n_flushed_list);
		ut_ad(n_flushed_list == 0);

		n_flushed = n_processed_lru;

		if (ut_time_ms() > next_loop_time) {
			ret_sleep = OS_SYNC_TIME_EXCEEDED;
=======
		if (ret_sleep != OS_SYNC_TIME_EXCEEDED
		    && srv_flush_sync
		    && buf_flush_sync_lsn > 0) {
			/* woke up for flush_sync */
			mutex_enter(&page_cleaner->mutex);
			lsn_t	lsn_limit = buf_flush_sync_lsn;
			buf_flush_sync_lsn = 0;
			mutex_exit(&page_cleaner->mutex);

			/* Request flushing for threads */
			pc_request(ULINT_MAX, lsn_limit);

			ulint tm = ut_time_ms();

			/* Coordinator also treats requests */
			while (pc_flush_slot() > 0) {}

			/* only coordinator is using these counters,
			so no need to protect by lock. */
			page_cleaner->flush_time += ut_time_ms() - tm;
			page_cleaner->flush_pass++;

			/* Wait for all slots to be finished */
			ulint	n_flushed_lru = 0;
			ulint	n_flushed_list = 0;
			pc_wait_finished(&n_flushed_lru, &n_flushed_list);

			if (n_flushed_list > 0 || n_flushed_lru > 0) {
				buf_flush_stats(n_flushed_list, n_flushed_lru);

				MONITOR_INC_VALUE_CUMULATIVE(
					MONITOR_FLUSH_SYNC_TOTAL_PAGE,
					MONITOR_FLUSH_SYNC_COUNT,
					MONITOR_FLUSH_SYNC_PAGES,
					n_flushed_lru + n_flushed_list);
			}

			n_flushed = n_flushed_lru + n_flushed_list;

>>>>>>> a2757a60
		} else if (srv_check_activity(last_activity)) {
			ulint	n_to_flush;
			lsn_t	lsn_limit = 0;

			/* Estimate pages from flush_list to be flushed */
			if (ret_sleep == OS_SYNC_TIME_EXCEEDED) {
				last_activity = srv_get_activity_count();
				n_to_flush =
					page_cleaner_flush_pages_recommendation(
						&lsn_limit, last_pages);
			} else {
				n_to_flush = 0;
			}

<<<<<<< HEAD
			pc_flush(n_to_flush, lsn_limit, &n_processed_lru,
				 &n_flushed_list);
=======
			/* Request flushing for threads */
			pc_request(n_to_flush, lsn_limit);

			ulint tm = ut_time_ms();

			/* Coordinator also treats requests */
			while (pc_flush_slot() > 0) {
				/* No op */
			}

			/* only coordinator is using these counters,
			so no need to protect by lock. */
			page_cleaner->flush_time += ut_time_ms() - tm;
			page_cleaner->flush_pass++ ;

			/* Wait for all slots to be finished */
			ulint	n_flushed_lru = 0;
			ulint	n_flushed_list = 0;

			pc_wait_finished(&n_flushed_lru, &n_flushed_list);

			if (n_flushed_list > 0 || n_flushed_lru > 0) {
				buf_flush_stats(n_flushed_list, n_flushed_lru);
			}
>>>>>>> a2757a60

			if (ret_sleep == OS_SYNC_TIME_EXCEEDED) {
				last_pages = n_flushed_list;
			}

<<<<<<< HEAD
			n_flushed += n_processed_lru + n_flushed_list;
=======
			n_evicted += n_flushed_lru;
			n_flushed_last += n_flushed_list;

			n_flushed = n_flushed_lru + n_flushed_list;

			if (n_flushed_lru) {
				MONITOR_INC_VALUE_CUMULATIVE(
					MONITOR_LRU_BATCH_FLUSH_TOTAL_PAGE,
					MONITOR_LRU_BATCH_FLUSH_COUNT,
					MONITOR_LRU_BATCH_FLUSH_PAGES,
					n_flushed_lru);
			}

			if (n_flushed_list) {
				MONITOR_INC_VALUE_CUMULATIVE(
					MONITOR_FLUSH_ADAPTIVE_TOTAL_PAGE,
					MONITOR_FLUSH_ADAPTIVE_COUNT,
					MONITOR_FLUSH_ADAPTIVE_PAGES,
					n_flushed_list);
			}

>>>>>>> a2757a60
		} else if (ret_sleep == OS_SYNC_TIME_EXCEEDED) {
			/* no activity, slept enough */
			buf_flush_lists(PCT_IO(100), LSN_MAX, &n_flushed);

			n_flushed_last += n_flushed;

			if (n_flushed) {
				MONITOR_INC_VALUE_CUMULATIVE(
					MONITOR_FLUSH_BACKGROUND_TOTAL_PAGE,
					MONITOR_FLUSH_BACKGROUND_COUNT,
					MONITOR_FLUSH_BACKGROUND_PAGES,
					n_flushed);

			}

		} else {
			/* no activity, but woken up by event */
		}
	}

	ut_ad(srv_shutdown_state > 0);
	if (srv_fast_shutdown == 2
	    || srv_shutdown_state == SRV_SHUTDOWN_EXIT_THREADS) {
		/* In very fast shutdown or when innodb failed to start, we
		simulate a crash of the buffer pool. We are not required to do
		any flushing. */
		goto thread_exit;
	}

	/* In case of normal and slow shutdown the page_cleaner thread
	must wait for all other activity in the server to die down.
	Note that we can start flushing the buffer pool as soon as the
	server enters shutdown phase but we must stay alive long enough
	to ensure that any work done by the master or purge threads is
	also flushed.
	During shutdown we pass through two stages. In the first stage,
	when SRV_SHUTDOWN_CLEANUP is set other threads like the master
	and the purge threads may be working as well. We start flushing
	the buffer pool but can't be sure that no new pages are being
	dirtied until we enter SRV_SHUTDOWN_FLUSH_PHASE phase. */

	do {
		pc_request(ULINT_MAX, LSN_MAX);

		while (pc_flush_slot() > 0) {}

		ulint	n_flushed_lru = 0;
		ulint	n_flushed_list = 0;
		pc_wait_finished(&n_flushed_lru, &n_flushed_list);

		n_flushed = n_flushed_lru + n_flushed_list;

		/* We sleep only if there are no pages to flush */
		if (n_flushed == 0) {
			os_thread_sleep(100000);
		}
	} while (srv_shutdown_state == SRV_SHUTDOWN_CLEANUP);

	/* At this point all threads including the master and the purge
	thread must have been suspended. */
	ut_a(srv_get_active_thread_type() == SRV_NONE);
	ut_a(srv_shutdown_state == SRV_SHUTDOWN_FLUSH_PHASE);

	/* We can now make a final sweep on flushing the buffer pool
	and exit after we have cleaned the whole buffer pool.
	It is important that we wait for any running batch that has
	been triggered by us to finish. Otherwise we can end up
	considering end of that batch as a finish of our final
	sweep and we'll come out of the loop leaving behind dirty pages
	in the flush_list */
	buf_flush_wait_batch_end(NULL, BUF_FLUSH_LIST);
	buf_flush_wait_LRU_batch_end();

	bool	success;

	do {
		pc_request(ULINT_MAX, LSN_MAX);

		while (pc_flush_slot() > 0) {}

		ulint	n_flushed_lru = 0;
		ulint	n_flushed_list = 0;
		success = pc_wait_finished(&n_flushed_lru, &n_flushed_list);

		n_flushed = n_flushed_lru + n_flushed_list;

		buf_flush_wait_batch_end(NULL, BUF_FLUSH_LIST);
		buf_flush_wait_LRU_batch_end();

	} while (!success || n_flushed > 0);

	/* Some sanity checks */
	ut_a(srv_get_active_thread_type() == SRV_NONE);
	ut_a(srv_shutdown_state == SRV_SHUTDOWN_FLUSH_PHASE);

	for (ulint i = 0; i < srv_buf_pool_instances; i++) {
		buf_pool_t* buf_pool = buf_pool_from_array(i);
		ut_a(UT_LIST_GET_LEN(buf_pool->flush_list) == 0);
	}

	/* We have lived our life. Time to die. */

thread_exit:
	/* All worker threads are waiting for the event here,
	and no more access to page_cleaner structure by them.
	Wakes worker threads up just to make them exit. */
	page_cleaner->is_running = false;
	os_event_set(page_cleaner->is_requested);

	buf_flush_page_cleaner_close();

	buf_page_cleaner_is_active = false;

	/* We count the number of threads in os_thread_exit(). A created
	thread should always use that to exit and not use return() to exit. */
	os_thread_exit(NULL);

	OS_THREAD_DUMMY_RETURN;
}

/******************************************************************//**
Worker thread of page_cleaner.
@return a dummy parameter */
extern "C"
os_thread_ret_t
DECLARE_THREAD(buf_flush_page_cleaner_worker)(
/*==========================================*/
	void*	arg __attribute__((unused)))
			/*!< in: a dummy parameter required by
			os_thread_create */
{
	mutex_enter(&page_cleaner->mutex);
	page_cleaner->n_workers++;
	mutex_exit(&page_cleaner->mutex);

#ifdef UNIV_LINUX
	/* linux might be able to set different setting for each thread
	worth to try to set high priority for page cleaner threads */
	if (buf_flush_page_cleaner_set_priority(
		buf_flush_page_cleaner_priority)) {

		ib::info() << "page_cleaner worker priority: "
			<< buf_flush_page_cleaner_priority;
	}
#endif /* UNIV_LINUX */

	while (true) {
		os_event_wait(page_cleaner->is_requested);

		if (!page_cleaner->is_running) {
			break;
		}

		pc_flush_slot();
	}

	mutex_enter(&page_cleaner->mutex);
	page_cleaner->n_workers--;
	mutex_exit(&page_cleaner->mutex);

	os_thread_exit(NULL);

	OS_THREAD_DUMMY_RETURN;
}

/*******************************************************************//**
Synchronously flush dirty blocks from the end of the flush list of all buffer
pool instances.
NOTE: The calling thread is not allowed to own any latches on pages! */
void
buf_flush_sync_all_buf_pools(void)
/*==============================*/
{
	bool success;
	do {
		success = buf_flush_lists(ULINT_MAX, LSN_MAX, NULL);
		buf_flush_wait_batch_end(NULL, BUF_FLUSH_LIST);
	} while (!success);

	ut_a(success);
}

/** Request IO burst and wake page_cleaner up.
@param[in]	lsn_limit	upper limit of LSN to be flushed */
void
buf_flush_request_force(
	lsn_t	lsn_limit)
{
	/* adjust based on lsn_avg_rate not to get old */
	lsn_t	lsn_target = lsn_limit + lsn_avg_rate * 3;

	mutex_enter(&page_cleaner->mutex);
	if (lsn_target > buf_flush_sync_lsn) {
		buf_flush_sync_lsn = lsn_target;
	}
	mutex_exit(&page_cleaner->mutex);

	os_event_set(buf_flush_event);
}
#if defined UNIV_DEBUG || defined UNIV_BUF_DEBUG

/** Functor to validate the flush list. */
struct	Check {
	void	operator()(const buf_page_t* elem)
	{
		ut_a(elem->in_flush_list);
	}
};

/******************************************************************//**
Validates the flush list.
@return TRUE if ok */
static
ibool
buf_flush_validate_low(
/*===================*/
	buf_pool_t*	buf_pool)		/*!< in: Buffer pool instance */
{
	buf_page_t*		bpage;
	const ib_rbt_node_t*	rnode = NULL;
	Check			check;

	ut_ad(buf_flush_list_mutex_own(buf_pool));

	ut_list_validate(buf_pool->flush_list, check);

	bpage = UT_LIST_GET_FIRST(buf_pool->flush_list);

	/* If we are in recovery mode i.e.: flush_rbt != NULL
	then each block in the flush_list must also be present
	in the flush_rbt. */
	if (buf_pool->flush_rbt != NULL) {
		rnode = rbt_first(buf_pool->flush_rbt);
	}

	while (bpage != NULL) {
		const lsn_t	om = bpage->oldest_modification;

		ut_ad(buf_pool_from_bpage(bpage) == buf_pool);

		ut_ad(bpage->in_flush_list);

		/* A page in buf_pool->flush_list can be in
		BUF_BLOCK_REMOVE_HASH state. This happens when a page
		is in the middle of being relocated. In that case the
		original descriptor can have this state and still be
		in the flush list waiting to acquire the
		buf_pool->flush_list_mutex to complete the relocation. */
		ut_a(buf_page_in_file(bpage)
		     || buf_page_get_state(bpage) == BUF_BLOCK_REMOVE_HASH);
		ut_a(om > 0);

		if (buf_pool->flush_rbt != NULL) {
			buf_page_t**	prpage;

			ut_a(rnode != NULL);
			prpage = rbt_value(buf_page_t*, rnode);

			ut_a(*prpage != NULL);
			ut_a(*prpage == bpage);
			rnode = rbt_next(buf_pool->flush_rbt, rnode);
		}

		bpage = UT_LIST_GET_NEXT(list, bpage);

		ut_a(bpage == NULL || om >= bpage->oldest_modification);
	}

	/* By this time we must have exhausted the traversal of
	flush_rbt (if active) as well. */
	ut_a(rnode == NULL);

	return(TRUE);
}

/******************************************************************//**
Validates the flush list.
@return TRUE if ok */
ibool
buf_flush_validate(
/*===============*/
	buf_pool_t*	buf_pool)	/*!< buffer pool instance */
{
	ibool	ret;

	buf_flush_list_mutex_enter(buf_pool);

	ret = buf_flush_validate_low(buf_pool);

	buf_flush_list_mutex_exit(buf_pool);

	return(ret);
}
#endif /* UNIV_DEBUG || UNIV_BUF_DEBUG */
#endif /* !UNIV_HOTBACKUP */

/******************************************************************//**
Check if there are any dirty pages that belong to a space id in the flush
list in a particular buffer pool.
@return number of dirty pages present in a single buffer pool */
ulint
buf_pool_get_dirty_pages_count(
/*===========================*/
	buf_pool_t*	buf_pool,	/*!< in: buffer pool */
	ulint		id,		/*!< in: space id to check */
	FlushObserver*	observer)	/*!< in: flush observer to check */

{
	ulint		count = 0;

	buf_flush_list_mutex_enter(buf_pool);

	buf_page_t*	bpage;

	for (bpage = UT_LIST_GET_FIRST(buf_pool->flush_list);
	     bpage != 0;
	     bpage = UT_LIST_GET_NEXT(list, bpage)) {

		ut_ad(buf_page_in_file(bpage)
		      || buf_page_get_state(bpage) == BUF_BLOCK_REMOVE_HASH);
		ut_ad(bpage->in_flush_list);
		ut_ad(bpage->oldest_modification > 0);

		if ((observer != NULL
		     && observer == bpage->flush_observer)
		    || (observer == NULL
			&& id == bpage->id.space())) {
			++count;
		}
	}

	buf_flush_list_mutex_exit(buf_pool);

	return(count);
}

/******************************************************************//**
Check if there are any dirty pages that belong to a space id in the flush list.
@return number of dirty pages present in all the buffer pools */
ulint
buf_flush_get_dirty_pages_count(
/*============================*/
	ulint		id,		/*!< in: space id to check */
	FlushObserver*	observer)	/*!< in: flush observer to check */
{
	ulint		count = 0;

	for (ulint i = 0; i < srv_buf_pool_instances; ++i) {
		buf_pool_t*	buf_pool;

		buf_pool = buf_pool_from_array(i);

		count += buf_pool_get_dirty_pages_count(buf_pool, id, observer);
	}

	return(count);
}

/** FlushObserver constructor
@param[in]	space_id	table space id
@param[in]	trx		trx instance
@param[in]	stage		performance schema accounting object,
used by ALTER TABLE. It is passed to log_preflush_pool_modified_pages()
for accounting. */
FlushObserver::FlushObserver(
	ulint			space_id,
	trx_t*			trx,
	ut_stage_alter_t*	stage)
	:
	m_space_id(space_id),
	m_trx(trx),
	m_stage(stage),
	m_interrupted(false)
{
	m_flushed = UT_NEW_NOKEY(std::vector<ulint>(srv_buf_pool_instances));
	m_removed = UT_NEW_NOKEY(std::vector<ulint>(srv_buf_pool_instances));

	for (ulint i = 0; i < srv_buf_pool_instances; i++) {
		m_flushed->at(i) = 0;
		m_removed->at(i) = 0;
	}

#ifdef FLUSH_LIST_OBSERVER_DEBUG
		ib::info() << "FlushObserver constructor: " << m_trx->id;
#endif /* FLUSH_LIST_OBSERVER_DEBUG */
}

/** FlushObserver deconstructor */
FlushObserver::~FlushObserver()
{
	ut_ad(buf_flush_get_dirty_pages_count(m_space_id, this) == 0);

	UT_DELETE(m_flushed);
	UT_DELETE(m_removed);

#ifdef FLUSH_LIST_OBSERVER_DEBUG
		ib::info() << "FlushObserver deconstructor: " << m_trx->id;
#endif /* FLUSH_LIST_OBSERVER_DEBUG */
}

/** Check whether trx is interrupted
@return true if trx is interrupted */
bool
FlushObserver::check_interrupted()
{
	if (trx_is_interrupted(m_trx)) {
		interrupted();

		return(true);
	}

	return(false);
}

/** Notify observer of a flush
@param[in]	buf_pool	buffer pool instance
@param[in]	bpage		buffer page to flush */
void
FlushObserver::notify_flush(
	buf_pool_t*	buf_pool,
	buf_page_t*	bpage)
{
	ut_ad(buf_pool_mutex_own(buf_pool));

	m_flushed->at(buf_pool->instance_no)++;

	if (m_stage != NULL) {
		m_stage->inc();
	}

#ifdef FLUSH_LIST_OBSERVER_DEBUG
	ib::info() << "Flush <" << bpage->id.space()
		   << ", " << bpage->id.page_no() << ">";
#endif /* FLUSH_LIST_OBSERVER_DEBUG */
}

/** Notify observer of a remove
@param[in]	buf_pool	buffer pool instance
@param[in]	bpage		buffer page flushed */
void
FlushObserver::notify_remove(
	buf_pool_t*	buf_pool,
	buf_page_t*	bpage)
{
	ut_ad(buf_pool_mutex_own(buf_pool));

	m_removed->at(buf_pool->instance_no)++;

#ifdef FLUSH_LIST_OBSERVER_DEBUG
	ib::info() << "Remove <" << bpage->id.space()
		   << ", " << bpage->id.page_no() << ">";
#endif /* FLUSH_LIST_OBSERVER_DEBUG */
}

/** Flush dirty pages and wait. */
void
FlushObserver::flush()
{
	buf_remove_t	buf_remove;

	if (m_interrupted) {
		buf_remove = BUF_REMOVE_FLUSH_NO_WRITE;
	} else {
		buf_remove = BUF_REMOVE_FLUSH_WRITE;

		if (m_stage != NULL) {
			ulint	pages_to_flush =
				buf_flush_get_dirty_pages_count(
					m_space_id, this);

			m_stage->begin_phase_flush(pages_to_flush);
		}
	}

	/* Flush or remove dirty pages. */
	buf_LRU_flush_or_remove_pages(m_space_id, buf_remove, m_trx);

	/* Wait for all dirty pages were flushed. */
	for (ulint i = 0; i < srv_buf_pool_instances; i++) {
		while (!is_complete(i)) {

			os_thread_sleep(2000);
		}
	}
}<|MERGE_RESOLUTION|>--- conflicted
+++ resolved
@@ -1003,13 +1003,8 @@
 
 #ifdef UNIV_DEBUG
 	buf_pool_t*	buf_pool = buf_pool_from_bpage(bpage);
-<<<<<<< HEAD
 	ut_ad(!mutex_own(&buf_pool->LRU_list_mutex));
-#endif
-=======
-	ut_ad(!buf_pool_mutex_own(buf_pool));
 #endif /* UNIV_DEBUG */
->>>>>>> a2757a60
 
 	DBUG_PRINT("ib_buf", ("flush %s %u page " UINT32PF ":" UINT32PF,
 			      sync ? "sync" : "async", (unsigned) flush_type,
@@ -1201,12 +1196,7 @@
 
 		mutex_exit(block_mutex);
 
-<<<<<<< HEAD
-		if (flush_type == BUF_FLUSH_SINGLE_PAGE)
-			mutex_exit(&buf_pool->LRU_list_mutex);
-=======
-		buf_pool_mutex_exit(buf_pool);
->>>>>>> a2757a60
+		mutex_exit(&buf_pool->LRU_list_mutex);
 
 		if (flush_type == BUF_FLUSH_LIST
 		    && is_uncompressed
@@ -1230,11 +1220,7 @@
 		guarantee that notify_flush and notify_remove are called in pair
 		with s-latch on a uncompressed page. */
 		if (bpage->flush_observer != NULL) {
-			buf_pool_mutex_enter(buf_pool);
-
 			bpage->flush_observer->notify_flush(buf_pool, bpage);
-
-			buf_pool_mutex_exit(buf_pool);
 		}
 
 		/* Even though bpage is not protected by any mutex at this
@@ -1290,7 +1276,7 @@
 	buf_pool_t*	buf_pool = buf_pool_get(page_id);
 	bool		ret;
 	rw_lock_t*	hash_lock;
-	ib_mutex_t*	block_mutex;
+	BPageMutex*	block_mutex;
 
 	ut_ad(flush_type == BUF_FLUSH_LRU
 	      || flush_type == BUF_FLUSH_LIST);
@@ -1419,7 +1405,7 @@
 	for (ulint i = low; i < high; i++) {
 		buf_page_t*	bpage;
 		rw_lock_t*	hash_lock;
-		ib_mutex_t*	block_mutex;
+		BPageMutex*	block_mutex;
 
 		if ((count + n_flushed) >= n_to_flush) {
 
@@ -1498,18 +1484,10 @@
 	return(count);
 }
 
-<<<<<<< HEAD
-/********************************************************************//**
-Check if the block is modified and ready for flushing. If the the block
-is ready to flush then flush the page and try o flush its neighbors. The caller
-must hold the buffer pool list mutex corresponding to the type of flush.
-
-@return	true if the list mutex was released during this function.  This does
-not guarantee that some pages were written as well.
-=======
 /** Check if the block is modified and ready for flushing.
 If the the block is ready to flush then flush the page and try o flush
-its neighbors.
+its neighbors. The caller must hold the buffer pool list mutex corresponding to
+the type of flush.
 @param[in]	bpage		buffer control block,
 must be buf_page_in_file(bpage)
 @param[in]	flush_type	BUF_FLUSH_LRU or BUF_FLUSH_LIST
@@ -1517,7 +1495,6 @@
 @param[in,out]	count		number of pages flushed
 @return TRUE if buf_pool mutex was released during this function.
 This does not guarantee that some pages were written as well.
->>>>>>> a2757a60
 Number of pages written are incremented to the count. */
 static
 bool
@@ -1895,15 +1872,6 @@
 pages: to avoid deadlocks, this function must be written so that it cannot
 end up waiting for these latches! NOTE 2: in the case of a flush list flush,
 the calling thread is not allowed to own any latches on pages!
-<<<<<<< HEAD
-@return pair of numbers:
-  In case of LRU list:
-    First number = pages flushed
-    Second number = pages evicted
-  In case of flush list:
-    First number = pages flushed
-    Second number = 0 */
-=======
 @param[in]	buf_pool	buffer pool instance
 @param[in]	flush_type	BUF_FLUSH_LRU or BUF_FLUSH_LIST; if
 BUF_FLUSH_LIST, then the caller must not own any latches on pages
@@ -1912,8 +1880,13 @@
 @param[in]	lsn_limit	in the case of BUF_FLUSH_LIST all blocks whose
 oldest_modification is smaller than this should be flushed (if their number
 does not exceed min_n), otherwise ignored
-@return number of blocks for which the write request was queued */
->>>>>>> a2757a60
+@return pair of numbers:
+In case of LRU list:
+First number = pages flushed
+Second number = pages evicted
+In case of flush list:
+First number = pages flushed
+Second number = 0 */
 static
 std::pair<ulint, ulint>
 buf_flush_batch(
@@ -1922,11 +1895,8 @@
 	ulint			min_n,
 	lsn_t			lsn_limit)
 {
-<<<<<<< HEAD
 	std::pair<ulint, ulint> res;
 
-=======
->>>>>>> a2757a60
 	ut_ad(flush_type == BUF_FLUSH_LRU || flush_type == BUF_FLUSH_LIST);
 
 #ifdef UNIV_DEBUG
@@ -1938,15 +1908,7 @@
 	}
 #endif /* UNIV_DEBUG */
 
-<<<<<<< HEAD
 	/* Note: The buffer pool mutexes are released and reacquired within
-=======
-	buf_pool_mutex_enter(buf_pool);
-
-	ulint	count = 0;
-
-	/* Note: The buffer pool mutex is released and reacquired within
->>>>>>> a2757a60
 	the flush functions. */
 	switch (flush_type) {
 	case BUF_FLUSH_LRU:
@@ -2118,22 +2080,13 @@
 		return(false);
 	}
 
-<<<<<<< HEAD
 	std::pair<ulint, ulint> res
 		= buf_flush_batch(buf_pool, type, min_n, lsn_limit);
-=======
-	ulint	page_count = buf_flush_batch(buf_pool, type, min_n, lsn_limit);
->>>>>>> a2757a60
 
 	buf_flush_end(buf_pool, type, res.first);
 
-<<<<<<< HEAD
 	if (n_processed) {
 		*n_processed = res.first + res.second;
-=======
-	if (n_processed != NULL) {
-		*n_processed = page_count;
->>>>>>> a2757a60
 	}
 
 	return(true);
@@ -2401,8 +2354,6 @@
 }
 
 /*********************************************************************//**
-<<<<<<< HEAD
-=======
 Clears up tail of the LRU lists:
 * Put replaceable pages at the tail of LRU to the free list
 * Flush dirty pages at the tail of LRU to the disk
@@ -2428,7 +2379,6 @@
 }
 
 /*********************************************************************//**
->>>>>>> a2757a60
 Wait for any possible LRU flushes that are in progress to end. */
 void
 buf_flush_wait_LRU_batch_end(void)
@@ -2741,18 +2691,15 @@
 	}
 
 	/* Cap the maximum IO capacity that we are going to use by
-<<<<<<< HEAD
-	max_io_capacity. */
+	max_io_capacity. Limit the value to avoid too quick increase */
+
 	n_pages = PCT_IO(pct_total);
-	if (age < log_get_max_modified_age_async())
-		n_pages = (n_pages + avg_page_rate) / 2;
-=======
-	max_io_capacity. Limit the value to avoid too quick increase */
-	ulint	pages_for_lsn =
-		std::min<ulint>(sum_pages_for_lsn, srv_max_io_capacity * 2);
-
-	n_pages = (PCT_IO(pct_total) + avg_page_rate + pages_for_lsn) / 3;
->>>>>>> a2757a60
+	if (age < log_get_max_modified_age_async()) {
+		ulint	pages_for_lsn =
+			std::min<ulint>(sum_pages_for_lsn,
+					srv_max_io_capacity * 2);
+		n_pages = (n_pages + avg_page_rate + pages_for_lsn) / 3;
+	}
 
 	if (n_pages > srv_max_io_capacity) {
 		n_pages = srv_max_io_capacity;
@@ -3078,7 +3025,6 @@
 	return(all_succeeded);
 }
 
-<<<<<<< HEAD
 /**
 Uses all available threads on all buffer pool instances to flush LRU up to max
 scan depth and to flush the flush lists according to the input args. If both
@@ -3103,8 +3049,15 @@
 	/* Request flushing for threads */
 	pc_request(min_n, lsn_limit);
 
+	ulint tm = ut_time_ms();
+
 	/* Coordinator also treats requests */
 	while (pc_flush_slot() > 0) {}
+
+	/* only coordinator is using these counters,
+	so no need to protect by lock. */
+	page_cleaner->flush_time += ut_time_ms() - tm;
+	page_cleaner->flush_pass++;
 
 	/* Wait for all slots to be finished */
 	*n_processed_lru = 0;
@@ -3116,6 +3069,8 @@
 		buf_flush_stats(*n_flushed_list, *n_processed_lru);
 	}
 
+	// TODO laurynas below? Seems to be handled by coordinator below
+#if 0
 	if (*n_processed_lru) {
 		MONITOR_INC_VALUE_CUMULATIVE(
 			MONITOR_LRU_BATCH_FLUSH_TOTAL_PAGE,
@@ -3131,8 +3086,9 @@
 			MONITOR_FLUSH_ADAPTIVE_PAGES,
 			*n_flushed_list);
 	}
-}
-=======
+#endif
+}
+
 #ifdef UNIV_LINUX
 /**
 Set priority for page_cleaner threads.
@@ -3149,7 +3105,6 @@
 	       == priority);
 }
 #endif /* UNIV_LINUX */
->>>>>>> a2757a60
 
 /******************************************************************//**
 page_cleaner thread tasked with flushing dirty pages from the buffer
@@ -3300,7 +3255,6 @@
 			n_flushed_last = n_evicted = 0;
 		}
 
-<<<<<<< HEAD
 		ulint	n_processed_lru = 0;
 		ulint	n_flushed_list = 0;
 		pc_flush(0, 0, &n_processed_lru, &n_flushed_list);
@@ -3308,10 +3262,9 @@
 
 		n_flushed = n_processed_lru;
 
-		if (ut_time_ms() > next_loop_time) {
+		if (ut_time_ms() > next_loop_time)
 			ret_sleep = OS_SYNC_TIME_EXCEEDED;
-=======
-		if (ret_sleep != OS_SYNC_TIME_EXCEEDED
+		else if (ret_sleep != OS_SYNC_TIME_EXCEEDED
 		    && srv_flush_sync
 		    && buf_flush_sync_lsn > 0) {
 			/* woke up for flush_sync */
@@ -3350,7 +3303,6 @@
 
 			n_flushed = n_flushed_lru + n_flushed_list;
 
->>>>>>> a2757a60
 		} else if (srv_check_activity(last_activity)) {
 			ulint	n_to_flush;
 			lsn_t	lsn_limit = 0;
@@ -3365,54 +3317,24 @@
 				n_to_flush = 0;
 			}
 
-<<<<<<< HEAD
 			pc_flush(n_to_flush, lsn_limit, &n_processed_lru,
 				 &n_flushed_list);
-=======
-			/* Request flushing for threads */
-			pc_request(n_to_flush, lsn_limit);
-
-			ulint tm = ut_time_ms();
-
-			/* Coordinator also treats requests */
-			while (pc_flush_slot() > 0) {
-				/* No op */
-			}
-
-			/* only coordinator is using these counters,
-			so no need to protect by lock. */
-			page_cleaner->flush_time += ut_time_ms() - tm;
-			page_cleaner->flush_pass++ ;
-
-			/* Wait for all slots to be finished */
-			ulint	n_flushed_lru = 0;
-			ulint	n_flushed_list = 0;
-
-			pc_wait_finished(&n_flushed_lru, &n_flushed_list);
-
-			if (n_flushed_list > 0 || n_flushed_lru > 0) {
-				buf_flush_stats(n_flushed_list, n_flushed_lru);
-			}
->>>>>>> a2757a60
 
 			if (ret_sleep == OS_SYNC_TIME_EXCEEDED) {
 				last_pages = n_flushed_list;
 			}
 
-<<<<<<< HEAD
-			n_flushed += n_processed_lru + n_flushed_list;
-=======
-			n_evicted += n_flushed_lru;
+			n_evicted += n_processed_lru;
 			n_flushed_last += n_flushed_list;
 
-			n_flushed = n_flushed_lru + n_flushed_list;
-
-			if (n_flushed_lru) {
+			n_flushed = n_processed_lru + n_flushed_list;
+
+			if (n_processed_lru) {
 				MONITOR_INC_VALUE_CUMULATIVE(
 					MONITOR_LRU_BATCH_FLUSH_TOTAL_PAGE,
 					MONITOR_LRU_BATCH_FLUSH_COUNT,
 					MONITOR_LRU_BATCH_FLUSH_PAGES,
-					n_flushed_lru);
+					n_processed_lru);
 			}
 
 			if (n_flushed_list) {
@@ -3423,7 +3345,6 @@
 					n_flushed_list);
 			}
 
->>>>>>> a2757a60
 		} else if (ret_sleep == OS_SYNC_TIME_EXCEEDED) {
 			/* no activity, slept enough */
 			buf_flush_lists(PCT_IO(100), LSN_MAX, &n_flushed);
@@ -3846,7 +3767,7 @@
 	buf_pool_t*	buf_pool,
 	buf_page_t*	bpage)
 {
-	ut_ad(buf_pool_mutex_own(buf_pool));
+	// TODO laurynas locking!!!! was serialised by buf pool mutex before
 
 	m_flushed->at(buf_pool->instance_no)++;
 
@@ -3868,7 +3789,7 @@
 	buf_pool_t*	buf_pool,
 	buf_page_t*	bpage)
 {
-	ut_ad(buf_pool_mutex_own(buf_pool));
+	ut_ad(buf_flush_list_mutex_own(buf_pool));
 
 	m_removed->at(buf_pool->instance_no)++;
 
