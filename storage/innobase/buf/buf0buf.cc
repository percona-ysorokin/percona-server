/*****************************************************************************

Copyright (c) 1995, 2015, Oracle and/or its affiliates. All Rights Reserved.
Copyright (c) 2008, Google Inc.

Portions of this file contain modifications contributed and copyrighted by
Google, Inc. Those modifications are gratefully acknowledged and are described
briefly in the InnoDB documentation. The contributions by Google are
incorporated with their permission, and subject to the conditions contained in
the file COPYING.Google.

This program is free software; you can redistribute it and/or modify it under
the terms of the GNU General Public License as published by the Free Software
Foundation; version 2 of the License.

This program is distributed in the hope that it will be useful, but WITHOUT
ANY WARRANTY; without even the implied warranty of MERCHANTABILITY or FITNESS
FOR A PARTICULAR PURPOSE. See the GNU General Public License for more details.

You should have received a copy of the GNU General Public License along with
this program; if not, write to the Free Software Foundation, Inc.,
51 Franklin Street, Suite 500, Boston, MA 02110-1335 USA

*****************************************************************************/

/**************************************************//**
@file buf/buf0buf.cc
The database buffer buf_pool

Created 11/5/1995 Heikki Tuuri
*******************************************************/

#include "ha_prototypes.h"

#include "page0size.h"
#include "buf0buf.h"

#ifdef UNIV_NONINL
#include "buf0buf.ic"
#endif
#ifdef UNIV_INNOCHECKSUM
#include "string.h"
#include "mach0data.h"
#endif /* UNIV_INNOCHECKSUM */
#ifndef UNIV_INNOCHECKSUM
#include "mem0mem.h"
#include "btr0btr.h"
#include "fil0fil.h"
#include "fsp0sysspace.h"
#ifndef UNIV_HOTBACKUP
#include "buf0buddy.h"
#include "lock0lock.h"
#include "sync0rw.h"
#include "btr0sea.h"
#include "ibuf0ibuf.h"
#include "trx0undo.h"
#include "trx0purge.h"
#include "log0log.h"
#include "dict0stats_bg.h"
#endif /* !UNIV_HOTBACKUP */
#include "srv0srv.h"
#include "srv0start.h"
#include "dict0dict.h"
#include "log0recv.h"
#include "srv0mon.h"
#include "fsp0sysspace.h"
#endif /* !UNIV_INNOCHECKSUM */
#include "page0zip.h"
#include "buf0checksum.h"
#include "sync0sync.h"
#include "buf0dump.h"
#include "ut0new.h"

#include <new>
#include <map>

/*
		IMPLEMENTATION OF THE BUFFER POOL
		=================================

Performance improvement:
------------------------
Thread scheduling in NT may be so slow that the OS wait mechanism should
not be used even in waiting for disk reads to complete.
Rather, we should put waiting query threads to the queue of
waiting jobs, and let the OS thread do something useful while the i/o
is processed. In this way we could remove most OS thread switches in
an i/o-intensive benchmark like TPC-C.

A possibility is to put a user space thread library between the database
and NT. User space thread libraries might be very fast.

SQL Server 7.0 can be configured to use 'fibers' which are lightweight
threads in NT. These should be studied.

		Buffer frames and blocks
		------------------------
Following the terminology of Gray and Reuter, we call the memory
blocks where file pages are loaded buffer frames. For each buffer
frame there is a control block, or shortly, a block, in the buffer
control array. The control info which does not need to be stored
in the file along with the file page, resides in the control block.

		Buffer pool struct
		------------------
The buffer buf_pool contains a single mutex which protects all the
control data structures of the buf_pool. The content of a buffer frame is
protected by a separate read-write lock in its control block, though.
These locks can be locked and unlocked without owning the buf_pool->mutex.
The OS events in the buf_pool struct can be waited for without owning the
buf_pool->mutex.

The buf_pool->mutex is a hot-spot in main memory, causing a lot of
memory bus traffic on multiprocessor systems when processors
alternately access the mutex. On our Pentium, the mutex is accessed
maybe every 10 microseconds. We gave up the solution to have mutexes
for each control block, for instance, because it seemed to be
complicated.

A solution to reduce mutex contention of the buf_pool->mutex is to
create a separate mutex for the page hash table. On Pentium,
accessing the hash table takes 2 microseconds, about half
of the total buf_pool->mutex hold time.

		Control blocks
		--------------

The control block contains, for instance, the bufferfix count
which is incremented when a thread wants a file page to be fixed
in a buffer frame. The bufferfix operation does not lock the
contents of the frame, however. For this purpose, the control
block contains a read-write lock.

The buffer frames have to be aligned so that the start memory
address of a frame is divisible by the universal page size, which
is a power of two.

We intend to make the buffer buf_pool size on-line reconfigurable,
that is, the buf_pool size can be changed without closing the database.
Then the database administarator may adjust it to be bigger
at night, for example. The control block array must
contain enough control blocks for the maximum buffer buf_pool size
which is used in the particular database.
If the buf_pool size is cut, we exploit the virtual memory mechanism of
the OS, and just refrain from using frames at high addresses. Then the OS
can swap them to disk.

The control blocks containing file pages are put to a hash table
according to the file address of the page.
We could speed up the access to an individual page by using
"pointer swizzling": we could replace the page references on
non-leaf index pages by direct pointers to the page, if it exists
in the buf_pool. We could make a separate hash table where we could
chain all the page references in non-leaf pages residing in the buf_pool,
using the page reference as the hash key,
and at the time of reading of a page update the pointers accordingly.
Drawbacks of this solution are added complexity and,
possibly, extra space required on non-leaf pages for memory pointers.
A simpler solution is just to speed up the hash table mechanism
in the database, using tables whose size is a power of 2.

		Lists of blocks
		---------------

There are several lists of control blocks.

The free list (buf_pool->free) contains blocks which are currently not
used.

The common LRU list contains all the blocks holding a file page
except those for which the bufferfix count is non-zero.
The pages are in the LRU list roughly in the order of the last
access to the page, so that the oldest pages are at the end of the
list. We also keep a pointer to near the end of the LRU list,
which we can use when we want to artificially age a page in the
buf_pool. This is used if we know that some page is not needed
again for some time: we insert the block right after the pointer,
causing it to be replaced sooner than would normally be the case.
Currently this aging mechanism is used for read-ahead mechanism
of pages, and it can also be used when there is a scan of a full
table which cannot fit in the memory. Putting the pages near the
end of the LRU list, we make sure that most of the buf_pool stays
in the main memory, undisturbed.

The unzip_LRU list contains a subset of the common LRU list.  The
blocks on the unzip_LRU list hold a compressed file page and the
corresponding uncompressed page frame.  A block is in unzip_LRU if and
only if the predicate buf_page_belongs_to_unzip_LRU(&block->page)
holds.  The blocks in unzip_LRU will be in same order as they are in
the common LRU list.  That is, each manipulation of the common LRU
list will result in the same manipulation of the unzip_LRU list.

The chain of modified blocks (buf_pool->flush_list) contains the blocks
holding file pages that have been modified in the memory
but not written to disk yet. The block with the oldest modification
which has not yet been written to disk is at the end of the chain.
The access to this list is protected by buf_pool->flush_list_mutex.

The chain of unmodified compressed blocks (buf_pool->zip_clean)
contains the control blocks (buf_page_t) of those compressed pages
that are not in buf_pool->flush_list and for which no uncompressed
page has been allocated in the buffer pool.  The control blocks for
uncompressed pages are accessible via buf_block_t objects that are
reachable via buf_pool->chunks[].

The chains of free memory blocks (buf_pool->zip_free[]) are used by
the buddy allocator (buf0buddy.cc) to keep track of currently unused
memory blocks of size sizeof(buf_page_t)..UNIV_PAGE_SIZE / 2.  These
blocks are inside the UNIV_PAGE_SIZE-sized memory blocks of type
BUF_BLOCK_MEMORY that the buddy allocator requests from the buffer
pool.  The buddy allocator is solely used for allocating control
blocks for compressed pages (buf_page_t) and compressed page frames.

		Loading a file page
		-------------------

First, a victim block for replacement has to be found in the
buf_pool. It is taken from the free list or searched for from the
end of the LRU-list. An exclusive lock is reserved for the frame,
the io_fix field is set in the block fixing the block in buf_pool,
and the io-operation for loading the page is queued. The io-handler thread
releases the X-lock on the frame and resets the io_fix field
when the io operation completes.

A thread may request the above operation using the function
buf_page_get(). It may then continue to request a lock on the frame.
The lock is granted when the io-handler releases the x-lock.

		Read-ahead
		----------

The read-ahead mechanism is intended to be intelligent and
isolated from the semantically higher levels of the database
index management. From the higher level we only need the
information if a file page has a natural successor or
predecessor page. On the leaf level of a B-tree index,
these are the next and previous pages in the natural
order of the pages.

Let us first explain the read-ahead mechanism when the leafs
of a B-tree are scanned in an ascending or descending order.
When a read page is the first time referenced in the buf_pool,
the buffer manager checks if it is at the border of a so-called
linear read-ahead area. The tablespace is divided into these
areas of size 64 blocks, for example. So if the page is at the
border of such an area, the read-ahead mechanism checks if
all the other blocks in the area have been accessed in an
ascending or descending order. If this is the case, the system
looks at the natural successor or predecessor of the page,
checks if that is at the border of another area, and in this case
issues read-requests for all the pages in that area. Maybe
we could relax the condition that all the pages in the area
have to be accessed: if data is deleted from a table, there may
appear holes of unused pages in the area.

A different read-ahead mechanism is used when there appears
to be a random access pattern to a file.
If a new page is referenced in the buf_pool, and several pages
of its random access area (for instance, 32 consecutive pages
in a tablespace) have recently been referenced, we may predict
that the whole area may be needed in the near future, and issue
the read requests for the whole area.
*/

#if (!(defined(UNIV_HOTBACKUP) || defined(UNIV_INNOCHECKSUM)))
/** Value in microseconds */
static const int WAIT_FOR_READ	= 100;
static const int WAIT_FOR_WRITE = 100;
/** Number of attempts made to read in a page in the buffer pool */
static const ulint	BUF_PAGE_READ_MAX_RETRIES = 100;
/** Number of pages to read ahead */
static const ulint	BUF_READ_AHEAD_PAGES = 64;
/** The maximum portion of the buffer pool that can be used for the
read-ahead buffer.  (Divide buf_pool size by this amount) */
static const ulint	BUF_READ_AHEAD_PORTION = 32;

/** The buffer pools of the database */
buf_pool_t*	buf_pool_ptr;

/** true when resizing buffer pool is in the critical path. */
volatile bool	buf_pool_resizing;

/** true when withdrawing buffer pool pages might cause page relocation */
volatile bool	buf_pool_withdrawing;

/** the clock is incremented every time a pointer to a page may become obsolete;
if the withdrwa clock has not changed, the pointer is still valid in buffer
pool. if changed, the pointer might not be in buffer pool any more. */
volatile ulint	buf_withdraw_clock;

/** Map of buffer pool chunks by its first frame address
This is newly made by initialization of buffer pool and buf_resize_thread.
Currently, no need mutex protection for update. */
typedef std::map<
	const byte*,
	buf_chunk_t*,
	std::less<const byte*>,
	ut_allocator<std::pair<const byte*, buf_chunk_t*> > >
	buf_pool_chunk_map_t;

static buf_pool_chunk_map_t*			buf_chunk_map_reg;

/** Chunk map to be used to lookup.
The map pointed by this should not be updated */
static buf_pool_chunk_map_t*	buf_chunk_map_ref = NULL;

#ifdef UNIV_DEBUG
/** Protect reference for buf_chunk_map_ref from deleting map,
because the reference can be caused by debug assertion code. */
static rw_lock_t	buf_chunk_map_latch;

/** Disable resizing buffer pool to make assertion code not expensive. */
my_bool			buf_disable_resize_buffer_pool_debug = TRUE;
#endif /* UNIV_DEBUG */

/** Container for how much pages from each index are contained in the buffer
pool(s). */
buf_stat_per_index_t*	buf_stat_per_index;

#if defined UNIV_DEBUG || defined UNIV_BUF_DEBUG
/** This is used to insert validation operations in execution
in the debug version */
static ulint	buf_dbg_counter	= 0;
#endif /* UNIV_DEBUG || UNIV_BUF_DEBUG */

#if defined UNIV_PFS_MUTEX || defined UNIV_PFS_RWLOCK
# ifndef PFS_SKIP_BUFFER_MUTEX_RWLOCK

/* Buffer block mutexes and rwlocks can be registered
in one group rather than individually. If PFS_GROUP_BUFFER_SYNC
is defined, register buffer block mutex and rwlock
in one group after their initialization. */
#  define PFS_GROUP_BUFFER_SYNC

/* This define caps the number of mutexes/rwlocks can
be registered with performance schema. Developers can
modify this define if necessary. Please note, this would
be effective only if PFS_GROUP_BUFFER_SYNC is defined. */
#  define PFS_MAX_BUFFER_MUTEX_LOCK_REGISTER	ULINT_MAX

# endif /* !PFS_SKIP_BUFFER_MUTEX_RWLOCK */
#endif /* UNIV_PFS_MUTEX || UNIV_PFS_RWLOCK */

/** Macro to determine whether the read of write counter is used depending
on the io_type */
#define MONITOR_RW_COUNTER(io_type, counter)		\
	((io_type == BUF_IO_READ)			\
	 ? (counter##_READ)				\
	 : (counter##_WRITTEN))

/** Registers a chunk to buf_pool_chunk_map
@param[in]	chunk	chunk of buffers */
static
void
buf_pool_register_chunk(
	buf_chunk_t*	chunk)
{
	buf_chunk_map_reg->insert(buf_pool_chunk_map_t::value_type(
		chunk->blocks->frame, chunk));
}

/********************************************************************//**
Gets the smallest oldest_modification lsn for any page in the pool. Returns
zero if all modified pages have been flushed to disk.
@return oldest modification in pool, zero if none */
lsn_t
buf_pool_get_oldest_modification(void)
/*==================================*/
{
	lsn_t		lsn = 0;
	lsn_t		oldest_lsn = 0;

	/* When we traverse all the flush lists we don't want another
	thread to add a dirty page to any flush list. */
	log_flush_order_mutex_enter();

	for (ulint i = 0; i < srv_buf_pool_instances; i++) {
		buf_pool_t*	buf_pool;

		buf_pool = buf_pool_from_array(i);

		buf_flush_list_mutex_enter(buf_pool);

		buf_page_t*	bpage;

		/* We don't let log-checkpoint halt because pages from system
		temporary are not yet flushed to the disk. Anyway, object
		residing in system temporary doesn't generate REDO logging. */
		for (bpage = UT_LIST_GET_LAST(buf_pool->flush_list);
		     bpage != NULL
			&& fsp_is_system_temporary(bpage->id.space());
		     bpage = UT_LIST_GET_PREV(list, bpage)) {
			/* Do nothing. */
		}

		if (bpage != NULL) {
			ut_ad(bpage->in_flush_list);
			lsn = bpage->oldest_modification;
		}

		buf_flush_list_mutex_exit(buf_pool);

		if (!oldest_lsn || oldest_lsn > lsn) {
			oldest_lsn = lsn;
		}
	}

	log_flush_order_mutex_exit();

	/* The returned answer may be out of date: the flush_list can
	change after the mutex has been released. */

	return(oldest_lsn);
}

/********************************************************************//**
Get total buffer pool statistics. */
void
buf_get_total_list_len(
/*===================*/
	ulint*		LRU_len,	/*!< out: length of all LRU lists */
	ulint*		free_len,	/*!< out: length of all free lists */
	ulint*		flush_list_len)	/*!< out: length of all flush lists */
{
	ulint		i;

	*LRU_len = 0;
	*free_len = 0;
	*flush_list_len = 0;

	for (i = 0; i < srv_buf_pool_instances; i++) {
		buf_pool_t*	buf_pool;

		buf_pool = buf_pool_from_array(i);

		*LRU_len += UT_LIST_GET_LEN(buf_pool->LRU);
		*free_len += UT_LIST_GET_LEN(buf_pool->free);
		*flush_list_len += UT_LIST_GET_LEN(buf_pool->flush_list);
	}
}

/********************************************************************//**
Get total list size in bytes from all buffer pools. */
void
buf_get_total_list_size_in_bytes(
/*=============================*/
	buf_pools_list_size_t*	buf_pools_list_size)	/*!< out: list sizes
							in all buffer pools */
{
	ut_ad(buf_pools_list_size);
	memset(buf_pools_list_size, 0, sizeof(*buf_pools_list_size));

	for (ulint i = 0; i < srv_buf_pool_instances; i++) {
		buf_pool_t*	buf_pool;

		buf_pool = buf_pool_from_array(i);
		/* We don't need mutex protection since this is
		for statistics purpose */
		buf_pools_list_size->LRU_bytes += buf_pool->stat.LRU_bytes;
		buf_pools_list_size->unzip_LRU_bytes +=
			UT_LIST_GET_LEN(buf_pool->unzip_LRU) * UNIV_PAGE_SIZE;
		buf_pools_list_size->flush_list_bytes +=
			buf_pool->stat.flush_list_bytes;
	}
}

/********************************************************************//**
Get total buffer pool statistics. */
void
buf_get_total_stat(
/*===============*/
	buf_pool_stat_t*	tot_stat)	/*!< out: buffer pool stats */
{
	ulint			i;

	memset(tot_stat, 0, sizeof(*tot_stat));

	for (i = 0; i < srv_buf_pool_instances; i++) {
		buf_pool_stat_t*buf_stat;
		buf_pool_t*	buf_pool;

		buf_pool = buf_pool_from_array(i);

		buf_stat = &buf_pool->stat;
		tot_stat->n_page_gets += buf_stat->n_page_gets;
		tot_stat->n_pages_read += buf_stat->n_pages_read;
		tot_stat->n_pages_written += buf_stat->n_pages_written;
		tot_stat->n_pages_created += buf_stat->n_pages_created;
		tot_stat->n_ra_pages_read_rnd += buf_stat->n_ra_pages_read_rnd;
		tot_stat->n_ra_pages_read += buf_stat->n_ra_pages_read;
		tot_stat->n_ra_pages_evicted += buf_stat->n_ra_pages_evicted;
		tot_stat->n_pages_made_young += buf_stat->n_pages_made_young;

		tot_stat->n_pages_not_made_young +=
			buf_stat->n_pages_not_made_young;
	}
}

/********************************************************************//**
Allocates a buffer block.
@return own: the allocated block, in state BUF_BLOCK_MEMORY */
buf_block_t*
buf_block_alloc(
/*============*/
	buf_pool_t*	buf_pool)	/*!< in/out: buffer pool instance,
					or NULL for round-robin selection
					of the buffer pool */
{
	buf_block_t*	block;
	ulint		index;
	static ulint	buf_pool_index;

	if (buf_pool == NULL) {
		/* We are allocating memory from any buffer pool, ensure
		we spread the grace on all buffer pool instances. */
		index = buf_pool_index++ % srv_buf_pool_instances;
		buf_pool = buf_pool_from_array(index);
	}

	block = buf_LRU_get_free_block(buf_pool);

	buf_block_set_state(block, BUF_BLOCK_MEMORY);

	return(block);
}
#endif /* !UNIV_HOTBACKUP && !UNIV_INNOCHECKSUM */

/** Checks if a page contains only zeroes.
@param[in]	read_buf	database page
@param[in]	page_size	page size
@return true if page is filled with zeroes */
bool
buf_page_is_zeroes(
	const byte*		read_buf,
	const page_size_t&	page_size)
{
	for (ulint i = 0; i < page_size.logical(); i++) {
		if (read_buf[i] != 0) {
			return(false);
		}
	}
	return(true);
}


/** Checks if a page is corrupt.
@param[in]	check_lsn	true if we need to check and complain about
the LSN
@param[in]	read_buf	database page
@param[in]	page_size	page size
@param[in]	skip_checksum	if true, skip checksum
@param[in]	page_no		page number of given read_buf
@param[in]	strict_check	true if strict-check option is enabled
@param[in]	is_log_enabled	true if log option is enabled
@param[in]	log_file	file pointer to log_file
@return TRUE if corrupted */
ibool
buf_page_is_corrupted(
	bool			check_lsn,
	const byte*		read_buf,
	const page_size_t&	page_size,
	bool			skip_checksum
#ifdef UNIV_INNOCHECKSUM
	,uintmax_t		page_no,
	bool			strict_check,
	bool			is_log_enabled,
	FILE*			log_file
#endif /* UNIV_INNOCHECKSUM */
)
{
	ulint		checksum_field1;
	ulint		checksum_field2;
	ibool		crc32_inited = FALSE;
	ib_uint32_t	crc32 = ULINT32_UNDEFINED;

	if (!page_size.is_compressed()
	    && memcmp(read_buf + FIL_PAGE_LSN + 4,
		      read_buf + page_size.logical()
		      - FIL_PAGE_END_LSN_OLD_CHKSUM + 4, 4)) {

		/* Stored log sequence numbers at the start and the end
		of page do not match */

		return(TRUE);
	}

#if !defined(UNIV_HOTBACKUP) && !defined(UNIV_INNOCHECKSUM)
	if (check_lsn && recv_lsn_checks_on) {
		lsn_t		current_lsn;
		const lsn_t	page_lsn
			= mach_read_from_8(read_buf + FIL_PAGE_LSN);

		/* Since we are going to reset the page LSN during the import
		phase it makes no sense to spam the log with error messages. */

		if (log_peek_lsn(&current_lsn) && current_lsn < page_lsn) {

			const ulint	space_id = mach_read_from_4(
				read_buf + FIL_PAGE_SPACE_ID);
			const ulint	page_no = mach_read_from_4(
				read_buf + FIL_PAGE_OFFSET);

			ib::error() << "Page " << page_id_t(space_id, page_no)
				<< " log sequence number " << page_lsn
				<< " is in the future! Current system"
				<< " log sequence number "
				<< current_lsn << ".";

			ib::error() << "Your database may be corrupt or"
				" you may have copied the InnoDB"
				" tablespace but not the InnoDB"
				" log files. "
				<< FORCE_RECOVERY_MSG;

		}
	}
#endif /* !UNIV_HOTBACKUP && !UNIV_INNOCHECKSUM */

	/* Check whether the checksum fields have correct values */

	if (srv_checksum_algorithm == SRV_CHECKSUM_ALGORITHM_NONE
	    || skip_checksum) {
		return(FALSE);
	}

	if (page_size.is_compressed()) {
#ifdef UNIV_INNOCHECKSUM
		return(!page_zip_verify_checksum(read_buf,
						 page_size.physical(),
						 page_no, strict_check,
						 is_log_enabled, log_file));
#else
		return(!page_zip_verify_checksum(read_buf,
						 page_size.physical()));
#endif /* UNIV_INNOCHECKSUM */
	}

	checksum_field1 = mach_read_from_4(
		read_buf + FIL_PAGE_SPACE_OR_CHKSUM);

	checksum_field2 = mach_read_from_4(
		read_buf + page_size.logical() - FIL_PAGE_END_LSN_OLD_CHKSUM);

#if FIL_PAGE_LSN % 8
#error "FIL_PAGE_LSN must be 64 bit aligned"
#endif

	/* declare empty pages non-corrupted */
	if (checksum_field1 == 0 && checksum_field2 == 0
	    && *reinterpret_cast<const ib_uint64_t*>(read_buf +
						     FIL_PAGE_LSN) == 0) {
		/* make sure that the page is really empty */

#ifdef UNIV_INNOCHECKSUM
		ulint	i;

		for (i = 0; i < page_size.logical(); i++) {
			if (read_buf[i] != 0)
				break;
		}

		if (i >= page_size.logical()) {
			if (is_log_enabled) {
				fprintf(log_file, "Page::%" PRIuMAX
					" is empty and uncorrupted\n",
					page_no);
			}
			return(FALSE);
		}
#else
		for (ulint i = 0; i < page_size.logical(); i++) {
			if (read_buf[i] != 0) {
				return(TRUE);
			}
		}

		return(FALSE);
#endif /* UNIV_INNOCHECKSUM */

	}

	switch ((srv_checksum_algorithm_t) srv_checksum_algorithm) {
	case SRV_CHECKSUM_ALGORITHM_STRICT_CRC32:

		crc32 = buf_calc_page_crc32(read_buf);
#ifdef UNIV_INNOCHECKSUM
		if (is_log_enabled) {
			fprintf(log_file, "page::%" PRIuMAX ";"
				" crc32 calculated = %u;"
				" recorded checksum field1 = %lu recorded"
				" checksum field2 =%lu\n", page_no, crc32,
				checksum_field1, checksum_field2);
		}
#endif /* UNIV_INNOCHECKSUM */

		return(checksum_field1 != crc32 || checksum_field2 != crc32);

	case SRV_CHECKSUM_ALGORITHM_STRICT_INNODB:
#ifdef UNIV_INNOCHECKSUM
		if (is_log_enabled) {
			fprintf(log_file, "page::%" PRIuMAX ";"
				" old style: calculated ="
				" %lu; recorded checksum = %lu\n",
				page_no, buf_calc_page_old_checksum(read_buf),
				checksum_field2);
			fprintf(log_file, "page::%" PRIuMAX ";"
				" new style: calculated ="
				" %lu; recorded checksum  = %lu\n",
				page_no, buf_calc_page_new_checksum(read_buf),
				checksum_field1);
		}
#endif /* UNIV_INNOCHECKSUM */

		return(checksum_field1
		       != buf_calc_page_new_checksum(read_buf)
		       || checksum_field2
		       != buf_calc_page_old_checksum(read_buf));

	case SRV_CHECKSUM_ALGORITHM_STRICT_NONE:
#ifdef UNIV_INNOCHECKSUM
		if (is_log_enabled) {
			fprintf(log_file,
				"page::%" PRIuMAX "; none checksum: calculated"
				" = %lu; recorded checksum_field1 = %lu"
				" recorded checksum_field2 = %lu\n",
				page_no, BUF_NO_CHECKSUM_MAGIC,
				checksum_field1, checksum_field2);
		}
#endif /* UNIV_INNOCHECKSUM */

		return(checksum_field1 != BUF_NO_CHECKSUM_MAGIC
		       || checksum_field2 != BUF_NO_CHECKSUM_MAGIC);

	case SRV_CHECKSUM_ALGORITHM_CRC32:
	case SRV_CHECKSUM_ALGORITHM_INNODB:
		/* There are 3 valid formulas for
		checksum_field2 (old checksum field):

		1. Very old versions of InnoDB only stored 8 byte lsn to the
		start and the end of the page.

		2. InnoDB versions before MySQL 5.6.3 store the old formula
		checksum (buf_calc_page_old_checksum()).

		3. InnoDB versions 5.6.3 and newer with
		innodb_checksum_algorithm=strict_crc32|crc32 store CRC32. */

		/* since innodb_checksum_algorithm is not strict_* allow
		any of the algos to match for the old field */

		if (checksum_field2
		    != mach_read_from_4(read_buf + FIL_PAGE_LSN)
		    && checksum_field2 != BUF_NO_CHECKSUM_MAGIC) {

			/* The checksum does not match any of the
			fast to check. First check the selected algorithm
			for writing checksums because we assume that the
			chance of it matching is higher. */

			if (srv_checksum_algorithm
			    == SRV_CHECKSUM_ALGORITHM_CRC32) {

				crc32 = buf_calc_page_crc32(read_buf);
				crc32_inited = TRUE;

				if (checksum_field2 != crc32
				    && checksum_field2
				    != buf_calc_page_old_checksum(read_buf)) {

					return(TRUE);
				}
			} else {
				ut_ad(srv_checksum_algorithm
				     == SRV_CHECKSUM_ALGORITHM_INNODB);
#ifdef UNIV_INNOCHECKSUM
				if (is_log_enabled) {
					fprintf(log_file, "page::%" PRIuMAX ";"
						" old style: calculated = %lu;"
						" recorded = %lu\n", page_no,
						buf_calc_page_old_checksum(
							read_buf),
						checksum_field2);
				}
#endif /* UNIV_INNOCHECKSUM */
				if (checksum_field2
				    != buf_calc_page_old_checksum(read_buf)) {

					crc32 = buf_calc_page_crc32(read_buf);
					crc32_inited = TRUE;

					if (checksum_field2 != crc32) {
#ifdef UNIV_INNOCHECKSUM
						if (is_log_enabled) {
							fprintf(log_file, "Fail"
								"; page %"
								PRIuMAX
								" invalid (fails"
								" old style"
								" checksum)\n",
								page_no);
						}
#endif /* UNIV_INNOCHECKSUM */
						return(TRUE);
					}
				}
			}
		}

		/* old field is fine, check the new field */

		/* InnoDB versions < 4.0.14 and < 4.1.1 stored the space id
		(always equal to 0), to FIL_PAGE_SPACE_OR_CHKSUM */

		if (checksum_field1 != 0
		    && checksum_field1 != BUF_NO_CHECKSUM_MAGIC) {

			/* The checksum does not match any of the
			fast to check. First check the selected algorithm
			for writing checksums because we assume that the
			chance of it matching is higher. */

			if (srv_checksum_algorithm
			    == SRV_CHECKSUM_ALGORITHM_CRC32) {

				if (!crc32_inited) {
					crc32 = buf_calc_page_crc32(read_buf);
					crc32_inited = TRUE;
				}

				if (checksum_field1 != crc32
				    && checksum_field1
				    != buf_calc_page_new_checksum(read_buf)) {

					return(TRUE);
				}
			} else {
				ut_ad(srv_checksum_algorithm
				     == SRV_CHECKSUM_ALGORITHM_INNODB);
#ifdef UNIV_INNOCHECKSUM
				if (is_log_enabled) {
					fprintf(log_file, "page::%" PRIuMAX ";"
						" new style: calculated = %lu;"
						" crc32 = %u; recorded = %lu\n",
						page_no,
						buf_calc_page_new_checksum(
							read_buf),
						buf_calc_page_crc32(read_buf),
						checksum_field1);
				}
#endif /* UNIV_INNOCHECKSUM */
				if (checksum_field1
				    != buf_calc_page_new_checksum(read_buf)) {

					if (!crc32_inited) {
						crc32 = buf_calc_page_crc32(
							read_buf);
						crc32_inited = TRUE;
					}

					if (checksum_field1 != crc32) {
#ifdef UNIV_INNOCHECKSUM
					if (is_log_enabled) {
						fprintf(log_file,"Fail;"
							" page %" PRIuMAX
							" invalid (fails"
							" innodb and"
							" crc32 checksum\n",
							page_no);
					}
#endif /* UNIV_INNOCHECKSUM */

						return(TRUE);
					}
				}
			}
		}

#ifdef UNIV_INNOCHECKSUM
		if (is_log_enabled
			&& (checksum_field1 == BUF_NO_CHECKSUM_MAGIC
			|| checksum_field2 == BUF_NO_CHECKSUM_MAGIC)) {

			fprintf(log_file, "page::%" PRIuMAX "; old style:"
				" calculated = %lu; recorded ="
				" %lu\n", page_no,
				buf_calc_page_old_checksum(read_buf),
				checksum_field2);
			fprintf(log_file, "page::%" PRIuMAX "; new style:"
				" calculated = %lu; crc32 = %u;"
				" recorded = %lu\n", page_no,
				buf_calc_page_new_checksum(read_buf),
				buf_calc_page_crc32(read_buf),
				checksum_field1);
		}
#endif /* UNIV_INNOCHECKSUM */

		/* If CRC32 is stored in at least one of the fields, then the
		other field must also be CRC32 */
		if (crc32_inited
		    && ((checksum_field1 == crc32
			 && checksum_field2 != crc32)
			|| (checksum_field1 != crc32
			    && checksum_field2 == crc32))) {
#ifdef UNIV_INNOCHECKSUM
			if (is_log_enabled) {
				fprintf(log_file, "Fail; page %" PRIuMAX
					" invalid (fails crc32 checksum)\n",
					page_no);
			}
#endif /* UNIV_INNOCHECKSUM */

			return(TRUE);
		}

		break;
	case SRV_CHECKSUM_ALGORITHM_NONE:
		/* should have returned FALSE earlier */
		ut_error;
	/* no default so the compiler will emit a warning if new enum
	is added and not handled here */
	}

	DBUG_EXECUTE_IF("buf_page_import_corrupt_failure", return(TRUE); );

	return(FALSE);
}

#ifndef UNIV_INNOCHECKSUM

/** Prints a page to stderr.
@param[in]	read_buf	a database page
@param[in]	page_size	page size
@param[in]	flags		0 or BUF_PAGE_PRINT_NO_CRASH or
BUF_PAGE_PRINT_NO_FULL */
void
buf_page_print(
	const byte*		read_buf,
	const page_size_t&	page_size,
	ulint			flags)
{
	if (!(flags & BUF_PAGE_PRINT_NO_FULL)) {

		ib::info() << "Page dump in ascii and hex ("
			<< page_size.physical() << " bytes):";

		ut_print_buf(stderr, read_buf, page_size.physical());
		fputs("\nInnoDB: End of page dump\n", stderr);
	}

	if (page_size.is_compressed()) {
		/* Print compressed page. */
		ib::info() << "Compressed page type ("
			<< fil_page_get_type(read_buf)
			<< "); stored checksum in field1 "
			<< mach_read_from_4(
				read_buf + FIL_PAGE_SPACE_OR_CHKSUM)
			<< "; calculated checksums for field1: "
			<< buf_checksum_algorithm_name(
				SRV_CHECKSUM_ALGORITHM_CRC32)
			<< " "
			<< page_zip_calc_checksum(
				read_buf, page_size.physical(),
				SRV_CHECKSUM_ALGORITHM_CRC32)
			<< ", "
			<< buf_checksum_algorithm_name(
				SRV_CHECKSUM_ALGORITHM_INNODB)
			<< " "
			<< page_zip_calc_checksum(
				read_buf, page_size.physical(),
				SRV_CHECKSUM_ALGORITHM_INNODB)
			<< ", "
			<< buf_checksum_algorithm_name(
				SRV_CHECKSUM_ALGORITHM_NONE)
			<< " "
			<< page_zip_calc_checksum(
				read_buf, page_size.physical(),
				SRV_CHECKSUM_ALGORITHM_NONE)
			<< "; page LSN "
			<< mach_read_from_8(read_buf + FIL_PAGE_LSN)
			<< "; page number (if stored to page"
			<< " already) "
			<< mach_read_from_4(read_buf + FIL_PAGE_OFFSET)
			<< "; space id (if stored to page already) "
			<< mach_read_from_4(
				read_buf + FIL_PAGE_ARCH_LOG_NO_OR_SPACE_ID);

	} else {
		ib::info() << "Uncompressed page, stored checksum in field1 "
			<< mach_read_from_4(
				read_buf + FIL_PAGE_SPACE_OR_CHKSUM)
			<< ", calculated checksums for field1: "
			<< buf_checksum_algorithm_name(
				SRV_CHECKSUM_ALGORITHM_CRC32) << " "
			<< buf_calc_page_crc32(read_buf) << ", "
			<< buf_checksum_algorithm_name(
				SRV_CHECKSUM_ALGORITHM_INNODB) << " "
			<< buf_calc_page_new_checksum(read_buf)
			<< ", "
			<< buf_checksum_algorithm_name(
				SRV_CHECKSUM_ALGORITHM_NONE) << " "
			<< BUF_NO_CHECKSUM_MAGIC
			<< ", stored checksum in field2 "
			<< mach_read_from_4(read_buf + page_size.logical()
					    - FIL_PAGE_END_LSN_OLD_CHKSUM)
			<< ", calculated checksums for field2: "
			<< buf_checksum_algorithm_name(
				SRV_CHECKSUM_ALGORITHM_CRC32) << " "
			<< buf_calc_page_crc32(read_buf)
			<< ", "
			<< buf_checksum_algorithm_name(
				SRV_CHECKSUM_ALGORITHM_INNODB) << " "
			<< buf_calc_page_old_checksum(read_buf)
			<< ", "
			<< buf_checksum_algorithm_name(
				SRV_CHECKSUM_ALGORITHM_NONE) << " "
			<< BUF_NO_CHECKSUM_MAGIC
			<< ",  page LSN "
			<< mach_read_from_4(read_buf + FIL_PAGE_LSN)
			<< " "
			<< mach_read_from_4(read_buf + FIL_PAGE_LSN + 4)
			<< ", low 4 bytes of LSN at page end "
			<< mach_read_from_4(read_buf + page_size.logical()
					    - FIL_PAGE_END_LSN_OLD_CHKSUM + 4)
			<< ", page number (if stored to page already) "
			<< mach_read_from_4(read_buf + FIL_PAGE_OFFSET)
			<< ", space id (if created with >= MySQL-4.1.1"
			   " and stored already) "
			<< mach_read_from_4(
				read_buf + FIL_PAGE_ARCH_LOG_NO_OR_SPACE_ID);
	}

#ifndef UNIV_HOTBACKUP
	if (mach_read_from_2(read_buf + TRX_UNDO_PAGE_HDR + TRX_UNDO_PAGE_TYPE)
	    == TRX_UNDO_INSERT) {
		fprintf(stderr,
			"InnoDB: Page may be an insert undo log page\n");
	} else if (mach_read_from_2(read_buf + TRX_UNDO_PAGE_HDR
				    + TRX_UNDO_PAGE_TYPE)
		   == TRX_UNDO_UPDATE) {
		fprintf(stderr,
			"InnoDB: Page may be an update undo log page\n");
	}
#endif /* !UNIV_HOTBACKUP */

	switch (fil_page_get_type(read_buf)) {
		space_index_t	index_id;
	case FIL_PAGE_INDEX:
	case FIL_PAGE_RTREE:
		index_id = btr_page_get_index_id(read_buf);
		fprintf(stderr,
			"InnoDB: Page may be an index page where"
			" index id is " IB_ID_FMT "\n",
			index_id);
		break;
	case FIL_PAGE_INODE:
		fputs("InnoDB: Page may be an 'inode' page\n", stderr);
		break;
	case FIL_PAGE_IBUF_FREE_LIST:
		fputs("InnoDB: Page may be an insert buffer free list page\n",
		      stderr);
		break;
	case FIL_PAGE_TYPE_ALLOCATED:
		fputs("InnoDB: Page may be a freshly allocated page\n",
		      stderr);
		break;
	case FIL_PAGE_IBUF_BITMAP:
		fputs("InnoDB: Page may be an insert buffer bitmap page\n",
		      stderr);
		break;
	case FIL_PAGE_TYPE_SYS:
		fputs("InnoDB: Page may be a system page\n",
		      stderr);
		break;
	case FIL_PAGE_TYPE_TRX_SYS:
		fputs("InnoDB: Page may be a transaction system page\n",
		      stderr);
		break;
	case FIL_PAGE_TYPE_FSP_HDR:
		fputs("InnoDB: Page may be a file space header page\n",
		      stderr);
		break;
	case FIL_PAGE_TYPE_XDES:
		fputs("InnoDB: Page may be an extent descriptor page\n",
		      stderr);
		break;
	case FIL_PAGE_TYPE_BLOB:
		fputs("InnoDB: Page may be a BLOB page\n",
		      stderr);
		break;
	case FIL_PAGE_TYPE_ZBLOB:
	case FIL_PAGE_TYPE_ZBLOB2:
		fputs("InnoDB: Page may be a compressed BLOB page\n",
		      stderr);
		break;
	}

	ut_ad(flags & BUF_PAGE_PRINT_NO_CRASH);
}

#ifndef UNIV_HOTBACKUP

# ifdef PFS_GROUP_BUFFER_SYNC
extern mysql_pfs_key_t	buffer_block_mutex_key;

/********************************************************************//**
This function registers mutexes and rwlocks in buffer blocks with
performance schema. If PFS_MAX_BUFFER_MUTEX_LOCK_REGISTER is
defined to be a value less than chunk->size, then only mutexes
and rwlocks in the first PFS_MAX_BUFFER_MUTEX_LOCK_REGISTER
blocks are registered. */
static
void
pfs_register_buffer_block(
/*======================*/
	buf_chunk_t*	chunk)		/*!< in/out: chunk of buffers */
{
	buf_block_t*    block;
	ulint		num_to_register;

	block = chunk->blocks;

	num_to_register = ut_min(
		chunk->size, PFS_MAX_BUFFER_MUTEX_LOCK_REGISTER);

	for (ulint i = 0; i < num_to_register; i++) {
#  ifdef UNIV_PFS_MUTEX
		BPageMutex*	mutex;

		mutex = &block->mutex;
		mutex->pfs_add(buffer_block_mutex_key);
#  endif /* UNIV_PFS_MUTEX */

		rw_lock_t*	rwlock;

#  ifdef UNIV_PFS_RWLOCK
		rwlock = &block->lock;
		ut_a(!rwlock->pfs_psi);
		rwlock->pfs_psi = (PSI_server)
			? PSI_server->init_rwlock(buf_block_lock_key, rwlock)
			: NULL;

#   ifdef UNIV_SYNC_DEBUG
		rwlock = &block->debug_latch;
		ut_a(!rwlock->pfs_psi);
		rwlock->pfs_psi = (PSI_server)
			? PSI_server->init_rwlock(buf_block_debug_latch_key,
						  rwlock)
			: NULL;
#   endif /* UNIV_SYNC_DEBUG */

#  endif /* UNIV_PFS_RWLOCK */
		block++;
	}
}
# endif /* PFS_GROUP_BUFFER_SYNC */

/********************************************************************//**
Initializes a buffer control block when the buf_pool is created. */
static
void
buf_block_init(
/*===========*/
	buf_pool_t*	buf_pool,	/*!< in: buffer pool instance */
	buf_block_t*	block,		/*!< in: pointer to control block */
	byte*		frame)		/*!< in: pointer to buffer frame */
{
	UNIV_MEM_DESC(frame, UNIV_PAGE_SIZE);

	block->frame = frame;

	block->page.buf_pool_index = buf_pool_index(buf_pool);
	block->page.state = BUF_BLOCK_NOT_USED;
	block->page.buf_fix_count = 0;
	block->page.io_fix = BUF_IO_NONE;

	block->modify_clock = 0;

#if defined UNIV_DEBUG_FILE_ACCESSES || defined UNIV_DEBUG
	block->page.file_page_was_freed = FALSE;
#endif /* UNIV_DEBUG_FILE_ACCESSES || UNIV_DEBUG */

	block->index = NULL;
	block->made_dirty_with_no_latch = false;
	block->skip_flush_check = false;

#ifdef UNIV_DEBUG
	block->page.in_page_hash = FALSE;
	block->page.in_zip_hash = FALSE;
	block->page.in_flush_list = FALSE;
	block->page.in_free_list = FALSE;
	block->page.in_LRU_list = FALSE;
	block->in_unzip_LRU_list = FALSE;
	block->in_withdraw_list = FALSE;
#endif /* UNIV_DEBUG */
#if defined UNIV_AHI_DEBUG || defined UNIV_DEBUG
	block->n_pointers = 0;
#endif /* UNIV_AHI_DEBUG || UNIV_DEBUG */
	page_zip_des_init(&block->page.zip);

	mutex_create("buf_block_mutex", &block->mutex);

#if defined PFS_SKIP_BUFFER_MUTEX_RWLOCK || defined PFS_GROUP_BUFFER_SYNC
	/* If PFS_SKIP_BUFFER_MUTEX_RWLOCK is defined, skip registration
	of buffer block rwlock with performance schema.

	If PFS_GROUP_BUFFER_SYNC is defined, skip the registration
	since buffer block rwlock will be registered later in
	pfs_register_buffer_block(). */

	rw_lock_create(PFS_NOT_INSTRUMENTED, &block->lock, SYNC_LEVEL_VARYING);

# ifdef UNIV_SYNC_DEBUG
	rw_lock_create(
		PFS_NOT_INSTRUMENTED,
		&block->debug_latch, SYNC_NO_ORDER_CHECK);
# endif /* UNIV_SYNC_DEBUG */

#else /* PFS_SKIP_BUFFER_MUTEX_RWLOCK || PFS_GROUP_BUFFER_SYNC */

	rw_lock_create(buf_block_lock_key, &block->lock, SYNC_LEVEL_VARYING);

# ifdef UNIV_SYNC_DEBUG

	rw_lock_create(buf_block_debug_latch_key,
		       &block->debug_latch, SYNC_NO_ORDER_CHECK);
# endif /* UNIV_SYNC_DEBUG */

#endif /* PFS_SKIP_BUFFER_MUTEX_RWLOCK || PFS_GROUP_BUFFER_SYNC */

	ut_ad(rw_lock_validate(&(block->lock)));
}

/********************************************************************//**
Allocates a chunk of buffer frames.
@return chunk, or NULL on failure */
static
buf_chunk_t*
buf_chunk_init(
/*===========*/
	buf_pool_t*	buf_pool,	/*!< in: buffer pool instance */
	buf_chunk_t*	chunk,		/*!< out: chunk of buffers */
	ulint		mem_size)	/*!< in: requested size in bytes */
{
	buf_block_t*	block;
	byte*		frame;
	ulint		i;

	/* Round down to a multiple of page size,
	although it already should be. */
	mem_size = ut_2pow_round(mem_size, UNIV_PAGE_SIZE);
	/* Reserve space for the block descriptors. */
	mem_size += ut_2pow_round((mem_size / UNIV_PAGE_SIZE) * (sizeof *block)
				  + (UNIV_PAGE_SIZE - 1), UNIV_PAGE_SIZE);

	DBUG_EXECUTE_IF("ib_buf_chunk_init_fails", return(NULL););

	chunk->mem = buf_pool->allocator.allocate_large(mem_size,
							&chunk->mem_pfx);

	if (UNIV_UNLIKELY(chunk->mem == NULL)) {

		return(NULL);
	}

	/* Allocate the block descriptors from
	the start of the memory block. */
	chunk->blocks = (buf_block_t*) chunk->mem;

	/* Align a pointer to the first frame.  Note that when
	os_large_page_size is smaller than UNIV_PAGE_SIZE,
	we may allocate one fewer block than requested.  When
	it is bigger, we may allocate more blocks than requested. */

	frame = (byte*) ut_align(chunk->mem, UNIV_PAGE_SIZE);
	chunk->size = chunk->mem_pfx.m_size / UNIV_PAGE_SIZE
		- (frame != chunk->mem);

	/* Subtract the space needed for block descriptors. */
	{
		ulint	size = chunk->size;

		while (frame < (byte*) (chunk->blocks + size)) {
			frame += UNIV_PAGE_SIZE;
			size--;
		}

		chunk->size = size;
	}

	/* Init block structs and assign frames for them. Then we
	assign the frames to the first blocks (we already mapped the
	memory above). */

	block = chunk->blocks;

	for (i = chunk->size; i--; ) {

		buf_block_init(buf_pool, block, frame);
		UNIV_MEM_INVALID(block->frame, UNIV_PAGE_SIZE);

		/* Add the block to the free list */
		UT_LIST_ADD_LAST(buf_pool->free, &block->page);

		ut_d(block->page.in_free_list = TRUE);
		ut_ad(buf_pool_from_block(block) == buf_pool);

		block++;
		frame += UNIV_PAGE_SIZE;
	}

	buf_pool_register_chunk(chunk);

#ifdef PFS_GROUP_BUFFER_SYNC
	pfs_register_buffer_block(chunk);
#endif /* PFS_GROUP_BUFFER_SYNC */
	return(chunk);
}

#ifdef UNIV_DEBUG
/*********************************************************************//**
Finds a block in the given buffer chunk that points to a
given compressed page.
@return buffer block pointing to the compressed page, or NULL */
static
buf_block_t*
buf_chunk_contains_zip(
/*===================*/
	buf_chunk_t*	chunk,	/*!< in: chunk being checked */
	const void*	data)	/*!< in: pointer to compressed page */
{
	buf_block_t*	block;
	ulint		i;

	block = chunk->blocks;

	for (i = chunk->size; i--; block++) {
		if (block->page.zip.data == data) {

			return(block);
		}
	}

	return(NULL);
}

/*********************************************************************//**
Finds a block in the buffer pool that points to a
given compressed page.
@return buffer block pointing to the compressed page, or NULL */
buf_block_t*
buf_pool_contains_zip(
/*==================*/
	buf_pool_t*	buf_pool,	/*!< in: buffer pool instance */
	const void*	data)		/*!< in: pointer to compressed page */
{
	ulint		n;
	buf_chunk_t*	chunk = buf_pool->chunks;

	ut_ad(buf_pool);
	ut_ad(buf_pool_mutex_own(buf_pool));
	for (n = buf_pool->n_chunks; n--; chunk++) {

		buf_block_t* block = buf_chunk_contains_zip(chunk, data);

		if (block) {
			return(block);
		}
	}

	return(NULL);
}
#endif /* UNIV_DEBUG */

/*********************************************************************//**
Checks that all file pages in the buffer chunk are in a replaceable state.
@return address of a non-free block, or NULL if all freed */
static
const buf_block_t*
buf_chunk_not_freed(
/*================*/
	buf_chunk_t*	chunk)	/*!< in: chunk being checked */
{
	buf_block_t*	block;
	ulint		i;

	block = chunk->blocks;

	for (i = chunk->size; i--; block++) {
		ibool	ready;

		switch (buf_block_get_state(block)) {
		case BUF_BLOCK_POOL_WATCH:
		case BUF_BLOCK_ZIP_PAGE:
		case BUF_BLOCK_ZIP_DIRTY:
			/* The uncompressed buffer pool should never
			contain compressed block descriptors. */
			ut_error;
			break;
		case BUF_BLOCK_NOT_USED:
		case BUF_BLOCK_READY_FOR_USE:
		case BUF_BLOCK_MEMORY:
		case BUF_BLOCK_REMOVE_HASH:
			/* Skip blocks that are not being used for
			file pages. */
			break;
		case BUF_BLOCK_FILE_PAGE:
			buf_page_mutex_enter(block);
			ready = buf_flush_ready_for_replace(&block->page);
			buf_page_mutex_exit(block);

			if (!ready) {

				return(block);
			}

			break;
		}
	}

	return(NULL);
}

/********************************************************************//**
Set buffer pool size variables after resizing it */
static
void
buf_pool_set_sizes(void)
/*====================*/
{
	ulint	i;
	ulint	curr_size = 0;

	buf_pool_mutex_enter_all();

	for (i = 0; i < srv_buf_pool_instances; i++) {
		buf_pool_t*	buf_pool;

		buf_pool = buf_pool_from_array(i);
		curr_size += buf_pool->curr_pool_size;
	}

	srv_buf_pool_curr_size = curr_size;
	srv_buf_pool_old_size = srv_buf_pool_size;
	srv_buf_pool_base_size = srv_buf_pool_size;

	buf_pool_mutex_exit_all();
}

/********************************************************************//**
Initialize a buffer pool instance.
@return DB_SUCCESS if all goes well. */
ulint
buf_pool_init_instance(
/*===================*/
	buf_pool_t*	buf_pool,	/*!< in: buffer pool instance */
	ulint		buf_pool_size,	/*!< in: size in bytes */
	ulint		instance_no)	/*!< in: id of the instance */
{
	ulint		i;
	ulint		chunk_size;
	buf_chunk_t*	chunk;

	ut_ad(buf_pool_size % srv_buf_pool_chunk_unit == 0);

	/* 1. Initialize general fields
	------------------------------- */
	mutex_create("buf_pool", &buf_pool->mutex);

	mutex_create("buf_pool_zip", &buf_pool->zip_mutex);

	new(&buf_pool->allocator)
		ut_allocator<unsigned char>(mem_key_buf_buf_pool);

	buf_pool_mutex_enter(buf_pool);

	if (buf_pool_size > 0) {
		buf_pool->n_chunks
			= buf_pool_size / srv_buf_pool_chunk_unit;
		chunk_size = srv_buf_pool_chunk_unit;

		buf_pool->chunks =
			reinterpret_cast<buf_chunk_t*>(ut_zalloc_nokey(
				buf_pool->n_chunks * sizeof(*chunk)));
		buf_pool->chunks_old = NULL;

		UT_LIST_INIT(buf_pool->LRU, &buf_page_t::LRU);
		UT_LIST_INIT(buf_pool->free, &buf_page_t::list);
		UT_LIST_INIT(buf_pool->withdraw, &buf_page_t::list);
		buf_pool->withdraw_target = 0;
		UT_LIST_INIT(buf_pool->flush_list, &buf_page_t::list);
		UT_LIST_INIT(buf_pool->unzip_LRU, &buf_block_t::unzip_LRU);

#if defined UNIV_DEBUG || defined UNIV_BUF_DEBUG
		UT_LIST_INIT(buf_pool->zip_clean, &buf_page_t::list);
#endif /* UNIV_DEBUG || UNIV_BUF_DEBUG */

		for (i = 0; i < UT_ARR_SIZE(buf_pool->zip_free); ++i) {
			UT_LIST_INIT(
				buf_pool->zip_free[i], &buf_buddy_free_t::list);
		}

		buf_pool->curr_size = 0;
		chunk = buf_pool->chunks;

		do {
			if (!buf_chunk_init(buf_pool, chunk, chunk_size)) {
				while (--chunk >= buf_pool->chunks) {
					buf_block_t*	block = chunk->blocks;

					for (i = chunk->size; i--; block++) {
						mutex_free(&block->mutex);
						rw_lock_free(&block->lock);
#ifdef UNIV_SYNC_DEBUG
						rw_lock_free(&block->debug_latch);
#endif /* UNIV_SYNC_DEBUG */
					}

					buf_pool->allocator.deallocate_large(
						chunk->mem, &chunk->mem_pfx);
				}
				ut_free(buf_pool->chunks);
				buf_pool_mutex_exit(buf_pool);

				return(DB_ERROR);
			}

			buf_pool->curr_size += chunk->size;
		} while (++chunk < buf_pool->chunks + buf_pool->n_chunks);

		buf_pool->instance_no = instance_no;
		buf_pool->read_ahead_area =
			ut_min(BUF_READ_AHEAD_PAGES,
			       ut_2_power_up(buf_pool->curr_size /
					     BUF_READ_AHEAD_PORTION));
		buf_pool->curr_pool_size = buf_pool->curr_size * UNIV_PAGE_SIZE;

		buf_pool->old_size = buf_pool->curr_size;
		buf_pool->n_chunks_new = buf_pool->n_chunks;

		/* Number of locks protecting page_hash must be a
		power of two */
		srv_n_page_hash_locks = static_cast<ulong>(
			 ut_2_power_up(srv_n_page_hash_locks));
		ut_a(srv_n_page_hash_locks != 0);
		ut_a(srv_n_page_hash_locks <= MAX_PAGE_HASH_LOCKS);

		buf_pool->page_hash = ib_create(
			2 * buf_pool->curr_size, "hash_table_rw_lock",
			srv_n_page_hash_locks, MEM_HEAP_FOR_PAGE_HASH);

		buf_pool->page_hash_old = NULL;

		buf_pool->zip_hash = hash_create(2 * buf_pool->curr_size);

		buf_pool->last_printout_time = ut_time();
	}
	/* 2. Initialize flushing fields
	-------------------------------- */

	mutex_create("flush_list", &buf_pool->flush_list_mutex);

	for (i = BUF_FLUSH_LRU; i < BUF_FLUSH_N_TYPES; i++) {
		buf_pool->no_flush[i] = os_event_create(0);
	}

	buf_pool->watch = (buf_page_t*) ut_zalloc_nokey(
		sizeof(*buf_pool->watch) * BUF_POOL_WATCH_SIZE);
	for (i = 0; i < BUF_POOL_WATCH_SIZE; i++) {
		buf_pool->watch[i].buf_pool_index = buf_pool->instance_no;
	}

	/* All fields are initialized by ut_zalloc_nokey(). */

	buf_pool->try_LRU_scan = TRUE;

	/* Initialize the hazard pointer for flush_list batches */
	new(&buf_pool->flush_hp)
		FlushHp(buf_pool, &buf_pool->flush_list_mutex);

	/* Initialize the hazard pointer for LRU batches */
	new(&buf_pool->lru_hp) LRUHp(buf_pool, &buf_pool->mutex);

	/* Initialize the iterator for LRU scan search */
	new(&buf_pool->lru_scan_itr) LRUItr(buf_pool, &buf_pool->mutex);

	/* Initialize the iterator for single page scan search */
	new(&buf_pool->single_scan_itr) LRUItr(buf_pool, &buf_pool->mutex);

	buf_pool_mutex_exit(buf_pool);

	return(DB_SUCCESS);
}

/********************************************************************//**
free one buffer pool instance */
static
void
buf_pool_free_instance(
/*===================*/
	buf_pool_t*	buf_pool)	/* in,own: buffer pool instance
					to free */
{
	buf_chunk_t*	chunk;
	buf_chunk_t*	chunks;
	buf_page_t*	bpage;
	buf_page_t*	prev_bpage = 0;

	mutex_free(&buf_pool->mutex);
	mutex_free(&buf_pool->zip_mutex);
	mutex_free(&buf_pool->flush_list_mutex);

	for (bpage = UT_LIST_GET_LAST(buf_pool->LRU);
	     bpage != NULL;
	     bpage = prev_bpage) {

		prev_bpage = UT_LIST_GET_PREV(LRU, bpage);
		buf_page_state	state = buf_page_get_state(bpage);

		ut_ad(buf_page_in_file(bpage));
		ut_ad(bpage->in_LRU_list);

		if (state != BUF_BLOCK_FILE_PAGE) {
			/* We must not have any dirty block except
			when doing a fast shutdown. */
			ut_ad(state == BUF_BLOCK_ZIP_PAGE
			      || srv_fast_shutdown == 2);
			buf_page_free_descriptor(bpage);
		}
	}

	ut_free(buf_pool->watch);
	buf_pool->watch = NULL;

	chunks = buf_pool->chunks;
	chunk = chunks + buf_pool->n_chunks;

	while (--chunk >= chunks) {
		buf_block_t*	block = chunk->blocks;

		for (ulint i = chunk->size; i--; block++) {
			mutex_free(&block->mutex);
			rw_lock_free(&block->lock);
#ifdef UNIV_SYNC_DEBUG
			rw_lock_free(&block->debug_latch);
# endif /* UNIV_SYNC_DEBUG */
		}

		buf_pool->allocator.deallocate_large(
			chunk->mem, &chunk->mem_pfx);
	}

	for (ulint i = BUF_FLUSH_LRU; i < BUF_FLUSH_N_TYPES; ++i) {
		os_event_destroy(buf_pool->no_flush[i]);
	}

	ut_free(buf_pool->chunks);
	ha_clear(buf_pool->page_hash);
	hash_table_free(buf_pool->page_hash);
	hash_table_free(buf_pool->zip_hash);

	buf_pool->allocator.~ut_allocator();
}

/********************************************************************//**
Creates the buffer pool.
@return DB_SUCCESS if success, DB_ERROR if not enough memory or error */
dberr_t
buf_pool_init(
/*==========*/
	ulint	total_size,	/*!< in: size of the total pool in bytes */
	ulint	n_instances)	/*!< in: number of instances */
{
	ulint		i;
	const ulint	size	= total_size / n_instances;

	ut_ad(n_instances > 0);
	ut_ad(n_instances <= MAX_BUFFER_POOLS);
	ut_ad(n_instances == srv_buf_pool_instances);

	buf_pool_resizing = false;
	buf_pool_withdrawing = false;
	buf_withdraw_clock = 0;

	buf_pool_ptr = (buf_pool_t*) ut_zalloc_nokey(
		n_instances * sizeof *buf_pool_ptr);

	buf_chunk_map_reg = UT_NEW_NOKEY(buf_pool_chunk_map_t());

#ifdef UNIV_DEBUG
	rw_lock_create(buf_chunk_map_latch_key, &buf_chunk_map_latch,
		       SYNC_ANY_LATCH);
#endif /* UNIV_DEBUG */

	for (i = 0; i < n_instances; i++) {
		buf_pool_t*	ptr	= &buf_pool_ptr[i];

		if (buf_pool_init_instance(ptr, size, i) != DB_SUCCESS) {

			/* Free all the instances created so far. */
			buf_pool_free(i);

			return(DB_ERROR);
		}
	}

	buf_chunk_map_ref = buf_chunk_map_reg;

	buf_pool_set_sizes();
	buf_LRU_old_ratio_update(100 * 3/ 8, FALSE);

	btr_search_sys_create(buf_pool_get_curr_size() / sizeof(void*) / 64);

	buf_stat_per_index = UT_NEW(buf_stat_per_index_t(),
				    mem_key_buf_stat_per_index_t);

	return(DB_SUCCESS);
}

/********************************************************************//**
Frees the buffer pool at shutdown.  This must not be invoked before
freeing all mutexes. */
void
buf_pool_free(
/*==========*/
	ulint	n_instances)	/*!< in: numbere of instances to free */
{
	UT_DELETE(buf_stat_per_index);

	for (ulint i = 0; i < n_instances; i++) {
		buf_pool_free_instance(buf_pool_from_array(i));
	}

#ifdef UNIV_DEBUG
	rw_lock_free(&buf_chunk_map_latch);
#endif /* UNIV_DEBUG */

	UT_DELETE(buf_chunk_map_reg);
	buf_chunk_map_reg = buf_chunk_map_ref = NULL;

	ut_free(buf_pool_ptr);
	buf_pool_ptr = NULL;
}

/** Reallocate a control block.
@param[in]	buf_pool	buffer pool instance
@param[in]	block		pointer to control block
@retval false	if failed because of no free blocks. */
static
bool
buf_page_realloc(
	buf_pool_t*	buf_pool,
	buf_block_t*	block)
{
	buf_block_t*	new_block;

	ut_ad(buf_pool_withdrawing);
	ut_ad(buf_pool_mutex_own(buf_pool));
	ut_ad(buf_block_get_state(block) == BUF_BLOCK_FILE_PAGE);

	new_block = buf_LRU_get_free_only(buf_pool);

	if (new_block == NULL) {
		return(false); /* free_list was not enough */
	}

	rw_lock_t*	hash_lock = buf_page_hash_lock_get(buf_pool, block->page.id);

	rw_lock_x_lock(hash_lock);
	mutex_enter(&block->mutex);

	if (buf_page_can_relocate(&block->page)) {
		mutex_enter(&new_block->mutex);

		memcpy(new_block->frame, block->frame, UNIV_PAGE_SIZE);
		memcpy(&new_block->page, &block->page, sizeof block->page);

		/* relocate LRU list */
		ut_ad(block->page.in_LRU_list);
		ut_ad(!block->page.in_zip_hash);
		ut_d(block->page.in_LRU_list = FALSE);

		buf_LRU_adjust_hp(buf_pool, &block->page);

		buf_page_t*	prev_b = UT_LIST_GET_PREV(LRU, &block->page);
		UT_LIST_REMOVE(buf_pool->LRU, &block->page);

		if (prev_b != NULL) {
			UT_LIST_INSERT_AFTER(buf_pool->LRU, prev_b, &new_block->page);
		} else {
			UT_LIST_ADD_FIRST(buf_pool->LRU, &new_block->page);
		}

		if (buf_pool->LRU_old == &block->page) {
			buf_pool->LRU_old = &new_block->page;
		}

		ut_ad(new_block->page.in_LRU_list);

		/* relocate unzip_LRU list */
		if (block->page.zip.data != NULL) {
			ut_ad(block->in_unzip_LRU_list);
			ut_d(new_block->in_unzip_LRU_list = TRUE);
			UNIV_MEM_DESC(&new_block->page.zip.data,
				      page_zip_get_size(&new_block->page.zip));

			buf_block_t*	prev_block = UT_LIST_GET_PREV(unzip_LRU, block);
			UT_LIST_REMOVE(buf_pool->unzip_LRU, block);

			ut_d(block->in_unzip_LRU_list = FALSE);
			block->page.zip.data = NULL;
			page_zip_set_size(&block->page.zip, 0);

			if (prev_block != NULL) {
				UT_LIST_INSERT_AFTER(buf_pool->unzip_LRU, prev_block, new_block);
			} else {
				UT_LIST_ADD_FIRST(buf_pool->unzip_LRU, new_block);
			}
		} else {
			ut_ad(!block->in_unzip_LRU_list);
			ut_d(new_block->in_unzip_LRU_list = FALSE);
		}

		/* relocate buf_pool->page_hash */
		ut_ad(block->page.in_page_hash);
		ut_ad(&block->page == buf_page_hash_get_low(buf_pool,
							    block->page.id));
		ut_d(block->page.in_page_hash = FALSE);
		ulint	fold = block->page.id.fold();
		ut_ad(fold == new_block->page.id.fold());
		HASH_DELETE(buf_page_t, hash, buf_pool->page_hash, fold, (&block->page));
		HASH_INSERT(buf_page_t, hash, buf_pool->page_hash, fold, (&new_block->page));

		ut_ad(new_block->page.in_page_hash);

		buf_block_modify_clock_inc(block);
		memset(block->frame + FIL_PAGE_OFFSET, 0xff, 4);
		memset(block->frame + FIL_PAGE_ARCH_LOG_NO_OR_SPACE_ID, 0xff, 4);
		UNIV_MEM_INVALID(block->frame, UNIV_PAGE_SIZE);
		buf_block_set_state(block, BUF_BLOCK_REMOVE_HASH);
		block->page.id.reset(ULINT32_UNDEFINED, ULINT32_UNDEFINED);

		/* Relocate buf_pool->flush_list. */
		if (block->page.oldest_modification) {
			buf_flush_relocate_on_flush_list(
				&block->page, &new_block->page);
		}

		/* set other flags of buf_block_t */

		ut_ad(!block->index);
		new_block->index	= NULL;
		new_block->n_hash_helps	= 0;
		new_block->n_fields	= 1;
		new_block->left_side	= TRUE;

		new_block->lock_hash_val = block->lock_hash_val;
		ut_ad(new_block->lock_hash_val == lock_rec_hash(
			new_block->page.id.space(),
			new_block->page.id.page_no()));

		rw_lock_x_unlock(hash_lock);
		mutex_exit(&new_block->mutex);

		/* free block */
		buf_block_set_state(block, BUF_BLOCK_MEMORY);
		buf_LRU_block_free_non_file_page(block);

		mutex_exit(&block->mutex);
	} else {
		rw_lock_x_unlock(hash_lock);
		mutex_exit(&block->mutex);

		/* free new_block */
		mutex_enter(&new_block->mutex);
		buf_LRU_block_free_non_file_page(new_block);
		mutex_exit(&new_block->mutex);
	}

	return(true); /* free_list was enough */
}

/** Sets the global variable that feeds MySQL's innodb_buffer_pool_resize_status
to the specified string. The format and the following parameters are the
same as the ones used for printf(3).
@param[in]	fmt	format
@param[in]	...	extra parameters according to fmt */
static
void
buf_resize_status(
	const char*	fmt,
	...)
{
	va_list	ap;

	va_start(ap, fmt);

	ut_vsnprintf(
		export_vars.innodb_buffer_pool_resize_status,
		sizeof(export_vars.innodb_buffer_pool_resize_status),
		fmt, ap);

	va_end(ap);
}

/** Determines if a block is intended to be withdrawn.
@param[in]	buf_pool	buffer pool instance
@param[in]	block		pointer to control block
@retval true	if will be withdrawn */
bool
buf_block_will_withdrawn(
	buf_pool_t*		buf_pool,
	const buf_block_t*	block)
{
	ut_ad(buf_pool->curr_size < buf_pool->old_size);
	ut_ad(!buf_pool_resizing || buf_pool_mutex_own(buf_pool));

	const buf_chunk_t*	chunk
		= buf_pool->chunks + buf_pool->n_chunks_new;
	const buf_chunk_t*	echunk
		= buf_pool->chunks + buf_pool->n_chunks;

	while (chunk < echunk) {
		if (block >= chunk->blocks
		    && block < chunk->blocks + chunk->size) {
			return(true);
		}
		++chunk;
	}

	return(false);
}

/** Determines if a frame is intended to be withdrawn.
@param[in]	buf_pool	buffer pool instance
@param[in]	ptr		pointer to a frame
@retval true	if will be withdrawn */
bool
buf_frame_will_withdrawn(
	buf_pool_t*	buf_pool,
	const byte*	ptr)
{
	ut_ad(buf_pool->curr_size < buf_pool->old_size);
	ut_ad(!buf_pool_resizing || buf_pool_mutex_own(buf_pool));

	const buf_chunk_t*	chunk
		= buf_pool->chunks + buf_pool->n_chunks_new;
	const buf_chunk_t*	echunk
		= buf_pool->chunks + buf_pool->n_chunks;

	while (chunk < echunk) {
		if (ptr >= chunk->blocks->frame
		    && ptr < (chunk->blocks + chunk->size - 1)->frame
			     + UNIV_PAGE_SIZE) {
			return(true);
		}
		++chunk;
	}

	return(false);
}

/** Withdraw the buffer pool blocks from end of the buffer pool instance
until withdrawn by buf_pool->withdraw_target.
@param[in]	buf_pool	buffer pool instance
@retval true	if retry is needed */
static
bool
buf_pool_withdraw_blocks(
	buf_pool_t*	buf_pool)
{
	buf_block_t*	block;
	ulint		loop_count = 0;
	ulint		i = buf_pool_index(buf_pool);

	ib::info() << "buffer pool " << i
		<< " : start to withdraw the last "
		<< buf_pool->withdraw_target << " blocks.";

	/* Minimize buf_pool->zip_free[i] lists */
	buf_pool_mutex_enter(buf_pool);
	buf_buddy_condense_free(buf_pool);
	buf_pool_mutex_exit(buf_pool);

	while (UT_LIST_GET_LEN(buf_pool->withdraw)
	       < buf_pool->withdraw_target) {

		/* try to withdraw from free_list */
		ulint	count1 = 0;

		buf_pool_mutex_enter(buf_pool);
		block = reinterpret_cast<buf_block_t*>(
			UT_LIST_GET_FIRST(buf_pool->free));
		while (block != NULL
		       && UT_LIST_GET_LEN(buf_pool->withdraw)
			  < buf_pool->withdraw_target) {
			ut_ad(block->page.in_free_list);
			ut_ad(!block->page.in_flush_list);
			ut_ad(!block->page.in_LRU_list);
			ut_a(!buf_page_in_file(&block->page));

			buf_block_t*	next_block;
			next_block = reinterpret_cast<buf_block_t*>(
				UT_LIST_GET_NEXT(
					list, &block->page));

			if (buf_block_will_withdrawn(buf_pool, block)) {
				/* This should be withdrawn */
				UT_LIST_REMOVE(
					buf_pool->free,
					&block->page);
				UT_LIST_ADD_LAST(
					buf_pool->withdraw,
					&block->page);
				ut_d(block->in_withdraw_list = TRUE);
				count1++;
			}

			block = next_block;
		}
		buf_pool_mutex_exit(buf_pool);

		/* reserve free_list length */
		if (UT_LIST_GET_LEN(buf_pool->withdraw)
		    < buf_pool->withdraw_target) {
			ulint	scan_depth;
			ulint	n_flushed = 0;

			/* cap scan_depth with current LRU size. */
			buf_pool_mutex_enter(buf_pool);
			scan_depth = UT_LIST_GET_LEN(buf_pool->LRU);
			buf_pool_mutex_exit(buf_pool);

			scan_depth = ut_min(
				ut_max(buf_pool->withdraw_target
				       - UT_LIST_GET_LEN(buf_pool->withdraw),
				       static_cast<ulint>(srv_LRU_scan_depth)),
				scan_depth);

			buf_flush_do_batch(buf_pool, BUF_FLUSH_LRU,
				scan_depth, 0, &n_flushed);
			buf_flush_wait_batch_end(buf_pool, BUF_FLUSH_LRU);

			if (n_flushed) {
				MONITOR_INC_VALUE_CUMULATIVE(
					MONITOR_LRU_BATCH_FLUSH_TOTAL_PAGE,
					MONITOR_LRU_BATCH_FLUSH_COUNT,
					MONITOR_LRU_BATCH_FLUSH_PAGES,
					n_flushed);
			}
		}

		/* relocate blocks/buddies in withdrawn area */
		ulint	count2 = 0;

		buf_pool_mutex_enter(buf_pool);
		buf_page_t*	bpage;
		bpage = UT_LIST_GET_FIRST(buf_pool->LRU);
		while (bpage != NULL) {
			BPageMutex*	block_mutex;
			buf_page_t*	next_bpage;

			block_mutex = buf_page_get_mutex(bpage);
			mutex_enter(block_mutex);

			next_bpage = UT_LIST_GET_NEXT(LRU, bpage);

			if (bpage->zip.data != NULL
			    && buf_frame_will_withdrawn(
				buf_pool,
				static_cast<byte*>(bpage->zip.data))) {

				if (buf_page_can_relocate(bpage)) {
					mutex_exit(block_mutex);
					buf_pool_mutex_exit_forbid(buf_pool);
					if(!buf_buddy_realloc(
						buf_pool, bpage->zip.data,
						page_zip_get_size(
							&bpage->zip))) {

						/* failed to allocate block */
						buf_pool_mutex_exit_allow(
							buf_pool);
						break;
					}
					buf_pool_mutex_exit_allow(buf_pool);
					mutex_enter(block_mutex);
					count2++;
				}
				/* NOTE: if the page is in use,
				not reallocated yet */
			}

			if (buf_page_get_state(bpage)
			    == BUF_BLOCK_FILE_PAGE
			    && buf_block_will_withdrawn(
				buf_pool,
				reinterpret_cast<buf_block_t*>(bpage))) {

				if (buf_page_can_relocate(bpage)) {
					mutex_exit(block_mutex);
					buf_pool_mutex_exit_forbid(buf_pool);
					if(!buf_page_realloc(
						buf_pool,
						reinterpret_cast<buf_block_t*>(
							bpage))) {
						/* failed to allocate block */
						buf_pool_mutex_exit_allow(
							buf_pool);
						break;
					}
					buf_pool_mutex_exit_allow(buf_pool);
					count2++;
				} else {
					mutex_exit(block_mutex);
				}
				/* NOTE: if the page is in use,
				not reallocated yet */
			} else {
				mutex_exit(block_mutex);
			}

			bpage = next_bpage;
		}
		buf_pool_mutex_exit(buf_pool);

		buf_resize_status(
			"buffer pool %lu : withdrawing blocks. (%lu/%lu)",
			i, UT_LIST_GET_LEN(buf_pool->withdraw),
			buf_pool->withdraw_target);

		ib::info() << "buffer pool " << i << " : withdrew "
			<< count1 << " blocks from free list."
			<< " Tried to relocate " << count2 << " pages ("
			<< UT_LIST_GET_LEN(buf_pool->withdraw) << "/"
			<< buf_pool->withdraw_target << ").";

		if (++loop_count >= 10) {
			/* give up for now.
			retried after user threads paused. */

			ib::info() << "buffer pool " << i
				<< " : will retry to withdraw later.";

			/* need retry later */
			return(true);
		}
	}

	/* confirm withdrawn enough */
	const buf_chunk_t*	chunk
		= buf_pool->chunks + buf_pool->n_chunks_new;
	const buf_chunk_t*	echunk
		= buf_pool->chunks + buf_pool->n_chunks;

	while (chunk < echunk) {
		block = chunk->blocks;
		for (ulint j = chunk->size; j--; block++) {
			/* If !=BUF_BLOCK_NOT_USED block in the
			withdrawn area, it means corruption
			something */
			ut_a(buf_block_get_state(block)
				== BUF_BLOCK_NOT_USED);
			ut_ad(block->in_withdraw_list);
		}
		++chunk;
	}

	ib::info() << "buffer pool " << i << " : withdrawn target "
		<< UT_LIST_GET_LEN(buf_pool->withdraw) << " blocks.";

	/* retry is not needed */
	++buf_withdraw_clock;
	os_wmb;

	return(false);
}

/** resize page_hash and zip_hash for a buffer pool instance.
@param[in]	buf_pool	buffer pool instance */
static
void
buf_pool_resize_hash(
	buf_pool_t*	buf_pool)
{
	hash_table_t*	new_hash_table;

	ut_ad(buf_pool->page_hash_old == NULL);

	/* recreate page_hash */
	new_hash_table = ib_recreate(
		buf_pool->page_hash, 2 * buf_pool->curr_size);

	for (ulint i = 0; i < hash_get_n_cells(buf_pool->page_hash); i++) {
		buf_page_t*	bpage;

		bpage = static_cast<buf_page_t*>(
			HASH_GET_FIRST(
				buf_pool->page_hash, i));

		while (bpage) {
			buf_page_t*	prev_bpage = bpage;
			ulint		fold;

			bpage = static_cast<buf_page_t*>(
				HASH_GET_NEXT(
					hash, prev_bpage));

			fold = prev_bpage->id.fold();

			HASH_DELETE(buf_page_t, hash,
				buf_pool->page_hash, fold,
				prev_bpage);

			HASH_INSERT(buf_page_t, hash,
				new_hash_table, fold,
				prev_bpage);
		}
	}

	buf_pool->page_hash_old = buf_pool->page_hash;
	buf_pool->page_hash = new_hash_table;

	/* recreate zip_hash */
	new_hash_table = hash_create(2 * buf_pool->curr_size);

	for (ulint i = 0; i < hash_get_n_cells(buf_pool->zip_hash); i++) {
		buf_page_t*	bpage;

		bpage = static_cast<buf_page_t*>(
			HASH_GET_FIRST(buf_pool->zip_hash, i));

		while (bpage) {
			buf_page_t*	prev_bpage = bpage;
			ulint		fold;

			bpage = static_cast<buf_page_t*>(
				HASH_GET_NEXT(
					hash, prev_bpage));

			fold = BUF_POOL_ZIP_FOLD(
				reinterpret_cast<buf_block_t*>(
					prev_bpage));

			HASH_DELETE(buf_page_t, hash,
				buf_pool->zip_hash, fold,
				prev_bpage);

			HASH_INSERT(buf_page_t, hash,
				new_hash_table, fold,
				prev_bpage);
		}
	}

	hash_table_free(buf_pool->zip_hash);
	buf_pool->zip_hash = new_hash_table;
}

/** Resize the buffer pool based on srv_buf_pool_size from
srv_buf_pool_old_size. */
void
buf_pool_resize()
{
	buf_pool_t*	buf_pool;
	ulint		new_instance_size;
	bool		warning = false;

	ut_ad(!buf_pool_resizing);
	ut_ad(!buf_pool_withdrawing);
	ut_ad(srv_buf_pool_chunk_unit > 0);

	new_instance_size = srv_buf_pool_size / srv_buf_pool_instances;
	new_instance_size /= UNIV_PAGE_SIZE;

	buf_resize_status("Resizing buffer pool from " ULINTPF " to "
			  ULINTPF " (unit=" ULINTPF ").",
			  srv_buf_pool_old_size, srv_buf_pool_size,
			  srv_buf_pool_chunk_unit);

	ib::info() << "Resizing buffer pool from " << srv_buf_pool_old_size
		<< " to " << srv_buf_pool_size << ". (unit="
		<< srv_buf_pool_chunk_unit << ")";

	/* set new limit for all buffer pool for resizing */
	for (ulint i = 0; i < srv_buf_pool_instances; i++) {
		buf_pool = buf_pool_from_array(i);
		buf_pool_mutex_enter(buf_pool);

		ut_ad(buf_pool->curr_size == buf_pool->old_size);
		ut_ad(buf_pool->n_chunks_new == buf_pool->n_chunks);
		ut_ad(UT_LIST_GET_LEN(buf_pool->withdraw) == 0);
		ut_ad(buf_pool->flush_rbt == NULL);

		buf_pool->curr_size = new_instance_size;

		buf_pool->n_chunks_new = new_instance_size * UNIV_PAGE_SIZE
			/ srv_buf_pool_chunk_unit;

		buf_pool_mutex_exit(buf_pool);
	}

	/* disable AHI if needed */
	bool	btr_search_disabled = false;

	buf_resize_status("Disabling adaptive hash index.");

	rw_lock_s_lock(&btr_search_latch);
	if (btr_search_enabled) {
		rw_lock_s_unlock(&btr_search_latch);
		btr_search_disabled = true;
	} else {
		rw_lock_s_unlock(&btr_search_latch);
	}

	btr_search_disable();

	if (btr_search_disabled) {
		ib::info() << "disabled adaptive hash index.";
	}

	/* set withdraw target */
	for (ulint i = 0; i < srv_buf_pool_instances; i++) {
		buf_pool = buf_pool_from_array(i);
		if (buf_pool->curr_size < buf_pool->old_size) {
			ulint	withdraw_target = 0;

			const buf_chunk_t*	chunk
				= buf_pool->chunks + buf_pool->n_chunks_new;
			const buf_chunk_t*	echunk
				= buf_pool->chunks + buf_pool->n_chunks;

			while (chunk < echunk) {
				withdraw_target += chunk->size;
				++chunk;
			}

			ut_ad(buf_pool->withdraw_target == 0);
			buf_pool->withdraw_target = withdraw_target;
			buf_pool_withdrawing = true;
		}
	}

	buf_resize_status("Withdrawing blocks to be shrunken.");

	ib_time_t	withdraw_started = ut_time();
	ulint		message_interval = 60;
	ulint		retry_interval = 1;

withdraw_retry:
	bool	should_retry_withdraw = false;

	/* wait for the number of blocks fit to the new size (if needed)*/
	for (ulint i = 0; i < srv_buf_pool_instances; i++) {
		buf_pool = buf_pool_from_array(i);
		if (buf_pool->curr_size < buf_pool->old_size) {

			should_retry_withdraw |=
				buf_pool_withdraw_blocks(buf_pool);
		}
	}

	if (srv_shutdown_state != SRV_SHUTDOWN_NONE) {
		/* abort to resize for shutdown. */
		buf_pool_withdrawing = false;
		return;
	}

	/* abort buffer pool load */
	buf_load_abort();

	if (should_retry_withdraw
	    && ut_difftime(ut_time(), withdraw_started) >= message_interval) {

		if (message_interval > 900) {
			message_interval = 1800;
		} else {
			message_interval *= 2;
		}

		lock_mutex_enter();
		trx_sys_mutex_enter();
		bool	found = false;
		for (trx_t* trx = UT_LIST_GET_FIRST(trx_sys->mysql_trx_list);
		     trx != NULL;
		     trx = UT_LIST_GET_NEXT(mysql_trx_list, trx)) {
			if (trx->state != TRX_STATE_NOT_STARTED
			    && trx->mysql_thd != NULL
			    && ut_difftime(withdraw_started,
					   trx->start_time) > 0) {
				if (!found) {
					ib::warn() <<
						"The following trx might hold"
						" the blocks in buffer pool to"
					        " be withdrawn. Buffer pool"
						" resizing can complete only"
						" after all the transactions"
						" below release the blocks.";
					found = true;
				}

				lock_trx_print_wait_and_mvcc_state(
					stderr, trx);
			}
		}
		trx_sys_mutex_exit();
		lock_mutex_exit();

		withdraw_started = ut_time();
	}

	if (should_retry_withdraw) {
		ib::info() << "Will retry to withdraw " << retry_interval
			<< " seconds later.";
		os_thread_sleep(retry_interval * 1000000);

		if (retry_interval > 5) {
			retry_interval = 10;
		} else {
			retry_interval *= 2;
		}

		goto withdraw_retry;
	}

	buf_pool_withdrawing = false;

	buf_resize_status("Latching whole of buffer pool.");

#ifndef DBUG_OFF
	{
		bool	should_wait = true;

		while (should_wait) {
			should_wait = false;
			DBUG_EXECUTE_IF(
				"ib_buf_pool_resize_wait_before_resize",
				should_wait = true; os_thread_sleep(10000););
		}
	}
#endif /* !DBUG_OFF */

	if (srv_shutdown_state != SRV_SHUTDOWN_NONE) {
		return;
	}

	/* Indicate critical path */
	buf_pool_resizing = true;

	/* Acquire all buf_pool_mutex/hash_lock */
	for (ulint i = 0; i < srv_buf_pool_instances; ++i) {
		buf_pool_t*	buf_pool = buf_pool_from_array(i);

		buf_pool_mutex_enter(buf_pool);
	}
	for (ulint i = 0; i < srv_buf_pool_instances; ++i) {
		buf_pool_t*	buf_pool = buf_pool_from_array(i);

		hash_lock_x_all(buf_pool->page_hash);
	}

	buf_chunk_map_reg = UT_NEW_NOKEY(buf_pool_chunk_map_t());

	/* add/delete chunks */
	for (ulint i = 0; i < srv_buf_pool_instances; ++i) {
		buf_pool_t*	buf_pool = buf_pool_from_array(i);
		buf_chunk_t*	chunk;
		buf_chunk_t*	echunk;

		buf_resize_status("buffer pool %lu :"
			" resizing with chunks %lu to %lu.",
			i, buf_pool->n_chunks, buf_pool->n_chunks_new);

		if (buf_pool->n_chunks_new < buf_pool->n_chunks) {
			/* delete chunks */
			chunk = buf_pool->chunks
				+ buf_pool->n_chunks_new;
			echunk = buf_pool->chunks + buf_pool->n_chunks;

			ulint	sum_freed = 0;

			while (chunk < echunk) {
				buf_block_t*	block = chunk->blocks;

				for (ulint j = chunk->size;
				     j--; block++) {
					mutex_free(&block->mutex);
					rw_lock_free(&block->lock);
#ifdef UNIV_SYNC_DEBUG
					rw_lock_free(
						&block->debug_latch);
#endif /* UNIV_SYNC_DEBUG */
				}

				buf_pool->allocator.deallocate_large(
					chunk->mem, &chunk->mem_pfx);

				sum_freed += chunk->size;

				++chunk;
			}

			/* discard withdraw list */
			UT_LIST_INIT(buf_pool->withdraw,
				     &buf_page_t::list);
			buf_pool->withdraw_target = 0;

			ib::info() << "buffer pool " << i << " : "
				<< buf_pool->n_chunks - buf_pool->n_chunks_new
				<< " chunks (" << sum_freed
				<< " blocks) were freed.";

			buf_pool->n_chunks = buf_pool->n_chunks_new;
		}

		{
			/* reallocate buf_pool->chunks */
			buf_chunk_t*	new_chunks;
			new_chunks =
				reinterpret_cast<buf_chunk_t*>(
					ut_zalloc_nokey(
						buf_pool->n_chunks_new
						* sizeof(*chunk)));

			ulint	n_chunks_copy = ut_min(buf_pool->n_chunks_new,
						       buf_pool->n_chunks);

			memcpy(new_chunks, buf_pool->chunks,
			       n_chunks_copy * sizeof(*chunk));

			for (ulint j = 0; j < n_chunks_copy; j++) {
				buf_pool_register_chunk(&new_chunks[j]);
			}

			buf_pool->chunks_old = buf_pool->chunks;
			buf_pool->chunks = new_chunks;
		}

		if (buf_pool->n_chunks_new > buf_pool->n_chunks) {
			/* add chunks */
			chunk = buf_pool->chunks + buf_pool->n_chunks;
			echunk = buf_pool->chunks
				+ buf_pool->n_chunks_new;

			ulint	sum_added = 0;
			ulint	n_chunks = buf_pool->n_chunks;

			while (chunk < echunk) {
				ulong	unit = srv_buf_pool_chunk_unit;

				if (!buf_chunk_init(buf_pool, chunk, unit)) {

					ib::error() << "buffer pool " << i
						<< " : failed to allocate"
						" new memory.";

					warning = true;

					buf_pool->n_chunks_new
						= n_chunks;

					break;
				}

				sum_added += chunk->size;

				++n_chunks;
				++chunk;
			}

			ib::info() << "buffer pool " << i << " : "
				<< buf_pool->n_chunks_new - buf_pool->n_chunks
				<< " chunks (" << sum_added
				<< " blocks) were added.";

			buf_pool->n_chunks = n_chunks;
		}

		/* recalc buf_pool->curr_size */
		ulint	new_size = 0;

		chunk = buf_pool->chunks;
		do {
			new_size += chunk->size;
		} while (++chunk < buf_pool->chunks
				   + buf_pool->n_chunks);

		buf_pool->curr_size = new_size;
	}

	buf_pool_chunk_map_t*	chunk_map_old = buf_chunk_map_ref;
	buf_chunk_map_ref = buf_chunk_map_reg;

	/* set instance sizes */
	{
		ulint	curr_size = 0;

		for (ulint i = 0; i < srv_buf_pool_instances; i++) {
			buf_pool = buf_pool_from_array(i);

			ut_ad(UT_LIST_GET_LEN(buf_pool->withdraw) == 0);

			buf_pool->read_ahead_area =
				ut_min(BUF_READ_AHEAD_PAGES,
				       ut_2_power_up(buf_pool->curr_size /
						      BUF_READ_AHEAD_PORTION));
			buf_pool->curr_pool_size
				= buf_pool->curr_size * UNIV_PAGE_SIZE;
			curr_size += buf_pool->curr_pool_size;
			buf_pool->old_size = buf_pool->curr_size;
		}
		srv_buf_pool_curr_size = curr_size;
	}

	/* Normalize page_hash and zip_hash,
	if the new size is too different */
	if (srv_buf_pool_base_size > srv_buf_pool_size * 2
	    || srv_buf_pool_base_size * 2 < srv_buf_pool_size) {

		buf_resize_status("Resizing hash tables.");

		for (ulint i = 0; i < srv_buf_pool_instances; ++i) {
			buf_pool_t*	buf_pool = buf_pool_from_array(i);

			buf_pool_resize_hash(buf_pool);

			ib::info() << "buffer pool " << i
				<< " : hash tables were resized.";
		}
	}

	/* Release all buf_pool_mutex/page_hash */
	for (ulint i = 0; i < srv_buf_pool_instances; ++i) {
		buf_pool_t*	buf_pool = buf_pool_from_array(i);

		hash_unlock_x_all(buf_pool->page_hash);
		buf_pool_mutex_exit(buf_pool);

		ut_free(buf_pool->chunks_old);
		buf_pool->chunks_old = NULL;

		if (buf_pool->page_hash_old != NULL) {
			hash_table_free(buf_pool->page_hash_old);
			buf_pool->page_hash_old = NULL;
		}
	}

#ifdef UNIV_DEBUG
	rw_lock_x_lock(&buf_chunk_map_latch);
#endif /* UNIV_DEBUG */
	UT_DELETE(chunk_map_old);
#ifdef UNIV_DEBUG
	rw_lock_x_unlock(&buf_chunk_map_latch);
#endif /* UNIV_DEBUG */

	buf_pool_resizing = false;

	/* Normalize other components, if the new size is too different */
	if (srv_buf_pool_base_size > srv_buf_pool_size * 2
	    || srv_buf_pool_base_size * 2 < srv_buf_pool_size) {
		srv_buf_pool_base_size = srv_buf_pool_size;

		buf_resize_status("Resizing also other hash tables.");

		/* normalize lock_sys */
		srv_lock_table_size = 5 * (srv_buf_pool_size / UNIV_PAGE_SIZE);
		lock_sys_resize(srv_lock_table_size);

		/* normalize btr_search_sys */
		btr_search_sys_resize(
			buf_pool_get_curr_size() / sizeof(void*) / 64);

		/* normalize dict_sys */
		dict_resize();

		ib::info() << "Resized hash tables at lock_sys,"
			" adaptive hash index, dictionary.";
	}

	/* normalize ibuf->max_size */
	ibuf_max_size_update(srv_change_buffer_max_size);

	if (srv_buf_pool_old_size != srv_buf_pool_size) {

		ib::info() << "Completed to resize buffer pool from "
			<< srv_buf_pool_old_size
			<< " to " << srv_buf_pool_size << ".";
		srv_buf_pool_old_size = srv_buf_pool_size;
	}

	/* enable AHI if needed */
	if (btr_search_disabled) {
		btr_search_enable();
		ib::info() << "Re-enabled adaptive hash index.";
	}

	char	now[32];

	ut_sprintf_timestamp(now);
	if (!warning) {
		buf_resize_status("Completed resizing buffer pool at %s.",
			now);
	} else {
		buf_resize_status("Resizing buffer pool was failed,"
			" finished resizing at %s.", now);
	}

#if defined UNIV_DEBUG || defined UNIV_BUF_DEBUG
	ut_a(buf_validate());
#endif /* UNIV_DEBUG || UNIV_BUF_DEBUG */

	return;
}

/** This is the thread for resizing buffer pool. It waits for an event and
when waked up either performs a resizing and sleeps again.
@param[in]	arg	a dummy parameter required by os_thread_create.
@return	this function does not return, calls os_thread_exit()
*/
extern "C"
os_thread_ret_t
DECLARE_THREAD(buf_resize_thread)(
	void*	arg __attribute__((unused)))
{
	my_thread_init();

	srv_buf_resize_thread_active = true;

	buf_resize_status("not started");

	while (srv_shutdown_state == SRV_SHUTDOWN_NONE) {
		os_event_wait(srv_buf_resize_event);
		os_event_reset(srv_buf_resize_event);

		if (srv_shutdown_state != SRV_SHUTDOWN_NONE) {
			break;
		}

		buf_pool_mutex_enter_all();
		if (srv_buf_pool_old_size == srv_buf_pool_size) {
			buf_pool_mutex_exit_all();
			/* nothing to do */
			continue;
		}
		buf_pool_mutex_exit_all();

		buf_pool_resize();
	}

	srv_buf_resize_thread_active = false;

	my_thread_end();
	os_thread_exit(NULL);

	OS_THREAD_DUMMY_RETURN;
}

/********************************************************************//**
Clears the adaptive hash index on all pages in the buffer pool. */
void
buf_pool_clear_hash_index(void)
/*===========================*/
{
	ulint	p;

#ifdef UNIV_SYNC_DEBUG
	ut_ad(rw_lock_own(&btr_search_latch, RW_LOCK_X));
#endif /* UNIV_SYNC_DEBUG */
	ut_ad(!buf_pool_resizing);
	ut_ad(!btr_search_enabled);

	for (p = 0; p < srv_buf_pool_instances; p++) {
		buf_pool_t*	buf_pool = buf_pool_from_array(p);
		buf_chunk_t*	chunks	= buf_pool->chunks;
		buf_chunk_t*	chunk	= chunks + buf_pool->n_chunks;

		while (--chunk >= chunks) {
			buf_block_t*	block	= chunk->blocks;
			ulint		i	= chunk->size;

			for (; i--; block++) {
				dict_index_t*	index	= block->index;

				/* We can set block->index = NULL
				when we have an x-latch on btr_search_latch;
				see the comment in buf0buf.h */

				if (!index) {
					/* Not hashed */
					continue;
				}

				block->index = NULL;
# if defined UNIV_AHI_DEBUG || defined UNIV_DEBUG
				block->n_pointers = 0;
# endif /* UNIV_AHI_DEBUG || UNIV_DEBUG */
			}
		}
	}
}

/********************************************************************//**
Relocate a buffer control block.  Relocates the block on the LRU list
and in buf_pool->page_hash.  Does not relocate bpage->list.
The caller must take care of relocating bpage->list. */
static
void
buf_relocate(
/*=========*/
	buf_page_t*	bpage,	/*!< in/out: control block being relocated;
				buf_page_get_state(bpage) must be
				BUF_BLOCK_ZIP_DIRTY or BUF_BLOCK_ZIP_PAGE */
	buf_page_t*	dpage)	/*!< in/out: destination control block */
{
	buf_page_t*	b;
	buf_pool_t*	buf_pool = buf_pool_from_bpage(bpage);

	ut_ad(buf_pool_mutex_own(buf_pool));
	ut_ad(buf_page_hash_lock_held_x(buf_pool, bpage));
	ut_ad(mutex_own(buf_page_get_mutex(bpage)));
	ut_a(buf_page_get_io_fix(bpage) == BUF_IO_NONE);
	ut_a(bpage->buf_fix_count == 0);
	ut_ad(bpage->in_LRU_list);
	ut_ad(!bpage->in_zip_hash);
	ut_ad(bpage->in_page_hash);
	ut_ad(bpage == buf_page_hash_get_low(buf_pool, bpage->id));

	ut_ad(!buf_pool_watch_is_sentinel(buf_pool, bpage));
#ifdef UNIV_DEBUG
	switch (buf_page_get_state(bpage)) {
	case BUF_BLOCK_POOL_WATCH:
	case BUF_BLOCK_NOT_USED:
	case BUF_BLOCK_READY_FOR_USE:
	case BUF_BLOCK_FILE_PAGE:
	case BUF_BLOCK_MEMORY:
	case BUF_BLOCK_REMOVE_HASH:
		ut_error;
	case BUF_BLOCK_ZIP_DIRTY:
	case BUF_BLOCK_ZIP_PAGE:
		break;
	}
#endif /* UNIV_DEBUG */

	memcpy(dpage, bpage, sizeof *dpage);

	/* Important that we adjust the hazard pointer before
	removing bpage from LRU list. */
	buf_LRU_adjust_hp(buf_pool, bpage);

	ut_d(bpage->in_LRU_list = FALSE);
	ut_d(bpage->in_page_hash = FALSE);

	/* relocate buf_pool->LRU */
	b = UT_LIST_GET_PREV(LRU, bpage);
	UT_LIST_REMOVE(buf_pool->LRU, bpage);

	if (b != NULL) {
		UT_LIST_INSERT_AFTER(buf_pool->LRU, b, dpage);
	} else {
		UT_LIST_ADD_FIRST(buf_pool->LRU, dpage);
	}

	if (UNIV_UNLIKELY(buf_pool->LRU_old == bpage)) {
		buf_pool->LRU_old = dpage;
#ifdef UNIV_LRU_DEBUG
		/* buf_pool->LRU_old must be the first item in the LRU list
		whose "old" flag is set. */
		ut_a(buf_pool->LRU_old->old);
		ut_a(!UT_LIST_GET_PREV(LRU, buf_pool->LRU_old)
		     || !UT_LIST_GET_PREV(LRU, buf_pool->LRU_old)->old);
		ut_a(!UT_LIST_GET_NEXT(LRU, buf_pool->LRU_old)
		     || UT_LIST_GET_NEXT(LRU, buf_pool->LRU_old)->old);
	} else {
		/* Check that the "old" flag is consistent in
		the block and its neighbours. */
		buf_page_set_old(dpage, buf_page_is_old(dpage));
#endif /* UNIV_LRU_DEBUG */
	}

        ut_d(CheckInLRUList::validate(buf_pool));

	/* relocate buf_pool->page_hash */
	ulint	fold = bpage->id.fold();
	ut_ad(fold == dpage->id.fold());
	HASH_DELETE(buf_page_t, hash, buf_pool->page_hash, fold, bpage);
	HASH_INSERT(buf_page_t, hash, buf_pool->page_hash, fold, dpage);
}

/** Hazard Pointer implementation. */

/** Set current value
@param bpage	buffer block to be set as hp */
void
HazardPointer::set(buf_page_t* bpage)
{
	ut_ad(mutex_own(m_mutex));
	ut_ad(!bpage || buf_pool_from_bpage(bpage) == m_buf_pool);
	ut_ad(!bpage || buf_page_in_file(bpage));

	m_hp = bpage;
}

/** Checks if a bpage is the hp
@param bpage    buffer block to be compared
@return true if it is hp */

bool
HazardPointer::is_hp(const buf_page_t* bpage)
{
	ut_ad(mutex_own(m_mutex));
	ut_ad(!m_hp || buf_pool_from_bpage(m_hp) == m_buf_pool);
	ut_ad(!bpage || buf_pool_from_bpage(bpage) == m_buf_pool);

	return(bpage == m_hp);
}

/** Adjust the value of hp. This happens when some other thread working
on the same list attempts to remove the hp from the list.
@param bpage	buffer block to be compared */

void
FlushHp::adjust(const buf_page_t* bpage)
{
	ut_ad(bpage != NULL);

	/** We only support reverse traversal for now. */
	if (is_hp(bpage)) {
		m_hp = UT_LIST_GET_PREV(list, m_hp);
	}

	ut_ad(!m_hp || m_hp->in_flush_list);
}

/** Adjust the value of hp. This happens when some other thread working
on the same list attempts to remove the hp from the list.
@param bpage	buffer block to be compared */

void
LRUHp::adjust(const buf_page_t* bpage)
{
	ut_ad(bpage);

	/** We only support reverse traversal for now. */
	if (is_hp(bpage)) {
		m_hp = UT_LIST_GET_PREV(LRU, m_hp);
	}

	ut_ad(!m_hp || m_hp->in_LRU_list);
}

/** Selects from where to start a scan. If we have scanned too deep into
the LRU list it resets the value to the tail of the LRU list.
@return buf_page_t from where to start scan. */

buf_page_t*
LRUItr::start()
{
	ut_ad(mutex_own(m_mutex));

	if (!m_hp || m_hp->old) {
		m_hp = UT_LIST_GET_LAST(m_buf_pool->LRU);
	}

	return(m_hp);
}

/** Determine if a block is a sentinel for a buffer pool watch.
@param[in]	buf_pool	buffer pool instance
@param[in]	bpage		block
@return TRUE if a sentinel for a buffer pool watch, FALSE if not */
ibool
buf_pool_watch_is_sentinel(
	const buf_pool_t*	buf_pool,
	const buf_page_t*	bpage)
{
	/* We must also own the appropriate hash lock. */
	ut_ad(buf_page_hash_lock_held_s_or_x(buf_pool, bpage));
	ut_ad(buf_page_in_file(bpage));

	if (bpage < &buf_pool->watch[0]
	    || bpage >= &buf_pool->watch[BUF_POOL_WATCH_SIZE]) {

		ut_ad(buf_page_get_state(bpage) != BUF_BLOCK_ZIP_PAGE
		      || bpage->zip.data != NULL);

		return(FALSE);
	}

	ut_ad(buf_page_get_state(bpage) == BUF_BLOCK_ZIP_PAGE);
	ut_ad(!bpage->in_zip_hash);
	ut_ad(bpage->in_page_hash);
	ut_ad(bpage->zip.data == NULL);
	return(TRUE);
}

/** Add watch for the given page to be read in. Caller must have
appropriate hash_lock for the bpage. This function may release the
hash_lock and reacquire it.
@param[in]	page_id		page id
@param[in,out]	hash_lock	hash_lock currently latched
@return NULL if watch set, block if the page is in the buffer pool */
buf_page_t*
buf_pool_watch_set(
	const page_id_t&	page_id,
	rw_lock_t**		hash_lock)
{
	buf_page_t*	bpage;
	ulint		i;
	buf_pool_t*	buf_pool = buf_pool_get(page_id);

	ut_ad(*hash_lock == buf_page_hash_lock_get(buf_pool, page_id));

#ifdef UNIV_SYNC_DEBUG
	ut_ad(rw_lock_own(*hash_lock, RW_LOCK_X));
#endif /* UNIV_SYNC_DEBUG */

	bpage = buf_page_hash_get_low(buf_pool, page_id);

	if (bpage != NULL) {
page_found:
		if (!buf_pool_watch_is_sentinel(buf_pool, bpage)) {
			/* The page was loaded meanwhile. */
			return(bpage);
		}

		/* Add to an existing watch. */
		buf_block_fix(bpage);
		return(NULL);
	}

	/* From this point this function becomes fairly heavy in terms
	of latching. We acquire the buf_pool mutex as well as all the
	hash_locks. buf_pool mutex is needed because any changes to
	the page_hash must be covered by it and hash_locks are needed
	because we don't want to read any stale information in
	buf_pool->watch[]. However, it is not in the critical code path
	as this function will be called only by the purge thread. */


	/* To obey latching order first release the hash_lock. */
	rw_lock_x_unlock(*hash_lock);

	buf_pool_mutex_enter(buf_pool);
	hash_lock_x_all(buf_pool->page_hash);

	/* If not own buf_pool_mutex, page_hash can be changed. */
	*hash_lock = buf_page_hash_lock_get(buf_pool, page_id);

	/* We have to recheck that the page
	was not loaded or a watch set by some other
	purge thread. This is because of the small
	time window between when we release the
	hash_lock to acquire buf_pool mutex above. */

	bpage = buf_page_hash_get_low(buf_pool, page_id);
	if (UNIV_LIKELY_NULL(bpage)) {
		buf_pool_mutex_exit(buf_pool);
		hash_unlock_x_all_but(buf_pool->page_hash, *hash_lock);
		goto page_found;
	}

	/* The maximum number of purge threads should never exceed
	BUF_POOL_WATCH_SIZE. So there is no way for purge thread
	instance to hold a watch when setting another watch. */
	for (i = 0; i < BUF_POOL_WATCH_SIZE; i++) {
		bpage = &buf_pool->watch[i];

		ut_ad(bpage->access_time == 0);
		ut_ad(bpage->newest_modification == 0);
		ut_ad(bpage->oldest_modification == 0);
		ut_ad(bpage->zip.data == NULL);
		ut_ad(!bpage->in_zip_hash);

		switch (bpage->state) {
		case BUF_BLOCK_POOL_WATCH:
			ut_ad(!bpage->in_page_hash);
			ut_ad(bpage->buf_fix_count == 0);

			/* bpage is pointing to buf_pool->watch[],
			which is protected by buf_pool->mutex.
			Normally, buf_page_t objects are protected by
			buf_block_t::mutex or buf_pool->zip_mutex or both. */

			bpage->state = BUF_BLOCK_ZIP_PAGE;
			bpage->id.copy_from(page_id);
			bpage->buf_fix_count = 1;

			ut_d(bpage->in_page_hash = TRUE);
			HASH_INSERT(buf_page_t, hash, buf_pool->page_hash,
				    page_id.fold(), bpage);

			buf_pool_mutex_exit(buf_pool);
			/* Once the sentinel is in the page_hash we can
			safely release all locks except just the
			relevant hash_lock */
			hash_unlock_x_all_but(buf_pool->page_hash,
						*hash_lock);

			return(NULL);
		case BUF_BLOCK_ZIP_PAGE:
			ut_ad(bpage->in_page_hash);
			ut_ad(bpage->buf_fix_count > 0);
			break;
		default:
			ut_error;
		}
	}

	/* Allocation failed.  Either the maximum number of purge
	threads should never exceed BUF_POOL_WATCH_SIZE, or this code
	should be modified to return a special non-NULL value and the
	caller should purge the record directly. */
	ut_error;

	/* Fix compiler warning */
	return(NULL);
}

/** Remove the sentinel block for the watch before replacing it with a
real block. buf_page_watch_clear() or buf_page_watch_occurred() will notice
that the block has been replaced with the real block.
@param[in,out]	buf_pool	buffer pool instance
@param[in,out]	watch		sentinel for watch
@return reference count, to be added to the replacement block */
static
void
buf_pool_watch_remove(
	buf_pool_t*	buf_pool,
	buf_page_t*	watch)
{
#ifdef UNIV_SYNC_DEBUG
	/* We must also own the appropriate hash_bucket mutex. */
	rw_lock_t* hash_lock = buf_page_hash_lock_get(buf_pool, watch->id);
	ut_ad(rw_lock_own(hash_lock, RW_LOCK_X));
#endif /* UNIV_SYNC_DEBUG */

	ut_ad(buf_pool_mutex_own(buf_pool));

	HASH_DELETE(buf_page_t, hash, buf_pool->page_hash, watch->id.fold(),
		    watch);
	ut_d(watch->in_page_hash = FALSE);
	watch->buf_fix_count = 0;
	watch->state = BUF_BLOCK_POOL_WATCH;
}

/** Stop watching if the page has been read in.
buf_pool_watch_set(same_page_id) must have returned NULL before.
@param[in]	page_id	page id */
void
buf_pool_watch_unset(
	const page_id_t&	page_id)
{
	buf_page_t*	bpage;
	buf_pool_t*	buf_pool = buf_pool_get(page_id);

	/* We only need to have buf_pool mutex in case where we end
	up calling buf_pool_watch_remove but to obey latching order
	we acquire it here before acquiring hash_lock. This should
	not cause too much grief as this function is only ever
	called from the purge thread. */
	buf_pool_mutex_enter(buf_pool);

	rw_lock_t*	hash_lock = buf_page_hash_lock_get(buf_pool, page_id);
	rw_lock_x_lock(hash_lock);

	/* The page must exist because buf_pool_watch_set()
	increments buf_fix_count. */
	bpage = buf_page_hash_get_low(buf_pool, page_id);

	if (buf_block_unfix(bpage) == 0
	    && buf_pool_watch_is_sentinel(buf_pool, bpage)) {
		buf_pool_watch_remove(buf_pool, bpage);
	}

	buf_pool_mutex_exit(buf_pool);
	rw_lock_x_unlock(hash_lock);
}

/** Check if the page has been read in.
This may only be called after buf_pool_watch_set(same_page_id)
has returned NULL and before invoking buf_pool_watch_unset(same_page_id).
@param[in]	page_id	page id
@return FALSE if the given page was not read in, TRUE if it was */
ibool
buf_pool_watch_occurred(
	const page_id_t&	page_id)
{
	ibool		ret;
	buf_page_t*	bpage;
	buf_pool_t*	buf_pool = buf_pool_get(page_id);
	rw_lock_t*	hash_lock = buf_page_hash_lock_get(buf_pool, page_id);

	rw_lock_s_lock(hash_lock);

	/* If not own buf_pool_mutex, page_hash can be changed. */
	hash_lock = buf_page_hash_lock_s_confirm(hash_lock, buf_pool, page_id);

	/* The page must exist because buf_pool_watch_set()
	increments buf_fix_count. */
	bpage = buf_page_hash_get_low(buf_pool, page_id);

	ret = !buf_pool_watch_is_sentinel(buf_pool, bpage);
	rw_lock_s_unlock(hash_lock);

	return(ret);
}

/********************************************************************//**
Moves a page to the start of the buffer pool LRU list. This high-level
function can be used to prevent an important page from slipping out of
the buffer pool. */
void
buf_page_make_young(
/*================*/
	buf_page_t*	bpage)	/*!< in: buffer block of a file page */
{
	buf_pool_t*	buf_pool = buf_pool_from_bpage(bpage);

	buf_pool_mutex_enter(buf_pool);

	ut_a(buf_page_in_file(bpage));

	buf_LRU_make_block_young(bpage);

	buf_pool_mutex_exit(buf_pool);
}

/********************************************************************//**
Moves a page to the start of the buffer pool LRU list if it is too old.
This high-level function can be used to prevent an important page from
slipping out of the buffer pool. */
static
void
buf_page_make_young_if_needed(
/*==========================*/
	buf_page_t*	bpage)		/*!< in/out: buffer block of a
					file page */
{
#ifdef UNIV_DEBUG
	buf_pool_t*	buf_pool = buf_pool_from_bpage(bpage);
	ut_ad(!buf_pool_mutex_own(buf_pool));
#endif /* UNIV_DEBUG */
	ut_a(buf_page_in_file(bpage));

	if (buf_page_peek_if_too_old(bpage)) {
		buf_page_make_young(bpage);
	}
}

#if defined UNIV_DEBUG_FILE_ACCESSES || defined UNIV_DEBUG

/** Sets file_page_was_freed TRUE if the page is found in the buffer pool.
This function should be called when we free a file page and want the
debug version to check that it is not accessed any more unless
reallocated.
@param[in]	page_id	page id
@return control block if found in page hash table, otherwise NULL */
buf_page_t*
buf_page_set_file_page_was_freed(
	const page_id_t&	page_id)
{
	buf_page_t*	bpage;
	buf_pool_t*	buf_pool = buf_pool_get(page_id);
	rw_lock_t*	hash_lock;

	bpage = buf_page_hash_get_s_locked(buf_pool, page_id, &hash_lock);

	if (bpage) {
		BPageMutex*	block_mutex = buf_page_get_mutex(bpage);
		ut_ad(!buf_pool_watch_is_sentinel(buf_pool, bpage));
		mutex_enter(block_mutex);
		rw_lock_s_unlock(hash_lock);
		/* bpage->file_page_was_freed can already hold
		when this code is invoked from dict_drop_index_tree() */
		bpage->file_page_was_freed = TRUE;
		mutex_exit(block_mutex);
	}

	return(bpage);
}

/** Sets file_page_was_freed FALSE if the page is found in the buffer pool.
This function should be called when we free a file page and want the
debug version to check that it is not accessed any more unless
reallocated.
@param[in]	page_id	page id
@return control block if found in page hash table, otherwise NULL */
buf_page_t*
buf_page_reset_file_page_was_freed(
	const page_id_t&	page_id)
{
	buf_page_t*	bpage;
	buf_pool_t*	buf_pool = buf_pool_get(page_id);
	rw_lock_t*	hash_lock;

	bpage = buf_page_hash_get_s_locked(buf_pool, page_id, &hash_lock);
	if (bpage) {
		BPageMutex*	block_mutex = buf_page_get_mutex(bpage);
		ut_ad(!buf_pool_watch_is_sentinel(buf_pool, bpage));
		mutex_enter(block_mutex);
		rw_lock_s_unlock(hash_lock);
		bpage->file_page_was_freed = FALSE;
		mutex_exit(block_mutex);
	}

	return(bpage);
}
#endif /* UNIV_DEBUG_FILE_ACCESSES || UNIV_DEBUG */

/** Attempts to discard the uncompressed frame of a compressed page.
The caller should not be holding any mutexes when this function is called.
@param[in]	page_id	page id
@return TRUE if successful, FALSE otherwise. */
static
void
buf_block_try_discard_uncompressed(
	const page_id_t&	page_id)
{
	buf_page_t*	bpage;
	buf_pool_t*	buf_pool = buf_pool_get(page_id);

	/* Since we need to acquire buf_pool mutex to discard
	the uncompressed frame and because page_hash mutex resides
	below buf_pool mutex in sync ordering therefore we must
	first release the page_hash mutex. This means that the
	block in question can move out of page_hash. Therefore
	we need to check again if the block is still in page_hash. */
	buf_pool_mutex_enter(buf_pool);

	bpage = buf_page_hash_get(buf_pool, page_id);

	if (bpage) {
		buf_LRU_free_page(bpage, false);
	}

	buf_pool_mutex_exit(buf_pool);
}

/** Get read access to a compressed page (usually of type
FIL_PAGE_TYPE_ZBLOB or FIL_PAGE_TYPE_ZBLOB2).
The page must be released with buf_page_release_zip().
NOTE: the page is not protected by any latch.  Mutual exclusion has to
be implemented at a higher level.  In other words, all possible
accesses to a given page through this function must be protected by
the same set of mutexes or latches.
@param[in]	page_id		page id
@param[in]	page_size	page size
@return pointer to the block */
buf_page_t*
buf_page_get_zip(
	const page_id_t&	page_id,
	const page_size_t&	page_size)
{
	buf_page_t*	bpage;
	BPageMutex*	block_mutex;
	rw_lock_t*	hash_lock;
	ibool		discard_attempted = FALSE;
	ibool		must_read;
	buf_pool_t*	buf_pool = buf_pool_get(page_id);

	buf_pool->stat.n_page_gets++;

	for (;;) {
lookup:

		/* The following call will also grab the page_hash
		mutex if the page is found. */
		bpage = buf_page_hash_get_s_locked(buf_pool, page_id,
						   &hash_lock);
		if (bpage) {
			ut_ad(!buf_pool_watch_is_sentinel(buf_pool, bpage));
			break;
		}

		/* Page not in buf_pool: needs to be read from file */

		ut_ad(!hash_lock);
		buf_read_page(page_id, page_size);

#if defined UNIV_DEBUG || defined UNIV_BUF_DEBUG
		ut_a(++buf_dbg_counter % 5771 || buf_validate());
#endif /* UNIV_DEBUG || UNIV_BUF_DEBUG */
	}

	ut_ad(buf_page_hash_lock_held_s(buf_pool, bpage));

	if (!bpage->zip.data) {
		/* There is no compressed page. */
err_exit:
		rw_lock_s_unlock(hash_lock);
		return(NULL);
	}

	ut_ad(!buf_pool_watch_is_sentinel(buf_pool, bpage));

	switch (buf_page_get_state(bpage)) {
	case BUF_BLOCK_POOL_WATCH:
	case BUF_BLOCK_NOT_USED:
	case BUF_BLOCK_READY_FOR_USE:
	case BUF_BLOCK_MEMORY:
	case BUF_BLOCK_REMOVE_HASH:
		ut_error;

	case BUF_BLOCK_ZIP_PAGE:
	case BUF_BLOCK_ZIP_DIRTY:
		buf_block_fix(bpage);
		block_mutex = &buf_pool->zip_mutex;
		mutex_enter(block_mutex);
		goto got_block;
	case BUF_BLOCK_FILE_PAGE:
		/* Discard the uncompressed page frame if possible. */
		if (!discard_attempted) {
			rw_lock_s_unlock(hash_lock);
			buf_block_try_discard_uncompressed(page_id);
			discard_attempted = TRUE;
			goto lookup;
		}

		buf_block_buf_fix_inc((buf_block_t*) bpage,
				      __FILE__, __LINE__);

		block_mutex = &((buf_block_t*) bpage)->mutex;

		mutex_enter(block_mutex);

		goto got_block;
	}

	ut_error;
	goto err_exit;

got_block:
	must_read = buf_page_get_io_fix(bpage) == BUF_IO_READ;

	rw_lock_s_unlock(hash_lock);
#if defined UNIV_DEBUG_FILE_ACCESSES || defined UNIV_DEBUG
	ut_a(!bpage->file_page_was_freed);
#endif /* defined UNIV_DEBUG_FILE_ACCESSES || defined UNIV_DEBUG */

	buf_page_set_accessed(bpage);

	mutex_exit(block_mutex);

	buf_page_make_young_if_needed(bpage);

#if defined UNIV_DEBUG || defined UNIV_BUF_DEBUG
	ut_a(++buf_dbg_counter % 5771 || buf_validate());
	ut_a(bpage->buf_fix_count > 0);
	ut_a(buf_page_in_file(bpage));
#endif /* UNIV_DEBUG || UNIV_BUF_DEBUG */

	if (must_read) {
		/* Let us wait until the read operation
		completes */

		for (;;) {
			enum buf_io_fix	io_fix;

			mutex_enter(block_mutex);
			io_fix = buf_page_get_io_fix(bpage);
			mutex_exit(block_mutex);

			if (io_fix == BUF_IO_READ) {

				os_thread_sleep(WAIT_FOR_READ);
			} else {
				break;
			}
		}
	}

#ifdef UNIV_IBUF_COUNT_DEBUG
	ut_a(ibuf_count_get(page_id) == 0);
#endif
	return(bpage);
}

/********************************************************************//**
Initialize some fields of a control block. */
UNIV_INLINE
void
buf_block_init_low(
/*===============*/
	buf_block_t*	block)	/*!< in: block to init */
{
	block->index		= NULL;
	block->made_dirty_with_no_latch = false;
	block->skip_flush_check = false;

	block->n_hash_helps	= 0;
	block->n_fields		= 1;
	block->left_side	= TRUE;
}
#endif /* !UNIV_HOTBACKUP */

/********************************************************************//**
Decompress a block.
@return TRUE if successful */
ibool
buf_zip_decompress(
/*===============*/
	buf_block_t*	block,	/*!< in/out: block */
	ibool		check)	/*!< in: TRUE=verify the page checksum */
{
	const byte*	frame = block->page.zip.data;
	ulint		size = page_zip_get_size(&block->page.zip);

	ut_ad(block->page.size.is_compressed());
	ut_a(block->page.id.space() != 0);

	if (UNIV_UNLIKELY(check && !page_zip_verify_checksum(frame, size))) {

		ib::error() << "Compressed page checksum mismatch "
			<< block->page.id << "): stored: "
			<< mach_read_from_4(frame + FIL_PAGE_SPACE_OR_CHKSUM)
			<< ", crc32: "
			<< page_zip_calc_checksum(
				frame, size, SRV_CHECKSUM_ALGORITHM_CRC32)
			<< " innodb: "
			<< page_zip_calc_checksum(
				frame, size, SRV_CHECKSUM_ALGORITHM_INNODB)
			<< ", none: "
			<< page_zip_calc_checksum(
				frame, size, SRV_CHECKSUM_ALGORITHM_NONE);

		return(FALSE);
	}

	switch (fil_page_get_type(frame)) {
	case FIL_PAGE_INDEX:
	case FIL_PAGE_RTREE:
		if (page_zip_decompress(&block->page.zip,
					block->frame, TRUE)) {
			return(TRUE);
		}

		ib::error() << "Unable to decompress space "
			<< block->page.id.space()
			<< " page " << block->page.id.page_no();

		return(FALSE);

	case FIL_PAGE_TYPE_ALLOCATED:
	case FIL_PAGE_INODE:
	case FIL_PAGE_IBUF_BITMAP:
	case FIL_PAGE_TYPE_FSP_HDR:
	case FIL_PAGE_TYPE_XDES:
	case FIL_PAGE_TYPE_ZBLOB:
	case FIL_PAGE_TYPE_ZBLOB2:
		/* Copy to uncompressed storage. */
		memcpy(block->frame, frame, block->page.size.physical());
		return(TRUE);
	}

	ib::error() << "Unknown compressed page type "
		<< fil_page_get_type(frame);

	return(FALSE);
}

#ifndef UNIV_HOTBACKUP
/*******************************************************************//**
Gets the block to whose frame the pointer is pointing to.
@return pointer to block, never NULL */
buf_block_t*
buf_block_align(
/*============*/
	const byte*	ptr)	/*!< in: pointer to a frame */
{
	buf_pool_chunk_map_t::iterator it;

	ut_ad(srv_buf_pool_chunk_unit > 0);

	/* TODO: This might be still optimistic treatment.
	buf_pool_resize() needs all buf_pool_mutex and all
	buf_pool->page_hash x-latched until actual modification.
	It should block the other user threads and should take while
	which is enough to done the buf_pool_chunk_map access. */
	while (buf_pool_resizing) {
		/* buf_pool_chunk_map is being modified */
		os_thread_sleep(100000); /* 0.1 sec */
	}

	ulint	counter = 0;
retry:
#ifdef UNIV_DEBUG
	bool resize_disabled = (buf_disable_resize_buffer_pool_debug != FALSE);
	if (!resize_disabled) {
		rw_lock_s_lock(&buf_chunk_map_latch);
	}
#endif /* UNIV_DEBUG */
	buf_pool_chunk_map_t*	chunk_map = buf_chunk_map_ref;

	if (ptr < reinterpret_cast<byte*>(srv_buf_pool_chunk_unit)) {
		it = chunk_map->upper_bound(0);
	} else {
		it = chunk_map->upper_bound(
			ptr - srv_buf_pool_chunk_unit);
	}

	if (it == chunk_map->end()) {
#ifdef UNIV_DEBUG
		if (!resize_disabled) {
			rw_lock_s_unlock(&buf_chunk_map_latch);
		}
#endif /* UNIV_DEBUG */
		/* The block should always be found. */
		++counter;
		ut_a(counter < 10);
		os_thread_sleep(100000); /* 0.1 sec */
		goto retry;
	}

	buf_chunk_t*	chunk = it->second;
#ifdef UNIV_DEBUG
	if (!resize_disabled) {
		rw_lock_s_unlock(&buf_chunk_map_latch);
	}
#endif /* UNIV_DEBUG */

	ulint		offs = ptr - chunk->blocks->frame;

	offs >>= UNIV_PAGE_SIZE_SHIFT;

	if (offs < chunk->size) {
		buf_block_t*	block = &chunk->blocks[offs];

		/* The function buf_chunk_init() invokes
		buf_block_init() so that block[n].frame ==
		block->frame + n * UNIV_PAGE_SIZE.  Check it. */
		ut_ad(block->frame == page_align(ptr));
#ifdef UNIV_DEBUG
		/* A thread that updates these fields must
		hold buf_pool->mutex and block->mutex.  Acquire
		only the latter. */
		buf_page_mutex_enter(block);

		switch (buf_block_get_state(block)) {
		case BUF_BLOCK_POOL_WATCH:
		case BUF_BLOCK_ZIP_PAGE:
		case BUF_BLOCK_ZIP_DIRTY:
			/* These types should only be used in
			the compressed buffer pool, whose
			memory is allocated from
			buf_pool->chunks, in UNIV_PAGE_SIZE
			blocks flagged as BUF_BLOCK_MEMORY. */
			ut_error;
			break;
		case BUF_BLOCK_NOT_USED:
		case BUF_BLOCK_READY_FOR_USE:
		case BUF_BLOCK_MEMORY:
			/* Some data structures contain
			"guess" pointers to file pages.  The
			file pages may have been freed and
			reused.  Do not complain. */
			break;
		case BUF_BLOCK_REMOVE_HASH:
			/* buf_LRU_block_remove_hashed_page()
			will overwrite the FIL_PAGE_OFFSET and
			FIL_PAGE_ARCH_LOG_NO_OR_SPACE_ID with
			0xff and set the state to
			BUF_BLOCK_REMOVE_HASH. */
# ifndef UNIV_DEBUG_VALGRIND
			/* In buf_LRU_block_remove_hashed() we
			explicitly set those values to 0xff and
			declare them uninitialized with
			UNIV_MEM_INVALID() after that. */
			ut_ad(page_get_space_id(page_align(ptr))
			      == 0xffffffff);
			ut_ad(page_get_page_no(page_align(ptr))
			      == 0xffffffff);
# endif /* UNIV_DEBUG_VALGRIND */
			break;
		case BUF_BLOCK_FILE_PAGE:
			ut_ad(block->page.id.space()
			      == page_get_space_id(page_align(ptr)));
			ut_ad(block->page.id.page_no()
			      == page_get_page_no(page_align(ptr)));
			break;
		}

		buf_page_mutex_exit(block);
#endif /* UNIV_DEBUG */

		return(block);
	}

	/* The block should always be found. */
	++counter;
	ut_a(counter < 10);
	os_thread_sleep(100000); /* 0.1 sec */
	goto retry;
}

/********************************************************************//**
Find out if a pointer belongs to a buf_block_t. It can be a pointer to
the buf_block_t itself or a member of it. This functions checks one of
the buffer pool instances.
@return TRUE if ptr belongs to a buf_block_t struct */
static
ibool
buf_pointer_is_block_field_instance(
/*================================*/
	buf_pool_t*	buf_pool,	/*!< in: buffer pool instance */
	const void*	ptr)		/*!< in: pointer not dereferenced */
{
	const buf_chunk_t*		chunk	= buf_pool->chunks;
	const buf_chunk_t* const	echunk	= chunk + ut_min(
		buf_pool->n_chunks, buf_pool->n_chunks_new);

	/* TODO: protect buf_pool->chunks with a mutex (the older pointer will
	currently remain while during buf_pool_resize()) */
	while (chunk < echunk) {
		if (ptr >= (void*) chunk->blocks
		    && ptr < (void*) (chunk->blocks + chunk->size)) {

			return(TRUE);
		}

		chunk++;
	}

	return(FALSE);
}

/********************************************************************//**
Find out if a pointer belongs to a buf_block_t. It can be a pointer to
the buf_block_t itself or a member of it
@return TRUE if ptr belongs to a buf_block_t struct */
ibool
buf_pointer_is_block_field(
/*=======================*/
	const void*	ptr)	/*!< in: pointer not dereferenced */
{
	ulint	i;

	for (i = 0; i < srv_buf_pool_instances; i++) {
		ibool	found;

		found = buf_pointer_is_block_field_instance(
			buf_pool_from_array(i), ptr);
		if (found) {
			return(TRUE);
		}
	}

	return(FALSE);
}

/********************************************************************//**
Find out if a buffer block was created by buf_chunk_init().
@return TRUE if "block" has been added to buf_pool->free by buf_chunk_init() */
static
ibool
buf_block_is_uncompressed(
/*======================*/
	buf_pool_t*		buf_pool,	/*!< in: buffer pool instance */
	const buf_block_t*	block)		/*!< in: pointer to block,
						not dereferenced */
{
	if ((((ulint) block) % sizeof *block) != 0) {
		/* The pointer should be aligned. */
		return(FALSE);
	}

	return(buf_pointer_is_block_field_instance(buf_pool, (void*) block));
}

#if defined UNIV_DEBUG || defined UNIV_IBUF_DEBUG
/********************************************************************//**
Return true if probe is enabled.
@return true if probe enabled. */
static
bool
buf_debug_execute_is_force_flush()
/*==============================*/
{
	DBUG_EXECUTE_IF("ib_buf_force_flush", return(true); );

	/* This is used during queisce testing, we want to ensure maximum
	buffering by the change buffer. */

	if (srv_ibuf_disable_background_merge) {
		return(true);
	}

	return(false);
}
#endif /* UNIV_DEBUG || UNIV_IBUF_DEBUG */

/** Wait for the block to be read in.
@param[in]	block	The block to check */
static
void
buf_wait_for_read(
	buf_block_t*	block)
{
	/* Note:

	We are using the block->lock to check for IO state (and a dirty read).
	We set the IO_READ state under the protection of the hash_lock
	(and block->mutex). This is safe because another thread can only
	access the block (and check for IO state) after the block has been
	added to the page hashtable. */

	if (buf_block_get_io_fix(block) == BUF_IO_READ) {

		/* Wait until the read operation completes */

		BPageMutex*	mutex = buf_page_get_mutex(&block->page);

		for (;;) {
			buf_io_fix	io_fix;

			mutex_enter(mutex);

			io_fix = buf_block_get_io_fix(block);

			mutex_exit(mutex);

			if (io_fix == BUF_IO_READ) {
				/* Wait by temporaly s-latch */
				rw_lock_s_lock(&block->lock);
				rw_lock_s_unlock(&block->lock);
			} else {
				break;
			}
		}
	}
}

/** This is the general function used to get access to a database page.
@param[in]	page_id		page id
@param[in]	rw_latch	RW_S_LATCH, RW_X_LATCH, RW_NO_LATCH
@param[in]	guess		guessed block or NULL
@param[in]	mode		BUF_GET, BUF_GET_IF_IN_POOL,
BUF_PEEK_IF_IN_POOL, BUF_GET_NO_LATCH, or BUF_GET_IF_IN_POOL_OR_WATCH
@param[in]	file		file name
@param[in]	line		line where called
@param[in]	mtr		mini-transaction
@param[in]	dirty_with_no_latch
				mark page as dirty even if page
				is being pinned without any latch
@return pointer to the block or NULL */
buf_block_t*
buf_page_get_gen(
	const page_id_t&	page_id,
	const page_size_t&	page_size,
	ulint			rw_latch,
	buf_block_t*		guess,
	ulint			mode,
	const char*		file,
	ulint			line,
	mtr_t*			mtr,
	bool			dirty_with_no_latch)
{
	buf_block_t*	block;
	unsigned	access_time;
	rw_lock_t*	hash_lock;
	buf_block_t*	fix_block;
	ulint		retries = 0;
	buf_pool_t*	buf_pool = buf_pool_get(page_id);

	ut_ad(mtr->is_active());
	ut_ad((rw_latch == RW_S_LATCH)
	      || (rw_latch == RW_X_LATCH)
	      || (rw_latch == RW_SX_LATCH)
	      || (rw_latch == RW_NO_LATCH));
#ifdef UNIV_DEBUG
	switch (mode) {
	case BUF_GET_NO_LATCH:
		ut_ad(rw_latch == RW_NO_LATCH);
		break;
	case BUF_GET:
	case BUF_GET_IF_IN_POOL:
	case BUF_PEEK_IF_IN_POOL:
	case BUF_GET_IF_IN_POOL_OR_WATCH:
	case BUF_GET_POSSIBLY_FREED:
		break;
	default:
		ut_error;
	}

	bool			found;
	const page_size_t&	space_page_size
		= fil_space_get_page_size(page_id.space(), &found);

	ut_ad(found);

	ut_ad(page_size.equals_to(space_page_size));
#endif /* UNIV_DEBUG */

	ut_ad(!ibuf_inside(mtr)
	      || ibuf_page_low(page_id, page_size, FALSE, file, line, NULL));

	buf_pool->stat.n_page_gets++;
	hash_lock = buf_page_hash_lock_get(buf_pool, page_id);
loop:
	block = guess;

	rw_lock_s_lock(hash_lock);

	/* If not own buf_pool_mutex, page_hash can be changed. */
	hash_lock = buf_page_hash_lock_s_confirm(hash_lock, buf_pool, page_id);

	if (block != NULL) {

		/* If the guess is a compressed page descriptor that
		has been allocated by buf_page_alloc_descriptor(),
		it may have been freed by buf_relocate(). */

		if (!buf_block_is_uncompressed(buf_pool, block)
		    || !page_id.equals_to(block->page.id)
		    || buf_block_get_state(block) != BUF_BLOCK_FILE_PAGE) {

			/* Our guess was bogus or things have changed
			since. */
			block = guess = NULL;
		} else {
			ut_ad(!block->page.in_zip_hash);
		}
	}

	if (block == NULL) {
		block = (buf_block_t*) buf_page_hash_get_low(buf_pool, page_id);
	}

	if (!block || buf_pool_watch_is_sentinel(buf_pool, &block->page)) {
		rw_lock_s_unlock(hash_lock);
		block = NULL;
	}

	if (block == NULL) {
		/* Page not in buf_pool: needs to be read from file */

		if (mode == BUF_GET_IF_IN_POOL_OR_WATCH) {
			rw_lock_x_lock(hash_lock);

			/* If not own buf_pool_mutex,
			page_hash can be changed. */
			hash_lock = buf_page_hash_lock_x_confirm(
				hash_lock, buf_pool, page_id);

			block = (buf_block_t*) buf_pool_watch_set(
				page_id, &hash_lock);

			if (block) {
				/* We can release hash_lock after we
				increment the fix count to make
				sure that no state change takes place. */
				fix_block = block;

				if (fsp_is_system_temporary(page_id.space())) {
					/* For temporary tablespace,
					the mutex is being used for
					synchronization between user
					thread and flush thread,
					instead of block->lock. See
					buf_flush_page() for the flush
					thread counterpart. */

					BPageMutex*	fix_mutex
						= buf_page_get_mutex(
							&fix_block->page);
					mutex_enter(fix_mutex);
					buf_block_fix(fix_block);
					mutex_exit(fix_mutex);
				} else {
					buf_block_fix(fix_block);
				}

				/* Now safe to release page_hash mutex */
				rw_lock_x_unlock(hash_lock);
				goto got_block;
			}

			rw_lock_x_unlock(hash_lock);
		}

		if (mode == BUF_GET_IF_IN_POOL
		    || mode == BUF_PEEK_IF_IN_POOL
		    || mode == BUF_GET_IF_IN_POOL_OR_WATCH) {
#ifdef UNIV_SYNC_DEBUG
			ut_ad(!rw_lock_own(hash_lock, RW_LOCK_X));
			ut_ad(!rw_lock_own(hash_lock, RW_LOCK_S));
#endif /* UNIV_SYNC_DEBUG */
			return(NULL);
		}

		if (buf_read_page(page_id, page_size)) {
			buf_read_ahead_random(page_id, page_size,
					      ibuf_inside(mtr));

			retries = 0;
		} else if (retries < BUF_PAGE_READ_MAX_RETRIES) {
			++retries;
			DBUG_EXECUTE_IF(
				"innodb_page_corruption_retries",
				retries = BUF_PAGE_READ_MAX_RETRIES;
			);
		} else {
			ib::fatal() << "Unable to read page " << page_id
				<< " into the buffer pool after "
				<< BUF_PAGE_READ_MAX_RETRIES << " attempts."
				" The most probable cause of this error may"
				" be that the table has been corrupted."
				" You can try to fix this problem by using"
				" innodb_force_recovery."
				" Please see " REFMAN " for more"
				" details. Aborting...";
		}

#if defined UNIV_DEBUG || defined UNIV_BUF_DEBUG
		ut_a(fsp_skip_sanity_check(page_id.space())
		     || ++buf_dbg_counter % 5771
		     || buf_validate());
#endif /* UNIV_DEBUG || UNIV_BUF_DEBUG */
		goto loop;
	} else {
		fix_block = block;
	}

	if (fsp_is_system_temporary(page_id.space())) {
		/* For temporary tablespace, the mutex is being used
		for synchronization between user thread and flush
		thread, instead of block->lock. See buf_flush_page()
		for the flush thread counterpart. */
		BPageMutex*	fix_mutex = buf_page_get_mutex(
			&fix_block->page);
		mutex_enter(fix_mutex);
		buf_block_fix(fix_block);
		mutex_exit(fix_mutex);
	} else {
		buf_block_fix(fix_block);
	}

	/* Now safe to release page_hash mutex */
	rw_lock_s_unlock(hash_lock);

got_block:

	if (mode == BUF_GET_IF_IN_POOL || mode == BUF_PEEK_IF_IN_POOL) {

		buf_page_t*	fix_page = &fix_block->page;
		BPageMutex*	fix_mutex = buf_page_get_mutex(fix_page);
		mutex_enter(fix_mutex);
		const bool	must_read
			= (buf_page_get_io_fix(fix_page) == BUF_IO_READ);
		mutex_exit(fix_mutex);

		if (must_read) {
			/* The page is being read to buffer pool,
			but we cannot wait around for the read to
			complete. */
			buf_block_unfix(fix_block);

			return(NULL);
		}
	}

	switch (buf_block_get_state(fix_block)) {
		buf_page_t*	bpage;

	case BUF_BLOCK_FILE_PAGE:
		bpage = &block->page;
		if (fsp_is_system_temporary(page_id.space())
		    && buf_page_get_io_fix(bpage) != BUF_IO_NONE) {
			/* This suggest that page is being flushed.
			Avoid returning reference to this page.
			Instead wait for flush action to complete.
			For normal page this sync is done using SX
			lock but for intrinsic there is no latching. */
			buf_block_unfix(fix_block);
			os_thread_sleep(WAIT_FOR_WRITE);
			goto loop;
		}
		break;

	case BUF_BLOCK_ZIP_PAGE:
	case BUF_BLOCK_ZIP_DIRTY:
		if (mode == BUF_PEEK_IF_IN_POOL) {
			/* This mode is only used for dropping an
			adaptive hash index.  There cannot be an
			adaptive hash index for a compressed-only
			page, so do not bother decompressing the page. */
			buf_block_unfix(fix_block);

			return(NULL);
		}

		bpage = &block->page;

		/* Note: We have already buffer fixed this block. */
		if (bpage->buf_fix_count > 1
		    || buf_page_get_io_fix(bpage) != BUF_IO_NONE) {

			/* This condition often occurs when the buffer
			is not buffer-fixed, but I/O-fixed by
			buf_page_init_for_read(). */
			buf_block_unfix(fix_block);

			/* The block is buffer-fixed or I/O-fixed.
			Try again later. */
			os_thread_sleep(WAIT_FOR_READ);

			goto loop;
		}

		/* Buffer-fix the block so that it cannot be evicted
		or relocated while we are attempting to allocate an
		uncompressed page. */

		block = buf_LRU_get_free_block(buf_pool);

		buf_pool_mutex_enter(buf_pool);

		/* If not own buf_pool_mutex, page_hash can be changed. */
		hash_lock = buf_page_hash_lock_get(buf_pool, page_id);

		rw_lock_x_lock(hash_lock);

		/* Buffer-fixing prevents the page_hash from changing. */
		ut_ad(bpage == buf_page_hash_get_low(buf_pool, page_id));

		buf_block_unfix(fix_block);

		buf_page_mutex_enter(block);
		mutex_enter(&buf_pool->zip_mutex);

		fix_block = block;

		if (bpage->buf_fix_count > 0
		    || buf_page_get_io_fix(bpage) != BUF_IO_NONE) {

			mutex_exit(&buf_pool->zip_mutex);
			/* The block was buffer-fixed or I/O-fixed while
			buf_pool->mutex was not held by this thread.
			Free the block that was allocated and retry.
			This should be extremely unlikely, for example,
			if buf_page_get_zip() was invoked. */

			buf_LRU_block_free_non_file_page(block);
			buf_pool_mutex_exit(buf_pool);
			rw_lock_x_unlock(hash_lock);
			buf_page_mutex_exit(block);

			/* Try again */
			goto loop;
		}

		/* Move the compressed page from bpage to block,
		and uncompress it. */

		/* Note: this is the uncompressed block and it is not
		accessible by other threads yet because it is not in
		any list or hash table */
		buf_relocate(bpage, &block->page);

		buf_block_init_low(block);

		/* Set after buf_relocate(). */
		block->page.buf_fix_count = 1;

		block->lock_hash_val = lock_rec_hash(page_id.space(),
						     page_id.page_no());

		UNIV_MEM_DESC(&block->page.zip.data,
			      page_zip_get_size(&block->page.zip));

		if (buf_page_get_state(&block->page) == BUF_BLOCK_ZIP_PAGE) {
#if defined UNIV_DEBUG || defined UNIV_BUF_DEBUG
			UT_LIST_REMOVE(buf_pool->zip_clean, &block->page);
#endif /* UNIV_DEBUG || UNIV_BUF_DEBUG */
			ut_ad(!block->page.in_flush_list);
		} else {
			/* Relocate buf_pool->flush_list. */
			buf_flush_relocate_on_flush_list(bpage, &block->page);
		}

		/* Buffer-fix, I/O-fix, and X-latch the block
		for the duration of the decompression.
		Also add the block to the unzip_LRU list. */
		block->page.state = BUF_BLOCK_FILE_PAGE;

		/* Insert at the front of unzip_LRU list */
		buf_unzip_LRU_add_block(block, FALSE);

		buf_block_set_io_fix(block, BUF_IO_READ);
		rw_lock_x_lock_inline(&block->lock, 0, file, line);

		UNIV_MEM_INVALID(bpage, sizeof *bpage);

		rw_lock_x_unlock(hash_lock);
		buf_pool->n_pend_unzip++;
		mutex_exit(&buf_pool->zip_mutex);
		buf_pool_mutex_exit(buf_pool);

		access_time = buf_page_is_accessed(&block->page);

		buf_page_mutex_exit(block);

		buf_page_free_descriptor(bpage);

		/* Decompress the page while not holding
		buf_pool->mutex or block->mutex. */

		/* Page checksum verification is already done when
		the page is read from disk. Hence page checksum
		verification is not necessary when decompressing the page. */
		{
			bool	success = buf_zip_decompress(block, FALSE);
			ut_a(success);
		}

		if (!recv_no_ibuf_operations) {
			if (access_time) {
#ifdef UNIV_IBUF_COUNT_DEBUG
				ut_a(ibuf_count_get(page_id) == 0);
#endif /* UNIV_IBUF_COUNT_DEBUG */
			} else {
				ibuf_merge_or_delete_for_page(
					block, page_id, &page_size, TRUE);
			}
		}

		buf_pool_mutex_enter(buf_pool);

		buf_page_mutex_enter(fix_block);

		buf_block_set_io_fix(fix_block, BUF_IO_NONE);

		buf_page_mutex_exit(fix_block);

		--buf_pool->n_pend_unzip;

		buf_pool_mutex_exit(buf_pool);

		rw_lock_x_unlock(&block->lock);

		break;

	case BUF_BLOCK_POOL_WATCH:
	case BUF_BLOCK_NOT_USED:
	case BUF_BLOCK_READY_FOR_USE:
	case BUF_BLOCK_MEMORY:
	case BUF_BLOCK_REMOVE_HASH:
		ut_error;
		break;
	}

	ut_ad(block == fix_block);
	ut_ad(fix_block->page.buf_fix_count > 0);

#ifdef UNIV_SYNC_DEBUG
	ut_ad(!rw_lock_own(hash_lock, RW_LOCK_X));
	ut_ad(!rw_lock_own(hash_lock, RW_LOCK_S));
#endif /* UNIV_SYNC_DEBUG */

	ut_ad(buf_block_get_state(fix_block) == BUF_BLOCK_FILE_PAGE);

#if defined UNIV_DEBUG || defined UNIV_IBUF_DEBUG

	if ((mode == BUF_GET_IF_IN_POOL || mode == BUF_GET_IF_IN_POOL_OR_WATCH)
	    && (ibuf_debug || buf_debug_execute_is_force_flush())) {

		/* Try to evict the block from the buffer pool, to use the
		insert buffer (change buffer) as much as possible. */

		buf_pool_mutex_enter(buf_pool);

		buf_block_unfix(fix_block);

		/* Now we are only holding the buf_pool->mutex,
		not block->mutex or hash_lock. Blocks cannot be
		relocated or enter or exit the buf_pool while we
		are holding the buf_pool->mutex. */

		if (buf_LRU_free_page(&fix_block->page, true)) {

			buf_pool_mutex_exit(buf_pool);

			/* If not own buf_pool_mutex,
			page_hash can be changed. */
			hash_lock = buf_page_hash_lock_get(buf_pool, page_id);

			rw_lock_x_lock(hash_lock);

			/* If not own buf_pool_mutex,
			page_hash can be changed. */
			hash_lock = buf_page_hash_lock_x_confirm(
				hash_lock, buf_pool, page_id);

			if (mode == BUF_GET_IF_IN_POOL_OR_WATCH) {
				/* Set the watch, as it would have
				been set if the page were not in the
				buffer pool in the first place. */
				block = (buf_block_t*) buf_pool_watch_set(
					page_id, &hash_lock);
			} else {
				block = (buf_block_t*) buf_page_hash_get_low(
					buf_pool, page_id);
			}

			rw_lock_x_unlock(hash_lock);

			if (block != NULL) {
				/* Either the page has been read in or
				a watch was set on that in the window
				where we released the buf_pool::mutex
				and before we acquire the hash_lock
				above. Try again. */
				guess = block;

				goto loop;
			}

			ib::info() << "innodb_change_buffering_debug evict "
				<< page_id;

			return(NULL);
		}

		buf_page_mutex_enter(fix_block);

		if (buf_flush_page_try(buf_pool, fix_block)) {

			ib::info() << "innodb_change_buffering_debug flush "
				<< page_id;

			guess = fix_block;

			goto loop;
		}

		buf_page_mutex_exit(fix_block);

		buf_block_fix(fix_block);

		/* Failed to evict the page; change it directly */

		buf_pool_mutex_exit(buf_pool);
	}
#endif /* UNIV_DEBUG || UNIV_IBUF_DEBUG */

	ut_ad(fix_block->page.buf_fix_count > 0);

#ifdef UNIV_SYNC_DEBUG
	/* We have already buffer fixed the page, and we are committed to
	returning this page to the caller. Register for debugging.
	Avoid debug latching if page/block belongs to system temporary
	tablespace (Not much needed for table with single threaded access.). */
	if (!fsp_is_system_temporary(page_id.space())) {
		ibool   ret;
		ret = rw_lock_s_lock_nowait(
			&fix_block->debug_latch, file, line);
		ut_a(ret);
	}
#endif /* UNIV_SYNC_DEBUG */

#if defined UNIV_DEBUG_FILE_ACCESSES || defined UNIV_DEBUG
	ut_a(mode == BUF_GET_POSSIBLY_FREED
	     || !fix_block->page.file_page_was_freed);
#endif

	/* Check if this is the first access to the page */
	access_time = buf_page_is_accessed(&fix_block->page);

	/* This is a heuristic and we don't care about ordering issues. */
	if (access_time == 0) {
		buf_page_mutex_enter(fix_block);

		buf_page_set_accessed(&fix_block->page);

		buf_page_mutex_exit(fix_block);
	}

	if (mode != BUF_PEEK_IF_IN_POOL) {
		buf_page_make_young_if_needed(&fix_block->page);
	}

#if defined UNIV_DEBUG || defined UNIV_BUF_DEBUG
	ut_a(fsp_skip_sanity_check(page_id.space())
	     || ++buf_dbg_counter % 5771
	     || buf_validate());
	ut_a(buf_block_get_state(fix_block) == BUF_BLOCK_FILE_PAGE);
#endif /* UNIV_DEBUG || UNIV_BUF_DEBUG */

	/* We have to wait here because the IO_READ state was set
	under the protection of the hash_lock and not the block->mutex
	and block->lock. */
	buf_wait_for_read(fix_block);

	/* Mark block as dirty if requested by caller. If not requested (false)
	then we avoid updating the dirty state of the block and retain the
	original one. This is reason why ?
	Same block can be shared/pinned by 2 different mtrs. If first mtr
	set the dirty state to true and second mtr mark it as false the last
	updated dirty state is retained. Which means we can loose flushing of
	a modified block. */
	if (dirty_with_no_latch) {
		fix_block->made_dirty_with_no_latch = dirty_with_no_latch;
	}

	mtr_memo_type_t	fix_type;

	switch (rw_latch) {
	case RW_NO_LATCH:

		fix_type = MTR_MEMO_BUF_FIX;
		break;

	case RW_S_LATCH:
		rw_lock_s_lock_inline(&fix_block->lock, 0, file, line);

		fix_type = MTR_MEMO_PAGE_S_FIX;
		break;

	case RW_SX_LATCH:
		rw_lock_sx_lock_inline(&fix_block->lock, 0, file, line);

		fix_type = MTR_MEMO_PAGE_SX_FIX;
		break;

	default:
		ut_ad(rw_latch == RW_X_LATCH);
		rw_lock_x_lock_inline(&fix_block->lock, 0, file, line);

		fix_type = MTR_MEMO_PAGE_X_FIX;
		break;
	}

	mtr_memo_push(mtr, fix_block, fix_type);

	if (mode != BUF_PEEK_IF_IN_POOL && !access_time) {
		/* In the case of a first access, try to apply linear
		read-ahead */

		buf_read_ahead_linear(page_id, page_size, ibuf_inside(mtr));
	}

#ifdef UNIV_IBUF_COUNT_DEBUG
	ut_a(ibuf_count_get(fix_block->page.id) == 0);
#endif
#ifdef UNIV_SYNC_DEBUG
	ut_ad(!rw_lock_own(hash_lock, RW_LOCK_X));
	ut_ad(!rw_lock_own(hash_lock, RW_LOCK_S));
#endif /* UNIV_SYNC_DEBUG */
	return(fix_block);
}

/********************************************************************//**
This is the general function used to get optimistic access to a database
page.
@return TRUE if success */
ibool
buf_page_optimistic_get(
/*====================*/
	ulint		rw_latch,/*!< in: RW_S_LATCH, RW_X_LATCH */
	buf_block_t*	block,	/*!< in: guessed buffer block */
	ib_uint64_t	modify_clock,/*!< in: modify clock value */
	const char*	file,	/*!< in: file name */
	ulint		line,	/*!< in: line where called */
	mtr_t*		mtr)	/*!< in: mini-transaction */
{
	buf_pool_t*	buf_pool;
	unsigned	access_time;
	ibool		success;

	ut_ad(block);
	ut_ad(mtr);
	ut_ad(mtr->is_active());
	ut_ad((rw_latch == RW_S_LATCH) || (rw_latch == RW_X_LATCH));

	buf_page_mutex_enter(block);

	if (UNIV_UNLIKELY(buf_block_get_state(block) != BUF_BLOCK_FILE_PAGE)) {

		buf_page_mutex_exit(block);

		return(FALSE);
	}

	buf_block_buf_fix_inc(block, file, line);

	access_time = buf_page_is_accessed(&block->page);

	buf_page_set_accessed(&block->page);

	buf_page_mutex_exit(block);

	buf_page_make_young_if_needed(&block->page);

	ut_ad(!ibuf_inside(mtr)
	      || ibuf_page(block->page.id, block->page.size, NULL));

	mtr_memo_type_t	fix_type;

	switch (rw_latch) {
	case RW_S_LATCH:
		success = rw_lock_s_lock_nowait(&block->lock, file, line);

		fix_type = MTR_MEMO_PAGE_S_FIX;
		break;
	case RW_X_LATCH:
		success = rw_lock_x_lock_func_nowait_inline(
			&block->lock, file, line);

		fix_type = MTR_MEMO_PAGE_X_FIX;
		break;
	default:
		ut_error; /* RW_SX_LATCH is not implemented yet */
	}

	if (!success) {
		buf_page_mutex_enter(block);
		buf_block_buf_fix_dec(block);
		buf_page_mutex_exit(block);

		return(FALSE);
	}

	if (modify_clock != block->modify_clock) {

		buf_block_dbg_add_level(block, SYNC_NO_ORDER_CHECK);

		if (rw_latch == RW_S_LATCH) {
			rw_lock_s_unlock(&block->lock);
		} else {
			rw_lock_x_unlock(&block->lock);
		}

		buf_page_mutex_enter(block);
		buf_block_buf_fix_dec(block);
		buf_page_mutex_exit(block);

		return(FALSE);
	}

	mtr_memo_push(mtr, block, fix_type);

#if defined UNIV_DEBUG || defined UNIV_BUF_DEBUG
	ut_a(fsp_skip_sanity_check(block->page.id.space())
	     || ++buf_dbg_counter % 5771
	     || buf_validate());
	ut_a(block->page.buf_fix_count > 0);
	ut_a(buf_block_get_state(block) == BUF_BLOCK_FILE_PAGE);
#endif /* UNIV_DEBUG || UNIV_BUF_DEBUG */

#if defined UNIV_DEBUG_FILE_ACCESSES || defined UNIV_DEBUG
	buf_page_mutex_enter(block);
	ut_a(!block->page.file_page_was_freed);
	buf_page_mutex_exit(block);
#endif /* defined UNIV_DEBUG_FILE_ACCESSES || defined UNIV_DEBUG */

	if (!access_time) {
		/* In the case of a first access, try to apply linear
		read-ahead */
		buf_read_ahead_linear(block->page.id, block->page.size,
				      ibuf_inside(mtr));
	}

#ifdef UNIV_IBUF_COUNT_DEBUG
	ut_a(ibuf_count_get(block->page.id) == 0);
#endif
	buf_pool = buf_pool_from_block(block);
	buf_pool->stat.n_page_gets++;

	return(TRUE);
}

/********************************************************************//**
This is used to get access to a known database page, when no waiting can be
done. For example, if a search in an adaptive hash index leads us to this
frame.
@return TRUE if success */
ibool
buf_page_get_known_nowait(
/*======================*/
	ulint		rw_latch,/*!< in: RW_S_LATCH, RW_X_LATCH */
	buf_block_t*	block,	/*!< in: the known page */
	ulint		mode,	/*!< in: BUF_MAKE_YOUNG or BUF_KEEP_OLD */
	const char*	file,	/*!< in: file name */
	ulint		line,	/*!< in: line where called */
	mtr_t*		mtr)	/*!< in: mini-transaction */
{
	buf_pool_t*	buf_pool;
	ibool		success;

	ut_ad(mtr->is_active());
	ut_ad((rw_latch == RW_S_LATCH) || (rw_latch == RW_X_LATCH));

	buf_page_mutex_enter(block);

	if (buf_block_get_state(block) == BUF_BLOCK_REMOVE_HASH) {
		/* Another thread is just freeing the block from the LRU list
		of the buffer pool: do not try to access this page; this
		attempt to access the page can only come through the hash
		index because when the buffer block state is ..._REMOVE_HASH,
		we have already removed it from the page address hash table
		of the buffer pool. */

		buf_page_mutex_exit(block);

		return(FALSE);
	}

	ut_a(buf_block_get_state(block) == BUF_BLOCK_FILE_PAGE);

	buf_block_buf_fix_inc(block, file, line);

	buf_page_set_accessed(&block->page);

	buf_page_mutex_exit(block);

	buf_pool = buf_pool_from_block(block);

	if (mode == BUF_MAKE_YOUNG) {
		buf_page_make_young_if_needed(&block->page);
	}

	ut_ad(!ibuf_inside(mtr) || mode == BUF_KEEP_OLD);

	mtr_memo_type_t	fix_type;

	switch (rw_latch) {
	case RW_S_LATCH:
		success = rw_lock_s_lock_nowait(&block->lock, file, line);
		fix_type = MTR_MEMO_PAGE_S_FIX;
		break;
	case RW_X_LATCH:
		success = rw_lock_x_lock_func_nowait_inline(
			&block->lock, file, line);

		fix_type = MTR_MEMO_PAGE_X_FIX;
		break;
	default:
		ut_error; /* RW_SX_LATCH is not implemented yet */
	}

	if (!success) {
		buf_page_mutex_enter(block);
		buf_block_buf_fix_dec(block);
		buf_page_mutex_exit(block);

		return(FALSE);
	}

	mtr_memo_push(mtr, block, fix_type);

#if defined UNIV_DEBUG || defined UNIV_BUF_DEBUG
	ut_a(++buf_dbg_counter % 5771 || buf_validate());
	ut_a(block->page.buf_fix_count > 0);
	ut_a(buf_block_get_state(block) == BUF_BLOCK_FILE_PAGE);
#endif /* UNIV_DEBUG || UNIV_BUF_DEBUG */
#if defined UNIV_DEBUG_FILE_ACCESSES || defined UNIV_DEBUG
	if (mode != BUF_KEEP_OLD) {
		/* If mode == BUF_KEEP_OLD, we are executing an I/O
		completion routine.  Avoid a bogus assertion failure
		when ibuf_merge_or_delete_for_page() is processing a
		page that was just freed due to DROP INDEX, or
		deleting a record from SYS_INDEXES. This check will be
		skipped in recv_recover_page() as well. */

		buf_page_mutex_enter(block);
		ut_a(!block->page.file_page_was_freed);
		buf_page_mutex_exit(block);
	}
#endif

#ifdef UNIV_IBUF_COUNT_DEBUG
	ut_a((mode == BUF_KEEP_OLD) || ibuf_count_get(block->page.id) == 0);
#endif
	buf_pool->stat.n_page_gets++;

	return(TRUE);
}

/** Given a tablespace id and page number tries to get that page. If the
page is not in the buffer pool it is not loaded and NULL is returned.
Suitable for using when holding the lock_sys_t::mutex.
@param[in]	page_id	page id
@param[in]	file	file name
@param[in]	line	line where called
@param[in]	mtr	mini-transaction
@return pointer to a page or NULL */
const buf_block_t*
buf_page_try_get_func(
	const page_id_t&	page_id,
	const char*		file,
	ulint			line,
	mtr_t*			mtr)
{
	buf_block_t*	block;
	ibool		success;
	buf_pool_t*	buf_pool = buf_pool_get(page_id);
	rw_lock_t*	hash_lock;

	ut_ad(mtr);
	ut_ad(mtr->is_active());

	block = buf_block_hash_get_s_locked(buf_pool, page_id, &hash_lock);

	if (!block || buf_block_get_state(block) != BUF_BLOCK_FILE_PAGE) {
		if (block) {
			rw_lock_s_unlock(hash_lock);
		}
		return(NULL);
	}

	ut_ad(!buf_pool_watch_is_sentinel(buf_pool, &block->page));

	buf_page_mutex_enter(block);
	rw_lock_s_unlock(hash_lock);

#if defined UNIV_DEBUG || defined UNIV_BUF_DEBUG
	ut_a(buf_block_get_state(block) == BUF_BLOCK_FILE_PAGE);
	ut_a(page_id.equals_to(block->page.id));
#endif /* UNIV_DEBUG || UNIV_BUF_DEBUG */

	buf_block_buf_fix_inc(block, file, line);
	buf_page_mutex_exit(block);

	mtr_memo_type_t	fix_type = MTR_MEMO_PAGE_S_FIX;
	success = rw_lock_s_lock_nowait(&block->lock, file, line);

	if (!success) {
		/* Let us try to get an X-latch. If the current thread
		is holding an X-latch on the page, we cannot get an
		S-latch. */

		fix_type = MTR_MEMO_PAGE_X_FIX;
		success = rw_lock_x_lock_func_nowait_inline(&block->lock,
							    file, line);
	}

	if (!success) {
		buf_page_mutex_enter(block);
		buf_block_buf_fix_dec(block);
		buf_page_mutex_exit(block);

		return(NULL);
	}

	mtr_memo_push(mtr, block, fix_type);
#if defined UNIV_DEBUG || defined UNIV_BUF_DEBUG
	ut_a(fsp_skip_sanity_check(block->page.id.space())
	     || ++buf_dbg_counter % 5771
	     || buf_validate());
	ut_a(block->page.buf_fix_count > 0);
	ut_a(buf_block_get_state(block) == BUF_BLOCK_FILE_PAGE);
#endif /* UNIV_DEBUG || UNIV_BUF_DEBUG */
#if defined UNIV_DEBUG_FILE_ACCESSES || defined UNIV_DEBUG
	buf_page_mutex_enter(block);
	ut_a(!block->page.file_page_was_freed);
	buf_page_mutex_exit(block);
#endif /* UNIV_DEBUG_FILE_ACCESSES || UNIV_DEBUG */
	buf_block_dbg_add_level(block, SYNC_NO_ORDER_CHECK);

	buf_pool->stat.n_page_gets++;

#ifdef UNIV_IBUF_COUNT_DEBUG
	ut_a(ibuf_count_get(block->page.id) == 0);
#endif

	return(block);
}

/********************************************************************//**
Initialize some fields of a control block. */
UNIV_INLINE
void
buf_page_init_low(
/*==============*/
	buf_page_t*	bpage)	/*!< in: block to init */
{
	bpage->flush_type = BUF_FLUSH_LRU;
	bpage->io_fix = BUF_IO_NONE;
	bpage->buf_fix_count = 0;
	bpage->freed_page_clock = 0;
	bpage->access_time = 0;
	bpage->newest_modification = 0;
	bpage->oldest_modification = 0;
	HASH_INVALIDATE(bpage, hash);
#if defined UNIV_DEBUG_FILE_ACCESSES || defined UNIV_DEBUG
	bpage->file_page_was_freed = FALSE;
#endif /* UNIV_DEBUG_FILE_ACCESSES || UNIV_DEBUG */
}

/** Inits a page to the buffer buf_pool.
@param[in,out]	buf_pool	buffer pool
@param[in]	page_id		page id
@param[in,out]	block		block to init */
static
void
buf_page_init(
	buf_pool_t*		buf_pool,
	const page_id_t&	page_id,
	const page_size_t&	page_size,
	buf_block_t*		block)
{
	buf_page_t*	hash_page;

	ut_ad(buf_pool == buf_pool_get(page_id));
	ut_ad(buf_pool_mutex_own(buf_pool));

	ut_ad(buf_page_mutex_own(block));
	ut_a(buf_block_get_state(block) != BUF_BLOCK_FILE_PAGE);

#ifdef UNIV_SYNC_DEBUG
	ut_ad(rw_lock_own(buf_page_hash_lock_get(buf_pool, page_id),
			  RW_LOCK_X));
#endif /* UNIV_SYNC_DEBUG */

	/* Set the state of the block */
	buf_block_set_file_page(block, page_id);

#ifdef UNIV_DEBUG_VALGRIND
	if (is_system_tablespace(page_id.space())) {
		/* Silence valid Valgrind warnings about uninitialized
		data being written to data files.  There are some unused
		bytes on some pages that InnoDB does not initialize. */
		UNIV_MEM_VALID(block->frame, UNIV_PAGE_SIZE);
	}
#endif /* UNIV_DEBUG_VALGRIND */

	buf_block_init_low(block);

	block->lock_hash_val = lock_rec_hash(page_id.space(),
					     page_id.page_no());

	buf_page_init_low(&block->page);

	/* Insert into the hash table of file pages */

	hash_page = buf_page_hash_get_low(buf_pool, page_id);

	if (hash_page == NULL) {
		/* Block not found in hash table */
	} else if (buf_pool_watch_is_sentinel(buf_pool, hash_page)) {
		/* Preserve the reference count. */
		ib_uint32_t	buf_fix_count = hash_page->buf_fix_count;

		ut_a(buf_fix_count > 0);

		os_atomic_increment_uint32(&block->page.buf_fix_count,
					   buf_fix_count);

		buf_pool_watch_remove(buf_pool, hash_page);
	} else {

		ib::error() << "Page " << page_id
			<< " already found in the hash table: "
			<< hash_page << ", " << block;

#if defined UNIV_DEBUG || defined UNIV_BUF_DEBUG
		buf_page_mutex_exit(block);
		buf_pool_mutex_exit(buf_pool);
		buf_print();
		buf_LRU_print();
		buf_validate();
		buf_LRU_validate();
#endif /* UNIV_DEBUG || UNIV_BUF_DEBUG */
		ut_error;
	}

	ut_ad(!block->page.in_zip_hash);
	ut_ad(!block->page.in_page_hash);
	ut_d(block->page.in_page_hash = TRUE);

	block->page.id.copy_from(page_id);
	block->page.size.copy_from(page_size);

	HASH_INSERT(buf_page_t, hash, buf_pool->page_hash,
		    page_id.fold(), &block->page);

	if (page_size.is_compressed()) {
		page_zip_set_size(&block->page.zip, page_size.physical());
	}
}

/** Inits a page for read to the buffer buf_pool. If the page is
(1) already in buf_pool, or
(2) if we specify to read only ibuf pages and the page is not an ibuf page, or
(3) if the space is deleted or being deleted,
then this function does nothing.
Sets the io_fix flag to BUF_IO_READ and sets a non-recursive exclusive lock
on the buffer frame. The io-handler must take care that the flag is cleared
and the lock released later.
@param[out]	err			DB_SUCCESS or DB_TABLESPACE_DELETED
@param[in]	mode			BUF_READ_IBUF_PAGES_ONLY, ...
@param[in]	page_id			page id
@param[in]	unzip			TRUE=request uncompressed page
@return pointer to the block or NULL */
buf_page_t*
buf_page_init_for_read(
	dberr_t*		err,
	ulint			mode,
	const page_id_t&	page_id,
	const page_size_t&	page_size,
	ibool			unzip)
{
	buf_block_t*	block;
	buf_page_t*	bpage	= NULL;
	buf_page_t*	watch_page;
	rw_lock_t*	hash_lock;
	mtr_t		mtr;
	ibool		lru	= FALSE;
	void*		data;
	buf_pool_t*	buf_pool = buf_pool_get(page_id);

	ut_ad(buf_pool);

	*err = DB_SUCCESS;

	if (mode == BUF_READ_IBUF_PAGES_ONLY) {
		/* It is a read-ahead within an ibuf routine */

		ut_ad(!ibuf_bitmap_page(page_id, page_size));

		ibuf_mtr_start(&mtr);

		if (!recv_no_ibuf_operations &&
		    !ibuf_page(page_id, page_size, &mtr)) {

			ibuf_mtr_commit(&mtr);

			return(NULL);
		}
	} else {
		ut_ad(mode == BUF_READ_ANY_PAGE);
	}

	if (page_size.is_compressed() && !unzip && !recv_recovery_is_on()) {
		block = NULL;
	} else {
		block = buf_LRU_get_free_block(buf_pool);
		ut_ad(block);
		ut_ad(buf_pool_from_block(block) == buf_pool);
	}

	buf_pool_mutex_enter(buf_pool);

	hash_lock = buf_page_hash_lock_get(buf_pool, page_id);
	rw_lock_x_lock(hash_lock);

	watch_page = buf_page_hash_get_low(buf_pool, page_id);
	if (watch_page && !buf_pool_watch_is_sentinel(buf_pool, watch_page)) {
		/* The page is already in the buffer pool. */
		watch_page = NULL;
		rw_lock_x_unlock(hash_lock);
		if (block) {
			buf_page_mutex_enter(block);
			buf_LRU_block_free_non_file_page(block);
			buf_page_mutex_exit(block);
		}

		bpage = NULL;
		goto func_exit;
	}

	if (block) {
		bpage = &block->page;

		buf_page_mutex_enter(block);

		ut_ad(buf_pool_from_bpage(bpage) == buf_pool);

		buf_page_init(buf_pool, page_id, page_size, block);

		/* Note: We are using the hash_lock for protection. This is
		safe because no other thread can lookup the block from the
		page hashtable yet. */

		buf_page_set_io_fix(bpage, BUF_IO_READ);

		rw_lock_x_unlock(hash_lock);

		/* The block must be put to the LRU list, to the old blocks */
		buf_LRU_add_block(bpage, TRUE/* to old blocks */);

		/* We set a pass-type x-lock on the frame because then
		the same thread which called for the read operation
		(and is running now at this point of code) can wait
		for the read to complete by waiting for the x-lock on
		the frame; if the x-lock were recursive, the same
		thread would illegally get the x-lock before the page
		read is completed.  The x-lock is cleared by the
		io-handler thread. */

		rw_lock_x_lock_gen(&block->lock, BUF_IO_READ);

		if (page_size.is_compressed()) {
			/* buf_pool->mutex may be released and
			reacquired by buf_buddy_alloc().  Thus, we
			must release block->mutex in order not to
			break the latching order in the reacquisition
			of buf_pool->mutex.  We also must defer this
			operation until after the block descriptor has
			been added to buf_pool->LRU and
			buf_pool->page_hash. */
			buf_page_mutex_exit(block);
			data = buf_buddy_alloc(buf_pool, page_size.physical(),
					       &lru);
			buf_page_mutex_enter(block);
			block->page.zip.data = (page_zip_t*) data;

			/* To maintain the invariant
			block->in_unzip_LRU_list
			== buf_page_belongs_to_unzip_LRU(&block->page)
			we have to add this block to unzip_LRU
			after block->page.zip.data is set. */
			ut_ad(buf_page_belongs_to_unzip_LRU(&block->page));
			buf_unzip_LRU_add_block(block, TRUE);
		}

		buf_page_mutex_exit(block);
	} else {
		rw_lock_x_unlock(hash_lock);

		/* The compressed page must be allocated before the
		control block (bpage), in order to avoid the
		invocation of buf_buddy_relocate_block() on
		uninitialized data. */
		data = buf_buddy_alloc(buf_pool, page_size.physical(), &lru);

		rw_lock_x_lock(hash_lock);

		/* If buf_buddy_alloc() allocated storage from the LRU list,
		it released and reacquired buf_pool->mutex.  Thus, we must
		check the page_hash again, as it may have been modified. */
		if (UNIV_UNLIKELY(lru)) {

			watch_page = buf_page_hash_get_low(buf_pool, page_id);

			if (UNIV_UNLIKELY(watch_page
			    && !buf_pool_watch_is_sentinel(buf_pool,
							   watch_page))) {

				/* The block was added by some other thread. */
				rw_lock_x_unlock(hash_lock);
				watch_page = NULL;
				buf_buddy_free(buf_pool, data,
					       page_size.physical());

				bpage = NULL;
				goto func_exit;
			}
		}

		bpage = buf_page_alloc_descriptor();

		/* Initialize the buf_pool pointer. */
		bpage->buf_pool_index = buf_pool_index(buf_pool);

		page_zip_des_init(&bpage->zip);
		page_zip_set_size(&bpage->zip, page_size.physical());
		bpage->zip.data = (page_zip_t*) data;

		bpage->size.copy_from(page_size);

		mutex_enter(&buf_pool->zip_mutex);
		UNIV_MEM_DESC(bpage->zip.data, bpage->size.physical());

		buf_page_init_low(bpage);

		bpage->state = BUF_BLOCK_ZIP_PAGE;
		bpage->id.copy_from(page_id);

#ifdef UNIV_DEBUG
		bpage->in_page_hash = FALSE;
		bpage->in_zip_hash = FALSE;
		bpage->in_flush_list = FALSE;
		bpage->in_free_list = FALSE;
		bpage->in_LRU_list = FALSE;
#endif /* UNIV_DEBUG */

		ut_d(bpage->in_page_hash = TRUE);

		if (watch_page != NULL) {

			/* Preserve the reference count. */
			ib_uint32_t	buf_fix_count;

			buf_fix_count = watch_page->buf_fix_count;

			ut_a(buf_fix_count > 0);

			os_atomic_increment_uint32(
				&bpage->buf_fix_count, buf_fix_count);

			ut_ad(buf_pool_watch_is_sentinel(buf_pool, watch_page));
			buf_pool_watch_remove(buf_pool, watch_page);
		}

		HASH_INSERT(buf_page_t, hash, buf_pool->page_hash,
			    bpage->id.fold(), bpage);

		rw_lock_x_unlock(hash_lock);

		/* The block must be put to the LRU list, to the old blocks.
		The zip size is already set into the page zip */
		buf_LRU_add_block(bpage, TRUE/* to old blocks */);
#if defined UNIV_DEBUG || defined UNIV_BUF_DEBUG
		buf_LRU_insert_zip_clean(bpage);
#endif /* UNIV_DEBUG || UNIV_BUF_DEBUG */

		buf_page_set_io_fix(bpage, BUF_IO_READ);

		mutex_exit(&buf_pool->zip_mutex);
	}

	buf_pool->n_pend_reads++;
func_exit:
	buf_pool_mutex_exit(buf_pool);

	if (mode == BUF_READ_IBUF_PAGES_ONLY) {

		ibuf_mtr_commit(&mtr);
	}


#ifdef UNIV_SYNC_DEBUG
	ut_ad(!rw_lock_own(hash_lock, RW_LOCK_X));
	ut_ad(!rw_lock_own(hash_lock, RW_LOCK_S));
#endif /* UNIV_SYNC_DEBUG */

	ut_ad(!bpage || buf_page_in_file(bpage));
	return(bpage);
}

/** Initializes a page to the buffer buf_pool. The page is usually not read
from a file even if it cannot be found in the buffer buf_pool. This is one
of the functions which perform to a block a state transition NOT_USED =>
FILE_PAGE (the other is buf_page_get_gen).
@param[in]	page_id		page id
@param[in]	page_size	page size
@param[in]	mtr		mini-transaction
@return pointer to the block, page bufferfixed */
buf_block_t*
buf_page_create(
	const page_id_t&	page_id,
	const page_size_t&	page_size,
	mtr_t*			mtr)
{
	buf_frame_t*	frame;
	buf_block_t*	block;
	buf_block_t*	free_block	= NULL;
	buf_pool_t*	buf_pool = buf_pool_get(page_id);
	rw_lock_t*	hash_lock;

	ut_ad(mtr->is_active());
	ut_ad(page_id.space() != 0 || !page_size.is_compressed());

	free_block = buf_LRU_get_free_block(buf_pool);

	buf_pool_mutex_enter(buf_pool);

	hash_lock = buf_page_hash_lock_get(buf_pool, page_id);
	rw_lock_x_lock(hash_lock);

	block = (buf_block_t*) buf_page_hash_get_low(buf_pool, page_id);

	if (block
	    && buf_page_in_file(&block->page)
	    && !buf_pool_watch_is_sentinel(buf_pool, &block->page)) {
#ifdef UNIV_IBUF_COUNT_DEBUG
		ut_a(ibuf_count_get(page_id) == 0);
#endif
#if defined UNIV_DEBUG_FILE_ACCESSES || defined UNIV_DEBUG
		block->page.file_page_was_freed = FALSE;
#endif /* UNIV_DEBUG_FILE_ACCESSES || UNIV_DEBUG */

		/* Page can be found in buf_pool */
		buf_pool_mutex_exit(buf_pool);
		rw_lock_x_unlock(hash_lock);

		buf_block_free(free_block);

		return(buf_page_get_with_no_latch(page_id, page_size, mtr));
	}

	/* If we get here, the page was not in buf_pool: init it there */

	DBUG_PRINT("ib_buf", ("create page " UINT32PF ":" UINT32PF,
			      page_id.space(), page_id.page_no()));

	block = free_block;

	buf_page_mutex_enter(block);

	buf_page_init(buf_pool, page_id, page_size, block);

	rw_lock_x_unlock(hash_lock);

	/* The block must be put to the LRU list */
	buf_LRU_add_block(&block->page, FALSE);

	buf_block_buf_fix_inc(block, __FILE__, __LINE__);
	buf_pool->stat.n_pages_created++;

	if (page_size.is_compressed()) {
		void*	data;
		ibool	lru;

		/* Prevent race conditions during buf_buddy_alloc(),
		which may release and reacquire buf_pool->mutex,
		by IO-fixing and X-latching the block. */

		buf_page_set_io_fix(&block->page, BUF_IO_READ);
		rw_lock_x_lock(&block->lock);

		buf_page_mutex_exit(block);
		/* buf_pool->mutex may be released and reacquired by
		buf_buddy_alloc().  Thus, we must release block->mutex
		in order not to break the latching order in
		the reacquisition of buf_pool->mutex.  We also must
		defer this operation until after the block descriptor
		has been added to buf_pool->LRU and buf_pool->page_hash. */
		data = buf_buddy_alloc(buf_pool, page_size.physical(), &lru);
		buf_page_mutex_enter(block);
		block->page.zip.data = (page_zip_t*) data;

		/* To maintain the invariant
		block->in_unzip_LRU_list
		== buf_page_belongs_to_unzip_LRU(&block->page)
		we have to add this block to unzip_LRU after
		block->page.zip.data is set. */
		ut_ad(buf_page_belongs_to_unzip_LRU(&block->page));
		buf_unzip_LRU_add_block(block, FALSE);

		buf_page_set_io_fix(&block->page, BUF_IO_NONE);
		rw_lock_x_unlock(&block->lock);
	}

	buf_pool_mutex_exit(buf_pool);

	mtr_memo_push(mtr, block, MTR_MEMO_BUF_FIX);

	buf_page_set_accessed(&block->page);

	buf_page_mutex_exit(block);

	/* Delete possible entries for the page from the insert buffer:
	such can exist if the page belonged to an index which was dropped */
	ibuf_merge_or_delete_for_page(NULL, page_id, &page_size, TRUE);

	frame = block->frame;

	memset(frame + FIL_PAGE_PREV, 0xff, 4);
	memset(frame + FIL_PAGE_NEXT, 0xff, 4);
	mach_write_to_2(frame + FIL_PAGE_TYPE, FIL_PAGE_TYPE_ALLOCATED);
	/* FIL_PAGE_FILE_FLUSH_LSN is only used on the following pages:
	(1) The first page of the InnoDB system tablespace (page 0:0)
	(2) FIL_RTREE_SPLIT_SEQ_NUM on R-tree pages */
	memset(frame + FIL_PAGE_FILE_FLUSH_LSN, 0, 8);

#if defined UNIV_DEBUG || defined UNIV_BUF_DEBUG
	ut_a(++buf_dbg_counter % 5771 || buf_validate());
#endif /* UNIV_DEBUG || UNIV_BUF_DEBUG */
#ifdef UNIV_IBUF_COUNT_DEBUG
	ut_a(ibuf_count_get(block->page.id) == 0);
#endif
	return(block);
}

/********************************************************************//**
Monitor the buffer page read/write activity, and increment corresponding
counter value if MONITOR_MODULE_BUF_PAGE (module_buf_page) module is
enabled. */
static
void
buf_page_monitor(
/*=============*/
	const buf_page_t*	bpage,	/*!< in: pointer to the block */
	enum buf_io_fix		io_type)/*!< in: io_fix types */
{
	monitor_id_t	counter;

	ut_a(io_type == BUF_IO_READ || io_type == BUF_IO_WRITE);

	const index_id_t	ibuf_index_id = static_cast<index_id_t>(
		DICT_IBUF_ID_MIN + IBUF_SPACE_ID);

	const byte*		frame = bpage->zip.data != NULL
		? bpage->zip.data
		: ((buf_block_t*) bpage)->frame;

	const ulint		page_type = fil_page_get_type(frame);

	ulint			level;
	index_id_t		index_id;

	if (page_type == FIL_PAGE_INDEX || page_type == FIL_PAGE_RTREE) {

		level = btr_page_get_level_low(frame);

		index_id = btr_page_get_index_id(frame);

		/* Account reading of leaf pages into the buffer pool(s). */
		if (level == 0 && io_type == BUF_IO_READ
		    && index_id != ibuf_index_id) {
			ib::info() /* XXX */
				<< buf_stat_per_index->get(index_id)
				<< " inc (read) index_id=" << index_id
				<< " " << bpage->id;
			buf_stat_per_index->inc(index_id);
		}
	}

	if (!MONITOR_IS_ON(MONITOR_MODULE_BUF_PAGE)) {
		return;
	}

	switch (page_type) {
	case FIL_PAGE_INDEX:
	case FIL_PAGE_RTREE:
		/* Check if it is an index page for insert buffer */
<<<<<<< HEAD
		if (index_id == ibuf_index_id) {

=======
		if (btr_page_get_index_id(frame) == static_cast<space_index_t>(
			    DICT_IBUF_ID_MIN + IBUF_SPACE_ID)) {
>>>>>>> a603fd46
			if (level == 0) {
				counter = MONITOR_RW_COUNTER(
					io_type, MONITOR_INDEX_IBUF_LEAF_PAGE);
			} else {
				counter = MONITOR_RW_COUNTER(
					io_type,
					MONITOR_INDEX_IBUF_NON_LEAF_PAGE);
			}
		} else {
			if (level == 0) {
				counter = MONITOR_RW_COUNTER(
					io_type, MONITOR_INDEX_LEAF_PAGE);
			} else {
				counter = MONITOR_RW_COUNTER(
					io_type, MONITOR_INDEX_NON_LEAF_PAGE);
			}
		}
		break;

	case FIL_PAGE_UNDO_LOG:
		counter = MONITOR_RW_COUNTER(io_type, MONITOR_UNDO_LOG_PAGE);
		break;

	case FIL_PAGE_INODE:
		counter = MONITOR_RW_COUNTER(io_type, MONITOR_INODE_PAGE);
		break;

	case FIL_PAGE_IBUF_FREE_LIST:
		counter = MONITOR_RW_COUNTER(io_type,
					     MONITOR_IBUF_FREELIST_PAGE);
		break;

	case FIL_PAGE_IBUF_BITMAP:
		counter = MONITOR_RW_COUNTER(io_type,
					     MONITOR_IBUF_BITMAP_PAGE);
		break;

	case FIL_PAGE_TYPE_SYS:
		counter = MONITOR_RW_COUNTER(io_type, MONITOR_SYSTEM_PAGE);
		break;

	case FIL_PAGE_TYPE_TRX_SYS:
		counter = MONITOR_RW_COUNTER(io_type, MONITOR_TRX_SYSTEM_PAGE);
		break;

	case FIL_PAGE_TYPE_FSP_HDR:
		counter = MONITOR_RW_COUNTER(io_type, MONITOR_FSP_HDR_PAGE);
		break;

	case FIL_PAGE_TYPE_XDES:
		counter = MONITOR_RW_COUNTER(io_type, MONITOR_XDES_PAGE);
		break;

	case FIL_PAGE_TYPE_BLOB:
		counter = MONITOR_RW_COUNTER(io_type, MONITOR_BLOB_PAGE);
		break;

	case FIL_PAGE_TYPE_ZBLOB:
		counter = MONITOR_RW_COUNTER(io_type, MONITOR_ZBLOB_PAGE);
		break;

	case FIL_PAGE_TYPE_ZBLOB2:
		counter = MONITOR_RW_COUNTER(io_type, MONITOR_ZBLOB2_PAGE);
		break;

	default:
		counter = MONITOR_RW_COUNTER(io_type, MONITOR_OTHER_PAGE);
	}

	MONITOR_INC_NOCHECK(counter);
}

/********************************************************************//**
Mark a table with the specified space pointed by bpage->id.space() corrupted.
Also remove the bpage from LRU list.
@return TRUE if successful */
static
ibool
buf_mark_space_corrupt(
/*===================*/
	buf_page_t*	bpage)	/*!< in: pointer to the block in question */
{
	buf_pool_t*	buf_pool = buf_pool_from_bpage(bpage);
	const ibool	uncompressed = (buf_page_get_state(bpage)
					== BUF_BLOCK_FILE_PAGE);
	ib_uint32_t	space = bpage->id.space();
	ibool		ret = TRUE;

	/* First unfix and release lock on the bpage */
	buf_pool_mutex_enter(buf_pool);
	mutex_enter(buf_page_get_mutex(bpage));
	ut_ad(buf_page_get_io_fix(bpage) == BUF_IO_READ);
	ut_ad(bpage->buf_fix_count == 0);

	/* Set BUF_IO_NONE before we remove the block from LRU list */
	buf_page_set_io_fix(bpage, BUF_IO_NONE);

	if (uncompressed) {
		rw_lock_x_unlock_gen(
			&((buf_block_t*) bpage)->lock,
			BUF_IO_READ);
	}

	mutex_exit(buf_page_get_mutex(bpage));

	/* Find the table with specified space id, and mark it corrupted */
	if (dict_set_corrupted_by_space(space)) {
		buf_LRU_free_one_page(bpage);
	} else {
		ret = FALSE;
	}

	ut_ad(buf_pool->n_pend_reads > 0);
	buf_pool->n_pend_reads--;

	buf_pool_mutex_exit(buf_pool);

	return(ret);
}

/********************************************************************//**
Completes an asynchronous read or write request of a file page to or from
the buffer pool.
@return true if successful */
bool
buf_page_io_complete(
/*=================*/
	buf_page_t*	bpage,	/*!< in: pointer to the block in question */
	bool		evict)	/*!< in: whether or not to evict the page
				from LRU list. */

{
	enum buf_io_fix	io_type;
	buf_pool_t*	buf_pool = buf_pool_from_bpage(bpage);
	const ibool	uncompressed = (buf_page_get_state(bpage)
					== BUF_BLOCK_FILE_PAGE);

	ut_a(buf_page_in_file(bpage));

	/* We do not need protect io_fix here by mutex to read
	it because this is the only function where we can change the value
	from BUF_IO_READ or BUF_IO_WRITE to some other value, and our code
	ensures that this is the only thread that handles the i/o for this
	block. */

	io_type = buf_page_get_io_fix(bpage);
	ut_ad(io_type == BUF_IO_READ || io_type == BUF_IO_WRITE);

	if (io_type == BUF_IO_READ) {
		ulint	read_page_no;
		ulint	read_space_id;
		byte*	frame;

		if (bpage->size.is_compressed()) {
			frame = bpage->zip.data;
			buf_pool->n_pend_unzip++;
			if (uncompressed
			    && !buf_zip_decompress((buf_block_t*) bpage,
						   FALSE)) {

				buf_pool->n_pend_unzip--;
				goto corrupt;
			}
			buf_pool->n_pend_unzip--;
		} else {
			ut_a(uncompressed);
			frame = ((buf_block_t*) bpage)->frame;
		}

		/* If this page is not uninitialized and not in the
		doublewrite buffer, then the page number and space id
		should be the same as in block. */
		read_page_no = mach_read_from_4(frame + FIL_PAGE_OFFSET);
		read_space_id = mach_read_from_4(
			frame + FIL_PAGE_ARCH_LOG_NO_OR_SPACE_ID);

		if (bpage->id.space() == TRX_SYS_SPACE
		    && buf_dblwr_page_inside(bpage->id.page_no())) {

			ib::error() << "Reading page " << bpage->id
				<< ", which is in the doublewrite buffer!";

		} else if (!read_space_id && !read_page_no) {
			/* This is likely an uninitialized page. */
		} else if ((bpage->id.space() != 0
			    && bpage->id.space() != read_space_id)
			   || bpage->id.page_no() != read_page_no) {
			/* We did not compare space_id to read_space_id
			if bpage->space == 0, because the field on the
			page may contain garbage in MySQL < 4.1.1,
			which only supported bpage->space == 0. */

			ib::error() << "Space id and page no stored in "
				"the page, read in are "
				<< page_id_t(read_space_id, read_page_no)
				<< ", should be " << bpage->id;
		}

		/* From version 3.23.38 up we store the page checksum
		to the 4 first bytes of the page end lsn field */
		if (buf_page_is_corrupted(true, frame, bpage->size,
					  fsp_is_checksum_disabled(
						bpage->id.space()))) {

			/* Not a real corruption if it was triggered by
			error injection */
			DBUG_EXECUTE_IF(
				"buf_page_import_corrupt_failure",
				if (bpage->id.space() > TRX_SYS_SPACE
				    && !Tablespace::is_undo_tablespace(
					    bpage->id.space())
				    && buf_mark_space_corrupt(bpage)) {
					ib::info() << "Simulated IMPORT "
						"corruption";
					return(true);
				}
				goto page_not_corrupt;
				;);
corrupt:
			ib::error() << "Database page corruption on disk"
				" or a failed file read of page " << bpage->id
				<< ". You may have to recover from a backup.";

			buf_page_print(frame, bpage->size,
				       BUF_PAGE_PRINT_NO_CRASH);

			ib::info() << "It is also possible that your operating"
				" system has corrupted its own file cache and"
				" rebooting your computer removes the error."
				" If the corrupt page is an index page."
				" You can also try to fix the corruption"
				" by dumping, dropping, and reimporting"
				" the corrupt table. You can use CHECK"
				" TABLE to scan your table for corruption. "
				<< FORCE_RECOVERY_MSG;

			if (srv_force_recovery < SRV_FORCE_IGNORE_CORRUPT) {
				/* If page space id is larger than TRX_SYS_SPACE
				(0), we will attempt to mark the corresponding
				table as corrupted instead of crashing server */
				if (bpage->id.space() > TRX_SYS_SPACE
				    && buf_mark_space_corrupt(bpage)) {
					return(false);
				} else {
					ib::fatal() << "Aborting because of a"
						" corrupt database page.";
				}
			}
		}

		DBUG_EXECUTE_IF("buf_page_import_corrupt_failure",
				page_not_corrupt:  bpage = bpage; );

		if (recv_recovery_is_on()) {
			/* Pages must be uncompressed for crash recovery. */
			ut_a(uncompressed);
			recv_recover_page(TRUE, (buf_block_t*) bpage);
		}

		/* If space is being truncated then avoid ibuf operation.
		During re-init we have already freed ibuf entries. */
		if (uncompressed
		    && !recv_no_ibuf_operations
		    && !Tablespace::is_undo_tablespace(bpage->id.space())
		    && bpage->id.space() != srv_tmp_space.space_id()
		    && !srv_is_tablespace_truncated(bpage->id.space())
		    && fil_page_get_type(frame) == FIL_PAGE_INDEX
		    && page_is_leaf(frame)) {

			ibuf_merge_or_delete_for_page(
				(buf_block_t*) bpage, bpage->id,
				&bpage->size, TRUE);
		}
	}

	buf_pool_mutex_enter(buf_pool);
	mutex_enter(buf_page_get_mutex(bpage));

#ifdef UNIV_IBUF_COUNT_DEBUG
	if (io_type == BUF_IO_WRITE || uncompressed) {
		/* For BUF_IO_READ of compressed-only blocks, the
		buffered operations will be merged by buf_page_get_gen()
		after the block has been uncompressed. */
		ut_a(ibuf_count_get(bpage->id) == 0);
	}
#endif
	/* Because this thread which does the unlocking is not the same that
	did the locking, we use a pass value != 0 in unlock, which simply
	removes the newest lock debug record, without checking the thread
	id. */

	buf_page_set_io_fix(bpage, BUF_IO_NONE);
	buf_page_monitor(bpage, io_type);

	switch (io_type) {
	case BUF_IO_READ:
		/* NOTE that the call to ibuf may have moved the ownership of
		the x-latch to this OS thread: do not let this confuse you in
		debugging! */

		ut_ad(buf_pool->n_pend_reads > 0);
		buf_pool->n_pend_reads--;
		buf_pool->stat.n_pages_read++;

		if (uncompressed) {
			rw_lock_x_unlock_gen(&((buf_block_t*) bpage)->lock,
					     BUF_IO_READ);
		}

		mutex_exit(buf_page_get_mutex(bpage));

		break;

	case BUF_IO_WRITE:
		/* Write means a flush operation: call the completion
		routine in the flush system */

		buf_flush_write_complete(bpage);

		if (uncompressed) {
			rw_lock_sx_unlock_gen(&((buf_block_t*) bpage)->lock,
					      BUF_IO_WRITE);
		}

		buf_pool->stat.n_pages_written++;

		/* We decide whether or not to evict the page from the
		LRU list based on the flush_type.
		* BUF_FLUSH_LIST: don't evict
		* BUF_FLUSH_LRU: always evict
		* BUF_FLUSH_SINGLE_PAGE: eviction preference is passed
		by the caller explicitly. */
		if (buf_page_get_flush_type(bpage) == BUF_FLUSH_LRU) {
			evict = true;
		}

		if (evict) {
			mutex_exit(buf_page_get_mutex(bpage));
			buf_LRU_free_page(bpage, true);
		} else {
			mutex_exit(buf_page_get_mutex(bpage));
		}

		break;

	default:
		ut_error;
	}


	DBUG_PRINT("ib_buf", ("%s page " UINT32PF ":" UINT32PF,
			      io_type == BUF_IO_READ ? "read" : "wrote",
			      bpage->id.space(), bpage->id.page_no()));

	buf_pool_mutex_exit(buf_pool);

	return(true);
}

/*********************************************************************//**
Asserts that all file pages in the buffer are in a replaceable state.
@return TRUE */
static
ibool
buf_all_freed_instance(
/*===================*/
	buf_pool_t*	buf_pool)	/*!< in: buffer pool instancce */
{
	ulint		i;
	buf_chunk_t*	chunk;

	ut_ad(buf_pool);

	buf_pool_mutex_enter(buf_pool);

	chunk = buf_pool->chunks;

	for (i = buf_pool->n_chunks; i--; chunk++) {

		const buf_block_t* block = buf_chunk_not_freed(chunk);

		if (UNIV_LIKELY_NULL(block)) {
			ib::fatal() << "Page " << block->page.id
				<< " still fixed or dirty";
		}
	}

	buf_pool_mutex_exit(buf_pool);

	return(TRUE);
}

/*********************************************************************//**
Invalidates file pages in one buffer pool instance */
static
void
buf_pool_invalidate_instance(
/*=========================*/
	buf_pool_t*	buf_pool)	/*!< in: buffer pool instance */
{
	ulint		i;

	buf_pool_mutex_enter(buf_pool);

	for (i = BUF_FLUSH_LRU; i < BUF_FLUSH_N_TYPES; i++) {

		/* As this function is called during startup and
		during redo application phase during recovery, InnoDB
		is single threaded (apart from IO helper threads) at
		this stage. No new write batch can be in intialization
		stage at this point. */
		ut_ad(buf_pool->init_flush[i] == FALSE);

		/* However, it is possible that a write batch that has
		been posted earlier is still not complete. For buffer
		pool invalidation to proceed we must ensure there is NO
		write activity happening. */
		if (buf_pool->n_flush[i] > 0) {
			buf_flush_t	type = static_cast<buf_flush_t>(i);

			buf_pool_mutex_exit(buf_pool);
			buf_flush_wait_batch_end(buf_pool, type);
			buf_pool_mutex_enter(buf_pool);
		}
	}

	buf_pool_mutex_exit(buf_pool);

	ut_ad(buf_all_freed_instance(buf_pool));

	buf_pool_mutex_enter(buf_pool);

	while (buf_LRU_scan_and_free_block(buf_pool, true)) {
	}

	ut_ad(UT_LIST_GET_LEN(buf_pool->LRU) == 0);
	ut_ad(UT_LIST_GET_LEN(buf_pool->unzip_LRU) == 0);

	buf_pool->freed_page_clock = 0;
	buf_pool->LRU_old = NULL;
	buf_pool->LRU_old_len = 0;

	memset(&buf_pool->stat, 0x00, sizeof(buf_pool->stat));
	buf_refresh_io_stats(buf_pool);

	buf_pool_mutex_exit(buf_pool);
}

/*********************************************************************//**
Invalidates the file pages in the buffer pool when an archive recovery is
completed. All the file pages buffered must be in a replaceable state when
this function is called: not latched and not modified. */
void
buf_pool_invalidate(void)
/*=====================*/
{
	ulint   i;

	for (i = 0; i < srv_buf_pool_instances; i++) {
		buf_pool_invalidate_instance(buf_pool_from_array(i));
	}
}

#if defined UNIV_DEBUG || defined UNIV_BUF_DEBUG
/*********************************************************************//**
Validates data in one buffer pool instance
@return TRUE */
static
ibool
buf_pool_validate_instance(
/*=======================*/
	buf_pool_t*	buf_pool)	/*!< in: buffer pool instance */
{
	buf_page_t*	b;
	buf_chunk_t*	chunk;
	ulint		i;
	ulint		n_lru_flush	= 0;
	ulint		n_page_flush	= 0;
	ulint		n_list_flush	= 0;
	ulint		n_lru		= 0;
	ulint		n_flush		= 0;
	ulint		n_free		= 0;
	ulint		n_zip		= 0;

	ut_ad(buf_pool);

	buf_pool_mutex_enter(buf_pool);
	hash_lock_x_all(buf_pool->page_hash);

	chunk = buf_pool->chunks;

	/* Check the uncompressed blocks. */

	for (i = buf_pool->n_chunks; i--; chunk++) {

		ulint		j;
		buf_block_t*	block = chunk->blocks;

		for (j = chunk->size; j--; block++) {

			buf_page_mutex_enter(block);

			switch (buf_block_get_state(block)) {
			case BUF_BLOCK_POOL_WATCH:
			case BUF_BLOCK_ZIP_PAGE:
			case BUF_BLOCK_ZIP_DIRTY:
				/* These should only occur on
				zip_clean, zip_free[], or flush_list. */
				ut_error;
				break;

			case BUF_BLOCK_FILE_PAGE:
				ut_a(buf_page_hash_get_low(
						buf_pool, block->page.id)
				     == &block->page);

#ifdef UNIV_IBUF_COUNT_DEBUG
				ut_a(buf_page_get_io_fix(&block->page)
				     == BUF_IO_READ
				     || !ibuf_count_get(block->page.id));
#endif
				switch (buf_page_get_io_fix(&block->page)) {
				case BUF_IO_NONE:
					break;

				case BUF_IO_WRITE:
					switch (buf_page_get_flush_type(
							&block->page)) {
					case BUF_FLUSH_LRU:
						n_lru_flush++;
						goto assert_s_latched;
					case BUF_FLUSH_SINGLE_PAGE:
						n_page_flush++;
assert_s_latched:
						ut_a(rw_lock_is_locked(
							     &block->lock,
								     RW_LOCK_S)
						     || rw_lock_is_locked(
								&block->lock,
								RW_LOCK_SX));
						break;
					case BUF_FLUSH_LIST:
						n_list_flush++;
						break;
					default:
						ut_error;
					}

					break;

				case BUF_IO_READ:

					ut_a(rw_lock_is_locked(&block->lock,
							       RW_LOCK_X));
					break;

				case BUF_IO_PIN:
					break;
				}

				n_lru++;
				break;

			case BUF_BLOCK_NOT_USED:
				n_free++;
				break;

			case BUF_BLOCK_READY_FOR_USE:
			case BUF_BLOCK_MEMORY:
			case BUF_BLOCK_REMOVE_HASH:
				/* do nothing */
				break;
			}

			buf_page_mutex_exit(block);
		}
	}

	mutex_enter(&buf_pool->zip_mutex);

	/* Check clean compressed-only blocks. */

	for (b = UT_LIST_GET_FIRST(buf_pool->zip_clean); b;
	     b = UT_LIST_GET_NEXT(list, b)) {
		ut_a(buf_page_get_state(b) == BUF_BLOCK_ZIP_PAGE);
		switch (buf_page_get_io_fix(b)) {
		case BUF_IO_NONE:
		case BUF_IO_PIN:
			/* All clean blocks should be I/O-unfixed. */
			break;
		case BUF_IO_READ:
			/* In buf_LRU_free_page(), we temporarily set
			b->io_fix = BUF_IO_READ for a newly allocated
			control block in order to prevent
			buf_page_get_gen() from decompressing the block. */
			break;
		default:
			ut_error;
			break;
		}

		/* It is OK to read oldest_modification here because
		we have acquired buf_pool->zip_mutex above which acts
		as the 'block->mutex' for these bpages. */
		ut_a(!b->oldest_modification);
		ut_a(buf_page_hash_get_low(buf_pool, b->id) == b);
		n_lru++;
		n_zip++;
	}

	/* Check dirty blocks. */

	buf_flush_list_mutex_enter(buf_pool);
	for (b = UT_LIST_GET_FIRST(buf_pool->flush_list); b;
	     b = UT_LIST_GET_NEXT(list, b)) {
		ut_ad(b->in_flush_list);
		ut_a(b->oldest_modification);
		n_flush++;

		switch (buf_page_get_state(b)) {
		case BUF_BLOCK_ZIP_DIRTY:
			n_lru++;
			n_zip++;
			switch (buf_page_get_io_fix(b)) {
			case BUF_IO_NONE:
			case BUF_IO_READ:
			case BUF_IO_PIN:
				break;
			case BUF_IO_WRITE:
				switch (buf_page_get_flush_type(b)) {
				case BUF_FLUSH_LRU:
					n_lru_flush++;
					break;
				case BUF_FLUSH_SINGLE_PAGE:
					n_page_flush++;
					break;
				case BUF_FLUSH_LIST:
					n_list_flush++;
					break;
				default:
					ut_error;
				}
				break;
			}
			break;
		case BUF_BLOCK_FILE_PAGE:
			/* uncompressed page */
			break;
		case BUF_BLOCK_POOL_WATCH:
		case BUF_BLOCK_ZIP_PAGE:
		case BUF_BLOCK_NOT_USED:
		case BUF_BLOCK_READY_FOR_USE:
		case BUF_BLOCK_MEMORY:
		case BUF_BLOCK_REMOVE_HASH:
			ut_error;
			break;
		}
		ut_a(buf_page_hash_get_low(buf_pool, b->id) == b);
	}

	ut_a(UT_LIST_GET_LEN(buf_pool->flush_list) == n_flush);

	hash_unlock_x_all(buf_pool->page_hash);
	buf_flush_list_mutex_exit(buf_pool);

	mutex_exit(&buf_pool->zip_mutex);

	if (buf_pool->curr_size == buf_pool->old_size
	    && n_lru + n_free > buf_pool->curr_size + n_zip) {

		ib::fatal() << "n_LRU " << n_lru << ", n_free " << n_free
			<< ", pool " << buf_pool->curr_size
			<< " zip " << n_zip << ". Aborting...";
	}

	ut_a(UT_LIST_GET_LEN(buf_pool->LRU) == n_lru);
	if (buf_pool->curr_size == buf_pool->old_size
	    && UT_LIST_GET_LEN(buf_pool->free) != n_free) {

		ib::fatal() << "Free list len "
			<< UT_LIST_GET_LEN(buf_pool->free)
			<< ", free blocks " << n_free << ". Aborting...";
	}

	ut_a(buf_pool->n_flush[BUF_FLUSH_LIST] == n_list_flush);
	ut_a(buf_pool->n_flush[BUF_FLUSH_LRU] == n_lru_flush);
	ut_a(buf_pool->n_flush[BUF_FLUSH_SINGLE_PAGE] == n_page_flush);

	buf_pool_mutex_exit(buf_pool);

	ut_a(buf_LRU_validate());
	ut_a(buf_flush_validate(buf_pool));

	return(TRUE);
}

/*********************************************************************//**
Validates the buffer buf_pool data structure.
@return TRUE */
ibool
buf_validate(void)
/*==============*/
{
	ulint	i;

	for (i = 0; i < srv_buf_pool_instances; i++) {
		buf_pool_t*	buf_pool;

		buf_pool = buf_pool_from_array(i);

		buf_pool_validate_instance(buf_pool);
	}
	return(TRUE);
}

#endif /* UNIV_DEBUG || UNIV_BUF_DEBUG */

#if defined UNIV_DEBUG_PRINT || defined UNIV_DEBUG || defined UNIV_BUF_DEBUG
/*********************************************************************//**
Prints info of the buffer buf_pool data structure for one instance. */
static
void
buf_print_instance(
/*===============*/
	buf_pool_t*	buf_pool)
{
	index_id_t*	index_ids;
	ulint*		counts;
	ulint		size;
	ulint		i;
	ulint		j;
	ulint		n_found;
	buf_chunk_t*	chunk;

	ut_ad(buf_pool);

	size = buf_pool->curr_size;

	index_ids = static_cast<index_id_t*>(
		ut_malloc_nokey(size * sizeof *index_ids));

	counts = static_cast<ulint*>(ut_malloc_nokey(sizeof(ulint) * size));

	buf_pool_mutex_enter(buf_pool);
	buf_flush_list_mutex_enter(buf_pool);

	ib::info() << *buf_pool;

	buf_flush_list_mutex_exit(buf_pool);

	/* Count the number of blocks belonging to each index in the buffer */

	n_found = 0;

	chunk = buf_pool->chunks;

	for (i = buf_pool->n_chunks; i--; chunk++) {
		buf_block_t*	block		= chunk->blocks;
		ulint		n_blocks	= chunk->size;

		for (; n_blocks--; block++) {
			const buf_frame_t* frame = block->frame;

			if (fil_page_index_page_check(frame)) {

				index_id_t	id(
					block->page.id.space(),
					btr_page_get_index_id(frame));

				/* Look for the id in the index_ids array */
				j = 0;

				while (j < n_found) {

					if (index_ids[j] == id) {
						counts[j]++;

						break;
					}
					j++;
				}

				if (j == n_found) {
					n_found++;
					index_ids[j] = id;
					counts[j] = 1;
				}
			}
		}
	}

	buf_pool_mutex_exit(buf_pool);

	for (i = 0; i < n_found; i++) {
		ib::info	info;

		info << "Block count for index "
		     << index_ids[i] << " in buffer is about "
		     << counts[i];
	}

	ut_free(index_ids);
	ut_free(counts);

	ut_a(buf_pool_validate_instance(buf_pool));
}

/*********************************************************************//**
Prints info of the buffer buf_pool data structure. */
void
buf_print(void)
/*===========*/
{
	ulint   i;

	for (i = 0; i < srv_buf_pool_instances; i++) {
		buf_pool_t*	buf_pool;

		buf_pool = buf_pool_from_array(i);
		buf_print_instance(buf_pool);
	}
}
#endif /* UNIV_DEBUG_PRINT || UNIV_DEBUG || UNIV_BUF_DEBUG */

#ifdef UNIV_DEBUG
/*********************************************************************//**
Returns the number of latched pages in the buffer pool.
@return number of latched pages */
ulint
buf_get_latched_pages_number_instance(
/*==================================*/
	buf_pool_t*	buf_pool)	/*!< in: buffer pool instance */
{
	buf_page_t*	b;
	ulint		i;
	buf_chunk_t*	chunk;
	ulint		fixed_pages_number = 0;

	buf_pool_mutex_enter(buf_pool);

	chunk = buf_pool->chunks;

	for (i = buf_pool->n_chunks; i--; chunk++) {
		buf_block_t*	block;
		ulint		j;

		block = chunk->blocks;

		for (j = chunk->size; j--; block++) {
			if (buf_block_get_state(block)
			    != BUF_BLOCK_FILE_PAGE) {

				continue;
			}

			buf_page_mutex_enter(block);

			if (block->page.buf_fix_count != 0
			    || buf_page_get_io_fix(&block->page)
			    != BUF_IO_NONE) {
				fixed_pages_number++;
			}

			buf_page_mutex_exit(block);
		}
	}

	mutex_enter(&buf_pool->zip_mutex);

	/* Traverse the lists of clean and dirty compressed-only blocks. */

	for (b = UT_LIST_GET_FIRST(buf_pool->zip_clean); b;
	     b = UT_LIST_GET_NEXT(list, b)) {
		ut_a(buf_page_get_state(b) == BUF_BLOCK_ZIP_PAGE);
		ut_a(buf_page_get_io_fix(b) != BUF_IO_WRITE);

		if (b->buf_fix_count != 0
		    || buf_page_get_io_fix(b) != BUF_IO_NONE) {
			fixed_pages_number++;
		}
	}

	buf_flush_list_mutex_enter(buf_pool);
	for (b = UT_LIST_GET_FIRST(buf_pool->flush_list); b;
	     b = UT_LIST_GET_NEXT(list, b)) {
		ut_ad(b->in_flush_list);

		switch (buf_page_get_state(b)) {
		case BUF_BLOCK_ZIP_DIRTY:
			if (b->buf_fix_count != 0
			    || buf_page_get_io_fix(b) != BUF_IO_NONE) {
				fixed_pages_number++;
			}
			break;
		case BUF_BLOCK_FILE_PAGE:
			/* uncompressed page */
			break;
		case BUF_BLOCK_POOL_WATCH:
		case BUF_BLOCK_ZIP_PAGE:
		case BUF_BLOCK_NOT_USED:
		case BUF_BLOCK_READY_FOR_USE:
		case BUF_BLOCK_MEMORY:
		case BUF_BLOCK_REMOVE_HASH:
			ut_error;
			break;
		}
	}

	buf_flush_list_mutex_exit(buf_pool);
	mutex_exit(&buf_pool->zip_mutex);
	buf_pool_mutex_exit(buf_pool);

	return(fixed_pages_number);
}

/*********************************************************************//**
Returns the number of latched pages in all the buffer pools.
@return number of latched pages */
ulint
buf_get_latched_pages_number(void)
/*==============================*/
{
	ulint	i;
	ulint	total_latched_pages = 0;

	for (i = 0; i < srv_buf_pool_instances; i++) {
		buf_pool_t*	buf_pool;

		buf_pool = buf_pool_from_array(i);

		total_latched_pages += buf_get_latched_pages_number_instance(
			buf_pool);
	}

	return(total_latched_pages);
}

#endif /* UNIV_DEBUG */

/*********************************************************************//**
Returns the number of pending buf pool read ios.
@return number of pending read I/O operations */
ulint
buf_get_n_pending_read_ios(void)
/*============================*/
{
	ulint	pend_ios = 0;

	for (ulint i = 0; i < srv_buf_pool_instances; i++) {
		pend_ios += buf_pool_from_array(i)->n_pend_reads;
	}

	return(pend_ios);
}

/*********************************************************************//**
Returns the ratio in percents of modified pages in the buffer pool /
database pages in the buffer pool.
@return modified page percentage ratio */
double
buf_get_modified_ratio_pct(void)
/*============================*/
{
	double		ratio;
	ulint		lru_len = 0;
	ulint		free_len = 0;
	ulint		flush_list_len = 0;

	buf_get_total_list_len(&lru_len, &free_len, &flush_list_len);

	ratio = static_cast<double>(100 * flush_list_len)
		/ (1 + lru_len + free_len);

	/* 1 + is there to avoid division by zero */

	return(ratio);
}

/*******************************************************************//**
Aggregates a pool stats information with the total buffer pool stats  */
static
void
buf_stats_aggregate_pool_info(
/*==========================*/
	buf_pool_info_t*	total_info,	/*!< in/out: the buffer pool
						info to store aggregated
						result */
	const buf_pool_info_t*	pool_info)	/*!< in: individual buffer pool
						stats info */
{
	ut_a(total_info && pool_info);

	/* Nothing to copy if total_info is the same as pool_info */
	if (total_info == pool_info) {
		return;
	}

	total_info->pool_size += pool_info->pool_size;
	total_info->lru_len += pool_info->lru_len;
	total_info->old_lru_len += pool_info->old_lru_len;
	total_info->free_list_len += pool_info->free_list_len;
	total_info->flush_list_len += pool_info->flush_list_len;
	total_info->n_pend_unzip += pool_info->n_pend_unzip;
	total_info->n_pend_reads += pool_info->n_pend_reads;
	total_info->n_pending_flush_lru += pool_info->n_pending_flush_lru;
	total_info->n_pending_flush_list += pool_info->n_pending_flush_list;
	total_info->n_pages_made_young += pool_info->n_pages_made_young;
	total_info->n_pages_not_made_young += pool_info->n_pages_not_made_young;
	total_info->n_pages_read += pool_info->n_pages_read;
	total_info->n_pages_created += pool_info->n_pages_created;
	total_info->n_pages_written += pool_info->n_pages_written;
	total_info->n_page_gets += pool_info->n_page_gets;
	total_info->n_ra_pages_read_rnd += pool_info->n_ra_pages_read_rnd;
	total_info->n_ra_pages_read += pool_info->n_ra_pages_read;
	total_info->n_ra_pages_evicted += pool_info->n_ra_pages_evicted;
	total_info->page_made_young_rate += pool_info->page_made_young_rate;
	total_info->page_not_made_young_rate +=
		pool_info->page_not_made_young_rate;
	total_info->pages_read_rate += pool_info->pages_read_rate;
	total_info->pages_created_rate += pool_info->pages_created_rate;
	total_info->pages_written_rate += pool_info->pages_written_rate;
	total_info->n_page_get_delta += pool_info->n_page_get_delta;
	total_info->page_read_delta += pool_info->page_read_delta;
	total_info->young_making_delta += pool_info->young_making_delta;
	total_info->not_young_making_delta += pool_info->not_young_making_delta;
	total_info->pages_readahead_rnd_rate += pool_info->pages_readahead_rnd_rate;
	total_info->pages_readahead_rate += pool_info->pages_readahead_rate;
	total_info->pages_evicted_rate += pool_info->pages_evicted_rate;
	total_info->unzip_lru_len += pool_info->unzip_lru_len;
	total_info->io_sum += pool_info->io_sum;
	total_info->io_cur += pool_info->io_cur;
	total_info->unzip_sum += pool_info->unzip_sum;
	total_info->unzip_cur += pool_info->unzip_cur;
}
/*******************************************************************//**
Collect buffer pool stats information for a buffer pool. Also
record aggregated stats if there are more than one buffer pool
in the server */
void
buf_stats_get_pool_info(
/*====================*/
	buf_pool_t*		buf_pool,	/*!< in: buffer pool */
	ulint			pool_id,	/*!< in: buffer pool ID */
	buf_pool_info_t*	all_pool_info)	/*!< in/out: buffer pool info
						to fill */
{
	buf_pool_info_t*        pool_info;
	time_t			current_time;
	double			time_elapsed;

	/* Find appropriate pool_info to store stats for this buffer pool */
	pool_info = &all_pool_info[pool_id];

	buf_pool_mutex_enter(buf_pool);
	buf_flush_list_mutex_enter(buf_pool);

	pool_info->pool_unique_id = pool_id;

	pool_info->pool_size = buf_pool->curr_size;

	pool_info->lru_len = UT_LIST_GET_LEN(buf_pool->LRU);

	pool_info->old_lru_len = buf_pool->LRU_old_len;

	pool_info->free_list_len = UT_LIST_GET_LEN(buf_pool->free);

	pool_info->flush_list_len = UT_LIST_GET_LEN(buf_pool->flush_list);

	pool_info->n_pend_unzip = UT_LIST_GET_LEN(buf_pool->unzip_LRU);

	pool_info->n_pend_reads = buf_pool->n_pend_reads;

	pool_info->n_pending_flush_lru =
		 (buf_pool->n_flush[BUF_FLUSH_LRU]
		  + buf_pool->init_flush[BUF_FLUSH_LRU]);

	pool_info->n_pending_flush_list =
		 (buf_pool->n_flush[BUF_FLUSH_LIST]
		  + buf_pool->init_flush[BUF_FLUSH_LIST]);

	pool_info->n_pending_flush_single_page =
		 (buf_pool->n_flush[BUF_FLUSH_SINGLE_PAGE]
		  + buf_pool->init_flush[BUF_FLUSH_SINGLE_PAGE]);

	buf_flush_list_mutex_exit(buf_pool);

	current_time = time(NULL);
	time_elapsed = 0.001 + difftime(current_time,
					buf_pool->last_printout_time);

	pool_info->n_pages_made_young = buf_pool->stat.n_pages_made_young;

	pool_info->n_pages_not_made_young =
		buf_pool->stat.n_pages_not_made_young;

	pool_info->n_pages_read = buf_pool->stat.n_pages_read;

	pool_info->n_pages_created = buf_pool->stat.n_pages_created;

	pool_info->n_pages_written = buf_pool->stat.n_pages_written;

	pool_info->n_page_gets = buf_pool->stat.n_page_gets;

	pool_info->n_ra_pages_read_rnd = buf_pool->stat.n_ra_pages_read_rnd;
	pool_info->n_ra_pages_read = buf_pool->stat.n_ra_pages_read;

	pool_info->n_ra_pages_evicted = buf_pool->stat.n_ra_pages_evicted;

	pool_info->page_made_young_rate =
		 (buf_pool->stat.n_pages_made_young
		  - buf_pool->old_stat.n_pages_made_young) / time_elapsed;

	pool_info->page_not_made_young_rate =
		 (buf_pool->stat.n_pages_not_made_young
		  - buf_pool->old_stat.n_pages_not_made_young) / time_elapsed;

	pool_info->pages_read_rate =
		(buf_pool->stat.n_pages_read
		  - buf_pool->old_stat.n_pages_read) / time_elapsed;

	pool_info->pages_created_rate =
		(buf_pool->stat.n_pages_created
		 - buf_pool->old_stat.n_pages_created) / time_elapsed;

	pool_info->pages_written_rate =
		(buf_pool->stat.n_pages_written
		 - buf_pool->old_stat.n_pages_written) / time_elapsed;

	pool_info->n_page_get_delta = buf_pool->stat.n_page_gets
				      - buf_pool->old_stat.n_page_gets;

	if (pool_info->n_page_get_delta) {
		pool_info->page_read_delta = buf_pool->stat.n_pages_read
					     - buf_pool->old_stat.n_pages_read;

		pool_info->young_making_delta =
			buf_pool->stat.n_pages_made_young
			- buf_pool->old_stat.n_pages_made_young;

		pool_info->not_young_making_delta =
			buf_pool->stat.n_pages_not_made_young
			- buf_pool->old_stat.n_pages_not_made_young;
	}
	pool_info->pages_readahead_rnd_rate =
		 (buf_pool->stat.n_ra_pages_read_rnd
		  - buf_pool->old_stat.n_ra_pages_read_rnd) / time_elapsed;


	pool_info->pages_readahead_rate =
		 (buf_pool->stat.n_ra_pages_read
		  - buf_pool->old_stat.n_ra_pages_read) / time_elapsed;

	pool_info->pages_evicted_rate =
		(buf_pool->stat.n_ra_pages_evicted
		 - buf_pool->old_stat.n_ra_pages_evicted) / time_elapsed;

	pool_info->unzip_lru_len = UT_LIST_GET_LEN(buf_pool->unzip_LRU);

	pool_info->io_sum = buf_LRU_stat_sum.io;

	pool_info->io_cur = buf_LRU_stat_cur.io;

	pool_info->unzip_sum = buf_LRU_stat_sum.unzip;

	pool_info->unzip_cur = buf_LRU_stat_cur.unzip;

	buf_refresh_io_stats(buf_pool);
	buf_pool_mutex_exit(buf_pool);
}

/*********************************************************************//**
Prints info of the buffer i/o. */
void
buf_print_io_instance(
/*==================*/
	buf_pool_info_t*pool_info,	/*!< in: buffer pool info */
	FILE*		file)		/*!< in/out: buffer where to print */
{
	ut_ad(pool_info);

	fprintf(file,
		"Buffer pool size   %lu\n"
		"Free buffers       %lu\n"
		"Database pages     %lu\n"
		"Old database pages %lu\n"
		"Modified db pages  %lu\n"
		"Pending reads %lu\n"
		"Pending writes: LRU %lu, flush list %lu, single page %lu\n",
		pool_info->pool_size,
		pool_info->free_list_len,
		pool_info->lru_len,
		pool_info->old_lru_len,
		pool_info->flush_list_len,
		pool_info->n_pend_reads,
		pool_info->n_pending_flush_lru,
		pool_info->n_pending_flush_list,
		pool_info->n_pending_flush_single_page);

	fprintf(file,
		"Pages made young %lu, not young %lu\n"
		"%.2f youngs/s, %.2f non-youngs/s\n"
		"Pages read %lu, created %lu, written %lu\n"
		"%.2f reads/s, %.2f creates/s, %.2f writes/s\n",
		pool_info->n_pages_made_young,
		pool_info->n_pages_not_made_young,
		pool_info->page_made_young_rate,
		pool_info->page_not_made_young_rate,
		pool_info->n_pages_read,
		pool_info->n_pages_created,
		pool_info->n_pages_written,
		pool_info->pages_read_rate,
		pool_info->pages_created_rate,
		pool_info->pages_written_rate);

	if (pool_info->n_page_get_delta) {
		fprintf(file,
			"Buffer pool hit rate %lu / 1000,"
			" young-making rate %lu / 1000 not %lu / 1000\n",
			(ulong) (1000 - (1000 * pool_info->page_read_delta
					 / pool_info->n_page_get_delta)),
			(ulong) (1000 * pool_info->young_making_delta
				 / pool_info->n_page_get_delta),
			(ulong) (1000 * pool_info->not_young_making_delta
				 / pool_info->n_page_get_delta));
	} else {
		fputs("No buffer pool page gets since the last printout\n",
		      file);
	}

	/* Statistics about read ahead algorithm */
	fprintf(file, "Pages read ahead %.2f/s,"
		" evicted without access %.2f/s,"
		" Random read ahead %.2f/s\n",

		pool_info->pages_readahead_rate,
		pool_info->pages_evicted_rate,
		pool_info->pages_readahead_rnd_rate);

	/* Print some values to help us with visualizing what is
	happening with LRU eviction. */
	fprintf(file,
		"LRU len: %lu, unzip_LRU len: %lu\n"
		"I/O sum[%lu]:cur[%lu], unzip sum[%lu]:cur[%lu]\n",
		pool_info->lru_len, pool_info->unzip_lru_len,
		pool_info->io_sum, pool_info->io_cur,
		pool_info->unzip_sum, pool_info->unzip_cur);
}

/*********************************************************************//**
Prints info of the buffer i/o. */
void
buf_print_io(
/*=========*/
	FILE*	file)	/*!< in/out: buffer where to print */
{
	ulint			i;
	buf_pool_info_t*	pool_info;
	buf_pool_info_t*	pool_info_total;

	/* If srv_buf_pool_instances is greater than 1, allocate
	one extra buf_pool_info_t, the last one stores
	aggregated/total values from all pools */
	if (srv_buf_pool_instances > 1) {
		pool_info = (buf_pool_info_t*) ut_zalloc_nokey((
			srv_buf_pool_instances + 1) * sizeof *pool_info);

		pool_info_total = &pool_info[srv_buf_pool_instances];
	} else {
		ut_a(srv_buf_pool_instances == 1);

		pool_info_total = pool_info =
			static_cast<buf_pool_info_t*>(
				ut_zalloc_nokey(sizeof *pool_info));
	}

	for (i = 0; i < srv_buf_pool_instances; i++) {
		buf_pool_t*	buf_pool;

		buf_pool = buf_pool_from_array(i);

		/* Fetch individual buffer pool info and calculate
		aggregated stats along the way */
		buf_stats_get_pool_info(buf_pool, i, pool_info);

		/* If we have more than one buffer pool, store
		the aggregated stats  */
		if (srv_buf_pool_instances > 1) {
			buf_stats_aggregate_pool_info(pool_info_total,
						      &pool_info[i]);
		}
	}

	/* Print the aggreate buffer pool info */
	buf_print_io_instance(pool_info_total, file);

	/* If there are more than one buffer pool, print each individual pool
	info */
	if (srv_buf_pool_instances > 1) {
		fputs("----------------------\n"
		"INDIVIDUAL BUFFER POOL INFO\n"
		"----------------------\n", file);

		for (i = 0; i < srv_buf_pool_instances; i++) {
			fprintf(file, "---BUFFER POOL %lu\n", i);
			buf_print_io_instance(&pool_info[i], file);
		}
	}

	ut_free(pool_info);
}

/**********************************************************************//**
Refreshes the statistics used to print per-second averages. */
void
buf_refresh_io_stats(
/*=================*/
	buf_pool_t*	buf_pool)	/*!< in: buffer pool instance */
{
	buf_pool->last_printout_time = ut_time();
	buf_pool->old_stat = buf_pool->stat;
}

/**********************************************************************//**
Refreshes the statistics used to print per-second averages. */
void
buf_refresh_io_stats_all(void)
/*==========================*/
{
	for (ulint i = 0; i < srv_buf_pool_instances; i++) {
		buf_pool_t*	buf_pool;

		buf_pool = buf_pool_from_array(i);

		buf_refresh_io_stats(buf_pool);
	}
}

/**********************************************************************//**
Check if all pages in all buffer pools are in a replacable state.
@return FALSE if not */
ibool
buf_all_freed(void)
/*===============*/
{
	for (ulint i = 0; i < srv_buf_pool_instances; i++) {
		buf_pool_t*	buf_pool;

		buf_pool = buf_pool_from_array(i);

		if (!buf_all_freed_instance(buf_pool)) {
			return(FALSE);
		}
	}

	return(TRUE);
}

/*********************************************************************//**
Checks that there currently are no pending i/o-operations for the buffer
pool.
@return number of pending i/o */
ulint
buf_pool_check_no_pending_io(void)
/*==============================*/
{
	ulint		i;
	ulint		pending_io = 0;

	buf_pool_mutex_enter_all();

	for (i = 0; i < srv_buf_pool_instances; i++) {
		const buf_pool_t*	buf_pool;

		buf_pool = buf_pool_from_array(i);

		pending_io += buf_pool->n_pend_reads
			      + buf_pool->n_flush[BUF_FLUSH_LRU]
			      + buf_pool->n_flush[BUF_FLUSH_SINGLE_PAGE]
			      + buf_pool->n_flush[BUF_FLUSH_LIST];

	}

	buf_pool_mutex_exit_all();

	return(pending_io);
}

#if 0
Code currently not used
/*********************************************************************//**
Gets the current length of the free list of buffer blocks.
@return length of the free list */
ulint
buf_get_free_list_len(void)
/*=======================*/
{
	ulint	len;

	buf_pool_mutex_enter(buf_pool);

	len = UT_LIST_GET_LEN(buf_pool->free);

	buf_pool_mutex_exit(buf_pool);

	return(len);
}
#endif

#else /* !UNIV_HOTBACKUP */

/** Inits a page to the buffer buf_pool, for use in mysqlbackup --restore.
@param[in]	page_id		page id
@param[in]	page_size	page size
@param[in,out]	block		block to init */
void
buf_page_init_for_backup_restore(
	const page_id_t&	page_id,
	const page_size_t&	page_size,
	buf_block_t*		block)
{
	block->page.state = BUF_BLOCK_FILE_PAGE;
	block->page.id = page_id;
	block->page.size.copy_from(page_size);

	page_zip_des_init(&block->page.zip);

	/* We assume that block->page.data has been allocated
	with page_size == univ_page_size. */
	if (page_size.is_compressed()) {
		page_zip_set_size(&block->page.zip, page_size.physical());
		block->page.zip.data = block->frame + page_size.logical();
	} else {
		page_zip_set_size(&block->page.zip, 0);
	}
}

#endif /* !UNIV_HOTBACKUP */

/** Print the given page_id_t object.
@param[in,out]	out	the output stream
@param[in]	page_id	the page_id_t object to be printed
@return the output stream */
std::ostream&
operator<<(
	std::ostream&		out,
	const page_id_t&	page_id)
{
	out << "[page id: space=" << page_id.m_space
		<< ", page number=" << page_id.m_page_no << "]";
	return(out);
}

/** Print the given buf_pool_t object.
@param[in,out]	out		the output stream
@param[in]	buf_pool	the buf_pool_t object to be printed
@return the output stream */
std::ostream&
operator<<(
        std::ostream&		out,
        const buf_pool_t&	buf_pool)
{
	out << "[buffer pool instance: "
		<< "buf_pool size=" << buf_pool.curr_size
		<< ", database pages=" << UT_LIST_GET_LEN(buf_pool.LRU)
		<< ", free pages=" << UT_LIST_GET_LEN(buf_pool.free)
		<< ", modified database pages="
		<< UT_LIST_GET_LEN(buf_pool.flush_list)
		<< ", n pending decompressions=" << buf_pool.n_pend_unzip
		<< ", n pending reads=" << buf_pool.n_pend_reads
		<< ", n pending flush LRU=" << buf_pool.n_flush[BUF_FLUSH_LRU]
		<< " list=" << buf_pool.n_flush[BUF_FLUSH_LIST]
		<< " single page=" << buf_pool.n_flush[BUF_FLUSH_SINGLE_PAGE]
		<< ", pages made young=" << buf_pool.stat.n_pages_made_young
		<< ", not young=" << buf_pool.stat.n_pages_not_made_young
		<< ", pages read=" << buf_pool.stat.n_pages_read
		<< ", created=" << buf_pool.stat.n_pages_created
		<< ", written=" << buf_pool.stat.n_pages_written << "]";
	return(out);
}
#endif /* !UNIV_INNOCHECKSUM */<|MERGE_RESOLUTION|>--- conflicted
+++ resolved
@@ -5276,7 +5276,7 @@
 
 	ut_a(io_type == BUF_IO_READ || io_type == BUF_IO_WRITE);
 
-	const index_id_t	ibuf_index_id = static_cast<index_id_t>(
+	const space_index_t	ibuf_index_id = static_cast<space_index_t>(
 		DICT_IBUF_ID_MIN + IBUF_SPACE_ID);
 
 	const byte*		frame = bpage->zip.data != NULL
@@ -5286,7 +5286,7 @@
 	const ulint		page_type = fil_page_get_type(frame);
 
 	ulint			level;
-	index_id_t		index_id;
+	space_index_t		index_id;
 
 	if (page_type == FIL_PAGE_INDEX || page_type == FIL_PAGE_RTREE) {
 
@@ -5313,13 +5313,8 @@
 	case FIL_PAGE_INDEX:
 	case FIL_PAGE_RTREE:
 		/* Check if it is an index page for insert buffer */
-<<<<<<< HEAD
 		if (index_id == ibuf_index_id) {
 
-=======
-		if (btr_page_get_index_id(frame) == static_cast<space_index_t>(
-			    DICT_IBUF_ID_MIN + IBUF_SPACE_ID)) {
->>>>>>> a603fd46
 			if (level == 0) {
 				counter = MONITOR_RW_COUNTER(
 					io_type, MONITOR_INDEX_IBUF_LEAF_PAGE);
