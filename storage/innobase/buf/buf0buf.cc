--- conflicted
+++ resolved
@@ -57,10 +57,7 @@
 #include "log0buf.h"
 #include "log0chkp.h"
 #include "page0page.h"
-<<<<<<< HEAD
 #include "scope_guard.h"
-=======
->>>>>>> 824e2b40
 #include "sync0rw.h"
 #include "trx0purge.h"
 #include "trx0undo.h"
@@ -4394,12 +4391,8 @@
   }
 #endif /* UNIV_DEBUG */
 
-<<<<<<< HEAD
   ut_ad(is_possibly_freed() || m_mode == Page_fetch::PEEK_IF_IN_POOL ||
         !block->page.file_page_was_freed);
-=======
-  ut_ad(is_possibly_freed() || !block->page.file_page_was_freed);
->>>>>>> 824e2b40
 
   /* Check if this is the first access to the page */
   const auto access_time = buf_page_is_accessed(&block->page);
@@ -6196,7 +6189,6 @@
 
   ut_ad(!mutex_own(&buf_pool->LRU_list_mutex));
 
-<<<<<<< HEAD
   os_event_reset(buf_pool->run_lru);
   auto guard = create_scope_guard([&]() { os_event_set(buf_pool->run_lru); });
 
@@ -6211,23 +6203,6 @@
     buf_flush_await_no_flushing(buf_pool, static_cast<buf_flush_t>(i));
   }
 
-=======
-  for (i = BUF_FLUSH_LRU; i < BUF_FLUSH_N_TYPES; i++) {
-    /* As this function is called during startup and during redo application
-    phase during recovery, a flush might be requested either by
-    recv_writer thread (which is not started yet, or paused by writer_mutex), or
-    by our own thread (in which case we wait for it to finish initialization).
-    No new write batch can be in initialization stage at this point.
-    This also explains why we don't need flush_state_mutex to assert this. */
-    ut_ad(!buf_pool->init_flush[i]);
-
-    /* However, it is possible that a write batch that has been posted earlier
-    is still not complete. For buffer pool invalidation to proceed we must
-    ensure there is NO write activity happening. */
-    buf_flush_await_no_flushing(buf_pool, static_cast<buf_flush_t>(i));
-  }
-
->>>>>>> 824e2b40
   ut_d(buf_must_be_all_freed_instance(buf_pool));
 
   while (buf_LRU_scan_and_free_block(buf_pool, true)) {
@@ -6886,16 +6861,10 @@
           "Pending reads      " ULINTPF
           "\n"
           "Pending writes: LRU %zu, flush list %zu, single page %zu\n",
-<<<<<<< HEAD
           pool_info->pool_size, pool_info->pool_size_bytes,
           pool_info->free_list_len, pool_info->lru_len, pool_info->old_lru_len,
           pool_info->flush_list_len, pool_info->n_pend_reads,
           pool_info->n_pending_flush[BUF_FLUSH_LRU],
-=======
-          pool_info->pool_size, pool_info->free_list_len, pool_info->lru_len,
-          pool_info->old_lru_len, pool_info->flush_list_len,
-          pool_info->n_pend_reads, pool_info->n_pending_flush[BUF_FLUSH_LRU],
->>>>>>> 824e2b40
           pool_info->n_pending_flush[BUF_FLUSH_LIST],
           pool_info->n_pending_flush[BUF_FLUSH_SINGLE_PAGE]);
 
