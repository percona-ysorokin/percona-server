--- conflicted
+++ resolved
@@ -1919,9 +1919,8 @@
 
 	btr_search_sys_create(buf_pool_get_curr_size() / sizeof(void*) / 64);
 
-<<<<<<< HEAD
 	os_wmb;
-=======
+
 #ifdef HAVE_LIBNUMA
 	if (srv_numa_interleave) {
 		ib::info() << "Setting NUMA memory policy to MPOL_DEFAULT";
@@ -1931,7 +1930,6 @@
 		}
 	}
 #endif // HAVE_LIBNUMA
->>>>>>> b4104b21
 
 	return(DB_SUCCESS);
 }
@@ -3006,15 +3004,11 @@
 
 		os_rmb;
 		if (srv_buf_pool_old_size == srv_buf_pool_size) {
-<<<<<<< HEAD
-=======
-			buf_pool_mutex_exit_all();
 			std::ostringstream sout;
 			sout << "Size did not change (old size = new size = "
 				<< srv_buf_pool_size << ". Nothing to do.";
 			buf_resize_status(sout.str().c_str());
 
->>>>>>> b4104b21
 			/* nothing to do */
 			continue;
 		}
