/*****************************************************************************

Copyright (c) 1995, 2019, Oracle and/or its affiliates. All Rights Reserved.
Copyright (c) 2008, Google Inc.

Portions of this file contain modifications contributed and copyrighted by
Google, Inc. Those modifications are gratefully acknowledged and are described
briefly in the InnoDB documentation. The contributions by Google are
incorporated with their permission, and subject to the conditions contained in
the file COPYING.Google.

This program is free software; you can redistribute it and/or modify it under
the terms of the GNU General Public License, version 2.0, as published by the
Free Software Foundation.

This program is also distributed with certain software (including but not
limited to OpenSSL) that is licensed under separate terms, as designated in a
particular file or component or in included license documentation. The authors
of MySQL hereby grant you an additional permission to link the program and
your derivative works with the separately licensed software that they have
included with MySQL.

This program is distributed in the hope that it will be useful, but WITHOUT
ANY WARRANTY; without even the implied warranty of MERCHANTABILITY or FITNESS
FOR A PARTICULAR PURPOSE. See the GNU General Public License, version 2.0,
for more details.

You should have received a copy of the GNU General Public License along with
this program; if not, write to the Free Software Foundation, Inc.,
51 Franklin St, Fifth Floor, Boston, MA 02110-1301  USA

*****************************************************************************/

/** @file buf/buf0buf.cc
 The database buffer buf_pool

 Created 11/5/1995 Heikki Tuuri
 *******************************************************/

#include "my_config.h"

#include "btr0btr.h"
#include "buf0buf.h"
#include "fil0fil.h"
#include "fsp0sysspace.h"
#include "ha_prototypes.h"
#include "mem0mem.h"
#include "my_dbug.h"
#include "page0size.h"
#ifndef UNIV_HOTBACKUP
#include "btr0sea.h"
#include "buf0buddy.h"
#include "buf0stats.h"
#include "dict0stats_bg.h"
#include "ibuf0ibuf.h"
#include "lock0lock.h"
#include "log0log.h"
#include "sync0rw.h"
#include "trx0purge.h"
#include "trx0undo.h"

#include <errno.h>
#include <stdarg.h>
#include <sys/types.h>
#include <time.h>
#include <map>
#include <new>
#include <sstream>

#include "buf0checksum.h"
#include "buf0dump.h"
#include "dict0dict.h"
#include "fil0crypt.h"
#include "log0recv.h"
#include "os0thread-create.h"
#include "page0zip.h"
#include "srv0mon.h"
#include "srv0srv.h"
#include "srv0start.h"
#include "sync0sync.h"
#include "trx0trx.h"
#include "ut0new.h"
#endif /* !UNIV_HOTBACKUP */

#ifdef HAVE_LIBNUMA
#include <numa.h>
#include <numaif.h>

struct set_numa_interleave_t {
  set_numa_interleave_t() {
    if (srv_numa_interleave) {
      ib::info(ER_IB_MSG_47) << "Setting NUMA memory policy to"
                                " MPOL_INTERLEAVE";
      if (set_mempolicy(MPOL_INTERLEAVE, numa_all_nodes_ptr->maskp,
                        numa_all_nodes_ptr->size) != 0) {
        ib::warn(ER_IB_MSG_48) << "Failed to set NUMA memory"
                                  " policy to MPOL_INTERLEAVE: "
                               << strerror(errno);
      }
    }
  }

  ~set_numa_interleave_t() {
    if (srv_numa_interleave) {
      ib::info(ER_IB_MSG_49) << "Setting NUMA memory policy to"
                                " MPOL_DEFAULT";
      if (set_mempolicy(MPOL_DEFAULT, NULL, 0) != 0) {
        ib::warn(ER_IB_MSG_50) << "Failed to set NUMA memory"
                                  " policy to MPOL_DEFAULT: "
                               << strerror(errno);
      }
    }
  }
};

#define NUMA_MEMPOLICY_INTERLEAVE_IN_SCOPE set_numa_interleave_t scoped_numa
#else
#define NUMA_MEMPOLICY_INTERLEAVE_IN_SCOPE
#endif /* HAVE_LIBNUMA */

/*
                IMPLEMENTATION OF THE BUFFER POOL
                =================================

                Buffer frames and blocks
                ------------------------
Following the terminology of Gray and Reuter, we call the memory
blocks where file pages are loaded buffer frames. For each buffer
frame there is a control block, or shortly, a block, in the buffer
control array. The control info which does not need to be stored
in the file along with the file page, resides in the control block.

                Buffer pool struct
                ------------------
The buffer buf_pool contains several mutexes which protect all the
control data structures of the buf_pool. The content of a buffer frame is
protected by a separate read-write lock in its control block, though.

buf_pool->chunks_mutex protects the chunks, n_chunks during resize;
  it also protects buf_pool_should_madvise:
  - readers of buf_pool_should_madvise hold any buf_pool's chunks_mutex
  - writers hold all buf_pools' chunk_mutex-es;
  it is useful to think that it also protects the status of madvice() flags set
  for chunks in this pool, even though these flags are handled by OS, as we only
  modify them why holding this latch;
buf_pool->LRU_list_mutex protects the LRU_list;
buf_pool->free_list_mutex protects the free_list and withdraw list;
buf_pool->flush_state_mutex protects the flush state related data structures;
buf_pool->zip_free mutex protects the zip_free arrays;
buf_pool->zip_hash mutex protects the zip_hash hash and in_zip_hash flag.

                Control blocks
                --------------

The control block contains, for instance, the bufferfix count
which is incremented when a thread wants a file page to be fixed
in a buffer frame. The bufferfix operation does not lock the
contents of the frame, however. For this purpose, the control
block contains a read-write lock.

The buffer frames have to be aligned so that the start memory
address of a frame is divisible by the universal page size, which
is a power of two.

The control blocks containing file pages are put to a hash table
according to the file address of the page.
We could speed up the access to an individual page by using
"pointer swizzling": we could replace the page references on
non-leaf index pages by direct pointers to the page, if it exists
in the buf_pool. We could make a separate hash table where we could
chain all the page references in non-leaf pages residing in the buf_pool,
using the page reference as the hash key,
and at the time of reading of a page update the pointers accordingly.
Drawbacks of this solution are added complexity and,
possibly, extra space required on non-leaf pages for memory pointers.
A simpler solution is just to speed up the hash table mechanism
in the database, using tables whose size is a power of 2.

                Lists of blocks
                ---------------

There are several lists of control blocks.

The free list (buf_pool->free) contains blocks which are currently not
used.

The common LRU list contains all the blocks holding a file page
except those for which the bufferfix count is non-zero.
The pages are in the LRU list roughly in the order of the last
access to the page, so that the oldest pages are at the end of the
list. We also keep a pointer to near the end of the LRU list,
which we can use when we want to artificially age a page in the
buf_pool. This is used if we know that some page is not needed
again for some time: we insert the block right after the pointer,
causing it to be replaced sooner than would normally be the case.
Currently this aging mechanism is used for read-ahead mechanism
of pages, and it can also be used when there is a scan of a full
table which cannot fit in the memory. Putting the pages near the
end of the LRU list, we make sure that most of the buf_pool stays
in the main memory, undisturbed.

The unzip_LRU list contains a subset of the common LRU list.  The
blocks on the unzip_LRU list hold a compressed file page and the
corresponding uncompressed page frame.  A block is in unzip_LRU if and
only if the predicate buf_page_belongs_to_unzip_LRU(&block->page)
holds.  The blocks in unzip_LRU will be in same order as they are in
the common LRU list.  That is, each manipulation of the common LRU
list will result in the same manipulation of the unzip_LRU list.

The chain of modified blocks (buf_pool->flush_list) contains the blocks
holding file pages that have been modified in the memory
but not written to disk yet. The block with the oldest modification
which has not yet been written to disk is at the end of the chain.
The access to this list is protected by buf_pool->flush_list_mutex.

The chain of unmodified compressed blocks (buf_pool->zip_clean)
contains the control blocks (buf_page_t) of those compressed pages
that are not in buf_pool->flush_list and for which no uncompressed
page has been allocated in the buffer pool.  The control blocks for
uncompressed pages are accessible via buf_block_t objects that are
reachable via buf_pool->chunks[].

The chains of free memory blocks (buf_pool->zip_free[]) are used by
the buddy allocator (buf0buddy.cc) to keep track of currently unused
memory blocks of size sizeof(buf_page_t)..UNIV_PAGE_SIZE / 2.  These
blocks are inside the UNIV_PAGE_SIZE-sized memory blocks of type
BUF_BLOCK_MEMORY that the buddy allocator requests from the buffer
pool.  The buddy allocator is solely used for allocating control
blocks for compressed pages (buf_page_t) and compressed page frames.

                Loading a file page
                -------------------

First, a victim block for replacement has to be found in the
buf_pool. It is taken from the free list or searched for from the
end of the LRU-list. An exclusive lock is reserved for the frame,
the io_fix field is set in the block fixing the block in buf_pool,
and the io-operation for loading the page is queued. The io-handler thread
releases the X-lock on the frame and resets the io_fix field
when the io operation completes.

A thread may request the above operation using the function
buf_page_get(). It may then continue to request a lock on the frame.
The lock is granted when the io-handler releases the x-lock.

                Read-ahead
                ----------

The read-ahead mechanism is intended to be intelligent and
isolated from the semantically higher levels of the database
index management. From the higher level we only need the
information if a file page has a natural successor or
predecessor page. On the leaf level of a B-tree index,
these are the next and previous pages in the natural
order of the pages.

Let us first explain the read-ahead mechanism when the leafs
of a B-tree are scanned in an ascending or descending order.
When a read page is the first time referenced in the buf_pool,
the buffer manager checks if it is at the border of a so-called
linear read-ahead area. The tablespace is divided into these
areas of size 64 blocks, for example. So if the page is at the
border of such an area, the read-ahead mechanism checks if
all the other blocks in the area have been accessed in an
ascending or descending order. If this is the case, the system
looks at the natural successor or predecessor of the page,
checks if that is at the border of another area, and in this case
issues read-requests for all the pages in that area. Maybe
we could relax the condition that all the pages in the area
have to be accessed: if data is deleted from a table, there may
appear holes of unused pages in the area.

A different read-ahead mechanism is used when there appears
to be a random access pattern to a file.
If a new page is referenced in the buf_pool, and several pages
of its random access area (for instance, 32 consecutive pages
in a tablespace) have recently been referenced, we may predict
that the whole area may be needed in the near future, and issue
the read requests for the whole area.
*/

#ifndef UNIV_HOTBACKUP
/** Value in microseconds */
static const int WAIT_FOR_READ = 100;
static const int WAIT_FOR_WRITE = 100;
/** Number of attempts made to read in a page in the buffer pool */
static const ulint BUF_PAGE_READ_MAX_RETRIES = 100;
/** Number of pages to read ahead */
static const ulint BUF_READ_AHEAD_PAGES = 64;
/** The maximum portion of the buffer pool that can be used for the
read-ahead buffer.  (Divide buf_pool size by this amount) */
static const ulint BUF_READ_AHEAD_PORTION = 32;

/** The buffer pools of the database */
buf_pool_t *buf_pool_ptr;

/** true when resizing buffer pool is in the critical path. */
volatile bool buf_pool_resizing;

/** true when withdrawing buffer pool pages might cause page relocation */
volatile bool buf_pool_withdrawing;

/** the clock is incremented every time a pointer to a page may become obsolete;
if the withdrwa clock has not changed, the pointer is still valid in buffer
pool. if changed, the pointer might not be in buffer pool any more. */
volatile ulint buf_withdraw_clock;

/** Map of buffer pool chunks by its first frame address
This is newly made by initialization of buffer pool and buf_resize_thread.
Note: mutex protection is required when creating multiple buffer pools
in parallel. We don't use a mutex during resize because that is still single
threaded. */
typedef std::map<const byte *, buf_chunk_t *, std::less<const byte *>,
                 ut_allocator<std::pair<const byte *const, buf_chunk_t *>>>
    buf_pool_chunk_map_t;

static buf_pool_chunk_map_t *buf_chunk_map_reg;

/** Container for how many pages from each index are contained in the buffer
pool(s). */
buf_stat_per_index_t *buf_stat_per_index;

#if defined UNIV_DEBUG || defined UNIV_BUF_DEBUG
/** This is used to insert validation operations in execution
in the debug version */
static ulint buf_dbg_counter = 0;
#endif /* UNIV_DEBUG || UNIV_BUF_DEBUG */

#ifdef UNIV_DEBUG
/** This is used to enable multiple buffer pool instances
with small buffer pool size. */
bool srv_buf_pool_debug;
#endif /* UNIV_DEBUG */

#if defined UNIV_PFS_MUTEX || defined UNIV_PFS_RWLOCK
#ifndef PFS_SKIP_BUFFER_MUTEX_RWLOCK

/* Buffer block mutexes and rwlocks can be registered
in one group rather than individually. If PFS_GROUP_BUFFER_SYNC
is defined, register buffer block mutex and rwlock
in one group after their initialization. */
#define PFS_GROUP_BUFFER_SYNC

/* This define caps the number of mutexes/rwlocks can
be registered with performance schema. Developers can
modify this define if necessary. Please note, this would
be effective only if PFS_GROUP_BUFFER_SYNC is defined. */
#define PFS_MAX_BUFFER_MUTEX_LOCK_REGISTER ULINT_MAX

#endif /* !PFS_SKIP_BUFFER_MUTEX_RWLOCK */
#endif /* UNIV_PFS_MUTEX || UNIV_PFS_RWLOCK */

/** Macro to determine whether the read of write counter is used depending
on the io_type */
#define MONITOR_RW_COUNTER(io_type, counter) \
  ((io_type == BUF_IO_READ) ? (counter##_READ) : (counter##_WRITTEN))

/** Registers a chunk to buf_pool_chunk_map
@param[in]	chunk	chunk of buffers */
static void buf_pool_register_chunk(buf_chunk_t *chunk) {
  buf_chunk_map_reg->insert(
      buf_pool_chunk_map_t::value_type(chunk->blocks->frame, chunk));
}

lsn_t buf_pool_get_oldest_modification_approx(void) {
  lsn_t lsn = 0;
  lsn_t oldest_lsn = 0;

  for (ulint i = 0; i < srv_buf_pool_instances; i++) {
    buf_pool_t *buf_pool;

    buf_pool = buf_pool_from_array(i);

    buf_flush_list_mutex_enter(buf_pool);

    buf_page_t *bpage;

    /* We don't let log-checkpoint halt because pages from system
    temporary are not yet flushed to the disk. Anyway, object
    residing in system temporary doesn't generate REDO logging. */
    for (bpage = UT_LIST_GET_LAST(buf_pool->flush_list);
         bpage != NULL && fsp_is_system_temporary(bpage->id.space());
         bpage = UT_LIST_GET_PREV(list, bpage)) {
      /* Do nothing. */
    }

    if (bpage != NULL) {
      ut_ad(bpage->in_flush_list);
      lsn = bpage->oldest_modification;
    }

    buf_flush_list_mutex_exit(buf_pool);

    if (!oldest_lsn || oldest_lsn > lsn) {
      oldest_lsn = lsn;
    }
  }

  /* The returned answer may be out of date: the flush_list can
  change after the mutex has been released. */

  return (oldest_lsn);
}

lsn_t buf_pool_get_oldest_modification_lwm(void) {
  const lsn_t lsn = buf_pool_get_oldest_modification_approx();

  if (lsn == 0) {
    return (0);
  }

  ut_a(lsn % OS_FILE_LOG_BLOCK_SIZE >= LOG_BLOCK_HDR_SIZE);

  const log_t &log = *log_sys;

  const lsn_t lag = log_buffer_flush_order_lag(log);

  ut_a(lag % OS_FILE_LOG_BLOCK_SIZE == 0);

  const lsn_t checkpoint_lsn = log_get_checkpoint_lsn(log);

  ut_a(checkpoint_lsn != 0);

  if (lsn > lag) {
    return (std::max(checkpoint_lsn, lsn - lag));

<<<<<<< HEAD
  } else {
    return (checkpoint_lsn);
  }
=======
		tot_stat->n_pages_not_made_young +=
			buf_stat->n_pages_not_made_young;

		tot_stat->buf_lru_flush_page_count +=
		    buf_stat->buf_lru_flush_page_count;
	}
>>>>>>> 112a4bda
}

/** Get total buffer pool statistics. */
void buf_get_total_list_len(
    ulint *LRU_len,        /*!< out: length of all LRU lists */
    ulint *free_len,       /*!< out: length of all free lists */
    ulint *flush_list_len) /*!< out: length of all flush lists */
{
  ulint i;

  *LRU_len = 0;
  *free_len = 0;
  *flush_list_len = 0;

  for (i = 0; i < srv_buf_pool_instances; i++) {
    buf_pool_t *buf_pool;

    buf_pool = buf_pool_from_array(i);

    *LRU_len += UT_LIST_GET_LEN(buf_pool->LRU);
    *free_len += UT_LIST_GET_LEN(buf_pool->free);
    *flush_list_len += UT_LIST_GET_LEN(buf_pool->flush_list);
  }
}

/** Get total list size in bytes from all buffer pools. */
void buf_get_total_list_size_in_bytes(
    buf_pools_list_size_t *buf_pools_list_size) /*!< out: list sizes
                                                in all buffer pools */
{
  ut_ad(buf_pools_list_size);
  memset(buf_pools_list_size, 0, sizeof(*buf_pools_list_size));

  for (ulint i = 0; i < srv_buf_pool_instances; i++) {
    buf_pool_t *buf_pool;

    buf_pool = buf_pool_from_array(i);
    /* We don't need mutex protection since this is
    for statistics purpose */
    buf_pools_list_size->LRU_bytes += buf_pool->stat.LRU_bytes;
    buf_pools_list_size->unzip_LRU_bytes +=
        UT_LIST_GET_LEN(buf_pool->unzip_LRU) * UNIV_PAGE_SIZE;
    buf_pools_list_size->flush_list_bytes += buf_pool->stat.flush_list_bytes;
  }
}

/** Get total buffer pool statistics. */
void buf_get_total_stat(
    buf_pool_stat_t *tot_stat) /*!< out: buffer pool stats */
{
  ulint i;

  memset(tot_stat, 0, sizeof(*tot_stat));

  for (i = 0; i < srv_buf_pool_instances; i++) {
    buf_pool_stat_t *buf_stat;
    buf_pool_t *buf_pool;

    buf_pool = buf_pool_from_array(i);

    buf_stat = &buf_pool->stat;
    tot_stat->n_page_gets += buf_stat->n_page_gets;
    tot_stat->n_pages_read += buf_stat->n_pages_read;
    tot_stat->n_pages_written += buf_stat->n_pages_written;
    tot_stat->n_pages_created += buf_stat->n_pages_created;
    tot_stat->n_ra_pages_read_rnd += buf_stat->n_ra_pages_read_rnd;
    tot_stat->n_ra_pages_read += buf_stat->n_ra_pages_read;
    tot_stat->n_ra_pages_evicted += buf_stat->n_ra_pages_evicted;
    tot_stat->n_pages_made_young += buf_stat->n_pages_made_young;

    tot_stat->n_pages_not_made_young += buf_stat->n_pages_not_made_young;
  }
}

/** Allocates a buffer block.
 @return own: the allocated block, in state BUF_BLOCK_MEMORY */
buf_block_t *buf_block_alloc(
    buf_pool_t *buf_pool) /*!< in/out: buffer pool instance,
                          or NULL for round-robin selection
                          of the buffer pool */
{
  buf_block_t *block;
  ulint index;
  static ulint buf_pool_index;

  if (buf_pool == NULL) {
    /* We are allocating memory from any buffer pool, ensure
    we spread the grace on all buffer pool instances. */
    index = buf_pool_index++ % srv_buf_pool_instances;
    buf_pool = buf_pool_from_array(index);
  }

  block = buf_LRU_get_free_block(buf_pool);

  buf_block_set_state(block, BUF_BLOCK_MEMORY);

  return (block);
}
#endif /* !UNIV_HOTBACKUP */

/** Prints a page to stderr.
@param[in]	read_buf	a database page
@param[in]	page_size	page size
@param[in]	flags		0 or BUF_PAGE_PRINT_NO_CRASH or
BUF_PAGE_PRINT_NO_FULL */
void buf_page_print(const byte *read_buf, const page_size_t &page_size,
                    ulint flags) {
  if (!read_buf) {
    ib::info() << "Not dumping page as (in memory) pointer is NULL";
    return;
  }

  if (!(flags & BUF_PAGE_PRINT_NO_FULL)) {
    ib::info(ER_IB_MSG_51) << "Page dump in ascii and hex ("
                           << page_size.physical() << " bytes):";

    ut_print_buf(stderr, read_buf, page_size.physical());
    fputs("\nInnoDB: End of page dump\n", stderr);
  }

  if (page_size.is_compressed()) {
    BlockReporter compressed = BlockReporter(false, read_buf, page_size, false);

    /* Print compressed page. */
    ib::info(ER_IB_MSG_52)
        << "Compressed page type (" << fil_page_get_type(read_buf)
        << "); stored checksum in field1 "
        << mach_read_from_4(read_buf + FIL_PAGE_SPACE_OR_CHKSUM)
        << "; calculated checksums for field1: "
        << buf_checksum_algorithm_name(SRV_CHECKSUM_ALGORITHM_CRC32) << " "
        << compressed.calc_zip_checksum(SRV_CHECKSUM_ALGORITHM_CRC32) << "/"
        << compressed.calc_zip_checksum(SRV_CHECKSUM_ALGORITHM_CRC32, true)
        << ", " << buf_checksum_algorithm_name(SRV_CHECKSUM_ALGORITHM_INNODB)
        << " " << compressed.calc_zip_checksum(SRV_CHECKSUM_ALGORITHM_INNODB)
        << ", " << buf_checksum_algorithm_name(SRV_CHECKSUM_ALGORITHM_NONE)
        << " " << compressed.calc_zip_checksum(SRV_CHECKSUM_ALGORITHM_NONE)
        << "; page LSN " << mach_read_from_8(read_buf + FIL_PAGE_LSN)
        << "; page number (if stored to page"
        << " already) " << mach_read_from_4(read_buf + FIL_PAGE_OFFSET)
        << "; space id (if stored to page already) "
        << mach_read_from_4(read_buf + FIL_PAGE_ARCH_LOG_NO_OR_SPACE_ID);

  } else {
    const uint32_t crc32 = buf_calc_page_crc32(read_buf);

    const uint32_t crc32_legacy = buf_calc_page_crc32(read_buf, true);

    ib::info(ER_IB_MSG_53)
        << "Uncompressed page, stored checksum in field1 "
        << mach_read_from_4(read_buf + FIL_PAGE_SPACE_OR_CHKSUM)
        << ", calculated checksums for field1: "
        << buf_checksum_algorithm_name(SRV_CHECKSUM_ALGORITHM_CRC32) << " "
        << crc32 << "/" << crc32_legacy << ", "
        << buf_checksum_algorithm_name(SRV_CHECKSUM_ALGORITHM_INNODB) << " "
        << buf_calc_page_new_checksum(read_buf) << ", "
        << buf_checksum_algorithm_name(SRV_CHECKSUM_ALGORITHM_NONE) << " "
        << BUF_NO_CHECKSUM_MAGIC << ", stored checksum in field2 "
        << mach_read_from_4(read_buf + page_size.logical() -
                            FIL_PAGE_END_LSN_OLD_CHKSUM)
        << ", calculated checksums for field2: "
        << buf_checksum_algorithm_name(SRV_CHECKSUM_ALGORITHM_CRC32) << " "
        << crc32 << "/" << crc32_legacy << ", "
        << buf_checksum_algorithm_name(SRV_CHECKSUM_ALGORITHM_INNODB) << " "
        << buf_calc_page_old_checksum(read_buf) << ", "
        << buf_checksum_algorithm_name(SRV_CHECKSUM_ALGORITHM_NONE) << " "
        << BUF_NO_CHECKSUM_MAGIC << ",  page LSN "
        << mach_read_from_4(read_buf + FIL_PAGE_LSN) << " "
        << mach_read_from_4(read_buf + FIL_PAGE_LSN + 4)
        << ", low 4 bytes of LSN at page end "
        << mach_read_from_4(read_buf + page_size.logical() -
                            FIL_PAGE_END_LSN_OLD_CHKSUM + 4)
        << ", page number (if stored to page already) "
        << mach_read_from_4(read_buf + FIL_PAGE_OFFSET)
        << ", space id (if created with >= MySQL-4.1.1"
           " and stored already) "
        << mach_read_from_4(read_buf + FIL_PAGE_ARCH_LOG_NO_OR_SPACE_ID);
  }

#ifndef UNIV_HOTBACKUP
  if (mach_read_from_2(read_buf + TRX_UNDO_PAGE_HDR + TRX_UNDO_PAGE_TYPE) ==
      TRX_UNDO_INSERT) {
    fprintf(stderr, "InnoDB: Page may be an insert undo log page\n");
  } else if (mach_read_from_2(read_buf + TRX_UNDO_PAGE_HDR +
                              TRX_UNDO_PAGE_TYPE) == TRX_UNDO_UPDATE) {
    fprintf(stderr, "InnoDB: Page may be an update undo log page\n");
  }
#endif /* !UNIV_HOTBACKUP */

  switch (fil_page_get_type(read_buf)) {
    space_index_t index_id;
    case FIL_PAGE_INDEX:
    case FIL_PAGE_RTREE:
      index_id = btr_page_get_index_id(read_buf);
      fprintf(stderr,
              "InnoDB: Page may be an index page where"
              " index id is " IB_ID_FMT "\n",
              index_id);
      break;
    case FIL_PAGE_INODE:
      fputs("InnoDB: Page may be an 'inode' page\n", stderr);
      break;
    case FIL_PAGE_IBUF_FREE_LIST:
      fputs("InnoDB: Page may be an insert buffer free list page\n", stderr);
      break;
    case FIL_PAGE_TYPE_ALLOCATED:
      fputs("InnoDB: Page may be a freshly allocated page\n", stderr);
      break;
    case FIL_PAGE_IBUF_BITMAP:
      fputs("InnoDB: Page may be an insert buffer bitmap page\n", stderr);
      break;
    case FIL_PAGE_TYPE_SYS:
      fputs("InnoDB: Page may be a system page\n", stderr);
      break;
    case FIL_PAGE_TYPE_TRX_SYS:
      fputs("InnoDB: Page may be a transaction system page\n", stderr);
      break;
    case FIL_PAGE_TYPE_FSP_HDR:
      fputs("InnoDB: Page may be a file space header page\n", stderr);
      break;
    case FIL_PAGE_TYPE_XDES:
      fputs("InnoDB: Page may be an extent descriptor page\n", stderr);
      break;
    case FIL_PAGE_TYPE_BLOB:
      fputs("InnoDB: Page may be a BLOB page\n", stderr);
      break;
    case FIL_PAGE_SDI_BLOB:
      fputs("InnoDB: Page may be a SDI BLOB page\n", stderr);
      break;
    case FIL_PAGE_TYPE_ZBLOB:
    case FIL_PAGE_TYPE_ZBLOB2:
      fputs("InnoDB: Page may be a compressed BLOB page\n", stderr);
      break;
    case FIL_PAGE_SDI_ZBLOB:
      fputs("InnoDB: Page may be a compressed SDI BLOB page\n", stderr);
      break;
    case FIL_PAGE_TYPE_RSEG_ARRAY:
      fputs("InnoDB: Page may be a Rollback Segment Array page\n", stderr);
      break;
  }

  ut_ad(flags & BUF_PAGE_PRINT_NO_CRASH);
}

#ifndef UNIV_HOTBACKUP

#ifdef PFS_GROUP_BUFFER_SYNC

#ifndef PFS_SKIP_BUFFER_MUTEX_RWLOCK
extern mysql_pfs_key_t buffer_block_mutex_key;
#endif /* !PFS_SKIP_BUFFER_MUTEX_RWLOCK */

/** This function registers mutexes and rwlocks in buffer blocks with
 performance schema. If PFS_MAX_BUFFER_MUTEX_LOCK_REGISTER is
 defined to be a value less than chunk->size, then only mutexes
 and rwlocks in the first PFS_MAX_BUFFER_MUTEX_LOCK_REGISTER
 blocks are registered. */
static void pfs_register_buffer_block(
    buf_chunk_t *chunk) /*!< in/out: chunk of buffers */
{
  buf_block_t *block;
  ulint num_to_register;

  block = chunk->blocks;

  num_to_register = ut_min(chunk->size, PFS_MAX_BUFFER_MUTEX_LOCK_REGISTER);

  for (ulint i = 0; i < num_to_register; i++) {
#ifdef UNIV_PFS_MUTEX
    BPageMutex *mutex;

    mutex = &block->mutex;

#ifndef PFS_SKIP_BUFFER_MUTEX_RWLOCK
    mutex->pfs_add(buffer_block_mutex_key);
#endif /* !PFS_SKIP_BUFFER_MUTEX_RWLOCK */

#endif /* UNIV_PFS_MUTEX */

    rw_lock_t *rwlock;

#ifdef UNIV_PFS_RWLOCK
    rwlock = &block->lock;
    ut_a(!rwlock->pfs_psi);

#ifndef PFS_SKIP_BUFFER_MUTEX_RWLOCK
    rwlock->pfs_psi = (PSI_server)
                          ? PSI_server->init_rwlock(buf_block_lock_key, rwlock)
                          : NULL;
#else
    rwlock->pfs_psi =
        (PSI_server) ? PSI_server->init_rwlock(PFS_NOT_INSTRUMENTED, rwlock)
                     : NULL;
#endif /* !PFS_SKIP_BUFFER_MUTEX_RWLOCK */

#ifdef UNIV_DEBUG
    rwlock = &block->debug_latch;
    ut_a(!rwlock->pfs_psi);
    rwlock->pfs_psi = (PSI_server) ? PSI_server->init_rwlock(
                                         buf_block_debug_latch_key, rwlock)
                                   : NULL;
#endif /* UNIV_DEBUG */

#endif /* UNIV_PFS_RWLOCK */
    block++;
  }
}
#endif /* PFS_GROUP_BUFFER_SYNC */

/** Initializes a buffer control block when the buf_pool is created. */
static void buf_block_init(
    buf_pool_t *buf_pool, /*!< in: buffer pool instance */
    buf_block_t *block,   /*!< in: pointer to control block */
    byte *frame)          /*!< in: pointer to buffer frame */
{
  UNIV_MEM_DESC(frame, UNIV_PAGE_SIZE);

  /* This function should only be executed at database startup or by
  buf_pool_resize(). Either way, adaptive hash index must not exist. */
  assert_block_ahi_empty_on_init(block);

  block->frame = frame;

  block->page.buf_pool_index = buf_pool_index(buf_pool);
  block->page.state = BUF_BLOCK_NOT_USED;
  block->page.buf_fix_count = 0;
  block->page.io_fix = BUF_IO_NONE;
  block->page.flush_observer = NULL;

  block->modify_clock = 0;

  ut_d(block->page.file_page_was_freed = FALSE);

  block->index = NULL;
  block->made_dirty_with_no_latch = false;

  ut_d(block->page.in_page_hash = FALSE);
  ut_d(block->page.in_zip_hash = FALSE);
  ut_d(block->page.in_flush_list = FALSE);
  ut_d(block->page.in_free_list = FALSE);
  ut_d(block->page.in_LRU_list = FALSE);
  ut_d(block->in_unzip_LRU_list = FALSE);
  ut_d(block->in_withdraw_list = FALSE);

  page_zip_des_init(&block->page.zip);

  mutex_create(LATCH_ID_BUF_BLOCK_MUTEX, &block->mutex);

#if defined PFS_SKIP_BUFFER_MUTEX_RWLOCK || defined PFS_GROUP_BUFFER_SYNC
  /* If PFS_SKIP_BUFFER_MUTEX_RWLOCK is defined, skip registration
  of buffer block rwlock with performance schema.

  If PFS_GROUP_BUFFER_SYNC is defined, skip the registration
  since buffer block rwlock will be registered later in
  pfs_register_buffer_block(). */

  rw_lock_create(PFS_NOT_INSTRUMENTED, &block->lock, SYNC_LEVEL_VARYING);

  ut_d(rw_lock_create(PFS_NOT_INSTRUMENTED, &block->debug_latch,
                      SYNC_NO_ORDER_CHECK));

#else /* PFS_SKIP_BUFFER_MUTEX_RWLOCK || PFS_GROUP_BUFFER_SYNC */

  rw_lock_create(buf_block_lock_key, &block->lock, SYNC_LEVEL_VARYING);

  ut_d(rw_lock_create(buf_block_debug_latch_key, &block->debug_latch,
                      SYNC_NO_ORDER_CHECK));

#endif /* PFS_SKIP_BUFFER_MUTEX_RWLOCK || PFS_GROUP_BUFFER_SYNC */

  block->lock.is_block_lock = 1;

  ut_ad(rw_lock_validate(&(block->lock)));
}
/* We maintain our private view of innobase_should_madvise_buf_pool() which we
initialize at the beginning of buf_pool_init() and then update when the
@@global.innodb_buffer_pool_in_core_file changes.
Changes to buf_pool_should_madvise are protected by holding chunk_mutex for all
buf_pool_t instances.
This way, even if @@global.innodb_buffer_pool_in_core_file changes during
execution of buf_pool_init() (unlikely) or during buf_pool_resize(), we will use
a single consistent value for all (de)allocated chunks.
The function buf_pool_update_madvise() handles updating buf_pool_should_madvise
in reaction to changes to @@global.innodb_buffer_pool_in_core_file and makes
sure before releasing chunk_mutex-es that all chunks are properly madvised
according to new value.
It is important that initial value of this variable is `false` and not `true`,
as on some platforms which do not support madvise() or MADV_DONT_DUMP we need to
avoid taking any actions which might trigger a warning or disabling @@core_file.
*/
static bool buf_pool_should_madvise = false;

// Doxygen gets confused by buf_chunk_t somehow.

//! @cond

/* Implementation of buf_chunk_t's methods */

/** Advices the OS that this chunk should not be dumped to a core file.
Emits a warning to the log if could not succeed.
@return true iff succeeded, false if no OS support or failed */
bool buf_chunk_t::madvise_dump() {
#ifdef HAVE_MADV_DONTDUMP
  if (madvise(mem, mem_size(), MADV_DODUMP)) {
    ib::warn(ER_IB_MSG_MADVISE_FAILED, mem, mem_size(), "MADV_DODUMP",
             strerror(errno));
    return false;
  }
  return true;
#else  /* HAVE_MADV_DONTDUMP */
  ib::warn(ER_IB_MSG_MADV_DONTDUMP_UNSUPPORTED);
  return false;
#endif /* HAVE_MADV_DONTDUMP */
}

/** Advices the OS that this chunk should be dumped to a core file.
Emits a warning to the log if could not succeed.
@return true iff succeeded, false if no OS support or failed */
bool buf_chunk_t::madvise_dont_dump() {
#ifdef HAVE_MADV_DONTDUMP
  if (madvise(mem, mem_size(), MADV_DONTDUMP)) {
    ib::warn(ER_IB_MSG_MADVISE_FAILED, mem, mem_size(), "MADV_DONTDUMP",
             strerror(errno));
    return false;
  }
  return true;
#else  /* HAVE_MADV_DONTDUMP */
  ib::warn(ER_IB_MSG_MADV_DONTDUMP_UNSUPPORTED);
  return false;
#endif /* HAVE_MADV_DONTDUMP */
}

/* End of implementation of buf_chunk_t's methods */

//! @endcond

/* Implementation of buf_pool_t's methods */

/** A wrapper for buf_pool_t::allocator.alocate_large which also advices the OS
that this chunk should not be dumped to a core file if that was requested.
Emits a warning to the log and disables @@global.core_file if advising was
requested but could not be performed, but still return true as the allocation
itself succeeded.
@param[in]	mem_size  number of bytes to allocate
@param[in,out]  chunk     mem and mem_pfx fields of this chunk will be updated
                          to contain information about allocated memory region
@param[in]      populate  virtual page prealloation
@return true iff allocated successfully */
bool buf_pool_t::allocate_chunk(ulonglong mem_size, buf_chunk_t *chunk,
                                bool populate) {
  ut_ad(mutex_own(&chunks_mutex));
  chunk->mem = allocator.allocate_large(mem_size, &chunk->mem_pfx, populate);
  if (chunk->mem == NULL) {
    return false;
  }
  /* Dump core without large memory buffers */
  if (buf_pool_should_madvise) {
    if (!chunk->madvise_dont_dump()) {
      innobase_disable_core_dump();
    }
  }
  return true;
}

/** A wrapper for buf_pool_t::allocator.deallocate_large which also advices the
OS that this chunk can be dumped to a core file.
Emits a warning to the log and disables @@global.core_file if advising was
requested but could not be performed.
@param[in]  chunk    mem and mem_pfx fields of this chunk will be used to locate
                     the memory region to free */
void buf_pool_t::deallocate_chunk(buf_chunk_t *chunk) {
  ut_ad(mutex_own(&chunks_mutex));
  /* Undo the effect of the earlier MADV_DONTDUMP */
  if (buf_pool_should_madvise) {
    if (!chunk->madvise_dump()) {
      innobase_disable_core_dump();
    }
  }
  allocator.deallocate_large(chunk->mem, &chunk->mem_pfx);
}

/** Advices the OS that all chunks in this buffer pool instance can be dumped
to a core file.
Emits a warning to the log if could not succeed.
@return true iff succeeded, false if no OS support or failed */
bool buf_pool_t::madvise_dump() {
  ut_ad(mutex_own(&chunks_mutex));
  for (buf_chunk_t *chunk = chunks; chunk < chunks + n_chunks; chunk++) {
    if (!chunk->madvise_dump()) {
      return false;
    }
  }
  return true;
}

/** Advices the OS that all chunks in this buffer pool instance should not
be dumped to a core file.
Emits a warning to the log if could not succeed.
@return true iff succeeded, false if no OS support or failed */
bool buf_pool_t::madvise_dont_dump() {
  ut_ad(mutex_own(&chunks_mutex));
  for (buf_chunk_t *chunk = chunks; chunk < chunks + n_chunks; chunk++) {
    if (!chunk->madvise_dont_dump()) {
      return false;
    }
  }
  return true;
}

/* End of implementation of buf_pool_t's methods */

/** Checks if innobase_should_madvise_buf_pool() value has changed since we've
last check and if so, then updates buf_pool_should_madvise and calls madvise
for all chunks in all srv_buf_pool_instances.
@see buf_pool_should_madvise comment for a longer explanation. */
void buf_pool_update_madvise() {
  /* We need to make sure that buf_pool_should_madvise value change does not
  occur in parallel with allocation or deallocation of chunks in some buf_pool
  as this could lead to inconsistency - we would call madvise for some but not
  all chunks, perhaps with a wrong MADV_DO(NT)_DUMP flag.
  Moreover, we are about to iterate over chunks, which requires the bounds of
  for loop to be fixed.
  To solve both problems we first latch all buf_pool_t::chunks_mutex-es, and
  only then update the buf_pool_should_madvise, and perform iteration over
  buf_pool-s and their chunks.*/
  for (ulint i = 0; i < srv_buf_pool_instances; i++) {
    mutex_enter(&buf_pool_from_array(i)->chunks_mutex);
  }

  auto should_madvise = innobase_should_madvise_buf_pool();
  /* This `if` is here not for performance, but for correctness: on platforms
  which do not support madvise MADV_DONT_DUMP we prefer to not call madvice to
  avoid warnings and disabling @@global.core_file in cases where the user did
  not really intend to change anything */
  if (should_madvise != buf_pool_should_madvise) {
    buf_pool_should_madvise = should_madvise;
    for (ulint i = 0; i < srv_buf_pool_instances; i++) {
      buf_pool_t *buf_pool = buf_pool_from_array(i);
      bool success = buf_pool_should_madvise ? buf_pool->madvise_dont_dump()
                                             : buf_pool->madvise_dump();
      if (!success) {
        innobase_disable_core_dump();
        break;
      }
    }
  }
  for (ulint i = 0; i < srv_buf_pool_instances; i++) {
    mutex_exit(&buf_pool_from_array(i)->chunks_mutex);
  }
}

/** Allocates a chunk of buffer frames. If called for an existing buf_pool, its
 free_list_mutex must be locked.
 @return chunk, or NULL on failure */
static buf_chunk_t *buf_chunk_init(
    buf_pool_t *buf_pool, /*!< in: buffer pool instance */
    buf_chunk_t *chunk,   /*!< out: chunk of buffers */
    ulonglong mem_size,   /*!< in: requested size in bytes */
    bool populate,        /*!< in: virtual page preallocation */
    std::mutex *mutex)    /*!< in,out: Mutex protecting chunk map. */
{
  buf_block_t *block;
  byte *frame;
  ulint i;
  ulint size_target;

  ut_ad(mutex_own(&buf_pool->chunks_mutex));

  /* Round down to a multiple of page size,
  although it already should be. */
  mem_size = ut_2pow_round(mem_size, UNIV_PAGE_SIZE);
  size_target = (mem_size / UNIV_PAGE_SIZE) - 1;
  /* Reserve space for the block descriptors. */
  mem_size += ut_2pow_round(
      (mem_size / UNIV_PAGE_SIZE) * (sizeof *block) + (UNIV_PAGE_SIZE - 1),
      UNIV_PAGE_SIZE);

  DBUG_EXECUTE_IF("ib_buf_chunk_init_fails", return (NULL););

  if (!buf_pool->allocate_chunk(mem_size, chunk, populate)) {
    return (NULL);
  }

#ifdef HAVE_LIBNUMA
  if (srv_numa_interleave) {
    int st = mbind(chunk->mem, chunk->mem_size(), MPOL_INTERLEAVE,
                   numa_all_nodes_ptr->maskp, numa_all_nodes_ptr->size,
                   MPOL_MF_MOVE);
    if (st != 0) {
      ib::warn(ER_IB_MSG_54) << "Failed to set NUMA memory policy of"
                                " buffer pool page frames to MPOL_INTERLEAVE"
                                " (error: "
                             << strerror(errno) << ").";
    }
  }
#endif /* HAVE_LIBNUMA */

  /* Allocate the block descriptors from
  the start of the memory block. */
  chunk->blocks = (buf_block_t *)chunk->mem;

  /* Align a pointer to the first frame.  Note that when
  os_large_page_size is smaller than UNIV_PAGE_SIZE,
  we may allocate one fewer block than requested.  When
  it is bigger, we may allocate more blocks than requested. */

  frame = (byte *)ut_align(chunk->mem, UNIV_PAGE_SIZE);
  chunk->size = chunk->mem_pfx.m_size / UNIV_PAGE_SIZE - (frame != chunk->mem);

  /* Subtract the space needed for block descriptors. */
  {
    ulint size = chunk->size;

    while (frame < (byte *)(chunk->blocks + size)) {
      frame += UNIV_PAGE_SIZE;
      size--;
    }

    chunk->size = size;
  }

  if (chunk->size > size_target) {
    chunk->size = size_target;
  }

  /* Init block structs and assign frames for them. Then we
  assign the frames to the first blocks (we already mapped the
  memory above). */

  block = chunk->blocks;

  for (i = chunk->size; i--;) {
    buf_block_init(buf_pool, block, frame);
    UNIV_MEM_INVALID(block->frame, UNIV_PAGE_SIZE);

    /* Add the block to the free list */
    UT_LIST_ADD_LAST(buf_pool->free, &block->page);

    ut_d(block->page.in_free_list = TRUE);
    ut_ad(buf_pool_from_block(block) == buf_pool);

    block++;
    frame += UNIV_PAGE_SIZE;
  }

  if (mutex != nullptr) {
    mutex->lock();
  }

  buf_pool_register_chunk(chunk);

  if (mutex != nullptr) {
    mutex->unlock();
  }

#ifdef PFS_GROUP_BUFFER_SYNC
  pfs_register_buffer_block(chunk);
#endif /* PFS_GROUP_BUFFER_SYNC */
  return (chunk);
}

#ifdef UNIV_DEBUG
/** Finds a block in the given buffer chunk that points to a
 given compressed page.
 @return buffer block pointing to the compressed page, or NULL */
static buf_block_t *buf_chunk_contains_zip(
    buf_chunk_t *chunk, /*!< in: chunk being checked */
    const void *data)   /*!< in: pointer to compressed page */
{
  buf_block_t *block;
  ulint i;

  block = chunk->blocks;

  for (i = chunk->size; i--; block++) {
    if (block->page.zip.data == data) {
      return (block);
    }
  }

  return (NULL);
}

/** Finds a block in the buffer pool that points to a
given compressed page. Used only to confirm that buffer pool does not contain a
given pointer, thus protected by zip_free_mutex.
@param[in]	buf_pool	buffer pool instance
@param[in]	data		pointer to compressed page
@return buffer block pointing to the compressed page, or NULL */
buf_block_t *buf_pool_contains_zip(buf_pool_t *buf_pool, const void *data) {
  ulint n;
  buf_chunk_t *chunk = buf_pool->chunks;

  ut_ad(buf_pool);
  ut_ad(mutex_own(&buf_pool->zip_free_mutex));
  for (n = buf_pool->n_chunks; n--; chunk++) {
    buf_block_t *block = buf_chunk_contains_zip(chunk, data);

    if (block) {
      return (block);
    }
  }

  return (NULL);
}
#endif /* UNIV_DEBUG */

/** Checks that all file pages in the buffer chunk are in a replaceable state.
 @return address of a non-free block, or NULL if all freed */
static const buf_block_t *buf_chunk_not_freed(
    buf_chunk_t *chunk) /*!< in: chunk being checked */
{
  buf_block_t *block;
  ulint i;

  block = chunk->blocks;

  for (i = chunk->size; i--; block++) {
    ibool ready;

    switch (buf_block_get_state(block)) {
      case BUF_BLOCK_POOL_WATCH:
      case BUF_BLOCK_ZIP_PAGE:
      case BUF_BLOCK_ZIP_DIRTY:
        /* The uncompressed buffer pool should never
        contain compressed block descriptors. */
        ut_error;
        break;
      case BUF_BLOCK_NOT_USED:
      case BUF_BLOCK_READY_FOR_USE:
      case BUF_BLOCK_MEMORY:
      case BUF_BLOCK_REMOVE_HASH:
        /* Skip blocks that are not being used for
        file pages. */
        break;
      case BUF_BLOCK_FILE_PAGE:
        buf_page_mutex_enter(block);
        ready = buf_flush_ready_for_replace(&block->page);
        buf_page_mutex_exit(block);

        if (UNIV_UNLIKELY(block->page.is_corrupt)) {
          /* corrupt page may remain, it can be
          skipped */
          break;
        }

        if (!ready) {
          return (block);
        }

        break;
    }
  }

  return (NULL);
}

/** Set buffer pool size variables
 Note: It's safe without mutex protection because of startup only. */
static void buf_pool_set_sizes(void) {
  ulint i;
  ulint curr_size = 0;

  for (i = 0; i < srv_buf_pool_instances; i++) {
    buf_pool_t *buf_pool;

    buf_pool = buf_pool_from_array(i);
    curr_size += buf_pool->curr_pool_size;
  }
  if (srv_buf_pool_curr_size == 0) {
    srv_buf_pool_curr_size = curr_size;
  } else {
    srv_buf_pool_curr_size = srv_buf_pool_size;
  }
  srv_buf_pool_old_size = srv_buf_pool_size;
  srv_buf_pool_base_size = srv_buf_pool_size;
  os_wmb;
}

/** Initialize a buffer pool instance.
@param[in]	buf_pool	    buffer pool instance
@param[in]	buf_pool_size size in bytes
@param[in]	populate      virtual page preallocation
@param[in]	instance_no   id of the instance
@param[in,out]  mutex     Mutex to protect common data structures
@param[out] err           DB_SUCCESS if all goes well
@param[in]  populate      virtual page preallocation */
static void buf_pool_create(buf_pool_t *buf_pool, ulint buf_pool_size,
                            ulint instance_no, std::mutex *mutex, dberr_t &err,
                            bool populate) {
  ulint i;
  ulint chunk_size;
  buf_chunk_t *chunk;

#ifdef UNIV_LINUX
  cpu_set_t cpuset;

  CPU_ZERO(&cpuset);

  const long n_cores = sysconf(_SC_NPROCESSORS_ONLN);

  CPU_SET(instance_no % n_cores, &cpuset);

  os_thread_id_t thread_id;

  thread_id = os_thread_get_curr_id();

  if (pthread_setaffinity_np(thread_id, sizeof(cpuset), &cpuset) == -1) {
    ib::error() << "sched_setaffinity() failed!";
  }
  /* Linux might be able to set different setting for each thread
  worth to try to set high priority for this thread. */
  setpriority(PRIO_PROCESS, (pid_t)syscall(SYS_gettid), -20);
#endif /* UNIV_LINUX */

  ut_ad(buf_pool_size % srv_buf_pool_chunk_unit == 0);

  /* 1. Initialize general fields
  ------------------------------- */
  mutex_create(LATCH_ID_BUF_POOL_CHUNKS, &buf_pool->chunks_mutex);
  mutex_create(LATCH_ID_BUF_POOL_LRU_LIST, &buf_pool->LRU_list_mutex);
  mutex_create(LATCH_ID_BUF_POOL_FREE_LIST, &buf_pool->free_list_mutex);
  mutex_create(LATCH_ID_BUF_POOL_ZIP_FREE, &buf_pool->zip_free_mutex);
  mutex_create(LATCH_ID_BUF_POOL_ZIP_HASH, &buf_pool->zip_hash_mutex);
  mutex_create(LATCH_ID_BUF_POOL_ZIP, &buf_pool->zip_mutex);
  mutex_create(LATCH_ID_BUF_POOL_FLUSH_STATE, &buf_pool->flush_state_mutex);

  new (&buf_pool->allocator) ut_allocator<unsigned char>(mem_key_buf_buf_pool);

  if (buf_pool_size > 0) {
    mutex_enter(&buf_pool->chunks_mutex);
    buf_pool->n_chunks = buf_pool_size / srv_buf_pool_chunk_unit;
    chunk_size = srv_buf_pool_chunk_unit;

    buf_pool->chunks = reinterpret_cast<buf_chunk_t *>(
        ut_zalloc_nokey(buf_pool->n_chunks * sizeof(*chunk)));
    buf_pool->chunks_old = NULL;

    UT_LIST_INIT(buf_pool->LRU, &buf_page_t::LRU);
    UT_LIST_INIT(buf_pool->free, &buf_page_t::list);
    UT_LIST_INIT(buf_pool->withdraw, &buf_page_t::list);
    buf_pool->withdraw_target = 0;
    UT_LIST_INIT(buf_pool->flush_list, &buf_page_t::list);
    UT_LIST_INIT(buf_pool->unzip_LRU, &buf_block_t::unzip_LRU);

#if defined UNIV_DEBUG || defined UNIV_BUF_DEBUG
    UT_LIST_INIT(buf_pool->zip_clean, &buf_page_t::list);
#endif /* UNIV_DEBUG || UNIV_BUF_DEBUG */

    for (i = 0; i < UT_ARR_SIZE(buf_pool->zip_free); ++i) {
      UT_LIST_INIT(buf_pool->zip_free[i], &buf_buddy_free_t::list);
    }

    buf_pool->curr_size = 0;
    chunk = buf_pool->chunks;

    do {
      if (!buf_chunk_init(buf_pool, chunk, chunk_size, populate, mutex)) {
        while (--chunk >= buf_pool->chunks) {
          buf_block_t *block = chunk->blocks;

          for (i = chunk->size; i--; block++) {
            mutex_free(&block->mutex);
            rw_lock_free(&block->lock);

            ut_d(rw_lock_free(&block->debug_latch));
          }
          buf_pool->deallocate_chunk(chunk);
        }
        ut_free(buf_pool->chunks);
        buf_pool->chunks = nullptr;

        err = DB_ERROR;
        mutex_exit(&buf_pool->chunks_mutex);
        return;
      }

      buf_pool->curr_size += chunk->size;
    } while (++chunk < buf_pool->chunks + buf_pool->n_chunks);
    mutex_exit(&buf_pool->chunks_mutex);

    buf_pool->instance_no = instance_no;
    buf_pool->read_ahead_area = static_cast<page_no_t>(
        ut_min(BUF_READ_AHEAD_PAGES,
               ut_2_power_up(buf_pool->curr_size / BUF_READ_AHEAD_PORTION)));
    buf_pool->curr_pool_size = buf_pool->curr_size * UNIV_PAGE_SIZE;

    buf_pool->old_size = buf_pool->curr_size;
    buf_pool->n_chunks_new = buf_pool->n_chunks;

    /* Number of locks protecting page_hash must be a
    power of two */
    srv_n_page_hash_locks =
        static_cast<ulong>(ut_2_power_up(srv_n_page_hash_locks));
    ut_a(srv_n_page_hash_locks != 0);
    ut_a(srv_n_page_hash_locks <= MAX_PAGE_HASH_LOCKS);

    buf_pool->page_hash =
        ib_create(2 * buf_pool->curr_size, LATCH_ID_HASH_TABLE_RW_LOCK,
                  srv_n_page_hash_locks, MEM_HEAP_FOR_PAGE_HASH);

    buf_pool->page_hash_old = NULL;

    buf_pool->zip_hash = hash_create(2 * buf_pool->curr_size);

    buf_pool->last_printout_time = ut_time_monotonic();
  }
  /* 2. Initialize flushing fields
  -------------------------------- */

  mutex_create(LATCH_ID_FLUSH_LIST, &buf_pool->flush_list_mutex);

  for (i = BUF_FLUSH_LRU; i < BUF_FLUSH_N_TYPES; i++) {
    buf_pool->no_flush[i] = os_event_create(0);
  }

  buf_pool->watch = (buf_page_t *)ut_zalloc_nokey(sizeof(*buf_pool->watch) *
                                                  BUF_POOL_WATCH_SIZE);
  for (i = 0; i < BUF_POOL_WATCH_SIZE; i++) {
    buf_pool->watch[i].buf_pool_index = buf_pool->instance_no;
  }

  /* All fields are initialized by ut_zalloc_nokey(). */

  buf_pool->try_LRU_scan = TRUE;

  /* Dirty Page Tracking is disabled by default. */
  buf_pool->track_page_lsn = LSN_MAX;

  buf_pool->max_lsn_io = 0;

  /* Initialize the hazard pointer for flush_list batches */
  new (&buf_pool->flush_hp) FlushHp(buf_pool, &buf_pool->flush_list_mutex);

  /* Initialize the hazard pointer for LRU batches */
  new (&buf_pool->lru_hp) LRUHp(buf_pool, &buf_pool->LRU_list_mutex);

  /* Initialize the iterator for LRU scan search */
  new (&buf_pool->lru_scan_itr) LRUItr(buf_pool, &buf_pool->LRU_list_mutex);

  /* Initialize the iterator for single page scan search */
  new (&buf_pool->single_scan_itr) LRUItr(buf_pool, &buf_pool->LRU_list_mutex);

  err = DB_SUCCESS;
}

/** Free one buffer pool instance
@param[in]	buf_pool	buffer pool instance to free */
static void buf_pool_free_instance(buf_pool_t *buf_pool) {
  buf_chunk_t *chunk;
  buf_chunk_t *chunks;
  buf_page_t *bpage;
  buf_page_t *prev_bpage = 0;

  mutex_free(&buf_pool->LRU_list_mutex);
  mutex_free(&buf_pool->free_list_mutex);
  mutex_free(&buf_pool->zip_free_mutex);
  mutex_free(&buf_pool->zip_hash_mutex);
  mutex_free(&buf_pool->flush_state_mutex);
  mutex_free(&buf_pool->zip_mutex);
  mutex_free(&buf_pool->flush_list_mutex);

  for (bpage = UT_LIST_GET_LAST(buf_pool->LRU); bpage != NULL;
       bpage = prev_bpage) {
    prev_bpage = UT_LIST_GET_PREV(LRU, bpage);
    buf_page_state state = buf_page_get_state(bpage);

    ut_ad(buf_page_in_file(bpage));
    ut_ad(bpage->in_LRU_list);

    if (state != BUF_BLOCK_FILE_PAGE) {
      /* We must not have any dirty block except
      when doing a fast shutdown. */
      ut_ad(state == BUF_BLOCK_ZIP_PAGE || srv_fast_shutdown == 2);
      buf_page_free_descriptor(bpage);
    }
  }

  ut_free(buf_pool->watch);
  buf_pool->watch = NULL;
  mutex_enter(&buf_pool->chunks_mutex);
  chunks = buf_pool->chunks;
  chunk = chunks + buf_pool->n_chunks;

  while (--chunk >= chunks) {
    buf_block_t *block = chunk->blocks;

    for (ulint i = chunk->size; i--; block++) {
      mutex_free(&block->mutex);
      rw_lock_free(&block->lock);

      ut_d(rw_lock_free(&block->debug_latch));
    }

    buf_pool->deallocate_chunk(chunk);
  }

  for (ulint i = BUF_FLUSH_LRU; i < BUF_FLUSH_N_TYPES; ++i) {
    os_event_destroy(buf_pool->no_flush[i]);
  }

  ut_free(buf_pool->chunks);
  mutex_exit(&buf_pool->chunks_mutex);
  mutex_free(&buf_pool->chunks_mutex);
  ha_clear(buf_pool->page_hash);
  hash_table_free(buf_pool->page_hash);
  hash_table_free(buf_pool->zip_hash);

  buf_pool->allocator.~ut_allocator();
}

/** Frees the buffer pool global data structures. */
static void buf_pool_free() {
  UT_DELETE(buf_stat_per_index);

  UT_DELETE(buf_chunk_map_reg);
  buf_chunk_map_reg = nullptr;

  ut_free(buf_pool_ptr);
  buf_pool_ptr = nullptr;
}

/** Creates the buffer pool.
@param[in]  total_size    Size of the total pool in bytes.
@param[in]  populate	  Virtual page preallocation
@param[in]  n_instances   Number of buffer pool instances to create.
@return DB_SUCCESS if success, DB_ERROR if not enough memory or error */
dberr_t buf_pool_init(ulint total_size, bool populate, ulint n_instances) {
  ulint i;
  const ulint size = total_size / n_instances;

  ut_ad(n_instances > 0);
  ut_ad(n_instances <= MAX_BUFFER_POOLS);
  ut_ad(n_instances == srv_buf_pool_instances);

  NUMA_MEMPOLICY_INTERLEAVE_IN_SCOPE;

  /* Usually buf_pool_should_madvise is protected by buf_pool_t::chunk_mutex-es,
  but at this point in time there is no buf_pool_t instances yet, and no risk of
  race condition with sys_var modifications or buffer pool resizing because we
  have just started initializing the buffer pool.*/
  buf_pool_should_madvise = innobase_should_madvise_buf_pool();

  buf_pool_resizing = false;
  buf_pool_withdrawing = false;
  buf_withdraw_clock = 0;

  buf_pool_ptr =
      (buf_pool_t *)ut_zalloc_nokey(n_instances * sizeof *buf_pool_ptr);

  buf_chunk_map_reg = UT_NEW_NOKEY(buf_pool_chunk_map_t());

  std::vector<dberr_t> errs;

  errs.assign(n_instances, DB_SUCCESS);

#ifdef UNIV_LINUX
  ulint n_cores = sysconf(_SC_NPROCESSORS_ONLN);

  /* Magic nuber 8 is from empirical testing on a
  4 socket x 10 Cores x 2 HT host. 128G / 16 instances
  takes about 4 secs, compared to 10 secs without this
  optimisation.. */

  if (n_cores > 8) {
    n_cores = 8;
  }
#else
  ulint n_cores = 4;
#endif /* UNIV_LINUX */

  dberr_t err = DB_SUCCESS;

  for (i = 0; i < n_instances; /* no op */) {
    ulint n = i + n_cores;

    if (n > n_instances) {
      n = n_instances;
    }

    std::vector<std::thread> threads;

    std::mutex m;

    for (ulint id = i; id < n; ++id) {
      threads.emplace_back(std::thread(buf_pool_create, &buf_pool_ptr[id], size,
                                       id, &m, std::ref(errs[id]), populate));
    }

    for (ulint id = i; id < n; ++id) {
      threads[id - i].join();

      if (errs[id] != DB_SUCCESS) {
        err = errs[id];
      }
    }

    if (err != DB_SUCCESS) {
      for (size_t id = 0; id < n; ++id) {
        if (buf_pool_ptr[id].chunks != nullptr) {
          buf_pool_free_instance(&buf_pool_ptr[id]);
        }
      }

      buf_pool_free();

      return (err);
    }

    /* Do the next block of instances */
    i = n;
  }

  buf_pool_set_sizes();
  buf_LRU_old_ratio_update(100 * 3 / 8, FALSE);

  btr_search_sys_create(buf_pool_get_curr_size() / sizeof(void *) / 64);

  buf_stat_per_index =
      UT_NEW(buf_stat_per_index_t(), mem_key_buf_stat_per_index_t);

  return (DB_SUCCESS);
}

/** Reallocate a control block.
@param[in]	buf_pool	buffer pool instance
@param[in]	block		pointer to control block
@retval true	if succeeded or if failed because the block was fixed
@retval false	if failed because of no free blocks. */
static bool buf_page_realloc(buf_pool_t *buf_pool, buf_block_t *block) {
  buf_block_t *new_block;

  ut_ad(buf_pool_withdrawing);
  ut_ad(mutex_own(&buf_pool->LRU_list_mutex));
  ut_ad(!btr_search_enabled);

  new_block = buf_LRU_get_free_only(buf_pool);

  if (new_block == NULL) {
    return (false); /* free_list was not enough */
  }

  rw_lock_t *hash_lock = buf_page_hash_lock_get(buf_pool, block->page.id);

  rw_lock_x_lock(hash_lock);
  mutex_enter(&block->mutex);

  if (buf_page_can_relocate(&block->page)) {
    mutex_enter(&new_block->mutex);

    memcpy(new_block->frame, block->frame, UNIV_PAGE_SIZE);
    new (&new_block->page) buf_page_t(block->page);

    /* relocate LRU list */
    ut_ad(block->page.in_LRU_list);
    ut_ad(!block->page.in_zip_hash);
    ut_d(block->page.in_LRU_list = FALSE);

    buf_LRU_adjust_hp(buf_pool, &block->page);

    buf_page_t *prev_b = UT_LIST_GET_PREV(LRU, &block->page);
    UT_LIST_REMOVE(buf_pool->LRU, &block->page);

    if (prev_b != NULL) {
      UT_LIST_INSERT_AFTER(buf_pool->LRU, prev_b, &new_block->page);
    } else {
      UT_LIST_ADD_FIRST(buf_pool->LRU, &new_block->page);
    }

    if (buf_pool->LRU_old == &block->page) {
      buf_pool->LRU_old = &new_block->page;
    }

    ut_ad(new_block->page.in_LRU_list);

    /* relocate unzip_LRU list */
    if (block->page.zip.data != NULL) {
      ut_ad(block->in_unzip_LRU_list);
      ut_d(new_block->in_unzip_LRU_list = TRUE);
      UNIV_MEM_DESC(&new_block->page.zip.data,
                    page_zip_get_size(&new_block->page.zip));

      buf_block_t *prev_block = UT_LIST_GET_PREV(unzip_LRU, block);
      UT_LIST_REMOVE(buf_pool->unzip_LRU, block);

      ut_d(block->in_unzip_LRU_list = FALSE);
      block->page.zip.data = NULL;
      page_zip_set_size(&block->page.zip, 0);

      if (prev_block != NULL) {
        UT_LIST_INSERT_AFTER(buf_pool->unzip_LRU, prev_block, new_block);
      } else {
        UT_LIST_ADD_FIRST(buf_pool->unzip_LRU, new_block);
      }
    } else {
      ut_ad(!block->in_unzip_LRU_list);
      ut_d(new_block->in_unzip_LRU_list = FALSE);
    }

    /* relocate buf_pool->page_hash */
    ut_ad(block->page.in_page_hash);
    ut_ad(&block->page == buf_page_hash_get_low(buf_pool, block->page.id));
    ut_d(block->page.in_page_hash = FALSE);
    ulint fold = block->page.id.fold();
    ut_ad(fold == new_block->page.id.fold());
    HASH_DELETE(buf_page_t, hash, buf_pool->page_hash, fold, (&block->page));
    HASH_INSERT(buf_page_t, hash, buf_pool->page_hash, fold,
                (&new_block->page));

    ut_ad(new_block->page.in_page_hash);

    buf_block_modify_clock_inc(block);
    memset(block->frame + FIL_PAGE_OFFSET, 0xff, 4);
    memset(block->frame + FIL_PAGE_ARCH_LOG_NO_OR_SPACE_ID, 0xff, 4);
    UNIV_MEM_INVALID(block->frame, UNIV_PAGE_SIZE);
    buf_block_set_state(block, BUF_BLOCK_REMOVE_HASH);
    block->page.id.reset(UINT32_UNDEFINED, UINT32_UNDEFINED);

    /* Relocate buf_pool->flush_list. */
    if (block->page.oldest_modification) {
      buf_flush_relocate_on_flush_list(&block->page, &new_block->page);
    }

    /* set other flags of buf_block_t */

    /* This code should only be executed by buf_pool_resize(),
    while the adaptive hash index is disabled. */
    assert_block_ahi_empty(block);
    assert_block_ahi_empty_on_init(new_block);
    ut_ad(!block->index);
    new_block->index = NULL;
    new_block->n_hash_helps = 0;
    new_block->n_fields = 1;
    new_block->left_side = TRUE;

    new_block->lock_hash_val = block->lock_hash_val;
    ut_ad(new_block->lock_hash_val ==
          lock_rec_hash(new_block->page.id.space(),
                        new_block->page.id.page_no()));

    rw_lock_x_unlock(hash_lock);
    mutex_exit(&block->mutex);
    mutex_exit(&new_block->mutex);

    /* free block */
    buf_block_set_state(block, BUF_BLOCK_MEMORY);
    buf_LRU_block_free_non_file_page(block);
  } else {
    rw_lock_x_unlock(hash_lock);
    mutex_exit(&block->mutex);

    /* free new_block */
    buf_LRU_block_free_non_file_page(new_block);
  }

  return (true); /* free_list was enough */
}

static void buf_resize_status(const char *fmt, ...)
    MY_ATTRIBUTE((format(printf, 1, 2)));

/** Sets the global variable that feeds MySQL's innodb_buffer_pool_resize_status
to the specified string. The format and the following parameters are the
same as the ones used for printf(3).
@param[in]	fmt	format
@param[in]	...	extra parameters according to fmt */
static void buf_resize_status(const char *fmt, ...) {
  va_list ap;

  va_start(ap, fmt);

  ut_vsnprintf(export_vars.innodb_buffer_pool_resize_status,
               sizeof(export_vars.innodb_buffer_pool_resize_status), fmt, ap);

  va_end(ap);

  ib::info(ER_IB_MSG_55) << export_vars.innodb_buffer_pool_resize_status;
}

/** Determines if a block is intended to be withdrawn. The caller must ensure
that there was a sufficient memory barrier to read curr_size and old_size.
@param[in]	buf_pool	buffer pool instance
@param[in]	block		pointer to control block
@retval true	if will be withdrawn */
bool buf_block_will_withdrawn(buf_pool_t *buf_pool, const buf_block_t *block) {
  ut_ad(buf_pool->curr_size < buf_pool->old_size);

  const buf_chunk_t *chunk = buf_pool->chunks + buf_pool->n_chunks_new;
  const buf_chunk_t *echunk = buf_pool->chunks + buf_pool->n_chunks;

  while (chunk < echunk) {
    if (block >= chunk->blocks && block < chunk->blocks + chunk->size) {
      return (true);
    }
    ++chunk;
  }

  return (false);
}

/** Determines if a frame is intended to be withdrawn. The caller must ensure
that there was a sufficient memory barrier to read curr_size and old_size.
@param[in]	buf_pool	buffer pool instance
@param[in]	ptr		pointer to a frame
@retval true	if will be withdrawn */
bool buf_frame_will_withdrawn(buf_pool_t *buf_pool, const byte *ptr) {
  ut_ad(buf_pool->curr_size < buf_pool->old_size);

  const buf_chunk_t *chunk = buf_pool->chunks + buf_pool->n_chunks_new;
  const buf_chunk_t *echunk = buf_pool->chunks + buf_pool->n_chunks;

  while (chunk < echunk) {
    if (ptr >= chunk->blocks->frame &&
        ptr < (chunk->blocks + chunk->size - 1)->frame + UNIV_PAGE_SIZE) {
      return (true);
    }
    ++chunk;
  }

  return (false);
}

/** Withdraw the buffer pool blocks from end of the buffer pool instance
until withdrawn by buf_pool->withdraw_target.
@param[in]	buf_pool	buffer pool instance
@retval true	if retry is needed */
static bool buf_pool_withdraw_blocks(buf_pool_t *buf_pool) {
  buf_block_t *block;
  ulint loop_count = 0;
  ulint i = buf_pool_index(buf_pool);
  ulint lru_len;

  ib::info(ER_IB_MSG_56) << "buffer pool " << i
                         << " : start to withdraw the last "
                         << buf_pool->withdraw_target << " blocks.";

  /* Minimize buf_pool->zip_free[i] lists */
  buf_buddy_condense_free(buf_pool);

  mutex_enter(&buf_pool->LRU_list_mutex);
  lru_len = UT_LIST_GET_LEN(buf_pool->LRU);
  mutex_exit(&buf_pool->LRU_list_mutex);

  mutex_enter(&buf_pool->free_list_mutex);
  while (UT_LIST_GET_LEN(buf_pool->withdraw) < buf_pool->withdraw_target) {
    /* try to withdraw from free_list */
    ulint count1 = 0;

    block = reinterpret_cast<buf_block_t *>(UT_LIST_GET_FIRST(buf_pool->free));
    while (block != NULL &&
           UT_LIST_GET_LEN(buf_pool->withdraw) < buf_pool->withdraw_target) {
      ut_ad(block->page.in_free_list);
      ut_ad(!block->page.in_flush_list);
      ut_ad(!block->page.in_LRU_list);
      ut_a(!buf_page_in_file(&block->page));

      buf_block_t *next_block;
      next_block =
          reinterpret_cast<buf_block_t *>(UT_LIST_GET_NEXT(list, &block->page));

      if (buf_block_will_withdrawn(buf_pool, block)) {
        /* This should be withdrawn */
        UT_LIST_REMOVE(buf_pool->free, &block->page);
        UT_LIST_ADD_LAST(buf_pool->withdraw, &block->page);
        ut_d(block->in_withdraw_list = TRUE);
        count1++;
      }

      block = next_block;
    }

    /* reserve free_list length */
    if (UT_LIST_GET_LEN(buf_pool->withdraw) < buf_pool->withdraw_target) {
      ulint scan_depth;
      ulint n_flushed = 0;

      /* cap scan_depth with current LRU size. */
      scan_depth = ut_min(ut_max(buf_pool->withdraw_target -
                                     UT_LIST_GET_LEN(buf_pool->withdraw),
                                 static_cast<ulint>(srv_LRU_scan_depth)),
                          lru_len);
      mutex_exit(&buf_pool->free_list_mutex);

      buf_flush_do_batch(buf_pool, BUF_FLUSH_LRU, scan_depth, 0, &n_flushed);
      buf_flush_wait_batch_end(buf_pool, BUF_FLUSH_LRU);

      if (n_flushed) {
        MONITOR_INC_VALUE_CUMULATIVE(MONITOR_LRU_BATCH_FLUSH_TOTAL_PAGE,
                                     MONITOR_LRU_BATCH_FLUSH_COUNT,
                                     MONITOR_LRU_BATCH_FLUSH_PAGES, n_flushed);
      }
    } else {
      mutex_exit(&buf_pool->free_list_mutex);
    }

    /* relocate blocks/buddies in withdrawn area */
    ulint count2 = 0;

    mutex_enter(&buf_pool->LRU_list_mutex);
    buf_page_t *bpage;
    bpage = UT_LIST_GET_FIRST(buf_pool->LRU);
    while (bpage != NULL) {
      BPageMutex *block_mutex;
      buf_page_t *next_bpage;

      block_mutex = buf_page_get_mutex(bpage);
      mutex_enter(block_mutex);

      next_bpage = UT_LIST_GET_NEXT(LRU, bpage);

      if (bpage->zip.data != NULL &&
          buf_frame_will_withdrawn(buf_pool,
                                   static_cast<byte *>(bpage->zip.data))) {
        if (buf_page_can_relocate(bpage)) {
          mutex_exit(block_mutex);
          if (!buf_buddy_realloc(buf_pool, bpage->zip.data,
                                 page_zip_get_size(&bpage->zip))) {
            /* failed to allocate block */
            break;
          }
          mutex_enter(block_mutex);
          count2++;
        }
        /* NOTE: if the page is in use,
        not reallocated yet */
      }

      if (buf_page_get_state(bpage) == BUF_BLOCK_FILE_PAGE &&
          buf_block_will_withdrawn(buf_pool,
                                   reinterpret_cast<buf_block_t *>(bpage))) {
        if (buf_page_can_relocate(bpage)) {
          mutex_exit(block_mutex);
          if (!buf_page_realloc(buf_pool,
                                reinterpret_cast<buf_block_t *>(bpage))) {
            /* failed to allocate block */
            break;
          }
          count2++;
        } else {
          mutex_exit(block_mutex);
        }
        /* NOTE: if the page is in use,
        not reallocated yet */
      } else {
        mutex_exit(block_mutex);
      }

      bpage = next_bpage;
    }

    mutex_exit(&buf_pool->LRU_list_mutex);

    mutex_enter(&buf_pool->free_list_mutex);

    buf_resize_status("buffer pool %lu : withdrawing blocks. (%lu/%lu)", i,
                      UT_LIST_GET_LEN(buf_pool->withdraw),
                      buf_pool->withdraw_target);

    ib::info(ER_IB_MSG_57) << "buffer pool " << i << " : withdrew " << count1
                           << " blocks from free list."
                           << " Tried to relocate " << count2 << " pages ("
                           << UT_LIST_GET_LEN(buf_pool->withdraw) << "/"
                           << buf_pool->withdraw_target << ").";

    if (++loop_count >= 10) {
      /* give up for now.
      retried after user threads paused. */

      mutex_exit(&buf_pool->free_list_mutex);

      ib::info(ER_IB_MSG_58)
          << "buffer pool " << i << " : will retry to withdraw later.";

      /* need retry later */
      return (true);
    }
  }
  mutex_exit(&buf_pool->free_list_mutex);

  /* confirm withdrawn enough */
  const buf_chunk_t *chunk = buf_pool->chunks + buf_pool->n_chunks_new;
  const buf_chunk_t *echunk = buf_pool->chunks + buf_pool->n_chunks;

  while (chunk < echunk) {
    block = chunk->blocks;
    for (ulint j = chunk->size; j--; block++) {
      /* If !=BUF_BLOCK_NOT_USED block in the
      withdrawn area, it means corruption
      something */
      ut_a(buf_block_get_state(block) == BUF_BLOCK_NOT_USED);
      ut_ad(block->in_withdraw_list);
    }
    ++chunk;
  }

  mutex_enter(&buf_pool->free_list_mutex);
  ib::info(ER_IB_MSG_59) << "buffer pool " << i << " : withdrawn target "
                         << UT_LIST_GET_LEN(buf_pool->withdraw) << " blocks.";
  mutex_exit(&buf_pool->free_list_mutex);

  /* retry is not needed */
  ++buf_withdraw_clock;
  os_wmb;

  return (false);
}

/** resize page_hash and zip_hash for a buffer pool instance.
@param[in]	buf_pool	buffer pool instance */
static void buf_pool_resize_hash(buf_pool_t *buf_pool) {
  hash_table_t *new_hash_table;

  ut_ad(mutex_own(&buf_pool->zip_hash_mutex));
  ut_ad(buf_pool->page_hash_old == NULL);

  /* recreate page_hash */
  new_hash_table = ib_recreate(buf_pool->page_hash, 2 * buf_pool->curr_size);

  for (ulint i = 0; i < hash_get_n_cells(buf_pool->page_hash); i++) {
    buf_page_t *bpage;

    bpage = static_cast<buf_page_t *>(HASH_GET_FIRST(buf_pool->page_hash, i));

    while (bpage) {
      buf_page_t *prev_bpage = bpage;
      ulint fold;

      bpage = static_cast<buf_page_t *>(HASH_GET_NEXT(hash, prev_bpage));

      fold = prev_bpage->id.fold();

      HASH_DELETE(buf_page_t, hash, buf_pool->page_hash, fold, prev_bpage);

      HASH_INSERT(buf_page_t, hash, new_hash_table, fold, prev_bpage);
    }
  }

  buf_pool->page_hash_old = buf_pool->page_hash;
  buf_pool->page_hash = new_hash_table;

  /* recreate zip_hash */
  new_hash_table = hash_create(2 * buf_pool->curr_size);

  for (ulint i = 0; i < hash_get_n_cells(buf_pool->zip_hash); i++) {
    buf_page_t *bpage;

    bpage = static_cast<buf_page_t *>(HASH_GET_FIRST(buf_pool->zip_hash, i));

    while (bpage) {
      buf_page_t *prev_bpage = bpage;
      ulint fold;

      bpage = static_cast<buf_page_t *>(HASH_GET_NEXT(hash, prev_bpage));

      fold = BUF_POOL_ZIP_FOLD(reinterpret_cast<buf_block_t *>(prev_bpage));

      HASH_DELETE(buf_page_t, hash, buf_pool->zip_hash, fold, prev_bpage);

      HASH_INSERT(buf_page_t, hash, new_hash_table, fold, prev_bpage);
    }
  }

  hash_table_free(buf_pool->zip_hash);
  buf_pool->zip_hash = new_hash_table;
}

#ifdef UNIV_DEBUG
/** This is a debug routine to inject an memory allocation failure error. */
static void buf_pool_resize_chunk_make_null(buf_chunk_t **new_chunks) {
  static int count = 0;

  if (count == 1) {
    ut_free(*new_chunks);
    *new_chunks = NULL;
  }

  count++;
}
#endif /* UNIV_DEBUG */

ulonglong buf_pool_adjust_chunk_unit(ulonglong size) {
  /* Size unit of buffer pool is larger than srv_buf_pool_size.
  adjust srv_buf_pool_chunk_unit for srv_buf_pool_size. */
  if (size * srv_buf_pool_instances > srv_buf_pool_size) {
    size = (srv_buf_pool_size + srv_buf_pool_instances - 1) /
           srv_buf_pool_instances;
  }

  /* Make sure that srv_buf_pool_chunk_unit is divisible by blk_sz */
  if (size % srv_buf_pool_chunk_unit_blk_sz != 0) {
    size += srv_buf_pool_chunk_unit_blk_sz -
            (size % srv_buf_pool_chunk_unit_blk_sz);
  }

  /* Make sure that srv_buf_pool_chunk_unit is not larger than max, and don't
  forget that it also has to be divisible by blk_sz */
  const auto CHUNK_UNIT_ALIGNED_MAX =
      srv_buf_pool_chunk_unit_max -
      (srv_buf_pool_chunk_unit_max % srv_buf_pool_chunk_unit_blk_sz);
  if (size > CHUNK_UNIT_ALIGNED_MAX) {
    size = CHUNK_UNIT_ALIGNED_MAX;
  }

  /* Make sure that srv_buf_pool_chunk_unit is not smaller than min */
  ut_ad(srv_buf_pool_chunk_unit_min % srv_buf_pool_chunk_unit_blk_sz == 0);
  if (size < srv_buf_pool_chunk_unit_min) {
    size = srv_buf_pool_chunk_unit_min;
  }

  ut_ad(size >= srv_buf_pool_chunk_unit_min);
  ut_ad(size <= srv_buf_pool_chunk_unit_max);
  ut_ad(size % srv_buf_pool_chunk_unit_blk_sz == 0);
  ut_ad(size % UNIV_PAGE_SIZE == 0);

  return size;
}

/** Resize the buffer pool based on srv_buf_pool_size from
srv_buf_pool_old_size. */
static void buf_pool_resize() {
  buf_pool_t *buf_pool;
  ulint new_instance_size;
  bool warning = false;

  NUMA_MEMPOLICY_INTERLEAVE_IN_SCOPE;

  ut_ad(!buf_pool_resizing);
  ut_ad(!buf_pool_withdrawing);
  ut_ad(srv_buf_pool_chunk_unit > 0);

  /* Assumes that buf_resize_thread has already issued the necessary
  memory barrier to read srv_buf_pool_size and srv_buf_pool_old_size */
  new_instance_size = srv_buf_pool_size / srv_buf_pool_instances;
  new_instance_size /= UNIV_PAGE_SIZE;

  buf_resize_status(
      "Resizing buffer pool from " ULINTPF " to " ULINTPF " (unit=%llu).",
      srv_buf_pool_old_size, srv_buf_pool_size, srv_buf_pool_chunk_unit);

  /* set new limit for all buffer pool for resizing */
  for (ulint i = 0; i < srv_buf_pool_instances; i++) {
    buf_pool = buf_pool_from_array(i);

    // No locking needed to read, same thread updated those
    ut_ad(buf_pool->curr_size == buf_pool->old_size);
    ut_ad(buf_pool->n_chunks_new == buf_pool->n_chunks);
#ifdef UNIV_DEBUG
    mutex_enter(&buf_pool->free_list_mutex);
    ut_ad(UT_LIST_GET_LEN(buf_pool->withdraw) == 0);
    mutex_exit(&buf_pool->free_list_mutex);

    buf_flush_list_mutex_enter(buf_pool);
    ut_ad(buf_pool->flush_rbt == NULL);
    buf_flush_list_mutex_exit(buf_pool);
#endif

    buf_pool->curr_size = new_instance_size;

    ut_ad(srv_buf_pool_chunk_unit % UNIV_PAGE_SIZE == 0);
    buf_pool->n_chunks_new =
        new_instance_size * UNIV_PAGE_SIZE / srv_buf_pool_chunk_unit;

    os_wmb;
  }

  /* disable AHI if needed */
  bool btr_search_disabled = false;

  buf_resize_status("Disabling adaptive hash index.");

  rw_lock_s_lock(btr_search_latches[0]);
  if (btr_search_enabled) {
    rw_lock_s_unlock(btr_search_latches[0]);
    btr_search_disabled = true;
  } else {
    rw_lock_s_unlock(btr_search_latches[0]);
  }

  btr_search_disable(true);

  if (btr_search_disabled) {
    ib::info(ER_IB_MSG_60) << "disabled adaptive hash index.";
  }

  /* set withdraw target */
  for (ulint i = 0; i < srv_buf_pool_instances; i++) {
    buf_pool = buf_pool_from_array(i);
    if (buf_pool->curr_size < buf_pool->old_size) {
      ulint withdraw_target = 0;

      const buf_chunk_t *chunk = buf_pool->chunks + buf_pool->n_chunks_new;
      const buf_chunk_t *echunk = buf_pool->chunks + buf_pool->n_chunks;

      while (chunk < echunk) {
        withdraw_target += chunk->size;
        ++chunk;
      }

      ut_ad(buf_pool->withdraw_target == 0);
      buf_pool->withdraw_target = withdraw_target;
      buf_pool_withdrawing = true;
    }
  }

  buf_resize_status("Withdrawing blocks to be shrunken.");

  ib_time_t withdraw_started = ut_time();
  ulint message_interval = 60;
  ulint retry_interval = 1;

withdraw_retry:
  bool should_retry_withdraw = false;

  /* wait for the number of blocks fit to the new size (if needed)*/
  for (ulint i = 0; i < srv_buf_pool_instances; i++) {
    buf_pool = buf_pool_from_array(i);
    if (buf_pool->curr_size < buf_pool->old_size) {
      should_retry_withdraw |= buf_pool_withdraw_blocks(buf_pool);
    }
  }

  if (srv_shutdown_state.load() != SRV_SHUTDOWN_NONE) {
    /* abort to resize for shutdown. */
    buf_pool_withdrawing = false;
    return;
  }

  /* abort buffer pool load */
  buf_load_abort();

  if (should_retry_withdraw &&
      ut_difftime(ut_time(), withdraw_started) >= message_interval) {
    if (message_interval > 900) {
      message_interval = 1800;
    } else {
      message_interval *= 2;
    }

    lock_mutex_enter();
    trx_sys_mutex_enter();
    bool found = false;
    for (trx_t *trx = UT_LIST_GET_FIRST(trx_sys->mysql_trx_list); trx != NULL;
         trx = UT_LIST_GET_NEXT(mysql_trx_list, trx)) {
      if (trx->state != TRX_STATE_NOT_STARTED && trx->mysql_thd != NULL &&
          ut_difftime(withdraw_started, trx->start_time) > 0) {
        if (!found) {
          ib::warn(ER_IB_MSG_61) << "The following trx might hold"
                                    " the blocks in buffer pool to"
                                    " be withdrawn. Buffer pool"
                                    " resizing can complete only"
                                    " after all the transactions"
                                    " below release the blocks.";
          found = true;
        }

        lock_trx_print_wait_and_mvcc_state(stderr, trx);
      }
    }
    trx_sys_mutex_exit();
    lock_mutex_exit();

    withdraw_started = ut_time();
  }

  if (should_retry_withdraw) {
    ib::info(ER_IB_MSG_62) << "Will retry to withdraw " << retry_interval
                           << " seconds later.";
    os_thread_sleep(retry_interval * 1000000);

    if (retry_interval > 5) {
      retry_interval = 10;
    } else {
      retry_interval *= 2;
    }

    goto withdraw_retry;
  }

  buf_pool_withdrawing = false;

  buf_resize_status("Latching whole of buffer pool.");

#ifdef UNIV_DEBUG
  {
    bool should_wait = true;

    while (should_wait) {
      should_wait = false;
      DBUG_EXECUTE_IF("ib_buf_pool_resize_wait_before_resize",
                      should_wait = true;
                      os_thread_sleep(10000););
    }
  }
#endif /* UNIV_DEBUG */

  if (srv_shutdown_state.load() != SRV_SHUTDOWN_NONE) {
    return;
  }

  /* Indicate critical path */
  buf_pool_resizing = true;

  /* Acquire all buffer pool mutexes and hash table locks */
  /* TODO: while we certainly lock a lot here, it does not necessarily
  buy us enough correctness. Exploits the fact that freed pages must
  have no pointers to them from the buffer pool nor from any other thread
  except for the freeing one to remove redundant locking. The same applies
  to freshly allocated pages before any pointers to them are published.*/
  for (ulint i = 0; i < srv_buf_pool_instances; ++i) {
    mutex_enter(&(buf_pool_from_array(i)->chunks_mutex));
  }

  for (ulint i = 0; i < srv_buf_pool_instances; ++i) {
    mutex_enter(&(buf_pool_from_array(i)->LRU_list_mutex));
  }

  for (ulint i = 0; i < srv_buf_pool_instances; ++i) {
    hash_lock_x_all(buf_pool_from_array(i)->page_hash);
  }

  for (ulint i = 0; i < srv_buf_pool_instances; ++i) {
    mutex_enter(&(buf_pool_from_array(i)->zip_free_mutex));
  }

  for (ulint i = 0; i < srv_buf_pool_instances; ++i) {
    mutex_enter(&(buf_pool_from_array(i)->free_list_mutex));
  }

  for (ulint i = 0; i < srv_buf_pool_instances; ++i) {
    mutex_enter(&(buf_pool_from_array(i)->zip_hash_mutex));
  }

  for (ulint i = 0; i < srv_buf_pool_instances; ++i) {
    mutex_enter(&(buf_pool_from_array(i)->flush_state_mutex));
  }

  UT_DELETE(buf_chunk_map_reg);
  buf_chunk_map_reg = UT_NEW_NOKEY(buf_pool_chunk_map_t());

  /* add/delete chunks */
  for (ulint i = 0; i < srv_buf_pool_instances; ++i) {
    buf_pool_t *buf_pool = buf_pool_from_array(i);
    buf_chunk_t *chunk;
    buf_chunk_t *echunk;

    buf_resize_status(
        "buffer pool %lu :"
        " resizing with chunks %lu to %lu.",
        i, buf_pool->n_chunks, buf_pool->n_chunks_new);

    if (buf_pool->n_chunks_new < buf_pool->n_chunks) {
      /* delete chunks */
      chunk = buf_pool->chunks + buf_pool->n_chunks_new;
      echunk = buf_pool->chunks + buf_pool->n_chunks;

      ulint sum_freed = 0;

      while (chunk < echunk) {
        buf_block_t *block = chunk->blocks;

        for (ulint j = chunk->size; j--; block++) {
          mutex_free(&block->mutex);
          rw_lock_free(&block->lock);

          ut_d(rw_lock_free(&block->debug_latch));
        }

        buf_pool->deallocate_chunk(chunk);

        sum_freed += chunk->size;

        ++chunk;
      }

      /* discard withdraw list */
      UT_LIST_INIT(buf_pool->withdraw, &buf_page_t::list);
      buf_pool->withdraw_target = 0;

      ib::info(ER_IB_MSG_63)
          << "buffer pool " << i << " : "
          << buf_pool->n_chunks - buf_pool->n_chunks_new << " chunks ("
          << sum_freed << " blocks) were freed.";

      buf_pool->n_chunks = buf_pool->n_chunks_new;
    }

    {
      /* reallocate buf_pool->chunks */
      const ulint new_chunks_size = buf_pool->n_chunks_new * sizeof(*chunk);

      buf_chunk_t *new_chunks = reinterpret_cast<buf_chunk_t *>(
          ut_zalloc_nokey_nofatal(new_chunks_size));

      DBUG_EXECUTE_IF("buf_pool_resize_chunk_null",
                      buf_pool_resize_chunk_make_null(&new_chunks););

      if (new_chunks == NULL) {
        ib::error(ER_IB_MSG_64) << "buffer pool " << i
                                << " : failed to allocate"
                                   " the chunk array.";
        buf_pool->n_chunks_new = buf_pool->n_chunks;
        warning = true;
        buf_pool->chunks_old = NULL;
        for (ulint j = 0; j < buf_pool->n_chunks_new; j++) {
          buf_pool_register_chunk(&buf_pool->chunks[j]);
        }
        goto calc_buf_pool_size;
      }

      ulint n_chunks_copy = ut_min(buf_pool->n_chunks_new, buf_pool->n_chunks);

      memcpy(new_chunks, buf_pool->chunks, n_chunks_copy * sizeof(*chunk));

      for (ulint j = 0; j < n_chunks_copy; j++) {
        buf_pool_register_chunk(&new_chunks[j]);
      }

      buf_pool->chunks_old = buf_pool->chunks;
      buf_pool->chunks = new_chunks;
    }

    if (buf_pool->n_chunks_new > buf_pool->n_chunks) {
      /* add chunks */
      chunk = buf_pool->chunks + buf_pool->n_chunks;
      echunk = buf_pool->chunks + buf_pool->n_chunks_new;

      ulint sum_added = 0;
      ulint n_chunks = buf_pool->n_chunks;

      while (chunk < echunk) {
        ulonglong unit = srv_buf_pool_chunk_unit;

        if (!buf_chunk_init(buf_pool, chunk, unit,
                            static_cast<bool>(srv_numa_interleave), nullptr)) {
          ib::error(ER_IB_MSG_65) << "buffer pool " << i
                                  << " : failed to allocate"
                                     " new memory.";

          warning = true;

          buf_pool->n_chunks_new = n_chunks;

          break;
        }

        sum_added += chunk->size;

        ++n_chunks;
        ++chunk;
      }

      ib::info(ER_IB_MSG_66)
          << "buffer pool " << i << " : "
          << buf_pool->n_chunks_new - buf_pool->n_chunks << " chunks ("
          << sum_added << " blocks) were added.";

      buf_pool->n_chunks = n_chunks;
    }
  calc_buf_pool_size:

    /* recalc buf_pool->curr_size */
    ulint new_size = 0;

    chunk = buf_pool->chunks;
    do {
      new_size += chunk->size;
    } while (++chunk < buf_pool->chunks + buf_pool->n_chunks);

    buf_pool->curr_size = new_size;
    buf_pool->n_chunks_new = buf_pool->n_chunks;

    if (buf_pool->chunks_old) {
      ut_free(buf_pool->chunks_old);
      buf_pool->chunks_old = NULL;
    }
  }

  /* set instance sizes */
  {
    ulint curr_size = 0;

    for (ulint i = 0; i < srv_buf_pool_instances; i++) {
      buf_pool = buf_pool_from_array(i);

      ut_ad(UT_LIST_GET_LEN(buf_pool->withdraw) == 0);

      buf_pool->read_ahead_area = static_cast<page_no_t>(
          ut_min(BUF_READ_AHEAD_PAGES,
                 ut_2_power_up(buf_pool->curr_size / BUF_READ_AHEAD_PORTION)));
      buf_pool->curr_pool_size = buf_pool->curr_size * UNIV_PAGE_SIZE;
      curr_size += buf_pool->curr_pool_size;
      buf_pool->old_size = buf_pool->curr_size;
    }
    srv_buf_pool_curr_size = curr_size;
    innodb_set_buf_pool_size(buf_pool_size_align(curr_size));
  }

  const bool new_size_too_diff =
      srv_buf_pool_base_size > srv_buf_pool_size * 2 ||
      srv_buf_pool_base_size * 2 < srv_buf_pool_size;

  /* Normalize page_hash and zip_hash,
  if the new size is too different */
  if (!warning && new_size_too_diff) {
    buf_resize_status("Resizing hash tables.");

    for (ulint i = 0; i < srv_buf_pool_instances; ++i) {
      buf_pool_t *buf_pool = buf_pool_from_array(i);

      buf_pool_resize_hash(buf_pool);

      ib::info(ER_IB_MSG_67)
          << "buffer pool " << i << " : hash tables were resized.";
    }
  }

  /* Release all buf_pool_mutex/page_hash */
  for (ulint i = 0; i < srv_buf_pool_instances; ++i) {
    buf_pool_t *buf_pool = buf_pool_from_array(i);

    mutex_exit(&buf_pool->chunks_mutex);
    mutex_exit(&buf_pool->flush_state_mutex);
    mutex_exit(&buf_pool->zip_hash_mutex);
    mutex_exit(&buf_pool->free_list_mutex);
    mutex_exit(&buf_pool->zip_free_mutex);
    hash_unlock_x_all(buf_pool->page_hash);
    mutex_exit(&buf_pool->LRU_list_mutex);

    if (buf_pool->page_hash_old != NULL) {
      hash_table_free(buf_pool->page_hash_old);
      buf_pool->page_hash_old = NULL;
    }
  }

  buf_pool_resizing = false;

  /* Normalize other components, if the new size is too different */
  if (!warning && new_size_too_diff) {
    srv_buf_pool_base_size = srv_buf_pool_size;

    buf_resize_status("Resizing also other hash tables.");

    /* normalize lock_sys */
    srv_lock_table_size = 5 * (srv_buf_pool_size / UNIV_PAGE_SIZE);
    lock_sys_resize(srv_lock_table_size);

    /* normalize btr_search_sys */
    btr_search_sys_resize(buf_pool_get_curr_size() / sizeof(void *) / 64);

    /* normalize dict_sys */
    dict_resize();

    ib::info(ER_IB_MSG_68) << "Resized hash tables at lock_sys,"
                              " adaptive hash index, dictionary.";
  }

  /* normalize ibuf->max_size */
  ibuf_max_size_update(srv_change_buffer_max_size);

  if (srv_buf_pool_old_size != srv_buf_pool_size) {
    ib::info(ER_IB_MSG_69) << "Completed to resize buffer pool from "
                           << srv_buf_pool_old_size << " to "
                           << srv_buf_pool_size << ".";
    srv_buf_pool_old_size = srv_buf_pool_size;
    os_wmb;
  }

  /* enable AHI if needed */
  if (btr_search_disabled) {
    btr_search_enable(true);
    ib::info(ER_IB_MSG_70) << "Re-enabled adaptive hash index.";
  }

  char now[32];

  ut_sprintf_timestamp(now);
  if (!warning) {
    buf_resize_status("Completed resizing buffer pool at %s.", now);
  } else {
    buf_resize_status(
        "Resizing buffer pool failed,"
        " finished resizing at %s.",
        now);
  }

#if defined UNIV_DEBUG || defined UNIV_BUF_DEBUG
  ut_a(buf_validate());
#endif /* UNIV_DEBUG || UNIV_BUF_DEBUG */

  return;
}

/** This is the thread for resizing buffer pool. It waits for an event and
when waked up either performs a resizing and sleeps again. */
void buf_resize_thread() {
  while (srv_shutdown_state.load() == SRV_SHUTDOWN_NONE) {
    os_event_wait(srv_buf_resize_event);
    os_event_reset(srv_buf_resize_event);

    if (srv_shutdown_state.load() != SRV_SHUTDOWN_NONE) {
      break;
    }

    os_rmb;
    if (srv_buf_pool_old_size == srv_buf_pool_size) {
      std::ostringstream sout;
      sout << "Size did not change (old size = new size = " << srv_buf_pool_size
           << ". Nothing to do.";
      buf_resize_status("%s", sout.str().c_str());

      /* nothing to do */
      continue;
    }

    buf_pool_resize();
  }
}

/** Clears the adaptive hash index on all pages in the buffer pool. */
void buf_pool_clear_hash_index(void) {
  ulint p;

  ut_ad(btr_search_own_all(RW_LOCK_X));
  ut_ad(!buf_pool_resizing);
  ut_ad(!btr_search_enabled);

  DEBUG_SYNC_C("purge_wait_for_btr_search_latch");

  for (p = 0; p < srv_buf_pool_instances; p++) {
    buf_pool_t *buf_pool = buf_pool_from_array(p);
    buf_chunk_t *chunks = buf_pool->chunks;
    buf_chunk_t *chunk = chunks + buf_pool->n_chunks;

    while (--chunk >= chunks) {
      buf_block_t *block = chunk->blocks;
      ulint i = chunk->size;

      for (; i--; block++) {
        dict_index_t *index = block->index;
        assert_block_ahi_valid(block);

        /* We can set block->index = NULL
        and block->n_pointers = 0
        when btr_search_own_all(RW_LOCK_X);
        see the comments in buf0buf.h */

        if (!index) {
          continue;
        }

        switch (buf_block_get_state(block)) {
          case BUF_BLOCK_FILE_PAGE:
            break;
          case BUF_BLOCK_REMOVE_HASH:
            /* It is possible that a parallel thread
            might have set this state. It means AHI
            for this block is being removed. After
            this function, AHI entries would anyway
            be removed. So its Ok to reset block
            index/pointers here otherwise it would
            be pointing to removed AHI entries. */
            break;
          default:
            /* No other state should have AHI */
            ut_ad(block->index == nullptr);
            ut_ad(block->n_pointers == 0);
        }

#if defined UNIV_AHI_DEBUG || defined UNIV_DEBUG
        block->n_pointers = 0;
#endif /* UNIV_AHI_DEBUG || UNIV_DEBUG */
        block->index = NULL;
      }
    }
  }
}

/** Relocate a buffer control block.  Relocates the block on the LRU list
and in buf_pool->page_hash.  Does not relocate bpage->list.
The caller must take care of relocating bpage->list.
@param[in,out]	bpage	control block being relocated, buf_page_get_state()
                        must be BUF_BLOCK_ZIP_DIRTY or BUF_BLOCK_ZIP_PAGE
@param[in,out]	dpage	destination control block */
static void buf_relocate(buf_page_t *bpage, buf_page_t *dpage) {
  buf_page_t *b;
  buf_pool_t *buf_pool = buf_pool_from_bpage(bpage);

  ut_ad(mutex_own(&buf_pool->LRU_list_mutex));
  ut_ad(buf_page_hash_lock_held_x(buf_pool, bpage));
  ut_ad(mutex_own(buf_page_get_mutex(bpage)));
  ut_a(buf_page_get_io_fix(bpage) == BUF_IO_NONE);
  ut_a(bpage->buf_fix_count == 0);
  ut_ad(bpage->in_LRU_list);
  ut_ad(!bpage->in_zip_hash);
  ut_ad(bpage->in_page_hash);
  ut_ad(bpage == buf_page_hash_get_low(buf_pool, bpage->id));

  ut_ad(!buf_pool_watch_is_sentinel(buf_pool, bpage));
#ifdef UNIV_DEBUG
  switch (buf_page_get_state(bpage)) {
    case BUF_BLOCK_POOL_WATCH:
    case BUF_BLOCK_NOT_USED:
    case BUF_BLOCK_READY_FOR_USE:
    case BUF_BLOCK_FILE_PAGE:
    case BUF_BLOCK_MEMORY:
    case BUF_BLOCK_REMOVE_HASH:
      ut_error;
    case BUF_BLOCK_ZIP_DIRTY:
    case BUF_BLOCK_ZIP_PAGE:
      break;
  }
#endif /* UNIV_DEBUG */

  new (dpage) buf_page_t(*bpage);

  /* Important that we adjust the hazard pointer before
  removing bpage from LRU list. */
  buf_LRU_adjust_hp(buf_pool, bpage);

  ut_d(bpage->in_LRU_list = FALSE);
  ut_d(bpage->in_page_hash = FALSE);

  /* relocate buf_pool->LRU */
  b = UT_LIST_GET_PREV(LRU, bpage);
  UT_LIST_REMOVE(buf_pool->LRU, bpage);

  if (b != NULL) {
    UT_LIST_INSERT_AFTER(buf_pool->LRU, b, dpage);
  } else {
    UT_LIST_ADD_FIRST(buf_pool->LRU, dpage);
  }

  if (buf_pool->LRU_old == bpage) {
    buf_pool->LRU_old = dpage;
#ifdef UNIV_LRU_DEBUG
    /* buf_pool->LRU_old must be the first item in the LRU list
    whose "old" flag is set. */
    ut_a(buf_pool->LRU_old->old);
    ut_a(!UT_LIST_GET_PREV(LRU, buf_pool->LRU_old) ||
         !UT_LIST_GET_PREV(LRU, buf_pool->LRU_old)->old);
    ut_a(!UT_LIST_GET_NEXT(LRU, buf_pool->LRU_old) ||
         UT_LIST_GET_NEXT(LRU, buf_pool->LRU_old)->old);
  } else {
    /* Check that the "old" flag is consistent in
    the block and its neighbours. */
    buf_page_set_old(dpage, buf_page_is_old(dpage));
#endif /* UNIV_LRU_DEBUG */
  }

  ut_d(CheckInLRUList::validate(buf_pool));

  /* relocate buf_pool->page_hash */
  ulint fold = bpage->id.fold();
  ut_ad(fold == dpage->id.fold());
  HASH_DELETE(buf_page_t, hash, buf_pool->page_hash, fold, bpage);
  HASH_INSERT(buf_page_t, hash, buf_pool->page_hash, fold, dpage);
}

/** Hazard Pointer implementation. */

/** Set current value
@param bpage	buffer block to be set as hp */
void HazardPointer::set(buf_page_t *bpage) {
  ut_ad(mutex_own(m_mutex));
  ut_ad(!bpage || buf_pool_from_bpage(bpage) == m_buf_pool);
  ut_ad(!bpage || buf_page_in_file(bpage) ||
        buf_page_get_state(bpage) == BUF_BLOCK_REMOVE_HASH);

  m_hp = bpage;
}

/** Checks if a bpage is the hp
@param bpage    buffer block to be compared
@return true if it is hp */

bool HazardPointer::is_hp(const buf_page_t *bpage) {
  ut_ad(mutex_own(m_mutex));
  ut_ad(!m_hp || buf_pool_from_bpage(m_hp) == m_buf_pool);
  ut_ad(!bpage || buf_pool_from_bpage(bpage) == m_buf_pool);

  return (bpage == m_hp);
}

/** Adjust the value of hp. This happens when some other thread working
on the same list attempts to remove the hp from the list.
@param bpage	buffer block to be compared */

void FlushHp::adjust(const buf_page_t *bpage) {
  ut_ad(bpage != NULL);

  /** We only support reverse traversal for now. */
  if (is_hp(bpage)) {
    m_hp = UT_LIST_GET_PREV(list, m_hp);
  }

  ut_ad(!m_hp || m_hp->in_flush_list);
}

/** Adjust the value of hp. This happens when some other thread working
on the same list attempts to remove the hp from the list.
@param bpage	buffer block to be compared */

void LRUHp::adjust(const buf_page_t *bpage) {
  ut_ad(bpage);

  /** We only support reverse traversal for now. */
  if (is_hp(bpage)) {
    m_hp = UT_LIST_GET_PREV(LRU, m_hp);
  }

  ut_ad(!m_hp || m_hp->in_LRU_list);
}

/** Selects from where to start a scan. If we have scanned too deep into
the LRU list it resets the value to the tail of the LRU list.
@return buf_page_t from where to start scan. */

buf_page_t *LRUItr::start() {
  ut_ad(mutex_own(m_mutex));

  if (!m_hp || m_hp->old) {
    m_hp = UT_LIST_GET_LAST(m_buf_pool->LRU);
  }

  return (m_hp);
}

/** Determine if a block is a sentinel for a buffer pool watch.
@param[in]	buf_pool	buffer pool instance
@param[in]	bpage		block
@return true if a sentinel for a buffer pool watch, false if not */
ibool buf_pool_watch_is_sentinel(const buf_pool_t *buf_pool,
                                 const buf_page_t *bpage) {
  /* We must own the appropriate hash lock. */
  ut_ad(buf_page_hash_lock_held_s_or_x(buf_pool, bpage));
  ut_ad(buf_page_in_file(bpage));

  if (bpage < &buf_pool->watch[0] ||
      bpage >= &buf_pool->watch[BUF_POOL_WATCH_SIZE]) {
    ut_ad(buf_page_get_state(bpage) != BUF_BLOCK_ZIP_PAGE ||
          bpage->zip.data != NULL);

    return (FALSE);
  }

  ut_ad(buf_page_get_state(bpage) == BUF_BLOCK_ZIP_PAGE);
  ut_ad(!bpage->in_zip_hash);
  ut_ad(bpage->in_page_hash);
  ut_ad(bpage->zip.data == NULL);
  return (TRUE);
}

/** Add watch for the given page to be read in. Caller must have
appropriate hash_lock for the bpage and hold the LRU list mutex to avoid a race
condition with buf_LRU_free_page inserting the same page into the page hash.
This function may release the hash_lock and reacquire it.
@param[in]	page_id		page id
@param[in,out]	hash_lock	hash_lock currently latched
@return NULL if watch set, block if the page is in the buffer pool */
static buf_page_t *buf_pool_watch_set(const page_id_t &page_id,
                                      rw_lock_t **hash_lock) {
  buf_page_t *bpage;
  ulint i;
  buf_pool_t *buf_pool = buf_pool_get(page_id);

  ut_ad(*hash_lock == buf_page_hash_lock_get(buf_pool, page_id));

  ut_ad(rw_lock_own(*hash_lock, RW_LOCK_X));

  bpage = buf_page_hash_get_low(buf_pool, page_id);

  if (bpage != NULL) {
  page_found:
    if (!buf_pool_watch_is_sentinel(buf_pool, bpage)) {
      /* The page was loaded meanwhile. */
      return (bpage);
    }

    /* Add to an existing watch. */
    buf_block_fix(bpage);
    return (NULL);
  }

  /* From this point this function becomes fairly heavy in terms
  of latching. We acquire all the hash_locks. They are needed
  because we don't want to read any stale information in
  buf_pool->watch[]. However, it is not in the critical code path
  as this function will be called only by the purge thread. */

  /* To obey latching order first release the hash_lock. */
  rw_lock_x_unlock(*hash_lock);

  mutex_enter(&buf_pool->LRU_list_mutex);
  hash_lock_x_all(buf_pool->page_hash);

  /* If not own LRU_list_mutex, page_hash can be changed. */
  *hash_lock = buf_page_hash_lock_get(buf_pool, page_id);

  /* We have to recheck that the page
  was not loaded or a watch set by some other
  purge thread. This is because of the small
  time window between when we release the
  hash_lock to lock all the hash_locks. */

  bpage = buf_page_hash_get_low(buf_pool, page_id);
  if (bpage) {
    mutex_exit(&buf_pool->LRU_list_mutex);
    hash_unlock_x_all_but(buf_pool->page_hash, *hash_lock);
    goto page_found;
  }

  /* The maximum number of purge threads should never exceed
  BUF_POOL_WATCH_SIZE. So there is no way for purge thread
  instance to hold a watch when setting another watch. */
  for (i = 0; i < BUF_POOL_WATCH_SIZE; i++) {
    bpage = &buf_pool->watch[i];

    ut_ad(bpage->access_time == 0);
    ut_ad(bpage->newest_modification == 0);
    ut_ad(bpage->oldest_modification == 0);
    ut_ad(bpage->zip.data == NULL);
    ut_ad(!bpage->in_zip_hash);

    switch (bpage->state) {
      case BUF_BLOCK_POOL_WATCH:
        ut_ad(!bpage->in_page_hash);
        ut_ad(bpage->buf_fix_count == 0);

        bpage->state = BUF_BLOCK_ZIP_PAGE;
        bpage->id.copy_from(page_id);
        bpage->buf_fix_count = 1;
        bpage->buf_pool_index = buf_pool_index(buf_pool);

        ut_d(bpage->in_page_hash = TRUE);
        HASH_INSERT(buf_page_t, hash, buf_pool->page_hash, page_id.fold(),
                    bpage);

        mutex_exit(&buf_pool->LRU_list_mutex);

        /* Once the sentinel is in the page_hash we can
        safely release all locks except just the
        relevant hash_lock */
        hash_unlock_x_all_but(buf_pool->page_hash, *hash_lock);

        return (NULL);
      case BUF_BLOCK_ZIP_PAGE:
        ut_ad(bpage->in_page_hash);
        ut_ad(bpage->buf_fix_count > 0);
        break;
      default:
        ut_error;
    }
  }

  /* Allocation failed.  Either the maximum number of purge
  threads should never exceed BUF_POOL_WATCH_SIZE, or this code
  should be modified to return a special non-NULL value and the
  caller should purge the record directly. */
  ut_error;
}

/** Remove the sentinel block for the watch before replacing it with a
real block. buf_page_watch_unset() or buf_page_watch_occurred() will notice
that the block has been replaced with the real block.
@param[in,out]	buf_pool	buffer pool instance
@param[in,out]	watch		sentinel for watch
*/
static void buf_pool_watch_remove(buf_pool_t *buf_pool, buf_page_t *watch) {
#ifdef UNIV_DEBUG
  /* We must also own the appropriate hash_bucket mutex. */
  rw_lock_t *hash_lock = buf_page_hash_lock_get(buf_pool, watch->id);
  ut_ad(rw_lock_own(hash_lock, RW_LOCK_X));
#endif /* UNIV_DEBUG */

  ut_ad(buf_page_get_state(watch) == BUF_BLOCK_ZIP_PAGE);

  HASH_DELETE(buf_page_t, hash, buf_pool->page_hash, watch->id.fold(), watch);
  ut_d(watch->in_page_hash = FALSE);
  watch->buf_fix_count = 0;
  watch->state = BUF_BLOCK_POOL_WATCH;
}

/** Stop watching if the page has been read in.
buf_pool_watch_set(same_page_id) must have returned NULL before.
@param[in]	page_id	page id */
void buf_pool_watch_unset(const page_id_t &page_id) {
  buf_page_t *bpage;
  buf_pool_t *buf_pool = buf_pool_get(page_id);

  rw_lock_t *hash_lock = buf_page_hash_lock_get(buf_pool, page_id);
  rw_lock_x_lock(hash_lock);

  /* page_hash can be changed. */
  hash_lock = buf_page_hash_lock_x_confirm(hash_lock, buf_pool, page_id);

  /* The page must exist because buf_pool_watch_set()
  increments buf_fix_count. */
  bpage = buf_page_hash_get_low(buf_pool, page_id);

  if (buf_block_unfix(bpage) == 0 &&
      buf_pool_watch_is_sentinel(buf_pool, bpage)) {
    buf_pool_watch_remove(buf_pool, bpage);
  }

  rw_lock_x_unlock(hash_lock);
}

/** Check if the page has been read in.
This may only be called after buf_pool_watch_set(same_page_id)
has returned NULL and before invoking buf_pool_watch_unset(same_page_id).
@param[in]	page_id	page id
@return false if the given page was not read in, true if it was */
ibool buf_pool_watch_occurred(const page_id_t &page_id) {
  ibool ret;
  buf_page_t *bpage;
  buf_pool_t *buf_pool = buf_pool_get(page_id);
  rw_lock_t *hash_lock = buf_page_hash_lock_get(buf_pool, page_id);

  rw_lock_s_lock(hash_lock);

  /* If not own buf_pool_mutex, page_hash can be changed. */
  hash_lock = buf_page_hash_lock_s_confirm(hash_lock, buf_pool, page_id);

  /* The page must exist because buf_pool_watch_set()
  increments buf_fix_count. */
  bpage = buf_page_hash_get_low(buf_pool, page_id);

  ret = !buf_pool_watch_is_sentinel(buf_pool, bpage);
  rw_lock_s_unlock(hash_lock);

  return (ret);
}

/** Moves a page to the start of the buffer pool LRU list. This high-level
function can be used to prevent an important page from slipping out of
the buffer pool.
@param[in,out]	bpage	buffer block of a file page */
void buf_page_make_young(buf_page_t *bpage) {
  buf_pool_t *buf_pool = buf_pool_from_bpage(bpage);

  mutex_enter(&buf_pool->LRU_list_mutex);

  ut_a(buf_page_in_file(bpage));

  buf_LRU_make_block_young(bpage);

  mutex_exit(&buf_pool->LRU_list_mutex);
}

/** Moves a page to the start of the buffer pool LRU list if it is too old.
This high-level function can be used to prevent an important page from
slipping out of the buffer pool. The page must be fixed to the buffer pool.
@param[in,out]	bpage	buffer block of a file page */
static void buf_page_make_young_if_needed(buf_page_t *bpage) {
  ut_ad(!mutex_own(&buf_pool_from_bpage(bpage)->LRU_list_mutex));
  ut_ad(bpage->buf_fix_count > 0);
  ut_a(buf_page_in_file(bpage));

  if (buf_page_peek_if_too_old(bpage)) {
    buf_page_make_young(bpage);
  }
}

#ifdef UNIV_DEBUG

/** Sets file_page_was_freed TRUE if the page is found in the buffer pool.
This function should be called when we free a file page and want the
debug version to check that it is not accessed any more unless
reallocated.
@param[in]	page_id	page id
@return control block if found in page hash table, otherwise NULL */
buf_page_t *buf_page_set_file_page_was_freed(const page_id_t &page_id) {
  buf_page_t *bpage;
  buf_pool_t *buf_pool = buf_pool_get(page_id);
  rw_lock_t *hash_lock;

  bpage = buf_page_hash_get_s_locked(buf_pool, page_id, &hash_lock);

  if (bpage) {
    BPageMutex *block_mutex = buf_page_get_mutex(bpage);
    ut_ad(!buf_pool_watch_is_sentinel(buf_pool, bpage));
    mutex_enter(block_mutex);
    rw_lock_s_unlock(hash_lock);

    bpage->file_page_was_freed = TRUE;
    mutex_exit(block_mutex);
  }

  return (bpage);
}

/** Sets file_page_was_freed FALSE if the page is found in the buffer pool.
This function should be called when we free a file page and want the
debug version to check that it is not accessed any more unless
reallocated.
@param[in]	page_id	page id
@return control block if found in page hash table, otherwise NULL */
buf_page_t *buf_page_reset_file_page_was_freed(const page_id_t &page_id) {
  buf_page_t *bpage;
  buf_pool_t *buf_pool = buf_pool_get(page_id);
  rw_lock_t *hash_lock;

  bpage = buf_page_hash_get_s_locked(buf_pool, page_id, &hash_lock);
  if (bpage) {
    BPageMutex *block_mutex = buf_page_get_mutex(bpage);
    ut_ad(!buf_pool_watch_is_sentinel(buf_pool, bpage));
    mutex_enter(block_mutex);
    rw_lock_s_unlock(hash_lock);
    bpage->file_page_was_freed = FALSE;
    mutex_exit(block_mutex);
  }

  return (bpage);
}
#endif /* UNIV_DEBUG */

/** Attempts to discard the uncompressed frame of a compressed page.
The caller should not be holding any mutexes when this function is called.
@param[in]	page_id	page id
*/
static void buf_block_try_discard_uncompressed(const page_id_t &page_id) {
  buf_page_t *bpage;
  buf_pool_t *buf_pool = buf_pool_get(page_id);

  /* Since we need to acquire buf_pool->LRU_list_mutex to discard
  the uncompressed frame and because page_hash mutex resides below
  buf_pool->LRU_list_mutex in sync ordering therefore we must first
  release the page_hash mutex. This means that the block in question
  can move out of page_hash. Therefore we need to check again if the
  block is still in page_hash. */
  mutex_enter(&buf_pool->LRU_list_mutex);

  bpage = buf_page_hash_get(buf_pool, page_id);

  if (bpage) {
    BPageMutex *block_mutex = buf_page_get_mutex(bpage);

    mutex_enter(block_mutex);

    if (buf_LRU_free_page(bpage, false)) {
      return;
    }
    mutex_exit(block_mutex);
  }

  mutex_exit(&buf_pool->LRU_list_mutex);
}

/** Get read access to a compressed page (usually of type
FIL_PAGE_TYPE_ZBLOB or FIL_PAGE_TYPE_ZBLOB2).
The page must be released with buf_page_release_zip().
NOTE: the page is not protected by any latch.  Mutual exclusion has to
be implemented at a higher level.  In other words, all possible
accesses to a given page through this function must be protected by
the same set of mutexes or latches.
@param[in]	page_id		page id
@param[in]	page_size	page size
@return pointer to the block */
buf_page_t *buf_page_get_zip(const page_id_t &page_id,
                             const page_size_t &page_size) {
  buf_page_t *bpage;
  BPageMutex *block_mutex;
  rw_lock_t *hash_lock;
  ibool discard_attempted = FALSE;
  ibool must_read;
  trx_t *trx = innobase_get_trx_for_slow_log();
  buf_pool_t *buf_pool = buf_pool_get(page_id);

  buf_pool->stat.n_page_gets++;

  for (;;) {
  lookup:

    /* The following call will also grab the page_hash
    mutex if the page is found. */
    bpage = buf_page_hash_get_s_locked(buf_pool, page_id, &hash_lock);
    if (bpage) {
      ut_ad(!buf_pool_watch_is_sentinel(buf_pool, bpage));
      break;
    }

    /* Page not in buf_pool: needs to be read from file */

    ut_ad(!hash_lock);
    buf_read_page(page_id, page_size, trx);

#if defined UNIV_DEBUG || defined UNIV_BUF_DEBUG
    ut_a(++buf_dbg_counter % 5771 || buf_validate());
#endif /* UNIV_DEBUG || UNIV_BUF_DEBUG */
  }

  ut_ad(buf_page_hash_lock_held_s(buf_pool, bpage));

  if (bpage->zip.data == NULL) {
    /* There is no compressed page. */
  err_exit:
    rw_lock_s_unlock(hash_lock);

    return (NULL);
  }

  if (UNIV_UNLIKELY(bpage->is_corrupt && srv_pass_corrupt_table <= 1)) {
    rw_lock_s_unlock(hash_lock);

    return (NULL);
  }

  ut_ad(!buf_pool_watch_is_sentinel(buf_pool, bpage));

  switch (buf_page_get_state(bpage)) {
    case BUF_BLOCK_POOL_WATCH:
    case BUF_BLOCK_NOT_USED:
    case BUF_BLOCK_READY_FOR_USE:
    case BUF_BLOCK_MEMORY:
    case BUF_BLOCK_REMOVE_HASH:
      ut_error;

    case BUF_BLOCK_ZIP_PAGE:
    case BUF_BLOCK_ZIP_DIRTY:
      buf_block_fix(bpage);
      block_mutex = &buf_pool->zip_mutex;
      mutex_enter(block_mutex);
      goto got_block;
    case BUF_BLOCK_FILE_PAGE:
      /* Discard the uncompressed page frame if possible. */
      if (!discard_attempted) {
        rw_lock_s_unlock(hash_lock);
        buf_block_try_discard_uncompressed(page_id);
        discard_attempted = TRUE;
        goto lookup;
      }

      buf_block_buf_fix_inc((buf_block_t *)bpage, __FILE__, __LINE__);

      block_mutex = &((buf_block_t *)bpage)->mutex;

      mutex_enter(block_mutex);

      goto got_block;
  }

  ut_error;
  goto err_exit;

got_block:
  must_read = buf_page_get_io_fix(bpage) == BUF_IO_READ;

  rw_lock_s_unlock(hash_lock);

  ut_ad(!bpage->file_page_was_freed);

  buf_page_set_accessed(bpage);

  mutex_exit(block_mutex);

  buf_page_make_young_if_needed(bpage);

#if defined UNIV_DEBUG || defined UNIV_BUF_DEBUG
  ut_a(++buf_dbg_counter % 5771 || buf_validate());
  ut_a(bpage->buf_fix_count > 0);
  ut_a(buf_page_in_file(bpage));
#endif /* UNIV_DEBUG || UNIV_BUF_DEBUG */

  if (must_read) {
    /* Let us wait until the read operation
    completes */

    const ib_time_monotonic_us_t start_time = trx_stats::start_io_read(trx, 0);
    for (;;) {
      enum buf_io_fix io_fix;

      mutex_enter(block_mutex);
      io_fix = buf_page_get_io_fix(bpage);
      mutex_exit(block_mutex);

      if (io_fix == BUF_IO_READ) {
        os_thread_sleep(WAIT_FOR_READ);
      } else {
        break;
      }
    }
    trx_stats::end_io_read(trx, start_time);
  }

#ifdef UNIV_IBUF_COUNT_DEBUG
  ut_a(ibuf_count_get(page_id) == 0);
#endif /* UNIV_IBUF_COUNT_DEBUG */

  return (bpage);
}

/** Initialize some fields of a control block. */
UNIV_INLINE
void buf_block_init_low(buf_block_t *block) /*!< in: block to init */
{
  /* No adaptive hash index entries may point to a previously
  unused (and now freshly allocated) block. */
  assert_block_ahi_empty_on_init(block);
  block->index = NULL;
  block->made_dirty_with_no_latch = false;

  block->n_hash_helps = 0;
  block->n_fields = 1;
  block->n_bytes = 0;
  block->left_side = TRUE;
}
#endif /* !UNIV_HOTBACKUP */

/** Decompress a block.
 @return true if successful */
ibool buf_zip_decompress(buf_block_t *block, /*!< in/out: block */
                         ibool check) /*!< in: TRUE=verify the page checksum */
{
  const byte *frame = block->page.zip.data;

  ut_ad(block->page.size.is_compressed());
  ut_a(block->page.id.space() != 0);

  BlockReporter compressed =
      BlockReporter(false, frame, block->page.size, false);

  if (check && !compressed.verify_zip_checksum()) {
    ib::error(ER_IB_MSG_71)
        << "Compressed page checksum mismatch " << block->page.id
        << "): stored: " << mach_read_from_4(frame + FIL_PAGE_SPACE_OR_CHKSUM)
        << ", crc32: "
        << compressed.calc_zip_checksum(SRV_CHECKSUM_ALGORITHM_CRC32) << "/"
        << compressed.calc_zip_checksum(SRV_CHECKSUM_ALGORITHM_CRC32, true)
        << " innodb: "
        << compressed.calc_zip_checksum(SRV_CHECKSUM_ALGORITHM_INNODB)
        << ", none: "
        << compressed.calc_zip_checksum(SRV_CHECKSUM_ALGORITHM_NONE);

    return (FALSE);
  }

  switch (fil_page_get_type(frame)) {
    case FIL_PAGE_INDEX:
    case FIL_PAGE_SDI:
    case FIL_PAGE_RTREE:
      if (page_zip_decompress(&block->page.zip, block->frame, TRUE)) {
        return (TRUE);
      }

      ib::error(ER_IB_MSG_72)
          << "Unable to decompress space " << block->page.id.space() << " page "
          << block->page.id.page_no();

      return (FALSE);

    case FIL_PAGE_TYPE_ALLOCATED:
    case FIL_PAGE_INODE:
    case FIL_PAGE_IBUF_BITMAP:
    case FIL_PAGE_TYPE_FSP_HDR:
    case FIL_PAGE_TYPE_XDES:
    case FIL_PAGE_TYPE_ZBLOB:
    case FIL_PAGE_TYPE_ZBLOB2:
    case FIL_PAGE_SDI_ZBLOB:
    case FIL_PAGE_TYPE_ZLOB_FIRST:
    case FIL_PAGE_TYPE_ZLOB_DATA:
    case FIL_PAGE_TYPE_ZLOB_INDEX:
    case FIL_PAGE_TYPE_ZLOB_FRAG:
    case FIL_PAGE_TYPE_ZLOB_FRAG_ENTRY:
      /* Copy to uncompressed storage. */
      memcpy(block->frame, frame, block->page.size.physical());
      return (TRUE);
  }

  ib::error(ER_IB_MSG_73) << "Unknown compressed page type "
                          << fil_page_get_type(frame);

  return (FALSE);
}

#ifndef UNIV_HOTBACKUP
/** Get a buffer block from an adaptive hash index pointer.
This function does not return if the block is not identified.
@param[in]	ptr	pointer to within a page frame
@return pointer to block, never NULL */
buf_block_t *buf_block_from_ahi(const byte *ptr) {
  buf_pool_chunk_map_t::iterator it;

  buf_pool_chunk_map_t *chunk_map = buf_chunk_map_reg;
  ut_ad(!buf_pool_resizing);

  buf_chunk_t *chunk;
  it = chunk_map->upper_bound(ptr);

  ut_a(it != chunk_map->begin());

  if (it == chunk_map->end()) {
    chunk = chunk_map->rbegin()->second;
  } else {
    chunk = (--it)->second;
  }

  ulint offs = ptr - chunk->blocks->frame;

  offs >>= UNIV_PAGE_SIZE_SHIFT;

  ut_a(offs < chunk->size);

  buf_block_t *block = &chunk->blocks[offs];

  /* The function buf_chunk_init() invokes buf_block_init() so that
  block[n].frame == block->frame + n * UNIV_PAGE_SIZE.  Check it. */
  ut_ad(block->frame == page_align(ptr));
  /* Read the state of the block without holding a mutex.
  A state transition from BUF_BLOCK_FILE_PAGE to
  BUF_BLOCK_REMOVE_HASH is possible during this execution. */
  ut_d(const buf_page_state state = buf_block_get_state(block));
  ut_ad(state == BUF_BLOCK_FILE_PAGE || state == BUF_BLOCK_REMOVE_HASH);
  return (block);
}

/** Find out if a pointer belongs to a buf_block_t. It can be a pointer to
 the buf_block_t itself or a member of it. This functions checks one of
 the buffer pool instances.
 @return true if ptr belongs to a buf_block_t struct */
static ibool buf_pointer_is_block_field_instance(
    buf_pool_t *buf_pool, /*!< in: buffer pool instance */
    const void *ptr)      /*!< in: pointer not dereferenced */
{
  const buf_chunk_t *chunk = buf_pool->chunks;
  const buf_chunk_t *const echunk =
      chunk + ut_min(buf_pool->n_chunks, buf_pool->n_chunks_new);

  /* TODO: protect buf_pool->chunks with a mutex (the older pointer will
  currently remain while during buf_pool_resize()) */
  while (chunk < echunk) {
    if (ptr >= (void *)chunk->blocks &&
        ptr < (void *)(chunk->blocks + chunk->size)) {
      return (TRUE);
    }

    chunk++;
  }

  return (FALSE);
}

/** Find out if a buffer block was created by buf_chunk_init().
 @return true if "block" has been added to buf_pool->free by buf_chunk_init() */
static ibool buf_block_is_uncompressed(
    buf_pool_t *buf_pool,     /*!< in: buffer pool instance */
    const buf_block_t *block) /*!< in: pointer to block,
                              not dereferenced */
{
  if ((((ulint)block) % sizeof *block) != 0) {
    /* The pointer should be aligned. */
    return (FALSE);
  }

  return (buf_pointer_is_block_field_instance(buf_pool, (void *)block));
}

#if defined UNIV_DEBUG || defined UNIV_IBUF_DEBUG
/** Return true if probe is enabled.
 @return true if probe enabled. */
static bool buf_debug_execute_is_force_flush() {
  DBUG_EXECUTE_IF("ib_buf_force_flush", return (true););

  /* This is used during queisce testing, we want to ensure maximum
  buffering by the change buffer. */

  if (srv_ibuf_disable_background_merge) {
    return (true);
  }

  return (false);
}
#endif /* UNIV_DEBUG || UNIV_IBUF_DEBUG */

/** Wait for the block to be read in.
@param[in]	block	The block to check
@param trx	Transaction to account the I/Os to */
static void buf_wait_for_read(buf_block_t *block, trx_t *trx) {
  /* Note:

  We are using the block->lock to check for IO state (and a dirty read).
  We set the IO_READ state under the protection of the hash_lock
  (and block->mutex). This is safe because another thread can only
  access the block (and check for IO state) after the block has been
  added to the page hashtable. */

  if (buf_block_get_io_fix_unlocked(block) == BUF_IO_READ) {
    /* Wait until the read operation completes */

    const ib_time_monotonic_us_t start_time = trx_stats::start_io_read(trx, 0);

    for (;;) {
      if (buf_block_get_io_fix_unlocked(block) == BUF_IO_READ) {
        /* Wait by temporaly s-latch */
        if (rw_lock_s_lock_low(&block->lock, 0, __FILE__, __LINE__)) {
          rw_lock_s_unlock(&block->lock);
        } else {
          /* If we can't acquire the latch in S mode then the IO thread
          must have read the page in. */
          os_thread_sleep(20);
        }
      } else {
        break;
      }
    }

    trx_stats::end_io_read(trx, start_time);
  }
}

template <typename T>
struct Buf_fetch {
  Buf_fetch(const page_id_t &page_id, const page_size_t &page_size,
            dberr_t *err)
      : m_page_id(page_id),
        m_page_size(page_size),
        m_is_temp_space(fsp_is_system_temporary(page_id.space())),
        m_buf_pool(buf_pool_get(m_page_id)),
        m_trx(innobase_get_trx_for_slow_log()),
        m_err(err) {
    if (m_err) *m_err = DB_SUCCESS;
  }

  buf_block_t *single_page();

  buf_block_t *lookup();

  buf_block_t *is_on_watch();

  void read_page();

  dberr_t zip_page_handler(buf_block_t *&fix_block);

  dberr_t check_state(buf_block_t *&block);

  void temp_space_page_handler(buf_block_t *block);

  void mtr_add_page(buf_block_t *block);

  bool is_optimistic() const;

#if defined UNIV_DEBUG || defined UNIV_IBUF_DEBUG
  dberr_t debug_check(buf_block_t *fix_block);
#endif /* UNIV_DEBUG || UNIV_IBUF_DEBUG */

  const page_id_t &m_page_id;
  const page_size_t &m_page_size;
  const bool m_is_temp_space{};
  ulint m_rw_latch;
  buf_block_t *m_guess{};
  Page_fetch m_mode;
  const char *m_file{};
  ulint m_line{};
  mtr_t *m_mtr{};
  bool m_dirty_with_no_latch{};
  size_t m_retries{};
  buf_pool_t *m_buf_pool{};
  rw_lock_t *m_hash_lock{};
  trx_t *const m_trx;  // For InnoDB slow query log extensions
  dberr_t *m_err;      // For rotated key encryption

  friend T;
};

struct Buf_fetch_normal : public Buf_fetch<Buf_fetch_normal> {
  Buf_fetch_normal(const page_id_t &page_id, const page_size_t &page_size,
                   dberr_t *err)
      : Buf_fetch(page_id, page_size, err) {}

  dberr_t get(buf_block_t *&block);
};

dberr_t Buf_fetch_normal::get(buf_block_t *&block) {
  /* Keep this path as simple as possible. */
  for (;;) {
    /* Lookup the page in the page hash. If it doesn't exist in the
    buffer pool then try and read it in from disk. */

    block = lookup();

    if (block != nullptr) {
      buf_block_fix(block);

      /* Now safe to release page_hash S lock. */
      rw_lock_s_unlock(m_hash_lock);
      break;
    }

    /* Page not in buf_pool: needs to be read from file */
    read_page();
    if (m_err && *m_err == DB_IO_DECRYPT_FAIL) {
      return DB_IO_DECRYPT_FAIL;
    }
  }

  return (DB_SUCCESS);
}

struct Buf_fetch_other : public Buf_fetch<Buf_fetch_other> {
  Buf_fetch_other(const page_id_t &page_id, const page_size_t &page_size,
                  dberr_t *err)
      : Buf_fetch(page_id, page_size, err) {}
  dberr_t get(buf_block_t *&block);
};

dberr_t Buf_fetch_other::get(buf_block_t *&block) {
  for (;;) {
    /* Lookup the page in the page hash. If it doesn't exist in the
    buffer pool then try and read it in from disk. */

    block = lookup();

    if (block != nullptr) {
      if (m_is_temp_space) {
        temp_space_page_handler(block);
      } else {
        buf_block_fix(block);
      }

      /* Now safe to release page_hash S lock. */
      rw_lock_s_unlock(m_hash_lock);
      break;
    }

    if (m_mode == Page_fetch::IF_IN_POOL_OR_WATCH) {
      block = is_on_watch();
    }

    if (block != nullptr) {
      break;
    }

    if (is_optimistic() || m_mode == Page_fetch::IF_IN_POOL_OR_WATCH) {
      /* If it was an optimistic request, return the page only if it was
      found in the buffer pool and we haven't been able to find it then
      return nullptr (not found). */

      ut_ad(!rw_lock_own(m_hash_lock, RW_LOCK_X));
      ut_ad(!rw_lock_own(m_hash_lock, RW_LOCK_S));

      return (DB_NOT_FOUND);
    }

    /* Page not in buf_pool: needs to be read from file */
    read_page();
    if (m_err && *m_err == DB_IO_DECRYPT_FAIL) {
      return DB_IO_DECRYPT_FAIL;
    }
  }

  return (DB_SUCCESS);
}

template <typename T>
buf_block_t *Buf_fetch<T>::lookup() {
  m_hash_lock = buf_page_hash_lock_get(m_buf_pool, m_page_id);

  auto block = m_guess;

  rw_lock_s_lock(m_hash_lock);

  /* If not own LRU_list_mutex, page_hash can be changed. */
  m_hash_lock =
      buf_page_hash_lock_s_confirm(m_hash_lock, m_buf_pool, m_page_id);

  if (block != nullptr) {
    /* If the m_guess is a compressed page descriptor that has been allocated
    by buf_page_alloc_descriptor(), it may have been freed by buf_relocate(). */

    if (!buf_block_is_uncompressed(m_buf_pool, block) ||
        !m_page_id.equals_to(block->page.id) ||
        buf_block_get_state(block) != BUF_BLOCK_FILE_PAGE) {
      /* Our m_guess was bogus or things have changed since. */
      block = m_guess = nullptr;

    } else {
      ut_ad(!block->page.in_zip_hash);
    }
  }

  if (block == nullptr) {
    block = reinterpret_cast<buf_block_t *>(
        buf_page_hash_get_low(m_buf_pool, m_page_id));
  }

  if (block == nullptr) {
    rw_lock_s_unlock(m_hash_lock);

    return (nullptr);
  }

  const auto bpage = &block->page;

  if (buf_pool_watch_is_sentinel(m_buf_pool, bpage)) {
    rw_lock_s_unlock(m_hash_lock);

    return (nullptr);
  }

  return (block);
}

template <typename T>
buf_block_t *Buf_fetch<T>::is_on_watch() {
  ut_ad(m_mode == Page_fetch::IF_IN_POOL_OR_WATCH);

  rw_lock_x_lock(m_hash_lock);

  /* If not own LRU_list_mutex, page_hash can be changed. */
  m_hash_lock =
      buf_page_hash_lock_x_confirm(m_hash_lock, m_buf_pool, m_page_id);

  auto block = reinterpret_cast<buf_block_t *>(
      buf_pool_watch_set(m_page_id, &m_hash_lock));

  if (block == nullptr) {
    rw_lock_x_unlock(m_hash_lock);
    return (nullptr);
  }

  /* We can release hash_lock after we increment the fix count to make
  sure that no state change takes place. */

  if (m_is_temp_space) {
    temp_space_page_handler(block);
  } else {
    buf_block_fix(block);
  }

  rw_lock_x_unlock(m_hash_lock);

  return (block);
}

template <typename T>
dberr_t Buf_fetch<T>::zip_page_handler(buf_block_t *&fix_block) {
  if (m_mode == Page_fetch::PEEK_IF_IN_POOL) {
    /* This m_mode is only used for dropping an adaptive hash index.  There
    cannot be an adaptive hash index for a compressed-only page, so do
    not bother decompressing the page. */

    buf_block_unfix(fix_block);

    return (DB_NOT_FOUND);
  }

#if defined UNIV_DEBUG || defined UNIV_IBUF_DEBUG
  ut_ad(buf_page_get_mutex(&fix_block->page) == &m_buf_pool->zip_mutex);
#endif /* UNIV_DEBUG || UNIV_IBUF_DEBUG */

  const auto bpage = &fix_block->page;

  /* Note: We have already buffer fixed this block. */
  if (bpage->buf_fix_count > 1 ||
      buf_page_get_io_fix_unlocked(bpage) != BUF_IO_NONE) {
    /* This condition often occurs when the buffer is not buffer-fixed, but
    I/O-fixed by buf_page_init_for_read(). */

    buf_block_unfix(fix_block);

    /* The block is buffer-fixed or I/O-fixed.  Try again later. */
    os_thread_sleep(WAIT_FOR_READ);

    return (DB_FAIL);
  }

  /* Buffer-fix the block so that it cannot be evicted or relocated while we
  are attempting to allocate an uncompressed page. */

  auto block = buf_LRU_get_free_block(m_buf_pool);

  mutex_enter(&m_buf_pool->LRU_list_mutex);

  /* If not own LRU_list_mutex, page_hash can be changed. */
  m_hash_lock = buf_page_hash_lock_get(m_buf_pool, m_page_id);

  rw_lock_x_lock(m_hash_lock);

  /* Buffer-fixing prevents the page_hash from changing. */
  ut_ad(bpage == buf_page_hash_get_low(m_buf_pool, m_page_id));

  buf_block_unfix(fix_block);

  buf_page_mutex_enter(block);

  mutex_enter(&m_buf_pool->zip_mutex);

  if (bpage->buf_fix_count > 0 || buf_page_get_io_fix(bpage) != BUF_IO_NONE) {
    mutex_exit(&m_buf_pool->zip_mutex);

    /* The block was buffer-fixed or I/O-fixed while buf_pool->mutex was not
    held by this thread.  Free the block that was allocated and retry.
    This should be extremely unlikely, for example, if buf_page_get_zip()
    was invoked. */

    mutex_exit(&m_buf_pool->LRU_list_mutex);

    rw_lock_x_unlock(m_hash_lock);

    buf_page_mutex_exit(block);

    buf_LRU_block_free_non_file_page(block);

    /* Try again */
    return (DB_FAIL);
  }

  /* Move the compressed page from bpage to block, and uncompress it. */

  /* Note: this is the uncompressed block and it is not accessible by other
  threads yet because it is not in any list or hash table */

  buf_relocate(bpage, &block->page);

  buf_block_init_low(block);

  /* Set after buf_relocate(). */
  block->page.buf_fix_count = 1;

  block->lock_hash_val = lock_rec_hash(m_page_id.space(), m_page_id.page_no());

  UNIV_MEM_DESC(&block->page.zip.data, page_zip_get_size(&block->page.zip));

  if (buf_page_get_state(&block->page) == BUF_BLOCK_ZIP_PAGE) {
#if defined UNIV_DEBUG || defined UNIV_BUF_DEBUG
    UT_LIST_REMOVE(m_buf_pool->zip_clean, &block->page);
#endif /* UNIV_DEBUG || UNIV_BUF_DEBUG */
    ut_ad(!block->page.in_flush_list);

  } else {
    /* Relocate buf_pool->flush_list. */
    buf_flush_relocate_on_flush_list(bpage, &block->page);
  }

  /* Buffer-fix, I/O-fix, and X-latch the block for the duration of the
  decompression.  Also add the block to the unzip_LRU list. */
  block->page.state = BUF_BLOCK_FILE_PAGE;

  /* Insert at the front of unzip_LRU list. */
  buf_unzip_LRU_add_block(block, FALSE);

  mutex_exit(&m_buf_pool->LRU_list_mutex);

  buf_block_set_io_fix(block, BUF_IO_READ);

  rw_lock_x_lock_inline(&block->lock, 0, m_file, m_line);

  UNIV_MEM_INVALID(bpage, sizeof *bpage);

  rw_lock_x_unlock(m_hash_lock);

  mutex_exit(&m_buf_pool->zip_mutex);

  auto access_time = buf_page_is_accessed(&block->page);

  buf_page_mutex_exit(block);

  os_atomic_increment_ulint(&m_buf_pool->n_pend_unzip, 1);

  buf_page_free_descriptor(bpage);

  /* Decompress the page while not holding any buf_pool or block->mutex. */

  /* Page checksum verification is already done when the page is read from
  disk. Hence page checksum verification is not necessary when
  decompressing the page. */
  {
    bool success = buf_zip_decompress(block, FALSE);
    ut_a(success);
  }

  if (!recv_no_ibuf_operations) {
    if (access_time != 0) {
#ifdef UNIV_IBUF_COUNT_DEBUG
      ut_a(ibuf_count_get(m_page_id) == 0);
#endif /* UNIV_IBUF_COUNT_DEBUG */
    } else {
      ibuf_merge_or_delete_for_page(block, m_page_id, &m_page_size, TRUE);
    }
  }

  buf_page_mutex_enter(block);

  buf_block_set_io_fix(block, BUF_IO_NONE);

  buf_page_mutex_exit(block);

  os_atomic_decrement_ulint(&m_buf_pool->n_pend_unzip, 1);

  rw_lock_x_unlock(&block->lock);

  fix_block = block;

  return (DB_SUCCESS);
}

template <typename T>
dberr_t Buf_fetch<T>::check_state(buf_block_t *&block) {
  switch (buf_block_get_state(block)) {
    case BUF_BLOCK_FILE_PAGE:
      ut_ad(buf_page_get_mutex(&block->page) != &m_buf_pool->zip_mutex);

      {
        const auto bpage = &block->page;

        if (m_is_temp_space &&
            buf_page_get_io_fix_unlocked(bpage) != BUF_IO_NONE) {
          /* This suggest that page is being flushed.  Avoid returning
          reference to this page.  Instead wait for flush action to
          complete.  For normal page this sync is done using SX lock but for
          intrinsic there is no latching. */

          buf_block_unfix(block);

          os_thread_sleep(WAIT_FOR_WRITE);

          return (DB_FAIL);
        }
      }

      return (DB_SUCCESS);

    case BUF_BLOCK_ZIP_PAGE:
    case BUF_BLOCK_ZIP_DIRTY:

      return (zip_page_handler(block));

    case BUF_BLOCK_POOL_WATCH:
    case BUF_BLOCK_NOT_USED:
    case BUF_BLOCK_READY_FOR_USE:
    case BUF_BLOCK_MEMORY:
    case BUF_BLOCK_REMOVE_HASH:
      ut_error;
      break;
  }

  return (DB_ERROR);
}

template <typename T>
void Buf_fetch<T>::read_page() {
  bool success{};
  dberr_t err;

  auto sync = m_mode != Page_fetch::SCAN;

  if (sync) {
    err = buf_read_page(m_page_id, m_page_size, m_trx);
    success = (err == DB_SUCCESS);
  } else {
    auto ret = buf_read_page_low(&err, false, 0, BUF_READ_ANY_PAGE, m_page_id,
                                 m_page_size, false, m_trx, false);
    success = ret > 0;

    if (success) {
      srv_stats.buf_pool_reads.add(1);
    }

    ut_a(err != DB_TABLESPACE_DELETED);

    /* Increment number of I/O operations used for LRU policy. */
    buf_LRU_stat_inc_io();
  }

  if (success) {
    if (sync) {
      buf_read_ahead_random(m_page_id, m_page_size, ibuf_inside(m_mtr), m_trx);
    }
    m_retries = 0;
  } else if (m_retries < BUF_PAGE_READ_MAX_RETRIES) {
    ++m_retries;

    DBUG_EXECUTE_IF("innodb_page_corruption_retries",
                    m_retries = BUF_PAGE_READ_MAX_RETRIES;);
  } else {
    if (m_err) {
      *m_err = err;
    }

    /* Pages whose encryption key is unavailable or used
       key, encryption algorithm or encryption method is
       incorrect are marked as encrypted in
       buf_page_check_corrupt(). Unencrypted page could be
       corrupted in a way where the key_id field is
       nonzero. There is no checksum on field
       FIL_PAGE_FILE_FLUSH_LSN_OR_KEY_VERSION. */
    if (err == DB_IO_DECRYPT_FAIL) return;

    ib::fatal(ER_IB_MSG_74)
        << "Unable to read page " << m_page_id << " into the buffer pool after "
        << BUF_PAGE_READ_MAX_RETRIES
        << " attempts. The most probable cause of this error may"
           " be that the table has been corrupted. Or, the table was"
           " compressed with with an algorithm that is not supported by "
           "this"
           " instance. If it is not a decompress failure, you can try to "
           "fix"
           " this problem by using innodb_force_recovery. Please "
           "see " REFMAN " for more details. Aborting...";
  }

#if defined UNIV_DEBUG || defined UNIV_BUF_DEBUG
  ut_ad(fsp_skip_sanity_check(m_page_id.space()) || ++buf_dbg_counter % 5771 ||
        buf_validate());
#endif /* UNIV_DEBUG || UNIV_BUF_DEBUG */
}

template <typename T>
void Buf_fetch<T>::mtr_add_page(buf_block_t *block) {
  mtr_memo_type_t fix_type;

  switch (m_rw_latch) {
    case RW_NO_LATCH:

      fix_type = MTR_MEMO_BUF_FIX;
      break;

    case RW_S_LATCH:
      rw_lock_s_lock_inline(&block->lock, 0, m_file, m_line);

      fix_type = MTR_MEMO_PAGE_S_FIX;
      break;

    case RW_SX_LATCH:
      rw_lock_sx_lock_inline(&block->lock, 0, m_file, m_line);

      fix_type = MTR_MEMO_PAGE_SX_FIX;
      break;

    default:
      ut_ad(m_rw_latch == RW_X_LATCH);
      rw_lock_x_lock_inline(&block->lock, 0, m_file, m_line);

      fix_type = MTR_MEMO_PAGE_X_FIX;
      break;
  }

  mtr_memo_push(m_mtr, block, fix_type);
}

template <typename T>
bool Buf_fetch<T>::is_optimistic() const {
  return (m_mode == Page_fetch::IF_IN_POOL ||
          m_mode == Page_fetch::PEEK_IF_IN_POOL);
}

template <typename T>
void Buf_fetch<T>::temp_space_page_handler(buf_block_t *block) {
  /* For temporary tablespace, the mutex is being used for synchronization
  between user thread and flush thread, instead of block->lock. See
  buf_flush_page() for the flush thread counterpart. */
  auto block_mutex = buf_page_get_mutex(&block->page);

  mutex_enter(block_mutex);

  buf_block_fix(block);

  mutex_exit(block_mutex);
}

#if defined UNIV_DEBUG || defined UNIV_IBUF_DEBUG
template <typename T>
dberr_t Buf_fetch<T>::debug_check(buf_block_t *fix_block) {
  if ((m_mode == Page_fetch::IF_IN_POOL ||
       m_mode == Page_fetch::IF_IN_POOL_OR_WATCH) &&
      (ibuf_debug || buf_debug_execute_is_force_flush())) {
    /* Try to evict the block from the buffer pool, to use the
    insert buffer (change buffer) as much as possible. */

    mutex_enter(&m_buf_pool->LRU_list_mutex);

    buf_block_unfix(fix_block);

    /* Now we are only holding the buf_pool->LRU_list_mutex,
    not block->mutex or m_hash_lock. Blocks cannot be
    relocated or enter or exit the buf_pool while we
    are holding the buf_pool->LRU_list_mutex. */

    auto fix_mutex = buf_page_get_mutex(&fix_block->page);

    mutex_enter(fix_mutex);

    if (buf_LRU_free_page(&fix_block->page, true)) {
      /* If not own LRU_list_mutex, page_hash can be changed. */
      m_hash_lock = buf_page_hash_lock_get(m_buf_pool, m_page_id);

      rw_lock_x_lock(m_hash_lock);

      /* If not own LRU_list_mutex, page_hash can be changed. */
      m_hash_lock =
          buf_page_hash_lock_x_confirm(m_hash_lock, m_buf_pool, m_page_id);

      buf_block_t *block;

      if (m_mode == Page_fetch::IF_IN_POOL_OR_WATCH) {
        /* Set the watch, as it would have been set if the page were not in the
        buffer pool in the first place. */

        block = reinterpret_cast<buf_block_t *>(
            buf_pool_watch_set(m_page_id, &m_hash_lock));

      } else {
        block = reinterpret_cast<buf_block_t *>(
            buf_page_hash_get_low(m_buf_pool, m_page_id));
      }

      rw_lock_x_unlock(m_hash_lock);

      if (block != nullptr) {
        /* Either the page has been read in or a watch was set on that in the
        window where we released the buf_pool::mutex and before we acquire
        the m_hash_lock above. Try again. */
        m_guess = block;

        return (DB_FAIL);
      }

      ib::info(ER_IB_MSG_75)
          << "innodb_change_buffering_debug evict " << m_page_id;

      return (DB_NOT_FOUND);
    }

    if (buf_flush_page_try(m_buf_pool, fix_block)) {
      ib::info(ER_IB_MSG_76)
          << "innodb_change_buffering_debug flush " << m_page_id;

      m_guess = fix_block;

      return (DB_FAIL);
    }

    mutex_exit(&m_buf_pool->LRU_list_mutex);

    buf_block_fix(fix_block);

    buf_page_mutex_exit(fix_block);

    /* Failed to evict the page; change it directly */
  }

  return (DB_SUCCESS);
}

#endif /* UNIV_DEBUG || UNIV_IBUF_DEBUG */

template <typename T>
buf_block_t *Buf_fetch<T>::single_page() {
  buf_block_t *block;

  m_buf_pool->stat.n_page_gets++;

  for (;;) {
    dberr_t error = static_cast<T *>(this)->get(block);
    if (error == DB_NOT_FOUND ||
        (error == DB_IO_DECRYPT_FAIL && block == nullptr)) {
      return (nullptr);
    }

    if (is_optimistic()) {
      const auto bpage = &block->page;

      const auto state = buf_page_get_io_fix_unlocked(bpage);

      if (state == BUF_IO_READ) {
        /* The page is being read to buffer pool, but we cannot wait around for
        the read to complete. */

        buf_block_unfix(block);

        return (nullptr);
      }
    }

    if (UNIV_UNLIKELY((block->page.is_corrupt && srv_pass_corrupt_table <= 1) ||
                      error == DB_IO_DECRYPT_FAIL)) {
      ut_ad(*m_err != DB_SUCCESS);
      buf_block_unfix(block);

      return (nullptr);
    }

    switch (check_state(block)) {
      case DB_NOT_FOUND:
        return (nullptr);
      case DB_FAIL:
        /* Restart the outer for(;;) loop. */
        continue;
      case DB_SUCCESS:
        break;
      default:
        ut_error;
        break;
    }

    ut_ad(block->page.buf_fix_count > 0);

    ut_ad(!rw_lock_own(m_hash_lock, RW_LOCK_X));

    ut_ad(!rw_lock_own(m_hash_lock, RW_LOCK_S));

    ut_ad(buf_block_get_state(block) == BUF_BLOCK_FILE_PAGE);

#if defined UNIV_DEBUG || defined UNIV_IBUF_DEBUG
    switch (debug_check(block)) {
      case DB_NOT_FOUND:
        return (nullptr);
      case DB_FAIL:
        /* Restart the outer for(;;) loop. */
        continue;
      case DB_SUCCESS:
        break;
      default:
        ut_error;
        break;
    }
#endif /* UNIV_DEBUG || UNIV_IBUF_DEBUG */

    /* Break out of the outer for (;;) loop. */
    break;
  }

  ut_ad(block->page.buf_fix_count > 0);

#ifdef UNIV_DEBUG
  /* We have already buffer fixed the page, and we are committed to returning
  this page to the caller. Register for debugging.  Avoid debug latching if
  page/block belongs to system temporary tablespace (Not much needed for
  table with single threaded access.). */

  if (!m_is_temp_space) {
    bool ret;
    ret = rw_lock_s_lock_nowait(&block->debug_latch, m_file, m_line);
    ut_a(ret);
  }
#endif /* UNIV_DEBUG */

  ut_ad(m_mode == Page_fetch::POSSIBLY_FREED ||
        m_mode == Page_fetch::PEEK_IF_IN_POOL ||
        !block->page.file_page_was_freed);

  /* Check if this is the first access to the page */
  const auto access_time = buf_page_is_accessed(&block->page);

  /* Don't move the page to the head of the LRU list so that the
  page can be discarded quickly if it is not accessed again. */
  if (m_mode != Page_fetch::SCAN) {
    /* This is a heuristic and we don't care about ordering issues. */
    if (access_time == 0) {
      buf_page_mutex_enter(block);

      buf_page_set_accessed(&block->page);

      buf_page_mutex_exit(block);
    }

    if (m_mode != Page_fetch::PEEK_IF_IN_POOL) {
      buf_page_make_young_if_needed(&block->page);
    }
  }

#if defined UNIV_DEBUG || defined UNIV_BUF_DEBUG
  ut_a(fsp_skip_sanity_check(m_page_id.space()) || ++buf_dbg_counter % 5771 ||
       buf_validate());
  ut_a(buf_block_get_state(block) == BUF_BLOCK_FILE_PAGE);
#endif /* UNIV_DEBUG || UNIV_BUF_DEBUG */

  /* We have to wait here because the IO_READ state was set under the protection
  of the hash_lock and not the block->mutex and block->lock. */
  buf_wait_for_read(block, m_trx);

  /* Mark block as dirty if requested by caller. If not requested (false)
  then we avoid updating the dirty state of the block and retain the
  original one. This is reason why ?
  Same block can be shared/pinned by 2 different mtrs. If first mtr
  set the dirty state to true and second mtr mark it as false the last
  updated dirty state is retained. Which means we can loose flushing of
  a modified block. */
  if (m_dirty_with_no_latch) {
    block->made_dirty_with_no_latch = m_dirty_with_no_latch;
  }

  mtr_add_page(block);

  if (m_mode != Page_fetch::PEEK_IF_IN_POOL && m_mode != Page_fetch::SCAN &&
      access_time == 0) {
    /* In the case of a first access, try to apply linear read-ahead */

    buf_read_ahead_linear(m_page_id, m_page_size, ibuf_inside(m_mtr), m_trx);
  }

#ifdef UNIV_IBUF_COUNT_DEBUG
  ut_ad(ibuf_count_get(block->page.id) == 0);
#endif /* UNIV_IBUF_COUNT_DEBUG */

  ut_ad(!rw_lock_own(m_hash_lock, RW_LOCK_X));
  ut_ad(!rw_lock_own(m_hash_lock, RW_LOCK_S));

  trx_stats::inc_page_get(m_trx, block->page.id.fold());

  return (block);
}

buf_block_t *buf_page_get_gen(const page_id_t &page_id,
                              const page_size_t &page_size, ulint rw_latch,
                              buf_block_t *guess, Page_fetch mode,
                              const char *file, ulint line, mtr_t *mtr,
                              bool dirty_with_no_latch, dberr_t *err) {
#ifdef UNIV_DEBUG
  ut_ad(mtr->is_active());

  ut_ad(rw_latch == RW_S_LATCH || rw_latch == RW_X_LATCH ||
        rw_latch == RW_SX_LATCH || rw_latch == RW_NO_LATCH);

  ut_ad(!ibuf_inside(mtr) ||
        ibuf_page_low(page_id, page_size, false, file, line, nullptr));

  switch (mode) {
    case Page_fetch::NO_LATCH:
      ut_ad(rw_latch == RW_NO_LATCH);
      break;
    case Page_fetch::NORMAL:
    case Page_fetch::SCAN:
    case Page_fetch::IF_IN_POOL:
    case Page_fetch::PEEK_IF_IN_POOL:
    case Page_fetch::IF_IN_POOL_OR_WATCH:
    case Page_fetch::POSSIBLY_FREED:
      break;
    default:
      ib::fatal() << "Unknown fetch mode: " << (int)mode;
      ut_error;
  }

  bool found;
  const page_size_t &space_page_size =
      fil_space_get_page_size(page_id.space(), &found);

  ut_ad(page_size.equals_to(space_page_size));
#endif /* UNIV_DEBUG */

  if (mode == Page_fetch::NORMAL && !fsp_is_system_temporary(page_id.space())) {
    Buf_fetch_normal fetch(page_id, page_size, err);

    fetch.m_rw_latch = rw_latch;
    fetch.m_guess = guess;
    fetch.m_mode = mode;
    fetch.m_file = file;
    fetch.m_line = line;
    fetch.m_mtr = mtr;
    fetch.m_dirty_with_no_latch = dirty_with_no_latch;

    return (fetch.single_page());

  } else {
    Buf_fetch_other fetch(page_id, page_size, err);

    fetch.m_rw_latch = rw_latch;
    fetch.m_guess = guess;
    fetch.m_mode = mode;
    fetch.m_file = file;
    fetch.m_line = line;
    fetch.m_mtr = mtr;
    fetch.m_dirty_with_no_latch = dirty_with_no_latch;

    return (fetch.single_page());
  }
}

bool buf_page_optimistic_get(ulint rw_latch, buf_block_t *block,
                             uint64_t modify_clock, Page_fetch fetch_mode,
                             const char *file, ulint line, mtr_t *mtr) {
  ut_ad(mtr->is_active());
  ut_ad(rw_latch == RW_S_LATCH || rw_latch == RW_X_LATCH);

  buf_page_mutex_enter(block);

  if (UNIV_UNLIKELY(block->modify_clock != modify_clock ||
                    (buf_block_get_state(block) != BUF_BLOCK_FILE_PAGE))) {
    buf_page_mutex_exit(block);

    return (false);
  }

  buf_block_buf_fix_inc(block, file, line);

  buf_page_mutex_exit(block);

  ut_ad(!ibuf_inside(mtr) || ibuf_page(block->page.id, block->page.size, NULL));

  bool success;
  mtr_memo_type_t fix_type;

  switch (rw_latch) {
    case RW_S_LATCH:
      success = rw_lock_s_lock_nowait(&block->lock, file, line);

      fix_type = MTR_MEMO_PAGE_S_FIX;
      break;
    case RW_X_LATCH:
      success = rw_lock_x_lock_func_nowait_inline(&block->lock, file, line);

      fix_type = MTR_MEMO_PAGE_X_FIX;
      break;
    default:
      ut_error; /* RW_SX_LATCH is not implemented yet */
  }

  if (UNIV_UNLIKELY(!success)) {
    buf_block_buf_fix_dec(block);

    return (false);
  }

  if (UNIV_UNLIKELY(modify_clock != block->modify_clock)) {
    buf_block_dbg_add_level(block, SYNC_NO_ORDER_CHECK);

    if (rw_latch == RW_S_LATCH) {
      rw_lock_s_unlock(&block->lock);
    } else {
      rw_lock_x_unlock(&block->lock);
    }

    buf_block_buf_fix_dec(block);

    return (false);
  }

  buf_page_mutex_enter(block);

  const auto access_time = buf_page_is_accessed(&block->page);

  buf_page_set_accessed(&block->page);

  ut_ad(!block->page.file_page_was_freed);

  buf_page_mutex_exit(block);

  if (fetch_mode != Page_fetch::SCAN) {
    buf_page_make_young_if_needed(&block->page);
  }

  mtr_memo_push(mtr, block, fix_type);

#if defined UNIV_DEBUG || defined UNIV_BUF_DEBUG
  ut_a(fsp_skip_sanity_check(block->page.id.space()) ||
       ++buf_dbg_counter % 5771 || buf_validate());
  ut_a(block->page.buf_fix_count > 0);
  ut_a(buf_block_get_state(block) == BUF_BLOCK_FILE_PAGE);
#endif /* UNIV_DEBUG || UNIV_BUF_DEBUG */

  trx_t *trx;
  if (access_time == 0) {
    trx = innobase_get_trx_for_slow_log();
    /* In the case of a first access, try to apply linear read-ahead */
    buf_read_ahead_linear(block->page.id, block->page.size, ibuf_inside(mtr),
                          trx);
  } else {
    trx = nullptr;
  }

#ifdef UNIV_IBUF_COUNT_DEBUG
  ut_a(ibuf_count_get(block->page.id) == 0);
#endif /* UNIV_IBUF_COUNT_DEBUG */

  {
    auto buf_pool = buf_pool_from_block(block);
    buf_pool->stat.n_page_gets++;
  }

  trx_stats::inc_page_get(trx, block->page.id.fold());

  return (true);
}

bool buf_page_get_known_nowait(ulint rw_latch, buf_block_t *block,
                               Cache_hint hint, const char *file, ulint line,
                               mtr_t *mtr) {
  ut_ad(mtr->is_active());
  ut_ad((rw_latch == RW_S_LATCH) || (rw_latch == RW_X_LATCH));

  buf_page_mutex_enter(block);

  if (buf_block_get_state(block) == BUF_BLOCK_REMOVE_HASH) {
    /* Another thread is just freeing the block from the LRU list
    of the buffer pool: do not try to access this page; this
    attempt to access the page can only come through the hash
    index because when the buffer block state is ..._REMOVE_HASH,
    we have already removed it from the page address hash table
    of the buffer pool. */

    buf_page_mutex_exit(block);

    return (false);
  }

  ut_a(buf_block_get_state(block) == BUF_BLOCK_FILE_PAGE);

  buf_block_buf_fix_inc(block, file, line);

  buf_page_set_accessed(&block->page);

  buf_page_mutex_exit(block);

  auto buf_pool = buf_pool_from_block(block);

  if (hint == Cache_hint::MAKE_YOUNG) {
    buf_page_make_young_if_needed(&block->page);
  }

  ut_ad(!ibuf_inside(mtr) || hint == Cache_hint::KEEP_OLD);

  bool success;
  mtr_memo_type_t fix_type;

  switch (rw_latch) {
    case RW_S_LATCH:
      success = rw_lock_s_lock_nowait(&block->lock, file, line);
      fix_type = MTR_MEMO_PAGE_S_FIX;
      break;
    case RW_X_LATCH:
      success = rw_lock_x_lock_func_nowait_inline(&block->lock, file, line);

      fix_type = MTR_MEMO_PAGE_X_FIX;
      break;
    default:
      ut_error; /* RW_SX_LATCH is not implemented yet */
  }

  if (!success) {
    buf_block_buf_fix_dec(block);

    return (false);
  }

  mtr_memo_push(mtr, block, fix_type);

#if defined UNIV_DEBUG || defined UNIV_BUF_DEBUG
  ut_a(++buf_dbg_counter % 5771 || buf_validate());
  ut_a(block->page.buf_fix_count > 0);
  ut_a(buf_block_get_state(block) == BUF_BLOCK_FILE_PAGE);
#endif /* UNIV_DEBUG || UNIV_BUF_DEBUG */

#ifdef UNIV_DEBUG
  if (hint != Cache_hint::KEEP_OLD) {
    /* If hint == BUF_KEEP_OLD, we are executing an I/O
    completion routine.  Avoid a bogus assertion failure
    when ibuf_merge_or_delete_for_page() is processing a
    page that was just freed due to DROP INDEX, or
    deleting a record from SYS_INDEXES. This check will be
    skipped in recv_recover_page() as well. */

    buf_page_mutex_enter(block);
    ut_a(!block->page.file_page_was_freed);
    buf_page_mutex_exit(block);
  }
#endif /* UNIV_DEBUG */

#ifdef UNIV_IBUF_COUNT_DEBUG
  ut_a((hint == Cache_hint::KEEP_OLD) || ibuf_count_get(block->page.id) == 0);
#endif /* UNIV_IBUF_COUNT_DEBUG */

  ++buf_pool->stat.n_page_gets;

  auto *const trx = innobase_get_trx_for_slow_log();
  trx_stats::inc_page_get(trx, block->page.id.fold());

  return (true);
}

/** Given a tablespace id and page number tries to get that page. If the
page is not in the buffer pool it is not loaded and NULL is returned.
Suitable for using when holding the lock_sys_t::mutex.
@param[in]	page_id	page id
@param[in]	file	file name
@param[in]	line	line where called
@param[in]	mtr	mini-transaction
@return pointer to a page or NULL */
const buf_block_t *buf_page_try_get_func(const page_id_t &page_id,
                                         const char *file, ulint line,
                                         mtr_t *mtr) {
  buf_block_t *block;
  ibool success;
  buf_pool_t *buf_pool = buf_pool_get(page_id);
  rw_lock_t *hash_lock;

  ut_ad(mtr);
  ut_ad(mtr->is_active());

  block = buf_block_hash_get_s_locked(buf_pool, page_id, &hash_lock);

  if (!block || buf_block_get_state(block) != BUF_BLOCK_FILE_PAGE) {
    if (block) {
      rw_lock_s_unlock(hash_lock);
    }
    return (NULL);
  }

  ut_ad(!buf_pool_watch_is_sentinel(buf_pool, &block->page));

  buf_block_buf_fix_inc(block, file, line);

  rw_lock_s_unlock(hash_lock);

#if defined UNIV_DEBUG || defined UNIV_BUF_DEBUG
  buf_page_mutex_enter(block);
  ut_a(buf_block_get_state(block) == BUF_BLOCK_FILE_PAGE);
  ut_a(page_id.equals_to(block->page.id));
  buf_page_mutex_exit(block);
#endif /* UNIV_DEBUG || UNIV_BUF_DEBUG */

  mtr_memo_type_t fix_type = MTR_MEMO_PAGE_S_FIX;
  success = rw_lock_s_lock_nowait(&block->lock, file, line);

  if (!success) {
    /* Let us try to get an X-latch. If the current thread
    is holding an X-latch on the page, we cannot get an
    S-latch. */

    fix_type = MTR_MEMO_PAGE_X_FIX;
    success = rw_lock_x_lock_func_nowait_inline(&block->lock, file, line);
  }

  if (!success) {
    buf_block_buf_fix_dec(block);

    return (NULL);
  }

  mtr_memo_push(mtr, block, fix_type);

#if defined UNIV_DEBUG || defined UNIV_BUF_DEBUG
  ut_a(fsp_skip_sanity_check(block->page.id.space()) ||
       ++buf_dbg_counter % 5771 || buf_validate());
  ut_a(block->page.buf_fix_count > 0);
  ut_a(buf_block_get_state(block) == BUF_BLOCK_FILE_PAGE);
#endif /* UNIV_DEBUG || UNIV_BUF_DEBUG */

  ut_d(buf_page_mutex_enter(block));
  ut_d(ut_a(!block->page.file_page_was_freed));
  ut_d(buf_page_mutex_exit(block));

  buf_block_dbg_add_level(block, SYNC_NO_ORDER_CHECK);

  buf_pool->stat.n_page_gets++;

#ifdef UNIV_IBUF_COUNT_DEBUG
  ut_a(ibuf_count_get(block->page.id) == 0);
#endif /* UNIV_IBUF_COUNT_DEBUG */

  return (block);
}

/** Initialize some fields of a control block. */
UNIV_INLINE
void buf_page_init_low(buf_page_t *bpage) /*!< in: block to init */
{
  bpage->flush_type = BUF_FLUSH_LRU;
  bpage->io_fix = BUF_IO_NONE;
  ut_a(bpage->buf_fix_count == 0);
  bpage->freed_page_clock = 0;
  bpage->access_time = 0;
  bpage->newest_modification = 0;
  bpage->oldest_modification = 0;
  HASH_INVALIDATE(bpage, hash);
  bpage->is_corrupt = false;
  bpage->encrypted = false;

  ut_d(bpage->file_page_was_freed = FALSE);
}

/** Inits a page to the buffer buf_pool. The block pointer must be private to
the calling thread at the start of this function.
@param[in,out]	buf_pool	buffer pool
@param[in]	page_id		page id
@param[in]	page_size	page size
@param[in,out]	block		block to init */
static void buf_page_init(buf_pool_t *buf_pool, const page_id_t &page_id,
                          const page_size_t &page_size, buf_block_t *block) {
  buf_page_t *hash_page;

  ut_ad(buf_pool == buf_pool_get(page_id));

  ut_ad(!mutex_own(buf_page_get_mutex(&block->page)));
  ut_a(buf_block_get_state(block) != BUF_BLOCK_FILE_PAGE);

  ut_ad(rw_lock_own(buf_page_hash_lock_get(buf_pool, page_id), RW_LOCK_X));

  /* Set the state of the block */
  buf_block_set_file_page(block, page_id);

#ifdef UNIV_DEBUG_VALGRIND
  if (fsp_is_system_or_temp_tablespace(page_id.space())) {
    /* Silence valid Valgrind warnings about uninitialized
    data being written to data files.  There are some unused
    bytes on some pages that InnoDB does not initialize. */
    UNIV_MEM_VALID(block->frame, UNIV_PAGE_SIZE);
  }
#endif /* UNIV_DEBUG_VALGRIND */

  buf_block_init_low(block);

  block->lock_hash_val = lock_rec_hash(page_id.space(), page_id.page_no());

  buf_page_init_low(&block->page);

  /* Insert into the hash table of file pages */

  hash_page = buf_page_hash_get_low(buf_pool, page_id);

  if (hash_page == NULL) {
    /* Block not found in hash table */
  } else if (buf_pool_watch_is_sentinel(buf_pool, hash_page)) {
    /* Preserve the reference count. */
    uint32_t buf_fix_count = hash_page->buf_fix_count;

    ut_a(buf_fix_count > 0);

    os_atomic_increment_uint32(&block->page.buf_fix_count, buf_fix_count);

    buf_pool_watch_remove(buf_pool, hash_page);
  } else {
    ib::error(ER_IB_MSG_77)
        << "Page " << page_id
        << " already found in the hash table: " << hash_page << ", " << block;

    ut_d(buf_print());
    ut_d(buf_LRU_print());
    ut_d(buf_validate());
    ut_d(buf_LRU_validate());
    ut_ad(0);
  }

  ut_ad(!block->page.in_zip_hash);
  ut_ad(!block->page.in_page_hash);
  ut_d(block->page.in_page_hash = TRUE);

  block->page.id.copy_from(page_id);
  block->page.size.copy_from(page_size);

  HASH_INSERT(buf_page_t, hash, buf_pool->page_hash, page_id.fold(),
              &block->page);

  if (page_size.is_compressed()) {
    page_zip_set_size(&block->page.zip, page_size.physical());
  }
}

/** Inits a page for read to the buffer buf_pool. If the page is
(1) already in buf_pool, or
(2) if we specify to read only ibuf pages and the page is not an ibuf page, or
(3) if the space is deleted or being deleted,
then this function does nothing.
Sets the io_fix flag to BUF_IO_READ and sets a non-recursive exclusive lock
on the buffer frame. The io-handler must take care that the flag is cleared
and the lock released later.
@param[out]	err			DB_SUCCESS or DB_TABLESPACE_DELETED
@param[in]	mode			BUF_READ_IBUF_PAGES_ONLY, ...
@param[in]	page_id			page id
@param[in]	page_size		page size
@param[in]	unzip			TRUE=request uncompressed page
@return pointer to the block or NULL */
buf_page_t *buf_page_init_for_read(dberr_t *err, ulint mode,
                                   const page_id_t &page_id,
                                   const page_size_t &page_size, ibool unzip) {
  buf_block_t *block;
  rw_lock_t *hash_lock;
  mtr_t mtr;
  void *data = NULL;
  buf_pool_t *buf_pool = buf_pool_get(page_id);

  ut_ad(buf_pool);

  *err = DB_SUCCESS;

  if (mode == BUF_READ_IBUF_PAGES_ONLY) {
    /* It is a read-ahead within an ibuf routine */

    ut_ad(!ibuf_bitmap_page(page_id, page_size));

    ibuf_mtr_start(&mtr);

    if (!recv_no_ibuf_operations && !ibuf_page(page_id, page_size, &mtr)) {
      ibuf_mtr_commit(&mtr);

      return (NULL);
    }
  } else {
    ut_ad(mode == BUF_READ_ANY_PAGE);
  }

  if (page_size.is_compressed() && !unzip && !recv_recovery_is_on()) {
    block = NULL;
  } else {
    block = buf_LRU_get_free_block(buf_pool);
    ut_ad(block);
    ut_ad(buf_pool_from_block(block) == buf_pool);
  }

  buf_page_t *bpage = NULL;
  if (block == NULL) {
    bpage = buf_page_alloc_descriptor();
  }

  if ((block != NULL && page_size.is_compressed()) || block == NULL) {
    data = buf_buddy_alloc(buf_pool, page_size.physical());
  }

  mutex_enter(&buf_pool->LRU_list_mutex);

  hash_lock = buf_page_hash_lock_get(buf_pool, page_id);

  rw_lock_x_lock(hash_lock);

  buf_page_t *watch_page;

  watch_page = buf_page_hash_get_low(buf_pool, page_id);

  if (watch_page != NULL && !buf_pool_watch_is_sentinel(buf_pool, watch_page)) {
    /* The page is already in the buffer pool. */
    watch_page = NULL;

    mutex_exit(&buf_pool->LRU_list_mutex);

    rw_lock_x_unlock(hash_lock);

    if (bpage != NULL) {
      buf_page_free_descriptor(bpage);
    }

    if (data != NULL) {
      buf_buddy_free(buf_pool, data, page_size.physical());
    }

    if (block != NULL) {
      buf_LRU_block_free_non_file_page(block);
    }

    bpage = NULL;

    goto func_exit;
  }

  if (block != NULL) {
    ut_ad(!bpage);
    bpage = &block->page;

    ut_ad(buf_pool_from_bpage(bpage) == buf_pool);

    buf_page_init(buf_pool, page_id, page_size, block);

    buf_page_mutex_enter(block);

    /* Note: We are using the hash_lock for protection. This is
    safe because no other thread can lookup the block from the
    page hashtable yet. */

    buf_page_set_io_fix(bpage, BUF_IO_READ);

    /* The block must be put to the LRU list, to the old blocks */
    buf_LRU_add_block(bpage, TRUE /* to old blocks */);

    if (page_size.is_compressed()) {
      block->page.zip.data = (page_zip_t *)data;

      /* To maintain the invariant
      block->in_unzip_LRU_list
      == buf_page_belongs_to_unzip_LRU(&block->page)
      we have to add this block to unzip_LRU
      after block->page.zip.data is set. */
      ut_ad(buf_page_belongs_to_unzip_LRU(&block->page));
      buf_unzip_LRU_add_block(block, TRUE);
    }

    mutex_exit(&buf_pool->LRU_list_mutex);

    /* We set a pass-type x-lock on the frame because then
    the same thread which called for the read operation
    (and is running now at this point of code) can wait
    for the read to complete by waiting for the x-lock on
    the frame; if the x-lock were recursive, the same
    thread would illegally get the x-lock before the page
    read is completed.  The x-lock is cleared by the
    io-handler thread. */

    rw_lock_x_lock_gen(&block->lock, BUF_IO_READ);

    rw_lock_x_unlock(hash_lock);

    buf_page_mutex_exit(block);
  } else {
    /* Initialize the buf_pool pointer. */
    bpage->buf_pool_index = buf_pool_index(buf_pool);

    page_zip_des_init(&bpage->zip);
    page_zip_set_size(&bpage->zip, page_size.physical());
    ut_ad(data);
    bpage->zip.data = (page_zip_t *)data;

    bpage->size.copy_from(page_size);

    mutex_enter(&buf_pool->zip_mutex);
    UNIV_MEM_DESC(bpage->zip.data, bpage->size.physical());

    buf_page_init_low(bpage);

    bpage->state = BUF_BLOCK_ZIP_PAGE;
    bpage->id.copy_from(page_id);
    bpage->flush_observer = NULL;

    ut_d(bpage->in_page_hash = FALSE);
    ut_d(bpage->in_zip_hash = FALSE);
    ut_d(bpage->in_flush_list = FALSE);
    ut_d(bpage->in_free_list = FALSE);
    ut_d(bpage->in_LRU_list = FALSE);

    ut_d(bpage->in_page_hash = TRUE);

    if (watch_page != NULL) {
      /* Preserve the reference count. */
      uint32_t buf_fix_count;

      buf_fix_count = watch_page->buf_fix_count;

      ut_a(buf_fix_count > 0);

      os_atomic_increment_uint32(&bpage->buf_fix_count, buf_fix_count);

      ut_ad(buf_pool_watch_is_sentinel(buf_pool, watch_page));
      buf_pool_watch_remove(buf_pool, watch_page);
    }

    HASH_INSERT(buf_page_t, hash, buf_pool->page_hash, bpage->id.fold(), bpage);

    rw_lock_x_unlock(hash_lock);

    /* The block must be put to the LRU list, to the old blocks.
    The zip size is already set into the page zip */
    buf_LRU_add_block(bpage, TRUE /* to old blocks */);
#if defined UNIV_DEBUG || defined UNIV_BUF_DEBUG
    buf_LRU_insert_zip_clean(bpage);
#endif /* UNIV_DEBUG || UNIV_BUF_DEBUG */
    mutex_exit(&buf_pool->LRU_list_mutex);

    buf_page_set_io_fix(bpage, BUF_IO_READ);

    mutex_exit(&buf_pool->zip_mutex);
  }

  os_atomic_increment_ulint(&buf_pool->n_pend_reads, 1);
func_exit:

  if (mode == BUF_READ_IBUF_PAGES_ONLY) {
    ibuf_mtr_commit(&mtr);
  }

  ut_ad(!rw_lock_own(hash_lock, RW_LOCK_X));
  ut_ad(!rw_lock_own(hash_lock, RW_LOCK_S));
  ut_ad(!bpage || buf_page_in_file(bpage));

  return (bpage);
}

buf_block_t *buf_page_create(const page_id_t &page_id,
                             const page_size_t &page_size,
                             rw_lock_type_t rw_latch, mtr_t *mtr) {
  buf_frame_t *frame;
  buf_block_t *block;
  buf_block_t *free_block = NULL;
  buf_pool_t *buf_pool = buf_pool_get(page_id);
  rw_lock_t *hash_lock;

  ut_ad(mtr->is_active());
  ut_ad(page_id.space() != 0 || !page_size.is_compressed());

  free_block = buf_LRU_get_free_block(buf_pool);

  mutex_enter(&buf_pool->LRU_list_mutex);

  hash_lock = buf_page_hash_lock_get(buf_pool, page_id);
  rw_lock_x_lock(hash_lock);

  block = (buf_block_t *)buf_page_hash_get_low(buf_pool, page_id);

  if (block && buf_page_in_file(&block->page) &&
      !buf_pool_watch_is_sentinel(buf_pool, &block->page)) {
#ifdef UNIV_IBUF_COUNT_DEBUG
    ut_a(ibuf_count_get(page_id) == 0);
#endif /* UNIV_IBUF_COUNT_DEBUG */

    ut_d(block->page.file_page_was_freed = FALSE);

    /* Page can be found in buf_pool */
    mutex_exit(&buf_pool->LRU_list_mutex);
    rw_lock_x_unlock(hash_lock);

    buf_block_free(free_block);

    return (buf_page_get(page_id, page_size, rw_latch, mtr));
  }

  /* If we get here, the page was not in buf_pool: init it there */

  DBUG_PRINT("ib_buf", ("create page " UINT32PF ":" UINT32PF, page_id.space(),
                        page_id.page_no()));

  block = free_block;

  buf_page_init(buf_pool, page_id, page_size, block);

  buf_block_buf_fix_inc(block, __FILE__, __LINE__);

  buf_page_mutex_enter(block);

  buf_page_set_accessed(&block->page);

  mutex_exit(&block->mutex);

  /* Latch the page before releasing hash lock so that concurrent request for
  this page doesn't see half initialized page. ALTER tablespace for encryption
  and clone page copy can request page for any page id within tablespace
  size limit. */
  mtr_memo_type_t mtr_latch_type;

  if (rw_latch == RW_X_LATCH) {
    rw_lock_x_lock(&block->lock);
    mtr_latch_type = MTR_MEMO_PAGE_X_FIX;
  } else {
    rw_lock_sx_lock(&block->lock);
    mtr_latch_type = MTR_MEMO_PAGE_SX_FIX;
  }
  mtr_memo_push(mtr, block, mtr_latch_type);

  rw_lock_x_unlock(hash_lock);

  /* The block must be put to the LRU list */
  buf_LRU_add_block(&block->page, FALSE);

  os_atomic_increment_ulint(&buf_pool->stat.n_pages_created, 1);

  if (page_size.is_compressed()) {
    mutex_exit(&buf_pool->LRU_list_mutex);

    auto data = buf_buddy_alloc(buf_pool, page_size.physical());

    mutex_enter(&buf_pool->LRU_list_mutex);

    buf_page_mutex_enter(block);
    block->page.zip.data = (page_zip_t *)data;
    buf_page_mutex_exit(block);

    /* To maintain the invariant
    block->in_unzip_LRU_list
    == buf_page_belongs_to_unzip_LRU(&block->page)
    we have to add this block to unzip_LRU after
    block->page.zip.data is set. */
    ut_ad(buf_page_belongs_to_unzip_LRU(&block->page));
    buf_unzip_LRU_add_block(block, FALSE);
  }

  mutex_exit(&buf_pool->LRU_list_mutex);

  /* Change buffer will not contain entries for undo tablespaces or temporary
   * tablespaces. */
  bool skip_ibuf = fsp_is_system_temporary(page_id.space()) ||
                   fsp_is_undo_tablespace(page_id.space());

  if (!skip_ibuf) {
    /* Delete possible entries for the page from the insert buffer:
    such can exist if the page belonged to an index which was dropped */
    ibuf_merge_or_delete_for_page(NULL, page_id, &page_size, TRUE);
  }

  frame = block->frame;

  memset(frame + FIL_PAGE_PREV, 0xff, 4);
  memset(frame + FIL_PAGE_NEXT, 0xff, 4);
  mach_write_to_2(frame + FIL_PAGE_TYPE, FIL_PAGE_TYPE_ALLOCATED);

  /* These 8 bytes are also repurposed for PageIO compression and must
  be reset when the frame is assigned to a new page id. See fil0fil.h.

  FIL_PAGE_FILE_FLUSH_LSN is used on the following pages:
  (1) The first page of the InnoDB system tablespace (page 0:0)
  (2) FIL_RTREE_SPLIT_SEQ_NUM on R-tree pages .

  Therefore we don't transparently compress such pages. */

  memset(frame + FIL_PAGE_FILE_FLUSH_LSN, 0, 8);

#if defined UNIV_DEBUG || defined UNIV_BUF_DEBUG
  ut_a(++buf_dbg_counter % 5771 || buf_validate());
#endif /* UNIV_DEBUG || UNIV_BUF_DEBUG */
#ifdef UNIV_IBUF_COUNT_DEBUG
  ut_a(ibuf_count_get(block->page.id) == 0);
#endif
  return (block);
}

/** Monitor the buffer page read/write activity, and increment corresponding
 counter value if MONITOR_MODULE_BUF_PAGE (module_buf_page) module is
 enabled. */
static void buf_page_monitor(
    const buf_page_t *bpage, /*!< in: pointer to the block */
    enum buf_io_fix io_type) /*!< in: io_fix types */
{
  monitor_id_t counter;

  ut_a(io_type == BUF_IO_READ || io_type == BUF_IO_WRITE);

  const byte *frame =
      bpage->zip.data != NULL ? bpage->zip.data : ((buf_block_t *)bpage)->frame;

  const ulint page_type = fil_page_get_type(frame);

  bool is_leaf = false;
  bool is_ibuf = false;

  if (page_type == FIL_PAGE_INDEX || page_type == FIL_PAGE_RTREE) {
    is_leaf = page_is_leaf(frame);

    const space_index_t ibuf_index_id =
        static_cast<space_index_t>(DICT_IBUF_ID_MIN + IBUF_SPACE_ID);

    const uint32_t space_id = bpage->id.space();
    const space_index_t idx_id = btr_page_get_index_id(frame);

    is_ibuf = space_id == IBUF_SPACE_ID && idx_id == ibuf_index_id;

    /* Account reading of leaf pages into the buffer pool(s). */
    if (is_leaf && io_type == BUF_IO_READ) {
      buf_stat_per_index->inc(index_id_t(space_id, idx_id));
    }
  }

  if (!MONITOR_IS_ON(MONITOR_MODULE_BUF_PAGE)) {
    return;
  }

  switch (page_type) {
    case FIL_PAGE_INDEX:
      /* Check if it is an index page for insert buffer */
      if (is_ibuf) {
        if (is_leaf) {
          counter = MONITOR_RW_COUNTER(io_type, MONITOR_INDEX_IBUF_LEAF_PAGE);
        } else {
          counter =
              MONITOR_RW_COUNTER(io_type, MONITOR_INDEX_IBUF_NON_LEAF_PAGE);
        }
        break;
      }
      /* fall through */
    case FIL_PAGE_RTREE:
      if (is_leaf) {
        counter = MONITOR_RW_COUNTER(io_type, MONITOR_INDEX_LEAF_PAGE);
      } else {
        counter = MONITOR_RW_COUNTER(io_type, MONITOR_INDEX_NON_LEAF_PAGE);
      }
      break;

    case FIL_PAGE_UNDO_LOG:
      counter = MONITOR_RW_COUNTER(io_type, MONITOR_UNDO_LOG_PAGE);
      break;

    case FIL_PAGE_INODE:
      counter = MONITOR_RW_COUNTER(io_type, MONITOR_INODE_PAGE);
      break;

    case FIL_PAGE_IBUF_FREE_LIST:
      counter = MONITOR_RW_COUNTER(io_type, MONITOR_IBUF_FREELIST_PAGE);
      break;

    case FIL_PAGE_IBUF_BITMAP:
      counter = MONITOR_RW_COUNTER(io_type, MONITOR_IBUF_BITMAP_PAGE);
      break;

    case FIL_PAGE_TYPE_SYS:
      counter = MONITOR_RW_COUNTER(io_type, MONITOR_SYSTEM_PAGE);
      break;

    case FIL_PAGE_TYPE_TRX_SYS:
      counter = MONITOR_RW_COUNTER(io_type, MONITOR_TRX_SYSTEM_PAGE);
      break;

    case FIL_PAGE_TYPE_FSP_HDR:
      counter = MONITOR_RW_COUNTER(io_type, MONITOR_FSP_HDR_PAGE);
      break;

    case FIL_PAGE_TYPE_XDES:
      counter = MONITOR_RW_COUNTER(io_type, MONITOR_XDES_PAGE);
      break;

    case FIL_PAGE_TYPE_BLOB:
      counter = MONITOR_RW_COUNTER(io_type, MONITOR_BLOB_PAGE);
      break;

    case FIL_PAGE_TYPE_ZBLOB:
      counter = MONITOR_RW_COUNTER(io_type, MONITOR_ZBLOB_PAGE);
      break;

    case FIL_PAGE_TYPE_ZBLOB2:
      counter = MONITOR_RW_COUNTER(io_type, MONITOR_ZBLOB2_PAGE);
      break;

    case FIL_PAGE_TYPE_RSEG_ARRAY:
      counter = MONITOR_RW_COUNTER(io_type, MONITOR_RSEG_ARRAY_PAGE);
      break;

    default:
      counter = MONITOR_RW_COUNTER(io_type, MONITOR_OTHER_PAGE);
  }

  MONITOR_INC_NOCHECK(counter);
}

/** Unfixes the page, unlatches the page,
removes it from page_hash and removes it from LRU.
@param[in,out]	bpage	pointer to the block */
void buf_read_page_handle_error(buf_page_t *bpage) {
  buf_pool_t *buf_pool = buf_pool_from_bpage(bpage);
  const ibool uncompressed = (buf_page_get_state(bpage) == BUF_BLOCK_FILE_PAGE);

  /* First unfix and release lock on the bpage */
  mutex_enter(&buf_pool->LRU_list_mutex);

  rw_lock_t *hash_lock = buf_page_hash_lock_get(buf_pool, bpage->id);

  rw_lock_x_lock(hash_lock);

  mutex_enter(buf_page_get_mutex(bpage));

  ut_ad(buf_page_get_io_fix(bpage) == BUF_IO_READ);
  ut_ad(bpage->buf_fix_count == 0);

  /* Set BUF_IO_NONE before we remove the block from LRU list */
  buf_page_set_io_fix(bpage, BUF_IO_NONE);

  if (uncompressed) {
    rw_lock_x_unlock_gen(&((buf_block_t *)bpage)->lock, BUF_IO_READ);
  }

  /* The hash lock and block mutex will be released during the "free" */
  buf_LRU_free_one_page(bpage, true, true);

  ut_ad(!rw_lock_own(hash_lock, RW_LOCK_X) &&
        !rw_lock_own(hash_lock, RW_LOCK_S));

  mutex_exit(&buf_pool->LRU_list_mutex);

  ut_ad(buf_pool->n_pend_reads > 0);
  os_atomic_decrement_ulint(&buf_pool->n_pend_reads, 1);
}

dberr_t buf_page_check_corrupt(buf_page_t *bpage, fil_space_t *space) {
  ut_ad(space->n_pending_ios > 0);
  byte *dst_frame =
      (bpage->zip.data) ? bpage->zip.data : ((buf_block_t *)bpage)->frame;

  dberr_t err = DB_SUCCESS;
  ulint page_type = mach_read_from_2(dst_frame + FIL_PAGE_TYPE);
  ulint original_page_type =
      mach_read_from_2(dst_frame + FIL_PAGE_ORIGINAL_TYPE_V1);
  bool was_page_read_encrypted = original_page_type == FIL_PAGE_ENCRYPTED;
  bpage->encrypted = bpage->encrypted || was_page_read_encrypted ||
                     page_type == FIL_PAGE_ENCRYPTED ||
                     page_type == FIL_PAGE_ENCRYPTED_RTREE ||
                     page_type == FIL_PAGE_COMPRESSED_AND_ENCRYPTED;

  ut_ad(bpage->id.page_no() != 0 || (original_page_type != FIL_PAGE_ENCRYPTED &&
                                     page_type != FIL_PAGE_ENCRYPTED));

  BlockReporter reporter(true, dst_frame, bpage->size,
                         fsp_is_checksum_disabled(bpage->id.space()));

  bool corrupted = bpage->is_corrupt || reporter.is_corrupted();

  if (!corrupted) {
    bpage->encrypted = false;
  } else {
    err = DB_PAGE_CORRUPTED;
  }

  if (corrupted && !bpage->encrypted) {
    /* An error will be reported by
    buf_page_io_complete(). */
  } else if (bpage->encrypted && corrupted) {
    bpage->encrypted = true;
    err = DB_IO_DECRYPT_FAIL;
    ib::error() << "The page " << bpage->id << " in file '"
                << space->files.begin()->name
                << "' cannot be decrypted. Are you using correct keyring?";
  }
  return err;
}

/** Completes an asynchronous read or write request of a file page to or from
the buffer pool.
@param[in]	bpage	pointer to the block in question
@param[in]	evict	whether or not to evict the page from LRU list
@retval	DB_SUCCESS		always when writing, or if a read page was OK
@retval	DB_TABLESPACE_DELETED	if the tablespace does not exist
@retval	DB_PAGE_CORRUPTED	if the checksum fails on a page read
@retval	DB_IO_DECRYPT_FAIL	if page post encryption checksum matches but
                                after decryption normal page checksum does
                                not match */
dberr_t buf_page_io_complete(buf_page_t *bpage, bool evict) {
  enum buf_io_fix io_type;
  buf_pool_t *buf_pool = buf_pool_from_bpage(bpage);
  const ibool uncompressed = (buf_page_get_state(bpage) == BUF_BLOCK_FILE_PAGE);
  bool have_LRU_mutex = false;

  ut_a(buf_page_in_file(bpage));

  /* We do not need protect io_fix here by mutex to read
  it because this is the only function where we can change the value
  from BUF_IO_READ or BUF_IO_WRITE to some other value, and our code
  ensures that this is the only thread that handles the i/o for this
  block. */

  io_type = buf_page_get_io_fix_unlocked(bpage);
  ut_ad(io_type == BUF_IO_READ || io_type == BUF_IO_WRITE);

  if (io_type == BUF_IO_READ) {
    page_no_t read_page_no;
    space_id_t read_space_id;
    uint key_version = 0;
    byte *frame;
    bool compressed_page;

    fil_space_t *space = fil_space_acquire_for_io(bpage->id.space());
    if (!space) {
      return DB_TABLESPACE_DELETED;
    }

    dberr_t err = DB_SUCCESS;

    byte *dst_frame =
        (bpage->zip.data) ? bpage->zip.data : ((buf_block_t *)bpage)->frame;

    if (bpage->size.is_compressed()) {
      frame = bpage->zip.data;
      os_atomic_increment_ulint(&buf_pool->n_pend_unzip, 1);
      if (uncompressed && !buf_zip_decompress((buf_block_t *)bpage, FALSE)) {
        os_atomic_decrement_ulint(&buf_pool->n_pend_unzip, 1);

        compressed_page = false;
        ulint original_page_type =
            mach_read_from_2(dst_frame + FIL_PAGE_ORIGINAL_TYPE_V1);

        if (original_page_type == FIL_PAGE_ENCRYPTED) {
          bpage->encrypted = true;
          err = DB_IO_DECRYPT_FAIL;
          goto corrupt;
        }

        err = DB_PAGE_CORRUPTED;
        goto corrupt;
      }
      os_atomic_decrement_ulint(&buf_pool->n_pend_unzip, 1);
    } else {
      ut_a(uncompressed);
      frame = ((buf_block_t *)bpage)->frame;
    }

    /* If this page is not uninitialized and not in the
    doublewrite buffer, then the page number and space id
    should be the same as in block. */
    read_page_no = mach_read_from_4(frame + FIL_PAGE_OFFSET);
    read_space_id = mach_read_from_4(frame + FIL_PAGE_ARCH_LOG_NO_OR_SPACE_ID);
    key_version = mach_read_from_4(frame + FIL_PAGE_ENCRYPTION_KEY_VERSION);

    if (bpage->id.space() == TRX_SYS_SPACE &&
        buf_dblwr_page_inside(bpage->id.page_no())) {
      ib::error(ER_IB_MSG_78) << "Reading page " << bpage->id
                              << ", which is in the doublewrite buffer!";

    } else if (read_space_id == 0 && read_page_no == 0) {
      /* This is likely an uninitialized page. */
    } else if ((bpage->id.space() != 0 && bpage->id.space() != read_space_id) ||
               bpage->id.page_no() != read_page_no) {
      /* We did not compare space_id to read_space_id
      if bpage->space == 0, because the field on the
      page may contain garbage in MySQL < 4.1.1,
      which only supported bpage->space == 0. */

      ib::error(ER_IB_MSG_79) << "Space id and page no stored in "
                                 "the page, read in are "
                              << page_id_t(read_space_id, read_page_no)
                              << ", should be " << bpage->id;
    }

    if (UNIV_LIKELY(!bpage->is_corrupt || !srv_pass_corrupt_table)) {
      compressed_page = Compression::is_compressed_page(frame);

      /* If the decompress failed then the most likely case is
      that we are reading in a page for which this instance doesn't
      support the compression algorithm. */
      if (compressed_page) {
        Compression::meta_t meta;

        Compression::deserialize_header(frame, &meta);

        ib::error(ER_IB_MSG_80)
            << "Page " << bpage->id << " "
            << "compressed with " << Compression::to_string(meta) << " "
            << "that is not supported by this instance";
      }

      /* From version 3.23.38 up we store the page checksum
      to the 4 first bytes of the page end lsn field */

      err = buf_page_check_corrupt(bpage, space);

      if (compressed_page || err != DB_SUCCESS) {
        // Here bpage should not be encrypted. If it is still encrypted it means
        // that decryption failed and whole space is not readable
        if (bpage->encrypted) {
          fil_space_set_encrypted(bpage->id.space());

          trx_t *trx;
          trx = innobase_get_trx();
          if (trx && trx->dict_operation_lock_mode == RW_X_LATCH) {
            dict_table_set_encrypted_by_space(bpage->id.space(), false);
          } else {
            dict_table_set_encrypted_by_space(bpage->id.space(), true);
          }
        }

        /* Not a real corruption if it was triggered by
        error injection */
        DBUG_EXECUTE_IF("buf_page_import_corrupt_failure",
                        goto page_not_corrupt;);

      corrupt:
        /* Compressed pages are basically gibberish avoid
        printing the contents. */
        if (!compressed_page && err == DB_PAGE_CORRUPTED) {
          ib::error(ER_IB_MSG_81)
              << "Database page corruption on disk"
                 " or a failed file read of page "
              << bpage->id << ". You may have to recover from "
              << "a backup.";

          buf_page_print(frame, bpage->size, BUF_PAGE_PRINT_NO_CRASH);

          ib::info(ER_IB_MSG_82) << "It is also possible that your"
                                    " operating system has corrupted"
                                    " its own file cache and rebooting"
                                    " your computer removes the error."
                                    " If the corrupt page is an index page."
                                    " You can also try to fix the"
                                    " corruption by dumping, dropping,"
                                    " and reimporting the corrupt table."
                                    " You can use CHECK TABLE to scan"
                                    " your table for corruption. "
                                 << FORCE_RECOVERY_MSG;
        }

        if (srv_pass_corrupt_table && bpage->id.space() != 0 &&
            bpage->id.space() < dict_sys_t::s_log_space_first_id) {
          trx_t *trx;

          ib::warn() << "Space " << bpage->id.space()
                     << " will be treated as corrupt.",
              fil_space_set_corrupt(bpage->id.space());

          trx = innobase_get_trx();
          if (trx && trx->dict_operation_lock_mode == RW_X_LATCH) {
            dict_table_set_corrupt_by_space(bpage->id.space(), false);
          } else {
            dict_table_set_corrupt_by_space(bpage->id.space(), true);
          }
          bpage->is_corrupt = true;
        } else if (srv_force_recovery < SRV_FORCE_IGNORE_CORRUPT) {
          /* We do not have to mark any index as
          corrupted here, since we only know the space
          id but not the exact index id. There could
          be multiple tables/indexes in the same space,
          so we will mark it later in upper layer */

          buf_read_page_handle_error(bpage);
          fil_space_release_for_io(space);
          return (err);
        }
      }
    }

    DBUG_EXECUTE_IF("buf_page_import_corrupt_failure", page_not_corrupt
                    : bpage = bpage;);

    if (recv_recovery_is_on()) {
      /* Pages must be uncompressed for crash recovery. */
      ut_a(uncompressed);
      recv_recover_page(true, (buf_block_t *)bpage);
    }

    if (uncompressed && !Compression::is_compressed_page(frame) &&
        !recv_no_ibuf_operations &&
        fil_page_get_type(frame) == FIL_PAGE_INDEX && page_is_leaf(frame) &&
        !fsp_is_system_temporary(bpage->id.space()) &&
        !fsp_is_undo_tablespace(bpage->id.space())) {
      buf_block_t *block;
      bool update_ibuf_bitmap;

      if (UNIV_UNLIKELY(bpage->is_corrupt && srv_pass_corrupt_table)) {
        block = nullptr;
        update_ibuf_bitmap = false;
      } else if (UNIV_UNLIKELY(bpage->encrypted)) {
        ib::warn() << "Table in tablespace " << bpage->id.space()
                   << " encrypted. However key "
                      "management plugin or used "
                   << "key_version " << key_version
                   << "is not found or"
                      " used encryption algorithm or method does not match."
                      " Can't continue opening the table.";

        block = reinterpret_cast<buf_block_t *>(bpage);
        update_ibuf_bitmap = true;
      } else {
        block = reinterpret_cast<buf_block_t *>(bpage);
        update_ibuf_bitmap = true;
      }
      ibuf_merge_or_delete_for_page(block, bpage->id, &bpage->size,
                                    update_ibuf_bitmap);
    }
    fil_space_release_for_io(space);
  }

  mutex_enter(&buf_pool->LRU_list_mutex);

  BPageMutex *page_mutex = buf_page_get_mutex(bpage);
  mutex_enter(page_mutex);

  if (io_type == BUF_IO_WRITE &&
      (
#if defined UNIV_DEBUG || defined UNIV_BUF_DEBUG
          /* to keep consistency at buf_LRU_insert_zip_clean() */
          buf_page_get_state(bpage) == BUF_BLOCK_ZIP_DIRTY ||
#endif /* UNIV_DEBUG || UNIV_BUF_DEBUG */
          buf_page_get_flush_type(bpage) == BUF_FLUSH_LRU ||
          buf_page_get_flush_type(bpage) == BUF_FLUSH_SINGLE_PAGE)) {

    have_LRU_mutex = true; /* optimistic */
  } else {
    mutex_exit(&buf_pool->LRU_list_mutex);
  }

#ifdef UNIV_IBUF_COUNT_DEBUG
  if (io_type == BUF_IO_WRITE || uncompressed) {
    /* For BUF_IO_READ of compressed-only blocks, the
    buffered operations will be merged by buf_page_get_gen()
    after the block has been uncompressed. */
    ut_a(ibuf_count_get(bpage->id) == 0);
  }
#endif /* UNIV_IBUF_COUNT_DEBUG */

  /* Because this thread which does the unlocking is not the same that
  did the locking, we use a pass value != 0 in unlock, which simply
  removes the newest lock debug record, without checking the thread
  id. */

  buf_page_monitor(bpage, io_type);

  switch (io_type) {
    case BUF_IO_READ:

      ut_ad(!have_LRU_mutex);

      buf_page_set_io_fix(bpage, BUF_IO_NONE);

      /* NOTE that the call to ibuf may have moved the ownership of
      the x-latch to this OS thread: do not let this confuse you in
      debugging! */

      if (uncompressed) {
        rw_lock_x_unlock_gen(&((buf_block_t *)bpage)->lock, BUF_IO_READ);
      }

      mutex_exit(buf_page_get_mutex(bpage));

      ut_ad(buf_pool->n_pend_reads > 0);
      os_atomic_decrement_ulint(&buf_pool->n_pend_reads, 1);
      os_atomic_increment_ulint(&buf_pool->stat.n_pages_read, 1);

      break;

    case BUF_IO_WRITE:
      /* Write means a flush operation: call the completion
      routine in the flush system */

      buf_flush_write_complete(bpage);

      if (uncompressed) {
        rw_lock_sx_unlock_gen(&((buf_block_t *)bpage)->lock, BUF_IO_WRITE);
      }

      os_atomic_increment_ulint(&buf_pool->stat.n_pages_written, 1);

      /* We decide whether or not to evict the page from the
      LRU list based on the flush_type.
      * BUF_FLUSH_LIST: don't evict
      * BUF_FLUSH_LRU: always evict
      * BUF_FLUSH_SINGLE_PAGE: eviction preference is passed
      by the caller explicitly. */
      if (buf_page_get_flush_type(bpage) == BUF_FLUSH_LRU) {
        evict = true;
        ut_ad(have_LRU_mutex);
      }

      if (evict && buf_LRU_free_page(bpage, true)) {
        have_LRU_mutex = false;
      } else {
        mutex_exit(buf_page_get_mutex(bpage));
      }
      if (have_LRU_mutex) {
        mutex_exit(&buf_pool->LRU_list_mutex);
      }

      break;

    default:
      ut_error;
  }

  DBUG_PRINT("ib_buf", ("%s page " UINT32PF ":" UINT32PF,
                        io_type == BUF_IO_READ ? "read" : "wrote",
                        bpage->id.space(), bpage->id.page_no()));

  return DB_SUCCESS;
}

/** Asserts that all file pages in the buffer are in a replaceable state.
@param[in]	buf_pool	buffer pool instance */
static void buf_must_be_all_freed_instance(buf_pool_t *buf_pool) {
  ulint i;
  buf_chunk_t *chunk;

  ut_ad(buf_pool);

  chunk = buf_pool->chunks;

  for (i = buf_pool->n_chunks; i--; chunk++) {
    mutex_enter(&buf_pool->LRU_list_mutex);

    const buf_block_t *block = buf_chunk_not_freed(chunk);

    mutex_exit(&buf_pool->LRU_list_mutex);

    if (block) {
      ib::fatal(ER_IB_MSG_83)
          << "Page " << block->page.id << " still fixed or dirty";
    }
  }
}

/** Refreshes the statistics used to print per-second averages.
@param[in,out]	buf_pool	buffer pool instance */
static void buf_refresh_io_stats(buf_pool_t *buf_pool) {
  buf_pool->last_printout_time = ut_time_monotonic();
  buf_pool->old_stat = buf_pool->stat;
}

/** Invalidates file pages in one buffer pool instance
@param[in]	buf_pool	buffer pool instance */
static void buf_pool_invalidate_instance(buf_pool_t *buf_pool) {
  ulint i;

  ut_ad(!mutex_own(&buf_pool->LRU_list_mutex));

  mutex_enter(&buf_pool->flush_state_mutex);

  for (i = BUF_FLUSH_LRU; i < BUF_FLUSH_N_TYPES; i++) {
    /* As this function is called during startup and
    during redo application phase during recovery, InnoDB
    is single threaded (apart from IO helper threads) at
    this stage. No new write batch can be in intialization
    stage at this point. */
    ut_ad(buf_pool->init_flush[i] == FALSE);

    /* However, it is possible that a write batch that has
    been posted earlier is still not complete. For buffer
    pool invalidation to proceed we must ensure there is NO
    write activity happening. */
    if (buf_pool->n_flush[i] > 0) {
      buf_flush_t type = static_cast<buf_flush_t>(i);

      mutex_exit(&buf_pool->flush_state_mutex);
      buf_flush_wait_batch_end(buf_pool, type);
      mutex_enter(&buf_pool->flush_state_mutex);
    }
  }

  mutex_exit(&buf_pool->flush_state_mutex);

  ut_d(buf_must_be_all_freed_instance(buf_pool));

  while (buf_LRU_scan_and_free_block(buf_pool, true)) {
  }

  mutex_enter(&buf_pool->LRU_list_mutex);

  ut_ad(UT_LIST_GET_LEN(buf_pool->LRU) == 0);
  ut_ad(UT_LIST_GET_LEN(buf_pool->unzip_LRU) == 0);

  buf_pool->freed_page_clock = 0;
  buf_pool->LRU_old = NULL;
  buf_pool->LRU_old_len = 0;

  mutex_exit(&buf_pool->LRU_list_mutex);

  memset(&buf_pool->stat, 0x00, sizeof(buf_pool->stat));
  buf_refresh_io_stats(buf_pool);
}

/** Invalidates the file pages in the buffer pool when an archive recovery is
 completed. All the file pages buffered must be in a replaceable state when
 this function is called: not latched and not modified. */
void buf_pool_invalidate(void) {
  ulint i;

  for (i = 0; i < srv_buf_pool_instances; i++) {
    buf_pool_invalidate_instance(buf_pool_from_array(i));
  }
}

#if defined UNIV_DEBUG || defined UNIV_BUF_DEBUG
/** Validates data in one buffer pool instance
@param[in]	buf_pool	buffer pool instance
@return true */
static ibool buf_pool_validate_instance(buf_pool_t *buf_pool) {
  buf_page_t *b;
  buf_chunk_t *chunk;
  ulint i;
  ulint n_lru_flush = 0;
  ulint n_page_flush = 0;
  ulint n_list_flush = 0;
  ulint n_lru = 0;
  ulint n_flush = 0;
  ulint n_free = 0;
  ulint n_zip = 0;

  ut_ad(buf_pool);

  mutex_enter(&buf_pool->chunks_mutex);
  mutex_enter(&buf_pool->LRU_list_mutex);
  hash_lock_x_all(buf_pool->page_hash);
  mutex_enter(&buf_pool->zip_mutex);
  mutex_enter(&buf_pool->free_list_mutex);
  mutex_enter(&buf_pool->flush_state_mutex);

  chunk = buf_pool->chunks;

  /* Check the uncompressed blocks. */

  for (i = buf_pool->n_chunks; i--; chunk++) {
    ulint j;
    buf_block_t *block = chunk->blocks;

    for (j = chunk->size; j--; block++) {
      switch (buf_block_get_state(block)) {
        case BUF_BLOCK_POOL_WATCH:
        case BUF_BLOCK_ZIP_PAGE:
        case BUF_BLOCK_ZIP_DIRTY:
          /* These should only occur on
          zip_clean, zip_free[], or flush_list. */
          ut_error;
          break;

        case BUF_BLOCK_FILE_PAGE:
          ut_a(buf_page_hash_get_low(buf_pool, block->page.id) == &block->page);

#ifdef UNIV_IBUF_COUNT_DEBUG
          ut_a(buf_page_get_io_fix(&block->page) == BUF_IO_READ ||
               !ibuf_count_get(block->page.id));
#endif
          switch (buf_page_get_io_fix_unlocked(&block->page)) {
            case BUF_IO_NONE:
              break;

            case BUF_IO_WRITE:
              switch (buf_page_get_flush_type(&block->page)) {
                case BUF_FLUSH_LRU:
                case BUF_FLUSH_SINGLE_PAGE:
                case BUF_FLUSH_LIST:
                  break;
                default:
                  ut_error;
              }

              break;

            case BUF_IO_READ:

              ut_a(rw_lock_is_locked(&block->lock, RW_LOCK_X));
              break;

            case BUF_IO_PIN:
              break;
          }

          n_lru++;
          break;

        case BUF_BLOCK_NOT_USED:
          n_free++;
          break;

        case BUF_BLOCK_READY_FOR_USE:
        case BUF_BLOCK_MEMORY:
        case BUF_BLOCK_REMOVE_HASH:
          /* do nothing */
          break;
      }
    }
  }

  /* Check clean compressed-only blocks. */

  for (b = UT_LIST_GET_FIRST(buf_pool->zip_clean); b;
       b = UT_LIST_GET_NEXT(list, b)) {
    ut_a(buf_page_get_state(b) == BUF_BLOCK_ZIP_PAGE);
    switch (buf_page_get_io_fix(b)) {
      case BUF_IO_NONE:
      case BUF_IO_PIN:
        /* All clean blocks should be I/O-unfixed. */
        break;
      case BUF_IO_READ:
        /* In buf_LRU_free_page(), we temporarily set
        b->io_fix = BUF_IO_READ for a newly allocated
        control block in order to prevent
        buf_page_get_gen() from decompressing the block. */
        break;
      default:
        ut_error;
        break;
    }

    /* It is OK to read oldest_modification here because
    we have acquired buf_pool->zip_mutex above which acts
    as the 'block->mutex' for these bpages. */
    ut_a(!b->oldest_modification);
    ut_a(buf_page_hash_get_low(buf_pool, b->id) == b);
    n_lru++;
    n_zip++;
  }

  /* Check dirty blocks. */

  buf_flush_list_mutex_enter(buf_pool);
  for (b = UT_LIST_GET_FIRST(buf_pool->flush_list); b;
       b = UT_LIST_GET_NEXT(list, b)) {
    ut_ad(b->in_flush_list);
    ut_a(b->oldest_modification);
    n_flush++;

    switch (buf_page_get_state(b)) {
      case BUF_BLOCK_ZIP_DIRTY:
        n_lru++;
        n_zip++;
        /* fallthrough */
      case BUF_BLOCK_FILE_PAGE:
        switch (buf_page_get_io_fix_unlocked(b)) {
          case BUF_IO_NONE:
          case BUF_IO_READ:
          case BUF_IO_PIN:
            break;
          case BUF_IO_WRITE:
            switch (buf_page_get_flush_type(b)) {
              case BUF_FLUSH_LRU:
                n_lru_flush++;
                break;
              case BUF_FLUSH_SINGLE_PAGE:
                n_page_flush++;
                break;
              case BUF_FLUSH_LIST:
                n_list_flush++;
                break;
              default:
                ut_error;
            }
            break;
        }
        break;
      case BUF_BLOCK_POOL_WATCH:
      case BUF_BLOCK_ZIP_PAGE:
      case BUF_BLOCK_NOT_USED:
      case BUF_BLOCK_READY_FOR_USE:
      case BUF_BLOCK_MEMORY:
      case BUF_BLOCK_REMOVE_HASH:
        ut_error;
        break;
    }
    ut_a(buf_page_hash_get_low(buf_pool, b->id) == b);
  }

  ut_a(UT_LIST_GET_LEN(buf_pool->flush_list) == n_flush);

  hash_unlock_x_all(buf_pool->page_hash);
  buf_flush_list_mutex_exit(buf_pool);

  mutex_exit(&buf_pool->zip_mutex);

  if (buf_pool->curr_size == buf_pool->old_size &&
      n_lru + n_free > buf_pool->curr_size + n_zip) {
    ib::fatal(ER_IB_MSG_84)
        << "n_LRU " << n_lru << ", n_free " << n_free << ", pool "
        << buf_pool->curr_size << " zip " << n_zip << ". Aborting...";
  }

  ut_a(UT_LIST_GET_LEN(buf_pool->LRU) == n_lru);

  mutex_exit(&buf_pool->LRU_list_mutex);
  mutex_exit(&buf_pool->chunks_mutex);

  if (buf_pool->curr_size == buf_pool->old_size &&
      UT_LIST_GET_LEN(buf_pool->free) > n_free) {
    ib::fatal(ER_IB_MSG_85)
        << "Free list len " << UT_LIST_GET_LEN(buf_pool->free)
        << ", free blocks " << n_free << ". Aborting...";
  }

  mutex_exit(&buf_pool->free_list_mutex);

  ut_a(buf_pool->n_flush[BUF_FLUSH_LIST] == n_list_flush);
  ut_a(buf_pool->n_flush[BUF_FLUSH_LRU] == n_lru_flush);
  ut_a(buf_pool->n_flush[BUF_FLUSH_SINGLE_PAGE] == n_page_flush);

  mutex_exit(&buf_pool->flush_state_mutex);

  ut_a(buf_LRU_validate());
  ut_a(buf_flush_validate(buf_pool));

  return (TRUE);
}

/** Validates the buffer buf_pool data structure.
 @return true */
ibool buf_validate(void) {
  ulint i;

  for (i = 0; i < srv_buf_pool_instances; i++) {
    buf_pool_t *buf_pool;

    buf_pool = buf_pool_from_array(i);

    buf_pool_validate_instance(buf_pool);
  }
  return (TRUE);
}

#endif /* UNIV_DEBUG || UNIV_BUF_DEBUG */

#if defined UNIV_DEBUG_PRINT || defined UNIV_DEBUG || defined UNIV_BUF_DEBUG
/** Prints info of the buffer buf_pool data structure for one instance.
@param[in]	buf_pool	buffer pool instance */
static void buf_print_instance(buf_pool_t *buf_pool) {
  index_id_t *index_ids;
  ulint *counts;
  ulint size;
  ulint i;
  ulint j;
  ulint n_found;
  buf_chunk_t *chunk;

  ut_ad(buf_pool);

  size = buf_pool->curr_size;

  index_ids =
      static_cast<index_id_t *>(ut_malloc_nokey(size * sizeof *index_ids));

  counts = static_cast<ulint *>(ut_malloc_nokey(sizeof(ulint) * size));

  mutex_enter(&buf_pool->LRU_list_mutex);
  mutex_enter(&buf_pool->free_list_mutex);
  mutex_enter(&buf_pool->flush_state_mutex);
  buf_flush_list_mutex_enter(buf_pool);

  ib::info(ER_IB_MSG_86) << *buf_pool;

  buf_flush_list_mutex_exit(buf_pool);
  mutex_exit(&buf_pool->flush_state_mutex);
  mutex_exit(&buf_pool->free_list_mutex);

  /* Count the number of blocks belonging to each index in the buffer */

  n_found = 0;

  chunk = buf_pool->chunks;

  for (i = buf_pool->n_chunks; i--; chunk++) {
    buf_block_t *block = chunk->blocks;
    ulint n_blocks = chunk->size;

    for (; n_blocks--; block++) {
      const buf_frame_t *frame = block->frame;

      if (fil_page_index_page_check(frame)) {
        index_id_t id(block->page.id.space(), btr_page_get_index_id(frame));

        /* Look for the id in the index_ids array */
        j = 0;

        while (j < n_found) {
          if (index_ids[j] == id) {
            counts[j]++;

            break;
          }
          j++;
        }

        if (j == n_found) {
          n_found++;
          index_ids[j] = id;
          counts[j] = 1;
        }
      }
    }
  }

  mutex_exit(&buf_pool->LRU_list_mutex);

  for (i = 0; i < n_found; i++) {
    ib::info info(ER_IB_MSG_1217);

    info << "Block count for index " << index_ids[i] << " in buffer is about "
         << counts[i];
  }

  ut_free(index_ids);
  ut_free(counts);

  ut_a(buf_pool_validate_instance(buf_pool));
}

/** Prints info of the buffer buf_pool data structure. */
void buf_print(void) {
  ulint i;

  for (i = 0; i < srv_buf_pool_instances; i++) {
    buf_pool_t *buf_pool;

    buf_pool = buf_pool_from_array(i);
    buf_print_instance(buf_pool);
  }
}
#endif /* UNIV_DEBUG_PRINT || UNIV_DEBUG || UNIV_BUF_DEBUG */

#ifdef UNIV_DEBUG
/** Returns the number of latched pages in the buffer pool.
@param[in]	buf_pool	buffer pool instance
@return number of latched pages */
static ulint buf_get_latched_pages_number_instance(buf_pool_t *buf_pool) {
  buf_page_t *b;
  ulint i;
  buf_chunk_t *chunk;
  ulint fixed_pages_number = 0;

  mutex_enter(&buf_pool->LRU_list_mutex);

  chunk = buf_pool->chunks;

  for (i = buf_pool->n_chunks; i--; chunk++) {
    buf_block_t *block;
    ulint j;

    block = chunk->blocks;

    for (j = chunk->size; j--; block++) {
      if (buf_block_get_state(block) != BUF_BLOCK_FILE_PAGE) {
        continue;
      }

      if (block->page.buf_fix_count != 0 ||
          buf_page_get_io_fix_unlocked(&block->page) != BUF_IO_NONE) {
        fixed_pages_number++;
      }
    }
  }

  mutex_exit(&buf_pool->LRU_list_mutex);

  mutex_enter(&buf_pool->zip_mutex);

  /* Traverse the lists of clean and dirty compressed-only blocks. */

  for (b = UT_LIST_GET_FIRST(buf_pool->zip_clean); b;
       b = UT_LIST_GET_NEXT(list, b)) {
    ut_a(buf_page_get_state(b) == BUF_BLOCK_ZIP_PAGE);
    ut_a(buf_page_get_io_fix(b) != BUF_IO_WRITE);

    if (b->buf_fix_count != 0 || buf_page_get_io_fix(b) != BUF_IO_NONE) {
      fixed_pages_number++;
    }
  }

  buf_flush_list_mutex_enter(buf_pool);
  for (b = UT_LIST_GET_FIRST(buf_pool->flush_list); b;
       b = UT_LIST_GET_NEXT(list, b)) {
    ut_ad(b->in_flush_list);

    switch (buf_page_get_state(b)) {
      case BUF_BLOCK_ZIP_DIRTY:
        if (b->buf_fix_count != 0 || buf_page_get_io_fix(b) != BUF_IO_NONE) {
          fixed_pages_number++;
        }
        break;
      case BUF_BLOCK_FILE_PAGE:
        /* uncompressed page */
        break;
      case BUF_BLOCK_REMOVE_HASH:
        /* We hold flush list but not LRU list mutex here.
        Thus encountering BUF_BLOCK_REMOVE_HASH pages is
        possible.  */
        break;
      case BUF_BLOCK_POOL_WATCH:
      case BUF_BLOCK_ZIP_PAGE:
      case BUF_BLOCK_NOT_USED:
      case BUF_BLOCK_READY_FOR_USE:
      case BUF_BLOCK_MEMORY:
        ut_error;
        break;
    }
  }

  buf_flush_list_mutex_exit(buf_pool);
  mutex_exit(&buf_pool->zip_mutex);

  return (fixed_pages_number);
}

/** Returns the number of latched pages in all the buffer pools.
 @return number of latched pages */
ulint buf_get_latched_pages_number(void) {
  ulint i;
  ulint total_latched_pages = 0;

  for (i = 0; i < srv_buf_pool_instances; i++) {
    buf_pool_t *buf_pool;

    buf_pool = buf_pool_from_array(i);

    total_latched_pages += buf_get_latched_pages_number_instance(buf_pool);
  }

  return (total_latched_pages);
}

#endif /* UNIV_DEBUG */

/** Returns the number of pending buf pool read ios.
 @return number of pending read I/O operations */
ulint buf_get_n_pending_read_ios(void) {
  ulint pend_ios = 0;

  os_rmb;
  for (ulint i = 0; i < srv_buf_pool_instances; i++) {
    pend_ios += buf_pool_from_array(i)->n_pend_reads;
  }

  return (pend_ios);
}

/** Returns the ratio in percents of modified pages in the buffer pool /
 database pages in the buffer pool.
 @return modified page percentage ratio */
double buf_get_modified_ratio_pct(void) {
  double ratio;
  ulint lru_len = 0;
  ulint free_len = 0;
  ulint flush_list_len = 0;

  buf_get_total_list_len(&lru_len, &free_len, &flush_list_len);

  ratio = static_cast<double>(100 * flush_list_len) / (1 + lru_len + free_len);

  /* 1 + is there to avoid division by zero */

  return (ratio);
}

/** Aggregates a pool stats information with the total buffer pool stats  */
static void buf_stats_aggregate_pool_info(
    buf_pool_info_t *total_info,      /*!< in/out: the buffer pool
                                      info to store aggregated
                                      result */
    const buf_pool_info_t *pool_info) /*!< in: individual buffer pool
                                      stats info */
{
  ut_a(total_info && pool_info);

  /* Nothing to copy if total_info is the same as pool_info */
  if (total_info == pool_info) {
    return;
  }

  total_info->pool_size += pool_info->pool_size;
  total_info->pool_size_bytes += pool_info->pool_size_bytes;
  total_info->lru_len += pool_info->lru_len;
  total_info->old_lru_len += pool_info->old_lru_len;
  total_info->free_list_len += pool_info->free_list_len;
  total_info->flush_list_len += pool_info->flush_list_len;
  total_info->n_pend_unzip += pool_info->n_pend_unzip;
  total_info->n_pend_reads += pool_info->n_pend_reads;
  total_info->n_pending_flush_lru += pool_info->n_pending_flush_lru;
  total_info->n_pending_flush_list += pool_info->n_pending_flush_list;
  total_info->n_pages_made_young += pool_info->n_pages_made_young;
  total_info->n_pages_not_made_young += pool_info->n_pages_not_made_young;
  total_info->n_pages_read += pool_info->n_pages_read;
  total_info->n_pages_created += pool_info->n_pages_created;
  total_info->n_pages_written += pool_info->n_pages_written;
  total_info->n_page_gets += pool_info->n_page_gets;
  total_info->n_ra_pages_read_rnd += pool_info->n_ra_pages_read_rnd;
  total_info->n_ra_pages_read += pool_info->n_ra_pages_read;
  total_info->n_ra_pages_evicted += pool_info->n_ra_pages_evicted;
  total_info->page_made_young_rate += pool_info->page_made_young_rate;
  total_info->page_not_made_young_rate += pool_info->page_not_made_young_rate;
  total_info->pages_read_rate += pool_info->pages_read_rate;
  total_info->pages_created_rate += pool_info->pages_created_rate;
  total_info->pages_written_rate += pool_info->pages_written_rate;
  total_info->n_page_get_delta += pool_info->n_page_get_delta;
  total_info->page_read_delta += pool_info->page_read_delta;
  total_info->young_making_delta += pool_info->young_making_delta;
  total_info->not_young_making_delta += pool_info->not_young_making_delta;
  total_info->pages_readahead_rnd_rate += pool_info->pages_readahead_rnd_rate;
  total_info->pages_readahead_rate += pool_info->pages_readahead_rate;
  total_info->pages_evicted_rate += pool_info->pages_evicted_rate;
  total_info->unzip_lru_len += pool_info->unzip_lru_len;
  total_info->io_sum += pool_info->io_sum;
  total_info->io_cur += pool_info->io_cur;
  total_info->unzip_sum += pool_info->unzip_sum;
  total_info->unzip_cur += pool_info->unzip_cur;
}
/** Collect buffer pool stats information for a buffer pool. Also
 record aggregated stats if there are more than one buffer pool
 in the server */
void buf_stats_get_pool_info(
    buf_pool_t *buf_pool,           /*!< in: buffer pool */
    ulint pool_id,                  /*!< in: buffer pool ID */
    buf_pool_info_t *all_pool_info) /*!< in/out: buffer pool info
                                    to fill */
{
  buf_pool_info_t *pool_info;
  time_t current_time;
  double time_elapsed;

  /* Find appropriate pool_info to store stats for this buffer pool */
  pool_info = &all_pool_info[pool_id];

  pool_info->pool_unique_id = pool_id;

  pool_info->pool_size = buf_pool->curr_size;

  pool_info->pool_size_bytes = buf_pool->curr_pool_size;

  pool_info->lru_len = UT_LIST_GET_LEN(buf_pool->LRU);

  pool_info->old_lru_len = buf_pool->LRU_old_len;

  pool_info->free_list_len = UT_LIST_GET_LEN(buf_pool->free);

  pool_info->flush_list_len = UT_LIST_GET_LEN(buf_pool->flush_list);

  pool_info->n_pend_unzip = UT_LIST_GET_LEN(buf_pool->unzip_LRU);

  pool_info->n_pend_reads = buf_pool->n_pend_reads;

  pool_info->n_pending_flush_lru =
      (buf_pool->n_flush[BUF_FLUSH_LRU] + buf_pool->init_flush[BUF_FLUSH_LRU]);

  pool_info->n_pending_flush_list = (buf_pool->n_flush[BUF_FLUSH_LIST] +
                                     buf_pool->init_flush[BUF_FLUSH_LIST]);

  pool_info->n_pending_flush_single_page =
      (buf_pool->n_flush[BUF_FLUSH_SINGLE_PAGE] +
       buf_pool->init_flush[BUF_FLUSH_SINGLE_PAGE]);

  current_time = time(NULL);
  time_elapsed = 0.001 + difftime(current_time, buf_pool->last_printout_time);

  pool_info->n_pages_made_young = buf_pool->stat.n_pages_made_young;

  pool_info->n_pages_not_made_young = buf_pool->stat.n_pages_not_made_young;

  pool_info->n_pages_read = buf_pool->stat.n_pages_read;

  pool_info->n_pages_created = buf_pool->stat.n_pages_created;

  pool_info->n_pages_written = buf_pool->stat.n_pages_written;

  pool_info->n_page_gets = buf_pool->stat.n_page_gets;

  pool_info->n_ra_pages_read_rnd = buf_pool->stat.n_ra_pages_read_rnd;
  pool_info->n_ra_pages_read = buf_pool->stat.n_ra_pages_read;

  pool_info->n_ra_pages_evicted = buf_pool->stat.n_ra_pages_evicted;

  pool_info->page_made_young_rate = (buf_pool->stat.n_pages_made_young -
                                     buf_pool->old_stat.n_pages_made_young) /
                                    time_elapsed;

  pool_info->page_not_made_young_rate =
      (buf_pool->stat.n_pages_not_made_young -
       buf_pool->old_stat.n_pages_not_made_young) /
      time_elapsed;

  pool_info->pages_read_rate =
      (buf_pool->stat.n_pages_read - buf_pool->old_stat.n_pages_read) /
      time_elapsed;

  pool_info->pages_created_rate =
      (buf_pool->stat.n_pages_created - buf_pool->old_stat.n_pages_created) /
      time_elapsed;

  pool_info->pages_written_rate =
      (buf_pool->stat.n_pages_written - buf_pool->old_stat.n_pages_written) /
      time_elapsed;

  pool_info->n_page_get_delta =
      buf_pool->stat.n_page_gets - buf_pool->old_stat.n_page_gets;

  if (pool_info->n_page_get_delta) {
    pool_info->page_read_delta =
        buf_pool->stat.n_pages_read - buf_pool->old_stat.n_pages_read;

    pool_info->young_making_delta = buf_pool->stat.n_pages_made_young -
                                    buf_pool->old_stat.n_pages_made_young;

    pool_info->not_young_making_delta =
        buf_pool->stat.n_pages_not_made_young -
        buf_pool->old_stat.n_pages_not_made_young;
  }
  pool_info->pages_readahead_rnd_rate =
      (buf_pool->stat.n_ra_pages_read_rnd -
       buf_pool->old_stat.n_ra_pages_read_rnd) /
      time_elapsed;

  pool_info->pages_readahead_rate =
      (buf_pool->stat.n_ra_pages_read - buf_pool->old_stat.n_ra_pages_read) /
      time_elapsed;

  pool_info->pages_evicted_rate = (buf_pool->stat.n_ra_pages_evicted -
                                   buf_pool->old_stat.n_ra_pages_evicted) /
                                  time_elapsed;

  pool_info->unzip_lru_len = UT_LIST_GET_LEN(buf_pool->unzip_LRU);

  pool_info->io_sum = buf_LRU_stat_sum.io;

  pool_info->io_cur = buf_LRU_stat_cur.io;

  pool_info->unzip_sum = buf_LRU_stat_sum.unzip;

  pool_info->unzip_cur = buf_LRU_stat_cur.unzip;

  buf_refresh_io_stats(buf_pool);
}

/** Prints info of the buffer i/o. */
static void buf_print_io_instance(
    buf_pool_info_t *pool_info, /*!< in: buffer pool info */
    FILE *file)                 /*!< in/out: buffer where to print */
{
  ut_ad(pool_info);

  fprintf(file,
          "Buffer pool size   " ULINTPF
          "\n"
          "Buffer pool size, bytes " ULINTPF
          "\n"
          "Free buffers       " ULINTPF
          "\n"
          "Database pages     " ULINTPF
          "\n"
          "Old database pages " ULINTPF
          "\n"
          "Modified db pages  " ULINTPF
          "\n"
          "Pending reads      " ULINTPF
          "\n"
          "Pending writes: LRU " ULINTPF ", flush list " ULINTPF
          ", single page " ULINTPF "\n",
          pool_info->pool_size, pool_info->pool_size_bytes,
          pool_info->free_list_len, pool_info->lru_len, pool_info->old_lru_len,
          pool_info->flush_list_len, pool_info->n_pend_reads,
          pool_info->n_pending_flush_lru, pool_info->n_pending_flush_list,
          pool_info->n_pending_flush_single_page);

  fprintf(file,
          "Pages made young " ULINTPF ", not young " ULINTPF
          "\n"
          "%.2f youngs/s, %.2f non-youngs/s\n"
          "Pages read " ULINTPF ", created " ULINTPF ", written " ULINTPF
          "\n"
          "%.2f reads/s, %.2f creates/s, %.2f writes/s\n",
          pool_info->n_pages_made_young, pool_info->n_pages_not_made_young,
          pool_info->page_made_young_rate, pool_info->page_not_made_young_rate,
          pool_info->n_pages_read, pool_info->n_pages_created,
          pool_info->n_pages_written, pool_info->pages_read_rate,
          pool_info->pages_created_rate, pool_info->pages_written_rate);

  if (pool_info->n_page_get_delta) {
    fprintf(file,
            "Buffer pool hit rate %lu / 1000,"
            " young-making rate %lu / 1000 not %lu / 1000\n",
            (ulong)(1000 - (1000 * pool_info->page_read_delta /
                            pool_info->n_page_get_delta)),
            (ulong)(1000 * pool_info->young_making_delta /
                    pool_info->n_page_get_delta),
            (ulong)(1000 * pool_info->not_young_making_delta /
                    pool_info->n_page_get_delta));
  } else {
    fputs("No buffer pool page gets since the last printout\n", file);
  }

  /* Statistics about read ahead algorithm */
  fprintf(file,
          "Pages read ahead %.2f/s,"
          " evicted without access %.2f/s,"
          " Random read ahead %.2f/s\n",

          pool_info->pages_readahead_rate, pool_info->pages_evicted_rate,
          pool_info->pages_readahead_rnd_rate);

  /* Print some values to help us with visualizing what is
  happening with LRU eviction. */
  fprintf(file,
          "LRU len: " ULINTPF ", unzip_LRU len: " ULINTPF
          "\n"
          "I/O sum[" ULINTPF "]:cur[" ULINTPF
          "], "
          "unzip sum[" ULINTPF "]:cur[" ULINTPF "]\n",
          pool_info->lru_len, pool_info->unzip_lru_len, pool_info->io_sum,
          pool_info->io_cur, pool_info->unzip_sum, pool_info->unzip_cur);
}

/** Prints info of the buffer i/o. */
void buf_print_io(FILE *file) /*!< in/out: buffer where to print */
{
  ulint i;
  buf_pool_info_t *pool_info;
  buf_pool_info_t *pool_info_total;

  /* If srv_buf_pool_instances is greater than 1, allocate
  one extra buf_pool_info_t, the last one stores
  aggregated/total values from all pools */
  if (srv_buf_pool_instances > 1) {
    pool_info = (buf_pool_info_t *)ut_zalloc_nokey(
        (srv_buf_pool_instances + 1) * sizeof *pool_info);

    pool_info_total = &pool_info[srv_buf_pool_instances];
  } else {
    ut_a(srv_buf_pool_instances == 1);

    pool_info_total = pool_info =
        static_cast<buf_pool_info_t *>(ut_zalloc_nokey(sizeof *pool_info));
  }

  os_rmb;

  for (i = 0; i < srv_buf_pool_instances; i++) {
    buf_pool_t *buf_pool;

    buf_pool = buf_pool_from_array(i);

    /* Fetch individual buffer pool info and calculate
    aggregated stats along the way */
    buf_stats_get_pool_info(buf_pool, i, pool_info);

    /* If we have more than one buffer pool, store
    the aggregated stats  */
    if (srv_buf_pool_instances > 1) {
      buf_stats_aggregate_pool_info(pool_info_total, &pool_info[i]);
    }
  }

  /* Print the aggreate buffer pool info */
  buf_print_io_instance(pool_info_total, file);

  /* If there are more than one buffer pool, print each individual pool
  info */
  if (srv_buf_pool_instances > 1) {
    fputs(
        "----------------------\n"
        "INDIVIDUAL BUFFER POOL INFO\n"
        "----------------------\n",
        file);

    for (i = 0; i < srv_buf_pool_instances; i++) {
      fprintf(file, "---BUFFER POOL " ULINTPF "\n", i);
      buf_print_io_instance(&pool_info[i], file);
    }
  }

  ut_free(pool_info);
}

/** Refreshes the statistics used to print per-second averages. */
void buf_refresh_io_stats_all(void) {
  for (ulint i = 0; i < srv_buf_pool_instances; i++) {
    buf_pool_t *buf_pool;

    buf_pool = buf_pool_from_array(i);

    buf_refresh_io_stats(buf_pool);
  }
}

/** Aborts the current process if there is any page in other state. */
void buf_must_be_all_freed(void) {
  for (ulint i = 0; i < srv_buf_pool_instances; i++) {
    buf_pool_t *buf_pool;

    buf_pool = buf_pool_from_array(i);

    buf_must_be_all_freed_instance(buf_pool);
  }
}

/** Checks that there currently are no pending i/o-operations for the buffer
pool.
@return number of pending i/o */
ulint buf_pool_check_no_pending_io(void) {
  ulint i;
  ulint pending_io = 0;

  for (i = 0; i < srv_buf_pool_instances; i++) {
    buf_pool_t *buf_pool;

    buf_pool = buf_pool_from_array(i);

    pending_io += buf_pool->n_pend_reads;

    mutex_enter(&buf_pool->flush_state_mutex);
    pending_io += +buf_pool->n_flush[BUF_FLUSH_LRU] +
                  buf_pool->n_flush[BUF_FLUSH_SINGLE_PAGE] +
                  buf_pool->n_flush[BUF_FLUSH_LIST];
    mutex_exit(&buf_pool->flush_state_mutex);
  }

  return (pending_io);
}

#if 0
Code currently not used
/*********************************************************************//**
Gets the current length of the free list of buffer blocks.
@return length of the free list */
ulint
buf_get_free_list_len(void)
{
	ulint	len;

	mutex_enter(&buf_pool->free_list_mutex);

	len = UT_LIST_GET_LEN(buf_pool->free);

	mutex_exit(&buf_pool->free_list_mutex);

	return(len);
}
#endif

#else /* !UNIV_HOTBACKUP */

/** Inits a page to the buffer buf_pool, for use in mysqlbackup --restore.
@param[in]	page_id		page id
@param[in]	page_size	page size
@param[in,out]	block		block to init */
void meb_page_init(const page_id_t &page_id, const page_size_t &page_size,
                   buf_block_t *block) {
  block->page.state = BUF_BLOCK_FILE_PAGE;
  block->page.id.copy_from(page_id);
  block->page.size.copy_from(page_size);

  page_zip_des_init(&block->page.zip);

  /* We assume that block->page.data has been allocated
  with page_size == univ_page_size. */
  if (page_size.is_compressed()) {
    page_zip_set_size(&block->page.zip, page_size.physical());
    block->page.zip.data = block->frame + page_size.logical();
  } else {
    page_zip_set_size(&block->page.zip, 0);
  }

  ib::trace_1() << "meb_page_init: block  Space: " << block->page.id.space()
                << " , zip_size: " << block->page.size.physical()
                << " unzip_size: " << block->page.size.logical() << " }\n";
}

#endif /* !UNIV_HOTBACKUP */

/** Print the given buf_pool_t object.
@param[in,out]	out		the output stream
@param[in]	buf_pool	the buf_pool_t object to be printed
@return the output stream */
std::ostream &operator<<(std::ostream &out, const buf_pool_t &buf_pool) {
#ifndef UNIV_HOTBACKUP
  /* These locking requirements might be relaxed if desired */
  ut_ad(mutex_own(&buf_pool.LRU_list_mutex));
  ut_ad(mutex_own(&buf_pool.free_list_mutex));
  ut_ad(mutex_own(&buf_pool.flush_state_mutex));
  ut_ad(buf_flush_list_mutex_own(&buf_pool));

  out << "[buffer pool instance: "
      << "buf_pool size=" << buf_pool.curr_size
      << ", database pages=" << UT_LIST_GET_LEN(buf_pool.LRU)
      << ", free pages=" << UT_LIST_GET_LEN(buf_pool.free)
      << ", modified database pages=" << UT_LIST_GET_LEN(buf_pool.flush_list)
      << ", n pending decompressions=" << buf_pool.n_pend_unzip
      << ", n pending reads=" << buf_pool.n_pend_reads
      << ", n pending flush LRU=" << buf_pool.n_flush[BUF_FLUSH_LRU]
      << " list=" << buf_pool.n_flush[BUF_FLUSH_LIST]
      << " single page=" << buf_pool.n_flush[BUF_FLUSH_SINGLE_PAGE]
      << ", pages made young=" << buf_pool.stat.n_pages_made_young
      << ", not young=" << buf_pool.stat.n_pages_not_made_young
      << ", pages read=" << buf_pool.stat.n_pages_read
      << ", created=" << buf_pool.stat.n_pages_created
      << ", written=" << buf_pool.stat.n_pages_written << "]";
#endif /* !UNIV_HOTBACKUP */
  return (out);
}

/** Get the page type as a string.
@return the page type as a string. */
const char *buf_block_t::get_page_type_str() const {
  page_type_t type = get_page_type();

#define PAGE_TYPE(x) \
  case x:            \
    return (#x);

  switch (type) {
    PAGE_TYPE(FIL_PAGE_INDEX);
    PAGE_TYPE(FIL_PAGE_RTREE);
    PAGE_TYPE(FIL_PAGE_SDI);
    PAGE_TYPE(FIL_PAGE_UNDO_LOG);
    PAGE_TYPE(FIL_PAGE_INODE);
    PAGE_TYPE(FIL_PAGE_IBUF_FREE_LIST);
    PAGE_TYPE(FIL_PAGE_TYPE_ALLOCATED);
    PAGE_TYPE(FIL_PAGE_IBUF_BITMAP);
    PAGE_TYPE(FIL_PAGE_TYPE_SYS);
    PAGE_TYPE(FIL_PAGE_TYPE_TRX_SYS);
    PAGE_TYPE(FIL_PAGE_TYPE_FSP_HDR);
    PAGE_TYPE(FIL_PAGE_TYPE_XDES);
    PAGE_TYPE(FIL_PAGE_TYPE_BLOB);
    PAGE_TYPE(FIL_PAGE_TYPE_ZBLOB);
    PAGE_TYPE(FIL_PAGE_TYPE_ZBLOB2);
    PAGE_TYPE(FIL_PAGE_TYPE_UNKNOWN);
    PAGE_TYPE(FIL_PAGE_COMPRESSED);
    PAGE_TYPE(FIL_PAGE_ENCRYPTED);
    PAGE_TYPE(FIL_PAGE_COMPRESSED_AND_ENCRYPTED);
    PAGE_TYPE(FIL_PAGE_ENCRYPTED_RTREE);
    PAGE_TYPE(FIL_PAGE_SDI_BLOB);
    PAGE_TYPE(FIL_PAGE_SDI_ZBLOB);
    PAGE_TYPE(FIL_PAGE_TYPE_LOB_INDEX);
    PAGE_TYPE(FIL_PAGE_TYPE_LOB_DATA);
    PAGE_TYPE(FIL_PAGE_TYPE_LOB_FIRST);
    PAGE_TYPE(FIL_PAGE_TYPE_ZLOB_FIRST);
    PAGE_TYPE(FIL_PAGE_TYPE_ZLOB_DATA);
    PAGE_TYPE(FIL_PAGE_TYPE_ZLOB_INDEX);
    PAGE_TYPE(FIL_PAGE_TYPE_ZLOB_FRAG);
    PAGE_TYPE(FIL_PAGE_TYPE_ZLOB_FRAG_ENTRY);
  }
  ut_ad(0);
  return ("UNKNOWN");
}

#ifndef UNIV_HOTBACKUP
/** Frees the buffer pool instances and the global data structures. */
void buf_pool_free_all() {
  for (ulint i = 0; i < srv_buf_pool_instances; ++i) {
    buf_pool_t *ptr = &buf_pool_ptr[i];

    buf_pool_free_instance(ptr);
  }

  buf_pool_free();
}
#endif /* !UNIV_HOTBACKUP */<|MERGE_RESOLUTION|>--- conflicted
+++ resolved
@@ -424,18 +424,9 @@
   if (lsn > lag) {
     return (std::max(checkpoint_lsn, lsn - lag));
 
-<<<<<<< HEAD
   } else {
     return (checkpoint_lsn);
   }
-=======
-		tot_stat->n_pages_not_made_young +=
-			buf_stat->n_pages_not_made_young;
-
-		tot_stat->buf_lru_flush_page_count +=
-		    buf_stat->buf_lru_flush_page_count;
-	}
->>>>>>> 112a4bda
 }
 
 /** Get total buffer pool statistics. */
@@ -507,6 +498,7 @@
     tot_stat->n_pages_made_young += buf_stat->n_pages_made_young;
 
     tot_stat->n_pages_not_made_young += buf_stat->n_pages_not_made_young;
+    tot_stat->buf_lru_flush_page_count += buf_stat->buf_lru_flush_page_count;
   }
 }
 
