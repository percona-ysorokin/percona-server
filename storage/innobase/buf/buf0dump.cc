/*****************************************************************************

Copyright (c) 2011, 2015, Oracle and/or its affiliates. All Rights Reserved.

This program is free software; you can redistribute it and/or modify it under
the terms of the GNU General Public License as published by the Free Software
Foundation; version 2 of the License.

This program is distributed in the hope that it will be useful, but WITHOUT
ANY WARRANTY; without even the implied warranty of MERCHANTABILITY or FITNESS
FOR A PARTICULAR PURPOSE. See the GNU General Public License for more details.

You should have received a copy of the GNU General Public License along with
this program; if not, write to the Free Software Foundation, Inc.,
51 Franklin Street, Suite 500, Boston, MA 02110-1335 USA

*****************************************************************************/

/**************************************************//**
@file buf/buf0dump.cc
Implements a buffer pool dump/load.

Created April 08, 2011 Vasil Dimov
*******************************************************/

#include "my_global.h"
#include "my_sys.h"
#include "my_thread.h"

#include "mysql/psi/mysql_stage.h"
#include "mysql/psi/psi.h"

#include "univ.i"

<<<<<<< HEAD
#include "buf0buf.h"
=======
#include "buf0buf.h" /* srv_buf_pool_instances */
>>>>>>> 2071aeef
#include "buf0dump.h"
#include "dict0dict.h"
#include "os0file.h"
#include "os0thread.h"
#include "srv0srv.h"
#include "srv0start.h"
#include "sync0rw.h"
#include "ut0byte.h"

#include <algorithm>

enum status_severity {
	STATUS_VERBOSE,
	STATUS_INFO,
	STATUS_ERR
};

#define SHUTTING_DOWN()	(srv_shutdown_state != SRV_SHUTDOWN_NONE)

/* Flags that tell the buffer pool dump/load thread which action should it
take after being waked up. */
static ibool	buf_dump_should_start = FALSE;
static ibool	buf_load_should_start = FALSE;

static ibool	buf_load_abort_flag = FALSE;

/* Used to temporary store dump info in order to avoid IO while holding
buffer pool LRU list mutex during dump and also to sort the contents of the
dump before reading the pages from disk during load.
We store the space id in the high 32 bits and page no in low 32 bits. */
typedef ib_uint64_t	buf_dump_t;

/* Aux macros to create buf_dump_t and to extract space and page from it */
#define BUF_DUMP_CREATE(space, page)	ut_ull_create(space, page)
#define BUF_DUMP_SPACE(a)		((ulint) ((a) >> 32))
#define BUF_DUMP_PAGE(a)		((ulint) ((a) & 0xFFFFFFFFUL))

/*****************************************************************//**
Wakes up the buffer pool dump/load thread and instructs it to start
a dump. This function is called by MySQL code via buffer_pool_dump_now()
and it should return immediately because the whole MySQL is frozen during
its execution. */
void
buf_dump_start()
/*============*/
{
	buf_dump_should_start = TRUE;
	os_event_set(srv_buf_dump_event);
}

/*****************************************************************//**
Wakes up the buffer pool dump/load thread and instructs it to start
a load. This function is called by MySQL code via buffer_pool_load_now()
and it should return immediately because the whole MySQL is frozen during
its execution. */
void
buf_load_start()
/*============*/
{
	buf_load_should_start = TRUE;
	os_event_set(srv_buf_dump_event);
}

/*****************************************************************//**
Sets the global variable that feeds MySQL's innodb_buffer_pool_dump_status
to the specified string. The format and the following parameters are the
same as the ones used for printf(3). The value of this variable can be
retrieved by:
SELECT variable_value FROM information_schema.global_status WHERE
variable_name = 'INNODB_BUFFER_POOL_DUMP_STATUS';
or by:
SHOW STATUS LIKE 'innodb_buffer_pool_dump_status'; */
static __attribute__((nonnull, format(printf, 2, 3)))
void
buf_dump_status(
/*============*/
	enum status_severity	severity,/*!< in: status severity */
	const char*		fmt,	/*!< in: format */
	...)				/*!< in: extra parameters according
					to fmt */
{
	va_list	ap;

	va_start(ap, fmt);

	ut_vsnprintf(
		export_vars.innodb_buffer_pool_dump_status,
		sizeof(export_vars.innodb_buffer_pool_dump_status),
		fmt, ap);

	switch (severity) {
	case STATUS_INFO:
		ib::info() << export_vars.innodb_buffer_pool_dump_status;
		break;

	case STATUS_ERR:
		ib::error() << export_vars.innodb_buffer_pool_dump_status;
		break;

	case STATUS_VERBOSE:
		break;
	}

	va_end(ap);
}

/*****************************************************************//**
Sets the global variable that feeds MySQL's innodb_buffer_pool_load_status
to the specified string. The format and the following parameters are the
same as the ones used for printf(3). The value of this variable can be
retrieved by:
SELECT variable_value FROM information_schema.global_status WHERE
variable_name = 'INNODB_BUFFER_POOL_LOAD_STATUS';
or by:
SHOW STATUS LIKE 'innodb_buffer_pool_load_status'; */
static __attribute__((nonnull, format(printf, 2, 3)))
void
buf_load_status(
/*============*/
	enum status_severity	severity,/*!< in: status severity */
	const char*	fmt,	/*!< in: format */
	...)			/*!< in: extra parameters according to fmt */
{
	va_list	ap;

	va_start(ap, fmt);

	ut_vsnprintf(
		export_vars.innodb_buffer_pool_load_status,
		sizeof(export_vars.innodb_buffer_pool_load_status),
		fmt, ap);

	switch (severity) {
	case STATUS_INFO:
		ib::info() << export_vars.innodb_buffer_pool_load_status;
		break;

	case STATUS_ERR:
		ib::error() << export_vars.innodb_buffer_pool_load_status;
		break;

	case STATUS_VERBOSE:
		break;
	}

	va_end(ap);
}

/** Generate the path to the buffer pool dump/load file.
@param[out]	path		generated path
@param[in]	path_size	size of 'path', used as in snprintf(3). */
static
void
buf_dump_generate_path(
	char*	path,
	size_t	path_size)
{
	char	buf[FN_REFLEN];

	ut_snprintf(buf, sizeof(buf), "%s%c%s", srv_data_home,
		    OS_PATH_SEPARATOR, srv_buf_dump_filename);

	os_file_type_t	type;
	bool		exists = false;
	bool		ret;

	ret = os_file_status(buf, &exists, &type);

	/* For realpath() to succeed the file must exist. */

	if (ret && exists) {
		/* my_realpath() assumes the destination buffer is big enough
		to hold FN_REFLEN bytes. */
		ut_a(path_size >= FN_REFLEN);

		my_realpath(path, buf, 0);
	} else {
		/* If it does not exist, then resolve only srv_data_home
		and append srv_buf_dump_filename to it. */
		char	srv_data_home_full[FN_REFLEN];

		my_realpath(srv_data_home_full, srv_data_home, 0);

		if (srv_data_home_full[strlen(srv_data_home_full) - 1]
		    == OS_PATH_SEPARATOR) {

			ut_snprintf(path, path_size, "%s%s",
				    srv_data_home_full,
				    srv_buf_dump_filename);
		} else {
			ut_snprintf(path, path_size, "%s%c%s",
				    srv_data_home_full,
				    OS_PATH_SEPARATOR,
				    srv_buf_dump_filename);
		}
	}
}

/*****************************************************************//**
Perform a buffer pool dump into the file specified by
innodb_buffer_pool_filename. If any errors occur then the value of
innodb_buffer_pool_dump_status will be set accordingly, see buf_dump_status().
The dump filename can be specified by (relative to srv_data_home):
SET GLOBAL innodb_buffer_pool_filename='filename'; */
static
void
buf_dump(
/*=====*/
	ibool	obey_shutdown)	/*!< in: quit if we are in a shutting down
				state */
{
#define SHOULD_QUIT()	(SHUTTING_DOWN() && obey_shutdown)

	char	full_filename[OS_FILE_MAX_PATH];
	char	tmp_filename[OS_FILE_MAX_PATH];
	char	now[32];
	FILE*	f;
	ulint	i;
	int	ret;

	buf_dump_generate_path(full_filename, sizeof(full_filename));

	ut_snprintf(tmp_filename, sizeof(tmp_filename),
		    "%s.incomplete", full_filename);

	buf_dump_status(STATUS_INFO, "Dumping buffer pool(s) to %s",
			full_filename);

	f = fopen(tmp_filename, "w");
	if (f == NULL) {
		buf_dump_status(STATUS_ERR,
				"Cannot open '%s' for writing: %s",
				tmp_filename, strerror(errno));
		return;
	}
	/* else */

	/* walk through each buffer pool */
	for (i = 0; i < srv_buf_pool_instances && !SHOULD_QUIT(); i++) {
		buf_pool_t*		buf_pool;
		const buf_page_t*	bpage;
		buf_dump_t*		dump;
		ulint			n_pages;
		ulint			j;

		buf_pool = buf_pool_from_array(i);

		/* obtain buf_pool LRU list mutex before allocate, since
		UT_LIST_GET_LEN(buf_pool->LRU) could change */
		mutex_enter(&buf_pool->LRU_list_mutex);

		n_pages = UT_LIST_GET_LEN(buf_pool->LRU);

		/* skip empty buffer pools */
		if (n_pages == 0) {
			mutex_exit(&buf_pool->LRU_list_mutex);
			continue;
		}

		if (srv_buf_pool_dump_pct != 100) {
			ut_ad(srv_buf_pool_dump_pct < 100);

			n_pages = n_pages * srv_buf_pool_dump_pct / 100;

			if (n_pages == 0) {
				n_pages = 1;
			}
		}

		dump = static_cast<buf_dump_t*>(ut_malloc_nokey(
				n_pages * sizeof(*dump)));

		if (dump == NULL) {
			mutex_exit(&buf_pool->LRU_list_mutex);
			fclose(f);
			buf_dump_status(STATUS_ERR,
					"Cannot allocate " ULINTPF " bytes: %s",
					(ulint) (n_pages * sizeof(*dump)),
					strerror(errno));
			/* leave tmp_filename to exist */
			return;
		}

		for (bpage = UT_LIST_GET_FIRST(buf_pool->LRU), j = 0;
		     bpage != NULL && j < n_pages;
		     bpage = UT_LIST_GET_NEXT(LRU, bpage), j++) {

			ut_a(buf_page_in_file(bpage));

			dump[j] = BUF_DUMP_CREATE(bpage->id.space(),
						  bpage->id.page_no());
		}

		ut_a(j == n_pages);

		mutex_exit(&buf_pool->LRU_list_mutex);

		for (j = 0; j < n_pages && !SHOULD_QUIT(); j++) {
			ret = fprintf(f, ULINTPF "," ULINTPF "\n",
				      BUF_DUMP_SPACE(dump[j]),
				      BUF_DUMP_PAGE(dump[j]));
			if (ret < 0) {
				ut_free(dump);
				fclose(f);
				buf_dump_status(STATUS_ERR,
						"Cannot write to '%s': %s",
						tmp_filename, strerror(errno));
				/* leave tmp_filename to exist */
				return;
			}

			if (j % 128 == 0) {
				buf_dump_status(
					STATUS_VERBOSE,
					"Dumping buffer pool"
					" " ULINTPF "/" ULINTPF ","
					" page " ULINTPF "/" ULINTPF,
					i + 1, srv_buf_pool_instances,
					j + 1, n_pages);
			}
		}

		ut_free(dump);
	}

	ret = fclose(f);
	if (ret != 0) {
		buf_dump_status(STATUS_ERR,
				"Cannot close '%s': %s",
				tmp_filename, strerror(errno));
		return;
	}
	/* else */

	ret = unlink(full_filename);
	if (ret != 0 && errno != ENOENT) {
		buf_dump_status(STATUS_ERR,
				"Cannot delete '%s': %s",
				full_filename, strerror(errno));
		/* leave tmp_filename to exist */
		return;
	}
	/* else */

	ret = rename(tmp_filename, full_filename);
	if (ret != 0) {
		buf_dump_status(STATUS_ERR,
				"Cannot rename '%s' to '%s': %s",
				tmp_filename, full_filename,
				strerror(errno));
		/* leave tmp_filename to exist */
		return;
	}
	/* else */

	/* success */

	ut_sprintf_timestamp(now);

	buf_dump_status(STATUS_INFO,
			"Buffer pool(s) dump completed at %s", now);
}

/*****************************************************************//**
Artificially delay the buffer pool loading if necessary. The idea of
this function is to prevent hogging the server with IO and slowing down
too much normal client queries. */
UNIV_INLINE
void
buf_load_throttle_if_needed(
/*========================*/
	ulint*	last_check_time,	/*!< in/out: milliseconds since epoch
					of the last time we did check if
					throttling is needed, we do the check
					every srv_io_capacity IO ops. */
	ulint*	last_activity_count,
	ulint	n_io)			/*!< in: number of IO ops done since
					buffer pool load has started */
{
	if (n_io % srv_io_capacity < srv_io_capacity - 1) {
		return;
	}

	if (*last_check_time == 0 || *last_activity_count == 0) {
		*last_check_time = ut_time_ms();
		*last_activity_count = srv_get_activity_count();
		return;
	}

	/* srv_io_capacity IO operations have been performed by buffer pool
	load since the last time we were here. */

	/* If no other activity, then keep going without any delay. */
	if (srv_get_activity_count() == *last_activity_count) {
		return;
	}

	/* There has been other activity, throttle. */

	ulint	now = ut_time_ms();
	ulint	elapsed_time = now - *last_check_time;

	/* Notice that elapsed_time is not the time for the last
	srv_io_capacity IO operations performed by BP load. It is the
	time elapsed since the last time we detected that there has been
	other activity. This has a small and acceptable deficiency, e.g.:
	1. BP load runs and there is no other activity.
	2. Other activity occurs, we run N IO operations after that and
	   enter here (where 0 <= N < srv_io_capacity).
	3. last_check_time is very old and we do not sleep at this time, but
	   only update last_check_time and last_activity_count.
	4. We run srv_io_capacity more IO operations and call this function
	   again.
	5. There has been more other activity and thus we enter here.
	6. Now last_check_time is recent and we sleep if necessary to prevent
	   more than srv_io_capacity IO operations per second.
	The deficiency is that we could have slept at 3., but for this we
	would have to update last_check_time before the
	"cur_activity_count == *last_activity_count" check and calling
	ut_time_ms() that often may turn out to be too expensive. */

	if (elapsed_time < 1000 /* 1 sec (1000 milli secs) */) {
		os_thread_sleep((1000 - elapsed_time) * 1000 /* micro secs */);
	}

	*last_check_time = ut_time_ms();
	*last_activity_count = srv_get_activity_count();
}

/*****************************************************************//**
Perform a buffer pool load from the file specified by
innodb_buffer_pool_filename. If any errors occur then the value of
innodb_buffer_pool_load_status will be set accordingly, see buf_load_status().
The dump filename can be specified by (relative to srv_data_home):
SET GLOBAL innodb_buffer_pool_filename='filename'; */
static
void
buf_load()
/*======*/
{
	char		full_filename[OS_FILE_MAX_PATH];
	char		now[32];
	FILE*		f;
	buf_dump_t*	dump;
	ulint		dump_n;
	ulint		total_buffer_pools_pages;
	ulint		i;
	ulint		space_id;
	ulint		page_no;
	int		fscanf_ret;

	/* Ignore any leftovers from before */
	buf_load_abort_flag = FALSE;

	buf_dump_generate_path(full_filename, sizeof(full_filename));

	buf_load_status(STATUS_INFO,
			"Loading buffer pool(s) from %s", full_filename);

	f = fopen(full_filename, "r");
	if (f == NULL) {
		buf_load_status(STATUS_ERR,
				"Cannot open '%s' for reading: %s",
				full_filename, strerror(errno));
		return;
	}
	/* else */

	/* First scan the file to estimate how many entries are in it.
	This file is tiny (approx 500KB per 1GB buffer pool), reading it
	two times is fine. */
	dump_n = 0;
	while (fscanf(f, ULINTPF "," ULINTPF, &space_id, &page_no) == 2
	       && !SHUTTING_DOWN()) {
		dump_n++;
	}

	if (!SHUTTING_DOWN() && !feof(f)) {
		/* fscanf() returned != 2 */
		const char*	what;
		if (ferror(f)) {
			what = "reading";
		} else {
			what = "parsing";
		}
		fclose(f);
		buf_load_status(STATUS_ERR, "Error %s '%s',"
				" unable to load buffer pool (stage 1)",
				what, full_filename);
		return;
	}

	/* If dump is larger than the buffer pool(s), then we ignore the
	extra trailing. This could happen if a dump is made, then buffer
	pool is shrunk and then load is attempted. */
	total_buffer_pools_pages = buf_pool_get_n_pages()
		* srv_buf_pool_instances;
	if (dump_n > total_buffer_pools_pages) {
		dump_n = total_buffer_pools_pages;
	}

	dump = static_cast<buf_dump_t*>(ut_malloc_nokey(dump_n
							* sizeof(*dump)));

	if (dump == NULL) {
		fclose(f);
		buf_load_status(STATUS_ERR,
				"Cannot allocate " ULINTPF " bytes: %s",
				(ulint) (dump_n * sizeof(*dump)),
				strerror(errno));
		return;
	}

	rewind(f);

	for (i = 0; i < dump_n && !SHUTTING_DOWN(); i++) {
		fscanf_ret = fscanf(f, ULINTPF "," ULINTPF,
				    &space_id, &page_no);

		if (fscanf_ret != 2) {
			if (feof(f)) {
				break;
			}
			/* else */

			ut_free(dump);
			fclose(f);
			buf_load_status(STATUS_ERR,
					"Error parsing '%s', unable"
					" to load buffer pool (stage 2)",
					full_filename);
			return;
		}

		if (space_id > ULINT32_MASK || page_no > ULINT32_MASK) {
			ut_free(dump);
			fclose(f);
			buf_load_status(STATUS_ERR,
					"Error parsing '%s': bogus"
					" space,page " ULINTPF "," ULINTPF
					" at line " ULINTPF ","
					" unable to load buffer pool",
					full_filename,
					space_id, page_no,
					i);
			return;
		}

		dump[i] = BUF_DUMP_CREATE(space_id, page_no);
	}

	/* Set dump_n to the actual number of initialized elements,
	i could be smaller than dump_n here if the file got truncated after
	we read it the first time. */
	dump_n = i;

	fclose(f);

	if (dump_n == 0) {
		ut_free(dump);
		ut_sprintf_timestamp(now);
		buf_load_status(STATUS_INFO,
				"Buffer pool(s) load completed at %s"
				" (%s was empty)", now, full_filename);
		return;
	}

	if (!SHUTTING_DOWN()) {
		std::sort(dump, dump + dump_n);
	}

	ulint		last_check_time = 0;
	ulint		last_activity_cnt = 0;

	/* Avoid calling the expensive fil_space_acquire_silent() for each
	page within the same tablespace. dump[] is sorted by (space, page),
	so all pages from a given tablespace are consecutive. */
	ulint		cur_space_id = BUF_DUMP_SPACE(dump[0]);
	fil_space_t*	space = fil_space_acquire_silent(cur_space_id);
	page_size_t	page_size(space ? space->flags : 0);

#ifdef HAVE_PSI_STAGE_INTERFACE
	PSI_stage_progress*	pfs_stage_progress
		= mysql_set_stage(srv_stage_buffer_pool_load.m_key);
#endif /* HAVE_PSI_STAGE_INTERFACE */

	mysql_stage_set_work_estimated(pfs_stage_progress, dump_n);
	mysql_stage_set_work_completed(pfs_stage_progress, 0);

	for (i = 0; i < dump_n && !SHUTTING_DOWN(); i++) {

		/* space_id for this iteration of the loop */
		const ulint	this_space_id = BUF_DUMP_SPACE(dump[i]);

		if (this_space_id != cur_space_id) {
			if (space != NULL) {
				fil_space_release(space);
			}

			cur_space_id = this_space_id;
			space = fil_space_acquire_silent(cur_space_id);

			if (space != NULL) {
				const page_size_t	cur_page_size(
					space->flags);
				page_size.copy_from(cur_page_size);
			}
		}

		if (space == NULL) {
			continue;
		}

		buf_read_page_background(
			page_id_t(this_space_id, BUF_DUMP_PAGE(dump[i])),
			page_size, true);

		if (i % 64 == 63) {
			os_aio_simulated_wake_handler_threads();
		}

		/* Update the progress every 32 MiB, which is every Nth page,
		where N = 32*1024^2 / page_size. */
		static const ulint	update_status_every_n_mb = 32;
		static const ulint	update_status_every_n_pages
			= update_status_every_n_mb * 1024 * 1024
			/ page_size.physical();

		if (i % update_status_every_n_pages == 0) {
			buf_load_status(STATUS_VERBOSE,
					"Loaded " ULINTPF "/" ULINTPF " pages",
					i + 1, dump_n);
			mysql_stage_set_work_completed(pfs_stage_progress, i);
		}

		if (buf_load_abort_flag) {
			if (space != NULL) {
				fil_space_release(space);
			}
			buf_load_abort_flag = FALSE;
			ut_free(dump);
			buf_load_status(
				STATUS_INFO,
				"Buffer pool(s) load aborted on request");
			/* Premature end, set estimated = completed = i and
			end the current stage event. */
			mysql_stage_set_work_estimated(pfs_stage_progress, i);
			mysql_stage_set_work_completed(pfs_stage_progress, i);
#ifdef HAVE_PSI_STAGE_INTERFACE
			mysql_end_stage();
#endif /* HAVE_PSI_STAGE_INTERFACE */
			return;
		}

		buf_load_throttle_if_needed(
			&last_check_time, &last_activity_cnt, i);
	}

	if (space != NULL) {
		fil_space_release(space);
	}

	ut_free(dump);

	ut_sprintf_timestamp(now);

	buf_load_status(STATUS_INFO,
			"Buffer pool(s) load completed at %s", now);

	/* Make sure that estimated = completed when we end. */
	mysql_stage_set_work_completed(pfs_stage_progress, dump_n);
	/* End the stage progress event. */
#ifdef HAVE_PSI_STAGE_INTERFACE
	mysql_end_stage();
#endif /* HAVE_PSI_STAGE_INTERFACE */
}

/*****************************************************************//**
Aborts a currently running buffer pool load. This function is called by
MySQL code via buffer_pool_load_abort() and it should return immediately
because the whole MySQL is frozen during its execution. */
void
buf_load_abort()
/*============*/
{
	buf_load_abort_flag = TRUE;
}

/*****************************************************************//**
This is the main thread for buffer pool dump/load. It waits for an
event and when waked up either performs a dump or load and sleeps
again.
@return this function does not return, it calls os_thread_exit() */
extern "C"
os_thread_ret_t
DECLARE_THREAD(buf_dump_thread)(
/*============================*/
	void*	arg __attribute__((unused)))	/*!< in: a dummy parameter
						required by os_thread_create */
{
	ut_ad(!srv_read_only_mode);

#ifdef UNIV_PFS_THREAD
	pfs_register_thread(buf_dump_thread_key);
#endif /* UNIV_PFS_THREAD */

	srv_buf_dump_thread_active = TRUE;

	buf_dump_status(STATUS_VERBOSE, "not started");
	buf_load_status(STATUS_VERBOSE, "not started");

	if (srv_buffer_pool_load_at_startup) {
		buf_load();
	}

	while (!SHUTTING_DOWN()) {

		os_event_wait(srv_buf_dump_event);

		if (buf_dump_should_start) {
			buf_dump_should_start = FALSE;
			buf_dump(TRUE /* quit on shutdown */);
		}

		if (buf_load_should_start) {
			buf_load_should_start = FALSE;
			buf_load();
		}

		os_event_reset(srv_buf_dump_event);
	}

	if (srv_buffer_pool_dump_at_shutdown && srv_fast_shutdown != 2) {
		buf_dump(FALSE /* ignore shutdown down flag,
		keep going even if we are in a shutdown state */);
	}

	srv_buf_dump_thread_active = FALSE;

	/* We count the number of threads in os_thread_exit(). A created
	thread should always use that to exit and not use return() to exit. */
	os_thread_exit(NULL);

	OS_THREAD_DUMMY_RETURN;
}<|MERGE_RESOLUTION|>--- conflicted
+++ resolved
@@ -32,11 +32,7 @@
 
 #include "univ.i"
 
-<<<<<<< HEAD
 #include "buf0buf.h"
-=======
-#include "buf0buf.h" /* srv_buf_pool_instances */
->>>>>>> 2071aeef
 #include "buf0dump.h"
 #include "dict0dict.h"
 #include "os0file.h"
