/*****************************************************************************

Copyright (c) 1995, 2015, Oracle and/or its affiliates. All Rights Reserved.

This program is free software; you can redistribute it and/or modify it under
the terms of the GNU General Public License as published by the Free Software
Foundation; version 2 of the License.

This program is distributed in the hope that it will be useful, but WITHOUT
ANY WARRANTY; without even the implied warranty of MERCHANTABILITY or FITNESS
FOR A PARTICULAR PURPOSE. See the GNU General Public License for more details.

You should have received a copy of the GNU General Public License along with
this program; if not, write to the Free Software Foundation, Inc.,
51 Franklin Street, Suite 500, Boston, MA 02110-1335 USA

*****************************************************************************/

/**************************************************//**
@file buf/buf0lru.cc
The database buffer replacement algorithm

Created 11/5/1995 Heikki Tuuri
*******************************************************/

#include "buf0lru.h"
#ifdef UNIV_NONINL
#include "buf0lru.ic"
#endif /* UNIV_NOINL */

#ifndef UNIV_HOTBACKUP
#include "ut0byte.h"
#include "ut0rnd.h"
#include "sync0rw.h"
#include "hash0hash.h"
#include "os0event.h"
#include "fil0fil.h"
#include "btr0btr.h"
#include "buf0buddy.h"
#include "buf0buf.h"
#include "buf0dblwr.h"
#include "buf0flu.h"
#include "buf0rea.h"
#include "btr0sea.h"
#include "ibuf0ibuf.h"
#include "os0file.h"
#include "page0zip.h"
#include "log0recv.h"
#include "srv0srv.h"
#include "srv0start.h"
#include "srv0mon.h"
#include "lock0lock.h"

/** The number of blocks from the LRU_old pointer onward, including
the block pointed to, must be buf_pool->LRU_old_ratio/BUF_LRU_OLD_RATIO_DIV
of the whole LRU list length, except that the tolerance defined below
is allowed. Note that the tolerance must be small enough such that for
even the BUF_LRU_OLD_MIN_LEN long LRU list, the LRU_old pointer is not
allowed to point to either end of the LRU list. */

static const ulint BUF_LRU_OLD_TOLERANCE = 20;

/** The minimum amount of non-old blocks when the LRU_old list exists
(that is, when there are more than BUF_LRU_OLD_MIN_LEN blocks).
@see buf_LRU_old_adjust_len */
#define BUF_LRU_NON_OLD_MIN_LEN	5
#if BUF_LRU_NON_OLD_MIN_LEN >= BUF_LRU_OLD_MIN_LEN
# error "BUF_LRU_NON_OLD_MIN_LEN >= BUF_LRU_OLD_MIN_LEN"
#endif

/** When dropping the search hash index entries before deleting an ibd
file, we build a local array of pages belonging to that tablespace
in the buffer pool. Following is the size of that array.
We also release buf_pool->LRU_list_mutex after scanning this many pages of the
flush_list when dropping a table. This is to ensure that other threads
are not blocked for extended period of time when using very large
buffer pools. */
static const ulint BUF_LRU_DROP_SEARCH_SIZE = 1024;

/** We scan these many blocks when looking for a clean page to evict
during LRU eviction. */
static const ulint BUF_LRU_SEARCH_SCAN_THRESHOLD = 100;

/** If we switch on the InnoDB monitor because there are too few available
frames in the buffer pool, we set this to TRUE */
static bool buf_lru_switched_on_innodb_mon = false;

/******************************************************************//**
These statistics are not 'of' LRU but 'for' LRU.  We keep count of I/O
and page_zip_decompress() operations.  Based on the statistics,
buf_LRU_evict_from_unzip_LRU() decides if we want to evict from
unzip_LRU or the regular LRU.  From unzip_LRU, we will only evict the
uncompressed frame (meaning we can evict dirty blocks as well).  From
the regular LRU, we will evict the entire block (i.e.: both the
uncompressed and compressed data), which must be clean. */

/* @{ */

/** Number of intervals for which we keep the history of these stats.
Each interval is 1 second, defined by the rate at which
srv_error_monitor_thread() calls buf_LRU_stat_update(). */
static const ulint BUF_LRU_STAT_N_INTERVAL = 50;

/** Co-efficient with which we multiply I/O operations to equate them
with page_zip_decompress() operations. */
static const ulint BUF_LRU_IO_TO_UNZIP_FACTOR = 50;

/** Sampled values buf_LRU_stat_cur.
Not protected by any mutex.  Updated by buf_LRU_stat_update(). */
static buf_LRU_stat_t		buf_LRU_stat_arr[BUF_LRU_STAT_N_INTERVAL];

/** Cursor to buf_LRU_stat_arr[] that is updated in a round-robin fashion. */
static ulint			buf_LRU_stat_arr_ind;

/** Current operation counters.  Not protected by any mutex.  Cleared
by buf_LRU_stat_update(). */
buf_LRU_stat_t	buf_LRU_stat_cur;

/** Running sum of past values of buf_LRU_stat_cur.
Updated by buf_LRU_stat_update().  Not Protected by any mutex. */
buf_LRU_stat_t	buf_LRU_stat_sum;

/* @} */

/** @name Heuristics for detecting index scan @{ */
/** Move blocks to "new" LRU list only if the first access was at
least this many milliseconds ago.  Not protected by any mutex or latch. */
uint	buf_LRU_old_threshold_ms;
/* @} */

/******************************************************************//**
Takes a block out of the LRU list and page hash table.
If the block is compressed-only (BUF_BLOCK_ZIP_PAGE),
the object will be freed.

The caller must hold buf_pool->LRU_list_mutex, the buf_page_get_mutex() mutex
and the appropriate hash_lock. This function will release the
buf_page_get_mutex() and the hash_lock.

If a compressed page is freed other compressed pages may be relocated.
@retval true if BUF_BLOCK_FILE_PAGE was removed from page_hash. The
caller needs to free the page to the free list
@retval false if BUF_BLOCK_ZIP_PAGE was removed from page_hash. In
this case the block is already returned to the buddy allocator. */
static __attribute__((warn_unused_result))
bool
buf_LRU_block_remove_hashed(
/*========================*/
	buf_page_t*	bpage,	/*!< in: block, must contain a file page and
				be in a state where it can be freed; there
				may or may not be a hash index to the page */
	bool		zip);	/*!< in: true if should remove also the
				compressed page of an uncompressed page */
/******************************************************************//**
Puts a file page whose has no hash index to the free list. */
static
void
buf_LRU_block_free_hashed_page(
/*===========================*/
	buf_block_t*	block);	/*!< in: block, must contain a file page and
				be in a state where it can be freed */

/******************************************************************//**
Increases LRU size in bytes with page size inline function */
static inline
void
incr_LRU_size_in_bytes(
/*===================*/
	buf_page_t*	bpage,		/*!< in: control block */
	buf_pool_t*	buf_pool)	/*!< in: buffer pool instance */
{
	ut_ad(mutex_own(&buf_pool->LRU_list_mutex));

	buf_pool->stat.LRU_bytes += bpage->size.physical();

	ut_ad(buf_pool->stat.LRU_bytes <= buf_pool->curr_pool_size);
}

/******************************************************************//**
Determines if the unzip_LRU list should be used for evicting a victim
instead of the general LRU list.
@return TRUE if should use unzip_LRU */
ibool
buf_LRU_evict_from_unzip_LRU(
/*=========================*/
	buf_pool_t*	buf_pool)
{
	ut_ad(mutex_own(&buf_pool->LRU_list_mutex));

	/* If the unzip_LRU list is empty, we can only use the LRU. */
	if (UT_LIST_GET_LEN(buf_pool->unzip_LRU) == 0) {
		return(FALSE);
	}

	/* If unzip_LRU is at most 10% of the size of the LRU list,
	then use the LRU.  This slack allows us to keep hot
	decompressed pages in the buffer pool. */
	if (UT_LIST_GET_LEN(buf_pool->unzip_LRU)
	    <= UT_LIST_GET_LEN(buf_pool->LRU) / 10) {
		return(FALSE);
	}

	/* If eviction hasn't started yet, we assume by default
	that a workload is disk bound. */
	if (buf_pool->freed_page_clock == 0) {
		return(TRUE);
	}

	/* Calculate the average over past intervals, and add the values
	of the current interval. */
	ulint	io_avg = buf_LRU_stat_sum.io / BUF_LRU_STAT_N_INTERVAL
		+ buf_LRU_stat_cur.io;

	ulint	unzip_avg = buf_LRU_stat_sum.unzip / BUF_LRU_STAT_N_INTERVAL
		+ buf_LRU_stat_cur.unzip;

	/* Decide based on our formula.  If the load is I/O bound
	(unzip_avg is smaller than the weighted io_avg), evict an
	uncompressed frame from unzip_LRU.  Otherwise we assume that
	the load is CPU bound and evict from the regular LRU. */
	return(unzip_avg <= io_avg * BUF_LRU_IO_TO_UNZIP_FACTOR);
}

/** Attempts to drop page hash index on a batch of pages belonging to a
particular space id.
@param[in]	space_id	space id
@param[in]	page_size	page size
@param[in]	arr		array of page_no
@param[in]	count		number of entries in array */
static
void
buf_LRU_drop_page_hash_batch(
	ulint			space_id,
	const page_size_t&	page_size,
	const ulint*		arr,
	ulint			count)
{
	ut_ad(count <= BUF_LRU_DROP_SEARCH_SIZE);

	for (ulint i = 0; i < count; ++i, ++arr) {
		/* While our only caller
		buf_LRU_drop_page_hash_for_tablespace()
		is being executed for DROP TABLE or similar,
		the table cannot be evicted from the buffer pool.
		Note: this should not be executed for DROP TABLESPACE,
		because DROP TABLESPACE would be refused if tables existed
		in the tablespace, and a previous DROP TABLE would have
		already removed the AHI entries. */
		btr_search_drop_page_hash_when_freed(
			page_id_t(space_id, *arr), page_size);
	}
}

/******************************************************************//**
When doing a DROP TABLE/DISCARD TABLESPACE we have to drop all page
hash index entries belonging to that table. This function tries to
do that in batch. Note that this is a 'best effort' attempt and does
not guarantee that ALL hash entries will be removed. */
static
void
buf_LRU_drop_page_hash_for_tablespace(
/*==================================*/
	buf_pool_t*	buf_pool,	/*!< in: buffer pool instance */
	ulint		id)		/*!< in: space id */
{
	bool			found;
	const page_size_t	page_size(fil_space_get_page_size(id, &found));

	if (!found) {
		/* Somehow, the tablespace does not exist.  Nothing to drop. */
		ut_ad(0);
		return;
	}

	ulint*	page_arr = static_cast<ulint*>(ut_malloc_nokey(
			sizeof(ulint) * BUF_LRU_DROP_SEARCH_SIZE));

	ulint	num_entries = 0;

	mutex_enter(&buf_pool->LRU_list_mutex);

scan_again:
	for (buf_page_t* bpage = UT_LIST_GET_LAST(buf_pool->LRU);
	     bpage != NULL;
	     /* No op */) {

		buf_page_t*	prev_bpage = UT_LIST_GET_PREV(LRU, bpage);

		ut_a(buf_page_in_file(bpage));

		if (buf_page_get_state(bpage) != BUF_BLOCK_FILE_PAGE
		    || bpage->id.space() != id
		    || bpage->io_fix != BUF_IO_NONE) {
			/* Compressed pages are never hashed.
			Skip blocks of other tablespaces.
			Skip I/O-fixed blocks (to be dealt with later). */
next_page:
			bpage = prev_bpage;
			continue;
		}

		mutex_enter(&((buf_block_t*) bpage)->mutex);

		{
			bool	skip = bpage->buf_fix_count > 0
				|| !((buf_block_t*) bpage)->index;

			mutex_exit(&((buf_block_t*) bpage)->mutex);

			if (skip) {
				/* Skip this block, because there are
				no adaptive hash index entries
				pointing to it, or because we cannot
				drop them due to the buffer-fix. */
				goto next_page;
			}
		}

		/* Store the page number so that we can drop the hash
		index in a batch later. */
		page_arr[num_entries] = bpage->id.page_no();
		ut_a(num_entries < BUF_LRU_DROP_SEARCH_SIZE);
		++num_entries;

		if (num_entries < BUF_LRU_DROP_SEARCH_SIZE) {
			goto next_page;
		}

		/* Array full. We release the LRU list mutex to obey
		the latching order. */
		mutex_exit(&buf_pool->LRU_list_mutex);

		buf_LRU_drop_page_hash_batch(
			id, page_size, page_arr, num_entries);

		num_entries = 0;

		mutex_enter(&buf_pool->LRU_list_mutex);

		/* Note that we released the buf_pool->LRU_list_mutex above
		after reading the prev_bpage during processing of a
		page_hash_batch (i.e.: when the array was full).
		Because prev_bpage could belong to a compressed-only
		block, it may have been relocated, and thus the
		pointer cannot be trusted. Because bpage is of type
		buf_block_t, it is safe to dereference.

		bpage can change in the LRU list. This is OK because
		this function is a 'best effort' to drop as many
		search hash entries as possible and it does not
		guarantee that ALL such entries will be dropped. */

		/* If, however, bpage has been removed from LRU list
		to the free list then we should restart the scan. */
		if (bpage != NULL
		    && buf_page_get_state(bpage) != BUF_BLOCK_FILE_PAGE) {

			goto scan_again;
		}
	}

	mutex_exit(&buf_pool->LRU_list_mutex);

	/* Drop any remaining batch of search hashed pages. */
	buf_LRU_drop_page_hash_batch(id, page_size, page_arr, num_entries);
	ut_free(page_arr);
}

/******************************************************************//**
While flushing (or removing dirty) pages from a tablespace we don't
want to hog the CPU and resources. Release the LRU list and block
mutexes and try to force a context switch. Then reacquire the same mutexes.
The current page is "fixed" before the release of the mutexes and then
"unfixed" again once we have reacquired the mutexes. */
static
void
buf_flush_yield(
/*============*/
	buf_pool_t*	buf_pool,	/*!< in/out: buffer pool instance */
	buf_page_t*	bpage)		/*!< in/out: current page */
{
	BPageMutex*	block_mutex	= buf_page_get_mutex(bpage);

	ut_ad(mutex_own(&buf_pool->LRU_list_mutex));
	ut_ad(mutex_own(block_mutex));
	ut_ad(buf_page_in_file(bpage));

	/* "Fix" the block so that the position cannot be
	changed after we release the buffer pool and
	block mutexes. */
	buf_page_set_sticky(bpage);

	/* Now it is safe to release the LRU list mutex. */
	mutex_exit(&buf_pool->LRU_list_mutex);

	mutex_exit(block_mutex);
	/* Try and force a context switch. */
	os_thread_yield();

	mutex_enter(&buf_pool->LRU_list_mutex);

	mutex_enter(block_mutex);

	/* "Unfix" the block now that we have both the
	LRU list and block mutexes again. */
	buf_page_unset_sticky(bpage);
	mutex_exit(block_mutex);
}

/******************************************************************//**
If we have hogged the resources for too long then release the LRU list and
flush list mutexes and do a thread yield. Set the current page
to "sticky" so that it is not relocated during the yield.
@return true if yielded */
static	__attribute__((warn_unused_result))
bool
buf_flush_try_yield(
/*================*/
	buf_pool_t*	buf_pool,	/*!< in/out: buffer pool instance */
	buf_page_t*	bpage,		/*!< in/out: bpage to remove */
	ulint		processed,	/*!< in: number of pages processed */
	bool*		must_restart)	/*!< in/out: if true, we have to
					restart the flush list scan */
{
	/* Every BUF_LRU_DROP_SEARCH_SIZE iterations in the
	loop we release buf_pool->LRU_list_mutex to let other threads
	do their job but only if the block is not IO fixed. This
	ensures that the block stays in its position in the
	flush_list. */

	if (bpage != NULL
	    && processed >= BUF_LRU_DROP_SEARCH_SIZE
	    && buf_page_get_io_fix_unlocked(bpage) == BUF_IO_NONE) {

		BPageMutex*	block_mutex = buf_page_get_mutex(bpage);

		buf_flush_list_mutex_exit(buf_pool);

		/* We don't have to worry about bpage becoming a dangling
		pointer by a compressed page flush list relocation because
		buf_page_get_gen() won't be called for pages from this
		tablespace.  */

		mutex_enter(block_mutex);
		/* Recheck the I/O fix and the flush list presence now that we
		hold the right mutex */
		if (UNIV_UNLIKELY(buf_page_get_io_fix(bpage) != BUF_IO_NONE
				  || bpage->oldest_modification == 0)) {

			mutex_exit(block_mutex);

			*must_restart = true;

			buf_flush_list_mutex_enter(buf_pool);

			return false;
		}

		*must_restart = false;

		/* Release the LRU list and buf_page_get_mutex() mutex
		to give the other threads a go. */

		buf_flush_yield(buf_pool, bpage);

		buf_flush_list_mutex_enter(buf_pool);

		/* Should not have been removed from the flush
		list during the yield. However, this check is
		not sufficient to catch a remove -> add. */

		ut_ad(bpage->in_flush_list);

		return(true);
	}

	return(false);
}

/******************************************************************//**
Removes a single page from a given tablespace inside a specific
buffer pool instance.
@return true if page was removed. */
static	__attribute__((warn_unused_result))
bool
buf_flush_or_remove_page(
/*=====================*/
	buf_pool_t*	buf_pool,	/*!< in/out: buffer pool instance */
	buf_page_t*	bpage,		/*!< in/out: bpage to remove */
	bool		flush,		/*!< in: flush to disk if true but
					don't remove else remove without
					flushing to disk */
	bool*		must_restart)	/*!< in/out: if true, must restart the
					flush list scan */
{
	ut_ad(mutex_own(&buf_pool->LRU_list_mutex));
	ut_ad(buf_flush_list_mutex_own(buf_pool));

	/* It is safe to check bpage->space and bpage->io_fix while holding
	buf_pool->LRU_list_mutex only. */

	if (UNIV_UNLIKELY(buf_page_get_io_fix_unlocked(bpage)
			  != BUF_IO_NONE)) {

		/* We cannot remove this page during this scan
		yet; maybe the system is currently reading it
		in, or flushing the modifications to the file */
		return(false);

	}

	BPageMutex*	block_mutex = buf_page_get_mutex(bpage);
	bool		processed = false;

	/* We don't have to worry about bpage becoming a dangling
	pointer by a compressed page flush list relocation because
	buf_page_get_gen() won't be called for pages from this
	tablespace.  */

	buf_flush_list_mutex_exit(buf_pool);

	mutex_enter(block_mutex);

	/* Recheck the page I/O fix and the flush list presence now
	that we hold the right mutex. */
	if (UNIV_UNLIKELY(buf_page_get_io_fix(bpage) != BUF_IO_NONE
			  || bpage->oldest_modification == 0)) {

		/* The page became I/O-fixed or is not on the flush
		list anymore, this invalidates any flush-list-page
		pointers we have. */

		mutex_exit(block_mutex);

		*must_restart = true;
		processed = false;

	} else if (!flush) {

		buf_flush_remove(bpage);

		mutex_exit(block_mutex);

		processed = true;

	} else if (buf_flush_ready_for_flush(bpage, BUF_FLUSH_SINGLE_PAGE)) {

		/* The following call will release the LRU list
		and block mutexes. */
		processed = buf_flush_page(
			buf_pool, bpage, BUF_FLUSH_SINGLE_PAGE, false);

		if (processed) {
			/* Wake possible simulated aio thread to actually
			post the writes to the operating system */
			os_aio_simulated_wake_handler_threads();
			mutex_enter(&buf_pool->LRU_list_mutex);
		} else {
			mutex_exit(block_mutex);
		}
	} else {
		mutex_exit(block_mutex);
	}

	buf_flush_list_mutex_enter(buf_pool);

	ut_ad(!mutex_own(block_mutex));
	ut_ad(mutex_own(&buf_pool->LRU_list_mutex));

	return(processed);
}

/******************************************************************//**
Remove all dirty pages belonging to a given tablespace inside a specific
buffer pool instance when we are deleting the data file(s) of that
tablespace. The pages still remain a part of LRU and are evicted from
the list as they age towards the tail of the LRU.
@retval DB_SUCCESS if all freed
@retval DB_FAIL if not all freed
@retval DB_INTERRUPTED if the transaction was interrupted */
static	__attribute__((warn_unused_result))
dberr_t
buf_flush_or_remove_pages(
/*======================*/
	buf_pool_t*	buf_pool,	/*!< buffer pool instance */
	ulint		id,		/*!< in: target space id for which
					to remove or flush pages */
	FlushObserver*	observer,	/*!< in: flush observer */
	bool		flush,		/*!< in: flush to disk if true but
					don't remove else remove without
					flushing to disk */
	const trx_t*	trx)		/*!< to check if the operation must
					be interrupted, can be 0 */
{
	buf_page_t*	prev;
	buf_page_t*	bpage;
	ulint		processed = 0;

	ut_ad(mutex_own(&buf_pool->LRU_list_mutex));

	buf_flush_list_mutex_enter(buf_pool);

rescan:
	bool	must_restart = false;
	bool	all_freed = true;

	for (bpage = UT_LIST_GET_LAST(buf_pool->flush_list);
	     bpage != NULL;
	     bpage = prev) {

		ut_ad(!must_restart);
		ut_a(buf_page_in_file(bpage));

		/* Save the previous link because once we free the
		page we can't rely on the links. */

		prev = UT_LIST_GET_PREV(list, bpage);

		/* If flush observer is NULL, flush page for space id,
		or flush page for flush observer. */
		if ((observer != NULL && observer != bpage->flush_observer)
		    || (observer == NULL && id != bpage->id.space())) {

			/* Skip this block, as it does not belong to
			the target space. */

		} else if (!buf_flush_or_remove_page(buf_pool, bpage, flush,
						     &must_restart)) {

			/* Remove was unsuccessful, we have to try again
			by scanning the entire list from the end.
<<<<<<< HEAD
			This also means that we never released the
			flust list mutex. Therefore we can trust the prev
			pointer.
=======
>>>>>>> 78cec62a
			buf_flush_or_remove_page() released the
			flush list mutex but not the LRU list mutex.
			Therefore it is possible that a new page was
			added to the flush list. For example, in case
			where we are at the head of the flush list and
			prev == NULL. That is OK because we have the
			tablespace quiesced and no new pages for this
			space-id should enter flush_list. This is
			because the only callers of this function are
			DROP TABLE and FLUSH TABLE FOR EXPORT.
			We know that we'll have to do at least one more
			scan but we don't break out of loop here and
			try to do as much work as we can in this
			iteration. */

			all_freed = false;
			if (UNIV_UNLIKELY(must_restart)) {

				/* Cannot trust the prev pointer */
				break;
			}
		} else if (flush) {

			/* The processing was successful. And during the
			processing we have released all the buf_pool mutexes
			when calling buf_page_flush(). We cannot trust
			prev pointer. */
			goto rescan;
		}

		ut_ad(!must_restart);
		++processed;

		/* Yield if we have hogged the CPU and mutexes for too long. */
		if (buf_flush_try_yield(buf_pool, prev, processed,
					&must_restart)) {

			ut_ad(!must_restart);
			/* Reset the batch size counter if we had to yield. */

			processed = 0;
		} else if (UNIV_UNLIKELY(must_restart)) {

			/* Cannot trust the prev pointer */
			all_freed = false;
			break;
		}

#ifdef DBUG_OFF
		if (flush) {
			DBUG_EXECUTE_IF("ib_export_flush_crash",
					static ulint	n_pages;
					if (++n_pages == 4) {DBUG_SUICIDE();});
		}
#endif /* DBUG_OFF */

		/* The check for trx is interrupted is expensive, we want
		to check every N iterations. */
		if (!processed && trx && trx_is_interrupted(trx)) {
			if (trx->flush_observer != NULL) {
				if (flush) {
					trx->flush_observer->interrupted();
				} else {
					/* We should remove all pages with the
					the flush observer. */
					continue;
				}
			}

			buf_flush_list_mutex_exit(buf_pool);
			return(DB_INTERRUPTED);
		}
	}

	buf_flush_list_mutex_exit(buf_pool);

	return(all_freed ? DB_SUCCESS : DB_FAIL);
}

/******************************************************************//**
Remove or flush all the dirty pages that belong to a given tablespace
inside a specific buffer pool instance. The pages will remain in the LRU
list and will be evicted from the LRU list as they age and move towards
the tail of the LRU list. */
static
void
buf_flush_dirty_pages(
/*==================*/
	buf_pool_t*	buf_pool,	/*!< buffer pool instance */
	ulint		id,		/*!< in: space id */
	FlushObserver*	observer,	/*!< in: flush observer */
	bool		flush,		/*!< in: flush to disk if true otherwise
					remove the pages without flushing */
	const trx_t*	trx)		/*!< to check if the operation must
					be interrupted */
{
	dberr_t		err;

	do {
		/* TODO: it should be possible to avoid locking the LRU list
		mutex here. */
		mutex_enter(&buf_pool->LRU_list_mutex);

		err = buf_flush_or_remove_pages(
			buf_pool, id, observer, flush, trx);

		mutex_exit(&buf_pool->LRU_list_mutex);

		ut_ad(buf_flush_validate(buf_pool));

		if (err == DB_FAIL) {
			os_thread_sleep(2000);
		}

		if (err == DB_INTERRUPTED && observer != NULL) {
			ut_a(flush);

			flush = false;
			err = DB_FAIL;
		}

		/* DB_FAIL is a soft error, it means that the task wasn't
		completed, needs to be retried. */

		ut_ad(buf_flush_validate(buf_pool));

	} while (err == DB_FAIL);

	ut_ad(err == DB_INTERRUPTED
	      || buf_pool_get_dirty_pages_count(buf_pool, id, observer) == 0);
}

/******************************************************************//**
Remove all pages that belong to a given tablespace inside a specific
buffer pool instance when we are DISCARDing the tablespace. */
static
void
buf_LRU_remove_all_pages(
/*=====================*/
	buf_pool_t*	buf_pool,	/*!< buffer pool instance */
	ulint		id)		/*!< in: space id */
{
	buf_page_t*	bpage;
	ibool		all_freed;

scan_again:
	mutex_enter(&buf_pool->LRU_list_mutex);

	all_freed = TRUE;

	for (bpage = UT_LIST_GET_LAST(buf_pool->LRU);
	     bpage != NULL;
	     /* No op */) {

		rw_lock_t*	hash_lock;
		buf_page_t*	prev_bpage;
		BPageMutex*	block_mutex;

		ut_a(buf_page_in_file(bpage));
		ut_ad(bpage->in_LRU_list);

		prev_bpage = UT_LIST_GET_PREV(LRU, bpage);

		/* It is safe to check bpage->id.space() and bpage->io_fix
		while holding buf_pool->LRU_list_mutex only and later recheck
		while holding the buf_page_get_mutex() mutex.  */

		if (bpage->id.space() != id) {
			/* Skip this block, as it does not belong to
			the space that is being invalidated. */
			goto next_page;
		} else if (UNIV_UNLIKELY(buf_page_get_io_fix_unlocked(bpage)
					 != BUF_IO_NONE)) {
			/* We cannot remove this page during this scan
			yet; maybe the system is currently reading it
			in, or flushing the modifications to the file */

			all_freed = FALSE;
			goto next_page;
		} else {
			hash_lock = buf_page_hash_lock_get(buf_pool, bpage->id);

			rw_lock_x_lock(hash_lock);

			block_mutex = buf_page_get_mutex(bpage);

			mutex_enter(block_mutex);

			if (UNIV_UNLIKELY(
				    bpage->id.space() != id
				    || bpage->buf_fix_count > 0
				    || (buf_page_get_io_fix(bpage)
					!= BUF_IO_NONE))) {

				mutex_exit(block_mutex);

				rw_lock_x_unlock(hash_lock);

				/* We cannot remove this page during
				this scan yet; maybe the system is
				currently reading it in, or flushing
				the modifications to the file */

				all_freed = FALSE;

				goto next_page;
			}
		}

		ut_ad(mutex_own(block_mutex));

		DBUG_PRINT("ib_buf", ("evict page " UINT32PF ":" UINT32PF
				      " state %u",
				      bpage->id.space(),
				      bpage->id.page_no(),
				      bpage->state));

		if (buf_page_get_state(bpage) != BUF_BLOCK_FILE_PAGE) {
			/* Do nothing, because the adaptive hash index
			covers uncompressed pages only. */
		} else if (((buf_block_t*) bpage)->index) {
			mutex_exit(&buf_pool->LRU_list_mutex);

			rw_lock_x_unlock(hash_lock);

			mutex_exit(block_mutex);

			/* Note that the following call will acquire
			and release block->lock X-latch.
			Note that the table cannot be evicted during
			the execution of ALTER TABLE...DISCARD TABLESPACE
			because MySQL is keeping the table handle open. */

			btr_search_drop_page_hash_when_freed(
				bpage->id, bpage->size);

			goto scan_again;
		}

		if (bpage->oldest_modification != 0) {

			buf_flush_remove(bpage);
		}

		ut_ad(!bpage->in_flush_list);

		/* Remove from the LRU list. */

		if (buf_LRU_block_remove_hashed(bpage, true)) {
			buf_LRU_block_free_hashed_page((buf_block_t*) bpage);
		} else {
			ut_ad(block_mutex == &buf_pool->zip_mutex);
		}

		ut_ad(!mutex_own(block_mutex));

		/* buf_LRU_block_remove_hashed() releases the hash_lock */
		ut_ad(!rw_lock_own(hash_lock, RW_LOCK_X));
		ut_ad(!rw_lock_own(hash_lock, RW_LOCK_S));

next_page:
		bpage = prev_bpage;
	}

	mutex_exit(&buf_pool->LRU_list_mutex);

	if (!all_freed) {
		os_thread_sleep(20000);

		goto scan_again;
	}
}

/******************************************************************//**
Remove pages belonging to a given tablespace inside a specific
buffer pool instance when we are deleting the data file(s) of that
tablespace. The pages still remain a part of LRU and are evicted from
the list as they age towards the tail of the LRU only if buf_remove
is BUF_REMOVE_FLUSH_NO_WRITE. */
static
void
buf_LRU_remove_pages(
/*=================*/
	buf_pool_t*	buf_pool,	/*!< buffer pool instance */
	ulint		id,		/*!< in: space id */
	buf_remove_t	buf_remove,	/*!< in: remove or flush strategy */
	const trx_t*	trx)		/*!< to check if the operation must
					be interrupted */
{
	FlushObserver*	observer = (trx == NULL) ? NULL : trx->flush_observer;

	switch (buf_remove) {
	case BUF_REMOVE_ALL_NO_WRITE:
		buf_LRU_remove_all_pages(buf_pool, id);
		break;

	case BUF_REMOVE_FLUSH_NO_WRITE:
		/* Pass trx as NULL to avoid interruption check. */
		buf_flush_dirty_pages(buf_pool, id, observer, false, NULL);
		break;

	case BUF_REMOVE_FLUSH_WRITE:
		buf_flush_dirty_pages(buf_pool, id, observer, true, trx);

		if (observer == NULL) {
			/* Ensure that all asynchronous IO is completed. */
			os_aio_wait_until_no_pending_writes();
			fil_flush(id);
		}

		break;
	}
}

/******************************************************************//**
Flushes all dirty pages or removes all pages belonging
to a given tablespace. A PROBLEM: if readahead is being started, what
guarantees that it will not try to read in pages after this operation
has completed? */
void
buf_LRU_flush_or_remove_pages(
/*==========================*/
	ulint		id,		/*!< in: space id */
	buf_remove_t	buf_remove,	/*!< in: remove or flush strategy */
	const trx_t*	trx)		/*!< to check if the operation must
					be interrupted */
{
	ulint		i;

	/* Before we attempt to drop pages one by one we first
	attempt to drop page hash index entries in batches to make
	it more efficient. The batching attempt is a best effort
	attempt and does not guarantee that all pages hash entries
	will be dropped. We get rid of remaining page hash entries
	one by one below. */
	for (i = 0; i < srv_buf_pool_instances; i++) {
		buf_pool_t*	buf_pool;

		buf_pool = buf_pool_from_array(i);

		switch (buf_remove) {
		case BUF_REMOVE_ALL_NO_WRITE:
			buf_LRU_drop_page_hash_for_tablespace(buf_pool, id);
			break;

		case BUF_REMOVE_FLUSH_NO_WRITE:
			/* It is a DROP TABLE for a single table
			tablespace. No AHI entries exist because
			we already dealt with them when freeing up
			extents. */
		case BUF_REMOVE_FLUSH_WRITE:
			/* We allow read-only queries against the
			table, there is no need to drop the AHI entries. */
			break;
		}

		buf_LRU_remove_pages(buf_pool, id, buf_remove, trx);
	}
}

#if defined UNIV_DEBUG || defined UNIV_BUF_DEBUG
/********************************************************************//**
Insert a compressed block into buf_pool->zip_clean in the LRU order. */
void
buf_LRU_insert_zip_clean(
/*=====================*/
	buf_page_t*	bpage)	/*!< in: pointer to the block in question */
{
	buf_pool_t*	buf_pool = buf_pool_from_bpage(bpage);

	ut_ad(mutex_own(&buf_pool->LRU_list_mutex));
	ut_ad(mutex_own(&buf_pool->zip_mutex));
	ut_ad(buf_page_get_state(bpage) == BUF_BLOCK_ZIP_PAGE);

	/* Find the first successor of bpage in the LRU list
	that is in the zip_clean list. */
	buf_page_t*	b = bpage;

	do {
		b = UT_LIST_GET_NEXT(LRU, b);
	} while (b && buf_page_get_state(b) != BUF_BLOCK_ZIP_PAGE);

	/* Insert bpage before b, i.e., after the predecessor of b. */
	if (b != NULL) {
		b = UT_LIST_GET_PREV(list, b);
	}

	if (b != NULL) {
		UT_LIST_INSERT_AFTER(buf_pool->zip_clean, b, bpage);
	} else {
		UT_LIST_ADD_FIRST(buf_pool->zip_clean, bpage);
	}
}
#endif /* UNIV_DEBUG || UNIV_BUF_DEBUG */

/******************************************************************//**
Try to free an uncompressed page of a compressed block from the unzip
LRU list.  The compressed page is preserved, and it need not be clean.
@return true if freed */
static
bool
buf_LRU_free_from_unzip_LRU_list(
/*=============================*/
	buf_pool_t*	buf_pool,	/*!< in: buffer pool instance */
	bool		scan_all)	/*!< in: scan whole LRU list
					if true, otherwise scan only
					srv_LRU_scan_depth / 2 blocks. */
{
	ut_ad(mutex_own(&buf_pool->LRU_list_mutex));

	if (!buf_LRU_evict_from_unzip_LRU(buf_pool)) {
		return(false);
	}

	ulint	scanned = 0;
	bool	freed = false;

	for (buf_block_t* block = UT_LIST_GET_LAST(buf_pool->unzip_LRU);
	     block != NULL
	     && !freed
	     && (scan_all || scanned < srv_LRU_scan_depth);
	     ++scanned) {

		buf_block_t*	prev_block;

		prev_block = UT_LIST_GET_PREV(unzip_LRU, block);

		mutex_enter(&block->mutex);

		ut_ad(buf_block_get_state(block) == BUF_BLOCK_FILE_PAGE);
		ut_ad(block->in_unzip_LRU_list);
		ut_ad(block->page.in_LRU_list);

		freed = buf_LRU_free_page(&block->page, false);

		if (!freed)
			mutex_exit(&block->mutex);

		block = prev_block;
	}

	if (scanned) {
		MONITOR_INC_VALUE_CUMULATIVE(
			MONITOR_LRU_UNZIP_SEARCH_SCANNED,
			MONITOR_LRU_UNZIP_SEARCH_SCANNED_NUM_CALL,
			MONITOR_LRU_UNZIP_SEARCH_SCANNED_PER_CALL,
			scanned);
	}

	return(freed);
}

/******************************************************************//**
Try to free a clean page from the common LRU list.
@return true if freed */
static
bool
buf_LRU_free_from_common_LRU_list(
/*==============================*/
	buf_pool_t*	buf_pool,	/*!< in: buffer pool instance */
	bool		scan_all)	/*!< in: scan whole LRU list
					if true, otherwise scan only
					up to BUF_LRU_SEARCH_SCAN_THRESHOLD */
{
	ut_ad(mutex_own(&buf_pool->LRU_list_mutex));

	ulint		scanned = 0;
	bool		freed = false;

	for (buf_page_t* bpage = buf_pool->lru_scan_itr.start();
	     bpage != NULL
	     && !freed
	     && (scan_all || scanned < BUF_LRU_SEARCH_SCAN_THRESHOLD);
	     ++scanned, bpage = buf_pool->lru_scan_itr.get()) {

		buf_page_t*	prev = UT_LIST_GET_PREV(LRU, bpage);
		BPageMutex*	mutex = buf_page_get_mutex(bpage);

		buf_pool->lru_scan_itr.set(prev);

		ut_ad(buf_page_in_file(bpage));
		ut_ad(bpage->in_LRU_list);

		unsigned	accessed = buf_page_is_accessed(bpage);

		mutex_enter(mutex);

		if (buf_flush_ready_for_replace(bpage)) {

			freed = buf_LRU_free_page(bpage, true);
		}

		if (!freed)
			mutex_exit(mutex);

		if (freed && !accessed) {
			/* Keep track of pages that are evicted without
			ever being accessed. This gives us a measure of
			the effectiveness of readahead */
			++buf_pool->stat.n_ra_pages_evicted;
		}

		ut_ad(!mutex_own(mutex));

		if (freed)
			break;
	}

	if (scanned) {
		MONITOR_INC_VALUE_CUMULATIVE(
			MONITOR_LRU_SEARCH_SCANNED,
			MONITOR_LRU_SEARCH_SCANNED_NUM_CALL,
			MONITOR_LRU_SEARCH_SCANNED_PER_CALL,
			scanned);
	}

	return(freed);
}

/******************************************************************//**
Try to free a replaceable block.
@return true if found and freed */
bool
buf_LRU_scan_and_free_block(
/*========================*/
	buf_pool_t*	buf_pool,	/*!< in: buffer pool instance */
	bool		scan_all)	/*!< in: scan whole LRU list
					if true, otherwise scan only
					BUF_LRU_SEARCH_SCAN_THRESHOLD
					blocks. */
{
	bool	freed = false;
	bool	use_unzip_list = UT_LIST_GET_LEN(buf_pool->unzip_LRU) > 0;

	mutex_enter(&buf_pool->LRU_list_mutex);

	if (use_unzip_list) {
		freed = buf_LRU_free_from_unzip_LRU_list(buf_pool, scan_all);
	}

	if (!freed) {
		freed = buf_LRU_free_from_common_LRU_list(buf_pool, scan_all);
	}

	if (!freed) {
		mutex_exit(&buf_pool->LRU_list_mutex);
	}

	return(freed);
}

/******************************************************************//**
Returns TRUE if less than 25 % of the buffer pool in any instance is
available. This can be used in heuristics to prevent huge transactions
eating up the whole buffer pool for their locks.
@return TRUE if less than 25 % of buffer pool left */
ibool
buf_LRU_buf_pool_running_out(void)
/*==============================*/
{
	ibool	ret = FALSE;

	for (ulint i = 0; i < srv_buf_pool_instances && !ret; i++) {
		buf_pool_t*	buf_pool;

		buf_pool = buf_pool_from_array(i);

		if (!recv_recovery_is_on()
		    && UT_LIST_GET_LEN(buf_pool->free)
		       + UT_LIST_GET_LEN(buf_pool->LRU)
		       < ut_min(buf_pool->curr_size,
				buf_pool->old_size) / 4) {

			ret = TRUE;
		}
	}

	return(ret);
}

/******************************************************************//**
Returns a free block from the buf_pool.  The block is taken off the
free list.  If it is empty, returns NULL.
@return a free control block, or NULL if the buf_block->free list is empty */
buf_block_t*
buf_LRU_get_free_only(
/*==================*/
	buf_pool_t*	buf_pool)
{
	buf_block_t*	block;

	mutex_enter(&buf_pool->free_list_mutex);

	block = reinterpret_cast<buf_block_t*>(
		UT_LIST_GET_FIRST(buf_pool->free)); // TODO UT_LIST_GET_LAST!

	while (block != NULL) {

		ut_ad(block->page.in_free_list);
		ut_d(block->page.in_free_list = FALSE);
		ut_ad(!block->page.in_flush_list);
		ut_ad(!block->page.in_LRU_list);
		ut_a(!buf_page_in_file(&block->page));
		UT_LIST_REMOVE(buf_pool->free, &block->page);
		mutex_exit(&buf_pool->free_list_mutex);

		if (!buf_get_withdraw_depth(buf_pool)
		    || !buf_block_will_withdrawn(buf_pool, block)) {
			/* found valid free block */
			buf_block_set_state(block, BUF_BLOCK_READY_FOR_USE);

			UNIV_MEM_ALLOC(block->frame, UNIV_PAGE_SIZE);

			ut_ad(buf_pool_from_block(block) == buf_pool);

			return(block);
		}

		/* This should be withdrawn */
		mutex_enter(&buf_pool->free_list_mutex);
		UT_LIST_ADD_LAST(
			buf_pool->withdraw,
			&block->page);
		ut_d(block->in_withdraw_list = TRUE);

		block = reinterpret_cast<buf_block_t*>(
			UT_LIST_GET_FIRST(buf_pool->free));
	}

	mutex_exit(&buf_pool->free_list_mutex);

	return(block);
}

/******************************************************************//**
Checks how much of buf_pool is occupied by non-data objects like
AHI, lock heaps etc. Depending on the size of non-data objects this
function will either assert or issue a warning and switch on the
status monitor. */
static
void
buf_LRU_check_size_of_non_data_objects(
/*===================================*/
	const buf_pool_t*	buf_pool)	/*!< in: buffer pool instance */
{
	if (!recv_recovery_is_on()
	    && buf_pool->curr_size == buf_pool->old_size
	    && UT_LIST_GET_LEN(buf_pool->free)
	    + UT_LIST_GET_LEN(buf_pool->LRU) < buf_pool->curr_size / 20) {

		ib::fatal() << "Over 95 percent of the buffer pool is"
			" occupied by lock heaps or the adaptive hash index!"
			" Check that your transactions do not set too many"
			" row locks. Your buffer pool size is "
			<< (buf_pool->curr_size
				/ (1024 * 1024 / UNIV_PAGE_SIZE)) << " MB."
			" Maybe you should make the buffer pool bigger?"
			" We intentionally generate a seg fault to print"
			" a stack trace on Linux!";

	} else if (!recv_recovery_is_on()
		   && buf_pool->curr_size == buf_pool->old_size
		   && (UT_LIST_GET_LEN(buf_pool->free)
		       + UT_LIST_GET_LEN(buf_pool->LRU))
		   < buf_pool->curr_size / 3) {

		if (!buf_lru_switched_on_innodb_mon) {

			/* Over 67 % of the buffer pool is occupied by lock
			heaps or the adaptive hash index. This may be a memory
			leak! */

			ib::warn() << "Over 67 percent of the buffer pool is"
				" occupied by lock heaps or the adaptive hash"
				" index! Check that your transactions do not"
				" set too many row locks. Your buffer pool"
				" size is "
				<< (buf_pool->curr_size
					 / (1024 * 1024 / UNIV_PAGE_SIZE))
				<< " MB. Maybe you should make the buffer pool"
				" bigger?. Starting the InnoDB Monitor to print"
				" diagnostics, including lock heap and hash"
				" index sizes.";

			buf_lru_switched_on_innodb_mon = true;
			srv_print_innodb_monitor = TRUE;
			os_event_set(lock_sys->timeout_event);
		}

	} else if (buf_lru_switched_on_innodb_mon) {

		/* Switch off the InnoDB Monitor; this is a simple way
		to stop the monitor if the situation becomes less urgent,
		but may also surprise users if the user also switched on the
		monitor! */

		buf_lru_switched_on_innodb_mon = false;
		srv_print_innodb_monitor = FALSE;
	}
}

/** The maximum allowed backoff sleep time duration, microseconds */
#define MAX_FREE_LIST_BACKOFF_SLEEP 10000

/** The sleep reduction factor for high-priority waiter backoff sleeps */
#define FREE_LIST_BACKOFF_HIGH_PRIO_DIVIDER 100

/** The sleep reduction factor for low-priority waiter backoff sleeps */
#define FREE_LIST_BACKOFF_LOW_PRIO_DIVIDER 1

/******************************************************************//**
Returns a free block from the buf_pool. The block is taken off the
free list. If free list is empty, blocks are moved from the end of the
LRU list to the free list.
This function is called from a user thread when it needs a clean
block to read in a page. Note that we only ever get a block from
the free list. Even when we flush a page or find a page in LRU scan
we put it to free list to be used.
* iteration 0:
  * get a block from free list, success:done
  * if buf_pool->try_LRU_scan is set
    * scan LRU up to srv_LRU_scan_depth to find a clean block
    * the above will put the block on free list
    * success:retry the free list
  * flush one dirty page from tail of LRU to disk
    * the above will put the block on free list
    * success: retry the free list
* iteration 1:
  * same as iteration 0 except:
    * scan whole LRU list
    * scan LRU list even if buf_pool->try_LRU_scan is not set
* iteration > 1:
  * same as iteration 1 but sleep 10ms
@return the free control block, in state BUF_BLOCK_READY_FOR_USE */
buf_block_t*
buf_LRU_get_free_block(
/*===================*/
	buf_pool_t*	buf_pool)	/*!< in/out: buffer pool instance */
{
	buf_block_t*	block		= NULL;
	bool		freed		= false;
	ulint		n_iterations	= 0;
	ulint		flush_failures	= 0;
	bool		mon_value_was	= false;
	bool		started_monitor	= false;

	ut_ad(!mutex_own(&buf_pool->LRU_list_mutex));

	MONITOR_INC(MONITOR_LRU_GET_FREE_SEARCH);
loop:
	buf_LRU_check_size_of_non_data_objects(buf_pool);

	/* If there is a block in the free list, take it */
	block = buf_LRU_get_free_only(buf_pool);

	if (block != NULL) {

		ut_ad(buf_pool_from_block(block) == buf_pool);
		memset(&block->page.zip, 0, sizeof block->page.zip);

		if (started_monitor) {
			srv_print_innodb_monitor =
				static_cast<my_bool>(mon_value_was);
		}

		block->skip_flush_check = false;
		block->page.flush_observer = NULL;
		return(block);
	}

	MONITOR_INC( MONITOR_LRU_GET_FREE_LOOPS );

	freed = false;

	if (srv_empty_free_list_algorithm == SRV_EMPTY_FREE_LIST_BACKOFF
	    && buf_lru_manager_is_active
	    && (srv_shutdown_state == SRV_SHUTDOWN_NONE
		|| srv_shutdown_state == SRV_SHUTDOWN_CLEANUP)) {

		/* Backoff to minimize the free list mutex contention while the
		free list is empty */
		ulint	priority = srv_current_thread_priority;

		if (n_iterations < 3) {

			os_thread_yield();
			if (!priority) {
				os_thread_yield();
			}
		} else {

			ulint	i, b;

			if (n_iterations < 6) {
				i = n_iterations - 3;
			} else if (n_iterations < 8) {
				i = 4;
			} else if (n_iterations < 11) {
				i = 5;
			} else {
				i = n_iterations - 5;
			}
			b = 1 << i;
			if (b > MAX_FREE_LIST_BACKOFF_SLEEP) {
				b = MAX_FREE_LIST_BACKOFF_SLEEP;
			}
			os_thread_sleep(b / (priority
				? FREE_LIST_BACKOFF_HIGH_PRIO_DIVIDER
				: FREE_LIST_BACKOFF_LOW_PRIO_DIVIDER));
		}

		/* In case of backoff, do not ever attempt single page flushes
		and wait for the cleaner to free some pages instead.  */

		n_iterations++;

		goto loop;
	} else {

		/* The LRU manager is not running or Oracle MySQL 5.7 algorithm
		was requested, will perform a single page flush  */
		ut_ad((srv_empty_free_list_algorithm
		       == SRV_EMPTY_FREE_LIST_LEGACY)
		      || !buf_lru_manager_is_active
		      || (srv_shutdown_state != SRV_SHUTDOWN_NONE
			  && srv_shutdown_state != SRV_SHUTDOWN_CLEANUP));
	}
	if (buf_pool->init_flush[BUF_FLUSH_LRU]
	    && srv_use_doublewrite_buf
	    && buf_dblwr != NULL) {

		/* If there is an LRU flush happening in the background
		then we wait for it to end instead of trying a single
		page flush. If, however, we are not using doublewrite
		buffer then it is better to do our own single page
		flush instead of waiting for LRU flush to end. */
		buf_flush_wait_batch_end(buf_pool, BUF_FLUSH_LRU);
		goto loop;
	}

	os_rmb;

	if (buf_pool->try_LRU_scan || n_iterations > 0) {
		/* If no block was in the free list, search from the
		end of the LRU list and try to free a block there.
		If we are doing for the first time we'll scan only
		tail of the LRU list otherwise we scan the whole LRU
		list. */
		freed = buf_LRU_scan_and_free_block(
			buf_pool, n_iterations > 0);

		if (!freed && n_iterations == 0) {
			/* Tell other threads that there is no point
			in scanning the LRU list. This flag is set to
			TRUE again when we flush a batch from this
			buffer pool. */
			buf_pool->try_LRU_scan = FALSE;
			os_wmb;
		}
	}

	if (freed) {
		goto loop;
	}

	if (n_iterations > 20
	    && srv_buf_pool_old_size == srv_buf_pool_size) {

		ib::warn() << "Difficult to find free blocks in the buffer pool"
			" (" << n_iterations << " search iterations)! "
			<< flush_failures << " failed attempts to"
			" flush a page! Consider increasing the buffer pool"
			" size. It is also possible that in your Unix version"
			" fsync is very slow, or completely frozen inside"
			" the OS kernel. Then upgrading to a newer version"
			" of your operating system may help. Look at the"
			" number of fsyncs in diagnostic info below."
			" Pending flushes (fsync) log: "
			<< fil_n_pending_log_flushes
			<< "; buffer pool: "
			<< fil_n_pending_tablespace_flushes
			<< ". " << os_n_file_reads << " OS file reads, "
			<< os_n_file_writes << " OS file writes, "
			<< os_n_fsyncs
			<< " OS fsyncs. Starting InnoDB Monitor to print"
			" further diagnostics to the standard output.";

		mon_value_was = srv_print_innodb_monitor;
		started_monitor = true;
		srv_print_innodb_monitor = true;
		os_event_set(lock_sys->timeout_event);
	}

	/* If we have scanned the whole LRU and still are unable to
	find a free block then we should sleep here to let the
	page_cleaner do an LRU batch for us. */

	if (!srv_read_only_mode) {
		os_event_set(buf_flush_event);
	}

	if (n_iterations > 1) {

		MONITOR_INC( MONITOR_LRU_GET_FREE_WAITS );
		os_thread_sleep(10000);
	}

	/* No free block was found: try to flush the LRU list.
	This call will flush one page from the LRU and put it on the
	free list. That means that the free block is up for grabs for
	all user threads.

	TODO: A more elegant way would have been to return the freed
	up block to the caller here but the code that deals with
	removing the block from page_hash and LRU_list is fairly
	involved (particularly in case of compressed pages). We
	can do that in a separate patch sometime in future. */

	if (!buf_flush_single_page_from_LRU(buf_pool)) {
		MONITOR_INC(MONITOR_LRU_SINGLE_FLUSH_FAILURE_COUNT);
		++flush_failures;
	}

	srv_stats.buf_pool_wait_free.add(n_iterations, 1);

	n_iterations++;

	goto loop;
}

/*******************************************************************//**
Moves the LRU_old pointer so that the length of the old blocks list
is inside the allowed limits. */
UNIV_INLINE
void
buf_LRU_old_adjust_len(
/*===================*/
	buf_pool_t*	buf_pool)	/*!< in: buffer pool instance */
{
	ulint	old_len;
	ulint	new_len;

	ut_a(buf_pool->LRU_old);
	ut_ad(mutex_own(&buf_pool->LRU_list_mutex));
	ut_ad(buf_pool->LRU_old_ratio >= BUF_LRU_OLD_RATIO_MIN);
	ut_ad(buf_pool->LRU_old_ratio <= BUF_LRU_OLD_RATIO_MAX);
#if BUF_LRU_OLD_RATIO_MIN * BUF_LRU_OLD_MIN_LEN <= BUF_LRU_OLD_RATIO_DIV * (BUF_LRU_OLD_TOLERANCE + 5)
# error "BUF_LRU_OLD_RATIO_MIN * BUF_LRU_OLD_MIN_LEN <= BUF_LRU_OLD_RATIO_DIV * (BUF_LRU_OLD_TOLERANCE + 5)"
#endif
#ifdef UNIV_LRU_DEBUG
	/* buf_pool->LRU_old must be the first item in the LRU list
	whose "old" flag is set. */
	ut_a(buf_pool->LRU_old->old);
	ut_a(!UT_LIST_GET_PREV(LRU, buf_pool->LRU_old)
	     || !UT_LIST_GET_PREV(LRU, buf_pool->LRU_old)->old);
	ut_a(!UT_LIST_GET_NEXT(LRU, buf_pool->LRU_old)
	     || UT_LIST_GET_NEXT(LRU, buf_pool->LRU_old)->old);
#endif /* UNIV_LRU_DEBUG */

	old_len = buf_pool->LRU_old_len;
	new_len = ut_min(UT_LIST_GET_LEN(buf_pool->LRU)
			 * buf_pool->LRU_old_ratio / BUF_LRU_OLD_RATIO_DIV,
			 UT_LIST_GET_LEN(buf_pool->LRU)
			 - (BUF_LRU_OLD_TOLERANCE
			    + BUF_LRU_NON_OLD_MIN_LEN));

	for (;;) {
		buf_page_t*	LRU_old = buf_pool->LRU_old;

		ut_a(LRU_old);
		ut_ad(LRU_old->in_LRU_list);
#ifdef UNIV_LRU_DEBUG
		ut_a(LRU_old->old);
#endif /* UNIV_LRU_DEBUG */

		/* Update the LRU_old pointer if necessary */

		if (old_len + BUF_LRU_OLD_TOLERANCE < new_len) {

			buf_pool->LRU_old = LRU_old = UT_LIST_GET_PREV(
				LRU, LRU_old);
#ifdef UNIV_LRU_DEBUG
			ut_a(!LRU_old->old);
#endif /* UNIV_LRU_DEBUG */
			old_len = ++buf_pool->LRU_old_len;
			buf_page_set_old(LRU_old, TRUE);

		} else if (old_len > new_len + BUF_LRU_OLD_TOLERANCE) {

			buf_pool->LRU_old = UT_LIST_GET_NEXT(LRU, LRU_old);
			old_len = --buf_pool->LRU_old_len;
			buf_page_set_old(LRU_old, FALSE);
		} else {
			return;
		}
	}
}

/*******************************************************************//**
Initializes the old blocks pointer in the LRU list. This function should be
called when the LRU list grows to BUF_LRU_OLD_MIN_LEN length. */
static
void
buf_LRU_old_init(
/*=============*/
	buf_pool_t*	buf_pool)
{
	ut_ad(mutex_own(&buf_pool->LRU_list_mutex));
	ut_a(UT_LIST_GET_LEN(buf_pool->LRU) == BUF_LRU_OLD_MIN_LEN);

	/* We first initialize all blocks in the LRU list as old and then use
	the adjust function to move the LRU_old pointer to the right
	position */

	for (buf_page_t* bpage = UT_LIST_GET_LAST(buf_pool->LRU);
	     bpage != NULL;
	     bpage = UT_LIST_GET_PREV(LRU, bpage)) {

		ut_ad(bpage->in_LRU_list);
		ut_ad(buf_page_in_file(bpage));

		/* This loop temporarily violates the
		assertions of buf_page_set_old(). */
		bpage->old = TRUE;
	}

	buf_pool->LRU_old = UT_LIST_GET_FIRST(buf_pool->LRU);
	buf_pool->LRU_old_len = UT_LIST_GET_LEN(buf_pool->LRU);

	buf_LRU_old_adjust_len(buf_pool);
}

/******************************************************************//**
Remove a block from the unzip_LRU list if it belonged to the list. */
static
void
buf_unzip_LRU_remove_block_if_needed(
/*=================================*/
	buf_page_t*	bpage)	/*!< in/out: control block */
{
	buf_pool_t*	buf_pool = buf_pool_from_bpage(bpage);

	ut_ad(buf_page_in_file(bpage));
	ut_ad(mutex_own(&buf_pool->LRU_list_mutex));

	if (buf_page_belongs_to_unzip_LRU(bpage)) {
		buf_block_t*	block = reinterpret_cast<buf_block_t*>(bpage);

		ut_ad(block->in_unzip_LRU_list);
		ut_d(block->in_unzip_LRU_list = FALSE);

		UT_LIST_REMOVE(buf_pool->unzip_LRU, block);
	}
}

/******************************************************************//**
Adjust LRU hazard pointers if needed. */
void
buf_LRU_adjust_hp(
/*==============*/
	buf_pool_t*		buf_pool,/*!< in: buffer pool instance */
	const buf_page_t*	bpage)	/*!< in: control block */
{
	buf_pool->lru_hp.adjust(bpage);
	buf_pool->lru_scan_itr.adjust(bpage);
	buf_pool->single_scan_itr.adjust(bpage);
}

/******************************************************************//**
Removes a block from the LRU list. */
UNIV_INLINE
void
buf_LRU_remove_block(
/*=================*/
	buf_page_t*	bpage)	/*!< in: control block */
{
	buf_pool_t*	buf_pool = buf_pool_from_bpage(bpage);

	ut_ad(mutex_own(&buf_pool->LRU_list_mutex));

	ut_a(buf_page_in_file(bpage));

	ut_ad(bpage->in_LRU_list);

	/* Important that we adjust the hazard pointers before removing
	bpage from the LRU list. */
	buf_LRU_adjust_hp(buf_pool, bpage);

	/* If the LRU_old pointer is defined and points to just this block,
	move it backward one step */

	if (bpage == buf_pool->LRU_old) {

		/* Below: the previous block is guaranteed to exist,
		because the LRU_old pointer is only allowed to differ
		by BUF_LRU_OLD_TOLERANCE from strict
		buf_pool->LRU_old_ratio/BUF_LRU_OLD_RATIO_DIV of the LRU
		list length. */
		buf_page_t*	prev_bpage = UT_LIST_GET_PREV(LRU, bpage);

		ut_a(prev_bpage);
#ifdef UNIV_LRU_DEBUG
		ut_a(!prev_bpage->old);
#endif /* UNIV_LRU_DEBUG */
		buf_pool->LRU_old = prev_bpage;
		buf_page_set_old(prev_bpage, TRUE);

		buf_pool->LRU_old_len++;
	}

	/* Remove the block from the LRU list */
	UT_LIST_REMOVE(buf_pool->LRU, bpage);
	ut_d(bpage->in_LRU_list = FALSE);

	buf_pool->stat.LRU_bytes -= bpage->size.physical();

	buf_unzip_LRU_remove_block_if_needed(bpage);

	/* If the LRU list is so short that LRU_old is not defined,
	clear the "old" flags and return */
	if (UT_LIST_GET_LEN(buf_pool->LRU) < BUF_LRU_OLD_MIN_LEN) {

		for (buf_page_t* bpage = UT_LIST_GET_FIRST(buf_pool->LRU);
		     bpage != NULL;
		     bpage = UT_LIST_GET_NEXT(LRU, bpage)) {

			/* This loop temporarily violates the
			assertions of buf_page_set_old(). */
			bpage->old = FALSE;
		}

		buf_pool->LRU_old = NULL;
		buf_pool->LRU_old_len = 0;

		return;
	}

	ut_ad(buf_pool->LRU_old);

	/* Update the LRU_old_len field if necessary */
	if (buf_page_is_old(bpage)) {

		buf_pool->LRU_old_len--;
	}

	/* Adjust the length of the old block list if necessary */
	buf_LRU_old_adjust_len(buf_pool);
}

/******************************************************************//**
Adds a block to the LRU list of decompressed zip pages. */
void
buf_unzip_LRU_add_block(
/*====================*/
	buf_block_t*	block,	/*!< in: control block */
	ibool		old)	/*!< in: TRUE if should be put to the end
				of the list, else put to the start */
{
	buf_pool_t*	buf_pool = buf_pool_from_block(block);

	ut_ad(mutex_own(&buf_pool->LRU_list_mutex));

	ut_a(buf_page_belongs_to_unzip_LRU(&block->page));

	ut_ad(!block->in_unzip_LRU_list);
	ut_d(block->in_unzip_LRU_list = TRUE);

	if (old) {
		UT_LIST_ADD_LAST(buf_pool->unzip_LRU, block);
	} else {
		UT_LIST_ADD_FIRST(buf_pool->unzip_LRU, block);
	}
}

/******************************************************************//**
Adds a block to the LRU list end. Please make sure that the page_size is
already set when invoking the function, so that we can get correct
page_size from the buffer page when adding a block into LRU */
static
void
buf_LRU_add_block_to_end_low(
/*=========================*/
	buf_page_t*	bpage)	/*!< in: control block */
{
	buf_pool_t*	buf_pool = buf_pool_from_bpage(bpage);

	ut_ad(mutex_own(&buf_pool->LRU_list_mutex));

	ut_a(buf_page_in_file(bpage));

	ut_ad(!bpage->in_LRU_list);
	UT_LIST_ADD_LAST(buf_pool->LRU, bpage);
	ut_d(bpage->in_LRU_list = TRUE);

	incr_LRU_size_in_bytes(bpage, buf_pool);

	if (UT_LIST_GET_LEN(buf_pool->LRU) > BUF_LRU_OLD_MIN_LEN) {

		ut_ad(buf_pool->LRU_old);

		/* Adjust the length of the old block list if necessary */

		buf_page_set_old(bpage, TRUE);
		buf_pool->LRU_old_len++;
		buf_LRU_old_adjust_len(buf_pool);

	} else if (UT_LIST_GET_LEN(buf_pool->LRU) == BUF_LRU_OLD_MIN_LEN) {

		/* The LRU list is now long enough for LRU_old to become
		defined: init it */

		buf_LRU_old_init(buf_pool);
	} else {
		buf_page_set_old(bpage, buf_pool->LRU_old != NULL);
	}

	/* If this is a zipped block with decompressed frame as well
	then put it on the unzip_LRU list */
	if (buf_page_belongs_to_unzip_LRU(bpage)) {
		buf_unzip_LRU_add_block((buf_block_t*) bpage, TRUE);
	}
}

/******************************************************************//**
Adds a block to the LRU list. Please make sure that the page_size is
already set when invoking the function, so that we can get correct
page_size from the buffer page when adding a block into LRU */
UNIV_INLINE
void
buf_LRU_add_block_low(
/*==================*/
	buf_page_t*	bpage,	/*!< in: control block */
	ibool		old)	/*!< in: TRUE if should be put to the old blocks
				in the LRU list, else put to the start; if the
				LRU list is very short, the block is added to
				the start, regardless of this parameter */
{
	buf_pool_t*	buf_pool = buf_pool_from_bpage(bpage);

	ut_ad(mutex_own(&buf_pool->LRU_list_mutex));

	ut_a(buf_page_in_file(bpage));
	ut_ad(!bpage->in_LRU_list);

	if (!old || (UT_LIST_GET_LEN(buf_pool->LRU) < BUF_LRU_OLD_MIN_LEN)) {

		UT_LIST_ADD_FIRST(buf_pool->LRU, bpage);

		bpage->freed_page_clock = buf_pool->freed_page_clock;
	} else {
#ifdef UNIV_LRU_DEBUG
		/* buf_pool->LRU_old must be the first item in the LRU list
		whose "old" flag is set. */
		ut_a(buf_pool->LRU_old->old);
		ut_a(!UT_LIST_GET_PREV(LRU, buf_pool->LRU_old)
		     || !UT_LIST_GET_PREV(LRU, buf_pool->LRU_old)->old);
		ut_a(!UT_LIST_GET_NEXT(LRU, buf_pool->LRU_old)
		     || UT_LIST_GET_NEXT(LRU, buf_pool->LRU_old)->old);
#endif /* UNIV_LRU_DEBUG */
		UT_LIST_INSERT_AFTER(buf_pool->LRU, buf_pool->LRU_old,
			bpage);

		buf_pool->LRU_old_len++;
	}

	ut_d(bpage->in_LRU_list = TRUE);

	incr_LRU_size_in_bytes(bpage, buf_pool);

	if (UT_LIST_GET_LEN(buf_pool->LRU) > BUF_LRU_OLD_MIN_LEN) {

		ut_ad(buf_pool->LRU_old);

		/* Adjust the length of the old block list if necessary */

		buf_page_set_old(bpage, old);
		buf_LRU_old_adjust_len(buf_pool);

	} else if (UT_LIST_GET_LEN(buf_pool->LRU) == BUF_LRU_OLD_MIN_LEN) {

		/* The LRU list is now long enough for LRU_old to become
		defined: init it */

		buf_LRU_old_init(buf_pool);
	} else {
		buf_page_set_old(bpage, buf_pool->LRU_old != NULL);
	}

	/* If this is a zipped block with decompressed frame as well
	then put it on the unzip_LRU list */
	if (buf_page_belongs_to_unzip_LRU(bpage)) {
		buf_unzip_LRU_add_block((buf_block_t*) bpage, old);
	}
}

/******************************************************************//**
Adds a block to the LRU list. Please make sure that the page_size is
already set when invoking the function, so that we can get correct
page_size from the buffer page when adding a block into LRU */
void
buf_LRU_add_block(
/*==============*/
	buf_page_t*	bpage,	/*!< in: control block */
	ibool		old)	/*!< in: TRUE if should be put to the old
				blocks in the LRU list, else put to the start;
				if the LRU list is very short, the block is
				added to the start, regardless of this
				parameter */
{
	buf_LRU_add_block_low(bpage, old);
}

/******************************************************************//**
Moves a block to the start of the LRU list. */
void
buf_LRU_make_block_young(
/*=====================*/
	buf_page_t*	bpage)	/*!< in: control block */
{
	buf_pool_t*	buf_pool = buf_pool_from_bpage(bpage);

	ut_ad(mutex_own(&buf_pool->LRU_list_mutex));

	if (bpage->old) {
		buf_pool->stat.n_pages_made_young++;
	}

	buf_LRU_remove_block(bpage);
	buf_LRU_add_block_low(bpage, FALSE);
}

/******************************************************************//**
Moves a block to the end of the LRU list. */
void
buf_LRU_make_block_old(
/*===================*/
	buf_page_t*	bpage)	/*!< in: control block */
{
	buf_LRU_remove_block(bpage);
	buf_LRU_add_block_to_end_low(bpage);
}

/******************************************************************//**
Try to free a block.  If bpage is a descriptor of a compressed-only
page, the descriptor object will be freed as well.

NOTE: If this function returns true, it will release the LRU list mutex,
and release the buf_page_get_mutex() mutex. Furthermore, the page frame will no
longer be accessible via bpage.  If this function returns false,
the buf_page_get_mutex() might be temporarily released and relocked too.

The caller must hold the LRU list and buf_page_get_mutex() mutexes.

@return true if freed, false otherwise. */
bool
buf_LRU_free_page(
/*===============*/
	buf_page_t*	bpage,	/*!< in: block to be freed */
	bool		zip)	/*!< in: true if should remove also the
				compressed page of an uncompressed page */
{
	buf_page_t*	b = NULL;
	buf_pool_t*	buf_pool = buf_pool_from_bpage(bpage);

	rw_lock_t*	hash_lock = buf_page_hash_lock_get(buf_pool, bpage->id);

	BPageMutex*	block_mutex = buf_page_get_mutex(bpage);

	ut_ad(mutex_own(&buf_pool->LRU_list_mutex));
	ut_ad(mutex_own(block_mutex));
	ut_ad(buf_page_in_file(bpage));
	ut_ad(bpage->in_LRU_list);

	if (!buf_page_can_relocate(bpage)) {

		/* Do not free buffer fixed and I/O-fixed blocks. */
		return(false);
	}

#ifdef UNIV_IBUF_COUNT_DEBUG
	ut_a(ibuf_count_get(bpage->id) == 0);
#endif /* UNIV_IBUF_COUNT_DEBUG */

	if (zip || !bpage->zip.data) {
		/* This would completely free the block. */
		/* Do not completely free dirty blocks. */

		if (bpage->oldest_modification) {
			return(false);
		}
	} else if (bpage->oldest_modification > 0
		   && buf_page_get_state(bpage) != BUF_BLOCK_FILE_PAGE) {

		ut_ad(buf_page_get_state(bpage) == BUF_BLOCK_ZIP_DIRTY);

		return(false);

	} else if (buf_page_get_state(bpage) == BUF_BLOCK_FILE_PAGE) {
		b = buf_page_alloc_descriptor();
		ut_a(b);
	}

	ut_ad(buf_page_in_file(bpage));
	ut_ad(bpage->in_LRU_list);
	ut_ad(!bpage->in_flush_list == !bpage->oldest_modification);

	DBUG_PRINT("ib_buf", ("free page " UINT32PF ":" UINT32PF,
			      bpage->id.space(), bpage->id.page_no()));

	mutex_exit(block_mutex);

	rw_lock_x_lock(hash_lock);
	mutex_enter(block_mutex);

	if (UNIV_UNLIKELY(!buf_page_can_relocate(bpage)
			  || ((zip || !bpage->zip.data)
			      && bpage->oldest_modification))) {

not_freed:
		rw_lock_x_unlock(hash_lock);
		if (b) {
			buf_page_free_descriptor(b);
		}

		return(false);
	} else if (UNIV_UNLIKELY(bpage->oldest_modification
				 && (buf_page_get_state(bpage)
				     != BUF_BLOCK_FILE_PAGE))) {

		ut_ad(buf_page_get_state(bpage)
		      == BUF_BLOCK_ZIP_DIRTY);
		goto not_freed;
	}

	if (b) {
		memcpy(b, bpage, sizeof *b);
	}

	if (!buf_LRU_block_remove_hashed(bpage, zip)) {

		mutex_exit(&buf_pool->LRU_list_mutex);

		if (b) {
			buf_page_free_descriptor(b);
		}

		return(true);
	}

	/* buf_LRU_block_remove_hashed() releases the hash_lock */
	ut_ad(!rw_lock_own(hash_lock, RW_LOCK_X)
	      && !rw_lock_own(hash_lock, RW_LOCK_S));

	/* We have just freed a BUF_BLOCK_FILE_PAGE. If b != NULL
	then it was a compressed page with an uncompressed frame and
	we are interested in freeing only the uncompressed frame.
	Therefore we have to reinsert the compressed page descriptor
	into the LRU and page_hash (and possibly flush_list).
	if b == NULL then it was a regular page that has been freed */

	if (b != NULL) {
		buf_page_t*	prev_b	= UT_LIST_GET_PREV(LRU, b);

		rw_lock_x_lock(hash_lock);

		mutex_enter(block_mutex);

		ut_a(!buf_page_hash_get_low(buf_pool, b->id));

		b->state = b->oldest_modification
			? BUF_BLOCK_ZIP_DIRTY
			: BUF_BLOCK_ZIP_PAGE;

		ut_ad(b->size.is_compressed());

		UNIV_MEM_DESC(b->zip.data, b->size.physical());

		/* The fields in_page_hash and in_LRU_list of
		the to-be-freed block descriptor should have
		been cleared in
		buf_LRU_block_remove_hashed(), which
		invokes buf_LRU_remove_block(). */
		ut_ad(!bpage->in_page_hash);
		ut_ad(!bpage->in_LRU_list);

		/* bpage->state was BUF_BLOCK_FILE_PAGE because
		b != NULL. The type cast below is thus valid. */
		ut_ad(!((buf_block_t*) bpage)->in_unzip_LRU_list);

		/* The fields of bpage were copied to b before
		buf_LRU_block_remove_hashed() was invoked. */
		ut_ad(!b->in_zip_hash);
		ut_ad(b->in_page_hash);
		ut_ad(b->in_LRU_list);

		HASH_INSERT(buf_page_t, hash, buf_pool->page_hash,
			    b->id.fold(), b);

		/* Insert b where bpage was in the LRU list. */
		if (prev_b != NULL) {
			ulint	lru_len;

			ut_ad(prev_b->in_LRU_list);
			ut_ad(buf_page_in_file(prev_b));

			UT_LIST_INSERT_AFTER(buf_pool->LRU, prev_b, b);

			incr_LRU_size_in_bytes(b, buf_pool);

			if (buf_page_is_old(b)) {
				buf_pool->LRU_old_len++;
				if (buf_pool->LRU_old
				    == UT_LIST_GET_NEXT(LRU, b)) {

					buf_pool->LRU_old = b;
				}
			}

			lru_len = UT_LIST_GET_LEN(buf_pool->LRU);

			if (lru_len > BUF_LRU_OLD_MIN_LEN) {
				ut_ad(buf_pool->LRU_old);
				/* Adjust the length of the
				old block list if necessary */
				buf_LRU_old_adjust_len(buf_pool);
			} else if (lru_len == BUF_LRU_OLD_MIN_LEN) {
				/* The LRU list is now long
				enough for LRU_old to become
				defined: init it */
				buf_LRU_old_init(buf_pool);
			}
#ifdef UNIV_LRU_DEBUG
			/* Check that the "old" flag is consistent
			in the block and its neighbours. */
			buf_page_set_old(b, buf_page_is_old(b));
#endif /* UNIV_LRU_DEBUG */
		} else {
			ut_d(b->in_LRU_list = FALSE);
			buf_LRU_add_block_low(b, buf_page_is_old(b));
		}

		mutex_enter(&buf_pool->zip_mutex);
		rw_lock_x_unlock(hash_lock);
		if (b->state == BUF_BLOCK_ZIP_PAGE) {
#if defined UNIV_DEBUG || defined UNIV_BUF_DEBUG
			buf_LRU_insert_zip_clean(b);
#endif /* UNIV_DEBUG || UNIV_BUF_DEBUG */
		} else {
			/* Relocate on buf_pool->flush_list. */
			buf_flush_relocate_on_flush_list(bpage, b);
		}

		bpage->zip.data = NULL;

		page_zip_set_size(&bpage->zip, 0);

		bpage->size.copy_from(page_size_t(bpage->size.logical(),
						  bpage->size.logical(),
						  false));

		/* Prevent buf_page_get_gen() from
		decompressing the block while we release block_mutex. */
		buf_page_set_sticky(b);
		mutex_exit(&buf_pool->zip_mutex);
		mutex_exit(block_mutex);
	}

	mutex_exit(&buf_pool->LRU_list_mutex);

	/* Remove possible adaptive hash index on the page.
	The page was declared uninitialized by
	buf_LRU_block_remove_hashed().  We need to flag
	the contents of the page valid (which it still is) in
	order to avoid bogus Valgrind warnings.*/

	UNIV_MEM_VALID(((buf_block_t*) bpage)->frame,
		       UNIV_PAGE_SIZE);
	btr_search_drop_page_hash_index((buf_block_t*) bpage);
	UNIV_MEM_INVALID(((buf_block_t*) bpage)->frame,
			 UNIV_PAGE_SIZE);

	if (b != NULL) {

		/* Compute and stamp the compressed page
		checksum while not holding any mutex.  The
		block is already half-freed
		(BUF_BLOCK_REMOVE_HASH) and removed from
		buf_pool->page_hash, thus inaccessible by any
		other thread. */

		ut_ad(b->size.is_compressed());

		const uint32_t	checksum = page_zip_calc_checksum(
			b->zip.data,
			b->size.physical(),
			static_cast<srv_checksum_algorithm_t>(
				srv_checksum_algorithm));

		mach_write_to_4(b->zip.data + FIL_PAGE_SPACE_OR_CHKSUM,
				checksum);

		mutex_enter(&buf_pool->zip_mutex);

		buf_page_unset_sticky(b);

		mutex_exit(&buf_pool->zip_mutex);
	}

	buf_LRU_block_free_hashed_page((buf_block_t*) bpage);
	ut_ad(!mutex_own(&buf_pool->LRU_list_mutex));
	return(true);
}

/******************************************************************//**
Puts a block back to the free list. */
void
buf_LRU_block_free_non_file_page(
/*=============================*/
	buf_block_t*	block)	/*!< in: block, must not contain a file page */
{
	void*		data;
	buf_pool_t*	buf_pool = buf_pool_from_block(block);

	switch (buf_block_get_state(block)) {
	case BUF_BLOCK_MEMORY:
	case BUF_BLOCK_READY_FOR_USE:
		break;
	default:
		ut_error;
	}

#if defined UNIV_AHI_DEBUG || defined UNIV_DEBUG
	ut_a(block->n_pointers == 0);
#endif /* UNIV_AHI_DEBUG || UNIV_DEBUG */
	ut_ad(!block->page.in_free_list);
	ut_ad(!block->page.in_flush_list);
	ut_ad(!block->page.in_LRU_list);

#ifdef UNIV_DEBUG
	/* Wipe contents of page to reveal possible stale pointers to it */
	memset(block->frame, '\0', UNIV_PAGE_SIZE);
#else
	/* Wipe page_no and space_id */
	memset(block->frame + FIL_PAGE_OFFSET, 0xfe, 4);
	memset(block->frame + FIL_PAGE_ARCH_LOG_NO_OR_SPACE_ID, 0xfe, 4);
#endif /* UNIV_DEBUG */
	UNIV_MEM_ASSERT_AND_FREE(block->frame, UNIV_PAGE_SIZE);
	data = block->page.zip.data;

	if (data != NULL) {
		block->page.zip.data = NULL;

		ut_ad(block->page.size.is_compressed());

		buf_buddy_free(buf_pool, data, block->page.size.physical());

		page_zip_set_size(&block->page.zip, 0);

		block->page.size.copy_from(
			page_size_t(block->page.size.logical(),
				    block->page.size.logical(),
				    false));
	}

	if (buf_get_withdraw_depth(buf_pool)
	    && buf_block_will_withdrawn(buf_pool, block)) {
		/* This should be withdrawn */
		buf_block_set_state(block, BUF_BLOCK_NOT_USED);
		mutex_enter(&buf_pool->free_list_mutex);
		UT_LIST_ADD_LAST(
			buf_pool->withdraw,
			&block->page);
		ut_d(block->in_withdraw_list = TRUE);
		mutex_exit(&buf_pool->free_list_mutex);
	} else {
		buf_block_set_state(block, BUF_BLOCK_NOT_USED);
		mutex_enter(&buf_pool->free_list_mutex);
		UT_LIST_ADD_FIRST(buf_pool->free, &block->page);
		ut_d(block->page.in_free_list = TRUE);
		mutex_exit(&buf_pool->free_list_mutex);
	}
}

/******************************************************************//**
Takes a block out of the LRU list and page hash table.
If the block is compressed-only (BUF_BLOCK_ZIP_PAGE),
the object will be freed.

The caller must hold buf_pool->LRU_list_mutex, the buf_page_get_mutex() mutex
and the appropriate hash_lock. This function will release the
buf_page_get_mutex() and the hash_lock.

If a compressed page is freed other compressed pages may be relocated.
@retval true if BUF_BLOCK_FILE_PAGE was removed from page_hash. The
caller needs to free the page to the free list
@retval false if BUF_BLOCK_ZIP_PAGE was removed from page_hash. In
this case the block is already returned to the buddy allocator. */
static
bool
buf_LRU_block_remove_hashed(
/*========================*/
	buf_page_t*	bpage,	/*!< in: block, must contain a file page and
				be in a state where it can be freed; there
				may or may not be a hash index to the page */
	bool		zip)	/*!< in: true if should remove also the
				compressed page of an uncompressed page */
{
	const buf_page_t*	hashed_bpage;
	buf_pool_t*		buf_pool = buf_pool_from_bpage(bpage);
	rw_lock_t*		hash_lock;

	ut_ad(mutex_own(&buf_pool->LRU_list_mutex));
	ut_ad(mutex_own(buf_page_get_mutex(bpage)));

	hash_lock = buf_page_hash_lock_get(buf_pool, bpage->id);

        ut_ad(rw_lock_own(hash_lock, RW_LOCK_X));

	ut_a(buf_page_get_io_fix(bpage) == BUF_IO_NONE);
	ut_a(bpage->buf_fix_count == 0);

	buf_LRU_remove_block(bpage);

	buf_pool->freed_page_clock += 1;

	switch (buf_page_get_state(bpage)) {
	case BUF_BLOCK_FILE_PAGE:
		UNIV_MEM_ASSERT_W(bpage, sizeof(buf_block_t));
		UNIV_MEM_ASSERT_W(((buf_block_t*) bpage)->frame,
				  UNIV_PAGE_SIZE);
		buf_block_modify_clock_inc((buf_block_t*) bpage);
		if (bpage->zip.data) {
			const page_t*	page = ((buf_block_t*) bpage)->frame;

			ut_a(!zip || bpage->oldest_modification == 0);
			ut_ad(bpage->size.is_compressed());

			switch (fil_page_get_type(page)) {
			case FIL_PAGE_TYPE_ALLOCATED:
			case FIL_PAGE_INODE:
			case FIL_PAGE_IBUF_BITMAP:
			case FIL_PAGE_TYPE_FSP_HDR:
			case FIL_PAGE_TYPE_XDES:
				/* These are essentially uncompressed pages. */
				if (!zip) {
					/* InnoDB writes the data to the
					uncompressed page frame.  Copy it
					to the compressed page, which will
					be preserved. */
					memcpy(bpage->zip.data, page,
					       bpage->size.physical());
				}
				break;
			case FIL_PAGE_TYPE_ZBLOB:
			case FIL_PAGE_TYPE_ZBLOB2:
				break;
			case FIL_PAGE_INDEX:
			case FIL_PAGE_RTREE:
#ifdef UNIV_ZIP_DEBUG
				ut_a(page_zip_validate(
					     &bpage->zip, page,
					     ((buf_block_t*) bpage)->index));
#endif /* UNIV_ZIP_DEBUG */
				break;
			default:
				ib::error() << "The compressed page to be"
					" evicted seems corrupt:";
				ut_print_buf(stderr, page,
					     bpage->size.logical());

				ib::error() << "Possibly older version of"
					" the page:";

				ut_print_buf(stderr, bpage->zip.data,
					     bpage->size.physical());
				putc('\n', stderr);
				ut_error;
			}

			break;
		}
		/* fall through */
	case BUF_BLOCK_ZIP_PAGE:
		ut_a(bpage->oldest_modification == 0);
		if (bpage->size.is_compressed()) {
			UNIV_MEM_ASSERT_W(bpage->zip.data,
					  bpage->size.physical());
		}
		break;
	case BUF_BLOCK_POOL_WATCH:
	case BUF_BLOCK_ZIP_DIRTY:
	case BUF_BLOCK_NOT_USED:
	case BUF_BLOCK_READY_FOR_USE:
	case BUF_BLOCK_MEMORY:
	case BUF_BLOCK_REMOVE_HASH:
		ut_error;
		break;
	}

	hashed_bpage = buf_page_hash_get_low(buf_pool, bpage->id);

	if (bpage != hashed_bpage) {
		ib::error() << "Page " << bpage->id
			<< " not found in the hash table";

		if (hashed_bpage) {

			ib::error() << "In hash table we find block "
				<< hashed_bpage << " of " << hashed_bpage->id
				<< " which is not " << bpage;
		}

#if defined UNIV_DEBUG || defined UNIV_BUF_DEBUG
		mutex_exit(buf_page_get_mutex(bpage));
		rw_lock_x_unlock(hash_lock);
		mutex_exit(&buf_pool->LRU_list_mutex);
		buf_print();
		buf_LRU_print();
		buf_validate();
		buf_LRU_validate();
#endif /* UNIV_DEBUG || UNIV_BUF_DEBUG */
		ut_error;
	}

	ut_ad(!bpage->in_zip_hash);
	ut_ad(bpage->in_page_hash);
	ut_d(bpage->in_page_hash = FALSE);

	HASH_DELETE(buf_page_t, hash, buf_pool->page_hash, bpage->id.fold(),
		    bpage);

	switch (buf_page_get_state(bpage)) {
	case BUF_BLOCK_ZIP_PAGE:
		ut_ad(!bpage->in_free_list);
		ut_ad(!bpage->in_flush_list);
		ut_ad(!bpage->in_LRU_list);
		ut_a(bpage->zip.data);
		ut_a(bpage->size.is_compressed());

#if defined UNIV_DEBUG || defined UNIV_BUF_DEBUG
		UT_LIST_REMOVE(buf_pool->zip_clean, bpage);
#endif /* UNIV_DEBUG || UNIV_BUF_DEBUG */

		mutex_exit(&buf_pool->zip_mutex);
		rw_lock_x_unlock(hash_lock);

		buf_buddy_free(buf_pool, bpage->zip.data,
			       bpage->size.physical());

		buf_page_free_descriptor(bpage);
		return(false);

	case BUF_BLOCK_FILE_PAGE:
		memset(((buf_block_t*) bpage)->frame
		       + FIL_PAGE_OFFSET, 0xff, 4);
		memset(((buf_block_t*) bpage)->frame
		       + FIL_PAGE_ARCH_LOG_NO_OR_SPACE_ID, 0xff, 4);
		UNIV_MEM_INVALID(((buf_block_t*) bpage)->frame,
				 UNIV_PAGE_SIZE);
		buf_page_set_state(bpage, BUF_BLOCK_REMOVE_HASH);

		/* Question: If we release bpage and hash mutex here
		then what protects us against:
		1) Some other thread buffer fixing this page
		2) Some other thread trying to read this page and
		not finding it in buffer pool attempting to read it
		from the disk.
		Answer:
		1) Cannot happen because the page is no longer in the
		page_hash. Only possibility is when while invalidating
		a tablespace we buffer fix the prev_page in LRU to
		avoid relocation during the scan. But that is not
		possible because we are holding LRU list mutex.

		2) Not possible because in buf_page_init_for_read()
		we do a look up of page_hash while holding LRU list
		mutex and since we are holding LRU list mutex here
		and by the time we'll release it in the caller we'd
		have inserted the compressed only descriptor in the
		page_hash. */
		ut_ad(mutex_own(&buf_pool->LRU_list_mutex));
		rw_lock_x_unlock(hash_lock);
		mutex_exit(&((buf_block_t*) bpage)->mutex);

		if (zip && bpage->zip.data) {
			/* Free the compressed page. */
			void*	data = bpage->zip.data;
			bpage->zip.data = NULL;

			ut_ad(!bpage->in_free_list);
			ut_ad(!bpage->in_flush_list);
			ut_ad(!bpage->in_LRU_list);

			buf_buddy_free(buf_pool, data, bpage->size.physical());

			page_zip_set_size(&bpage->zip, 0);

			bpage->size.copy_from(
				page_size_t(bpage->size.logical(),
					    bpage->size.logical(),
					    false));
		}

		return(true);

	case BUF_BLOCK_POOL_WATCH:
	case BUF_BLOCK_ZIP_DIRTY:
	case BUF_BLOCK_NOT_USED:
	case BUF_BLOCK_READY_FOR_USE:
	case BUF_BLOCK_MEMORY:
	case BUF_BLOCK_REMOVE_HASH:
		break;
	}

	ut_error;
	return(false);
}

/******************************************************************//**
Puts a file page whose has no hash index to the free list. */
static
void
buf_LRU_block_free_hashed_page(
/*===========================*/
	buf_block_t*	block)	/*!< in: block, must contain a file page and
				be in a state where it can be freed */
{
	buf_pool_t*	buf_pool = buf_pool_from_block(block);

	if (buf_pool->flush_rbt == NULL) {
		block->page.id.reset(ULINT32_UNDEFINED, ULINT32_UNDEFINED);
	}

	buf_block_set_state(block, BUF_BLOCK_MEMORY);

	buf_LRU_block_free_non_file_page(block);
}

/******************************************************************//**
Remove one page from LRU list and put it to free list. The caller must hold the
LRU list and block mutexes and have page hash latched in X. The latch and
the block mutexes will be released. */
void
buf_LRU_free_one_page(
/*==================*/
	buf_page_t*	bpage,	/*!< in/out: block, must contain a file page and
				be in a state where it can be freed; there
				may or may not be a hash index to the page */
	bool		zip)    /*!< in: true if should remove also the
				compressed page of an uncompressed page */
{
#if defined(UNIV_DEBUG)
	buf_pool_t*	buf_pool = buf_pool_from_bpage(bpage);
	BPageMutex*	block_mutex = buf_page_get_mutex(bpage);
	rw_lock_t*	hash_lock = buf_page_hash_lock_get(buf_pool, bpage->id);
#endif

	ut_ad(mutex_own(&buf_pool->LRU_list_mutex));
	ut_ad(mutex_own(block_mutex));
	ut_ad(rw_lock_own(hash_lock, RW_LOCK_X));

	if (buf_LRU_block_remove_hashed(bpage, zip)) {
		buf_LRU_block_free_hashed_page((buf_block_t*) bpage);
	}

	/* buf_LRU_block_remove_hashed() releases hash_lock and block_mutex */
	ut_ad(!rw_lock_own(hash_lock, RW_LOCK_X)
	      && !rw_lock_own(hash_lock, RW_LOCK_S));

	ut_ad(!mutex_own(block_mutex));
}

/**********************************************************************//**
Updates buf_pool->LRU_old_ratio for one buffer pool instance.
@return updated old_pct */
static
uint
buf_LRU_old_ratio_update_instance(
/*==============================*/
	buf_pool_t*	buf_pool,/*!< in: buffer pool instance */
	uint		old_pct,/*!< in: Reserve this percentage of
				the buffer pool for "old" blocks. */
	ibool		adjust)	/*!< in: TRUE=adjust the LRU list;
				FALSE=just assign buf_pool->LRU_old_ratio
				during the initialization of InnoDB */
{
	uint	ratio;

	ratio = old_pct * BUF_LRU_OLD_RATIO_DIV / 100;
	if (ratio < BUF_LRU_OLD_RATIO_MIN) {
		ratio = BUF_LRU_OLD_RATIO_MIN;
	} else if (ratio > BUF_LRU_OLD_RATIO_MAX) {
		ratio = BUF_LRU_OLD_RATIO_MAX;
	}

	if (adjust) {
		mutex_enter(&buf_pool->LRU_list_mutex);

		if (ratio != buf_pool->LRU_old_ratio) {
			buf_pool->LRU_old_ratio = ratio;

			if (UT_LIST_GET_LEN(buf_pool->LRU)
			    >= BUF_LRU_OLD_MIN_LEN) {

				buf_LRU_old_adjust_len(buf_pool);
			}
		}

		mutex_exit(&buf_pool->LRU_list_mutex);
	} else {
		buf_pool->LRU_old_ratio = ratio;
	}
	/* the reverse of
	ratio = old_pct * BUF_LRU_OLD_RATIO_DIV / 100 */
	return((uint) (ratio * 100 / (double) BUF_LRU_OLD_RATIO_DIV + 0.5));
}

/**********************************************************************//**
Updates buf_pool->LRU_old_ratio.
@return updated old_pct */
uint
buf_LRU_old_ratio_update(
/*=====================*/
	uint	old_pct,/*!< in: Reserve this percentage of
			the buffer pool for "old" blocks. */
	ibool	adjust)	/*!< in: TRUE=adjust the LRU list;
			FALSE=just assign buf_pool->LRU_old_ratio
			during the initialization of InnoDB */
{
	uint	new_ratio = 0;

	for (ulint i = 0; i < srv_buf_pool_instances; i++) {
		buf_pool_t*	buf_pool;

		buf_pool = buf_pool_from_array(i);

		new_ratio = buf_LRU_old_ratio_update_instance(
			buf_pool, old_pct, adjust);
	}

	return(new_ratio);
}

/********************************************************************//**
Update the historical stats that we are collecting for LRU eviction
policy at the end of each interval. */
void
buf_LRU_stat_update(void)
/*=====================*/
{
	buf_LRU_stat_t*	item;
	buf_pool_t*	buf_pool;
	bool		evict_started = FALSE;
	buf_LRU_stat_t	cur_stat;

	/* If we haven't started eviction yet then don't update stats. */
	os_rmb;
	for (ulint i = 0; i < srv_buf_pool_instances; i++) {

		buf_pool = buf_pool_from_array(i);

		if (buf_pool->freed_page_clock != 0) {
			evict_started = true;
			break;
		}
	}

	if (!evict_started) {
		goto func_exit;
	}

	/* Update the index. */
	item = &buf_LRU_stat_arr[buf_LRU_stat_arr_ind];
	buf_LRU_stat_arr_ind++;
	buf_LRU_stat_arr_ind %= BUF_LRU_STAT_N_INTERVAL;

	/* Add the current value and subtract the obsolete entry.
	Since buf_LRU_stat_cur is not protected by any mutex,
	it can be changing between adding to buf_LRU_stat_sum
	and copying to item. Assign it to local variables to make
	sure the same value assign to the buf_LRU_stat_sum
	and item */
	cur_stat = buf_LRU_stat_cur;

	buf_LRU_stat_sum.io += cur_stat.io - item->io;
	buf_LRU_stat_sum.unzip += cur_stat.unzip - item->unzip;

	/* Put current entry in the array. */
	memcpy(item, &cur_stat, sizeof *item);

func_exit:
	/* Clear the current entry. */
	memset(&buf_LRU_stat_cur, 0, sizeof buf_LRU_stat_cur);
	os_wmb;
}

#if defined UNIV_DEBUG || defined UNIV_BUF_DEBUG
/**********************************************************************//**
Validates the LRU list for one buffer pool instance. */
static
void
buf_LRU_validate_instance(
/*======================*/
	buf_pool_t*	buf_pool)
{
	ulint		old_len;
	ulint		new_len;

	mutex_enter(&buf_pool->LRU_list_mutex);

	if (UT_LIST_GET_LEN(buf_pool->LRU) >= BUF_LRU_OLD_MIN_LEN) {

		ut_a(buf_pool->LRU_old);
		old_len = buf_pool->LRU_old_len;

		new_len = ut_min(UT_LIST_GET_LEN(buf_pool->LRU)
				 * buf_pool->LRU_old_ratio
				 / BUF_LRU_OLD_RATIO_DIV,
				 UT_LIST_GET_LEN(buf_pool->LRU)
				 - (BUF_LRU_OLD_TOLERANCE
				    + BUF_LRU_NON_OLD_MIN_LEN));

		ut_a(old_len >= new_len - BUF_LRU_OLD_TOLERANCE);
		ut_a(old_len <= new_len + BUF_LRU_OLD_TOLERANCE);
	}

	CheckInLRUList::validate(buf_pool);

	old_len = 0;

	for (buf_page_t* bpage = UT_LIST_GET_FIRST(buf_pool->LRU);
	     bpage != NULL;
             bpage = UT_LIST_GET_NEXT(LRU, bpage)) {

		switch (buf_page_get_state(bpage)) {
		case BUF_BLOCK_POOL_WATCH:
		case BUF_BLOCK_NOT_USED:
		case BUF_BLOCK_READY_FOR_USE:
		case BUF_BLOCK_MEMORY:
		case BUF_BLOCK_REMOVE_HASH:
			ut_error;
			break;
		case BUF_BLOCK_FILE_PAGE:
			ut_ad(((buf_block_t*) bpage)->in_unzip_LRU_list
			      == buf_page_belongs_to_unzip_LRU(bpage));
		case BUF_BLOCK_ZIP_PAGE:
		case BUF_BLOCK_ZIP_DIRTY:
			break;
		}

		if (buf_page_is_old(bpage)) {
			const buf_page_t*	prev
				= UT_LIST_GET_PREV(LRU, bpage);
			const buf_page_t*	next
				= UT_LIST_GET_NEXT(LRU, bpage);

			if (!old_len++) {
				ut_a(buf_pool->LRU_old == bpage);
			} else {
				ut_a(!prev || buf_page_is_old(prev));
			}

			ut_a(!next || buf_page_is_old(next));
		}
	}

	ut_a(buf_pool->LRU_old_len == old_len);

	mutex_exit(&buf_pool->LRU_list_mutex);

	mutex_enter(&buf_pool->free_list_mutex);

	CheckInFreeList::validate(buf_pool);

	for (buf_page_t* bpage = UT_LIST_GET_FIRST(buf_pool->free);
	     bpage != NULL;
	     bpage = UT_LIST_GET_NEXT(list, bpage)) {

		ut_a(buf_page_get_state(bpage) == BUF_BLOCK_NOT_USED);
	}

	mutex_exit(&buf_pool->free_list_mutex);

	mutex_enter(&buf_pool->LRU_list_mutex);

	CheckUnzipLRUAndLRUList::validate(buf_pool);

	for (buf_block_t* block = UT_LIST_GET_FIRST(buf_pool->unzip_LRU);
	     block != NULL;
	     block = UT_LIST_GET_NEXT(unzip_LRU, block)) {

		ut_ad(block->in_unzip_LRU_list);
		ut_ad(block->page.in_LRU_list);
		ut_a(buf_page_belongs_to_unzip_LRU(&block->page));
	}

	mutex_exit(&buf_pool->LRU_list_mutex);
}

/**********************************************************************//**
Validates the LRU list.
@return TRUE */
ibool
buf_LRU_validate(void)
/*==================*/
{
	for (ulint i = 0; i < srv_buf_pool_instances; i++) {
		buf_pool_t*	buf_pool;

		buf_pool = buf_pool_from_array(i);
		buf_LRU_validate_instance(buf_pool);
	}

	return(TRUE);
}
#endif /* UNIV_DEBUG || UNIV_BUF_DEBUG */

#if defined UNIV_DEBUG_PRINT || defined UNIV_DEBUG || defined UNIV_BUF_DEBUG
/**********************************************************************//**
Prints the LRU list for one buffer pool instance. */
void
buf_LRU_print_instance(
/*===================*/
	buf_pool_t*	buf_pool)
{
	mutex_enter(&buf_pool->LRU_list_mutex);

	for (const buf_page_t* bpage = UT_LIST_GET_FIRST(buf_pool->LRU);
	     bpage != NULL;
	     bpage = UT_LIST_GET_NEXT(LRU, bpage)) {

		mutex_enter(buf_page_get_mutex(bpage));

		fprintf(stderr, "BLOCK space " UINT32PF " page " UINT32PF " ",
			bpage->id.space(), bpage->id.page_no());

		if (buf_page_is_old(bpage)) {
			fputs("old ", stderr);
		}

		if (bpage->buf_fix_count) {
			fprintf(stderr, "buffix count %lu ",
				(ulong) bpage->buf_fix_count);
		}

		if (buf_page_get_io_fix(bpage)) {
			fprintf(stderr, "io_fix %lu ",
				(ulong) buf_page_get_io_fix(bpage));
		}

		if (bpage->oldest_modification) {
			fputs("modif. ", stderr);
		}

		switch (buf_page_get_state(bpage)) {
			const byte*	frame;
		case BUF_BLOCK_FILE_PAGE:
			frame = buf_block_get_frame((buf_block_t*) bpage);
			fprintf(stderr, "\ntype %lu"
				" index id " IB_ID_FMT "\n",
				(ulong) fil_page_get_type(frame),
				btr_page_get_index_id(frame));
			break;
		case BUF_BLOCK_ZIP_PAGE:
			frame = bpage->zip.data;
			fprintf(stderr, "\ntype %lu size %lu"
				" index id " IB_ID_FMT "\n",
				(ulong) fil_page_get_type(frame),
				(ulong) bpage->size.physical(),
				btr_page_get_index_id(frame));
			break;

		default:
			fprintf(stderr, "\n!state %lu!\n",
				(ulong) buf_page_get_state(bpage));
			break;
		}

		mutex_exit(buf_page_get_mutex(bpage));
	}

	mutex_exit(&buf_pool->LRU_list_mutex);
}

/**********************************************************************//**
Prints the LRU list. */
void
buf_LRU_print(void)
/*===============*/
{
	for (ulint i = 0; i < srv_buf_pool_instances; i++) {
		buf_pool_t*	buf_pool;

		buf_pool = buf_pool_from_array(i);
		buf_LRU_print_instance(buf_pool);
	}
}
#endif /* UNIV_DEBUG_PRINT || UNIV_DEBUG || UNIV_BUF_DEBUG */
#endif /* !UNIV_HOTBACKUP */<|MERGE_RESOLUTION|>--- conflicted
+++ resolved
@@ -629,12 +629,6 @@
 
 			/* Remove was unsuccessful, we have to try again
 			by scanning the entire list from the end.
-<<<<<<< HEAD
-			This also means that we never released the
-			flust list mutex. Therefore we can trust the prev
-			pointer.
-=======
->>>>>>> 78cec62a
 			buf_flush_or_remove_page() released the
 			flush list mutex but not the LRU list mutex.
 			Therefore it is possible that a new page was
