/*****************************************************************************

Copyright (c) 1996, 2013, Oracle and/or its affiliates. All Rights Reserved.

This program is free software; you can redistribute it and/or modify it under
the terms of the GNU General Public License as published by the Free Software
Foundation; version 2 of the License.

This program is distributed in the hope that it will be useful, but WITHOUT
ANY WARRANTY; without even the implied warranty of MERCHANTABILITY or FITNESS
FOR A PARTICULAR PURPOSE. See the GNU General Public License for more details.

You should have received a copy of the GNU General Public License along with
this program; if not, write to the Free Software Foundation, Inc.,
51 Franklin Street, Suite 500, Boston, MA 02110-1335 USA

*****************************************************************************/

/**************************************************//**
@file trx/trx0trx.cc
The transaction

Created 3/26/1996 Heikki Tuuri
*******************************************************/

#include "ha_prototypes.h"

#include "trx0trx.h"

#ifdef UNIV_NONINL
#include "trx0trx.ic"
#endif

#include "btr0sea.h"
#include "lock0lock.h"
#include "log0log.h"
#include "os0proc.h"
#include "que0que.h"
#include "read0read.h"
#include "srv0mon.h"
#include "srv0srv.h"
#include "srv0start.h"
#include "trx0purge.h"
<<<<<<< HEAD
#include "srv0mon.h"
#include "ut0vec.h"
#include "srv0space.h"
=======
#include "trx0rec.h"
#include "trx0roll.h"
#include "trx0rseg.h"
#include "trx0undo.h"
#include "trx0xa.h"
#include "usr0sess.h"
>>>>>>> b5e6c750
#include "ut0pool.h"
#include "ut0vec.h"

#include <set>

static const ulint MAX_DETAILED_ERROR_LEN = 256;

/** Set of table_id */
typedef std::set<table_id_t>	table_id_set;

/** Dummy session used currently in MySQL interface */
sess_t*		trx_dummy_sess = NULL;

#ifdef UNIV_PFS_MUTEX
/* Key to register the mutex with performance schema */
mysql_pfs_key_t	trx_mutex_key;
mysql_pfs_key_t	trx_pool_mutex_key;
mysql_pfs_key_t	trx_pools_mutex_key;
/* Key to register the mutex with performance schema */
mysql_pfs_key_t	trx_undo_mutex_key;
#endif /* UNIV_PFS_MUTEX */

/*************************************************************//**
Set detailed error message for the transaction. */

void
trx_set_detailed_error(
/*===================*/
	trx_t*		trx,	/*!< in: transaction struct */
	const char*	msg)	/*!< in: detailed error message */
{
	ut_strlcpy(trx->detailed_error, msg, MAX_DETAILED_ERROR_LEN);
}

/*************************************************************//**
Set detailed error message for the transaction from a file. Note that the
file is rewinded before reading from it. */

void
trx_set_detailed_error_from_file(
/*=============================*/
	trx_t*	trx,	/*!< in: transaction struct */
	FILE*	file)	/*!< in: file to read message from */
{
	os_file_read_string(file, trx->detailed_error, MAX_DETAILED_ERROR_LEN);
}

/********************************************************************//**
Initialize transaction object.
@param	trx	trx to initialize */
static
void
trx_init(
/*=====*/
	trx_t*	trx)
{
	trx->id = 0;

	trx->no = TRX_ID_MAX;

	trx->state = TRX_STATE_NOT_STARTED;

	trx->is_recovered = false;

	trx->op_info = "";

	trx->isolation_level = TRX_ISO_REPEATABLE_READ;

	trx->check_foreigns = true;

	trx->check_unique_secondary = true;

	trx->support_xa = true;

	trx->search_latch_timeout = BTR_SEA_TIMEOUT;

	trx->dict_operation = TRX_DICT_OP_NONE;

	trx->table_id = 0;

	trx->error_state = DB_SUCCESS;

	trx->undo_no = 0;

	trx->rseg = NULL;

	trx->read_only = false;

	trx->auto_commit = false;

	trx->will_lock = 0;

	trx->ddl = false;

	trx->internal = false;

	ut_d(trx->start_file = 0);

	ut_d(trx->start_line = 0);

	trx->magic_n = TRX_MAGIC_N;

	trx->lock.que_state = TRX_QUE_RUNNING;

	trx->last_sql_stat_start.least_undo_no = 0;
}

/** For managing the life-cycle of the trx_t instance that we get
from the pool. */
struct TrxFactory {

	/**
	Initializes a transaction object. It must be explicitly started with
	trx_start_if_not_started() before using it. The default isolation level
	is TRX_ISO_REPEATABLE_READ.
	@param trx	Transaction instance to initialise */
	static void init(trx_t* trx)
	{
		trx_init(trx);

		trx->dict_operation_lock_mode = 0;

		trx->xid = reinterpret_cast<XID*>(
			mem_zalloc(sizeof(*trx->xid)));

		trx->detailed_error = reinterpret_cast<char*>(
			mem_zalloc(MAX_DETAILED_ERROR_LEN));

		trx->xid->formatID = -1;

		trx->lock.lock_heap = mem_heap_create_typed(
			256, MEM_HEAP_FOR_LOCK_HEAP);

		trx->read_view_heap = mem_heap_create(256);

		mutex_create(trx_mutex_key, &trx->mutex, SYNC_TRX);

		mutex_create(
			trx_undo_mutex_key,
			&trx->undo_mutex, SYNC_TRX_UNDO);
	}

	/**
	Release resources held by the transaction object.
	@param trx	the transaction for which to release resources */
	static void destroy(trx_t* trx)
	{
		ut_a(trx->magic_n == TRX_MAGIC_N);
		ut_ad(!trx->in_ro_trx_list);
		ut_ad(!trx->in_rw_trx_list);
		ut_ad(!trx->in_mysql_trx_list);

		ut_a(trx->lock.wait_lock == NULL);
		ut_a(trx->lock.wait_thr == NULL);

		ut_a(!trx->has_search_latch);

		ut_a(trx->dict_operation_lock_mode == 0);

		if (trx->lock.lock_heap != NULL) {
			mem_heap_free(trx->lock.lock_heap);
			trx->lock.lock_heap = NULL;
		}

		ut_a(UT_LIST_GET_LEN(trx->lock.trx_locks) == 0);

		mem_heap_free(trx->read_view_heap);

		mem_free(trx->xid);
		mem_free(trx->detailed_error);

		mutex_free(&trx->mutex);
		mutex_free(&trx->undo_mutex);
	}

	/**
	Enforce any invariants here, this is called before the transaction
	is added to the pool.
	@return true if all OK */
	static bool debug(const trx_t* trx)
	{
		ut_a(trx->magic_n == TRX_MAGIC_N);

		ut_ad(!trx->read_only);

		ut_ad(trx->state == TRX_STATE_NOT_STARTED);

		ut_ad(trx->dict_operation == TRX_DICT_OP_NONE);

		ut_ad(trx->mysql_thd == 0);

		ut_ad(!trx->in_ro_trx_list);
		ut_ad(!trx->in_rw_trx_list);
		ut_ad(!trx->in_mysql_trx_list);

		ut_a(trx->lock.wait_thr == NULL);
		ut_a(trx->lock.wait_lock == NULL);

		ut_a(!trx->has_search_latch);

		ut_a(trx->dict_operation_lock_mode == 0);

		ut_a(UT_LIST_GET_LEN(trx->lock.trx_locks) == 0);

		ut_ad(trx->autoinc_locks == NULL);

		ut_ad(trx->lock.table_locks == NULL);

		return(true);
	}
};

/** The lock strategy for TrxPool */
struct TrxPoolLock {
	TrxPoolLock() { }

	/** Create the mutex */
	void create()
	{
		mutex_create(trx_pool_mutex_key, &m_mutex, SYNC_POOL);
	}

	/** Acquire the mutex */
	void enter() { mutex_enter(&m_mutex); }

	/** Release the mutex */
	void exit() { mutex_exit(&m_mutex); }

	/** Free the mutex */
	void destroy() { mutex_free(&m_mutex); }

	/** Mutex to use */
	ib_mutex_t	m_mutex;
};

/** The lock strategy for the TrxPoolManager */
struct TrxPoolManagerLock {
	TrxPoolManagerLock() { }

	/** Create the mutex */
	void create()
	{
		mutex_create(trx_pools_mutex_key, &m_mutex, SYNC_POOL_MANAGER);
	}

	/** Acquire the mutex */
	void enter() { mutex_enter(&m_mutex); }

	/** Release the mutex */
	void exit() { mutex_exit(&m_mutex); }

	/** Free the mutex */
	void destroy() { mutex_free(&m_mutex); }

	/** Mutex to use */
	ib_mutex_t	m_mutex;
};

/** Use explicit mutexes for the trx_t pool and its manager. */
typedef Pool<trx_t, TrxFactory, TrxPoolLock> trx_pool_t;
typedef PoolManager<trx_pool_t, TrxPoolManagerLock > trx_pools_t;

/** The trx_t pool manager */
static trx_pools_t* trx_pools;

/** Size of on trx_t pool in bytes. */
static const ulint MAX_TRX_BLOCK_SIZE = 1024 * 1024 * 4;

/** Create the trx_t pool */

void
trx_pool_init()
{
	trx_pools = new (std::nothrow) trx_pools_t(MAX_TRX_BLOCK_SIZE);

	ut_a(trx_pools != 0);
}

/** Destroy the trx_t pool */

void
trx_pool_close()
{
	delete trx_pools;

	trx_pools = 0;
}

/** @return a trx_t instance from trx_pools.  */
static
trx_t*
trx_create_low()
{
	trx_t*	trx = trx_pools->get();

	assert_trx_is_free(trx);

	trx_init(trx);

	mem_heap_t*	heap;
	ib_alloc_t*	heap_alloc;

	heap = mem_heap_create(sizeof(ib_vector_t) + sizeof(void*) * 8);
	heap_alloc = ib_heap_allocator_create(heap);

	/* Remember to free the vector explicitly in trx_free(). */
	trx->autoinc_locks = ib_vector_create(heap_alloc, sizeof(void**), 4);

	/* Remember to free the vector explicitly in trx_free(). */
	heap = mem_heap_create(sizeof(ib_vector_t) + sizeof(void*) * 32);

	heap_alloc = ib_heap_allocator_create(heap);

	trx->lock.table_locks = ib_vector_create(
		heap_alloc, sizeof(void**), 32);

	lock_trx_lock_list_init(&trx->lock.trx_locks);
	UT_LIST_INIT(trx->trx_savepoints, &trx_named_savept_t::trx_savepoints);

	return(trx);
}

/**
Release a trx_t instance back to the pool.
@param trx	the instance to release. */
static
void
trx_free(trx_t*& trx)
{
	assert_trx_is_free(trx);

	trx->mysql_thd = 0;

	// FIXME: We need to avoid this heap free/alloc for each commit.
	if (trx->autoinc_locks != NULL) {
		ut_ad(ib_vector_is_empty(trx->autoinc_locks));
		/* We allocated a dedicated heap for the vector. */
		ib_vector_free(trx->autoinc_locks);
		trx->autoinc_locks = NULL;
	}

	if (trx->lock.table_locks != NULL) {
		ut_ad(ib_vector_is_empty(trx->lock.table_locks));
		/* We allocated a dedicated heap for the vector. */
		ib_vector_free(trx->lock.table_locks);
		trx->lock.table_locks = NULL;
	}

	trx_pools->free(trx);

	trx = NULL;
}

/********************************************************************//**
Creates a transaction object for background operations by the master thread.
@return	own: transaction object */

trx_t*
trx_allocate_for_background(void)
/*=============================*/
{
	trx_t*	trx;

	trx = trx_create_low();

	trx->sess = trx_dummy_sess;

	return(trx);
}

/********************************************************************//**
Creates a transaction object for MySQL.
@return	own: transaction object */

trx_t*
trx_allocate_for_mysql(void)
/*========================*/
{
	trx_t*	trx;

	trx = trx_allocate_for_background();

	mutex_enter(&trx_sys->mutex);

	ut_d(trx->in_mysql_trx_list = TRUE);
	UT_LIST_ADD_FIRST(trx_sys->mysql_trx_list, trx);

	mutex_exit(&trx_sys->mutex);

	return(trx);
}

/********************************************************************//**
Frees a transaction object of a background operation of the master thread. */

void
trx_free_for_background(
/*====================*/
	trx_t*	trx)	/*!< in, own: trx object */
{
	if (trx->declared_to_be_inside_innodb) {

		ib_logf(IB_LOG_LEVEL_ERROR,
			"Freeing a trx (%p, " TRX_ID_FMT ") which is declared "
			"to be processing inside InnoDB", trx, trx->id);

		trx_print(stderr, trx, 600);
		putc('\n', stderr);

		/* This is an error but not a fatal error. We must keep
		the counters like srv_conc_n_threads accurate. */
		srv_conc_force_exit_innodb(trx);
	}

	if (trx->n_mysql_tables_in_use != 0
	    || trx->mysql_n_tables_locked != 0) {

		ib_logf(IB_LOG_LEVEL_ERROR,
			"MySQL is freeing a thd though "
			"trx->n_mysql_tables_in_use is %lu and "
			"trx->mysql_n_tables_locked is %lu.",
			(ulong) trx->n_mysql_tables_in_use,
			(ulong) trx->mysql_n_tables_locked);

		trx_print(stderr, trx, 600);
		ut_print_buf(stderr, trx, sizeof(trx_t));
		putc('\n', stderr);
	}

<<<<<<< HEAD
	ut_a(trx->state == TRX_STATE_NOT_STARTED);
	ut_a(!trx_is_rseg_updated(trx));
	ut_a(trx->read_view == NULL);

=======
>>>>>>> b5e6c750
	trx->dict_operation = TRX_DICT_OP_NONE;
	assert_trx_is_inactive(trx);

	trx_init(trx);

	trx_free(trx);
}

/********************************************************************//**
At shutdown, frees a transaction object that is in the PREPARED state. */

void
trx_free_prepared(
/*==============*/
	trx_t*	trx)	/*!< in, own: trx object */
{
	ut_ad(mutex_own(&trx_sys->mutex));

	ut_a(trx_state_eq(trx, TRX_STATE_PREPARED));
	ut_a(trx->magic_n == TRX_MAGIC_N);

	trx_undo_free_prepared(trx);

	assert_trx_in_rw_list(trx);

	ut_a(!trx->read_only);

	ut_d(trx->in_rw_trx_list = FALSE);

	trx->state = TRX_STATE_NOT_STARTED;

	/* Undo trx_resurrect_table_locks(). */
	lock_trx_lock_list_init(&trx->lock.trx_locks);

	/* Note: This vector is not guaranteed to be empty because the
	transaction was never committed and therefore lock_trx_release()
	was not called. */
	ib_vector_reset(trx->lock.table_locks);

	trx_free(trx);
}

/********************************************************************//**
Frees a transaction object for MySQL. */

void
trx_free_for_mysql(
/*===============*/
	trx_t*	trx)	/*!< in, own: trx object */
{
	mutex_enter(&trx_sys->mutex);

	ut_ad(trx->in_mysql_trx_list);
	ut_d(trx->in_mysql_trx_list = FALSE);
	UT_LIST_REMOVE(trx_sys->mysql_trx_list, trx);

	ut_ad(trx_sys_validate_trx_list());

	mutex_exit(&trx_sys->mutex);

	trx_free_for_background(trx);
}

/****************************************************************//**
Inserts the trx handle in the trx system trx list in the right position.
The list is sorted on the trx id so that the biggest id is at the list
start. This function is used at the database startup to insert incomplete
transactions to the list. */
static
void
trx_list_rw_insert_ordered(
/*=======================*/
	trx_t*	trx)	/*!< in: trx handle */
{
	trx_t*	trx2;

	ut_ad(!trx->read_only);
	ut_ad(!trx->in_ro_trx_list);
	ut_ad(!trx->in_rw_trx_list);
	ut_ad(trx->state != TRX_STATE_NOT_STARTED);

	for (trx2 = UT_LIST_GET_FIRST(trx_sys->rw_trx_list);
	     trx2 != NULL;
	     trx2 = UT_LIST_GET_NEXT(trx_list, trx2)) {

		assert_trx_in_rw_list(trx2);

		if (trx->id >= trx2->id) {

			ut_ad(trx->id > trx2->id);
			break;
		}
	}

	if (trx2 != NULL) {
		trx2 = UT_LIST_GET_PREV(trx_list, trx2);

		if (trx2 == NULL) {
			UT_LIST_ADD_FIRST(trx_sys->rw_trx_list, trx);
			ut_d(trx_sys->rw_max_trx_id = trx->id);
		} else {
			UT_LIST_INSERT_AFTER(trx_sys->rw_trx_list, trx2, trx);
		}
	} else {
		UT_LIST_ADD_LAST(trx_sys->rw_trx_list, trx);
	}

	ut_ad(!trx->in_rw_trx_list);
	ut_d(trx->in_rw_trx_list = TRUE);
}

/****************************************************************//**
Resurrect the table locks for a resurrected transaction. */
static
void
trx_resurrect_table_locks(
/*======================*/
	trx_t*			trx,	/*!< in/out: transaction */
	const trx_undo_ptr_t*	undo_ptr,
					/*!< in: pointer to undo segment. */
	const trx_undo_t*	undo)	/*!< in: undo log */
{
	mtr_t			mtr;
	page_t*			undo_page;
	trx_undo_rec_t*		undo_rec;
	table_id_set		tables;

	ut_ad(undo == undo_ptr->insert_undo || undo == undo_ptr->update_undo);

	if (trx_state_eq(trx, TRX_STATE_COMMITTED_IN_MEMORY)
	    || undo->empty) {
		return;
	}

	mtr_start(&mtr);
	/* trx_rseg_mem_create() may have acquired an X-latch on this
	page, so we cannot acquire an S-latch. */
	undo_page = trx_undo_page_get(
		undo->space, undo->zip_size, undo->top_page_no, &mtr);
	undo_rec = undo_page + undo->top_offset;

	do {
		ulint		type;
		ulint		cmpl_info;
		bool		updated_extern;
		undo_no_t	undo_no;
		table_id_t	table_id;

		page_t*		undo_rec_page = page_align(undo_rec);

		if (undo_rec_page != undo_page) {
			if (!mtr_memo_release(&mtr,
					      buf_block_align(undo_page),
					      MTR_MEMO_PAGE_X_FIX)) {
				/* The page of the previous undo_rec
				should have been latched by
				trx_undo_page_get() or
				trx_undo_get_prev_rec(). */
				ut_ad(0);
			}

			undo_page = undo_rec_page;
		}

		trx_undo_rec_get_pars(
			undo_rec, &type, &cmpl_info,
			&updated_extern, &undo_no, &table_id);
		tables.insert(table_id);

		undo_rec = trx_undo_get_prev_rec(
			undo_rec, undo->hdr_page_no,
			undo->hdr_offset, false, &mtr);
	} while (undo_rec);

	mtr_commit(&mtr);

	for (table_id_set::const_iterator i = tables.begin();
	     i != tables.end(); i++) {
		if (dict_table_t* table = dict_table_open_on_id(
			    *i, FALSE, DICT_TABLE_OP_LOAD_TABLESPACE)) {
			if (table->ibd_file_missing
			    || dict_table_is_temporary(table)) {
				mutex_enter(&dict_sys->mutex);
				dict_table_close(table, TRUE, FALSE);
				dict_table_remove_from_cache(table);
				mutex_exit(&dict_sys->mutex);
				continue;
			}

			lock_table_ix_resurrect(table, trx);

			DBUG_PRINT("ib_trx",
				   ("resurrect" TRX_ID_FMT
				    "  table '%s' IX lock from %s undo",
				    trx->id, table->name,
				    undo == undo_ptr->insert_undo
				    ? "insert" : "update"));

			dict_table_close(table, FALSE, FALSE);
		}
	}
}

/****************************************************************//**
Resurrect the transactions that were doing inserts the time of the
crash, they need to be undone.
@return trx_t instance  */
static
trx_t*
trx_resurrect_insert(
/*=================*/
	trx_undo_t*	undo,		/*!< in: entry to UNDO */
	trx_rseg_t*	rseg)		/*!< in: rollback segment */
{
	trx_t*		trx;

	trx = trx_allocate_for_background();

	ut_d(trx->start_file = __FILE__);
	ut_d(trx->start_line = __LINE__);

	trx->rsegs.m_redo.rseg = rseg;
	*trx->xid = undo->xid;
	trx->id = undo->trx_id;
	trx->rsegs.m_redo.insert_undo = undo;
	trx->is_recovered = true;

	/* This is single-threaded startup code, we do not need the
	protection of trx->mutex or trx_sys->mutex here. */

	if (undo->state != TRX_UNDO_ACTIVE) {

		/* Prepared transactions are left in the prepared state
		waiting for a commit or abort decision from MySQL */

		if (undo->state == TRX_UNDO_PREPARED) {

			ib_logf(IB_LOG_LEVEL_INFO,
				"Transaction " TRX_ID_FMT " was in the XA "
				"prepared state.", trx->id);

			if (srv_force_recovery == 0) {

				trx->state = TRX_STATE_PREPARED;
				++trx_sys->n_prepared_trx;
				++trx_sys->n_prepared_recovered_trx;
			} else {

				ib_logf(IB_LOG_LEVEL_INFO,
					"Since innodb_force_recovery > 0, we "
					"will force a rollback.");

				trx->state = TRX_STATE_ACTIVE;
			}
		} else {
			trx->state = TRX_STATE_COMMITTED_IN_MEMORY;
		}

		/* We give a dummy value for the trx no; this should have no
		relevance since purge is not interested in committed
		transaction numbers, unless they are in the history
		list, in which case it looks the number from the disk based
		undo log structure */

		trx->no = trx->id;
	} else {
		trx->state = TRX_STATE_ACTIVE;

		/* A running transaction always has the number
		field inited to TRX_ID_MAX */

		trx->no = TRX_ID_MAX;
	}

	if (undo->dict_operation) {
		trx_set_dict_operation(trx, TRX_DICT_OP_TABLE);
		trx->table_id = undo->table_id;
	}

	if (!undo->empty) {
		trx->undo_no = undo->top_undo_no + 1;
		trx->undo_rseg_space = undo->rseg->space;
	}

	return(trx);
}

/****************************************************************//**
Prepared transactions are left in the prepared state waiting for a
commit or abort decision from MySQL */
static
void
trx_resurrect_update_in_prepared_state(
/*===================================*/
	trx_t*			trx,	/*!< in,out: transaction */
	const trx_undo_t*	undo)	/*!< in: update UNDO record */
{
	/* This is single-threaded startup code, we do not need the
	protection of trx->mutex or trx_sys->mutex here. */

	if (undo->state == TRX_UNDO_PREPARED) {
		ib_logf(IB_LOG_LEVEL_INFO,
			"Transaction " TRX_ID_FMT " was in the XA "
			"prepared state.", trx->id);

		if (srv_force_recovery == 0) {
			if (trx_state_eq(trx, TRX_STATE_NOT_STARTED)) {
				++trx_sys->n_prepared_trx;
				++trx_sys->n_prepared_recovered_trx;
			} else {
				ut_ad(trx_state_eq(trx, TRX_STATE_PREPARED));
			}

			trx->state = TRX_STATE_PREPARED;
		} else {
			ib_logf(IB_LOG_LEVEL_INFO,
				"Since innodb_force_recovery > 0, we will "
				"rollback it anyway.");

			trx->state = TRX_STATE_ACTIVE;
		}
	} else {
		trx->state = TRX_STATE_COMMITTED_IN_MEMORY;
	}
}

/****************************************************************//**
Resurrect the transactions that were doing updates the time of the
crash, they need to be undone. */
static
void
trx_resurrect_update(
/*=================*/
	trx_t*		trx,	/*!< in/out: transaction */
	trx_undo_t*	undo,	/*!< in/out: update UNDO record */
	trx_rseg_t*	rseg)	/*!< in/out: rollback segment */
{
	trx->rsegs.m_redo.rseg = rseg;
	*trx->xid = undo->xid;
	trx->id = undo->trx_id;
	trx->rsegs.m_redo.update_undo = undo;
	trx->is_recovered = true;

	/* This is single-threaded startup code, we do not need the
	protection of trx->mutex or trx_sys->mutex here. */

	if (undo->state != TRX_UNDO_ACTIVE) {
		trx_resurrect_update_in_prepared_state(trx, undo);

		/* We give a dummy value for the trx number */

		trx->no = trx->id;

	} else {
		trx->state = TRX_STATE_ACTIVE;

		/* A running transaction always has the number field inited to
		TRX_ID_MAX */

		trx->no = TRX_ID_MAX;
	}

	if (undo->dict_operation) {
		trx_set_dict_operation(trx, TRX_DICT_OP_TABLE);
		trx->table_id = undo->table_id;
	}

	if (!undo->empty && undo->top_undo_no >= trx->undo_no) {

		trx->undo_no = undo->top_undo_no + 1;
		trx->undo_rseg_space = undo->rseg->space;
	}
}

/****************************************************************//**
Creates trx objects for transactions and initializes the trx list of
trx_sys at database start. Rollback segment and undo log lists must
already exist when this function is called, because the lists of
transactions to be rolled back or cleaned up are built based on the
undo log lists. */

void
trx_lists_init_at_db_start(void)
/*============================*/
{
	ut_a(srv_is_being_started);

	/* Look from the rollback segments if there exist undo logs for
	transactions */

	for (ulint i = 0; i < TRX_SYS_N_RSEGS; ++i) {
		trx_undo_t*	undo;
		trx_rseg_t*	rseg = trx_sys->rseg_array[i];

		/* At this stage non-redo rseg slots are all NULL as they are
		re-created on server start and existing slots are not read. */
		if (rseg == NULL) {
			continue;
		}

		/* Resurrect transactions that were doing inserts. */
		for (undo = UT_LIST_GET_FIRST(rseg->insert_undo_list);
		     undo != NULL;
		     undo = UT_LIST_GET_NEXT(undo_list, undo)) {
			trx_t*	trx;

			trx = trx_resurrect_insert(undo, rseg);

			trx_list_rw_insert_ordered(trx);

			trx_resurrect_table_locks(
				trx, &trx->rsegs.m_redo, undo);
		}

		/* Ressurrect transactions that were doing updates. */
		for (undo = UT_LIST_GET_FIRST(rseg->update_undo_list);
		     undo != NULL;
		     undo = UT_LIST_GET_NEXT(undo_list, undo)) {
			trx_t*	trx;
			ibool	trx_created;

			/* Check the trx_sys->rw_trx_list first. */
			mutex_enter(&trx_sys->mutex);
			trx = trx_get_rw_trx_by_id(undo->trx_id);
			mutex_exit(&trx_sys->mutex);

			if (trx == NULL) {
				trx = trx_allocate_for_background();

				ut_d(trx->start_file = __FILE__);
				ut_d(trx->start_line = __LINE__);

				trx_created = TRUE;
			} else {
				trx_created = FALSE;
			}

			trx_resurrect_update(trx, undo, rseg);

			if (trx_created) {
				trx_list_rw_insert_ordered(trx);
			}

			trx_resurrect_table_locks(
				trx, &trx->rsegs.m_redo, undo);
		}
	}
}

/******************************************************************//**
Get next redo rollback segment. (Segment are assigned in round-robin fashion).
@return	assigned rollback segment instance */
static
trx_rseg_t*
get_next_redo_rseg(
/*===============*/
	ulong	max_undo_logs,	/*!< in: maximum number of UNDO logs to use */
	ulint	n_tablespaces)	/*!< in: number of rollback tablespaces */
{
	trx_rseg_t*	rseg;
	static ulint	redo_rseg_slot = 0;
	ulint		slot = 0;

	slot = redo_rseg_slot++;
	slot = slot % max_undo_logs;

	/* Skip slots alloted to non-redo also ensure even distribution
	in selecting next redo slots.
	For example: If we don't do even distribution then for any value of
	slot between 1 - 32 ... 33rd slots will be alloted creating
	skewed distribution. */
	if (trx_sys_is_noredo_rseg_slot(slot)) {

		if (max_undo_logs > srv_tmp_undo_logs) {

			slot %= (max_undo_logs - srv_tmp_undo_logs);

			if (trx_sys_is_noredo_rseg_slot(slot)) {
				slot += srv_tmp_undo_logs;
			}

		} else {
			slot = 0;
		}
	}

#if UNIV_DEBUG
	ulint start_scan_slot = slot;
	bool look_for_rollover = false;
#endif

	for(;;) {
		rseg = trx_sys->rseg_array[slot];

#if UNIV_DEBUG
		/* Ensure that we are not revisiting the same
		slot that we have already inspected. */
		if (look_for_rollover) {
			ut_ad(start_scan_slot != slot);
		}
		look_for_rollover = true;
#endif

		slot = (slot + 1) % max_undo_logs;

		/* Skip slots allocated for noredo rsegs */
		while (trx_sys_is_noredo_rseg_slot(slot)) {
			slot = (slot + 1) % max_undo_logs;
		}

		if (rseg == NULL) {
			continue;
		} else if (rseg->space == srv_sys_space.space_id()
			   && n_tablespaces > 0
			   && trx_sys->rseg_array[slot] != NULL
			   && trx_sys->rseg_array[slot]->space
			   != srv_sys_space.space_id()) {
			/* If undo-tablespace is configured, skip
			rseg from system-tablespace and try to use
			undo-tablespace rseg unless it is not possible
			due to lower limit of undo-logs. */
			continue;
		}
		break;
	}

	ut_ad(!trx_sys_is_noredo_rseg_slot(rseg->id));
	return(rseg);
}

/******************************************************************//**
Get next noredo rollback segment.
@return	assigned rollback segment instance */
static
trx_rseg_t*
get_next_noredo_rseg(
/*=================*/
	ulong	max_undo_logs)	/*!< in: maximum number of UNDO logs to use */
{
	trx_rseg_t*	rseg;
	static ulint	noredo_rseg_slot = 1;
	ulint		slot = 0;

	slot = noredo_rseg_slot++;
	slot = slot % max_undo_logs;
	while (!trx_sys_is_noredo_rseg_slot(slot)) {
		slot = (slot + 1) % max_undo_logs;
	}

	for(;;) {
		rseg = trx_sys->rseg_array[slot];

		slot = (slot + 1) % max_undo_logs;

		while (!trx_sys_is_noredo_rseg_slot(slot)) {
			slot = (slot + 1) % max_undo_logs;
		}

		if (rseg != NULL) {
			break;
		}
	}

	ut_ad(rseg->space == srv_tmp_space.space_id());
	ut_ad(trx_sys_is_noredo_rseg_slot(rseg->id));
	return(rseg);
}

/******************************************************************//**
Assigns a rollback segment to a transaction in a round-robin fashion.
@return	assigned rollback segment instance */
static
trx_rseg_t*
trx_assign_rseg_low(
/*================*/
	ulong		max_undo_logs,	/*!< in: maximum number of UNDO logs
					to use */
	ulint		n_tablespaces,	/*!< in: number of rollback
					tablespaces */
	trx_rseg_type_t	rseg_type)	/*!< in: type of rseg to assign. */
{
	if (srv_force_recovery >= SRV_FORCE_NO_TRX_UNDO || srv_read_only_mode) {
		ut_a(max_undo_logs == ULONG_UNDEFINED);
		return(NULL);
	}

	/* This breaks true round robin but that should be OK. */
	ut_ad(max_undo_logs > 0 && max_undo_logs <= TRX_SYS_N_RSEGS);

	/* Note: The assumption here is that there can't be any gaps in
	the array. Once we implement more flexible rollback segment
	management this may not hold. The assertion checks for that case. */
	ut_ad(trx_sys->rseg_array[0] != NULL);
	ut_ad(rseg_type == TRX_RSEG_TYPE_REDO
	      || trx_sys->rseg_array[1] != NULL);

	/* Slot-0 is always assigned to system-tablespace rseg. */
	ut_ad(trx_sys->rseg_array[0]->space == srv_sys_space.space_id());

	/* Slot-1 is always assigned to temp-tablespace rseg. */
	ut_ad(rseg_type == TRX_RSEG_TYPE_REDO
	      || trx_sys->rseg_array[1]->space == srv_tmp_space.space_id());

	trx_rseg_t* rseg = 0;

	switch (rseg_type) {
	case TRX_RSEG_TYPE_NONE:
		ut_error;

	case TRX_RSEG_TYPE_REDO:
		rseg = get_next_redo_rseg(max_undo_logs, n_tablespaces);
		break;

	case TRX_RSEG_TYPE_NOREDO:
		rseg = get_next_noredo_rseg(srv_tmp_undo_logs + 1);
		break;
	}

	return(rseg);
}

/****************************************************************//**
Assign a transaction temp-tablespace bounded rollback-segment. */

void
trx_assign_rseg(
/*============*/
	trx_t*		trx)		/*!< transaction that involves write
					to temp-table. */
{
	ut_a(trx->rsegs.m_noredo.rseg == 0);
	ut_a(!trx_is_autocommit_non_locking(trx));


	trx->rsegs.m_noredo.rseg = trx_assign_rseg_low(
		srv_undo_logs, srv_undo_tablespaces, TRX_RSEG_TYPE_NOREDO);

	if (trx->id == 0) {
		mutex_enter(&trx_sys->mutex);

		trx->id = trx_sys_get_new_trx_id();

		mutex_exit(&trx_sys->mutex);
	}

}

/****************************************************************//**
Starts a transaction. */
static
void
trx_start_low(
/*==========*/
	trx_t*	trx,		/*!< in: transaction */
	bool	read_write)	/*!< in: true if read-write transaction */
{
	ut_ad(trx->rsegs.m_redo.rseg == NULL);
	ut_ad(trx->rsegs.m_noredo.rseg == NULL);

	ut_ad(trx->start_file != 0);
	ut_ad(trx->start_line != 0);
	ut_ad(!trx->is_recovered);
	ut_ad(trx_state_eq(trx, TRX_STATE_NOT_STARTED));
	ut_ad(UT_LIST_GET_LEN(trx->lock.trx_locks) == 0);
	ut_ad(trx->roll_limit == 0);
	ut_ad(!trx->in_rollback);

	/* Check whether it is an AUTOCOMMIT SELECT */
	trx->auto_commit = thd_trx_is_auto_commit(trx->mysql_thd);

	trx->read_only =
		(!trx->ddl
		 && !trx->internal
		 && thd_trx_is_read_only(trx->mysql_thd))
		|| srv_read_only_mode;

	if (!trx->auto_commit) {
		++trx->will_lock;
	} else if (trx->will_lock == 0) {
		trx->read_only = true;
	}

	/* The initial value for trx->no: TRX_ID_MAX is used in
	read_view_open_now: */

	trx->no = TRX_ID_MAX;

	ut_a(ib_vector_is_empty(trx->autoinc_locks));
	ut_a(ib_vector_is_empty(trx->lock.table_locks));

	/* If this transaction came from trx_allocate_for_mysql(),
	trx->in_mysql_trx_list would hold. In that case, the trx->state
	change must be protected by the trx_sys->mutex, so that
	lock_print_info_all_transactions() will have a consistent view. */

	ut_ad(!trx->in_rw_trx_list);
	ut_ad(!trx->in_ro_trx_list);

	/* We tend to over assert and that complicates the code somewhat.
	e.g., the transaction state can be set earlier but we are forced to
	set it under the protection of the trx_sys_t::mutex because some
	trx list assertions are triggered unnecessarily. */

	/* By default all transactions are in the read-only list unless they
	are non-locking auto-commit read only transactions or background
	(internal) transactions. Note: Transactions marked explicitly as
	read only can write to temporary tables, we put those on the RO
	list too. */

	if (!trx->read_only
	    && (trx->mysql_thd == 0 || read_write || trx->ddl)) {

		trx->rsegs.m_redo.rseg = trx_assign_rseg_low(
			srv_undo_logs, srv_undo_tablespaces,
			TRX_RSEG_TYPE_REDO);

		/* Temporary rseg is assigned only if the transaction
		updates a temporary table */

		mutex_enter(&trx_sys->mutex);

		trx->id = trx_sys_get_new_trx_id();

		ut_ad(trx->rsegs.m_redo.rseg != 0
		      || srv_read_only_mode
		      || srv_force_recovery >= SRV_FORCE_NO_TRX_UNDO);

		UT_LIST_ADD_FIRST(trx_sys->rw_trx_list, trx);

		ut_d(trx->in_rw_trx_list = true);
		ut_d(trx_sys->rw_max_trx_id = trx->id);

		trx->state = TRX_STATE_ACTIVE;

		ut_ad(trx_sys_validate_trx_list());

		mutex_exit(&trx_sys->mutex);

	} else {
		trx->id = 0;

		if (!trx_is_autocommit_non_locking(trx)) {

			mutex_enter(&trx_sys->mutex);

			/* If this is a read-only transaction that is writing
			to a temporary table then it needs a transaction id
			to write to the temporary table. */

			if (read_write) {
				ut_ad(!srv_read_only_mode);
				trx->id = trx_sys_get_new_trx_id();
			}

			UT_LIST_ADD_FIRST(trx_sys->ro_trx_list, trx);

			trx->state = TRX_STATE_ACTIVE;

			ut_d(trx->in_ro_trx_list = true);
			ut_ad(trx_sys_validate_trx_list());

			mutex_exit(&trx_sys->mutex);
		} else {
			ut_ad(!read_write);
			trx->state = TRX_STATE_ACTIVE;
		}
	}

	trx->start_time = ut_time();

	MONITOR_INC(MONITOR_TRX_ACTIVE);
}

/****************************************************************//**
Set the transaction serialisation number.
Note: transaction serialisation number is pre-generated and set in trx->no. */
static
void
trx_serialisation_number_get(
/*=========================*/
	trx_t*		trx,			/*!< in/out: transaction */
	trx_undo_ptr_t*	redo_rseg_undo_ptr,	/*!< in/out: Set trx
						serialisation number in
						referred undo rseg. */
	trx_undo_ptr_t*	noredo_rseg_undo_ptr)	/*!< in/out: Set trx
						serialisation number in
						referred undo rseg. */
{
	trx_rseg_t*	redo_rseg = 0;
	trx_rseg_t*	noredo_rseg = 0;

	if (redo_rseg_undo_ptr != NULL) {
		ut_ad(mutex_own(&redo_rseg_undo_ptr->rseg->mutex));
		redo_rseg = redo_rseg_undo_ptr->rseg;
	}

	if (noredo_rseg_undo_ptr != NULL) {
		ut_ad(mutex_own(&noredo_rseg_undo_ptr->rseg->mutex));
		noredo_rseg = noredo_rseg_undo_ptr->rseg;
	}

	mutex_enter(&trx_sys->mutex);
	trx->no = trx_sys_get_new_trx_id();

	/* If the rollack segment is not empty then the
	new trx_t::no can't be less than any trx_t::no
	already in the rollback segment. User threads only
	produce events when a rollback segment is empty. */
	if ((redo_rseg != NULL && redo_rseg->last_page_no == FIL_NULL)
	    || (noredo_rseg != NULL && noredo_rseg->last_page_no == FIL_NULL)) {

		TrxUndoRsegs elem(trx->no);

		if (redo_rseg != NULL && redo_rseg->last_page_no == FIL_NULL) {
			elem.push_back(redo_rseg);
		}

		if (noredo_rseg != NULL &&
		    noredo_rseg->last_page_no == FIL_NULL) {
			elem.push_back(noredo_rseg);
		}

		mutex_enter(&purge_sys->pq_mutex);

		/* This is to reduce the pressure on the trx_sys_t::mutex
		though in reality it should make very little (read no)
		difference because this code path is only taken when the
		rbs is empty. */
		mutex_exit(&trx_sys->mutex);

		purge_sys->purge_queue->push(elem);

		mutex_exit(&purge_sys->pq_mutex);
	} else {
		mutex_exit(&trx_sys->mutex);
	}
}

/****************************************************************//**
Assign the transaction its history serialisation number and write the
update UNDO log record to the assigned rollback segment. */
static __attribute__((nonnull))
void
trx_write_serialisation_history(
/*============================*/
	trx_t*		trx,	/*!< in/out: transaction */
	mtr_t*		mtr)	/*!< in/out: mini-transaction */
{
	/* Change the undo log segment states from TRX_UNDO_ACTIVE to some
	other state: these modifications to the file data structure define
	the transaction as committed in the file based domain, at the
	serialization point of the log sequence number lsn obtained below. */

	/* We have to hold the rseg mutex because update log headers have
	to be put to the history list in the (serialisation) order of the
	UNDO trx number. This is required for the purge in-memory data
	structures too. */

	bool	own_redo_rseg_mutex = false;
	bool	own_noredo_rseg_mutex = false;

	/* Get rollback segment mutex. */
	if (trx->rsegs.m_redo.rseg != NULL && trx_is_redo_rseg_updated(trx)) {

		mutex_enter(&trx->rsegs.m_redo.rseg->mutex);
		own_redo_rseg_mutex = true;
	}

	if (trx->rsegs.m_noredo.rseg != NULL
	    && trx_is_noredo_rseg_updated(trx)) {

		mutex_enter(&trx->rsegs.m_noredo.rseg->mutex);
		own_noredo_rseg_mutex = true;
	}

	/* If transaction involves insert then truncate undo logs. */
	if (trx->rsegs.m_redo.insert_undo != NULL) {
		trx_undo_set_state_at_finish(
			trx->rsegs.m_redo.insert_undo, mtr);
	}

	if (trx->rsegs.m_noredo.insert_undo != NULL) {
		trx_undo_set_state_at_finish(
			trx->rsegs.m_noredo.insert_undo, mtr);
	}

	/* If transaction involves update then add rollback segments
	to purge queue. */
	if (trx->rsegs.m_redo.update_undo != NULL
	    || trx->rsegs.m_noredo.update_undo != NULL) {

		/* Assign the transaction serialisation number and add these
		rollback segments to purge trx-no sorted priority queue
		if this is the first UNDO log being written to assigned
		rollback segments. */

		trx_undo_ptr_t* redo_rseg_undo_ptr =
			trx->rsegs.m_redo.update_undo != NULL
			? &trx->rsegs.m_redo : NULL;

		trx_undo_ptr_t* noredo_rseg_undo_ptr =
			trx->rsegs.m_noredo.update_undo != NULL
			? &trx->rsegs.m_noredo : NULL;

		/* Will set trx->no and will add rseg to purge queue. */
		trx_serialisation_number_get(
			trx, redo_rseg_undo_ptr, noredo_rseg_undo_ptr);

		/* It is not necessary to obtain trx->undo_mutex here because
		only a single OS thread is allowed to do the transaction commit
		for this transaction. */
		if (trx->rsegs.m_redo.update_undo != NULL) {

			page_t*		undo_hdr_page;

			undo_hdr_page = trx_undo_set_state_at_finish(
				trx->rsegs.m_redo.update_undo, mtr);

			bool update_rseg_len =
				!(trx->rsegs.m_noredo.update_undo != NULL);

			trx_undo_update_cleanup(
				trx, &trx->rsegs.m_redo, undo_hdr_page,
				update_rseg_len, (update_rseg_len ? 1 : 0),
				mtr);
		}

		DBUG_EXECUTE_IF("ib_trx_crash_during_commit", DBUG_SUICIDE(););

		if (trx->rsegs.m_noredo.update_undo != NULL) {

			page_t*		undo_hdr_page;

			undo_hdr_page = trx_undo_set_state_at_finish(
				trx->rsegs.m_noredo.update_undo, mtr);

			ulint n_added_logs =
				(redo_rseg_undo_ptr != NULL) ? 2 : 1;

			trx_undo_update_cleanup(
				trx, &trx->rsegs.m_noredo, undo_hdr_page,
				true, n_added_logs, mtr);
		}
	}

	if (own_redo_rseg_mutex) {
		mutex_exit(&trx->rsegs.m_redo.rseg->mutex);
		own_redo_rseg_mutex = false;
	}

	if (own_noredo_rseg_mutex) {
		mutex_exit(&trx->rsegs.m_noredo.rseg->mutex);
		own_noredo_rseg_mutex = false;
	}

	MONITOR_INC(MONITOR_TRX_COMMIT_UNDO);

	/* Update the latest MySQL binlog name and offset info
	in trx sys header if MySQL binlogging is on or the database
	server is a MySQL replication slave */

	if (trx->mysql_log_file_name != NULL
	    && trx->mysql_log_file_name[0] != '\0') {

		trx_sys_update_mysql_binlog_offset(
			trx->mysql_log_file_name,
			trx->mysql_log_offset,
			TRX_SYS_MYSQL_LOG_INFO, mtr);

		trx->mysql_log_file_name = NULL;
	}
}

/********************************************************************
Finalize a transaction containing updates for a FTS table. */
static __attribute__((nonnull))
void
trx_finalize_for_fts_table(
/*=======================*/
	fts_trx_table_t*	ftt)	    /* in: FTS trx table */
{
	fts_t*		  fts = ftt->table->fts;
	fts_doc_ids_t*	  doc_ids = ftt->added_doc_ids;

	mutex_enter(&fts->bg_threads_mutex);

	if (fts->fts_status & BG_THREAD_STOP) {
		/* The table is about to be dropped, no use
		adding anything to its work queue. */

		mutex_exit(&fts->bg_threads_mutex);
	} else {
		mem_heap_t*     heap;
		mutex_exit(&fts->bg_threads_mutex);

		ut_a(fts->add_wq);

		heap = static_cast<mem_heap_t*>(doc_ids->self_heap->arg);

		ib_wqueue_add(fts->add_wq, doc_ids, heap);

		/* fts_trx_table_t no longer owns the list. */
		ftt->added_doc_ids = NULL;
	}
}

/******************************************************************//**
Finalize a transaction containing updates to FTS tables. */
static __attribute__((nonnull))
void
trx_finalize_for_fts(
/*=================*/
	trx_t*	trx,		/*!< in/out: transaction */
	bool	is_commit)	/*!< in: true if the transaction was
				committed, false if it was rolled back. */
{
	if (is_commit) {
		const ib_rbt_node_t*	node;
		ib_rbt_t*		tables;
		fts_savepoint_t*	savepoint;

		savepoint = static_cast<fts_savepoint_t*>(
			ib_vector_last(trx->fts_trx->savepoints));

		tables = savepoint->tables;

		for (node = rbt_first(tables);
		     node;
		     node = rbt_next(tables, node)) {
			fts_trx_table_t**	ftt;

			ftt = rbt_value(fts_trx_table_t*, node);

			if ((*ftt)->added_doc_ids) {
				trx_finalize_for_fts_table(*ftt);
			}
		}
	}

	fts_trx_free(trx->fts_trx);
	trx->fts_trx = NULL;
}

/**********************************************************************//**
If required, flushes the log to disk based on the value of
innodb_flush_log_at_trx_commit. */
static
void
trx_flush_log_if_needed_low(
/*========================*/
	lsn_t	lsn)	/*!< in: lsn up to which logs are to be
			flushed. */
{
	switch (srv_flush_log_at_trx_commit) {
	case 0:
		/* Do nothing */
		break;
	case 1:
		/* Write the log and optionally flush it to disk */
		log_write_up_to(lsn, LOG_WAIT_ONE_GROUP,
				srv_unix_file_flush_method != SRV_UNIX_NOSYNC);
		break;
	case 2:
		/* Write the log but do not flush it to disk */
		log_write_up_to(lsn, LOG_WAIT_ONE_GROUP, FALSE);

		break;
	default:
		ut_error;
	}
}

/**********************************************************************//**
If required, flushes the log to disk based on the value of
innodb_flush_log_at_trx_commit. */
static __attribute__((nonnull))
void
trx_flush_log_if_needed(
/*====================*/
	lsn_t	lsn,	/*!< in: lsn up to which logs are to be
			flushed. */
	trx_t*	trx)	/*!< in/out: transaction */
{
	trx->op_info = "flushing log";
	trx_flush_log_if_needed_low(lsn);
	trx->op_info = "";
}

/****************************************************************//**
Commits a transaction in memory. */
static __attribute__((nonnull))
void
trx_commit_in_memory(
/*=================*/
	trx_t*	trx,	/*!< in/out: transaction */
	lsn_t	lsn)	/*!< in: log sequence number of the mini-transaction
			commit of trx_write_serialisation_history(), or 0
			if the transaction did not modify anything */
{
	trx->must_flush_log_later = false;

	if (trx_is_autocommit_non_locking(trx)) {
		ut_ad(trx->read_only);
		ut_a(!trx->is_recovered);
		ut_ad(trx->rsegs.m_redo.rseg == NULL);
		ut_ad(!trx->in_ro_trx_list);
		ut_ad(!trx->in_rw_trx_list);

		/* Note: We are asserting without holding the lock mutex. But
		that is OK because this transaction is not waiting and cannot
		be rolled back and no new locks can (or should not) be added
		becuase it is flagged as a non-locking read-only transaction. */

		ut_a(UT_LIST_GET_LEN(trx->lock.trx_locks) == 0);

		/* This state change is not protected by any mutex, therefore
		there is an inherent race here around state transition during
		printouts. We ignore this race for the sake of efficiency.
		However, the trx_sys_t::mutex will protect the trx_t instance
		and it cannot be removed from the mysql_trx_list and freed
		without first acquiring the trx_sys_t::mutex. */

		ut_ad(trx_state_eq(trx, TRX_STATE_ACTIVE));

		trx->state = TRX_STATE_NOT_STARTED;

		read_view_remove(trx->read_view, false);

		MONITOR_INC(MONITOR_TRX_NL_RO_COMMIT);
	} else {
		lock_trx_release_locks(trx);

		/* Remove the transaction from the list of active
		transactions now that it no longer holds any user locks. */

		ut_ad(trx_state_eq(trx, TRX_STATE_COMMITTED_IN_MEMORY));

		mutex_enter(&trx_sys->mutex);

		assert_trx_in_list(trx);

		if (trx->read_only || trx->rsegs.m_redo.rseg == 0) {
			ut_ad(!trx->in_rw_trx_list);
			UT_LIST_REMOVE(trx_sys->ro_trx_list, trx);
			ut_d(trx->in_ro_trx_list = false);
			MONITOR_INC(MONITOR_TRX_RO_COMMIT);
		} else {
			UT_LIST_REMOVE(trx_sys->rw_trx_list, trx);
			ut_d(trx->in_rw_trx_list = false);
			MONITOR_INC(MONITOR_TRX_RW_COMMIT);
		}

		/* If this transaction came from trx_allocate_for_mysql(),
		trx->in_mysql_trx_list would hold. In that case, the
		trx->state change must be protected by trx_sys->mutex, so that
		lock_print_info_all_transactions() will have a consistent
		view. */

		trx->state = TRX_STATE_NOT_STARTED;

		/* We already own the trx_sys_t::mutex, by doing it here we
		avoid a potential context switch later. */
		read_view_remove(trx->read_view, true);

		ut_ad(trx_sys_validate_trx_list());

		mutex_exit(&trx_sys->mutex);
	}

	mem_heap_empty(trx->read_view_heap);
	trx->read_view = NULL;

	if (lsn) {
		if (trx->rsegs.m_redo.insert_undo != NULL
		    || trx->rsegs.m_noredo.insert_undo != NULL) {

			trx_undo_insert_cleanup(&trx->rsegs.m_redo);
			trx_undo_insert_cleanup(&trx->rsegs.m_noredo);
		}

		/* NOTE that we could possibly make a group commit more
		efficient here: call os_thread_yield here to allow also other
		trxs to come to commit! */

		/*-------------------------------------*/

		/* Depending on the my.cnf options, we may now write the log
		buffer to the log files, making the transaction durable if
		the OS does not crash. We may also flush the log files to
		disk, making the transaction durable also at an OS crash or a
		power outage.

		The idea in InnoDB's group commit is that a group of
		transactions gather behind a trx doing a physical disk write
		to log files, and when that physical write has been completed,
		one of those transactions does a write which commits the whole
		group. Note that this group commit will only bring benefit if
		there are > 2 users in the database. Then at least 2 users can
		gather behind one doing the physical log write to disk.

		If we are calling trx_commit() under prepare_commit_mutex, we
		will delay possible log write and flush to a separate function
		trx_commit_complete_for_mysql(), which is only called when the
		thread has released the mutex. This is to make the
		group commit algorithm to work. Otherwise, the prepare_commit
		mutex would serialize all commits and prevent a group of
		transactions from gathering. */

		if (trx->flush_log_later) {
			/* Do nothing yet */
			trx->must_flush_log_later = true;
		} else if (srv_flush_log_at_trx_commit == 0
			   || thd_requested_durability(trx->mysql_thd)
			   == HA_IGNORE_DURABILITY) {
			/* Do nothing */
		} else {
			trx_flush_log_if_needed(lsn, trx);
		}

		trx->commit_lsn = lsn;
	}

	/* undo_no is non-zero if we're doing the final commit. */
	bool			not_rollback = trx->undo_no != 0;
	/* Free all savepoints, starting from the first. */
	trx_named_savept_t*	savep = UT_LIST_GET_FIRST(trx->trx_savepoints);
	trx_roll_savepoints_free(trx, savep);

<<<<<<< HEAD
	trx->rsegs.m_redo.rseg = NULL;
	trx->rsegs.m_noredo.rseg = NULL;
	trx->undo_no = 0;
	trx->undo_rseg_space = 0;
	trx->last_sql_stat_start.least_undo_no = 0;

	trx->ddl = false;
	trx->internal = false;
#ifdef UNIV_DEBUG
	ut_ad(trx->start_file != 0);
	ut_ad(trx->start_line != 0);
	trx->start_file = 0;
	trx->start_line = 0;
#endif /* UNIV_DEBUG */

	trx->will_lock = 0;
	trx->read_only = false;
	trx->auto_commit = false;

	if (trx->fts_trx) {
		trx_finalize_for_fts(trx, not_rollback);
	}
=======
        if (trx->fts_trx) {
                trx_finalize_for_fts(trx, not_rollback);
        }
>>>>>>> b5e6c750

	trx_init(trx);

	assert_trx_is_free(trx);

	/* trx->in_mysql_trx_list would hold between
	trx_allocate_for_mysql() and trx_free_for_mysql(). It does not
	hold for recovered transactions or system transactions. */
}

/****************************************************************//**
Commits a transaction and a mini-transaction. */

void
trx_commit_low(
/*===========*/
	trx_t*	trx,	/*!< in/out: transaction */
	mtr_t*	mtr)	/*!< in/out: mini-transaction (will be committed),
			or NULL if trx made no modifications */
{
	lsn_t	lsn;

	assert_trx_nonlocking_or_in_list(trx);
	ut_ad(!trx_state_eq(trx, TRX_STATE_COMMITTED_IN_MEMORY));
	ut_ad(!mtr || mtr->state == MTR_ACTIVE);
	ut_ad(!mtr == !(trx_is_rseg_updated(trx)));

	/* undo_no is non-zero if we're doing the final commit. */
	if (trx->fts_trx && trx->undo_no != 0) {
		dberr_t	error;

		ut_a(!trx_is_autocommit_non_locking(trx));

		error = fts_commit(trx);

		/* FTS-FIXME: Temporarily tolerate DB_DUPLICATE_KEY
		instead of dying. This is a possible scenario if there
		is a crash between insert to DELETED table committing
		and transaction committing. The fix would be able to
		return error from this function */
		if (error != DB_SUCCESS && error != DB_DUPLICATE_KEY) {
			/* FTS-FIXME: once we can return values from this
			function, we should do so and signal an error
			instead of just dying. */

			ut_error;
		}
	}

	if (mtr) {
		trx_write_serialisation_history(trx, mtr);
		/* The following call commits the mini-transaction, making the
		whole transaction committed in the file-based world, at this
		log sequence number. The transaction becomes 'durable' when
		we write the log to disk, but in the logical sense the commit
		in the file-based data structures (undo logs etc.) happens
		here.

		NOTE that transaction numbers, which are assigned only to
		transactions with an update undo log, do not necessarily come
		in exactly the same order as commit lsn's, if the transactions
		have different rollback segments. To get exactly the same
		order we should hold the kernel mutex up to this point,
		adding to the contention of the kernel mutex. However, if
		a transaction T2 is able to see modifications made by
		a transaction T1, T2 will always get a bigger transaction
		number and a bigger commit lsn than T1. */

		/*--------------*/
		mtr_commit(mtr);

		DBUG_EXECUTE_IF("ib_crash_during_trx_commit_in_mem",
				if (trx->insert_undo != NULL
				    || trx->update_undo != NULL) {
					log_make_checkpoint_at(LSN_MAX, TRUE);
					DBUG_SUICIDE();
				});
		/*--------------*/
		lsn = mtr->end_lsn;
	} else {
		lsn = 0;
	}

	trx_commit_in_memory(trx, lsn);
}

/****************************************************************//**
Commits a transaction. */

void
trx_commit(
/*=======*/
	trx_t*	trx)	/*!< in/out: transaction */
{
	mtr_t	local_mtr;
	mtr_t*	mtr;

	if (trx_is_rseg_updated(trx)) {
		mtr = &local_mtr;
		mtr_start(mtr);
	} else {
		mtr = NULL;
	}

	trx_commit_low(trx, mtr);
}

/****************************************************************//**
Cleans up a transaction at database startup. The cleanup is needed if
the transaction already got to the middle of a commit when the database
crashed, and we cannot roll it back. */

void
trx_cleanup_at_db_startup(
/*======================*/
	trx_t*	trx)	/*!< in: transaction */
{
	ut_ad(trx->is_recovered);

	/* At db start-up there shouldn't be any active trx on temp-table
	that needs insert_cleanup as temp-table are not visible on
	restart and temporary rseg is re-created. */
	if (trx->rsegs.m_redo.insert_undo != NULL) {

		trx_undo_insert_cleanup(&trx->rsegs.m_redo);
	}

	trx->rsegs.m_redo.rseg = NULL;
	trx->undo_no = 0;
	trx->undo_rseg_space = 0;
	trx->last_sql_stat_start.least_undo_no = 0;

	mutex_enter(&trx_sys->mutex);

	ut_a(!trx->read_only);

	UT_LIST_REMOVE(trx_sys->rw_trx_list, trx);

	ut_d(trx->in_rw_trx_list = FALSE);

	mutex_exit(&trx_sys->mutex);

	/* Change the transaction state without mutex protection, now
	that it no longer is in the trx_list. Recovered transactions
	are never placed in the mysql_trx_list. */
	ut_ad(trx->is_recovered);
	ut_ad(!trx->in_ro_trx_list);
	ut_ad(!trx->in_rw_trx_list);
	ut_ad(!trx->in_mysql_trx_list);
	trx->state = TRX_STATE_NOT_STARTED;
}

/********************************************************************//**
Assigns a read view for a consistent read query. All the consistent reads
within the same transaction will get the same read view, which is created
when this function is first called for a new started transaction.
@return	consistent read view */

read_view_t*
trx_assign_read_view(
/*=================*/
	trx_t*	trx)	/*!< in: active transaction */
{
	ut_ad(trx->state == TRX_STATE_ACTIVE);

	if (srv_read_only_mode) {
		ut_ad(trx->read_view == 0);
		return(NULL);
	} else if (trx->read_view != NULL) {
		return(trx->read_view);
	}

	if (!trx->read_view) {
		trx->read_view = read_view_open_now(
			trx->id, trx->read_view_heap);
	}

	return(trx->read_view);
}

/****************************************************************//**
Prepares a transaction for commit/rollback. */

void
trx_commit_or_rollback_prepare(
/*===========================*/
	trx_t*	trx)		/*!< in/out: transaction */
{
	/* We are reading trx->state without holding trx_sys->mutex
	here, because the commit or rollback should be invoked for a
	running (or recovered prepared) transaction that is associated
	with the current thread. */

	switch (trx->state) {
	case TRX_STATE_NOT_STARTED:
		trx_start_low(trx, true);
		/* fall through */
	case TRX_STATE_ACTIVE:
	case TRX_STATE_PREPARED:
		/* If the trx is in a lock wait state, moves the waiting
		query thread to the suspended state */

		if (trx->lock.que_state == TRX_QUE_LOCK_WAIT) {

			ut_a(trx->lock.wait_thr != NULL);
			trx->lock.wait_thr->state = QUE_THR_SUSPENDED;
			trx->lock.wait_thr = NULL;

			trx->lock.que_state = TRX_QUE_RUNNING;
		}

		ut_a(trx->lock.n_active_thrs == 1);
		return;
	case TRX_STATE_COMMITTED_IN_MEMORY:
		break;
	}

	ut_error;
}

/*********************************************************************//**
Creates a commit command node struct.
@return	own: commit node struct */

commit_node_t*
trx_commit_node_create(
/*===================*/
	mem_heap_t*	heap)	/*!< in: mem heap where created */
{
	commit_node_t*	node;

	node = static_cast<commit_node_t*>(mem_heap_alloc(heap, sizeof(*node)));
	node->common.type  = QUE_NODE_COMMIT;
	node->state = COMMIT_NODE_SEND;

	return(node);
}

/***********************************************************//**
Performs an execution step for a commit type node in a query graph.
@return	query thread to run next, or NULL */

que_thr_t*
trx_commit_step(
/*============*/
	que_thr_t*	thr)	/*!< in: query thread */
{
	commit_node_t*	node;

	node = static_cast<commit_node_t*>(thr->run_node);

	ut_ad(que_node_get_type(node) == QUE_NODE_COMMIT);

	if (thr->prev_node == que_node_get_parent(node)) {
		node->state = COMMIT_NODE_SEND;
	}

	if (node->state == COMMIT_NODE_SEND) {
		trx_t*	trx;

		node->state = COMMIT_NODE_WAIT;

		trx = thr_get_trx(thr);

		ut_a(trx->lock.wait_thr == NULL);
		ut_a(trx->lock.que_state != TRX_QUE_LOCK_WAIT);

		trx_commit_or_rollback_prepare(trx);

		trx->lock.que_state = TRX_QUE_COMMITTING;

		trx_commit(trx);

		ut_ad(trx->lock.wait_thr == NULL);

		trx->lock.que_state = TRX_QUE_RUNNING;

		thr = NULL;
	} else {
		ut_ad(node->state == COMMIT_NODE_WAIT);

		node->state = COMMIT_NODE_SEND;

		thr->run_node = que_node_get_parent(node);
	}

	return(thr);
}

/**********************************************************************//**
Does the transaction commit for MySQL.
@return	DB_SUCCESS or error number */

dberr_t
trx_commit_for_mysql(
/*=================*/
	trx_t*	trx)	/*!< in/out: transaction */
{
	/* Because we do not do the commit by sending an Innobase
	sig to the transaction, we must here make sure that trx has been
	started. */

	switch (trx->state) {
	case TRX_STATE_NOT_STARTED:
		/* Update the info whether we should skip XA steps that eat
		CPU time.

		For the duration of the transaction trx->support_xa is
		not reread from thd so any changes in the value take
		effect in the next transaction. This is to avoid a
		scenario where some undo log records generated by a
		transaction contain XA information and other undo log
		records generated by the same transaction do not. */
		trx->support_xa = thd_supports_xa(trx->mysql_thd);

		ut_d(trx->start_file = __FILE__);
		ut_d(trx->start_line = __LINE__);

		trx_start_low(trx, true);
		/* fall through */
	case TRX_STATE_ACTIVE:
	case TRX_STATE_PREPARED:
		trx->op_info = "committing";
		trx_commit(trx);
		MONITOR_DEC(MONITOR_TRX_ACTIVE);
		trx->op_info = "";
		return(DB_SUCCESS);
	case TRX_STATE_COMMITTED_IN_MEMORY:
		break;
	}
	ut_error;
	return(DB_CORRUPTION);
}

/**********************************************************************//**
If required, flushes the log to disk if we called trx_commit_for_mysql()
with trx->flush_log_later == TRUE. */

void
trx_commit_complete_for_mysql(
/*==========================*/
	trx_t*	trx)	/*!< in/out: transaction */
{
	ut_a(trx);

	if (!trx->must_flush_log_later
	    || thd_requested_durability(trx->mysql_thd)
	       == HA_IGNORE_DURABILITY) {
		return;
	}

	trx_flush_log_if_needed(trx->commit_lsn, trx);

	trx->must_flush_log_later = false;
}

/**********************************************************************//**
Marks the latest SQL statement ended. */

void
trx_mark_sql_stat_end(
/*==================*/
	trx_t*	trx)	/*!< in: trx handle */
{
	ut_a(trx);

	switch (trx->state) {
	case TRX_STATE_PREPARED:
	case TRX_STATE_COMMITTED_IN_MEMORY:
		break;
	case TRX_STATE_NOT_STARTED:
		trx->undo_no = 0;
		trx->undo_rseg_space = 0;
		/* fall through */
	case TRX_STATE_ACTIVE:
		trx->last_sql_stat_start.least_undo_no = trx->undo_no;

		if (trx->fts_trx) {
			fts_savepoint_laststmt_refresh(trx);
		}

		return;
	}

	ut_error;
}

/**********************************************************************//**
Prints info about a transaction.
Caller must hold trx_sys->mutex. */

void
trx_print_low(
/*==========*/
	FILE*		f,
			/*!< in: output stream */
	const trx_t*	trx,
			/*!< in: transaction */
	ulint		max_query_len,
			/*!< in: max query length to print,
			or 0 to use the default max length */
	ulint		n_rec_locks,
			/*!< in: lock_number_of_rows_locked(&trx->lock) */
	ulint		n_trx_locks,
			/*!< in: length of trx->lock.trx_locks */
	ulint		heap_size)
			/*!< in: mem_heap_get_size(trx->lock.lock_heap) */
{
	ibool		newline;
	const char*	op_info;

	ut_ad(mutex_own(&trx_sys->mutex));

	fprintf(f, "TRANSACTION " TRX_ID_FMT, trx->id);

	/* trx->state cannot change from or to NOT_STARTED while we
	are holding the trx_sys->mutex. It may change from ACTIVE to
	PREPARED or COMMITTED. */
	switch (trx->state) {
	case TRX_STATE_NOT_STARTED:
		fputs(", not started", f);
		goto state_ok;
	case TRX_STATE_ACTIVE:
		fprintf(f, ", ACTIVE %lu sec",
			(ulong) difftime(time(NULL), trx->start_time));
		goto state_ok;
	case TRX_STATE_PREPARED:
		fprintf(f, ", ACTIVE (PREPARED) %lu sec",
			(ulong) difftime(time(NULL), trx->start_time));
		goto state_ok;
	case TRX_STATE_COMMITTED_IN_MEMORY:
		fputs(", COMMITTED IN MEMORY", f);
		goto state_ok;
	}
	fprintf(f, ", state %lu", (ulong) trx->state);
	ut_ad(0);
state_ok:

	/* prevent a race condition */
	op_info = trx->op_info;

	if (*op_info) {
		putc(' ', f);
		fputs(op_info, f);
	}

	if (trx->is_recovered) {
		fputs(" recovered trx", f);
	}

	if (trx->declared_to_be_inside_innodb) {
		fprintf(f, ", thread declared inside InnoDB %lu",
			(ulong) trx->n_tickets_to_enter_innodb);
	}

	putc('\n', f);

	if (trx->n_mysql_tables_in_use > 0 || trx->mysql_n_tables_locked > 0) {
		fprintf(f, "mysql tables in use %lu, locked %lu\n",
			(ulong) trx->n_mysql_tables_in_use,
			(ulong) trx->mysql_n_tables_locked);
	}

	newline = TRUE;

	/* trx->lock.que_state of an ACTIVE transaction may change
	while we are not holding trx->mutex. We perform a dirty read
	for performance reasons. */

	switch (trx->lock.que_state) {
	case TRX_QUE_RUNNING:
		newline = FALSE; break;
	case TRX_QUE_LOCK_WAIT:
		fputs("LOCK WAIT ", f); break;
	case TRX_QUE_ROLLING_BACK:
		fputs("ROLLING BACK ", f); break;
	case TRX_QUE_COMMITTING:
		fputs("COMMITTING ", f); break;
	default:
		fprintf(f, "que state %lu ", (ulong) trx->lock.que_state);
	}

	if (n_trx_locks > 0 || heap_size > 400) {
		newline = TRUE;

		fprintf(f, "%lu lock struct(s), heap size %lu,"
			" %lu row lock(s)",
			(ulong) n_trx_locks,
			(ulong) heap_size,
			(ulong) n_rec_locks);
	}

	if (trx->has_search_latch) {
		newline = TRUE;
		fputs(", holds adaptive hash latch", f);
	}

	if (trx->undo_no != 0) {
		newline = TRUE;
		fprintf(f, ", undo log entries "TRX_ID_FMT, trx->undo_no);
	}

	if (newline) {
		putc('\n', f);
	}

	if (trx->mysql_thd != NULL) {
		innobase_mysql_print_thd(f, trx->mysql_thd, max_query_len);
	}
}

/**********************************************************************//**
Prints info about a transaction.
The caller must hold lock_sys->mutex and trx_sys->mutex.
When possible, use trx_print() instead. */

void
trx_print_latched(
/*==============*/
	FILE*		f,		/*!< in: output stream */
	const trx_t*	trx,		/*!< in: transaction */
	ulint		max_query_len)	/*!< in: max query length to print,
					or 0 to use the default max length */
{
	ut_ad(lock_mutex_own());
	ut_ad(mutex_own(&trx_sys->mutex));

	trx_print_low(f, trx, max_query_len,
		      lock_number_of_rows_locked(&trx->lock),
		      UT_LIST_GET_LEN(trx->lock.trx_locks),
		      mem_heap_get_size(trx->lock.lock_heap));
}

/**********************************************************************//**
Prints info about a transaction.
Acquires and releases lock_sys->mutex and trx_sys->mutex. */

void
trx_print(
/*======*/
	FILE*		f,		/*!< in: output stream */
	const trx_t*	trx,		/*!< in: transaction */
	ulint		max_query_len)	/*!< in: max query length to print,
					or 0 to use the default max length */
{
	ulint	n_rec_locks;
	ulint	n_trx_locks;
	ulint	heap_size;

	lock_mutex_enter();
	n_rec_locks = lock_number_of_rows_locked(&trx->lock);
	n_trx_locks = UT_LIST_GET_LEN(trx->lock.trx_locks);
	heap_size = mem_heap_get_size(trx->lock.lock_heap);
	lock_mutex_exit();

	mutex_enter(&trx_sys->mutex);
	trx_print_low(f, trx, max_query_len,
		      n_rec_locks, n_trx_locks, heap_size);
	mutex_exit(&trx_sys->mutex);
}

#ifdef UNIV_DEBUG
/**********************************************************************//**
Asserts that a transaction has been started.
The caller must hold trx_sys->mutex.
@return TRUE if started */

ibool
trx_assert_started(
/*===============*/
	const trx_t*	trx)	/*!< in: transaction */
{
	ut_ad(mutex_own(&trx_sys->mutex));

	/* Non-locking autocommits should not hold any locks and this
	function is only called from the locking code. */
	assert_trx_in_list(trx);

	/* trx->state can change from or to NOT_STARTED while we are holding
	trx_sys->mutex for non-locking autocommit selects but not for other
	types of transactions. It may change from ACTIVE to PREPARED. Unless
	we are holding lock_sys->mutex, it may also change to COMMITTED. */

	switch (trx->state) {
	case TRX_STATE_PREPARED:
		return(TRUE);

	case TRX_STATE_ACTIVE:
	case TRX_STATE_COMMITTED_IN_MEMORY:
		return(TRUE);

	case TRX_STATE_NOT_STARTED:
		break;
	}

	ut_error;
	return(FALSE);
}
#endif /* UNIV_DEBUG */

/*******************************************************************//**
Compares the "weight" (or size) of two transactions. Transactions that
have edited non-transactional tables are considered heavier than ones
that have not.
@return	TRUE if weight(a) >= weight(b) */

ibool
trx_weight_ge(
/*==========*/
	const trx_t*	a,	/*!< in: the first transaction to be compared */
	const trx_t*	b)	/*!< in: the second transaction to be compared */
{
	ibool	a_notrans_edit;
	ibool	b_notrans_edit;

	/* If mysql_thd is NULL for a transaction we assume that it has
	not edited non-transactional tables. */

	a_notrans_edit = a->mysql_thd != NULL
		&& thd_has_edited_nontrans_tables(a->mysql_thd);

	b_notrans_edit = b->mysql_thd != NULL
		&& thd_has_edited_nontrans_tables(b->mysql_thd);

	if (a_notrans_edit != b_notrans_edit) {

		return(a_notrans_edit);
	}

	/* Either both had edited non-transactional tables or both had
	not, we fall back to comparing the number of altered/locked
	rows. */

	return(TRX_WEIGHT(a) >= TRX_WEIGHT(b));
}

/****************************************************************//**
Prepares a transaction for given rollback segment.
@return lsn_t: lsn assigned for commit of scheduled rollback segment */
static
lsn_t
trx_prepare_low(
/*============*/
	trx_t*		trx,		/*!< in/out: transaction */
	trx_undo_ptr_t*	undo_ptr,	/*!< in/out: pointer to rollback
					segment scheduled for prepare. */
	bool		noredo_logging)	/*!< in: turn-off redo logging. */
{
	trx_rseg_t*	rseg;
	mtr_t		mtr;
	lsn_t		lsn = 0;

	rseg = undo_ptr->rseg;

	if (undo_ptr->insert_undo != NULL || undo_ptr->update_undo != NULL) {

		mtr_start(&mtr);
		if (noredo_logging) {
			mtr_set_log_mode(&mtr, MTR_LOG_NO_REDO);
		}

		/* Change the undo log segment states from TRX_UNDO_ACTIVE to
		TRX_UNDO_PREPARED: these modifications to the file data
		structure define the transaction as prepared in the file-based
		world, at the serialization point of lsn. */

		mutex_enter(&rseg->mutex);

		if (undo_ptr->insert_undo != NULL) {

			/* It is not necessary to obtain trx->undo_mutex here
			because only a single OS thread is allowed to do the
			transaction prepare for this transaction. */
			trx_undo_set_state_at_prepare(
				trx, undo_ptr->insert_undo, &mtr);
		}

		if (undo_ptr->update_undo != NULL) {
			trx_undo_set_state_at_prepare(
				trx, undo_ptr->update_undo, &mtr);
		}

		mutex_exit(&rseg->mutex);

		/*--------------*/
		/* This mtr commit makes the transaction prepared in
		file-based world. */
		mtr_commit(&mtr);
		/*--------------*/
		lsn = mtr.end_lsn;
		ut_ad(lsn);
	}

	return(lsn);
}

/****************************************************************//**
Prepares a transaction. */
static
void
trx_prepare(
/*========*/
	trx_t*	trx)	/*!< in/out: transaction */
{
	lsn_t	lsn = 0;

	/* Only fresh user transactions can be prepared.
	Recovered transactions cannot. */
	ut_a(!trx->is_recovered);

	if (trx->rsegs.m_redo.rseg != NULL && trx_is_redo_rseg_updated(trx)) {

		lsn = trx_prepare_low(trx, &trx->rsegs.m_redo, false);
	}

	DBUG_EXECUTE_IF("ib_trx_crash_during_xa_prepare_step", DBUG_SUICIDE(););

	if (trx->rsegs.m_noredo.rseg != NULL &&
	    trx_is_noredo_rseg_updated(trx)) {

		lsn_t noredo_lsn = trx_prepare_low(
			trx, &trx->rsegs.m_noredo, true);
		ut_ad(lsn <= noredo_lsn);
		lsn = noredo_lsn;
	}

	/*--------------------------------------*/
	ut_a(trx->state == TRX_STATE_ACTIVE);
	mutex_enter(&trx_sys->mutex);
	trx->state = TRX_STATE_PREPARED;
	trx_sys->n_prepared_trx++;
	mutex_exit(&trx_sys->mutex);
	/*--------------------------------------*/

	if (lsn) {
		/* Depending on the my.cnf options, we may now write the log
		buffer to the log files, making the prepared state of the
		transaction durable if the OS does not crash. We may also
		flush the log files to disk, making the prepared state of the
		transaction durable also at an OS crash or a power outage.

		The idea in InnoDB's group prepare is that a group of
		transactions gather behind a trx doing a physical disk write
		to log files, and when that physical write has been completed,
		one of those transactions does a write which prepares the whole
		group. Note that this group prepare will only bring benefit if
		there are > 2 users in the database. Then at least 2 users can
		gather behind one doing the physical log write to disk.

		TODO: find out if MySQL holds some mutex when calling this.
		That would spoil our group prepare algorithm. */

		trx_flush_log_if_needed(lsn, trx);
	}
}

/**********************************************************************//**
Does the transaction prepare for MySQL. */

void
trx_prepare_for_mysql(
/*==================*/
	trx_t*	trx)		/*!< in/out: trx handle */
{
	trx_start_if_not_started_xa(trx, false);

	trx->op_info = "preparing";

	trx_prepare(trx);

	trx->op_info = "";
}

/**********************************************************************//**
This function is used to find number of prepared transactions and
their transaction objects for a recovery.
@return	number of prepared transactions stored in xid_list */

int
trx_recover_for_mysql(
/*==================*/
	XID*	xid_list,	/*!< in/out: prepared transactions */
	ulint	len)		/*!< in: number of slots in xid_list */
{
	const trx_t*	trx;
	ulint		count = 0;

	ut_ad(xid_list);
	ut_ad(len);

	/* We should set those transactions which are in the prepared state
	to the xid_list */

	mutex_enter(&trx_sys->mutex);

	for (trx = UT_LIST_GET_FIRST(trx_sys->rw_trx_list);
	     trx != NULL;
	     trx = UT_LIST_GET_NEXT(trx_list, trx)) {

		assert_trx_in_rw_list(trx);

		/* The state of a read-write transaction cannot change
		from or to NOT_STARTED while we are holding the
		trx_sys->mutex. It may change to PREPARED, but not if
		trx->is_recovered. It may also change to COMMITTED. */
		if (trx_state_eq(trx, TRX_STATE_PREPARED)) {
			xid_list[count] = *trx->xid;

			if (count == 0) {
				ut_print_timestamp(stderr);
				fprintf(stderr,
					"  InnoDB: Starting recovery for"
					" XA transactions...\n");
			}

			ut_print_timestamp(stderr);
			fprintf(stderr,
				"  InnoDB: Transaction " TRX_ID_FMT " in"
				" prepared state after recovery\n",
				trx->id);

			ut_print_timestamp(stderr);
			fprintf(stderr,
				"  InnoDB: Transaction contains changes"
				" to "TRX_ID_FMT" rows\n",
				trx->undo_no);

			count++;

			if (count == len) {
				break;
			}
		}
	}

	mutex_exit(&trx_sys->mutex);

	if (count > 0){
		ut_print_timestamp(stderr);
		fprintf(stderr,
			"  InnoDB: %d transactions in prepared state"
			" after recovery\n",
			int (count));
	}

	return(int (count));
}

/*******************************************************************//**
This function is used to find one X/Open XA distributed transaction
which is in the prepared state
@return	trx on match, the trx->xid will be invalidated;
note that the trx may have been committed, unless the caller is
holding lock_sys->mutex */
static __attribute__((nonnull, warn_unused_result))
trx_t*
trx_get_trx_by_xid_low(
/*===================*/
	const XID*	xid)		/*!< in: X/Open XA transaction
					identifier */
{
	trx_t*		trx;

	ut_ad(mutex_own(&trx_sys->mutex));

	for (trx = UT_LIST_GET_FIRST(trx_sys->rw_trx_list);
	     trx != NULL;
	     trx = UT_LIST_GET_NEXT(trx_list, trx)) {

		assert_trx_in_rw_list(trx);

		/* Compare two X/Open XA transaction id's: their
		length should be the same and binary comparison
		of gtrid_length+bqual_length bytes should be
		the same */

		if (trx->is_recovered
		    && trx_state_eq(trx, TRX_STATE_PREPARED)
		    && xid->gtrid_length == trx->xid->gtrid_length
		    && xid->bqual_length == trx->xid->bqual_length
		    && memcmp(xid->data, trx->xid->data,
			      xid->gtrid_length + xid->bqual_length) == 0) {

			/* Invalidate the XID, so that subsequent calls
			will not find it. */
			memset(trx->xid, 0, sizeof(*trx->xid));
			trx->xid->formatID = -1;
			break;
		}
	}

	return(trx);
}

/*******************************************************************//**
This function is used to find one X/Open XA distributed transaction
which is in the prepared state
@return	trx or NULL; on match, the trx->xid will be invalidated;
note that the trx may have been committed, unless the caller is
holding lock_sys->mutex */

trx_t*
trx_get_trx_by_xid(
/*===============*/
	const XID*	xid)	/*!< in: X/Open XA transaction identifier */
{
	trx_t*	trx;

	if (xid == NULL) {

		return(NULL);
	}

	mutex_enter(&trx_sys->mutex);

	/* Recovered/Resurrected transactions are always only on the
	trx_sys_t::rw_trx_list. */
	trx = trx_get_trx_by_xid_low(xid);

	mutex_exit(&trx_sys->mutex);

	return(trx);
}

/*************************************************************//**
Starts the transaction if it is not yet started. */

void
trx_start_if_not_started_xa_low(
/*============================*/
	trx_t*	trx,		/*!< in/out: transaction */
	bool	read_write)	/*!< in: true if read write transaction */
{
	switch (trx->state) {
	case TRX_STATE_NOT_STARTED:

		/* Update the info whether we should skip XA steps
		that eat CPU time.

		For the duration of the transaction trx->support_xa is
		not reread from thd so any changes in the value take
		effect in the next transaction. This is to avoid a
		scenario where some undo generated by a transaction,
		has XA stuff, and other undo, generated by the same
		transaction, doesn't. */
		trx->support_xa = thd_supports_xa(trx->mysql_thd);

		trx_start_low(trx, read_write);
		return;

	case TRX_STATE_ACTIVE:
		if (trx->id == 0 && read_write) {
			/* If the transaction is tagged as read-only then
			it can only write to temp tables and for such
			transactions we don't want to move them to the
			trx_sys_t::rw_trx_list. */
			if (!trx->read_only) {
				trx_set_rw_mode(trx);
			} else if (trx->read_only && !srv_read_only_mode) {
				trx_assign_rseg(trx);
			}
		}
		return;
	case TRX_STATE_PREPARED:
	case TRX_STATE_COMMITTED_IN_MEMORY:
		break;
	}

	ut_error;
}

/*************************************************************//**
Starts the transaction if it is not yet started. */

void
trx_start_if_not_started_low(
/*==========================*/
	trx_t*	trx,		/*!< in: transaction */
	bool	read_write)	/*!< in: true if read write transaction */
{
	switch (trx->state) {
	case TRX_STATE_NOT_STARTED:
		trx_start_low(trx, read_write);
		return;
	case TRX_STATE_ACTIVE:
		if (read_write && trx->id == 0 && !trx->read_only) {
			trx_set_rw_mode(trx);
		}
		return;
	case TRX_STATE_PREPARED:
	case TRX_STATE_COMMITTED_IN_MEMORY:
		break;
	}

	ut_error;
}

/*************************************************************//**
Starts a transaction for internal processing. */

void
trx_start_internal_low(
/*===================*/
	trx_t*	trx)		/*!< in/out: transaction */
{
	/* Ensure it is not flagged as an auto-commit-non-locking
	transaction. */

	trx->will_lock = 1;

	trx->internal = true;

	trx_start_low(trx, true);
}

/*************************************************************//**
Starts the transaction for a DDL operation. */

void
trx_start_for_ddl_low(
/*==================*/
	trx_t*		trx,	/*!< in/out: transaction */
	trx_dict_op_t	op)	/*!< in: dictionary operation type */
{
	switch (trx->state) {
	case TRX_STATE_NOT_STARTED:
		/* Flag this transaction as a dictionary operation, so that
		the data dictionary will be locked in crash recovery. */

		trx_set_dict_operation(trx, op);

		/* Ensure it is not flagged as an auto-commit-non-locking
		transation. */
		trx->will_lock = 1;

		trx->ddl= true;

		trx_start_internal_low(trx);
		return;

	case TRX_STATE_ACTIVE:
		/* We have this start if not started idiom, therefore we
		can't add stronger checks here. */
		trx->ddl = true;

		ut_ad(trx->dict_operation != TRX_DICT_OP_NONE);
		ut_ad(trx->will_lock > 0);
		return;
	case TRX_STATE_PREPARED:
	case TRX_STATE_COMMITTED_IN_MEMORY:
		break;
	}

	ut_error;
}

/*************************************************************//**
Set the transaction as a read-write transaction if it is not already
tagged as such. Read-only transactions that are writing to temporary
tables are assigned an ID and a rollback segment but are not added
to the trx read-write list because their updates should not be visible
to other transactions and therefore their changes can be ignored by
by MVCC. */

void
trx_set_rw_mode(
/*============*/
	trx_t*		trx)		/*!< in/out: transaction that is RW */
{
	ut_a(trx->rsegs.m_redo.rseg == 0);
	ut_ad(trx->in_ro_trx_list);
	ut_ad(!trx->in_rw_trx_list);
	ut_ad(!trx_is_autocommit_non_locking(trx));

	if (srv_force_recovery >= SRV_FORCE_NO_TRX_UNDO) {
		return;
	}

	mutex_enter(&trx_sys->mutex);

	/* From a correctness point of view this can be done
	outside the trx_sys->mutex. However, we have some
	debug assertions that rely on the invariant that if
	!read-only and rseg != 0 then the transaction should be
	on the on the rw-trx-list. It is not an expensive
	function therefore it should do little harm in lumping
	it here for the non-debug case. It can always be moved
	out and the code #ifdefed to handle both variations. */

	trx->rsegs.m_redo.rseg = trx_assign_rseg_low(
		srv_undo_logs, srv_undo_tablespaces, TRX_RSEG_TYPE_REDO);
	ut_a(trx->rsegs.m_redo.rseg != 0);

	ut_a(trx->id == 0);
	trx->id = trx_sys_get_new_trx_id();

	/* So that we can see our own changes. */
	if (trx->read_view != 0) {
		ut_ad(trx->read_view->creator_trx_id == 0);
		trx->read_view->creator_trx_id = trx->id;
	}

	ut_ad(trx->in_ro_trx_list == true);

	if (!trx->read_only) {
		UT_LIST_REMOVE(trx_sys->ro_trx_list, trx);

		ut_d(trx->in_ro_trx_list = false);

		trx_list_rw_insert_ordered(trx);
	}

	mutex_exit(&trx_sys->mutex);
}<|MERGE_RESOLUTION|>--- conflicted
+++ resolved
@@ -41,20 +41,16 @@
 #include "srv0srv.h"
 #include "srv0start.h"
 #include "trx0purge.h"
-<<<<<<< HEAD
-#include "srv0mon.h"
-#include "ut0vec.h"
-#include "srv0space.h"
-=======
 #include "trx0rec.h"
 #include "trx0roll.h"
 #include "trx0rseg.h"
 #include "trx0undo.h"
 #include "trx0xa.h"
 #include "usr0sess.h"
->>>>>>> b5e6c750
 #include "ut0pool.h"
 #include "ut0vec.h"
+#include "srv0space.h"
+#include "ut0pool.h"
 
 #include <set>
 
@@ -137,7 +133,9 @@
 
 	trx->undo_no = 0;
 
-	trx->rseg = NULL;
+	trx->rsegs.m_redo.rseg = NULL;
+
+	trx->rsegs.m_noredo.rseg = NULL;
 
 	trx->read_only = false;
 
@@ -482,13 +480,6 @@
 		putc('\n', stderr);
 	}
 
-<<<<<<< HEAD
-	ut_a(trx->state == TRX_STATE_NOT_STARTED);
-	ut_a(!trx_is_rseg_updated(trx));
-	ut_a(trx->read_view == NULL);
-
-=======
->>>>>>> b5e6c750
 	trx->dict_operation = TRX_DICT_OP_NONE;
 	assert_trx_is_inactive(trx);
 
@@ -1717,34 +1708,9 @@
 	trx_named_savept_t*	savep = UT_LIST_GET_FIRST(trx->trx_savepoints);
 	trx_roll_savepoints_free(trx, savep);
 
-<<<<<<< HEAD
-	trx->rsegs.m_redo.rseg = NULL;
-	trx->rsegs.m_noredo.rseg = NULL;
-	trx->undo_no = 0;
-	trx->undo_rseg_space = 0;
-	trx->last_sql_stat_start.least_undo_no = 0;
-
-	trx->ddl = false;
-	trx->internal = false;
-#ifdef UNIV_DEBUG
-	ut_ad(trx->start_file != 0);
-	ut_ad(trx->start_line != 0);
-	trx->start_file = 0;
-	trx->start_line = 0;
-#endif /* UNIV_DEBUG */
-
-	trx->will_lock = 0;
-	trx->read_only = false;
-	trx->auto_commit = false;
-
-	if (trx->fts_trx) {
-		trx_finalize_for_fts(trx, not_rollback);
-	}
-=======
         if (trx->fts_trx) {
                 trx_finalize_for_fts(trx, not_rollback);
         }
->>>>>>> b5e6c750
 
 	trx_init(trx);
 
@@ -1817,8 +1783,7 @@
 		mtr_commit(mtr);
 
 		DBUG_EXECUTE_IF("ib_crash_during_trx_commit_in_mem",
-				if (trx->insert_undo != NULL
-				    || trx->update_undo != NULL) {
+				if (trx_is_rseg_updated(trx)) {
 					log_make_checkpoint_at(LSN_MAX, TRUE);
 					DBUG_SUICIDE();
 				});
