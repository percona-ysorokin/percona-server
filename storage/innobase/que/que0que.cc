--- conflicted
+++ resolved
@@ -187,10 +187,8 @@
  the wait state of a query thread waiting for a lock or a stored procedure
  completion.
  @return the query thread that needs to be released. */
-<<<<<<< HEAD
-que_thr_t *que_thr_end_lock_wait(
-    trx_t *trx) /*!< in: transaction with que_state in
-                QUE_THR_LOCK_WAIT */
+que_thr_t *que_thr_end_lock_wait(trx_t *trx) /*!< in: transaction with que_state
+                                             in QUE_THR_LOCK_WAIT */
 {
   que_thr_t *thr;
   ibool was_active;
@@ -211,28 +209,6 @@
   que_thr_move_to_run_state(thr);
 
   trx->stats.stop_lock_wait(*trx);
-=======
-que_thr_t *que_thr_end_lock_wait(trx_t *trx) /*!< in: transaction with que_state
-                                             in QUE_THR_LOCK_WAIT */
-{
-  que_thr_t *thr;
-  ibool was_active;
-
-  ut_ad(lock_mutex_own());
-  ut_ad(trx_mutex_own(trx));
-
-  thr = trx->lock.wait_thr;
-
-  ut_ad(thr != NULL);
-
-  ut_ad(trx->lock.que_state == TRX_QUE_LOCK_WAIT);
-  /* In MySQL this is the only possible state here */
-  ut_a(thr->state == QUE_THR_LOCK_WAIT);
-
-  was_active = thr->is_active;
-
-  que_thr_move_to_run_state(thr);
->>>>>>> 4869291f
 
   trx->lock.que_state = TRX_QUE_RUNNING;
 
@@ -534,20 +510,11 @@
 }
 
 /** Frees a query graph. */
-<<<<<<< HEAD
-void que_graph_free(
-    que_t *graph) /*!< in: query graph; we assume that the memory
-                  heap where this graph was created is private
-                  to this graph: if not, then use
-                  que_graph_free_recursive and free the heap
-                  afterwards! */
-=======
 void que_graph_free(que_t *graph) /*!< in: query graph; we assume that the
                                   memory heap where this graph was created is
                                   private to this graph: if not, then use
                                   que_graph_free_recursive and free the heap
                                   afterwards! */
->>>>>>> 4869291f
 {
   ut_ad(graph);
   ut_ad(!mutex_own(&dict_sys->mutex));
