/*****************************************************************************

Copyright (c) 1996, 2010, Innobase Oy. All Rights Reserved.

This program is free software; you can redistribute it and/or modify it under
the terms of the GNU General Public License as published by the Free Software
Foundation; version 2 of the License.

This program is distributed in the hope that it will be useful, but WITHOUT
ANY WARRANTY; without even the implied warranty of MERCHANTABILITY or FITNESS
FOR A PARTICULAR PURPOSE. See the GNU General Public License for more details.

You should have received a copy of the GNU General Public License along with
this program; if not, write to the Free Software Foundation, Inc., 59 Temple
Place, Suite 330, Boston, MA 02111-1307 USA

*****************************************************************************/

/******************************************************************//**
@file dict/dict0dict.c
Data dictionary system

Created 1/8/1996 Heikki Tuuri
***********************************************************************/

#include "dict0dict.h"

#ifdef UNIV_NONINL
#include "dict0dict.ic"
#endif

/** dummy index for ROW_FORMAT=REDUNDANT supremum and infimum records */
UNIV_INTERN dict_index_t*	dict_ind_redundant;
/** dummy index for ROW_FORMAT=COMPACT supremum and infimum records */
UNIV_INTERN dict_index_t*	dict_ind_compact;

#ifndef UNIV_HOTBACKUP
#include "buf0buf.h"
#include "data0type.h"
#include "mach0data.h"
#include "dict0boot.h"
#include "dict0mem.h"
#include "dict0crea.h"
#include "dict0stats.h"
#include "trx0undo.h"
#include "btr0btr.h"
#include "btr0cur.h"
#include "btr0sea.h"
#include "page0zip.h"
#include "page0page.h"
#include "pars0pars.h"
#include "pars0sym.h"
#include "que0que.h"
#include "rem0cmp.h"
#include "row0merge.h"
#include "m_ctype.h" /* my_isspace() */
#include "ha_prototypes.h" /* innobase_strcasecmp() */

#include <ctype.h>

/** the dictionary system */
UNIV_INTERN dict_sys_t*	dict_sys	= NULL;

/** @brief the data dictionary rw-latch protecting dict_sys

table create, drop, etc. reserve this in X-mode; implicit or
backround operations purge, rollback, foreign key checks reserve this
in S-mode; we cannot trust that MySQL protects implicit or background
operations a table drop since MySQL does not know of them; therefore
we need this; NOTE: a transaction which reserves this must keep book
on the mode in trx_struct::dict_operation_lock_mode */
UNIV_INTERN rw_lock_t	dict_operation_lock;

/* Keys to register rwlocks and mutexes with performance schema */
#ifdef UNIV_PFS_RWLOCK
UNIV_INTERN mysql_pfs_key_t	dict_operation_lock_key;
UNIV_INTERN mysql_pfs_key_t	index_tree_rw_lock_key;
#endif /* UNIV_PFS_RWLOCK */

#ifdef UNIV_PFS_MUTEX
UNIV_INTERN mysql_pfs_key_t	dict_sys_mutex_key;
UNIV_INTERN mysql_pfs_key_t	dict_foreign_err_mutex_key;
#endif /* UNIV_PFS_MUTEX */

#define	DICT_HEAP_SIZE		100	/*!< initial memory heap size when
					creating a table or index object */
#define DICT_POOL_PER_TABLE_HASH 512	/*!< buffer pool max size per table
					hash table fixed size in bytes */
#define DICT_POOL_PER_VARYING	4	/*!< buffer pool max size per data
					dictionary varying size in bytes */

/** Identifies generated InnoDB foreign key names */
static char	dict_ibfk[] = "_ibfk_";

/** array of mutexes protecting dict_index_t::stat_n_diff_key_vals[] */
#define DICT_INDEX_STAT_MUTEX_SIZE	32
mutex_t	dict_index_stat_mutex[DICT_INDEX_STAT_MUTEX_SIZE];

/*******************************************************************//**
Tries to find column names for the index and sets the col field of the
index.
@return TRUE if the column names were found */
static
ibool
dict_index_find_cols(
/*=================*/
	dict_table_t*	table,	/*!< in: table */
	dict_index_t*	index);	/*!< in: index */
/*******************************************************************//**
Builds the internal dictionary cache representation for a clustered
index, containing also system fields not defined by the user.
@return	own: the internal representation of the clustered index */
static
dict_index_t*
dict_index_build_internal_clust(
/*============================*/
	const dict_table_t*	table,	/*!< in: table */
	dict_index_t*		index);	/*!< in: user representation of
					a clustered index */
/*******************************************************************//**
Builds the internal dictionary cache representation for a non-clustered
index, containing also system fields not defined by the user.
@return	own: the internal representation of the non-clustered index */
static
dict_index_t*
dict_index_build_internal_non_clust(
/*================================*/
	const dict_table_t*	table,	/*!< in: table */
	dict_index_t*		index);	/*!< in: user representation of
					a non-clustered index */
/**********************************************************************//**
Removes a foreign constraint struct from the dictionary cache. */
static
void
dict_foreign_remove_from_cache(
/*===========================*/
	dict_foreign_t*	foreign);	/*!< in, own: foreign constraint */
/**********************************************************************//**
Prints a column data. */
static
void
dict_col_print_low(
/*===============*/
	const dict_table_t*	table,	/*!< in: table */
	const dict_col_t*	col);	/*!< in: column */
/**********************************************************************//**
Prints an index data. */
static
void
dict_index_print_low(
/*=================*/
	dict_index_t*	index);	/*!< in: index */
/**********************************************************************//**
Prints a field data. */
static
void
dict_field_print_low(
/*=================*/
	const dict_field_t*	field);	/*!< in: field */
/*********************************************************************//**
Frees a foreign key struct. */
static
void
dict_foreign_free(
/*==============*/
	dict_foreign_t*	foreign);	/*!< in, own: foreign key struct */

/* Stream for storing detailed information about the latest foreign key
and unique key errors */
UNIV_INTERN FILE*	dict_foreign_err_file		= NULL;
/* mutex protecting the foreign and unique error buffers */
UNIV_INTERN mutex_t	dict_foreign_err_mutex;

/******************************************************************//**
Makes all characters in a NUL-terminated UTF-8 string lower case. */
UNIV_INTERN
void
dict_casedn_str(
/*============*/
	char*	a)	/*!< in/out: string to put in lower case */
{
	innobase_casedn_str(a);
}

/********************************************************************//**
Checks if the database name in two table names is the same.
@return	TRUE if same db name */
UNIV_INTERN
ibool
dict_tables_have_same_db(
/*=====================*/
	const char*	name1,	/*!< in: table name in the form
				dbname '/' tablename */
	const char*	name2)	/*!< in: table name in the form
				dbname '/' tablename */
{
	for (; *name1 == *name2; name1++, name2++) {
		if (*name1 == '/') {
			return(TRUE);
		}
		ut_a(*name1); /* the names must contain '/' */
	}
	return(FALSE);
}

/********************************************************************//**
Return the end of table name where we have removed dbname and '/'.
@return	table name */
UNIV_INTERN
const char*
dict_remove_db_name(
/*================*/
	const char*	name)	/*!< in: table name in the form
				dbname '/' tablename */
{
	const char*	s = strchr(name, '/');
	ut_a(s);

	return(s + 1);
}

/********************************************************************//**
Get the database name length in a table name.
@return	database name length */
UNIV_INTERN
ulint
dict_get_db_name_len(
/*=================*/
	const char*	name)	/*!< in: table name in the form
				dbname '/' tablename */
{
	const char*	s;
	s = strchr(name, '/');
	ut_a(s);
	return(s - name);
}

/********************************************************************//**
Reserves the dictionary system mutex for MySQL. */
UNIV_INTERN
void
dict_mutex_enter_for_mysql(void)
/*============================*/
{
	mutex_enter(&(dict_sys->mutex));
}

/********************************************************************//**
Releases the dictionary system mutex for MySQL. */
UNIV_INTERN
void
dict_mutex_exit_for_mysql(void)
/*===========================*/
{
	mutex_exit(&(dict_sys->mutex));
}

/** Get the mutex that protects index->stat_n_diff_key_vals[] */
#define GET_INDEX_STAT_MUTEX(index) \
	(&dict_index_stat_mutex[ut_fold_dulint(index->id) \
	 			% DICT_INDEX_STAT_MUTEX_SIZE])

/**********************************************************************//**
Lock the appropriate mutex to protect index->stat_n_diff_key_vals[].
index->id is used to pick the right mutex and it should not change
before dict_index_stat_mutex_exit() is called on this index. */
UNIV_INTERN
void
dict_index_stat_mutex_enter(
/*========================*/
	const dict_index_t*	index)	/*!< in: index */
{
	ut_ad(index != NULL);
	ut_ad(index->magic_n == DICT_INDEX_MAGIC_N);
	ut_ad(index->cached);
	ut_ad(!index->to_be_dropped);

	mutex_enter(GET_INDEX_STAT_MUTEX(index));
}

/**********************************************************************//**
Unlock the appropriate mutex that protects index->stat_n_diff_key_vals[]. */
UNIV_INTERN
void
dict_index_stat_mutex_exit(
/*=======================*/
	const dict_index_t*	index)	/*!< in: index */
{
	ut_ad(index != NULL);
	ut_ad(index->magic_n == DICT_INDEX_MAGIC_N);
	ut_ad(index->cached);
	ut_ad(!index->to_be_dropped);

	mutex_exit(GET_INDEX_STAT_MUTEX(index));
}

/********************************************************************//**
Decrements the count of open MySQL handles to a table. */
UNIV_INTERN
void
dict_table_decrement_handle_count(
/*==============================*/
	dict_table_t*	table,		/*!< in/out: table */
	ibool		dict_locked)	/*!< in: TRUE=data dictionary locked */
{
	if (!dict_locked) {
		mutex_enter(&dict_sys->mutex);
	}

	ut_ad(mutex_own(&dict_sys->mutex));
	ut_a(table->n_mysql_handles_opened > 0);

	table->n_mysql_handles_opened--;

	if (!dict_locked) {
		mutex_exit(&dict_sys->mutex);
	}
}
#endif /* !UNIV_HOTBACKUP */

/**********************************************************************//**
Returns a column's name.
@return column name. NOTE: not guaranteed to stay valid if table is
modified in any way (columns added, etc.). */
UNIV_INTERN
const char*
dict_table_get_col_name(
/*====================*/
	const dict_table_t*	table,	/*!< in: table */
	ulint			col_nr)	/*!< in: column number */
{
	ulint		i;
	const char*	s;

	ut_ad(table);
	ut_ad(col_nr < table->n_def);
	ut_ad(table->magic_n == DICT_TABLE_MAGIC_N);

	s = table->col_names;
	if (s) {
		for (i = 0; i < col_nr; i++) {
			s += strlen(s) + 1;
		}
	}

	return(s);
}

#ifndef UNIV_HOTBACKUP
/********************************************************************//**
Acquire the autoinc lock. */
UNIV_INTERN
void
dict_table_autoinc_lock(
/*====================*/
	dict_table_t*	table)	/*!< in/out: table */
{
	mutex_enter(&table->autoinc_mutex);
}

/********************************************************************//**
Unconditionally set the autoinc counter. */
UNIV_INTERN
void
dict_table_autoinc_initialize(
/*==========================*/
	dict_table_t*	table,	/*!< in/out: table */
	ib_uint64_t	value)	/*!< in: next value to assign to a row */
{
	ut_ad(mutex_own(&table->autoinc_mutex));

	table->autoinc = value;
}

/********************************************************************//**
Reads the next autoinc value (== autoinc counter value), 0 if not yet
initialized.
@return	value for a new row, or 0 */
UNIV_INTERN
ib_uint64_t
dict_table_autoinc_read(
/*====================*/
	const dict_table_t*	table)	/*!< in: table */
{
	ut_ad(mutex_own(&table->autoinc_mutex));

	return(table->autoinc);
}

/********************************************************************//**
Updates the autoinc counter if the value supplied is greater than the
current value. */
UNIV_INTERN
void
dict_table_autoinc_update_if_greater(
/*=================================*/

	dict_table_t*	table,	/*!< in/out: table */
	ib_uint64_t	value)	/*!< in: value which was assigned to a row */
{
	ut_ad(mutex_own(&table->autoinc_mutex));

	if (value > table->autoinc) {

		table->autoinc = value;
	}
}

/********************************************************************//**
Release the autoinc lock. */
UNIV_INTERN
void
dict_table_autoinc_unlock(
/*======================*/
	dict_table_t*	table)	/*!< in/out: table */
{
	mutex_exit(&table->autoinc_mutex);
}

/**********************************************************************//**
Looks for an index with the given table and index id.
NOTE that we do not reserve the dictionary mutex.
@return	index or NULL if not found from cache */
UNIV_INTERN
dict_index_t*
dict_index_get_on_id_low(
/*=====================*/
	dict_table_t*	table,	/*!< in: table */
	dulint		id)	/*!< in: index id */
{
	dict_index_t*	index;

	index = dict_table_get_first_index(table);

	while (index) {
		if (0 == ut_dulint_cmp(id, index->id)) {
			/* Found */

			return(index);
		}

		index = dict_table_get_next_index(index);
	}

	return(NULL);
}
#endif /* !UNIV_HOTBACKUP */

/********************************************************************//**
Looks for column n in an index.
@return position in internal representation of the index;
ULINT_UNDEFINED if not contained */
UNIV_INTERN
ulint
dict_index_get_nth_col_pos(
/*=======================*/
	const dict_index_t*	index,	/*!< in: index */
	ulint			n)	/*!< in: column number */
{
	const dict_field_t*	field;
	const dict_col_t*	col;
	ulint			pos;
	ulint			n_fields;

	ut_ad(index);
	ut_ad(index->magic_n == DICT_INDEX_MAGIC_N);

	col = dict_table_get_nth_col(index->table, n);

	if (dict_index_is_clust(index)) {

		return(dict_col_get_clust_pos(col, index));
	}

	n_fields = dict_index_get_n_fields(index);

	for (pos = 0; pos < n_fields; pos++) {
		field = dict_index_get_nth_field(index, pos);

		if (col == field->col && field->prefix_len == 0) {

			return(pos);
		}
	}

	return(ULINT_UNDEFINED);
}

#ifndef UNIV_HOTBACKUP
/********************************************************************//**
Returns TRUE if the index contains a column or a prefix of that column.
@return	TRUE if contains the column or its prefix */
UNIV_INTERN
ibool
dict_index_contains_col_or_prefix(
/*==============================*/
	const dict_index_t*	index,	/*!< in: index */
	ulint			n)	/*!< in: column number */
{
	const dict_field_t*	field;
	const dict_col_t*	col;
	ulint			pos;
	ulint			n_fields;

	ut_ad(index);
	ut_ad(index->magic_n == DICT_INDEX_MAGIC_N);

	if (dict_index_is_clust(index)) {

		return(TRUE);
	}

	col = dict_table_get_nth_col(index->table, n);

	n_fields = dict_index_get_n_fields(index);

	for (pos = 0; pos < n_fields; pos++) {
		field = dict_index_get_nth_field(index, pos);

		if (col == field->col) {

			return(TRUE);
		}
	}

	return(FALSE);
}

/********************************************************************//**
Looks for a matching field in an index. The column has to be the same. The
column in index must be complete, or must contain a prefix longer than the
column in index2. That is, we must be able to construct the prefix in index2
from the prefix in index.
@return position in internal representation of the index;
ULINT_UNDEFINED if not contained */
UNIV_INTERN
ulint
dict_index_get_nth_field_pos(
/*=========================*/
	const dict_index_t*	index,	/*!< in: index from which to search */
	const dict_index_t*	index2,	/*!< in: index */
	ulint			n)	/*!< in: field number in index2 */
{
	const dict_field_t*	field;
	const dict_field_t*	field2;
	ulint			n_fields;
	ulint			pos;

	ut_ad(index);
	ut_ad(index->magic_n == DICT_INDEX_MAGIC_N);

	field2 = dict_index_get_nth_field(index2, n);

	n_fields = dict_index_get_n_fields(index);

	for (pos = 0; pos < n_fields; pos++) {
		field = dict_index_get_nth_field(index, pos);

		if (field->col == field2->col
		    && (field->prefix_len == 0
			|| (field->prefix_len >= field2->prefix_len
			    && field2->prefix_len != 0))) {

			return(pos);
		}
	}

	return(ULINT_UNDEFINED);
}

/**********************************************************************//**
Returns a table object based on table id.
@return	table, NULL if does not exist */
UNIV_INTERN
dict_table_t*
dict_table_get_on_id(
/*=================*/
	dulint	table_id,	/*!< in: table id */
	trx_t*	trx)		/*!< in: transaction handle */
{
	dict_table_t*	table;

	if (ut_dulint_cmp(table_id, DICT_FIELDS_ID) <= 0
	    || trx->dict_operation_lock_mode == RW_X_LATCH) {
		/* It is a system table which will always exist in the table
		cache: we avoid acquiring the dictionary mutex, because
		if we are doing a rollback to handle an error in TABLE
		CREATE, for example, we already have the mutex! */

		ut_ad(mutex_own(&(dict_sys->mutex))
		      || trx->dict_operation_lock_mode == RW_X_LATCH);

		return(dict_table_get_on_id_low(table_id));
	}

	mutex_enter(&(dict_sys->mutex));

	table = dict_table_get_on_id_low(table_id);

	mutex_exit(&(dict_sys->mutex));

	return(table);
}

/********************************************************************//**
Looks for column n position in the clustered index.
@return	position in internal representation of the clustered index */
UNIV_INTERN
ulint
dict_table_get_nth_col_pos(
/*=======================*/
	const dict_table_t*	table,	/*!< in: table */
	ulint			n)	/*!< in: column number */
{
	return(dict_index_get_nth_col_pos(dict_table_get_first_index(table),
					  n));
}

/********************************************************************//**
Checks if a column is in the ordering columns of the clustered index of a
table. Column prefixes are treated like whole columns.
@return	TRUE if the column, or its prefix, is in the clustered key */
UNIV_INTERN
ibool
dict_table_col_in_clustered_key(
/*============================*/
	const dict_table_t*	table,	/*!< in: table */
	ulint			n)	/*!< in: column number */
{
	const dict_index_t*	index;
	const dict_field_t*	field;
	const dict_col_t*	col;
	ulint			pos;
	ulint			n_fields;

	ut_ad(table);

	col = dict_table_get_nth_col(table, n);

	index = dict_table_get_first_index(table);

	n_fields = dict_index_get_n_unique(index);

	for (pos = 0; pos < n_fields; pos++) {
		field = dict_index_get_nth_field(index, pos);

		if (col == field->col) {

			return(TRUE);
		}
	}

	return(FALSE);
}

/**********************************************************************//**
Inits the data dictionary module. */
UNIV_INTERN
void
dict_init(void)
/*===========*/
{
	int	i;

	dict_sys = mem_alloc(sizeof(dict_sys_t));

	mutex_create(dict_sys_mutex_key, &dict_sys->mutex, SYNC_DICT);

	dict_sys->table_hash = hash_create(buf_pool_get_curr_size()
					   / (DICT_POOL_PER_TABLE_HASH
					      * UNIV_WORD_SIZE));
	dict_sys->table_id_hash = hash_create(buf_pool_get_curr_size()
					      / (DICT_POOL_PER_TABLE_HASH
						 * UNIV_WORD_SIZE));
	dict_sys->size = 0;

	UT_LIST_INIT(dict_sys->table_LRU);

	rw_lock_create(dict_operation_lock_key,
		       &dict_operation_lock, SYNC_DICT_OPERATION);

	dict_foreign_err_file = os_file_create_tmpfile();
	ut_a(dict_foreign_err_file);

	mutex_create(dict_foreign_err_mutex_key,
		     &dict_foreign_err_mutex, SYNC_ANY_LATCH);

	for (i = 0; i < DICT_INDEX_STAT_MUTEX_SIZE; i++) {
		mutex_create(PFS_NOT_INSTRUMENTED,
			     &dict_index_stat_mutex[i], SYNC_INDEX_TREE);
	}
}

/**********************************************************************//**
Returns a table object and optionally increment its MySQL open handle count.
NOTE! This is a high-level function to be used mainly from outside the
'dict' directory. Inside this directory dict_table_get_low is usually the
appropriate function.
@return	table, NULL if does not exist */
UNIV_INTERN
dict_table_t*
dict_table_get(
/*===========*/
	const char*	table_name,	/*!< in: table name */
	ibool		inc_mysql_count)/*!< in: whether to increment the open
					handle count on the table */
{
	dict_table_t*	table;

	mutex_enter(&(dict_sys->mutex));

	table = dict_table_get_low(table_name);

	if (inc_mysql_count && table) {
		table->n_mysql_handles_opened++;
	}

	mutex_exit(&(dict_sys->mutex));

	if (table != NULL) {
		if (!table->stat_initialized) {
			/* If table->ibd_file_missing == TRUE, this will
			print an error message and return without doing
			anything. */
			dict_stats_update(table, DICT_STATS_UPD_FETCH);
		}
	}

	return(table);
}
#endif /* !UNIV_HOTBACKUP */

/**********************************************************************//**
Adds system columns to a table object. */
UNIV_INTERN
void
dict_table_add_system_columns(
/*==========================*/
	dict_table_t*	table,	/*!< in/out: table */
	mem_heap_t*	heap)	/*!< in: temporary heap */
{
	ut_ad(table);
	ut_ad(table->n_def == table->n_cols - DATA_N_SYS_COLS);
	ut_ad(table->magic_n == DICT_TABLE_MAGIC_N);
	ut_ad(!table->cached);

	/* NOTE: the system columns MUST be added in the following order
	(so that they can be indexed by the numerical value of DATA_ROW_ID,
	etc.) and as the last columns of the table memory object.
	The clustered index will not always physically contain all
	system columns. */

	dict_mem_table_add_col(table, heap, "DB_ROW_ID", DATA_SYS,
			       DATA_ROW_ID | DATA_NOT_NULL,
			       DATA_ROW_ID_LEN);
#if DATA_ROW_ID != 0
#error "DATA_ROW_ID != 0"
#endif
	dict_mem_table_add_col(table, heap, "DB_TRX_ID", DATA_SYS,
			       DATA_TRX_ID | DATA_NOT_NULL,
			       DATA_TRX_ID_LEN);
#if DATA_TRX_ID != 1
#error "DATA_TRX_ID != 1"
#endif
	dict_mem_table_add_col(table, heap, "DB_ROLL_PTR", DATA_SYS,
			       DATA_ROLL_PTR | DATA_NOT_NULL,
			       DATA_ROLL_PTR_LEN);
#if DATA_ROLL_PTR != 2
#error "DATA_ROLL_PTR != 2"
#endif

	/* This check reminds that if a new system column is added to
	the program, it should be dealt with here */
#if DATA_N_SYS_COLS != 3
#error "DATA_N_SYS_COLS != 3"
#endif
}

#ifndef UNIV_HOTBACKUP
/**********************************************************************//**
Adds a table object to the dictionary cache. */
UNIV_INTERN
void
dict_table_add_to_cache(
/*====================*/
	dict_table_t*	table,	/*!< in: table */
	mem_heap_t*	heap)	/*!< in: temporary heap */
{
	ulint	fold;
	ulint	id_fold;
	ulint	i;
	ulint	row_len;

	/* The lower limit for what we consider a "big" row */
#define BIG_ROW_SIZE 1024

	ut_ad(mutex_own(&(dict_sys->mutex)));

	dict_table_add_system_columns(table, heap);

	table->cached = TRUE;

	fold = ut_fold_string(table->name);
	id_fold = ut_fold_dulint(table->id);

	row_len = 0;
	for (i = 0; i < table->n_def; i++) {
		ulint	col_len = dict_col_get_max_size(
			dict_table_get_nth_col(table, i));

		row_len += col_len;

		/* If we have a single unbounded field, or several gigantic
		fields, mark the maximum row size as BIG_ROW_SIZE. */
		if (row_len >= BIG_ROW_SIZE || col_len >= BIG_ROW_SIZE) {
			row_len = BIG_ROW_SIZE;

			break;
		}
	}

	table->big_rows = row_len >= BIG_ROW_SIZE;

	/* Look for a table with the same name: error if such exists */
	{
		dict_table_t*	table2;
		HASH_SEARCH(name_hash, dict_sys->table_hash, fold,
			    dict_table_t*, table2, ut_ad(table2->cached),
			    ut_strcmp(table2->name, table->name) == 0);
		ut_a(table2 == NULL);

#ifdef UNIV_DEBUG
		/* Look for the same table pointer with a different name */
		HASH_SEARCH_ALL(name_hash, dict_sys->table_hash,
				dict_table_t*, table2, ut_ad(table2->cached),
				table2 == table);
		ut_ad(table2 == NULL);
#endif /* UNIV_DEBUG */
	}

	/* Look for a table with the same id: error if such exists */
	{
		dict_table_t*	table2;
		HASH_SEARCH(id_hash, dict_sys->table_id_hash, id_fold,
			    dict_table_t*, table2, ut_ad(table2->cached),
			    ut_dulint_cmp(table2->id, table->id) == 0);
		ut_a(table2 == NULL);

#ifdef UNIV_DEBUG
		/* Look for the same table pointer with a different id */
		HASH_SEARCH_ALL(id_hash, dict_sys->table_id_hash,
				dict_table_t*, table2, ut_ad(table2->cached),
				table2 == table);
		ut_ad(table2 == NULL);
#endif /* UNIV_DEBUG */
	}

	/* Add table to hash table of tables */
	HASH_INSERT(dict_table_t, name_hash, dict_sys->table_hash, fold,
		    table);

	/* Add table to hash table of tables based on table id */
	HASH_INSERT(dict_table_t, id_hash, dict_sys->table_id_hash, id_fold,
		    table);
	/* Add table to LRU list of tables */
	UT_LIST_ADD_FIRST(table_LRU, dict_sys->table_LRU, table);

	dict_sys->size += mem_heap_get_size(table->heap);
}

/**********************************************************************//**
Looks for an index with the given id. NOTE that we do not reserve
the dictionary mutex: this function is for emergency purposes like
printing info of a corrupt database page!
@return	index or NULL if not found from cache */
UNIV_INTERN
dict_index_t*
dict_index_find_on_id_low(
/*======================*/
	dulint	id)	/*!< in: index id */
{
	dict_table_t*	table;
	dict_index_t*	index;

	table = UT_LIST_GET_FIRST(dict_sys->table_LRU);

	while (table) {
		index = dict_table_get_first_index(table);

		while (index) {
			if (0 == ut_dulint_cmp(id, index->id)) {
				/* Found */

				return(index);
			}

			index = dict_table_get_next_index(index);
		}

		table = UT_LIST_GET_NEXT(table_LRU, table);
	}

	return(NULL);
}

/**********************************************************************//**
Renames a table object.
@return	TRUE if success */
UNIV_INTERN
ibool
dict_table_rename_in_cache(
/*=======================*/
	dict_table_t*	table,		/*!< in/out: table */
	const char*	new_name,	/*!< in: new name */
	ibool		rename_also_foreigns)/*!< in: in ALTER TABLE we want
					to preserve the original table name
					in constraints which reference it */
{
	dict_foreign_t*	foreign;
	dict_index_t*	index;
	ulint		fold;
	ulint		old_size;
	const char*	old_name;

	ut_ad(table);
	ut_ad(mutex_own(&(dict_sys->mutex)));

	old_size = mem_heap_get_size(table->heap);
	old_name = table->name;

	fold = ut_fold_string(new_name);

	/* Look for a table with the same name: error if such exists */
	{
		dict_table_t*	table2;
		HASH_SEARCH(name_hash, dict_sys->table_hash, fold,
			    dict_table_t*, table2, ut_ad(table2->cached),
			    (ut_strcmp(table2->name, new_name) == 0));
		if (UNIV_LIKELY_NULL(table2)) {
			ut_print_timestamp(stderr);
			fputs("  InnoDB: Error: dictionary cache"
			      " already contains a table ", stderr);
			ut_print_name(stderr, NULL, TRUE, new_name);
			fputs("\n"
			      "InnoDB: cannot rename table ", stderr);
			ut_print_name(stderr, NULL, TRUE, old_name);
			putc('\n', stderr);
			return(FALSE);
		}
	}

	/* If the table is stored in a single-table tablespace, rename the
	.ibd file */

	if (table->space != 0) {
		if (table->dir_path_of_temp_table != NULL) {
			ut_print_timestamp(stderr);
			fputs("  InnoDB: Error: trying to rename a"
			      " TEMPORARY TABLE ", stderr);
			ut_print_name(stderr, NULL, TRUE, old_name);
			fputs(" (", stderr);
			ut_print_filename(stderr,
					  table->dir_path_of_temp_table);
			fputs(" )\n", stderr);
			return(FALSE);
		} else if (!fil_rename_tablespace(old_name, table->space,
						  new_name)) {
			return(FALSE);
		}
	}

	/* Remove table from the hash tables of tables */
	HASH_DELETE(dict_table_t, name_hash, dict_sys->table_hash,
		    ut_fold_string(old_name), table);
	table->name = mem_heap_strdup(table->heap, new_name);

	/* Add table to hash table of tables */
	HASH_INSERT(dict_table_t, name_hash, dict_sys->table_hash, fold,
		    table);
	dict_sys->size += (mem_heap_get_size(table->heap) - old_size);

	/* Update the table_name field in indexes */
	index = dict_table_get_first_index(table);

	while (index != NULL) {
		index->table_name = table->name;

		index = dict_table_get_next_index(index);
	}

	if (!rename_also_foreigns) {
		/* In ALTER TABLE we think of the rename table operation
		in the direction table -> temporary table (#sql...)
		as dropping the table with the old name and creating
		a new with the new name. Thus we kind of drop the
		constraints from the dictionary cache here. The foreign key
		constraints will be inherited to the new table from the
		system tables through a call of dict_load_foreigns. */

		/* Remove the foreign constraints from the cache */
		foreign = UT_LIST_GET_LAST(table->foreign_list);

		while (foreign != NULL) {
			dict_foreign_remove_from_cache(foreign);
			foreign = UT_LIST_GET_LAST(table->foreign_list);
		}

		/* Reset table field in referencing constraints */

		foreign = UT_LIST_GET_FIRST(table->referenced_list);

		while (foreign != NULL) {
			foreign->referenced_table = NULL;
			foreign->referenced_index = NULL;

			foreign = UT_LIST_GET_NEXT(referenced_list, foreign);
		}

		/* Make the list of referencing constraints empty */

		UT_LIST_INIT(table->referenced_list);

		return(TRUE);
	}

	/* Update the table name fields in foreign constraints, and update also
	the constraint id of new format >= 4.0.18 constraints. Note that at
	this point we have already changed table->name to the new name. */

	foreign = UT_LIST_GET_FIRST(table->foreign_list);

	while (foreign != NULL) {
		if (ut_strlen(foreign->foreign_table_name)
		    < ut_strlen(table->name)) {
			/* Allocate a longer name buffer;
			TODO: store buf len to save memory */

			foreign->foreign_table_name
				= mem_heap_alloc(foreign->heap,
						 ut_strlen(table->name) + 1);
		}

		strcpy(foreign->foreign_table_name, table->name);

		if (strchr(foreign->id, '/')) {
			ulint	db_len;
			char*	old_id;

			/* This is a >= 4.0.18 format id */

			old_id = mem_strdup(foreign->id);

			if (ut_strlen(foreign->id) > ut_strlen(old_name)
			    + ((sizeof dict_ibfk) - 1)
			    && !memcmp(foreign->id, old_name,
				       ut_strlen(old_name))
			    && !memcmp(foreign->id + ut_strlen(old_name),
				       dict_ibfk, (sizeof dict_ibfk) - 1)) {

				/* This is a generated >= 4.0.18 format id */

				if (strlen(table->name) > strlen(old_name)) {
					foreign->id = mem_heap_alloc(
						foreign->heap,
						strlen(table->name)
						+ strlen(old_id) + 1);
				}

				/* Replace the prefix 'databasename/tablename'
				with the new names */
				strcpy(foreign->id, table->name);
				strcat(foreign->id,
				       old_id + ut_strlen(old_name));
			} else {
				/* This is a >= 4.0.18 format id where the user
				gave the id name */
				db_len = dict_get_db_name_len(table->name) + 1;

				if (dict_get_db_name_len(table->name)
				    > dict_get_db_name_len(foreign->id)) {

					foreign->id = mem_heap_alloc(
						foreign->heap,
						db_len + strlen(old_id) + 1);
				}

				/* Replace the database prefix in id with the
				one from table->name */

				ut_memcpy(foreign->id, table->name, db_len);

				strcpy(foreign->id + db_len,
				       dict_remove_db_name(old_id));
			}

			mem_free(old_id);
		}

		foreign = UT_LIST_GET_NEXT(foreign_list, foreign);
	}

	foreign = UT_LIST_GET_FIRST(table->referenced_list);

	while (foreign != NULL) {
		if (ut_strlen(foreign->referenced_table_name)
		    < ut_strlen(table->name)) {
			/* Allocate a longer name buffer;
			TODO: store buf len to save memory */

			foreign->referenced_table_name = mem_heap_alloc(
				foreign->heap, strlen(table->name) + 1);
		}

		strcpy(foreign->referenced_table_name, table->name);

		foreign = UT_LIST_GET_NEXT(referenced_list, foreign);
	}

	return(TRUE);
}

/**********************************************************************//**
Change the id of a table object in the dictionary cache. This is used in
DISCARD TABLESPACE. */
UNIV_INTERN
void
dict_table_change_id_in_cache(
/*==========================*/
	dict_table_t*	table,	/*!< in/out: table object already in cache */
	dulint		new_id)	/*!< in: new id to set */
{
	ut_ad(table);
	ut_ad(mutex_own(&(dict_sys->mutex)));
	ut_ad(table->magic_n == DICT_TABLE_MAGIC_N);

	/* Remove the table from the hash table of id's */

	HASH_DELETE(dict_table_t, id_hash, dict_sys->table_id_hash,
		    ut_fold_dulint(table->id), table);
	table->id = new_id;

	/* Add the table back to the hash table */
	HASH_INSERT(dict_table_t, id_hash, dict_sys->table_id_hash,
		    ut_fold_dulint(table->id), table);
}

/**********************************************************************//**
Removes a table object from the dictionary cache. */
UNIV_INTERN
void
dict_table_remove_from_cache(
/*=========================*/
	dict_table_t*	table)	/*!< in, own: table */
{
	dict_foreign_t*	foreign;
	dict_index_t*	index;
	ulint		size;

	ut_ad(table);
	ut_ad(mutex_own(&(dict_sys->mutex)));
	ut_ad(table->magic_n == DICT_TABLE_MAGIC_N);

#if 0
	fputs("Removing table ", stderr);
	ut_print_name(stderr, table->name, ULINT_UNDEFINED);
	fputs(" from dictionary cache\n", stderr);
#endif

	/* Remove the foreign constraints from the cache */
	foreign = UT_LIST_GET_LAST(table->foreign_list);

	while (foreign != NULL) {
		dict_foreign_remove_from_cache(foreign);
		foreign = UT_LIST_GET_LAST(table->foreign_list);
	}

	/* Reset table field in referencing constraints */

	foreign = UT_LIST_GET_FIRST(table->referenced_list);

	while (foreign != NULL) {
		foreign->referenced_table = NULL;
		foreign->referenced_index = NULL;

		foreign = UT_LIST_GET_NEXT(referenced_list, foreign);
	}

	/* Remove the indexes from the cache */
	index = UT_LIST_GET_LAST(table->indexes);

	while (index != NULL) {
		dict_index_remove_from_cache(table, index);
		index = UT_LIST_GET_LAST(table->indexes);
	}

	/* Remove table from the hash tables of tables */
	HASH_DELETE(dict_table_t, name_hash, dict_sys->table_hash,
		    ut_fold_string(table->name), table);
	HASH_DELETE(dict_table_t, id_hash, dict_sys->table_id_hash,
		    ut_fold_dulint(table->id), table);

	/* Remove table from LRU list of tables */
	UT_LIST_REMOVE(table_LRU, dict_sys->table_LRU, table);

	size = mem_heap_get_size(table->heap);

	ut_ad(dict_sys->size >= size);

	dict_sys->size -= size;

	dict_mem_table_free(table);
}

/****************************************************************//**
If the given column name is reserved for InnoDB system columns, return
TRUE.
@return	TRUE if name is reserved */
UNIV_INTERN
ibool
dict_col_name_is_reserved(
/*======================*/
	const char*	name)	/*!< in: column name */
{
	/* This check reminds that if a new system column is added to
	the program, it should be dealt with here. */
#if DATA_N_SYS_COLS != 3
#error "DATA_N_SYS_COLS != 3"
#endif

	static const char*	reserved_names[] = {
		"DB_ROW_ID", "DB_TRX_ID", "DB_ROLL_PTR"
	};

	ulint			i;

	for (i = 0; i < UT_ARR_SIZE(reserved_names); i++) {
		if (innobase_strcasecmp(name, reserved_names[i]) == 0) {

			return(TRUE);
		}
	}

	return(FALSE);
}

/****************************************************************//**
If an undo log record for this table might not fit on a single page,
return TRUE.
@return	TRUE if the undo log record could become too big */
static
ibool
dict_index_too_big_for_undo(
/*========================*/
	const dict_table_t*	table,		/*!< in: table */
	const dict_index_t*	new_index)	/*!< in: index */
{
	/* Make sure that all column prefixes will fit in the undo log record
	in trx_undo_page_report_modify() right after trx_undo_page_init(). */

	ulint			i;
	const dict_index_t*	clust_index
		= dict_table_get_first_index(table);
	ulint			undo_page_len
		= TRX_UNDO_PAGE_HDR - TRX_UNDO_PAGE_HDR_SIZE
		+ 2 /* next record pointer */
		+ 1 /* type_cmpl */
		+ 11 /* trx->undo_no */ + 11 /* table->id */
		+ 1 /* rec_get_info_bits() */
		+ 11 /* DB_TRX_ID */
		+ 11 /* DB_ROLL_PTR */
		+ 10 + FIL_PAGE_DATA_END /* trx_undo_left() */
		+ 2/* pointer to previous undo log record */;

	if (UNIV_UNLIKELY(!clust_index)) {
		ut_a(dict_index_is_clust(new_index));
		clust_index = new_index;
	}

	/* Add the size of the ordering columns in the
	clustered index. */
	for (i = 0; i < clust_index->n_uniq; i++) {
		const dict_col_t*	col
			= dict_index_get_nth_col(clust_index, i);

		/* Use the maximum output size of
		mach_write_compressed(), although the encoded
		length should always fit in 2 bytes. */
		undo_page_len += 5 + dict_col_get_max_size(col);
	}

	/* Add the old values of the columns to be updated.
	First, the amount and the numbers of the columns.
	These are written by mach_write_compressed() whose
	maximum output length is 5 bytes.  However, given that
	the quantities are below REC_MAX_N_FIELDS (10 bits),
	the maximum length is 2 bytes per item. */
	undo_page_len += 2 * (dict_table_get_n_cols(table) + 1);

	for (i = 0; i < clust_index->n_def; i++) {
		const dict_col_t*	col
			= dict_index_get_nth_col(clust_index, i);
		ulint			max_size
			= dict_col_get_max_size(col);
		ulint			fixed_size
			= dict_col_get_fixed_size(col,
						  dict_table_is_comp(table));

		if (fixed_size) {
			/* Fixed-size columns are stored locally. */
			max_size = fixed_size;
		} else if (max_size <= BTR_EXTERN_FIELD_REF_SIZE * 2) {
			/* Short columns are stored locally. */
		} else if (!col->ord_part) {
			/* See if col->ord_part would be set
			because of new_index. */
			ulint	j;

			for (j = 0; j < new_index->n_uniq; j++) {
				if (dict_index_get_nth_col(
					    new_index, j) == col) {

					goto is_ord_part;
				}
			}

			/* This is not an ordering column in any index.
			Thus, it can be stored completely externally. */
			max_size = BTR_EXTERN_FIELD_REF_SIZE;
		} else {
is_ord_part:
			/* This is an ordering column in some index.
			A long enough prefix must be written to the
			undo log.  See trx_undo_page_fetch_ext(). */

			if (max_size > REC_MAX_INDEX_COL_LEN) {
				max_size = REC_MAX_INDEX_COL_LEN;
			}

			max_size += BTR_EXTERN_FIELD_REF_SIZE;
		}

		undo_page_len += 5 + max_size;
	}

	return(undo_page_len >= UNIV_PAGE_SIZE);
}

/****************************************************************//**
If a record of this index might not fit on a single B-tree page,
return TRUE.
@return	TRUE if the index record could become too big */
static
ibool
dict_index_too_big_for_tree(
/*========================*/
	const dict_table_t*	table,		/*!< in: table */
	const dict_index_t*	new_index)	/*!< in: index */
{
	ulint	zip_size;
	ulint	comp;
	ulint	i;
	/* maximum possible storage size of a record */
	ulint	rec_max_size;
	/* maximum allowed size of a record on a leaf page */
	ulint	page_rec_max;
	/* maximum allowed size of a node pointer record */
	ulint	page_ptr_max;

	comp = dict_table_is_comp(table);
	zip_size = dict_table_zip_size(table);

	if (zip_size && zip_size < UNIV_PAGE_SIZE) {
		/* On a compressed page, two records must fit in the
		uncompressed page modification log.  On compressed
		pages with zip_size == UNIV_PAGE_SIZE, this limit will
		never be reached. */
		ut_ad(comp);
		/* The maximum allowed record size is the size of
		an empty page, minus a byte for recoding the heap
		number in the page modification log.  The maximum
		allowed node pointer size is half that. */
		page_rec_max = page_zip_empty_size(new_index->n_fields,
						   zip_size) - 1;
		page_ptr_max = page_rec_max / 2;
		/* On a compressed page, there is a two-byte entry in
		the dense page directory for every record.  But there
		is no record header. */
		rec_max_size = 2;
	} else {
		/* The maximum allowed record size is half a B-tree
		page.  No additional sparse page directory entry will
		be generated for the first few user records. */
		page_rec_max = page_get_free_space_of_empty(comp) / 2;
		page_ptr_max = page_rec_max;
		/* Each record has a header. */
		rec_max_size = comp
			? REC_N_NEW_EXTRA_BYTES
			: REC_N_OLD_EXTRA_BYTES;
	}

	if (comp) {
		/* Include the "null" flags in the
		maximum possible record size. */
		rec_max_size += UT_BITS_IN_BYTES(new_index->n_nullable);
	} else {
		/* For each column, include a 2-byte offset and a
		"null" flag.  The 1-byte format is only used in short
		records that do not contain externally stored columns.
		Such records could never exceed the page limit, even
		when using the 2-byte format. */
		rec_max_size += 2 * new_index->n_fields;
	}

	/* Compute the maximum possible record size. */
	for (i = 0; i < new_index->n_fields; i++) {
		const dict_field_t*	field
			= dict_index_get_nth_field(new_index, i);
		const dict_col_t*	col
			= dict_field_get_col(field);
		ulint			field_max_size;
		ulint			field_ext_max_size;

		/* In dtuple_convert_big_rec(), variable-length columns
		that are longer than BTR_EXTERN_FIELD_REF_SIZE * 2
		may be chosen for external storage.

		Fixed-length columns, and all columns of secondary
		index records are always stored inline. */

		/* Determine the maximum length of the index field.
		The field_ext_max_size should be computed as the worst
		case in rec_get_converted_size_comp() for
		REC_STATUS_ORDINARY records. */

		field_max_size = dict_col_get_fixed_size(col, comp);
		if (field_max_size) {
			/* dict_index_add_col() should guarantee this */
			ut_ad(!field->prefix_len
			      || field->fixed_len == field->prefix_len);
			/* Fixed lengths are not encoded
			in ROW_FORMAT=COMPACT. */
			field_ext_max_size = 0;
			goto add_field_size;
		}

		field_max_size = dict_col_get_max_size(col);
		field_ext_max_size = field_max_size < 256 ? 1 : 2;

		if (field->prefix_len) {
			if (field->prefix_len < field_max_size) {
				field_max_size = field->prefix_len;
			}
		} else if (field_max_size > BTR_EXTERN_FIELD_REF_SIZE * 2
			   && dict_index_is_clust(new_index)) {

			/* In the worst case, we have a locally stored
			column of BTR_EXTERN_FIELD_REF_SIZE * 2 bytes.
			The length can be stored in one byte.  If the
			column were stored externally, the lengths in
			the clustered index page would be
			BTR_EXTERN_FIELD_REF_SIZE and 2. */
			field_max_size = BTR_EXTERN_FIELD_REF_SIZE * 2;
			field_ext_max_size = 1;
		}

		if (comp) {
			/* Add the extra size for ROW_FORMAT=COMPACT.
			For ROW_FORMAT=REDUNDANT, these bytes were
			added to rec_max_size before this loop. */
			rec_max_size += field_ext_max_size;
		}
add_field_size:
		rec_max_size += field_max_size;

		/* Check the size limit on leaf pages. */
		if (UNIV_UNLIKELY(rec_max_size >= page_rec_max)) {

			return(TRUE);
		}

		/* Check the size limit on non-leaf pages.  Records
		stored in non-leaf B-tree pages consist of the unique
		columns of the record (the key columns of the B-tree)
		and a node pointer field.  When we have processed the
		unique columns, rec_max_size equals the size of the
		node pointer record minus the node pointer column. */
		if (i + 1 == dict_index_get_n_unique_in_tree(new_index)
		    && rec_max_size + REC_NODE_PTR_SIZE >= page_ptr_max) {

			return(TRUE);
		}
	}

	return(FALSE);
}

/**********************************************************************//**
Adds an index to the dictionary cache.
@return	DB_SUCCESS, DB_TOO_BIG_RECORD, or DB_CORRUPTION */
UNIV_INTERN
ulint
dict_index_add_to_cache(
/*====================*/
	dict_table_t*	table,	/*!< in: table on which the index is */
	dict_index_t*	index,	/*!< in, own: index; NOTE! The index memory
				object is freed in this function! */
	ulint		page_no,/*!< in: root page number of the index */
	ibool		strict)	/*!< in: TRUE=refuse to create the index
				if records could be too big to fit in
				an B-tree page */
{
	dict_index_t*	new_index;
	ulint		n_ord;
	ulint		i;

	ut_ad(index);
	ut_ad(mutex_own(&(dict_sys->mutex)));
	ut_ad(index->n_def == index->n_fields);
	ut_ad(index->magic_n == DICT_INDEX_MAGIC_N);

	ut_ad(mem_heap_validate(index->heap));
	ut_a(!dict_index_is_clust(index)
	     || UT_LIST_GET_LEN(table->indexes) == 0);

	if (!dict_index_find_cols(table, index)) {

		dict_mem_index_free(index);
		return(DB_CORRUPTION);
	}

	/* Build the cache internal representation of the index,
	containing also the added system fields */

	if (dict_index_is_clust(index)) {
		new_index = dict_index_build_internal_clust(table, index);
	} else {
		new_index = dict_index_build_internal_non_clust(table, index);
	}

	/* Set the n_fields value in new_index to the actual defined
	number of fields in the cache internal representation */

	new_index->n_fields = new_index->n_def;

	if (strict && dict_index_too_big_for_tree(table, new_index)) {
too_big:
		dict_mem_index_free(new_index);
		dict_mem_index_free(index);
		return(DB_TOO_BIG_RECORD);
	}

	if (UNIV_UNLIKELY(index->type & DICT_UNIVERSAL)) {
		n_ord = new_index->n_fields;
	} else {
		n_ord = new_index->n_uniq;
	}

	switch (dict_table_get_format(table)) {
	case DICT_TF_FORMAT_51:
		/* ROW_FORMAT=REDUNDANT and ROW_FORMAT=COMPACT store
		prefixes of externally stored columns locally within
		the record.  There are no special considerations for
		the undo log record size. */
		goto undo_size_ok;

	case DICT_TF_FORMAT_ZIP:
		/* In ROW_FORMAT=DYNAMIC and ROW_FORMAT=COMPRESSED,
		column prefix indexes require that prefixes of
		externally stored columns are written to the undo log.
		This may make the undo log record bigger than the
		record on the B-tree page.  The maximum size of an
		undo log record is the page size.  That must be
		checked for below. */
		break;

#if DICT_TF_FORMAT_ZIP != DICT_TF_FORMAT_MAX
# error "DICT_TF_FORMAT_ZIP != DICT_TF_FORMAT_MAX"
#endif
	}

	for (i = 0; i < n_ord; i++) {
		const dict_field_t*	field
			= dict_index_get_nth_field(new_index, i);
		const dict_col_t*	col
			= dict_field_get_col(field);

		/* In dtuple_convert_big_rec(), variable-length columns
		that are longer than BTR_EXTERN_FIELD_REF_SIZE * 2
		may be chosen for external storage.  If the column appears
		in an ordering column of an index, a longer prefix of
		REC_MAX_INDEX_COL_LEN will be copied to the undo log
		by trx_undo_page_report_modify() and
		trx_undo_page_fetch_ext().  It suffices to check the
		capacity of the undo log whenever new_index includes
		a column prefix on a column that may be stored externally. */

		if (field->prefix_len /* prefix index */
		    && !col->ord_part /* not yet ordering column */
		    && !dict_col_get_fixed_size(col, TRUE) /* variable-length */
		    && dict_col_get_max_size(col)
		    > BTR_EXTERN_FIELD_REF_SIZE * 2 /* long enough */) {

			if (dict_index_too_big_for_undo(table, new_index)) {
				/* An undo log record might not fit in
				a single page.  Refuse to create this index. */

				goto too_big;
			}

			break;
		}
	}

undo_size_ok:
	/* Flag the ordering columns */

	for (i = 0; i < n_ord; i++) {

		dict_index_get_nth_field(new_index, i)->col->ord_part = 1;
	}

	/* Add the new index as the last index for the table */

	UT_LIST_ADD_LAST(indexes, table->indexes, new_index);
	new_index->table = table;
	new_index->table_name = table->name;

	new_index->search_info = btr_search_info_create(new_index->heap);

	new_index->stat_index_size = 1;
	new_index->stat_n_leaf_pages = 1;

	new_index->page = page_no;
	rw_lock_create(index_tree_rw_lock_key, &new_index->lock,
		       SYNC_INDEX_TREE);

	if (!UNIV_UNLIKELY(new_index->type & DICT_UNIVERSAL)) {

		new_index->stat_n_diff_key_vals = mem_heap_alloc(
			new_index->heap,
			(1 + dict_index_get_n_unique(new_index))
			* sizeof(*new_index->stat_n_diff_key_vals));

		new_index->stat_n_sample_sizes = mem_heap_alloc(
			new_index->heap,
			(1 + dict_index_get_n_unique(new_index))
			* sizeof(*new_index->stat_n_sample_sizes));

		/* Give some sensible values to stat_n_... in case we do
		not calculate statistics quickly enough */

		for (i = 0; i <= dict_index_get_n_unique(new_index); i++) {

			new_index->stat_n_diff_key_vals[i] = 100;
			new_index->stat_n_sample_sizes[i] = 0;
		}
	}

	dict_sys->size += mem_heap_get_size(new_index->heap);

	dict_mem_index_free(index);

	return(DB_SUCCESS);
}

/**********************************************************************//**
Removes an index from the dictionary cache. */
UNIV_INTERN
void
dict_index_remove_from_cache(
/*=========================*/
	dict_table_t*	table,	/*!< in/out: table */
	dict_index_t*	index)	/*!< in, own: index */
{
	ulint		size;
	ulint		retries = 0;
	btr_search_t*	info;

	ut_ad(table && index);
	ut_ad(table->magic_n == DICT_TABLE_MAGIC_N);
	ut_ad(index->magic_n == DICT_INDEX_MAGIC_N);
	ut_ad(mutex_own(&(dict_sys->mutex)));

	/* We always create search info whether or not adaptive
	hash index is enabled or not. */
	info = index->search_info;
	ut_ad(info);

	/* We are not allowed to free the in-memory index struct
 	dict_index_t until all entries in the adaptive hash index
	that point to any of the page belonging to his b-tree index
	are dropped. This is so because dropping of these entries
	require access to dict_index_t struct. To avoid such scenario
	We keep a count of number of such pages in the search_info and
	only free the dict_index_t struct when this count drops to
	zero. */

	for (;;) {
		ulint ref_count = btr_search_info_get_ref_count(info);
		if (ref_count == 0) {
			break;
		}

		/* Sleep for 10ms before trying again. */
		os_thread_sleep(10000);
		++retries;

		if (retries % 500 == 0) {
			/* No luck after 5 seconds of wait. */
			fprintf(stderr, "InnoDB: Error: Waited for"
					" %lu secs for hash index"
					" ref_count (%lu) to drop"
					" to 0.\n"
					"index: \"%s\""
					" table: \"%s\"\n",
					retries/100,
					ref_count,
					index->name,
					table->name);
		}

		/* To avoid a hang here we commit suicide if the
		ref_count doesn't drop to zero in 600 seconds. */
		if (retries >= 60000) {
			ut_error;
		}
	}

	rw_lock_free(&index->lock);

	/* Remove the index from the list of indexes of the table */
	UT_LIST_REMOVE(indexes, table->indexes, index);

	size = mem_heap_get_size(index->heap);

	ut_ad(dict_sys->size >= size);

	dict_sys->size -= size;

	dict_mem_index_free(index);
}

/*******************************************************************//**
Tries to find column names for the index and sets the col field of the
index.
@return TRUE if the column names were found */
static
ibool
dict_index_find_cols(
/*=================*/
	dict_table_t*	table,	/*!< in: table */
	dict_index_t*	index)	/*!< in: index */
{
	ulint		i;

	ut_ad(table && index);
	ut_ad(table->magic_n == DICT_TABLE_MAGIC_N);
	ut_ad(mutex_own(&(dict_sys->mutex)));

	for (i = 0; i < index->n_fields; i++) {
		ulint		j;
		dict_field_t*	field = dict_index_get_nth_field(index, i);

		for (j = 0; j < table->n_cols; j++) {
			if (!strcmp(dict_table_get_col_name(table, j),
				    field->name)) {
				field->col = dict_table_get_nth_col(table, j);

				goto found;
			}
		}

#ifdef UNIV_DEBUG
		/* It is an error not to find a matching column. */
		fputs("InnoDB: Error: no matching column for ", stderr);
		ut_print_name(stderr, NULL, FALSE, field->name);
		fputs(" in ", stderr);
		dict_index_name_print(stderr, NULL, index);
		fputs("!\n", stderr);
#endif /* UNIV_DEBUG */
		return(FALSE);

found:
		;
	}

	return(TRUE);
}
#endif /* !UNIV_HOTBACKUP */

/*******************************************************************//**
Adds a column to index. */
UNIV_INTERN
void
dict_index_add_col(
/*===============*/
	dict_index_t*		index,		/*!< in/out: index */
	const dict_table_t*	table,		/*!< in: table */
	dict_col_t*		col,		/*!< in: column */
	ulint			prefix_len)	/*!< in: column prefix length */
{
	dict_field_t*	field;
	const char*	col_name;

	col_name = dict_table_get_col_name(table, dict_col_get_no(col));

	dict_mem_index_add_field(index, col_name, prefix_len);

	field = dict_index_get_nth_field(index, index->n_def - 1);

	field->col = col;
	field->fixed_len = (unsigned int) dict_col_get_fixed_size(
		col, dict_table_is_comp(table));

	if (prefix_len && field->fixed_len > prefix_len) {
		field->fixed_len = (unsigned int) prefix_len;
	}

	/* Long fixed-length fields that need external storage are treated as
	variable-length fields, so that the extern flag can be embedded in
	the length word. */

	if (field->fixed_len > DICT_MAX_INDEX_COL_LEN) {
		field->fixed_len = 0;
	}
#if DICT_MAX_INDEX_COL_LEN != 768
	/* The comparison limit above must be constant.  If it were
	changed, the disk format of some fixed-length columns would
	change, which would be a disaster. */
# error "DICT_MAX_INDEX_COL_LEN != 768"
#endif

	if (!(col->prtype & DATA_NOT_NULL)) {
		index->n_nullable++;
	}
}

#ifndef UNIV_HOTBACKUP
/*******************************************************************//**
Copies fields contained in index2 to index1. */
static
void
dict_index_copy(
/*============*/
	dict_index_t*		index1,	/*!< in: index to copy to */
	dict_index_t*		index2,	/*!< in: index to copy from */
	const dict_table_t*	table,	/*!< in: table */
	ulint			start,	/*!< in: first position to copy */
	ulint			end)	/*!< in: last position to copy */
{
	dict_field_t*	field;
	ulint		i;

	/* Copy fields contained in index2 */

	for (i = start; i < end; i++) {

		field = dict_index_get_nth_field(index2, i);
		dict_index_add_col(index1, table, field->col,
				   field->prefix_len);
	}
}

/*******************************************************************//**
Copies types of fields contained in index to tuple. */
UNIV_INTERN
void
dict_index_copy_types(
/*==================*/
	dtuple_t*		tuple,		/*!< in/out: data tuple */
	const dict_index_t*	index,		/*!< in: index */
	ulint			n_fields)	/*!< in: number of
						field types to copy */
{
	ulint		i;

	if (UNIV_UNLIKELY(index->type & DICT_UNIVERSAL)) {
		dtuple_set_types_binary(tuple, n_fields);

		return;
	}

	for (i = 0; i < n_fields; i++) {
		const dict_field_t*	ifield;
		dtype_t*		dfield_type;

		ifield = dict_index_get_nth_field(index, i);
		dfield_type = dfield_get_type(dtuple_get_nth_field(tuple, i));
		dict_col_copy_type(dict_field_get_col(ifield), dfield_type);
	}
}

/*******************************************************************//**
Copies types of columns contained in table to tuple and sets all
fields of the tuple to the SQL NULL value.  This function should
be called right after dtuple_create(). */
UNIV_INTERN
void
dict_table_copy_types(
/*==================*/
	dtuple_t*		tuple,	/*!< in/out: data tuple */
	const dict_table_t*	table)	/*!< in: table */
{
	ulint		i;

	for (i = 0; i < dtuple_get_n_fields(tuple); i++) {

		dfield_t*	dfield	= dtuple_get_nth_field(tuple, i);
		dtype_t*	dtype	= dfield_get_type(dfield);

		dfield_set_null(dfield);
		dict_col_copy_type(dict_table_get_nth_col(table, i), dtype);
	}
}

/*******************************************************************//**
Builds the internal dictionary cache representation for a clustered
index, containing also system fields not defined by the user.
@return	own: the internal representation of the clustered index */
static
dict_index_t*
dict_index_build_internal_clust(
/*============================*/
	const dict_table_t*	table,	/*!< in: table */
	dict_index_t*		index)	/*!< in: user representation of
					a clustered index */
{
	dict_index_t*	new_index;
	dict_field_t*	field;
	ulint		fixed_size;
	ulint		trx_id_pos;
	ulint		i;
	ibool*		indexed;

	ut_ad(table && index);
	ut_ad(dict_index_is_clust(index));
	ut_ad(mutex_own(&(dict_sys->mutex)));
	ut_ad(table->magic_n == DICT_TABLE_MAGIC_N);

	/* Create a new index object with certainly enough fields */
	new_index = dict_mem_index_create(table->name,
					  index->name, table->space,
					  index->type,
					  index->n_fields + table->n_cols);

	/* Copy other relevant data from the old index struct to the new
	struct: it inherits the values */

	new_index->n_user_defined_cols = index->n_fields;

	new_index->id = index->id;

	/* Copy the fields of index */
	dict_index_copy(new_index, index, table, 0, index->n_fields);

	if (UNIV_UNLIKELY(index->type & DICT_UNIVERSAL)) {
		/* No fixed number of fields determines an entry uniquely */

		new_index->n_uniq = REC_MAX_N_FIELDS;

	} else if (dict_index_is_unique(index)) {
		/* Only the fields defined so far are needed to identify
		the index entry uniquely */

		new_index->n_uniq = new_index->n_def;
	} else {
		/* Also the row id is needed to identify the entry */
		new_index->n_uniq = 1 + new_index->n_def;
	}

	new_index->trx_id_offset = 0;

	if (!dict_index_is_ibuf(index)) {
		/* Add system columns, trx id first */

		trx_id_pos = new_index->n_def;

#if DATA_ROW_ID != 0
# error "DATA_ROW_ID != 0"
#endif
#if DATA_TRX_ID != 1
# error "DATA_TRX_ID != 1"
#endif
#if DATA_ROLL_PTR != 2
# error "DATA_ROLL_PTR != 2"
#endif

		if (!dict_index_is_unique(index)) {
			dict_index_add_col(new_index, table,
					   dict_table_get_sys_col(
						   table, DATA_ROW_ID),
					   0);
			trx_id_pos++;
		}

		dict_index_add_col(new_index, table,
				   dict_table_get_sys_col(table, DATA_TRX_ID),
				   0);

		dict_index_add_col(new_index, table,
				   dict_table_get_sys_col(table,
							  DATA_ROLL_PTR),
				   0);

		for (i = 0; i < trx_id_pos; i++) {

			fixed_size = dict_col_get_fixed_size(
				dict_index_get_nth_col(new_index, i),
				dict_table_is_comp(table));

			if (fixed_size == 0) {
				new_index->trx_id_offset = 0;

				break;
			}

			if (dict_index_get_nth_field(new_index, i)->prefix_len
			    > 0) {
				new_index->trx_id_offset = 0;

				break;
			}

			new_index->trx_id_offset += (unsigned int) fixed_size;
		}

	}

	/* Remember the table columns already contained in new_index */
	indexed = mem_zalloc(table->n_cols * sizeof *indexed);

	/* Mark the table columns already contained in new_index */
	for (i = 0; i < new_index->n_def; i++) {

		field = dict_index_get_nth_field(new_index, i);

		/* If there is only a prefix of the column in the index
		field, do not mark the column as contained in the index */

		if (field->prefix_len == 0) {

			indexed[field->col->ind] = TRUE;
		}
	}

	/* Add to new_index non-system columns of table not yet included
	there */
	for (i = 0; i + DATA_N_SYS_COLS < (ulint) table->n_cols; i++) {

		dict_col_t*	col = dict_table_get_nth_col(table, i);
		ut_ad(col->mtype != DATA_SYS);

		if (!indexed[col->ind]) {
			dict_index_add_col(new_index, table, col, 0);
		}
	}

	mem_free(indexed);

	ut_ad(dict_index_is_ibuf(index)
	      || (UT_LIST_GET_LEN(table->indexes) == 0));

	new_index->cached = TRUE;

	return(new_index);
}

/*******************************************************************//**
Builds the internal dictionary cache representation for a non-clustered
index, containing also system fields not defined by the user.
@return	own: the internal representation of the non-clustered index */
static
dict_index_t*
dict_index_build_internal_non_clust(
/*================================*/
	const dict_table_t*	table,	/*!< in: table */
	dict_index_t*		index)	/*!< in: user representation of
					a non-clustered index */
{
	dict_field_t*	field;
	dict_index_t*	new_index;
	dict_index_t*	clust_index;
	ulint		i;
	ibool*		indexed;

	ut_ad(table && index);
	ut_ad(!dict_index_is_clust(index));
	ut_ad(mutex_own(&(dict_sys->mutex)));
	ut_ad(table->magic_n == DICT_TABLE_MAGIC_N);

	/* The clustered index should be the first in the list of indexes */
	clust_index = UT_LIST_GET_FIRST(table->indexes);

	ut_ad(clust_index);
	ut_ad(dict_index_is_clust(clust_index));
	ut_ad(!(clust_index->type & DICT_UNIVERSAL));

	/* Create a new index */
	new_index = dict_mem_index_create(
		table->name, index->name, index->space, index->type,
		index->n_fields + 1 + clust_index->n_uniq);

	/* Copy other relevant data from the old index
	struct to the new struct: it inherits the values */

	new_index->n_user_defined_cols = index->n_fields;

	new_index->id = index->id;

	/* Copy fields from index to new_index */
	dict_index_copy(new_index, index, table, 0, index->n_fields);

	/* Remember the table columns already contained in new_index */
	indexed = mem_zalloc(table->n_cols * sizeof *indexed);

	/* Mark the table columns already contained in new_index */
	for (i = 0; i < new_index->n_def; i++) {

		field = dict_index_get_nth_field(new_index, i);

		/* If there is only a prefix of the column in the index
		field, do not mark the column as contained in the index */

		if (field->prefix_len == 0) {

			indexed[field->col->ind] = TRUE;
		}
	}

	/* Add to new_index the columns necessary to determine the clustered
	index entry uniquely */

	for (i = 0; i < clust_index->n_uniq; i++) {

		field = dict_index_get_nth_field(clust_index, i);

		if (!indexed[field->col->ind]) {
			dict_index_add_col(new_index, table, field->col,
					   field->prefix_len);
		}
	}

	mem_free(indexed);

	if (dict_index_is_unique(index)) {
		new_index->n_uniq = index->n_fields;
	} else {
		new_index->n_uniq = new_index->n_def;
	}

	/* Set the n_fields value in new_index to the actual defined
	number of fields */

	new_index->n_fields = new_index->n_def;

	new_index->cached = TRUE;

	return(new_index);
}

/*====================== FOREIGN KEY PROCESSING ========================*/

/*********************************************************************//**
Checks if a table is referenced by foreign keys.
@return	TRUE if table is referenced by a foreign key */
UNIV_INTERN
ibool
dict_table_is_referenced_by_foreign_key(
/*====================================*/
	const dict_table_t*	table)	/*!< in: InnoDB table */
{
	return(UT_LIST_GET_LEN(table->referenced_list) > 0);
}

/*********************************************************************//**
Check if the index is referenced by a foreign key, if TRUE return foreign
else return NULL
@return pointer to foreign key struct if index is defined for foreign
key, otherwise NULL */
UNIV_INTERN
dict_foreign_t*
dict_table_get_referenced_constraint(
/*=================================*/
	dict_table_t*	table,	/*!< in: InnoDB table */
	dict_index_t*	index)	/*!< in: InnoDB index */
{
	dict_foreign_t*	foreign;

	ut_ad(index != NULL);
	ut_ad(table != NULL);

	for (foreign = UT_LIST_GET_FIRST(table->referenced_list);
	     foreign;
	     foreign = UT_LIST_GET_NEXT(referenced_list, foreign)) {

		if (foreign->referenced_index == index) {

			return(foreign);
		}
	}

	return(NULL);
}

/*********************************************************************//**
Checks if a index is defined for a foreign key constraint. Index is a part
of a foreign key constraint if the index is referenced by foreign key
or index is a foreign key index.
@return pointer to foreign key struct if index is defined for foreign
key, otherwise NULL */
UNIV_INTERN
dict_foreign_t*
dict_table_get_foreign_constraint(
/*==============================*/
	dict_table_t*	table,	/*!< in: InnoDB table */
	dict_index_t*	index)	/*!< in: InnoDB index */
{
	dict_foreign_t*	foreign;

	ut_ad(index != NULL);
	ut_ad(table != NULL);

	for (foreign = UT_LIST_GET_FIRST(table->foreign_list);
	     foreign;
	     foreign = UT_LIST_GET_NEXT(foreign_list, foreign)) {

		if (foreign->foreign_index == index
		    || foreign->referenced_index == index) {

			return(foreign);
		}
	}

	return(NULL);
}

/*********************************************************************//**
Frees a foreign key struct. */
static
void
dict_foreign_free(
/*==============*/
	dict_foreign_t*	foreign)	/*!< in, own: foreign key struct */
{
	mem_heap_free(foreign->heap);
}

/**********************************************************************//**
Removes a foreign constraint struct from the dictionary cache. */
static
void
dict_foreign_remove_from_cache(
/*===========================*/
	dict_foreign_t*	foreign)	/*!< in, own: foreign constraint */
{
	ut_ad(mutex_own(&(dict_sys->mutex)));
	ut_a(foreign);

	if (foreign->referenced_table) {
		UT_LIST_REMOVE(referenced_list,
			       foreign->referenced_table->referenced_list,
			       foreign);
	}

	if (foreign->foreign_table) {
		UT_LIST_REMOVE(foreign_list,
			       foreign->foreign_table->foreign_list,
			       foreign);
	}

	dict_foreign_free(foreign);
}

/**********************************************************************//**
Looks for the foreign constraint from the foreign and referenced lists
of a table.
@return	foreign constraint */
static
dict_foreign_t*
dict_foreign_find(
/*==============*/
	dict_table_t*	table,	/*!< in: table object */
	const char*	id)	/*!< in: foreign constraint id */
{
	dict_foreign_t*	foreign;

	ut_ad(mutex_own(&(dict_sys->mutex)));

	foreign = UT_LIST_GET_FIRST(table->foreign_list);

	while (foreign) {
		if (ut_strcmp(id, foreign->id) == 0) {

			return(foreign);
		}

		foreign = UT_LIST_GET_NEXT(foreign_list, foreign);
	}

	foreign = UT_LIST_GET_FIRST(table->referenced_list);

	while (foreign) {
		if (ut_strcmp(id, foreign->id) == 0) {

			return(foreign);
		}

		foreign = UT_LIST_GET_NEXT(referenced_list, foreign);
	}

	return(NULL);
}

/*********************************************************************//**
Tries to find an index whose first fields are the columns in the array,
in the same order and is not marked for deletion and is not the same
as types_idx.
@return	matching index, NULL if not found */
static
dict_index_t*
dict_foreign_find_index(
/*====================*/
	dict_table_t*	table,	/*!< in: table */
	const char**	columns,/*!< in: array of column names */
	ulint		n_cols,	/*!< in: number of columns */
	dict_index_t*	types_idx, /*!< in: NULL or an index to whose types the
				   column types must match */
	ibool		check_charsets,
				/*!< in: whether to check charsets.
				only has an effect if types_idx != NULL */
	ulint		check_null)
				/*!< in: nonzero if none of the columns must
				be declared NOT NULL */
{
	dict_index_t*	index;

	index = dict_table_get_first_index(table);

	while (index != NULL) {
		/* Ignore matches that refer to the same instance
		or the index is to be dropped */
		if (index->to_be_dropped || types_idx == index) {

			goto next_rec;

		} else if (dict_index_get_n_fields(index) >= n_cols) {
			ulint		i;

			for (i = 0; i < n_cols; i++) {
				dict_field_t*	field;
				const char*	col_name;

				field = dict_index_get_nth_field(index, i);

				col_name = dict_table_get_col_name(
					table, dict_col_get_no(field->col));

				if (field->prefix_len != 0) {
					/* We do not accept column prefix
					indexes here */

					break;
				}

				if (0 != innobase_strcasecmp(columns[i],
							     col_name)) {
					break;
				}

				if (check_null
				    && (field->col->prtype & DATA_NOT_NULL)) {

					return(NULL);
				}

				if (types_idx && !cmp_cols_are_equal(
					    dict_index_get_nth_col(index, i),
					    dict_index_get_nth_col(types_idx,
								   i),
					    check_charsets)) {

					break;
				}
			}

			if (i == n_cols) {
				/* We found a matching index */

				return(index);
			}
		}

next_rec:
		index = dict_table_get_next_index(index);
	}

	return(NULL);
}

/**********************************************************************//**
Find an index that is equivalent to the one passed in and is not marked
for deletion.
@return	index equivalent to foreign->foreign_index, or NULL */
UNIV_INTERN
dict_index_t*
dict_foreign_find_equiv_index(
/*==========================*/
	dict_foreign_t*	foreign)/*!< in: foreign key */
{
	ut_a(foreign != NULL);

	/* Try to find an index which contains the columns as the
	first fields and in the right order, and the types are the
	same as in foreign->foreign_index */

	return(dict_foreign_find_index(
		       foreign->foreign_table,
		       foreign->foreign_col_names, foreign->n_fields,
		       foreign->foreign_index, TRUE, /* check types */
		       FALSE/* allow columns to be NULL */));
}

/**********************************************************************//**
Returns an index object by matching on the name and column names and
if more than one index matches return the index with the max id
@return	matching index, NULL if not found */
UNIV_INTERN
dict_index_t*
dict_table_get_index_by_max_id(
/*===========================*/
	dict_table_t*	table,	/*!< in: table */
	const char*	name,	/*!< in: the index name to find */
	const char**	columns,/*!< in: array of column names */
	ulint		n_cols)	/*!< in: number of columns */
{
	dict_index_t*	index;
	dict_index_t*	found;

	found = NULL;
	index = dict_table_get_first_index(table);

	while (index != NULL) {
		if (ut_strcmp(index->name, name) == 0
		    && dict_index_get_n_ordering_defined_by_user(index)
		    == n_cols) {

			ulint		i;

			for (i = 0; i < n_cols; i++) {
				dict_field_t*	field;
				const char*	col_name;

				field = dict_index_get_nth_field(index, i);

				col_name = dict_table_get_col_name(
					table, dict_col_get_no(field->col));

				if (0 != innobase_strcasecmp(
					    columns[i], col_name)) {

					break;
				}
			}

			if (i == n_cols) {
				/* We found a matching index, select
				the index with the higher id*/

				if (!found
				    || ut_dulint_cmp(index->id, found->id) > 0) {

					found = index;
				}
			}
		}

		index = dict_table_get_next_index(index);
	}

	return(found);
}

/**********************************************************************//**
Report an error in a foreign key definition. */
static
void
dict_foreign_error_report_low(
/*==========================*/
	FILE*		file,	/*!< in: output stream */
	const char*	name)	/*!< in: table name */
{
	rewind(file);
	ut_print_timestamp(file);
	fprintf(file, " Error in foreign key constraint of table %s:\n",
		name);
}

/**********************************************************************//**
Report an error in a foreign key definition. */
static
void
dict_foreign_error_report(
/*======================*/
	FILE*		file,	/*!< in: output stream */
	dict_foreign_t*	fk,	/*!< in: foreign key constraint */
	const char*	msg)	/*!< in: the error message */
{
	mutex_enter(&dict_foreign_err_mutex);
	dict_foreign_error_report_low(file, fk->foreign_table_name);
	fputs(msg, file);
	fputs(" Constraint:\n", file);
	dict_print_info_on_foreign_key_in_create_format(file, NULL, fk, TRUE);
	putc('\n', file);
	if (fk->foreign_index) {
		fputs("The index in the foreign key in table is ", file);
		ut_print_name(file, NULL, FALSE, fk->foreign_index->name);
		fputs("\n"
		      "See " REFMAN "innodb-foreign-key-constraints.html\n"
		      "for correct foreign key definition.\n",
		      file);
	}
	mutex_exit(&dict_foreign_err_mutex);
}

/**********************************************************************//**
Adds a foreign key constraint object to the dictionary cache. May free
the object if there already is an object with the same identifier in.
At least one of the foreign table and the referenced table must already
be in the dictionary cache!
@return	DB_SUCCESS or error code */
UNIV_INTERN
ulint
dict_foreign_add_to_cache(
/*======================*/
	dict_foreign_t*	foreign,	/*!< in, own: foreign key constraint */
	ibool		check_charsets)	/*!< in: TRUE=check charset
					compatibility */
{
	dict_table_t*	for_table;
	dict_table_t*	ref_table;
	dict_foreign_t*	for_in_cache		= NULL;
	dict_index_t*	index;
	ibool		added_to_referenced_list= FALSE;
	FILE*		ef			= dict_foreign_err_file;

	ut_ad(mutex_own(&(dict_sys->mutex)));

	for_table = dict_table_check_if_in_cache_low(
		foreign->foreign_table_name);

	ref_table = dict_table_check_if_in_cache_low(
		foreign->referenced_table_name);
	ut_a(for_table || ref_table);

	if (for_table) {
		for_in_cache = dict_foreign_find(for_table, foreign->id);
	}

	if (!for_in_cache && ref_table) {
		for_in_cache = dict_foreign_find(ref_table, foreign->id);
	}

	if (for_in_cache) {
		/* Free the foreign object */
		mem_heap_free(foreign->heap);
	} else {
		for_in_cache = foreign;
	}

	if (for_in_cache->referenced_table == NULL && ref_table) {
		index = dict_foreign_find_index(
			ref_table,
			for_in_cache->referenced_col_names,
			for_in_cache->n_fields, for_in_cache->foreign_index,
			check_charsets, FALSE);

		if (index == NULL) {
			dict_foreign_error_report(
				ef, for_in_cache,
				"there is no index in referenced table"
				" which would contain\n"
				"the columns as the first columns,"
				" or the data types in the\n"
				"referenced table do not match"
				" the ones in table.");

			if (for_in_cache == foreign) {
				mem_heap_free(foreign->heap);
			}

			return(DB_CANNOT_ADD_CONSTRAINT);
		}

		for_in_cache->referenced_table = ref_table;
		for_in_cache->referenced_index = index;
		UT_LIST_ADD_LAST(referenced_list,
				 ref_table->referenced_list,
				 for_in_cache);
		added_to_referenced_list = TRUE;
	}

	if (for_in_cache->foreign_table == NULL && for_table) {
		index = dict_foreign_find_index(
			for_table,
			for_in_cache->foreign_col_names,
			for_in_cache->n_fields,
			for_in_cache->referenced_index, check_charsets,
			for_in_cache->type
			& (DICT_FOREIGN_ON_DELETE_SET_NULL
			   | DICT_FOREIGN_ON_UPDATE_SET_NULL));

		if (index == NULL) {
			dict_foreign_error_report(
				ef, for_in_cache,
				"there is no index in the table"
				" which would contain\n"
				"the columns as the first columns,"
				" or the data types in the\n"
				"table do not match"
				" the ones in the referenced table\n"
				"or one of the ON ... SET NULL columns"
				" is declared NOT NULL.");

			if (for_in_cache == foreign) {
				if (added_to_referenced_list) {
					UT_LIST_REMOVE(
						referenced_list,
						ref_table->referenced_list,
						for_in_cache);
				}

				mem_heap_free(foreign->heap);
			}

			return(DB_CANNOT_ADD_CONSTRAINT);
		}

		for_in_cache->foreign_table = for_table;
		for_in_cache->foreign_index = index;
		UT_LIST_ADD_LAST(foreign_list,
				 for_table->foreign_list,
				 for_in_cache);
	}

	return(DB_SUCCESS);
}

/*********************************************************************//**
Scans from pointer onwards. Stops if is at the start of a copy of
'string' where characters are compared without case sensitivity, and
only outside `` or "" quotes. Stops also at NUL.
@return	scanned up to this */
static
const char*
dict_scan_to(
/*=========*/
	const char*	ptr,	/*!< in: scan from */
	const char*	string)	/*!< in: look for this */
{
	char	quote	= '\0';

	for (; *ptr; ptr++) {
		if (*ptr == quote) {
			/* Closing quote character: do not look for
			starting quote or the keyword. */
			quote = '\0';
		} else if (quote) {
			/* Within quotes: do nothing. */
		} else if (*ptr == '`' || *ptr == '"') {
			/* Starting quote: remember the quote character. */
			quote = *ptr;
		} else {
			/* Outside quotes: look for the keyword. */
			ulint	i;
			for (i = 0; string[i]; i++) {
				if (toupper((int)(unsigned char)(ptr[i]))
				    != toupper((int)(unsigned char)
					       (string[i]))) {
					goto nomatch;
				}
			}
			break;
nomatch:
			;
		}
	}

	return(ptr);
}

/*********************************************************************//**
Accepts a specified string. Comparisons are case-insensitive.
@return if string was accepted, the pointer is moved after that, else
ptr is returned */
static
const char*
dict_accept(
/*========*/
	struct charset_info_st*	cs,/*!< in: the character set of ptr */
	const char*	ptr,	/*!< in: scan from this */
	const char*	string,	/*!< in: accept only this string as the next
				non-whitespace string */
	ibool*		success)/*!< out: TRUE if accepted */
{
	const char*	old_ptr = ptr;
	const char*	old_ptr2;

	*success = FALSE;

	while (my_isspace(cs, *ptr)) {
		ptr++;
	}

	old_ptr2 = ptr;

	ptr = dict_scan_to(ptr, string);

	if (*ptr == '\0' || old_ptr2 != ptr) {
		return(old_ptr);
	}

	*success = TRUE;

	return(ptr + ut_strlen(string));
}

/*********************************************************************//**
Scans an id. For the lexical definition of an 'id', see the code below.
Strips backquotes or double quotes from around the id.
@return	scanned to */
static
const char*
dict_scan_id(
/*=========*/
	struct charset_info_st*	cs,/*!< in: the character set of ptr */
	const char*	ptr,	/*!< in: scanned to */
	mem_heap_t*	heap,	/*!< in: heap where to allocate the id
				(NULL=id will not be allocated, but it
				will point to string near ptr) */
	const char**	id,	/*!< out,own: the id; NULL if no id was
				scannable */
	ibool		table_id,/*!< in: TRUE=convert the allocated id
				as a table name; FALSE=convert to UTF-8 */
	ibool		accept_also_dot)
				/*!< in: TRUE if also a dot can appear in a
				non-quoted id; in a quoted id it can appear
				always */
{
	char		quote	= '\0';
	ulint		len	= 0;
	const char*	s;
	char*		str;
	char*		dst;

	*id = NULL;

	while (my_isspace(cs, *ptr)) {
		ptr++;
	}

	if (*ptr == '\0') {

		return(ptr);
	}

	if (*ptr == '`' || *ptr == '"') {
		quote = *ptr++;
	}

	s = ptr;

	if (quote) {
		for (;;) {
			if (!*ptr) {
				/* Syntax error */
				return(ptr);
			}
			if (*ptr == quote) {
				ptr++;
				if (*ptr != quote) {
					break;
				}
			}
			ptr++;
			len++;
		}
	} else {
		while (!my_isspace(cs, *ptr) && *ptr != '(' && *ptr != ')'
		       && (accept_also_dot || *ptr != '.')
		       && *ptr != ',' && *ptr != '\0') {

			ptr++;
		}

		len = ptr - s;
	}

	if (UNIV_UNLIKELY(!heap)) {
		/* no heap given: id will point to source string */
		*id = s;
		return(ptr);
	}

	if (quote) {
		char*	d;
		str = d = mem_heap_alloc(heap, len + 1);
		while (len--) {
			if ((*d++ = *s++) == quote) {
				s++;
			}
		}
		*d++ = 0;
		len = d - str;
		ut_ad(*s == quote);
		ut_ad(s + 1 == ptr);
	} else {
		str = mem_heap_strdupl(heap, s, len);
	}

	if (!table_id) {
convert_id:
		/* Convert the identifier from connection character set
		to UTF-8. */
		len = 3 * len + 1;
		*id = dst = mem_heap_alloc(heap, len);

		innobase_convert_from_id(cs, dst, str, len);
	} else if (!strncmp(str, srv_mysql50_table_name_prefix,
			    sizeof srv_mysql50_table_name_prefix)) {
		/* This is a pre-5.1 table name
		containing chars other than [A-Za-z0-9].
		Discard the prefix and use raw UTF-8 encoding. */
		str += sizeof srv_mysql50_table_name_prefix;
		len -= sizeof srv_mysql50_table_name_prefix;
		goto convert_id;
	} else {
		/* Encode using filename-safe characters. */
		len = 5 * len + 1;
		*id = dst = mem_heap_alloc(heap, len);

		innobase_convert_from_table_id(cs, dst, str, len);
	}

	return(ptr);
}

/*********************************************************************//**
Tries to scan a column name.
@return	scanned to */
static
const char*
dict_scan_col(
/*==========*/
	struct charset_info_st*	cs,	/*!< in: the character set of ptr */
	const char*		ptr,	/*!< in: scanned to */
	ibool*			success,/*!< out: TRUE if success */
	dict_table_t*		table,	/*!< in: table in which the column is */
	const dict_col_t**	column,	/*!< out: pointer to column if success */
	mem_heap_t*		heap,	/*!< in: heap where to allocate */
	const char**		name)	/*!< out,own: the column name;
					NULL if no name was scannable */
{
	ulint		i;

	*success = FALSE;

	ptr = dict_scan_id(cs, ptr, heap, name, FALSE, TRUE);

	if (*name == NULL) {

		return(ptr);	/* Syntax error */
	}

	if (table == NULL) {
		*success = TRUE;
		*column = NULL;
	} else {
		for (i = 0; i < dict_table_get_n_cols(table); i++) {

			const char*	col_name = dict_table_get_col_name(
				table, i);

			if (0 == innobase_strcasecmp(col_name, *name)) {
				/* Found */

				*success = TRUE;
				*column = dict_table_get_nth_col(table, i);
				strcpy((char*) *name, col_name);

				break;
			}
		}
	}

	return(ptr);
}

/*********************************************************************//**
Scans a table name from an SQL string.
@return	scanned to */
static
const char*
dict_scan_table_name(
/*=================*/
	struct charset_info_st*	cs,/*!< in: the character set of ptr */
	const char*	ptr,	/*!< in: scanned to */
	dict_table_t**	table,	/*!< out: table object or NULL */
	const char*	name,	/*!< in: foreign key table name */
	ibool*		success,/*!< out: TRUE if ok name found */
	mem_heap_t*	heap,	/*!< in: heap where to allocate the id */
	const char**	ref_name)/*!< out,own: the table name;
				NULL if no name was scannable */
{
	const char*	database_name	= NULL;
	ulint		database_name_len = 0;
	const char*	table_name	= NULL;
	ulint		table_name_len;
	const char*	scan_name;
	char*		ref;

	*success = FALSE;
	*table = NULL;

	ptr = dict_scan_id(cs, ptr, heap, &scan_name, TRUE, FALSE);

	if (scan_name == NULL) {

		return(ptr);	/* Syntax error */
	}

	if (*ptr == '.') {
		/* We scanned the database name; scan also the table name */

		ptr++;

		database_name = scan_name;
		database_name_len = strlen(database_name);

		ptr = dict_scan_id(cs, ptr, heap, &table_name, TRUE, FALSE);

		if (table_name == NULL) {

			return(ptr);	/* Syntax error */
		}
	} else {
		/* To be able to read table dumps made with InnoDB-4.0.17 or
		earlier, we must allow the dot separator between the database
		name and the table name also to appear within a quoted
		identifier! InnoDB used to print a constraint as:
		... REFERENCES `databasename.tablename` ...
		starting from 4.0.18 it is
		... REFERENCES `databasename`.`tablename` ... */
		const char* s;

		for (s = scan_name; *s; s++) {
			if (*s == '.') {
				database_name = scan_name;
				database_name_len = s - scan_name;
				scan_name = ++s;
				break;/* to do: multiple dots? */
			}
		}

		table_name = scan_name;
	}

	if (database_name == NULL) {
		/* Use the database name of the foreign key table */

		database_name = name;
		database_name_len = dict_get_db_name_len(name);
	}

	table_name_len = strlen(table_name);

	/* Copy database_name, '/', table_name, '\0' */
	ref = mem_heap_alloc(heap, database_name_len + table_name_len + 2);
	memcpy(ref, database_name, database_name_len);
	ref[database_name_len] = '/';
	memcpy(ref + database_name_len + 1, table_name, table_name_len + 1);
#ifndef __WIN__
	if (srv_lower_case_table_names) {
#endif /* !__WIN__ */
		/* The table name is always put to lower case on Windows. */
		innobase_casedn_str(ref);
#ifndef __WIN__
	}
#endif /* !__WIN__ */

	*success = TRUE;
	*ref_name = ref;
	*table = dict_table_get_low(ref);

	return(ptr);
}

/*********************************************************************//**
Skips one id. The id is allowed to contain also '.'.
@return	scanned to */
static
const char*
dict_skip_word(
/*===========*/
	struct charset_info_st*	cs,/*!< in: the character set of ptr */
	const char*	ptr,	/*!< in: scanned to */
	ibool*		success)/*!< out: TRUE if success, FALSE if just spaces
				left in string or a syntax error */
{
	const char*	start;

	*success = FALSE;

	ptr = dict_scan_id(cs, ptr, NULL, &start, FALSE, TRUE);

	if (start) {
		*success = TRUE;
	}

	return(ptr);
}

/*********************************************************************//**
Removes MySQL comments from an SQL string. A comment is either
(a) '#' to the end of the line,
(b) '--[space]' to the end of the line, or
(c) '[slash][asterisk]' till the next '[asterisk][slash]' (like the familiar
C comment syntax).
@return own: SQL string stripped from comments; the caller must free
this with mem_free()! */
static
char*
dict_strip_comments(
/*================*/
	const char*	sql_string)	/*!< in: SQL string */
{
	char*		str;
	const char*	sptr;
	char*		ptr;
	/* unclosed quote character (0 if none) */
	char		quote	= 0;

	str = mem_alloc(strlen(sql_string) + 1);

	sptr = sql_string;
	ptr = str;

	for (;;) {
scan_more:
		if (*sptr == '\0') {
			*ptr = '\0';

			ut_a(ptr <= str + strlen(sql_string));

			return(str);
		}

		if (*sptr == quote) {
			/* Closing quote character: do not look for
			starting quote or comments. */
			quote = 0;
		} else if (quote) {
			/* Within quotes: do not look for
			starting quotes or comments. */
		} else if (*sptr == '"' || *sptr == '`' || *sptr == '\'') {
			/* Starting quote: remember the quote character. */
			quote = *sptr;
		} else if (*sptr == '#'
			   || (sptr[0] == '-' && sptr[1] == '-'
			       && sptr[2] == ' ')) {
			for (;;) {
				/* In Unix a newline is 0x0A while in Windows
				it is 0x0D followed by 0x0A */

				if (*sptr == (char)0x0A
				    || *sptr == (char)0x0D
				    || *sptr == '\0') {

					goto scan_more;
				}

				sptr++;
			}
		} else if (!quote && *sptr == '/' && *(sptr + 1) == '*') {
			for (;;) {
				if (*sptr == '*' && *(sptr + 1) == '/') {

					sptr += 2;

					goto scan_more;
				}

				if (*sptr == '\0') {

					goto scan_more;
				}

				sptr++;
			}
		}

		*ptr = *sptr;

		ptr++;
		sptr++;
	}
}

/*********************************************************************//**
Finds the highest [number] for foreign key constraints of the table. Looks
only at the >= 4.0.18-format id's, which are of the form
databasename/tablename_ibfk_[number].
@return	highest number, 0 if table has no new format foreign key constraints */
static
ulint
dict_table_get_highest_foreign_id(
/*==============================*/
	dict_table_t*	table)	/*!< in: table in the dictionary memory cache */
{
	dict_foreign_t*	foreign;
	char*		endp;
	ulint		biggest_id	= 0;
	ulint		id;
	ulint		len;

	ut_a(table);

	len = ut_strlen(table->name);
	foreign = UT_LIST_GET_FIRST(table->foreign_list);

	while (foreign) {
		if (ut_strlen(foreign->id) > ((sizeof dict_ibfk) - 1) + len
		    && 0 == ut_memcmp(foreign->id, table->name, len)
		    && 0 == ut_memcmp(foreign->id + len,
				      dict_ibfk, (sizeof dict_ibfk) - 1)
		    && foreign->id[len + ((sizeof dict_ibfk) - 1)] != '0') {
			/* It is of the >= 4.0.18 format */

			id = strtoul(foreign->id + len
				     + ((sizeof dict_ibfk) - 1),
				     &endp, 10);
			if (*endp == '\0') {
				ut_a(id != biggest_id);

				if (id > biggest_id) {
					biggest_id = id;
				}
			}
		}

		foreign = UT_LIST_GET_NEXT(foreign_list, foreign);
	}

	return(biggest_id);
}

/*********************************************************************//**
Reports a simple foreign key create clause syntax error. */
static
void
dict_foreign_report_syntax_err(
/*===========================*/
	const char*	name,		/*!< in: table name */
	const char*	start_of_latest_foreign,
					/*!< in: start of the foreign key clause
					in the SQL string */
	const char*	ptr)		/*!< in: place of the syntax error */
{
	FILE*	ef = dict_foreign_err_file;

	mutex_enter(&dict_foreign_err_mutex);
	dict_foreign_error_report_low(ef, name);
	fprintf(ef, "%s:\nSyntax error close to:\n%s\n",
		start_of_latest_foreign, ptr);
	mutex_exit(&dict_foreign_err_mutex);
}

/*********************************************************************//**
Scans a table create SQL string and adds to the data dictionary the foreign
key constraints declared in the string. This function should be called after
the indexes for a table have been created. Each foreign key constraint must
be accompanied with indexes in both participating tables. The indexes are
allowed to contain more fields than mentioned in the constraint.
@return	error code or DB_SUCCESS */
static
ulint
dict_create_foreign_constraints_low(
/*================================*/
	trx_t*		trx,	/*!< in: transaction */
	mem_heap_t*	heap,	/*!< in: memory heap */
	struct charset_info_st*	cs,/*!< in: the character set of sql_string */
	const char*	sql_string,
				/*!< in: CREATE TABLE or ALTER TABLE statement
				where foreign keys are declared like:
				FOREIGN KEY (a, b) REFERENCES table2(c, d),
				table2 can be written also with the database
				name before it: test.table2; the default
				database is the database of parameter name */
	const char*	name,	/*!< in: table full name in the normalized form
				database_name/table_name */
	ibool		reject_fks)
				/*!< in: if TRUE, fail with error code
				DB_CANNOT_ADD_CONSTRAINT if any foreign
				keys are found. */
{
	dict_table_t*	table;
	dict_table_t*	referenced_table;
	dict_table_t*	table_to_alter;
	ulint		highest_id_so_far	= 0;
	dict_index_t*	index;
	dict_foreign_t*	foreign;
	const char*	ptr			= sql_string;
	const char*	start_of_latest_foreign	= sql_string;
	FILE*		ef			= dict_foreign_err_file;
	const char*	constraint_name;
	ibool		success;
	ulint		error;
	const char*	ptr1;
	const char*	ptr2;
	ulint		i;
	ulint		j;
	ibool		is_on_delete;
	ulint		n_on_deletes;
	ulint		n_on_updates;
	const dict_col_t*columns[500];
	const char*	column_names[500];
	const char*	referenced_table_name;

	ut_ad(mutex_own(&(dict_sys->mutex)));

	table = dict_table_get_low(name);

	if (table == NULL) {
		mutex_enter(&dict_foreign_err_mutex);
		dict_foreign_error_report_low(ef, name);
		fprintf(ef,
			"Cannot find the table in the internal"
			" data dictionary of InnoDB.\n"
			"Create table statement:\n%s\n", sql_string);
		mutex_exit(&dict_foreign_err_mutex);

		return(DB_ERROR);
	}

	/* First check if we are actually doing an ALTER TABLE, and in that
	case look for the table being altered */

	ptr = dict_accept(cs, ptr, "ALTER", &success);

	if (!success) {

		goto loop;
	}

	ptr = dict_accept(cs, ptr, "TABLE", &success);

	if (!success) {

		goto loop;
	}

	/* We are doing an ALTER TABLE: scan the table name we are altering */

	ptr = dict_scan_table_name(cs, ptr, &table_to_alter, name,
				   &success, heap, &referenced_table_name);
	if (!success) {
		fprintf(stderr,
			"InnoDB: Error: could not find"
			" the table being ALTERED in:\n%s\n",
			sql_string);

		return(DB_ERROR);
	}

	/* Starting from 4.0.18 and 4.1.2, we generate foreign key id's in the
	format databasename/tablename_ibfk_[number], where [number] is local
	to the table; look for the highest [number] for table_to_alter, so
	that we can assign to new constraints higher numbers. */

	/* If we are altering a temporary table, the table name after ALTER
	TABLE does not correspond to the internal table name, and
	table_to_alter is NULL. TODO: should we fix this somehow? */

	if (table_to_alter == NULL) {
		highest_id_so_far = 0;
	} else {
		highest_id_so_far = dict_table_get_highest_foreign_id(
			table_to_alter);
	}

	/* Scan for foreign key declarations in a loop */
loop:
	/* Scan either to "CONSTRAINT" or "FOREIGN", whichever is closer */

	ptr1 = dict_scan_to(ptr, "CONSTRAINT");
	ptr2 = dict_scan_to(ptr, "FOREIGN");

	constraint_name = NULL;

	if (ptr1 < ptr2) {
		/* The user may have specified a constraint name. Pick it so
		that we can store 'databasename/constraintname' as the id of
		of the constraint to system tables. */
		ptr = ptr1;

		ptr = dict_accept(cs, ptr, "CONSTRAINT", &success);

		ut_a(success);

		if (!my_isspace(cs, *ptr) && *ptr != '"' && *ptr != '`') {
			goto loop;
		}

		while (my_isspace(cs, *ptr)) {
			ptr++;
		}

		/* read constraint name unless got "CONSTRAINT FOREIGN" */
		if (ptr != ptr2) {
			ptr = dict_scan_id(cs, ptr, heap,
					   &constraint_name, FALSE, FALSE);
		}
	} else {
		ptr = ptr2;
	}

	if (*ptr == '\0') {
		/* The proper way to reject foreign keys for temporary
		tables would be to split the lexing and syntactical
		analysis of foreign key clauses from the actual adding
		of them, so that ha_innodb.cc could first parse the SQL
		command, determine if there are any foreign keys, and
		if so, immediately reject the command if the table is a
		temporary one. For now, this kludge will work. */
		if (reject_fks && (UT_LIST_GET_LEN(table->foreign_list) > 0)) {

			return(DB_CANNOT_ADD_CONSTRAINT);
		}

		/**********************************************************/
		/* The following call adds the foreign key constraints
		to the data dictionary system tables on disk */

		error = dict_create_add_foreigns_to_dictionary(
			highest_id_so_far, table, trx);
		return(error);
	}

	start_of_latest_foreign = ptr;

	ptr = dict_accept(cs, ptr, "FOREIGN", &success);

	if (!success) {
		goto loop;
	}

	if (!my_isspace(cs, *ptr)) {
		goto loop;
	}

	ptr = dict_accept(cs, ptr, "KEY", &success);

	if (!success) {
		goto loop;
	}

	ptr = dict_accept(cs, ptr, "(", &success);

	if (!success) {
		/* MySQL allows also an index id before the '('; we
		skip it */
		ptr = dict_skip_word(cs, ptr, &success);

		if (!success) {
			dict_foreign_report_syntax_err(
				name, start_of_latest_foreign, ptr);

			return(DB_CANNOT_ADD_CONSTRAINT);
		}

		ptr = dict_accept(cs, ptr, "(", &success);

		if (!success) {
			/* We do not flag a syntax error here because in an
			ALTER TABLE we may also have DROP FOREIGN KEY abc */

			goto loop;
		}
	}

	i = 0;

	/* Scan the columns in the first list */
col_loop1:
	ut_a(i < (sizeof column_names) / sizeof *column_names);
	ptr = dict_scan_col(cs, ptr, &success, table, columns + i,
			    heap, column_names + i);
	if (!success) {
		mutex_enter(&dict_foreign_err_mutex);
		dict_foreign_error_report_low(ef, name);
		fprintf(ef, "%s:\nCannot resolve column name close to:\n%s\n",
			start_of_latest_foreign, ptr);
		mutex_exit(&dict_foreign_err_mutex);

		return(DB_CANNOT_ADD_CONSTRAINT);
	}

	i++;

	ptr = dict_accept(cs, ptr, ",", &success);

	if (success) {
		goto col_loop1;
	}

	ptr = dict_accept(cs, ptr, ")", &success);

	if (!success) {
		dict_foreign_report_syntax_err(
			name, start_of_latest_foreign, ptr);
		return(DB_CANNOT_ADD_CONSTRAINT);
	}

	/* Try to find an index which contains the columns
	as the first fields and in the right order */

	index = dict_foreign_find_index(table, column_names, i,
					NULL, TRUE, FALSE);

	if (!index) {
		mutex_enter(&dict_foreign_err_mutex);
		dict_foreign_error_report_low(ef, name);
		fputs("There is no index in table ", ef);
		ut_print_name(ef, NULL, TRUE, name);
		fprintf(ef, " where the columns appear\n"
			"as the first columns. Constraint:\n%s\n"
			"See " REFMAN "innodb-foreign-key-constraints.html\n"
			"for correct foreign key definition.\n",
			start_of_latest_foreign);
		mutex_exit(&dict_foreign_err_mutex);

		return(DB_CANNOT_ADD_CONSTRAINT);
	}
	ptr = dict_accept(cs, ptr, "REFERENCES", &success);

	if (!success || !my_isspace(cs, *ptr)) {
		dict_foreign_report_syntax_err(
			name, start_of_latest_foreign, ptr);
		return(DB_CANNOT_ADD_CONSTRAINT);
	}

	/* Let us create a constraint struct */

	foreign = dict_mem_foreign_create();

	if (constraint_name) {
		ulint	db_len;

		/* Catenate 'databasename/' to the constraint name specified
		by the user: we conceive the constraint as belonging to the
		same MySQL 'database' as the table itself. We store the name
		to foreign->id. */

		db_len = dict_get_db_name_len(table->name);

		foreign->id = mem_heap_alloc(
			foreign->heap, db_len + strlen(constraint_name) + 2);

		ut_memcpy(foreign->id, table->name, db_len);
		foreign->id[db_len] = '/';
		strcpy(foreign->id + db_len + 1, constraint_name);
	}

	foreign->foreign_table = table;
	foreign->foreign_table_name = mem_heap_strdup(foreign->heap,
						      table->name);
	foreign->foreign_index = index;
	foreign->n_fields = (unsigned int) i;
	foreign->foreign_col_names = mem_heap_alloc(foreign->heap,
						    i * sizeof(void*));
	for (i = 0; i < foreign->n_fields; i++) {
		foreign->foreign_col_names[i] = mem_heap_strdup(
			foreign->heap,
			dict_table_get_col_name(table,
						dict_col_get_no(columns[i])));
	}

	ptr = dict_scan_table_name(cs, ptr, &referenced_table, name,
				   &success, heap, &referenced_table_name);

	/* Note that referenced_table can be NULL if the user has suppressed
	checking of foreign key constraints! */

	if (!success || (!referenced_table && trx->check_foreigns)) {
		dict_foreign_free(foreign);

		mutex_enter(&dict_foreign_err_mutex);
		dict_foreign_error_report_low(ef, name);
		fprintf(ef, "%s:\nCannot resolve table name close to:\n"
			"%s\n",
			start_of_latest_foreign, ptr);
		mutex_exit(&dict_foreign_err_mutex);

		return(DB_CANNOT_ADD_CONSTRAINT);
	}

	ptr = dict_accept(cs, ptr, "(", &success);

	if (!success) {
		dict_foreign_free(foreign);
		dict_foreign_report_syntax_err(name, start_of_latest_foreign,
					       ptr);
		return(DB_CANNOT_ADD_CONSTRAINT);
	}

	/* Scan the columns in the second list */
	i = 0;

col_loop2:
	ptr = dict_scan_col(cs, ptr, &success, referenced_table, columns + i,
			    heap, column_names + i);
	i++;

	if (!success) {
		dict_foreign_free(foreign);

		mutex_enter(&dict_foreign_err_mutex);
		dict_foreign_error_report_low(ef, name);
		fprintf(ef, "%s:\nCannot resolve column name close to:\n"
			"%s\n",
			start_of_latest_foreign, ptr);
		mutex_exit(&dict_foreign_err_mutex);

		return(DB_CANNOT_ADD_CONSTRAINT);
	}

	ptr = dict_accept(cs, ptr, ",", &success);

	if (success) {
		goto col_loop2;
	}

	ptr = dict_accept(cs, ptr, ")", &success);

	if (!success || foreign->n_fields != i) {
		dict_foreign_free(foreign);

		dict_foreign_report_syntax_err(name, start_of_latest_foreign,
					       ptr);
		return(DB_CANNOT_ADD_CONSTRAINT);
	}

	n_on_deletes = 0;
	n_on_updates = 0;

scan_on_conditions:
	/* Loop here as long as we can find ON ... conditions */

	ptr = dict_accept(cs, ptr, "ON", &success);

	if (!success) {

		goto try_find_index;
	}

	ptr = dict_accept(cs, ptr, "DELETE", &success);

	if (!success) {
		ptr = dict_accept(cs, ptr, "UPDATE", &success);

		if (!success) {
			dict_foreign_free(foreign);

			dict_foreign_report_syntax_err(
				name, start_of_latest_foreign, ptr);
			return(DB_CANNOT_ADD_CONSTRAINT);
		}

		is_on_delete = FALSE;
		n_on_updates++;
	} else {
		is_on_delete = TRUE;
		n_on_deletes++;
	}

	ptr = dict_accept(cs, ptr, "RESTRICT", &success);

	if (success) {
		goto scan_on_conditions;
	}

	ptr = dict_accept(cs, ptr, "CASCADE", &success);

	if (success) {
		if (is_on_delete) {
			foreign->type |= DICT_FOREIGN_ON_DELETE_CASCADE;
		} else {
			foreign->type |= DICT_FOREIGN_ON_UPDATE_CASCADE;
		}

		goto scan_on_conditions;
	}

	ptr = dict_accept(cs, ptr, "NO", &success);

	if (success) {
		ptr = dict_accept(cs, ptr, "ACTION", &success);

		if (!success) {
			dict_foreign_free(foreign);
			dict_foreign_report_syntax_err(
				name, start_of_latest_foreign, ptr);

			return(DB_CANNOT_ADD_CONSTRAINT);
		}

		if (is_on_delete) {
			foreign->type |= DICT_FOREIGN_ON_DELETE_NO_ACTION;
		} else {
			foreign->type |= DICT_FOREIGN_ON_UPDATE_NO_ACTION;
		}

		goto scan_on_conditions;
	}

	ptr = dict_accept(cs, ptr, "SET", &success);

	if (!success) {
		dict_foreign_free(foreign);
		dict_foreign_report_syntax_err(name, start_of_latest_foreign,
					       ptr);
		return(DB_CANNOT_ADD_CONSTRAINT);
	}

	ptr = dict_accept(cs, ptr, "NULL", &success);

	if (!success) {
		dict_foreign_free(foreign);
		dict_foreign_report_syntax_err(name, start_of_latest_foreign,
					       ptr);
		return(DB_CANNOT_ADD_CONSTRAINT);
	}

	for (j = 0; j < foreign->n_fields; j++) {
		if ((dict_index_get_nth_col(foreign->foreign_index, j)->prtype)
		    & DATA_NOT_NULL) {

			/* It is not sensible to define SET NULL
			if the column is not allowed to be NULL! */

			dict_foreign_free(foreign);

			mutex_enter(&dict_foreign_err_mutex);
			dict_foreign_error_report_low(ef, name);
			fprintf(ef, "%s:\n"
				"You have defined a SET NULL condition"
				" though some of the\n"
				"columns are defined as NOT NULL.\n",
				start_of_latest_foreign);
			mutex_exit(&dict_foreign_err_mutex);

			return(DB_CANNOT_ADD_CONSTRAINT);
		}
	}

	if (is_on_delete) {
		foreign->type |= DICT_FOREIGN_ON_DELETE_SET_NULL;
	} else {
		foreign->type |= DICT_FOREIGN_ON_UPDATE_SET_NULL;
	}

	goto scan_on_conditions;

try_find_index:
	if (n_on_deletes > 1 || n_on_updates > 1) {
		/* It is an error to define more than 1 action */

		dict_foreign_free(foreign);

		mutex_enter(&dict_foreign_err_mutex);
		dict_foreign_error_report_low(ef, name);
		fprintf(ef, "%s:\n"
			"You have twice an ON DELETE clause"
			" or twice an ON UPDATE clause.\n",
			start_of_latest_foreign);
		mutex_exit(&dict_foreign_err_mutex);

		return(DB_CANNOT_ADD_CONSTRAINT);
	}

	/* Try to find an index which contains the columns as the first fields
	and in the right order, and the types are the same as in
	foreign->foreign_index */

	if (referenced_table) {
		index = dict_foreign_find_index(referenced_table,
						column_names, i,
						foreign->foreign_index,
						TRUE, FALSE);
		if (!index) {
			dict_foreign_free(foreign);
			mutex_enter(&dict_foreign_err_mutex);
			dict_foreign_error_report_low(ef, name);
			fprintf(ef, "%s:\n"
				"Cannot find an index in the"
				" referenced table where the\n"
				"referenced columns appear as the"
				" first columns, or column types\n"
				"in the table and the referenced table"
				" do not match for constraint.\n"
				"Note that the internal storage type of"
				" ENUM and SET changed in\n"
				"tables created with >= InnoDB-4.1.12,"
				" and such columns in old tables\n"
				"cannot be referenced by such columns"
				" in new tables.\n"
				"See " REFMAN
				"innodb-foreign-key-constraints.html\n"
				"for correct foreign key definition.\n",
				start_of_latest_foreign);
			mutex_exit(&dict_foreign_err_mutex);

			return(DB_CANNOT_ADD_CONSTRAINT);
		}
	} else {
		ut_a(trx->check_foreigns == FALSE);
		index = NULL;
	}

	foreign->referenced_index = index;
	foreign->referenced_table = referenced_table;

	foreign->referenced_table_name
		= mem_heap_strdup(foreign->heap, referenced_table_name);

	foreign->referenced_col_names = mem_heap_alloc(foreign->heap,
						       i * sizeof(void*));
	for (i = 0; i < foreign->n_fields; i++) {
		foreign->referenced_col_names[i]
			= mem_heap_strdup(foreign->heap, column_names[i]);
	}

	/* We found an ok constraint definition: add to the lists */

	UT_LIST_ADD_LAST(foreign_list, table->foreign_list, foreign);

	if (referenced_table) {
		UT_LIST_ADD_LAST(referenced_list,
				 referenced_table->referenced_list,
				 foreign);
	}

	goto loop;
}

/*********************************************************************//**
Scans a table create SQL string and adds to the data dictionary the foreign
key constraints declared in the string. This function should be called after
the indexes for a table have been created. Each foreign key constraint must
be accompanied with indexes in both participating tables. The indexes are
allowed to contain more fields than mentioned in the constraint.
@return	error code or DB_SUCCESS */
UNIV_INTERN
ulint
dict_create_foreign_constraints(
/*============================*/
	trx_t*		trx,		/*!< in: transaction */
	const char*	sql_string,	/*!< in: table create statement where
					foreign keys are declared like:
					FOREIGN KEY (a, b) REFERENCES
					table2(c, d), table2 can be written
					also with the database
					name before it: test.table2; the
					default database id the database of
					parameter name */
	const char*	name,		/*!< in: table full name in the
					normalized form
					database_name/table_name */
	ibool		reject_fks)	/*!< in: if TRUE, fail with error
					code DB_CANNOT_ADD_CONSTRAINT if
					any foreign keys are found. */
{
	char*			str;
	ulint			err;
	mem_heap_t*		heap;

	ut_a(trx);
	ut_a(trx->mysql_thd);

	str = dict_strip_comments(sql_string);
	heap = mem_heap_create(10000);

	err = dict_create_foreign_constraints_low(
		trx, heap, innobase_get_charset(trx->mysql_thd), str, name,
		reject_fks);

	mem_heap_free(heap);
	mem_free(str);

	return(err);
}

/**********************************************************************//**
Parses the CONSTRAINT id's to be dropped in an ALTER TABLE statement.
@return DB_SUCCESS or DB_CANNOT_DROP_CONSTRAINT if syntax error or the
constraint id does not match */
UNIV_INTERN
ulint
dict_foreign_parse_drop_constraints(
/*================================*/
	mem_heap_t*	heap,			/*!< in: heap from which we can
						allocate memory */
	trx_t*		trx,			/*!< in: transaction */
	dict_table_t*	table,			/*!< in: table */
	ulint*		n,			/*!< out: number of constraints
						to drop */
	const char***	constraints_to_drop)	/*!< out: id's of the
						constraints to drop */
{
	dict_foreign_t*		foreign;
	ibool			success;
	char*			str;
	const char*		ptr;
	const char*		id;
	FILE*			ef	= dict_foreign_err_file;
	struct charset_info_st*	cs;

	ut_a(trx);
	ut_a(trx->mysql_thd);

	cs = innobase_get_charset(trx->mysql_thd);

	*n = 0;

	*constraints_to_drop = mem_heap_alloc(heap, 1000 * sizeof(char*));

	str = dict_strip_comments(*(trx->mysql_query_str));
	ptr = str;

	ut_ad(mutex_own(&(dict_sys->mutex)));
loop:
	ptr = dict_scan_to(ptr, "DROP");

	if (*ptr == '\0') {
		mem_free(str);

		return(DB_SUCCESS);
	}

	ptr = dict_accept(cs, ptr, "DROP", &success);

	if (!my_isspace(cs, *ptr)) {

		goto loop;
	}

	ptr = dict_accept(cs, ptr, "FOREIGN", &success);

	if (!success || !my_isspace(cs, *ptr)) {

		goto loop;
	}

	ptr = dict_accept(cs, ptr, "KEY", &success);

	if (!success) {

		goto syntax_error;
	}

	ptr = dict_scan_id(cs, ptr, heap, &id, FALSE, TRUE);

	if (id == NULL) {

		goto syntax_error;
	}

	ut_a(*n < 1000);
	(*constraints_to_drop)[*n] = id;
	(*n)++;

	/* Look for the given constraint id */

	foreign = UT_LIST_GET_FIRST(table->foreign_list);

	while (foreign != NULL) {
		if (0 == strcmp(foreign->id, id)
		    || (strchr(foreign->id, '/')
			&& 0 == strcmp(id,
				       dict_remove_db_name(foreign->id)))) {
			/* Found */
			break;
		}

		foreign = UT_LIST_GET_NEXT(foreign_list, foreign);
	}

	if (foreign == NULL) {
		mutex_enter(&dict_foreign_err_mutex);
		rewind(ef);
		ut_print_timestamp(ef);
		fputs(" Error in dropping of a foreign key constraint"
		      " of table ", ef);
		ut_print_name(ef, NULL, TRUE, table->name);
		fputs(",\n"
		      "in SQL command\n", ef);
		fputs(str, ef);
		fputs("\nCannot find a constraint with the given id ", ef);
		ut_print_name(ef, NULL, FALSE, id);
		fputs(".\n", ef);
		mutex_exit(&dict_foreign_err_mutex);

		mem_free(str);

		return(DB_CANNOT_DROP_CONSTRAINT);
	}

	goto loop;

syntax_error:
	mutex_enter(&dict_foreign_err_mutex);
	rewind(ef);
	ut_print_timestamp(ef);
	fputs(" Syntax error in dropping of a"
	      " foreign key constraint of table ", ef);
	ut_print_name(ef, NULL, TRUE, table->name);
	fprintf(ef, ",\n"
		"close to:\n%s\n in SQL command\n%s\n", ptr, str);
	mutex_exit(&dict_foreign_err_mutex);

	mem_free(str);

	return(DB_CANNOT_DROP_CONSTRAINT);
}

/*==================== END OF FOREIGN KEY PROCESSING ====================*/

/**********************************************************************//**
Returns an index object if it is found in the dictionary cache.
Assumes that dict_sys->mutex is already being held.
@return	index, NULL if not found */
UNIV_INTERN
dict_index_t*
dict_index_get_if_in_cache_low(
/*===========================*/
	dulint	index_id)	/*!< in: index id */
{
	ut_ad(mutex_own(&(dict_sys->mutex)));

	return(dict_index_find_on_id_low(index_id));
}

#if defined UNIV_DEBUG || defined UNIV_BUF_DEBUG
/**********************************************************************//**
Returns an index object if it is found in the dictionary cache.
@return	index, NULL if not found */
UNIV_INTERN
dict_index_t*
dict_index_get_if_in_cache(
/*=======================*/
	dulint	index_id)	/*!< in: index id */
{
	dict_index_t*	index;

	if (dict_sys == NULL) {
		return(NULL);
	}

	mutex_enter(&(dict_sys->mutex));

	index = dict_index_get_if_in_cache_low(index_id);

	mutex_exit(&(dict_sys->mutex));

	return(index);
}
#endif /* UNIV_DEBUG || UNIV_BUF_DEBUG */

#ifdef UNIV_DEBUG
/**********************************************************************//**
Checks that a tuple has n_fields_cmp value in a sensible range, so that
no comparison can occur with the page number field in a node pointer.
@return	TRUE if ok */
UNIV_INTERN
ibool
dict_index_check_search_tuple(
/*==========================*/
	const dict_index_t*	index,	/*!< in: index tree */
	const dtuple_t*		tuple)	/*!< in: tuple used in a search */
{
	ut_a(index);
	ut_a(dtuple_get_n_fields_cmp(tuple)
	     <= dict_index_get_n_unique_in_tree(index));
	return(TRUE);
}
#endif /* UNIV_DEBUG */

/**********************************************************************//**
Builds a node pointer out of a physical record and a page number.
@return	own: node pointer */
UNIV_INTERN
dtuple_t*
dict_index_build_node_ptr(
/*======================*/
	const dict_index_t*	index,	/*!< in: index */
	const rec_t*		rec,	/*!< in: record for which to build node
					pointer */
	ulint			page_no,/*!< in: page number to put in node
					pointer */
	mem_heap_t*		heap,	/*!< in: memory heap where pointer
					created */
	ulint			level)	/*!< in: level of rec in tree:
					0 means leaf level */
{
	dtuple_t*	tuple;
	dfield_t*	field;
	byte*		buf;
	ulint		n_unique;

	if (UNIV_UNLIKELY(index->type & DICT_UNIVERSAL)) {
		/* In a universal index tree, we take the whole record as
		the node pointer if the record is on the leaf level,
		on non-leaf levels we remove the last field, which
		contains the page number of the child page */

		ut_a(!dict_table_is_comp(index->table));
		n_unique = rec_get_n_fields_old(rec);

		if (level > 0) {
			ut_a(n_unique > 1);
			n_unique--;
		}
	} else {
		n_unique = dict_index_get_n_unique_in_tree(index);
	}

	tuple = dtuple_create(heap, n_unique + 1);

	/* When searching in the tree for the node pointer, we must not do
	comparison on the last field, the page number field, as on upper
	levels in the tree there may be identical node pointers with a
	different page number; therefore, we set the n_fields_cmp to one
	less: */

	dtuple_set_n_fields_cmp(tuple, n_unique);

	dict_index_copy_types(tuple, index, n_unique);

	buf = mem_heap_alloc(heap, 4);

	mach_write_to_4(buf, page_no);

	field = dtuple_get_nth_field(tuple, n_unique);
	dfield_set_data(field, buf, 4);

	dtype_set(dfield_get_type(field), DATA_SYS_CHILD, DATA_NOT_NULL, 4);

	rec_copy_prefix_to_dtuple(tuple, rec, index, n_unique, heap);
	dtuple_set_info_bits(tuple, dtuple_get_info_bits(tuple)
			     | REC_STATUS_NODE_PTR);

	ut_ad(dtuple_check_typed(tuple));

	return(tuple);
}

/**********************************************************************//**
Copies an initial segment of a physical record, long enough to specify an
index entry uniquely.
@return	pointer to the prefix record */
UNIV_INTERN
rec_t*
dict_index_copy_rec_order_prefix(
/*=============================*/
	const dict_index_t*	index,	/*!< in: index */
	const rec_t*		rec,	/*!< in: record for which to
					copy prefix */
	ulint*			n_fields,/*!< out: number of fields copied */
	byte**			buf,	/*!< in/out: memory buffer for the
					copied prefix, or NULL */
	ulint*			buf_size)/*!< in/out: buffer size */
{
	ulint		n;

	UNIV_PREFETCH_R(rec);

	if (UNIV_UNLIKELY(index->type & DICT_UNIVERSAL)) {
		ut_a(!dict_table_is_comp(index->table));
		n = rec_get_n_fields_old(rec);
	} else {
		n = dict_index_get_n_unique_in_tree(index);
	}

	*n_fields = n;
	return(rec_copy_prefix_to_buf(rec, index, n, buf, buf_size));
}

/**********************************************************************//**
Builds a typed data tuple out of a physical record.
@return	own: data tuple */
UNIV_INTERN
dtuple_t*
dict_index_build_data_tuple(
/*========================*/
	dict_index_t*	index,	/*!< in: index tree */
	rec_t*		rec,	/*!< in: record for which to build data tuple */
	ulint		n_fields,/*!< in: number of data fields */
	mem_heap_t*	heap)	/*!< in: memory heap where tuple created */
{
	dtuple_t*	tuple;

	ut_ad(dict_table_is_comp(index->table)
	      || n_fields <= rec_get_n_fields_old(rec));

	tuple = dtuple_create(heap, n_fields);

	dict_index_copy_types(tuple, index, n_fields);

	rec_copy_prefix_to_dtuple(tuple, rec, index, n_fields, heap);

	ut_ad(dtuple_check_typed(tuple));

	return(tuple);
}

/*********************************************************************//**
Calculates the minimum record length in an index. */
UNIV_INTERN
ulint
dict_index_calc_min_rec_len(
/*========================*/
	const dict_index_t*	index)	/*!< in: index */
{
	ulint	sum	= 0;
	ulint	i;
	ulint	comp	= dict_table_is_comp(index->table);

	if (comp) {
		ulint nullable = 0;
		sum = REC_N_NEW_EXTRA_BYTES;
		for (i = 0; i < dict_index_get_n_fields(index); i++) {
			const dict_col_t*	col
				= dict_index_get_nth_col(index, i);
			ulint	size = dict_col_get_fixed_size(col, comp);
			sum += size;
			if (!size) {
				size = col->len;
				sum += size < 128 ? 1 : 2;
			}
			if (!(col->prtype & DATA_NOT_NULL)) {
				nullable++;
			}
		}

		/* round the NULL flags up to full bytes */
		sum += UT_BITS_IN_BYTES(nullable);

		return(sum);
	}

	for (i = 0; i < dict_index_get_n_fields(index); i++) {
		sum += dict_col_get_fixed_size(
			dict_index_get_nth_col(index, i), comp);
	}

	if (sum > 127) {
		sum += 2 * dict_index_get_n_fields(index);
	} else {
		sum += dict_index_get_n_fields(index);
	}

	sum += REC_N_OLD_EXTRA_BYTES;

	return(sum);
}

<<<<<<< HEAD
=======
/*********************************************************************//**
Calculates new estimates for table and index statistics. The statistics
are used in query optimization. */
UNIV_INTERN
void
dict_update_statistics_low(
/*=======================*/
	dict_table_t*	table,		/*!< in/out: table */
	ibool		has_dict_mutex __attribute__((unused)))
					/*!< in: TRUE if the caller has the
					dictionary mutex */
{
	dict_index_t*	index;
	ulint		size;
	ulint		sum_of_index_sizes	= 0;

	if (table->ibd_file_missing) {
		ut_print_timestamp(stderr);
		fprintf(stderr,
			"  InnoDB: cannot calculate statistics for table %s\n"
			"InnoDB: because the .ibd file is missing.  For help,"
			" please refer to\n"
			"InnoDB: " REFMAN "innodb-troubleshooting.html\n",
			table->name);

		return;
	}

	/* If we have set a high innodb_force_recovery level, do not calculate
	statistics, as a badly corrupted index can cause a crash in it. */

	if (srv_force_recovery >= SRV_FORCE_NO_IBUF_MERGE) {

		return;
	}

	/* Find out the sizes of the indexes and how many different values
	for the key they approximately have */

	index = dict_table_get_first_index(table);

	if (index == NULL) {
		/* Table definition is corrupt */

		return;
	}

	while (index) {
		size = btr_get_size(index, BTR_TOTAL_SIZE);

		index->stat_index_size = size;

		sum_of_index_sizes += size;

		size = btr_get_size(index, BTR_N_LEAF_PAGES);

		if (size == 0) {
			/* The root node of the tree is a leaf */
			size = 1;
		}

		index->stat_n_leaf_pages = size;

		btr_estimate_number_of_different_key_vals(index);

		index = dict_table_get_next_index(index);
	}

	index = dict_table_get_first_index(table);

	dict_index_stat_mutex_enter(index);

	table->stat_n_rows = index->stat_n_diff_key_vals[
		dict_index_get_n_unique(index)];

	dict_index_stat_mutex_exit(index);

	table->stat_clustered_index_size = index->stat_index_size;

	table->stat_sum_of_other_index_sizes = sum_of_index_sizes
		- index->stat_index_size;

	table->stat_initialized = TRUE;

	table->stat_modified_counter = 0;
}

/*********************************************************************//**
Calculates new estimates for table and index statistics. The statistics
are used in query optimization. */
UNIV_INTERN
void
dict_update_statistics(
/*===================*/
	dict_table_t*	table)	/*!< in/out: table */
{
	dict_update_statistics_low(table, FALSE);
}

>>>>>>> c34a64f4
/**********************************************************************//**
Prints info of a foreign key constraint. */
static
void
dict_foreign_print_low(
/*===================*/
	dict_foreign_t*	foreign)	/*!< in: foreign key constraint */
{
	ulint	i;

	ut_ad(mutex_own(&(dict_sys->mutex)));

	fprintf(stderr, "  FOREIGN KEY CONSTRAINT %s: %s (",
		foreign->id, foreign->foreign_table_name);

	for (i = 0; i < foreign->n_fields; i++) {
		fprintf(stderr, " %s", foreign->foreign_col_names[i]);
	}

	fprintf(stderr, " )\n"
		"             REFERENCES %s (",
		foreign->referenced_table_name);

	for (i = 0; i < foreign->n_fields; i++) {
		fprintf(stderr, " %s", foreign->referenced_col_names[i]);
	}

	fputs(" )\n", stderr);
}

/**********************************************************************//**
Prints a table data. */
UNIV_INTERN
void
dict_table_print(
/*=============*/
	dict_table_t*	table)	/*!< in: table */
{
	mutex_enter(&(dict_sys->mutex));
	dict_table_print_low(table);
	mutex_exit(&(dict_sys->mutex));
}

/**********************************************************************//**
Prints a table data when we know the table name. */
UNIV_INTERN
void
dict_table_print_by_name(
/*=====================*/
	const char*	name)	/*!< in: table name */
{
	dict_table_t*	table;

	mutex_enter(&(dict_sys->mutex));

	table = dict_table_get_low(name);

	ut_a(table);

	dict_table_print_low(table);
	mutex_exit(&(dict_sys->mutex));
}

/**********************************************************************//**
Prints a table data. */
UNIV_INTERN
void
dict_table_print_low(
/*=================*/
	dict_table_t*	table)	/*!< in: table */
{
	dict_index_t*	index;
	dict_foreign_t*	foreign;
	ulint		i;

	ut_ad(mutex_own(&(dict_sys->mutex)));

	dict_stats_update(table, DICT_STATS_UPD_FETCH);

	fprintf(stderr,
		"--------------------------------------\n"
		"TABLE: name %s, id %lu %lu, flags %lx, columns %lu,"
		" indexes %lu, appr.rows %lu\n"
		"  COLUMNS: ",
		table->name,
		(ulong) ut_dulint_get_high(table->id),
		(ulong) ut_dulint_get_low(table->id),
		(ulong) table->flags,
		(ulong) table->n_cols,
		(ulong) UT_LIST_GET_LEN(table->indexes),
		(ulong) table->stat_n_rows);

	for (i = 0; i < (ulint) table->n_cols; i++) {
		dict_col_print_low(table, dict_table_get_nth_col(table, i));
		fputs("; ", stderr);
	}

	putc('\n', stderr);

	index = UT_LIST_GET_FIRST(table->indexes);

	while (index != NULL) {
		dict_index_print_low(index);
		index = UT_LIST_GET_NEXT(indexes, index);
	}

	foreign = UT_LIST_GET_FIRST(table->foreign_list);

	while (foreign != NULL) {
		dict_foreign_print_low(foreign);
		foreign = UT_LIST_GET_NEXT(foreign_list, foreign);
	}

	foreign = UT_LIST_GET_FIRST(table->referenced_list);

	while (foreign != NULL) {
		dict_foreign_print_low(foreign);
		foreign = UT_LIST_GET_NEXT(referenced_list, foreign);
	}
}

/**********************************************************************//**
Prints a column data. */
static
void
dict_col_print_low(
/*===============*/
	const dict_table_t*	table,	/*!< in: table */
	const dict_col_t*	col)	/*!< in: column */
{
	dtype_t	type;

	ut_ad(mutex_own(&(dict_sys->mutex)));

	dict_col_copy_type(col, &type);
	fprintf(stderr, "%s: ", dict_table_get_col_name(table,
							dict_col_get_no(col)));

	dtype_print(&type);
}

/**********************************************************************//**
Prints an index data. */
static
void
dict_index_print_low(
/*=================*/
	dict_index_t*	index)	/*!< in: index */
{
	ib_int64_t	n_vals;
	ulint		i;
	const char*	type_string;

	ut_ad(mutex_own(&(dict_sys->mutex)));

	dict_index_stat_mutex_enter(index);

	if (index->n_user_defined_cols > 0) {
		n_vals = index->stat_n_diff_key_vals[
			index->n_user_defined_cols];
	} else {
		n_vals = index->stat_n_diff_key_vals[1];
	}

	dict_index_stat_mutex_exit(index);

	if (dict_index_is_clust(index)) {
		type_string = "clustered index";
	} else if (dict_index_is_unique(index)) {
		type_string = "unique index";
	} else {
		type_string = "secondary index";
	}

	fprintf(stderr,
		"  INDEX: name %s, id %lu %lu, fields %lu/%lu,"
		" uniq %lu, type %lu\n"
		"   root page %lu, appr.key vals %lu,"
		" leaf pages %lu, size pages %lu\n"
		"   FIELDS: ",
		index->name,
		(ulong) ut_dulint_get_high(index->id),
		(ulong) ut_dulint_get_low(index->id),
		(ulong) index->n_user_defined_cols,
		(ulong) index->n_fields,
		(ulong) index->n_uniq,
		(ulong) index->type,
		(ulong) index->page,
		(ulong) n_vals,
		(ulong) index->stat_n_leaf_pages,
		(ulong) index->stat_index_size);

	for (i = 0; i < index->n_fields; i++) {
		dict_field_print_low(dict_index_get_nth_field(index, i));
	}

	putc('\n', stderr);

#ifdef UNIV_BTR_PRINT
	btr_print_size(index);

	btr_print_index(index, 7);
#endif /* UNIV_BTR_PRINT */
}

/**********************************************************************//**
Prints a field data. */
static
void
dict_field_print_low(
/*=================*/
	const dict_field_t*	field)	/*!< in: field */
{
	ut_ad(mutex_own(&(dict_sys->mutex)));

	fprintf(stderr, " %s", field->name);

	if (field->prefix_len != 0) {
		fprintf(stderr, "(%lu)", (ulong) field->prefix_len);
	}
}

/**********************************************************************//**
Outputs info on a foreign key of a table in a format suitable for
CREATE TABLE. */
UNIV_INTERN
void
dict_print_info_on_foreign_key_in_create_format(
/*============================================*/
	FILE*		file,		/*!< in: file where to print */
	trx_t*		trx,		/*!< in: transaction */
	dict_foreign_t*	foreign,	/*!< in: foreign key constraint */
	ibool		add_newline)	/*!< in: whether to add a newline */
{
	const char*	stripped_id;
	ulint	i;

	if (strchr(foreign->id, '/')) {
		/* Strip the preceding database name from the constraint id */
		stripped_id = foreign->id + 1
			+ dict_get_db_name_len(foreign->id);
	} else {
		stripped_id = foreign->id;
	}

	putc(',', file);

	if (add_newline) {
		/* SHOW CREATE TABLE wants constraints each printed nicely
		on its own line, while error messages want no newlines
		inserted. */
		fputs("\n ", file);
	}

	fputs(" CONSTRAINT ", file);
	ut_print_name(file, trx, FALSE, stripped_id);
	fputs(" FOREIGN KEY (", file);

	for (i = 0;;) {
		ut_print_name(file, trx, FALSE, foreign->foreign_col_names[i]);
		if (++i < foreign->n_fields) {
			fputs(", ", file);
		} else {
			break;
		}
	}

	fputs(") REFERENCES ", file);

	if (dict_tables_have_same_db(foreign->foreign_table_name,
				     foreign->referenced_table_name)) {
		/* Do not print the database name of the referenced table */
		ut_print_name(file, trx, TRUE,
			      dict_remove_db_name(
				      foreign->referenced_table_name));
	} else {
		ut_print_name(file, trx, TRUE,
			      foreign->referenced_table_name);
	}

	putc(' ', file);
	putc('(', file);

	for (i = 0;;) {
		ut_print_name(file, trx, FALSE,
			      foreign->referenced_col_names[i]);
		if (++i < foreign->n_fields) {
			fputs(", ", file);
		} else {
			break;
		}
	}

	putc(')', file);

	if (foreign->type & DICT_FOREIGN_ON_DELETE_CASCADE) {
		fputs(" ON DELETE CASCADE", file);
	}

	if (foreign->type & DICT_FOREIGN_ON_DELETE_SET_NULL) {
		fputs(" ON DELETE SET NULL", file);
	}

	if (foreign->type & DICT_FOREIGN_ON_DELETE_NO_ACTION) {
		fputs(" ON DELETE NO ACTION", file);
	}

	if (foreign->type & DICT_FOREIGN_ON_UPDATE_CASCADE) {
		fputs(" ON UPDATE CASCADE", file);
	}

	if (foreign->type & DICT_FOREIGN_ON_UPDATE_SET_NULL) {
		fputs(" ON UPDATE SET NULL", file);
	}

	if (foreign->type & DICT_FOREIGN_ON_UPDATE_NO_ACTION) {
		fputs(" ON UPDATE NO ACTION", file);
	}
}

/**********************************************************************//**
Outputs info on foreign keys of a table. */
UNIV_INTERN
void
dict_print_info_on_foreign_keys(
/*============================*/
	ibool		create_table_format, /*!< in: if TRUE then print in
				a format suitable to be inserted into
				a CREATE TABLE, otherwise in the format
				of SHOW TABLE STATUS */
	FILE*		file,	/*!< in: file where to print */
	trx_t*		trx,	/*!< in: transaction */
	dict_table_t*	table)	/*!< in: table */
{
	dict_foreign_t*	foreign;

	mutex_enter(&(dict_sys->mutex));

	foreign = UT_LIST_GET_FIRST(table->foreign_list);

	if (foreign == NULL) {
		mutex_exit(&(dict_sys->mutex));

		return;
	}

	while (foreign != NULL) {
		if (create_table_format) {
			dict_print_info_on_foreign_key_in_create_format(
				file, trx, foreign, TRUE);
		} else {
			ulint	i;
			fputs("; (", file);

			for (i = 0; i < foreign->n_fields; i++) {
				if (i) {
					putc(' ', file);
				}

				ut_print_name(file, trx, FALSE,
					      foreign->foreign_col_names[i]);
			}

			fputs(") REFER ", file);
			ut_print_name(file, trx, TRUE,
				      foreign->referenced_table_name);
			putc('(', file);

			for (i = 0; i < foreign->n_fields; i++) {
				if (i) {
					putc(' ', file);
				}
				ut_print_name(
					file, trx, FALSE,
					foreign->referenced_col_names[i]);
			}

			putc(')', file);

			if (foreign->type == DICT_FOREIGN_ON_DELETE_CASCADE) {
				fputs(" ON DELETE CASCADE", file);
			}

			if (foreign->type == DICT_FOREIGN_ON_DELETE_SET_NULL) {
				fputs(" ON DELETE SET NULL", file);
			}

			if (foreign->type & DICT_FOREIGN_ON_DELETE_NO_ACTION) {
				fputs(" ON DELETE NO ACTION", file);
			}

			if (foreign->type & DICT_FOREIGN_ON_UPDATE_CASCADE) {
				fputs(" ON UPDATE CASCADE", file);
			}

			if (foreign->type & DICT_FOREIGN_ON_UPDATE_SET_NULL) {
				fputs(" ON UPDATE SET NULL", file);
			}

			if (foreign->type & DICT_FOREIGN_ON_UPDATE_NO_ACTION) {
				fputs(" ON UPDATE NO ACTION", file);
			}
		}

		foreign = UT_LIST_GET_NEXT(foreign_list, foreign);
	}

	mutex_exit(&(dict_sys->mutex));
}

/********************************************************************//**
Displays the names of the index and the table. */
UNIV_INTERN
void
dict_index_name_print(
/*==================*/
	FILE*			file,	/*!< in: output stream */
	trx_t*			trx,	/*!< in: transaction */
	const dict_index_t*	index)	/*!< in: index to print */
{
	fputs("index ", file);
	ut_print_name(file, trx, FALSE, index->name);
	fputs(" of table ", file);
	ut_print_name(file, trx, TRUE, index->table_name);
}
#endif /* !UNIV_HOTBACKUP */

/**********************************************************************//**
Inits dict_ind_redundant and dict_ind_compact. */
UNIV_INTERN
void
dict_ind_init(void)
/*===============*/
{
	dict_table_t*		table;

	/* create dummy table and index for REDUNDANT infimum and supremum */
	table = dict_mem_table_create("SYS_DUMMY1", DICT_HDR_SPACE, 1, 0);
	dict_mem_table_add_col(table, NULL, NULL, DATA_CHAR,
			       DATA_ENGLISH | DATA_NOT_NULL, 8);

	dict_ind_redundant = dict_mem_index_create("SYS_DUMMY1", "SYS_DUMMY1",
						   DICT_HDR_SPACE, 0, 1);
	dict_index_add_col(dict_ind_redundant, table,
			   dict_table_get_nth_col(table, 0), 0);
	dict_ind_redundant->table = table;
	/* create dummy table and index for COMPACT infimum and supremum */
	table = dict_mem_table_create("SYS_DUMMY2",
				      DICT_HDR_SPACE, 1, DICT_TF_COMPACT);
	dict_mem_table_add_col(table, NULL, NULL, DATA_CHAR,
			       DATA_ENGLISH | DATA_NOT_NULL, 8);
	dict_ind_compact = dict_mem_index_create("SYS_DUMMY2", "SYS_DUMMY2",
						 DICT_HDR_SPACE, 0, 1);
	dict_index_add_col(dict_ind_compact, table,
			   dict_table_get_nth_col(table, 0), 0);
	dict_ind_compact->table = table;

	/* avoid ut_ad(index->cached) in dict_index_get_n_unique_in_tree */
	dict_ind_redundant->cached = dict_ind_compact->cached = TRUE;
}

/**********************************************************************//**
Frees dict_ind_redundant and dict_ind_compact. */
static
void
dict_ind_free(void)
/*===============*/
{
	dict_table_t*	table;

	table = dict_ind_compact->table;
	dict_mem_index_free(dict_ind_compact);
	dict_ind_compact = NULL;
	dict_mem_table_free(table);

	table = dict_ind_redundant->table;
	dict_mem_index_free(dict_ind_redundant);
	dict_ind_redundant = NULL;
	dict_mem_table_free(table);
}

#ifndef UNIV_HOTBACKUP
/**********************************************************************//**
Get index by name
@return	index, NULL if does not exist */
UNIV_INTERN
dict_index_t*
dict_table_get_index_on_name(
/*=========================*/
	dict_table_t*	table,	/*!< in: table */
	const char*	name)	/*!< in: name of the index to find */
{
	dict_index_t*	index;

	index = dict_table_get_first_index(table);

	while (index != NULL) {
		if (ut_strcmp(index->name, name) == 0) {

			return(index);
		}

		index = dict_table_get_next_index(index);
	}

	return(NULL);

}

/**********************************************************************//**
Replace the index passed in with another equivalent index in the tables
foreign key list. */
UNIV_INTERN
void
dict_table_replace_index_in_foreign_list(
/*=====================================*/
	dict_table_t*	table,  /*!< in/out: table */
	dict_index_t*	index)	/*!< in: index to be replaced */
{
	dict_foreign_t*	foreign;

	for (foreign = UT_LIST_GET_FIRST(table->foreign_list);
	     foreign;
	     foreign = UT_LIST_GET_NEXT(foreign_list, foreign)) {

		if (foreign->foreign_index == index) {
			dict_index_t*	new_index
				= dict_foreign_find_equiv_index(foreign);
			ut_a(new_index);

			foreign->foreign_index = new_index;
		}
	}
}

/**********************************************************************//**
In case there is more than one index with the same name return the index
with the min(id).
@return	index, NULL if does not exist */
UNIV_INTERN
dict_index_t*
dict_table_get_index_on_name_and_min_id(
/*=====================================*/
	dict_table_t*	table,	/*!< in: table */
	const char*	name)	/*!< in: name of the index to find */
{
	dict_index_t*	index;
	dict_index_t*	min_index; /* Index with matching name and min(id) */

	min_index = NULL;
	index = dict_table_get_first_index(table);

	while (index != NULL) {
		if (ut_strcmp(index->name, name) == 0) {
			if (!min_index
			    || ut_dulint_cmp(index->id, min_index->id) < 0) {

				min_index = index;
			}
		}

		index = dict_table_get_next_index(index);
	}

	return(min_index);

}

#ifdef UNIV_DEBUG
/**********************************************************************//**
Check for duplicate index entries in a table [using the index name] */
UNIV_INTERN
void
dict_table_check_for_dup_indexes(
/*=============================*/
	const dict_table_t*	table,	/*!< in: Check for dup indexes
					in this table */
	ibool			tmp_ok)	/*!< in: TRUE=allow temporary
					index names */
{
	/* Check for duplicates, ignoring indexes that are marked
	as to be dropped */

	const dict_index_t*	index1;
	const dict_index_t*	index2;

	ut_ad(mutex_own(&dict_sys->mutex));

	/* The primary index _must_ exist */
	ut_a(UT_LIST_GET_LEN(table->indexes) > 0);

	index1 = UT_LIST_GET_FIRST(table->indexes);

	do {
		ut_ad(tmp_ok || *index1->name != TEMP_INDEX_PREFIX);

		index2 = UT_LIST_GET_NEXT(indexes, index1);

		while (index2) {

			if (!index2->to_be_dropped) {
				ut_ad(ut_strcmp(index1->name, index2->name));
			}

			index2 = UT_LIST_GET_NEXT(indexes, index2);
		}

		index1 = UT_LIST_GET_NEXT(indexes, index1);
	} while (index1);
}
#endif /* UNIV_DEBUG */

/**************************************************************************
Closes the data dictionary module. */
UNIV_INTERN
void
dict_close(void)
/*============*/
{
	ulint	i;

	/* Free the hash elements. We don't remove them from the table
	because we are going to destroy the table anyway. */
	for (i = 0; i < hash_get_n_cells(dict_sys->table_hash); i++) {
		dict_table_t*	table;

		table = HASH_GET_FIRST(dict_sys->table_hash, i);

		while (table) {
			dict_table_t*	prev_table = table;

			table = HASH_GET_NEXT(name_hash, prev_table);
#ifdef UNIV_DEBUG
			ut_a(prev_table->magic_n == DICT_TABLE_MAGIC_N);
#endif
			/* Acquire only because it's a pre-condition. */
			mutex_enter(&dict_sys->mutex);

			dict_table_remove_from_cache(prev_table);

			mutex_exit(&dict_sys->mutex);
		}
	}

	hash_table_free(dict_sys->table_hash);

	/* The elements are the same instance as in dict_sys->table_hash,
	therefore we don't delete the individual elements. */
	hash_table_free(dict_sys->table_id_hash);

	dict_ind_free();

	mutex_free(&dict_sys->mutex);

	rw_lock_free(&dict_operation_lock);
	memset(&dict_operation_lock, 0x0, sizeof(dict_operation_lock));

	mutex_free(&dict_foreign_err_mutex);

	mem_free(dict_sys);
	dict_sys = NULL;

	for (i = 0; i < DICT_INDEX_STAT_MUTEX_SIZE; i++) {
		mutex_free(&dict_index_stat_mutex[i]);
	}
}
#endif /* !UNIV_HOTBACKUP */<|MERGE_RESOLUTION|>--- conflicted
+++ resolved
@@ -4173,108 +4173,6 @@
 	return(sum);
 }
 
-<<<<<<< HEAD
-=======
-/*********************************************************************//**
-Calculates new estimates for table and index statistics. The statistics
-are used in query optimization. */
-UNIV_INTERN
-void
-dict_update_statistics_low(
-/*=======================*/
-	dict_table_t*	table,		/*!< in/out: table */
-	ibool		has_dict_mutex __attribute__((unused)))
-					/*!< in: TRUE if the caller has the
-					dictionary mutex */
-{
-	dict_index_t*	index;
-	ulint		size;
-	ulint		sum_of_index_sizes	= 0;
-
-	if (table->ibd_file_missing) {
-		ut_print_timestamp(stderr);
-		fprintf(stderr,
-			"  InnoDB: cannot calculate statistics for table %s\n"
-			"InnoDB: because the .ibd file is missing.  For help,"
-			" please refer to\n"
-			"InnoDB: " REFMAN "innodb-troubleshooting.html\n",
-			table->name);
-
-		return;
-	}
-
-	/* If we have set a high innodb_force_recovery level, do not calculate
-	statistics, as a badly corrupted index can cause a crash in it. */
-
-	if (srv_force_recovery >= SRV_FORCE_NO_IBUF_MERGE) {
-
-		return;
-	}
-
-	/* Find out the sizes of the indexes and how many different values
-	for the key they approximately have */
-
-	index = dict_table_get_first_index(table);
-
-	if (index == NULL) {
-		/* Table definition is corrupt */
-
-		return;
-	}
-
-	while (index) {
-		size = btr_get_size(index, BTR_TOTAL_SIZE);
-
-		index->stat_index_size = size;
-
-		sum_of_index_sizes += size;
-
-		size = btr_get_size(index, BTR_N_LEAF_PAGES);
-
-		if (size == 0) {
-			/* The root node of the tree is a leaf */
-			size = 1;
-		}
-
-		index->stat_n_leaf_pages = size;
-
-		btr_estimate_number_of_different_key_vals(index);
-
-		index = dict_table_get_next_index(index);
-	}
-
-	index = dict_table_get_first_index(table);
-
-	dict_index_stat_mutex_enter(index);
-
-	table->stat_n_rows = index->stat_n_diff_key_vals[
-		dict_index_get_n_unique(index)];
-
-	dict_index_stat_mutex_exit(index);
-
-	table->stat_clustered_index_size = index->stat_index_size;
-
-	table->stat_sum_of_other_index_sizes = sum_of_index_sizes
-		- index->stat_index_size;
-
-	table->stat_initialized = TRUE;
-
-	table->stat_modified_counter = 0;
-}
-
-/*********************************************************************//**
-Calculates new estimates for table and index statistics. The statistics
-are used in query optimization. */
-UNIV_INTERN
-void
-dict_update_statistics(
-/*===================*/
-	dict_table_t*	table)	/*!< in/out: table */
-{
-	dict_update_statistics_low(table, FALSE);
-}
-
->>>>>>> c34a64f4
 /**********************************************************************//**
 Prints info of a foreign key constraint. */
 static
