--- conflicted
+++ resolved
@@ -1,10 +1,6 @@
 /*****************************************************************************
 
-<<<<<<< HEAD
-Copyright (c) 1996, 2013, Oracle and/or its affiliates. All Rights Reserved.
-=======
 Copyright (c) 1996, 2014, Oracle and/or its affiliates. All Rights Reserved.
->>>>>>> 871dd169
 
 This program is free software; you can redistribute it and/or modify it under
 the terms of the GNU General Public License as published by the Free Software
@@ -50,11 +46,7 @@
 #include "ut0vec.h"
 #include "dict0priv.h"
 #include "fts0priv.h"
-<<<<<<< HEAD
-#include "srv0space.h"
-=======
 #include "fsp0sysspace.h"
->>>>>>> 871dd169
 
 /*****************************************************************//**
 Based on a table object, this function builds the entry to be inserted
@@ -305,15 +297,12 @@
 
 	use_file_per_table = dict_table_use_file_per_table(table);
 
-<<<<<<< HEAD
-=======
 	/* Always set this bit for all new created tables */
 	DICT_TF2_FLAG_SET(table, DICT_TF2_FTS_AUX_HEX_NAME);
 	DBUG_EXECUTE_IF("innodb_test_wrong_fts_aux_table_name",
 			DICT_TF2_FLAG_UNSET(table,
 					    DICT_TF2_FTS_AUX_HEX_NAME););
 
->>>>>>> 871dd169
 	if (use_file_per_table) {
 		/* This table will not use the system tablespace.
 		Get a new space id. */
@@ -778,12 +767,8 @@
 		node->page_no = FIL_NULL;
 	} else {
 		node->page_no = btr_create(
-<<<<<<< HEAD
-			index->type, index->space, zip_size,
-=======
 			index->type, index->space,
 			dict_table_page_size(index->table),
->>>>>>> 871dd169
 			index->id, index, NULL, &mtr);
 
 		if (node->page_no == FIL_NULL) {
@@ -821,32 +806,17 @@
 	ulint		page_no = FIL_NULL;
 
 	ut_ad(mutex_own(&dict_sys->mutex));
-<<<<<<< HEAD
-=======
 	ut_ad(dict_table_is_temporary(index->table));
->>>>>>> 871dd169
 
 	if (index->type == DICT_FTS) {
 		/* FTS index does not need an index tree */
 		return(DB_SUCCESS);
 	}
 
-<<<<<<< HEAD
-	/* Run a mini-transaction in which the index tree is allocated for
-	the index and its root address is written to the index entry in
-	sys_indexes */
-
-	mtr_start(&mtr);
-	dict_disable_redo_if_temporary(index->table, &mtr);
-
-	dberr_t		err = DB_SUCCESS;
-	ulint		zip_size = dict_table_zip_size(index->table);
-=======
 	mtr_start(&mtr);
 	mtr_set_log_mode(&mtr, MTR_LOG_NO_REDO);
 
 	dberr_t		err = DB_SUCCESS;
->>>>>>> 871dd169
 
 	/* Currently this function is being used by temp-tables only.
 	Import/Discard of temp-table is blocked and so this assert. */
@@ -854,12 +824,8 @@
 	      && !dict_table_is_discarded(index->table));
 
 	page_no = btr_create(
-<<<<<<< HEAD
-		index->type, index->space, zip_size,
-=======
 		index->type, index->space,
 		dict_table_page_size(index->table),
->>>>>>> 871dd169
 		index->id, index, NULL, &mtr);
 
 	index->page = page_no;
@@ -869,13 +835,6 @@
 		err = DB_OUT_OF_FILE_SPACE;
 	}
 
-<<<<<<< HEAD
-	DBUG_EXECUTE_IF("ib_import_create_index_failure_1",
-			page_no = FIL_NULL;
-			err = DB_OUT_OF_FILE_SPACE; );
-
-=======
->>>>>>> 871dd169
 	mtr_commit(&mtr);
 
 	return(err);
@@ -902,10 +861,6 @@
 	const byte*	ptr;
 	ulint		len;
 	ulint		space;
-<<<<<<< HEAD
-	ulint		zip_size;
-=======
->>>>>>> 871dd169
 	ulint		root_page_no;
 
 	ut_ad(mutex_own(&(dict_sys->mutex)));
@@ -930,27 +885,19 @@
 
 	space = mtr_read_ulint(ptr, MLOG_4BYTES, mtr);
 
-<<<<<<< HEAD
-	if (zip_size == ULINT_UNDEFINED) {
-=======
 	bool			found;
 	const page_size_t	page_size(fil_space_get_page_size(space,
 								  &found));
 
 	if (!found) {
->>>>>>> 871dd169
 		/* It is a single table tablespace and the .ibd file is
 		missing: do nothing */
 
 		return(FIL_NULL);
 	}
 
-<<<<<<< HEAD
-	if (is_drop && fil_index_tree_is_freed(space, root_page_no, zip_size)) {
-=======
 	if (is_drop && fil_index_tree_is_freed(space, root_page_no,
 					       page_size)) {
->>>>>>> 871dd169
 		/* The tree has already been freed but not marked */
 		page_rec_write_field(
 			rec, DICT_FLD__SYS_INDEXES__PAGE_NO,
@@ -961,23 +908,14 @@
 	/* We free all the pages but the root page first; this operation
 	may span several mini-transactions */
 
-<<<<<<< HEAD
-	btr_free_but_not_root(
-		space, zip_size, root_page_no, mtr_get_log_mode(mtr));
-=======
 	const page_id_t	root_page_id(space, root_page_no);
 
 	btr_free_but_not_root(root_page_id, page_size, mtr_get_log_mode(mtr));
->>>>>>> 871dd169
 
 	/* Then we free the root page in the same mini-transaction where
 	we write FIL_NULL to the appropriate field in the SYS_INDEXES
 	record: this mini-transaction marks the B-tree totally freed */
-<<<<<<< HEAD
-	btr_block_get(space, zip_size, root_page_no, RW_X_LATCH, NULL, mtr);
-=======
 	btr_block_get(root_page_id, page_size, RW_X_LATCH, NULL, mtr);
->>>>>>> 871dd169
 	/* printf("Dropping index tree in space %lu root page %lu\n", space,
 	root_page_no); */
 	btr_free_root(root_page_id, page_size, mtr);
@@ -1034,57 +972,6 @@
 		btr_free_root(root_page_id, page_size, &mtr);
 	}
 
-<<<<<<< HEAD
-	if (is_drop) {
-		page_rec_write_field(
-			rec, DICT_FLD__SYS_INDEXES__PAGE_NO,
-			FIL_NULL, mtr);
-	}
-
-	btr_pcur_store_position(pcur, mtr);
-
-	return(root_page_no);
-}
-
-/*******************************************************************//**
-Drops the index tree but don't update SYS_INDEXES table. */
-
-void
-dict_drop_index_tree_in_mem(
-/*========================*/
-	const dict_index_t*	index,		/*!< in: index */
-	ulint			page_no)	/*!< in: index page-no */
-{
-	mtr_t		mtr;
-
-	ut_ad(mutex_own(&dict_sys->mutex));
-
-	mtr_start(&mtr);
-
-	dict_disable_redo_if_temporary(index->table, &mtr);
-
-	ulint	root_page_no = page_no;
-	ulint	space = index->space;
-	ulint	zip_size = fil_space_get_zip_size(space);
-
-	/* If tree has already been freed or it is a single table
-	tablespace and the .ibd file is missing do nothing,
-	else free the all the pages */
-	if (root_page_no != FIL_NULL && zip_size != ULINT_UNDEFINED) {
-
-		/* We free all the pages but the root page first; this operation
-		may span several mini-transactions */
-		btr_free_but_not_root(
-			space, zip_size, root_page_no,
-			(dict_table_is_temporary(index->table)
-			 ? MTR_LOG_NO_REDO : mtr_get_log_mode(&mtr)));
-
-		/* Then we free the root page. */
-		btr_free_root(space, zip_size, root_page_no, &mtr);
-	}
-
-=======
->>>>>>> 871dd169
 	mtr_commit(&mtr);
 }
 
@@ -1122,30 +1009,18 @@
 
 	ut_a(table->space == mtr_read_ulint(ptr, MLOG_4BYTES, mtr));
 
-<<<<<<< HEAD
-	ulint	space = table->space;
-	ulint	zip_size = fil_space_get_zip_size(space);
-
-	if (zip_size == ULINT_UNDEFINED) {
-=======
 	ulint			space = table->space;
 	bool			found;
 	const page_size_t	page_size(fil_space_get_page_size(space,
 								  &found));
 
 	if (!found) {
->>>>>>> 871dd169
 		/* It is a single table tablespae and the .ibd file is
 		missing: do nothing. */
 
 		ib_logf(IB_LOG_LEVEL_WARN,
-<<<<<<< HEAD
-			"Trying to TRUNCATE a missing .ibd file of table "
-			"%s!", table->name);
-=======
 			"Trying to TRUNCATE a missing .ibd file of table"
 			" %s!", table->name);
->>>>>>> 871dd169
 
 		return(FIL_NULL);
 	}
@@ -1176,13 +1051,8 @@
 				return(FIL_NULL);
 			} else {
 				root_page_no = btr_create(
-<<<<<<< HEAD
-					type, space, zip_size, index_id, index,
-					NULL, mtr);
-=======
 					type, space, page_size, index_id,
 					index, NULL, mtr);
->>>>>>> 871dd169
 				index->page = (unsigned int) root_page_no;
 				return(root_page_no);
 			}
@@ -1190,13 +1060,8 @@
 	}
 
 	ib_logf(IB_LOG_LEVEL_ERROR,
-<<<<<<< HEAD
-		"Failed to create index with index id %llu of table '%s' ",
-		(ullint) index_id, table->name);
-=======
 		"Failed to create index with index id " IB_ID_FMT
 		" of table '%s'", index_id, table->name);
->>>>>>> 871dd169
 
 	return(FIL_NULL);
 }
@@ -1215,17 +1080,10 @@
 	ulint		space = index->space;
 
 	ut_ad(mutex_own(&dict_sys->mutex));
-<<<<<<< HEAD
-
-	mtr_start(&mtr);
-
-	dict_disable_redo_if_temporary(index->table, &mtr);
-=======
 	ut_ad(dict_table_is_temporary(index->table));
 
 	mtr_start(&mtr);
 	mtr_set_log_mode(&mtr, MTR_LOG_NO_REDO);
->>>>>>> 871dd169
 
 	ulint		type = index->type;
 	ulint		root_page_no = index->page;
@@ -1242,17 +1100,11 @@
 		truncate = true;
 	}
 
-<<<<<<< HEAD
-	ulint	zip_size = fil_space_get_zip_size(space);
-
-	if (zip_size == ULINT_UNDEFINED) {
-=======
 	bool			found;
 	const page_size_t	page_size(fil_space_get_page_size(space,
 								  &found));
 
 	if (!found) {
->>>>>>> 871dd169
 
 		/* It is a single table tablespace and the .ibd file is
 		missing: do nothing */
@@ -1271,15 +1123,10 @@
 		/* We free all the pages but the root page first; this operation
 		may span several mini-transactions */
 
-<<<<<<< HEAD
-		btr_free_but_not_root(
-			space, zip_size, root_page_no,
-=======
 		const page_id_t	root_page_id(space, root_page_no);
 
 		btr_free_but_not_root(
 			root_page_id, page_size,
->>>>>>> 871dd169
 			(dict_table_is_temporary(index->table)
 			 ? MTR_LOG_NO_REDO : mtr_get_log_mode(&mtr)));
 
@@ -1288,33 +1135,18 @@
 		appropriate field in the SYS_INDEXES record: this
 		mini-transaction marks the B-tree totally truncated */
 
-<<<<<<< HEAD
-		btr_block_get(
-			space, zip_size, root_page_no, RW_X_LATCH, NULL, &mtr);
-
-		btr_free_root(space, zip_size, root_page_no, &mtr);
-=======
 		btr_block_get(root_page_id, page_size, RW_X_LATCH, NULL, &mtr);
 
 		btr_free_root(root_page_id, page_size, &mtr);
->>>>>>> 871dd169
 	}
 
 	mtr_commit(&mtr);
 
 	mtr_start(&mtr);
-<<<<<<< HEAD
-
-	dict_disable_redo_if_temporary(index->table, &mtr);
-
-	root_page_no = btr_create(
-		type, space, zip_size, index->id, index, NULL, &mtr);
-=======
 	mtr_set_log_mode(&mtr, MTR_LOG_NO_REDO);
 
 	root_page_no = btr_create(
 		type, space, page_size, index->id, index, NULL, &mtr);
->>>>>>> 871dd169
 
 	DBUG_EXECUTE_IF("ib_err_trunc_temp_recreate_index",
 			root_page_no = FIL_NULL;);
@@ -2231,11 +2063,7 @@
 
 	pars_info_t*	info = pars_info_create();
 
-<<<<<<< HEAD
-	ut_a(space > srv_sys_space.space_id());
-=======
 	ut_a(!is_system_tablespace(space));
->>>>>>> 871dd169
 
 	pars_info_add_int4_literal(info, "space", space);
 
