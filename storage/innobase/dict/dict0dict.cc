/*****************************************************************************

Copyright (c) 1996, 2019, Oracle and/or its affiliates. All Rights Reserved.
Copyright (c) 2012, Facebook Inc.

This program is free software; you can redistribute it and/or modify it under
the terms of the GNU General Public License, version 2.0, as published by the
Free Software Foundation.

This program is also distributed with certain software (including but not
limited to OpenSSL) that is licensed under separate terms, as designated in a
particular file or component or in included license documentation. The authors
of MySQL hereby grant you an additional permission to link the program and
your derivative works with the separately licensed software that they have
included with MySQL.

This program is distributed in the hope that it will be useful, but WITHOUT
ANY WARRANTY; without even the implied warranty of MERCHANTABILITY or FITNESS
FOR A PARTICULAR PURPOSE. See the GNU General Public License, version 2.0,
for more details.

You should have received a copy of the GNU General Public License along with
this program; if not, write to the Free Software Foundation, Inc.,
51 Franklin St, Fifth Floor, Boston, MA 02110-1301  USA

*****************************************************************************/

/** @file dict/dict0dict.cc
 Data dictionary system

 Created 1/8/1996 Heikki Tuuri
 ***********************************************************************/

#include "my_config.h"

#include <stdlib.h>
#include <strfunc.h>
#include <sys/types.h>
#include <algorithm>
#include <string>

#ifndef UNIV_HOTBACKUP
#include "current_thd.h"
#endif /* !UNIV_HOTBACKUP */
#include "dict0dict.h"
#include "fil0fil.h"
#ifndef UNIV_HOTBACKUP
#include "fts0fts.h"
#endif /* !UNIV_HOTBACKUP */
#include "ha_prototypes.h"
#include "my_dbug.h"

#ifndef UNIV_HOTBACKUP
#include "clone0api.h"
<<<<<<< HEAD
#include "fil0crypt.h"
=======
>>>>>>> 4869291f
#include "mysqld.h"  // system_charset_info
#include "que0types.h"
#include "row0sel.h"
#endif /* !UNIV_HOTBACKUP */

#ifdef UNIV_HOTBACKUP
#define dict_lru_validate(x) (true)
#define dict_lru_find_table(x) (true)
#define dict_non_lru_find_table(x) (true)
#endif /* UNIV_HOTBACKUP */

/** dummy index for ROW_FORMAT=REDUNDANT supremum and infimum records */
dict_index_t *dict_ind_redundant;

#if defined UNIV_DEBUG || defined UNIV_IBUF_DEBUG
/** Flag to control insert buffer debugging. */
extern uint ibuf_debug;
#endif /* UNIV_DEBUG || UNIV_IBUF_DEBUG */

#include <algorithm>
#include <vector>

#include "btr0btr.h"
#include "btr0cur.h"
#include "btr0sea.h"
#include "buf0buf.h"
#include "data0type.h"
#include "dict0boot.h"
#include "dict0crea.h"
#ifndef UNIV_HOTBACKUP
#include "dict0dd.h"
#endif /* !UNIV_HOTBACKUP */
#include "dict0mem.h"
#include "dict0priv.h"
#ifndef UNIV_HOTBACKUP
#include "dict0stats.h"
#endif /* !UNIV_HOTBACKUP */
#include "fsp0sysspace.h"
#ifndef UNIV_HOTBACKUP
#include "fts0fts.h"
#include "fts0types.h"
#include "lock0lock.h"
#endif /* !UNIV_HOTBACKUP */
#include "mach0data.h"
#include "mem0mem.h"
#include "os0once.h"
#include "page0page.h"
#include "page0zip.h"
#ifndef UNIV_HOTBACKUP
#include "pars0pars.h"
#include "pars0sym.h"
#include "que0que.h"
#endif /* !UNIV_HOTBACKUP */
#include "rem0cmp.h"
#include "row0ins.h"
#include "row0log.h"
#ifndef UNIV_HOTBACKUP
#include "row0merge.h"
#include "row0mysql.h"
#endif /* !UNIV_HOTBACKUP */
#include "row0upd.h"
#ifndef UNIV_HOTBACKUP
#include "ha_innodb.h"
#include "srv0mon.h"
#include "srv0start.h"
#include "sync0sync.h"
#include "trx0undo.h"
#include "ut0new.h"
#endif /* !UNIV_HOTBACKUP */

static_assert(DATA_ROW_ID == 0, "DATA_ROW_ID != 0");
static_assert(DATA_TRX_ID == 1, "DATA_TRX_ID != 1");
static_assert(DATA_ROLL_PTR == 2, "DATA_ROLL_PTR != 2");
static_assert(DATA_N_SYS_COLS == 3, "DATA_N_SYS_COLS != 3");
static_assert(DATA_TRX_ID_LEN == 6, "DATA_TRX_ID_LEN != 6");
static_assert(DATA_ITT_N_SYS_COLS == 2, "DATA_ITT_N_SYS_COLS != 2");

/** the dictionary system */
dict_sys_t *dict_sys = NULL;

/** The set of SE private IDs of DD tables. Used to tell whether a table is
a DD table. Since the DD tables can be rebuilt with new SE private IDs,
this set replaces checks based on ranges of IDs. */
std::set<dd::Object_id> dict_sys_t::s_dd_table_ids = {};

/** The name of the data dictionary tablespace. */
const char *dict_sys_t::s_dd_space_name = "mysql";

/** The file name of the data dictionary tablespace */
const char *dict_sys_t::s_dd_space_file_name = "mysql.ibd";

/** The name of the hard-coded system tablespace. */
const char *dict_sys_t::s_sys_space_name = "innodb_system";

/** The name of the predefined temporary tablespace. */
const char *dict_sys_t::s_temp_space_name = "innodb_temporary";

/** The file name of the predefined temporary tablespace */
const char *dict_sys_t::s_temp_space_file_name = "ibtmp1";

/** The hard-coded tablespace name innodb_file_per_table. */
const char *dict_sys_t::s_file_per_table_name = "innodb_file_per_table";

/** These two undo tablespaces cannot be dropped. */
const char *dict_sys_t::s_default_undo_space_name_1 = "innodb_undo_001";
const char *dict_sys_t::s_default_undo_space_name_2 = "innodb_undo_002";

<<<<<<< HEAD
constexpr space_id_t dict_sys_t::s_space_id;

=======
>>>>>>> 4869291f
/** the dictionary persisting structure */
dict_persist_t *dict_persist = NULL;

/** @brief the data dictionary rw-latch protecting dict_sys

table create, drop, etc. reserve this in X-mode; implicit or
backround operations purge, rollback, foreign key checks reserve this
in S-mode; we cannot trust that MySQL protects implicit or background
operations a table drop since MySQL does not know of them; therefore
we need this; NOTE: a transaction which reserves this must keep book
on the mode in trx_t::dict_operation_lock_mode */
rw_lock_t *dict_operation_lock;

/** Percentage of compression failures that are allowed in a single
round */
ulong zip_failure_threshold_pct = 5;

/** Maximum percentage of a page that can be allowed as a pad to avoid
compression failures */
ulong zip_pad_max = 50;

#define DICT_POOL_PER_TABLE_HASH          \
  512 /*!< buffer pool max size per table \
      hash table fixed size in bytes */

#ifndef UNIV_HOTBACKUP
/** Identifies generated InnoDB foreign key names */
static char dict_ibfk[] = "_ibfk_";

/** Array to store table_ids of INNODB_SYS_* TABLES */
static table_id_t dict_sys_table_id[SYS_NUM_SYSTEM_TABLES];

/** Tries to find column names for the index and sets the col field of the
index.
@param[in]	table	table
@param[in]	index	index
@param[in]	add_v	new virtual columns added along with an add index call
@return true if the column names were found */
<<<<<<< HEAD
static ibool dict_index_find_cols(const dict_table_t *table,
                                  dict_index_t *index,
                                  const dict_add_v_col_t *add_v);
=======
static ibool dict_index_find_and_set_cols(const dict_table_t *table,
                                          dict_index_t *index,
                                          const dict_add_v_col_t *add_v);
>>>>>>> 4869291f
/** Builds the internal dictionary cache representation for a clustered
 index, containing also system fields not defined by the user.
 @return own: the internal representation of the clustered index */
static dict_index_t *dict_index_build_internal_clust(
    const dict_table_t *table, /*!< in: table */
    dict_index_t *index);      /*!< in: user representation of
                               a clustered index */
/** Builds the internal dictionary cache representation for a non-clustered
 index, containing also system fields not defined by the user.
 @return own: the internal representation of the non-clustered index */
static dict_index_t *dict_index_build_internal_non_clust(
    const dict_table_t *table, /*!< in: table */
    dict_index_t *index);      /*!< in: user representation of
                               a non-clustered index */
/** Builds the internal dictionary cache representation for an FTS index.
 @return own: the internal representation of the FTS index */
static dict_index_t *dict_index_build_internal_fts(
    dict_table_t *table,  /*!< in: table */
    dict_index_t *index); /*!< in: user representation of an FTS index */

/** Removes an index from the dictionary cache. */
static void dict_index_remove_from_cache_low(
    dict_table_t *table, /*!< in/out: table */
    dict_index_t *index, /*!< in, own: index */
    ibool lru_evict);    /*!< in: TRUE if page being evicted
                         to make room in the table LRU list */

/** Calculate and update the redo log margin for current tables which
have some changed dynamic metadata in memory and have not been written
back to mysql.innodb_dynamic_metadata. Update LSN limit, which is used
to stop user threads when redo log is running out of space and they
do not hold latches (log.sn_limit_for_start). */
static void dict_persist_update_log_margin(void);

/** Removes a table object from the dictionary cache. */
static void dict_table_remove_from_cache_low(
    dict_table_t *table, /*!< in, own: table */
    ibool lru_evict);    /*!< in: TRUE if evicting from LRU */

#ifdef UNIV_DEBUG
/** Validate the dictionary table LRU list.
 @return true if validate OK */
static ibool dict_lru_validate(void);
/** Check if table is in the dictionary table LRU list.
 @return true if table found */
static ibool dict_lru_find_table(
    const dict_table_t *find_table); /*!< in: table to find */
/** Check if a table exists in the dict table non-LRU list.
 @return true if table found */
static ibool dict_non_lru_find_table(
    const dict_table_t *find_table); /*!< in: table to find */
#endif                               /* UNIV_DEBUG */

/* Stream for storing detailed information about the latest foreign key
and unique key errors. Only created if !srv_read_only_mode */
FILE *dict_foreign_err_file = NULL;
/* mutex protecting the foreign and unique error buffers */
ib_mutex_t dict_foreign_err_mutex;
<<<<<<< HEAD

/** SYS_ZIP_DICT and SYS_ZIP_DICT_COLS will be missing when upgrading
mysql-5.7 to PS-8.0 */
bool dict_upgrade_zip_dict_missing = false;

/** Checks if the database name in two table names is the same.
 @return true if same db name */
ibool dict_tables_have_same_db(
    const char *name1, /*!< in: table name in the form
                       dbname '/' tablename */
    const char *name2) /*!< in: table name in the form
                       dbname '/' tablename */
=======

/** Checks if the database name in two table names is the same.
 @return true if same db name */
ibool dict_tables_have_same_db(const char *name1, /*!< in: table name in the
                                                  form dbname '/' tablename */
                               const char *name2) /*!< in: table name in the
                                                  form dbname '/' tablename */
>>>>>>> 4869291f
{
  for (; *name1 == *name2; name1++, name2++) {
    if (*name1 == '/') {
      return (TRUE);
    }
    ut_a(*name1); /* the names must contain '/' */
  }
  return (FALSE);
}

/** Return the end of table name where we have removed dbname and '/'.
 @return table name */
<<<<<<< HEAD
const char *dict_remove_db_name(
    const char *name) /*!< in: table name in the form
                      dbname '/' tablename */
=======
const char *dict_remove_db_name(const char *name) /*!< in: table name in the
                                                  form dbname '/' tablename */
>>>>>>> 4869291f
{
  const char *s = strchr(name, '/');
  ut_a(s);

  return (s + 1);
}
#endif /* !UNIV_HOTBACKUP */

/** Get the database name length in a table name.
 @return database name length */
ulint dict_get_db_name_len(const char *name) /*!< in: table name in the form
                                             dbname '/' tablename */
{
  const char *s;
  s = strchr(name, '/');
  if (s == nullptr) {
    return (0);
  }
  return (s - name);
}

#ifndef UNIV_HOTBACKUP
/** Reserves the dictionary system mutex for MySQL. */
void dict_mutex_enter_for_mysql(void) { mutex_enter(&dict_sys->mutex); }

/** Releases the dictionary system mutex for MySQL. */
void dict_mutex_exit_for_mysql(void) { mutex_exit(&dict_sys->mutex); }

/** Allocate and init a dict_table_t's stats latch.
This function must not be called concurrently on the same table object.
@param[in,out]	table_void	table whose stats latch to create */
static void dict_table_stats_latch_alloc(void *table_void) {
  dict_table_t *table = static_cast<dict_table_t *>(table_void);

  /* Note: rw_lock_create() will call the constructor */

  table->stats_latch =
      static_cast<rw_lock_t *>(ut_malloc_nokey(sizeof(rw_lock_t)));

  ut_a(table->stats_latch != NULL);

  rw_lock_create(dict_table_stats_key, table->stats_latch, SYNC_INDEX_TREE);
}

/** Deinit and free a dict_table_t's stats latch.
This function must not be called concurrently on the same table object.
@param[in,out]	table	table whose stats latch to free */
static void dict_table_stats_latch_free(dict_table_t *table) {
  rw_lock_free(table->stats_latch);
  ut_free(table->stats_latch);
}

/** Create a dict_table_t's stats latch or delay for lazy creation.
This function is only called from either single threaded environment
or from a thread that has not shared the table object with other threads.
@param[in,out]	table	table whose stats latch to create
@param[in]	enabled	if false then the latch is disabled
and dict_table_stats_lock()/unlock() become noop on this table. */
void dict_table_stats_latch_create(dict_table_t *table, bool enabled) {
  if (!enabled) {
    table->stats_latch = NULL;
    table->stats_latch_created = os_once::DONE;
    return;
  }

  /* We create this lazily the first time it is used. */
  table->stats_latch = NULL;
  table->stats_latch_created = os_once::NEVER_DONE;
}

/** Destroy a dict_table_t's stats latch.
This function is only called from either single threaded environment
or from a thread that has not shared the table object with other threads.
@param[in,out]	table	table whose stats latch to destroy */
void dict_table_stats_latch_destroy(dict_table_t *table) {
  if (table->stats_latch_created == os_once::DONE &&
      table->stats_latch != NULL) {
    dict_table_stats_latch_free(table);
  }
}

/** Lock the appropriate latch to protect a given table's statistics.
@param[in]	table		table whose stats to lock
@param[in]	latch_mode	RW_S_LATCH or RW_X_LATCH */
void dict_table_stats_lock(dict_table_t *table, ulint latch_mode) {
  ut_ad(table != NULL);
  ut_ad(table->magic_n == DICT_TABLE_MAGIC_N);

  os_once::do_or_wait_for_done(&table->stats_latch_created,
                               dict_table_stats_latch_alloc, table);

  if (table->stats_latch == NULL) {
    /* This is a dummy table object that is private in the current
    thread and is not shared between multiple threads, thus we
    skip any locking. */
    return;
  }

  switch (latch_mode) {
    case RW_S_LATCH:
      rw_lock_s_lock(table->stats_latch);
      break;
    case RW_X_LATCH:
      rw_lock_x_lock(table->stats_latch);
      break;
    case RW_NO_LATCH:
      /* fall through */
    default:
      ut_error;
  }
}

/** Unlock the latch that has been locked by dict_table_stats_lock().
@param[in]	table		table whose stats to unlock
@param[in]	latch_mode	RW_S_LATCH or RW_X_LATCH */
void dict_table_stats_unlock(dict_table_t *table, ulint latch_mode) {
  ut_ad(table != NULL);
  ut_ad(table->magic_n == DICT_TABLE_MAGIC_N);

  if (table->stats_latch == NULL) {
    /* This is a dummy table object that is private in the current
    thread and is not shared between multiple threads, thus we
    skip any locking. */
    return;
  }

  switch (latch_mode) {
    case RW_S_LATCH:
      rw_lock_s_unlock(table->stats_latch);
      break;
    case RW_X_LATCH:
      rw_lock_x_unlock(table->stats_latch);
      break;
    case RW_NO_LATCH:
      /* fall through */
    default:
      ut_error;
  }
}

/** Try to drop any indexes after an aborted index creation.
 This can also be after a server kill during DROP INDEX. */
static void dict_table_try_drop_aborted(
    dict_table_t *table, /*!< in: table, or NULL if it
                         needs to be looked up again */
    table_id_t table_id, /*!< in: table identifier */
    ulint ref_count)     /*!< in: expected table->n_ref_count */
{
  trx_t *trx;

  trx = trx_allocate_for_background();
  trx->op_info = "try to drop any indexes after an aborted index creation";
  row_mysql_lock_data_dictionary(trx);
  trx_set_dict_operation(trx, TRX_DICT_OP_INDEX);

  if (table == NULL) {
    table = dd_table_open_on_id(table_id, nullptr, nullptr, true, true);

    /* Decrement the ref count. The table is MDL locked, so should
    not be dropped */
    if (table) {
      dd_table_close(table, nullptr, nullptr, true);
    }
  } else {
    ut_ad(table->id == table_id);
  }

  if (table && table->get_ref_count() == ref_count && table->drop_aborted) {
    /* Silence a debug assertion in row_merge_drop_indexes(). */
    ut_d(table->acquire());
    row_merge_drop_indexes(trx, table, TRUE);
    ut_d(table->release());
    ut_ad(table->get_ref_count() == ref_count);
    trx_commit_for_mysql(trx);
  }

  row_mysql_unlock_data_dictionary(trx);
  trx_free_for_background(trx);
}

/** When opening a table,
 try to drop any indexes after an aborted index creation.
 Release the dict_sys->mutex. */
static void dict_table_try_drop_aborted_and_mutex_exit(
    dict_table_t *table, /*!< in: table (may be NULL) */
    ibool try_drop)      /*!< in: FALSE if should try to
                         drop indexes whose online creation
                         was aborted */
{
  if (try_drop && table != NULL && table->drop_aborted &&
      table->get_ref_count() == 1 && table->first_index()) {
    /* Attempt to drop the indexes whose online creation
    was aborted. */
    table_id_t table_id = table->id;

    mutex_exit(&dict_sys->mutex);

    dict_table_try_drop_aborted(table, table_id, 1);
  } else {
    mutex_exit(&dict_sys->mutex);
  }
}
#endif /* !UNIV_HOTBACKUP */

/** Decrements the count of open handles to a table. */
void dict_table_close(dict_table_t *table, /*!< in/out: table */
                      ibool dict_locked, /*!< in: TRUE=data dictionary locked */
                      ibool try_drop)    /*!< in: TRUE=try to drop any orphan
                                         indexes after an aborted online
                                         index creation */
{
  ibool drop_aborted;

  ut_a(table->get_ref_count() > 0);

#ifndef UNIV_HOTBACKUP
#ifdef UNIV_DEBUG
  if (!table->is_intrinsic()) {
    /* This is now only for validation in debug mode */
    if (!dict_locked) {
      mutex_enter(&dict_sys->mutex);
    }

    ut_ad(dict_lru_validate());

    if (table->can_be_evicted) {
      ut_ad(dict_lru_find_table(table));
    } else {
      ut_ad(dict_non_lru_find_table(table));
    }

    if (!dict_locked) {
      mutex_exit(&dict_sys->mutex);
    }
  }
#endif /* UNIV_DEBUG */
#endif /* !UNIV_HOTBACKUP */

  if (!table->is_intrinsic()) {
    /* Ask for lock to prevent concurrent table open,
    in case the race of n_ref_count and stat_initialized in
    dict_stats_deinit(). See dict_table_t::acquire_with_lock() too.
    We don't actually need dict_sys mutex any more here. */
    table->lock();
  }

  drop_aborted = try_drop && table->drop_aborted &&
                 table->get_ref_count() == 1 && table->first_index();

  table->release();

#ifndef UNIV_HOTBACKUP
  /* Intrinsic table is not added to dictionary cache so skip other
  cache specific actions. */
  if (table->is_intrinsic()) {
    return;
  }

  /* Force persistent stats re-read upon next open of the table
  so that FLUSH TABLE can be used to forcibly fetch stats from disk
  if they have been manually modified. We reset table->stat_initialized
  only if table reference count is 0 because we do not want too frequent
  stats re-reads (e.g. in other cases than FLUSH TABLE). */
  if (strchr(table->name.m_name, '/') != NULL && table->get_ref_count() == 0 &&
      dict_stats_is_persistent_enabled(table)) {
    dict_stats_deinit(table);
  }

<<<<<<< HEAD
  MONITOR_DEC(MONITOR_TABLE_REFERENCE);

=======
>>>>>>> 4869291f
  if (!dict_locked) {
    table_id_t table_id = table->id;

    if (drop_aborted) {
      ut_ad(0);
      dict_table_try_drop_aborted(NULL, table_id, 0);
    }
  }
#endif /* !UNIV_HOTBACKUP */

  if (!table->is_intrinsic()) {
    table->unlock();
  }
}

#ifndef UNIV_HOTBACKUP
/** Closes the only open handle to a table and drops a table while assuring
 that dict_sys->mutex is held the whole time.  This assures that the table
 is not evicted after the close when the count of open handles goes to zero.
 Because dict_sys->mutex is held, we do not need to call
 dict_table_prevent_eviction().  */
void dict_table_close_and_drop(
    trx_t *trx,          /*!< in: data dictionary transaction */
    dict_table_t *table) /*!< in/out: table */
{
  ut_ad(mutex_own(&dict_sys->mutex));
  ut_ad(rw_lock_own(dict_operation_lock, RW_LOCK_X));
  ut_ad(trx_state_eq(trx, TRX_STATE_ACTIVE));

  dict_table_close(table, TRUE, FALSE);

#if defined UNIV_DEBUG || defined UNIV_DDL_DEBUG
  /* Nobody should have initialized the stats of the newly created
  table when this is called. So we know that it has not been added
  for background stats gathering. */
  ut_a(!table->stat_initialized);
#endif /* UNIV_DEBUG || UNIV_DDL_DEBUG */

  row_merge_drop_table(trx, table);
}

/** Check if the table has a given (non_virtual) column.
@param[in]	table		table object
@param[in]	col_name	column name
@param[in]	col_nr		column number guessed, 0 as default
@return column number if the table has the specified column,
otherwise table->n_def */
ulint dict_table_has_column(const dict_table_t *table, const char *col_name,
                            ulint col_nr) {
  ulint col_max = table->n_def;

  ut_ad(table);
  ut_ad(col_name);
  ut_ad(table->magic_n == DICT_TABLE_MAGIC_N);

  if (col_nr < col_max &&
      innobase_strcasecmp(col_name, table->get_col_name(col_nr)) == 0) {
    return (col_nr);
  }

  /** The order of column may changed, check it with other columns */
  for (ulint i = 0; i < col_max; i++) {
    if (i != col_nr &&
        innobase_strcasecmp(col_name, table->get_col_name(i)) == 0) {
      return (i);
    }
  }

  return (col_max);
}

/** Returns a virtual column's name.
@param[in]	table	target table
@param[in]	col_nr	virtual column number (nth virtual column)
@return column name or NULL if column number out of range. */
const char *dict_table_get_v_col_name(const dict_table_t *table, ulint col_nr) {
  const char *s;

  ut_ad(table);
  ut_ad(col_nr < table->n_v_def);
  ut_ad(table->magic_n == DICT_TABLE_MAGIC_N);

  if (col_nr >= table->n_v_def) {
    return (NULL);
  }

  s = table->v_col_names;

  if (s != NULL) {
    for (ulint i = 0; i < col_nr; i++) {
      s += strlen(s) + 1;
    }
  }

  return (s);
}

/** Search virtual column's position in InnoDB according to its position
in original table's position
@param[in]	table	target table
@param[in]	col_nr	column number (nth column in the MySQL table)
@return virtual column's position in InnoDB, ULINT_UNDEFINED if not find */
static ulint dict_table_get_v_col_pos_for_mysql(const dict_table_t *table,
                                                ulint col_nr) {
  ulint i;

  ut_ad(table);
  ut_ad(col_nr < static_cast<ulint>(table->n_t_def));
  ut_ad(table->magic_n == DICT_TABLE_MAGIC_N);

  for (i = 0; i < table->n_v_def; i++) {
    if (col_nr == dict_get_v_col_mysql_pos(table->v_cols[i].m_col.ind)) {
      break;
    }
  }

  if (i == table->n_v_def) {
    return (ULINT_UNDEFINED);
  }

  return (i);
}

/** Returns a virtual column's name according to its original
MySQL table position.
@param[in]	table	target table
@param[in]	col_nr	column number (nth column in the table)
@return column name. */
const char *dict_table_get_v_col_name_mysql(const dict_table_t *table,
                                            ulint col_nr) {
  ulint i = dict_table_get_v_col_pos_for_mysql(table, col_nr);

  if (i == ULINT_UNDEFINED) {
    return (NULL);
  }

  return (dict_table_get_v_col_name(table, i));
}

/** Get nth virtual column according to its original MySQL table position
@param[in]	table	target table
@param[in]	col_nr	column number in MySQL Table definition
@return dict_v_col_t ptr */
dict_v_col_t *dict_table_get_nth_v_col_mysql(const dict_table_t *table,
                                             ulint col_nr) {
  ulint i = dict_table_get_v_col_pos_for_mysql(table, col_nr);

  if (i == ULINT_UNDEFINED) {
    return (NULL);
  }

  return (dict_table_get_nth_v_col(table, i));
}

/** Allocate and init the autoinc latch of a given table.
This function must not be called concurrently on the same table object.
@param[in,out]	table_void	table whose autoinc latch to create */
static void dict_table_autoinc_alloc(void *table_void) {
  dict_table_t *table = static_cast<dict_table_t *>(table_void);

<<<<<<< HEAD
  table->autoinc_mutex = UT_NEW_NOKEY(AutoIncMutex());
=======
  table->autoinc_mutex = UT_NEW_NOKEY(ib_mutex_t());
>>>>>>> 4869291f
  ut_a(table->autoinc_mutex != nullptr);
  mutex_create(LATCH_ID_AUTOINC, table->autoinc_mutex);

  table->autoinc_persisted_mutex = UT_NEW_NOKEY(ib_mutex_t());
  ut_a(table->autoinc_persisted_mutex != nullptr);
  mutex_create(LATCH_ID_PERSIST_AUTOINC, table->autoinc_persisted_mutex);
}

/** Allocate and init the zip_pad_mutex of a given index.
This function must not be called concurrently on the same index object.
@param[in,out]	index_void	index whose zip_pad_mutex to create */
static void dict_index_zip_pad_alloc(void *index_void) {
  dict_index_t *index = static_cast<dict_index_t *>(index_void);
  index->zip_pad.mutex = UT_NEW_NOKEY(SysMutex());
  ut_a(index->zip_pad.mutex != NULL);
  mutex_create(LATCH_ID_ZIP_PAD_MUTEX, index->zip_pad.mutex);
}

/** Acquire the autoinc lock. */
void dict_table_autoinc_lock(dict_table_t *table) /*!< in/out: table */
{
  os_once::do_or_wait_for_done(&table->autoinc_mutex_created,
                               dict_table_autoinc_alloc, table);

  mutex_enter(table->autoinc_mutex);
}

/** Acquire the zip_pad_mutex latch.
@param[in,out]	index	the index whose zip_pad_mutex to acquire.*/
static void dict_index_zip_pad_lock(dict_index_t *index) {
  os_once::do_or_wait_for_done(&index->zip_pad.mutex_created,
                               dict_index_zip_pad_alloc, index);

  mutex_enter(index->zip_pad.mutex);
}

/** Unconditionally set the autoinc counter. */
void dict_table_autoinc_initialize(
    dict_table_t *table, /*!< in/out: table */
    ib_uint64_t value)   /*!< in: next value to assign to a row */
{
  ut_ad(dict_table_autoinc_own(table));

  table->autoinc = value;
}

/** Write redo logs for autoinc counter that is to be inserted, or to
update some existing smaller one to bigger.
@param[in,out]	table	InnoDB table object
@param[in]	value	AUTOINC counter to log
@param[in,out]	mtr	mini-transaction */
void dict_table_autoinc_log(dict_table_t *table, uint64_t value, mtr_t *mtr) {
  bool log = false;

  mutex_enter(table->autoinc_persisted_mutex);

  if (table->autoinc_persisted < value) {
    dict_table_autoinc_persisted_update(table, value);

    /* The only concern here is some concurrent thread may
    change the dirty_status to METADATA_BUFFERED. And the
    only function is dict_table_persist_to_dd_table_buffer_low(),
    which could be called by checkpoint and will first set the
    dirty_status to METADATA_BUFFERED, and then write back
    the latest changes to DDTableBuffer, all of which are under
    protection of dict_persist->mutex.

    If that function sets the dirty_status to METADATA_BUFFERED
    first, below checking will force current thread to wait on
    dict_persist->mutex. Above update to AUTOINC would be either
    written back to DDTableBuffer or not. But the redo logs for
    current change won't be counted into current checkpoint.
    See how log_sys->dict_max_allowed_checkpoint_lsn is set.
    So even a crash after below redo log flushed, no change lost.

    If that function sets the dirty_status after below checking,
    which means current change would be written back to
    DDTableBuffer. It's also safe. */
    if (table->dirty_status.load() == METADATA_DIRTY) {
      ut_ad(table->in_dirty_dict_tables_list);
    } else {
      dict_table_mark_dirty(table);
    }

    log = true;
  }

  mutex_exit(table->autoinc_persisted_mutex);

  if (log) {
    PersistentTableMetadata metadata(table->id, table->version);
    metadata.set_autoinc(value);

    Persister *persister = dict_persist->persisters->get(PM_TABLE_AUTO_INC);
    persister->write_log(table->id, metadata, mtr);
    /* No need to flush due to performance reason */
  }
}

/** Get all the FTS indexes on a table.
@param[in]	table	table
@param[out]	indexes	all FTS indexes on this table
@return number of FTS indexes */
ulint dict_table_get_all_fts_indexes(dict_table_t *table,
                                     ib_vector_t *indexes) {
  dict_index_t *index;

  ut_a(ib_vector_size(indexes) == 0);

  for (index = table->first_index(); index; index = index->next()) {
    if (index->type == DICT_FTS) {
      ib_vector_push(indexes, &index);
    }
  }

  return (ib_vector_size(indexes));
}

/** Reads the next autoinc value (== autoinc counter value), 0 if not yet
 initialized.
 @return value for a new row, or 0 */
ib_uint64_t dict_table_autoinc_read(const dict_table_t *table) /*!< in: table */
{
  ut_ad(dict_table_autoinc_own(table));

  return (table->autoinc);
}

/** Updates the autoinc counter if the value supplied is greater than the
 current value. */
void dict_table_autoinc_update_if_greater(

    dict_table_t *table, /*!< in/out: table */
    ib_uint64_t value)   /*!< in: value which was assigned to a row */
{
  ut_ad(dict_table_autoinc_own(table));

  if (value > table->autoinc) {
    table->autoinc = value;
  }
}

/** Release the autoinc lock. */
void dict_table_autoinc_unlock(dict_table_t *table) /*!< in/out: table */
{
  mutex_exit(table->autoinc_mutex);
}

/** Returns TRUE if the index contains a column or a prefix of that column.
@param[in]	index		index
@param[in]	n		column number
@param[in]	is_virtual	whether it is a virtual col
@return true if contains the column or its prefix */
ibool dict_index_contains_col_or_prefix(const dict_index_t *index, ulint n,
                                        bool is_virtual) {
  const dict_field_t *field;
  const dict_col_t *col;
  ulint pos;
  ulint n_fields;

  ut_ad(index);
  ut_ad(index->magic_n == DICT_INDEX_MAGIC_N);

  if (index->is_clustered()) {
    return (TRUE);
  }

  if (is_virtual) {
    col = &dict_table_get_nth_v_col(index->table, n)->m_col;
  } else {
    col = index->table->get_col(n);
  }

  n_fields = dict_index_get_n_fields(index);

  for (pos = 0; pos < n_fields; pos++) {
    field = index->get_field(pos);

    if (col == field->col) {
      return (TRUE);
    }
  }

  return (FALSE);
}

/** Looks for a matching field in an index. The column has to be the same. The
 column in index must be complete, or must contain a prefix longer than the
 column in index2. That is, we must be able to construct the prefix in index2
 from the prefix in index.
 @return position in internal representation of the index;
 ULINT_UNDEFINED if not contained */
ulint dict_index_get_nth_field_pos(
    const dict_index_t *index,  /*!< in: index from which to search */
    const dict_index_t *index2, /*!< in: index */
    ulint n)                    /*!< in: field number in index2 */
{
  const dict_field_t *field;
  const dict_field_t *field2;
  ulint n_fields;
  ulint pos;

  ut_ad(index);
  ut_ad(index->magic_n == DICT_INDEX_MAGIC_N);

  field2 = index2->get_field(n);

  n_fields = dict_index_get_n_fields(index);

  /* Are we looking for a MBR (Minimum Bound Box) field of
  a spatial index */
  bool is_mbr_fld = (n == 0 && dict_index_is_spatial(index2));

  for (pos = 0; pos < n_fields; pos++) {
    field = index->get_field(pos);

    /* The first field of a spatial index is a transformed
    MBR (Minimum Bound Box) field made out of original column,
    so its field->col still points to original cluster index
    col, but the actual content is different. So we cannot
    consider them equal if neither of them is MBR field */
    if (pos == 0 && dict_index_is_spatial(index) && !is_mbr_fld) {
      continue;
    }

    if (field->col == field2->col &&
        (field->prefix_len == 0 || (field->prefix_len >= field2->prefix_len &&
                                    field2->prefix_len != 0))) {
      return (pos);
    }
  }

  return (ULINT_UNDEFINED);
}

/** Looks for non-virtual column n position in the clustered index.
 @return position in internal representation of the clustered index */
ulint dict_table_get_nth_col_pos(const dict_table_t *table, /*!< in: table */
                                 ulint n) /*!< in: column number */
{
  return (table->first_index()->get_col_pos(n));
}

/** Get the innodb column position for a non-virtual column according to
its original MySQL table position n
@param[in]	table	table
@param[in]	n	MySQL column position
@return column position in InnoDB */
ulint dict_table_mysql_pos_to_innodb(const dict_table_t *table, ulint n) {
  ut_ad(n < table->n_t_cols);

  if (table->n_v_def == 0) {
    /* No virtual columns, the MySQL position is the same
    as InnoDB position */
    return (n);
  }

  /* Find out how many virtual columns are stored in front of 'n' */
  ulint v_before = 0;
  for (ulint i = 0; i < table->n_v_def; ++i) {
    if (table->v_cols[i].m_col.ind > n) {
      break;
    }

    ++v_before;
  }

  ut_ad(n >= v_before);

  return (n - v_before);
}

/** Checks if a column is in the ordering columns of the clustered index of a
 table. Column prefixes are treated like whole columns.
 @return true if the column, or its prefix, is in the clustered key */
ibool dict_table_col_in_clustered_key(
    const dict_table_t *table, /*!< in: table */
    ulint n)                   /*!< in: column number */
{
  const dict_index_t *index;
  const dict_field_t *field;
  const dict_col_t *col;
  ulint pos;
  ulint n_fields;

  ut_ad(table);

  col = table->get_col(n);

  index = table->first_index();

  n_fields = dict_index_get_n_unique(index);

  for (pos = 0; pos < n_fields; pos++) {
    field = index->get_field(pos);

    if (col == field->col) {
      return (TRUE);
    }
  }

  return (FALSE);
}
#endif /* !UNIV_HOTBACKUP */

/** Inits the data dictionary module. */
void dict_init(void) {
  dict_operation_lock =
      static_cast<rw_lock_t *>(ut_zalloc_nokey(sizeof(*dict_operation_lock)));

  dict_sys = static_cast<dict_sys_t *>(ut_zalloc_nokey(sizeof(*dict_sys)));

  UT_LIST_INIT(dict_sys->table_LRU, &dict_table_t::table_LRU);
  UT_LIST_INIT(dict_sys->table_non_LRU, &dict_table_t::table_LRU);

  mutex_create(LATCH_ID_DICT_SYS, &dict_sys->mutex);

  dict_sys->table_hash = hash_create(
      buf_pool_get_curr_size() / (DICT_POOL_PER_TABLE_HASH * UNIV_WORD_SIZE));

  dict_sys->table_id_hash = hash_create(
      buf_pool_get_curr_size() / (DICT_POOL_PER_TABLE_HASH * UNIV_WORD_SIZE));

  rw_lock_create(dict_operation_lock_key, dict_operation_lock,
                 SYNC_DICT_OPERATION);

#ifndef UNIV_HOTBACKUP
  if (!srv_read_only_mode) {
    dict_foreign_err_file = os_file_create_tmpfile(NULL);
    ut_a(dict_foreign_err_file);
  }
#endif /* !UNIV_HOTBACKUP */

  mutex_create(LATCH_ID_DICT_FOREIGN_ERR, &dict_foreign_err_mutex);
}

#ifndef UNIV_HOTBACKUP
/** Move to the most recently used segment of the LRU list. */
void dict_move_to_mru(dict_table_t *table) /*!< in: table to move to MRU */
{
  ut_ad(mutex_own(&dict_sys->mutex));
  ut_ad(dict_lru_validate());
  ut_ad(dict_lru_find_table(table));

  ut_a(table->can_be_evicted);

  UT_LIST_REMOVE(dict_sys->table_LRU, table);

  UT_LIST_ADD_FIRST(dict_sys->table_LRU, table);

  ut_ad(dict_lru_validate());
}

/** Returns a table object and increment its open handle count.
 NOTE! This is a high-level function to be used mainly from outside the
 'dict' module. Inside this directory dict_table_get_low
 is usually the appropriate function.
 @return table, NULL if does not exist */
dict_table_t *dict_table_open_on_name(
    const char *table_name,       /*!< in: table name */
    ibool dict_locked,            /*!< in: TRUE=data dictionary locked */
    ibool try_drop,               /*!< in: TRUE=try to drop any orphan
                                  indexes after an aborted online
                                  index creation */
    dict_err_ignore_t ignore_err) /*!< in: error to be ignored when
                                  loading a table definition */
{
  dict_table_t *table;
  DBUG_ENTER("dict_table_open_on_name");
  DBUG_PRINT("dict_table_open_on_name", ("table: '%s'", table_name));
<<<<<<< HEAD

  if (!dict_locked) {
    mutex_enter(&dict_sys->mutex);
  }

  ut_ad(table_name);
  ut_ad(mutex_own(&dict_sys->mutex));

  table = dict_table_check_if_in_cache_low(table_name);

  if (table == NULL) {
    table = dict_load_table(table_name, true, ignore_err);
  }

  ut_ad(!table || table->cached);

  if (table != NULL) {
    if (ignore_err == DICT_ERR_IGNORE_NONE && table->is_corrupted()) {
      /* Make life easy for drop table. */
      dict_table_prevent_eviction(table);

      if (!dict_locked) {
        mutex_exit(&dict_sys->mutex);
      }

      ib::info(ER_IB_MSG_175) << "Table " << table->name
                              << " is corrupted. Please drop the table"
                                 " and recreate it";
      DBUG_RETURN(NULL);
    }

    if (table->can_be_evicted) {
      dict_move_to_mru(table);
    }

    table->acquire();

    MONITOR_INC(MONITOR_TABLE_REFERENCE);
=======

  if (!dict_locked) {
    mutex_enter(&dict_sys->mutex);
  }

  ut_ad(table_name);
  ut_ad(mutex_own(&dict_sys->mutex));

  table = dict_table_check_if_in_cache_low(table_name);

  if (table == NULL) {
    table = dict_load_table(table_name, true, ignore_err);
  }

  ut_ad(!table || table->cached);

  if (table != NULL) {
    if (ignore_err == DICT_ERR_IGNORE_NONE && table->is_corrupted()) {
      /* Make life easy for drop table. */
      dict_table_prevent_eviction(table);

      if (!dict_locked) {
        mutex_exit(&dict_sys->mutex);
      }

      ib::info(ER_IB_MSG_175) << "Table " << table->name
                              << " is corrupted. Please drop the table"
                                 " and recreate it";
      DBUG_RETURN(NULL);
    }

    if (table->can_be_evicted) {
      dict_move_to_mru(table);
    }

    table->acquire();
>>>>>>> 4869291f
  }

  ut_ad(dict_lru_validate());

  if (!dict_locked) {
    dict_table_try_drop_aborted_and_mutex_exit(table, try_drop);
  }

  DBUG_RETURN(table);
}
#endif /* !UNIV_HOTBACKUP */

/** Adds system columns to a table object. */
void dict_table_add_system_columns(dict_table_t *table, /*!< in/out: table */
                                   mem_heap_t *heap) /*!< in: temporary heap */
{
  ut_ad(table);
  ut_ad(table->n_def == (table->n_cols - table->get_n_sys_cols()));
  ut_ad(table->magic_n == DICT_TABLE_MAGIC_N);
  ut_ad(!table->cached);

  /* NOTE: the system columns MUST be added in the following order
  (so that they can be indexed by the numerical value of DATA_ROW_ID,
  etc.) and as the last columns of the table memory object.
  The clustered index will not always physically contain all system
  columns.
  Intrinsic table don't need DB_ROLL_PTR as UNDO logging is turned off
  for these tables. */

  dict_mem_table_add_col(table, heap, "DB_ROW_ID", DATA_SYS,
                         DATA_ROW_ID | DATA_NOT_NULL, DATA_ROW_ID_LEN);

  dict_mem_table_add_col(table, heap, "DB_TRX_ID", DATA_SYS,
                         DATA_TRX_ID | DATA_NOT_NULL, DATA_TRX_ID_LEN);

  if (!table->is_intrinsic()) {
    dict_mem_table_add_col(table, heap, "DB_ROLL_PTR", DATA_SYS,
                           DATA_ROLL_PTR | DATA_NOT_NULL, DATA_ROLL_PTR_LEN);

    /* This check reminds that if a new system column is added to
    the program, it should be dealt with here */
  }
}

#ifndef UNIV_HOTBACKUP
/** Mark if table has big rows.
@param[in,out]	table	table handler */
void dict_table_set_big_rows(dict_table_t *table) {
  ulint row_len = 0;
  for (ulint i = 0; i < table->n_def; i++) {
    ulint col_len = table->get_col(i)->get_max_size();

    row_len += col_len;

    /* If we have a single unbounded field, or several gigantic
    fields, mark the maximum row size as BIG_ROW_SIZE. */
    if (row_len >= BIG_ROW_SIZE || col_len >= BIG_ROW_SIZE) {
      row_len = BIG_ROW_SIZE;

      break;
    }
  }

  table->big_rows = (row_len >= BIG_ROW_SIZE) ? TRUE : FALSE;
}

/** Adds a table object to the dictionary cache.
@param[in,out]	table		table
@param[in]	can_be_evicted	true if can be evicted
@param[in,out]	heap		temporary heap
*/
void dict_table_add_to_cache(dict_table_t *table, ibool can_be_evicted,
                             mem_heap_t *heap) {
  ulint fold;
  ulint id_fold;

  ut_ad(dict_lru_validate());
  ut_ad(mutex_own(&dict_sys->mutex));

  table->cached = true;

  fold = ut_fold_string(table->name.m_name);
  id_fold = ut_fold_ull(table->id);

  dict_table_set_big_rows(table);

  /* Look for a table with the same name: error if such exists */
  {
    dict_table_t *table2;
    HASH_SEARCH(name_hash, dict_sys->table_hash, fold, dict_table_t *, table2,
                ut_ad(table2->cached),
                !strcmp(table2->name.m_name, table->name.m_name));
    ut_a(table2 == NULL);

#ifdef UNIV_DEBUG
    /* Look for the same table pointer with a different name */
    HASH_SEARCH_ALL(name_hash, dict_sys->table_hash, dict_table_t *, table2,
                    ut_ad(table2->cached), table2 == table);
    ut_ad(table2 == NULL);
#endif /* UNIV_DEBUG */
  }

  /* Look for a table with the same id: error if such exists */
  {
    dict_table_t *table2;
    HASH_SEARCH(id_hash, dict_sys->table_id_hash, id_fold, dict_table_t *,
                table2, ut_ad(table2->cached), table2->id == table->id);
    ut_a(table2 == NULL);

#ifdef UNIV_DEBUG
    /* Look for the same table pointer with a different id */
    HASH_SEARCH_ALL(id_hash, dict_sys->table_id_hash, dict_table_t *, table2,
                    ut_ad(table2->cached), table2 == table);
    ut_ad(table2 == NULL);
#endif /* UNIV_DEBUG */
  }

  /* Add table to hash table of tables */
  HASH_INSERT(dict_table_t, name_hash, dict_sys->table_hash, fold, table);

  /* Add table to hash table of tables based on table id */
  HASH_INSERT(dict_table_t, id_hash, dict_sys->table_id_hash, id_fold, table);

  table->can_be_evicted = can_be_evicted;

  if (table->can_be_evicted) {
    UT_LIST_ADD_FIRST(dict_sys->table_LRU, table);
  } else {
    UT_LIST_ADD_FIRST(dict_sys->table_non_LRU, table);
  }

  ut_ad(dict_lru_validate());

  table->dirty_status.store(METADATA_CLEAN);

  dict_sys->size +=
      mem_heap_get_size(table->heap) + strlen(table->name.m_name) + 1;
  DBUG_EXECUTE_IF(
      "dd_upgrade", if (srv_is_upgrade_mode && srv_upgrade_old_undo_found) {
        ib::info(ER_IB_MSG_176) << "Adding table to cache: " << table->name;
      });
}

/** Test whether a table can be evicted from the LRU cache.
 @return true if table can be evicted. */
static ibool dict_table_can_be_evicted(
    dict_table_t *table) /*!< in: table to test */
{
  ut_ad(mutex_own(&dict_sys->mutex));
  ut_ad(rw_lock_own(dict_operation_lock, RW_LOCK_X));
<<<<<<< HEAD

  ut_a(table->can_be_evicted);
  ut_a(table->foreign_set.empty());
  ut_a(table->referenced_set.empty());

  if (table->get_ref_count() == 0) {
    const dict_index_t *index;

    /* The transaction commit and rollback are called from
    outside the handler interface. This means that there is
    a window where the table->n_ref_count can be zero but
    the table instance is in "use". */

    if (lock_table_has_locks(table)) {
      return (FALSE);
    }

    for (index = table->first_index(); index != NULL; index = index->next()) {
      const btr_search_t *info = btr_search_get_info(index);

      /* We are not allowed to free the in-memory index
      struct dict_index_t until all entries in the adaptive
      hash index that point to any of the page belonging to
      his b-tree index are dropped. This is so because
      dropping of these entries require access to
      dict_index_t struct. To avoid such scenario we keep
      a count of number of such pages in the search_info and
      only free the dict_index_t struct when this count
      drops to zero.

      See also: dict_index_remove_from_cache_low() */

      if (btr_search_info_get_ref_count(info, index) > 0) {
        return (FALSE);
      }
    }

    return (TRUE);
  }

  return (FALSE);
}

/** Make room in the table cache by evicting an unused table. The unused table
 should not be part of FK relationship and currently not used in any user
 transaction. There is no guarantee that it will remove a table.
 @return number of tables evicted. If the number of tables in the dict_LRU
 is less than max_tables it will not do anything. */
ulint dict_make_room_in_cache(
    ulint max_tables, /*!< in: max tables allowed in cache */
    ulint pct_check)  /*!< in: max percent to check */
{
  ulint i;
  ulint len;
  dict_table_t *table;
  ulint check_up_to;
  ulint n_evicted = 0;

  ut_a(pct_check > 0);
  ut_a(pct_check <= 100);
  ut_ad(mutex_own(&dict_sys->mutex));
  ut_ad(rw_lock_own(dict_operation_lock, RW_LOCK_X));
  ut_ad(dict_lru_validate());

  i = len = UT_LIST_GET_LEN(dict_sys->table_LRU);

  if (len < max_tables) {
    return (0);
  }

  check_up_to = len - ((len * pct_check) / 100);

  /* Check for overflow */
  ut_a(i == 0 || check_up_to <= i);

  /* Find a suitable candidate to evict from the cache. Don't scan the
  entire LRU list. Only scan pct_check list entries. */

  for (table = UT_LIST_GET_LAST(dict_sys->table_LRU);
       table != NULL && i > check_up_to && (len - n_evicted) > max_tables;
       --i) {
    dict_table_t *prev_table;

    prev_table = UT_LIST_GET_PREV(table_LRU, table);

    table->lock();

    if (dict_table_can_be_evicted(table)) {
      table->unlock();
      DBUG_EXECUTE_IF("crash_if_fts_table_is_evicted", {
        if (table->fts && dict_table_has_fts_index(table)) {
          ut_ad(0);
        }
      };);
      dict_table_remove_from_cache_low(table, TRUE);

=======

  ut_a(table->can_be_evicted);
  ut_a(table->foreign_set.empty());
  ut_a(table->referenced_set.empty());

  if (table->get_ref_count() == 0) {
    const dict_index_t *index;

    /* The transaction commit and rollback are called from
    outside the handler interface. This means that there is
    a window where the table->n_ref_count can be zero but
    the table instance is in "use". */

    if (lock_table_has_locks(table)) {
      return (FALSE);
    }

    for (index = table->first_index(); index != NULL; index = index->next()) {
      const btr_search_t *info = btr_search_get_info(index);

      /* We are not allowed to free the in-memory index
      struct dict_index_t until all entries in the adaptive
      hash index that point to any of the page belonging to
      his b-tree index are dropped. This is so because
      dropping of these entries require access to
      dict_index_t struct. To avoid such scenario we keep
      a count of number of such pages in the search_info and
      only free the dict_index_t struct when this count
      drops to zero.

      See also: dict_index_remove_from_cache_low() */

      if (btr_search_info_get_ref_count(info, index) > 0) {
        return (FALSE);
      }
    }

    return (TRUE);
  }

  return (FALSE);
}

/** Make room in the table cache by evicting an unused table. The unused table
 should not be part of FK relationship and currently not used in any user
 transaction. There is no guarantee that it will remove a table.
 @return number of tables evicted. If the number of tables in the dict_LRU
 is less than max_tables it will not do anything. */
ulint dict_make_room_in_cache(
    ulint max_tables, /*!< in: max tables allowed in cache */
    ulint pct_check)  /*!< in: max percent to check */
{
  ulint i;
  ulint len;
  dict_table_t *table;
  ulint check_up_to;
  ulint n_evicted = 0;

  ut_a(pct_check > 0);
  ut_a(pct_check <= 100);
  ut_ad(mutex_own(&dict_sys->mutex));
  ut_ad(rw_lock_own(dict_operation_lock, RW_LOCK_X));
  ut_ad(dict_lru_validate());

  i = len = UT_LIST_GET_LEN(dict_sys->table_LRU);

  if (len < max_tables) {
    return (0);
  }

  check_up_to = len - ((len * pct_check) / 100);

  /* Check for overflow */
  ut_a(i == 0 || check_up_to <= i);

  /* Find a suitable candidate to evict from the cache. Don't scan the
  entire LRU list. Only scan pct_check list entries. */

  for (table = UT_LIST_GET_LAST(dict_sys->table_LRU);
       table != NULL && i > check_up_to && (len - n_evicted) > max_tables;
       --i) {
    dict_table_t *prev_table;

    prev_table = UT_LIST_GET_PREV(table_LRU, table);

    table->lock();

    if (dict_table_can_be_evicted(table)) {
      table->unlock();
      DBUG_EXECUTE_IF("crash_if_fts_table_is_evicted", {
        if (table->fts && dict_table_has_fts_index(table)) {
          ut_ad(0);
        }
      };);
      dict_table_remove_from_cache_low(table, TRUE);

>>>>>>> 4869291f
      ++n_evicted;
    } else {
      table->unlock();
    }

    table = prev_table;
  }

  return (n_evicted);
}

/** Move a table to the non-LRU list from the LRU list. */
void dict_table_move_from_lru_to_non_lru(
    dict_table_t *table) /*!< in: table to move from LRU to non-LRU */
{
  ut_ad(mutex_own(&dict_sys->mutex));
  ut_ad(dict_lru_find_table(table));

  ut_a(table->can_be_evicted);

  UT_LIST_REMOVE(dict_sys->table_LRU, table);

  UT_LIST_ADD_LAST(dict_sys->table_non_LRU, table);

  table->can_be_evicted = FALSE;
}
#endif /* !UNIV_HOTBACKUP */

/** Move a table to the LRU end from the non LRU list.
@param[in]	table	InnoDB table object */
void dict_table_move_from_non_lru_to_lru(dict_table_t *table) {
  ut_ad(mutex_own(&dict_sys->mutex));
  ut_ad(dict_non_lru_find_table(table));
<<<<<<< HEAD

  ut_a(!table->can_be_evicted);

  UT_LIST_REMOVE(dict_sys->table_non_LRU, table);

  UT_LIST_ADD_LAST(dict_sys->table_LRU, table);

=======

  ut_a(!table->can_be_evicted);

  UT_LIST_REMOVE(dict_sys->table_non_LRU, table);

  UT_LIST_ADD_LAST(dict_sys->table_LRU, table);

>>>>>>> 4869291f
  table->can_be_evicted = TRUE;
}

/** Look up an index in a table.
@param[in]	table	table
@param[in]	id	index identifier
@return index
@retval NULL if not found */
static const dict_index_t *dict_table_find_index_on_id(
    const dict_table_t *table, const index_id_t &id) {
  for (const dict_index_t *index = table->first_index(); index != NULL;
       index = index->next()) {
    if (index->space == id.m_space_id && index->id == id.m_index_id) {
      return (index);
    }
  }

  return (NULL);
}

#ifndef UNIV_HOTBACKUP
/** Look up an index.
@param[in]	id	index identifier
@return index or NULL if not found */
const dict_index_t *dict_index_find(const index_id_t &id) {
  const dict_table_t *table;

  ut_ad(mutex_own(&dict_sys->mutex));

  for (table = UT_LIST_GET_FIRST(dict_sys->table_LRU); table != NULL;
       table = UT_LIST_GET_NEXT(table_LRU, table)) {
    const dict_index_t *index = dict_table_find_index_on_id(table, id);
    if (index != NULL) {
      return (index);
    }
  }

  for (table = UT_LIST_GET_FIRST(dict_sys->table_non_LRU); table != NULL;
       table = UT_LIST_GET_NEXT(table_LRU, table)) {
    const dict_index_t *index = dict_table_find_index_on_id(table, id);
    if (index != NULL) {
      return (index);
    }
  }

  return (NULL);
}

/** Function object to remove a foreign key constraint from the
referenced_set of the referenced table.  The foreign key object is
also removed from the dictionary cache.  The foreign key constraint
is not removed from the foreign_set of the table containing the
constraint. */
struct dict_foreign_remove_partial {
  void operator()(dict_foreign_t *foreign) {
    dict_table_t *table = foreign->referenced_table;
    if (table != NULL) {
      table->referenced_set.erase(foreign);
    }
    dict_foreign_free(foreign);
  }
};

/** Renames a table object.
 @return true if success */
dberr_t dict_table_rename_in_cache(
    dict_table_t *table,        /*!< in/out: table */
    const char *new_name,       /*!< in: new name */
    ibool rename_also_foreigns) /*!< in: in ALTER TABLE we want
                           to preserve the original table name
                           in constraints which reference it */
{
  dberr_t err;
  dict_foreign_t *foreign;
  dict_index_t *index;
  ulint fold;
  char old_name[MAX_FULL_NAME_LEN + 1];
  os_file_type_t ftype;
  bool exists;

  ut_ad(mutex_own(&dict_sys->mutex));

  /* store the old/current name to an automatic variable */
  if (strlen(table->name.m_name) + 1 <= sizeof(old_name)) {
    strcpy(old_name, table->name.m_name);
  } else {
    ib::fatal(ER_IB_MSG_177) << "Too long table name: " << table->name
                             << ", max length is " << MAX_FULL_NAME_LEN;
  }

  fold = ut_fold_string(new_name);

  /* Look for a table with the same name: error if such exists */
  dict_table_t *table2;
  HASH_SEARCH(name_hash, dict_sys->table_hash, fold, dict_table_t *, table2,
              ut_ad(table2->cached),
              (ut_strcmp(table2->name.m_name, new_name) == 0));

<<<<<<< HEAD
  DBUG_EXECUTE_IF("dict_table_rename_in_cache_failure",
                  if (table2 == NULL) { table2 = (dict_table_t *)-1; });
=======
  DBUG_EXECUTE_IF(
      "dict_table_rename_in_cache_failure",
      if (table2 == NULL) { table2 = (dict_table_t *)-1; });
>>>>>>> 4869291f

  if (table2 != nullptr) {
    ib::error(ER_IB_MSG_178)
        << "Cannot rename table '" << old_name << "' to '" << new_name
        << "' since the"
           " dictionary cache already contains '"
        << new_name << "'.";
<<<<<<< HEAD

    return (DB_ERROR);
  }

  /* If the table is stored in a single-table tablespace,
  rename the tablespace file. */

  if (dict_table_is_discarded(table)) {
    char *filepath;

    ut_ad(dict_table_is_file_per_table(table));
    ut_ad(!table->is_temporary());

    /* Make sure the data_dir_path is set. */
    dd_get_and_save_data_dir_path<dd::Table>(table, NULL, true);

    std::string path = dict_table_get_datadir(table);

    filepath = Fil_path::make(path, table->name.m_name, IBD, true);

    if (filepath == NULL) {
      return (DB_OUT_OF_MEMORY);
    }

    err = fil_delete_tablespace(table->space, BUF_REMOVE_ALL_NO_WRITE);

    ut_a(err == DB_SUCCESS || err == DB_TABLESPACE_NOT_FOUND ||
         err == DB_IO_ERROR);

    if (err == DB_IO_ERROR) {
      ib::info(ER_IB_MSG_179) << "IO error while deleting: " << table->space
                              << " during rename of '" << old_name << "' to"
                              << " '" << new_name << "'";
    }

    /* Delete any temp file hanging around. */
    if (os_file_status(filepath, &exists, &ftype) && exists &&
        !os_file_delete_if_exists(innodb_temp_file_key, filepath, NULL)) {
      ib::info(ER_IB_MSG_180) << "Delete of " << filepath << " failed.";
    }

    ut_free(filepath);

  } else if (dict_table_is_file_per_table(table)) {
    char *new_path = NULL;
    char *old_path = fil_space_get_first_path(table->space);

    ut_ad(!table->is_temporary());

    if (DICT_TF_HAS_DATA_DIR(table->flags)) {
      std::string new_ibd;

      new_ibd = Fil_path::make_new_ibd(old_path, new_name);

      new_path = mem_strdup(new_ibd.c_str());

      /* InnoDB adds the db directory to the data directory.
      If the RENAME changes database, then it is possible that
      the a directory named for the new db does not exist
      in this remote location. */
      err = os_file_create_subdirs_if_needed(new_path);
      if (err != DB_SUCCESS) {
        ut_free(old_path);
        ut_free(new_path);
        return (err);
      }
    } else {
      new_path = Fil_path::make_ibd_from_table_name(new_name);
    }

    /* New filepath must not exist. */
    err = fil_rename_tablespace_check(table->space, old_path, new_path, false);
    if (err != DB_SUCCESS) {
      ut_free(old_path);
      ut_free(new_path);
      return (err);
    }

    clone_mark_abort(true);

    std::string new_tablespace_name;
    dd_filename_to_spacename(new_name, &new_tablespace_name);

=======

    return (DB_ERROR);
  }

  /* If the table is stored in a single-table tablespace,
  rename the tablespace file. */

  if (dict_table_is_discarded(table)) {
    char *filepath;

    ut_ad(dict_table_is_file_per_table(table));
    ut_ad(!table->is_temporary());

    /* Make sure the data_dir_path is set. */
    dd_get_and_save_data_dir_path<dd::Table>(table, NULL, true);

    std::string path = dict_table_get_datadir(table);

    filepath = Fil_path::make(path, table->name.m_name, IBD, true);

    if (filepath == NULL) {
      return (DB_OUT_OF_MEMORY);
    }

    err = fil_delete_tablespace(table->space, BUF_REMOVE_ALL_NO_WRITE);

    ut_a(err == DB_SUCCESS || err == DB_TABLESPACE_NOT_FOUND ||
         err == DB_IO_ERROR);

    if (err == DB_IO_ERROR) {
      ib::info(ER_IB_MSG_179) << "IO error while deleting: " << table->space
                              << " during rename of '" << old_name << "' to"
                              << " '" << new_name << "'";
    }

    /* Delete any temp file hanging around. */
    if (os_file_status(filepath, &exists, &ftype) && exists &&
        !os_file_delete_if_exists(innodb_temp_file_key, filepath, NULL)) {
      ib::info(ER_IB_MSG_180) << "Delete of " << filepath << " failed.";
    }

    ut_free(filepath);

  } else if (dict_table_is_file_per_table(table)) {
    char *new_path = NULL;
    char *old_path = fil_space_get_first_path(table->space);

    ut_ad(!table->is_temporary());

    if (DICT_TF_HAS_DATA_DIR(table->flags)) {
      std::string new_ibd;

      new_ibd = Fil_path::make_new_ibd(old_path, new_name);

      new_path = mem_strdup(new_ibd.c_str());

      /* InnoDB adds the db directory to the data directory.
      If the RENAME changes database, then it is possible that
      the a directory named for the new db does not exist
      in this remote location. */
      err = os_file_create_subdirs_if_needed(new_path);
      if (err != DB_SUCCESS) {
        ut_free(old_path);
        ut_free(new_path);
        return (err);
      }
    } else {
      new_path = Fil_path::make_ibd_from_table_name(new_name);
    }

    /* New filepath must not exist. */
    err = fil_rename_tablespace_check(table->space, old_path, new_path, false);
    if (err != DB_SUCCESS) {
      ut_free(old_path);
      ut_free(new_path);
      return (err);
    }

    clone_mark_abort(true);

    std::string new_tablespace_name;
    dd_filename_to_spacename(new_name, &new_tablespace_name);

>>>>>>> 4869291f
    dberr_t err = fil_rename_tablespace(table->space, old_path,
                                        new_tablespace_name.c_str(), new_path);

    clone_mark_active();

    ut_free(old_path);
    ut_free(new_path);

    if (err != DB_SUCCESS) {
      return (err);
    }
  }

  err = log_ddl->write_rename_table_log(table, new_name, table->name.m_name);
  if (err != DB_SUCCESS) {
    return (err);
  }

  /* Remove table from the hash tables of tables */
  HASH_DELETE(dict_table_t, name_hash, dict_sys->table_hash,
              ut_fold_string(old_name), table);

  if (strlen(new_name) > strlen(table->name.m_name)) {
    /* We allocate MAX_FULL_NAME_LEN + 1 bytes here to avoid
    memory fragmentation, we assume a repeated calls of
    ut_realloc() with the same size do not cause fragmentation */
    ut_a(strlen(new_name) <= MAX_FULL_NAME_LEN);

    table->name.m_name = static_cast<char *>(
        ut_realloc(table->name.m_name, MAX_FULL_NAME_LEN + 1));
  }
  strcpy(table->name.m_name, new_name);

  /* Add table to hash table of tables */
  HASH_INSERT(dict_table_t, name_hash, dict_sys->table_hash, fold, table);

  dict_sys->size += strlen(new_name) - strlen(old_name);
  ut_a(dict_sys->size > 0);

  /* Update the table_name field in indexes */
  for (index = table->first_index(); index != NULL; index = index->next()) {
    index->table_name = table->name.m_name;
  }

  if (!rename_also_foreigns) {
    /* In ALTER TABLE we think of the rename table operation
    in the direction table -> temporary table (#sql...)
    as dropping the table with the old name and creating
    a new with the new name. Thus we kind of drop the
    constraints from the dictionary cache here. The foreign key
    constraints will be inherited to the new table from the
    system tables through a call of dict_load_foreigns. */

    /* Remove the foreign constraints from the cache */
    std::for_each(table->foreign_set.begin(), table->foreign_set.end(),
                  dict_foreign_remove_partial());
    table->foreign_set.clear();

    /* Reset table field in referencing constraints */
    for (dict_foreign_set::iterator it = table->referenced_set.begin();
         it != table->referenced_set.end(); ++it) {
      foreign = *it;
      foreign->referenced_table = NULL;
      foreign->referenced_index = NULL;
    }

    /* Make the set of referencing constraints empty */
    table->referenced_set.clear();

    return (DB_SUCCESS);
  }

  /* Update the table name fields in foreign constraints, and update also
  the constraint id of new format >= 4.0.18 constraints. Note that at
  this point we have already changed table->name to the new name. */

  dict_foreign_set fk_set;

  for (;;) {
    dict_foreign_set::iterator it = table->foreign_set.begin();

    if (it == table->foreign_set.end()) {
      break;
    }

    foreign = *it;

    if (foreign->referenced_table) {
      foreign->referenced_table->referenced_set.erase(foreign);
    }

    if (ut_strlen(foreign->foreign_table_name) <
        ut_strlen(table->name.m_name)) {
      /* Allocate a longer name buffer;
      TODO: store buf len to save memory */

      foreign->foreign_table_name =
          mem_heap_strdup(foreign->heap, table->name.m_name);
      dict_mem_foreign_table_name_lookup_set(foreign, TRUE);
    } else {
      strcpy(foreign->foreign_table_name, table->name.m_name);
      dict_mem_foreign_table_name_lookup_set(foreign, FALSE);
    }
    if (strchr(foreign->id, '/')) {
      /* This is a >= 4.0.18 format id */

      ulint db_len;
      char *old_id;
      char old_name_cs_filename[MAX_FULL_NAME_LEN + 1];
      uint errors = 0;

      /* All table names are internally stored in charset
      my_charset_filename (except the temp tables and the
      partition identifier suffix in partition tables). The
      foreign key constraint names are internally stored
      in UTF-8 charset.  The variable fkid here is used
      to store foreign key constraint name in charset
      my_charset_filename for comparison further below. */
      char fkid[MAX_TABLE_NAME_LEN + 20];
      ibool on_tmp = FALSE;

      /* The old table name in my_charset_filename is stored
      in old_name_cs_filename */

      strncpy(old_name_cs_filename, old_name, sizeof(old_name_cs_filename));
      if (strstr(old_name, TEMP_TABLE_PATH_PREFIX) == NULL) {
        innobase_convert_to_system_charset(
            strchr(old_name_cs_filename, '/') + 1, strchr(old_name, '/') + 1,
            MAX_TABLE_NAME_LEN, &errors);

        if (errors) {
          /* There has been an error to convert
          old table into UTF-8.  This probably
          means that the old table name is
          actually in UTF-8. */
          innobase_convert_to_filename_charset(
              strchr(old_name_cs_filename, '/') + 1, strchr(old_name, '/') + 1,
              MAX_TABLE_NAME_LEN);
        } else {
          /* Old name already in
          my_charset_filename */
          strncpy(old_name_cs_filename, old_name, sizeof(old_name_cs_filename));
        }
      }

      strncpy(fkid, foreign->id, MAX_TABLE_NAME_LEN);

      if (strstr(fkid, TEMP_TABLE_PATH_PREFIX) == NULL) {
        innobase_convert_to_filename_charset(strchr(fkid, '/') + 1,
                                             strchr(foreign->id, '/') + 1,
                                             MAX_TABLE_NAME_LEN + 20);
      } else {
        on_tmp = TRUE;
      }

      old_id = mem_strdup(foreign->id);

      if (ut_strlen(fkid) >
              ut_strlen(old_name_cs_filename) + ((sizeof dict_ibfk) - 1) &&
          !memcmp(fkid, old_name_cs_filename,
                  ut_strlen(old_name_cs_filename)) &&
          !memcmp(fkid + ut_strlen(old_name_cs_filename), dict_ibfk,
                  (sizeof dict_ibfk) - 1)) {
        /* This is a generated >= 4.0.18 format id */

        char table_name[MAX_TABLE_NAME_LEN + 1] = "";
        uint errors = 0;

        if (strlen(table->name.m_name) > strlen(old_name)) {
          foreign->id = static_cast<char *>(mem_heap_alloc(
              foreign->heap, strlen(table->name.m_name) + strlen(old_id) + 1));
        }

        /* Convert the table name to UTF-8 */
        strncpy(table_name, table->name.m_name, MAX_TABLE_NAME_LEN);
        innobase_convert_to_system_charset(strchr(table_name, '/') + 1,
                                           strchr(table->name.m_name, '/') + 1,
                                           MAX_TABLE_NAME_LEN, &errors);

        if (errors) {
          /* Table name could not be converted
          from charset my_charset_filename to
          UTF-8. This means that the table name
          is already in UTF-8 (#mysql#50). */
          strncpy(table_name, table->name.m_name, MAX_TABLE_NAME_LEN);
        }

        /* Replace the prefix 'databasename/tablename'
        with the new names */
        strcpy(foreign->id, table_name);
        if (on_tmp) {
          strcat(foreign->id, old_id + ut_strlen(old_name));
        } else {
          sprintf(strchr(foreign->id, '/') + 1, "%s%s",
                  strchr(table_name, '/') + 1, strstr(old_id, "_ibfk_"));
        }

      } else {
        /* This is a >= 4.0.18 format id where the user
        gave the id name */
        db_len = dict_get_db_name_len(table->name.m_name) + 1;

        if (db_len - 1 > dict_get_db_name_len(foreign->id)) {
          foreign->id = static_cast<char *>(
              mem_heap_alloc(foreign->heap, db_len + strlen(old_id) + 1));
        }

        /* Replace the database prefix in id with the
        one from table->name */

        ut_memcpy(foreign->id, table->name.m_name, db_len);

        strcpy(foreign->id + db_len, dict_remove_db_name(old_id));
      }

      ut_free(old_id);
    }

    table->foreign_set.erase(it);
    fk_set.insert(foreign);

    if (foreign->referenced_table) {
      foreign->referenced_table->referenced_set.insert(foreign);
    }
  }

  ut_a(table->foreign_set.empty());
  table->foreign_set.swap(fk_set);

  for (dict_foreign_set::iterator it = table->referenced_set.begin();
       it != table->referenced_set.end(); ++it) {
    foreign = *it;

    if (ut_strlen(foreign->referenced_table_name) <
        ut_strlen(table->name.m_name)) {
      /* Allocate a longer name buffer;
      TODO: store buf len to save memory */

      foreign->referenced_table_name =
          mem_heap_strdup(foreign->heap, table->name.m_name);

      dict_mem_referenced_table_name_lookup_set(foreign, TRUE);
    } else {
      /* Use the same buffer */
      strcpy(foreign->referenced_table_name, table->name.m_name);

      dict_mem_referenced_table_name_lookup_set(foreign, FALSE);
    }
  }

  return (DB_SUCCESS);
}

/** Change the id of a table object in the dictionary cache. This is used in
 DISCARD TABLESPACE. */
void dict_table_change_id_in_cache(
    dict_table_t *table, /*!< in/out: table object already in cache */
    table_id_t new_id)   /*!< in: new id to set */
{
  ut_ad(table);
  ut_ad(mutex_own(&dict_sys->mutex));
  ut_ad(table->magic_n == DICT_TABLE_MAGIC_N);

  /* Remove the table from the hash table of id's */

  HASH_DELETE(dict_table_t, id_hash, dict_sys->table_id_hash,
              ut_fold_ull(table->id), table);
  table->id = new_id;

  /* Add the table back to the hash table */
  HASH_INSERT(dict_table_t, id_hash, dict_sys->table_id_hash,
              ut_fold_ull(table->id), table);
}

/** Removes a table object from the dictionary cache. */
static void dict_table_remove_from_cache_low(
    dict_table_t *table, /*!< in, own: table */
    ibool lru_evict)     /*!< in: TRUE if table being evicted
                         to make room in the table LRU list */
{
  dict_foreign_t *foreign;
  dict_index_t *index;
  lint size;

  ut_ad(table);
  ut_ad(dict_lru_validate());
  ut_a(table->get_ref_count() == 0);
  ut_a(table->n_rec_locks == 0);
  ut_ad(mutex_own(&dict_sys->mutex));
  ut_ad(table->magic_n == DICT_TABLE_MAGIC_N);

  /* We first dirty read the status which could be changed from
  METADATA_DIRTY to METADATA_BUFFERED by checkpoint, and check again
  when persistence is necessary */
  switch (table->dirty_status.load()) {
    case METADATA_DIRTY:
      /* Write back the dirty metadata to DDTableBuffer */
      dict_table_persist_to_dd_table_buffer(table);
      ut_ad(table->dirty_status.load() != METADATA_DIRTY);
      /* Fall through */
    case METADATA_BUFFERED:
      /* We have to remove it away here, since it's evicted.
      And we will add it again once it's re-loaded if possible */
      mutex_enter(&dict_persist->mutex);
      ut_ad(table->in_dirty_dict_tables_list);
      UT_LIST_REMOVE(dict_persist->dirty_dict_tables, table);
      mutex_exit(&dict_persist->mutex);
      break;
    case METADATA_CLEAN:
      break;
  }

  /* Remove the foreign constraints from the cache */
  std::for_each(table->foreign_set.begin(), table->foreign_set.end(),
                dict_foreign_remove_partial());
  table->foreign_set.clear();

  /* Reset table field in referencing constraints */
  for (dict_foreign_set::iterator it = table->referenced_set.begin();
       it != table->referenced_set.end(); ++it) {
    foreign = *it;
    foreign->referenced_table = NULL;
    foreign->referenced_index = NULL;
  }

  /* Remove the indexes from the cache */

  for (index = UT_LIST_GET_LAST(table->indexes); index != NULL;
       index = UT_LIST_GET_LAST(table->indexes)) {
    dict_index_remove_from_cache_low(table, index, lru_evict);
  }

  /* Remove table from the hash tables of tables */

  HASH_DELETE(dict_table_t, name_hash, dict_sys->table_hash,
              ut_fold_string(table->name.m_name), table);

  HASH_DELETE(dict_table_t, id_hash, dict_sys->table_id_hash,
              ut_fold_ull(table->id), table);

  /* Remove table from LRU or non-LRU list. */
  if (table->can_be_evicted) {
    ut_ad(dict_lru_find_table(table));
    UT_LIST_REMOVE(dict_sys->table_LRU, table);
  } else {
    ut_ad(dict_non_lru_find_table(table));
    UT_LIST_REMOVE(dict_sys->table_non_LRU, table);
  }

  ut_ad(dict_lru_validate());

  /* Free virtual column template if any */
  if (table->vc_templ != NULL) {
    dict_free_vc_templ(table->vc_templ);
    UT_DELETE(table->vc_templ);
  }

  size = mem_heap_get_size(table->heap) + strlen(table->name.m_name) + 1;

  ut_ad(dict_sys->size >= size);

  dict_sys->size -= size;

  dict_mem_table_free(table);
}

/** Removes a table object from the dictionary cache. */
void dict_table_remove_from_cache(dict_table_t *table) /*!< in, own: table */
{
  dict_table_remove_from_cache_low(table, FALSE);
}

/** Try to invalidate an entry from the dict cache, for a partitioned table,
if any table found.
@param[in]	name	Table name */
void dict_partitioned_table_remove_from_cache(const char *name) {
  ut_ad(mutex_own(&dict_sys->mutex));

  size_t name_len = strlen(name);

  for (uint32_t i = 0; i < hash_get_n_cells(dict_sys->table_id_hash); ++i) {
    dict_table_t *table;

    table =
        static_cast<dict_table_t *>(HASH_GET_FIRST(dict_sys->table_hash, i));

    while (table != nullptr) {
      dict_table_t *prev_table = table;

      table = static_cast<dict_table_t *>(HASH_GET_NEXT(name_hash, prev_table));
      ut_ad(prev_table->magic_n == DICT_TABLE_MAGIC_N);

      if (prev_table->is_dd_table) {
        continue;
      }

      if ((strncmp(name, prev_table->name.m_name, name_len) == 0) &&
          strncmp(prev_table->name.m_name + name_len, PART_SEPARATOR,
                  PART_SEPARATOR_LEN) == 0) {
        btr_drop_ahi_for_table(prev_table);
        dict_table_remove_from_cache(prev_table);
      }
    }
  }
}

#ifdef UNIV_DEBUG
/** Removes a table object from the dictionary cache, for debug purpose
@param[in,out]	table		table object
@param[in]	lru_evict	true if table being evicted to make room
                                in the table LRU list */
void dict_table_remove_from_cache_debug(dict_table_t *table, bool lru_evict) {
  dict_table_remove_from_cache_low(table, lru_evict);
}
#endif /* UNIV_DEBUG */

/** If the given column name is reserved for InnoDB system columns, return
 TRUE.
 @return true if name is reserved */
ibool dict_col_name_is_reserved(const char *name) /*!< in: column name */
{
/* This check reminds that if a new system column is added to
the program, it should be dealt with here. */
#if DATA_N_SYS_COLS != 3
#error "DATA_N_SYS_COLS != 3"
#endif

  static const char *reserved_names[] = {"DB_ROW_ID", "DB_TRX_ID",
                                         "DB_ROLL_PTR"};

  ulint i;

  for (i = 0; i < UT_ARR_SIZE(reserved_names); i++) {
    if (innobase_strcasecmp(name, reserved_names[i]) == 0) {
      return (TRUE);
    }
  }

  return (FALSE);
}

/** Return maximum size of the node pointer record.
 @return maximum size of the record in bytes */
ulint dict_index_node_ptr_max_size(const dict_index_t *index) /*!< in: index */
{
  ulint comp;
  ulint i;
  /* maximum possible storage size of a record */
  ulint rec_max_size;

  if (dict_index_is_ibuf(index)) {
    /* cannot estimate accurately */
    /* This is universal index for change buffer.
    The max size of the entry is about max key length * 2.
    (index key + primary key to be inserted to the index)
    (The max key length is UNIV_PAGE_SIZE / 16 * 3 at
     ha_innobase::max_supported_key_length(),
     considering MAX_KEY_LENGTH = 3072 at MySQL imposes
     the 3500 historical InnoDB value for 16K page size case.)
    For the universal index, node_ptr contains most of the entry.
    And 512 is enough to contain ibuf columns and meta-data */
    return (UNIV_PAGE_SIZE / 8 * 3 + 512);
  }

  comp = dict_table_is_comp(index->table);

  /* Each record has page_no, length of page_no and header. */
  rec_max_size = comp ? REC_NODE_PTR_SIZE + 1 + REC_N_NEW_EXTRA_BYTES
                      : REC_NODE_PTR_SIZE + 2 + REC_N_OLD_EXTRA_BYTES;

  if (comp) {
    /* Include the "null" flags in the
    maximum possible record size. */
    rec_max_size += UT_BITS_IN_BYTES(index->n_nullable);
  } else {
    /* For each column, include a 2-byte offset and a
    "null" flag. */
    rec_max_size += 2 * index->n_fields;
  }

  /* Compute the maximum possible record size. */
  for (i = 0; i < dict_index_get_n_unique_in_tree(index); i++) {
    const dict_field_t *field = index->get_field(i);
    const dict_col_t *col = field->col;
    ulint field_max_size;
    ulint field_ext_max_size;

    /* Determine the maximum length of the index field. */

    field_max_size = col->get_fixed_size(comp);
    if (field_max_size) {
      /* dict_index_add_col() should guarantee this */
      ut_ad(!field->prefix_len || field->fixed_len == field->prefix_len);
      /* Fixed lengths are not encoded
      in ROW_FORMAT=COMPACT. */
      rec_max_size += field_max_size;
      continue;
    }

    field_max_size = col->get_max_size();
    field_ext_max_size = field_max_size < 256 ? 1 : 2;

    if (field->prefix_len && field->prefix_len < field_max_size) {
      field_max_size = field->prefix_len;
    }

    if (comp) {
      /* Add the extra size for ROW_FORMAT=COMPACT.
      For ROW_FORMAT=REDUNDANT, these bytes were
      added to rec_max_size before this loop. */
      rec_max_size += field_ext_max_size;
    }

    rec_max_size += field_max_size;
  }

  return (rec_max_size);
}

/** If a record of this index might not fit on a single B-tree page,
 return TRUE.
 @return true if the index record could become too big */
static bool dict_index_too_big_for_tree(
    const dict_table_t *table,     /*!< in: table */
    const dict_index_t *new_index, /*!< in: index */
    bool strict)                   /*!< in: TRUE=report error if
                                   records could be too big to
                                   fit in an B-tree page */
{
  ulint comp;
  ulint i;
  /* maximum possible storage size of a record */
  ulint rec_max_size;
  /* maximum allowed size of a record on a leaf page */
  ulint page_rec_max;
  /* maximum allowed size of a node pointer record */
  ulint page_ptr_max;

  /* FTS index consists of auxiliary tables, they shall be excluded from
  index row size check */
  if (new_index->type & DICT_FTS) {
    return (false);
  }

  DBUG_EXECUTE_IF("ib_force_create_table", return (FALSE););

  comp = dict_table_is_comp(table);

  const page_size_t page_size(dict_table_page_size(table));

  if (page_size.is_compressed() &&
      page_size.physical() < univ_page_size.physical()) {
    /* On a compressed page, two records must fit in the
    uncompressed page modification log. On compressed pages
    with size.physical() == univ_page_size.physical(),
    this limit will never be reached. */
    ut_ad(comp);
    /* The maximum allowed record size is the size of
    an empty page, minus a byte for recoding the heap
    number in the page modification log.  The maximum
    allowed node pointer size is half that. */
    page_rec_max =
        page_zip_empty_size(new_index->n_fields, page_size.physical());
    if (page_rec_max) {
      page_rec_max--;
    }
    page_ptr_max = page_rec_max / 2;
    /* On a compressed page, there is a two-byte entry in
    the dense page directory for every record.  But there
    is no record header. */
    rec_max_size = 2;
  } else {
    /* The maximum allowed record size is half a B-tree
    page(16k for 64k page size).  No additional sparse
    page directory entry will be generated for the first
    few user records. */
    page_rec_max = srv_page_size == UNIV_PAGE_SIZE_MAX
                       ? REC_MAX_DATA_SIZE - 1
                       : page_get_free_space_of_empty(comp) / 2;
    page_ptr_max = page_rec_max;
    /* Each record has a header. */
    rec_max_size = comp ? REC_N_NEW_EXTRA_BYTES : REC_N_OLD_EXTRA_BYTES;
  }

  if (comp) {
    /* Include the "null" flags in the
    maximum possible record size. */
    rec_max_size += UT_BITS_IN_BYTES(new_index->n_nullable);
  } else {
    /* For each column, include a 2-byte offset and a
    "null" flag.  The 1-byte format is only used in short
    records that do not contain externally stored columns.
    Such records could never exceed the page limit, even
    when using the 2-byte format. */
    rec_max_size += 2 * new_index->n_fields;
  }

  /* Compute the maximum possible record size. */
  for (i = 0; i < new_index->n_fields; i++) {
    const dict_field_t *field = new_index->get_field(i);
    const dict_col_t *col = field->col;
    ulint field_max_size;
    ulint field_ext_max_size;

    /* In dtuple_convert_big_rec(), variable-length columns
    that are longer than BTR_EXTERN_LOCAL_STORED_MAX_SIZE
    may be chosen for external storage.

    Fixed-length columns, and all columns of secondary
    index records are always stored inline. */

    /* Determine the maximum length of the index field.
    The field_ext_max_size should be computed as the worst
    case in rec_get_converted_size_comp() for
    REC_STATUS_ORDINARY records. */

    field_max_size = col->get_fixed_size(comp);
    if (field_max_size && field->fixed_len != 0) {
      /* dict_index_add_col() should guarantee this */
      ut_ad(!field->prefix_len || field->fixed_len == field->prefix_len);
      /* Fixed lengths are not encoded
      in ROW_FORMAT=COMPACT. */
      field_ext_max_size = 0;
      goto add_field_size;
    }

    field_max_size = col->get_max_size();
    field_ext_max_size = field_max_size < 256 ? 1 : 2;

    if (field->prefix_len) {
      if (field->prefix_len < field_max_size) {
        field_max_size = field->prefix_len;
      }
    } else if (field_max_size > BTR_EXTERN_LOCAL_STORED_MAX_SIZE &&
               new_index->is_clustered()) {
      /* In the worst case, we have a locally stored
      column of BTR_EXTERN_LOCAL_STORED_MAX_SIZE bytes.
      The length can be stored in one byte.  If the
      column were stored externally, the lengths in
      the clustered index page would be
      BTR_EXTERN_FIELD_REF_SIZE and 2. */
      field_max_size = BTR_EXTERN_LOCAL_STORED_MAX_SIZE;
      field_ext_max_size = 1;
    }

    if (comp) {
      /* Add the extra size for ROW_FORMAT=COMPACT.
      For ROW_FORMAT=REDUNDANT, these bytes were
      added to rec_max_size before this loop. */
      rec_max_size += field_ext_max_size;
    }
  add_field_size:
    rec_max_size += field_max_size;

    /* Check the size limit on leaf pages. */
    if (rec_max_size >= page_rec_max) {
      ib::error_or_warn(strict)
          << "Cannot add field " << field->name << " in table " << table->name
          << " because after adding it, the row size is " << rec_max_size
          << " which is greater than maximum allowed"
             " size ("
          << page_rec_max << ") for a record on index leaf page.";

      return (true);
    }

    /* Check the size limit on non-leaf pages.  Records
    stored in non-leaf B-tree pages consist of the unique
    columns of the record (the key columns of the B-tree)
    and a node pointer field.  When we have processed the
    unique columns, rec_max_size equals the size of the
    node pointer record minus the node pointer column. */
    if (i + 1 == dict_index_get_n_unique_in_tree(new_index) &&
        rec_max_size + REC_NODE_PTR_SIZE >= page_ptr_max) {
      return (true);
    }
  }

  return (false);
}

/** Adds an index to the dictionary cache.
@param[in,out]	table	table on which the index is
@param[in,out]	index	index; NOTE! The index memory
                        object is freed in this function!
@param[in]	page_no	root page number of the index
@param[in]	strict	TRUE=refuse to create the index
                        if records could be too big to fit in
                        an B-tree page
@return DB_SUCCESS, DB_TOO_BIG_RECORD, or DB_CORRUPTION */
dberr_t dict_index_add_to_cache(dict_table_t *table, dict_index_t *index,
                                page_no_t page_no, ibool strict) {
  ut_ad(!mutex_own(&dict_sys->mutex));
  return (dict_index_add_to_cache_w_vcol(table, index, NULL, page_no, strict));
}

/** Clears the virtual column's index list before index is being freed.
@param[in]  index   Index being freed */
void dict_index_remove_from_v_col_list(dict_index_t *index) {
  /* Index is not completely formed */
  if (!index->cached) {
    return;
  }
  if (dict_index_has_virtual(index)) {
    const dict_col_t *col;
    const dict_v_col_t *vcol;

    for (ulint i = 0; i < dict_index_get_n_fields(index); i++) {
      col = index->get_col(i);
      if (col->is_virtual()) {
        vcol = reinterpret_cast<const dict_v_col_t *>(col);
        /* This could be NULL, when we do add
        virtual column, add index together. We do not
        need to track this virtual column's index */
        if (vcol->v_indexes == NULL) {
          continue;
        }
        dict_v_idx_list::iterator it;
        for (it = vcol->v_indexes->begin(); it != vcol->v_indexes->end();
             ++it) {
          dict_v_idx_t v_index = *it;
          if (v_index.index == index) {
            vcol->v_indexes->erase(it);
            break;
          }
        }
      }
    }
  }
}

/** Adds an index to the dictionary cache, with possible indexing newly
added column.
@param[in,out]	table	table on which the index is
@param[in,out]	index	index; NOTE! The index memory
                        object is freed in this function!
@param[in]	add_v	new virtual column that being added along with
                        an add index call
@param[in]	page_no	root page number of the index
@param[in]	strict	TRUE=refuse to create the index
                        if records could be too big to fit in
                        an B-tree page
@return DB_SUCCESS, DB_TOO_BIG_RECORD, or DB_CORRUPTION */
dberr_t dict_index_add_to_cache_w_vcol(dict_table_t *table, dict_index_t *index,
                                       const dict_add_v_col_t *add_v,
                                       page_no_t page_no, ibool strict) {
  dict_index_t *new_index;
  ulint n_ord;
  ulint i;

  ut_ad(index);
  ut_ad(!mutex_own(&dict_sys->mutex));
  ut_ad(index->n_def == index->n_fields);
  ut_ad(index->magic_n == DICT_INDEX_MAGIC_N);
  ut_ad(!dict_index_is_online_ddl(index));
  ut_ad(!dict_index_is_ibuf(index));

  ut_d(mem_heap_validate(index->heap));
  ut_a(!index->is_clustered() || UT_LIST_GET_LEN(table->indexes) == 0);

<<<<<<< HEAD
  if (!dict_index_find_cols(table, index, add_v)) {
=======
  if (!dict_index_find_and_set_cols(table, index, add_v)) {
>>>>>>> 4869291f
    dict_mem_index_free(index);
    return (DB_CORRUPTION);
  }

  /* Build the cache internal representation of the index,
  containing also the added system fields */

  if (index->type == DICT_FTS) {
    new_index = dict_index_build_internal_fts(table, index);
  } else if (index->is_clustered()) {
    new_index = dict_index_build_internal_clust(table, index);
  } else {
    new_index = dict_index_build_internal_non_clust(table, index);
  }

  /* Set the n_fields value in new_index to the actual defined
  number of fields in the cache internal representation */

  new_index->n_fields = new_index->n_def;
  new_index->trx_id = index->trx_id;
  new_index->set_committed(index->is_committed());
  new_index->allow_duplicates = index->allow_duplicates;
  new_index->nulls_equal = index->nulls_equal;
  new_index->disable_ahi = index->disable_ahi;
  new_index->srid_is_valid = index->srid_is_valid;
  new_index->srid = index->srid;

  new_index->srid = index->srid;
  new_index->srid_is_valid = index->srid_is_valid;
  if (index->rtr_srs.get() != nullptr)
    new_index->rtr_srs.reset(index->rtr_srs->clone());

  if (dict_index_too_big_for_tree(table, new_index, strict)) {
    if (strict) {
      dict_mem_index_free(new_index);
      dict_mem_index_free(index);
      return (DB_TOO_BIG_RECORD);
    } else if (current_thd != NULL) {
      /* Avoid the warning to be printed
      during recovery. */
      ib_warn_row_too_big(table);
    }
  }

  n_ord = new_index->n_uniq;

  /* Flag the ordering columns and also set column max_prefix */

  for (i = 0; i < n_ord; i++) {
    const dict_field_t *field = new_index->get_field(i);

    /* Check the column being added in the index for
    the first time and flag the ordering column. */
    if (field->col->ord_part == 0) {
      field->col->max_prefix = field->prefix_len;
      field->col->ord_part = 1;
    } else if (field->prefix_len == 0) {
      /* Set the max_prefix for a column to 0 if
      its prefix length is 0 (for this index)
      even if it was a part of any other index
      with some prefix length. */
      field->col->max_prefix = 0;
    } else if (field->col->max_prefix != 0 &&
               field->prefix_len > field->col->max_prefix) {
      /* Set the max_prefix value based on the
      prefix_len. */
      field->col->max_prefix = field->prefix_len;
    }
    ut_ad(field->col->ord_part == 1);
  }

  new_index->stat_n_diff_key_vals = static_cast<ib_uint64_t *>(mem_heap_zalloc(
      new_index->heap, dict_index_get_n_unique(new_index) *
                           sizeof(*new_index->stat_n_diff_key_vals)));

  new_index->stat_n_sample_sizes = static_cast<ib_uint64_t *>(mem_heap_zalloc(
      new_index->heap, dict_index_get_n_unique(new_index) *
                           sizeof(*new_index->stat_n_sample_sizes)));

  new_index->stat_n_non_null_key_vals =
      static_cast<ib_uint64_t *>(mem_heap_zalloc(
          new_index->heap, dict_index_get_n_unique(new_index) *
                               sizeof(*new_index->stat_n_non_null_key_vals)));

  new_index->stat_index_size = 1;
  new_index->stat_n_leaf_pages = 1;

  new_index->table = table;
  new_index->table_name = table->name.m_name;
  new_index->search_info = btr_search_info_create(new_index->heap);

  new_index->page = page_no;
  rw_lock_create(index_tree_rw_lock_key, &new_index->lock, SYNC_INDEX_TREE);

  mutex_enter(&dict_sys->mutex);

  /* Add the new index as the last index for the table */
  UT_LIST_ADD_LAST(table->indexes, new_index);

  /* Intrinsic table are not added to dictionary cache instead are
  cached to session specific thread cache. */
  if (!table->is_intrinsic()) {
    dict_sys->size += mem_heap_get_size(new_index->heap);
  }

  mutex_exit(&dict_sys->mutex);

  /* Check if key part of the index is unique. */
  if (table->is_intrinsic()) {
    new_index->rec_cache.fixed_len_key = true;
    for (i = 0; i < new_index->n_uniq; i++) {
      const dict_field_t *field;
      field = new_index->get_field(i);

      if (!field->fixed_len) {
        new_index->rec_cache.fixed_len_key = false;
        break;
      }
    }

    new_index->rec_cache.key_has_null_cols = false;
    for (i = 0; i < new_index->n_uniq; i++) {
      const dict_field_t *field;
      field = new_index->get_field(i);

      if (!(field->col->prtype & DATA_NOT_NULL)) {
        new_index->rec_cache.key_has_null_cols = true;
        break;
      }
    }
  }

  if (dict_index_has_virtual(index)) {
    const dict_col_t *col;
    const dict_v_col_t *vcol;

    for (ulint i = 0; i < dict_index_get_n_fields(index); i++) {
      col = index->get_col(i);
      if (col->is_virtual()) {
        vcol = reinterpret_cast<const dict_v_col_t *>(col);

        /* This could be NULL, when we do add virtual
        column, add index together. We do not need to
        track this virtual column's index */
        if (vcol->v_indexes == NULL) {
          continue;
        }

        dict_v_idx_list::iterator it;

        for (it = vcol->v_indexes->begin(); it != vcol->v_indexes->end();) {
          dict_v_idx_t v_index = *it;
          if (v_index.index == index) {
            vcol->v_indexes->erase(it++);
          } else {
            it++;
          }
        }
      }
    }
  }

  if (new_index->table->has_instant_cols() && new_index->is_clustered()) {
    new_index->instant_cols = true;
    new_index->n_instant_nullable =
        new_index->get_n_nullable_before(new_index->get_instant_fields());
  } else {
    new_index->instant_cols = false;
    new_index->n_instant_nullable = new_index->n_nullable;
  }

  dict_mem_index_free(index);

  return (DB_SUCCESS);
}

/** Removes an index from the dictionary cache. */
static void dict_index_remove_from_cache_low(
    dict_table_t *table, /*!< in/out: table */
    dict_index_t *index, /*!< in, own: index */
    ibool lru_evict)     /*!< in: TRUE if index being evicted
                         to make room in the table LRU list */
{
  lint size;
  ulint retries = 0;
  btr_search_t *info;

  ut_ad(table && index);
  ut_ad(table->magic_n == DICT_TABLE_MAGIC_N);
  ut_ad(index->magic_n == DICT_INDEX_MAGIC_N);
  ut_ad(mutex_own(&dict_sys->mutex));

  /* No need to acquire the dict_index_t::lock here because
  there can't be any active operations on this index (or table). */

  if (index->online_log) {
    ut_ad(index->online_status == ONLINE_INDEX_CREATION);
    row_log_free(index->online_log);
  }

  /* We always create search info whether or not adaptive
  hash index is enabled or not. */
  info = btr_search_get_info(index);
  ut_ad(info);

  /* We are not allowed to free the in-memory index struct
  dict_index_t until all entries in the adaptive hash index
  that point to any of the page belonging to his b-tree index
  are dropped. This is so because dropping of these entries
  require access to dict_index_t struct. To avoid such scenario
  We keep a count of number of such pages in the search_info and
  only free the dict_index_t struct when this count drops to
  zero. See also: dict_table_can_be_evicted() */

  do {
    ulint ref_count = btr_search_info_get_ref_count(info, index);

    if (ref_count == 0) {
      break;
    }

    /* Sleep for 10ms before trying again. */
    os_thread_sleep(10000);
    ++retries;

    if (retries % 500 == 0) {
      /* No luck after 5 seconds of wait. */
      ib::error(ER_IB_MSG_181) << "Waited for " << retries / 100
                               << " secs for hash index"
                                  " ref_count ("
                               << ref_count
                               << ") to drop to 0."
                                  " index: "
                               << index->name << " table: " << table->name;
    }

    /* To avoid a hang here we commit suicide if the
    ref_count doesn't drop to zero in 600 seconds. */
    if (retries >= 60000) {
      ut_error;
    }
<<<<<<< HEAD
  } while (srv_shutdown_state == SRV_SHUTDOWN_NONE || !lru_evict);
=======
  } while (srv_shutdown_state.load() == SRV_SHUTDOWN_NONE || !lru_evict);
>>>>>>> 4869291f

  rw_lock_free(&index->lock);

  /* The index is being dropped, remove any compression stats for it. */
  if (!lru_evict && DICT_TF_GET_ZIP_SSIZE(index->table->flags) &&
      !index->table->discard_after_ddl) {
    index_id_t id(index->space, index->id);
    mutex_enter(&page_zip_stat_per_index_mutex);
    page_zip_stat_per_index.erase(id);
    mutex_exit(&page_zip_stat_per_index_mutex);
  }

  /* Remove the index from the list of indexes of the table */
  UT_LIST_REMOVE(table->indexes, index);

  /* Remove the index from affected virtual column index list */
  if (dict_index_has_virtual(index)) {
    const dict_col_t *col;
    const dict_v_col_t *vcol;

    for (ulint i = 0; i < dict_index_get_n_fields(index); i++) {
      col = index->get_col(i);
      if (col->is_virtual()) {
        vcol = reinterpret_cast<const dict_v_col_t *>(col);

        /* This could be NULL, when we do add virtual
        column, add index together. We do not need to
        track this virtual column's index */
        if (vcol->v_indexes == NULL) {
          continue;
        }

        dict_v_idx_list::iterator it;

        for (it = vcol->v_indexes->begin(); it != vcol->v_indexes->end();
             ++it) {
          dict_v_idx_t v_index = *it;
          if (v_index.index == index) {
            vcol->v_indexes->erase(it);
            break;
          }
        }
      }
    }
  }

  size = mem_heap_get_size(index->heap);

  ut_ad(!table->is_intrinsic());
  ut_ad(dict_sys->size >= size);

  dict_sys->size -= size;

  dict_mem_index_free(index);
}

/** Removes an index from the dictionary cache. */
void dict_index_remove_from_cache(dict_table_t *table, /*!< in/out: table */
                                  dict_index_t *index) /*!< in, own: index */
{
  dict_index_remove_from_cache_low(table, index, FALSE);
<<<<<<< HEAD
=======
}

/** Duplicate a virtual column information
@param[in]	v_col	virtual column information to duplicate
@param[in,out]	heap	memory heap
@return the duplicated virtual column */
static dict_v_col_t *dict_duplicate_v_col(const dict_v_col_t *v_col,
                                          mem_heap_t *heap) {
  dict_v_col_t *new_v_col =
      static_cast<dict_v_col_t *>(mem_heap_zalloc(heap, sizeof(*v_col)));

  ut_ad(v_col->v_indexes == nullptr);

  /* Currently, only m_col and v_indexes would be cared in future use,
  and v_indexes is always nullptr. So the memcpy can work for it */
  memcpy(new_v_col, v_col, sizeof(*v_col));

  return (new_v_col);
>>>>>>> 4869291f
}

/** Tries to find column names for the index and sets the col field of the
index.
@param[in]	table	table
@param[in,out]	index	index
@param[in]	add_v	new virtual columns added along with an add index call
@return true if the column names were found */
<<<<<<< HEAD
static ibool dict_index_find_cols(const dict_table_t *table,
                                  dict_index_t *index,
                                  const dict_add_v_col_t *add_v) {
=======
static ibool dict_index_find_and_set_cols(const dict_table_t *table,
                                          dict_index_t *index,
                                          const dict_add_v_col_t *add_v) {
>>>>>>> 4869291f
  std::vector<ulint, ut_allocator<ulint>> col_added;
  std::vector<ulint, ut_allocator<ulint>> v_col_added;

  ut_ad(table != NULL && index != NULL);
  ut_ad(table->magic_n == DICT_TABLE_MAGIC_N);
<<<<<<< HEAD
=======
  ut_ad(!mutex_own(&dict_sys->mutex));
>>>>>>> 4869291f

  for (ulint i = 0; i < index->n_fields; i++) {
    ulint j;
    dict_field_t *field = index->get_field(i);

    for (j = 0; j < table->n_cols; j++) {
      if (!strcmp(table->get_col_name(j), field->name)) {
        /* Check if same column is being assigned again
        which suggest that column has duplicate name. */
        bool exists =
            std::find(col_added.begin(), col_added.end(), j) != col_added.end();

        if (exists) {
          /* Duplicate column found. */
          goto dup_err;
        }

        field->col = table->get_col(j);

        col_added.push_back(j);

        goto found;
      }
    }

    /* Let's check if it is a virtual column */
    for (j = 0; j < table->n_v_cols; j++) {
      if (!strcmp(dict_table_get_v_col_name(table, j), field->name)) {
        /* Check if same column is being assigned again
        which suggest that column has duplicate name. */
        bool exists = std::find(v_col_added.begin(), v_col_added.end(), j) !=
                      v_col_added.end();

        if (exists) {
          /* Duplicate column found. */
          break;
        }

        field->col =
            reinterpret_cast<dict_col_t *>(dict_table_get_nth_v_col(table, j));

        v_col_added.push_back(j);

        goto found;
      }
    }

    if (add_v) {
      for (j = 0; j < add_v->n_v_col; j++) {
        if (!strcmp(add_v->v_col_name[j], field->name)) {
<<<<<<< HEAD
          field->col = const_cast<dict_col_t *>(&add_v->v_col[j].m_col);
=======
          /* Once add_v is not nullptr, it comes from ALTER TABLE.
          To make sure the index can work after ALTER TABLE path,
          which may happen when the ALTER TABLE gets rolled back,
          it is a must to duplicate the virtual column information,
          in case the passed in object would be freed after ALTER TABLE. */

          mutex_enter(&dict_sys->mutex);
          uint64_t old_size = mem_heap_get_size(table->heap);
          dict_v_col_t *vcol =
              dict_duplicate_v_col(&add_v->v_col[j], table->heap);
          field->col = &vcol->m_col;
          dict_sys->size += mem_heap_get_size(table->heap) - old_size;
          mutex_exit(&dict_sys->mutex);

>>>>>>> 4869291f
          goto found;
        }
      }
    }

  dup_err:
#ifdef UNIV_DEBUG
    /* It is an error not to find a matching column. */
    ib::error(ER_IB_MSG_182)
        << "No matching column for " << field->name << " in index "
        << index->name << " of table " << table->name;
#endif /* UNIV_DEBUG */
    return (FALSE);

  found:;
  }

  return (TRUE);
}

/** Copies fields contained in index2 to index1. */
static void dict_index_copy(dict_index_t *index1, /*!< in: index to copy to */
                            dict_index_t *index2, /*!< in: index to copy from */
                            const dict_table_t *table, /*!< in: table */
                            ulint start, /*!< in: first position to copy */
                            ulint end)   /*!< in: last position to copy */
{
  dict_field_t *field;
  ulint i;
<<<<<<< HEAD

  /* Copy fields contained in index2 */

  for (i = start; i < end; i++) {
    field = index2->get_field(i);

=======

  /* Copy fields contained in index2 */

  for (i = start; i < end; i++) {
    field = index2->get_field(i);

>>>>>>> 4869291f
    dict_index_add_col(index1, table, field->col, field->prefix_len,
                       field->is_ascending);
  }
}

/** Copies types of fields contained in index to tuple. */
void dict_index_copy_types(dtuple_t *tuple,           /*!< in/out: data tuple */
                           const dict_index_t *index, /*!< in: index */
                           ulint n_fields)            /*!< in: number of
                                                      field types to copy */
{
  ulint i;

  if (dict_index_is_ibuf(index)) {
    dtuple_set_types_binary(tuple, n_fields);

    return;
  }

  for (i = 0; i < n_fields; i++) {
    const dict_field_t *ifield;
    dtype_t *dfield_type;

    ifield = index->get_field(i);
    dfield_type = dfield_get_type(dtuple_get_nth_field(tuple, i));
    ifield->col->copy_type(dfield_type);
    if (dict_index_is_spatial(index) &&
        DATA_GEOMETRY_MTYPE(dfield_type->mtype)) {
      dfield_type->prtype |= DATA_GIS_MBR;
    }
  }
}

/** Copies types of virtual columns contained in table to tuple and sets all
fields of the tuple to the SQL NULL value.  This function should
be called right after dtuple_create().
@param[in,out]	tuple	data tuple
@param[in]	table	table
*/
void dict_table_copy_v_types(dtuple_t *tuple, const dict_table_t *table) {
  /* tuple could have more virtual columns than existing table,
  if we are calling this for creating index along with adding
  virtual columns */
  ulint n_fields =
      ut_min(dtuple_get_n_v_fields(tuple), static_cast<ulint>(table->n_v_def));
<<<<<<< HEAD

  for (ulint i = 0; i < n_fields; i++) {
    dfield_t *dfield = dtuple_get_nth_v_field(tuple, i);
    dtype_t *dtype = dfield_get_type(dfield);

=======

  for (ulint i = 0; i < n_fields; i++) {
    dfield_t *dfield = dtuple_get_nth_v_field(tuple, i);
    dtype_t *dtype = dfield_get_type(dfield);

>>>>>>> 4869291f
    dfield_set_null(dfield);
    dict_table_get_nth_v_col(table, i)->m_col.copy_type(dtype);
  }
}
/** Copies types of columns contained in table to tuple and sets all
 fields of the tuple to the SQL NULL value.  This function should
 be called right after dtuple_create(). */
void dict_table_copy_types(dtuple_t *tuple,           /*!< in/out: data tuple */
                           const dict_table_t *table) /*!< in: table */
{
  ulint i;
<<<<<<< HEAD

  for (i = 0; i < dtuple_get_n_fields(tuple); i++) {
    dfield_t *dfield = dtuple_get_nth_field(tuple, i);
    dtype_t *dtype = dfield_get_type(dfield);

    dfield_set_null(dfield);
    table->get_col(i)->copy_type(dtype);
  }

=======

  for (i = 0; i < dtuple_get_n_fields(tuple); i++) {
    dfield_t *dfield = dtuple_get_nth_field(tuple, i);
    dtype_t *dtype = dfield_get_type(dfield);

    dfield_set_null(dfield);
    table->get_col(i)->copy_type(dtype);
  }

>>>>>>> 4869291f
  dict_table_copy_v_types(tuple, table);
}

/********************************************************************
Wait until all the background threads of the given table have exited, i.e.,
bg_threads == 0. Note: bg_threads_mutex must be reserved when
calling this. */
void dict_table_wait_for_bg_threads_to_exit(
    dict_table_t *table, /*!< in: table */
    ulint delay)         /*!< in: time in microseconds to wait between
                         checks of bg_threads. */
{
  fts_t *fts = table->fts;

  ut_ad(mutex_own(&fts->bg_threads_mutex));

  while (fts->bg_threads > 0) {
    mutex_exit(&fts->bg_threads_mutex);

    os_thread_sleep(delay);

    mutex_enter(&fts->bg_threads_mutex);
  }
}

/** Builds the internal dictionary cache representation for a clustered
 index, containing also system fields not defined by the user.
 @return own: the internal representation of the clustered index */
static dict_index_t *dict_index_build_internal_clust(
    const dict_table_t *table, /*!< in: table */
    dict_index_t *index)       /*!< in: user representation of
                               a clustered index */
{
  dict_index_t *new_index;
  dict_field_t *field;
  ulint trx_id_pos;
  ulint i;
  ibool *indexed;
<<<<<<< HEAD

  ut_ad(table && index);
  ut_ad(index->is_clustered());
  ut_ad(!dict_index_is_ibuf(index));

  ut_ad(!mutex_own(&dict_sys->mutex));
  ut_ad(table->magic_n == DICT_TABLE_MAGIC_N);

  /* Create a new index object with certainly enough fields */
  new_index =
      dict_mem_index_create(table->name.m_name, index->name, table->space,
                            index->type, index->n_fields + table->n_cols);

  /* Copy other relevant data from the old index struct to the new
  struct: it inherits the values */

  new_index->n_user_defined_cols = index->n_fields;

  new_index->id = index->id;

  /* Copy the fields of index */
  dict_index_copy(new_index, index, table, 0, index->n_fields);

  if (dict_index_is_unique(index)) {
    /* Only the fields defined so far are needed to identify
    the index entry uniquely */

    new_index->n_uniq = new_index->n_def;
  } else {
    /* Also the row id is needed to identify the entry */
    new_index->n_uniq = 1 + new_index->n_def;
  }

  new_index->trx_id_offset = 0;

  /* Add system columns, trx id first */

  trx_id_pos = new_index->n_def;

  if (!dict_index_is_unique(index)) {
    dict_index_add_col(new_index, table, table->get_sys_col(DATA_ROW_ID), 0,
                       true);
    trx_id_pos++;
  }

  dict_index_add_col(new_index, table, table->get_sys_col(DATA_TRX_ID), 0,
                     true);

  for (i = 0; i < trx_id_pos; i++) {
    ulint fixed_size =
        new_index->get_col(i)->get_fixed_size(dict_table_is_comp(table));

    if (fixed_size == 0) {
      new_index->trx_id_offset = 0;

      break;
    }

    dict_field_t *field = new_index->get_field(i);
    if (field->prefix_len > 0) {
      new_index->trx_id_offset = 0;

      break;
    }

    /* Add fixed_size to new_index->trx_id_offset.
    Because the latter is a bit-field, an overflow
    can theoretically occur. Check for it. */
    fixed_size += new_index->trx_id_offset;

    new_index->trx_id_offset = fixed_size;

    if (new_index->trx_id_offset != fixed_size) {
      /* Overflow. Pretend that this is a
      variable-length PRIMARY KEY. */
      ut_ad(0);
      new_index->trx_id_offset = 0;
      break;
    }
  }

  /* UNDO logging is turned-off for intrinsic table and so
  DATA_ROLL_PTR system columns are not added as default system
  columns to such tables. */
  if (!table->is_intrinsic()) {
    dict_index_add_col(new_index, table, table->get_sys_col(DATA_ROLL_PTR), 0,
                       true);
  }

  /* Remember the table columns already contained in new_index */
  indexed =
      static_cast<ibool *>(ut_zalloc_nokey(table->n_cols * sizeof *indexed));

  /* Mark the table columns already contained in new_index */
  for (i = 0; i < new_index->n_def; i++) {
    field = new_index->get_field(i);

    /* If there is only a prefix of the column in the index
    field, do not mark the column as contained in the index */

    if (field->prefix_len == 0) {
      indexed[field->col->ind] = TRUE;
    }
  }

  /* Add to new_index non-system columns of table not yet included
  there */
  ulint n_sys_cols = table->get_n_sys_cols();
  for (i = 0; i + n_sys_cols < (ulint)table->n_cols; i++) {
    dict_col_t *col = table->get_col(i);
    ut_ad(col->mtype != DATA_SYS);

    if (!indexed[col->ind]) {
      dict_index_add_col(new_index, table, col, 0, true);
    }
  }

  ut_free(indexed);

  ut_ad(UT_LIST_GET_LEN(table->indexes) == 0);

  new_index->cached = TRUE;

=======

  ut_ad(table && index);
  ut_ad(index->is_clustered());
  ut_ad(!dict_index_is_ibuf(index));

  ut_ad(!mutex_own(&dict_sys->mutex));
  ut_ad(table->magic_n == DICT_TABLE_MAGIC_N);

  /* Create a new index object with certainly enough fields */
  new_index =
      dict_mem_index_create(table->name.m_name, index->name, table->space,
                            index->type, index->n_fields + table->n_cols);

  /* Copy other relevant data from the old index struct to the new
  struct: it inherits the values */

  new_index->n_user_defined_cols = index->n_fields;

  new_index->id = index->id;

  /* Copy the fields of index */
  dict_index_copy(new_index, index, table, 0, index->n_fields);

  if (dict_index_is_unique(index)) {
    /* Only the fields defined so far are needed to identify
    the index entry uniquely */

    new_index->n_uniq = new_index->n_def;
  } else {
    /* Also the row id is needed to identify the entry */
    new_index->n_uniq = 1 + new_index->n_def;
  }

  new_index->trx_id_offset = 0;

  /* Add system columns, trx id first */

  trx_id_pos = new_index->n_def;

  if (!dict_index_is_unique(index)) {
    dict_index_add_col(new_index, table, table->get_sys_col(DATA_ROW_ID), 0,
                       true);
    trx_id_pos++;
  }

  dict_index_add_col(new_index, table, table->get_sys_col(DATA_TRX_ID), 0,
                     true);

  for (i = 0; i < trx_id_pos; i++) {
    ulint fixed_size =
        new_index->get_col(i)->get_fixed_size(dict_table_is_comp(table));

    if (fixed_size == 0) {
      new_index->trx_id_offset = 0;

      break;
    }

    dict_field_t *field = new_index->get_field(i);
    if (field->prefix_len > 0) {
      new_index->trx_id_offset = 0;

      break;
    }

    /* Add fixed_size to new_index->trx_id_offset.
    Because the latter is a bit-field, an overflow
    can theoretically occur. Check for it. */
    fixed_size += new_index->trx_id_offset;

    new_index->trx_id_offset = fixed_size;

    if (new_index->trx_id_offset != fixed_size) {
      /* Overflow. Pretend that this is a
      variable-length PRIMARY KEY. */
      ut_ad(0);
      new_index->trx_id_offset = 0;
      break;
    }
  }

  /* UNDO logging is turned-off for intrinsic table and so
  DATA_ROLL_PTR system columns are not added as default system
  columns to such tables. */
  if (!table->is_intrinsic()) {
    dict_index_add_col(new_index, table, table->get_sys_col(DATA_ROLL_PTR), 0,
                       true);
  }

  /* Remember the table columns already contained in new_index */
  indexed =
      static_cast<ibool *>(ut_zalloc_nokey(table->n_cols * sizeof *indexed));

  /* Mark the table columns already contained in new_index */
  for (i = 0; i < new_index->n_def; i++) {
    field = new_index->get_field(i);

    /* If there is only a prefix of the column in the index
    field, do not mark the column as contained in the index */

    if (field->prefix_len == 0) {
      indexed[field->col->ind] = TRUE;
    }
  }

  /* Add to new_index non-system columns of table not yet included
  there */
  ulint n_sys_cols = table->get_n_sys_cols();
  for (i = 0; i + n_sys_cols < (ulint)table->n_cols; i++) {
    dict_col_t *col = table->get_col(i);
    ut_ad(col->mtype != DATA_SYS);

    if (!indexed[col->ind]) {
      dict_index_add_col(new_index, table, col, 0, true);
    }
  }

  ut_free(indexed);

  ut_ad(UT_LIST_GET_LEN(table->indexes) == 0);

  new_index->cached = TRUE;

>>>>>>> 4869291f
  return (new_index);
}

/** Builds the internal dictionary cache representation for a non-clustered
 index, containing also system fields not defined by the user.
 @return own: the internal representation of the non-clustered index */
static dict_index_t *dict_index_build_internal_non_clust(
    const dict_table_t *table, /*!< in: table */
    dict_index_t *index)       /*!< in: user representation of
                               a non-clustered index */
{
  dict_field_t *field;
  dict_index_t *new_index;
  dict_index_t *clust_index;
  ulint i;
  ibool *indexed;
<<<<<<< HEAD

  ut_ad(table && index);
  ut_ad(!index->is_clustered());
  ut_ad(!dict_index_is_ibuf(index));
  ut_ad(!mutex_own(&dict_sys->mutex));
  ut_ad(table->magic_n == DICT_TABLE_MAGIC_N);

  /* The clustered index should be the first in the list of indexes */
  clust_index = UT_LIST_GET_FIRST(table->indexes);

  ut_ad(clust_index);
  ut_ad(clust_index->is_clustered());
  ut_ad(!dict_index_is_ibuf(clust_index));

  /* Create a new index */
  new_index = dict_mem_index_create(table->name.m_name, index->name,
                                    index->space, index->type,
                                    index->n_fields + 1 + clust_index->n_uniq);

  /* Copy other relevant data from the old index
  struct to the new struct: it inherits the values */

  new_index->n_user_defined_cols = index->n_fields;

  new_index->id = index->id;

  /* Copy fields from index to new_index */
  dict_index_copy(new_index, index, table, 0, index->n_fields);

  /* Remember the table columns already contained in new_index */
  indexed =
      static_cast<ibool *>(ut_zalloc_nokey(table->n_cols * sizeof *indexed));

  /* Mark the table columns already contained in new_index */
  for (i = 0; i < new_index->n_def; i++) {
    field = new_index->get_field(i);

    if (field->col->is_virtual()) {
      continue;
    }

    /* If there is only a prefix of the column in the index
    field, do not mark the column as contained in the index */

    if (field->prefix_len == 0) {
      indexed[field->col->ind] = TRUE;
    }
  }

  /* Add to new_index the columns necessary to determine the clustered
  index entry uniquely */

  for (i = 0; i < clust_index->n_uniq; i++) {
    field = clust_index->get_field(i);

    if (!indexed[field->col->ind]) {
      dict_index_add_col(new_index, table, field->col, field->prefix_len,
                         field->is_ascending);
    } else if (dict_index_is_spatial(index)) {
      /*For spatial index, we still need to add the
      field to index. */
      dict_index_add_col(new_index, table, field->col, field->prefix_len,
                         field->is_ascending);
    }
  }

  ut_free(indexed);

  if (dict_index_is_unique(index)) {
    new_index->n_uniq = index->n_fields;
  } else {
    new_index->n_uniq = new_index->n_def;
  }

  /* Set the n_fields value in new_index to the actual defined
  number of fields */

  new_index->n_fields = new_index->n_def;

  new_index->cached = TRUE;

=======

  ut_ad(table && index);
  ut_ad(!index->is_clustered());
  ut_ad(!dict_index_is_ibuf(index));
  ut_ad(!mutex_own(&dict_sys->mutex));
  ut_ad(table->magic_n == DICT_TABLE_MAGIC_N);

  /* The clustered index should be the first in the list of indexes */
  clust_index = UT_LIST_GET_FIRST(table->indexes);

  ut_ad(clust_index);
  ut_ad(clust_index->is_clustered());
  ut_ad(!dict_index_is_ibuf(clust_index));

  /* Create a new index */
  new_index = dict_mem_index_create(table->name.m_name, index->name,
                                    index->space, index->type,
                                    index->n_fields + 1 + clust_index->n_uniq);

  /* Copy other relevant data from the old index
  struct to the new struct: it inherits the values */

  new_index->n_user_defined_cols = index->n_fields;

  new_index->id = index->id;

  /* Copy fields from index to new_index */
  dict_index_copy(new_index, index, table, 0, index->n_fields);

  /* Remember the table columns already contained in new_index */
  indexed =
      static_cast<ibool *>(ut_zalloc_nokey(table->n_cols * sizeof *indexed));

  /* Mark the table columns already contained in new_index */
  for (i = 0; i < new_index->n_def; i++) {
    field = new_index->get_field(i);

    if (field->col->is_virtual()) {
      continue;
    }

    /* If there is only a prefix of the column in the index
    field, do not mark the column as contained in the index */

    if (field->prefix_len == 0) {
      indexed[field->col->ind] = TRUE;
    }
  }

  /* Add to new_index the columns necessary to determine the clustered
  index entry uniquely */

  for (i = 0; i < clust_index->n_uniq; i++) {
    field = clust_index->get_field(i);

    if (!indexed[field->col->ind]) {
      dict_index_add_col(new_index, table, field->col, field->prefix_len,
                         field->is_ascending);
    } else if (dict_index_is_spatial(index)) {
      /*For spatial index, we still need to add the
      field to index. */
      dict_index_add_col(new_index, table, field->col, field->prefix_len,
                         field->is_ascending);
    }
  }

  ut_free(indexed);

  if (dict_index_is_unique(index)) {
    new_index->n_uniq = index->n_fields;
  } else {
    new_index->n_uniq = new_index->n_def;
  }

  /* Set the n_fields value in new_index to the actual defined
  number of fields */

  new_index->n_fields = new_index->n_def;

  new_index->cached = TRUE;

>>>>>>> 4869291f
  return (new_index);
}

/***********************************************************************
Builds the internal dictionary cache representation for an FTS index.
@return own: the internal representation of the FTS index */
static dict_index_t *dict_index_build_internal_fts(
    dict_table_t *table, /*!< in: table */
    dict_index_t *index) /*!< in: user representation of an FTS index */
{
  dict_index_t *new_index;

  ut_ad(table && index);
  ut_ad(index->type == DICT_FTS);
  ut_ad(!mutex_own(&dict_sys->mutex));
  ut_ad(table->magic_n == DICT_TABLE_MAGIC_N);

  /* Create a new index */
  new_index = dict_mem_index_create(table->name.m_name, index->name,
                                    index->space, index->type, index->n_fields);

  /* Copy other relevant data from the old index struct to the new
  struct: it inherits the values */

  new_index->n_user_defined_cols = index->n_fields;

  new_index->id = index->id;

  /* Copy fields from index to new_index */
  dict_index_copy(new_index, index, table, 0, index->n_fields);

  new_index->n_uniq = 0;
  new_index->cached = TRUE;

  if (table->fts->cache == NULL) {
    table->fts->cache = fts_cache_create(table);
  }

  rw_lock_x_lock(&table->fts->cache->init_lock);
  /* Notify the FTS cache about this index. */
  fts_cache_index_cache_create(table, new_index);
  rw_lock_x_unlock(&table->fts->cache->init_lock);

  return (new_index);
}
/*====================== FOREIGN KEY PROCESSING ========================*/

/** Checks if a table is referenced by foreign keys.
 @return true if table is referenced by a foreign key */
ibool dict_table_is_referenced_by_foreign_key(
    const dict_table_t *table) /*!< in: InnoDB table */
{
  return (!table->referenced_set.empty());
}

/** Removes a foreign constraint struct from the dictionary cache. */
void dict_foreign_remove_from_cache(
    dict_foreign_t *foreign) /*!< in, own: foreign constraint */
{
  ut_ad(mutex_own(&dict_sys->mutex));
  ut_a(foreign);
<<<<<<< HEAD

  if (foreign->referenced_table != NULL) {
    foreign->referenced_table->referenced_set.erase(foreign);
  }

  if (foreign->foreign_table != NULL) {
    foreign->foreign_table->foreign_set.erase(foreign);
  }

  dict_foreign_free(foreign);
}

/** Looks for the foreign constraint from the foreign and referenced lists
 of a table.
 @return foreign constraint */
static dict_foreign_t *dict_foreign_find(
    dict_table_t *table,     /*!< in: table object */
    dict_foreign_t *foreign) /*!< in: foreign constraint */
{
  ut_ad(mutex_own(&dict_sys->mutex));

  ut_ad(dict_foreign_set_validate(table->foreign_set));
  ut_ad(dict_foreign_set_validate(table->referenced_set));

  dict_foreign_set::iterator it = table->foreign_set.find(foreign);

  if (it != table->foreign_set.end()) {
    return (*it);
  }

  it = table->referenced_set.find(foreign);

  if (it != table->referenced_set.end()) {
    return (*it);
  }

  return (NULL);
}

/** Tries to find an index whose first fields are the columns in the array,
 in the same order and is not marked for deletion and is not the same
 as types_idx.
 @return matching index, NULL if not found */
dict_index_t *dict_foreign_find_index(
    const dict_table_t *table, /*!< in: table */
    const char **col_names,
    /*!< in: column names, or NULL
    to use table->col_names */
    const char **columns, /*!< in: array of column names */
    ulint n_cols,         /*!< in: number of columns */
    const dict_index_t *types_idx,
    /*!< in: NULL or an index
    whose types the column types
    must match */
    bool check_charsets,
    /*!< in: whether to check
    charsets.  only has an effect
    if types_idx != NULL */
    ulint check_null)
/*!< in: nonzero if none of
the columns must be declared
NOT NULL */
{
  const dict_index_t *index;

  ut_ad(mutex_own(&dict_sys->mutex));

  index = table->first_index();

  while (index != NULL) {
    if (types_idx != index && !(index->type & DICT_FTS) &&
        !dict_index_is_spatial(index) && !index->to_be_dropped &&
        (!(index->uncommitted &&
           ((index->online_status == ONLINE_INDEX_ABORTED_DROPPED) ||
            (index->online_status == ONLINE_INDEX_ABORTED)))) &&
        dict_foreign_qualify_index(table, col_names, columns, n_cols, index,
                                   types_idx, check_charsets, check_null)) {
      return const_cast<dict_index_t *>(index);
    }

    index = index->next();
  }

  return (NULL);
}

/** Report an error in a foreign key definition. */
static void dict_foreign_error_report_low(
    FILE *file,       /*!< in: output stream */
    const char *name) /*!< in: table name */
{
  rewind(file);
  ut_print_timestamp(file);
  fprintf(file, " Error in foreign key constraint of table %s:\n", name);
}

/** Report an error in a foreign key definition. */
static void dict_foreign_error_report(
    FILE *file,         /*!< in: output stream */
    dict_foreign_t *fk, /*!< in: foreign key constraint */
    const char *msg)    /*!< in: the error message */
{
  mutex_enter(&dict_foreign_err_mutex);
  dict_foreign_error_report_low(file, fk->foreign_table_name);
  fputs(msg, file);
  fputs(" Constraint:\n", file);
  dict_print_info_on_foreign_key_in_create_format(file, NULL, fk, TRUE);
  putc('\n', file);
  if (fk->foreign_index) {
    fprintf(file,
            "The index in the foreign key in table is"
            " %s\n%s\n",
            fk->foreign_index->name(), FOREIGN_KEY_CONSTRAINTS_MSG);
  }
  mutex_exit(&dict_foreign_err_mutex);
}

/** Adds a foreign key constraint object to the dictionary cache. May free
 the object if there already is an object with the same identifier in.
 At least one of the foreign table and the referenced table must already
 be in the dictionary cache!
 @return DB_SUCCESS or error code */
dberr_t dict_foreign_add_to_cache(dict_foreign_t *foreign,
                                  /*!< in, own: foreign key constraint */
                                  const char **col_names,
                                  /*!< in: column names, or NULL to use
                                  foreign->foreign_table->col_names */
                                  bool check_charsets,
                                  /*!< in: whether to check charset
                                  compatibility */
                                  bool can_free_fk,
                                  /*!< in: whether free existing FK */
                                  dict_err_ignore_t ignore_err)
/*!< in: error to be ignored */
{
  dict_table_t *for_table;
  dict_table_t *ref_table;
  dict_foreign_t *for_in_cache = NULL;
  dict_index_t *index;
  ibool added_to_referenced_list = FALSE;
  FILE *ef = dict_foreign_err_file;

  DBUG_ENTER("dict_foreign_add_to_cache");
  DBUG_PRINT("dict_foreign_add_to_cache", ("id: %s", foreign->id));

  ut_ad(mutex_own(&dict_sys->mutex));

  for_table =
      dict_table_check_if_in_cache_low(foreign->foreign_table_name_lookup);

  ref_table =
      dict_table_check_if_in_cache_low(foreign->referenced_table_name_lookup);
  ut_a(for_table || ref_table);

  if (for_table) {
    for_in_cache = dict_foreign_find(for_table, foreign);
  }

  if (!for_in_cache && ref_table) {
    for_in_cache = dict_foreign_find(ref_table, foreign);
  }

  if (for_in_cache && for_in_cache != foreign) {
    /* Free the foreign object */
    dict_foreign_free(foreign);
  } else {
    for_in_cache = foreign;
  }

  if (ref_table && !for_in_cache->referenced_table) {
    index = dict_foreign_find_index(
        ref_table, NULL, for_in_cache->referenced_col_names,
        for_in_cache->n_fields, for_in_cache->foreign_index, check_charsets,
        false);

    if (index == NULL && !(ignore_err & DICT_ERR_IGNORE_FK_NOKEY)) {
      dict_foreign_error_report(ef, for_in_cache,
                                "there is no index in referenced table"
                                " which would contain\n"
                                "the columns as the first columns,"
                                " or the data types in the\n"
                                "referenced table do not match"
                                " the ones in table.");

      if (for_in_cache == foreign && can_free_fk) {
        mem_heap_free(foreign->heap);
      }

      DBUG_RETURN(DB_CANNOT_ADD_CONSTRAINT);
    }

    for_in_cache->referenced_table = ref_table;
    for_in_cache->referenced_index = index;

    std::pair<dict_foreign_set::iterator, bool> ret =
        ref_table->referenced_set.insert(for_in_cache);

    ut_a(ret.second); /* second is true if the insertion
                      took place */
    added_to_referenced_list = TRUE;
  }

  if (for_table && !for_in_cache->foreign_table) {
    index = dict_foreign_find_index(
        for_table, col_names, for_in_cache->foreign_col_names,
        for_in_cache->n_fields, for_in_cache->referenced_index, check_charsets,
        for_in_cache->type & (DICT_FOREIGN_ON_DELETE_SET_NULL |
                              DICT_FOREIGN_ON_UPDATE_SET_NULL));

    if (index == NULL && !(ignore_err & DICT_ERR_IGNORE_FK_NOKEY)) {
      dict_foreign_error_report(ef, for_in_cache,
                                "there is no index in the table"
                                " which would contain\n"
                                "the columns as the first columns,"
                                " or the data types in the\n"
                                "table do not match"
                                " the ones in the referenced table\n"
                                "or one of the ON ... SET NULL columns"
                                " is declared NOT NULL.");

      if (for_in_cache == foreign) {
        if (added_to_referenced_list) {
          const dict_foreign_set::size_type n =
              ref_table->referenced_set.erase(for_in_cache);

          ut_a(n == 1); /* the number of
                        elements removed must
                        be one */
        }
        mem_heap_free(foreign->heap);
      }

      DBUG_RETURN(DB_CANNOT_ADD_CONSTRAINT);
    }

    for_in_cache->foreign_table = for_table;
    for_in_cache->foreign_index = index;

    std::pair<dict_foreign_set::iterator, bool> ret =
        for_table->foreign_set.insert(for_in_cache);

    ut_a(ret.second); /* second is true if the insertion
                      took place */
  }

  /* We need to move the table to the non-LRU end of the table LRU
  list. Otherwise it will be evicted from the cache. */

  if (ref_table != NULL) {
    dict_table_prevent_eviction(ref_table);
  }

  if (for_table != NULL) {
    dict_table_prevent_eviction(for_table);
  }

  ut_ad(dict_lru_validate());
  DBUG_RETURN(DB_SUCCESS);
}

/** Scans from pointer onwards. Stops if is at the start of a copy of
 'string' where characters are compared without case sensitivity, and
 only outside `` or "" quotes. Stops also at NUL.
 @return scanned up to this */
static const char *dict_scan_to(const char *ptr,    /*!< in: scan from */
                                const char *string) /*!< in: look for this */
{
  char quote = '\0';
  bool escape = false;

  for (; *ptr; ptr++) {
    if (*ptr == quote) {
      /* Closing quote character: do not look for
      starting quote or the keyword. */

      /* If the quote character is escaped by a
      backslash, ignore it. */
      if (escape) {
        escape = false;
      } else {
        quote = '\0';
      }
    } else if (quote) {
      /* Within quotes: do nothing. */
      if (escape) {
        escape = false;
      } else if (*ptr == '\\') {
        escape = true;
      }
    } else if (*ptr == '`' || *ptr == '"' || *ptr == '\'') {
      /* Starting quote: remember the quote character. */
      quote = *ptr;
    } else {
      /* Outside quotes: look for the keyword. */
      ulint i;
      for (i = 0; string[i]; i++) {
        if (toupper((int)(unsigned char)(ptr[i])) !=
            toupper((int)(unsigned char)(string[i]))) {
          goto nomatch;
        }
      }
      break;
    nomatch:;
    }
  }

  return (ptr);
}

/** Accepts a specified string. Comparisons are case-insensitive.
 @return if string was accepted, the pointer is moved after that, else
 ptr is returned */
static const char *dict_accept(
    const CHARSET_INFO *cs, /*!< in: the character set of ptr */
    const char *ptr,        /*!< in: scan from this */
    const char *string,     /*!< in: accept only this string as the next
                            non-whitespace string */
    ibool *success)         /*!< out: TRUE if accepted */
{
  const char *old_ptr = ptr;
  const char *old_ptr2;

  *success = FALSE;

  while (my_isspace(cs, *ptr)) {
    ptr++;
  }

  old_ptr2 = ptr;

  ptr = dict_scan_to(ptr, string);

  if (*ptr == '\0' || old_ptr2 != ptr) {
    return (old_ptr);
  }

  *success = TRUE;

  return (ptr + ut_strlen(string));
}

/** Scans an id. For the lexical definition of an 'id', see the code below.
 Strips backquotes or double quotes from around the id.
 @return scanned to */
static const char *dict_scan_id(
    const CHARSET_INFO *cs, /*!< in: the character set of ptr */
    const char *ptr,        /*!< in: scanned to */
    mem_heap_t *heap,       /*!< in: heap where to allocate the id
                            (NULL=id will not be allocated, but it
                            will point to string near ptr) */
    const char **id,        /*!< out,own: the id; NULL if no id was
                            scannable */
    ibool table_id,         /*!< in: TRUE=convert the allocated id
                           as a table name; FALSE=convert to UTF-8 */
    ibool accept_also_dot)
/*!< in: TRUE if also a dot can appear in a
non-quoted id; in a quoted id it can appear
always */
{
  char quote = '\0';
  ulint len = 0;
  const char *s;
  char *str;
  char *dst;

  *id = NULL;

  while (my_isspace(cs, *ptr)) {
    ptr++;
  }

  if (*ptr == '\0') {
    return (ptr);
  }

  if (*ptr == '`' || *ptr == '"') {
    quote = *ptr++;
  }

  s = ptr;

  if (quote) {
    for (;;) {
      if (!*ptr) {
        /* Syntax error */
        return (ptr);
      }
      if (*ptr == quote) {
        ptr++;
        if (*ptr != quote) {
          break;
        }
      }
      ptr++;
      len++;
    }
  } else {
    while (!my_isspace(cs, *ptr) && *ptr != '(' && *ptr != ')' &&
           (accept_also_dot || *ptr != '.') && *ptr != ',' && *ptr != '\0') {
      ptr++;
    }

    len = ptr - s;
  }

  if (heap == NULL) {
    /* no heap given: id will point to source string */
    *id = s;
    return (ptr);
  }

  if (quote) {
    char *d;

    str = d = static_cast<char *>(mem_heap_alloc(heap, len + 1));

    while (len--) {
      if ((*d++ = *s++) == quote) {
        s++;
      }
    }
    *d++ = 0;
    len = d - str;
    ut_ad(*s == quote);
    ut_ad(s + 1 == ptr);
  } else {
    str = mem_heap_strdupl(heap, s, len);
  }

  if (!table_id) {
    /* Convert the identifier from connection character set
    to UTF-8. */
    len = 3 * len + 1;
    *id = dst = static_cast<char *>(mem_heap_alloc(heap, len));

    innobase_convert_from_id(cs, dst, str, len);
  } else {
    /* Encode using filename-safe characters. */
    len = 5 * len + 1;
    *id = dst = static_cast<char *>(mem_heap_alloc(heap, len));

    innobase_convert_from_table_id(cs, dst, str, len);
  }

  return (ptr);
}

/** Tries to scan a column name.
 @return scanned to */
static const char *dict_scan_col(
    const CHARSET_INFO *cs,    /*!< in: the character set of ptr */
    const char *ptr,           /*!< in: scanned to */
    ibool *success,            /*!< out: TRUE if success */
    dict_table_t *table,       /*!< in: table in which the column is */
    const dict_col_t **column, /*!< out: pointer to column if success */
    mem_heap_t *heap,          /*!< in: heap where to allocate */
    const char **name)         /*!< out,own: the column name;
                               NULL if no name was scannable */
{
  ulint i;

  *success = FALSE;

  ptr = dict_scan_id(cs, ptr, heap, name, FALSE, TRUE);

  if (*name == NULL) {
    return (ptr); /* Syntax error */
  }

  if (table == NULL) {
    *success = TRUE;
    *column = NULL;
  } else {
    for (i = 0; i < table->get_n_cols(); i++) {
      const char *col_name = table->get_col_name(i);

      if (0 == innobase_strcasecmp(col_name, *name)) {
        /* Found */

        *success = TRUE;
        *column = table->get_col(i);
        strcpy((char *)*name, col_name);

        break;
      }
    }
  }

  return (ptr);
}

/** Open a table from its database and table name, this is currently used by
 foreign constraint parser to get the referenced table.
 @return complete table name with database and table name, allocated from
 heap memory passed in */
char *dict_get_referenced_table(
    const char *name,          /*!< in: foreign key table name */
    const char *database_name, /*!< in: table db name */
    ulint database_name_len,   /*!< in: db name length */
    const char *table_name,    /*!< in: table name */
    ulint table_name_len,      /*!< in: table name length */
    dict_table_t **table,      /*!< out: table object or NULL */
    mem_heap_t *heap)          /*!< in/out: heap memory */
{
  char *ref;
  const char *db_name;

  if (!database_name) {
    /* Use the database name of the foreign key table */

    db_name = name;
    database_name_len = dict_get_db_name_len(name);
  } else {
    db_name = database_name;
  }

  /* Copy database_name, '/', table_name, '\0' */
  ref = static_cast<char *>(
      mem_heap_alloc(heap, database_name_len + table_name_len + 2));

  memcpy(ref, db_name, database_name_len);
  ref[database_name_len] = '/';
  memcpy(ref + database_name_len + 1, table_name, table_name_len + 1);

  /* Values;  0 = Store and compare as given; case sensitive
              1 = Store and compare in lower; case insensitive
              2 = Store as given, compare in lower; case semi-sensitive */
  if (innobase_get_lower_case_table_names() == 2) {
    innobase_casedn_str(ref);
    *table = dd_table_open_on_name(current_thd, NULL, ref, true,
                                   DICT_ERR_IGNORE_NONE);
    memcpy(ref, db_name, database_name_len);
    ref[database_name_len] = '/';
    memcpy(ref + database_name_len + 1, table_name, table_name_len + 1);

  } else {
#ifndef _WIN32
    if (innobase_get_lower_case_table_names() == 1) {
      innobase_casedn_str(ref);
    }
#else
    innobase_casedn_str(ref);
#endif /* !_WIN32 */
    *table = dd_table_open_on_name(current_thd, NULL, ref, true,
                                   DICT_ERR_IGNORE_NONE);
  }

  if (*table != NULL) {
    (*table)->release();
  }

  return (ref);
}
/** Scans a table name from an SQL string.
 @return scanned to */
static const char *dict_scan_table_name(
    const CHARSET_INFO *cs, /*!< in: the character set of ptr */
    const char *ptr,        /*!< in: scanned to */
    dict_table_t **table,   /*!< out: table object or NULL */
    MDL_ticket **mdl,       /*!< out: mdl on table */
    const char *name,       /*!< in: foreign key table name */
    ibool *success,         /*!< out: TRUE if ok name found */
    mem_heap_t *heap,       /*!< in: heap where to allocate the id */
    const char **ref_name)  /*!< out,own: the table name;
                           NULL if no name was scannable */
{
  const char *database_name = NULL;
  ulint database_name_len = 0;
  const char *table_name = NULL;
  const char *scan_name;

  *success = FALSE;
  *table = NULL;

  ptr = dict_scan_id(cs, ptr, heap, &scan_name, TRUE, FALSE);

  if (scan_name == NULL) {
    return (ptr); /* Syntax error */
  }

  if (*ptr == '.') {
    /* We scanned the database name; scan also the table name */

    ptr++;

    database_name = scan_name;
    database_name_len = strlen(database_name);

    ptr = dict_scan_id(cs, ptr, heap, &table_name, TRUE, FALSE);

    if (table_name == NULL) {
      return (ptr); /* Syntax error */
    }
  } else {
    /* To be able to read table dumps made with InnoDB-4.0.17 or
    earlier, we must allow the dot separator between the database
    name and the table name also to appear within a quoted
    identifier! InnoDB used to print a constraint as:
    ... REFERENCES `databasename.tablename` ...
    starting from 4.0.18 it is
    ... REFERENCES `databasename`.`tablename` ... */
    const char *s;

    for (s = scan_name; *s; s++) {
      if (*s == '.') {
        database_name = scan_name;
        database_name_len = s - scan_name;
        scan_name = ++s;
        break; /* to do: multiple dots? */
      }
    }

    table_name = scan_name;
  }

  *ref_name =
      dd_get_referenced_table(name, database_name, database_name_len,
                              table_name, strlen(table_name), table, mdl, heap);

  *success = TRUE;
  return (ptr);
}

/** Skips one id. The id is allowed to contain also '.'.
 @return scanned to */
static const char *dict_skip_word(
    const CHARSET_INFO *cs, /*!< in: the character set of ptr */
    const char *ptr,        /*!< in: scanned to */
    ibool *success)         /*!< out: TRUE if success, FALSE if just spaces
                            left in string or a syntax error */
{
  const char *start;

  *success = FALSE;

  ptr = dict_scan_id(cs, ptr, NULL, &start, FALSE, TRUE);

  if (start) {
    *success = TRUE;
  }

  return (ptr);
}

/** Removes MySQL comments from an SQL string. A comment is either
 (a) '#' to the end of the line,
 (b) '--[space]' to the end of the line, or
 (c) '[slash][asterisk]' till the next '[asterisk][slash]' (like the familiar
 C comment syntax).
 @return own: SQL string stripped from comments; the caller must free
 this with ut_free()! */
static char *dict_strip_comments(
    const char *sql_string, /*!< in: SQL string */
    size_t sql_length)      /*!< in: length of sql_string */
{
  char *str;
  const char *sptr;
  const char *eptr = sql_string + sql_length;
  char *ptr;
  /* unclosed quote character (0 if none) */
  char quote = 0;
  bool escape = false;

  DBUG_ENTER("dict_strip_comments");

  DBUG_PRINT("dict_strip_comments", ("%s", sql_string));

  str = static_cast<char *>(ut_malloc_nokey(sql_length + 1));

  sptr = sql_string;
  ptr = str;

  for (;;) {
  scan_more:
    if (sptr >= eptr || *sptr == '\0') {
    end_of_string:
      *ptr = '\0';

      ut_a(ptr <= str + sql_length);

      DBUG_PRINT("dict_strip_comments", ("%s", str));
      DBUG_RETURN(str);
    }

    if (*sptr == quote) {
      /* Closing quote character: do not look for
      starting quote or comments. */

      /* If the quote character is escaped by a
      backslash, ignore it. */
      if (escape) {
        escape = false;
      } else {
        quote = 0;
      }
    } else if (quote) {
      /* Within quotes: do not look for
      starting quotes or comments. */
      if (escape) {
        escape = false;
      } else if (*sptr == '\\') {
        escape = true;
      }
    } else if (*sptr == '"' || *sptr == '`' || *sptr == '\'') {
      /* Starting quote: remember the quote character. */
      quote = *sptr;
    } else if (*sptr == '#' ||
               (sptr[0] == '-' && sptr[1] == '-' && sptr[2] == ' ')) {
      for (;;) {
        if (++sptr >= eptr) {
          goto end_of_string;
        }

        /* In Unix a newline is 0x0A while in Windows
        it is 0x0D followed by 0x0A */

        switch (*sptr) {
          case (char)0X0A:
          case (char)0x0D:
          case '\0':
            goto scan_more;
        }
      }
    } else if (!quote && *sptr == '/' && *(sptr + 1) == '*') {
      sptr += 2;
      for (;;) {
        if (sptr >= eptr) {
          goto end_of_string;
        }

        switch (*sptr) {
          case '\0':
            goto scan_more;
          case '*':
            if (sptr[1] == '/') {
              sptr += 2;
              goto scan_more;
            }
        }

        sptr++;
      }
    }

    *ptr = *sptr;

    ptr++;
    sptr++;
  }
}

/** Finds the highest [number] for foreign key constraints of the table. Looks
 only at the >= 4.0.18-format id's, which are of the form
 databasename/tablename_ibfk_[number].
 @return highest number, 0 if table has no new format foreign key constraints */
ulint dict_table_get_highest_foreign_id(
    dict_table_t *table) /*!< in: table in the dictionary memory cache */
{
  dict_foreign_t *foreign;
  char *endp;
  ulint biggest_id = 0;
  ulint id;
  ulint len;

  DBUG_ENTER("dict_table_get_highest_foreign_id");

  ut_a(table);

  len = ut_strlen(table->name.m_name);

  for (dict_foreign_set::iterator it = table->foreign_set.begin();
       it != table->foreign_set.end(); ++it) {
    foreign = *it;

    if (ut_strlen(foreign->id) > ((sizeof dict_ibfk) - 1) + len &&
        0 == ut_memcmp(foreign->id, table->name.m_name, len) &&
        0 == ut_memcmp(foreign->id + len, dict_ibfk, (sizeof dict_ibfk) - 1) &&
        foreign->id[len + ((sizeof dict_ibfk) - 1)] != '0') {
      /* It is of the >= 4.0.18 format */

      id = strtoul(foreign->id + len + ((sizeof dict_ibfk) - 1), &endp, 10);
      if (*endp == '\0') {
        ut_a(id != biggest_id);

        if (id > biggest_id) {
          biggest_id = id;
        }
      }
    }
  }

  ulint size = table->foreign_set.size();

  biggest_id = (size > biggest_id) ? size : biggest_id;

  DBUG_PRINT("dict_table_get_highest_foreign_id", ("id: %lu", biggest_id));

  DBUG_RETURN(biggest_id);
}

/** Reports a simple foreign key create clause syntax error. */
static void dict_foreign_report_syntax_err(
    const char *name, /*!< in: table name */
    const char *start_of_latest_foreign,
    /*!< in: start of the foreign key clause
    in the SQL string */
    const char *ptr) /*!< in: place of the syntax error */
{
  ut_ad(!srv_read_only_mode);

  FILE *ef = dict_foreign_err_file;

  mutex_enter(&dict_foreign_err_mutex);
  dict_foreign_error_report_low(ef, name);
  fprintf(ef, "%s:\nSyntax error close to:\n%s\n", start_of_latest_foreign,
          ptr);
  mutex_exit(&dict_foreign_err_mutex);
}

/** Scans a table create SQL string and adds to the data dictionary the foreign
 key constraints declared in the string. This function should be called after
 the indexes for a table have been created. Each foreign key constraint must be
 accompanied with indexes in bot participating tables. The indexes are allowed
 to contain more fields than mentioned in the constraint.

 @param[in]	trx		transaction
 @param[in]	heap		memory heap
 @param[in]	cs		the character set of sql_string
 @param[in]	sql_string	table create statement where
                                 foreign keys are declared like:
                                 FOREIGN KEY (a, b) REFERENCES table2(c, d),
                                 table2 can be written also with the database
                                 name before it: test.table2; the default
                                 database id the database of parameter name
 @param[in]	name		table full name in normalized form
 @param[in]	reject_fks	if TRUE, fail with error code
                                 DB_CANNOT_ADD_CONSTRAINT if any
                                 foreign keys are found.
 @return error code or DB_SUCCESS */
static dberr_t dict_create_foreign_constraints_low(trx_t *trx, mem_heap_t *heap,
                                                   const CHARSET_INFO *cs,
                                                   const char *sql_string,
                                                   const char *name,
                                                   ibool reject_fks) {
  dict_table_t *table = NULL;
  dict_table_t *referenced_table;
  dict_table_t *table_to_alter;
  ulint highest_id_so_far = 0;
  ulint number = 1;
  dict_index_t *index;
  dict_foreign_t *foreign;
  const char *ptr = sql_string;
  const char *start_of_latest_foreign = sql_string;
  FILE *ef = dict_foreign_err_file;
  const char *constraint_name;
  ibool success;
  dberr_t error;
  const char *ptr1;
  const char *ptr2;
  ulint i;
  ulint j;
  ibool is_on_delete;
  ulint n_on_deletes;
  ulint n_on_updates;
  const dict_col_t *columns[500];
  const char *column_names[500];
  const char *referenced_table_name;
  dict_foreign_set local_fk_set;
  dict_foreign_set_free local_fk_set_free(local_fk_set);
  MDL_ticket *mdl;

  ut_ad(!srv_read_only_mode);
  ut_ad(mutex_own(&dict_sys->mutex));

  table = dict_table_get_low(name);

  if (table == NULL) {
    mutex_enter(&dict_foreign_err_mutex);
    dict_foreign_error_report_low(ef, name);
    fprintf(ef,
            "Cannot find the table in the internal"
            " data dictionary of InnoDB.\n"
            "Create table statement:\n%s\n",
            sql_string);
    mutex_exit(&dict_foreign_err_mutex);

    return (DB_ERROR);
  }

  /* First check if we are actually doing an ALTER TABLE, and in that
  case look for the table being altered */

  ptr = dict_accept(cs, ptr, "ALTER", &success);

  if (!success) {
    goto loop;
  }

  ptr = dict_accept(cs, ptr, "TABLE", &success);

  if (!success) {
    goto loop;
  }

  /* We are doing an ALTER TABLE: scan the table name we are altering */

  ptr = dict_scan_table_name(cs, ptr, &table_to_alter, &mdl, name, &success,
                             heap, &referenced_table_name);
  if (!success) {
    ib::error(ER_IB_MSG_183)
        << "Could not find the table being ALTERED in: " << sql_string;

    return (DB_ERROR);
  }

  /* Starting from 4.0.18 and 4.1.2, we generate foreign key id's in the
  format databasename/tablename_ibfk_[number], where [number] is local
  to the table; look for the highest [number] for table_to_alter, so
  that we can assign to new constraints higher numbers. */

  /* If we are altering a temporary table, the table name after ALTER
  TABLE does not correspond to the internal table name, and
  table_to_alter is NULL. TODO: should we fix this somehow? */

  if (table_to_alter == NULL) {
    highest_id_so_far = 0;
  } else {
    highest_id_so_far = dict_table_get_highest_foreign_id(table_to_alter);
    dd_table_close(table_to_alter, current_thd, &mdl, true);
  }

  number = highest_id_so_far + 1;
  /* Scan for foreign key declarations in a loop */
loop:
  /* Scan either to "CONSTRAINT" or "FOREIGN", whichever is closer */

  ptr1 = dict_scan_to(ptr, "CONSTRAINT");
  ptr2 = dict_scan_to(ptr, "FOREIGN");

  constraint_name = NULL;

  if (ptr1 < ptr2) {
    /* The user may have specified a constraint name. Pick it so
    that we can store 'databasename/constraintname' as the id of
    of the constraint to system tables. */
    ptr = ptr1;

    ptr = dict_accept(cs, ptr, "CONSTRAINT", &success);

    ut_a(success);

    if (!my_isspace(cs, *ptr) && *ptr != '"' && *ptr != '`') {
      goto loop;
    }

    while (my_isspace(cs, *ptr)) {
      ptr++;
    }

    /* read constraint name unless got "CONSTRAINT FOREIGN" */
    if (ptr != ptr2) {
      ptr = dict_scan_id(cs, ptr, heap, &constraint_name, FALSE, FALSE);
    }
  } else {
    ptr = ptr2;
  }

  if (*ptr == '\0') {
    /* The proper way to reject foreign keys for temporary
    tables would be to split the lexing and syntactical
    analysis of foreign key clauses from the actual adding
    of them, so that ha_innodb.cc could first parse the SQL
    command, determine if there are any foreign keys, and
    if so, immediately reject the command if the table is a
    temporary one. For now, this kludge will work. */
    if (reject_fks && !local_fk_set.empty()) {
      return (DB_CANNOT_ADD_CONSTRAINT);
    }

    if (dict_foreigns_has_s_base_col(local_fk_set, table)) {
      return (DB_NO_FK_ON_S_BASE_COL);
    }

    std::for_each(local_fk_set.begin(), local_fk_set.end(), dict_foreign_free);
    local_fk_set.clear();
    return (DB_SUCCESS);
  }

  start_of_latest_foreign = ptr;

  ptr = dict_accept(cs, ptr, "FOREIGN", &success);

  if (!success) {
    goto loop;
  }

  if (!my_isspace(cs, *ptr)) {
    goto loop;
  }

  ptr = dict_accept(cs, ptr, "KEY", &success);

  if (!success) {
    goto loop;
  }

  ptr = dict_accept(cs, ptr, "(", &success);

  if (!success) {
    /* MySQL allows also an index id before the '('; we
    skip it */
    ptr = dict_skip_word(cs, ptr, &success);

    if (!success) {
      dict_foreign_report_syntax_err(name, start_of_latest_foreign, ptr);

      return (DB_CANNOT_ADD_CONSTRAINT);
    }

    ptr = dict_accept(cs, ptr, "(", &success);

    if (!success) {
      /* We do not flag a syntax error here because in an
      ALTER TABLE we may also have DROP FOREIGN KEY abc */

      goto loop;
    }
  }

  i = 0;

  /* Scan the columns in the first list */
col_loop1:
  ut_a(i < (sizeof column_names) / sizeof *column_names);
  ptr = dict_scan_col(cs, ptr, &success, table, columns + i, heap,
                      column_names + i);
  if (!success) {
    mutex_enter(&dict_foreign_err_mutex);
    dict_foreign_error_report_low(ef, name);
    fprintf(ef, "%s:\nCannot resolve column name close to:\n%s\n",
            start_of_latest_foreign, ptr);
    mutex_exit(&dict_foreign_err_mutex);

    return (DB_CANNOT_ADD_CONSTRAINT);
  }

  i++;

  ptr = dict_accept(cs, ptr, ",", &success);

  if (success) {
    goto col_loop1;
  }

  ptr = dict_accept(cs, ptr, ")", &success);

  if (!success) {
    dict_foreign_report_syntax_err(name, start_of_latest_foreign, ptr);
    return (DB_CANNOT_ADD_CONSTRAINT);
  }

  /* Try to find an index which contains the columns
  as the first fields and in the right order. There is
  no need to check column type match (on types_idx), since
  the referenced table can be NULL if foreign_key_checks is
  set to 0 */

  index =
      dict_foreign_find_index(table, NULL, column_names, i, NULL, TRUE, FALSE);

  if (!index) {
    /* SQL-layer already has checked that proper index exists.*/
    ut_ad(0);
    return (DB_CHILD_NO_INDEX);
  }
  ptr = dict_accept(cs, ptr, "REFERENCES", &success);

  if (!success || !my_isspace(cs, *ptr)) {
    dict_foreign_report_syntax_err(name, start_of_latest_foreign, ptr);
    return (DB_CANNOT_ADD_CONSTRAINT);
  }

  /* Don't allow foreign keys on partitioned tables yet. */
  ptr1 = dict_scan_to(ptr, "PARTITION");
  if (ptr1) {
    ptr1 = dict_accept(cs, ptr1, "PARTITION", &success);
    if (success && my_isspace(cs, *ptr1)) {
      ptr2 = dict_accept(cs, ptr1, "BY", &success);
      if (success) {
        /*
          SQL-layer disallows foreign keys on partitioned tables
          unless storage engine supports such FKs explicitly.
        */
        ut_ad(0);
        return (DB_CANNOT_ADD_CONSTRAINT);
      }
    }
  }
  if (dict_table_is_partition(table)) {
    /*
      This is ALTER TABLE which adds foreign key to partitioned table.
      SQL-layer should have blocked this already.
    */
    ut_ad(0);
    return (DB_CANNOT_ADD_CONSTRAINT);
  }

  /* Let us create a constraint struct */

  foreign = dict_mem_foreign_create();

  if (constraint_name) {
    ulint db_len;

    /* Catenate 'databasename/' to the constraint name specified
    by the user: we conceive the constraint as belonging to the
    same MySQL 'database' as the table itself. We store the name
    to foreign->id. */

    db_len = dict_get_db_name_len(table->name.m_name);

    foreign->id = static_cast<char *>(
        mem_heap_alloc(foreign->heap, db_len + strlen(constraint_name) + 2));

    ut_memcpy(foreign->id, table->name.m_name, db_len);
    foreign->id[db_len] = '/';
    strcpy(foreign->id + db_len + 1, constraint_name);
  }

  if (foreign->id == NULL) {
    error = dict_create_add_foreign_id(&number, table->name.m_name, foreign);
    if (error != DB_SUCCESS) {
      dict_foreign_free(foreign);
      return (error);
    }
  }

  std::pair<dict_foreign_set::iterator, bool> ret =
      local_fk_set.insert(foreign);

  if (!ret.second) {
    /* A duplicate foreign key name has been found */
    dict_foreign_free(foreign);
    return (DB_CANNOT_ADD_CONSTRAINT);
  }

  foreign->foreign_table = table;
  foreign->foreign_table_name =
      mem_heap_strdup(foreign->heap, table->name.m_name);
  dict_mem_foreign_table_name_lookup_set(foreign, TRUE);

  foreign->foreign_index = index;
  foreign->n_fields = (unsigned int)i;

  foreign->foreign_col_names = static_cast<const char **>(
      mem_heap_alloc(foreign->heap, i * sizeof(void *)));

  for (i = 0; i < foreign->n_fields; i++) {
    foreign->foreign_col_names[i] = mem_heap_strdup(
        foreign->heap, table->get_col_name(dict_col_get_no(columns[i])));
  }

  ptr = dict_scan_table_name(cs, ptr, &referenced_table, &mdl, name, &success,
                             heap, &referenced_table_name);

  /* Note that referenced_table can be NULL if the user has suppressed
  checking of foreign key constraints! */

  if (!success || (!referenced_table && trx->check_foreigns)) {
    if (referenced_table) {
      dd_table_close(referenced_table, current_thd, &mdl, true);
    }
    mutex_enter(&dict_foreign_err_mutex);
    dict_foreign_error_report_low(ef, name);
    fprintf(ef,
            "%s:\nCannot resolve table name close to:\n"
            "%s\n",
            start_of_latest_foreign, ptr);
    mutex_exit(&dict_foreign_err_mutex);

    return (DB_CANNOT_ADD_CONSTRAINT);
  }

  /* Don't allow foreign keys on partitioned tables yet. */
  if (referenced_table && dict_table_is_partition(referenced_table)) {
    /* How could one make a referenced table to be a partition? */
    ut_ad(0);
    return (DB_CANNOT_ADD_CONSTRAINT);
  }

  ptr = dict_accept(cs, ptr, "(", &success);

  if (!success) {
    if (referenced_table) {
      dd_table_close(referenced_table, current_thd, &mdl, true);
    }
    dict_foreign_report_syntax_err(name, start_of_latest_foreign, ptr);
    return (DB_CANNOT_ADD_CONSTRAINT);
  }

  /* Scan the columns in the second list */
  i = 0;

col_loop2:
  ptr = dict_scan_col(cs, ptr, &success, referenced_table, columns + i, heap,
                      column_names + i);
  i++;

  if (!success) {
    if (referenced_table) {
      dd_table_close(referenced_table, current_thd, &mdl, true);
    }
    mutex_enter(&dict_foreign_err_mutex);
    dict_foreign_error_report_low(ef, name);
    fprintf(ef,
            "%s:\nCannot resolve column name close to:\n"
            "%s\n",
            start_of_latest_foreign, ptr);
    mutex_exit(&dict_foreign_err_mutex);

    return (DB_CANNOT_ADD_CONSTRAINT);
  }

  ptr = dict_accept(cs, ptr, ",", &success);

  if (success) {
    goto col_loop2;
  }

  ptr = dict_accept(cs, ptr, ")", &success);

  if (!success || foreign->n_fields != i) {
    if (referenced_table) {
      dd_table_close(referenced_table, current_thd, &mdl, true);
    }

    dict_foreign_report_syntax_err(name, start_of_latest_foreign, ptr);
    return (DB_CANNOT_ADD_CONSTRAINT);
  }

  n_on_deletes = 0;
  n_on_updates = 0;

scan_on_conditions:
  /* Loop here as long as we can find ON ... conditions */

  ptr = dict_accept(cs, ptr, "ON", &success);

  if (!success) {
    goto try_find_index;
  }

  ptr = dict_accept(cs, ptr, "DELETE", &success);

  if (!success) {
    ptr = dict_accept(cs, ptr, "UPDATE", &success);

    if (!success) {
      if (referenced_table) {
        dd_table_close(referenced_table, current_thd, &mdl, true);
      }

      dict_foreign_report_syntax_err(name, start_of_latest_foreign, ptr);
      return (DB_CANNOT_ADD_CONSTRAINT);
    }

    is_on_delete = FALSE;
    n_on_updates++;
  } else {
    is_on_delete = TRUE;
    n_on_deletes++;
  }

  ptr = dict_accept(cs, ptr, "RESTRICT", &success);

  if (success) {
    goto scan_on_conditions;
  }

  ptr = dict_accept(cs, ptr, "CASCADE", &success);

  if (success) {
    if (is_on_delete) {
      foreign->type |= DICT_FOREIGN_ON_DELETE_CASCADE;
    } else {
      foreign->type |= DICT_FOREIGN_ON_UPDATE_CASCADE;
    }

    goto scan_on_conditions;
  }

  ptr = dict_accept(cs, ptr, "NO", &success);

  if (success) {
    ptr = dict_accept(cs, ptr, "ACTION", &success);

    if (!success) {
      if (referenced_table) {
        dd_table_close(referenced_table, current_thd, &mdl, true);
      }
      dict_foreign_report_syntax_err(name, start_of_latest_foreign, ptr);

      return (DB_CANNOT_ADD_CONSTRAINT);
    }

    if (is_on_delete) {
      foreign->type |= DICT_FOREIGN_ON_DELETE_NO_ACTION;
    } else {
      foreign->type |= DICT_FOREIGN_ON_UPDATE_NO_ACTION;
    }

    goto scan_on_conditions;
  }

  ptr = dict_accept(cs, ptr, "SET", &success);

  if (!success) {
    if (referenced_table) {
      dd_table_close(referenced_table, current_thd, &mdl, true);
    }
    dict_foreign_report_syntax_err(name, start_of_latest_foreign, ptr);
    return (DB_CANNOT_ADD_CONSTRAINT);
  }

  ptr = dict_accept(cs, ptr, "NULL", &success);

  if (!success) {
    if (referenced_table) {
      dd_table_close(referenced_table, current_thd, &mdl, true);
    }
    dict_foreign_report_syntax_err(name, start_of_latest_foreign, ptr);
    return (DB_CANNOT_ADD_CONSTRAINT);
  }

  for (j = 0; j < foreign->n_fields; j++) {
    if ((foreign->foreign_index->get_col(j)->prtype) & DATA_NOT_NULL) {
      /* It is not sensible to define SET NULL
      if the column is not allowed to be NULL!
      SQL-layer already enforces this. */
      ut_ad(0);
      if (referenced_table) {
        dd_table_close(referenced_table, current_thd, &mdl, true);
      }
      return (DB_CANNOT_ADD_CONSTRAINT);
    }
  }

  if (is_on_delete) {
    foreign->type |= DICT_FOREIGN_ON_DELETE_SET_NULL;
  } else {
    foreign->type |= DICT_FOREIGN_ON_UPDATE_SET_NULL;
  }

  goto scan_on_conditions;

try_find_index:
  if (n_on_deletes > 1 || n_on_updates > 1) {
    /* It is an error to define more than 1 action */
    if (referenced_table) {
      dd_table_close(referenced_table, current_thd, &mdl, true);
    }

    mutex_enter(&dict_foreign_err_mutex);
    dict_foreign_error_report_low(ef, name);
    fprintf(ef,
            "%s:\n"
            "You have twice an ON DELETE clause"
            " or twice an ON UPDATE clause.\n",
            start_of_latest_foreign);
    mutex_exit(&dict_foreign_err_mutex);

    return (DB_CANNOT_ADD_CONSTRAINT);
  }

  /* Try to find an index which contains the columns as the first fields
  and in the right order, and the types are the same as in
  foreign->foreign_index */

  if (referenced_table) {
    index = dict_foreign_find_index(referenced_table, NULL, column_names, i,
                                    foreign->foreign_index, TRUE, FALSE);
    if (!index) {
      dd_table_close(referenced_table, current_thd, &mdl, true);
      mutex_enter(&dict_foreign_err_mutex);
      dict_foreign_error_report_low(ef, name);
      fprintf(ef,
              "%s:\n"
              "Cannot find an index in the"
              " referenced table where the\n"
              "referenced columns appear as the"
              " first columns, or column types\n"
              "in the table and the referenced table"
              " do not match for constraint.\n"
              "Note that the internal storage type of"
              " ENUM and SET changed in\n"
              "tables created with >= InnoDB-4.1.12,"
              " and such columns in old tables\n"
              "cannot be referenced by such columns"
              " in new tables.\n%s\n",
              start_of_latest_foreign, FOREIGN_KEY_CONSTRAINTS_MSG);
      mutex_exit(&dict_foreign_err_mutex);

      return (DB_PARENT_NO_INDEX);
    }
  } else {
    ut_a(trx->check_foreigns == FALSE);
    index = NULL;
  }

  foreign->referenced_index = index;
  foreign->referenced_table = referenced_table;

  foreign->referenced_table_name =
      mem_heap_strdup(foreign->heap, referenced_table_name);
  dict_mem_referenced_table_name_lookup_set(foreign, TRUE);

  foreign->referenced_col_names = static_cast<const char **>(
      mem_heap_alloc(foreign->heap, i * sizeof(void *)));

  for (i = 0; i < foreign->n_fields; i++) {
    foreign->referenced_col_names[i] =
        mem_heap_strdup(foreign->heap, column_names[i]);
  }

  if (referenced_table) {
    dd_table_close(referenced_table, current_thd, &mdl, true);
  }

  goto loop;
}

/** Scans a table create SQL string and adds to the data dictionary
the foreign key constraints declared in the string. This function
should be called after the indexes for a table have been created.
Each foreign key constraint must be accompanied with indexes in
bot participating tables. The indexes are allowed to contain more
fields than mentioned in the constraint.

@param[in]	trx		transaction
@param[in]	sql_string	table create statement where
                                foreign keys are declared like:
                                FOREIGN KEY (a, b) REFERENCES table2(c, d),
                                table2 can be written also with the database
                                name before it: test.table2; the default
                                database id the database of parameter name
@param[in]	sql_length	length of sql_string
@param[in]	name		table full name in normalized form
@param[in]	reject_fks	if TRUE, fail with error code
                                DB_CANNOT_ADD_CONSTRAINT if any
                                foreign keys are found.
@return error code or DB_SUCCESS */
dberr_t dict_create_foreign_constraints(trx_t *trx, const char *sql_string,
                                        size_t sql_length, const char *name,
                                        ibool reject_fks) {
  char *str;
  dberr_t err;
  mem_heap_t *heap;

  ut_a(trx);
  ut_a(trx->mysql_thd);

  str = dict_strip_comments(sql_string, sql_length);
  heap = mem_heap_create(10000);

  err = dict_create_foreign_constraints_low(
      trx, heap, innobase_get_charset(trx->mysql_thd), str, name, reject_fks);

  mem_heap_free(heap);
  ut_free(str);

  return (err);
}

/** Parses the CONSTRAINT id's to be dropped in an ALTER TABLE statement.
 @return DB_SUCCESS or DB_CANNOT_DROP_CONSTRAINT if syntax error or the
 constraint id does not match */
dberr_t dict_foreign_parse_drop_constraints(
    mem_heap_t *heap,                  /*!< in: heap from which we can
                                       allocate memory */
    trx_t *trx,                        /*!< in: transaction */
    dict_table_t *table,               /*!< in: table */
    ulint *n,                          /*!< out: number of constraints
                                       to drop */
    const char ***constraints_to_drop) /*!< out: id's of the
                                       constraints to drop */
{
  ibool success;
  char *str;
  size_t len;
  const char *ptr;
  const char *id;
  const CHARSET_INFO *cs;

  ut_a(trx);
  ut_a(trx->mysql_thd);

  cs = innobase_get_charset(trx->mysql_thd);

  *n = 0;

  *constraints_to_drop =
      static_cast<const char **>(mem_heap_alloc(heap, 1000 * sizeof(char *)));

  ptr = innobase_get_stmt_unsafe(trx->mysql_thd, &len);

  str = dict_strip_comments(ptr, len);

  ptr = str;

  ut_ad(mutex_own(&dict_sys->mutex));
loop:
  ptr = dict_scan_to(ptr, "DROP");

  if (*ptr == '\0') {
    ut_free(str);

    return (DB_SUCCESS);
  }

  ptr = dict_accept(cs, ptr, "DROP", &success);

  if (!my_isspace(cs, *ptr)) {
    goto loop;
  }

  ptr = dict_accept(cs, ptr, "FOREIGN", &success);

  if (!success || !my_isspace(cs, *ptr)) {
    goto loop;
  }

  ptr = dict_accept(cs, ptr, "KEY", &success);

  if (!success) {
    goto syntax_error;
  }

  ptr = dict_scan_id(cs, ptr, heap, &id, FALSE, TRUE);

  if (id == NULL) {
    goto syntax_error;
  }

  ut_a(*n < 1000);
  (*constraints_to_drop)[*n] = id;
  (*n)++;

  if (std::find_if(table->foreign_set.begin(), table->foreign_set.end(),
                   dict_foreign_matches_id(id)) == table->foreign_set.end()) {
    if (!srv_read_only_mode) {
      FILE *ef = dict_foreign_err_file;

      mutex_enter(&dict_foreign_err_mutex);
      rewind(ef);
      ut_print_timestamp(ef);
      fputs(
          " Error in dropping of a foreign key"
          " constraint of table ",
          ef);
      ut_print_name(ef, NULL, table->name.m_name);
      fprintf(ef,
              ",\nin SQL command\n%s"
              "\nCannot find a constraint with the"
              " given id %s.\n",
              str, id);
      mutex_exit(&dict_foreign_err_mutex);
    }

    ut_free(str);

    return (DB_CANNOT_DROP_CONSTRAINT);
  }

  goto loop;

syntax_error:
  if (!srv_read_only_mode) {
    FILE *ef = dict_foreign_err_file;

    mutex_enter(&dict_foreign_err_mutex);
    rewind(ef);
    ut_print_timestamp(ef);
    fputs(
        " Syntax error in dropping of a"
        " foreign key constraint of table ",
        ef);
    ut_print_name(ef, NULL, table->name.m_name);
    fprintf(ef,
            ",\n"
            "close to:\n%s\n in SQL command\n%s\n",
            ptr, str);
    mutex_exit(&dict_foreign_err_mutex);
  }

  ut_free(str);

  return (DB_CANNOT_DROP_CONSTRAINT);
}

  /*==================== END OF FOREIGN KEY PROCESSING ====================*/

#ifdef UNIV_DEBUG
/** Checks that a tuple has n_fields_cmp value in a sensible range, so that
 no comparison can occur with the page number field in a node pointer.
 @return true if ok */
ibool dict_index_check_search_tuple(
    const dict_index_t *index, /*!< in: index tree */
    const dtuple_t *tuple)     /*!< in: tuple used in a search */
{
  ut_a(index);
  ut_a(dtuple_get_n_fields_cmp(tuple) <=
       dict_index_get_n_unique_in_tree(index));
  ut_ad(index->page != FIL_NULL);
  ut_ad(index->page >= FSP_FIRST_INODE_PAGE_NO);
  ut_ad(dtuple_check_typed(tuple));
  ut_ad(!(index->type & DICT_FTS));
  return (TRUE);
}
#endif /* UNIV_DEBUG */

/** Builds a node pointer out of a physical record and a page number.
 @return own: node pointer */
dtuple_t *dict_index_build_node_ptr(
    const dict_index_t *index, /*!< in: index */
    const rec_t *rec,          /*!< in: record for which to build node
                               pointer */
    page_no_t page_no,         /*!< in: page number to put in node
                               pointer */
    mem_heap_t *heap,          /*!< in: memory heap where pointer
                               created */
    ulint level)               /*!< in: level of rec in tree:
                               0 means leaf level */
{
  dtuple_t *tuple;
  dfield_t *field;
  byte *buf;
  ulint n_unique;

  if (dict_index_is_ibuf(index)) {
    /* In a universal index tree, we take the whole record as
    the node pointer if the record is on the leaf level,
    on non-leaf levels we remove the last field, which
    contains the page number of the child page */

    ut_a(!dict_table_is_comp(index->table));
    n_unique = rec_get_n_fields_old_raw(rec);

    if (level > 0) {
      ut_a(n_unique > 1);
      n_unique--;
    }
  } else {
    n_unique = dict_index_get_n_unique_in_tree_nonleaf(index);
  }

  tuple = dtuple_create(heap, n_unique + 1);

  /* When searching in the tree for the node pointer, we must not do
  comparison on the last field, the page number field, as on upper
  levels in the tree there may be identical node pointers with a
  different page number; therefore, we set the n_fields_cmp to one
  less: */

  dtuple_set_n_fields_cmp(tuple, n_unique);

  dict_index_copy_types(tuple, index, n_unique);

  buf = static_cast<byte *>(mem_heap_alloc(heap, 4));

  mach_write_to_4(buf, page_no);

  field = dtuple_get_nth_field(tuple, n_unique);
  dfield_set_data(field, buf, 4);

  dtype_set(dfield_get_type(field), DATA_SYS_CHILD, DATA_NOT_NULL, 4);

  rec_copy_prefix_to_dtuple(tuple, rec, index, n_unique, heap);
  dtuple_set_info_bits(tuple,
                       dtuple_get_info_bits(tuple) | REC_STATUS_NODE_PTR);

  ut_ad(dtuple_check_typed(tuple));

  return (tuple);
}

rec_t *dict_index_copy_rec_order_prefix(const dict_index_t *index,
                                        const rec_t *rec, ulint *n_fields,

                                        byte **buf, size_t *buf_size) {
  ulint n;

  UNIV_PREFETCH_R(rec);

  if (dict_index_is_ibuf(index)) {
    ut_a(!dict_table_is_comp(index->table));
    n = rec_get_n_fields_old_raw(rec);
  } else {
    if (page_is_leaf(page_align(rec))) {
      n = dict_index_get_n_unique_in_tree(index);
    } else {
      n = dict_index_get_n_unique_in_tree_nonleaf(index);
      /* For internal node of R-tree, since we need to
      compare the page no field, so, we need to copy this
      field as well. */
      if (dict_index_is_spatial(index)) {
        n++;
      }
    }
  }

  *n_fields = n;
  return (rec_copy_prefix_to_buf(rec, index, n, buf, buf_size));
}

/** Builds a typed data tuple out of a physical record.
 @return own: data tuple */
dtuple_t *dict_index_build_data_tuple(
    dict_index_t *index, /*!< in: index tree */
    rec_t *rec,          /*!< in: record for which to build data tuple */
    ulint n_fields,      /*!< in: number of data fields */
    mem_heap_t *heap)    /*!< in: memory heap where tuple created */
{
  dtuple_t *tuple;

  ut_ad(dict_table_is_comp(index->table) ||
        n_fields <= rec_get_n_fields_old(rec, index));

  tuple = dtuple_create(heap, n_fields);

  dict_index_copy_types(tuple, index, n_fields);

  rec_copy_prefix_to_dtuple(tuple, rec, index, n_fields, heap);

  ut_ad(dtuple_check_typed(tuple));

  return (tuple);
}

/** Calculates the minimum record length in an index. */
ulint dict_index_calc_min_rec_len(const dict_index_t *index) /*!< in: index */
{
  ulint sum = 0;
  ulint i;
  ulint comp = dict_table_is_comp(index->table);

  if (comp) {
    ulint nullable = 0;
    sum = REC_N_NEW_EXTRA_BYTES;
    for (i = 0; i < dict_index_get_n_fields(index); i++) {
      const dict_col_t *col = index->get_col(i);
      ulint size = col->get_fixed_size(comp);
      sum += size;
      if (!size) {
        size = col->len;
        sum += size < 128 ? 1 : 2;
      }
      if (!(col->prtype & DATA_NOT_NULL)) {
        nullable++;
      }
    }

    /* round the NULL flags up to full bytes */
    sum += UT_BITS_IN_BYTES(nullable);

    return (sum);
  }

  for (i = 0; i < dict_index_get_n_fields(index); i++) {
    sum += index->get_col(i)->get_fixed_size(comp);
  }

  if (sum > 127) {
    sum += 2 * dict_index_get_n_fields(index);
  } else {
    sum += dict_index_get_n_fields(index);
  }

  sum += REC_N_OLD_EXTRA_BYTES;

  return (sum);
}

/** Outputs info on a foreign key of a table in a format suitable for
 CREATE TABLE. */
void dict_print_info_on_foreign_key_in_create_format(
    FILE *file,              /*!< in: file where to print */
    trx_t *trx,              /*!< in: transaction */
    dict_foreign_t *foreign, /*!< in: foreign key constraint */
    ibool add_newline)       /*!< in: whether to add a newline */
{
  const char *stripped_id;
  ulint i;

  if (strchr(foreign->id, '/')) {
    /* Strip the preceding database name from the constraint id */
    stripped_id = foreign->id + 1 + dict_get_db_name_len(foreign->id);
  } else {
    stripped_id = foreign->id;
  }

  putc(',', file);

  if (add_newline) {
    /* SHOW CREATE TABLE wants constraints each printed nicely
    on its own line, while error messages want no newlines
    inserted. */
    fputs("\n ", file);
  }

  fputs(" CONSTRAINT ", file);
  innobase_quote_identifier(file, trx, stripped_id);
  fputs(" FOREIGN KEY (", file);

  for (i = 0;;) {
    innobase_quote_identifier(file, trx, foreign->foreign_col_names[i]);
    if (++i < foreign->n_fields) {
      fputs(", ", file);
    } else {
      break;
    }
  }

  fputs(") REFERENCES ", file);

  if (dict_tables_have_same_db(foreign->foreign_table_name_lookup,
                               foreign->referenced_table_name_lookup)) {
    /* Do not print the database name of the referenced table */
    ut_print_name(file, trx,
                  dict_remove_db_name(foreign->referenced_table_name));
  } else {
    ut_print_name(file, trx, foreign->referenced_table_name);
  }

  putc(' ', file);
  putc('(', file);

  for (i = 0;;) {
    innobase_quote_identifier(file, trx, foreign->referenced_col_names[i]);
    if (++i < foreign->n_fields) {
      fputs(", ", file);
    } else {
      break;
    }
  }

  putc(')', file);

  if (foreign->type & DICT_FOREIGN_ON_DELETE_CASCADE) {
    fputs(" ON DELETE CASCADE", file);
  }

  if (foreign->type & DICT_FOREIGN_ON_DELETE_SET_NULL) {
    fputs(" ON DELETE SET NULL", file);
  }

  if (!(foreign->type & DICT_FOREIGN_ON_DELETE_NO_ACTION) &&
      !(foreign->type & DICT_FOREIGN_ON_DELETE_CASCADE) &&
      !(foreign->type & DICT_FOREIGN_ON_DELETE_SET_NULL)) {
    fputs(" ON DELETE RESTRICT", file);
  }

  if (foreign->type & DICT_FOREIGN_ON_UPDATE_CASCADE) {
    fputs(" ON UPDATE CASCADE", file);
  }

  if (foreign->type & DICT_FOREIGN_ON_UPDATE_SET_NULL) {
    fputs(" ON UPDATE SET NULL", file);
  }

  if (!(foreign->type & DICT_FOREIGN_ON_UPDATE_NO_ACTION) &&
      !(foreign->type & DICT_FOREIGN_ON_UPDATE_CASCADE) &&
      !(foreign->type & DICT_FOREIGN_ON_UPDATE_SET_NULL)) {
    fputs(" ON UPDATE RESTRICT", file);
  }
}

/** Outputs info on foreign keys of a table. */
void dict_print_info_on_foreign_keys(
    ibool create_table_format, /*!< in: if TRUE then print in
                  a format suitable to be inserted into
                  a CREATE TABLE, otherwise in the format
                  of SHOW TABLE STATUS */
    FILE *file,                /*!< in: file where to print */
    trx_t *trx,                /*!< in: transaction */
    dict_table_t *table)       /*!< in: table */
{
  dict_foreign_t *foreign;

  mutex_enter(&dict_sys->mutex);

  for (dict_foreign_set::iterator it = table->foreign_set.begin();
       it != table->foreign_set.end(); ++it) {
    foreign = *it;

    if (create_table_format) {
      dict_print_info_on_foreign_key_in_create_format(file, trx, foreign, TRUE);
    } else {
      ulint i;
      fputs("; (", file);

      for (i = 0; i < foreign->n_fields; i++) {
        if (i) {
          putc(' ', file);
        }

        innobase_quote_identifier(file, trx, foreign->foreign_col_names[i]);
      }

      fputs(") REFER ", file);
      ut_print_name(file, trx, foreign->referenced_table_name);
      putc('(', file);

      for (i = 0; i < foreign->n_fields; i++) {
        if (i) {
          putc(' ', file);
        }
        innobase_quote_identifier(file, trx, foreign->referenced_col_names[i]);
      }

      putc(')', file);

      if (foreign->type == DICT_FOREIGN_ON_DELETE_CASCADE) {
        fputs(" ON DELETE CASCADE", file);
      }

      if (foreign->type == DICT_FOREIGN_ON_DELETE_SET_NULL) {
        fputs(" ON DELETE SET NULL", file);
      }

      if (foreign->type & DICT_FOREIGN_ON_DELETE_NO_ACTION) {
        fputs(" ON DELETE NO ACTION", file);
      }

      if (foreign->type & DICT_FOREIGN_ON_UPDATE_CASCADE) {
        fputs(" ON UPDATE CASCADE", file);
      }

      if (foreign->type & DICT_FOREIGN_ON_UPDATE_SET_NULL) {
        fputs(" ON UPDATE SET NULL", file);
      }

      if (foreign->type & DICT_FOREIGN_ON_UPDATE_NO_ACTION) {
        fputs(" ON UPDATE NO ACTION", file);
      }
    }
  }

  mutex_exit(&dict_sys->mutex);
}
#endif /* !UNIV_HOTBACKUP */

/** Inits the structure for persisting dynamic metadata */
void dict_persist_init(void) {
  dict_persist =
      static_cast<dict_persist_t *>(ut_zalloc_nokey(sizeof(*dict_persist)));

  mutex_create(LATCH_ID_DICT_PERSIST_DIRTY_TABLES, &dict_persist->mutex);

#ifndef UNIV_HOTBACKUP
  UT_LIST_INIT(dict_persist->dirty_dict_tables,
               &dict_table_t::dirty_dict_tables);
#endif /* !UNIV_HOTBACKUP */

  dict_persist->num_dirty_tables = 0;

  dict_persist->persisters = UT_NEW_NOKEY(Persisters());
  dict_persist->persisters->add(PM_INDEX_CORRUPTED);
  dict_persist->persisters->add(PM_TABLE_AUTO_INC);

#ifndef UNIV_HOTBACKUP
  dict_persist_update_log_margin();
#endif /* !UNIV_HOTBACKUP */
}

/** Clear the structure */
void dict_persist_close(void) {
  UT_DELETE(dict_persist->persisters);

#ifndef UNIV_HOTBACKUP
  UT_DELETE(dict_persist->table_buffer);
#endif /* !UNIV_HOTBACKUP */

  mutex_free(&dict_persist->mutex);

  ut_free(dict_persist);
=======

  if (foreign->referenced_table != NULL) {
    foreign->referenced_table->referenced_set.erase(foreign);
  }

  if (foreign->foreign_table != NULL) {
    foreign->foreign_table->foreign_set.erase(foreign);
  }

  dict_foreign_free(foreign);
}

/** Looks for the foreign constraint from the foreign and referenced lists
 of a table.
 @return foreign constraint */
static dict_foreign_t *dict_foreign_find(
    dict_table_t *table,     /*!< in: table object */
    dict_foreign_t *foreign) /*!< in: foreign constraint */
{
  ut_ad(mutex_own(&dict_sys->mutex));

  ut_ad(dict_foreign_set_validate(table->foreign_set));
  ut_ad(dict_foreign_set_validate(table->referenced_set));

  dict_foreign_set::iterator it = table->foreign_set.find(foreign);

  if (it != table->foreign_set.end()) {
    return (*it);
  }

  it = table->referenced_set.find(foreign);

  if (it != table->referenced_set.end()) {
    return (*it);
  }

  return (NULL);
}

/** Tries to find an index whose first fields are the columns in the array,
 in the same order and is not marked for deletion and is not the same
 as types_idx.
 @return matching index, NULL if not found */
dict_index_t *dict_foreign_find_index(
    const dict_table_t *table, /*!< in: table */
    const char **col_names,
    /*!< in: column names, or NULL
    to use table->col_names */
    const char **columns, /*!< in: array of column names */
    ulint n_cols,         /*!< in: number of columns */
    const dict_index_t *types_idx,
    /*!< in: NULL or an index
    whose types the column types
    must match */
    bool check_charsets,
    /*!< in: whether to check
    charsets.  only has an effect
    if types_idx != NULL */
    ulint check_null)
/*!< in: nonzero if none of
the columns must be declared
NOT NULL */
{
  const dict_index_t *index;

  ut_ad(mutex_own(&dict_sys->mutex));

  index = table->first_index();

  while (index != NULL) {
    if (types_idx != index && !(index->type & DICT_FTS) &&
        !dict_index_is_spatial(index) && !index->to_be_dropped &&
        (!(index->uncommitted &&
           ((index->online_status == ONLINE_INDEX_ABORTED_DROPPED) ||
            (index->online_status == ONLINE_INDEX_ABORTED)))) &&
        dict_foreign_qualify_index(table, col_names, columns, n_cols, index,
                                   types_idx, check_charsets, check_null)) {
      return const_cast<dict_index_t *>(index);
    }

    index = index->next();
  }

  return (NULL);
}

/** Report an error in a foreign key definition. */
static void dict_foreign_error_report_low(
    FILE *file,       /*!< in: output stream */
    const char *name) /*!< in: table name */
{
  rewind(file);
  ut_print_timestamp(file);
  fprintf(file, " Error in foreign key constraint of table %s:\n", name);
}

/** Report an error in a foreign key definition. */
static void dict_foreign_error_report(
    FILE *file,         /*!< in: output stream */
    dict_foreign_t *fk, /*!< in: foreign key constraint */
    const char *msg)    /*!< in: the error message */
{
  mutex_enter(&dict_foreign_err_mutex);
  dict_foreign_error_report_low(file, fk->foreign_table_name);
  fputs(msg, file);
  fputs(" Constraint:\n", file);
  dict_print_info_on_foreign_key_in_create_format(file, NULL, fk, TRUE);
  putc('\n', file);
  if (fk->foreign_index) {
    fprintf(file,
            "The index in the foreign key in table is"
            " %s\n%s\n",
            fk->foreign_index->name(), FOREIGN_KEY_CONSTRAINTS_MSG);
  }
  mutex_exit(&dict_foreign_err_mutex);
}

/** Adds a foreign key constraint object to the dictionary cache. May free
 the object if there already is an object with the same identifier in.
 At least one of the foreign table and the referenced table must already
 be in the dictionary cache!
 @return DB_SUCCESS or error code */
dberr_t dict_foreign_add_to_cache(dict_foreign_t *foreign,
                                  /*!< in, own: foreign key constraint */
                                  const char **col_names,
                                  /*!< in: column names, or NULL to use
                                  foreign->foreign_table->col_names */
                                  bool check_charsets,
                                  /*!< in: whether to check charset
                                  compatibility */
                                  bool can_free_fk,
                                  /*!< in: whether free existing FK */
                                  dict_err_ignore_t ignore_err)
/*!< in: error to be ignored */
{
  dict_table_t *for_table;
  dict_table_t *ref_table;
  dict_foreign_t *for_in_cache = NULL;
  dict_index_t *index;
  ibool added_to_referenced_list = FALSE;
  FILE *ef = dict_foreign_err_file;

  DBUG_ENTER("dict_foreign_add_to_cache");
  DBUG_PRINT("dict_foreign_add_to_cache", ("id: %s", foreign->id));

  ut_ad(mutex_own(&dict_sys->mutex));

  for_table =
      dict_table_check_if_in_cache_low(foreign->foreign_table_name_lookup);

  ref_table =
      dict_table_check_if_in_cache_low(foreign->referenced_table_name_lookup);
  ut_a(for_table || ref_table);

  if (for_table) {
    for_in_cache = dict_foreign_find(for_table, foreign);
  }

  if (!for_in_cache && ref_table) {
    for_in_cache = dict_foreign_find(ref_table, foreign);
  }

  if (for_in_cache && for_in_cache != foreign) {
    /* Free the foreign object */
    dict_foreign_free(foreign);
  } else {
    for_in_cache = foreign;
  }

  if (ref_table && !for_in_cache->referenced_table) {
    index = dict_foreign_find_index(
        ref_table, NULL, for_in_cache->referenced_col_names,
        for_in_cache->n_fields, for_in_cache->foreign_index, check_charsets,
        false);

    if (index == NULL && !(ignore_err & DICT_ERR_IGNORE_FK_NOKEY)) {
      dict_foreign_error_report(ef, for_in_cache,
                                "there is no index in referenced table"
                                " which would contain\n"
                                "the columns as the first columns,"
                                " or the data types in the\n"
                                "referenced table do not match"
                                " the ones in table.");

      if (for_in_cache == foreign && can_free_fk) {
        mem_heap_free(foreign->heap);
      }

      DBUG_RETURN(DB_CANNOT_ADD_CONSTRAINT);
    }

    for_in_cache->referenced_table = ref_table;
    for_in_cache->referenced_index = index;

    std::pair<dict_foreign_set::iterator, bool> ret =
        ref_table->referenced_set.insert(for_in_cache);

    ut_a(ret.second); /* second is true if the insertion
                      took place */
    added_to_referenced_list = TRUE;
  }

  if (for_table && !for_in_cache->foreign_table) {
    index = dict_foreign_find_index(
        for_table, col_names, for_in_cache->foreign_col_names,
        for_in_cache->n_fields, for_in_cache->referenced_index, check_charsets,
        for_in_cache->type & (DICT_FOREIGN_ON_DELETE_SET_NULL |
                              DICT_FOREIGN_ON_UPDATE_SET_NULL));

    if (index == NULL && !(ignore_err & DICT_ERR_IGNORE_FK_NOKEY)) {
      dict_foreign_error_report(ef, for_in_cache,
                                "there is no index in the table"
                                " which would contain\n"
                                "the columns as the first columns,"
                                " or the data types in the\n"
                                "table do not match"
                                " the ones in the referenced table\n"
                                "or one of the ON ... SET NULL columns"
                                " is declared NOT NULL.");

      if (for_in_cache == foreign) {
        if (added_to_referenced_list) {
          const dict_foreign_set::size_type n =
              ref_table->referenced_set.erase(for_in_cache);

          ut_a(n == 1); /* the number of
                        elements removed must
                        be one */
        }
        mem_heap_free(foreign->heap);
      }

      DBUG_RETURN(DB_CANNOT_ADD_CONSTRAINT);
    }

    for_in_cache->foreign_table = for_table;
    for_in_cache->foreign_index = index;

    std::pair<dict_foreign_set::iterator, bool> ret =
        for_table->foreign_set.insert(for_in_cache);

    ut_a(ret.second); /* second is true if the insertion
                      took place */
  }

  /* We need to move the table to the non-LRU end of the table LRU
  list. Otherwise it will be evicted from the cache. */

  if (ref_table != NULL) {
    dict_table_prevent_eviction(ref_table);
  }

  if (for_table != NULL) {
    dict_table_prevent_eviction(for_table);
  }

  ut_ad(dict_lru_validate());
  DBUG_RETURN(DB_SUCCESS);
}

/** Scans from pointer onwards. Stops if is at the start of a copy of
 'string' where characters are compared without case sensitivity, and
 only outside `` or "" quotes. Stops also at NUL.
 @return scanned up to this */
static const char *dict_scan_to(const char *ptr,    /*!< in: scan from */
                                const char *string) /*!< in: look for this */
{
  char quote = '\0';
  bool escape = false;

  for (; *ptr; ptr++) {
    if (*ptr == quote) {
      /* Closing quote character: do not look for
      starting quote or the keyword. */

      /* If the quote character is escaped by a
      backslash, ignore it. */
      if (escape) {
        escape = false;
      } else {
        quote = '\0';
      }
    } else if (quote) {
      /* Within quotes: do nothing. */
      if (escape) {
        escape = false;
      } else if (*ptr == '\\') {
        escape = true;
      }
    } else if (*ptr == '`' || *ptr == '"' || *ptr == '\'') {
      /* Starting quote: remember the quote character. */
      quote = *ptr;
    } else {
      /* Outside quotes: look for the keyword. */
      ulint i;
      for (i = 0; string[i]; i++) {
        if (toupper((int)(unsigned char)(ptr[i])) !=
            toupper((int)(unsigned char)(string[i]))) {
          goto nomatch;
        }
      }
      break;
    nomatch:;
    }
  }

  return (ptr);
}

/** Accepts a specified string. Comparisons are case-insensitive.
 @return if string was accepted, the pointer is moved after that, else
 ptr is returned */
static const char *dict_accept(
    const CHARSET_INFO *cs, /*!< in: the character set of ptr */
    const char *ptr,        /*!< in: scan from this */
    const char *string,     /*!< in: accept only this string as the next
                            non-whitespace string */
    ibool *success)         /*!< out: TRUE if accepted */
{
  const char *old_ptr = ptr;
  const char *old_ptr2;

  *success = FALSE;

  while (my_isspace(cs, *ptr)) {
    ptr++;
  }

  old_ptr2 = ptr;

  ptr = dict_scan_to(ptr, string);

  if (*ptr == '\0' || old_ptr2 != ptr) {
    return (old_ptr);
  }

  *success = TRUE;

  return (ptr + ut_strlen(string));
}

/** Scans an id. For the lexical definition of an 'id', see the code below.
 Strips backquotes or double quotes from around the id.
 @return scanned to */
static const char *dict_scan_id(
    const CHARSET_INFO *cs, /*!< in: the character set of ptr */
    const char *ptr,        /*!< in: scanned to */
    mem_heap_t *heap,       /*!< in: heap where to allocate the id
                            (NULL=id will not be allocated, but it
                            will point to string near ptr) */
    const char **id,        /*!< out,own: the id; NULL if no id was
                            scannable */
    ibool table_id,         /*!< in: TRUE=convert the allocated id
                           as a table name; FALSE=convert to UTF-8 */
    ibool accept_also_dot)
/*!< in: TRUE if also a dot can appear in a
non-quoted id; in a quoted id it can appear
always */
{
  char quote = '\0';
  ulint len = 0;
  const char *s;
  char *str;
  char *dst;

  *id = NULL;

  while (my_isspace(cs, *ptr)) {
    ptr++;
  }

  if (*ptr == '\0') {
    return (ptr);
  }

  if (*ptr == '`' || *ptr == '"') {
    quote = *ptr++;
  }

  s = ptr;

  if (quote) {
    for (;;) {
      if (!*ptr) {
        /* Syntax error */
        return (ptr);
      }
      if (*ptr == quote) {
        ptr++;
        if (*ptr != quote) {
          break;
        }
      }
      ptr++;
      len++;
    }
  } else {
    while (!my_isspace(cs, *ptr) && *ptr != '(' && *ptr != ')' &&
           (accept_also_dot || *ptr != '.') && *ptr != ',' && *ptr != '\0') {
      ptr++;
    }

    len = ptr - s;
  }

  if (heap == NULL) {
    /* no heap given: id will point to source string */
    *id = s;
    return (ptr);
  }

  if (quote) {
    char *d;

    str = d = static_cast<char *>(mem_heap_alloc(heap, len + 1));

    while (len--) {
      if ((*d++ = *s++) == quote) {
        s++;
      }
    }
    *d++ = 0;
    len = d - str;
    ut_ad(*s == quote);
    ut_ad(s + 1 == ptr);
  } else {
    str = mem_heap_strdupl(heap, s, len);
  }

  if (!table_id) {
    /* Convert the identifier from connection character set
    to UTF-8. */
    len = 3 * len + 1;
    *id = dst = static_cast<char *>(mem_heap_alloc(heap, len));

    innobase_convert_from_id(cs, dst, str, len);
  } else {
    /* Encode using filename-safe characters. */
    len = 5 * len + 1;
    *id = dst = static_cast<char *>(mem_heap_alloc(heap, len));

    innobase_convert_from_table_id(cs, dst, str, len);
  }

  return (ptr);
}

/** Tries to scan a column name.
 @return scanned to */
static const char *dict_scan_col(
    const CHARSET_INFO *cs,    /*!< in: the character set of ptr */
    const char *ptr,           /*!< in: scanned to */
    ibool *success,            /*!< out: TRUE if success */
    dict_table_t *table,       /*!< in: table in which the column is */
    const dict_col_t **column, /*!< out: pointer to column if success */
    mem_heap_t *heap,          /*!< in: heap where to allocate */
    const char **name)         /*!< out,own: the column name;
                               NULL if no name was scannable */
{
  ulint i;

  *success = FALSE;

  ptr = dict_scan_id(cs, ptr, heap, name, FALSE, TRUE);

  if (*name == NULL) {
    return (ptr); /* Syntax error */
  }

  if (table == NULL) {
    *success = TRUE;
    *column = NULL;
  } else {
    for (i = 0; i < table->get_n_cols(); i++) {
      const char *col_name = table->get_col_name(i);

      if (0 == innobase_strcasecmp(col_name, *name)) {
        /* Found */

        *success = TRUE;
        *column = table->get_col(i);
        strcpy((char *)*name, col_name);

        break;
      }
    }
  }

  return (ptr);
}

/** Open a table from its database and table name, this is currently used by
 foreign constraint parser to get the referenced table.
 @return complete table name with database and table name, allocated from
 heap memory passed in */
char *dict_get_referenced_table(
    const char *name,          /*!< in: foreign key table name */
    const char *database_name, /*!< in: table db name */
    ulint database_name_len,   /*!< in: db name length */
    const char *table_name,    /*!< in: table name */
    ulint table_name_len,      /*!< in: table name length */
    dict_table_t **table,      /*!< out: table object or NULL */
    mem_heap_t *heap)          /*!< in/out: heap memory */
{
  char *ref;
  const char *db_name;

  if (!database_name) {
    /* Use the database name of the foreign key table */

    db_name = name;
    database_name_len = dict_get_db_name_len(name);
  } else {
    db_name = database_name;
  }

  /* Copy database_name, '/', table_name, '\0' */
  ref = static_cast<char *>(
      mem_heap_alloc(heap, database_name_len + table_name_len + 2));

  memcpy(ref, db_name, database_name_len);
  ref[database_name_len] = '/';
  memcpy(ref + database_name_len + 1, table_name, table_name_len + 1);

  /* Values;  0 = Store and compare as given; case sensitive
              1 = Store and compare in lower; case insensitive
              2 = Store as given, compare in lower; case semi-sensitive */
  if (innobase_get_lower_case_table_names() == 2) {
    innobase_casedn_str(ref);
    *table = dd_table_open_on_name(current_thd, NULL, ref, true,
                                   DICT_ERR_IGNORE_NONE);
    memcpy(ref, db_name, database_name_len);
    ref[database_name_len] = '/';
    memcpy(ref + database_name_len + 1, table_name, table_name_len + 1);

  } else {
#ifndef _WIN32
    if (innobase_get_lower_case_table_names() == 1) {
      innobase_casedn_str(ref);
    }
#else
    innobase_casedn_str(ref);
#endif /* !_WIN32 */
    *table = dd_table_open_on_name(current_thd, NULL, ref, true,
                                   DICT_ERR_IGNORE_NONE);
  }

  if (*table != NULL) {
    (*table)->release();
  }

  return (ref);
}
/** Scans a table name from an SQL string.
 @return scanned to */
static const char *dict_scan_table_name(
    const CHARSET_INFO *cs, /*!< in: the character set of ptr */
    const char *ptr,        /*!< in: scanned to */
    dict_table_t **table,   /*!< out: table object or NULL */
    MDL_ticket **mdl,       /*!< out: mdl on table */
    const char *name,       /*!< in: foreign key table name */
    ibool *success,         /*!< out: TRUE if ok name found */
    mem_heap_t *heap,       /*!< in: heap where to allocate the id */
    const char **ref_name)  /*!< out,own: the table name;
                           NULL if no name was scannable */
{
  const char *database_name = NULL;
  ulint database_name_len = 0;
  const char *table_name = NULL;
  const char *scan_name;

  *success = FALSE;
  *table = NULL;

  ptr = dict_scan_id(cs, ptr, heap, &scan_name, TRUE, FALSE);

  if (scan_name == NULL) {
    return (ptr); /* Syntax error */
  }

  if (*ptr == '.') {
    /* We scanned the database name; scan also the table name */

    ptr++;

    database_name = scan_name;
    database_name_len = strlen(database_name);

    ptr = dict_scan_id(cs, ptr, heap, &table_name, TRUE, FALSE);

    if (table_name == NULL) {
      return (ptr); /* Syntax error */
    }
  } else {
    /* To be able to read table dumps made with InnoDB-4.0.17 or
    earlier, we must allow the dot separator between the database
    name and the table name also to appear within a quoted
    identifier! InnoDB used to print a constraint as:
    ... REFERENCES `databasename.tablename` ...
    starting from 4.0.18 it is
    ... REFERENCES `databasename`.`tablename` ... */
    const char *s;

    for (s = scan_name; *s; s++) {
      if (*s == '.') {
        database_name = scan_name;
        database_name_len = s - scan_name;
        scan_name = ++s;
        break; /* to do: multiple dots? */
      }
    }

    table_name = scan_name;
  }

  *ref_name =
      dd_get_referenced_table(name, database_name, database_name_len,
                              table_name, strlen(table_name), table, mdl, heap);

  *success = TRUE;
  return (ptr);
}

/** Skips one id. The id is allowed to contain also '.'.
 @return scanned to */
static const char *dict_skip_word(
    const CHARSET_INFO *cs, /*!< in: the character set of ptr */
    const char *ptr,        /*!< in: scanned to */
    ibool *success)         /*!< out: TRUE if success, FALSE if just spaces
                            left in string or a syntax error */
{
  const char *start;

  *success = FALSE;

  ptr = dict_scan_id(cs, ptr, NULL, &start, FALSE, TRUE);

  if (start) {
    *success = TRUE;
  }

  return (ptr);
}

/** Removes MySQL comments from an SQL string. A comment is either
 (a) '#' to the end of the line,
 (b) '--[space]' to the end of the line, or
 (c) '[slash][asterisk]' till the next '[asterisk][slash]' (like the familiar
 C comment syntax).
 @return own: SQL string stripped from comments; the caller must free
 this with ut_free()! */
static char *dict_strip_comments(
    const char *sql_string, /*!< in: SQL string */
    size_t sql_length)      /*!< in: length of sql_string */
{
  char *str;
  const char *sptr;
  const char *eptr = sql_string + sql_length;
  char *ptr;
  /* unclosed quote character (0 if none) */
  char quote = 0;
  bool escape = false;

  DBUG_ENTER("dict_strip_comments");

  DBUG_PRINT("dict_strip_comments", ("%s", sql_string));

  str = static_cast<char *>(ut_malloc_nokey(sql_length + 1));

  sptr = sql_string;
  ptr = str;

  for (;;) {
  scan_more:
    if (sptr >= eptr || *sptr == '\0') {
    end_of_string:
      *ptr = '\0';

      ut_a(ptr <= str + sql_length);

      DBUG_PRINT("dict_strip_comments", ("%s", str));
      DBUG_RETURN(str);
    }

    if (*sptr == quote) {
      /* Closing quote character: do not look for
      starting quote or comments. */

      /* If the quote character is escaped by a
      backslash, ignore it. */
      if (escape) {
        escape = false;
      } else {
        quote = 0;
      }
    } else if (quote) {
      /* Within quotes: do not look for
      starting quotes or comments. */
      if (escape) {
        escape = false;
      } else if (*sptr == '\\') {
        escape = true;
      }
    } else if (*sptr == '"' || *sptr == '`' || *sptr == '\'') {
      /* Starting quote: remember the quote character. */
      quote = *sptr;
    } else if (*sptr == '#' ||
               (sptr[0] == '-' && sptr[1] == '-' && sptr[2] == ' ')) {
      for (;;) {
        if (++sptr >= eptr) {
          goto end_of_string;
        }

        /* In Unix a newline is 0x0A while in Windows
        it is 0x0D followed by 0x0A */

        switch (*sptr) {
          case (char)0X0A:
          case (char)0x0D:
          case '\0':
            goto scan_more;
        }
      }
    } else if (!quote && *sptr == '/' && *(sptr + 1) == '*') {
      sptr += 2;
      for (;;) {
        if (sptr >= eptr) {
          goto end_of_string;
        }

        switch (*sptr) {
          case '\0':
            goto scan_more;
          case '*':
            if (sptr[1] == '/') {
              sptr += 2;
              goto scan_more;
            }
        }

        sptr++;
      }
    }

    *ptr = *sptr;

    ptr++;
    sptr++;
  }
}

/** Finds the highest [number] for foreign key constraints of the table. Looks
 only at the >= 4.0.18-format id's, which are of the form
 databasename/tablename_ibfk_[number].
 @return highest number, 0 if table has no new format foreign key constraints */
ulint dict_table_get_highest_foreign_id(
    dict_table_t *table) /*!< in: table in the dictionary memory cache */
{
  dict_foreign_t *foreign;
  char *endp;
  ulint biggest_id = 0;
  ulint id;
  ulint len;

  DBUG_ENTER("dict_table_get_highest_foreign_id");

  ut_a(table);

  len = ut_strlen(table->name.m_name);

  for (dict_foreign_set::iterator it = table->foreign_set.begin();
       it != table->foreign_set.end(); ++it) {
    foreign = *it;

    if (ut_strlen(foreign->id) > ((sizeof dict_ibfk) - 1) + len &&
        0 == ut_memcmp(foreign->id, table->name.m_name, len) &&
        0 == ut_memcmp(foreign->id + len, dict_ibfk, (sizeof dict_ibfk) - 1) &&
        foreign->id[len + ((sizeof dict_ibfk) - 1)] != '0') {
      /* It is of the >= 4.0.18 format */

      id = strtoul(foreign->id + len + ((sizeof dict_ibfk) - 1), &endp, 10);
      if (*endp == '\0') {
        ut_a(id != biggest_id);

        if (id > biggest_id) {
          biggest_id = id;
        }
      }
    }
  }

  ulint size = table->foreign_set.size();

  biggest_id = (size > biggest_id) ? size : biggest_id;

  DBUG_PRINT("dict_table_get_highest_foreign_id", ("id: %lu", biggest_id));

  DBUG_RETURN(biggest_id);
}

/** Reports a simple foreign key create clause syntax error. */
static void dict_foreign_report_syntax_err(
    const char *name, /*!< in: table name */
    const char *start_of_latest_foreign,
    /*!< in: start of the foreign key clause
    in the SQL string */
    const char *ptr) /*!< in: place of the syntax error */
{
  ut_ad(!srv_read_only_mode);

  FILE *ef = dict_foreign_err_file;

  mutex_enter(&dict_foreign_err_mutex);
  dict_foreign_error_report_low(ef, name);
  fprintf(ef, "%s:\nSyntax error close to:\n%s\n", start_of_latest_foreign,
          ptr);
  mutex_exit(&dict_foreign_err_mutex);
}

/** Scans a table create SQL string and adds to the data dictionary the foreign
 key constraints declared in the string. This function should be called after
 the indexes for a table have been created. Each foreign key constraint must be
 accompanied with indexes in bot participating tables. The indexes are allowed
 to contain more fields than mentioned in the constraint.

 @param[in]	trx		transaction
 @param[in]	heap		memory heap
 @param[in]	cs		the character set of sql_string
 @param[in]	sql_string	table create statement where
                                 foreign keys are declared like:
                                 FOREIGN KEY (a, b) REFERENCES table2(c, d),
                                 table2 can be written also with the database
                                 name before it: test.table2; the default
                                 database id the database of parameter name
 @param[in]	name		table full name in normalized form
 @param[in]	reject_fks	if TRUE, fail with error code
                                 DB_CANNOT_ADD_CONSTRAINT if any
                                 foreign keys are found.
 @return error code or DB_SUCCESS */
static dberr_t dict_create_foreign_constraints_low(trx_t *trx, mem_heap_t *heap,
                                                   const CHARSET_INFO *cs,
                                                   const char *sql_string,
                                                   const char *name,
                                                   ibool reject_fks) {
  dict_table_t *table = NULL;
  dict_table_t *referenced_table;
  dict_table_t *table_to_alter;
  ulint highest_id_so_far = 0;
  ulint number = 1;
  dict_index_t *index;
  dict_foreign_t *foreign;
  const char *ptr = sql_string;
  const char *start_of_latest_foreign = sql_string;
  FILE *ef = dict_foreign_err_file;
  const char *constraint_name;
  ibool success;
  dberr_t error;
  const char *ptr1;
  const char *ptr2;
  ulint i;
  ulint j;
  ibool is_on_delete;
  ulint n_on_deletes;
  ulint n_on_updates;
  const dict_col_t *columns[500];
  const char *column_names[500];
  const char *referenced_table_name;
  dict_foreign_set local_fk_set;
  dict_foreign_set_free local_fk_set_free(local_fk_set);
  MDL_ticket *mdl;

  ut_ad(!srv_read_only_mode);
  ut_ad(mutex_own(&dict_sys->mutex));

  table = dict_table_get_low(name);

  if (table == NULL) {
    mutex_enter(&dict_foreign_err_mutex);
    dict_foreign_error_report_low(ef, name);
    fprintf(ef,
            "Cannot find the table in the internal"
            " data dictionary of InnoDB.\n"
            "Create table statement:\n%s\n",
            sql_string);
    mutex_exit(&dict_foreign_err_mutex);

    return (DB_ERROR);
  }

  /* First check if we are actually doing an ALTER TABLE, and in that
  case look for the table being altered */

  ptr = dict_accept(cs, ptr, "ALTER", &success);

  if (!success) {
    goto loop;
  }

  ptr = dict_accept(cs, ptr, "TABLE", &success);

  if (!success) {
    goto loop;
  }

  /* We are doing an ALTER TABLE: scan the table name we are altering */

  ptr = dict_scan_table_name(cs, ptr, &table_to_alter, &mdl, name, &success,
                             heap, &referenced_table_name);
  if (!success) {
    ib::error(ER_IB_MSG_183)
        << "Could not find the table being ALTERED in: " << sql_string;

    return (DB_ERROR);
  }

  /* Starting from 4.0.18 and 4.1.2, we generate foreign key id's in the
  format databasename/tablename_ibfk_[number], where [number] is local
  to the table; look for the highest [number] for table_to_alter, so
  that we can assign to new constraints higher numbers. */

  /* If we are altering a temporary table, the table name after ALTER
  TABLE does not correspond to the internal table name, and
  table_to_alter is NULL. TODO: should we fix this somehow? */

  if (table_to_alter == NULL) {
    highest_id_so_far = 0;
  } else {
    highest_id_so_far = dict_table_get_highest_foreign_id(table_to_alter);
    dd_table_close(table_to_alter, current_thd, &mdl, true);
  }

  number = highest_id_so_far + 1;
  /* Scan for foreign key declarations in a loop */
loop:
  /* Scan either to "CONSTRAINT" or "FOREIGN", whichever is closer */

  ptr1 = dict_scan_to(ptr, "CONSTRAINT");
  ptr2 = dict_scan_to(ptr, "FOREIGN");

  constraint_name = NULL;

  if (ptr1 < ptr2) {
    /* The user may have specified a constraint name. Pick it so
    that we can store 'databasename/constraintname' as the id of
    of the constraint to system tables. */
    ptr = ptr1;

    ptr = dict_accept(cs, ptr, "CONSTRAINT", &success);

    ut_a(success);

    if (!my_isspace(cs, *ptr) && *ptr != '"' && *ptr != '`') {
      goto loop;
    }

    while (my_isspace(cs, *ptr)) {
      ptr++;
    }

    /* read constraint name unless got "CONSTRAINT FOREIGN" */
    if (ptr != ptr2) {
      ptr = dict_scan_id(cs, ptr, heap, &constraint_name, FALSE, FALSE);
    }
  } else {
    ptr = ptr2;
  }

  if (*ptr == '\0') {
    /* The proper way to reject foreign keys for temporary
    tables would be to split the lexing and syntactical
    analysis of foreign key clauses from the actual adding
    of them, so that ha_innodb.cc could first parse the SQL
    command, determine if there are any foreign keys, and
    if so, immediately reject the command if the table is a
    temporary one. For now, this kludge will work. */
    if (reject_fks && !local_fk_set.empty()) {
      return (DB_CANNOT_ADD_CONSTRAINT);
    }

    if (dict_foreigns_has_s_base_col(local_fk_set, table)) {
      return (DB_NO_FK_ON_S_BASE_COL);
    }

    std::for_each(local_fk_set.begin(), local_fk_set.end(), dict_foreign_free);
    local_fk_set.clear();
    return (DB_SUCCESS);
  }

  start_of_latest_foreign = ptr;

  ptr = dict_accept(cs, ptr, "FOREIGN", &success);

  if (!success) {
    goto loop;
  }

  if (!my_isspace(cs, *ptr)) {
    goto loop;
  }

  ptr = dict_accept(cs, ptr, "KEY", &success);

  if (!success) {
    goto loop;
  }

  ptr = dict_accept(cs, ptr, "(", &success);

  if (!success) {
    /* MySQL allows also an index id before the '('; we
    skip it */
    ptr = dict_skip_word(cs, ptr, &success);

    if (!success) {
      dict_foreign_report_syntax_err(name, start_of_latest_foreign, ptr);

      return (DB_CANNOT_ADD_CONSTRAINT);
    }

    ptr = dict_accept(cs, ptr, "(", &success);

    if (!success) {
      /* We do not flag a syntax error here because in an
      ALTER TABLE we may also have DROP FOREIGN KEY abc */

      goto loop;
    }
  }

  i = 0;

  /* Scan the columns in the first list */
col_loop1:
  ut_a(i < (sizeof column_names) / sizeof *column_names);
  ptr = dict_scan_col(cs, ptr, &success, table, columns + i, heap,
                      column_names + i);
  if (!success) {
    mutex_enter(&dict_foreign_err_mutex);
    dict_foreign_error_report_low(ef, name);
    fprintf(ef, "%s:\nCannot resolve column name close to:\n%s\n",
            start_of_latest_foreign, ptr);
    mutex_exit(&dict_foreign_err_mutex);

    return (DB_CANNOT_ADD_CONSTRAINT);
  }

  i++;

  ptr = dict_accept(cs, ptr, ",", &success);

  if (success) {
    goto col_loop1;
  }

  ptr = dict_accept(cs, ptr, ")", &success);

  if (!success) {
    dict_foreign_report_syntax_err(name, start_of_latest_foreign, ptr);
    return (DB_CANNOT_ADD_CONSTRAINT);
  }

  /* Try to find an index which contains the columns
  as the first fields and in the right order. There is
  no need to check column type match (on types_idx), since
  the referenced table can be NULL if foreign_key_checks is
  set to 0 */

  index =
      dict_foreign_find_index(table, NULL, column_names, i, NULL, TRUE, FALSE);

  if (!index) {
    /* SQL-layer already has checked that proper index exists.*/
    ut_ad(0);
    return (DB_CHILD_NO_INDEX);
  }
  ptr = dict_accept(cs, ptr, "REFERENCES", &success);

  if (!success || !my_isspace(cs, *ptr)) {
    dict_foreign_report_syntax_err(name, start_of_latest_foreign, ptr);
    return (DB_CANNOT_ADD_CONSTRAINT);
  }

  /* Don't allow foreign keys on partitioned tables yet. */
  ptr1 = dict_scan_to(ptr, "PARTITION");
  if (ptr1) {
    ptr1 = dict_accept(cs, ptr1, "PARTITION", &success);
    if (success && my_isspace(cs, *ptr1)) {
      ptr2 = dict_accept(cs, ptr1, "BY", &success);
      if (success) {
        /*
          SQL-layer disallows foreign keys on partitioned tables
          unless storage engine supports such FKs explicitly.
        */
        ut_ad(0);
        return (DB_CANNOT_ADD_CONSTRAINT);
      }
    }
  }
  if (dict_table_is_partition(table)) {
    /*
      This is ALTER TABLE which adds foreign key to partitioned table.
      SQL-layer should have blocked this already.
    */
    ut_ad(0);
    return (DB_CANNOT_ADD_CONSTRAINT);
  }

  /* Let us create a constraint struct */

  foreign = dict_mem_foreign_create();

  if (constraint_name) {
    ulint db_len;

    /* Catenate 'databasename/' to the constraint name specified
    by the user: we conceive the constraint as belonging to the
    same MySQL 'database' as the table itself. We store the name
    to foreign->id. */

    db_len = dict_get_db_name_len(table->name.m_name);

    foreign->id = static_cast<char *>(
        mem_heap_alloc(foreign->heap, db_len + strlen(constraint_name) + 2));

    ut_memcpy(foreign->id, table->name.m_name, db_len);
    foreign->id[db_len] = '/';
    strcpy(foreign->id + db_len + 1, constraint_name);
  }

  if (foreign->id == NULL) {
    error = dict_create_add_foreign_id(&number, table->name.m_name, foreign);
    if (error != DB_SUCCESS) {
      dict_foreign_free(foreign);
      return (error);
    }
  }

  std::pair<dict_foreign_set::iterator, bool> ret =
      local_fk_set.insert(foreign);

  if (!ret.second) {
    /* A duplicate foreign key name has been found */
    dict_foreign_free(foreign);
    return (DB_CANNOT_ADD_CONSTRAINT);
  }

  foreign->foreign_table = table;
  foreign->foreign_table_name =
      mem_heap_strdup(foreign->heap, table->name.m_name);
  dict_mem_foreign_table_name_lookup_set(foreign, TRUE);

  foreign->foreign_index = index;
  foreign->n_fields = (unsigned int)i;

  foreign->foreign_col_names = static_cast<const char **>(
      mem_heap_alloc(foreign->heap, i * sizeof(void *)));

  for (i = 0; i < foreign->n_fields; i++) {
    foreign->foreign_col_names[i] = mem_heap_strdup(
        foreign->heap, table->get_col_name(dict_col_get_no(columns[i])));
  }

  ptr = dict_scan_table_name(cs, ptr, &referenced_table, &mdl, name, &success,
                             heap, &referenced_table_name);

  /* Note that referenced_table can be NULL if the user has suppressed
  checking of foreign key constraints! */

  if (!success || (!referenced_table && trx->check_foreigns)) {
    if (referenced_table) {
      dd_table_close(referenced_table, current_thd, &mdl, true);
    }
    mutex_enter(&dict_foreign_err_mutex);
    dict_foreign_error_report_low(ef, name);
    fprintf(ef,
            "%s:\nCannot resolve table name close to:\n"
            "%s\n",
            start_of_latest_foreign, ptr);
    mutex_exit(&dict_foreign_err_mutex);

    return (DB_CANNOT_ADD_CONSTRAINT);
  }

  /* Don't allow foreign keys on partitioned tables yet. */
  if (referenced_table && dict_table_is_partition(referenced_table)) {
    /* How could one make a referenced table to be a partition? */
    ut_ad(0);
    return (DB_CANNOT_ADD_CONSTRAINT);
  }

  ptr = dict_accept(cs, ptr, "(", &success);

  if (!success) {
    if (referenced_table) {
      dd_table_close(referenced_table, current_thd, &mdl, true);
    }
    dict_foreign_report_syntax_err(name, start_of_latest_foreign, ptr);
    return (DB_CANNOT_ADD_CONSTRAINT);
  }

  /* Scan the columns in the second list */
  i = 0;

col_loop2:
  ptr = dict_scan_col(cs, ptr, &success, referenced_table, columns + i, heap,
                      column_names + i);
  i++;

  if (!success) {
    if (referenced_table) {
      dd_table_close(referenced_table, current_thd, &mdl, true);
    }
    mutex_enter(&dict_foreign_err_mutex);
    dict_foreign_error_report_low(ef, name);
    fprintf(ef,
            "%s:\nCannot resolve column name close to:\n"
            "%s\n",
            start_of_latest_foreign, ptr);
    mutex_exit(&dict_foreign_err_mutex);

    return (DB_CANNOT_ADD_CONSTRAINT);
  }

  ptr = dict_accept(cs, ptr, ",", &success);

  if (success) {
    goto col_loop2;
  }

  ptr = dict_accept(cs, ptr, ")", &success);

  if (!success || foreign->n_fields != i) {
    if (referenced_table) {
      dd_table_close(referenced_table, current_thd, &mdl, true);
    }

    dict_foreign_report_syntax_err(name, start_of_latest_foreign, ptr);
    return (DB_CANNOT_ADD_CONSTRAINT);
  }

  n_on_deletes = 0;
  n_on_updates = 0;

scan_on_conditions:
  /* Loop here as long as we can find ON ... conditions */

  ptr = dict_accept(cs, ptr, "ON", &success);

  if (!success) {
    goto try_find_index;
  }

  ptr = dict_accept(cs, ptr, "DELETE", &success);

  if (!success) {
    ptr = dict_accept(cs, ptr, "UPDATE", &success);

    if (!success) {
      if (referenced_table) {
        dd_table_close(referenced_table, current_thd, &mdl, true);
      }

      dict_foreign_report_syntax_err(name, start_of_latest_foreign, ptr);
      return (DB_CANNOT_ADD_CONSTRAINT);
    }

    is_on_delete = FALSE;
    n_on_updates++;
  } else {
    is_on_delete = TRUE;
    n_on_deletes++;
  }

  ptr = dict_accept(cs, ptr, "RESTRICT", &success);

  if (success) {
    goto scan_on_conditions;
  }

  ptr = dict_accept(cs, ptr, "CASCADE", &success);

  if (success) {
    if (is_on_delete) {
      foreign->type |= DICT_FOREIGN_ON_DELETE_CASCADE;
    } else {
      foreign->type |= DICT_FOREIGN_ON_UPDATE_CASCADE;
    }

    goto scan_on_conditions;
  }

  ptr = dict_accept(cs, ptr, "NO", &success);

  if (success) {
    ptr = dict_accept(cs, ptr, "ACTION", &success);

    if (!success) {
      if (referenced_table) {
        dd_table_close(referenced_table, current_thd, &mdl, true);
      }
      dict_foreign_report_syntax_err(name, start_of_latest_foreign, ptr);

      return (DB_CANNOT_ADD_CONSTRAINT);
    }

    if (is_on_delete) {
      foreign->type |= DICT_FOREIGN_ON_DELETE_NO_ACTION;
    } else {
      foreign->type |= DICT_FOREIGN_ON_UPDATE_NO_ACTION;
    }

    goto scan_on_conditions;
  }

  ptr = dict_accept(cs, ptr, "SET", &success);

  if (!success) {
    if (referenced_table) {
      dd_table_close(referenced_table, current_thd, &mdl, true);
    }
    dict_foreign_report_syntax_err(name, start_of_latest_foreign, ptr);
    return (DB_CANNOT_ADD_CONSTRAINT);
  }

  ptr = dict_accept(cs, ptr, "NULL", &success);

  if (!success) {
    if (referenced_table) {
      dd_table_close(referenced_table, current_thd, &mdl, true);
    }
    dict_foreign_report_syntax_err(name, start_of_latest_foreign, ptr);
    return (DB_CANNOT_ADD_CONSTRAINT);
  }

  for (j = 0; j < foreign->n_fields; j++) {
    if ((foreign->foreign_index->get_col(j)->prtype) & DATA_NOT_NULL) {
      /* It is not sensible to define SET NULL
      if the column is not allowed to be NULL!
      SQL-layer already enforces this. */
      ut_ad(0);
      if (referenced_table) {
        dd_table_close(referenced_table, current_thd, &mdl, true);
      }
      return (DB_CANNOT_ADD_CONSTRAINT);
    }
  }

  if (is_on_delete) {
    foreign->type |= DICT_FOREIGN_ON_DELETE_SET_NULL;
  } else {
    foreign->type |= DICT_FOREIGN_ON_UPDATE_SET_NULL;
  }

  goto scan_on_conditions;

try_find_index:
  if (n_on_deletes > 1 || n_on_updates > 1) {
    /* It is an error to define more than 1 action */
    if (referenced_table) {
      dd_table_close(referenced_table, current_thd, &mdl, true);
    }

    mutex_enter(&dict_foreign_err_mutex);
    dict_foreign_error_report_low(ef, name);
    fprintf(ef,
            "%s:\n"
            "You have twice an ON DELETE clause"
            " or twice an ON UPDATE clause.\n",
            start_of_latest_foreign);
    mutex_exit(&dict_foreign_err_mutex);

    return (DB_CANNOT_ADD_CONSTRAINT);
  }

  /* Try to find an index which contains the columns as the first fields
  and in the right order, and the types are the same as in
  foreign->foreign_index */

  if (referenced_table) {
    index = dict_foreign_find_index(referenced_table, NULL, column_names, i,
                                    foreign->foreign_index, TRUE, FALSE);
    if (!index) {
      dd_table_close(referenced_table, current_thd, &mdl, true);
      mutex_enter(&dict_foreign_err_mutex);
      dict_foreign_error_report_low(ef, name);
      fprintf(ef,
              "%s:\n"
              "Cannot find an index in the"
              " referenced table where the\n"
              "referenced columns appear as the"
              " first columns, or column types\n"
              "in the table and the referenced table"
              " do not match for constraint.\n"
              "Note that the internal storage type of"
              " ENUM and SET changed in\n"
              "tables created with >= InnoDB-4.1.12,"
              " and such columns in old tables\n"
              "cannot be referenced by such columns"
              " in new tables.\n%s\n",
              start_of_latest_foreign, FOREIGN_KEY_CONSTRAINTS_MSG);
      mutex_exit(&dict_foreign_err_mutex);

      return (DB_PARENT_NO_INDEX);
    }
  } else {
    ut_a(trx->check_foreigns == FALSE);
    index = NULL;
  }

  foreign->referenced_index = index;
  foreign->referenced_table = referenced_table;

  foreign->referenced_table_name =
      mem_heap_strdup(foreign->heap, referenced_table_name);
  dict_mem_referenced_table_name_lookup_set(foreign, TRUE);

  foreign->referenced_col_names = static_cast<const char **>(
      mem_heap_alloc(foreign->heap, i * sizeof(void *)));

  for (i = 0; i < foreign->n_fields; i++) {
    foreign->referenced_col_names[i] =
        mem_heap_strdup(foreign->heap, column_names[i]);
  }

  if (referenced_table) {
    dd_table_close(referenced_table, current_thd, &mdl, true);
  }

  goto loop;
}

/** Scans a table create SQL string and adds to the data dictionary
the foreign key constraints declared in the string. This function
should be called after the indexes for a table have been created.
Each foreign key constraint must be accompanied with indexes in
bot participating tables. The indexes are allowed to contain more
fields than mentioned in the constraint.

@param[in]	trx		transaction
@param[in]	sql_string	table create statement where
                                foreign keys are declared like:
                                FOREIGN KEY (a, b) REFERENCES table2(c, d),
                                table2 can be written also with the database
                                name before it: test.table2; the default
                                database id the database of parameter name
@param[in]	sql_length	length of sql_string
@param[in]	name		table full name in normalized form
@param[in]	reject_fks	if TRUE, fail with error code
                                DB_CANNOT_ADD_CONSTRAINT if any
                                foreign keys are found.
@return error code or DB_SUCCESS */
dberr_t dict_create_foreign_constraints(trx_t *trx, const char *sql_string,
                                        size_t sql_length, const char *name,
                                        ibool reject_fks) {
  char *str;
  dberr_t err;
  mem_heap_t *heap;

  ut_a(trx);
  ut_a(trx->mysql_thd);

  str = dict_strip_comments(sql_string, sql_length);
  heap = mem_heap_create(10000);

  err = dict_create_foreign_constraints_low(
      trx, heap, innobase_get_charset(trx->mysql_thd), str, name, reject_fks);

  mem_heap_free(heap);
  ut_free(str);

  return (err);
}

/** Parses the CONSTRAINT id's to be dropped in an ALTER TABLE statement.
 @return DB_SUCCESS or DB_CANNOT_DROP_CONSTRAINT if syntax error or the
 constraint id does not match */
dberr_t dict_foreign_parse_drop_constraints(
    mem_heap_t *heap,                  /*!< in: heap from which we can
                                       allocate memory */
    trx_t *trx,                        /*!< in: transaction */
    dict_table_t *table,               /*!< in: table */
    ulint *n,                          /*!< out: number of constraints
                                       to drop */
    const char ***constraints_to_drop) /*!< out: id's of the
                                       constraints to drop */
{
  ibool success;
  char *str;
  size_t len;
  const char *ptr;
  const char *id;
  const CHARSET_INFO *cs;

  ut_a(trx);
  ut_a(trx->mysql_thd);

  cs = innobase_get_charset(trx->mysql_thd);

  *n = 0;

  *constraints_to_drop =
      static_cast<const char **>(mem_heap_alloc(heap, 1000 * sizeof(char *)));

  ptr = innobase_get_stmt_unsafe(trx->mysql_thd, &len);

  str = dict_strip_comments(ptr, len);

  ptr = str;

  ut_ad(mutex_own(&dict_sys->mutex));
loop:
  ptr = dict_scan_to(ptr, "DROP");

  if (*ptr == '\0') {
    ut_free(str);

    return (DB_SUCCESS);
  }

  ptr = dict_accept(cs, ptr, "DROP", &success);

  if (!my_isspace(cs, *ptr)) {
    goto loop;
  }

  ptr = dict_accept(cs, ptr, "FOREIGN", &success);

  if (!success || !my_isspace(cs, *ptr)) {
    goto loop;
  }

  ptr = dict_accept(cs, ptr, "KEY", &success);

  if (!success) {
    goto syntax_error;
  }

  ptr = dict_scan_id(cs, ptr, heap, &id, FALSE, TRUE);

  if (id == NULL) {
    goto syntax_error;
  }

  ut_a(*n < 1000);
  (*constraints_to_drop)[*n] = id;
  (*n)++;

  if (std::find_if(table->foreign_set.begin(), table->foreign_set.end(),
                   dict_foreign_matches_id(id)) == table->foreign_set.end()) {
    if (!srv_read_only_mode) {
      FILE *ef = dict_foreign_err_file;

      mutex_enter(&dict_foreign_err_mutex);
      rewind(ef);
      ut_print_timestamp(ef);
      fputs(
          " Error in dropping of a foreign key"
          " constraint of table ",
          ef);
      ut_print_name(ef, NULL, table->name.m_name);
      fprintf(ef,
              ",\nin SQL command\n%s"
              "\nCannot find a constraint with the"
              " given id %s.\n",
              str, id);
      mutex_exit(&dict_foreign_err_mutex);
    }

    ut_free(str);

    return (DB_CANNOT_DROP_CONSTRAINT);
  }

  goto loop;

syntax_error:
  if (!srv_read_only_mode) {
    FILE *ef = dict_foreign_err_file;

    mutex_enter(&dict_foreign_err_mutex);
    rewind(ef);
    ut_print_timestamp(ef);
    fputs(
        " Syntax error in dropping of a"
        " foreign key constraint of table ",
        ef);
    ut_print_name(ef, NULL, table->name.m_name);
    fprintf(ef,
            ",\n"
            "close to:\n%s\n in SQL command\n%s\n",
            ptr, str);
    mutex_exit(&dict_foreign_err_mutex);
  }

  ut_free(str);

  return (DB_CANNOT_DROP_CONSTRAINT);
}

/*==================== END OF FOREIGN KEY PROCESSING ====================*/

#ifdef UNIV_DEBUG
/** Checks that a tuple has n_fields_cmp value in a sensible range, so that
 no comparison can occur with the page number field in a node pointer.
 @return true if ok */
ibool dict_index_check_search_tuple(
    const dict_index_t *index, /*!< in: index tree */
    const dtuple_t *tuple)     /*!< in: tuple used in a search */
{
  ut_a(index);
  ut_a(dtuple_get_n_fields_cmp(tuple) <=
       dict_index_get_n_unique_in_tree(index));
  ut_ad(index->page != FIL_NULL);
  ut_ad(index->page >= FSP_FIRST_INODE_PAGE_NO);
  ut_ad(dtuple_check_typed(tuple));
  ut_ad(!(index->type & DICT_FTS));
  return (TRUE);
}
#endif /* UNIV_DEBUG */

/** Builds a node pointer out of a physical record and a page number.
 @return own: node pointer */
dtuple_t *dict_index_build_node_ptr(const dict_index_t *index, /*!< in: index */
                                    const rec_t *rec,  /*!< in: record for which
                                                       to build node  pointer */
                                    page_no_t page_no, /*!< in: page number to
                                                       put in node pointer */
                                    mem_heap_t *heap, /*!< in: memory heap where
                                                      pointer created */
                                    ulint level) /*!< in: level of rec in tree:
                                                 0 means leaf level */
{
  dtuple_t *tuple;
  dfield_t *field;
  byte *buf;
  ulint n_unique;

  if (dict_index_is_ibuf(index)) {
    /* In a universal index tree, we take the whole record as
    the node pointer if the record is on the leaf level,
    on non-leaf levels we remove the last field, which
    contains the page number of the child page */

    ut_a(!dict_table_is_comp(index->table));
    n_unique = rec_get_n_fields_old_raw(rec);

    if (level > 0) {
      ut_a(n_unique > 1);
      n_unique--;
    }
  } else {
    n_unique = dict_index_get_n_unique_in_tree_nonleaf(index);
  }

  tuple = dtuple_create(heap, n_unique + 1);

  /* When searching in the tree for the node pointer, we must not do
  comparison on the last field, the page number field, as on upper
  levels in the tree there may be identical node pointers with a
  different page number; therefore, we set the n_fields_cmp to one
  less: */

  dtuple_set_n_fields_cmp(tuple, n_unique);

  dict_index_copy_types(tuple, index, n_unique);

  buf = static_cast<byte *>(mem_heap_alloc(heap, 4));

  mach_write_to_4(buf, page_no);

  field = dtuple_get_nth_field(tuple, n_unique);
  dfield_set_data(field, buf, 4);

  dtype_set(dfield_get_type(field), DATA_SYS_CHILD, DATA_NOT_NULL, 4);

  rec_copy_prefix_to_dtuple(tuple, rec, index, n_unique, heap);
  dtuple_set_info_bits(tuple,
                       dtuple_get_info_bits(tuple) | REC_STATUS_NODE_PTR);

  ut_ad(dtuple_check_typed(tuple));

  return (tuple);
}

rec_t *dict_index_copy_rec_order_prefix(const dict_index_t *index,
                                        const rec_t *rec, ulint *n_fields,

                                        byte **buf, size_t *buf_size) {
  ulint n;

  UNIV_PREFETCH_R(rec);

  if (dict_index_is_ibuf(index)) {
    ut_a(!dict_table_is_comp(index->table));
    n = rec_get_n_fields_old_raw(rec);
  } else {
    if (page_is_leaf(page_align(rec))) {
      n = dict_index_get_n_unique_in_tree(index);
    } else {
      n = dict_index_get_n_unique_in_tree_nonleaf(index);
      /* For internal node of R-tree, since we need to
      compare the page no field, so, we need to copy this
      field as well. */
      if (dict_index_is_spatial(index)) {
        n++;
      }
    }
  }

  *n_fields = n;
  return (rec_copy_prefix_to_buf(rec, index, n, buf, buf_size));
}

/** Builds a typed data tuple out of a physical record.
 @return own: data tuple */
dtuple_t *dict_index_build_data_tuple(
    dict_index_t *index, /*!< in: index tree */
    rec_t *rec,          /*!< in: record for which to build data tuple */
    ulint n_fields,      /*!< in: number of data fields */
    mem_heap_t *heap)    /*!< in: memory heap where tuple created */
{
  dtuple_t *tuple;

  ut_ad(dict_table_is_comp(index->table) ||
        n_fields <= rec_get_n_fields_old(rec, index));

  tuple = dtuple_create(heap, n_fields);

  dict_index_copy_types(tuple, index, n_fields);

  rec_copy_prefix_to_dtuple(tuple, rec, index, n_fields, heap);

  ut_ad(dtuple_check_typed(tuple));

  return (tuple);
}

/** Calculates the minimum record length in an index. */
ulint dict_index_calc_min_rec_len(const dict_index_t *index) /*!< in: index */
{
  ulint sum = 0;
  ulint i;
  ulint comp = dict_table_is_comp(index->table);

  if (comp) {
    ulint nullable = 0;
    sum = REC_N_NEW_EXTRA_BYTES;
    for (i = 0; i < dict_index_get_n_fields(index); i++) {
      const dict_col_t *col = index->get_col(i);
      ulint size = col->get_fixed_size(comp);
      sum += size;
      if (!size) {
        size = col->len;
        sum += size < 128 ? 1 : 2;
      }
      if (!(col->prtype & DATA_NOT_NULL)) {
        nullable++;
      }
    }

    /* round the NULL flags up to full bytes */
    sum += UT_BITS_IN_BYTES(nullable);

    return (sum);
  }

  for (i = 0; i < dict_index_get_n_fields(index); i++) {
    sum += index->get_col(i)->get_fixed_size(comp);
  }

  if (sum > 127) {
    sum += 2 * dict_index_get_n_fields(index);
  } else {
    sum += dict_index_get_n_fields(index);
  }

  sum += REC_N_OLD_EXTRA_BYTES;

  return (sum);
}

/** Outputs info on a foreign key of a table in a format suitable for
 CREATE TABLE. */
void dict_print_info_on_foreign_key_in_create_format(
    FILE *file,              /*!< in: file where to print */
    trx_t *trx,              /*!< in: transaction */
    dict_foreign_t *foreign, /*!< in: foreign key constraint */
    ibool add_newline)       /*!< in: whether to add a newline */
{
  const char *stripped_id;
  ulint i;

  if (strchr(foreign->id, '/')) {
    /* Strip the preceding database name from the constraint id */
    stripped_id = foreign->id + 1 + dict_get_db_name_len(foreign->id);
  } else {
    stripped_id = foreign->id;
  }

  putc(',', file);

  if (add_newline) {
    /* SHOW CREATE TABLE wants constraints each printed nicely
    on its own line, while error messages want no newlines
    inserted. */
    fputs("\n ", file);
  }

  fputs(" CONSTRAINT ", file);
  innobase_quote_identifier(file, trx, stripped_id);
  fputs(" FOREIGN KEY (", file);

  for (i = 0;;) {
    innobase_quote_identifier(file, trx, foreign->foreign_col_names[i]);
    if (++i < foreign->n_fields) {
      fputs(", ", file);
    } else {
      break;
    }
  }

  fputs(") REFERENCES ", file);

  if (dict_tables_have_same_db(foreign->foreign_table_name_lookup,
                               foreign->referenced_table_name_lookup)) {
    /* Do not print the database name of the referenced table */
    ut_print_name(file, trx,
                  dict_remove_db_name(foreign->referenced_table_name));
  } else {
    ut_print_name(file, trx, foreign->referenced_table_name);
  }

  putc(' ', file);
  putc('(', file);

  for (i = 0;;) {
    innobase_quote_identifier(file, trx, foreign->referenced_col_names[i]);
    if (++i < foreign->n_fields) {
      fputs(", ", file);
    } else {
      break;
    }
  }

  putc(')', file);

  if (foreign->type & DICT_FOREIGN_ON_DELETE_CASCADE) {
    fputs(" ON DELETE CASCADE", file);
  }

  if (foreign->type & DICT_FOREIGN_ON_DELETE_SET_NULL) {
    fputs(" ON DELETE SET NULL", file);
  }

  if (!(foreign->type & DICT_FOREIGN_ON_DELETE_NO_ACTION) &&
      !(foreign->type & DICT_FOREIGN_ON_DELETE_CASCADE) &&
      !(foreign->type & DICT_FOREIGN_ON_DELETE_SET_NULL)) {
    fputs(" ON DELETE RESTRICT", file);
  }

  if (foreign->type & DICT_FOREIGN_ON_UPDATE_CASCADE) {
    fputs(" ON UPDATE CASCADE", file);
  }

  if (foreign->type & DICT_FOREIGN_ON_UPDATE_SET_NULL) {
    fputs(" ON UPDATE SET NULL", file);
  }

  if (!(foreign->type & DICT_FOREIGN_ON_UPDATE_NO_ACTION) &&
      !(foreign->type & DICT_FOREIGN_ON_UPDATE_CASCADE) &&
      !(foreign->type & DICT_FOREIGN_ON_UPDATE_SET_NULL)) {
    fputs(" ON UPDATE RESTRICT", file);
  }
}

/** Outputs info on foreign keys of a table. */
void dict_print_info_on_foreign_keys(
    ibool create_table_format, /*!< in: if TRUE then print in
                  a format suitable to be inserted into
                  a CREATE TABLE, otherwise in the format
                  of SHOW TABLE STATUS */
    FILE *file,                /*!< in: file where to print */
    trx_t *trx,                /*!< in: transaction */
    dict_table_t *table)       /*!< in: table */
{
  dict_foreign_t *foreign;

  mutex_enter(&dict_sys->mutex);

  for (dict_foreign_set::iterator it = table->foreign_set.begin();
       it != table->foreign_set.end(); ++it) {
    foreign = *it;

    if (create_table_format) {
      dict_print_info_on_foreign_key_in_create_format(file, trx, foreign, TRUE);
    } else {
      ulint i;
      fputs("; (", file);

      for (i = 0; i < foreign->n_fields; i++) {
        if (i) {
          putc(' ', file);
        }

        innobase_quote_identifier(file, trx, foreign->foreign_col_names[i]);
      }

      fputs(") REFER ", file);
      ut_print_name(file, trx, foreign->referenced_table_name);
      putc('(', file);

      for (i = 0; i < foreign->n_fields; i++) {
        if (i) {
          putc(' ', file);
        }
        innobase_quote_identifier(file, trx, foreign->referenced_col_names[i]);
      }

      putc(')', file);

      if (foreign->type == DICT_FOREIGN_ON_DELETE_CASCADE) {
        fputs(" ON DELETE CASCADE", file);
      }

      if (foreign->type == DICT_FOREIGN_ON_DELETE_SET_NULL) {
        fputs(" ON DELETE SET NULL", file);
      }

      if (foreign->type & DICT_FOREIGN_ON_DELETE_NO_ACTION) {
        fputs(" ON DELETE NO ACTION", file);
      }

      if (foreign->type & DICT_FOREIGN_ON_UPDATE_CASCADE) {
        fputs(" ON UPDATE CASCADE", file);
      }

      if (foreign->type & DICT_FOREIGN_ON_UPDATE_SET_NULL) {
        fputs(" ON UPDATE SET NULL", file);
      }

      if (foreign->type & DICT_FOREIGN_ON_UPDATE_NO_ACTION) {
        fputs(" ON UPDATE NO ACTION", file);
      }
    }
  }

  mutex_exit(&dict_sys->mutex);
}
#endif /* !UNIV_HOTBACKUP */

/** Inits the structure for persisting dynamic metadata */
void dict_persist_init(void) {
  dict_persist =
      static_cast<dict_persist_t *>(ut_zalloc_nokey(sizeof(*dict_persist)));

  mutex_create(LATCH_ID_DICT_PERSIST_DIRTY_TABLES, &dict_persist->mutex);

#ifndef UNIV_HOTBACKUP
  UT_LIST_INIT(dict_persist->dirty_dict_tables,
               &dict_table_t::dirty_dict_tables);
#endif /* !UNIV_HOTBACKUP */

  dict_persist->num_dirty_tables = 0;

  dict_persist->persisters = UT_NEW_NOKEY(Persisters());
  dict_persist->persisters->add(PM_INDEX_CORRUPTED);
  dict_persist->persisters->add(PM_TABLE_AUTO_INC);

#ifndef UNIV_HOTBACKUP
  dict_persist_update_log_margin();
#endif /* !UNIV_HOTBACKUP */
}

/** Clear the structure */
void dict_persist_close(void) {
  UT_DELETE(dict_persist->persisters);

#ifndef UNIV_HOTBACKUP
  UT_DELETE(dict_persist->table_buffer);
#endif /* !UNIV_HOTBACKUP */

  mutex_free(&dict_persist->mutex);

  ut_free(dict_persist);
}

#ifndef UNIV_HOTBACKUP
/** Initialize the dynamic metadata according to the table object
@param[in]	table		table object
@param[in,out]	metadata	metadata to be initialized */
static void dict_init_dynamic_metadata(dict_table_t *table,
                                       PersistentTableMetadata *metadata) {
  ut_ad(mutex_own(&dict_persist->mutex));

  ut_ad(metadata->get_table_id() == table->id);

  for (const dict_index_t *index = table->first_index(); index != NULL;
       index = index->next()) {
    if (index->is_corrupted()) {
      metadata->add_corrupted_index(index_id_t(index->space, index->id));
    }
  }

  if (table->autoinc_persisted != 0) {
    metadata->set_autoinc(table->autoinc_persisted);
  }

  /* Will initialize other metadata here */
}
#endif /* !UNIV_HOTBACKUP */

/** Apply the persistent dynamic metadata read from redo logs or
DDTableBuffer to corresponding table during recovery.
@param[in,out]	table		table
@param[in]	metadata	structure of persistent metadata
@return true if we do apply something to the in-memory table object,
otherwise false */
bool dict_table_apply_dynamic_metadata(
    dict_table_t *table, const PersistentTableMetadata *metadata) {
  bool get_dirty = false;

  ut_ad(mutex_own(&dict_sys->mutex));

  /* Apply corrupted index ids first */
  const corrupted_ids_t corrupted_ids = metadata->get_corrupted_indexes();

  for (corrupted_ids_t::const_iterator iter = corrupted_ids.begin();
       iter != corrupted_ids.end(); ++iter) {
    const index_id_t index_id = *iter;
    dict_index_t *index;

    index = const_cast<dict_index_t *>(
        dict_table_find_index_on_id(table, index_id));

    if (index != NULL) {
      ut_ad(index->space == index_id.m_space_id);

      if (!index->is_corrupted()) {
        index->type |= DICT_CORRUPT;
        get_dirty = true;
      }

    } else {
      /* In some cases, we could only load some indexes
      of a table but not all(See dict_load_indexes()).
      So we might not find it here */
      ib::info(ER_IB_MSG_184)
          << "Failed to find the index: " << index_id.m_index_id
          << " in space: " << index_id.m_space_id
          << " of table: " << table->name << "(table id: " << table->id
          << "). The index should have been dropped"
          << " or couldn't be loaded.";
    }
  }

  /* FIXME: Move this to the beginning of this function once corrupted
  index IDs are also written back to dd::Table::se_private_data. */
  /* Here is how version play role. Basically, version would be increased
  by one during every DDL. So applying metadata here should only be
  done when the versions match. One reason for this version is that
  autoinc counter may not be applied if it's bigger if the version is
  older.
  If the version of metadata is older than current table,
  then table already has the latest metadata, the old one should be
  discarded.
  If the metadata version is bigger than the one in table.
  it could be that an ALTER TABLE has been rolled back, so metadata
  in new version should be ignored too. */
  if (table->version != metadata->get_version()) {
    return (get_dirty);
  }

  ib_uint64_t autoinc = metadata->get_autoinc();

  /* This happens during recovery, so no locks are needed. */
  if (autoinc > table->autoinc_persisted) {
    table->autoinc = autoinc;
    table->autoinc_persisted = autoinc;

    get_dirty = true;
  }

  /* Will apply other persistent metadata here */

  return (get_dirty);
}

#ifndef UNIV_HOTBACKUP
/** Read persistent dynamic metadata stored in a buffer
@param[in]	buffer		buffer to read
@param[in]	size		size of data in buffer
@param[in]	metadata	where we store the metadata from buffer */
void dict_table_read_dynamic_metadata(const byte *buffer, ulint size,
                                      PersistentTableMetadata *metadata) {
  const byte *pos = buffer;
  persistent_type_t type;
  Persister *persister;
  ulint consumed;
  bool corrupt;

  while (size > 0) {
    type = static_cast<persistent_type_t>(pos[0]);
    ut_ad(type > PM_SMALLEST_TYPE && type < PM_BIGGEST_TYPE);

    persister = dict_persist->persisters->get(type);
    ut_ad(persister != NULL);

    consumed = persister->read(*metadata, pos, size, &corrupt);
    ut_ad(consumed != 0);
    ut_ad(size >= consumed);
    ut_ad(!corrupt);

    size -= consumed;
    pos += consumed;
  }

  ut_ad(size == 0);
}

/** Check if there is any latest persistent dynamic metadata recorded
in DDTableBuffer table of the specific table. If so, read the metadata and
update the table object accordingly. It's used when loading table.
@param[in]	table		table object */
void dict_table_load_dynamic_metadata(dict_table_t *table) {
  DDTableBuffer *table_buffer;

  ut_ad(dict_sys != NULL);
  ut_ad(mutex_own(&dict_sys->mutex));
  ut_ad(!table->is_temporary());

  table_buffer = dict_persist->table_buffer;

  mutex_enter(&dict_persist->mutex);

  std::string *readmeta;
  uint64 version;
  readmeta = table_buffer->get(table->id, &version);

  if (readmeta->length() != 0) {
    /* Persistent dynamic metadata of this table have changed
    recently, we need to update them to in-memory table */
    PersistentTableMetadata metadata(table->id, version);

    dict_table_read_dynamic_metadata(
        reinterpret_cast<const byte *>(readmeta->data()), readmeta->length(),
        &metadata);

    bool is_dirty = dict_table_apply_dynamic_metadata(table, &metadata);

    /* If !is_dirty, it could be either:
    1. It's first time to load this table, and the corrupted
    index marked has been dropped. Current dirty_status should
    be METADATA_CLEAN.
    2. It's the second time to apply dynamic metadata to this
    table, current in-memory dynamic metadata is up-to-date.
    Current dirty_status should be METADATA_BUFFERED.
    In both cases, we don't have to change the dirty_status */
    if (is_dirty) {
      UT_LIST_ADD_LAST(dict_persist->dirty_dict_tables, table);
      table->dirty_status.store(METADATA_BUFFERED);
      ut_d(table->in_dirty_dict_tables_list = true);
    }
  }

  mutex_exit(&dict_persist->mutex);

  UT_DELETE(readmeta);
}
#endif /* !UNIV_HOTBACKUP */

/** Mark the dirty_status of a table as METADATA_DIRTY, and add it to the
dirty_dict_tables list if necessary.
@param[in,out]	table		table */
void dict_table_mark_dirty(dict_table_t *table) {
  ut_ad(!table->is_temporary());

  mutex_enter(&dict_persist->mutex);

  switch (table->dirty_status.load()) {
    case METADATA_DIRTY:
      break;
    case METADATA_CLEAN:
      /* Not in dirty_tables list, add it now */
      UT_LIST_ADD_LAST(dict_persist->dirty_dict_tables, table);
      ut_d(table->in_dirty_dict_tables_list = true);
      /* Fall through */
    case METADATA_BUFFERED:
      table->dirty_status.store(METADATA_DIRTY);
      ++dict_persist->num_dirty_tables;
#ifndef UNIV_HOTBACKUP
      dict_persist_update_log_margin();
#endif /* !UNIV_HOTBACKUP */
  }

  ut_ad(table->in_dirty_dict_tables_list);

  mutex_exit(&dict_persist->mutex);
}

/** Flags an index corrupted in the data dictionary cache only. This
is used to mark a corrupted index when index's own dictionary
is corrupted, and we would force to load such index for repair purpose.
Besides, we have to write a redo log.
We don't want to hold dict_sys->mutex here, so that we can set index as
corrupted in some low-level functions. We would only set the flags from
not corrupted to corrupted when server is running, so it should be safe
to set it directly.
@param[in,out]	index		index, must not be NULL */
void dict_set_corrupted(dict_index_t *index) {
  dict_table_t *table = index->table;

  if (index->type & DICT_CORRUPT) {
    return;
  }

  index->type |= DICT_CORRUPT;

  if (!srv_read_only_mode && !table->is_temporary()) {
    PersistentTableMetadata metadata(table->id, table->version);
    metadata.add_corrupted_index(index_id_t(index->space, index->id));

    Persister *persister = dict_persist->persisters->get(PM_INDEX_CORRUPTED);
    ut_ad(persister != NULL);

#ifndef UNIV_HOTBACKUP
    mtr_t mtr;

    mtr.start();
    persister->write_log(table->id, metadata, &mtr);
    mtr.commit();

    /* Make sure the corruption bit won't be lost */
    log_write_up_to(*log_sys, mtr.commit_lsn(), true);
#endif /* !UNIV_HOTBACKUP */

    dict_table_mark_dirty(table);
  }
}

#ifndef UNIV_HOTBACKUP
/** Write the dirty persistent dynamic metadata for a table to
DD TABLE BUFFER table. This is the low level function to write back.
@param[in,out]	table	table to write */
static void dict_table_persist_to_dd_table_buffer_low(dict_table_t *table) {
  ut_ad(dict_sys != NULL);
  ut_ad(mutex_own(&dict_persist->mutex));
  ut_ad(table->dirty_status.load() == METADATA_DIRTY);
  ut_ad(table->in_dirty_dict_tables_list);
  ut_ad(!table->is_temporary());

  DDTableBuffer *table_buffer = dict_persist->table_buffer;
  PersistentTableMetadata metadata(table->id, table->version);
  byte buffer[REC_MAX_DATA_SIZE];
  ulint size;

  /* Here the status gets changed first, to make concurrent
  update to this table to wait on dict_persist_t::mutex.
  See dict_table_autoinc_log(), etc. */
  table->dirty_status.store(METADATA_BUFFERED);

  dict_init_dynamic_metadata(table, &metadata);

  size = dict_persist->persisters->write(metadata, buffer);

  dberr_t error =
      table_buffer->replace(table->id, table->version, buffer, size);
  ut_a(error == DB_SUCCESS);

  ut_ad(dict_persist->num_dirty_tables > 0);
  --dict_persist->num_dirty_tables;
#ifndef UNIV_HOTBACKUP
  dict_persist_update_log_margin();
#endif /* !UNIV_HOTBACKUP */
}

/** Write back the dirty persistent dynamic metadata of the table
to DDTableBuffer
@param[in,out]	table	table object */
void dict_table_persist_to_dd_table_buffer(dict_table_t *table) {
  ut_ad(dict_sys != NULL);
  ut_ad(mutex_own(&dict_sys->mutex));

  mutex_enter(&dict_persist->mutex);

  if (table->dirty_status.load() != METADATA_DIRTY) {
    /* Double check the status, since a concurrent checkpoint
    may have already changed the status to not dirty */
    mutex_exit(&dict_persist->mutex);
    return;
  }

  ut_ad(table->in_dirty_dict_tables_list);

  dict_table_persist_to_dd_table_buffer_low(table);

  mutex_exit(&dict_persist->mutex);
}

/** Check if any table has any dirty persistent data, if so
write dirty persistent data of table to mysql.innodb_dynamic_metadata
accordingly. */
void dict_persist_to_dd_table_buffer() {
  bool persisted = false;

  if (dict_sys == nullptr) {
    log_sys->dict_max_allowed_checkpoint_lsn = 0;
    return;
  }

  mutex_enter(&dict_persist->mutex);

  for (dict_table_t *table = UT_LIST_GET_FIRST(dict_persist->dirty_dict_tables);
       table != NULL;) {
    dict_table_t *next = UT_LIST_GET_NEXT(dirty_dict_tables, table);

    ut_ad(table->dirty_status.load() == METADATA_DIRTY ||
          table->dirty_status.load() == METADATA_BUFFERED);
    ut_ad(next == NULL || next->magic_n == DICT_TABLE_MAGIC_N);

    if (table->dirty_status.load() == METADATA_DIRTY) {
      dict_table_persist_to_dd_table_buffer_low(table);
      persisted = true;
    }

    table = next;
  }

  ut_ad(dict_persist->num_dirty_tables == 0);

  /* Get this lsn with dict_persist->mutex held,
  so no other concurrent dynamic metadata change logs
  would be before this lsn. */
  const lsn_t persisted_lsn = log_get_lsn(*log_sys);

  /* As soon as we release the dict_persist->mutex, new dynamic
  metadata changes could happen. They would be not persisted
  until next call to dict_persist_to_dd_table_buffer.
  We must not remove redo which could allow to deduce them.
  Therefore the maximum allowed lsn for checkpoint is the
  current lsn. */
  log_sys->dict_max_allowed_checkpoint_lsn = persisted_lsn;

  mutex_exit(&dict_persist->mutex);

  if (persisted) {
    log_write_up_to(*log_sys, persisted_lsn, true);
  }
}

#ifndef UNIV_HOTBACKUP

/** Calculate and update the redo log margin for current tables which
have some changed dynamic metadata in memory and have not been written
back to mysql.innodb_dynamic_metadata. Update LSN limit, which is used
to stop user threads when redo log is running out of space and they
do not hold latches (log.sn_limit_for_start). */
static void dict_persist_update_log_margin() {
  /* Below variables basically considers only the AUTO_INCREMENT counter
  and a small margin for corrupted indexes. */

  /* Every table will generate less than 80 bytes without
  considering page split */
  static constexpr uint32_t log_margin_per_table_no_split = 80;

  /* Every table metadata log may roughly consume such many bytes. */
  static constexpr uint32_t record_size_per_table = 50;

  /* How many tables may generate one page split */
  static const uint32_t tables_per_split =
      (univ_page_size.physical() - PAGE_NEW_SUPREMUM_END) /
      record_size_per_table / 2;

  /* Every page split needs at most this log margin, if not root split. */
  static const uint32_t log_margin_per_split_no_root = 500;

  /* Extra marge for root split, we always leave this margin,
  since we don't know exactly it will split root or not */
  static const uint32_t log_margin_per_split_root =
      univ_page_size.physical() / 2 * 3; /* Add 50% margin. */

  /* Read without holding the dict_persist_t::mutex */
  uint32_t num_dirty_tables = dict_persist->num_dirty_tables;
  uint32_t total_splits = 0;
  uint32_t num_tables = num_dirty_tables;

  while (num_tables > 0) {
    total_splits += num_tables / tables_per_split + 1;
    num_tables = num_tables / tables_per_split;
  }

  const auto margin = (num_dirty_tables * log_margin_per_table_no_split +
                       total_splits * log_margin_per_split_no_root +
                       (num_dirty_tables == 0 ? 0 : log_margin_per_split_root));

  if (log_sys != nullptr) {
    /* Update margin for redo log */
    log_sys->dict_persist_margin.store(margin);

    /* Update log.sn_limit_for_start. */
    log_update_limits(*log_sys);
  }
}
#endif /* !UNIV_HOTBACKUP */

#ifdef UNIV_DEBUG
/** Sets merge_threshold for all indexes in the list of tables
@param[in]	list			pointer to the list of tables
@param[in]	merge_threshold_all	value to set for all indexes */
inline void dict_set_merge_threshold_list_debug(
    UT_LIST_BASE_NODE_T(dict_table_t) * list, uint merge_threshold_all) {
  for (dict_table_t *table = UT_LIST_GET_FIRST(*list); table != NULL;
       table = UT_LIST_GET_NEXT(table_LRU, table)) {
    for (dict_index_t *index = UT_LIST_GET_FIRST(table->indexes); index != NULL;
         index = UT_LIST_GET_NEXT(indexes, index)) {
      rw_lock_x_lock(dict_index_get_lock(index));
      index->merge_threshold = merge_threshold_all;
      rw_lock_x_unlock(dict_index_get_lock(index));
    }
  }
}

/** Sets merge_threshold for all indexes in dictionary cache for debug.
@param[in]	merge_threshold_all	value to set for all indexes */
void dict_set_merge_threshold_all_debug(uint merge_threshold_all) {
  mutex_enter(&dict_sys->mutex);

  dict_set_merge_threshold_list_debug(&dict_sys->table_LRU,
                                      merge_threshold_all);
  dict_set_merge_threshold_list_debug(&dict_sys->table_non_LRU,
                                      merge_threshold_all);

  mutex_exit(&dict_sys->mutex);
>>>>>>> 4869291f
}
#endif /* UNIV_DEBUG */

<<<<<<< HEAD
#ifndef UNIV_HOTBACKUP
/** Initialize the dynamic metadata according to the table object
@param[in]	table		table object
@param[in,out]	metadata	metadata to be initialized */
static void dict_init_dynamic_metadata(dict_table_t *table,
                                       PersistentTableMetadata *metadata) {
  ut_ad(mutex_own(&dict_persist->mutex));

  ut_ad(metadata->get_table_id() == table->id);

  for (const dict_index_t *index = table->first_index(); index != NULL;
       index = index->next()) {
    if (index->is_corrupted()) {
      metadata->add_corrupted_index(index_id_t(index->space, index->id));
    }
  }

  if (table->autoinc_persisted != 0) {
    metadata->set_autoinc(table->autoinc_persisted);
  }

  /* Will initialize other metadata here */
}
#endif /* !UNIV_HOTBACKUP */

/** Apply the persistent dynamic metadata read from redo logs or
DDTableBuffer to corresponding table during recovery.
@param[in,out]	table		table
@param[in]	metadata	structure of persistent metadata
@return true if we do apply something to the in-memory table object,
otherwise false */
bool dict_table_apply_dynamic_metadata(
    dict_table_t *table, const PersistentTableMetadata *metadata) {
  bool get_dirty = false;

  ut_ad(mutex_own(&dict_sys->mutex));

  /* Apply corrupted index ids first */
  const corrupted_ids_t corrupted_ids = metadata->get_corrupted_indexes();

  for (corrupted_ids_t::const_iterator iter = corrupted_ids.begin();
       iter != corrupted_ids.end(); ++iter) {
    const index_id_t index_id = *iter;
    dict_index_t *index;

    index = const_cast<dict_index_t *>(
        dict_table_find_index_on_id(table, index_id));

    if (index != NULL) {
      ut_ad(index->space == index_id.m_space_id);

      if (!index->is_corrupted()) {
        index->type |= DICT_CORRUPT;
        get_dirty = true;
      }

    } else {
      /* In some cases, we could only load some indexes
      of a table but not all(See dict_load_indexes()).
      So we might not find it here */
      ib::info(ER_IB_MSG_184)
          << "Failed to find the index: " << index_id.m_index_id
          << " in space: " << index_id.m_space_id
          << " of table: " << table->name << "(table id: " << table->id
          << "). The index should have been dropped"
          << " or couldn't be loaded.";
    }
  }

  /* FIXME: Move this to the beginning of this function once corrupted
  index IDs are also written back to dd::Table::se_private_data. */
  /* Here is how version play role. Basically, version would be increased
  by one during every DDL. So applying metadata here should only be
  done when the versions match. One reason for this version is that
  autoinc counter may not be applied if it's bigger if the version is
  older.
  If the version of metadata is older than current table,
  then table already has the latest metadata, the old one should be
  discarded.
  If the metadata version is bigger than the one in table.
  it could be that an ALTER TABLE has been rolled back, so metadata
  in new version should be ignored too. */
  if (table->version != metadata->get_version()) {
    return (get_dirty);
  }

  ib_uint64_t autoinc = metadata->get_autoinc();

  /* This happens during recovery, so no locks are needed. */
  if (autoinc > table->autoinc_persisted) {
    table->autoinc = autoinc;
    table->autoinc_persisted = autoinc;

    get_dirty = true;
  }

  /* Will apply other persistent metadata here */

  return (get_dirty);
}

#ifndef UNIV_HOTBACKUP
/** Read persistent dynamic metadata stored in a buffer
@param[in]	buffer		buffer to read
@param[in]	size		size of data in buffer
@param[in]	metadata	where we store the metadata from buffer */
void dict_table_read_dynamic_metadata(const byte *buffer, ulint size,
                                      PersistentTableMetadata *metadata) {
  const byte *pos = buffer;
  persistent_type_t type;
  Persister *persister;
  ulint consumed;
  bool corrupt;

  while (size > 0) {
    type = static_cast<persistent_type_t>(pos[0]);
    ut_ad(type > PM_SMALLEST_TYPE && type < PM_BIGGEST_TYPE);

    persister = dict_persist->persisters->get(type);
    ut_ad(persister != NULL);

    consumed = persister->read(*metadata, pos, size, &corrupt);
    ut_ad(consumed != 0);
    ut_ad(size >= consumed);
    ut_ad(!corrupt);

    size -= consumed;
    pos += consumed;
  }

  ut_ad(size == 0);
}

/** Check if there is any latest persistent dynamic metadata recorded
in DDTableBuffer table of the specific table. If so, read the metadata and
update the table object accordingly. It's used when loading table.
@param[in]	table		table object */
void dict_table_load_dynamic_metadata(dict_table_t *table) {
  DDTableBuffer *table_buffer;

  ut_ad(dict_sys != NULL);
  ut_ad(mutex_own(&dict_sys->mutex));
  ut_ad(!table->is_temporary());

  table_buffer = dict_persist->table_buffer;

  mutex_enter(&dict_persist->mutex);

  std::string *readmeta;
  uint64 version;
  readmeta = table_buffer->get(table->id, &version);

  if (readmeta->length() != 0) {
    /* Persistent dynamic metadata of this table have changed
    recently, we need to update them to in-memory table */
    PersistentTableMetadata metadata(table->id, version);

    dict_table_read_dynamic_metadata(
        reinterpret_cast<const byte *>(readmeta->data()), readmeta->length(),
        &metadata);

    bool is_dirty = dict_table_apply_dynamic_metadata(table, &metadata);

    /* If !is_dirty, it could be either:
    1. It's first time to load this table, and the corrupted
    index marked has been dropped. Current dirty_status should
    be METADATA_CLEAN.
    2. It's the second time to apply dynamic metadata to this
    table, current in-memory dynamic metadata is up-to-date.
    Current dirty_status should be METADATA_BUFFERED.
    In both cases, we don't have to change the dirty_status */
    if (is_dirty) {
      UT_LIST_ADD_LAST(dict_persist->dirty_dict_tables, table);
      table->dirty_status.store(METADATA_BUFFERED);
      ut_d(table->in_dirty_dict_tables_list = true);
    }
  }

  mutex_exit(&dict_persist->mutex);

  UT_DELETE(readmeta);
=======
/** Inits dict_ind_redundant. */
void dict_ind_init(void) {
  dict_table_t *table;

  /* create dummy table and index for REDUNDANT infimum and supremum */
  table = dict_mem_table_create("SYS_DUMMY1", DICT_HDR_SPACE, 1, 0, 0, 0, 0);
  dict_mem_table_add_col(table, NULL, NULL, DATA_CHAR,
                         DATA_ENGLISH | DATA_NOT_NULL, 8);

  dict_ind_redundant =
      dict_mem_index_create("SYS_DUMMY1", "SYS_DUMMY1", DICT_HDR_SPACE, 0, 1);
  dict_index_add_col(dict_ind_redundant, table, table->get_col(0), 0, true);
  dict_ind_redundant->table = table;
  /* avoid ut_ad(index->cached) in dict_index_get_n_unique_in_tree */
  dict_ind_redundant->cached = TRUE;
}

/** Frees dict_ind_redundant. */
void dict_ind_free(void) {
  dict_table_t *table;

  table = dict_ind_redundant->table;
  dict_mem_index_free(dict_ind_redundant);
  dict_ind_redundant = NULL;
  dict_mem_table_free(table);
}

/** Get an index by name.
@param[in]	table		the table where to look for the index
@param[in]	name		the index name to look for
@param[in]	committed	true=search for committed,
false=search for uncommitted
@return index, NULL if does not exist */
dict_index_t *dict_table_get_index_on_name(dict_table_t *table,
                                           const char *name, bool committed) {
  dict_index_t *index;

  index = table->first_index();

  while (index != NULL) {
    if (index->is_committed() == committed &&
        innobase_strcasecmp(index->name, name) == 0) {
      return (index);
    }

    index = index->next();
  }

  return (NULL);
}

/** Replace the index passed in with another equivalent index in the
 foreign key lists of the table.
 @return whether all replacements were found */
bool dict_foreign_replace_index(
    dict_table_t *table, /*!< in/out: table */
    const char **col_names,
    /*!< in: column names, or NULL
    to use table->col_names */
    const dict_index_t *index) /*!< in: index to be replaced */
{
  bool found = true;
  dict_foreign_t *foreign;

  ut_ad(index->to_be_dropped);
  ut_ad(index->table == table);

  for (dict_foreign_set::iterator it = table->foreign_set.begin();
       it != table->foreign_set.end(); ++it) {
    foreign = *it;
    if (foreign->foreign_index == index) {
      ut_ad(foreign->foreign_table == index->table);

      dict_index_t *new_index = dict_foreign_find_index(
          foreign->foreign_table, col_names, foreign->foreign_col_names,
          foreign->n_fields, index,
          /*check_charsets=*/TRUE, /*check_null=*/FALSE);
      if (new_index) {
        ut_ad(new_index->table == index->table);
        ut_ad(!new_index->to_be_dropped);
      } else {
        found = false;
      }

      foreign->foreign_index = new_index;
    }
  }

  for (dict_foreign_set::iterator it = table->referenced_set.begin();
       it != table->referenced_set.end(); ++it) {
    foreign = *it;
    if (foreign->referenced_index == index) {
      ut_ad(foreign->referenced_table == index->table);

      dict_index_t *new_index = dict_foreign_find_index(
          foreign->referenced_table, NULL, foreign->referenced_col_names,
          foreign->n_fields, index,
          /*check_charsets=*/TRUE, /*check_null=*/FALSE);
      /* There must exist an alternative index,
      since this must have been checked earlier. */
      if (new_index) {
        ut_ad(new_index->table == index->table);
        ut_ad(!new_index->to_be_dropped);
      } else {
        found = false;
      }

      foreign->referenced_index = new_index;
    }
  }

  return (found);
}

#ifdef UNIV_DEBUG
/** Check for duplicate index entries in a table [using the index name] */
void dict_table_check_for_dup_indexes(
    const dict_table_t *table, /*!< in: Check for dup indexes
                               in this table */
    enum check_name check)     /*!< in: whether and when to allow
                               temporary index names */
{
  /* Check for duplicates, ignoring indexes that are marked
  as to be dropped */

  const dict_index_t *index1;
  const dict_index_t *index2;

  ut_ad(mutex_own(&dict_sys->mutex));

  /* The primary index _must_ exist */
  ut_a(UT_LIST_GET_LEN(table->indexes) > 0);

  index1 = UT_LIST_GET_FIRST(table->indexes);

  do {
    if (!index1->is_committed()) {
      ut_a(!index1->is_clustered());

      switch (check) {
        case CHECK_ALL_COMPLETE:
          ut_error;
        case CHECK_ABORTED_OK:
          switch (dict_index_get_online_status(index1)) {
            case ONLINE_INDEX_COMPLETE:
            case ONLINE_INDEX_CREATION:
              ut_error;
              break;
            case ONLINE_INDEX_ABORTED:
            case ONLINE_INDEX_ABORTED_DROPPED:
              break;
          }
          /* fall through */
        case CHECK_PARTIAL_OK:
          break;
      }
    }

    for (index2 = UT_LIST_GET_NEXT(indexes, index1); index2 != NULL;
         index2 = UT_LIST_GET_NEXT(indexes, index2)) {
      ut_ad(index1->is_committed() != index2->is_committed() ||
            strcmp(index1->name, index2->name) != 0);
    }

    index1 = UT_LIST_GET_NEXT(indexes, index1);
  } while (index1);
>>>>>>> 4869291f
}
#endif /* !UNIV_HOTBACKUP */

<<<<<<< HEAD
/** Mark the dirty_status of a table as METADATA_DIRTY, and add it to the
dirty_dict_tables list if necessary.
@param[in,out]	table		table */
void dict_table_mark_dirty(dict_table_t *table) {
  ut_ad(!table->is_temporary());

  mutex_enter(&dict_persist->mutex);

  switch (table->dirty_status.load()) {
    case METADATA_DIRTY:
      break;
    case METADATA_CLEAN:
      /* Not in dirty_tables list, add it now */
      UT_LIST_ADD_LAST(dict_persist->dirty_dict_tables, table);
      ut_d(table->in_dirty_dict_tables_list = true);
      /* Fall through */
    case METADATA_BUFFERED:
      table->dirty_status.store(METADATA_DIRTY);
      ++dict_persist->num_dirty_tables;
#ifndef UNIV_HOTBACKUP
      dict_persist_update_log_margin();
#endif /* !UNIV_HOTBACKUP */
  }

  ut_ad(table->in_dirty_dict_tables_list);

  mutex_exit(&dict_persist->mutex);
}

/** Flags an index corrupted in the data dictionary cache only. This
is used to mark a corrupted index when index's own dictionary
is corrupted, and we would force to load such index for repair purpose.
Besides, we have to write a redo log.
We don't want to hold dict_sys->mutex here, so that we can set index as
corrupted in some low-level functions. We would only set the flags from
not corrupted to corrupted when server is running, so it should be safe
to set it directly.
@param[in,out]	index		index, must not be NULL */
void dict_set_corrupted(dict_index_t *index) {
  dict_table_t *table = index->table;

  if (index->type & DICT_CORRUPT) {
    return;
  }

  index->type |= DICT_CORRUPT;

  if (!srv_read_only_mode && !table->is_temporary()) {
    PersistentTableMetadata metadata(table->id, table->version);
    metadata.add_corrupted_index(index_id_t(index->space, index->id));

    Persister *persister = dict_persist->persisters->get(PM_INDEX_CORRUPTED);
    ut_ad(persister != NULL);

#ifndef UNIV_HOTBACKUP
    mtr_t mtr;

    mtr.start();
    persister->write_log(table->id, metadata, &mtr);
    mtr.commit();

    /* Make sure the corruption bit won't be lost */
    log_write_up_to(*log_sys, mtr.commit_lsn(), true);
#endif /* !UNIV_HOTBACKUP */

    dict_table_mark_dirty(table);
  }
}

/** Flags a table with specified space_id encrypted in the data dictionary
cache
@param[in] space_id Tablespace id */
void dict_table_set_encrypted_by_space(space_id_t space_id,
                                       bool need_mutex) noexcept {
  ut_a(space_id != 0);
  ut_a(space_id < dict_sys_t::s_log_space_first_id);

  if (need_mutex) mutex_enter(&(dict_sys->mutex));

  dict_table_t *table = UT_LIST_GET_FIRST(dict_sys->table_LRU);
  bool found = false;

  while (table) {
    if (table->space == space_id) {
      table->set_file_unreadable();
      found = true;
    }

    table = UT_LIST_GET_NEXT(table_LRU, table);
  }

  if (need_mutex) mutex_exit(&(dict_sys->mutex));

  if (!found) {
    ib::warn() << "Space to be marked as encrypted was not found "
                  "for id "
               << space_id << ".";
  }
}

#ifndef UNIV_HOTBACKUP
/** Write the dirty persistent dynamic metadata for a table to
DD TABLE BUFFER table. This is the low level function to write back.
@param[in,out]	table	table to write */
static void dict_table_persist_to_dd_table_buffer_low(dict_table_t *table) {
  ut_ad(dict_sys != NULL);
  ut_ad(mutex_own(&dict_persist->mutex));
  ut_ad(table->dirty_status.load() == METADATA_DIRTY);
  ut_ad(table->in_dirty_dict_tables_list);
  ut_ad(!table->is_temporary());

  DDTableBuffer *table_buffer = dict_persist->table_buffer;
  PersistentTableMetadata metadata(table->id, table->version);
  byte buffer[REC_MAX_DATA_SIZE];
  ulint size;

  /* Here the status gets changed first, to make concurrent
  update to this table to wait on dict_persist_t::mutex.
  See dict_table_autoinc_log(), etc. */
  table->dirty_status.store(METADATA_BUFFERED);

  dict_init_dynamic_metadata(table, &metadata);

  size = dict_persist->persisters->write(metadata, buffer);

  dberr_t error =
      table_buffer->replace(table->id, table->version, buffer, size);
  ut_a(error == DB_SUCCESS);

  ut_ad(dict_persist->num_dirty_tables > 0);
  --dict_persist->num_dirty_tables;
#ifndef UNIV_HOTBACKUP
  dict_persist_update_log_margin();
#endif /* !UNIV_HOTBACKUP */
}

/** Write back the dirty persistent dynamic metadata of the table
to DDTableBuffer
@param[in,out]	table	table object */
void dict_table_persist_to_dd_table_buffer(dict_table_t *table) {
  ut_ad(dict_sys != NULL);
  ut_ad(mutex_own(&dict_sys->mutex));

  mutex_enter(&dict_persist->mutex);

  if (table->dirty_status.load() != METADATA_DIRTY) {
    /* Double check the status, since a concurrent checkpoint
    may have already changed the status to not dirty */
    mutex_exit(&dict_persist->mutex);
    return;
  }

  ut_ad(table->in_dirty_dict_tables_list);

  dict_table_persist_to_dd_table_buffer_low(table);

  mutex_exit(&dict_persist->mutex);
}

/** Check if any table has any dirty persistent data, if so
write dirty persistent data of table to mysql.innodb_dynamic_metadata
accordingly. */
void dict_persist_to_dd_table_buffer() {
  bool persisted = false;

  if (dict_sys == nullptr) {
    log_sys->dict_max_allowed_checkpoint_lsn = 0;
    return;
  }

  mutex_enter(&dict_persist->mutex);

  for (dict_table_t *table = UT_LIST_GET_FIRST(dict_persist->dirty_dict_tables);
       table != NULL;) {
    dict_table_t *next = UT_LIST_GET_NEXT(dirty_dict_tables, table);

    ut_ad(table->dirty_status.load() == METADATA_DIRTY ||
          table->dirty_status.load() == METADATA_BUFFERED);
    ut_ad(next == NULL || next->magic_n == DICT_TABLE_MAGIC_N);

    if (table->dirty_status.load() == METADATA_DIRTY) {
      dict_table_persist_to_dd_table_buffer_low(table);
      persisted = true;
    }

    table = next;
  }

  ut_ad(dict_persist->num_dirty_tables == 0);

  /* Get this lsn with dict_persist->mutex held,
  so no other concurrent dynamic metadata change logs
  would be before this lsn. */
  const lsn_t persisted_lsn = log_get_lsn(*log_sys);

  /* As soon as we release the dict_persist->mutex, new dynamic
  metadata changes could happen. They would be not persisted
  until next call to dict_persist_to_dd_table_buffer.
  We must not remove redo which could allow to deduce them.
  Therefore the maximum allowed lsn for checkpoint is the
  current lsn. */
  log_sys->dict_max_allowed_checkpoint_lsn = persisted_lsn;

  mutex_exit(&dict_persist->mutex);

  if (persisted) {
    log_write_up_to(*log_sys, persisted_lsn, true);
  }
}

#ifndef UNIV_HOTBACKUP

/** Calculate and update the redo log margin for current tables which
have some changed dynamic metadata in memory and have not been written
back to mysql.innodb_dynamic_metadata. Update LSN limit, which is used
to stop user threads when redo log is running out of space and they
do not hold latches (log.sn_limit_for_start). */
static void dict_persist_update_log_margin() {
  /* Below variables basically considers only the AUTO_INCREMENT counter
  and a small margin for corrupted indexes. */

  /* Every table will generate less than 80 bytes without
  considering page split */
  static constexpr uint32_t log_margin_per_table_no_split = 80;

  /* Every table metadata log may roughly consume such many bytes. */
  static constexpr uint32_t record_size_per_table = 50;

  /* How many tables may generate one page split */
  static const uint32_t tables_per_split =
      (univ_page_size.physical() - PAGE_NEW_SUPREMUM_END) /
      record_size_per_table / 2;

  /* Every page split needs at most this log margin, if not root split. */
  static const uint32_t log_margin_per_split_no_root = 500;

  /* Extra marge for root split, we always leave this margin,
  since we don't know exactly it will split root or not */
  static const uint32_t log_margin_per_split_root =
      univ_page_size.physical() / 2 * 3; /* Add 50% margin. */

  /* Read without holding the dict_persist_t::mutex */
  uint32_t num_dirty_tables = dict_persist->num_dirty_tables;
  uint32_t total_splits = 0;
  uint32_t num_tables = num_dirty_tables;

  while (num_tables > 0) {
    total_splits += num_tables / tables_per_split + 1;
    num_tables = num_tables / tables_per_split;
  }

  const auto margin = (num_dirty_tables * log_margin_per_table_no_split +
                       total_splits * log_margin_per_split_no_root +
                       (num_dirty_tables == 0 ? 0 : log_margin_per_split_root));

  if (log_sys != nullptr) {
    /* Update margin for redo log */
    log_sys->dict_persist_margin.store(margin);

    /* Update log.sn_limit_for_start. */
    log_update_limits(*log_sys);
  }
}
#endif /* !UNIV_HOTBACKUP */

#ifdef UNIV_DEBUG
/** Sets merge_threshold for all indexes in the list of tables
@param[in]	list			pointer to the list of tables
@param[in]	merge_threshold_all	value to set for all indexes */
inline void dict_set_merge_threshold_list_debug(
    UT_LIST_BASE_NODE_T(dict_table_t) * list, uint merge_threshold_all) {
  for (dict_table_t *table = UT_LIST_GET_FIRST(*list); table != NULL;
       table = UT_LIST_GET_NEXT(table_LRU, table)) {
    for (dict_index_t *index = UT_LIST_GET_FIRST(table->indexes); index != NULL;
         index = UT_LIST_GET_NEXT(indexes, index)) {
      rw_lock_x_lock(dict_index_get_lock(index));
      index->merge_threshold = merge_threshold_all;
      rw_lock_x_unlock(dict_index_get_lock(index));
    }
  }
}

/** Sets merge_threshold for all indexes in dictionary cache for debug.
@param[in]	merge_threshold_all	value to set for all indexes */
void dict_set_merge_threshold_all_debug(uint merge_threshold_all) {
  mutex_enter(&dict_sys->mutex);

  dict_set_merge_threshold_list_debug(&dict_sys->table_LRU,
                                      merge_threshold_all);
  dict_set_merge_threshold_list_debug(&dict_sys->table_non_LRU,
                                      merge_threshold_all);

  mutex_exit(&dict_sys->mutex);
}
#endif /* UNIV_DEBUG */

/** Set is_corrupt flag by space_id
@param	space_id	space id
@param	need_mutex	whether dict_sys->mutex needs to be locked
*/
void dict_table_set_corrupt_by_space(space_id_t space_id,
                                     bool need_mutex) noexcept {
  ut_a(space_id != 0);
  ut_a(space_id < dict_sys_t::s_log_space_first_id);

  if (need_mutex) mutex_enter(&(dict_sys->mutex));

  dict_table_t *table = UT_LIST_GET_FIRST(dict_sys->table_LRU);
  bool found = false;

  while (table) {
    if (table->space == space_id) {
      table->is_corrupt = true;
      table->file_unreadable = true;
      found = true;
    }

    table = UT_LIST_GET_NEXT(table_LRU, table);
  }

  if (need_mutex) mutex_exit(&(dict_sys->mutex));

  if (!found) {
    ib::warn() << "Space to be marked as crashed was not found "
                  "for id "
               << space_id << ".";
  }
}

/** Inits dict_ind_redundant. */
void dict_ind_init(void) {
  dict_table_t *table;

  /* create dummy table and index for REDUNDANT infimum and supremum */
  table = dict_mem_table_create("SYS_DUMMY1", DICT_HDR_SPACE, 1, 0, 0, 0);
  dict_mem_table_add_col(table, NULL, NULL, DATA_CHAR,
                         DATA_ENGLISH | DATA_NOT_NULL, 8);

  dict_ind_redundant =
      dict_mem_index_create("SYS_DUMMY1", "SYS_DUMMY1", DICT_HDR_SPACE, 0, 1);
  dict_index_add_col(dict_ind_redundant, table, table->get_col(0), 0, true);
  dict_ind_redundant->table = table;
  /* avoid ut_ad(index->cached) in dict_index_get_n_unique_in_tree */
  dict_ind_redundant->cached = TRUE;
}

/** Frees dict_ind_redundant. */
void dict_ind_free(void) {
  dict_table_t *table;

  table = dict_ind_redundant->table;
  dict_mem_index_free(dict_ind_redundant);
  dict_ind_redundant = NULL;
  dict_mem_table_free(table);
}

/** Get an index by name.
@param[in]	table		the table where to look for the index
@param[in]	name		the index name to look for
@param[in]	committed	true=search for committed,
false=search for uncommitted
@return index, NULL if does not exist */
dict_index_t *dict_table_get_index_on_name(dict_table_t *table,
                                           const char *name, bool committed) {
  dict_index_t *index;

  index = table->first_index();

  while (index != NULL) {
    if (index->is_committed() == committed &&
        innobase_strcasecmp(index->name, name) == 0) {
      return (index);
    }

    index = index->next();
  }

  return (NULL);
}

/** Replace the index passed in with another equivalent index in the
 foreign key lists of the table.
 @return whether all replacements were found */
bool dict_foreign_replace_index(
    dict_table_t *table, /*!< in/out: table */
    const char **col_names,
    /*!< in: column names, or NULL
    to use table->col_names */
    const dict_index_t *index) /*!< in: index to be replaced */
{
  bool found = true;
  dict_foreign_t *foreign;

  ut_ad(index->to_be_dropped);
  ut_ad(index->table == table);

  for (dict_foreign_set::iterator it = table->foreign_set.begin();
       it != table->foreign_set.end(); ++it) {
    foreign = *it;
    if (foreign->foreign_index == index) {
      ut_ad(foreign->foreign_table == index->table);

      dict_index_t *new_index = dict_foreign_find_index(
          foreign->foreign_table, col_names, foreign->foreign_col_names,
          foreign->n_fields, index,
          /*check_charsets=*/TRUE, /*check_null=*/FALSE);
      if (new_index) {
        ut_ad(new_index->table == index->table);
        ut_ad(!new_index->to_be_dropped);
      } else {
        found = false;
      }

      foreign->foreign_index = new_index;
    }
  }

  for (dict_foreign_set::iterator it = table->referenced_set.begin();
       it != table->referenced_set.end(); ++it) {
    foreign = *it;
    if (foreign->referenced_index == index) {
      ut_ad(foreign->referenced_table == index->table);

      dict_index_t *new_index = dict_foreign_find_index(
          foreign->referenced_table, NULL, foreign->referenced_col_names,
          foreign->n_fields, index,
          /*check_charsets=*/TRUE, /*check_null=*/FALSE);
      /* There must exist an alternative index,
      since this must have been checked earlier. */
      if (new_index) {
        ut_ad(new_index->table == index->table);
        ut_ad(!new_index->to_be_dropped);
      } else {
        found = false;
      }

      foreign->referenced_index = new_index;
    }
  }

  return (found);
}

#ifdef UNIV_DEBUG
/** Check for duplicate index entries in a table [using the index name] */
void dict_table_check_for_dup_indexes(
    const dict_table_t *table, /*!< in: Check for dup indexes
                               in this table */
    enum check_name check)     /*!< in: whether and when to allow
                               temporary index names */
{
  /* Check for duplicates, ignoring indexes that are marked
  as to be dropped */

  const dict_index_t *index1;
  const dict_index_t *index2;

  ut_ad(mutex_own(&dict_sys->mutex));

  /* The primary index _must_ exist */
  ut_a(UT_LIST_GET_LEN(table->indexes) > 0);

  index1 = UT_LIST_GET_FIRST(table->indexes);

  do {
    if (!index1->is_committed()) {
      ut_a(!index1->is_clustered());

      switch (check) {
        case CHECK_ALL_COMPLETE:
          ut_error;
        case CHECK_ABORTED_OK:
          switch (dict_index_get_online_status(index1)) {
            case ONLINE_INDEX_COMPLETE:
            case ONLINE_INDEX_CREATION:
              ut_error;
              break;
            case ONLINE_INDEX_ABORTED:
            case ONLINE_INDEX_ABORTED_DROPPED:
              break;
          }
          /* fall through */
        case CHECK_PARTIAL_OK:
          break;
      }
    }

    for (index2 = UT_LIST_GET_NEXT(indexes, index1); index2 != NULL;
         index2 = UT_LIST_GET_NEXT(indexes, index2)) {
      ut_ad(index1->is_committed() != index2->is_committed() ||
            strcmp(index1->name, index2->name) != 0);
    }

    index1 = UT_LIST_GET_NEXT(indexes, index1);
  } while (index1);
}
#endif /* UNIV_DEBUG */

/** Converts a database and table name from filesystem encoding (e.g.
"@code d@i1b/a@q1b@1Kc @endcode", same format as used in  dict_table_t::name)
in two strings in UTF8 encoding (e.g. dцb and aюbØc). The output buffers must
be at least MAX_DB_UTF8_LEN and MAX_TABLE_UTF8_LEN bytes.
@param[in]	db_and_table	database and table names,
                                e.g. "@code d@i1b/a@q1b@1Kc @endcode"
@param[out]	db_utf8		database name, e.g. dцb
@param[in]	db_utf8_size	dbname_utf8 size
@param[out]	table_utf8	table name, e.g. aюbØc
@param[in]	table_utf8_size	table_utf8 size */
void dict_fs2utf8(const char *db_and_table, char *db_utf8, size_t db_utf8_size,
                  char *table_utf8, size_t table_utf8_size) {
  char db[MAX_DATABASE_NAME_LEN + 1];
  ulint db_len;
  uint errors;

  db_len = dict_get_db_name_len(db_and_table);

  ut_a(db_len <= sizeof(db));

  memcpy(db, db_and_table, db_len);
  db[db_len] = '\0';

  strconvert(&my_charset_filename, db, system_charset_info, db_utf8,
             db_utf8_size, &errors);

  /* convert each # to @0023 in table name and store the result in buf */
  const char *table = dict_remove_db_name(db_and_table);
  const char *table_p;
  char buf[MAX_TABLE_NAME_LEN * 5 + 1];
  char *buf_p;
  for (table_p = table, buf_p = buf; table_p[0] != '\0'; table_p++) {
    if (table_p[0] != '#') {
      buf_p[0] = table_p[0];
      buf_p++;
    } else {
      buf_p[0] = '@';
      buf_p[1] = '0';
      buf_p[2] = '0';
      buf_p[3] = '2';
      buf_p[4] = '3';
      buf_p += 5;
    }
    ut_a((size_t)(buf_p - buf) < sizeof(buf));
  }
  buf_p[0] = '\0';

  errors = 0;
  strconvert(&my_charset_filename, buf, system_charset_info, table_utf8,
             table_utf8_size, &errors);

  if (errors != 0) {
    snprintf(table_utf8, table_utf8_size, "%s", table);
  }
}

/** Resize the hash tables besed on the current buffer pool size. */
void dict_resize() {
  dict_table_t *table;

  mutex_enter(&dict_sys->mutex);

  /* all table entries are in table_LRU and table_non_LRU lists */
  hash_table_free(dict_sys->table_hash);
  hash_table_free(dict_sys->table_id_hash);

  dict_sys->table_hash = hash_create(
      buf_pool_get_curr_size() / (DICT_POOL_PER_TABLE_HASH * UNIV_WORD_SIZE));

  dict_sys->table_id_hash = hash_create(
      buf_pool_get_curr_size() / (DICT_POOL_PER_TABLE_HASH * UNIV_WORD_SIZE));

  for (table = UT_LIST_GET_FIRST(dict_sys->table_LRU); table;
       table = UT_LIST_GET_NEXT(table_LRU, table)) {
    ulint fold = ut_fold_string(table->name.m_name);
    ulint id_fold = ut_fold_ull(table->id);

    HASH_INSERT(dict_table_t, name_hash, dict_sys->table_hash, fold, table);

    HASH_INSERT(dict_table_t, id_hash, dict_sys->table_id_hash, id_fold, table);
  }

  for (table = UT_LIST_GET_FIRST(dict_sys->table_non_LRU); table;
       table = UT_LIST_GET_NEXT(table_LRU, table)) {
    ulint fold = ut_fold_string(table->name.m_name);
    ulint id_fold = ut_fold_ull(table->id);

    HASH_INSERT(dict_table_t, name_hash, dict_sys->table_hash, fold, table);

    HASH_INSERT(dict_table_t, id_hash, dict_sys->table_id_hash, id_fold, table);
  }

  mutex_exit(&dict_sys->mutex);
}

/** Closes the data dictionary module. */
void dict_close(void) {
  if (dict_sys == NULL) {
    /* This should only happen if a failure occurred
    during redo log processing. */
    return;
  }

  /* Acquire only because it's a pre-condition. */
  mutex_enter(&dict_sys->mutex);

  if (dict_sys->table_stats != NULL) {
    dict_table_close(dict_sys->table_stats, true, false);
  }
  if (dict_sys->index_stats != NULL) {
    dict_table_close(dict_sys->index_stats, true, false);
  }
  if (dict_sys->dynamic_metadata != NULL) {
    dict_table_close(dict_sys->dynamic_metadata, true, false);
  }
  if (dict_sys->ddl_log) {
    dict_table_close(dict_sys->ddl_log, true, false);
  }

  /* Free the hash elements. We don't remove them from the table
  because we are going to destroy the table anyway. */
  for (ulint i = 0; i < hash_get_n_cells(dict_sys->table_id_hash); i++) {
    dict_table_t *table;

    table =
        static_cast<dict_table_t *>(HASH_GET_FIRST(dict_sys->table_hash, i));

    while (table) {
      dict_table_t *prev_table = table;

      table = static_cast<dict_table_t *>(HASH_GET_NEXT(name_hash, prev_table));
      ut_ad(prev_table->magic_n == DICT_TABLE_MAGIC_N);
      dict_table_remove_from_cache(prev_table);
    }
  }

  hash_table_free(dict_sys->table_hash);

  /* The elements are the same instance as in dict_sys->table_hash,
  therefore we don't delete the individual elements. */
  hash_table_free(dict_sys->table_id_hash);

  dict_ind_free();

  mutex_exit(&dict_sys->mutex);
  mutex_free(&dict_sys->mutex);

  rw_lock_free(dict_operation_lock);

  ut_free(dict_operation_lock);
  dict_operation_lock = NULL;

  mutex_free(&dict_foreign_err_mutex);

  if (dict_foreign_err_file != NULL) {
    fclose(dict_foreign_err_file);
    dict_foreign_err_file = NULL;
  }

  ut_ad(dict_sys->size == 0);

  ut_free(dict_sys);
  dict_sys = NULL;
}

#ifdef UNIV_DEBUG
/** Validate the dictionary table LRU list.
 @return true if valid */
static ibool dict_lru_validate(void) {
  dict_table_t *table;

  ut_ad(mutex_own(&dict_sys->mutex));

  for (table = UT_LIST_GET_FIRST(dict_sys->table_LRU); table != NULL;
       table = UT_LIST_GET_NEXT(table_LRU, table)) {
    ut_a(table->can_be_evicted);
  }

  for (table = UT_LIST_GET_FIRST(dict_sys->table_non_LRU); table != NULL;
       table = UT_LIST_GET_NEXT(table_LRU, table)) {
    ut_a(!table->can_be_evicted);
  }

  return (TRUE);
}

/** Check if a table exists in the dict table LRU list.
 @return true if table found in LRU list */
static ibool dict_lru_find_table(
    const dict_table_t *find_table) /*!< in: table to find */
{
  dict_table_t *table;

  ut_ad(find_table != NULL);
  ut_ad(mutex_own(&dict_sys->mutex));

  for (table = UT_LIST_GET_FIRST(dict_sys->table_LRU); table != NULL;
       table = UT_LIST_GET_NEXT(table_LRU, table)) {
    ut_a(table->can_be_evicted);

    if (table == find_table) {
      return (TRUE);
    }
  }

  return (FALSE);
}

/** Check if a table exists in the dict table non-LRU list.
 @return true if table found in non-LRU list */
static ibool dict_non_lru_find_table(
    const dict_table_t *find_table) /*!< in: table to find */
{
  dict_table_t *table;

  ut_ad(find_table != NULL);
  ut_ad(mutex_own(&dict_sys->mutex));

  for (table = UT_LIST_GET_FIRST(dict_sys->table_non_LRU); table != NULL;
       table = UT_LIST_GET_NEXT(table_LRU, table)) {
    ut_a(!table->can_be_evicted);

    if (table == find_table) {
      return (TRUE);
    }
  }

  return (FALSE);
}
#endif /* UNIV_DEBUG */
/** Check an index to see whether its first fields are the columns in the array,
 in the same order and is not marked for deletion and is not the same
 as types_idx.
 @return true if the index qualifies, otherwise false */
bool dict_foreign_qualify_index(
    const dict_table_t *table, /*!< in: table */
    const char **col_names,
    /*!< in: column names, or NULL
    to use table->col_names */
    const char **columns,      /*!< in: array of column names */
    ulint n_cols,              /*!< in: number of columns */
    const dict_index_t *index, /*!< in: index to check */
    const dict_index_t *types_idx,
    /*!< in: NULL or an index
    whose types the column types
    must match */
    bool check_charsets,
    /*!< in: whether to check
    charsets.  only has an effect
    if types_idx != NULL */
    ulint check_null)
/*!< in: nonzero if none of
the columns must be declared
NOT NULL */
{
  if (dict_index_get_n_fields(index) < n_cols) {
    return (false);
  }

  for (ulint i = 0; i < n_cols; i++) {
    dict_field_t *field;
    const char *col_name;
    ulint col_no;

    field = index->get_field(i);
    col_no = dict_col_get_no(field->col);

    if (field->prefix_len != 0) {
      /* We do not accept column prefix
      indexes here */
      return (false);
    }

    if (check_null && (field->col->prtype & DATA_NOT_NULL)) {
      return (false);
    }

    col_name = col_names ? col_names[col_no]
                         : (field->col->is_virtual()
                                ? dict_table_get_v_col_name_mysql(table, col_no)
                                : table->get_col_name(col_no));

    if (0 != innobase_strcasecmp(columns[i], col_name)) {
      return (false);
    }

    if (types_idx &&
        !cmp_cols_are_equal(index->get_col(i), types_idx->get_col(i),
                            check_charsets)) {
      return (false);
    }
  }

  return (true);
}

/** Update the state of compression failure padding heuristics. This is
 called whenever a compression operation succeeds or fails.
 The caller must be holding info->mutex */
static void dict_index_zip_pad_update(
    zip_pad_info_t *info, /*!< in/out: info to be updated */
    ulint zip_threshold)  /*!< in: zip threshold value */
{
  ulint total;
  ulint fail_pct;

  ut_ad(info);

  total = info->success + info->failure;

  ut_ad(total > 0);

  if (zip_threshold == 0) {
    /* User has just disabled the padding. */
    return;
  }

  if (total < ZIP_PAD_ROUND_LEN) {
    /* We are in middle of a round. Do nothing. */
    return;
  }

  /* We are at a 'round' boundary. Reset the values but first
  calculate fail rate for our heuristic. */
  fail_pct = (info->failure * 100) / total;
  info->failure = 0;
  info->success = 0;

  if (fail_pct > zip_threshold) {
    /* Compression failures are more then user defined
    threshold. Increase the pad size to reduce chances of
    compression failures. */
    ut_ad(info->pad % ZIP_PAD_INCR == 0);

    /* Only do increment if it won't increase padding
    beyond max pad size. */
    if (info->pad + ZIP_PAD_INCR < (UNIV_PAGE_SIZE * zip_pad_max) / 100) {
      /* Use atomics even though we have the mutex.
      This is to ensure that we are able to read
      info->pad atomically. */
      os_atomic_increment_ulint(&info->pad, ZIP_PAD_INCR);

      MONITOR_INC(MONITOR_PAD_INCREMENTS);
    }

    info->n_rounds = 0;

  } else {
    /* Failure rate was OK. Another successful round
    completed. */
    ++info->n_rounds;

    /* If enough successful rounds are completed with
    compression failure rate in control, decrease the
    padding. */
    if (info->n_rounds >= ZIP_PAD_SUCCESSFUL_ROUND_LIMIT && info->pad > 0) {
      ut_ad(info->pad % ZIP_PAD_INCR == 0);
      /* Use atomics even though we have the mutex.
      This is to ensure that we are able to read
      info->pad atomically. */
      os_atomic_decrement_ulint(&info->pad, ZIP_PAD_INCR);

      info->n_rounds = 0;

      MONITOR_INC(MONITOR_PAD_DECREMENTS);
    }
  }
}

/** This function should be called whenever a page is successfully
 compressed. Updates the compression padding information. */
void dict_index_zip_success(
    dict_index_t *index) /*!< in/out: index to be updated. */
{
  ut_ad(index);

  ulint zip_threshold = zip_failure_threshold_pct;
  if (!zip_threshold) {
    /* Disabled by user. */
    return;
  }

  dict_index_zip_pad_lock(index);
  ++index->zip_pad.success;
  dict_index_zip_pad_update(&index->zip_pad, zip_threshold);
  dict_index_zip_pad_unlock(index);
}

/** This function should be called whenever a page compression attempt
 fails. Updates the compression padding information. */
void dict_index_zip_failure(
    dict_index_t *index) /*!< in/out: index to be updated. */
{
  ut_ad(index);

  ulint zip_threshold = zip_failure_threshold_pct;
  if (!zip_threshold) {
    /* Disabled by user. */
    return;
  }

  dict_index_zip_pad_lock(index);
  ++index->zip_pad.failure;
  dict_index_zip_pad_update(&index->zip_pad, zip_threshold);
  dict_index_zip_pad_unlock(index);
}

/** Return the optimal page size, for which page will likely compress.
 @return page size beyond which page might not compress */
ulint dict_index_zip_pad_optimal_page_size(
    dict_index_t *index) /*!< in: index for which page size
                         is requested */
{
  ulint pad;
  ulint min_sz;
  ulint sz;

  ut_ad(index);

  if (!zip_failure_threshold_pct) {
    /* Disabled by user. */
    return (UNIV_PAGE_SIZE);
  }

  /* We use atomics to read index->zip_pad.pad. Here we use zero
  as increment as are not changing the value of the 'pad'. */

  pad = os_atomic_increment_ulint(&index->zip_pad.pad, 0);

  ut_ad(pad < UNIV_PAGE_SIZE);
  sz = UNIV_PAGE_SIZE - pad;

  /* Min size allowed by user. */
  ut_ad(zip_pad_max < 100);
  min_sz = (UNIV_PAGE_SIZE * (100 - zip_pad_max)) / 100;

  return (ut_max(sz, min_sz));
}

/** Convert a 32 bit integer table flags to the 32 bit FSP Flags.
Fsp Flags are written into the tablespace header at the offset
FSP_SPACE_FLAGS and are also stored in the fil_space_t::flags field.
The following chart shows the translation of the low order bit.
Other bits are the same.
                        Low order bit
                    | REDUNDANT | COMPACT | COMPRESSED | DYNAMIC
dict_table_t::flags |     0     |    1    |     1      |    1
fil_space_t::flags  |     0     |    0    |     1      |    1
@param[in]	table_flags	dict_table_t::flags
@return tablespace flags (fil_space_t::flags) */
uint32_t dict_tf_to_fsp_flags(uint32_t table_flags) {
  DBUG_EXECUTE_IF("dict_tf_to_fsp_flags_failure", return (UINT32_UNDEFINED););

  bool has_atomic_blobs = DICT_TF_HAS_ATOMIC_BLOBS(table_flags);
  page_size_t page_size = dict_tf_get_page_size(table_flags);
  bool has_data_dir = DICT_TF_HAS_DATA_DIR(table_flags);
  bool is_shared = DICT_TF_HAS_SHARED_SPACE(table_flags);

  ut_ad(!page_size.is_compressed() || has_atomic_blobs);

  /* General tablespaces that are not compressed do not get the
  flags for dynamic row format (ATOMIC_BLOBS) */
  if (is_shared && !page_size.is_compressed()) {
    has_atomic_blobs = false;
  }

  uint32_t fsp_flags = fsp_flags_init(page_size, has_atomic_blobs, has_data_dir,
                                      is_shared, false);

  return (fsp_flags);
}

/** Convert table flag to row format string.
 @return row format name. */
const char *dict_tf_to_row_format_string(
    ulint table_flag) /*!< in: row format setting */
{
  switch (dict_tf_get_rec_format(table_flag)) {
    case REC_FORMAT_REDUNDANT:
      return ("ROW_TYPE_REDUNDANT");
    case REC_FORMAT_COMPACT:
      return ("ROW_TYPE_COMPACT");
    case REC_FORMAT_COMPRESSED:
      return ("ROW_TYPE_COMPRESSED");
    case REC_FORMAT_DYNAMIC:
      return ("ROW_TYPE_DYNAMIC");
  }

  ut_error;
}

/** Determine the extent size (in pages) for the given table
@param[in]	table	the table whose extent size is being
                        calculated.
@return extent size in pages (256, 128 or 64) */
page_no_t dict_table_extent_size(const dict_table_t *table) {
  const ulint mb_1 = 1024 * 1024;
  const ulint mb_2 = 2 * mb_1;
  const ulint mb_4 = 4 * mb_1;

  page_size_t page_size = dict_table_page_size(table);
  page_no_t pages_in_extent = FSP_EXTENT_SIZE;

  if (page_size.is_compressed()) {
    ulint disk_page_size = page_size.physical();

    switch (disk_page_size) {
      case 1024:
        pages_in_extent = mb_1 / 1024;
        break;
      case 2048:
        pages_in_extent = mb_1 / 2048;
        break;
      case 4096:
        pages_in_extent = mb_1 / 4096;
        break;
      case 8192:
        pages_in_extent = mb_1 / 8192;
        break;
      case 16384:
        pages_in_extent = mb_1 / 16384;
        break;
      case 32768:
        pages_in_extent = mb_2 / 32768;
        break;
      case 65536:
        pages_in_extent = mb_4 / 65536;
        break;
      default:
        ut_ad(0);
    }
  }

  return (pages_in_extent);
}

/** Default constructor */
DDTableBuffer::DDTableBuffer() {
  init();

  /* Check if we need to recover it, in case of crash */
  btr_truncate_recover(m_index);
}

/** Destructor */
DDTableBuffer::~DDTableBuffer() { close(); }

/* Create the search and replace tuples */
void DDTableBuffer::create_tuples() {
  const dict_col_t *col;
  dfield_t *dfield;
  byte *sys_buf;
  byte *id_buf;

  id_buf = static_cast<byte *>(mem_heap_alloc(m_heap, 8));
  memset(id_buf, 0, sizeof *id_buf);

  m_search_tuple = dtuple_create(m_heap, 1);
  dict_index_copy_types(m_search_tuple, m_index, 1);

  dfield = dtuple_get_nth_field(m_search_tuple, 0);
  dfield_set_data(dfield, id_buf, 8);

  /* Allocate another memory for this tuple */
  id_buf = static_cast<byte *>(mem_heap_alloc(m_heap, 8));
  memset(id_buf, 0, sizeof *id_buf);

  m_replace_tuple = dtuple_create(m_heap, N_COLS);
  dict_table_copy_types(m_replace_tuple, m_index->table);

  dfield = dtuple_get_nth_field(m_replace_tuple, TABLE_ID_FIELD_NO);
  dfield_set_data(dfield, id_buf, 8);

  /* Initialize system fields, we always write fake value. */
  sys_buf = static_cast<byte *>(mem_heap_alloc(m_heap, 8));
  memset(sys_buf, 0xFF, 8);

  col = m_index->table->get_sys_col(DATA_ROW_ID);
  dfield = dtuple_get_nth_field(m_replace_tuple, dict_col_get_no(col));
  dfield_set_data(dfield, sys_buf, DATA_ROW_ID_LEN);

  col = m_index->table->get_sys_col(DATA_TRX_ID);
  dfield = dtuple_get_nth_field(m_replace_tuple, dict_col_get_no(col));
  dfield_set_data(dfield, sys_buf, DATA_TRX_ID_LEN);

  col = m_index->table->get_sys_col(DATA_ROLL_PTR);
  dfield = dtuple_get_nth_field(m_replace_tuple, dict_col_get_no(col));
  dfield_set_data(dfield, sys_buf, DATA_ROLL_PTR_LEN);
}

/** Initialize the in-memory index */
void DDTableBuffer::init() {
  if (dict_sys->dynamic_metadata != nullptr) {
    ut_ad(dict_table_is_comp(dict_sys->dynamic_metadata));
    m_index = dict_sys->dynamic_metadata->first_index();
  } else {
    open();
    dict_sys->dynamic_metadata = m_index->table;
  }

  ut_ad(m_index->next() == NULL);
  ut_ad(m_index->n_uniq == 1);
  ut_ad(N_FIELDS == m_index->n_fields);
  ut_ad(m_index->table->n_cols == N_COLS);

  /* We don't need AHI for this table */
  m_index->disable_ahi = true;
  m_index->cached = true;

  m_heap = mem_heap_create(500);
  m_dynamic_heap = mem_heap_create(1000);
  m_replace_heap = mem_heap_create(1000);

  create_tuples();
}

/** Open the mysql.innodb_dynamic_metadata when DD is not fully up */
void DDTableBuffer::open() {
  ut_ad(dict_sys->dynamic_metadata == nullptr);

  dict_table_t *table = nullptr;
  /* Keep it the same with definition of mysql/innodb_dynamic_metadata */
  const char *table_name = "mysql/innodb_dynamic_metadata";
  const char *table_id_name = "table_id";
  const char *version_name = "version";
  const char *metadata_name = "metadata";
  ulint prtype = 0;
  mem_heap_t *heap = mem_heap_create(256);

  /* Get the root page number according to index id, this is
  same with what we do in ha_innobsae::get_se_private_data() */
  page_no_t root = 4;
  space_index_t index_id = 0;
  while (true) {
    if (fsp_is_inode_page(root)) {
      ++root;
      ut_ad(!fsp_is_inode_page(root));
    }

    if (++index_id == dict_sys_t::s_dynamic_meta_index_id) {
      break;
    }

    ++root;
  }

  table = dict_mem_table_create(table_name, dict_sys_t::s_space_id, N_USER_COLS,
                                0, 0, 0);

  table->id = dict_sys_t::s_dynamic_meta_table_id;
  table->is_dd_table = true;
  table->dd_space_id = dict_sys_t::s_dd_space_id;
  table->flags |= DICT_TF_COMPACT | (1 << DICT_TF_POS_SHARED_SPACE) |
                  (1 << DICT_TF_POS_ATOMIC_BLOBS);

  prtype = dtype_form_prtype(
      MYSQL_TYPE_LONGLONG | DATA_NOT_NULL | DATA_UNSIGNED | DATA_BINARY_TYPE,
      0);

  dict_mem_table_add_col(table, heap, table_id_name, DATA_INT, prtype, 8);
  dict_mem_table_add_col(table, heap, version_name, DATA_INT, prtype, 8);

  prtype =
      dtype_form_prtype(MYSQL_TYPE_BLOB | DATA_NOT_NULL | DATA_BINARY_TYPE, 63);

  dict_mem_table_add_col(table, heap, metadata_name, DATA_BLOB, prtype, 10);

  dict_table_add_system_columns(table, heap);

  m_index = dict_mem_index_create(table_name, "PRIMARY", dict_sys_t::s_space_id,
                                  DICT_CLUSTERED | DICT_UNIQUE, 1);

  dict_index_add_col(m_index, table, &table->cols[0], 0, true);

  m_index->id = dict_sys_t::s_dynamic_meta_index_id;
  m_index->n_uniq = 1;

  dberr_t err = dict_index_add_to_cache(table, m_index, root, false);
  if (err != DB_SUCCESS) {
    ut_ad(0);
  }

  m_index = table->first_index();

  mutex_enter(&dict_sys->mutex);

  dict_table_add_to_cache(table, true, heap);

  table->acquire();

  mutex_exit(&dict_sys->mutex);

  mem_heap_free(heap);
}

/** Initialize the id field of tuple
@param[out]	tuple	the tuple to be initialized
@param[in]	id	table id */
void DDTableBuffer::init_tuple_with_id(dtuple_t *tuple, table_id_t id) {
  dfield_t *dfield = dtuple_get_nth_field(tuple, TABLE_ID_FIELD_NO);
  void *data = dfield->data;

  mach_write_to_8(data, id);
  dfield_set_data(dfield, data, 8);
}

/** Free the things initialized in init() */
void DDTableBuffer::close() {
  mem_heap_free(m_heap);
  mem_heap_free(m_dynamic_heap);
  mem_heap_free(m_replace_heap);

  m_search_tuple = NULL;
  m_replace_tuple = NULL;
}

/** Prepare for a update on METADATA field
@param[in]	entry	clustered index entry to replace rec
@param[in]	rec	clustered index record
@return update vector of differing fields without system columns,
or NULL if there isn't any different field */
upd_t *DDTableBuffer::update_set_metadata(const dtuple_t *entry,
                                          const rec_t *rec) {
  ulint offsets[N_FIELDS + 1 + REC_OFFS_HEADER_SIZE];
  upd_field_t *upd_field;
  const dfield_t *version_field;
  const dfield_t *metadata_dfield;
  const byte *metadata;
  const byte *version;
  ulint len;
  upd_t *update;

  rec_offs_init(offsets);
  rec_offs_set_n_fields(offsets, N_FIELDS);
  rec_init_offsets_comp_ordinary(rec, false, m_index, offsets);
  ut_ad(!rec_get_deleted_flag(rec, 1));

  version = rec_get_nth_field(rec, offsets, VERSION_FIELD_NO, &len);
  ut_ad(len == 8);
  version_field = dtuple_get_nth_field(entry, VERSION_FIELD_NO);

  metadata = rec_get_nth_field(rec, offsets, METADATA_FIELD_NO, &len);
  metadata_dfield = dtuple_get_nth_field(entry, METADATA_FIELD_NO);

  if (dfield_data_is_binary_equal(version_field, 8, version) &&
      dfield_data_is_binary_equal(metadata_dfield, len, metadata)) {
    return (nullptr);
  }

  update = upd_create(2, m_replace_heap);

  upd_field = upd_get_nth_field(update, 0);
  dfield_copy(&upd_field->new_val, version_field);
  upd_field_set_field_no(upd_field, VERSION_FIELD_NO, m_index, nullptr);

  upd_field = upd_get_nth_field(update, 1);
  dfield_copy(&upd_field->new_val, metadata_dfield);
  upd_field_set_field_no(upd_field, METADATA_FIELD_NO, m_index, nullptr);

  ut_ad(update->validate());

  return (update);
}

/** Replace the dynamic metadata for a specific table
@param[in]	id		table id
@param[in]	version		table dynamic metadata version
@param[in]	metadata	the metadata we want to replace
@param[in]	len		the metadata length
@return DB_SUCCESS or error code */
dberr_t DDTableBuffer::replace(table_id_t id, uint64_t version,
                               const byte *metadata, size_t len) {
  dtuple_t *entry;
  dfield_t *dfield;
  btr_pcur_t pcur;
  mtr_t mtr;
  byte ver[8];
  dberr_t error;

  ut_ad(mutex_own(&dict_persist->mutex));

  init_tuple_with_id(m_search_tuple, id);

  init_tuple_with_id(m_replace_tuple, id);
  mach_write_to_8(ver, version);
  dfield = dtuple_get_nth_field(m_replace_tuple, VERSION_COL_NO);
  dfield_set_data(dfield, ver, sizeof ver);
  dfield = dtuple_get_nth_field(m_replace_tuple, METADATA_COL_NO);
  dfield_set_data(dfield, metadata, len);
  /* Other system fields have been initialized */

  entry = row_build_index_entry(m_replace_tuple, NULL, m_index, m_replace_heap);

  /* Start to search for the to-be-replaced tuple */
  mtr.start();

  btr_pcur_open(m_index, m_search_tuple, PAGE_CUR_LE, BTR_MODIFY_TREE, &pcur,
                &mtr);

  if (page_rec_is_infimum(btr_pcur_get_rec(&pcur)) ||
      btr_pcur_get_low_match(&pcur) < m_index->n_uniq) {
    /* The record was not found, so it's the first time we
    add the row for this table of id, we need to insert it */
    static const ulint flags = (BTR_CREATE_FLAG | BTR_NO_LOCKING_FLAG |
                                BTR_NO_UNDO_LOG_FLAG | BTR_KEEP_SYS_FLAG);

    mtr.commit();

    error =
        row_ins_clust_index_entry_low(flags, BTR_MODIFY_TREE, m_index,
                                      m_index->n_uniq, entry, 0, NULL, false);
    ut_a(error == DB_SUCCESS);

    mem_heap_empty(m_dynamic_heap);
    mem_heap_empty(m_replace_heap);

    return (DB_SUCCESS);
  }

  ut_ad(!rec_get_deleted_flag(btr_pcur_get_rec(&pcur), true));

  /* Prepare to update the record. */
  upd_t *update = update_set_metadata(entry, btr_pcur_get_rec(&pcur));

  if (update != NULL) {
    ulint *cur_offsets = nullptr;
    big_rec_t *big_rec;
    static const ulint flags =
        (BTR_CREATE_FLAG | BTR_NO_LOCKING_FLAG | BTR_NO_UNDO_LOG_FLAG |
         BTR_KEEP_POS_FLAG | BTR_KEEP_SYS_FLAG);

    error = btr_cur_pessimistic_update(
        flags, btr_pcur_get_btr_cur(&pcur), &cur_offsets, &m_dynamic_heap,
        m_replace_heap, &big_rec, update, 0, NULL, 0, 0, &mtr);
    ut_a(error == DB_SUCCESS);
    /* We don't have big rec in this table */
    ut_ad(!big_rec);
  }

  mtr.commit();
  mem_heap_empty(m_dynamic_heap);
  mem_heap_empty(m_replace_heap);

  return (DB_SUCCESS);
}

/** Remove the whole row for a specific table
@param[in]	id	table id
@return DB_SUCCESS or error code */
dberr_t DDTableBuffer::remove(table_id_t id) {
  btr_pcur_t pcur;
  mtr_t mtr;
  dberr_t error;

  ut_ad(mutex_own(&dict_persist->mutex));

  init_tuple_with_id(m_search_tuple, id);

  mtr.start();

  btr_pcur_open(m_index, m_search_tuple, PAGE_CUR_LE,
                BTR_MODIFY_TREE | BTR_LATCH_FOR_DELETE, &pcur, &mtr);

  if (!page_rec_is_infimum(btr_pcur_get_rec(&pcur)) &&
      btr_pcur_get_low_match(&pcur) == m_index->n_uniq) {
    DEBUG_SYNC_C("delete_metadata_before");

    btr_cur_pessimistic_delete(&error, false, btr_pcur_get_btr_cur(&pcur),
                               BTR_CREATE_FLAG, false, 0, 0, 0, &mtr);
    ut_ad(error == DB_SUCCESS);
  }

  mtr.commit();

  return (DB_SUCCESS);
}

/** Truncate the table. We can call it after all the dynamic metadata
has been written back to DD table */
void DDTableBuffer::truncate() {
  ut_ad(mutex_own(&dict_persist->mutex));

  btr_truncate(m_index);
}

/** Get the buffered metadata for a specific table, the caller
has to delete the returned std::string object by UT_DELETE
@param[in]	id	table id
@param[out]	version	table dynamic metadata version
@return the metadata got in a string object, if nothing, the
string would be of length 0 */
std::string *DDTableBuffer::get(table_id_t id, uint64 *version) {
  btr_cur_t cursor;
  mtr_t mtr;
  ulint len;
  const byte *field = NULL;

  ut_ad(mutex_own(&dict_persist->mutex));

  init_tuple_with_id(m_search_tuple, id);

  mtr.start();

  btr_cur_search_to_nth_level(m_index, 0, m_search_tuple, PAGE_CUR_LE,
                              BTR_SEARCH_LEAF, &cursor, 0, __FILE__, __LINE__,
                              &mtr);

  if (cursor.low_match == dtuple_get_n_fields(m_search_tuple)) {
    ulint offsets[N_FIELDS + 1 + REC_OFFS_HEADER_SIZE];
    rec_offs_init(offsets);
    rec_offs_set_n_fields(offsets, N_FIELDS);
    rec_t *rec = btr_cur_get_rec(&cursor);
    rec_init_offsets_comp_ordinary(rec, false, m_index, offsets);
    ut_ad(!rec_get_deleted_flag(rec, true));

    const byte *rec_version =
        rec_get_nth_field(rec, offsets, VERSION_FIELD_NO, &len);
    ut_ad(len == 8);
    *version = mach_read_from_8(rec_version);

    field = rec_get_nth_field(rec, offsets, METADATA_FIELD_NO, &len);

    ut_ad(len != UNIV_SQL_NULL);
  } else {
    len = 0;
    *version = 0;
  }

  std::string *metadata =
      UT_NEW_NOKEY(std::string(reinterpret_cast<const char *>(field), len));

  mtr.commit();

  return (metadata);
=======
/** Converts a database and table name from filesystem encoding (e.g.
"@code d@i1b/a@q1b@1Kc @endcode", same format as used in  dict_table_t::name)
in two strings in UTF8 encoding (e.g. dцb and aюbØc). The output buffers must
be at least MAX_DB_UTF8_LEN and MAX_TABLE_UTF8_LEN bytes.
@param[in]	db_and_table	database and table names,
                                e.g. "@code d@i1b/a@q1b@1Kc @endcode"
@param[out]	db_utf8		database name, e.g. dцb
@param[in]	db_utf8_size	dbname_utf8 size
@param[out]	table_utf8	table name, e.g. aюbØc
@param[in]	table_utf8_size	table_utf8 size */
void dict_fs2utf8(const char *db_and_table, char *db_utf8, size_t db_utf8_size,
                  char *table_utf8, size_t table_utf8_size) {
  char db[MAX_DATABASE_NAME_LEN + 1];
  ulint db_len;
  uint errors;

  db_len = dict_get_db_name_len(db_and_table);

  ut_a(db_len <= sizeof(db));

  memcpy(db, db_and_table, db_len);
  db[db_len] = '\0';

  strconvert(&my_charset_filename, db, system_charset_info, db_utf8,
             db_utf8_size, &errors);

  /* convert each # to @0023 in table name and store the result in buf */
  const char *table = dict_remove_db_name(db_and_table);
  const char *table_p;
  char buf[MAX_TABLE_NAME_LEN * 5 + 1];
  char *buf_p;
  for (table_p = table, buf_p = buf; table_p[0] != '\0'; table_p++) {
    if (table_p[0] != '#') {
      buf_p[0] = table_p[0];
      buf_p++;
    } else {
      buf_p[0] = '@';
      buf_p[1] = '0';
      buf_p[2] = '0';
      buf_p[3] = '2';
      buf_p[4] = '3';
      buf_p += 5;
    }
    ut_a((size_t)(buf_p - buf) < sizeof(buf));
  }
  buf_p[0] = '\0';

  errors = 0;
  strconvert(&my_charset_filename, buf, system_charset_info, table_utf8,
             table_utf8_size, &errors);

  if (errors != 0) {
    snprintf(table_utf8, table_utf8_size, "%s", table);
  }
}

/** Resize the hash tables besed on the current buffer pool size. */
void dict_resize() {
  dict_table_t *table;

  mutex_enter(&dict_sys->mutex);

  /* all table entries are in table_LRU and table_non_LRU lists */
  hash_table_free(dict_sys->table_hash);
  hash_table_free(dict_sys->table_id_hash);

  dict_sys->table_hash = hash_create(
      buf_pool_get_curr_size() / (DICT_POOL_PER_TABLE_HASH * UNIV_WORD_SIZE));

  dict_sys->table_id_hash = hash_create(
      buf_pool_get_curr_size() / (DICT_POOL_PER_TABLE_HASH * UNIV_WORD_SIZE));

  for (table = UT_LIST_GET_FIRST(dict_sys->table_LRU); table;
       table = UT_LIST_GET_NEXT(table_LRU, table)) {
    ulint fold = ut_fold_string(table->name.m_name);
    ulint id_fold = ut_fold_ull(table->id);

    HASH_INSERT(dict_table_t, name_hash, dict_sys->table_hash, fold, table);

    HASH_INSERT(dict_table_t, id_hash, dict_sys->table_id_hash, id_fold, table);
  }

  for (table = UT_LIST_GET_FIRST(dict_sys->table_non_LRU); table;
       table = UT_LIST_GET_NEXT(table_LRU, table)) {
    ulint fold = ut_fold_string(table->name.m_name);
    ulint id_fold = ut_fold_ull(table->id);

    HASH_INSERT(dict_table_t, name_hash, dict_sys->table_hash, fold, table);

    HASH_INSERT(dict_table_t, id_hash, dict_sys->table_id_hash, id_fold, table);
  }

  mutex_exit(&dict_sys->mutex);
}

/** Closes the data dictionary module. */
void dict_close(void) {
  if (dict_sys == NULL) {
    /* This should only happen if a failure occurred
    during redo log processing. */
    return;
  }

  /* Acquire only because it's a pre-condition. */
  mutex_enter(&dict_sys->mutex);

  if (dict_sys->table_stats != NULL) {
    dict_table_close(dict_sys->table_stats, true, false);
  }
  if (dict_sys->index_stats != NULL) {
    dict_table_close(dict_sys->index_stats, true, false);
  }
  if (dict_sys->dynamic_metadata != NULL) {
    dict_table_close(dict_sys->dynamic_metadata, true, false);
  }
  if (dict_sys->ddl_log) {
    dict_table_close(dict_sys->ddl_log, true, false);
  }

  /* Free the hash elements. We don't remove them from the table
  because we are going to destroy the table anyway. */
  for (ulint i = 0; i < hash_get_n_cells(dict_sys->table_id_hash); i++) {
    dict_table_t *table;

    table =
        static_cast<dict_table_t *>(HASH_GET_FIRST(dict_sys->table_hash, i));

    while (table) {
      dict_table_t *prev_table = table;

      table = static_cast<dict_table_t *>(HASH_GET_NEXT(name_hash, prev_table));
      ut_ad(prev_table->magic_n == DICT_TABLE_MAGIC_N);
      dict_table_remove_from_cache(prev_table);
    }
  }

  hash_table_free(dict_sys->table_hash);

  /* The elements are the same instance as in dict_sys->table_hash,
  therefore we don't delete the individual elements. */
  hash_table_free(dict_sys->table_id_hash);

  dict_ind_free();

  mutex_exit(&dict_sys->mutex);
  mutex_free(&dict_sys->mutex);

  rw_lock_free(dict_operation_lock);

  ut_free(dict_operation_lock);
  dict_operation_lock = NULL;

  mutex_free(&dict_foreign_err_mutex);

  if (dict_foreign_err_file != NULL) {
    fclose(dict_foreign_err_file);
    dict_foreign_err_file = NULL;
  }

  ut_ad(dict_sys->size == 0);

  ut_free(dict_sys);
  dict_sys = NULL;
}

#ifdef UNIV_DEBUG
/** Validate the dictionary table LRU list.
 @return true if valid */
static ibool dict_lru_validate(void) {
  dict_table_t *table;

  ut_ad(mutex_own(&dict_sys->mutex));

  for (table = UT_LIST_GET_FIRST(dict_sys->table_LRU); table != NULL;
       table = UT_LIST_GET_NEXT(table_LRU, table)) {
    ut_a(table->can_be_evicted);
  }

  for (table = UT_LIST_GET_FIRST(dict_sys->table_non_LRU); table != NULL;
       table = UT_LIST_GET_NEXT(table_LRU, table)) {
    ut_a(!table->can_be_evicted);
  }

  return (TRUE);
}

/** Check if a table exists in the dict table LRU list.
 @return true if table found in LRU list */
static ibool dict_lru_find_table(
    const dict_table_t *find_table) /*!< in: table to find */
{
  dict_table_t *table;

  ut_ad(find_table != NULL);
  ut_ad(mutex_own(&dict_sys->mutex));

  for (table = UT_LIST_GET_FIRST(dict_sys->table_LRU); table != NULL;
       table = UT_LIST_GET_NEXT(table_LRU, table)) {
    ut_a(table->can_be_evicted);

    if (table == find_table) {
      return (TRUE);
    }
  }

  return (FALSE);
}

/** Check if a table exists in the dict table non-LRU list.
 @return true if table found in non-LRU list */
static ibool dict_non_lru_find_table(
    const dict_table_t *find_table) /*!< in: table to find */
{
  dict_table_t *table;

  ut_ad(find_table != NULL);
  ut_ad(mutex_own(&dict_sys->mutex));

  for (table = UT_LIST_GET_FIRST(dict_sys->table_non_LRU); table != NULL;
       table = UT_LIST_GET_NEXT(table_LRU, table)) {
    ut_a(!table->can_be_evicted);

    if (table == find_table) {
      return (TRUE);
    }
  }

  return (FALSE);
}
#endif /* UNIV_DEBUG */
/** Check an index to see whether its first fields are the columns in the array,
 in the same order and is not marked for deletion and is not the same
 as types_idx.
 @return true if the index qualifies, otherwise false */
bool dict_foreign_qualify_index(
    const dict_table_t *table, /*!< in: table */
    const char **col_names,
    /*!< in: column names, or NULL
    to use table->col_names */
    const char **columns,      /*!< in: array of column names */
    ulint n_cols,              /*!< in: number of columns */
    const dict_index_t *index, /*!< in: index to check */
    const dict_index_t *types_idx,
    /*!< in: NULL or an index
    whose types the column types
    must match */
    bool check_charsets,
    /*!< in: whether to check
    charsets.  only has an effect
    if types_idx != NULL */
    ulint check_null)
/*!< in: nonzero if none of
the columns must be declared
NOT NULL */
{
  if (dict_index_get_n_fields(index) < n_cols) {
    return (false);
  }

  for (ulint i = 0; i < n_cols; i++) {
    dict_field_t *field;
    const char *col_name;
    ulint col_no;

    field = index->get_field(i);
    col_no = dict_col_get_no(field->col);

    if (field->prefix_len != 0) {
      /* We do not accept column prefix
      indexes here */
      return (false);
    }

    if (check_null && (field->col->prtype & DATA_NOT_NULL)) {
      return (false);
    }

    col_name = col_names ? col_names[col_no]
                         : (field->col->is_virtual()
                                ? dict_table_get_v_col_name_mysql(table, col_no)
                                : table->get_col_name(col_no));

    if (0 != innobase_strcasecmp(columns[i], col_name)) {
      return (false);
    }

    if (types_idx &&
        !cmp_cols_are_equal(index->get_col(i), types_idx->get_col(i),
                            check_charsets)) {
      return (false);
    }
  }

  return (true);
}

/** Update the state of compression failure padding heuristics. This is
 called whenever a compression operation succeeds or fails.
 The caller must be holding info->mutex */
static void dict_index_zip_pad_update(
    zip_pad_info_t *info, /*!< in/out: info to be updated */
    ulint zip_threshold)  /*!< in: zip threshold value */
{
  ulint total;
  ulint fail_pct;

  ut_ad(info);

  total = info->success + info->failure;

  ut_ad(total > 0);

  if (zip_threshold == 0) {
    /* User has just disabled the padding. */
    return;
  }

  if (total < ZIP_PAD_ROUND_LEN) {
    /* We are in middle of a round. Do nothing. */
    return;
  }

  /* We are at a 'round' boundary. Reset the values but first
  calculate fail rate for our heuristic. */
  fail_pct = (info->failure * 100) / total;
  info->failure = 0;
  info->success = 0;

  if (fail_pct > zip_threshold) {
    /* Compression failures are more then user defined
    threshold. Increase the pad size to reduce chances of
    compression failures. */
    ut_ad(info->pad % ZIP_PAD_INCR == 0);

    /* Only do increment if it won't increase padding
    beyond max pad size. */
    if (info->pad + ZIP_PAD_INCR < (UNIV_PAGE_SIZE * zip_pad_max) / 100) {
      /* Use atomics even though we have the mutex.
      This is to ensure that we are able to read
      info->pad atomically. */
      os_atomic_increment_ulint(&info->pad, ZIP_PAD_INCR);

      MONITOR_INC(MONITOR_PAD_INCREMENTS);
    }

    info->n_rounds = 0;

  } else {
    /* Failure rate was OK. Another successful round
    completed. */
    ++info->n_rounds;

    /* If enough successful rounds are completed with
    compression failure rate in control, decrease the
    padding. */
    if (info->n_rounds >= ZIP_PAD_SUCCESSFUL_ROUND_LIMIT && info->pad > 0) {
      ut_ad(info->pad % ZIP_PAD_INCR == 0);
      /* Use atomics even though we have the mutex.
      This is to ensure that we are able to read
      info->pad atomically. */
      os_atomic_decrement_ulint(&info->pad, ZIP_PAD_INCR);

      info->n_rounds = 0;

      MONITOR_INC(MONITOR_PAD_DECREMENTS);
    }
  }
}

/** This function should be called whenever a page is successfully
 compressed. Updates the compression padding information. */
void dict_index_zip_success(
    dict_index_t *index) /*!< in/out: index to be updated. */
{
  ut_ad(index);

  ulint zip_threshold = zip_failure_threshold_pct;
  if (!zip_threshold) {
    /* Disabled by user. */
    return;
  }

  dict_index_zip_pad_lock(index);
  ++index->zip_pad.success;
  dict_index_zip_pad_update(&index->zip_pad, zip_threshold);
  dict_index_zip_pad_unlock(index);
}

/** This function should be called whenever a page compression attempt
 fails. Updates the compression padding information. */
void dict_index_zip_failure(
    dict_index_t *index) /*!< in/out: index to be updated. */
{
  ut_ad(index);

  ulint zip_threshold = zip_failure_threshold_pct;
  if (!zip_threshold) {
    /* Disabled by user. */
    return;
  }

  dict_index_zip_pad_lock(index);
  ++index->zip_pad.failure;
  dict_index_zip_pad_update(&index->zip_pad, zip_threshold);
  dict_index_zip_pad_unlock(index);
}

/** Return the optimal page size, for which page will likely compress.
 @return page size beyond which page might not compress */
ulint dict_index_zip_pad_optimal_page_size(
    dict_index_t *index) /*!< in: index for which page size
                         is requested */
{
  ulint pad;
  ulint min_sz;
  ulint sz;

  ut_ad(index);

  if (!zip_failure_threshold_pct) {
    /* Disabled by user. */
    return (UNIV_PAGE_SIZE);
  }

  /* We use atomics to read index->zip_pad.pad. Here we use zero
  as increment as are not changing the value of the 'pad'. */

  pad = os_atomic_increment_ulint(&index->zip_pad.pad, 0);

  ut_ad(pad < UNIV_PAGE_SIZE);
  sz = UNIV_PAGE_SIZE - pad;

  /* Min size allowed by user. */
  ut_ad(zip_pad_max < 100);
  min_sz = (UNIV_PAGE_SIZE * (100 - zip_pad_max)) / 100;

  return (ut_max(sz, min_sz));
}

/** Convert a 32 bit integer table flags to the 32 bit FSP Flags.
Fsp Flags are written into the tablespace header at the offset
FSP_SPACE_FLAGS and are also stored in the fil_space_t::flags field.
The following chart shows the translation of the low order bit.
Other bits are the same.
                        Low order bit
                    | REDUNDANT | COMPACT | COMPRESSED | DYNAMIC
dict_table_t::flags |     0     |    1    |     1      |    1
fil_space_t::flags  |     0     |    0    |     1      |    1
@param[in]	table_flags	dict_table_t::flags
@return tablespace flags (fil_space_t::flags) */
uint32_t dict_tf_to_fsp_flags(uint32_t table_flags) {
  DBUG_EXECUTE_IF("dict_tf_to_fsp_flags_failure", return (UINT32_UNDEFINED););

  bool has_atomic_blobs = DICT_TF_HAS_ATOMIC_BLOBS(table_flags);
  page_size_t page_size = dict_tf_get_page_size(table_flags);
  bool has_data_dir = DICT_TF_HAS_DATA_DIR(table_flags);
  bool is_shared = DICT_TF_HAS_SHARED_SPACE(table_flags);

  ut_ad(!page_size.is_compressed() || has_atomic_blobs);

  /* General tablespaces that are not compressed do not get the
  flags for dynamic row format (ATOMIC_BLOBS) */
  if (is_shared && !page_size.is_compressed()) {
    has_atomic_blobs = false;
  }

  uint32_t fsp_flags = fsp_flags_init(page_size, has_atomic_blobs, has_data_dir,
                                      is_shared, false);

  return (fsp_flags);
}

/** Convert table flag to row format string.
 @return row format name. */
const char *dict_tf_to_row_format_string(
    ulint table_flag) /*!< in: row format setting */
{
  switch (dict_tf_get_rec_format(table_flag)) {
    case REC_FORMAT_REDUNDANT:
      return ("ROW_TYPE_REDUNDANT");
    case REC_FORMAT_COMPACT:
      return ("ROW_TYPE_COMPACT");
    case REC_FORMAT_COMPRESSED:
      return ("ROW_TYPE_COMPRESSED");
    case REC_FORMAT_DYNAMIC:
      return ("ROW_TYPE_DYNAMIC");
  }

  ut_error;
}

/** Determine the extent size (in pages) for the given table
@param[in]	table	the table whose extent size is being
                        calculated.
@return extent size in pages (256, 128 or 64) */
page_no_t dict_table_extent_size(const dict_table_t *table) {
  const ulint mb_1 = 1024 * 1024;
  const ulint mb_2 = 2 * mb_1;
  const ulint mb_4 = 4 * mb_1;

  page_size_t page_size = dict_table_page_size(table);
  page_no_t pages_in_extent = FSP_EXTENT_SIZE;

  if (page_size.is_compressed()) {
    ulint disk_page_size = page_size.physical();

    switch (disk_page_size) {
      case 1024:
        pages_in_extent = mb_1 / 1024;
        break;
      case 2048:
        pages_in_extent = mb_1 / 2048;
        break;
      case 4096:
        pages_in_extent = mb_1 / 4096;
        break;
      case 8192:
        pages_in_extent = mb_1 / 8192;
        break;
      case 16384:
        pages_in_extent = mb_1 / 16384;
        break;
      case 32768:
        pages_in_extent = mb_2 / 32768;
        break;
      case 65536:
        pages_in_extent = mb_4 / 65536;
        break;
      default:
        ut_ad(0);
    }
  }

  return (pages_in_extent);
}

/** Default constructor */
DDTableBuffer::DDTableBuffer() {
  init();

  /* Check if we need to recover it, in case of crash */
  btr_truncate_recover(m_index);
}

/** Destructor */
DDTableBuffer::~DDTableBuffer() { close(); }

/* Create the search and replace tuples */
void DDTableBuffer::create_tuples() {
  const dict_col_t *col;
  dfield_t *dfield;
  byte *sys_buf;
  byte *id_buf;

  id_buf = static_cast<byte *>(mem_heap_alloc(m_heap, 8));
  memset(id_buf, 0, sizeof *id_buf);

  m_search_tuple = dtuple_create(m_heap, 1);
  dict_index_copy_types(m_search_tuple, m_index, 1);

  dfield = dtuple_get_nth_field(m_search_tuple, 0);
  dfield_set_data(dfield, id_buf, 8);

  /* Allocate another memory for this tuple */
  id_buf = static_cast<byte *>(mem_heap_alloc(m_heap, 8));
  memset(id_buf, 0, sizeof *id_buf);

  m_replace_tuple = dtuple_create(m_heap, N_COLS);
  dict_table_copy_types(m_replace_tuple, m_index->table);

  dfield = dtuple_get_nth_field(m_replace_tuple, TABLE_ID_FIELD_NO);
  dfield_set_data(dfield, id_buf, 8);

  /* Initialize system fields, we always write fake value. */
  sys_buf = static_cast<byte *>(mem_heap_alloc(m_heap, 8));
  memset(sys_buf, 0xFF, 8);

  col = m_index->table->get_sys_col(DATA_ROW_ID);
  dfield = dtuple_get_nth_field(m_replace_tuple, dict_col_get_no(col));
  dfield_set_data(dfield, sys_buf, DATA_ROW_ID_LEN);

  col = m_index->table->get_sys_col(DATA_TRX_ID);
  dfield = dtuple_get_nth_field(m_replace_tuple, dict_col_get_no(col));
  dfield_set_data(dfield, sys_buf, DATA_TRX_ID_LEN);

  col = m_index->table->get_sys_col(DATA_ROLL_PTR);
  dfield = dtuple_get_nth_field(m_replace_tuple, dict_col_get_no(col));
  dfield_set_data(dfield, sys_buf, DATA_ROLL_PTR_LEN);
}

/** Initialize the in-memory index */
void DDTableBuffer::init() {
  if (dict_sys->dynamic_metadata != nullptr) {
    ut_ad(dict_table_is_comp(dict_sys->dynamic_metadata));
    m_index = dict_sys->dynamic_metadata->first_index();
  } else {
    open();
    dict_sys->dynamic_metadata = m_index->table;
  }

  ut_ad(m_index->next() == NULL);
  ut_ad(m_index->n_uniq == 1);
  ut_ad(N_FIELDS == m_index->n_fields);
  ut_ad(m_index->table->n_cols == N_COLS);

  /* We don't need AHI for this table */
  m_index->disable_ahi = true;
  m_index->cached = true;

  m_heap = mem_heap_create(500);
  m_dynamic_heap = mem_heap_create(1000);
  m_replace_heap = mem_heap_create(1000);

  create_tuples();
}

/** Open the mysql.innodb_dynamic_metadata when DD is not fully up */
void DDTableBuffer::open() {
  ut_ad(dict_sys->dynamic_metadata == nullptr);

  dict_table_t *table = nullptr;
  /* Keep it the same with definition of mysql/innodb_dynamic_metadata */
  const char *table_name = "mysql/innodb_dynamic_metadata";
  const char *table_id_name = "table_id";
  const char *version_name = "version";
  const char *metadata_name = "metadata";
  ulint prtype = 0;
  mem_heap_t *heap = mem_heap_create(256);

  /* Get the root page number according to index id, this is
  same with what we do in ha_innobsae::get_se_private_data() */
  page_no_t root = 4;
  space_index_t index_id = 0;
  while (true) {
    if (fsp_is_inode_page(root)) {
      ++root;
      ut_ad(!fsp_is_inode_page(root));
    }

    if (++index_id == dict_sys_t::s_dynamic_meta_index_id) {
      break;
    }

    ++root;
  }

  table = dict_mem_table_create(table_name, dict_sys_t::s_space_id, N_USER_COLS,
                                0, 0, 0, 0);

  table->id = dict_sys_t::s_dynamic_meta_table_id;
  table->is_dd_table = true;
  table->dd_space_id = dict_sys_t::s_dd_space_id;
  table->flags |= DICT_TF_COMPACT | (1 << DICT_TF_POS_SHARED_SPACE) |
                  (1 << DICT_TF_POS_ATOMIC_BLOBS);

  prtype = dtype_form_prtype(
      MYSQL_TYPE_LONGLONG | DATA_NOT_NULL | DATA_UNSIGNED | DATA_BINARY_TYPE,
      0);

  dict_mem_table_add_col(table, heap, table_id_name, DATA_INT, prtype, 8);
  dict_mem_table_add_col(table, heap, version_name, DATA_INT, prtype, 8);

  prtype =
      dtype_form_prtype(MYSQL_TYPE_BLOB | DATA_NOT_NULL | DATA_BINARY_TYPE, 63);

  dict_mem_table_add_col(table, heap, metadata_name, DATA_BLOB, prtype, 10);

  dict_table_add_system_columns(table, heap);

  m_index = dict_mem_index_create(table_name, "PRIMARY", dict_sys_t::s_space_id,
                                  DICT_CLUSTERED | DICT_UNIQUE, 1);

  dict_index_add_col(m_index, table, &table->cols[0], 0, true);

  m_index->id = dict_sys_t::s_dynamic_meta_index_id;
  m_index->n_uniq = 1;

  dberr_t err = dict_index_add_to_cache(table, m_index, root, false);
  if (err != DB_SUCCESS) {
    ut_ad(0);
  }

  m_index = table->first_index();

  mutex_enter(&dict_sys->mutex);

  dict_table_add_to_cache(table, true, heap);

  table->acquire();

  mutex_exit(&dict_sys->mutex);

  mem_heap_free(heap);
}

/** Initialize the id field of tuple
@param[out]	tuple	the tuple to be initialized
@param[in]	id	table id */
void DDTableBuffer::init_tuple_with_id(dtuple_t *tuple, table_id_t id) {
  dfield_t *dfield = dtuple_get_nth_field(tuple, TABLE_ID_FIELD_NO);
  void *data = dfield->data;

  mach_write_to_8(data, id);
  dfield_set_data(dfield, data, 8);
}

/** Free the things initialized in init() */
void DDTableBuffer::close() {
  mem_heap_free(m_heap);
  mem_heap_free(m_dynamic_heap);
  mem_heap_free(m_replace_heap);

  m_search_tuple = NULL;
  m_replace_tuple = NULL;
}

/** Prepare for a update on METADATA field
@param[in]	entry	clustered index entry to replace rec
@param[in]	rec	clustered index record
@return update vector of differing fields without system columns,
or NULL if there isn't any different field */
upd_t *DDTableBuffer::update_set_metadata(const dtuple_t *entry,
                                          const rec_t *rec) {
  ulint offsets[N_FIELDS + 1 + REC_OFFS_HEADER_SIZE];
  upd_field_t *upd_field;
  const dfield_t *version_field;
  const dfield_t *metadata_dfield;
  const byte *metadata;
  const byte *version;
  ulint len;
  upd_t *update;

  rec_offs_init(offsets);
  rec_offs_set_n_fields(offsets, N_FIELDS);
  rec_init_offsets_comp_ordinary(rec, false, m_index, offsets);
  ut_ad(!rec_get_deleted_flag(rec, 1));

  version = rec_get_nth_field(rec, offsets, VERSION_FIELD_NO, &len);
  ut_ad(len == 8);
  version_field = dtuple_get_nth_field(entry, VERSION_FIELD_NO);

  metadata = rec_get_nth_field(rec, offsets, METADATA_FIELD_NO, &len);
  metadata_dfield = dtuple_get_nth_field(entry, METADATA_FIELD_NO);

  if (dfield_data_is_binary_equal(version_field, 8, version) &&
      dfield_data_is_binary_equal(metadata_dfield, len, metadata)) {
    return (nullptr);
  }

  update = upd_create(2, m_replace_heap);

  upd_field = upd_get_nth_field(update, 0);
  dfield_copy(&upd_field->new_val, version_field);
  upd_field_set_field_no(upd_field, VERSION_FIELD_NO, m_index, nullptr);

  upd_field = upd_get_nth_field(update, 1);
  dfield_copy(&upd_field->new_val, metadata_dfield);
  upd_field_set_field_no(upd_field, METADATA_FIELD_NO, m_index, nullptr);

  ut_ad(update->validate());

  return (update);
}

/** Replace the dynamic metadata for a specific table
@param[in]	id		table id
@param[in]	version		table dynamic metadata version
@param[in]	metadata	the metadata we want to replace
@param[in]	len		the metadata length
@return DB_SUCCESS or error code */
dberr_t DDTableBuffer::replace(table_id_t id, uint64_t version,
                               const byte *metadata, size_t len) {
  dtuple_t *entry;
  dfield_t *dfield;
  btr_pcur_t pcur;
  mtr_t mtr;
  byte ver[8];
  dberr_t error;

  ut_ad(mutex_own(&dict_persist->mutex));

  init_tuple_with_id(m_search_tuple, id);

  init_tuple_with_id(m_replace_tuple, id);
  mach_write_to_8(ver, version);
  dfield = dtuple_get_nth_field(m_replace_tuple, VERSION_COL_NO);
  dfield_set_data(dfield, ver, sizeof ver);
  dfield = dtuple_get_nth_field(m_replace_tuple, METADATA_COL_NO);
  dfield_set_data(dfield, metadata, len);
  /* Other system fields have been initialized */

  entry = row_build_index_entry(m_replace_tuple, NULL, m_index, m_replace_heap);

  /* Start to search for the to-be-replaced tuple */
  mtr.start();

  btr_pcur_open(m_index, m_search_tuple, PAGE_CUR_LE, BTR_MODIFY_TREE, &pcur,
                &mtr);

  if (page_rec_is_infimum(btr_pcur_get_rec(&pcur)) ||
      btr_pcur_get_low_match(&pcur) < m_index->n_uniq) {
    /* The record was not found, so it's the first time we
    add the row for this table of id, we need to insert it */
    static const ulint flags = (BTR_CREATE_FLAG | BTR_NO_LOCKING_FLAG |
                                BTR_NO_UNDO_LOG_FLAG | BTR_KEEP_SYS_FLAG);

    mtr.commit();

    error =
        row_ins_clust_index_entry_low(flags, BTR_MODIFY_TREE, m_index,
                                      m_index->n_uniq, entry, 0, NULL, false);
    ut_a(error == DB_SUCCESS);

    mem_heap_empty(m_dynamic_heap);
    mem_heap_empty(m_replace_heap);

    return (DB_SUCCESS);
  }

  ut_ad(!rec_get_deleted_flag(btr_pcur_get_rec(&pcur), true));

  /* Prepare to update the record. */
  upd_t *update = update_set_metadata(entry, btr_pcur_get_rec(&pcur));

  if (update != NULL) {
    ulint *cur_offsets = nullptr;
    big_rec_t *big_rec;
    static const ulint flags =
        (BTR_CREATE_FLAG | BTR_NO_LOCKING_FLAG | BTR_NO_UNDO_LOG_FLAG |
         BTR_KEEP_POS_FLAG | BTR_KEEP_SYS_FLAG);

    error = btr_cur_pessimistic_update(
        flags, btr_pcur_get_btr_cur(&pcur), &cur_offsets, &m_dynamic_heap,
        m_replace_heap, &big_rec, update, 0, NULL, 0, 0, &mtr);
    ut_a(error == DB_SUCCESS);
    /* We don't have big rec in this table */
    ut_ad(!big_rec);
  }

  mtr.commit();
  mem_heap_empty(m_dynamic_heap);
  mem_heap_empty(m_replace_heap);

  return (DB_SUCCESS);
}

/** Remove the whole row for a specific table
@param[in]	id	table id
@return DB_SUCCESS or error code */
dberr_t DDTableBuffer::remove(table_id_t id) {
  btr_pcur_t pcur;
  mtr_t mtr;
  dberr_t error;

  ut_ad(mutex_own(&dict_persist->mutex));

  init_tuple_with_id(m_search_tuple, id);

  mtr.start();

  btr_pcur_open(m_index, m_search_tuple, PAGE_CUR_LE,
                BTR_MODIFY_TREE | BTR_LATCH_FOR_DELETE, &pcur, &mtr);

  if (!page_rec_is_infimum(btr_pcur_get_rec(&pcur)) &&
      btr_pcur_get_low_match(&pcur) == m_index->n_uniq) {
    DEBUG_SYNC_C("delete_metadata_before");

    btr_cur_pessimistic_delete(&error, false, btr_pcur_get_btr_cur(&pcur),
                               BTR_CREATE_FLAG, false, 0, 0, 0, &mtr);
    ut_ad(error == DB_SUCCESS);
  }

  mtr.commit();

  return (DB_SUCCESS);
}

/** Truncate the table. We can call it after all the dynamic metadata
has been written back to DD table */
void DDTableBuffer::truncate() {
  ut_ad(mutex_own(&dict_persist->mutex));

  btr_truncate(m_index);
}

/** Get the buffered metadata for a specific table, the caller
has to delete the returned std::string object by UT_DELETE
@param[in]	id	table id
@param[out]	version	table dynamic metadata version
@return the metadata got in a string object, if nothing, the
string would be of length 0 */
std::string *DDTableBuffer::get(table_id_t id, uint64 *version) {
  btr_cur_t cursor;
  mtr_t mtr;
  ulint len;
  const byte *field = NULL;

  ut_ad(mutex_own(&dict_persist->mutex));

  init_tuple_with_id(m_search_tuple, id);

  mtr.start();

  btr_cur_search_to_nth_level(m_index, 0, m_search_tuple, PAGE_CUR_LE,
                              BTR_SEARCH_LEAF, &cursor, 0, __FILE__, __LINE__,
                              &mtr);

  if (cursor.low_match == dtuple_get_n_fields(m_search_tuple)) {
    ulint offsets[N_FIELDS + 1 + REC_OFFS_HEADER_SIZE];
    rec_offs_init(offsets);
    rec_offs_set_n_fields(offsets, N_FIELDS);
    rec_t *rec = btr_cur_get_rec(&cursor);
    rec_init_offsets_comp_ordinary(rec, false, m_index, offsets);
    ut_ad(!rec_get_deleted_flag(rec, true));

    const byte *rec_version =
        rec_get_nth_field(rec, offsets, VERSION_FIELD_NO, &len);
    ut_ad(len == 8);
    *version = mach_read_from_8(rec_version);

    field = rec_get_nth_field(rec, offsets, METADATA_FIELD_NO, &len);

    ut_ad(len != UNIV_SQL_NULL);
  } else {
    len = 0;
    *version = 0;
  }

  std::string *metadata =
      UT_NEW_NOKEY(std::string(reinterpret_cast<const char *>(field), len));

  mtr.commit();

  return (metadata);
}
#endif /* !UNIV_HOTBACKUP */

/** Write MLOG_TABLE_DYNAMIC_META for persistent dynamic metadata of table
@param[in]	id		table id
@param[in]	metadata	metadata used to write the log
@param[in,out]	mtr		mini-transaction */
void Persister::write_log(table_id_t id,
                          const PersistentTableMetadata &metadata,
                          mtr_t *mtr) const {
  byte *log_ptr;
  ulint size = get_write_size(metadata);
  /* Both table id and version would be written in a compressed format,
  each of which would cost 1..11 bytes, and MLOG_TABLE_DYNAMIC_META costs
  1 byte. Refer to mlog_write_initial_dict_log_record() as well */
  static constexpr uint8_t metadata_log_header_size = 23;

  ut_ad(size > 0);

  log_ptr = mlog_open_metadata(mtr, metadata_log_header_size + size);
  ut_ad(log_ptr != NULL);

  log_ptr = mlog_write_initial_dict_log_record(
      MLOG_TABLE_DYNAMIC_META, id, metadata.get_version(), log_ptr, mtr);

  ulint consumed = write(metadata, log_ptr, size);
  log_ptr += consumed;

  mlog_close(mtr, log_ptr);
}

/** Write the corrupted indexes of a table, we can pre-calculate the size
by calling get_write_size()
@param[in]	metadata	persistent data
@param[out]	buffer		write buffer
@param[in]	size		size of write buffer, should be at least
                                get_write_size()
@return the length of bytes written */
ulint CorruptedIndexPersister::write(const PersistentTableMetadata &metadata,
                                     byte *buffer, ulint size) const {
  ulint length = 0;
  corrupted_ids_t corrupted_ids = metadata.get_corrupted_indexes();
  ulint num = corrupted_ids.size();

  ut_ad(num < MAX_INDEXES);

  if (corrupted_ids.empty()) {
    return (0);
  }

  /* Write the PM_INDEX_CORRUPTED mark first */
  mach_write_to_1(buffer, static_cast<byte>(PM_INDEX_CORRUPTED));
  ++length;
  ++buffer;

  mach_write_to_1(buffer, num);
  ++length;
  ++buffer;

  for (ulint i = 0; i < num; ++i) {
    mach_write_to_4(buffer, corrupted_ids[i].m_space_id);
    mach_write_to_8(buffer + 4, corrupted_ids[i].m_index_id);
    length += INDEX_ID_LENGTH;
    buffer += INDEX_ID_LENGTH;
    ut_ad(length <= size);
  }

  return (length);
}

/** Pre-calculate the size of metadata to be written
@param[in]	metadata	metadata to be written
@return the size of metadata */
ulint CorruptedIndexPersister::get_write_size(
    const PersistentTableMetadata &metadata) const {
  ulint length = 0;
  corrupted_ids_t corrupted_ids = metadata.get_corrupted_indexes();

  ut_ad(corrupted_ids.size() < MAX_INDEXES);

  if (corrupted_ids.empty()) {
    return (0);
  }

  /* PM_INDEX_CORRUPTED mark and number of corrupted indexes' ids */
  length += 1 + 1;
  length += corrupted_ids.size() * INDEX_ID_LENGTH;

  return (length);
}

/** Read the corrupted indexes from buffer, and store them to
metadata object
@param[out]	metadata	metadata where we store the read data
@param[in]	buffer		buffer to read
@param[in]	size		size of buffer
@param[out]	corrupt		true if we found something wrong in
                                the buffer except incomplete buffer,
                                otherwise false
@return the bytes we read from the buffer if the buffer data
is complete and we get everything, 0 if the buffer is incompleted */
ulint CorruptedIndexPersister::read(PersistentTableMetadata &metadata,
                                    const byte *buffer, ulint size,
                                    bool *corrupt) const {
  const byte *end = buffer + size;
  ulint consumed = 0;
  byte type;
  ulint num;

  *corrupt = false;

  /* It should contain PM_INDEX_CORRUPTED and number at least */
  if (size <= 2) {
    return (0);
  }

  type = *buffer++;
  ++consumed;

  if (type != PM_INDEX_CORRUPTED) {
    *corrupt = true;
    return (consumed);
  }

  num = mach_read_from_1(buffer);
  ++consumed;
  ++buffer;

  if (num == 0 || num > MAX_INDEXES) {
    *corrupt = true;
    return (consumed);
  }

  if (buffer + num * INDEX_ID_LENGTH > end) {
    return (0);
  }

  for (ulint i = 0; i < num; ++i) {
    space_id_t space_id = mach_read_from_4(buffer);
    space_index_t index_id = mach_read_from_8(buffer + 4);
    metadata.add_corrupted_index(index_id_t(space_id, index_id));

    buffer += INDEX_ID_LENGTH;
    consumed += INDEX_ID_LENGTH;
  }

  return (consumed);
}

/** Write the autoinc counter of a table, we can pre-calculate
the size by calling get_write_size()
@param[in]	metadata	persistent metadata
@param[out]	buffer		write buffer
@param[in]	size		size of write buffer, should be
                                at least get_write_size()
@return the length of bytes written */
ulint AutoIncPersister::write(const PersistentTableMetadata &metadata,
                              byte *buffer, ulint size) const {
  ulint length = 0;
  ib_uint64_t autoinc = metadata.get_autoinc();

  mach_write_to_1(buffer, static_cast<byte>(PM_TABLE_AUTO_INC));
  ++length;
  ++buffer;

  ulint len = mach_u64_write_much_compressed(buffer, autoinc);
  length += len;
  buffer += len;

  ut_ad(length <= size);
  return (length);
}

/** Read the autoinc counter from buffer, and store them to
metadata object
@param[out]	metadata	metadata where we store the read data
@param[in]	buffer		buffer to read
@param[in]	size		size of buffer
@param[out]	corrupt		true if we found something wrong in
                                the buffer except incomplete buffer,
                                otherwise false
@return the bytes we read from the buffer if the buffer data
is complete and we get everything, 0 if the buffer is incomplete */
ulint AutoIncPersister::read(PersistentTableMetadata &metadata,
                             const byte *buffer, ulint size,
                             bool *corrupt) const {
  const byte *end = buffer + size;
  ulint consumed = 0;
  byte type;
  ib_uint64_t autoinc;

  *corrupt = false;

  /* It should contain PM_TABLE_AUTO_INC and the counter at least */
  if (size < 2) {
    return (0);
  }

  type = *buffer++;
  ++consumed;

  if (type != PM_TABLE_AUTO_INC) {
    *corrupt = true;
    return (consumed);
  }

  const byte *start = buffer;
  autoinc = mach_parse_u64_much_compressed(&start, end);

  if (start == NULL) {
    /* Just incomplete data, not corrupted */
    return (0);
  }

  if (autoinc == 0) {
    metadata.set_autoinc(autoinc);
  } else {
    metadata.set_autoinc_if_bigger(autoinc);
  }

  consumed += start - buffer;
  ut_ad(consumed <= size);
  return (consumed);
}

/** Destructor */
Persisters::~Persisters() {
  persisters_t::iterator iter;
  for (iter = m_persisters.begin(); iter != m_persisters.end(); ++iter) {
    UT_DELETE(iter->second);
  }
}

/** Get the persister object with specified type
@param[in]	type	persister type
@return Persister object required or NULL if not found */
Persister *Persisters::get(persistent_type_t type) const {
  ut_ad(type > PM_SMALLEST_TYPE);
  ut_ad(type < PM_BIGGEST_TYPE);

  persisters_t::const_iterator iter = m_persisters.find(type);

  return (iter == m_persisters.end() ? NULL : iter->second);
}

/** Add a specified persister of type, we will allocate the Persister
if there is no such persister exist, otherwise do nothing and return
the existing one
@param[in]	type	persister type
@return the persister of type */
Persister *Persisters::add(persistent_type_t type) {
  ut_ad(type > PM_SMALLEST_TYPE);
  ut_ad(type < PM_BIGGEST_TYPE);

  Persister *persister = get(type);

  if (persister != NULL) {
    return (persister);
  }

  switch (type) {
    case PM_INDEX_CORRUPTED:
      persister = UT_NEW_NOKEY(CorruptedIndexPersister());
      break;
    case PM_TABLE_AUTO_INC:
      persister = UT_NEW_NOKEY(AutoIncPersister());
      break;
    default:
      ut_ad(0);
      break;
  }

  m_persisters.insert(std::make_pair(type, persister));

  return (persister);
}

/** Remove a specified persister of type, we will free the Persister
@param[in]	type	persister type */
void Persisters::remove(persistent_type_t type) {
  persisters_t::iterator iter = m_persisters.find(type);

  if (iter != m_persisters.end()) {
    UT_DELETE(iter->second);
    m_persisters.erase(iter);
  }
}

#ifndef UNIV_HOTBACKUP
/** Serialize the metadata to a buffer
@param[in]	metadata	metadata to serialize
@param[out]	buffer		buffer to store the serialized metadata
@return the length of serialized metadata */
size_t Persisters::write(PersistentTableMetadata &metadata, byte *buffer) {
  size_t size = 0;
  byte *pos = buffer;
  persistent_type_t type;

  for (type = static_cast<persistent_type_t>(PM_SMALLEST_TYPE + 1);
       type < PM_BIGGEST_TYPE;
       type = static_cast<persistent_type_t>(type + 1)) {
    ut_ad(size <= REC_MAX_DATA_SIZE);

    Persister *persister = get(type);
    ulint consumed = persister->write(metadata, pos, REC_MAX_DATA_SIZE - size);

    pos += consumed;
    size += consumed;
  }

  return (size);
}

/** Close SDI table.
@param[in]	table		the in-meory SDI table object */
void dict_sdi_close_table(dict_table_t *table) {
  ut_ad(dict_table_is_sdi(table->id));
  dict_table_close(table, true, false);
}

/** Retrieve in-memory index for SDI table.
@param[in]	tablespace_id	innodb tablespace id
@return dict_index_t structure or NULL*/
dict_index_t *dict_sdi_get_index(space_id_t tablespace_id) {
  dict_table_t *table = dd_table_open_on_id(
      dict_sdi_get_table_id(tablespace_id), nullptr, nullptr, true, true);

  if (table != NULL) {
    dict_sdi_close_table(table);
    return (table->first_index());
  }
  return (NULL);
}

/** Retrieve in-memory table object for SDI table.
@param[in]	tablespace_id	innodb tablespace id
@param[in]	dict_locked	true if dict_sys mutex is acquired
@param[in]	is_create	true if we are creating index
@return dict_table_t structure */
dict_table_t *dict_sdi_get_table(space_id_t tablespace_id, bool dict_locked,
                                 bool is_create) {
  if (is_create) {
    if (!dict_locked) {
      mutex_enter(&dict_sys->mutex);
    }

    dict_sdi_create_idx_in_mem(tablespace_id, false, 0, true);

    if (!dict_locked) {
      mutex_exit(&dict_sys->mutex);
    }
  }
  dict_table_t *table = dd_table_open_on_id(
      dict_sdi_get_table_id(tablespace_id), NULL, NULL, dict_locked, true);

  return (table);
}

/** Remove the SDI table from table cache.
@param[in]	space_id	InnoDB tablespace ID
@param[in]	sdi_table	sdi table
@param[in]	dict_locked	true if dict_sys mutex acquired */
void dict_sdi_remove_from_cache(space_id_t space_id, dict_table_t *sdi_table,
                                bool dict_locked) {
  if (sdi_table == NULL) {
    /* Remove SDI table from table cache */
    /* We already have MDL protection on tablespace as well
    as MDL on SDI table */
    sdi_table = dd_table_open_on_id_in_mem(dict_sdi_get_table_id(space_id),
                                           dict_locked);
    if (sdi_table) {
      dd_table_close(sdi_table, nullptr, nullptr, dict_locked);
    }
  } else {
    dd_table_close(sdi_table, nullptr, nullptr, dict_locked);
  }

  if (sdi_table) {
    if (!dict_locked) {
      mutex_enter(&dict_sys->mutex);
    }

    dict_table_remove_from_cache(sdi_table);

    if (!dict_locked) {
      mutex_exit(&dict_sys->mutex);
    }
  }
}

/** Change the table_id of SYS_* tables if they have been created after
an earlier upgrade. This will update the table_id by adding DICT_MAX_DD_TABLES
*/
void dict_table_change_id_sys_tables() {
  ut_ad(mutex_own(&dict_sys->mutex));

  for (uint32_t i = 0; i < SYS_NUM_SYSTEM_TABLES; i++) {
    dict_table_t *system_table = dict_table_get_low(SYSTEM_TABLE_NAME[i]);

    ut_a(system_table != nullptr);
    ut_ad(dict_sys_table_id[i] == system_table->id);

    /* During upgrade, table_id of user tables is also
    moved by DICT_MAX_DD_TABLES. See dict_load_table_one()*/
    table_id_t new_table_id = system_table->id + DICT_MAX_DD_TABLES;

    dict_table_change_id_in_cache(system_table, new_table_id);

    dict_sys_table_id[i] = system_table->id;

    dict_table_prevent_eviction(system_table);
  }
}

/** Evict all tables that are loaded for applying purge.
Since we move the offset of all table ids during upgrade,
these tables cannot exist in cache. Also change table_ids
of SYS_* tables if they are upgraded from earlier versions */
void dict_upgrade_evict_tables_cache() {
  dict_table_t *table;

  rw_lock_x_lock(dict_operation_lock);
  mutex_enter(&dict_sys->mutex);

  ut_ad(dict_lru_validate());
  ut_ad(srv_is_upgrade_mode);

  /* Move all tables from non-LRU to LRU */
  for (table = UT_LIST_GET_LAST(dict_sys->table_non_LRU); table != NULL;) {
    dict_table_t *prev_table;

    prev_table = UT_LIST_GET_PREV(table_LRU, table);

    if (!dict_table_is_system(table->id)) {
      DBUG_EXECUTE_IF("dd_upgrade", ib::info(ER_IB_MSG_185)
                                        << "Moving table " << table->name
                                        << " from non-LRU to LRU";);

      dict_table_move_from_non_lru_to_lru(table);
    }

    table = prev_table;
  }

  for (table = UT_LIST_GET_LAST(dict_sys->table_LRU); table != NULL;) {
    dict_table_t *prev_table;

    prev_table = UT_LIST_GET_PREV(table_LRU, table);

    ut_ad(dict_table_can_be_evicted(table));

    DBUG_EXECUTE_IF("dd_upgrade", ib::info(ER_IB_MSG_186)
                                      << "Evicting table: LRU: "
                                      << table->name;);

    dict_table_remove_from_cache_low(table, TRUE);

    table = prev_table;
  }

  dict_table_change_id_sys_tables();

  mutex_exit(&dict_sys->mutex);
  rw_lock_x_unlock(dict_operation_lock);
>>>>>>> 4869291f
}
#endif /* !UNIV_HOTBACKUP */

<<<<<<< HEAD
/** Write MLOG_TABLE_DYNAMIC_META for persistent dynamic metadata of table
@param[in]	id		table id
@param[in]	metadata	metadata used to write the log
@param[in,out]	mtr		mini-transaction */
void Persister::write_log(table_id_t id,
                          const PersistentTableMetadata &metadata,
                          mtr_t *mtr) const {
  byte *log_ptr;
  ulint size = get_write_size(metadata);

  ut_ad(size > 0);

  /* We will write the id in a much compressed format, which costs
  1..11 bytes, and the MLOG_TABLE_DYNAMIC_META costs 1 byte,
  refer to mlog_write_initial_dict_log_record() as well */
  log_ptr = mlog_open_metadata(mtr, 12 + size);
  ut_ad(log_ptr != NULL);

  log_ptr = mlog_write_initial_dict_log_record(
      MLOG_TABLE_DYNAMIC_META, id, metadata.get_version(), log_ptr, mtr);

  ulint consumed = write(metadata, log_ptr, size);
  log_ptr += consumed;

  mlog_close(mtr, log_ptr);
}

/** Write the corrupted indexes of a table, we can pre-calculate the size
by calling get_write_size()
@param[in]	metadata	persistent data
@param[out]	buffer		write buffer
@param[in]	size		size of write buffer, should be at least
                                get_write_size()
@return the length of bytes written */
ulint CorruptedIndexPersister::write(const PersistentTableMetadata &metadata,
                                     byte *buffer, ulint size) const {
  ulint length = 0;
  corrupted_ids_t corrupted_ids = metadata.get_corrupted_indexes();
  ulint num = corrupted_ids.size();

  ut_ad(num < MAX_INDEXES);

  if (corrupted_ids.empty()) {
    return (0);
  }

  /* Write the PM_INDEX_CORRUPTED mark first */
  mach_write_to_1(buffer, static_cast<byte>(PM_INDEX_CORRUPTED));
  ++length;
  ++buffer;

  mach_write_to_1(buffer, num);
  ++length;
  ++buffer;

  for (ulint i = 0; i < num; ++i) {
    mach_write_to_4(buffer, corrupted_ids[i].m_space_id);
    mach_write_to_8(buffer + 4, corrupted_ids[i].m_index_id);
    length += INDEX_ID_LENGTH;
    buffer += INDEX_ID_LENGTH;
    ut_ad(length <= size);
  }

  return (length);
}

/** Pre-calculate the size of metadata to be written
@param[in]	metadata	metadata to be written
@return the size of metadata */
ulint CorruptedIndexPersister::get_write_size(
    const PersistentTableMetadata &metadata) const {
  ulint length = 0;
  corrupted_ids_t corrupted_ids = metadata.get_corrupted_indexes();

  ut_ad(corrupted_ids.size() < MAX_INDEXES);

  if (corrupted_ids.empty()) {
    return (0);
  }

  /* PM_INDEX_CORRUPTED mark and number of corrupted indexes' ids */
  length += 1 + 1;
  length += corrupted_ids.size() * INDEX_ID_LENGTH;

  return (length);
}

/** Read the corrupted indexes from buffer, and store them to
metadata object
@param[out]	metadata	metadata where we store the read data
@param[in]	buffer		buffer to read
@param[in]	size		size of buffer
@param[out]	corrupt		true if we found something wrong in
                                the buffer except incomplete buffer,
                                otherwise false
@return the bytes we read from the buffer if the buffer data
is complete and we get everything, 0 if the buffer is incompleted */
ulint CorruptedIndexPersister::read(PersistentTableMetadata &metadata,
                                    const byte *buffer, ulint size,
                                    bool *corrupt) const {
  const byte *end = buffer + size;
  ulint consumed = 0;
  byte type;
  ulint num;

  *corrupt = false;

  /* It should contain PM_INDEX_CORRUPTED and number at least */
  if (size <= 2) {
    return (0);
  }

  type = *buffer++;
  ++consumed;

  if (type != PM_INDEX_CORRUPTED) {
    *corrupt = true;
    return (consumed);
  }

  num = mach_read_from_1(buffer);
  ++consumed;
  ++buffer;

  if (num == 0 || num > MAX_INDEXES) {
    *corrupt = true;
    return (consumed);
  }

  if (buffer + num * INDEX_ID_LENGTH > end) {
    return (0);
  }

  for (ulint i = 0; i < num; ++i) {
    space_id_t space_id = mach_read_from_4(buffer);
    space_index_t index_id = mach_read_from_8(buffer + 4);
    metadata.add_corrupted_index(index_id_t(space_id, index_id));

    buffer += INDEX_ID_LENGTH;
    consumed += INDEX_ID_LENGTH;
  }

  return (consumed);
}

/** Write the autoinc counter of a table, we can pre-calculate
the size by calling get_write_size()
@param[in]	metadata	persistent metadata
@param[out]	buffer		write buffer
@param[in]	size		size of write buffer, should be
                                at least get_write_size()
@return the length of bytes written */
ulint AutoIncPersister::write(const PersistentTableMetadata &metadata,
                              byte *buffer, ulint size) const {
  ulint length = 0;
  ib_uint64_t autoinc = metadata.get_autoinc();

  mach_write_to_1(buffer, static_cast<byte>(PM_TABLE_AUTO_INC));
  ++length;
  ++buffer;

  ulint len = mach_u64_write_much_compressed(buffer, autoinc);
  length += len;
  buffer += len;

  ut_ad(length <= size);
  return (length);
}

/** Read the autoinc counter from buffer, and store them to
metadata object
@param[out]	metadata	metadata where we store the read data
@param[in]	buffer		buffer to read
@param[in]	size		size of buffer
@param[out]	corrupt		true if we found something wrong in
                                the buffer except incomplete buffer,
                                otherwise false
@return the bytes we read from the buffer if the buffer data
is complete and we get everything, 0 if the buffer is incomplete */
ulint AutoIncPersister::read(PersistentTableMetadata &metadata,
                             const byte *buffer, ulint size,
                             bool *corrupt) const {
  const byte *end = buffer + size;
  ulint consumed = 0;
  byte type;
  ib_uint64_t autoinc;

  *corrupt = false;

  /* It should contain PM_TABLE_AUTO_INC and the counter at least */
  if (size < 2) {
    return (0);
  }

  type = *buffer++;
  ++consumed;

  if (type != PM_TABLE_AUTO_INC) {
    *corrupt = true;
    return (consumed);
  }

  const byte *start = buffer;
  autoinc = mach_parse_u64_much_compressed(&start, end);

  if (start == NULL) {
    /* Just incomplete data, not corrupted */
    return (0);
  }

  if (autoinc == 0) {
    metadata.set_autoinc(autoinc);
  } else {
    metadata.set_autoinc_if_bigger(autoinc);
  }

  consumed += start - buffer;
  ut_ad(consumed <= size);
  return (consumed);
}

/** Destructor */
Persisters::~Persisters() {
  persisters_t::iterator iter;
  for (iter = m_persisters.begin(); iter != m_persisters.end(); ++iter) {
    UT_DELETE(iter->second);
  }
}

/** Get the persister object with specified type
@param[in]	type	persister type
@return Persister object required or NULL if not found */
Persister *Persisters::get(persistent_type_t type) const {
  ut_ad(type > PM_SMALLEST_TYPE);
  ut_ad(type < PM_BIGGEST_TYPE);

  persisters_t::const_iterator iter = m_persisters.find(type);

  return (iter == m_persisters.end() ? NULL : iter->second);
}

/** Add a specified persister of type, we will allocate the Persister
if there is no such persister exist, otherwise do nothing and return
the existing one
@param[in]	type	persister type
@return the persister of type */
Persister *Persisters::add(persistent_type_t type) {
  ut_ad(type > PM_SMALLEST_TYPE);
  ut_ad(type < PM_BIGGEST_TYPE);

  Persister *persister = get(type);

  if (persister != NULL) {
    return (persister);
  }

  switch (type) {
    case PM_INDEX_CORRUPTED:
      persister = UT_NEW_NOKEY(CorruptedIndexPersister());
      break;
    case PM_TABLE_AUTO_INC:
      persister = UT_NEW_NOKEY(AutoIncPersister());
      break;
    default:
      ut_ad(0);
      break;
  }

  m_persisters.insert(std::make_pair(type, persister));

  return (persister);
}

/** Remove a specified persister of type, we will free the Persister
@param[in]	type	persister type */
void Persisters::remove(persistent_type_t type) {
  persisters_t::iterator iter = m_persisters.find(type);

  if (iter != m_persisters.end()) {
    UT_DELETE(iter->second);
    m_persisters.erase(iter);
  }
}

#ifndef UNIV_HOTBACKUP
/** Serialize the metadata to a buffer
@param[in]	metadata	metadata to serialize
@param[out]	buffer		buffer to store the serialized metadata
@return the length of serialized metadata */
size_t Persisters::write(PersistentTableMetadata &metadata, byte *buffer) {
  size_t size = 0;
  byte *pos = buffer;
  persistent_type_t type;

  for (type = static_cast<persistent_type_t>(PM_SMALLEST_TYPE + 1);
       type < PM_BIGGEST_TYPE;
       type = static_cast<persistent_type_t>(type + 1)) {
    ut_ad(size <= REC_MAX_DATA_SIZE);

    Persister *persister = get(type);
    ulint consumed = persister->write(metadata, pos, REC_MAX_DATA_SIZE - size);

    pos += consumed;
    size += consumed;
  }

  return (size);
}

/** Close SDI table.
@param[in]	table		the in-meory SDI table object */
void dict_sdi_close_table(dict_table_t *table) {
  ut_ad(dict_table_is_sdi(table->id));
  dict_table_close(table, true, false);
}

/** Retrieve in-memory index for SDI table.
@param[in]	tablespace_id	innodb tablespace id
@return dict_index_t structure or NULL*/
dict_index_t *dict_sdi_get_index(space_id_t tablespace_id) {
  dict_table_t *table = dd_table_open_on_id(
      dict_sdi_get_table_id(tablespace_id), nullptr, nullptr, true, true);

  if (table != NULL) {
    dict_sdi_close_table(table);
    return (table->first_index());
  }
  return (NULL);
}

/** Retrieve in-memory table object for SDI table.
@param[in]	tablespace_id	innodb tablespace id
@param[in]	dict_locked	true if dict_sys mutex is acquired
@param[in]	is_create	true if we are creating index
@return dict_table_t structure */
dict_table_t *dict_sdi_get_table(space_id_t tablespace_id, bool dict_locked,
                                 bool is_create) {
  if (is_create) {
    if (!dict_locked) {
      mutex_enter(&dict_sys->mutex);
    }

    dict_sdi_create_idx_in_mem(tablespace_id, false, 0, true);

    if (!dict_locked) {
      mutex_exit(&dict_sys->mutex);
    }
  }
  dict_table_t *table = dd_table_open_on_id(
      dict_sdi_get_table_id(tablespace_id), NULL, NULL, dict_locked, true);

  return (table);
}

/** Remove the SDI table from table cache.
@param[in]	space_id	InnoDB tablespace ID
@param[in]	sdi_table	sdi table
@param[in]	dict_locked	true if dict_sys mutex acquired */
void dict_sdi_remove_from_cache(space_id_t space_id, dict_table_t *sdi_table,
                                bool dict_locked) {
  if (sdi_table == NULL) {
    /* Remove SDI table from table cache */
    /* We already have MDL protection on tablespace as well
    as MDL on SDI table */
    sdi_table = dd_table_open_on_id_in_mem(dict_sdi_get_table_id(space_id),
                                           dict_locked);
    if (sdi_table) {
      dd_table_close(sdi_table, nullptr, nullptr, dict_locked);
    }
  } else {
    dd_table_close(sdi_table, nullptr, nullptr, dict_locked);
  }

  if (sdi_table) {
    if (!dict_locked) {
      mutex_enter(&dict_sys->mutex);
    }

    dict_table_remove_from_cache(sdi_table);

    if (!dict_locked) {
      mutex_exit(&dict_sys->mutex);
    }
  }
}

/** Change the table_id of SYS_* tables if they have been created after
an earlier upgrade. This will update the table_id by adding DICT_MAX_DD_TABLES
*/
void dict_table_change_id_sys_tables() {
  ut_ad(mutex_own(&dict_sys->mutex));

  for (uint32_t i = 0; i < SYS_NUM_SYSTEM_TABLES; i++) {
    dict_table_t *system_table = dict_table_get_low(SYSTEM_TABLE_NAME[i]);

    ut_a(system_table != nullptr || i == SYS_ZIP_DICT ||
         i == SYS_ZIP_DICT_COLS);

    /* SYS_ZIP_DICT and SYS_ZIP_DICT_COLS can be missing when mysql-5.7 to
    PS-8.0 upgrade */
    if (system_table == nullptr &&
        (i == SYS_ZIP_DICT || i == SYS_ZIP_DICT_COLS)) {
      ut_ad(dict_upgrade_zip_dict_missing);
      continue;
    }
    ut_ad(dict_sys_table_id[i] == system_table->id);

    /* During upgrade, table_id of user tables is also
    moved by DICT_MAX_DD_TABLES. See dict_load_table_one()*/
    table_id_t new_table_id = system_table->id + DICT_MAX_DD_TABLES;

    dict_table_change_id_in_cache(system_table, new_table_id);

    dict_sys_table_id[i] = system_table->id;

    dict_table_prevent_eviction(system_table);
  }
}

/** Evict all tables that are loaded for applying purge.
Since we move the offset of all table ids during upgrade,
these tables cannot exist in cache. Also change table_ids
of SYS_* tables if they are upgraded from earlier versions */
void dict_upgrade_evict_tables_cache() {
  dict_table_t *table;

  rw_lock_x_lock(dict_operation_lock);
  mutex_enter(&dict_sys->mutex);

  ut_ad(dict_lru_validate());
  ut_ad(srv_is_upgrade_mode);

  /* Move all tables from non-LRU to LRU */
  for (table = UT_LIST_GET_LAST(dict_sys->table_non_LRU); table != NULL;) {
    dict_table_t *prev_table;

    prev_table = UT_LIST_GET_PREV(table_LRU, table);

    if (!dict_table_is_system(table->id)) {
      DBUG_EXECUTE_IF("dd_upgrade", ib::info(ER_IB_MSG_185)
                                        << "Moving table " << table->name
                                        << " from non-LRU to LRU";);

      dict_table_move_from_non_lru_to_lru(table);
    }

    table = prev_table;
  }

  for (table = UT_LIST_GET_LAST(dict_sys->table_LRU); table != NULL;) {
    dict_table_t *prev_table;

    prev_table = UT_LIST_GET_PREV(table_LRU, table);

    ut_ad(dict_table_can_be_evicted(table));

    DBUG_EXECUTE_IF("dd_upgrade", ib::info(ER_IB_MSG_186)
                                      << "Evicting table: LRU: "
                                      << table->name;);

    dict_table_remove_from_cache_low(table, TRUE);

    table = prev_table;
  }

  dict_table_change_id_sys_tables();

  mutex_exit(&dict_sys->mutex);
  rw_lock_x_unlock(dict_operation_lock);
}

=======
>>>>>>> 4869291f
/** Build the table_id array of SYS_* tables. This
array is used to determine if a table is InnoDB SYSTEM
table or not.
@return true if successful, false otherwise */
bool dict_sys_table_id_build() {
  mutex_enter(&dict_sys->mutex);
  for (uint32_t i = 0; i < SYS_NUM_SYSTEM_TABLES; i++) {
    dict_table_t *system_table = dict_table_get_low(SYSTEM_TABLE_NAME[i]);

    if (system_table == nullptr) {
<<<<<<< HEAD
      /* When upgrading from mysql-5.7 to PS-8.0, these system tables may not
      be present. Do not abort upgrade */
      if (i == SYS_ZIP_DICT || i == SYS_ZIP_DICT_COLS) {
        dict_upgrade_zip_dict_missing = true;
        continue;
      }

=======
>>>>>>> 4869291f
      /* Cannot find a system table, this happens only if user trying
      to boot server earlier than 5.7 */
      mutex_exit(&dict_sys->mutex);
      LogErr(ERROR_LEVEL, ER_IB_MSG_1271);
      return (false);
    }
    dict_sys_table_id[i] = system_table->id;
  }
  mutex_exit(&dict_sys->mutex);
  return (true);
<<<<<<< HEAD
}

/** @return true if table is InnoDB SYS_* table
@param[in]	table_id	table id  */
bool dict_table_is_system(table_id_t table_id) {
  for (uint32_t i = 0; i < SYS_NUM_SYSTEM_TABLES; i++) {
    if (table_id == dict_sys_table_id[i]) {
      return (true);
    }
  }
  return (false);
}

/** Acquire exclusive MDL on SDI tables. This is acquired to
prevent concurrent DROP table/tablespace when there is purge
happening on SDI table records. Purge will acquired shared
MDL on SDI table.

Exclusive MDL is transactional(released on trx commit). So
for successful acquistion, there should be valid thd with
trx associated.

Acquistion order of SDI MDL and SDI table has to be in same
order:

1. dd_sdi_acquire_exclusive_mdl
2. row_drop_table_from_cache()/innodb_drop_tablespace()
   ->dict_sdi_remove_from_cache()->dd_table_open_on_id()

In purge:

1. dd_sdi_acquire_shared_mdl
2. dd_table_open_on_id()

@param[in]	thd		server thread instance
@param[in]	space_id	InnoDB tablespace id
@param[in,out]	sdi_mdl		MDL ticket on SDI table
@retval	DB_SUCESS		on success
@retval	DB_LOCK_WAIT_TIMEOUT	on error */
dberr_t dd_sdi_acquire_exclusive_mdl(THD *thd, space_id_t space_id,
                                     MDL_ticket **sdi_mdl) {
  /* Exclusive MDL always need trx context and is
  released on trx commit. So check if thd & trx
  exists */
  ut_ad(thd != nullptr);
  ut_ad(check_trx_exists(current_thd) != NULL);
  ut_ad(sdi_mdl != nullptr);
  ut_ad(!mutex_own(&dict_sys->mutex));

  char tbl_buf[NAME_LEN + 1];
  const char *db_buf = "dummy_sdi_db";

  snprintf(tbl_buf, sizeof(tbl_buf), "SDI_" SPACE_ID_PF, space_id);

  /* Submit a higher than default lock wait timeout */
  auto lock_wait_timeout = thd_lock_wait_timeout(thd);
  if (lock_wait_timeout < 100000) {
    lock_wait_timeout += 100000;
  }
  if (dd::acquire_exclusive_table_mdl(thd, db_buf, tbl_buf, lock_wait_timeout,
                                      sdi_mdl)) {
    /* MDL failure can happen with lower timeout
    values chosen by user */
    return (DB_LOCK_WAIT_TIMEOUT);
  }

  /* MDL creation failed */
  if (*sdi_mdl == nullptr) {
    ut_ad(0);
    return (DB_LOCK_WAIT_TIMEOUT);
  }

  return (DB_SUCCESS);
}

/** Acquire shared MDL on SDI tables. This is acquired by purge to
prevent concurrent DROP table/tablespace.
DROP table/tablespace will acquire exclusive MDL on SDI table

Acquistion order of SDI MDL and SDI table has to be in same
order:

1. dd_sdi_acquire_exclusive_mdl
2. row_drop_table_from_cache()/innodb_drop_tablespace()
   ->dict_sdi_remove_from_cache()->dd_table_open_on_id()

In purge:

1. dd_sdi_acquire_shared_mdl
2. dd_table_open_on_id()

MDL should be released by caller
@param[in]	thd		server thread instance
@param[in]	space_id	InnoDB tablespace id
@param[in,out]	sdi_mdl		MDL ticket on SDI table
@retval	DB_SUCESS		on success
@retval	DB_LOCK_WAIT_TIMEOUT	on error */
dberr_t dd_sdi_acquire_shared_mdl(THD *thd, space_id_t space_id,
                                  MDL_ticket **sdi_mdl) {
  ut_ad(sdi_mdl != nullptr);
  ut_ad(!mutex_own(&dict_sys->mutex));

  char tbl_buf[NAME_LEN + 1];
  const char *db_buf = "dummy_sdi_db";

  snprintf(tbl_buf, sizeof(tbl_buf), "SDI_" SPACE_ID_PF, space_id);

  if (dd::acquire_shared_table_mdl(thd, db_buf, tbl_buf, false, sdi_mdl)) {
    /* MDL failure can happen with lower timeout
    values chosen by user */
    return (DB_LOCK_WAIT_TIMEOUT);
  }

  /* MDL creation failed */
  if (*sdi_mdl == nullptr) {
    ut_ad(0);
    return (DB_LOCK_WAIT_TIMEOUT);
  }

  return (DB_SUCCESS);
}

/** Get the tablespace data directory if set, otherwise empty string.
@return the data directory */
std::string dict_table_get_datadir(const dict_table_t *table) {
  std::string path;

  if (DICT_TF_HAS_DATA_DIR(table->flags) && table->data_dir_path != nullptr) {
    path.assign(table->data_dir_path);
  }

  return (path);
=======
>>>>>>> 4869291f
}

<<<<<<< HEAD
/** Get single compression dictionary id for the given
(table id, column pos) pair.
@param[in]	table_id	table id
@param[in]	column_pos	column position
@param[out]	dict_id		zip_dict id
@retval	DB_SUCCESS		if OK
@retval	DB_RECORD_NOT_FOUND	if not found */
dberr_t dict_get_dictionary_id_by_key(table_id_t table_id, ulint column_pos,
                                      ulint *dict_id) {
  ut_ad(srv_is_upgrade_mode);
  ut_ad(!mutex_own(&dict_sys->mutex));

  trx_t *const trx = trx_allocate_for_background();
  trx->op_info = "get zip dict id by composite key";
  trx->dict_operation_lock_mode = RW_S_LATCH;
  trx_start_if_not_started(trx, false);

  const dberr_t err = dict_create_get_zip_dict_id_by_reference(
      table_id, column_pos, dict_id, trx);

  trx_commit_for_mysql(trx);
  trx->dict_operation_lock_mode = 0;
  trx_free_for_background(trx);

  return err;
}

/** Get compression dictionary info (name and data) for the given id.
Allocates memory in name->str and data->str on success.
Must be freed with mem_free().
@param[in]	dict_id		dictionary id
@param[out]	name		dictionary name
@param[out]	name_len	dictionary name length
@param[out]	data		dictionary data
@param[out]	data_len	dictionary data lenght
@param[in]	dict_locked	true if data dictionary locked
@retval	DB_SUCCESS		if OK
@retval	DB_RECORD_NOT_FOUND	if not found */
dberr_t dict_get_dictionary_info_by_id(ulint dict_id, char **name,
                                       ulint *name_len, char **data,
                                       ulint *data_len) {
  ut_ad(srv_is_upgrade_mode);
  ut_ad(!mutex_own(&dict_sys->mutex));

  trx_t *const trx = trx_allocate_for_background();
  trx->op_info = "get zip dict name and data by id";
  trx->dict_operation_lock_mode = RW_S_LATCH;
  trx_start_if_not_started(trx, false);

  const dberr_t err = dict_create_get_zip_dict_info_by_id(
      dict_id, name, name_len, data, data_len, trx);

  trx_commit_for_mysql(trx);
  trx->dict_operation_lock_mode = 0;
  trx_free_for_background(trx);

  return err;
}

/** Detect if database has encrypted mysql plugin space. This is
 *  indication that system tablespace was encrypted.
@param[in] mysql_plugin_space   space_id of mysql/plugin table.
@return true if encrypted, false if not (or fail to open mysql/plugin table) */
static bool dict_is_mysql_plugin_space_encrypted(
    space_id_t mysql_plugin_space) {
  /* It is possible that plugin table was created with
  innodb_file_per_table == false, then this tablespace
  will reside in system tablespace */
  if (mysql_plugin_space == SYSTEM_TABLE_SPACE) {
    return (srv_sys_space.is_encrypted());
  }

  space_id_t space_id = fil_space_get_id_by_name("mysql/plugin");
  if (space_id == SPACE_UNKNOWN) {
    return (false);
  }

  const fil_space_t *space = fil_space_get(space_id);
  ut_ad(space != nullptr);

  if (space == nullptr) {
    return false;
  }
  return FSP_FLAGS_GET_ENCRYPTION(space->flags);
}

/** @return true if default_table_encryption is ON or ONLINE_TO_KEYRING */
static bool dict_should_be_keyring_encrypted() {
  /* We cannot use srv_default_encryption here because it is
  set by server using fix_default_table_encryption() handlerton API
  after InnoDB initialization is done and we need the variable
  as part of InnoDB initialization. So we directly use the server
  global variable structure */

  enum_default_table_encryption default_enc =
      static_cast<enum_default_table_encryption>(
          global_system_variables.default_table_encryption);

  return (default_enc == DEFAULT_TABLE_ENC_ON ||
          default_enc == DEFAULT_TABLE_ENC_ONLINE_TO_KEYRING);
}

/** Reads mysql.ibd's page0 from buffer if the tablespace is already loaded
into Fil_system cache
@return tuple <0> success - true if no error
              <1> true if encryption flag is set, false otherwise */
static std::tuple<bool, bool> get_mysql_ibd_page_0_from_buffer() {
  auto result = std::make_tuple(false, false);

  fil_space_t *space = fil_space_acquire_silent(dict_sys_t::s_space_id);
  if (space == nullptr) {
    return (result);
  }

  const page_size_t page_size(space->flags);
  mtr_t mtr;
  mtr_start(&mtr);
  buf_block_t *block = buf_page_get(page_id_t(dict_sys_t::s_space_id, 0),
                                    univ_page_size, RW_X_LATCH, &mtr);

  if (block == nullptr) {
    mtr_commit(&mtr);
    fil_space_release(space);
    return (result);
  }

  const ulint flags = fsp_header_get_flags(buf_block_get_frame(block));
  std::get<0>(result) = true;
  std::get<1>(result) = FSP_FLAGS_GET_ENCRYPTION(flags);

  mtr_commit(&mtr);
  fil_space_release(space);
  return (result);
}

/** Reads mysql.ibd's page0 directly from disk
@param[in] buf - buffer for reading page0 into
@return tuple <0> success - true if no error
              <1> true if encryption flag is set, false otherwise */
static std::tuple<bool, bool> get_mysql_ibd_page_0_io() {
  auto result = std::make_tuple(false, false);

  /* page0 of mysql.ibd is not in the buffer, try direct io */
  auto buf = ut_make_unique_ptr_nokey(2 * UNIV_PAGE_SIZE);

  bool successfully_opened = false;

  pfs_os_file_t file = os_file_create_simple_no_error_handling(
      innodb_data_file_key, dict_sys_t::s_dd_space_file_name, OS_FILE_OPEN,
      OS_FILE_READ_ONLY, srv_read_only_mode, &successfully_opened);

  if (!successfully_opened) {
    return (result);
  }

  buf_frame_t *page =
      static_cast<buf_frame_t *>(ut_align(buf.get(), UNIV_PAGE_SIZE));

  ut_ad(page == page_align(page));

  IORequest request(IORequest::READ);
  dberr_t err =
      os_file_read_first_page_noexit(request, file, page, UNIV_PAGE_SIZE);

  os_file_close(file);

  if (err != DB_SUCCESS) {
    return (result);
  }

  const ulint flags = fsp_header_get_flags(page);
  std::get<0>(result) = true;
  std::get<1>(result) = FSP_FLAGS_GET_ENCRYPTION(flags);

  return (result);
}

/** Detect if mysql.ibd's page0 has encryption flag set.
The page 0 either read from buffer (if available) or
directly from disk.
@return tuple <0> success - true if no error
              <1> true if encryption flag is set, false otherwise */
static std::tuple<bool, bool> dict_mysql_ibd_page_0_has_encryption_flag_set() {
  //<0> element - success, <1> element - encryption flag
  auto result = std::make_tuple(false, false);

  /* read from buffer */
  result = get_mysql_ibd_page_0_from_buffer();
  if (!std::get<0>(result)) {
    result = get_mysql_ibd_page_0_io();
  }
  return (result);
}

bool dict_detect_encryption_of_mysql_ibd(dict_init_mode_t dict_init_mode,
                                         space_id_t mysql_plugin_space,
                                         bool &encrypt_mysql) {
  bool success = false;
  switch (dict_init_mode) {
    case DICT_INIT_CREATE_FILES:
      encrypt_mysql = dict_should_be_keyring_encrypted();
      return true;
    case DICT_INIT_UPGRADE_57_FILES:
      encrypt_mysql = dict_is_mysql_plugin_space_encrypted(mysql_plugin_space);
      return true;
    case DICT_INIT_CHECK_FILES:
      std::tie(success, encrypt_mysql) =
          dict_mysql_ibd_page_0_has_encryption_flag_set();
      return success;
    default:
      ut_ad(0);
      return false;
  }
}
=======
/** @return true if table is InnoDB SYS_* table
@param[in]	table_id	table id  */
bool dict_table_is_system(table_id_t table_id) {
  for (uint32_t i = 0; i < SYS_NUM_SYSTEM_TABLES; i++) {
    if (table_id == dict_sys_table_id[i]) {
      return (true);
    }
  }
  return (false);
}

/** Acquire exclusive MDL on SDI tables. This is acquired to
prevent concurrent DROP table/tablespace when there is purge
happening on SDI table records. Purge will acquired shared
MDL on SDI table.

Exclusive MDL is transactional(released on trx commit). So
for successful acquistion, there should be valid thd with
trx associated.

Acquistion order of SDI MDL and SDI table has to be in same
order:

1. dd_sdi_acquire_exclusive_mdl
2. row_drop_table_from_cache()/innodb_drop_tablespace()
   ->dict_sdi_remove_from_cache()->dd_table_open_on_id()

In purge:

1. dd_sdi_acquire_shared_mdl
2. dd_table_open_on_id()

@param[in]	thd		server thread instance
@param[in]	space_id	InnoDB tablespace id
@param[in,out]	sdi_mdl		MDL ticket on SDI table
@retval	DB_SUCESS		on success
@retval	DB_LOCK_WAIT_TIMEOUT	on error */
dberr_t dd_sdi_acquire_exclusive_mdl(THD *thd, space_id_t space_id,
                                     MDL_ticket **sdi_mdl) {
  /* Exclusive MDL always need trx context and is
  released on trx commit. So check if thd & trx
  exists */
  ut_ad(thd != nullptr);
  ut_ad(check_trx_exists(current_thd) != NULL);
  ut_ad(sdi_mdl != nullptr);
  ut_ad(!mutex_own(&dict_sys->mutex));

  char tbl_buf[NAME_LEN + 1];
  const char *db_buf = "dummy_sdi_db";

  snprintf(tbl_buf, sizeof(tbl_buf), "SDI_" SPACE_ID_PF, space_id);

  /* Submit a higher than default lock wait timeout */
  auto lock_wait_timeout = thd_lock_wait_timeout(thd);
  if (lock_wait_timeout < 100000) {
    lock_wait_timeout += 100000;
  }
  if (dd::acquire_exclusive_table_mdl(thd, db_buf, tbl_buf, lock_wait_timeout,
                                      sdi_mdl)) {
    /* MDL failure can happen with lower timeout
    values chosen by user */
    return (DB_LOCK_WAIT_TIMEOUT);
  }

  /* MDL creation failed */
  if (*sdi_mdl == nullptr) {
    ut_ad(0);
    return (DB_LOCK_WAIT_TIMEOUT);
  }

  return (DB_SUCCESS);
}

/** Acquire shared MDL on SDI tables. This is acquired by purge to
prevent concurrent DROP table/tablespace.
DROP table/tablespace will acquire exclusive MDL on SDI table

Acquistion order of SDI MDL and SDI table has to be in same
order:

1. dd_sdi_acquire_exclusive_mdl
2. row_drop_table_from_cache()/innodb_drop_tablespace()
   ->dict_sdi_remove_from_cache()->dd_table_open_on_id()

In purge:

1. dd_sdi_acquire_shared_mdl
2. dd_table_open_on_id()

MDL should be released by caller
@param[in]	thd		server thread instance
@param[in]	space_id	InnoDB tablespace id
@param[in,out]	sdi_mdl		MDL ticket on SDI table
@retval	DB_SUCESS		on success
@retval	DB_LOCK_WAIT_TIMEOUT	on error */
dberr_t dd_sdi_acquire_shared_mdl(THD *thd, space_id_t space_id,
                                  MDL_ticket **sdi_mdl) {
  ut_ad(sdi_mdl != nullptr);
  ut_ad(!mutex_own(&dict_sys->mutex));

  char tbl_buf[NAME_LEN + 1];
  const char *db_buf = "dummy_sdi_db";

  snprintf(tbl_buf, sizeof(tbl_buf), "SDI_" SPACE_ID_PF, space_id);

  if (dd::acquire_shared_table_mdl(thd, db_buf, tbl_buf, false, sdi_mdl)) {
    /* MDL failure can happen with lower timeout
    values chosen by user */
    return (DB_LOCK_WAIT_TIMEOUT);
  }

  /* MDL creation failed */
  if (*sdi_mdl == nullptr) {
    ut_ad(0);
    return (DB_LOCK_WAIT_TIMEOUT);
  }

  return (DB_SUCCESS);
}

/** Get the tablespace data directory if set, otherwise empty string.
@return the data directory */
std::string dict_table_get_datadir(const dict_table_t *table) {
  std::string path;

  if (DICT_TF_HAS_DATA_DIR(table->flags) && table->data_dir_path != nullptr) {
    path.assign(table->data_dir_path);
  }

  return (path);
}
#endif /* !UNIV_HOTBACKUP */
>>>>>>> 4869291f
<|MERGE_RESOLUTION|>--- conflicted
+++ resolved
@@ -52,10 +52,7 @@
 
 #ifndef UNIV_HOTBACKUP
 #include "clone0api.h"
-<<<<<<< HEAD
 #include "fil0crypt.h"
-=======
->>>>>>> 4869291f
 #include "mysqld.h"  // system_charset_info
 #include "que0types.h"
 #include "row0sel.h"
@@ -163,11 +160,8 @@
 const char *dict_sys_t::s_default_undo_space_name_1 = "innodb_undo_001";
 const char *dict_sys_t::s_default_undo_space_name_2 = "innodb_undo_002";
 
-<<<<<<< HEAD
 constexpr space_id_t dict_sys_t::s_space_id;
 
-=======
->>>>>>> 4869291f
 /** the dictionary persisting structure */
 dict_persist_t *dict_persist = NULL;
 
@@ -206,15 +200,9 @@
 @param[in]	index	index
 @param[in]	add_v	new virtual columns added along with an add index call
 @return true if the column names were found */
-<<<<<<< HEAD
-static ibool dict_index_find_cols(const dict_table_t *table,
-                                  dict_index_t *index,
-                                  const dict_add_v_col_t *add_v);
-=======
 static ibool dict_index_find_and_set_cols(const dict_table_t *table,
                                           dict_index_t *index,
                                           const dict_add_v_col_t *add_v);
->>>>>>> 4869291f
 /** Builds the internal dictionary cache representation for a clustered
  index, containing also system fields not defined by the user.
  @return own: the internal representation of the clustered index */
@@ -272,21 +260,11 @@
 and unique key errors. Only created if !srv_read_only_mode */
 FILE *dict_foreign_err_file = NULL;
 /* mutex protecting the foreign and unique error buffers */
-ib_mutex_t dict_foreign_err_mutex;
-<<<<<<< HEAD
+ib_uninitialized_mutex_t dict_foreign_err_mutex;
 
 /** SYS_ZIP_DICT and SYS_ZIP_DICT_COLS will be missing when upgrading
 mysql-5.7 to PS-8.0 */
 bool dict_upgrade_zip_dict_missing = false;
-
-/** Checks if the database name in two table names is the same.
- @return true if same db name */
-ibool dict_tables_have_same_db(
-    const char *name1, /*!< in: table name in the form
-                       dbname '/' tablename */
-    const char *name2) /*!< in: table name in the form
-                       dbname '/' tablename */
-=======
 
 /** Checks if the database name in two table names is the same.
  @return true if same db name */
@@ -294,7 +272,6 @@
                                                   form dbname '/' tablename */
                                const char *name2) /*!< in: table name in the
                                                   form dbname '/' tablename */
->>>>>>> 4869291f
 {
   for (; *name1 == *name2; name1++, name2++) {
     if (*name1 == '/') {
@@ -307,14 +284,8 @@
 
 /** Return the end of table name where we have removed dbname and '/'.
  @return table name */
-<<<<<<< HEAD
-const char *dict_remove_db_name(
-    const char *name) /*!< in: table name in the form
-                      dbname '/' tablename */
-=======
 const char *dict_remove_db_name(const char *name) /*!< in: table name in the
                                                   form dbname '/' tablename */
->>>>>>> 4869291f
 {
   const char *s = strchr(name, '/');
   ut_a(s);
@@ -583,11 +554,6 @@
     dict_stats_deinit(table);
   }
 
-<<<<<<< HEAD
-  MONITOR_DEC(MONITOR_TABLE_REFERENCE);
-
-=======
->>>>>>> 4869291f
   if (!dict_locked) {
     table_id_t table_id = table->id;
 
@@ -748,11 +714,7 @@
 static void dict_table_autoinc_alloc(void *table_void) {
   dict_table_t *table = static_cast<dict_table_t *>(table_void);
 
-<<<<<<< HEAD
   table->autoinc_mutex = UT_NEW_NOKEY(AutoIncMutex());
-=======
-  table->autoinc_mutex = UT_NEW_NOKEY(ib_mutex_t());
->>>>>>> 4869291f
   ut_a(table->autoinc_mutex != nullptr);
   mutex_create(LATCH_ID_AUTOINC, table->autoinc_mutex);
 
@@ -1123,7 +1085,6 @@
   dict_table_t *table;
   DBUG_ENTER("dict_table_open_on_name");
   DBUG_PRINT("dict_table_open_on_name", ("table: '%s'", table_name));
-<<<<<<< HEAD
 
   if (!dict_locked) {
     mutex_enter(&dict_sys->mutex);
@@ -1160,46 +1121,6 @@
     }
 
     table->acquire();
-
-    MONITOR_INC(MONITOR_TABLE_REFERENCE);
-=======
-
-  if (!dict_locked) {
-    mutex_enter(&dict_sys->mutex);
-  }
-
-  ut_ad(table_name);
-  ut_ad(mutex_own(&dict_sys->mutex));
-
-  table = dict_table_check_if_in_cache_low(table_name);
-
-  if (table == NULL) {
-    table = dict_load_table(table_name, true, ignore_err);
-  }
-
-  ut_ad(!table || table->cached);
-
-  if (table != NULL) {
-    if (ignore_err == DICT_ERR_IGNORE_NONE && table->is_corrupted()) {
-      /* Make life easy for drop table. */
-      dict_table_prevent_eviction(table);
-
-      if (!dict_locked) {
-        mutex_exit(&dict_sys->mutex);
-      }
-
-      ib::info(ER_IB_MSG_175) << "Table " << table->name
-                              << " is corrupted. Please drop the table"
-                                 " and recreate it";
-      DBUG_RETURN(NULL);
-    }
-
-    if (table->can_be_evicted) {
-      dict_move_to_mru(table);
-    }
-
-    table->acquire();
->>>>>>> 4869291f
   }
 
   ut_ad(dict_lru_validate());
@@ -1350,7 +1271,6 @@
 {
   ut_ad(mutex_own(&dict_sys->mutex));
   ut_ad(rw_lock_own(dict_operation_lock, RW_LOCK_X));
-<<<<<<< HEAD
 
   ut_a(table->can_be_evicted);
   ut_a(table->foreign_set.empty());
@@ -1447,104 +1367,6 @@
       };);
       dict_table_remove_from_cache_low(table, TRUE);
 
-=======
-
-  ut_a(table->can_be_evicted);
-  ut_a(table->foreign_set.empty());
-  ut_a(table->referenced_set.empty());
-
-  if (table->get_ref_count() == 0) {
-    const dict_index_t *index;
-
-    /* The transaction commit and rollback are called from
-    outside the handler interface. This means that there is
-    a window where the table->n_ref_count can be zero but
-    the table instance is in "use". */
-
-    if (lock_table_has_locks(table)) {
-      return (FALSE);
-    }
-
-    for (index = table->first_index(); index != NULL; index = index->next()) {
-      const btr_search_t *info = btr_search_get_info(index);
-
-      /* We are not allowed to free the in-memory index
-      struct dict_index_t until all entries in the adaptive
-      hash index that point to any of the page belonging to
-      his b-tree index are dropped. This is so because
-      dropping of these entries require access to
-      dict_index_t struct. To avoid such scenario we keep
-      a count of number of such pages in the search_info and
-      only free the dict_index_t struct when this count
-      drops to zero.
-
-      See also: dict_index_remove_from_cache_low() */
-
-      if (btr_search_info_get_ref_count(info, index) > 0) {
-        return (FALSE);
-      }
-    }
-
-    return (TRUE);
-  }
-
-  return (FALSE);
-}
-
-/** Make room in the table cache by evicting an unused table. The unused table
- should not be part of FK relationship and currently not used in any user
- transaction. There is no guarantee that it will remove a table.
- @return number of tables evicted. If the number of tables in the dict_LRU
- is less than max_tables it will not do anything. */
-ulint dict_make_room_in_cache(
-    ulint max_tables, /*!< in: max tables allowed in cache */
-    ulint pct_check)  /*!< in: max percent to check */
-{
-  ulint i;
-  ulint len;
-  dict_table_t *table;
-  ulint check_up_to;
-  ulint n_evicted = 0;
-
-  ut_a(pct_check > 0);
-  ut_a(pct_check <= 100);
-  ut_ad(mutex_own(&dict_sys->mutex));
-  ut_ad(rw_lock_own(dict_operation_lock, RW_LOCK_X));
-  ut_ad(dict_lru_validate());
-
-  i = len = UT_LIST_GET_LEN(dict_sys->table_LRU);
-
-  if (len < max_tables) {
-    return (0);
-  }
-
-  check_up_to = len - ((len * pct_check) / 100);
-
-  /* Check for overflow */
-  ut_a(i == 0 || check_up_to <= i);
-
-  /* Find a suitable candidate to evict from the cache. Don't scan the
-  entire LRU list. Only scan pct_check list entries. */
-
-  for (table = UT_LIST_GET_LAST(dict_sys->table_LRU);
-       table != NULL && i > check_up_to && (len - n_evicted) > max_tables;
-       --i) {
-    dict_table_t *prev_table;
-
-    prev_table = UT_LIST_GET_PREV(table_LRU, table);
-
-    table->lock();
-
-    if (dict_table_can_be_evicted(table)) {
-      table->unlock();
-      DBUG_EXECUTE_IF("crash_if_fts_table_is_evicted", {
-        if (table->fts && dict_table_has_fts_index(table)) {
-          ut_ad(0);
-        }
-      };);
-      dict_table_remove_from_cache_low(table, TRUE);
-
->>>>>>> 4869291f
       ++n_evicted;
     } else {
       table->unlock();
@@ -1578,7 +1400,6 @@
 void dict_table_move_from_non_lru_to_lru(dict_table_t *table) {
   ut_ad(mutex_own(&dict_sys->mutex));
   ut_ad(dict_non_lru_find_table(table));
-<<<<<<< HEAD
 
   ut_a(!table->can_be_evicted);
 
@@ -1586,15 +1407,6 @@
 
   UT_LIST_ADD_LAST(dict_sys->table_LRU, table);
 
-=======
-
-  ut_a(!table->can_be_evicted);
-
-  UT_LIST_REMOVE(dict_sys->table_non_LRU, table);
-
-  UT_LIST_ADD_LAST(dict_sys->table_LRU, table);
-
->>>>>>> 4869291f
   table->can_be_evicted = TRUE;
 }
 
@@ -1693,14 +1505,9 @@
               ut_ad(table2->cached),
               (ut_strcmp(table2->name.m_name, new_name) == 0));
 
-<<<<<<< HEAD
-  DBUG_EXECUTE_IF("dict_table_rename_in_cache_failure",
-                  if (table2 == NULL) { table2 = (dict_table_t *)-1; });
-=======
   DBUG_EXECUTE_IF(
       "dict_table_rename_in_cache_failure",
       if (table2 == NULL) { table2 = (dict_table_t *)-1; });
->>>>>>> 4869291f
 
   if (table2 != nullptr) {
     ib::error(ER_IB_MSG_178)
@@ -1708,7 +1515,6 @@
         << "' since the"
            " dictionary cache already contains '"
         << new_name << "'.";
-<<<<<<< HEAD
 
     return (DB_ERROR);
   }
@@ -1792,91 +1598,6 @@
     std::string new_tablespace_name;
     dd_filename_to_spacename(new_name, &new_tablespace_name);
 
-=======
-
-    return (DB_ERROR);
-  }
-
-  /* If the table is stored in a single-table tablespace,
-  rename the tablespace file. */
-
-  if (dict_table_is_discarded(table)) {
-    char *filepath;
-
-    ut_ad(dict_table_is_file_per_table(table));
-    ut_ad(!table->is_temporary());
-
-    /* Make sure the data_dir_path is set. */
-    dd_get_and_save_data_dir_path<dd::Table>(table, NULL, true);
-
-    std::string path = dict_table_get_datadir(table);
-
-    filepath = Fil_path::make(path, table->name.m_name, IBD, true);
-
-    if (filepath == NULL) {
-      return (DB_OUT_OF_MEMORY);
-    }
-
-    err = fil_delete_tablespace(table->space, BUF_REMOVE_ALL_NO_WRITE);
-
-    ut_a(err == DB_SUCCESS || err == DB_TABLESPACE_NOT_FOUND ||
-         err == DB_IO_ERROR);
-
-    if (err == DB_IO_ERROR) {
-      ib::info(ER_IB_MSG_179) << "IO error while deleting: " << table->space
-                              << " during rename of '" << old_name << "' to"
-                              << " '" << new_name << "'";
-    }
-
-    /* Delete any temp file hanging around. */
-    if (os_file_status(filepath, &exists, &ftype) && exists &&
-        !os_file_delete_if_exists(innodb_temp_file_key, filepath, NULL)) {
-      ib::info(ER_IB_MSG_180) << "Delete of " << filepath << " failed.";
-    }
-
-    ut_free(filepath);
-
-  } else if (dict_table_is_file_per_table(table)) {
-    char *new_path = NULL;
-    char *old_path = fil_space_get_first_path(table->space);
-
-    ut_ad(!table->is_temporary());
-
-    if (DICT_TF_HAS_DATA_DIR(table->flags)) {
-      std::string new_ibd;
-
-      new_ibd = Fil_path::make_new_ibd(old_path, new_name);
-
-      new_path = mem_strdup(new_ibd.c_str());
-
-      /* InnoDB adds the db directory to the data directory.
-      If the RENAME changes database, then it is possible that
-      the a directory named for the new db does not exist
-      in this remote location. */
-      err = os_file_create_subdirs_if_needed(new_path);
-      if (err != DB_SUCCESS) {
-        ut_free(old_path);
-        ut_free(new_path);
-        return (err);
-      }
-    } else {
-      new_path = Fil_path::make_ibd_from_table_name(new_name);
-    }
-
-    /* New filepath must not exist. */
-    err = fil_rename_tablespace_check(table->space, old_path, new_path, false);
-    if (err != DB_SUCCESS) {
-      ut_free(old_path);
-      ut_free(new_path);
-      return (err);
-    }
-
-    clone_mark_abort(true);
-
-    std::string new_tablespace_name;
-    dd_filename_to_spacename(new_name, &new_tablespace_name);
-
->>>>>>> 4869291f
     dberr_t err = fil_rename_tablespace(table->space, old_path,
                                         new_tablespace_name.c_str(), new_path);
 
@@ -2637,11 +2358,7 @@
   ut_d(mem_heap_validate(index->heap));
   ut_a(!index->is_clustered() || UT_LIST_GET_LEN(table->indexes) == 0);
 
-<<<<<<< HEAD
-  if (!dict_index_find_cols(table, index, add_v)) {
-=======
   if (!dict_index_find_and_set_cols(table, index, add_v)) {
->>>>>>> 4869291f
     dict_mem_index_free(index);
     return (DB_CORRUPTION);
   }
@@ -2883,11 +2600,7 @@
     if (retries >= 60000) {
       ut_error;
     }
-<<<<<<< HEAD
-  } while (srv_shutdown_state == SRV_SHUTDOWN_NONE || !lru_evict);
-=======
   } while (srv_shutdown_state.load() == SRV_SHUTDOWN_NONE || !lru_evict);
->>>>>>> 4869291f
 
   rw_lock_free(&index->lock);
 
@@ -2949,8 +2662,6 @@
                                   dict_index_t *index) /*!< in, own: index */
 {
   dict_index_remove_from_cache_low(table, index, FALSE);
-<<<<<<< HEAD
-=======
 }
 
 /** Duplicate a virtual column information
@@ -2969,7 +2680,6 @@
   memcpy(new_v_col, v_col, sizeof(*v_col));
 
   return (new_v_col);
->>>>>>> 4869291f
 }
 
 /** Tries to find column names for the index and sets the col field of the
@@ -2978,24 +2688,15 @@
 @param[in,out]	index	index
 @param[in]	add_v	new virtual columns added along with an add index call
 @return true if the column names were found */
-<<<<<<< HEAD
-static ibool dict_index_find_cols(const dict_table_t *table,
-                                  dict_index_t *index,
-                                  const dict_add_v_col_t *add_v) {
-=======
 static ibool dict_index_find_and_set_cols(const dict_table_t *table,
                                           dict_index_t *index,
                                           const dict_add_v_col_t *add_v) {
->>>>>>> 4869291f
   std::vector<ulint, ut_allocator<ulint>> col_added;
   std::vector<ulint, ut_allocator<ulint>> v_col_added;
 
   ut_ad(table != NULL && index != NULL);
   ut_ad(table->magic_n == DICT_TABLE_MAGIC_N);
-<<<<<<< HEAD
-=======
   ut_ad(!mutex_own(&dict_sys->mutex));
->>>>>>> 4869291f
 
   for (ulint i = 0; i < index->n_fields; i++) {
     ulint j;
@@ -3046,9 +2747,6 @@
     if (add_v) {
       for (j = 0; j < add_v->n_v_col; j++) {
         if (!strcmp(add_v->v_col_name[j], field->name)) {
-<<<<<<< HEAD
-          field->col = const_cast<dict_col_t *>(&add_v->v_col[j].m_col);
-=======
           /* Once add_v is not nullptr, it comes from ALTER TABLE.
           To make sure the index can work after ALTER TABLE path,
           which may happen when the ALTER TABLE gets rolled back,
@@ -3063,7 +2761,6 @@
           dict_sys->size += mem_heap_get_size(table->heap) - old_size;
           mutex_exit(&dict_sys->mutex);
 
->>>>>>> 4869291f
           goto found;
         }
       }
@@ -3093,21 +2790,12 @@
 {
   dict_field_t *field;
   ulint i;
-<<<<<<< HEAD
 
   /* Copy fields contained in index2 */
 
   for (i = start; i < end; i++) {
     field = index2->get_field(i);
 
-=======
-
-  /* Copy fields contained in index2 */
-
-  for (i = start; i < end; i++) {
-    field = index2->get_field(i);
-
->>>>>>> 4869291f
     dict_index_add_col(index1, table, field->col, field->prefix_len,
                        field->is_ascending);
   }
@@ -3153,19 +2841,11 @@
   virtual columns */
   ulint n_fields =
       ut_min(dtuple_get_n_v_fields(tuple), static_cast<ulint>(table->n_v_def));
-<<<<<<< HEAD
 
   for (ulint i = 0; i < n_fields; i++) {
     dfield_t *dfield = dtuple_get_nth_v_field(tuple, i);
     dtype_t *dtype = dfield_get_type(dfield);
 
-=======
-
-  for (ulint i = 0; i < n_fields; i++) {
-    dfield_t *dfield = dtuple_get_nth_v_field(tuple, i);
-    dtype_t *dtype = dfield_get_type(dfield);
-
->>>>>>> 4869291f
     dfield_set_null(dfield);
     dict_table_get_nth_v_col(table, i)->m_col.copy_type(dtype);
   }
@@ -3177,7 +2857,6 @@
                            const dict_table_t *table) /*!< in: table */
 {
   ulint i;
-<<<<<<< HEAD
 
   for (i = 0; i < dtuple_get_n_fields(tuple); i++) {
     dfield_t *dfield = dtuple_get_nth_field(tuple, i);
@@ -3187,17 +2866,6 @@
     table->get_col(i)->copy_type(dtype);
   }
 
-=======
-
-  for (i = 0; i < dtuple_get_n_fields(tuple); i++) {
-    dfield_t *dfield = dtuple_get_nth_field(tuple, i);
-    dtype_t *dtype = dfield_get_type(dfield);
-
-    dfield_set_null(dfield);
-    table->get_col(i)->copy_type(dtype);
-  }
-
->>>>>>> 4869291f
   dict_table_copy_v_types(tuple, table);
 }
 
@@ -3236,7 +2904,6 @@
   ulint trx_id_pos;
   ulint i;
   ibool *indexed;
-<<<<<<< HEAD
 
   ut_ad(table && index);
   ut_ad(index->is_clustered());
@@ -3360,131 +3027,6 @@
 
   new_index->cached = TRUE;
 
-=======
-
-  ut_ad(table && index);
-  ut_ad(index->is_clustered());
-  ut_ad(!dict_index_is_ibuf(index));
-
-  ut_ad(!mutex_own(&dict_sys->mutex));
-  ut_ad(table->magic_n == DICT_TABLE_MAGIC_N);
-
-  /* Create a new index object with certainly enough fields */
-  new_index =
-      dict_mem_index_create(table->name.m_name, index->name, table->space,
-                            index->type, index->n_fields + table->n_cols);
-
-  /* Copy other relevant data from the old index struct to the new
-  struct: it inherits the values */
-
-  new_index->n_user_defined_cols = index->n_fields;
-
-  new_index->id = index->id;
-
-  /* Copy the fields of index */
-  dict_index_copy(new_index, index, table, 0, index->n_fields);
-
-  if (dict_index_is_unique(index)) {
-    /* Only the fields defined so far are needed to identify
-    the index entry uniquely */
-
-    new_index->n_uniq = new_index->n_def;
-  } else {
-    /* Also the row id is needed to identify the entry */
-    new_index->n_uniq = 1 + new_index->n_def;
-  }
-
-  new_index->trx_id_offset = 0;
-
-  /* Add system columns, trx id first */
-
-  trx_id_pos = new_index->n_def;
-
-  if (!dict_index_is_unique(index)) {
-    dict_index_add_col(new_index, table, table->get_sys_col(DATA_ROW_ID), 0,
-                       true);
-    trx_id_pos++;
-  }
-
-  dict_index_add_col(new_index, table, table->get_sys_col(DATA_TRX_ID), 0,
-                     true);
-
-  for (i = 0; i < trx_id_pos; i++) {
-    ulint fixed_size =
-        new_index->get_col(i)->get_fixed_size(dict_table_is_comp(table));
-
-    if (fixed_size == 0) {
-      new_index->trx_id_offset = 0;
-
-      break;
-    }
-
-    dict_field_t *field = new_index->get_field(i);
-    if (field->prefix_len > 0) {
-      new_index->trx_id_offset = 0;
-
-      break;
-    }
-
-    /* Add fixed_size to new_index->trx_id_offset.
-    Because the latter is a bit-field, an overflow
-    can theoretically occur. Check for it. */
-    fixed_size += new_index->trx_id_offset;
-
-    new_index->trx_id_offset = fixed_size;
-
-    if (new_index->trx_id_offset != fixed_size) {
-      /* Overflow. Pretend that this is a
-      variable-length PRIMARY KEY. */
-      ut_ad(0);
-      new_index->trx_id_offset = 0;
-      break;
-    }
-  }
-
-  /* UNDO logging is turned-off for intrinsic table and so
-  DATA_ROLL_PTR system columns are not added as default system
-  columns to such tables. */
-  if (!table->is_intrinsic()) {
-    dict_index_add_col(new_index, table, table->get_sys_col(DATA_ROLL_PTR), 0,
-                       true);
-  }
-
-  /* Remember the table columns already contained in new_index */
-  indexed =
-      static_cast<ibool *>(ut_zalloc_nokey(table->n_cols * sizeof *indexed));
-
-  /* Mark the table columns already contained in new_index */
-  for (i = 0; i < new_index->n_def; i++) {
-    field = new_index->get_field(i);
-
-    /* If there is only a prefix of the column in the index
-    field, do not mark the column as contained in the index */
-
-    if (field->prefix_len == 0) {
-      indexed[field->col->ind] = TRUE;
-    }
-  }
-
-  /* Add to new_index non-system columns of table not yet included
-  there */
-  ulint n_sys_cols = table->get_n_sys_cols();
-  for (i = 0; i + n_sys_cols < (ulint)table->n_cols; i++) {
-    dict_col_t *col = table->get_col(i);
-    ut_ad(col->mtype != DATA_SYS);
-
-    if (!indexed[col->ind]) {
-      dict_index_add_col(new_index, table, col, 0, true);
-    }
-  }
-
-  ut_free(indexed);
-
-  ut_ad(UT_LIST_GET_LEN(table->indexes) == 0);
-
-  new_index->cached = TRUE;
-
->>>>>>> 4869291f
   return (new_index);
 }
 
@@ -3501,7 +3043,6 @@
   dict_index_t *clust_index;
   ulint i;
   ibool *indexed;
-<<<<<<< HEAD
 
   ut_ad(table && index);
   ut_ad(!index->is_clustered());
@@ -3583,89 +3124,6 @@
 
   new_index->cached = TRUE;
 
-=======
-
-  ut_ad(table && index);
-  ut_ad(!index->is_clustered());
-  ut_ad(!dict_index_is_ibuf(index));
-  ut_ad(!mutex_own(&dict_sys->mutex));
-  ut_ad(table->magic_n == DICT_TABLE_MAGIC_N);
-
-  /* The clustered index should be the first in the list of indexes */
-  clust_index = UT_LIST_GET_FIRST(table->indexes);
-
-  ut_ad(clust_index);
-  ut_ad(clust_index->is_clustered());
-  ut_ad(!dict_index_is_ibuf(clust_index));
-
-  /* Create a new index */
-  new_index = dict_mem_index_create(table->name.m_name, index->name,
-                                    index->space, index->type,
-                                    index->n_fields + 1 + clust_index->n_uniq);
-
-  /* Copy other relevant data from the old index
-  struct to the new struct: it inherits the values */
-
-  new_index->n_user_defined_cols = index->n_fields;
-
-  new_index->id = index->id;
-
-  /* Copy fields from index to new_index */
-  dict_index_copy(new_index, index, table, 0, index->n_fields);
-
-  /* Remember the table columns already contained in new_index */
-  indexed =
-      static_cast<ibool *>(ut_zalloc_nokey(table->n_cols * sizeof *indexed));
-
-  /* Mark the table columns already contained in new_index */
-  for (i = 0; i < new_index->n_def; i++) {
-    field = new_index->get_field(i);
-
-    if (field->col->is_virtual()) {
-      continue;
-    }
-
-    /* If there is only a prefix of the column in the index
-    field, do not mark the column as contained in the index */
-
-    if (field->prefix_len == 0) {
-      indexed[field->col->ind] = TRUE;
-    }
-  }
-
-  /* Add to new_index the columns necessary to determine the clustered
-  index entry uniquely */
-
-  for (i = 0; i < clust_index->n_uniq; i++) {
-    field = clust_index->get_field(i);
-
-    if (!indexed[field->col->ind]) {
-      dict_index_add_col(new_index, table, field->col, field->prefix_len,
-                         field->is_ascending);
-    } else if (dict_index_is_spatial(index)) {
-      /*For spatial index, we still need to add the
-      field to index. */
-      dict_index_add_col(new_index, table, field->col, field->prefix_len,
-                         field->is_ascending);
-    }
-  }
-
-  ut_free(indexed);
-
-  if (dict_index_is_unique(index)) {
-    new_index->n_uniq = index->n_fields;
-  } else {
-    new_index->n_uniq = new_index->n_def;
-  }
-
-  /* Set the n_fields value in new_index to the actual defined
-  number of fields */
-
-  new_index->n_fields = new_index->n_def;
-
-  new_index->cached = TRUE;
-
->>>>>>> 4869291f
   return (new_index);
 }
 
@@ -3727,7 +3185,6 @@
 {
   ut_ad(mutex_own(&dict_sys->mutex));
   ut_a(foreign);
-<<<<<<< HEAD
 
   if (foreign->referenced_table != NULL) {
     foreign->referenced_table->referenced_set.erase(foreign);
@@ -5327,7 +4784,7 @@
   return (DB_CANNOT_DROP_CONSTRAINT);
 }
 
-  /*==================== END OF FOREIGN KEY PROCESSING ====================*/
+/*==================== END OF FOREIGN KEY PROCESSING ====================*/
 
 #ifdef UNIV_DEBUG
 /** Checks that a tuple has n_fields_cmp value in a sensible range, so that
@@ -5350,1992 +4807,6 @@
 
 /** Builds a node pointer out of a physical record and a page number.
  @return own: node pointer */
-dtuple_t *dict_index_build_node_ptr(
-    const dict_index_t *index, /*!< in: index */
-    const rec_t *rec,          /*!< in: record for which to build node
-                               pointer */
-    page_no_t page_no,         /*!< in: page number to put in node
-                               pointer */
-    mem_heap_t *heap,          /*!< in: memory heap where pointer
-                               created */
-    ulint level)               /*!< in: level of rec in tree:
-                               0 means leaf level */
-{
-  dtuple_t *tuple;
-  dfield_t *field;
-  byte *buf;
-  ulint n_unique;
-
-  if (dict_index_is_ibuf(index)) {
-    /* In a universal index tree, we take the whole record as
-    the node pointer if the record is on the leaf level,
-    on non-leaf levels we remove the last field, which
-    contains the page number of the child page */
-
-    ut_a(!dict_table_is_comp(index->table));
-    n_unique = rec_get_n_fields_old_raw(rec);
-
-    if (level > 0) {
-      ut_a(n_unique > 1);
-      n_unique--;
-    }
-  } else {
-    n_unique = dict_index_get_n_unique_in_tree_nonleaf(index);
-  }
-
-  tuple = dtuple_create(heap, n_unique + 1);
-
-  /* When searching in the tree for the node pointer, we must not do
-  comparison on the last field, the page number field, as on upper
-  levels in the tree there may be identical node pointers with a
-  different page number; therefore, we set the n_fields_cmp to one
-  less: */
-
-  dtuple_set_n_fields_cmp(tuple, n_unique);
-
-  dict_index_copy_types(tuple, index, n_unique);
-
-  buf = static_cast<byte *>(mem_heap_alloc(heap, 4));
-
-  mach_write_to_4(buf, page_no);
-
-  field = dtuple_get_nth_field(tuple, n_unique);
-  dfield_set_data(field, buf, 4);
-
-  dtype_set(dfield_get_type(field), DATA_SYS_CHILD, DATA_NOT_NULL, 4);
-
-  rec_copy_prefix_to_dtuple(tuple, rec, index, n_unique, heap);
-  dtuple_set_info_bits(tuple,
-                       dtuple_get_info_bits(tuple) | REC_STATUS_NODE_PTR);
-
-  ut_ad(dtuple_check_typed(tuple));
-
-  return (tuple);
-}
-
-rec_t *dict_index_copy_rec_order_prefix(const dict_index_t *index,
-                                        const rec_t *rec, ulint *n_fields,
-
-                                        byte **buf, size_t *buf_size) {
-  ulint n;
-
-  UNIV_PREFETCH_R(rec);
-
-  if (dict_index_is_ibuf(index)) {
-    ut_a(!dict_table_is_comp(index->table));
-    n = rec_get_n_fields_old_raw(rec);
-  } else {
-    if (page_is_leaf(page_align(rec))) {
-      n = dict_index_get_n_unique_in_tree(index);
-    } else {
-      n = dict_index_get_n_unique_in_tree_nonleaf(index);
-      /* For internal node of R-tree, since we need to
-      compare the page no field, so, we need to copy this
-      field as well. */
-      if (dict_index_is_spatial(index)) {
-        n++;
-      }
-    }
-  }
-
-  *n_fields = n;
-  return (rec_copy_prefix_to_buf(rec, index, n, buf, buf_size));
-}
-
-/** Builds a typed data tuple out of a physical record.
- @return own: data tuple */
-dtuple_t *dict_index_build_data_tuple(
-    dict_index_t *index, /*!< in: index tree */
-    rec_t *rec,          /*!< in: record for which to build data tuple */
-    ulint n_fields,      /*!< in: number of data fields */
-    mem_heap_t *heap)    /*!< in: memory heap where tuple created */
-{
-  dtuple_t *tuple;
-
-  ut_ad(dict_table_is_comp(index->table) ||
-        n_fields <= rec_get_n_fields_old(rec, index));
-
-  tuple = dtuple_create(heap, n_fields);
-
-  dict_index_copy_types(tuple, index, n_fields);
-
-  rec_copy_prefix_to_dtuple(tuple, rec, index, n_fields, heap);
-
-  ut_ad(dtuple_check_typed(tuple));
-
-  return (tuple);
-}
-
-/** Calculates the minimum record length in an index. */
-ulint dict_index_calc_min_rec_len(const dict_index_t *index) /*!< in: index */
-{
-  ulint sum = 0;
-  ulint i;
-  ulint comp = dict_table_is_comp(index->table);
-
-  if (comp) {
-    ulint nullable = 0;
-    sum = REC_N_NEW_EXTRA_BYTES;
-    for (i = 0; i < dict_index_get_n_fields(index); i++) {
-      const dict_col_t *col = index->get_col(i);
-      ulint size = col->get_fixed_size(comp);
-      sum += size;
-      if (!size) {
-        size = col->len;
-        sum += size < 128 ? 1 : 2;
-      }
-      if (!(col->prtype & DATA_NOT_NULL)) {
-        nullable++;
-      }
-    }
-
-    /* round the NULL flags up to full bytes */
-    sum += UT_BITS_IN_BYTES(nullable);
-
-    return (sum);
-  }
-
-  for (i = 0; i < dict_index_get_n_fields(index); i++) {
-    sum += index->get_col(i)->get_fixed_size(comp);
-  }
-
-  if (sum > 127) {
-    sum += 2 * dict_index_get_n_fields(index);
-  } else {
-    sum += dict_index_get_n_fields(index);
-  }
-
-  sum += REC_N_OLD_EXTRA_BYTES;
-
-  return (sum);
-}
-
-/** Outputs info on a foreign key of a table in a format suitable for
- CREATE TABLE. */
-void dict_print_info_on_foreign_key_in_create_format(
-    FILE *file,              /*!< in: file where to print */
-    trx_t *trx,              /*!< in: transaction */
-    dict_foreign_t *foreign, /*!< in: foreign key constraint */
-    ibool add_newline)       /*!< in: whether to add a newline */
-{
-  const char *stripped_id;
-  ulint i;
-
-  if (strchr(foreign->id, '/')) {
-    /* Strip the preceding database name from the constraint id */
-    stripped_id = foreign->id + 1 + dict_get_db_name_len(foreign->id);
-  } else {
-    stripped_id = foreign->id;
-  }
-
-  putc(',', file);
-
-  if (add_newline) {
-    /* SHOW CREATE TABLE wants constraints each printed nicely
-    on its own line, while error messages want no newlines
-    inserted. */
-    fputs("\n ", file);
-  }
-
-  fputs(" CONSTRAINT ", file);
-  innobase_quote_identifier(file, trx, stripped_id);
-  fputs(" FOREIGN KEY (", file);
-
-  for (i = 0;;) {
-    innobase_quote_identifier(file, trx, foreign->foreign_col_names[i]);
-    if (++i < foreign->n_fields) {
-      fputs(", ", file);
-    } else {
-      break;
-    }
-  }
-
-  fputs(") REFERENCES ", file);
-
-  if (dict_tables_have_same_db(foreign->foreign_table_name_lookup,
-                               foreign->referenced_table_name_lookup)) {
-    /* Do not print the database name of the referenced table */
-    ut_print_name(file, trx,
-                  dict_remove_db_name(foreign->referenced_table_name));
-  } else {
-    ut_print_name(file, trx, foreign->referenced_table_name);
-  }
-
-  putc(' ', file);
-  putc('(', file);
-
-  for (i = 0;;) {
-    innobase_quote_identifier(file, trx, foreign->referenced_col_names[i]);
-    if (++i < foreign->n_fields) {
-      fputs(", ", file);
-    } else {
-      break;
-    }
-  }
-
-  putc(')', file);
-
-  if (foreign->type & DICT_FOREIGN_ON_DELETE_CASCADE) {
-    fputs(" ON DELETE CASCADE", file);
-  }
-
-  if (foreign->type & DICT_FOREIGN_ON_DELETE_SET_NULL) {
-    fputs(" ON DELETE SET NULL", file);
-  }
-
-  if (!(foreign->type & DICT_FOREIGN_ON_DELETE_NO_ACTION) &&
-      !(foreign->type & DICT_FOREIGN_ON_DELETE_CASCADE) &&
-      !(foreign->type & DICT_FOREIGN_ON_DELETE_SET_NULL)) {
-    fputs(" ON DELETE RESTRICT", file);
-  }
-
-  if (foreign->type & DICT_FOREIGN_ON_UPDATE_CASCADE) {
-    fputs(" ON UPDATE CASCADE", file);
-  }
-
-  if (foreign->type & DICT_FOREIGN_ON_UPDATE_SET_NULL) {
-    fputs(" ON UPDATE SET NULL", file);
-  }
-
-  if (!(foreign->type & DICT_FOREIGN_ON_UPDATE_NO_ACTION) &&
-      !(foreign->type & DICT_FOREIGN_ON_UPDATE_CASCADE) &&
-      !(foreign->type & DICT_FOREIGN_ON_UPDATE_SET_NULL)) {
-    fputs(" ON UPDATE RESTRICT", file);
-  }
-}
-
-/** Outputs info on foreign keys of a table. */
-void dict_print_info_on_foreign_keys(
-    ibool create_table_format, /*!< in: if TRUE then print in
-                  a format suitable to be inserted into
-                  a CREATE TABLE, otherwise in the format
-                  of SHOW TABLE STATUS */
-    FILE *file,                /*!< in: file where to print */
-    trx_t *trx,                /*!< in: transaction */
-    dict_table_t *table)       /*!< in: table */
-{
-  dict_foreign_t *foreign;
-
-  mutex_enter(&dict_sys->mutex);
-
-  for (dict_foreign_set::iterator it = table->foreign_set.begin();
-       it != table->foreign_set.end(); ++it) {
-    foreign = *it;
-
-    if (create_table_format) {
-      dict_print_info_on_foreign_key_in_create_format(file, trx, foreign, TRUE);
-    } else {
-      ulint i;
-      fputs("; (", file);
-
-      for (i = 0; i < foreign->n_fields; i++) {
-        if (i) {
-          putc(' ', file);
-        }
-
-        innobase_quote_identifier(file, trx, foreign->foreign_col_names[i]);
-      }
-
-      fputs(") REFER ", file);
-      ut_print_name(file, trx, foreign->referenced_table_name);
-      putc('(', file);
-
-      for (i = 0; i < foreign->n_fields; i++) {
-        if (i) {
-          putc(' ', file);
-        }
-        innobase_quote_identifier(file, trx, foreign->referenced_col_names[i]);
-      }
-
-      putc(')', file);
-
-      if (foreign->type == DICT_FOREIGN_ON_DELETE_CASCADE) {
-        fputs(" ON DELETE CASCADE", file);
-      }
-
-      if (foreign->type == DICT_FOREIGN_ON_DELETE_SET_NULL) {
-        fputs(" ON DELETE SET NULL", file);
-      }
-
-      if (foreign->type & DICT_FOREIGN_ON_DELETE_NO_ACTION) {
-        fputs(" ON DELETE NO ACTION", file);
-      }
-
-      if (foreign->type & DICT_FOREIGN_ON_UPDATE_CASCADE) {
-        fputs(" ON UPDATE CASCADE", file);
-      }
-
-      if (foreign->type & DICT_FOREIGN_ON_UPDATE_SET_NULL) {
-        fputs(" ON UPDATE SET NULL", file);
-      }
-
-      if (foreign->type & DICT_FOREIGN_ON_UPDATE_NO_ACTION) {
-        fputs(" ON UPDATE NO ACTION", file);
-      }
-    }
-  }
-
-  mutex_exit(&dict_sys->mutex);
-}
-#endif /* !UNIV_HOTBACKUP */
-
-/** Inits the structure for persisting dynamic metadata */
-void dict_persist_init(void) {
-  dict_persist =
-      static_cast<dict_persist_t *>(ut_zalloc_nokey(sizeof(*dict_persist)));
-
-  mutex_create(LATCH_ID_DICT_PERSIST_DIRTY_TABLES, &dict_persist->mutex);
-
-#ifndef UNIV_HOTBACKUP
-  UT_LIST_INIT(dict_persist->dirty_dict_tables,
-               &dict_table_t::dirty_dict_tables);
-#endif /* !UNIV_HOTBACKUP */
-
-  dict_persist->num_dirty_tables = 0;
-
-  dict_persist->persisters = UT_NEW_NOKEY(Persisters());
-  dict_persist->persisters->add(PM_INDEX_CORRUPTED);
-  dict_persist->persisters->add(PM_TABLE_AUTO_INC);
-
-#ifndef UNIV_HOTBACKUP
-  dict_persist_update_log_margin();
-#endif /* !UNIV_HOTBACKUP */
-}
-
-/** Clear the structure */
-void dict_persist_close(void) {
-  UT_DELETE(dict_persist->persisters);
-
-#ifndef UNIV_HOTBACKUP
-  UT_DELETE(dict_persist->table_buffer);
-#endif /* !UNIV_HOTBACKUP */
-
-  mutex_free(&dict_persist->mutex);
-
-  ut_free(dict_persist);
-=======
-
-  if (foreign->referenced_table != NULL) {
-    foreign->referenced_table->referenced_set.erase(foreign);
-  }
-
-  if (foreign->foreign_table != NULL) {
-    foreign->foreign_table->foreign_set.erase(foreign);
-  }
-
-  dict_foreign_free(foreign);
-}
-
-/** Looks for the foreign constraint from the foreign and referenced lists
- of a table.
- @return foreign constraint */
-static dict_foreign_t *dict_foreign_find(
-    dict_table_t *table,     /*!< in: table object */
-    dict_foreign_t *foreign) /*!< in: foreign constraint */
-{
-  ut_ad(mutex_own(&dict_sys->mutex));
-
-  ut_ad(dict_foreign_set_validate(table->foreign_set));
-  ut_ad(dict_foreign_set_validate(table->referenced_set));
-
-  dict_foreign_set::iterator it = table->foreign_set.find(foreign);
-
-  if (it != table->foreign_set.end()) {
-    return (*it);
-  }
-
-  it = table->referenced_set.find(foreign);
-
-  if (it != table->referenced_set.end()) {
-    return (*it);
-  }
-
-  return (NULL);
-}
-
-/** Tries to find an index whose first fields are the columns in the array,
- in the same order and is not marked for deletion and is not the same
- as types_idx.
- @return matching index, NULL if not found */
-dict_index_t *dict_foreign_find_index(
-    const dict_table_t *table, /*!< in: table */
-    const char **col_names,
-    /*!< in: column names, or NULL
-    to use table->col_names */
-    const char **columns, /*!< in: array of column names */
-    ulint n_cols,         /*!< in: number of columns */
-    const dict_index_t *types_idx,
-    /*!< in: NULL or an index
-    whose types the column types
-    must match */
-    bool check_charsets,
-    /*!< in: whether to check
-    charsets.  only has an effect
-    if types_idx != NULL */
-    ulint check_null)
-/*!< in: nonzero if none of
-the columns must be declared
-NOT NULL */
-{
-  const dict_index_t *index;
-
-  ut_ad(mutex_own(&dict_sys->mutex));
-
-  index = table->first_index();
-
-  while (index != NULL) {
-    if (types_idx != index && !(index->type & DICT_FTS) &&
-        !dict_index_is_spatial(index) && !index->to_be_dropped &&
-        (!(index->uncommitted &&
-           ((index->online_status == ONLINE_INDEX_ABORTED_DROPPED) ||
-            (index->online_status == ONLINE_INDEX_ABORTED)))) &&
-        dict_foreign_qualify_index(table, col_names, columns, n_cols, index,
-                                   types_idx, check_charsets, check_null)) {
-      return const_cast<dict_index_t *>(index);
-    }
-
-    index = index->next();
-  }
-
-  return (NULL);
-}
-
-/** Report an error in a foreign key definition. */
-static void dict_foreign_error_report_low(
-    FILE *file,       /*!< in: output stream */
-    const char *name) /*!< in: table name */
-{
-  rewind(file);
-  ut_print_timestamp(file);
-  fprintf(file, " Error in foreign key constraint of table %s:\n", name);
-}
-
-/** Report an error in a foreign key definition. */
-static void dict_foreign_error_report(
-    FILE *file,         /*!< in: output stream */
-    dict_foreign_t *fk, /*!< in: foreign key constraint */
-    const char *msg)    /*!< in: the error message */
-{
-  mutex_enter(&dict_foreign_err_mutex);
-  dict_foreign_error_report_low(file, fk->foreign_table_name);
-  fputs(msg, file);
-  fputs(" Constraint:\n", file);
-  dict_print_info_on_foreign_key_in_create_format(file, NULL, fk, TRUE);
-  putc('\n', file);
-  if (fk->foreign_index) {
-    fprintf(file,
-            "The index in the foreign key in table is"
-            " %s\n%s\n",
-            fk->foreign_index->name(), FOREIGN_KEY_CONSTRAINTS_MSG);
-  }
-  mutex_exit(&dict_foreign_err_mutex);
-}
-
-/** Adds a foreign key constraint object to the dictionary cache. May free
- the object if there already is an object with the same identifier in.
- At least one of the foreign table and the referenced table must already
- be in the dictionary cache!
- @return DB_SUCCESS or error code */
-dberr_t dict_foreign_add_to_cache(dict_foreign_t *foreign,
-                                  /*!< in, own: foreign key constraint */
-                                  const char **col_names,
-                                  /*!< in: column names, or NULL to use
-                                  foreign->foreign_table->col_names */
-                                  bool check_charsets,
-                                  /*!< in: whether to check charset
-                                  compatibility */
-                                  bool can_free_fk,
-                                  /*!< in: whether free existing FK */
-                                  dict_err_ignore_t ignore_err)
-/*!< in: error to be ignored */
-{
-  dict_table_t *for_table;
-  dict_table_t *ref_table;
-  dict_foreign_t *for_in_cache = NULL;
-  dict_index_t *index;
-  ibool added_to_referenced_list = FALSE;
-  FILE *ef = dict_foreign_err_file;
-
-  DBUG_ENTER("dict_foreign_add_to_cache");
-  DBUG_PRINT("dict_foreign_add_to_cache", ("id: %s", foreign->id));
-
-  ut_ad(mutex_own(&dict_sys->mutex));
-
-  for_table =
-      dict_table_check_if_in_cache_low(foreign->foreign_table_name_lookup);
-
-  ref_table =
-      dict_table_check_if_in_cache_low(foreign->referenced_table_name_lookup);
-  ut_a(for_table || ref_table);
-
-  if (for_table) {
-    for_in_cache = dict_foreign_find(for_table, foreign);
-  }
-
-  if (!for_in_cache && ref_table) {
-    for_in_cache = dict_foreign_find(ref_table, foreign);
-  }
-
-  if (for_in_cache && for_in_cache != foreign) {
-    /* Free the foreign object */
-    dict_foreign_free(foreign);
-  } else {
-    for_in_cache = foreign;
-  }
-
-  if (ref_table && !for_in_cache->referenced_table) {
-    index = dict_foreign_find_index(
-        ref_table, NULL, for_in_cache->referenced_col_names,
-        for_in_cache->n_fields, for_in_cache->foreign_index, check_charsets,
-        false);
-
-    if (index == NULL && !(ignore_err & DICT_ERR_IGNORE_FK_NOKEY)) {
-      dict_foreign_error_report(ef, for_in_cache,
-                                "there is no index in referenced table"
-                                " which would contain\n"
-                                "the columns as the first columns,"
-                                " or the data types in the\n"
-                                "referenced table do not match"
-                                " the ones in table.");
-
-      if (for_in_cache == foreign && can_free_fk) {
-        mem_heap_free(foreign->heap);
-      }
-
-      DBUG_RETURN(DB_CANNOT_ADD_CONSTRAINT);
-    }
-
-    for_in_cache->referenced_table = ref_table;
-    for_in_cache->referenced_index = index;
-
-    std::pair<dict_foreign_set::iterator, bool> ret =
-        ref_table->referenced_set.insert(for_in_cache);
-
-    ut_a(ret.second); /* second is true if the insertion
-                      took place */
-    added_to_referenced_list = TRUE;
-  }
-
-  if (for_table && !for_in_cache->foreign_table) {
-    index = dict_foreign_find_index(
-        for_table, col_names, for_in_cache->foreign_col_names,
-        for_in_cache->n_fields, for_in_cache->referenced_index, check_charsets,
-        for_in_cache->type & (DICT_FOREIGN_ON_DELETE_SET_NULL |
-                              DICT_FOREIGN_ON_UPDATE_SET_NULL));
-
-    if (index == NULL && !(ignore_err & DICT_ERR_IGNORE_FK_NOKEY)) {
-      dict_foreign_error_report(ef, for_in_cache,
-                                "there is no index in the table"
-                                " which would contain\n"
-                                "the columns as the first columns,"
-                                " or the data types in the\n"
-                                "table do not match"
-                                " the ones in the referenced table\n"
-                                "or one of the ON ... SET NULL columns"
-                                " is declared NOT NULL.");
-
-      if (for_in_cache == foreign) {
-        if (added_to_referenced_list) {
-          const dict_foreign_set::size_type n =
-              ref_table->referenced_set.erase(for_in_cache);
-
-          ut_a(n == 1); /* the number of
-                        elements removed must
-                        be one */
-        }
-        mem_heap_free(foreign->heap);
-      }
-
-      DBUG_RETURN(DB_CANNOT_ADD_CONSTRAINT);
-    }
-
-    for_in_cache->foreign_table = for_table;
-    for_in_cache->foreign_index = index;
-
-    std::pair<dict_foreign_set::iterator, bool> ret =
-        for_table->foreign_set.insert(for_in_cache);
-
-    ut_a(ret.second); /* second is true if the insertion
-                      took place */
-  }
-
-  /* We need to move the table to the non-LRU end of the table LRU
-  list. Otherwise it will be evicted from the cache. */
-
-  if (ref_table != NULL) {
-    dict_table_prevent_eviction(ref_table);
-  }
-
-  if (for_table != NULL) {
-    dict_table_prevent_eviction(for_table);
-  }
-
-  ut_ad(dict_lru_validate());
-  DBUG_RETURN(DB_SUCCESS);
-}
-
-/** Scans from pointer onwards. Stops if is at the start of a copy of
- 'string' where characters are compared without case sensitivity, and
- only outside `` or "" quotes. Stops also at NUL.
- @return scanned up to this */
-static const char *dict_scan_to(const char *ptr,    /*!< in: scan from */
-                                const char *string) /*!< in: look for this */
-{
-  char quote = '\0';
-  bool escape = false;
-
-  for (; *ptr; ptr++) {
-    if (*ptr == quote) {
-      /* Closing quote character: do not look for
-      starting quote or the keyword. */
-
-      /* If the quote character is escaped by a
-      backslash, ignore it. */
-      if (escape) {
-        escape = false;
-      } else {
-        quote = '\0';
-      }
-    } else if (quote) {
-      /* Within quotes: do nothing. */
-      if (escape) {
-        escape = false;
-      } else if (*ptr == '\\') {
-        escape = true;
-      }
-    } else if (*ptr == '`' || *ptr == '"' || *ptr == '\'') {
-      /* Starting quote: remember the quote character. */
-      quote = *ptr;
-    } else {
-      /* Outside quotes: look for the keyword. */
-      ulint i;
-      for (i = 0; string[i]; i++) {
-        if (toupper((int)(unsigned char)(ptr[i])) !=
-            toupper((int)(unsigned char)(string[i]))) {
-          goto nomatch;
-        }
-      }
-      break;
-    nomatch:;
-    }
-  }
-
-  return (ptr);
-}
-
-/** Accepts a specified string. Comparisons are case-insensitive.
- @return if string was accepted, the pointer is moved after that, else
- ptr is returned */
-static const char *dict_accept(
-    const CHARSET_INFO *cs, /*!< in: the character set of ptr */
-    const char *ptr,        /*!< in: scan from this */
-    const char *string,     /*!< in: accept only this string as the next
-                            non-whitespace string */
-    ibool *success)         /*!< out: TRUE if accepted */
-{
-  const char *old_ptr = ptr;
-  const char *old_ptr2;
-
-  *success = FALSE;
-
-  while (my_isspace(cs, *ptr)) {
-    ptr++;
-  }
-
-  old_ptr2 = ptr;
-
-  ptr = dict_scan_to(ptr, string);
-
-  if (*ptr == '\0' || old_ptr2 != ptr) {
-    return (old_ptr);
-  }
-
-  *success = TRUE;
-
-  return (ptr + ut_strlen(string));
-}
-
-/** Scans an id. For the lexical definition of an 'id', see the code below.
- Strips backquotes or double quotes from around the id.
- @return scanned to */
-static const char *dict_scan_id(
-    const CHARSET_INFO *cs, /*!< in: the character set of ptr */
-    const char *ptr,        /*!< in: scanned to */
-    mem_heap_t *heap,       /*!< in: heap where to allocate the id
-                            (NULL=id will not be allocated, but it
-                            will point to string near ptr) */
-    const char **id,        /*!< out,own: the id; NULL if no id was
-                            scannable */
-    ibool table_id,         /*!< in: TRUE=convert the allocated id
-                           as a table name; FALSE=convert to UTF-8 */
-    ibool accept_also_dot)
-/*!< in: TRUE if also a dot can appear in a
-non-quoted id; in a quoted id it can appear
-always */
-{
-  char quote = '\0';
-  ulint len = 0;
-  const char *s;
-  char *str;
-  char *dst;
-
-  *id = NULL;
-
-  while (my_isspace(cs, *ptr)) {
-    ptr++;
-  }
-
-  if (*ptr == '\0') {
-    return (ptr);
-  }
-
-  if (*ptr == '`' || *ptr == '"') {
-    quote = *ptr++;
-  }
-
-  s = ptr;
-
-  if (quote) {
-    for (;;) {
-      if (!*ptr) {
-        /* Syntax error */
-        return (ptr);
-      }
-      if (*ptr == quote) {
-        ptr++;
-        if (*ptr != quote) {
-          break;
-        }
-      }
-      ptr++;
-      len++;
-    }
-  } else {
-    while (!my_isspace(cs, *ptr) && *ptr != '(' && *ptr != ')' &&
-           (accept_also_dot || *ptr != '.') && *ptr != ',' && *ptr != '\0') {
-      ptr++;
-    }
-
-    len = ptr - s;
-  }
-
-  if (heap == NULL) {
-    /* no heap given: id will point to source string */
-    *id = s;
-    return (ptr);
-  }
-
-  if (quote) {
-    char *d;
-
-    str = d = static_cast<char *>(mem_heap_alloc(heap, len + 1));
-
-    while (len--) {
-      if ((*d++ = *s++) == quote) {
-        s++;
-      }
-    }
-    *d++ = 0;
-    len = d - str;
-    ut_ad(*s == quote);
-    ut_ad(s + 1 == ptr);
-  } else {
-    str = mem_heap_strdupl(heap, s, len);
-  }
-
-  if (!table_id) {
-    /* Convert the identifier from connection character set
-    to UTF-8. */
-    len = 3 * len + 1;
-    *id = dst = static_cast<char *>(mem_heap_alloc(heap, len));
-
-    innobase_convert_from_id(cs, dst, str, len);
-  } else {
-    /* Encode using filename-safe characters. */
-    len = 5 * len + 1;
-    *id = dst = static_cast<char *>(mem_heap_alloc(heap, len));
-
-    innobase_convert_from_table_id(cs, dst, str, len);
-  }
-
-  return (ptr);
-}
-
-/** Tries to scan a column name.
- @return scanned to */
-static const char *dict_scan_col(
-    const CHARSET_INFO *cs,    /*!< in: the character set of ptr */
-    const char *ptr,           /*!< in: scanned to */
-    ibool *success,            /*!< out: TRUE if success */
-    dict_table_t *table,       /*!< in: table in which the column is */
-    const dict_col_t **column, /*!< out: pointer to column if success */
-    mem_heap_t *heap,          /*!< in: heap where to allocate */
-    const char **name)         /*!< out,own: the column name;
-                               NULL if no name was scannable */
-{
-  ulint i;
-
-  *success = FALSE;
-
-  ptr = dict_scan_id(cs, ptr, heap, name, FALSE, TRUE);
-
-  if (*name == NULL) {
-    return (ptr); /* Syntax error */
-  }
-
-  if (table == NULL) {
-    *success = TRUE;
-    *column = NULL;
-  } else {
-    for (i = 0; i < table->get_n_cols(); i++) {
-      const char *col_name = table->get_col_name(i);
-
-      if (0 == innobase_strcasecmp(col_name, *name)) {
-        /* Found */
-
-        *success = TRUE;
-        *column = table->get_col(i);
-        strcpy((char *)*name, col_name);
-
-        break;
-      }
-    }
-  }
-
-  return (ptr);
-}
-
-/** Open a table from its database and table name, this is currently used by
- foreign constraint parser to get the referenced table.
- @return complete table name with database and table name, allocated from
- heap memory passed in */
-char *dict_get_referenced_table(
-    const char *name,          /*!< in: foreign key table name */
-    const char *database_name, /*!< in: table db name */
-    ulint database_name_len,   /*!< in: db name length */
-    const char *table_name,    /*!< in: table name */
-    ulint table_name_len,      /*!< in: table name length */
-    dict_table_t **table,      /*!< out: table object or NULL */
-    mem_heap_t *heap)          /*!< in/out: heap memory */
-{
-  char *ref;
-  const char *db_name;
-
-  if (!database_name) {
-    /* Use the database name of the foreign key table */
-
-    db_name = name;
-    database_name_len = dict_get_db_name_len(name);
-  } else {
-    db_name = database_name;
-  }
-
-  /* Copy database_name, '/', table_name, '\0' */
-  ref = static_cast<char *>(
-      mem_heap_alloc(heap, database_name_len + table_name_len + 2));
-
-  memcpy(ref, db_name, database_name_len);
-  ref[database_name_len] = '/';
-  memcpy(ref + database_name_len + 1, table_name, table_name_len + 1);
-
-  /* Values;  0 = Store and compare as given; case sensitive
-              1 = Store and compare in lower; case insensitive
-              2 = Store as given, compare in lower; case semi-sensitive */
-  if (innobase_get_lower_case_table_names() == 2) {
-    innobase_casedn_str(ref);
-    *table = dd_table_open_on_name(current_thd, NULL, ref, true,
-                                   DICT_ERR_IGNORE_NONE);
-    memcpy(ref, db_name, database_name_len);
-    ref[database_name_len] = '/';
-    memcpy(ref + database_name_len + 1, table_name, table_name_len + 1);
-
-  } else {
-#ifndef _WIN32
-    if (innobase_get_lower_case_table_names() == 1) {
-      innobase_casedn_str(ref);
-    }
-#else
-    innobase_casedn_str(ref);
-#endif /* !_WIN32 */
-    *table = dd_table_open_on_name(current_thd, NULL, ref, true,
-                                   DICT_ERR_IGNORE_NONE);
-  }
-
-  if (*table != NULL) {
-    (*table)->release();
-  }
-
-  return (ref);
-}
-/** Scans a table name from an SQL string.
- @return scanned to */
-static const char *dict_scan_table_name(
-    const CHARSET_INFO *cs, /*!< in: the character set of ptr */
-    const char *ptr,        /*!< in: scanned to */
-    dict_table_t **table,   /*!< out: table object or NULL */
-    MDL_ticket **mdl,       /*!< out: mdl on table */
-    const char *name,       /*!< in: foreign key table name */
-    ibool *success,         /*!< out: TRUE if ok name found */
-    mem_heap_t *heap,       /*!< in: heap where to allocate the id */
-    const char **ref_name)  /*!< out,own: the table name;
-                           NULL if no name was scannable */
-{
-  const char *database_name = NULL;
-  ulint database_name_len = 0;
-  const char *table_name = NULL;
-  const char *scan_name;
-
-  *success = FALSE;
-  *table = NULL;
-
-  ptr = dict_scan_id(cs, ptr, heap, &scan_name, TRUE, FALSE);
-
-  if (scan_name == NULL) {
-    return (ptr); /* Syntax error */
-  }
-
-  if (*ptr == '.') {
-    /* We scanned the database name; scan also the table name */
-
-    ptr++;
-
-    database_name = scan_name;
-    database_name_len = strlen(database_name);
-
-    ptr = dict_scan_id(cs, ptr, heap, &table_name, TRUE, FALSE);
-
-    if (table_name == NULL) {
-      return (ptr); /* Syntax error */
-    }
-  } else {
-    /* To be able to read table dumps made with InnoDB-4.0.17 or
-    earlier, we must allow the dot separator between the database
-    name and the table name also to appear within a quoted
-    identifier! InnoDB used to print a constraint as:
-    ... REFERENCES `databasename.tablename` ...
-    starting from 4.0.18 it is
-    ... REFERENCES `databasename`.`tablename` ... */
-    const char *s;
-
-    for (s = scan_name; *s; s++) {
-      if (*s == '.') {
-        database_name = scan_name;
-        database_name_len = s - scan_name;
-        scan_name = ++s;
-        break; /* to do: multiple dots? */
-      }
-    }
-
-    table_name = scan_name;
-  }
-
-  *ref_name =
-      dd_get_referenced_table(name, database_name, database_name_len,
-                              table_name, strlen(table_name), table, mdl, heap);
-
-  *success = TRUE;
-  return (ptr);
-}
-
-/** Skips one id. The id is allowed to contain also '.'.
- @return scanned to */
-static const char *dict_skip_word(
-    const CHARSET_INFO *cs, /*!< in: the character set of ptr */
-    const char *ptr,        /*!< in: scanned to */
-    ibool *success)         /*!< out: TRUE if success, FALSE if just spaces
-                            left in string or a syntax error */
-{
-  const char *start;
-
-  *success = FALSE;
-
-  ptr = dict_scan_id(cs, ptr, NULL, &start, FALSE, TRUE);
-
-  if (start) {
-    *success = TRUE;
-  }
-
-  return (ptr);
-}
-
-/** Removes MySQL comments from an SQL string. A comment is either
- (a) '#' to the end of the line,
- (b) '--[space]' to the end of the line, or
- (c) '[slash][asterisk]' till the next '[asterisk][slash]' (like the familiar
- C comment syntax).
- @return own: SQL string stripped from comments; the caller must free
- this with ut_free()! */
-static char *dict_strip_comments(
-    const char *sql_string, /*!< in: SQL string */
-    size_t sql_length)      /*!< in: length of sql_string */
-{
-  char *str;
-  const char *sptr;
-  const char *eptr = sql_string + sql_length;
-  char *ptr;
-  /* unclosed quote character (0 if none) */
-  char quote = 0;
-  bool escape = false;
-
-  DBUG_ENTER("dict_strip_comments");
-
-  DBUG_PRINT("dict_strip_comments", ("%s", sql_string));
-
-  str = static_cast<char *>(ut_malloc_nokey(sql_length + 1));
-
-  sptr = sql_string;
-  ptr = str;
-
-  for (;;) {
-  scan_more:
-    if (sptr >= eptr || *sptr == '\0') {
-    end_of_string:
-      *ptr = '\0';
-
-      ut_a(ptr <= str + sql_length);
-
-      DBUG_PRINT("dict_strip_comments", ("%s", str));
-      DBUG_RETURN(str);
-    }
-
-    if (*sptr == quote) {
-      /* Closing quote character: do not look for
-      starting quote or comments. */
-
-      /* If the quote character is escaped by a
-      backslash, ignore it. */
-      if (escape) {
-        escape = false;
-      } else {
-        quote = 0;
-      }
-    } else if (quote) {
-      /* Within quotes: do not look for
-      starting quotes or comments. */
-      if (escape) {
-        escape = false;
-      } else if (*sptr == '\\') {
-        escape = true;
-      }
-    } else if (*sptr == '"' || *sptr == '`' || *sptr == '\'') {
-      /* Starting quote: remember the quote character. */
-      quote = *sptr;
-    } else if (*sptr == '#' ||
-               (sptr[0] == '-' && sptr[1] == '-' && sptr[2] == ' ')) {
-      for (;;) {
-        if (++sptr >= eptr) {
-          goto end_of_string;
-        }
-
-        /* In Unix a newline is 0x0A while in Windows
-        it is 0x0D followed by 0x0A */
-
-        switch (*sptr) {
-          case (char)0X0A:
-          case (char)0x0D:
-          case '\0':
-            goto scan_more;
-        }
-      }
-    } else if (!quote && *sptr == '/' && *(sptr + 1) == '*') {
-      sptr += 2;
-      for (;;) {
-        if (sptr >= eptr) {
-          goto end_of_string;
-        }
-
-        switch (*sptr) {
-          case '\0':
-            goto scan_more;
-          case '*':
-            if (sptr[1] == '/') {
-              sptr += 2;
-              goto scan_more;
-            }
-        }
-
-        sptr++;
-      }
-    }
-
-    *ptr = *sptr;
-
-    ptr++;
-    sptr++;
-  }
-}
-
-/** Finds the highest [number] for foreign key constraints of the table. Looks
- only at the >= 4.0.18-format id's, which are of the form
- databasename/tablename_ibfk_[number].
- @return highest number, 0 if table has no new format foreign key constraints */
-ulint dict_table_get_highest_foreign_id(
-    dict_table_t *table) /*!< in: table in the dictionary memory cache */
-{
-  dict_foreign_t *foreign;
-  char *endp;
-  ulint biggest_id = 0;
-  ulint id;
-  ulint len;
-
-  DBUG_ENTER("dict_table_get_highest_foreign_id");
-
-  ut_a(table);
-
-  len = ut_strlen(table->name.m_name);
-
-  for (dict_foreign_set::iterator it = table->foreign_set.begin();
-       it != table->foreign_set.end(); ++it) {
-    foreign = *it;
-
-    if (ut_strlen(foreign->id) > ((sizeof dict_ibfk) - 1) + len &&
-        0 == ut_memcmp(foreign->id, table->name.m_name, len) &&
-        0 == ut_memcmp(foreign->id + len, dict_ibfk, (sizeof dict_ibfk) - 1) &&
-        foreign->id[len + ((sizeof dict_ibfk) - 1)] != '0') {
-      /* It is of the >= 4.0.18 format */
-
-      id = strtoul(foreign->id + len + ((sizeof dict_ibfk) - 1), &endp, 10);
-      if (*endp == '\0') {
-        ut_a(id != biggest_id);
-
-        if (id > biggest_id) {
-          biggest_id = id;
-        }
-      }
-    }
-  }
-
-  ulint size = table->foreign_set.size();
-
-  biggest_id = (size > biggest_id) ? size : biggest_id;
-
-  DBUG_PRINT("dict_table_get_highest_foreign_id", ("id: %lu", biggest_id));
-
-  DBUG_RETURN(biggest_id);
-}
-
-/** Reports a simple foreign key create clause syntax error. */
-static void dict_foreign_report_syntax_err(
-    const char *name, /*!< in: table name */
-    const char *start_of_latest_foreign,
-    /*!< in: start of the foreign key clause
-    in the SQL string */
-    const char *ptr) /*!< in: place of the syntax error */
-{
-  ut_ad(!srv_read_only_mode);
-
-  FILE *ef = dict_foreign_err_file;
-
-  mutex_enter(&dict_foreign_err_mutex);
-  dict_foreign_error_report_low(ef, name);
-  fprintf(ef, "%s:\nSyntax error close to:\n%s\n", start_of_latest_foreign,
-          ptr);
-  mutex_exit(&dict_foreign_err_mutex);
-}
-
-/** Scans a table create SQL string and adds to the data dictionary the foreign
- key constraints declared in the string. This function should be called after
- the indexes for a table have been created. Each foreign key constraint must be
- accompanied with indexes in bot participating tables. The indexes are allowed
- to contain more fields than mentioned in the constraint.
-
- @param[in]	trx		transaction
- @param[in]	heap		memory heap
- @param[in]	cs		the character set of sql_string
- @param[in]	sql_string	table create statement where
-                                 foreign keys are declared like:
-                                 FOREIGN KEY (a, b) REFERENCES table2(c, d),
-                                 table2 can be written also with the database
-                                 name before it: test.table2; the default
-                                 database id the database of parameter name
- @param[in]	name		table full name in normalized form
- @param[in]	reject_fks	if TRUE, fail with error code
-                                 DB_CANNOT_ADD_CONSTRAINT if any
-                                 foreign keys are found.
- @return error code or DB_SUCCESS */
-static dberr_t dict_create_foreign_constraints_low(trx_t *trx, mem_heap_t *heap,
-                                                   const CHARSET_INFO *cs,
-                                                   const char *sql_string,
-                                                   const char *name,
-                                                   ibool reject_fks) {
-  dict_table_t *table = NULL;
-  dict_table_t *referenced_table;
-  dict_table_t *table_to_alter;
-  ulint highest_id_so_far = 0;
-  ulint number = 1;
-  dict_index_t *index;
-  dict_foreign_t *foreign;
-  const char *ptr = sql_string;
-  const char *start_of_latest_foreign = sql_string;
-  FILE *ef = dict_foreign_err_file;
-  const char *constraint_name;
-  ibool success;
-  dberr_t error;
-  const char *ptr1;
-  const char *ptr2;
-  ulint i;
-  ulint j;
-  ibool is_on_delete;
-  ulint n_on_deletes;
-  ulint n_on_updates;
-  const dict_col_t *columns[500];
-  const char *column_names[500];
-  const char *referenced_table_name;
-  dict_foreign_set local_fk_set;
-  dict_foreign_set_free local_fk_set_free(local_fk_set);
-  MDL_ticket *mdl;
-
-  ut_ad(!srv_read_only_mode);
-  ut_ad(mutex_own(&dict_sys->mutex));
-
-  table = dict_table_get_low(name);
-
-  if (table == NULL) {
-    mutex_enter(&dict_foreign_err_mutex);
-    dict_foreign_error_report_low(ef, name);
-    fprintf(ef,
-            "Cannot find the table in the internal"
-            " data dictionary of InnoDB.\n"
-            "Create table statement:\n%s\n",
-            sql_string);
-    mutex_exit(&dict_foreign_err_mutex);
-
-    return (DB_ERROR);
-  }
-
-  /* First check if we are actually doing an ALTER TABLE, and in that
-  case look for the table being altered */
-
-  ptr = dict_accept(cs, ptr, "ALTER", &success);
-
-  if (!success) {
-    goto loop;
-  }
-
-  ptr = dict_accept(cs, ptr, "TABLE", &success);
-
-  if (!success) {
-    goto loop;
-  }
-
-  /* We are doing an ALTER TABLE: scan the table name we are altering */
-
-  ptr = dict_scan_table_name(cs, ptr, &table_to_alter, &mdl, name, &success,
-                             heap, &referenced_table_name);
-  if (!success) {
-    ib::error(ER_IB_MSG_183)
-        << "Could not find the table being ALTERED in: " << sql_string;
-
-    return (DB_ERROR);
-  }
-
-  /* Starting from 4.0.18 and 4.1.2, we generate foreign key id's in the
-  format databasename/tablename_ibfk_[number], where [number] is local
-  to the table; look for the highest [number] for table_to_alter, so
-  that we can assign to new constraints higher numbers. */
-
-  /* If we are altering a temporary table, the table name after ALTER
-  TABLE does not correspond to the internal table name, and
-  table_to_alter is NULL. TODO: should we fix this somehow? */
-
-  if (table_to_alter == NULL) {
-    highest_id_so_far = 0;
-  } else {
-    highest_id_so_far = dict_table_get_highest_foreign_id(table_to_alter);
-    dd_table_close(table_to_alter, current_thd, &mdl, true);
-  }
-
-  number = highest_id_so_far + 1;
-  /* Scan for foreign key declarations in a loop */
-loop:
-  /* Scan either to "CONSTRAINT" or "FOREIGN", whichever is closer */
-
-  ptr1 = dict_scan_to(ptr, "CONSTRAINT");
-  ptr2 = dict_scan_to(ptr, "FOREIGN");
-
-  constraint_name = NULL;
-
-  if (ptr1 < ptr2) {
-    /* The user may have specified a constraint name. Pick it so
-    that we can store 'databasename/constraintname' as the id of
-    of the constraint to system tables. */
-    ptr = ptr1;
-
-    ptr = dict_accept(cs, ptr, "CONSTRAINT", &success);
-
-    ut_a(success);
-
-    if (!my_isspace(cs, *ptr) && *ptr != '"' && *ptr != '`') {
-      goto loop;
-    }
-
-    while (my_isspace(cs, *ptr)) {
-      ptr++;
-    }
-
-    /* read constraint name unless got "CONSTRAINT FOREIGN" */
-    if (ptr != ptr2) {
-      ptr = dict_scan_id(cs, ptr, heap, &constraint_name, FALSE, FALSE);
-    }
-  } else {
-    ptr = ptr2;
-  }
-
-  if (*ptr == '\0') {
-    /* The proper way to reject foreign keys for temporary
-    tables would be to split the lexing and syntactical
-    analysis of foreign key clauses from the actual adding
-    of them, so that ha_innodb.cc could first parse the SQL
-    command, determine if there are any foreign keys, and
-    if so, immediately reject the command if the table is a
-    temporary one. For now, this kludge will work. */
-    if (reject_fks && !local_fk_set.empty()) {
-      return (DB_CANNOT_ADD_CONSTRAINT);
-    }
-
-    if (dict_foreigns_has_s_base_col(local_fk_set, table)) {
-      return (DB_NO_FK_ON_S_BASE_COL);
-    }
-
-    std::for_each(local_fk_set.begin(), local_fk_set.end(), dict_foreign_free);
-    local_fk_set.clear();
-    return (DB_SUCCESS);
-  }
-
-  start_of_latest_foreign = ptr;
-
-  ptr = dict_accept(cs, ptr, "FOREIGN", &success);
-
-  if (!success) {
-    goto loop;
-  }
-
-  if (!my_isspace(cs, *ptr)) {
-    goto loop;
-  }
-
-  ptr = dict_accept(cs, ptr, "KEY", &success);
-
-  if (!success) {
-    goto loop;
-  }
-
-  ptr = dict_accept(cs, ptr, "(", &success);
-
-  if (!success) {
-    /* MySQL allows also an index id before the '('; we
-    skip it */
-    ptr = dict_skip_word(cs, ptr, &success);
-
-    if (!success) {
-      dict_foreign_report_syntax_err(name, start_of_latest_foreign, ptr);
-
-      return (DB_CANNOT_ADD_CONSTRAINT);
-    }
-
-    ptr = dict_accept(cs, ptr, "(", &success);
-
-    if (!success) {
-      /* We do not flag a syntax error here because in an
-      ALTER TABLE we may also have DROP FOREIGN KEY abc */
-
-      goto loop;
-    }
-  }
-
-  i = 0;
-
-  /* Scan the columns in the first list */
-col_loop1:
-  ut_a(i < (sizeof column_names) / sizeof *column_names);
-  ptr = dict_scan_col(cs, ptr, &success, table, columns + i, heap,
-                      column_names + i);
-  if (!success) {
-    mutex_enter(&dict_foreign_err_mutex);
-    dict_foreign_error_report_low(ef, name);
-    fprintf(ef, "%s:\nCannot resolve column name close to:\n%s\n",
-            start_of_latest_foreign, ptr);
-    mutex_exit(&dict_foreign_err_mutex);
-
-    return (DB_CANNOT_ADD_CONSTRAINT);
-  }
-
-  i++;
-
-  ptr = dict_accept(cs, ptr, ",", &success);
-
-  if (success) {
-    goto col_loop1;
-  }
-
-  ptr = dict_accept(cs, ptr, ")", &success);
-
-  if (!success) {
-    dict_foreign_report_syntax_err(name, start_of_latest_foreign, ptr);
-    return (DB_CANNOT_ADD_CONSTRAINT);
-  }
-
-  /* Try to find an index which contains the columns
-  as the first fields and in the right order. There is
-  no need to check column type match (on types_idx), since
-  the referenced table can be NULL if foreign_key_checks is
-  set to 0 */
-
-  index =
-      dict_foreign_find_index(table, NULL, column_names, i, NULL, TRUE, FALSE);
-
-  if (!index) {
-    /* SQL-layer already has checked that proper index exists.*/
-    ut_ad(0);
-    return (DB_CHILD_NO_INDEX);
-  }
-  ptr = dict_accept(cs, ptr, "REFERENCES", &success);
-
-  if (!success || !my_isspace(cs, *ptr)) {
-    dict_foreign_report_syntax_err(name, start_of_latest_foreign, ptr);
-    return (DB_CANNOT_ADD_CONSTRAINT);
-  }
-
-  /* Don't allow foreign keys on partitioned tables yet. */
-  ptr1 = dict_scan_to(ptr, "PARTITION");
-  if (ptr1) {
-    ptr1 = dict_accept(cs, ptr1, "PARTITION", &success);
-    if (success && my_isspace(cs, *ptr1)) {
-      ptr2 = dict_accept(cs, ptr1, "BY", &success);
-      if (success) {
-        /*
-          SQL-layer disallows foreign keys on partitioned tables
-          unless storage engine supports such FKs explicitly.
-        */
-        ut_ad(0);
-        return (DB_CANNOT_ADD_CONSTRAINT);
-      }
-    }
-  }
-  if (dict_table_is_partition(table)) {
-    /*
-      This is ALTER TABLE which adds foreign key to partitioned table.
-      SQL-layer should have blocked this already.
-    */
-    ut_ad(0);
-    return (DB_CANNOT_ADD_CONSTRAINT);
-  }
-
-  /* Let us create a constraint struct */
-
-  foreign = dict_mem_foreign_create();
-
-  if (constraint_name) {
-    ulint db_len;
-
-    /* Catenate 'databasename/' to the constraint name specified
-    by the user: we conceive the constraint as belonging to the
-    same MySQL 'database' as the table itself. We store the name
-    to foreign->id. */
-
-    db_len = dict_get_db_name_len(table->name.m_name);
-
-    foreign->id = static_cast<char *>(
-        mem_heap_alloc(foreign->heap, db_len + strlen(constraint_name) + 2));
-
-    ut_memcpy(foreign->id, table->name.m_name, db_len);
-    foreign->id[db_len] = '/';
-    strcpy(foreign->id + db_len + 1, constraint_name);
-  }
-
-  if (foreign->id == NULL) {
-    error = dict_create_add_foreign_id(&number, table->name.m_name, foreign);
-    if (error != DB_SUCCESS) {
-      dict_foreign_free(foreign);
-      return (error);
-    }
-  }
-
-  std::pair<dict_foreign_set::iterator, bool> ret =
-      local_fk_set.insert(foreign);
-
-  if (!ret.second) {
-    /* A duplicate foreign key name has been found */
-    dict_foreign_free(foreign);
-    return (DB_CANNOT_ADD_CONSTRAINT);
-  }
-
-  foreign->foreign_table = table;
-  foreign->foreign_table_name =
-      mem_heap_strdup(foreign->heap, table->name.m_name);
-  dict_mem_foreign_table_name_lookup_set(foreign, TRUE);
-
-  foreign->foreign_index = index;
-  foreign->n_fields = (unsigned int)i;
-
-  foreign->foreign_col_names = static_cast<const char **>(
-      mem_heap_alloc(foreign->heap, i * sizeof(void *)));
-
-  for (i = 0; i < foreign->n_fields; i++) {
-    foreign->foreign_col_names[i] = mem_heap_strdup(
-        foreign->heap, table->get_col_name(dict_col_get_no(columns[i])));
-  }
-
-  ptr = dict_scan_table_name(cs, ptr, &referenced_table, &mdl, name, &success,
-                             heap, &referenced_table_name);
-
-  /* Note that referenced_table can be NULL if the user has suppressed
-  checking of foreign key constraints! */
-
-  if (!success || (!referenced_table && trx->check_foreigns)) {
-    if (referenced_table) {
-      dd_table_close(referenced_table, current_thd, &mdl, true);
-    }
-    mutex_enter(&dict_foreign_err_mutex);
-    dict_foreign_error_report_low(ef, name);
-    fprintf(ef,
-            "%s:\nCannot resolve table name close to:\n"
-            "%s\n",
-            start_of_latest_foreign, ptr);
-    mutex_exit(&dict_foreign_err_mutex);
-
-    return (DB_CANNOT_ADD_CONSTRAINT);
-  }
-
-  /* Don't allow foreign keys on partitioned tables yet. */
-  if (referenced_table && dict_table_is_partition(referenced_table)) {
-    /* How could one make a referenced table to be a partition? */
-    ut_ad(0);
-    return (DB_CANNOT_ADD_CONSTRAINT);
-  }
-
-  ptr = dict_accept(cs, ptr, "(", &success);
-
-  if (!success) {
-    if (referenced_table) {
-      dd_table_close(referenced_table, current_thd, &mdl, true);
-    }
-    dict_foreign_report_syntax_err(name, start_of_latest_foreign, ptr);
-    return (DB_CANNOT_ADD_CONSTRAINT);
-  }
-
-  /* Scan the columns in the second list */
-  i = 0;
-
-col_loop2:
-  ptr = dict_scan_col(cs, ptr, &success, referenced_table, columns + i, heap,
-                      column_names + i);
-  i++;
-
-  if (!success) {
-    if (referenced_table) {
-      dd_table_close(referenced_table, current_thd, &mdl, true);
-    }
-    mutex_enter(&dict_foreign_err_mutex);
-    dict_foreign_error_report_low(ef, name);
-    fprintf(ef,
-            "%s:\nCannot resolve column name close to:\n"
-            "%s\n",
-            start_of_latest_foreign, ptr);
-    mutex_exit(&dict_foreign_err_mutex);
-
-    return (DB_CANNOT_ADD_CONSTRAINT);
-  }
-
-  ptr = dict_accept(cs, ptr, ",", &success);
-
-  if (success) {
-    goto col_loop2;
-  }
-
-  ptr = dict_accept(cs, ptr, ")", &success);
-
-  if (!success || foreign->n_fields != i) {
-    if (referenced_table) {
-      dd_table_close(referenced_table, current_thd, &mdl, true);
-    }
-
-    dict_foreign_report_syntax_err(name, start_of_latest_foreign, ptr);
-    return (DB_CANNOT_ADD_CONSTRAINT);
-  }
-
-  n_on_deletes = 0;
-  n_on_updates = 0;
-
-scan_on_conditions:
-  /* Loop here as long as we can find ON ... conditions */
-
-  ptr = dict_accept(cs, ptr, "ON", &success);
-
-  if (!success) {
-    goto try_find_index;
-  }
-
-  ptr = dict_accept(cs, ptr, "DELETE", &success);
-
-  if (!success) {
-    ptr = dict_accept(cs, ptr, "UPDATE", &success);
-
-    if (!success) {
-      if (referenced_table) {
-        dd_table_close(referenced_table, current_thd, &mdl, true);
-      }
-
-      dict_foreign_report_syntax_err(name, start_of_latest_foreign, ptr);
-      return (DB_CANNOT_ADD_CONSTRAINT);
-    }
-
-    is_on_delete = FALSE;
-    n_on_updates++;
-  } else {
-    is_on_delete = TRUE;
-    n_on_deletes++;
-  }
-
-  ptr = dict_accept(cs, ptr, "RESTRICT", &success);
-
-  if (success) {
-    goto scan_on_conditions;
-  }
-
-  ptr = dict_accept(cs, ptr, "CASCADE", &success);
-
-  if (success) {
-    if (is_on_delete) {
-      foreign->type |= DICT_FOREIGN_ON_DELETE_CASCADE;
-    } else {
-      foreign->type |= DICT_FOREIGN_ON_UPDATE_CASCADE;
-    }
-
-    goto scan_on_conditions;
-  }
-
-  ptr = dict_accept(cs, ptr, "NO", &success);
-
-  if (success) {
-    ptr = dict_accept(cs, ptr, "ACTION", &success);
-
-    if (!success) {
-      if (referenced_table) {
-        dd_table_close(referenced_table, current_thd, &mdl, true);
-      }
-      dict_foreign_report_syntax_err(name, start_of_latest_foreign, ptr);
-
-      return (DB_CANNOT_ADD_CONSTRAINT);
-    }
-
-    if (is_on_delete) {
-      foreign->type |= DICT_FOREIGN_ON_DELETE_NO_ACTION;
-    } else {
-      foreign->type |= DICT_FOREIGN_ON_UPDATE_NO_ACTION;
-    }
-
-    goto scan_on_conditions;
-  }
-
-  ptr = dict_accept(cs, ptr, "SET", &success);
-
-  if (!success) {
-    if (referenced_table) {
-      dd_table_close(referenced_table, current_thd, &mdl, true);
-    }
-    dict_foreign_report_syntax_err(name, start_of_latest_foreign, ptr);
-    return (DB_CANNOT_ADD_CONSTRAINT);
-  }
-
-  ptr = dict_accept(cs, ptr, "NULL", &success);
-
-  if (!success) {
-    if (referenced_table) {
-      dd_table_close(referenced_table, current_thd, &mdl, true);
-    }
-    dict_foreign_report_syntax_err(name, start_of_latest_foreign, ptr);
-    return (DB_CANNOT_ADD_CONSTRAINT);
-  }
-
-  for (j = 0; j < foreign->n_fields; j++) {
-    if ((foreign->foreign_index->get_col(j)->prtype) & DATA_NOT_NULL) {
-      /* It is not sensible to define SET NULL
-      if the column is not allowed to be NULL!
-      SQL-layer already enforces this. */
-      ut_ad(0);
-      if (referenced_table) {
-        dd_table_close(referenced_table, current_thd, &mdl, true);
-      }
-      return (DB_CANNOT_ADD_CONSTRAINT);
-    }
-  }
-
-  if (is_on_delete) {
-    foreign->type |= DICT_FOREIGN_ON_DELETE_SET_NULL;
-  } else {
-    foreign->type |= DICT_FOREIGN_ON_UPDATE_SET_NULL;
-  }
-
-  goto scan_on_conditions;
-
-try_find_index:
-  if (n_on_deletes > 1 || n_on_updates > 1) {
-    /* It is an error to define more than 1 action */
-    if (referenced_table) {
-      dd_table_close(referenced_table, current_thd, &mdl, true);
-    }
-
-    mutex_enter(&dict_foreign_err_mutex);
-    dict_foreign_error_report_low(ef, name);
-    fprintf(ef,
-            "%s:\n"
-            "You have twice an ON DELETE clause"
-            " or twice an ON UPDATE clause.\n",
-            start_of_latest_foreign);
-    mutex_exit(&dict_foreign_err_mutex);
-
-    return (DB_CANNOT_ADD_CONSTRAINT);
-  }
-
-  /* Try to find an index which contains the columns as the first fields
-  and in the right order, and the types are the same as in
-  foreign->foreign_index */
-
-  if (referenced_table) {
-    index = dict_foreign_find_index(referenced_table, NULL, column_names, i,
-                                    foreign->foreign_index, TRUE, FALSE);
-    if (!index) {
-      dd_table_close(referenced_table, current_thd, &mdl, true);
-      mutex_enter(&dict_foreign_err_mutex);
-      dict_foreign_error_report_low(ef, name);
-      fprintf(ef,
-              "%s:\n"
-              "Cannot find an index in the"
-              " referenced table where the\n"
-              "referenced columns appear as the"
-              " first columns, or column types\n"
-              "in the table and the referenced table"
-              " do not match for constraint.\n"
-              "Note that the internal storage type of"
-              " ENUM and SET changed in\n"
-              "tables created with >= InnoDB-4.1.12,"
-              " and such columns in old tables\n"
-              "cannot be referenced by such columns"
-              " in new tables.\n%s\n",
-              start_of_latest_foreign, FOREIGN_KEY_CONSTRAINTS_MSG);
-      mutex_exit(&dict_foreign_err_mutex);
-
-      return (DB_PARENT_NO_INDEX);
-    }
-  } else {
-    ut_a(trx->check_foreigns == FALSE);
-    index = NULL;
-  }
-
-  foreign->referenced_index = index;
-  foreign->referenced_table = referenced_table;
-
-  foreign->referenced_table_name =
-      mem_heap_strdup(foreign->heap, referenced_table_name);
-  dict_mem_referenced_table_name_lookup_set(foreign, TRUE);
-
-  foreign->referenced_col_names = static_cast<const char **>(
-      mem_heap_alloc(foreign->heap, i * sizeof(void *)));
-
-  for (i = 0; i < foreign->n_fields; i++) {
-    foreign->referenced_col_names[i] =
-        mem_heap_strdup(foreign->heap, column_names[i]);
-  }
-
-  if (referenced_table) {
-    dd_table_close(referenced_table, current_thd, &mdl, true);
-  }
-
-  goto loop;
-}
-
-/** Scans a table create SQL string and adds to the data dictionary
-the foreign key constraints declared in the string. This function
-should be called after the indexes for a table have been created.
-Each foreign key constraint must be accompanied with indexes in
-bot participating tables. The indexes are allowed to contain more
-fields than mentioned in the constraint.
-
-@param[in]	trx		transaction
-@param[in]	sql_string	table create statement where
-                                foreign keys are declared like:
-                                FOREIGN KEY (a, b) REFERENCES table2(c, d),
-                                table2 can be written also with the database
-                                name before it: test.table2; the default
-                                database id the database of parameter name
-@param[in]	sql_length	length of sql_string
-@param[in]	name		table full name in normalized form
-@param[in]	reject_fks	if TRUE, fail with error code
-                                DB_CANNOT_ADD_CONSTRAINT if any
-                                foreign keys are found.
-@return error code or DB_SUCCESS */
-dberr_t dict_create_foreign_constraints(trx_t *trx, const char *sql_string,
-                                        size_t sql_length, const char *name,
-                                        ibool reject_fks) {
-  char *str;
-  dberr_t err;
-  mem_heap_t *heap;
-
-  ut_a(trx);
-  ut_a(trx->mysql_thd);
-
-  str = dict_strip_comments(sql_string, sql_length);
-  heap = mem_heap_create(10000);
-
-  err = dict_create_foreign_constraints_low(
-      trx, heap, innobase_get_charset(trx->mysql_thd), str, name, reject_fks);
-
-  mem_heap_free(heap);
-  ut_free(str);
-
-  return (err);
-}
-
-/** Parses the CONSTRAINT id's to be dropped in an ALTER TABLE statement.
- @return DB_SUCCESS or DB_CANNOT_DROP_CONSTRAINT if syntax error or the
- constraint id does not match */
-dberr_t dict_foreign_parse_drop_constraints(
-    mem_heap_t *heap,                  /*!< in: heap from which we can
-                                       allocate memory */
-    trx_t *trx,                        /*!< in: transaction */
-    dict_table_t *table,               /*!< in: table */
-    ulint *n,                          /*!< out: number of constraints
-                                       to drop */
-    const char ***constraints_to_drop) /*!< out: id's of the
-                                       constraints to drop */
-{
-  ibool success;
-  char *str;
-  size_t len;
-  const char *ptr;
-  const char *id;
-  const CHARSET_INFO *cs;
-
-  ut_a(trx);
-  ut_a(trx->mysql_thd);
-
-  cs = innobase_get_charset(trx->mysql_thd);
-
-  *n = 0;
-
-  *constraints_to_drop =
-      static_cast<const char **>(mem_heap_alloc(heap, 1000 * sizeof(char *)));
-
-  ptr = innobase_get_stmt_unsafe(trx->mysql_thd, &len);
-
-  str = dict_strip_comments(ptr, len);
-
-  ptr = str;
-
-  ut_ad(mutex_own(&dict_sys->mutex));
-loop:
-  ptr = dict_scan_to(ptr, "DROP");
-
-  if (*ptr == '\0') {
-    ut_free(str);
-
-    return (DB_SUCCESS);
-  }
-
-  ptr = dict_accept(cs, ptr, "DROP", &success);
-
-  if (!my_isspace(cs, *ptr)) {
-    goto loop;
-  }
-
-  ptr = dict_accept(cs, ptr, "FOREIGN", &success);
-
-  if (!success || !my_isspace(cs, *ptr)) {
-    goto loop;
-  }
-
-  ptr = dict_accept(cs, ptr, "KEY", &success);
-
-  if (!success) {
-    goto syntax_error;
-  }
-
-  ptr = dict_scan_id(cs, ptr, heap, &id, FALSE, TRUE);
-
-  if (id == NULL) {
-    goto syntax_error;
-  }
-
-  ut_a(*n < 1000);
-  (*constraints_to_drop)[*n] = id;
-  (*n)++;
-
-  if (std::find_if(table->foreign_set.begin(), table->foreign_set.end(),
-                   dict_foreign_matches_id(id)) == table->foreign_set.end()) {
-    if (!srv_read_only_mode) {
-      FILE *ef = dict_foreign_err_file;
-
-      mutex_enter(&dict_foreign_err_mutex);
-      rewind(ef);
-      ut_print_timestamp(ef);
-      fputs(
-          " Error in dropping of a foreign key"
-          " constraint of table ",
-          ef);
-      ut_print_name(ef, NULL, table->name.m_name);
-      fprintf(ef,
-              ",\nin SQL command\n%s"
-              "\nCannot find a constraint with the"
-              " given id %s.\n",
-              str, id);
-      mutex_exit(&dict_foreign_err_mutex);
-    }
-
-    ut_free(str);
-
-    return (DB_CANNOT_DROP_CONSTRAINT);
-  }
-
-  goto loop;
-
-syntax_error:
-  if (!srv_read_only_mode) {
-    FILE *ef = dict_foreign_err_file;
-
-    mutex_enter(&dict_foreign_err_mutex);
-    rewind(ef);
-    ut_print_timestamp(ef);
-    fputs(
-        " Syntax error in dropping of a"
-        " foreign key constraint of table ",
-        ef);
-    ut_print_name(ef, NULL, table->name.m_name);
-    fprintf(ef,
-            ",\n"
-            "close to:\n%s\n in SQL command\n%s\n",
-            ptr, str);
-    mutex_exit(&dict_foreign_err_mutex);
-  }
-
-  ut_free(str);
-
-  return (DB_CANNOT_DROP_CONSTRAINT);
-}
-
-/*==================== END OF FOREIGN KEY PROCESSING ====================*/
-
-#ifdef UNIV_DEBUG
-/** Checks that a tuple has n_fields_cmp value in a sensible range, so that
- no comparison can occur with the page number field in a node pointer.
- @return true if ok */
-ibool dict_index_check_search_tuple(
-    const dict_index_t *index, /*!< in: index tree */
-    const dtuple_t *tuple)     /*!< in: tuple used in a search */
-{
-  ut_a(index);
-  ut_a(dtuple_get_n_fields_cmp(tuple) <=
-       dict_index_get_n_unique_in_tree(index));
-  ut_ad(index->page != FIL_NULL);
-  ut_ad(index->page >= FSP_FIRST_INODE_PAGE_NO);
-  ut_ad(dtuple_check_typed(tuple));
-  ut_ad(!(index->type & DICT_FTS));
-  return (TRUE);
-}
-#endif /* UNIV_DEBUG */
-
-/** Builds a node pointer out of a physical record and a page number.
- @return own: node pointer */
 dtuple_t *dict_index_build_node_ptr(const dict_index_t *index, /*!< in: index */
                                     const rec_t *rec,  /*!< in: record for which
                                                        to build node  pointer */
@@ -7953,6 +5424,37 @@
   }
 }
 
+/** Flags a table with specified space_id encrypted in the data dictionary
+cache
+@param[in] space_id Tablespace id */
+void dict_table_set_encrypted_by_space(space_id_t space_id,
+                                       bool need_mutex) noexcept {
+  ut_a(space_id != 0);
+  ut_a(space_id < dict_sys_t::s_log_space_first_id);
+
+  if (need_mutex) mutex_enter(&(dict_sys->mutex));
+
+  dict_table_t *table = UT_LIST_GET_FIRST(dict_sys->table_LRU);
+  bool found = false;
+
+  while (table) {
+    if (table->space == space_id) {
+      table->set_file_unreadable();
+      found = true;
+    }
+
+    table = UT_LIST_GET_NEXT(table_LRU, table);
+  }
+
+  if (need_mutex) mutex_exit(&(dict_sys->mutex));
+
+  if (!found) {
+    ib::warn() << "Space to be marked as encrypted was not found "
+                  "for id "
+               << space_id << ".";
+  }
+}
+
 #ifndef UNIV_HOTBACKUP
 /** Write the dirty persistent dynamic metadata for a table to
 DD TABLE BUFFER table. This is the low level function to write back.
@@ -8146,657 +5648,6 @@
                                       merge_threshold_all);
 
   mutex_exit(&dict_sys->mutex);
->>>>>>> 4869291f
-}
-#endif /* UNIV_DEBUG */
-
-<<<<<<< HEAD
-#ifndef UNIV_HOTBACKUP
-/** Initialize the dynamic metadata according to the table object
-@param[in]	table		table object
-@param[in,out]	metadata	metadata to be initialized */
-static void dict_init_dynamic_metadata(dict_table_t *table,
-                                       PersistentTableMetadata *metadata) {
-  ut_ad(mutex_own(&dict_persist->mutex));
-
-  ut_ad(metadata->get_table_id() == table->id);
-
-  for (const dict_index_t *index = table->first_index(); index != NULL;
-       index = index->next()) {
-    if (index->is_corrupted()) {
-      metadata->add_corrupted_index(index_id_t(index->space, index->id));
-    }
-  }
-
-  if (table->autoinc_persisted != 0) {
-    metadata->set_autoinc(table->autoinc_persisted);
-  }
-
-  /* Will initialize other metadata here */
-}
-#endif /* !UNIV_HOTBACKUP */
-
-/** Apply the persistent dynamic metadata read from redo logs or
-DDTableBuffer to corresponding table during recovery.
-@param[in,out]	table		table
-@param[in]	metadata	structure of persistent metadata
-@return true if we do apply something to the in-memory table object,
-otherwise false */
-bool dict_table_apply_dynamic_metadata(
-    dict_table_t *table, const PersistentTableMetadata *metadata) {
-  bool get_dirty = false;
-
-  ut_ad(mutex_own(&dict_sys->mutex));
-
-  /* Apply corrupted index ids first */
-  const corrupted_ids_t corrupted_ids = metadata->get_corrupted_indexes();
-
-  for (corrupted_ids_t::const_iterator iter = corrupted_ids.begin();
-       iter != corrupted_ids.end(); ++iter) {
-    const index_id_t index_id = *iter;
-    dict_index_t *index;
-
-    index = const_cast<dict_index_t *>(
-        dict_table_find_index_on_id(table, index_id));
-
-    if (index != NULL) {
-      ut_ad(index->space == index_id.m_space_id);
-
-      if (!index->is_corrupted()) {
-        index->type |= DICT_CORRUPT;
-        get_dirty = true;
-      }
-
-    } else {
-      /* In some cases, we could only load some indexes
-      of a table but not all(See dict_load_indexes()).
-      So we might not find it here */
-      ib::info(ER_IB_MSG_184)
-          << "Failed to find the index: " << index_id.m_index_id
-          << " in space: " << index_id.m_space_id
-          << " of table: " << table->name << "(table id: " << table->id
-          << "). The index should have been dropped"
-          << " or couldn't be loaded.";
-    }
-  }
-
-  /* FIXME: Move this to the beginning of this function once corrupted
-  index IDs are also written back to dd::Table::se_private_data. */
-  /* Here is how version play role. Basically, version would be increased
-  by one during every DDL. So applying metadata here should only be
-  done when the versions match. One reason for this version is that
-  autoinc counter may not be applied if it's bigger if the version is
-  older.
-  If the version of metadata is older than current table,
-  then table already has the latest metadata, the old one should be
-  discarded.
-  If the metadata version is bigger than the one in table.
-  it could be that an ALTER TABLE has been rolled back, so metadata
-  in new version should be ignored too. */
-  if (table->version != metadata->get_version()) {
-    return (get_dirty);
-  }
-
-  ib_uint64_t autoinc = metadata->get_autoinc();
-
-  /* This happens during recovery, so no locks are needed. */
-  if (autoinc > table->autoinc_persisted) {
-    table->autoinc = autoinc;
-    table->autoinc_persisted = autoinc;
-
-    get_dirty = true;
-  }
-
-  /* Will apply other persistent metadata here */
-
-  return (get_dirty);
-}
-
-#ifndef UNIV_HOTBACKUP
-/** Read persistent dynamic metadata stored in a buffer
-@param[in]	buffer		buffer to read
-@param[in]	size		size of data in buffer
-@param[in]	metadata	where we store the metadata from buffer */
-void dict_table_read_dynamic_metadata(const byte *buffer, ulint size,
-                                      PersistentTableMetadata *metadata) {
-  const byte *pos = buffer;
-  persistent_type_t type;
-  Persister *persister;
-  ulint consumed;
-  bool corrupt;
-
-  while (size > 0) {
-    type = static_cast<persistent_type_t>(pos[0]);
-    ut_ad(type > PM_SMALLEST_TYPE && type < PM_BIGGEST_TYPE);
-
-    persister = dict_persist->persisters->get(type);
-    ut_ad(persister != NULL);
-
-    consumed = persister->read(*metadata, pos, size, &corrupt);
-    ut_ad(consumed != 0);
-    ut_ad(size >= consumed);
-    ut_ad(!corrupt);
-
-    size -= consumed;
-    pos += consumed;
-  }
-
-  ut_ad(size == 0);
-}
-
-/** Check if there is any latest persistent dynamic metadata recorded
-in DDTableBuffer table of the specific table. If so, read the metadata and
-update the table object accordingly. It's used when loading table.
-@param[in]	table		table object */
-void dict_table_load_dynamic_metadata(dict_table_t *table) {
-  DDTableBuffer *table_buffer;
-
-  ut_ad(dict_sys != NULL);
-  ut_ad(mutex_own(&dict_sys->mutex));
-  ut_ad(!table->is_temporary());
-
-  table_buffer = dict_persist->table_buffer;
-
-  mutex_enter(&dict_persist->mutex);
-
-  std::string *readmeta;
-  uint64 version;
-  readmeta = table_buffer->get(table->id, &version);
-
-  if (readmeta->length() != 0) {
-    /* Persistent dynamic metadata of this table have changed
-    recently, we need to update them to in-memory table */
-    PersistentTableMetadata metadata(table->id, version);
-
-    dict_table_read_dynamic_metadata(
-        reinterpret_cast<const byte *>(readmeta->data()), readmeta->length(),
-        &metadata);
-
-    bool is_dirty = dict_table_apply_dynamic_metadata(table, &metadata);
-
-    /* If !is_dirty, it could be either:
-    1. It's first time to load this table, and the corrupted
-    index marked has been dropped. Current dirty_status should
-    be METADATA_CLEAN.
-    2. It's the second time to apply dynamic metadata to this
-    table, current in-memory dynamic metadata is up-to-date.
-    Current dirty_status should be METADATA_BUFFERED.
-    In both cases, we don't have to change the dirty_status */
-    if (is_dirty) {
-      UT_LIST_ADD_LAST(dict_persist->dirty_dict_tables, table);
-      table->dirty_status.store(METADATA_BUFFERED);
-      ut_d(table->in_dirty_dict_tables_list = true);
-    }
-  }
-
-  mutex_exit(&dict_persist->mutex);
-
-  UT_DELETE(readmeta);
-=======
-/** Inits dict_ind_redundant. */
-void dict_ind_init(void) {
-  dict_table_t *table;
-
-  /* create dummy table and index for REDUNDANT infimum and supremum */
-  table = dict_mem_table_create("SYS_DUMMY1", DICT_HDR_SPACE, 1, 0, 0, 0, 0);
-  dict_mem_table_add_col(table, NULL, NULL, DATA_CHAR,
-                         DATA_ENGLISH | DATA_NOT_NULL, 8);
-
-  dict_ind_redundant =
-      dict_mem_index_create("SYS_DUMMY1", "SYS_DUMMY1", DICT_HDR_SPACE, 0, 1);
-  dict_index_add_col(dict_ind_redundant, table, table->get_col(0), 0, true);
-  dict_ind_redundant->table = table;
-  /* avoid ut_ad(index->cached) in dict_index_get_n_unique_in_tree */
-  dict_ind_redundant->cached = TRUE;
-}
-
-/** Frees dict_ind_redundant. */
-void dict_ind_free(void) {
-  dict_table_t *table;
-
-  table = dict_ind_redundant->table;
-  dict_mem_index_free(dict_ind_redundant);
-  dict_ind_redundant = NULL;
-  dict_mem_table_free(table);
-}
-
-/** Get an index by name.
-@param[in]	table		the table where to look for the index
-@param[in]	name		the index name to look for
-@param[in]	committed	true=search for committed,
-false=search for uncommitted
-@return index, NULL if does not exist */
-dict_index_t *dict_table_get_index_on_name(dict_table_t *table,
-                                           const char *name, bool committed) {
-  dict_index_t *index;
-
-  index = table->first_index();
-
-  while (index != NULL) {
-    if (index->is_committed() == committed &&
-        innobase_strcasecmp(index->name, name) == 0) {
-      return (index);
-    }
-
-    index = index->next();
-  }
-
-  return (NULL);
-}
-
-/** Replace the index passed in with another equivalent index in the
- foreign key lists of the table.
- @return whether all replacements were found */
-bool dict_foreign_replace_index(
-    dict_table_t *table, /*!< in/out: table */
-    const char **col_names,
-    /*!< in: column names, or NULL
-    to use table->col_names */
-    const dict_index_t *index) /*!< in: index to be replaced */
-{
-  bool found = true;
-  dict_foreign_t *foreign;
-
-  ut_ad(index->to_be_dropped);
-  ut_ad(index->table == table);
-
-  for (dict_foreign_set::iterator it = table->foreign_set.begin();
-       it != table->foreign_set.end(); ++it) {
-    foreign = *it;
-    if (foreign->foreign_index == index) {
-      ut_ad(foreign->foreign_table == index->table);
-
-      dict_index_t *new_index = dict_foreign_find_index(
-          foreign->foreign_table, col_names, foreign->foreign_col_names,
-          foreign->n_fields, index,
-          /*check_charsets=*/TRUE, /*check_null=*/FALSE);
-      if (new_index) {
-        ut_ad(new_index->table == index->table);
-        ut_ad(!new_index->to_be_dropped);
-      } else {
-        found = false;
-      }
-
-      foreign->foreign_index = new_index;
-    }
-  }
-
-  for (dict_foreign_set::iterator it = table->referenced_set.begin();
-       it != table->referenced_set.end(); ++it) {
-    foreign = *it;
-    if (foreign->referenced_index == index) {
-      ut_ad(foreign->referenced_table == index->table);
-
-      dict_index_t *new_index = dict_foreign_find_index(
-          foreign->referenced_table, NULL, foreign->referenced_col_names,
-          foreign->n_fields, index,
-          /*check_charsets=*/TRUE, /*check_null=*/FALSE);
-      /* There must exist an alternative index,
-      since this must have been checked earlier. */
-      if (new_index) {
-        ut_ad(new_index->table == index->table);
-        ut_ad(!new_index->to_be_dropped);
-      } else {
-        found = false;
-      }
-
-      foreign->referenced_index = new_index;
-    }
-  }
-
-  return (found);
-}
-
-#ifdef UNIV_DEBUG
-/** Check for duplicate index entries in a table [using the index name] */
-void dict_table_check_for_dup_indexes(
-    const dict_table_t *table, /*!< in: Check for dup indexes
-                               in this table */
-    enum check_name check)     /*!< in: whether and when to allow
-                               temporary index names */
-{
-  /* Check for duplicates, ignoring indexes that are marked
-  as to be dropped */
-
-  const dict_index_t *index1;
-  const dict_index_t *index2;
-
-  ut_ad(mutex_own(&dict_sys->mutex));
-
-  /* The primary index _must_ exist */
-  ut_a(UT_LIST_GET_LEN(table->indexes) > 0);
-
-  index1 = UT_LIST_GET_FIRST(table->indexes);
-
-  do {
-    if (!index1->is_committed()) {
-      ut_a(!index1->is_clustered());
-
-      switch (check) {
-        case CHECK_ALL_COMPLETE:
-          ut_error;
-        case CHECK_ABORTED_OK:
-          switch (dict_index_get_online_status(index1)) {
-            case ONLINE_INDEX_COMPLETE:
-            case ONLINE_INDEX_CREATION:
-              ut_error;
-              break;
-            case ONLINE_INDEX_ABORTED:
-            case ONLINE_INDEX_ABORTED_DROPPED:
-              break;
-          }
-          /* fall through */
-        case CHECK_PARTIAL_OK:
-          break;
-      }
-    }
-
-    for (index2 = UT_LIST_GET_NEXT(indexes, index1); index2 != NULL;
-         index2 = UT_LIST_GET_NEXT(indexes, index2)) {
-      ut_ad(index1->is_committed() != index2->is_committed() ||
-            strcmp(index1->name, index2->name) != 0);
-    }
-
-    index1 = UT_LIST_GET_NEXT(indexes, index1);
-  } while (index1);
->>>>>>> 4869291f
-}
-#endif /* !UNIV_HOTBACKUP */
-
-<<<<<<< HEAD
-/** Mark the dirty_status of a table as METADATA_DIRTY, and add it to the
-dirty_dict_tables list if necessary.
-@param[in,out]	table		table */
-void dict_table_mark_dirty(dict_table_t *table) {
-  ut_ad(!table->is_temporary());
-
-  mutex_enter(&dict_persist->mutex);
-
-  switch (table->dirty_status.load()) {
-    case METADATA_DIRTY:
-      break;
-    case METADATA_CLEAN:
-      /* Not in dirty_tables list, add it now */
-      UT_LIST_ADD_LAST(dict_persist->dirty_dict_tables, table);
-      ut_d(table->in_dirty_dict_tables_list = true);
-      /* Fall through */
-    case METADATA_BUFFERED:
-      table->dirty_status.store(METADATA_DIRTY);
-      ++dict_persist->num_dirty_tables;
-#ifndef UNIV_HOTBACKUP
-      dict_persist_update_log_margin();
-#endif /* !UNIV_HOTBACKUP */
-  }
-
-  ut_ad(table->in_dirty_dict_tables_list);
-
-  mutex_exit(&dict_persist->mutex);
-}
-
-/** Flags an index corrupted in the data dictionary cache only. This
-is used to mark a corrupted index when index's own dictionary
-is corrupted, and we would force to load such index for repair purpose.
-Besides, we have to write a redo log.
-We don't want to hold dict_sys->mutex here, so that we can set index as
-corrupted in some low-level functions. We would only set the flags from
-not corrupted to corrupted when server is running, so it should be safe
-to set it directly.
-@param[in,out]	index		index, must not be NULL */
-void dict_set_corrupted(dict_index_t *index) {
-  dict_table_t *table = index->table;
-
-  if (index->type & DICT_CORRUPT) {
-    return;
-  }
-
-  index->type |= DICT_CORRUPT;
-
-  if (!srv_read_only_mode && !table->is_temporary()) {
-    PersistentTableMetadata metadata(table->id, table->version);
-    metadata.add_corrupted_index(index_id_t(index->space, index->id));
-
-    Persister *persister = dict_persist->persisters->get(PM_INDEX_CORRUPTED);
-    ut_ad(persister != NULL);
-
-#ifndef UNIV_HOTBACKUP
-    mtr_t mtr;
-
-    mtr.start();
-    persister->write_log(table->id, metadata, &mtr);
-    mtr.commit();
-
-    /* Make sure the corruption bit won't be lost */
-    log_write_up_to(*log_sys, mtr.commit_lsn(), true);
-#endif /* !UNIV_HOTBACKUP */
-
-    dict_table_mark_dirty(table);
-  }
-}
-
-/** Flags a table with specified space_id encrypted in the data dictionary
-cache
-@param[in] space_id Tablespace id */
-void dict_table_set_encrypted_by_space(space_id_t space_id,
-                                       bool need_mutex) noexcept {
-  ut_a(space_id != 0);
-  ut_a(space_id < dict_sys_t::s_log_space_first_id);
-
-  if (need_mutex) mutex_enter(&(dict_sys->mutex));
-
-  dict_table_t *table = UT_LIST_GET_FIRST(dict_sys->table_LRU);
-  bool found = false;
-
-  while (table) {
-    if (table->space == space_id) {
-      table->set_file_unreadable();
-      found = true;
-    }
-
-    table = UT_LIST_GET_NEXT(table_LRU, table);
-  }
-
-  if (need_mutex) mutex_exit(&(dict_sys->mutex));
-
-  if (!found) {
-    ib::warn() << "Space to be marked as encrypted was not found "
-                  "for id "
-               << space_id << ".";
-  }
-}
-
-#ifndef UNIV_HOTBACKUP
-/** Write the dirty persistent dynamic metadata for a table to
-DD TABLE BUFFER table. This is the low level function to write back.
-@param[in,out]	table	table to write */
-static void dict_table_persist_to_dd_table_buffer_low(dict_table_t *table) {
-  ut_ad(dict_sys != NULL);
-  ut_ad(mutex_own(&dict_persist->mutex));
-  ut_ad(table->dirty_status.load() == METADATA_DIRTY);
-  ut_ad(table->in_dirty_dict_tables_list);
-  ut_ad(!table->is_temporary());
-
-  DDTableBuffer *table_buffer = dict_persist->table_buffer;
-  PersistentTableMetadata metadata(table->id, table->version);
-  byte buffer[REC_MAX_DATA_SIZE];
-  ulint size;
-
-  /* Here the status gets changed first, to make concurrent
-  update to this table to wait on dict_persist_t::mutex.
-  See dict_table_autoinc_log(), etc. */
-  table->dirty_status.store(METADATA_BUFFERED);
-
-  dict_init_dynamic_metadata(table, &metadata);
-
-  size = dict_persist->persisters->write(metadata, buffer);
-
-  dberr_t error =
-      table_buffer->replace(table->id, table->version, buffer, size);
-  ut_a(error == DB_SUCCESS);
-
-  ut_ad(dict_persist->num_dirty_tables > 0);
-  --dict_persist->num_dirty_tables;
-#ifndef UNIV_HOTBACKUP
-  dict_persist_update_log_margin();
-#endif /* !UNIV_HOTBACKUP */
-}
-
-/** Write back the dirty persistent dynamic metadata of the table
-to DDTableBuffer
-@param[in,out]	table	table object */
-void dict_table_persist_to_dd_table_buffer(dict_table_t *table) {
-  ut_ad(dict_sys != NULL);
-  ut_ad(mutex_own(&dict_sys->mutex));
-
-  mutex_enter(&dict_persist->mutex);
-
-  if (table->dirty_status.load() != METADATA_DIRTY) {
-    /* Double check the status, since a concurrent checkpoint
-    may have already changed the status to not dirty */
-    mutex_exit(&dict_persist->mutex);
-    return;
-  }
-
-  ut_ad(table->in_dirty_dict_tables_list);
-
-  dict_table_persist_to_dd_table_buffer_low(table);
-
-  mutex_exit(&dict_persist->mutex);
-}
-
-/** Check if any table has any dirty persistent data, if so
-write dirty persistent data of table to mysql.innodb_dynamic_metadata
-accordingly. */
-void dict_persist_to_dd_table_buffer() {
-  bool persisted = false;
-
-  if (dict_sys == nullptr) {
-    log_sys->dict_max_allowed_checkpoint_lsn = 0;
-    return;
-  }
-
-  mutex_enter(&dict_persist->mutex);
-
-  for (dict_table_t *table = UT_LIST_GET_FIRST(dict_persist->dirty_dict_tables);
-       table != NULL;) {
-    dict_table_t *next = UT_LIST_GET_NEXT(dirty_dict_tables, table);
-
-    ut_ad(table->dirty_status.load() == METADATA_DIRTY ||
-          table->dirty_status.load() == METADATA_BUFFERED);
-    ut_ad(next == NULL || next->magic_n == DICT_TABLE_MAGIC_N);
-
-    if (table->dirty_status.load() == METADATA_DIRTY) {
-      dict_table_persist_to_dd_table_buffer_low(table);
-      persisted = true;
-    }
-
-    table = next;
-  }
-
-  ut_ad(dict_persist->num_dirty_tables == 0);
-
-  /* Get this lsn with dict_persist->mutex held,
-  so no other concurrent dynamic metadata change logs
-  would be before this lsn. */
-  const lsn_t persisted_lsn = log_get_lsn(*log_sys);
-
-  /* As soon as we release the dict_persist->mutex, new dynamic
-  metadata changes could happen. They would be not persisted
-  until next call to dict_persist_to_dd_table_buffer.
-  We must not remove redo which could allow to deduce them.
-  Therefore the maximum allowed lsn for checkpoint is the
-  current lsn. */
-  log_sys->dict_max_allowed_checkpoint_lsn = persisted_lsn;
-
-  mutex_exit(&dict_persist->mutex);
-
-  if (persisted) {
-    log_write_up_to(*log_sys, persisted_lsn, true);
-  }
-}
-
-#ifndef UNIV_HOTBACKUP
-
-/** Calculate and update the redo log margin for current tables which
-have some changed dynamic metadata in memory and have not been written
-back to mysql.innodb_dynamic_metadata. Update LSN limit, which is used
-to stop user threads when redo log is running out of space and they
-do not hold latches (log.sn_limit_for_start). */
-static void dict_persist_update_log_margin() {
-  /* Below variables basically considers only the AUTO_INCREMENT counter
-  and a small margin for corrupted indexes. */
-
-  /* Every table will generate less than 80 bytes without
-  considering page split */
-  static constexpr uint32_t log_margin_per_table_no_split = 80;
-
-  /* Every table metadata log may roughly consume such many bytes. */
-  static constexpr uint32_t record_size_per_table = 50;
-
-  /* How many tables may generate one page split */
-  static const uint32_t tables_per_split =
-      (univ_page_size.physical() - PAGE_NEW_SUPREMUM_END) /
-      record_size_per_table / 2;
-
-  /* Every page split needs at most this log margin, if not root split. */
-  static const uint32_t log_margin_per_split_no_root = 500;
-
-  /* Extra marge for root split, we always leave this margin,
-  since we don't know exactly it will split root or not */
-  static const uint32_t log_margin_per_split_root =
-      univ_page_size.physical() / 2 * 3; /* Add 50% margin. */
-
-  /* Read without holding the dict_persist_t::mutex */
-  uint32_t num_dirty_tables = dict_persist->num_dirty_tables;
-  uint32_t total_splits = 0;
-  uint32_t num_tables = num_dirty_tables;
-
-  while (num_tables > 0) {
-    total_splits += num_tables / tables_per_split + 1;
-    num_tables = num_tables / tables_per_split;
-  }
-
-  const auto margin = (num_dirty_tables * log_margin_per_table_no_split +
-                       total_splits * log_margin_per_split_no_root +
-                       (num_dirty_tables == 0 ? 0 : log_margin_per_split_root));
-
-  if (log_sys != nullptr) {
-    /* Update margin for redo log */
-    log_sys->dict_persist_margin.store(margin);
-
-    /* Update log.sn_limit_for_start. */
-    log_update_limits(*log_sys);
-  }
-}
-#endif /* !UNIV_HOTBACKUP */
-
-#ifdef UNIV_DEBUG
-/** Sets merge_threshold for all indexes in the list of tables
-@param[in]	list			pointer to the list of tables
-@param[in]	merge_threshold_all	value to set for all indexes */
-inline void dict_set_merge_threshold_list_debug(
-    UT_LIST_BASE_NODE_T(dict_table_t) * list, uint merge_threshold_all) {
-  for (dict_table_t *table = UT_LIST_GET_FIRST(*list); table != NULL;
-       table = UT_LIST_GET_NEXT(table_LRU, table)) {
-    for (dict_index_t *index = UT_LIST_GET_FIRST(table->indexes); index != NULL;
-         index = UT_LIST_GET_NEXT(indexes, index)) {
-      rw_lock_x_lock(dict_index_get_lock(index));
-      index->merge_threshold = merge_threshold_all;
-      rw_lock_x_unlock(dict_index_get_lock(index));
-    }
-  }
-}
-
-/** Sets merge_threshold for all indexes in dictionary cache for debug.
-@param[in]	merge_threshold_all	value to set for all indexes */
-void dict_set_merge_threshold_all_debug(uint merge_threshold_all) {
-  mutex_enter(&dict_sys->mutex);
-
-  dict_set_merge_threshold_list_debug(&dict_sys->table_LRU,
-                                      merge_threshold_all);
-  dict_set_merge_threshold_list_debug(&dict_sys->table_non_LRU,
-                                      merge_threshold_all);
-
-  mutex_exit(&dict_sys->mutex);
 }
 #endif /* UNIV_DEBUG */
 
@@ -8838,7 +5689,7 @@
   dict_table_t *table;
 
   /* create dummy table and index for REDUNDANT infimum and supremum */
-  table = dict_mem_table_create("SYS_DUMMY1", DICT_HDR_SPACE, 1, 0, 0, 0);
+  table = dict_mem_table_create("SYS_DUMMY1", DICT_HDR_SPACE, 1, 0, 0, 0, 0);
   dict_mem_table_add_col(table, NULL, NULL, DATA_CHAR,
                          DATA_ENGLISH | DATA_NOT_NULL, 8);
 
@@ -9649,941 +6500,6 @@
   }
 
   table = dict_mem_table_create(table_name, dict_sys_t::s_space_id, N_USER_COLS,
-                                0, 0, 0);
-
-  table->id = dict_sys_t::s_dynamic_meta_table_id;
-  table->is_dd_table = true;
-  table->dd_space_id = dict_sys_t::s_dd_space_id;
-  table->flags |= DICT_TF_COMPACT | (1 << DICT_TF_POS_SHARED_SPACE) |
-                  (1 << DICT_TF_POS_ATOMIC_BLOBS);
-
-  prtype = dtype_form_prtype(
-      MYSQL_TYPE_LONGLONG | DATA_NOT_NULL | DATA_UNSIGNED | DATA_BINARY_TYPE,
-      0);
-
-  dict_mem_table_add_col(table, heap, table_id_name, DATA_INT, prtype, 8);
-  dict_mem_table_add_col(table, heap, version_name, DATA_INT, prtype, 8);
-
-  prtype =
-      dtype_form_prtype(MYSQL_TYPE_BLOB | DATA_NOT_NULL | DATA_BINARY_TYPE, 63);
-
-  dict_mem_table_add_col(table, heap, metadata_name, DATA_BLOB, prtype, 10);
-
-  dict_table_add_system_columns(table, heap);
-
-  m_index = dict_mem_index_create(table_name, "PRIMARY", dict_sys_t::s_space_id,
-                                  DICT_CLUSTERED | DICT_UNIQUE, 1);
-
-  dict_index_add_col(m_index, table, &table->cols[0], 0, true);
-
-  m_index->id = dict_sys_t::s_dynamic_meta_index_id;
-  m_index->n_uniq = 1;
-
-  dberr_t err = dict_index_add_to_cache(table, m_index, root, false);
-  if (err != DB_SUCCESS) {
-    ut_ad(0);
-  }
-
-  m_index = table->first_index();
-
-  mutex_enter(&dict_sys->mutex);
-
-  dict_table_add_to_cache(table, true, heap);
-
-  table->acquire();
-
-  mutex_exit(&dict_sys->mutex);
-
-  mem_heap_free(heap);
-}
-
-/** Initialize the id field of tuple
-@param[out]	tuple	the tuple to be initialized
-@param[in]	id	table id */
-void DDTableBuffer::init_tuple_with_id(dtuple_t *tuple, table_id_t id) {
-  dfield_t *dfield = dtuple_get_nth_field(tuple, TABLE_ID_FIELD_NO);
-  void *data = dfield->data;
-
-  mach_write_to_8(data, id);
-  dfield_set_data(dfield, data, 8);
-}
-
-/** Free the things initialized in init() */
-void DDTableBuffer::close() {
-  mem_heap_free(m_heap);
-  mem_heap_free(m_dynamic_heap);
-  mem_heap_free(m_replace_heap);
-
-  m_search_tuple = NULL;
-  m_replace_tuple = NULL;
-}
-
-/** Prepare for a update on METADATA field
-@param[in]	entry	clustered index entry to replace rec
-@param[in]	rec	clustered index record
-@return update vector of differing fields without system columns,
-or NULL if there isn't any different field */
-upd_t *DDTableBuffer::update_set_metadata(const dtuple_t *entry,
-                                          const rec_t *rec) {
-  ulint offsets[N_FIELDS + 1 + REC_OFFS_HEADER_SIZE];
-  upd_field_t *upd_field;
-  const dfield_t *version_field;
-  const dfield_t *metadata_dfield;
-  const byte *metadata;
-  const byte *version;
-  ulint len;
-  upd_t *update;
-
-  rec_offs_init(offsets);
-  rec_offs_set_n_fields(offsets, N_FIELDS);
-  rec_init_offsets_comp_ordinary(rec, false, m_index, offsets);
-  ut_ad(!rec_get_deleted_flag(rec, 1));
-
-  version = rec_get_nth_field(rec, offsets, VERSION_FIELD_NO, &len);
-  ut_ad(len == 8);
-  version_field = dtuple_get_nth_field(entry, VERSION_FIELD_NO);
-
-  metadata = rec_get_nth_field(rec, offsets, METADATA_FIELD_NO, &len);
-  metadata_dfield = dtuple_get_nth_field(entry, METADATA_FIELD_NO);
-
-  if (dfield_data_is_binary_equal(version_field, 8, version) &&
-      dfield_data_is_binary_equal(metadata_dfield, len, metadata)) {
-    return (nullptr);
-  }
-
-  update = upd_create(2, m_replace_heap);
-
-  upd_field = upd_get_nth_field(update, 0);
-  dfield_copy(&upd_field->new_val, version_field);
-  upd_field_set_field_no(upd_field, VERSION_FIELD_NO, m_index, nullptr);
-
-  upd_field = upd_get_nth_field(update, 1);
-  dfield_copy(&upd_field->new_val, metadata_dfield);
-  upd_field_set_field_no(upd_field, METADATA_FIELD_NO, m_index, nullptr);
-
-  ut_ad(update->validate());
-
-  return (update);
-}
-
-/** Replace the dynamic metadata for a specific table
-@param[in]	id		table id
-@param[in]	version		table dynamic metadata version
-@param[in]	metadata	the metadata we want to replace
-@param[in]	len		the metadata length
-@return DB_SUCCESS or error code */
-dberr_t DDTableBuffer::replace(table_id_t id, uint64_t version,
-                               const byte *metadata, size_t len) {
-  dtuple_t *entry;
-  dfield_t *dfield;
-  btr_pcur_t pcur;
-  mtr_t mtr;
-  byte ver[8];
-  dberr_t error;
-
-  ut_ad(mutex_own(&dict_persist->mutex));
-
-  init_tuple_with_id(m_search_tuple, id);
-
-  init_tuple_with_id(m_replace_tuple, id);
-  mach_write_to_8(ver, version);
-  dfield = dtuple_get_nth_field(m_replace_tuple, VERSION_COL_NO);
-  dfield_set_data(dfield, ver, sizeof ver);
-  dfield = dtuple_get_nth_field(m_replace_tuple, METADATA_COL_NO);
-  dfield_set_data(dfield, metadata, len);
-  /* Other system fields have been initialized */
-
-  entry = row_build_index_entry(m_replace_tuple, NULL, m_index, m_replace_heap);
-
-  /* Start to search for the to-be-replaced tuple */
-  mtr.start();
-
-  btr_pcur_open(m_index, m_search_tuple, PAGE_CUR_LE, BTR_MODIFY_TREE, &pcur,
-                &mtr);
-
-  if (page_rec_is_infimum(btr_pcur_get_rec(&pcur)) ||
-      btr_pcur_get_low_match(&pcur) < m_index->n_uniq) {
-    /* The record was not found, so it's the first time we
-    add the row for this table of id, we need to insert it */
-    static const ulint flags = (BTR_CREATE_FLAG | BTR_NO_LOCKING_FLAG |
-                                BTR_NO_UNDO_LOG_FLAG | BTR_KEEP_SYS_FLAG);
-
-    mtr.commit();
-
-    error =
-        row_ins_clust_index_entry_low(flags, BTR_MODIFY_TREE, m_index,
-                                      m_index->n_uniq, entry, 0, NULL, false);
-    ut_a(error == DB_SUCCESS);
-
-    mem_heap_empty(m_dynamic_heap);
-    mem_heap_empty(m_replace_heap);
-
-    return (DB_SUCCESS);
-  }
-
-  ut_ad(!rec_get_deleted_flag(btr_pcur_get_rec(&pcur), true));
-
-  /* Prepare to update the record. */
-  upd_t *update = update_set_metadata(entry, btr_pcur_get_rec(&pcur));
-
-  if (update != NULL) {
-    ulint *cur_offsets = nullptr;
-    big_rec_t *big_rec;
-    static const ulint flags =
-        (BTR_CREATE_FLAG | BTR_NO_LOCKING_FLAG | BTR_NO_UNDO_LOG_FLAG |
-         BTR_KEEP_POS_FLAG | BTR_KEEP_SYS_FLAG);
-
-    error = btr_cur_pessimistic_update(
-        flags, btr_pcur_get_btr_cur(&pcur), &cur_offsets, &m_dynamic_heap,
-        m_replace_heap, &big_rec, update, 0, NULL, 0, 0, &mtr);
-    ut_a(error == DB_SUCCESS);
-    /* We don't have big rec in this table */
-    ut_ad(!big_rec);
-  }
-
-  mtr.commit();
-  mem_heap_empty(m_dynamic_heap);
-  mem_heap_empty(m_replace_heap);
-
-  return (DB_SUCCESS);
-}
-
-/** Remove the whole row for a specific table
-@param[in]	id	table id
-@return DB_SUCCESS or error code */
-dberr_t DDTableBuffer::remove(table_id_t id) {
-  btr_pcur_t pcur;
-  mtr_t mtr;
-  dberr_t error;
-
-  ut_ad(mutex_own(&dict_persist->mutex));
-
-  init_tuple_with_id(m_search_tuple, id);
-
-  mtr.start();
-
-  btr_pcur_open(m_index, m_search_tuple, PAGE_CUR_LE,
-                BTR_MODIFY_TREE | BTR_LATCH_FOR_DELETE, &pcur, &mtr);
-
-  if (!page_rec_is_infimum(btr_pcur_get_rec(&pcur)) &&
-      btr_pcur_get_low_match(&pcur) == m_index->n_uniq) {
-    DEBUG_SYNC_C("delete_metadata_before");
-
-    btr_cur_pessimistic_delete(&error, false, btr_pcur_get_btr_cur(&pcur),
-                               BTR_CREATE_FLAG, false, 0, 0, 0, &mtr);
-    ut_ad(error == DB_SUCCESS);
-  }
-
-  mtr.commit();
-
-  return (DB_SUCCESS);
-}
-
-/** Truncate the table. We can call it after all the dynamic metadata
-has been written back to DD table */
-void DDTableBuffer::truncate() {
-  ut_ad(mutex_own(&dict_persist->mutex));
-
-  btr_truncate(m_index);
-}
-
-/** Get the buffered metadata for a specific table, the caller
-has to delete the returned std::string object by UT_DELETE
-@param[in]	id	table id
-@param[out]	version	table dynamic metadata version
-@return the metadata got in a string object, if nothing, the
-string would be of length 0 */
-std::string *DDTableBuffer::get(table_id_t id, uint64 *version) {
-  btr_cur_t cursor;
-  mtr_t mtr;
-  ulint len;
-  const byte *field = NULL;
-
-  ut_ad(mutex_own(&dict_persist->mutex));
-
-  init_tuple_with_id(m_search_tuple, id);
-
-  mtr.start();
-
-  btr_cur_search_to_nth_level(m_index, 0, m_search_tuple, PAGE_CUR_LE,
-                              BTR_SEARCH_LEAF, &cursor, 0, __FILE__, __LINE__,
-                              &mtr);
-
-  if (cursor.low_match == dtuple_get_n_fields(m_search_tuple)) {
-    ulint offsets[N_FIELDS + 1 + REC_OFFS_HEADER_SIZE];
-    rec_offs_init(offsets);
-    rec_offs_set_n_fields(offsets, N_FIELDS);
-    rec_t *rec = btr_cur_get_rec(&cursor);
-    rec_init_offsets_comp_ordinary(rec, false, m_index, offsets);
-    ut_ad(!rec_get_deleted_flag(rec, true));
-
-    const byte *rec_version =
-        rec_get_nth_field(rec, offsets, VERSION_FIELD_NO, &len);
-    ut_ad(len == 8);
-    *version = mach_read_from_8(rec_version);
-
-    field = rec_get_nth_field(rec, offsets, METADATA_FIELD_NO, &len);
-
-    ut_ad(len != UNIV_SQL_NULL);
-  } else {
-    len = 0;
-    *version = 0;
-  }
-
-  std::string *metadata =
-      UT_NEW_NOKEY(std::string(reinterpret_cast<const char *>(field), len));
-
-  mtr.commit();
-
-  return (metadata);
-=======
-/** Converts a database and table name from filesystem encoding (e.g.
-"@code d@i1b/a@q1b@1Kc @endcode", same format as used in  dict_table_t::name)
-in two strings in UTF8 encoding (e.g. dцb and aюbØc). The output buffers must
-be at least MAX_DB_UTF8_LEN and MAX_TABLE_UTF8_LEN bytes.
-@param[in]	db_and_table	database and table names,
-                                e.g. "@code d@i1b/a@q1b@1Kc @endcode"
-@param[out]	db_utf8		database name, e.g. dцb
-@param[in]	db_utf8_size	dbname_utf8 size
-@param[out]	table_utf8	table name, e.g. aюbØc
-@param[in]	table_utf8_size	table_utf8 size */
-void dict_fs2utf8(const char *db_and_table, char *db_utf8, size_t db_utf8_size,
-                  char *table_utf8, size_t table_utf8_size) {
-  char db[MAX_DATABASE_NAME_LEN + 1];
-  ulint db_len;
-  uint errors;
-
-  db_len = dict_get_db_name_len(db_and_table);
-
-  ut_a(db_len <= sizeof(db));
-
-  memcpy(db, db_and_table, db_len);
-  db[db_len] = '\0';
-
-  strconvert(&my_charset_filename, db, system_charset_info, db_utf8,
-             db_utf8_size, &errors);
-
-  /* convert each # to @0023 in table name and store the result in buf */
-  const char *table = dict_remove_db_name(db_and_table);
-  const char *table_p;
-  char buf[MAX_TABLE_NAME_LEN * 5 + 1];
-  char *buf_p;
-  for (table_p = table, buf_p = buf; table_p[0] != '\0'; table_p++) {
-    if (table_p[0] != '#') {
-      buf_p[0] = table_p[0];
-      buf_p++;
-    } else {
-      buf_p[0] = '@';
-      buf_p[1] = '0';
-      buf_p[2] = '0';
-      buf_p[3] = '2';
-      buf_p[4] = '3';
-      buf_p += 5;
-    }
-    ut_a((size_t)(buf_p - buf) < sizeof(buf));
-  }
-  buf_p[0] = '\0';
-
-  errors = 0;
-  strconvert(&my_charset_filename, buf, system_charset_info, table_utf8,
-             table_utf8_size, &errors);
-
-  if (errors != 0) {
-    snprintf(table_utf8, table_utf8_size, "%s", table);
-  }
-}
-
-/** Resize the hash tables besed on the current buffer pool size. */
-void dict_resize() {
-  dict_table_t *table;
-
-  mutex_enter(&dict_sys->mutex);
-
-  /* all table entries are in table_LRU and table_non_LRU lists */
-  hash_table_free(dict_sys->table_hash);
-  hash_table_free(dict_sys->table_id_hash);
-
-  dict_sys->table_hash = hash_create(
-      buf_pool_get_curr_size() / (DICT_POOL_PER_TABLE_HASH * UNIV_WORD_SIZE));
-
-  dict_sys->table_id_hash = hash_create(
-      buf_pool_get_curr_size() / (DICT_POOL_PER_TABLE_HASH * UNIV_WORD_SIZE));
-
-  for (table = UT_LIST_GET_FIRST(dict_sys->table_LRU); table;
-       table = UT_LIST_GET_NEXT(table_LRU, table)) {
-    ulint fold = ut_fold_string(table->name.m_name);
-    ulint id_fold = ut_fold_ull(table->id);
-
-    HASH_INSERT(dict_table_t, name_hash, dict_sys->table_hash, fold, table);
-
-    HASH_INSERT(dict_table_t, id_hash, dict_sys->table_id_hash, id_fold, table);
-  }
-
-  for (table = UT_LIST_GET_FIRST(dict_sys->table_non_LRU); table;
-       table = UT_LIST_GET_NEXT(table_LRU, table)) {
-    ulint fold = ut_fold_string(table->name.m_name);
-    ulint id_fold = ut_fold_ull(table->id);
-
-    HASH_INSERT(dict_table_t, name_hash, dict_sys->table_hash, fold, table);
-
-    HASH_INSERT(dict_table_t, id_hash, dict_sys->table_id_hash, id_fold, table);
-  }
-
-  mutex_exit(&dict_sys->mutex);
-}
-
-/** Closes the data dictionary module. */
-void dict_close(void) {
-  if (dict_sys == NULL) {
-    /* This should only happen if a failure occurred
-    during redo log processing. */
-    return;
-  }
-
-  /* Acquire only because it's a pre-condition. */
-  mutex_enter(&dict_sys->mutex);
-
-  if (dict_sys->table_stats != NULL) {
-    dict_table_close(dict_sys->table_stats, true, false);
-  }
-  if (dict_sys->index_stats != NULL) {
-    dict_table_close(dict_sys->index_stats, true, false);
-  }
-  if (dict_sys->dynamic_metadata != NULL) {
-    dict_table_close(dict_sys->dynamic_metadata, true, false);
-  }
-  if (dict_sys->ddl_log) {
-    dict_table_close(dict_sys->ddl_log, true, false);
-  }
-
-  /* Free the hash elements. We don't remove them from the table
-  because we are going to destroy the table anyway. */
-  for (ulint i = 0; i < hash_get_n_cells(dict_sys->table_id_hash); i++) {
-    dict_table_t *table;
-
-    table =
-        static_cast<dict_table_t *>(HASH_GET_FIRST(dict_sys->table_hash, i));
-
-    while (table) {
-      dict_table_t *prev_table = table;
-
-      table = static_cast<dict_table_t *>(HASH_GET_NEXT(name_hash, prev_table));
-      ut_ad(prev_table->magic_n == DICT_TABLE_MAGIC_N);
-      dict_table_remove_from_cache(prev_table);
-    }
-  }
-
-  hash_table_free(dict_sys->table_hash);
-
-  /* The elements are the same instance as in dict_sys->table_hash,
-  therefore we don't delete the individual elements. */
-  hash_table_free(dict_sys->table_id_hash);
-
-  dict_ind_free();
-
-  mutex_exit(&dict_sys->mutex);
-  mutex_free(&dict_sys->mutex);
-
-  rw_lock_free(dict_operation_lock);
-
-  ut_free(dict_operation_lock);
-  dict_operation_lock = NULL;
-
-  mutex_free(&dict_foreign_err_mutex);
-
-  if (dict_foreign_err_file != NULL) {
-    fclose(dict_foreign_err_file);
-    dict_foreign_err_file = NULL;
-  }
-
-  ut_ad(dict_sys->size == 0);
-
-  ut_free(dict_sys);
-  dict_sys = NULL;
-}
-
-#ifdef UNIV_DEBUG
-/** Validate the dictionary table LRU list.
- @return true if valid */
-static ibool dict_lru_validate(void) {
-  dict_table_t *table;
-
-  ut_ad(mutex_own(&dict_sys->mutex));
-
-  for (table = UT_LIST_GET_FIRST(dict_sys->table_LRU); table != NULL;
-       table = UT_LIST_GET_NEXT(table_LRU, table)) {
-    ut_a(table->can_be_evicted);
-  }
-
-  for (table = UT_LIST_GET_FIRST(dict_sys->table_non_LRU); table != NULL;
-       table = UT_LIST_GET_NEXT(table_LRU, table)) {
-    ut_a(!table->can_be_evicted);
-  }
-
-  return (TRUE);
-}
-
-/** Check if a table exists in the dict table LRU list.
- @return true if table found in LRU list */
-static ibool dict_lru_find_table(
-    const dict_table_t *find_table) /*!< in: table to find */
-{
-  dict_table_t *table;
-
-  ut_ad(find_table != NULL);
-  ut_ad(mutex_own(&dict_sys->mutex));
-
-  for (table = UT_LIST_GET_FIRST(dict_sys->table_LRU); table != NULL;
-       table = UT_LIST_GET_NEXT(table_LRU, table)) {
-    ut_a(table->can_be_evicted);
-
-    if (table == find_table) {
-      return (TRUE);
-    }
-  }
-
-  return (FALSE);
-}
-
-/** Check if a table exists in the dict table non-LRU list.
- @return true if table found in non-LRU list */
-static ibool dict_non_lru_find_table(
-    const dict_table_t *find_table) /*!< in: table to find */
-{
-  dict_table_t *table;
-
-  ut_ad(find_table != NULL);
-  ut_ad(mutex_own(&dict_sys->mutex));
-
-  for (table = UT_LIST_GET_FIRST(dict_sys->table_non_LRU); table != NULL;
-       table = UT_LIST_GET_NEXT(table_LRU, table)) {
-    ut_a(!table->can_be_evicted);
-
-    if (table == find_table) {
-      return (TRUE);
-    }
-  }
-
-  return (FALSE);
-}
-#endif /* UNIV_DEBUG */
-/** Check an index to see whether its first fields are the columns in the array,
- in the same order and is not marked for deletion and is not the same
- as types_idx.
- @return true if the index qualifies, otherwise false */
-bool dict_foreign_qualify_index(
-    const dict_table_t *table, /*!< in: table */
-    const char **col_names,
-    /*!< in: column names, or NULL
-    to use table->col_names */
-    const char **columns,      /*!< in: array of column names */
-    ulint n_cols,              /*!< in: number of columns */
-    const dict_index_t *index, /*!< in: index to check */
-    const dict_index_t *types_idx,
-    /*!< in: NULL or an index
-    whose types the column types
-    must match */
-    bool check_charsets,
-    /*!< in: whether to check
-    charsets.  only has an effect
-    if types_idx != NULL */
-    ulint check_null)
-/*!< in: nonzero if none of
-the columns must be declared
-NOT NULL */
-{
-  if (dict_index_get_n_fields(index) < n_cols) {
-    return (false);
-  }
-
-  for (ulint i = 0; i < n_cols; i++) {
-    dict_field_t *field;
-    const char *col_name;
-    ulint col_no;
-
-    field = index->get_field(i);
-    col_no = dict_col_get_no(field->col);
-
-    if (field->prefix_len != 0) {
-      /* We do not accept column prefix
-      indexes here */
-      return (false);
-    }
-
-    if (check_null && (field->col->prtype & DATA_NOT_NULL)) {
-      return (false);
-    }
-
-    col_name = col_names ? col_names[col_no]
-                         : (field->col->is_virtual()
-                                ? dict_table_get_v_col_name_mysql(table, col_no)
-                                : table->get_col_name(col_no));
-
-    if (0 != innobase_strcasecmp(columns[i], col_name)) {
-      return (false);
-    }
-
-    if (types_idx &&
-        !cmp_cols_are_equal(index->get_col(i), types_idx->get_col(i),
-                            check_charsets)) {
-      return (false);
-    }
-  }
-
-  return (true);
-}
-
-/** Update the state of compression failure padding heuristics. This is
- called whenever a compression operation succeeds or fails.
- The caller must be holding info->mutex */
-static void dict_index_zip_pad_update(
-    zip_pad_info_t *info, /*!< in/out: info to be updated */
-    ulint zip_threshold)  /*!< in: zip threshold value */
-{
-  ulint total;
-  ulint fail_pct;
-
-  ut_ad(info);
-
-  total = info->success + info->failure;
-
-  ut_ad(total > 0);
-
-  if (zip_threshold == 0) {
-    /* User has just disabled the padding. */
-    return;
-  }
-
-  if (total < ZIP_PAD_ROUND_LEN) {
-    /* We are in middle of a round. Do nothing. */
-    return;
-  }
-
-  /* We are at a 'round' boundary. Reset the values but first
-  calculate fail rate for our heuristic. */
-  fail_pct = (info->failure * 100) / total;
-  info->failure = 0;
-  info->success = 0;
-
-  if (fail_pct > zip_threshold) {
-    /* Compression failures are more then user defined
-    threshold. Increase the pad size to reduce chances of
-    compression failures. */
-    ut_ad(info->pad % ZIP_PAD_INCR == 0);
-
-    /* Only do increment if it won't increase padding
-    beyond max pad size. */
-    if (info->pad + ZIP_PAD_INCR < (UNIV_PAGE_SIZE * zip_pad_max) / 100) {
-      /* Use atomics even though we have the mutex.
-      This is to ensure that we are able to read
-      info->pad atomically. */
-      os_atomic_increment_ulint(&info->pad, ZIP_PAD_INCR);
-
-      MONITOR_INC(MONITOR_PAD_INCREMENTS);
-    }
-
-    info->n_rounds = 0;
-
-  } else {
-    /* Failure rate was OK. Another successful round
-    completed. */
-    ++info->n_rounds;
-
-    /* If enough successful rounds are completed with
-    compression failure rate in control, decrease the
-    padding. */
-    if (info->n_rounds >= ZIP_PAD_SUCCESSFUL_ROUND_LIMIT && info->pad > 0) {
-      ut_ad(info->pad % ZIP_PAD_INCR == 0);
-      /* Use atomics even though we have the mutex.
-      This is to ensure that we are able to read
-      info->pad atomically. */
-      os_atomic_decrement_ulint(&info->pad, ZIP_PAD_INCR);
-
-      info->n_rounds = 0;
-
-      MONITOR_INC(MONITOR_PAD_DECREMENTS);
-    }
-  }
-}
-
-/** This function should be called whenever a page is successfully
- compressed. Updates the compression padding information. */
-void dict_index_zip_success(
-    dict_index_t *index) /*!< in/out: index to be updated. */
-{
-  ut_ad(index);
-
-  ulint zip_threshold = zip_failure_threshold_pct;
-  if (!zip_threshold) {
-    /* Disabled by user. */
-    return;
-  }
-
-  dict_index_zip_pad_lock(index);
-  ++index->zip_pad.success;
-  dict_index_zip_pad_update(&index->zip_pad, zip_threshold);
-  dict_index_zip_pad_unlock(index);
-}
-
-/** This function should be called whenever a page compression attempt
- fails. Updates the compression padding information. */
-void dict_index_zip_failure(
-    dict_index_t *index) /*!< in/out: index to be updated. */
-{
-  ut_ad(index);
-
-  ulint zip_threshold = zip_failure_threshold_pct;
-  if (!zip_threshold) {
-    /* Disabled by user. */
-    return;
-  }
-
-  dict_index_zip_pad_lock(index);
-  ++index->zip_pad.failure;
-  dict_index_zip_pad_update(&index->zip_pad, zip_threshold);
-  dict_index_zip_pad_unlock(index);
-}
-
-/** Return the optimal page size, for which page will likely compress.
- @return page size beyond which page might not compress */
-ulint dict_index_zip_pad_optimal_page_size(
-    dict_index_t *index) /*!< in: index for which page size
-                         is requested */
-{
-  ulint pad;
-  ulint min_sz;
-  ulint sz;
-
-  ut_ad(index);
-
-  if (!zip_failure_threshold_pct) {
-    /* Disabled by user. */
-    return (UNIV_PAGE_SIZE);
-  }
-
-  /* We use atomics to read index->zip_pad.pad. Here we use zero
-  as increment as are not changing the value of the 'pad'. */
-
-  pad = os_atomic_increment_ulint(&index->zip_pad.pad, 0);
-
-  ut_ad(pad < UNIV_PAGE_SIZE);
-  sz = UNIV_PAGE_SIZE - pad;
-
-  /* Min size allowed by user. */
-  ut_ad(zip_pad_max < 100);
-  min_sz = (UNIV_PAGE_SIZE * (100 - zip_pad_max)) / 100;
-
-  return (ut_max(sz, min_sz));
-}
-
-/** Convert a 32 bit integer table flags to the 32 bit FSP Flags.
-Fsp Flags are written into the tablespace header at the offset
-FSP_SPACE_FLAGS and are also stored in the fil_space_t::flags field.
-The following chart shows the translation of the low order bit.
-Other bits are the same.
-                        Low order bit
-                    | REDUNDANT | COMPACT | COMPRESSED | DYNAMIC
-dict_table_t::flags |     0     |    1    |     1      |    1
-fil_space_t::flags  |     0     |    0    |     1      |    1
-@param[in]	table_flags	dict_table_t::flags
-@return tablespace flags (fil_space_t::flags) */
-uint32_t dict_tf_to_fsp_flags(uint32_t table_flags) {
-  DBUG_EXECUTE_IF("dict_tf_to_fsp_flags_failure", return (UINT32_UNDEFINED););
-
-  bool has_atomic_blobs = DICT_TF_HAS_ATOMIC_BLOBS(table_flags);
-  page_size_t page_size = dict_tf_get_page_size(table_flags);
-  bool has_data_dir = DICT_TF_HAS_DATA_DIR(table_flags);
-  bool is_shared = DICT_TF_HAS_SHARED_SPACE(table_flags);
-
-  ut_ad(!page_size.is_compressed() || has_atomic_blobs);
-
-  /* General tablespaces that are not compressed do not get the
-  flags for dynamic row format (ATOMIC_BLOBS) */
-  if (is_shared && !page_size.is_compressed()) {
-    has_atomic_blobs = false;
-  }
-
-  uint32_t fsp_flags = fsp_flags_init(page_size, has_atomic_blobs, has_data_dir,
-                                      is_shared, false);
-
-  return (fsp_flags);
-}
-
-/** Convert table flag to row format string.
- @return row format name. */
-const char *dict_tf_to_row_format_string(
-    ulint table_flag) /*!< in: row format setting */
-{
-  switch (dict_tf_get_rec_format(table_flag)) {
-    case REC_FORMAT_REDUNDANT:
-      return ("ROW_TYPE_REDUNDANT");
-    case REC_FORMAT_COMPACT:
-      return ("ROW_TYPE_COMPACT");
-    case REC_FORMAT_COMPRESSED:
-      return ("ROW_TYPE_COMPRESSED");
-    case REC_FORMAT_DYNAMIC:
-      return ("ROW_TYPE_DYNAMIC");
-  }
-
-  ut_error;
-}
-
-/** Determine the extent size (in pages) for the given table
-@param[in]	table	the table whose extent size is being
-                        calculated.
-@return extent size in pages (256, 128 or 64) */
-page_no_t dict_table_extent_size(const dict_table_t *table) {
-  const ulint mb_1 = 1024 * 1024;
-  const ulint mb_2 = 2 * mb_1;
-  const ulint mb_4 = 4 * mb_1;
-
-  page_size_t page_size = dict_table_page_size(table);
-  page_no_t pages_in_extent = FSP_EXTENT_SIZE;
-
-  if (page_size.is_compressed()) {
-    ulint disk_page_size = page_size.physical();
-
-    switch (disk_page_size) {
-      case 1024:
-        pages_in_extent = mb_1 / 1024;
-        break;
-      case 2048:
-        pages_in_extent = mb_1 / 2048;
-        break;
-      case 4096:
-        pages_in_extent = mb_1 / 4096;
-        break;
-      case 8192:
-        pages_in_extent = mb_1 / 8192;
-        break;
-      case 16384:
-        pages_in_extent = mb_1 / 16384;
-        break;
-      case 32768:
-        pages_in_extent = mb_2 / 32768;
-        break;
-      case 65536:
-        pages_in_extent = mb_4 / 65536;
-        break;
-      default:
-        ut_ad(0);
-    }
-  }
-
-  return (pages_in_extent);
-}
-
-/** Default constructor */
-DDTableBuffer::DDTableBuffer() {
-  init();
-
-  /* Check if we need to recover it, in case of crash */
-  btr_truncate_recover(m_index);
-}
-
-/** Destructor */
-DDTableBuffer::~DDTableBuffer() { close(); }
-
-/* Create the search and replace tuples */
-void DDTableBuffer::create_tuples() {
-  const dict_col_t *col;
-  dfield_t *dfield;
-  byte *sys_buf;
-  byte *id_buf;
-
-  id_buf = static_cast<byte *>(mem_heap_alloc(m_heap, 8));
-  memset(id_buf, 0, sizeof *id_buf);
-
-  m_search_tuple = dtuple_create(m_heap, 1);
-  dict_index_copy_types(m_search_tuple, m_index, 1);
-
-  dfield = dtuple_get_nth_field(m_search_tuple, 0);
-  dfield_set_data(dfield, id_buf, 8);
-
-  /* Allocate another memory for this tuple */
-  id_buf = static_cast<byte *>(mem_heap_alloc(m_heap, 8));
-  memset(id_buf, 0, sizeof *id_buf);
-
-  m_replace_tuple = dtuple_create(m_heap, N_COLS);
-  dict_table_copy_types(m_replace_tuple, m_index->table);
-
-  dfield = dtuple_get_nth_field(m_replace_tuple, TABLE_ID_FIELD_NO);
-  dfield_set_data(dfield, id_buf, 8);
-
-  /* Initialize system fields, we always write fake value. */
-  sys_buf = static_cast<byte *>(mem_heap_alloc(m_heap, 8));
-  memset(sys_buf, 0xFF, 8);
-
-  col = m_index->table->get_sys_col(DATA_ROW_ID);
-  dfield = dtuple_get_nth_field(m_replace_tuple, dict_col_get_no(col));
-  dfield_set_data(dfield, sys_buf, DATA_ROW_ID_LEN);
-
-  col = m_index->table->get_sys_col(DATA_TRX_ID);
-  dfield = dtuple_get_nth_field(m_replace_tuple, dict_col_get_no(col));
-  dfield_set_data(dfield, sys_buf, DATA_TRX_ID_LEN);
-
-  col = m_index->table->get_sys_col(DATA_ROLL_PTR);
-  dfield = dtuple_get_nth_field(m_replace_tuple, dict_col_get_no(col));
-  dfield_set_data(dfield, sys_buf, DATA_ROLL_PTR_LEN);
-}
-
-/** Initialize the in-memory index */
-void DDTableBuffer::init() {
-  if (dict_sys->dynamic_metadata != nullptr) {
-    ut_ad(dict_table_is_comp(dict_sys->dynamic_metadata));
-    m_index = dict_sys->dynamic_metadata->first_index();
-  } else {
-    open();
-    dict_sys->dynamic_metadata = m_index->table;
-  }
-
-  ut_ad(m_index->next() == NULL);
-  ut_ad(m_index->n_uniq == 1);
-  ut_ad(N_FIELDS == m_index->n_fields);
-  ut_ad(m_index->table->n_cols == N_COLS);
-
-  /* We don't need AHI for this table */
-  m_index->disable_ahi = true;
-  m_index->cached = true;
-
-  m_heap = mem_heap_create(500);
-  m_dynamic_heap = mem_heap_create(1000);
-  m_replace_heap = mem_heap_create(1000);
-
-  create_tuples();
-}
-
-/** Open the mysql.innodb_dynamic_metadata when DD is not fully up */
-void DDTableBuffer::open() {
-  ut_ad(dict_sys->dynamic_metadata == nullptr);
-
-  dict_table_t *table = nullptr;
-  /* Keep it the same with definition of mysql/innodb_dynamic_metadata */
-  const char *table_name = "mysql/innodb_dynamic_metadata";
-  const char *table_id_name = "table_id";
-  const char *version_name = "version";
-  const char *metadata_name = "metadata";
-  ulint prtype = 0;
-  mem_heap_t *heap = mem_heap_create(256);
-
-  /* Get the root page number according to index id, this is
-  same with what we do in ha_innobsae::get_se_private_data() */
-  page_no_t root = 4;
-  space_index_t index_id = 0;
-  while (true) {
-    if (fsp_is_inode_page(root)) {
-      ++root;
-      ut_ad(!fsp_is_inode_page(root));
-    }
-
-    if (++index_id == dict_sys_t::s_dynamic_meta_index_id) {
-      break;
-    }
-
-    ++root;
-  }
-
-  table = dict_mem_table_create(table_name, dict_sys_t::s_space_id, N_USER_COLS,
                                 0, 0, 0, 0);
 
   table->id = dict_sys_t::s_dynamic_meta_table_id;
@@ -11270,7 +7186,16 @@
   for (uint32_t i = 0; i < SYS_NUM_SYSTEM_TABLES; i++) {
     dict_table_t *system_table = dict_table_get_low(SYSTEM_TABLE_NAME[i]);
 
-    ut_a(system_table != nullptr);
+    ut_a(system_table != nullptr || i == SYS_ZIP_DICT ||
+         i == SYS_ZIP_DICT_COLS);
+
+    /* SYS_ZIP_DICT and SYS_ZIP_DICT_COLS can be missing when mysql-5.7 to
+    PS-8.0 upgrade */
+    if (system_table == nullptr &&
+        (i == SYS_ZIP_DICT || i == SYS_ZIP_DICT_COLS)) {
+      ut_ad(dict_upgrade_zip_dict_missing);
+      continue;
+    }
     ut_ad(dict_sys_table_id[i] == system_table->id);
 
     /* During upgrade, table_id of user tables is also
@@ -11335,484 +7260,8 @@
 
   mutex_exit(&dict_sys->mutex);
   rw_lock_x_unlock(dict_operation_lock);
->>>>>>> 4869291f
-}
-#endif /* !UNIV_HOTBACKUP */
-
-<<<<<<< HEAD
-/** Write MLOG_TABLE_DYNAMIC_META for persistent dynamic metadata of table
-@param[in]	id		table id
-@param[in]	metadata	metadata used to write the log
-@param[in,out]	mtr		mini-transaction */
-void Persister::write_log(table_id_t id,
-                          const PersistentTableMetadata &metadata,
-                          mtr_t *mtr) const {
-  byte *log_ptr;
-  ulint size = get_write_size(metadata);
-
-  ut_ad(size > 0);
-
-  /* We will write the id in a much compressed format, which costs
-  1..11 bytes, and the MLOG_TABLE_DYNAMIC_META costs 1 byte,
-  refer to mlog_write_initial_dict_log_record() as well */
-  log_ptr = mlog_open_metadata(mtr, 12 + size);
-  ut_ad(log_ptr != NULL);
-
-  log_ptr = mlog_write_initial_dict_log_record(
-      MLOG_TABLE_DYNAMIC_META, id, metadata.get_version(), log_ptr, mtr);
-
-  ulint consumed = write(metadata, log_ptr, size);
-  log_ptr += consumed;
-
-  mlog_close(mtr, log_ptr);
-}
-
-/** Write the corrupted indexes of a table, we can pre-calculate the size
-by calling get_write_size()
-@param[in]	metadata	persistent data
-@param[out]	buffer		write buffer
-@param[in]	size		size of write buffer, should be at least
-                                get_write_size()
-@return the length of bytes written */
-ulint CorruptedIndexPersister::write(const PersistentTableMetadata &metadata,
-                                     byte *buffer, ulint size) const {
-  ulint length = 0;
-  corrupted_ids_t corrupted_ids = metadata.get_corrupted_indexes();
-  ulint num = corrupted_ids.size();
-
-  ut_ad(num < MAX_INDEXES);
-
-  if (corrupted_ids.empty()) {
-    return (0);
-  }
-
-  /* Write the PM_INDEX_CORRUPTED mark first */
-  mach_write_to_1(buffer, static_cast<byte>(PM_INDEX_CORRUPTED));
-  ++length;
-  ++buffer;
-
-  mach_write_to_1(buffer, num);
-  ++length;
-  ++buffer;
-
-  for (ulint i = 0; i < num; ++i) {
-    mach_write_to_4(buffer, corrupted_ids[i].m_space_id);
-    mach_write_to_8(buffer + 4, corrupted_ids[i].m_index_id);
-    length += INDEX_ID_LENGTH;
-    buffer += INDEX_ID_LENGTH;
-    ut_ad(length <= size);
-  }
-
-  return (length);
-}
-
-/** Pre-calculate the size of metadata to be written
-@param[in]	metadata	metadata to be written
-@return the size of metadata */
-ulint CorruptedIndexPersister::get_write_size(
-    const PersistentTableMetadata &metadata) const {
-  ulint length = 0;
-  corrupted_ids_t corrupted_ids = metadata.get_corrupted_indexes();
-
-  ut_ad(corrupted_ids.size() < MAX_INDEXES);
-
-  if (corrupted_ids.empty()) {
-    return (0);
-  }
-
-  /* PM_INDEX_CORRUPTED mark and number of corrupted indexes' ids */
-  length += 1 + 1;
-  length += corrupted_ids.size() * INDEX_ID_LENGTH;
-
-  return (length);
-}
-
-/** Read the corrupted indexes from buffer, and store them to
-metadata object
-@param[out]	metadata	metadata where we store the read data
-@param[in]	buffer		buffer to read
-@param[in]	size		size of buffer
-@param[out]	corrupt		true if we found something wrong in
-                                the buffer except incomplete buffer,
-                                otherwise false
-@return the bytes we read from the buffer if the buffer data
-is complete and we get everything, 0 if the buffer is incompleted */
-ulint CorruptedIndexPersister::read(PersistentTableMetadata &metadata,
-                                    const byte *buffer, ulint size,
-                                    bool *corrupt) const {
-  const byte *end = buffer + size;
-  ulint consumed = 0;
-  byte type;
-  ulint num;
-
-  *corrupt = false;
-
-  /* It should contain PM_INDEX_CORRUPTED and number at least */
-  if (size <= 2) {
-    return (0);
-  }
-
-  type = *buffer++;
-  ++consumed;
-
-  if (type != PM_INDEX_CORRUPTED) {
-    *corrupt = true;
-    return (consumed);
-  }
-
-  num = mach_read_from_1(buffer);
-  ++consumed;
-  ++buffer;
-
-  if (num == 0 || num > MAX_INDEXES) {
-    *corrupt = true;
-    return (consumed);
-  }
-
-  if (buffer + num * INDEX_ID_LENGTH > end) {
-    return (0);
-  }
-
-  for (ulint i = 0; i < num; ++i) {
-    space_id_t space_id = mach_read_from_4(buffer);
-    space_index_t index_id = mach_read_from_8(buffer + 4);
-    metadata.add_corrupted_index(index_id_t(space_id, index_id));
-
-    buffer += INDEX_ID_LENGTH;
-    consumed += INDEX_ID_LENGTH;
-  }
-
-  return (consumed);
-}
-
-/** Write the autoinc counter of a table, we can pre-calculate
-the size by calling get_write_size()
-@param[in]	metadata	persistent metadata
-@param[out]	buffer		write buffer
-@param[in]	size		size of write buffer, should be
-                                at least get_write_size()
-@return the length of bytes written */
-ulint AutoIncPersister::write(const PersistentTableMetadata &metadata,
-                              byte *buffer, ulint size) const {
-  ulint length = 0;
-  ib_uint64_t autoinc = metadata.get_autoinc();
-
-  mach_write_to_1(buffer, static_cast<byte>(PM_TABLE_AUTO_INC));
-  ++length;
-  ++buffer;
-
-  ulint len = mach_u64_write_much_compressed(buffer, autoinc);
-  length += len;
-  buffer += len;
-
-  ut_ad(length <= size);
-  return (length);
-}
-
-/** Read the autoinc counter from buffer, and store them to
-metadata object
-@param[out]	metadata	metadata where we store the read data
-@param[in]	buffer		buffer to read
-@param[in]	size		size of buffer
-@param[out]	corrupt		true if we found something wrong in
-                                the buffer except incomplete buffer,
-                                otherwise false
-@return the bytes we read from the buffer if the buffer data
-is complete and we get everything, 0 if the buffer is incomplete */
-ulint AutoIncPersister::read(PersistentTableMetadata &metadata,
-                             const byte *buffer, ulint size,
-                             bool *corrupt) const {
-  const byte *end = buffer + size;
-  ulint consumed = 0;
-  byte type;
-  ib_uint64_t autoinc;
-
-  *corrupt = false;
-
-  /* It should contain PM_TABLE_AUTO_INC and the counter at least */
-  if (size < 2) {
-    return (0);
-  }
-
-  type = *buffer++;
-  ++consumed;
-
-  if (type != PM_TABLE_AUTO_INC) {
-    *corrupt = true;
-    return (consumed);
-  }
-
-  const byte *start = buffer;
-  autoinc = mach_parse_u64_much_compressed(&start, end);
-
-  if (start == NULL) {
-    /* Just incomplete data, not corrupted */
-    return (0);
-  }
-
-  if (autoinc == 0) {
-    metadata.set_autoinc(autoinc);
-  } else {
-    metadata.set_autoinc_if_bigger(autoinc);
-  }
-
-  consumed += start - buffer;
-  ut_ad(consumed <= size);
-  return (consumed);
-}
-
-/** Destructor */
-Persisters::~Persisters() {
-  persisters_t::iterator iter;
-  for (iter = m_persisters.begin(); iter != m_persisters.end(); ++iter) {
-    UT_DELETE(iter->second);
-  }
-}
-
-/** Get the persister object with specified type
-@param[in]	type	persister type
-@return Persister object required or NULL if not found */
-Persister *Persisters::get(persistent_type_t type) const {
-  ut_ad(type > PM_SMALLEST_TYPE);
-  ut_ad(type < PM_BIGGEST_TYPE);
-
-  persisters_t::const_iterator iter = m_persisters.find(type);
-
-  return (iter == m_persisters.end() ? NULL : iter->second);
-}
-
-/** Add a specified persister of type, we will allocate the Persister
-if there is no such persister exist, otherwise do nothing and return
-the existing one
-@param[in]	type	persister type
-@return the persister of type */
-Persister *Persisters::add(persistent_type_t type) {
-  ut_ad(type > PM_SMALLEST_TYPE);
-  ut_ad(type < PM_BIGGEST_TYPE);
-
-  Persister *persister = get(type);
-
-  if (persister != NULL) {
-    return (persister);
-  }
-
-  switch (type) {
-    case PM_INDEX_CORRUPTED:
-      persister = UT_NEW_NOKEY(CorruptedIndexPersister());
-      break;
-    case PM_TABLE_AUTO_INC:
-      persister = UT_NEW_NOKEY(AutoIncPersister());
-      break;
-    default:
-      ut_ad(0);
-      break;
-  }
-
-  m_persisters.insert(std::make_pair(type, persister));
-
-  return (persister);
-}
-
-/** Remove a specified persister of type, we will free the Persister
-@param[in]	type	persister type */
-void Persisters::remove(persistent_type_t type) {
-  persisters_t::iterator iter = m_persisters.find(type);
-
-  if (iter != m_persisters.end()) {
-    UT_DELETE(iter->second);
-    m_persisters.erase(iter);
-  }
-}
-
-#ifndef UNIV_HOTBACKUP
-/** Serialize the metadata to a buffer
-@param[in]	metadata	metadata to serialize
-@param[out]	buffer		buffer to store the serialized metadata
-@return the length of serialized metadata */
-size_t Persisters::write(PersistentTableMetadata &metadata, byte *buffer) {
-  size_t size = 0;
-  byte *pos = buffer;
-  persistent_type_t type;
-
-  for (type = static_cast<persistent_type_t>(PM_SMALLEST_TYPE + 1);
-       type < PM_BIGGEST_TYPE;
-       type = static_cast<persistent_type_t>(type + 1)) {
-    ut_ad(size <= REC_MAX_DATA_SIZE);
-
-    Persister *persister = get(type);
-    ulint consumed = persister->write(metadata, pos, REC_MAX_DATA_SIZE - size);
-
-    pos += consumed;
-    size += consumed;
-  }
-
-  return (size);
-}
-
-/** Close SDI table.
-@param[in]	table		the in-meory SDI table object */
-void dict_sdi_close_table(dict_table_t *table) {
-  ut_ad(dict_table_is_sdi(table->id));
-  dict_table_close(table, true, false);
-}
-
-/** Retrieve in-memory index for SDI table.
-@param[in]	tablespace_id	innodb tablespace id
-@return dict_index_t structure or NULL*/
-dict_index_t *dict_sdi_get_index(space_id_t tablespace_id) {
-  dict_table_t *table = dd_table_open_on_id(
-      dict_sdi_get_table_id(tablespace_id), nullptr, nullptr, true, true);
-
-  if (table != NULL) {
-    dict_sdi_close_table(table);
-    return (table->first_index());
-  }
-  return (NULL);
-}
-
-/** Retrieve in-memory table object for SDI table.
-@param[in]	tablespace_id	innodb tablespace id
-@param[in]	dict_locked	true if dict_sys mutex is acquired
-@param[in]	is_create	true if we are creating index
-@return dict_table_t structure */
-dict_table_t *dict_sdi_get_table(space_id_t tablespace_id, bool dict_locked,
-                                 bool is_create) {
-  if (is_create) {
-    if (!dict_locked) {
-      mutex_enter(&dict_sys->mutex);
-    }
-
-    dict_sdi_create_idx_in_mem(tablespace_id, false, 0, true);
-
-    if (!dict_locked) {
-      mutex_exit(&dict_sys->mutex);
-    }
-  }
-  dict_table_t *table = dd_table_open_on_id(
-      dict_sdi_get_table_id(tablespace_id), NULL, NULL, dict_locked, true);
-
-  return (table);
-}
-
-/** Remove the SDI table from table cache.
-@param[in]	space_id	InnoDB tablespace ID
-@param[in]	sdi_table	sdi table
-@param[in]	dict_locked	true if dict_sys mutex acquired */
-void dict_sdi_remove_from_cache(space_id_t space_id, dict_table_t *sdi_table,
-                                bool dict_locked) {
-  if (sdi_table == NULL) {
-    /* Remove SDI table from table cache */
-    /* We already have MDL protection on tablespace as well
-    as MDL on SDI table */
-    sdi_table = dd_table_open_on_id_in_mem(dict_sdi_get_table_id(space_id),
-                                           dict_locked);
-    if (sdi_table) {
-      dd_table_close(sdi_table, nullptr, nullptr, dict_locked);
-    }
-  } else {
-    dd_table_close(sdi_table, nullptr, nullptr, dict_locked);
-  }
-
-  if (sdi_table) {
-    if (!dict_locked) {
-      mutex_enter(&dict_sys->mutex);
-    }
-
-    dict_table_remove_from_cache(sdi_table);
-
-    if (!dict_locked) {
-      mutex_exit(&dict_sys->mutex);
-    }
-  }
-}
-
-/** Change the table_id of SYS_* tables if they have been created after
-an earlier upgrade. This will update the table_id by adding DICT_MAX_DD_TABLES
-*/
-void dict_table_change_id_sys_tables() {
-  ut_ad(mutex_own(&dict_sys->mutex));
-
-  for (uint32_t i = 0; i < SYS_NUM_SYSTEM_TABLES; i++) {
-    dict_table_t *system_table = dict_table_get_low(SYSTEM_TABLE_NAME[i]);
-
-    ut_a(system_table != nullptr || i == SYS_ZIP_DICT ||
-         i == SYS_ZIP_DICT_COLS);
-
-    /* SYS_ZIP_DICT and SYS_ZIP_DICT_COLS can be missing when mysql-5.7 to
-    PS-8.0 upgrade */
-    if (system_table == nullptr &&
-        (i == SYS_ZIP_DICT || i == SYS_ZIP_DICT_COLS)) {
-      ut_ad(dict_upgrade_zip_dict_missing);
-      continue;
-    }
-    ut_ad(dict_sys_table_id[i] == system_table->id);
-
-    /* During upgrade, table_id of user tables is also
-    moved by DICT_MAX_DD_TABLES. See dict_load_table_one()*/
-    table_id_t new_table_id = system_table->id + DICT_MAX_DD_TABLES;
-
-    dict_table_change_id_in_cache(system_table, new_table_id);
-
-    dict_sys_table_id[i] = system_table->id;
-
-    dict_table_prevent_eviction(system_table);
-  }
-}
-
-/** Evict all tables that are loaded for applying purge.
-Since we move the offset of all table ids during upgrade,
-these tables cannot exist in cache. Also change table_ids
-of SYS_* tables if they are upgraded from earlier versions */
-void dict_upgrade_evict_tables_cache() {
-  dict_table_t *table;
-
-  rw_lock_x_lock(dict_operation_lock);
-  mutex_enter(&dict_sys->mutex);
-
-  ut_ad(dict_lru_validate());
-  ut_ad(srv_is_upgrade_mode);
-
-  /* Move all tables from non-LRU to LRU */
-  for (table = UT_LIST_GET_LAST(dict_sys->table_non_LRU); table != NULL;) {
-    dict_table_t *prev_table;
-
-    prev_table = UT_LIST_GET_PREV(table_LRU, table);
-
-    if (!dict_table_is_system(table->id)) {
-      DBUG_EXECUTE_IF("dd_upgrade", ib::info(ER_IB_MSG_185)
-                                        << "Moving table " << table->name
-                                        << " from non-LRU to LRU";);
-
-      dict_table_move_from_non_lru_to_lru(table);
-    }
-
-    table = prev_table;
-  }
-
-  for (table = UT_LIST_GET_LAST(dict_sys->table_LRU); table != NULL;) {
-    dict_table_t *prev_table;
-
-    prev_table = UT_LIST_GET_PREV(table_LRU, table);
-
-    ut_ad(dict_table_can_be_evicted(table));
-
-    DBUG_EXECUTE_IF("dd_upgrade", ib::info(ER_IB_MSG_186)
-                                      << "Evicting table: LRU: "
-                                      << table->name;);
-
-    dict_table_remove_from_cache_low(table, TRUE);
-
-    table = prev_table;
-  }
-
-  dict_table_change_id_sys_tables();
-
-  mutex_exit(&dict_sys->mutex);
-  rw_lock_x_unlock(dict_operation_lock);
-}
-
-=======
->>>>>>> 4869291f
+}
+
 /** Build the table_id array of SYS_* tables. This
 array is used to determine if a table is InnoDB SYSTEM
 table or not.
@@ -11823,7 +7272,6 @@
     dict_table_t *system_table = dict_table_get_low(SYSTEM_TABLE_NAME[i]);
 
     if (system_table == nullptr) {
-<<<<<<< HEAD
       /* When upgrading from mysql-5.7 to PS-8.0, these system tables may not
       be present. Do not abort upgrade */
       if (i == SYS_ZIP_DICT || i == SYS_ZIP_DICT_COLS) {
@@ -11831,8 +7279,6 @@
         continue;
       }
 
-=======
->>>>>>> 4869291f
       /* Cannot find a system table, this happens only if user trying
       to boot server earlier than 5.7 */
       mutex_exit(&dict_sys->mutex);
@@ -11843,7 +7289,6 @@
   }
   mutex_exit(&dict_sys->mutex);
   return (true);
-<<<<<<< HEAD
 }
 
 /** @return true if table is InnoDB SYS_* table
@@ -11976,11 +7421,9 @@
   }
 
   return (path);
-=======
->>>>>>> 4869291f
-}
-
-<<<<<<< HEAD
+}
+#endif /* !UNIV_HOTBACKUP */
+
 /** Get single compression dictionary id for the given
 (table id, column pos) pair.
 @param[in]	table_id	table id
@@ -12194,138 +7637,4 @@
       ut_ad(0);
       return false;
   }
-}
-=======
-/** @return true if table is InnoDB SYS_* table
-@param[in]	table_id	table id  */
-bool dict_table_is_system(table_id_t table_id) {
-  for (uint32_t i = 0; i < SYS_NUM_SYSTEM_TABLES; i++) {
-    if (table_id == dict_sys_table_id[i]) {
-      return (true);
-    }
-  }
-  return (false);
-}
-
-/** Acquire exclusive MDL on SDI tables. This is acquired to
-prevent concurrent DROP table/tablespace when there is purge
-happening on SDI table records. Purge will acquired shared
-MDL on SDI table.
-
-Exclusive MDL is transactional(released on trx commit). So
-for successful acquistion, there should be valid thd with
-trx associated.
-
-Acquistion order of SDI MDL and SDI table has to be in same
-order:
-
-1. dd_sdi_acquire_exclusive_mdl
-2. row_drop_table_from_cache()/innodb_drop_tablespace()
-   ->dict_sdi_remove_from_cache()->dd_table_open_on_id()
-
-In purge:
-
-1. dd_sdi_acquire_shared_mdl
-2. dd_table_open_on_id()
-
-@param[in]	thd		server thread instance
-@param[in]	space_id	InnoDB tablespace id
-@param[in,out]	sdi_mdl		MDL ticket on SDI table
-@retval	DB_SUCESS		on success
-@retval	DB_LOCK_WAIT_TIMEOUT	on error */
-dberr_t dd_sdi_acquire_exclusive_mdl(THD *thd, space_id_t space_id,
-                                     MDL_ticket **sdi_mdl) {
-  /* Exclusive MDL always need trx context and is
-  released on trx commit. So check if thd & trx
-  exists */
-  ut_ad(thd != nullptr);
-  ut_ad(check_trx_exists(current_thd) != NULL);
-  ut_ad(sdi_mdl != nullptr);
-  ut_ad(!mutex_own(&dict_sys->mutex));
-
-  char tbl_buf[NAME_LEN + 1];
-  const char *db_buf = "dummy_sdi_db";
-
-  snprintf(tbl_buf, sizeof(tbl_buf), "SDI_" SPACE_ID_PF, space_id);
-
-  /* Submit a higher than default lock wait timeout */
-  auto lock_wait_timeout = thd_lock_wait_timeout(thd);
-  if (lock_wait_timeout < 100000) {
-    lock_wait_timeout += 100000;
-  }
-  if (dd::acquire_exclusive_table_mdl(thd, db_buf, tbl_buf, lock_wait_timeout,
-                                      sdi_mdl)) {
-    /* MDL failure can happen with lower timeout
-    values chosen by user */
-    return (DB_LOCK_WAIT_TIMEOUT);
-  }
-
-  /* MDL creation failed */
-  if (*sdi_mdl == nullptr) {
-    ut_ad(0);
-    return (DB_LOCK_WAIT_TIMEOUT);
-  }
-
-  return (DB_SUCCESS);
-}
-
-/** Acquire shared MDL on SDI tables. This is acquired by purge to
-prevent concurrent DROP table/tablespace.
-DROP table/tablespace will acquire exclusive MDL on SDI table
-
-Acquistion order of SDI MDL and SDI table has to be in same
-order:
-
-1. dd_sdi_acquire_exclusive_mdl
-2. row_drop_table_from_cache()/innodb_drop_tablespace()
-   ->dict_sdi_remove_from_cache()->dd_table_open_on_id()
-
-In purge:
-
-1. dd_sdi_acquire_shared_mdl
-2. dd_table_open_on_id()
-
-MDL should be released by caller
-@param[in]	thd		server thread instance
-@param[in]	space_id	InnoDB tablespace id
-@param[in,out]	sdi_mdl		MDL ticket on SDI table
-@retval	DB_SUCESS		on success
-@retval	DB_LOCK_WAIT_TIMEOUT	on error */
-dberr_t dd_sdi_acquire_shared_mdl(THD *thd, space_id_t space_id,
-                                  MDL_ticket **sdi_mdl) {
-  ut_ad(sdi_mdl != nullptr);
-  ut_ad(!mutex_own(&dict_sys->mutex));
-
-  char tbl_buf[NAME_LEN + 1];
-  const char *db_buf = "dummy_sdi_db";
-
-  snprintf(tbl_buf, sizeof(tbl_buf), "SDI_" SPACE_ID_PF, space_id);
-
-  if (dd::acquire_shared_table_mdl(thd, db_buf, tbl_buf, false, sdi_mdl)) {
-    /* MDL failure can happen with lower timeout
-    values chosen by user */
-    return (DB_LOCK_WAIT_TIMEOUT);
-  }
-
-  /* MDL creation failed */
-  if (*sdi_mdl == nullptr) {
-    ut_ad(0);
-    return (DB_LOCK_WAIT_TIMEOUT);
-  }
-
-  return (DB_SUCCESS);
-}
-
-/** Get the tablespace data directory if set, otherwise empty string.
-@return the data directory */
-std::string dict_table_get_datadir(const dict_table_t *table) {
-  std::string path;
-
-  if (DICT_TF_HAS_DATA_DIR(table->flags) && table->data_dir_path != nullptr) {
-    path.assign(table->data_dir_path);
-  }
-
-  return (path);
-}
-#endif /* !UNIV_HOTBACKUP */
->>>>>>> 4869291f
+}