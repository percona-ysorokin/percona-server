--- conflicted
+++ resolved
@@ -81,39 +81,9 @@
 @return the output stream */
 std::ostream &operator<<(std::ostream &s, const table_name_t &table_name) {
 #ifndef UNIV_HOTBACKUP
-<<<<<<< HEAD
   return (s << ut_get_name(NULL, table_name.m_name));
 #else  /* !UNIV_HOTBACKUP */
   return (s << table_name.m_name);
-=======
-	table->autoinc_lock = static_cast<ib_lock_t*>(
-		mem_heap_alloc(heap, lock_get_size()));
-
-	/* lazy creation of table autoinc latch */
-	dict_table_autoinc_create_lazy(table);
-
-	table->autoinc = 0;
-	table->sess_row_id = 0;
-	table->sess_trx_id = 0;
-
-	/* The number of transactions that are either waiting on the
-	AUTOINC lock or have been granted the lock. */
-	table->n_waiting_or_granted_auto_inc_locks = 0;
-
-	/* If the table has an FTS index or we are in the process
-	of building one, create the table->fts */
-	if (dict_table_has_fts_index(table)
-	    || DICT_TF2_FLAG_IS_SET(table, DICT_TF2_FTS_HAS_DOC_ID)
-	    || DICT_TF2_FLAG_IS_SET(table, DICT_TF2_FTS_ADD_DOC_ID)) {
-		table->fts = fts_create(table);
-		table->fts->cache = fts_cache_create(table);
-	} else {
-		table->fts = NULL;
-	}
-
-	table->is_corrupt = false;
-
->>>>>>> 333b4508
 #endif /* !UNIV_HOTBACKUP */
 }
 
@@ -636,16 +606,22 @@
 @param[in]	n		column number
 @param[in]	inc_prefix	true=consider column prefixes too
 @param[in]	is_virtual	true==virtual column
+@param[out]	prefix_col_pos	column number if prefix
 @return position in internal representation of the index;
 ULINT_UNDEFINED if not contained */
-ulint dict_index_t::get_col_pos(ulint n, bool inc_prefix,
-                                bool is_virtual) const {
+ulint dict_index_t::get_col_pos(ulint n, bool inc_prefix, bool is_virtual,
+                                ulint *prefix_col_pos) const {
   const dict_field_t *field;
   const dict_col_t *col;
   ulint pos;
   ulint n_fields;
 
   ut_ad(magic_n == DICT_INDEX_MAGIC_N);
+  ut_ad((inc_prefix && !prefix_col_pos) || !inc_prefix);
+
+  ulint prefixed_pos_dummy;
+  if (!prefix_col_pos) prefix_col_pos = &prefixed_pos_dummy;
+  *prefix_col_pos = ULINT_UNDEFINED;
 
   if (is_virtual) {
     col = &(dict_table_get_nth_v_col(table, n)->m_col);
@@ -662,8 +638,9 @@
   for (pos = 0; pos < n_fields; pos++) {
     field = get_field(pos);
 
-    if (col == field->col && (inc_prefix || field->prefix_len == 0)) {
-      return (pos);
+    if (col == field->col) {
+      *prefix_col_pos = pos;
+      if (inc_prefix || field->prefix_len == 0) return (pos);
     }
   }
 
