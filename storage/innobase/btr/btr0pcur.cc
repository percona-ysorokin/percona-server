/*****************************************************************************

Copyright (c) 1996, 2015, Oracle and/or its affiliates. All Rights Reserved.

This program is free software; you can redistribute it and/or modify it under
the terms of the GNU General Public License as published by the Free Software
Foundation; version 2 of the License.

This program is distributed in the hope that it will be useful, but WITHOUT
ANY WARRANTY; without even the implied warranty of MERCHANTABILITY or FITNESS
FOR A PARTICULAR PURPOSE. See the GNU General Public License for more details.

You should have received a copy of the GNU General Public License along with
this program; if not, write to the Free Software Foundation, Inc.,
51 Franklin Street, Suite 500, Boston, MA 02110-1335 USA

*****************************************************************************/

/**************************************************//**
@file btr/btr0pcur.cc
The index tree persistent cursor

Created 2/23/1996 Heikki Tuuri
*******************************************************/

#include "btr0pcur.h"

#ifdef UNIV_NONINL
#include "btr0pcur.ic"
#endif

#include "ut0byte.h"
#include "rem0cmp.h"
#include "trx0trx.h"
<<<<<<< HEAD

=======
#include "srv0srv.h"

/** Updates fragmentation statistics for a single page transition.
@param[in]	page			the current page being processed
@param[in]	page_no			page number to move to (next_page_no
					if forward_direction is true,
					prev_page_no otherwise.
@param[in]	forward_direction	move direction: true means moving
					forward, false - backward. */
static
void
btr_update_scan_stats(const page_t* page, ulint page_no, bool forward_direction)
{
	fragmentation_stats_t	stats;
	memset(&stats, 0, sizeof(stats));
	ulint	extracted_page_no = page_get_page_no(page);
	ulint	delta = forward_direction ?
		page_no - extracted_page_no :
		extracted_page_no - page_no;

	if (delta == 1) {
		++stats.scan_pages_contiguous;
	} else {
		++stats.scan_pages_disjointed;
	}
	stats.scan_pages_total_seek_distance +=
		extracted_page_no > page_no ?
		extracted_page_no - page_no :
		page_no - extracted_page_no;

	stats.scan_data_size += page_get_data_size(page);
	stats.scan_deleted_recs_size +=
		page_header_get_field(page, PAGE_GARBAGE);
	thd_add_fragmentation_stats(current_thd, &stats);
}
>>>>>>> af404b32
/**************************************************************//**
Allocates memory for a persistent cursor object and initializes the cursor.
@return own: persistent cursor */
btr_pcur_t*
btr_pcur_create_for_mysql(void)
/*============================*/
{
	btr_pcur_t*	pcur;
	DBUG_ENTER("btr_pcur_create_for_mysql");

	pcur = (btr_pcur_t*) ut_malloc_nokey(sizeof(btr_pcur_t));

	pcur->btr_cur.index = NULL;
	btr_pcur_init(pcur);
	pcur->btr_cur.tree_height = ULINT_UNDEFINED;

	DBUG_PRINT("btr_pcur_create_for_mysql", ("pcur: %p", pcur));
	DBUG_RETURN(pcur);
}

/**************************************************************//**
Resets a persistent cursor object, freeing ::old_rec_buf if it is
allocated and resetting the other members to their initial values. */
void
btr_pcur_reset(
/*===========*/
	btr_pcur_t*	cursor)	/*!< in, out: persistent cursor */
{
	btr_pcur_free(cursor);
	cursor->old_rec_buf = NULL;
	cursor->btr_cur.index = NULL;
	cursor->btr_cur.page_cur.rec = NULL;
	cursor->old_rec = NULL;
	cursor->old_n_fields = 0;
	cursor->old_stored = false;

	cursor->latch_mode = BTR_NO_LATCHES;
	cursor->pos_state = BTR_PCUR_NOT_POSITIONED;
}

/**************************************************************//**
Frees the memory for a persistent cursor object. */
void
btr_pcur_free_for_mysql(
/*====================*/
	btr_pcur_t*	cursor)	/*!< in, own: persistent cursor */
{
	DBUG_ENTER("btr_pcur_free_for_mysql");
	DBUG_PRINT("btr_pcur_free_for_mysql", ("pcur: %p", cursor));

	btr_pcur_free(cursor);
	ut_free(cursor);
	DBUG_VOID_RETURN;
}

/**************************************************************//**
The position of the cursor is stored by taking an initial segment of the
record the cursor is positioned on, before, or after, and copying it to the
cursor data structure, or just setting a flag if the cursor id before the
first in an EMPTY tree, or after the last in an EMPTY tree. NOTE that the
page where the cursor is positioned must not be empty if the index tree is
not totally empty! */
void
btr_pcur_store_position(
/*====================*/
	btr_pcur_t*	cursor, /*!< in: persistent cursor */
	mtr_t*		mtr)	/*!< in: mtr */
{
	page_cur_t*	page_cursor;
	buf_block_t*	block;
	rec_t*		rec;
	dict_index_t*	index;
	page_t*		page;
	ulint		offs;

	ut_ad(cursor->pos_state == BTR_PCUR_IS_POSITIONED);
	ut_ad(cursor->latch_mode != BTR_NO_LATCHES);

	block = btr_pcur_get_block(cursor);

	SRV_CORRUPT_TABLE_CHECK(block, return;);

	index = btr_cur_get_index(btr_pcur_get_btr_cur(cursor));

	page_cursor = btr_pcur_get_page_cur(cursor);

	rec = page_cur_get_rec(page_cursor);
	page = page_align(rec);
	offs = page_offset(rec);

#ifdef UNIV_DEBUG
	if (dict_index_is_spatial(index)) {
		/* For spatial index, when we do positioning on parent
		buffer if necessary, it might not hold latches, but the
		tree must be locked to prevent change on the page */
		ut_ad((mtr_memo_contains_flagged(
				mtr, dict_index_get_lock(index),
				MTR_MEMO_X_LOCK | MTR_MEMO_SX_LOCK)
		       || mtr_memo_contains(mtr, block, MTR_MEMO_PAGE_S_FIX)
		       || mtr_memo_contains(mtr, block, MTR_MEMO_PAGE_X_FIX))
		      && (block->page.buf_fix_count > 0));
	} else {
		ut_ad(mtr_memo_contains(mtr, block, MTR_MEMO_PAGE_S_FIX)
		      || mtr_memo_contains(mtr, block, MTR_MEMO_PAGE_X_FIX)
		      || dict_table_is_intrinsic(index->table));
	}
#endif /* UNIV_DEBUG */

	if (page_is_empty(page)) {
		/* It must be an empty index tree; NOTE that in this case
		we do not store the modify_clock, but always do a search
		if we restore the cursor position */

		ut_a(btr_page_get_next(page, mtr) == FIL_NULL);
		ut_a(btr_page_get_prev(page, mtr) == FIL_NULL);
		ut_ad(page_is_leaf(page));
		ut_ad(page_get_page_no(page) == index->page);

		cursor->old_stored = true;

		if (page_rec_is_supremum_low(offs)) {

			cursor->rel_pos = BTR_PCUR_AFTER_LAST_IN_TREE;
		} else {
			cursor->rel_pos = BTR_PCUR_BEFORE_FIRST_IN_TREE;
		}

		return;
	}

	if (page_rec_is_supremum_low(offs)) {

		rec = page_rec_get_prev(rec);

		cursor->rel_pos = BTR_PCUR_AFTER;

	} else if (page_rec_is_infimum_low(offs)) {

		rec = page_rec_get_next(rec);

		cursor->rel_pos = BTR_PCUR_BEFORE;
	} else {
		cursor->rel_pos = BTR_PCUR_ON;
	}

	cursor->old_stored = true;
	cursor->old_rec = dict_index_copy_rec_order_prefix(
		index, rec, &cursor->old_n_fields,
		&cursor->old_rec_buf, &cursor->buf_size);

	cursor->block_when_stored = block;

	/* Function try to check if block is S/X latch. */
	cursor->modify_clock = buf_block_get_modify_clock(block);
	cursor->withdraw_clock = buf_withdraw_clock;
}

/**************************************************************//**
Copies the stored position of a pcur to another pcur. */
void
btr_pcur_copy_stored_position(
/*==========================*/
	btr_pcur_t*	pcur_receive,	/*!< in: pcur which will receive the
					position info */
	btr_pcur_t*	pcur_donate)	/*!< in: pcur from which the info is
					copied */
{
	ut_free(pcur_receive->old_rec_buf);
	ut_memcpy(pcur_receive, pcur_donate, sizeof(btr_pcur_t));

	if (pcur_donate->old_rec_buf) {

		pcur_receive->old_rec_buf = (byte*)
			ut_malloc_nokey(pcur_donate->buf_size);

		ut_memcpy(pcur_receive->old_rec_buf, pcur_donate->old_rec_buf,
			  pcur_donate->buf_size);
		pcur_receive->old_rec = pcur_receive->old_rec_buf
			+ (pcur_donate->old_rec - pcur_donate->old_rec_buf);
	}

	pcur_receive->old_n_fields = pcur_donate->old_n_fields;
}

/**************************************************************//**
Restores the stored position of a persistent cursor bufferfixing the page and
obtaining the specified latches. If the cursor position was saved when the
(1) cursor was positioned on a user record: this function restores the position
to the last record LESS OR EQUAL to the stored record;
(2) cursor was positioned on a page infimum record: restores the position to
the last record LESS than the user record which was the successor of the page
infimum;
(3) cursor was positioned on the page supremum: restores to the first record
GREATER than the user record which was the predecessor of the supremum.
(4) cursor was positioned before the first or after the last in an empty tree:
restores to before first or after the last in the tree.
@return TRUE if the cursor position was stored when it was on a user
record and it can be restored on a user record whose ordering fields
are identical to the ones of the original user record */
ibool
btr_pcur_restore_position_func(
/*===========================*/
	ulint		latch_mode,	/*!< in: BTR_SEARCH_LEAF, ... */
	btr_pcur_t*	cursor,		/*!< in: detached persistent cursor */
	const char*	file,		/*!< in: file name */
	ulint		line,		/*!< in: line where called */
	mtr_t*		mtr)		/*!< in: mtr */
{
	dict_index_t*	index;
	dtuple_t*	tuple;
	page_cur_mode_t	mode;
	page_cur_mode_t	old_mode;
	mem_heap_t*	heap;

	ut_ad(mtr->is_active());
	ut_ad(cursor->old_stored);
	ut_ad(cursor->pos_state == BTR_PCUR_WAS_POSITIONED
	      || cursor->pos_state == BTR_PCUR_IS_POSITIONED);

	index = btr_cur_get_index(btr_pcur_get_btr_cur(cursor));

	if (UNIV_UNLIKELY
	    (cursor->rel_pos == BTR_PCUR_AFTER_LAST_IN_TREE
	     || cursor->rel_pos == BTR_PCUR_BEFORE_FIRST_IN_TREE)) {

		/* In these cases we do not try an optimistic restoration,
		but always do a search */

		btr_cur_open_at_index_side(
			cursor->rel_pos == BTR_PCUR_BEFORE_FIRST_IN_TREE,
			index, latch_mode,
			btr_pcur_get_btr_cur(cursor), 0, mtr);

		cursor->latch_mode =
			BTR_LATCH_MODE_WITHOUT_INTENTION(latch_mode);
		cursor->pos_state = BTR_PCUR_IS_POSITIONED;
		cursor->block_when_stored = btr_pcur_get_block(cursor);

		return(FALSE);
	}

	ut_a(cursor->old_rec);
	ut_a(cursor->old_n_fields);

	/* Optimistic latching involves S/X latch not required for
	intrinsic table instead we would prefer to search fresh. */
	if ((latch_mode == BTR_SEARCH_LEAF
	     || latch_mode == BTR_MODIFY_LEAF
	     || latch_mode == BTR_SEARCH_PREV
	     || latch_mode == BTR_MODIFY_PREV)
            && !dict_table_is_intrinsic(cursor->btr_cur.index->table)) {
		/* Try optimistic restoration. */

		if (!buf_pool_is_obsolete(cursor->withdraw_clock)
		    && btr_cur_optimistic_latch_leaves(
			cursor->block_when_stored, cursor->modify_clock,
			&latch_mode, btr_pcur_get_btr_cur(cursor),
			file, line, mtr)) {

			cursor->pos_state = BTR_PCUR_IS_POSITIONED;
			cursor->latch_mode = latch_mode;

			buf_block_dbg_add_level(
				btr_pcur_get_block(cursor),
				dict_index_is_ibuf(index)
				? SYNC_IBUF_TREE_NODE : SYNC_TREE_NODE);

			if (cursor->rel_pos == BTR_PCUR_ON) {
#ifdef UNIV_DEBUG
				const rec_t*	rec;
				const ulint*	offsets1;
				const ulint*	offsets2;
				rec = btr_pcur_get_rec(cursor);

				heap = mem_heap_create(256);
				offsets1 = rec_get_offsets(
					cursor->old_rec, index, NULL,
					cursor->old_n_fields, &heap);
				offsets2 = rec_get_offsets(
					rec, index, NULL,
					cursor->old_n_fields, &heap);

				ut_ad(!cmp_rec_rec(cursor->old_rec,
						   rec, offsets1, offsets2,
						   index));
				mem_heap_free(heap);
#endif /* UNIV_DEBUG */
				return(TRUE);
			}
			/* This is the same record as stored,
			may need to be adjusted for BTR_PCUR_BEFORE/AFTER,
			depending on search mode and direction. */
			if (btr_pcur_is_on_user_rec(cursor)) {
				cursor->pos_state
					= BTR_PCUR_IS_POSITIONED_OPTIMISTIC;
			}
			return(FALSE);
		}
	}

	/* If optimistic restoration did not succeed, open the cursor anew */

	heap = mem_heap_create(256);

	tuple = dict_index_build_data_tuple(index, cursor->old_rec,
					    cursor->old_n_fields, heap);

	/* Save the old search mode of the cursor */
	old_mode = cursor->search_mode;

	switch (cursor->rel_pos) {
	case BTR_PCUR_ON:
		mode = PAGE_CUR_LE;
		break;
	case BTR_PCUR_AFTER:
		mode = PAGE_CUR_G;
		break;
	case BTR_PCUR_BEFORE:
		mode = PAGE_CUR_L;
		break;
	default:
		ut_error;
		mode = PAGE_CUR_UNSUPP;
	}

	btr_pcur_open_with_no_init_func(index, tuple, mode, latch_mode,
					cursor, 0, file, line, mtr);

	/* Restore the old search mode */
	cursor->search_mode = old_mode;

	ut_ad(cursor->rel_pos == BTR_PCUR_ON
	      || cursor->rel_pos == BTR_PCUR_BEFORE
	      || cursor->rel_pos == BTR_PCUR_AFTER);
	if (cursor->rel_pos == BTR_PCUR_ON
	    && btr_pcur_is_on_user_rec(cursor)
	    && !cmp_dtuple_rec(tuple, btr_pcur_get_rec(cursor),
			       rec_get_offsets(btr_pcur_get_rec(cursor),
			       index, NULL, ULINT_UNDEFINED, &heap))) {

		/* We have to store the NEW value for the modify clock,
		since the cursor can now be on a different page!
		But we can retain the value of old_rec */

		cursor->block_when_stored = btr_pcur_get_block(cursor);
		cursor->modify_clock = buf_block_get_modify_clock(
						cursor->block_when_stored);
		cursor->old_stored = true;
		cursor->withdraw_clock = buf_withdraw_clock;

		mem_heap_free(heap);

		return(TRUE);
	}

	mem_heap_free(heap);

	/* We have to store new position information, modify_clock etc.,
	to the cursor because it can now be on a different page, the record
	under it may have been removed, etc. */

	btr_pcur_store_position(cursor, mtr);

	return(FALSE);
}

/*********************************************************//**
Moves the persistent cursor to the first record on the next page. Releases the
latch on the current page, and bufferunfixes it. Note that there must not be
modifications on the current page, as then the x-latch can be released only in
mtr_commit. */
void
btr_pcur_move_to_next_page(
/*=======================*/
	btr_pcur_t*	cursor,	/*!< in: persistent cursor; must be on the
				last record of the current page */
	mtr_t*		mtr)	/*!< in: mtr */
{
	ulint		next_page_no;
	page_t*		page;
	buf_block_t*	next_block;
	page_t*		next_page;
	ulint		mode;
	dict_table_t*	table = btr_pcur_get_btr_cur(cursor)->index->table;

	ut_ad(cursor->pos_state == BTR_PCUR_IS_POSITIONED);
	ut_ad(cursor->latch_mode != BTR_NO_LATCHES);
	ut_ad(btr_pcur_is_after_last_on_page(cursor));

	cursor->old_stored = false;

	page = btr_pcur_get_page(cursor);
	next_page_no = btr_page_get_next(page, mtr);

	ut_ad(next_page_no != FIL_NULL);

<<<<<<< HEAD
	mode = cursor->latch_mode;
	switch (mode) {
	case BTR_SEARCH_TREE:
		mode = BTR_SEARCH_LEAF;
		break;
	case BTR_MODIFY_TREE:
		mode = BTR_MODIFY_LEAF;
	}

	/* For intrinsic tables we avoid taking any latches as table is
	accessed by only one thread at any given time. */
	if (dict_table_is_intrinsic(table)) {
		mode = BTR_NO_LATCHES;
	}

	buf_block_t*	block = btr_pcur_get_block(cursor);

	next_block = btr_block_get(
		page_id_t(block->page.id.space(), next_page_no),
		block->page.size, mode,
		btr_pcur_get_btr_cur(cursor)->index, mtr);

=======
	btr_update_scan_stats(page, next_page_no, true /* forward */);

	next_block = btr_block_get(space, zip_size, next_page_no,
				   cursor->latch_mode,
				   btr_pcur_get_btr_cur(cursor)->index, mtr);
>>>>>>> af404b32
	next_page = buf_block_get_frame(next_block);

	SRV_CORRUPT_TABLE_CHECK(next_page,
	{
		btr_leaf_page_release(btr_pcur_get_block(cursor),
				      cursor->latch_mode, mtr);
		btr_pcur_get_page_cur(cursor)->block = 0;
		btr_pcur_get_page_cur(cursor)->rec = 0;

		return;
	});

#ifdef UNIV_BTR_DEBUG
	ut_a(page_is_comp(next_page) == page_is_comp(page));
	ut_a(btr_page_get_prev(next_page, mtr)
	     == btr_pcur_get_block(cursor)->page.id.page_no());
#endif /* UNIV_BTR_DEBUG */

	btr_leaf_page_release(btr_pcur_get_block(cursor), mode, mtr);

	page_cur_set_before_first(next_block, btr_pcur_get_page_cur(cursor));

	ut_d(page_check_dir(next_page));
}

/*********************************************************//**
Moves the persistent cursor backward if it is on the first record of the page.
Commits mtr. Note that to prevent a possible deadlock, the operation
first stores the position of the cursor, commits mtr, acquires the necessary
latches and restores the cursor position again before returning. The
alphabetical position of the cursor is guaranteed to be sensible on
return, but it may happen that the cursor is not positioned on the last
record of any page, because the structure of the tree may have changed
during the time when the cursor had no latches. */
void
btr_pcur_move_backward_from_page(
/*=============================*/
	btr_pcur_t*	cursor,	/*!< in: persistent cursor, must be on the first
				record of the current page */
	mtr_t*		mtr)	/*!< in: mtr */
{
	ulint		prev_page_no;
	page_t*		page;
	buf_block_t*	prev_block;
	ulint		latch_mode;
	ulint		latch_mode2;

	ut_ad(cursor->latch_mode != BTR_NO_LATCHES);
	ut_ad(btr_pcur_is_before_first_on_page(cursor));
	ut_ad(!btr_pcur_is_before_first_in_tree(cursor, mtr));

	latch_mode = cursor->latch_mode;

	if (latch_mode == BTR_SEARCH_LEAF) {

		latch_mode2 = BTR_SEARCH_PREV;

	} else if (latch_mode == BTR_MODIFY_LEAF) {

		latch_mode2 = BTR_MODIFY_PREV;
	} else {
		latch_mode2 = 0; /* To eliminate compiler warning */
		ut_error;
	}

	btr_pcur_store_position(cursor, mtr);

	mtr_commit(mtr);

	mtr_start(mtr);

	btr_pcur_restore_position(latch_mode2, cursor, mtr);

	page = btr_pcur_get_page(cursor);

	prev_page_no = btr_page_get_prev(page, mtr);

<<<<<<< HEAD
	/* For intrinsic table we don't do optimistic restore and so there is
	no left block that is pinned that needs to be released. */
	if (!dict_table_is_intrinsic(
		btr_cur_get_index(btr_pcur_get_btr_cur(cursor))->table)) {
=======
	if (prev_page_no != FIL_NULL) {
		btr_update_scan_stats(page, prev_page_no, false /* backward */);
	}

	if (prev_page_no == FIL_NULL) {
	} else if (btr_pcur_is_before_first_on_page(cursor)) {
>>>>>>> af404b32

		if (prev_page_no == FIL_NULL) {
		} else if (btr_pcur_is_before_first_on_page(cursor)) {

			prev_block = btr_pcur_get_btr_cur(cursor)->left_block;

			btr_leaf_page_release(btr_pcur_get_block(cursor),
					latch_mode, mtr);

			page_cur_set_after_last(prev_block,
					btr_pcur_get_page_cur(cursor));
		} else {

			/* The repositioned cursor did not end on an infimum
			record on a page. Cursor repositioning acquired a latch
			also on the previous page, but we do not need the latch:
			release it. */

			prev_block = btr_pcur_get_btr_cur(cursor)->left_block;

			btr_leaf_page_release(prev_block, latch_mode, mtr);
		}
	}

	cursor->latch_mode = latch_mode;
	cursor->old_stored = false;
}

/*********************************************************//**
Moves the persistent cursor to the previous record in the tree. If no records
are left, the cursor stays 'before first in tree'.
@return TRUE if the cursor was not before first in tree */
ibool
btr_pcur_move_to_prev(
/*==================*/
	btr_pcur_t*	cursor,	/*!< in: persistent cursor; NOTE that the
				function may release the page latch */
	mtr_t*		mtr)	/*!< in: mtr */
{
	ut_ad(cursor->pos_state == BTR_PCUR_IS_POSITIONED);
	ut_ad(cursor->latch_mode != BTR_NO_LATCHES);

	cursor->old_stored = false;

	if (btr_pcur_is_before_first_on_page(cursor)) {

		if (btr_pcur_is_before_first_in_tree(cursor, mtr)) {

			return(FALSE);
		}

		btr_pcur_move_backward_from_page(cursor, mtr);

		return(TRUE);
	}

	btr_pcur_move_to_prev_on_page(cursor);

	return(TRUE);
}

/**************************************************************//**
If mode is PAGE_CUR_G or PAGE_CUR_GE, opens a persistent cursor on the first
user record satisfying the search condition, in the case PAGE_CUR_L or
PAGE_CUR_LE, on the last user record. If no such user record exists, then
in the first case sets the cursor after last in tree, and in the latter case
before first in tree. The latching mode must be BTR_SEARCH_LEAF or
BTR_MODIFY_LEAF. */
void
btr_pcur_open_on_user_rec_func(
/*===========================*/
	dict_index_t*	index,		/*!< in: index */
	const dtuple_t*	tuple,		/*!< in: tuple on which search done */
	page_cur_mode_t	mode,		/*!< in: PAGE_CUR_L, ... */
	ulint		latch_mode,	/*!< in: BTR_SEARCH_LEAF or
					BTR_MODIFY_LEAF */
	btr_pcur_t*	cursor,		/*!< in: memory buffer for persistent
					cursor */
	const char*	file,		/*!< in: file name */
	ulint		line,		/*!< in: line where called */
	mtr_t*		mtr)		/*!< in: mtr */
{
	btr_pcur_open_low(index, 0, tuple, mode, latch_mode, cursor,
			  file, line, mtr);

	if ((mode == PAGE_CUR_GE) || (mode == PAGE_CUR_G)) {

		if (btr_pcur_is_after_last_on_page(cursor)) {

			btr_pcur_move_to_next_user_rec(cursor, mtr);
		}
	} else {
		ut_ad((mode == PAGE_CUR_LE) || (mode == PAGE_CUR_L));

		/* Not implemented yet */

		ut_error;
	}
}<|MERGE_RESOLUTION|>--- conflicted
+++ resolved
@@ -32,10 +32,6 @@
 #include "ut0byte.h"
 #include "rem0cmp.h"
 #include "trx0trx.h"
-<<<<<<< HEAD
-
-=======
-#include "srv0srv.h"
 
 /** Updates fragmentation statistics for a single page transition.
 @param[in]	page			the current page being processed
@@ -70,7 +66,6 @@
 		page_header_get_field(page, PAGE_GARBAGE);
 	thd_add_fragmentation_stats(current_thd, &stats);
 }
->>>>>>> af404b32
 /**************************************************************//**
 Allocates memory for a persistent cursor object and initializes the cursor.
 @return own: persistent cursor */
@@ -467,7 +462,6 @@
 
 	ut_ad(next_page_no != FIL_NULL);
 
-<<<<<<< HEAD
 	mode = cursor->latch_mode;
 	switch (mode) {
 	case BTR_SEARCH_TREE:
@@ -485,18 +479,13 @@
 
 	buf_block_t*	block = btr_pcur_get_block(cursor);
 
+	btr_update_scan_stats(page, next_page_no, true /* forward */);
+
 	next_block = btr_block_get(
 		page_id_t(block->page.id.space(), next_page_no),
 		block->page.size, mode,
 		btr_pcur_get_btr_cur(cursor)->index, mtr);
 
-=======
-	btr_update_scan_stats(page, next_page_no, true /* forward */);
-
-	next_block = btr_block_get(space, zip_size, next_page_no,
-				   cursor->latch_mode,
-				   btr_pcur_get_btr_cur(cursor)->index, mtr);
->>>>>>> af404b32
 	next_page = buf_block_get_frame(next_block);
 
 	SRV_CORRUPT_TABLE_CHECK(next_page,
@@ -574,19 +563,14 @@
 
 	prev_page_no = btr_page_get_prev(page, mtr);
 
-<<<<<<< HEAD
 	/* For intrinsic table we don't do optimistic restore and so there is
 	no left block that is pinned that needs to be released. */
 	if (!dict_table_is_intrinsic(
 		btr_cur_get_index(btr_pcur_get_btr_cur(cursor))->table)) {
-=======
-	if (prev_page_no != FIL_NULL) {
-		btr_update_scan_stats(page, prev_page_no, false /* backward */);
-	}
-
-	if (prev_page_no == FIL_NULL) {
-	} else if (btr_pcur_is_before_first_on_page(cursor)) {
->>>>>>> af404b32
+		if (prev_page_no != FIL_NULL) {
+			btr_update_scan_stats(page, prev_page_no,
+				false /* backward */);
+		}
 
 		if (prev_page_no == FIL_NULL) {
 		} else if (btr_pcur_is_before_first_on_page(cursor)) {
