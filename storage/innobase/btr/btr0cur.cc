/*****************************************************************************

Copyright (c) 1994, 2014, Oracle and/or its affiliates. All Rights Reserved.
Copyright (c) 2008, Google Inc.
Copyright (c) 2012, Facebook Inc.

Portions of this file contain modifications contributed and copyrighted by
Google, Inc. Those modifications are gratefully acknowledged and are described
briefly in the InnoDB documentation. The contributions by Google are
incorporated with their permission, and subject to the conditions contained in
the file COPYING.Google.

This program is free software; you can redistribute it and/or modify it under
the terms of the GNU General Public License as published by the Free Software
Foundation; version 2 of the License.

This program is distributed in the hope that it will be useful, but WITHOUT
ANY WARRANTY; without even the implied warranty of MERCHANTABILITY or FITNESS
FOR A PARTICULAR PURPOSE. See the GNU General Public License for more details.

You should have received a copy of the GNU General Public License along with
this program; if not, write to the Free Software Foundation, Inc.,
51 Franklin Street, Suite 500, Boston, MA 02110-1335 USA

*****************************************************************************/

/**************************************************//**
@file btr/btr0cur.cc
The index tree cursor

All changes that row operations make to a B-tree or the records
there must go through this module! Undo log records are written here
of every modify or insert of a clustered index record.

			NOTE!!!
To make sure we do not run out of disk space during a pessimistic
insert or update, we have to reserve 2 x the height of the index tree
many pages in the tablespace before we start the operation, because
if leaf splitting has been started, it is difficult to undo, except
by crashing the database and doing a roll-forward.

Created 10/16/1994 Heikki Tuuri
*******************************************************/

#include "btr0cur.h"

#ifdef UNIV_NONINL
#include "btr0cur.ic"
#endif

#include "row0upd.h"
#ifndef UNIV_HOTBACKUP
#include "mtr0log.h"
#include "page0page.h"
#include "page0zip.h"
#include "rem0rec.h"
#include "rem0cmp.h"
#include "buf0lru.h"
#include "btr0btr.h"
#include "btr0sea.h"
#include "row0log.h"
#include "row0purge.h"
#include "row0upd.h"
#include "trx0rec.h"
#include "trx0roll.h" /* trx_is_recv() */
#include "que0que.h"
#include "row0row.h"
#include "srv0srv.h"
#include "ibuf0ibuf.h"
#include "lock0lock.h"
#include "zlib.h"

/** Buffered B-tree operation types, introduced as part of delete buffering. */
enum btr_op_t {
	BTR_NO_OP = 0,			/*!< Not buffered */
	BTR_INSERT_OP,			/*!< Insert, do not ignore UNIQUE */
	BTR_INSERT_IGNORE_UNIQUE_OP,	/*!< Insert, ignoring UNIQUE */
	BTR_DELETE_OP,			/*!< Purge a delete-marked record */
	BTR_DELMARK_OP			/*!< Mark a record for deletion */
};

#ifdef UNIV_DEBUG
/** If the following is set to TRUE, this module prints a lot of
trace information of individual record operations */
UNIV_INTERN ibool	btr_cur_print_record_ops = FALSE;
#endif /* UNIV_DEBUG */

/** Number of searches down the B-tree in btr_cur_search_to_nth_level(). */
UNIV_INTERN ulint	btr_cur_n_non_sea	= 0;
/** Number of successful adaptive hash index lookups in
btr_cur_search_to_nth_level(). */
UNIV_INTERN ulint	btr_cur_n_sea		= 0;
/** Old value of btr_cur_n_non_sea.  Copied by
srv_refresh_innodb_monitor_stats().  Referenced by
srv_printf_innodb_monitor(). */
UNIV_INTERN ulint	btr_cur_n_non_sea_old	= 0;
/** Old value of btr_cur_n_sea.  Copied by
srv_refresh_innodb_monitor_stats().  Referenced by
srv_printf_innodb_monitor(). */
UNIV_INTERN ulint	btr_cur_n_sea_old	= 0;

#ifdef UNIV_DEBUG
/* Flag to limit optimistic insert records */
UNIV_INTERN uint	btr_cur_limit_optimistic_insert_debug = 0;
#endif /* UNIV_DEBUG */

/** In the optimistic insert, if the insert does not fit, but this much space
can be released by page reorganize, then it is reorganized */
#define BTR_CUR_PAGE_REORGANIZE_LIMIT	(UNIV_PAGE_SIZE / 32)

/** The structure of a BLOB part header */
/* @{ */
/*--------------------------------------*/
#define BTR_BLOB_HDR_PART_LEN		0	/*!< BLOB part len on this
						page */
#define BTR_BLOB_HDR_NEXT_PAGE_NO	4	/*!< next BLOB part page no,
						FIL_NULL if none */
/*--------------------------------------*/
#define BTR_BLOB_HDR_SIZE		8	/*!< Size of a BLOB
						part header, in bytes */

/** Estimated table level stats from sampled value.
@param value		sampled stats
@param index		index being sampled
@param sample		number of sampled rows
@param ext_size		external stored data size
@param not_empty	table not empty
@return estimated table wide stats from sampled value */
#define BTR_TABLE_STATS_FROM_SAMPLE(value, index, sample, ext_size, not_empty)\
	(((value) * (ib_int64_t) index->stat_n_leaf_pages		\
	  + (sample) - 1 + (ext_size) + (not_empty)) / ((sample) + (ext_size)))

/* @} */
#endif /* !UNIV_HOTBACKUP */

/** A BLOB field reference full of zero, for use in assertions and tests.
Initially, BLOB field references are set to zero, in
dtuple_convert_big_rec(). */
const byte field_ref_zero[BTR_EXTERN_FIELD_REF_SIZE] = {
	0, 0, 0, 0, 0,
	0, 0, 0, 0, 0,
	0, 0, 0, 0, 0,
	0, 0, 0, 0, 0,
};

#ifndef UNIV_HOTBACKUP
/*******************************************************************//**
Marks all extern fields in a record as owned by the record. This function
should be called if the delete mark of a record is removed: a not delete
marked record always owns all its extern fields. */
static
void
btr_cur_unmark_extern_fields(
/*=========================*/
	page_zip_des_t*	page_zip,/*!< in/out: compressed page whose uncompressed
				part will be updated, or NULL */
	rec_t*		rec,	/*!< in/out: record in a clustered index */
	dict_index_t*	index,	/*!< in: index of the page */
	const ulint*	offsets,/*!< in: array returned by rec_get_offsets() */
	mtr_t*		mtr);	/*!< in: mtr, or NULL if not logged */
/*******************************************************************//**
Adds path information to the cursor for the current page, for which
the binary search has been performed. */
static
void
btr_cur_add_path_info(
/*==================*/
	btr_cur_t*	cursor,		/*!< in: cursor positioned on a page */
	ulint		height,		/*!< in: height of the page in tree;
					0 means leaf node */
	ulint		root_height);	/*!< in: root node height in tree */
/***********************************************************//**
Frees the externally stored fields for a record, if the field is mentioned
in the update vector. */
static
void
btr_rec_free_updated_extern_fields(
/*===============================*/
	dict_index_t*	index,	/*!< in: index of rec; the index tree MUST be
				X-latched */
	rec_t*		rec,	/*!< in: record */
	page_zip_des_t*	page_zip,/*!< in: compressed page whose uncompressed
				part will be updated, or NULL */
	const ulint*	offsets,/*!< in: rec_get_offsets(rec, index) */
	const upd_t*	update,	/*!< in: update vector */
	enum trx_rb_ctx	rb_ctx,	/*!< in: rollback context */
	mtr_t*		mtr);	/*!< in: mini-transaction handle which contains
				an X-latch to record page and to the tree */
/***********************************************************//**
Frees the externally stored fields for a record. */
static
void
btr_rec_free_externally_stored_fields(
/*==================================*/
	dict_index_t*	index,	/*!< in: index of the data, the index
				tree MUST be X-latched */
	rec_t*		rec,	/*!< in: record */
	const ulint*	offsets,/*!< in: rec_get_offsets(rec, index) */
	page_zip_des_t*	page_zip,/*!< in: compressed page whose uncompressed
				part will be updated, or NULL */
	enum trx_rb_ctx	rb_ctx,	/*!< in: rollback context */
	mtr_t*		mtr);	/*!< in: mini-transaction handle which contains
				an X-latch to record page and to the index
				tree */
#endif /* !UNIV_HOTBACKUP */

/******************************************************//**
The following function is used to set the deleted bit of a record. */
UNIV_INLINE
void
btr_rec_set_deleted_flag(
/*=====================*/
	rec_t*		rec,	/*!< in/out: physical record */
	page_zip_des_t*	page_zip,/*!< in/out: compressed page (or NULL) */
	ulint		flag)	/*!< in: nonzero if delete marked */
{
	if (page_rec_is_comp(rec)) {
		rec_set_deleted_flag_new(rec, page_zip, flag);
	} else {
		ut_ad(!page_zip);
		rec_set_deleted_flag_old(rec, flag);
	}
}

#ifndef UNIV_HOTBACKUP
/*==================== B-TREE SEARCH =========================*/

/********************************************************************//**
Latches the leaf page or pages requested. */
static
void
btr_cur_latch_leaves(
/*=================*/
	page_t*		page,		/*!< in: leaf page where the search
					converged */
	ulint		space,		/*!< in: space id */
	ulint		zip_size,	/*!< in: compressed page size in bytes
					or 0 for uncompressed pages */
	ulint		page_no,	/*!< in: page number of the leaf */
	ulint		latch_mode,	/*!< in: BTR_SEARCH_LEAF, ... */
	btr_cur_t*	cursor,		/*!< in: cursor */
	mtr_t*		mtr)		/*!< in: mtr */
{
	ulint		mode;
	ulint		sibling_mode;
	ulint		left_page_no;
	ulint		right_page_no;
	buf_block_t*	get_block;

	ut_ad(page && mtr);

	switch (latch_mode) {
	case BTR_SEARCH_LEAF:
	case BTR_MODIFY_LEAF:
		mode = latch_mode == BTR_SEARCH_LEAF ? RW_S_LATCH : RW_X_LATCH;
		get_block = btr_block_get(
			space, zip_size, page_no, mode, cursor->index, mtr);

		SRV_CORRUPT_TABLE_CHECK(get_block, return;);

#ifdef UNIV_BTR_DEBUG
		ut_a(page_is_comp(get_block->frame) == page_is_comp(page));
#endif /* UNIV_BTR_DEBUG */
		get_block->check_index_page_at_flush = TRUE;
		return;
	case BTR_SEARCH_TREE:
	case BTR_MODIFY_TREE:
		if (UNIV_UNLIKELY(latch_mode == BTR_SEARCH_TREE)) {
			mode = RW_S_LATCH;
			sibling_mode = RW_NO_LATCH;
		} else {
			mode = sibling_mode = RW_X_LATCH;
		}
		/* Fetch and possibly latch also brothers from left to right */
		left_page_no = btr_page_get_prev(page, mtr);

		if (left_page_no != FIL_NULL) {
			get_block = btr_block_get(
				space, zip_size, left_page_no,
				sibling_mode, cursor->index, mtr);

			SRV_CORRUPT_TABLE_CHECK(get_block, return;);

#ifdef UNIV_BTR_DEBUG
			ut_a(page_is_comp(get_block->frame)
			     == page_is_comp(page));
			ut_a(btr_page_get_next(get_block->frame, mtr)
			     == page_get_page_no(page));
#endif /* UNIV_BTR_DEBUG */
			if (sibling_mode == RW_NO_LATCH) {
				/* btr_block_get() called with RW_NO_LATCH will
				fix the read block in the buffer.  This serves
				no purpose for the fake changes prefetching,
				thus we unfix the sibling blocks immediately.*/
				mtr_memo_release(mtr, get_block,
						 MTR_MEMO_BUF_FIX);
			} else {
				get_block->check_index_page_at_flush = TRUE;
			}
		}

		get_block = btr_block_get(
			space, zip_size, page_no,
			mode, cursor->index, mtr);

		SRV_CORRUPT_TABLE_CHECK(get_block, return;);

#ifdef UNIV_BTR_DEBUG
		ut_a(page_is_comp(get_block->frame) == page_is_comp(page));
#endif /* UNIV_BTR_DEBUG */
		get_block->check_index_page_at_flush = TRUE;

		right_page_no = btr_page_get_next(page, mtr);

		if (right_page_no != FIL_NULL) {
			get_block = btr_block_get(
				space, zip_size, right_page_no,
				sibling_mode, cursor->index, mtr);

			SRV_CORRUPT_TABLE_CHECK(get_block, return;);

#ifdef UNIV_BTR_DEBUG
			ut_a(page_is_comp(get_block->frame)
			     == page_is_comp(page));
			ut_a(btr_page_get_prev(get_block->frame, mtr)
			     == page_get_page_no(page));
#endif /* UNIV_BTR_DEBUG */
			if (sibling_mode == RW_NO_LATCH) {
				mtr_memo_release(mtr, get_block,
						 MTR_MEMO_BUF_FIX);
			} else {
				get_block->check_index_page_at_flush = TRUE;
			}
		}

		return;

	case BTR_SEARCH_PREV:
	case BTR_MODIFY_PREV:
		mode = latch_mode == BTR_SEARCH_PREV ? RW_S_LATCH : RW_X_LATCH;
		/* latch also left brother */
		left_page_no = btr_page_get_prev(page, mtr);

		if (left_page_no != FIL_NULL) {
			get_block = btr_block_get(
				space, zip_size,
				left_page_no, mode, cursor->index, mtr);
			cursor->left_block = get_block;

			SRV_CORRUPT_TABLE_CHECK(get_block, return;);

#ifdef UNIV_BTR_DEBUG
			ut_a(page_is_comp(get_block->frame)
			     == page_is_comp(page));
			ut_a(btr_page_get_next(get_block->frame, mtr)
			     == page_get_page_no(page));
#endif /* UNIV_BTR_DEBUG */
			get_block->check_index_page_at_flush = TRUE;
		}

		get_block = btr_block_get(
			space, zip_size, page_no, mode, cursor->index, mtr);

		SRV_CORRUPT_TABLE_CHECK(get_block, return;);

#ifdef UNIV_BTR_DEBUG
		ut_a(page_is_comp(get_block->frame) == page_is_comp(page));
#endif /* UNIV_BTR_DEBUG */
		get_block->check_index_page_at_flush = TRUE;
		return;
	}

	ut_error;
}

/********************************************************************//**
Searches an index tree and positions a tree cursor on a given level.
NOTE: n_fields_cmp in tuple must be set so that it cannot be compared
to node pointer page number fields on the upper levels of the tree!
Note that if mode is PAGE_CUR_LE, which is used in inserts, then
cursor->up_match and cursor->low_match both will have sensible values.
If mode is PAGE_CUR_GE, then up_match will a have a sensible value.

If mode is PAGE_CUR_LE , cursor is left at the place where an insert of the
search tuple should be performed in the B-tree. InnoDB does an insert
immediately after the cursor. Thus, the cursor may end up on a user record,
or on a page infimum record. */
UNIV_INTERN
void
btr_cur_search_to_nth_level(
/*========================*/
	dict_index_t*	index,	/*!< in: index */
	ulint		level,	/*!< in: the tree level of search */
	const dtuple_t*	tuple,	/*!< in: data tuple; NOTE: n_fields_cmp in
				tuple must be set so that it cannot get
				compared to the node ptr page number field! */
	ulint		mode,	/*!< in: PAGE_CUR_L, ...;
				Inserts should always be made using
				PAGE_CUR_LE to search the position! */
	ulint		latch_mode, /*!< in: BTR_SEARCH_LEAF, ..., ORed with
				at most one of BTR_INSERT, BTR_DELETE_MARK,
				BTR_DELETE, or BTR_ESTIMATE;
				cursor->left_block is used to store a pointer
				to the left neighbor page, in the cases
				BTR_SEARCH_PREV and BTR_MODIFY_PREV;
				NOTE that if has_search_latch
				is != 0, we maybe do not have a latch set
				on the cursor page, we assume
				the caller uses his search latch
				to protect the record! */
	btr_cur_t*	cursor, /*!< in/out: tree cursor; the cursor page is
				s- or x-latched, but see also above! */
	ulint		has_search_latch,/*!< in: info on the latch mode the
				caller currently has on btr_search_latch:
				RW_S_LATCH, or 0 */
	const char*	file,	/*!< in: file name */
	ulint		line,	/*!< in: line where called */
	mtr_t*		mtr)	/*!< in: mtr */
{
	page_t*		page;
	buf_block_t*	block;
	ulint		space;
	buf_block_t*	guess;
	ulint		height;
	ulint		page_no;
	ulint		up_match;
	ulint		up_bytes;
	ulint		low_match;
	ulint		low_bytes;
	ulint		savepoint;
	ulint		rw_latch;
	ulint		page_mode;
	ulint		buf_mode;
	ulint		estimate;
	ulint		zip_size;
	page_cur_t*	page_cursor;
	btr_op_t	btr_op;
	ulint		root_height = 0; /* remove warning */

#ifdef BTR_CUR_ADAPT
	btr_search_t*	info;
#endif
	mem_heap_t*	heap		= NULL;
	ulint		offsets_[REC_OFFS_NORMAL_SIZE];
	ulint*		offsets		= offsets_;
	rec_offs_init(offsets_);
	/* Currently, PAGE_CUR_LE is the only search mode used for searches
	ending to upper levels */

	ut_ad(level == 0 || mode == PAGE_CUR_LE);
	ut_ad(dict_index_check_search_tuple(index, tuple));
	ut_ad(!dict_index_is_ibuf(index) || ibuf_inside(mtr));
	ut_ad(dtuple_check_typed(tuple));
	ut_ad(!(index->type & DICT_FTS));
	ut_ad(index->page != FIL_NULL);

	UNIV_MEM_INVALID(&cursor->up_match, sizeof cursor->up_match);
	UNIV_MEM_INVALID(&cursor->up_bytes, sizeof cursor->up_bytes);
	UNIV_MEM_INVALID(&cursor->low_match, sizeof cursor->low_match);
	UNIV_MEM_INVALID(&cursor->low_bytes, sizeof cursor->low_bytes);
#ifdef UNIV_DEBUG
	cursor->up_match = ULINT_UNDEFINED;
	cursor->low_match = ULINT_UNDEFINED;
#endif

	ibool	s_latch_by_caller;

	s_latch_by_caller = latch_mode & BTR_ALREADY_S_LATCHED;

	ut_ad(!s_latch_by_caller
	      || mtr_memo_contains(mtr, dict_index_get_lock(index),
				   MTR_MEMO_S_LOCK));

	/* These flags are mutually exclusive, they are lumped together
	with the latch mode for historical reasons. It's possible for
	none of the flags to be set. */
	switch (UNIV_EXPECT(latch_mode
			    & (BTR_INSERT | BTR_DELETE | BTR_DELETE_MARK),
			    0)) {
	case 0:
		btr_op = BTR_NO_OP;
		break;
	case BTR_INSERT:
		btr_op = (latch_mode & BTR_IGNORE_SEC_UNIQUE)
			? BTR_INSERT_IGNORE_UNIQUE_OP
			: BTR_INSERT_OP;
		break;
	case BTR_DELETE:
		btr_op = BTR_DELETE_OP;
		ut_a(cursor->purge_node);
		break;
	case BTR_DELETE_MARK:
		btr_op = BTR_DELMARK_OP;
		break;
	default:
		/* only one of BTR_INSERT, BTR_DELETE, BTR_DELETE_MARK
		should be specified at a time */
		ut_error;
	}

	/* Operations on the insert buffer tree cannot be buffered. */
	ut_ad(btr_op == BTR_NO_OP || !dict_index_is_ibuf(index));
	/* Operations on the clustered index cannot be buffered. */
	ut_ad(btr_op == BTR_NO_OP || !dict_index_is_clust(index));

	estimate = latch_mode & BTR_ESTIMATE;

	/* Turn the flags unrelated to the latch mode off. */
	latch_mode = BTR_LATCH_MODE_WITHOUT_FLAGS(latch_mode);

	ut_ad(!s_latch_by_caller
	      || latch_mode == BTR_SEARCH_LEAF
	      || latch_mode == BTR_MODIFY_LEAF);

	cursor->flag = BTR_CUR_BINARY;
	cursor->index = index;

#ifndef BTR_CUR_ADAPT
	guess = NULL;
#else
	info = btr_search_get_info(index);

	guess = info->root_guess;

#ifdef BTR_CUR_HASH_ADAPT

# ifdef UNIV_SEARCH_PERF_STAT
	info->n_searches++;
# endif
	if (rw_lock_get_writer(btr_search_get_latch(cursor->index)) ==
	    RW_LOCK_NOT_LOCKED
	    && latch_mode <= BTR_MODIFY_LEAF
	    && info->last_hash_succ
	    && !estimate
# ifdef PAGE_CUR_LE_OR_EXTENDS
	    && mode != PAGE_CUR_LE_OR_EXTENDS
# endif /* PAGE_CUR_LE_OR_EXTENDS */
	    /* If !has_search_latch, we do a dirty read of
	    btr_search_enabled below, and btr_search_guess_on_hash()
	    will have to check it again. */
	    && UNIV_LIKELY(btr_search_enabled)
	    && btr_search_guess_on_hash(index, info, tuple, mode,
					latch_mode, cursor,
					has_search_latch, mtr)) {

		/* Search using the hash index succeeded */

		ut_ad(cursor->up_match != ULINT_UNDEFINED
		      || mode != PAGE_CUR_GE);
		ut_ad(cursor->up_match != ULINT_UNDEFINED
		      || mode != PAGE_CUR_LE);
		ut_ad(cursor->low_match != ULINT_UNDEFINED
		      || mode != PAGE_CUR_LE);
		btr_cur_n_sea++;

		return;
	}
# endif /* BTR_CUR_HASH_ADAPT */
#endif /* BTR_CUR_ADAPT */
	btr_cur_n_non_sea++;

	/* If the hash search did not succeed, do binary search down the
	tree */

	if (has_search_latch) {
		/* Release possible search latch to obey latching order */
		rw_lock_s_unlock(btr_search_get_latch(cursor->index));
	}

	/* Store the position of the tree latch we push to mtr so that we
	know how to release it when we have latched leaf node(s) */

	savepoint = mtr_set_savepoint(mtr);

	switch (latch_mode) {
	case BTR_MODIFY_TREE:
		mtr_x_lock(dict_index_get_lock(index), mtr);
		break;
	case BTR_CONT_MODIFY_TREE:
		/* Do nothing */
		ut_ad(mtr_memo_contains(mtr, dict_index_get_lock(index),
					MTR_MEMO_X_LOCK));
		break;
	default:
		if (!s_latch_by_caller) {
			mtr_s_lock(dict_index_get_lock(index), mtr);
		}
	}

	page_cursor = btr_cur_get_page_cur(cursor);

	space = dict_index_get_space(index);
	page_no = dict_index_get_page(index);

	up_match = 0;
	up_bytes = 0;
	low_match = 0;
	low_bytes = 0;

	height = ULINT_UNDEFINED;

	/* We use these modified search modes on non-leaf levels of the
	B-tree. These let us end up in the right B-tree leaf. In that leaf
	we use the original search mode. */

	switch (mode) {
	case PAGE_CUR_GE:
		page_mode = PAGE_CUR_L;
		break;
	case PAGE_CUR_G:
		page_mode = PAGE_CUR_LE;
		break;
	default:
#ifdef PAGE_CUR_LE_OR_EXTENDS
		ut_ad(mode == PAGE_CUR_L || mode == PAGE_CUR_LE
		      || mode == PAGE_CUR_LE_OR_EXTENDS);
#else /* PAGE_CUR_LE_OR_EXTENDS */
		ut_ad(mode == PAGE_CUR_L || mode == PAGE_CUR_LE);
#endif /* PAGE_CUR_LE_OR_EXTENDS */
		page_mode = mode;
		break;
	}

	/* Loop and search until we arrive at the desired level */

search_loop:
	buf_mode = BUF_GET;
	rw_latch = RW_NO_LATCH;

	if (height != 0) {
		/* We are about to fetch the root or a non-leaf page. */
	} else if (latch_mode <= BTR_MODIFY_LEAF) {
		rw_latch = latch_mode;

		if (btr_op != BTR_NO_OP
		    && ibuf_should_try(index, btr_op != BTR_INSERT_OP)) {

			/* Try to buffer the operation if the leaf
			page is not in the buffer pool. */

			buf_mode = btr_op == BTR_DELETE_OP
				? BUF_GET_IF_IN_POOL_OR_WATCH
				: BUF_GET_IF_IN_POOL;
		}
	}

	zip_size = dict_table_zip_size(index->table);

retry_page_get:
	block = buf_page_get_gen(
		space, zip_size, page_no, rw_latch, guess, buf_mode,
		file, line, mtr);

	if (block == NULL) {
		SRV_CORRUPT_TABLE_CHECK(buf_mode == BUF_GET_IF_IN_POOL ||
					buf_mode == BUF_GET_IF_IN_POOL_OR_WATCH,
			{
				page_cursor->block = 0;
				page_cursor->rec = 0;
				if (estimate) {

					cursor->path_arr->nth_rec =
						ULINT_UNDEFINED;
				}

				goto func_exit;
			});

		/* This must be a search to perform an insert/delete
		mark/ delete; try using the insert/delete buffer */

		ut_ad(height == 0);
		ut_ad(cursor->thr);

		switch (btr_op) {
		case BTR_INSERT_OP:
		case BTR_INSERT_IGNORE_UNIQUE_OP:
			ut_ad(buf_mode == BUF_GET_IF_IN_POOL);

			if (ibuf_insert(IBUF_OP_INSERT, tuple, index,
					space, zip_size, page_no,
					cursor->thr)) {

				cursor->flag = BTR_CUR_INSERT_TO_IBUF;

				goto func_exit;
			}
			break;

		case BTR_DELMARK_OP:
			ut_ad(buf_mode == BUF_GET_IF_IN_POOL);

			if (ibuf_insert(IBUF_OP_DELETE_MARK, tuple,
					index, space, zip_size,
					page_no, cursor->thr)) {

				cursor->flag = BTR_CUR_DEL_MARK_IBUF;

				goto func_exit;
			}

			break;

		case BTR_DELETE_OP:
			ut_ad(buf_mode == BUF_GET_IF_IN_POOL_OR_WATCH);

			if (!row_purge_poss_sec(cursor->purge_node,
						index, tuple)) {

				/* The record cannot be purged yet. */
				cursor->flag = BTR_CUR_DELETE_REF;
			} else if (ibuf_insert(IBUF_OP_DELETE, tuple,
					       index, space, zip_size,
					       page_no,
					       cursor->thr)) {

				/* The purge was buffered. */
				cursor->flag = BTR_CUR_DELETE_IBUF;
			} else {
				/* The purge could not be buffered. */
				buf_pool_watch_unset(space, page_no);
				break;
			}

			buf_pool_watch_unset(space, page_no);
			goto func_exit;

		default:
			ut_error;
		}

		/* Insert to the insert/delete buffer did not succeed, we
		must read the page from disk. */

		buf_mode = BUF_GET;

		goto retry_page_get;
	}

	block->check_index_page_at_flush = TRUE;
	page = buf_block_get_frame(block);

	SRV_CORRUPT_TABLE_CHECK(page,
	{
		page_cursor->block = 0;
		page_cursor->rec = 0;

		if (estimate) {

			cursor->path_arr->nth_rec = ULINT_UNDEFINED;
		}

		goto func_exit;
	});

	if (rw_latch != RW_NO_LATCH) {
#ifdef UNIV_ZIP_DEBUG
		const page_zip_des_t*	page_zip
			= buf_block_get_page_zip(block);
		ut_a(!page_zip || page_zip_validate(page_zip, page, index));
#endif /* UNIV_ZIP_DEBUG */

		buf_block_dbg_add_level(
			block, dict_index_is_ibuf(index)
			? SYNC_IBUF_TREE_NODE : SYNC_TREE_NODE);
	}

	ut_ad(fil_page_get_type(page) == FIL_PAGE_INDEX);
	ut_ad(index->id == btr_page_get_index_id(page));

	if (UNIV_UNLIKELY(height == ULINT_UNDEFINED)) {
		/* We are in the root node */

		height = btr_page_get_level(page, mtr);
		root_height = height;
		cursor->tree_height = root_height + 1;

#ifdef BTR_CUR_ADAPT
		if (block != guess) {
			info->root_guess = block;
		}
#endif
	}

	if (height == 0) {
		if (rw_latch == RW_NO_LATCH) {

			btr_cur_latch_leaves(
				page, space, zip_size, page_no, latch_mode,
				cursor, mtr);
		}

		switch (latch_mode) {
		case BTR_MODIFY_TREE:
		case BTR_CONT_MODIFY_TREE:
			break;
		default:
			if (!s_latch_by_caller) {
				/* Release the tree s-latch */
				mtr_release_s_latch_at_savepoint(
					mtr, savepoint,
					dict_index_get_lock(index));
			}
		}

		page_mode = mode;
	}

	page_cur_search_with_match(
		block, index, tuple, page_mode, &up_match, &up_bytes,
		&low_match, &low_bytes, page_cursor);

	if (estimate) {
		btr_cur_add_path_info(cursor, height, root_height);
	}

	/* If this is the desired level, leave the loop */

	ut_ad(height == btr_page_get_level(page_cur_get_page(page_cursor),
					   mtr));

	if (level != height) {

		const rec_t*	node_ptr;
		ut_ad(height > 0);

		height--;
		guess = NULL;

		node_ptr = page_cur_get_rec(page_cursor);

		offsets = rec_get_offsets(
			node_ptr, index, offsets, ULINT_UNDEFINED, &heap);

		/* Go to the child node */
		page_no = btr_node_ptr_get_child_page_no(node_ptr, offsets);

		if (UNIV_UNLIKELY(height == 0 && dict_index_is_ibuf(index))) {
			/* We're doing a search on an ibuf tree and we're one
			level above the leaf page. */

			ut_ad(level == 0);

			buf_mode = BUF_GET;
			rw_latch = RW_NO_LATCH;
			goto retry_page_get;
		}

		goto search_loop;
	}

	if (level != 0) {
		/* x-latch the page */
		buf_block_t*	child_block = btr_block_get(
			space, zip_size, page_no, RW_X_LATCH, index, mtr);

		page = buf_block_get_frame(child_block);
		btr_assert_not_corrupted(child_block, index);
	} else {
		cursor->low_match = low_match;
		cursor->low_bytes = low_bytes;
		cursor->up_match = up_match;
		cursor->up_bytes = up_bytes;

#ifdef BTR_CUR_ADAPT
		/* We do a dirty read of btr_search_enabled here.  We
		will properly check btr_search_enabled again in
		btr_search_build_page_hash_index() before building a
		page hash index, while holding btr_search_latch. */
		if (btr_search_enabled) {
			btr_search_info_update(index, cursor);
		}
#endif
		ut_ad(cursor->up_match != ULINT_UNDEFINED
		      || mode != PAGE_CUR_GE);
		ut_ad(cursor->up_match != ULINT_UNDEFINED
		      || mode != PAGE_CUR_LE);
		ut_ad(cursor->low_match != ULINT_UNDEFINED
		      || mode != PAGE_CUR_LE);
	}

func_exit:

	if (UNIV_LIKELY_NULL(heap)) {
		mem_heap_free(heap);
	}

	if (has_search_latch) {

		rw_lock_s_lock(btr_search_get_latch(cursor->index));
	}
}

/*****************************************************************//**
Opens a cursor at either end of an index. */
UNIV_INTERN
void
btr_cur_open_at_index_side_func(
/*============================*/
	bool		from_left,	/*!< in: true if open to the low end,
					false if to the high end */
	dict_index_t*	index,		/*!< in: index */
	ulint		latch_mode,	/*!< in: latch mode */
	btr_cur_t*	cursor,		/*!< in/out: cursor */
	ulint		level,		/*!< in: level to search for
					(0=leaf). */
	const char*	file,		/*!< in: file name */
	ulint		line,		/*!< in: line where called */
	mtr_t*		mtr)		/*!< in/out: mini-transaction */
{
	page_cur_t*	page_cursor;
	ulint		page_no;
	ulint		space;
	ulint		zip_size;
	ulint		height;
	ulint		root_height = 0; /* remove warning */
	rec_t*		node_ptr;
	ulint		estimate;
	ulint		savepoint;
	mem_heap_t*	heap		= NULL;
	ulint		offsets_[REC_OFFS_NORMAL_SIZE];
	ulint*		offsets		= offsets_;
	rec_offs_init(offsets_);

	estimate = latch_mode & BTR_ESTIMATE;
	latch_mode &= ~BTR_ESTIMATE;

	ut_ad(level != ULINT_UNDEFINED);

	/* Store the position of the tree latch we push to mtr so that we
	know how to release it when we have latched the leaf node */

	savepoint = mtr_set_savepoint(mtr);

	switch (latch_mode) {
	case BTR_CONT_MODIFY_TREE:
		break;
	case BTR_MODIFY_TREE:
		mtr_x_lock(dict_index_get_lock(index), mtr);
		break;
	case BTR_SEARCH_LEAF | BTR_ALREADY_S_LATCHED:
	case BTR_MODIFY_LEAF | BTR_ALREADY_S_LATCHED:
		ut_ad(mtr_memo_contains(mtr, dict_index_get_lock(index),
					MTR_MEMO_S_LOCK));
		break;
	default:
		mtr_s_lock(dict_index_get_lock(index), mtr);
	}

	page_cursor = btr_cur_get_page_cur(cursor);
	cursor->index = index;

	space = dict_index_get_space(index);
	zip_size = dict_table_zip_size(index->table);
	page_no = dict_index_get_page(index);

	height = ULINT_UNDEFINED;

	for (;;) {
		buf_block_t*	block;
		page_t*		page;
		block = buf_page_get_gen(space, zip_size, page_no,
					 RW_NO_LATCH, NULL, BUF_GET,
					 file, line, mtr);
		page = buf_block_get_frame(block);

		SRV_CORRUPT_TABLE_CHECK(page,
		{
			page_cursor->block = 0;
			page_cursor->rec = 0;

			if (estimate) {

				cursor->path_arr->nth_rec =
					ULINT_UNDEFINED;
			}
			/* Can't use break with the macro */
			goto exit_loop;
		});

		ut_ad(fil_page_get_type(page) == FIL_PAGE_INDEX);

		ut_ad(index->id == btr_page_get_index_id(page));

		block->check_index_page_at_flush = TRUE;

		if (height == ULINT_UNDEFINED) {
			/* We are in the root node */

			height = btr_page_get_level(page, mtr);
			root_height = height;
			ut_a(height >= level);
		} else {
			/* TODO: flag the index corrupted if this fails */
			ut_ad(height == btr_page_get_level(page, mtr));
		}

		if (height == level) {
			btr_cur_latch_leaves(
				page, space, zip_size, page_no,
				latch_mode & ~BTR_ALREADY_S_LATCHED,
				cursor, mtr);

			if (height == 0) {
				/* In versions <= 3.23.52 we had
				forgotten to release the tree latch
				here. If in an index scan we had to
				scan far to find a record visible to
				the current transaction, that could
				starve others waiting for the tree
				latch. */

				switch (latch_mode) {
				case BTR_MODIFY_TREE:
				case BTR_CONT_MODIFY_TREE:
				case BTR_SEARCH_LEAF | BTR_ALREADY_S_LATCHED:
				case BTR_MODIFY_LEAF | BTR_ALREADY_S_LATCHED:
					break;
				default:
					/* Release the tree s-latch */

					mtr_release_s_latch_at_savepoint(
						mtr, savepoint,
						dict_index_get_lock(index));
				}
			}
		}

		if (from_left) {
			page_cur_set_before_first(block, page_cursor);
		} else {
			page_cur_set_after_last(block, page_cursor);
		}

		if (height == level) {
			if (estimate) {
				btr_cur_add_path_info(cursor, height,
						      root_height);
			}

			break;
		}

		ut_ad(height > 0);

		if (from_left) {
			page_cur_move_to_next(page_cursor);
		} else {
			page_cur_move_to_prev(page_cursor);
		}

		if (estimate) {
			btr_cur_add_path_info(cursor, height, root_height);
		}

		height--;

		node_ptr = page_cur_get_rec(page_cursor);
		offsets = rec_get_offsets(node_ptr, cursor->index, offsets,
					  ULINT_UNDEFINED, &heap);
		/* Go to the child node */
		page_no = btr_node_ptr_get_child_page_no(node_ptr, offsets);
	}

exit_loop:
	if (UNIV_LIKELY_NULL(heap)) {
		mem_heap_free(heap);
	}
}

/**********************************************************************//**
Positions a cursor at a randomly chosen position within a B-tree. */
UNIV_INTERN
void
btr_cur_open_at_rnd_pos_func(
/*=========================*/
	dict_index_t*	index,		/*!< in: index */
	ulint		latch_mode,	/*!< in: BTR_SEARCH_LEAF, ... */
	btr_cur_t*	cursor,		/*!< in/out: B-tree cursor */
	const char*	file,		/*!< in: file name */
	ulint		line,		/*!< in: line where called */
	mtr_t*		mtr)		/*!< in: mtr */
{
	page_cur_t*	page_cursor;
	ulint		page_no;
	ulint		space;
	ulint		zip_size;
	ulint		height;
	rec_t*		node_ptr;
	mem_heap_t*	heap		= NULL;
	ulint		offsets_[REC_OFFS_NORMAL_SIZE];
	ulint*		offsets		= offsets_;
	rec_offs_init(offsets_);

	switch (latch_mode) {
	case BTR_MODIFY_TREE:
		mtr_x_lock(dict_index_get_lock(index), mtr);
		break;
	default:
		ut_ad(latch_mode != BTR_CONT_MODIFY_TREE);
		mtr_s_lock(dict_index_get_lock(index), mtr);
	}

	page_cursor = btr_cur_get_page_cur(cursor);
	cursor->index = index;

	space = dict_index_get_space(index);
	zip_size = dict_table_zip_size(index->table);
	page_no = dict_index_get_page(index);

	height = ULINT_UNDEFINED;

	for (;;) {
		buf_block_t*	block;
		page_t*		page;

		block = buf_page_get_gen(space, zip_size, page_no,
					 RW_NO_LATCH, NULL, BUF_GET,
					 file, line, mtr);
		page = buf_block_get_frame(block);

		SRV_CORRUPT_TABLE_CHECK(page,
		{
			page_cursor->block = 0;
			page_cursor->rec = 0;

			goto exit_loop;
		});

		ut_ad(fil_page_get_type(page) == FIL_PAGE_INDEX);

		ut_ad(index->id == btr_page_get_index_id(page));

		if (height == ULINT_UNDEFINED) {
			/* We are in the root node */

			height = btr_page_get_level(page, mtr);
		}

		if (height == 0) {
			btr_cur_latch_leaves(page, space, zip_size, page_no,
					     latch_mode, cursor, mtr);
		}

		page_cur_open_on_rnd_user_rec(block, page_cursor);

		if (height == 0) {

			break;
		}

		ut_ad(height > 0);

		height--;

		node_ptr = page_cur_get_rec(page_cursor);
		offsets = rec_get_offsets(node_ptr, cursor->index, offsets,
					  ULINT_UNDEFINED, &heap);
		/* Go to the child node */
		page_no = btr_node_ptr_get_child_page_no(node_ptr, offsets);
	}

exit_loop:
	if (UNIV_LIKELY_NULL(heap)) {
		mem_heap_free(heap);
	}
}

/*==================== B-TREE INSERT =========================*/

/*************************************************************//**
Inserts a record if there is enough space, or if enough space can
be freed by reorganizing. Differs from btr_cur_optimistic_insert because
no heuristics is applied to whether it pays to use CPU time for
reorganizing the page or not.

IMPORTANT: The caller will have to update IBUF_BITMAP_FREE
if this is a compressed leaf page in a secondary index.
This has to be done either within the same mini-transaction,
or by invoking ibuf_reset_free_bits() before mtr_commit().

@return	pointer to inserted record if succeed, else NULL */
static __attribute__((nonnull, warn_unused_result))
rec_t*
btr_cur_insert_if_possible(
/*=======================*/
	btr_cur_t*	cursor,	/*!< in: cursor on page after which to insert;
				cursor stays valid */
	const dtuple_t*	tuple,	/*!< in: tuple to insert; the size info need not
				have been stored to tuple */
	ulint**		offsets,/*!< out: offsets on *rec */
	mem_heap_t**	heap,	/*!< in/out: pointer to memory heap, or NULL */
	ulint		n_ext,	/*!< in: number of externally stored columns */
	mtr_t*		mtr)	/*!< in/out: mini-transaction */
{
	page_cur_t*	page_cursor;
	rec_t*		rec;

	ut_ad(dtuple_check_typed(tuple));

	ut_ad(mtr_memo_contains(mtr, btr_cur_get_block(cursor),
				MTR_MEMO_PAGE_X_FIX));
	page_cursor = btr_cur_get_page_cur(cursor);

	/* Now, try the insert */
	rec = page_cur_tuple_insert(page_cursor, tuple, cursor->index,
				    offsets, heap, n_ext, mtr);

	/* If the record did not fit, reorganize.
	For compressed pages, page_cur_tuple_insert()
	attempted this already. */
	if (!rec && !page_cur_get_page_zip(page_cursor)
	    && btr_page_reorganize(page_cursor, cursor->index, mtr)) {
		rec = page_cur_tuple_insert(
			page_cursor, tuple, cursor->index,
			offsets, heap, n_ext, mtr);
	}

	ut_ad(!rec || rec_offs_validate(rec, cursor->index, *offsets));
	return(rec);
}

/*************************************************************//**
For an insert, checks the locks and does the undo logging if desired.
@return	DB_SUCCESS, DB_WAIT_LOCK, DB_FAIL, or error number */
UNIV_INLINE __attribute__((warn_unused_result, nonnull(2,3,5,6)))
dberr_t
btr_cur_ins_lock_and_undo(
/*======================*/
	ulint		flags,	/*!< in: undo logging and locking flags: if
				not zero, the parameters index and thr
				should be specified */
	btr_cur_t*	cursor,	/*!< in: cursor on page after which to insert */
	dtuple_t*	entry,	/*!< in/out: entry to insert */
	que_thr_t*	thr,	/*!< in: query thread or NULL */
	mtr_t*		mtr,	/*!< in/out: mini-transaction */
	ibool*		inherit)/*!< out: TRUE if the inserted new record maybe
				should inherit LOCK_GAP type locks from the
				successor record */
{
	dict_index_t*	index;
	dberr_t		err;
	rec_t*		rec;
	roll_ptr_t	roll_ptr;

	if (UNIV_UNLIKELY(thr && thr_get_trx(thr)->fake_changes)) {
		/* skip LOCK, UNDO */
		return(DB_SUCCESS);
	}

	/* Check if we have to wait for a lock: enqueue an explicit lock
	request if yes */

	rec = btr_cur_get_rec(cursor);
	index = cursor->index;

	ut_ad(!dict_index_is_online_ddl(index)
	      || dict_index_is_clust(index)
	      || (flags & BTR_CREATE_FLAG));

	err = lock_rec_insert_check_and_lock(flags, rec,
					     btr_cur_get_block(cursor),
					     index, thr, mtr, inherit);

	if (err != DB_SUCCESS
	    || !dict_index_is_clust(index) || dict_index_is_ibuf(index)) {

		return(err);
	}

	err = trx_undo_report_row_operation(flags, TRX_UNDO_INSERT_OP,
					    thr, index, entry,
					    NULL, 0, NULL, NULL,
					    &roll_ptr);
	if (err != DB_SUCCESS) {

		return(err);
	}

	/* Now we can fill in the roll ptr field in entry */

	if (!(flags & BTR_KEEP_SYS_FLAG)) {

		row_upd_index_entry_sys_field(entry, index,
					      DATA_ROLL_PTR, roll_ptr);
	}

	return(DB_SUCCESS);
}

#ifdef UNIV_DEBUG
/*************************************************************//**
Report information about a transaction. */
static
void
btr_cur_trx_report(
/*===============*/
	trx_id_t		trx_id,	/*!< in: transaction id */
	const dict_index_t*	index,	/*!< in: index */
	const char*		op)	/*!< in: operation */
{
	fprintf(stderr, "Trx with id " TRX_ID_FMT " going to ", trx_id);
	fputs(op, stderr);
	dict_index_name_print(stderr, NULL, index);
	putc('\n', stderr);
}
#endif /* UNIV_DEBUG */

/*************************************************************//**
Tries to perform an insert to a page in an index tree, next to cursor.
It is assumed that mtr holds an x-latch on the page. The operation does
not succeed if there is too little space on the page. If there is just
one record on the page, the insert will always succeed; this is to
prevent trying to split a page with just one record.
@return	DB_SUCCESS, DB_WAIT_LOCK, DB_FAIL, or error number */
UNIV_INTERN
dberr_t
btr_cur_optimistic_insert(
/*======================*/
	ulint		flags,	/*!< in: undo logging and locking flags: if not
				zero, the parameters index and thr should be
				specified */
	btr_cur_t*	cursor,	/*!< in: cursor on page after which to insert;
				cursor stays valid */
	ulint**		offsets,/*!< out: offsets on *rec */
	mem_heap_t**	heap,	/*!< in/out: pointer to memory heap, or NULL */
	dtuple_t*	entry,	/*!< in/out: entry to insert */
	rec_t**		rec,	/*!< out: pointer to inserted record if
				succeed */
	big_rec_t**	big_rec,/*!< out: big rec vector whose fields have to
				be stored externally by the caller, or
				NULL */
	ulint		n_ext,	/*!< in: number of externally stored columns */
	que_thr_t*	thr,	/*!< in: query thread or NULL */
	mtr_t*		mtr)	/*!< in/out: mini-transaction;
				if this function returns DB_SUCCESS on
				a leaf page of a secondary index in a
				compressed tablespace, the caller must
				mtr_commit(mtr) before latching
				any further pages */
{
	big_rec_t*	big_rec_vec	= NULL;
	dict_index_t*	index;
	page_cur_t*	page_cursor;
	buf_block_t*	block;
	page_t*		page;
	rec_t*		dummy;
	ibool		leaf;
	ibool		reorg;
	ibool		inherit;
	ulint		zip_size;
	ulint		rec_size;
	dberr_t		err;

	*big_rec = NULL;

	block = btr_cur_get_block(cursor);

	SRV_CORRUPT_TABLE_CHECK(block, return(DB_CORRUPTION););

	page = buf_block_get_frame(block);
	index = cursor->index;

	ut_ad((thr && thr_get_trx(thr)->fake_changes)
	      || mtr_memo_contains(mtr, block, MTR_MEMO_PAGE_X_FIX));
	ut_ad(!dict_index_is_online_ddl(index)
	      || dict_index_is_clust(index)
	      || (flags & BTR_CREATE_FLAG));
	ut_ad(dtuple_check_typed(entry));

	zip_size = buf_block_get_zip_size(block);
#ifdef UNIV_DEBUG_VALGRIND
	if (zip_size) {
		UNIV_MEM_ASSERT_RW(page, UNIV_PAGE_SIZE);
		UNIV_MEM_ASSERT_RW(block->page.zip.data, zip_size);
	}
#endif /* UNIV_DEBUG_VALGRIND */

#ifdef UNIV_DEBUG
	if (btr_cur_print_record_ops && thr) {
		btr_cur_trx_report(thr_get_trx(thr)->id, index, "insert ");
		dtuple_print(stderr, entry);
	}
#endif /* UNIV_DEBUG */

	ut_ad((thr && thr_get_trx(thr)->fake_changes)
	      || mtr_memo_contains(mtr, block, MTR_MEMO_PAGE_X_FIX));

	leaf = page_is_leaf(page);

	/* Calculate the record size when entry is converted to a record */
	rec_size = rec_get_converted_size(index, entry, n_ext);

	if (page_zip_rec_needs_ext(rec_size, page_is_comp(page),
				   dtuple_get_n_fields(entry), zip_size)) {

		/* The record is so big that we have to store some fields
		externally on separate database pages */
		big_rec_vec = dtuple_convert_big_rec(index, entry, &n_ext);

		if (UNIV_UNLIKELY(big_rec_vec == NULL)) {

			return(DB_TOO_BIG_RECORD);
		}

		rec_size = rec_get_converted_size(index, entry, n_ext);
	}

	if (zip_size) {
		/* Estimate the free space of an empty compressed page.
		Subtract one byte for the encoded heap_no in the
		modification log. */
		ulint	free_space_zip = page_zip_empty_size(
			cursor->index->n_fields, zip_size);
		ulint	n_uniq = dict_index_get_n_unique_in_tree(index);

		ut_ad(dict_table_is_comp(index->table));

		if (free_space_zip == 0) {
too_big:
			if (big_rec_vec) {
				dtuple_convert_back_big_rec(
					index, entry, big_rec_vec);
			}

			return(DB_TOO_BIG_RECORD);
		}

		/* Subtract one byte for the encoded heap_no in the
		modification log. */
		free_space_zip--;

		/* There should be enough room for two node pointer
		records on an empty non-leaf page.  This prevents
		infinite page splits. */

		if (entry->n_fields >= n_uniq
		    && (REC_NODE_PTR_SIZE
			+ rec_get_converted_size_comp_prefix(
				index, entry->fields, n_uniq, NULL)
			/* On a compressed page, there is
			a two-byte entry in the dense
			page directory for every record.
			But there is no record header. */
			- (REC_N_NEW_EXTRA_BYTES - 2)
			> free_space_zip / 2)) {
			goto too_big;
		}
	}

	LIMIT_OPTIMISTIC_INSERT_DEBUG(page_get_n_recs(page),
				      goto fail);

	if (leaf && zip_size
	    && (page_get_data_size(page) + rec_size
		>= dict_index_zip_pad_optimal_page_size(index))) {
		/* If compression padding tells us that insertion will
		result in too packed up page i.e.: which is likely to
		cause compression failure then don't do an optimistic
		insertion. */
fail:
		err = DB_FAIL;
fail_err:

		if (big_rec_vec) {
			dtuple_convert_back_big_rec(index, entry, big_rec_vec);
		}

		return(err);
	}

	ulint	max_size = page_get_max_insert_size_after_reorganize(page, 1);

	if (page_has_garbage(page)) {
		if ((max_size < rec_size
		     || max_size < BTR_CUR_PAGE_REORGANIZE_LIMIT)
		    && page_get_n_recs(page) > 1
		    && page_get_max_insert_size(page, 1) < rec_size) {

			goto fail;
		}
	} else if (max_size < rec_size) {
		goto fail;
	}

	/* If there have been many consecutive inserts to the
	clustered index leaf page of an uncompressed table, check if
	we have to split the page to reserve enough free space for
	future updates of records. */

	if (leaf && !zip_size && dict_index_is_clust(index)
	    && page_get_n_recs(page) >= 2
	    && dict_index_get_space_reserve() + rec_size > max_size
	    && (btr_page_get_split_rec_to_right(cursor, &dummy)
		|| btr_page_get_split_rec_to_left(cursor, &dummy))) {
		goto fail;
	}

	/* Check locks and write to the undo log, if specified */
	err = btr_cur_ins_lock_and_undo(flags, cursor, entry,
					thr, mtr, &inherit);

	if (UNIV_UNLIKELY(err != DB_SUCCESS)) {

		goto fail_err;
	}

	if (UNIV_UNLIKELY(thr && thr_get_trx(thr)->fake_changes)) {
		/* skip CHANGE, LOG */
		*big_rec = big_rec_vec;
		return(err); /* == DB_SUCCESS */
	}

	page_cursor = btr_cur_get_page_cur(cursor);

	/* Now, try the insert */

	{
		const rec_t* page_cursor_rec = page_cur_get_rec(page_cursor);
		*rec = page_cur_tuple_insert(page_cursor, entry, index,
					     offsets, heap, n_ext, mtr);
		reorg = page_cursor_rec != page_cur_get_rec(page_cursor);
	}

	if (*rec) {
	} else if (zip_size) {
		/* Reset the IBUF_BITMAP_FREE bits, because
		page_cur_tuple_insert() will have attempted page
		reorganize before failing. */
		if (leaf && !dict_index_is_clust(index)) {
			ibuf_reset_free_bits(block);
		}

		goto fail;
	} else {
		ut_ad(!reorg);

		/* If the record did not fit, reorganize */
		if (!btr_page_reorganize(page_cursor, index, mtr)) {
			ut_ad(0);
			goto fail;
		}

		ut_ad(page_get_max_insert_size(page, 1) == max_size);

		reorg = TRUE;

		*rec = page_cur_tuple_insert(page_cursor, entry, index,
					     offsets, heap, n_ext, mtr);

		if (UNIV_UNLIKELY(!*rec)) {
			fputs("InnoDB: Error: cannot insert tuple ", stderr);
			dtuple_print(stderr, entry);
			fputs(" into ", stderr);
			dict_index_name_print(stderr, thr_get_trx(thr), index);
			fprintf(stderr, "\nInnoDB: max insert size %lu\n",
				(ulong) max_size);
			ut_error;
		}
	}

#ifdef BTR_CUR_HASH_ADAPT
	if (!reorg && leaf && (cursor->flag == BTR_CUR_HASH)) {
		btr_search_update_hash_node_on_insert(cursor);
	} else {
		btr_search_update_hash_on_insert(cursor);
	}
#endif

	if (!(flags & BTR_NO_LOCKING_FLAG) && inherit) {

		lock_update_insert(block, *rec);
	}

	if (leaf && !dict_index_is_clust(index)) {
		/* Update the free bits of the B-tree page in the
		insert buffer bitmap. */

		/* The free bits in the insert buffer bitmap must
		never exceed the free space on a page.  It is safe to
		decrement or reset the bits in the bitmap in a
		mini-transaction that is committed before the
		mini-transaction that affects the free space. */

		/* It is unsafe to increment the bits in a separately
		committed mini-transaction, because in crash recovery,
		the free bits could momentarily be set too high. */

		if (zip_size) {
			/* Update the bits in the same mini-transaction. */
			ibuf_update_free_bits_zip(block, mtr);
		} else {
			/* Decrement the bits in a separate
			mini-transaction. */
			ibuf_update_free_bits_if_full(
				block, max_size,
				rec_size + PAGE_DIR_SLOT_SIZE);
		}
	}

	*big_rec = big_rec_vec;

	return(DB_SUCCESS);
}

/*************************************************************//**
Performs an insert on a page of an index tree. It is assumed that mtr
holds an x-latch on the tree and on the cursor page. If the insert is
made on the leaf level, to avoid deadlocks, mtr must also own x-latches
to brothers of page, if those brothers exist.
@return	DB_SUCCESS or error number */
UNIV_INTERN
dberr_t
btr_cur_pessimistic_insert(
/*=======================*/
	ulint		flags,	/*!< in: undo logging and locking flags: if not
				zero, the parameter thr should be
				specified; if no undo logging is specified,
				then the caller must have reserved enough
				free extents in the file space so that the
				insertion will certainly succeed */
	btr_cur_t*	cursor,	/*!< in: cursor after which to insert;
				cursor stays valid */
	ulint**		offsets,/*!< out: offsets on *rec */
	mem_heap_t**	heap,	/*!< in/out: pointer to memory heap
				that can be emptied, or NULL */
	dtuple_t*	entry,	/*!< in/out: entry to insert */
	rec_t**		rec,	/*!< out: pointer to inserted record if
				succeed */
	big_rec_t**	big_rec,/*!< out: big rec vector whose fields have to
				be stored externally by the caller, or
				NULL */
	ulint		n_ext,	/*!< in: number of externally stored columns */
	que_thr_t*	thr,	/*!< in: query thread or NULL */
	mtr_t*		mtr)	/*!< in/out: mini-transaction */
{
	dict_index_t*	index		= cursor->index;
	ulint		zip_size	= dict_table_zip_size(index->table);
	big_rec_t*	big_rec_vec	= NULL;
	dberr_t		err;
	ibool		dummy_inh;
	ibool		success;
	ulint		n_reserved	= 0;

	ut_ad(dtuple_check_typed(entry));

	*big_rec = NULL;

	ut_ad((thr && thr_get_trx(thr)->fake_changes) || mtr_memo_contains(mtr,
				dict_index_get_lock(btr_cur_get_index(cursor)),
				MTR_MEMO_X_LOCK));
	ut_ad((thr && thr_get_trx(thr)->fake_changes) || mtr_memo_contains(mtr, btr_cur_get_block(cursor),
				MTR_MEMO_PAGE_X_FIX));
	ut_ad(!dict_index_is_online_ddl(index)
	      || dict_index_is_clust(index)
	      || (flags & BTR_CREATE_FLAG));

	cursor->flag = BTR_CUR_BINARY;

	/* Check locks and write to undo log, if specified */

	err = btr_cur_ins_lock_and_undo(flags, cursor, entry,
					thr, mtr, &dummy_inh);

	if (err != DB_SUCCESS) {

		return(err);
	}

	if (!(flags & BTR_NO_UNDO_LOG_FLAG)) {

		ut_a(cursor->tree_height != ULINT_UNDEFINED);

		/* First reserve enough free space for the file segments
		of the index tree, so that the insert will not fail because
		of lack of space */

		ulint	n_extents = cursor->tree_height / 16 + 3;

		success = fsp_reserve_free_extents(&n_reserved, index->space,
						   n_extents, FSP_NORMAL, mtr);
		if (!success) {
			return(DB_OUT_OF_FILE_SPACE);
		}
	}

	if (page_zip_rec_needs_ext(rec_get_converted_size(index, entry, n_ext),
				   dict_table_is_comp(index->table),
				   dtuple_get_n_fields(entry),
				   zip_size)) {
		/* The record is so big that we have to store some fields
		externally on separate database pages */

		if (UNIV_LIKELY_NULL(big_rec_vec)) {
			/* This should never happen, but we handle
			the situation in a robust manner. */
			ut_ad(0);
			dtuple_convert_back_big_rec(index, entry, big_rec_vec);
		}

		big_rec_vec = dtuple_convert_big_rec(index, entry, &n_ext);

		if (big_rec_vec == NULL) {

			if (n_reserved > 0) {
				fil_space_release_free_extents(index->space,
							       n_reserved);
			}
			return(DB_TOO_BIG_RECORD);
		}
	}

	if (UNIV_UNLIKELY(thr && thr_get_trx(thr)->fake_changes)) {
		/* skip CHANGE, LOG */
		if (n_reserved > 0) {
			fil_space_release_free_extents(index->space,
						       n_reserved);
		}
		*big_rec = big_rec_vec;
		return(DB_SUCCESS);
	}

	if (dict_index_get_page(index)
	    == buf_block_get_page_no(btr_cur_get_block(cursor))) {

		/* The page is the root page */
		*rec = btr_root_raise_and_insert(
			flags, cursor, offsets, heap, entry, n_ext, mtr);
	} else {
		*rec = btr_page_split_and_insert(
			flags, cursor, offsets, heap, entry, n_ext, mtr);
	}

	ut_ad(page_rec_get_next(btr_cur_get_rec(cursor)) == *rec);

#ifdef BTR_CUR_ADAPT
	btr_search_update_hash_on_insert(cursor);
#endif
	if (!(flags & BTR_NO_LOCKING_FLAG)) {

		lock_update_insert(btr_cur_get_block(cursor), *rec);
	}

	if (n_reserved > 0) {
		fil_space_release_free_extents(index->space, n_reserved);
	}

	*big_rec = big_rec_vec;

	return(DB_SUCCESS);
}

/*==================== B-TREE UPDATE =========================*/

/*************************************************************//**
For an update, checks the locks and does the undo logging.
@return	DB_SUCCESS, DB_WAIT_LOCK, or error number */
UNIV_INLINE __attribute__((warn_unused_result, nonnull(2,3,6,7)))
dberr_t
btr_cur_upd_lock_and_undo(
/*======================*/
	ulint		flags,	/*!< in: undo logging and locking flags */
	btr_cur_t*	cursor,	/*!< in: cursor on record to update */
	const ulint*	offsets,/*!< in: rec_get_offsets() on cursor */
	const upd_t*	update,	/*!< in: update vector */
	ulint		cmpl_info,/*!< in: compiler info on secondary index
				updates */
	que_thr_t*	thr,	/*!< in: query thread
				(can be NULL if BTR_NO_LOCKING_FLAG) */
	mtr_t*		mtr,	/*!< in/out: mini-transaction */
	roll_ptr_t*	roll_ptr)/*!< out: roll pointer */
{
	dict_index_t*	index;
	const rec_t*	rec;
	dberr_t		err;

	ut_ad(thr || (flags & BTR_NO_LOCKING_FLAG));

	if (UNIV_UNLIKELY(thr && thr_get_trx(thr)->fake_changes)) {
		/* skip LOCK, UNDO */
		return(DB_SUCCESS);
	}

	rec = btr_cur_get_rec(cursor);
	index = cursor->index;

	ut_ad(rec_offs_validate(rec, index, offsets));

	if (!dict_index_is_clust(index)) {
		ut_ad(dict_index_is_online_ddl(index)
		      == !!(flags & BTR_CREATE_FLAG));

		/* We do undo logging only when we update a clustered index
		record */
		return(lock_sec_rec_modify_check_and_lock(
			       flags, btr_cur_get_block(cursor), rec,
			       index, thr, mtr));
	}

	/* Check if we have to wait for a lock: enqueue an explicit lock
	request if yes */

	if (!(flags & BTR_NO_LOCKING_FLAG)) {
		err = lock_clust_rec_modify_check_and_lock(
			flags, btr_cur_get_block(cursor), rec, index,
			offsets, thr);
		if (err != DB_SUCCESS) {
			return(err);
		}
	}

	/* Append the info about the update in the undo log */

	return(trx_undo_report_row_operation(
		       flags, TRX_UNDO_MODIFY_OP, thr,
		       index, NULL, update,
		       cmpl_info, rec, offsets, roll_ptr));
}

/***********************************************************//**
Writes a redo log record of updating a record in-place. */
UNIV_INTERN
void
btr_cur_update_in_place_log(
/*========================*/
	ulint		flags,		/*!< in: flags */
	const rec_t*	rec,		/*!< in: record */
	dict_index_t*	index,		/*!< in: index of the record */
	const upd_t*	update,		/*!< in: update vector */
	trx_id_t	trx_id,		/*!< in: transaction id */
	roll_ptr_t	roll_ptr,	/*!< in: roll ptr */
	mtr_t*		mtr)		/*!< in: mtr */
{
	byte*		log_ptr;
	const page_t*	page	= page_align(rec);
	ut_ad(flags < 256);
	ut_ad(!!page_is_comp(page) == dict_table_is_comp(index->table));

	log_ptr = mlog_open_and_write_index(mtr, rec, index, page_is_comp(page)
					    ? MLOG_COMP_REC_UPDATE_IN_PLACE
					    : MLOG_REC_UPDATE_IN_PLACE,
					    1 + DATA_ROLL_PTR_LEN + 14 + 2
					    + MLOG_BUF_MARGIN);

	if (!log_ptr) {
		/* Logging in mtr is switched off during crash recovery */
		return;
	}

	/* For secondary indexes, we could skip writing the dummy system fields
	to the redo log but we have to change redo log parsing of
	MLOG_REC_UPDATE_IN_PLACE/MLOG_COMP_REC_UPDATE_IN_PLACE or we have to add
	new redo log record. For now, just write dummy sys fields to the redo
	log if we are updating a secondary index record.
	*/
	mach_write_to_1(log_ptr, flags);
	log_ptr++;

	if (dict_index_is_clust(index)) {
		log_ptr = row_upd_write_sys_vals_to_log(
				index, trx_id, roll_ptr, log_ptr, mtr);
	} else {
		/* Dummy system fields for a secondary index */
		/* TRX_ID Position */
		log_ptr += mach_write_compressed(log_ptr, 0);
		/* ROLL_PTR */
		trx_write_roll_ptr(log_ptr, 0);
		log_ptr += DATA_ROLL_PTR_LEN;
		/* TRX_ID */
		log_ptr += mach_ull_write_compressed(log_ptr, 0);
	}

	mach_write_to_2(log_ptr, page_offset(rec));
	log_ptr += 2;

	row_upd_index_write_log(update, log_ptr, mtr);
}
#endif /* UNIV_HOTBACKUP */

/***********************************************************//**
Parses a redo log record of updating a record in-place.
@return	end of log record or NULL */
UNIV_INTERN
byte*
btr_cur_parse_update_in_place(
/*==========================*/
	byte*		ptr,	/*!< in: buffer */
	byte*		end_ptr,/*!< in: buffer end */
	page_t*		page,	/*!< in/out: page or NULL */
	page_zip_des_t*	page_zip,/*!< in/out: compressed page, or NULL */
	dict_index_t*	index)	/*!< in: index corresponding to page */
{
	ulint		flags;
	rec_t*		rec;
	upd_t*		update;
	ulint		pos;
	trx_id_t	trx_id;
	roll_ptr_t	roll_ptr;
	ulint		rec_offset;
	mem_heap_t*	heap;
	ulint*		offsets;

	if (end_ptr < ptr + 1) {

		return(NULL);
	}

	flags = mach_read_from_1(ptr);
	ptr++;

	ptr = row_upd_parse_sys_vals(ptr, end_ptr, &pos, &trx_id, &roll_ptr);

	if (ptr == NULL) {

		return(NULL);
	}

	if (end_ptr < ptr + 2) {

		return(NULL);
	}

	rec_offset = mach_read_from_2(ptr);
	ptr += 2;

	ut_a(rec_offset <= UNIV_PAGE_SIZE);

	heap = mem_heap_create(256);

	ptr = row_upd_index_parse(ptr, end_ptr, heap, &update);

	if (!ptr || !page) {

		goto func_exit;
	}

	ut_a((ibool)!!page_is_comp(page) == dict_table_is_comp(index->table));
	rec = page + rec_offset;

	/* We do not need to reserve btr_search_latch, as the page is only
	being recovered, and there cannot be a hash index to it. */

	offsets = rec_get_offsets(rec, index, NULL, ULINT_UNDEFINED, &heap);

	if (!(flags & BTR_KEEP_SYS_FLAG)) {
		row_upd_rec_sys_fields_in_recovery(rec, page_zip, offsets,
						   pos, trx_id, roll_ptr);
	}

	row_upd_rec_in_place(rec, index, offsets, update, page_zip);

func_exit:
	mem_heap_free(heap);

	return(ptr);
}

#ifndef UNIV_HOTBACKUP
/*************************************************************//**
See if there is enough place in the page modification log to log
an update-in-place.

@retval false if out of space; IBUF_BITMAP_FREE will be reset
outside mtr if the page was recompressed
@retval	true if enough place;

IMPORTANT: The caller will have to update IBUF_BITMAP_FREE if this is
a secondary index leaf page. This has to be done either within the
same mini-transaction, or by invoking ibuf_reset_free_bits() before
mtr_commit(mtr). */
UNIV_INTERN
bool
btr_cur_update_alloc_zip_func(
/*==========================*/
	page_zip_des_t*	page_zip,/*!< in/out: compressed page */
	page_cur_t*	cursor,	/*!< in/out: B-tree page cursor */
	dict_index_t*	index,	/*!< in: the index corresponding to cursor */
#ifdef UNIV_DEBUG
	ulint*		offsets,/*!< in/out: offsets of the cursor record */
#endif /* UNIV_DEBUG */
	ulint		length,	/*!< in: size needed */
	bool		create,	/*!< in: true=delete-and-insert,
				false=update-in-place */
	mtr_t*		mtr,	/*!< in/out: mini-transaction */
	trx_t*		trx)	/*!< in: NULL or transaction */
{
	const page_t*	page = page_cur_get_page(cursor);

	ut_ad(page_zip == page_cur_get_page_zip(cursor));
	ut_ad(page_zip);
	ut_ad(!dict_index_is_ibuf(index));
	ut_ad(rec_offs_validate(page_cur_get_rec(cursor), index, offsets));

	if (page_zip_available(page_zip, dict_index_is_clust(index),
			       length, create)) {
		return(true);
	}

	if (!page_zip->m_nonempty && !page_has_garbage(page)) {
		/* The page has been freshly compressed, so
		reorganizing it will not help. */
		return(false);
	}

	if (create && page_is_leaf(page)
	    && (length + page_get_data_size(page)
		>= dict_index_zip_pad_optimal_page_size(index))) {
		return(false);
	}

	if (UNIV_UNLIKELY(trx && trx->fake_changes)) {
		/* Don't call page_zip_compress_write_log_no_data as that has
		assert which would fail. Assume there won't be a compression
		failure. */

		return(true);
	}

	if (!btr_page_reorganize(cursor, index, mtr)) {
		goto out_of_space;
	}

	rec_offs_make_valid(page_cur_get_rec(cursor), index, offsets);

	/* After recompressing a page, we must make sure that the free
	bits in the insert buffer bitmap will not exceed the free
	space on the page.  Because this function will not attempt
	recompression unless page_zip_available() fails above, it is
	safe to reset the free bits if page_zip_available() fails
	again, below.  The free bits can safely be reset in a separate
	mini-transaction.  If page_zip_available() succeeds below, we
	can be sure that the btr_page_reorganize() above did not reduce
	the free space available on the page. */

	if (page_zip_available(page_zip, dict_index_is_clust(index),
			       length, create)) {
		return(true);
	}

out_of_space:
	ut_ad(rec_offs_validate(page_cur_get_rec(cursor), index, offsets));

	/* Out of space: reset the free bits. */
	if (!dict_index_is_clust(index) && page_is_leaf(page)) {
		ibuf_reset_free_bits(page_cur_get_block(cursor));
	}

	return(false);
}

/*************************************************************//**
Updates a record when the update causes no size changes in its fields.
We assume here that the ordering fields of the record do not change.
@return locking or undo log related error code, or
@retval DB_SUCCESS on success
@retval DB_ZIP_OVERFLOW if there is not enough space left
on the compressed page (IBUF_BITMAP_FREE was reset outside mtr) */
UNIV_INTERN
dberr_t
btr_cur_update_in_place(
/*====================*/
	ulint		flags,	/*!< in: undo logging and locking flags */
	btr_cur_t*	cursor,	/*!< in: cursor on the record to update;
				cursor stays valid and positioned on the
				same record */
	ulint*		offsets,/*!< in/out: offsets on cursor->page_cur.rec */
	const upd_t*	update,	/*!< in: update vector */
	ulint		cmpl_info,/*!< in: compiler info on secondary index
				updates */
	que_thr_t*	thr,	/*!< in: query thread */
	trx_id_t	trx_id,	/*!< in: transaction id */
	mtr_t*		mtr)	/*!< in/out: mini-transaction; if this
				is a secondary index, the caller must
				mtr_commit(mtr) before latching any
				further pages */
{
	dict_index_t*	index;
	buf_block_t*	block;
	page_zip_des_t*	page_zip;
	dberr_t		err;
	rec_t*		rec;
	roll_ptr_t	roll_ptr	= 0;
	ulint		was_delete_marked;
	ibool		is_hashed;
	trx_t*		trx;

	rec = btr_cur_get_rec(cursor);
	index = cursor->index;
	ut_ad(rec_offs_validate(rec, index, offsets));
	ut_ad(!!page_rec_is_comp(rec) == dict_table_is_comp(index->table));
	/* The insert buffer tree should never be updated in place. */
	ut_ad(!dict_index_is_ibuf(index));
	ut_ad(dict_index_is_online_ddl(index) == !!(flags & BTR_CREATE_FLAG)
	      || dict_index_is_clust(index));
	ut_ad(thr_get_trx(thr)->id == trx_id
	      || (flags & ~(BTR_KEEP_POS_FLAG | BTR_KEEP_IBUF_BITMAP))
	      == (BTR_NO_UNDO_LOG_FLAG | BTR_NO_LOCKING_FLAG
		  | BTR_CREATE_FLAG | BTR_KEEP_SYS_FLAG));
	ut_ad(fil_page_get_type(btr_cur_get_page(cursor)) == FIL_PAGE_INDEX);
	ut_ad(btr_page_get_index_id(btr_cur_get_page(cursor)) == index->id);

#ifdef UNIV_DEBUG
	if (btr_cur_print_record_ops) {
		btr_cur_trx_report(trx_id, index, "update ");
		rec_print_new(stderr, rec, offsets);
	}
#endif /* UNIV_DEBUG */

	block = btr_cur_get_block(cursor);
	page_zip = buf_block_get_page_zip(block);
	trx = thr_get_trx(thr);

	/* Check that enough space is available on the compressed page. */
	if (page_zip) {
		if (!btr_cur_update_alloc_zip(
			    page_zip, btr_cur_get_page_cur(cursor),
			    index, offsets, rec_offs_size(offsets),
			    false, mtr, trx)) {
			return(DB_ZIP_OVERFLOW);
		}

		rec = btr_cur_get_rec(cursor);
	}

	/* Do lock checking and undo logging */
	err = btr_cur_upd_lock_and_undo(flags, cursor, offsets,
					update, cmpl_info,
					thr, mtr, &roll_ptr);
	if (UNIV_UNLIKELY(err != DB_SUCCESS)) {
		/* We may need to update the IBUF_BITMAP_FREE
		bits after a reorganize that was done in
		btr_cur_update_alloc_zip(). */
		goto func_exit;
	}

	if (UNIV_UNLIKELY(trx->fake_changes)) {
		/* skip CHANGE, LOG */
		return(err); /* == DB_SUCCESS */
	}

	if (!(flags & BTR_KEEP_SYS_FLAG)) {
		row_upd_rec_sys_fields(rec, NULL, index, offsets,
				       thr_get_trx(thr), roll_ptr);
	}

	was_delete_marked = rec_get_deleted_flag(
		rec, page_is_comp(buf_block_get_frame(block)));

	is_hashed = (block->index != NULL);

	if (is_hashed) {
		/* TO DO: Can we skip this if none of the fields
		index->search_info->curr_n_fields
		are being updated? */

		/* The function row_upd_changes_ord_field_binary works only
		if the update vector was built for a clustered index, we must
		NOT call it if index is secondary */

		if (!dict_index_is_clust(index)
		    || row_upd_changes_ord_field_binary(index, update, thr,
							NULL, NULL)) {

			/* Remove possible hash index pointer to this record */
			btr_search_update_hash_on_delete(cursor);
		}

		rw_lock_x_lock(btr_search_get_latch(cursor->index));
	}

	row_upd_rec_in_place(rec, index, offsets, update, page_zip);

	if (is_hashed) {
		rw_lock_x_unlock(btr_search_get_latch(cursor->index));
	}

	btr_cur_update_in_place_log(flags, rec, index, update,
				    trx_id, roll_ptr, mtr);

	if (was_delete_marked
	    && !rec_get_deleted_flag(
		    rec, page_is_comp(buf_block_get_frame(block)))) {
		/* The new updated record owns its possible externally
		stored fields */

		btr_cur_unmark_extern_fields(page_zip,
					     rec, index, offsets, mtr);
	}

	ut_ad(err == DB_SUCCESS);

func_exit:
	if (page_zip
	    && !(flags & BTR_KEEP_IBUF_BITMAP)
	    && !dict_index_is_clust(index)
	    && page_is_leaf(buf_block_get_frame(block))) {
		/* Update the free bits in the insert buffer. */
		ibuf_update_free_bits_zip(block, mtr);
	}

	return(err);
}

/*************************************************************//**
Tries to update a record on a page in an index tree. It is assumed that mtr
holds an x-latch on the page. The operation does not succeed if there is too
little space on the page or if the update would result in too empty a page,
so that tree compression is recommended. We assume here that the ordering
fields of the record do not change.
@return error code, including
@retval DB_SUCCESS on success
@retval DB_OVERFLOW if the updated record does not fit
@retval DB_UNDERFLOW if the page would become too empty
@retval DB_ZIP_OVERFLOW if there is not enough space left
on the compressed page (IBUF_BITMAP_FREE was reset outside mtr) */
UNIV_INTERN
dberr_t
btr_cur_optimistic_update(
/*======================*/
	ulint		flags,	/*!< in: undo logging and locking flags */
	btr_cur_t*	cursor,	/*!< in: cursor on the record to update;
				cursor stays valid and positioned on the
				same record */
	ulint**		offsets,/*!< out: offsets on cursor->page_cur.rec */
	mem_heap_t**	heap,	/*!< in/out: pointer to NULL or memory heap */
	const upd_t*	update,	/*!< in: update vector; this must also
				contain trx id and roll ptr fields */
	ulint		cmpl_info,/*!< in: compiler info on secondary index
				updates */
	que_thr_t*	thr,	/*!< in: query thread */
	trx_id_t	trx_id,	/*!< in: transaction id */
	mtr_t*		mtr)	/*!< in/out: mini-transaction; if this
				is a secondary index, the caller must
				mtr_commit(mtr) before latching any
				further pages */
{
	dict_index_t*	index;
	page_cur_t*	page_cursor;
	dberr_t		err;
	buf_block_t*	block;
	page_t*		page;
	page_zip_des_t*	page_zip;
	rec_t*		rec;
	ulint		max_size;
	ulint		new_rec_size;
	ulint		old_rec_size;
	dtuple_t*	new_entry;
	roll_ptr_t	roll_ptr;
	ulint		i;
	ulint		n_ext;

	block = btr_cur_get_block(cursor);
	page = buf_block_get_frame(block);
	rec = btr_cur_get_rec(cursor);
	index = cursor->index;
	ut_ad(!!page_rec_is_comp(rec) == dict_table_is_comp(index->table));
	ut_ad(thr_get_trx(thr)->fake_changes
	      || mtr_memo_contains(mtr, block, MTR_MEMO_PAGE_X_FIX));
	/* The insert buffer tree should never be updated in place. */
	ut_ad(!dict_index_is_ibuf(index));
	ut_ad(dict_index_is_online_ddl(index) == !!(flags & BTR_CREATE_FLAG)
	      || dict_index_is_clust(index));
	ut_ad(thr_get_trx(thr)->id == trx_id
	      || (flags & ~(BTR_KEEP_POS_FLAG | BTR_KEEP_IBUF_BITMAP))
	      == (BTR_NO_UNDO_LOG_FLAG | BTR_NO_LOCKING_FLAG
		  | BTR_CREATE_FLAG | BTR_KEEP_SYS_FLAG));
	ut_ad(fil_page_get_type(page) == FIL_PAGE_INDEX);
	ut_ad(btr_page_get_index_id(page) == index->id);

	*offsets = rec_get_offsets(rec, index, *offsets,
				   ULINT_UNDEFINED, heap);
#if defined UNIV_DEBUG || defined UNIV_BLOB_LIGHT_DEBUG
	ut_a(!rec_offs_any_null_extern(rec, *offsets)
	     || trx_is_recv(thr_get_trx(thr)));
#endif /* UNIV_DEBUG || UNIV_BLOB_LIGHT_DEBUG */

#ifdef UNIV_DEBUG
	if (btr_cur_print_record_ops) {
		btr_cur_trx_report(trx_id, index, "update ");
		rec_print_new(stderr, rec, *offsets);
	}
#endif /* UNIV_DEBUG */

	if (!row_upd_changes_field_size_or_external(index, *offsets, update)) {

		/* The simplest and the most common case: the update does not
		change the size of any field and none of the updated fields is
		externally stored in rec or update, and there is enough space
		on the compressed page to log the update. */

		return(btr_cur_update_in_place(
			       flags, cursor, *offsets, update,
			       cmpl_info, thr, trx_id, mtr));
	}

	if (rec_offs_any_extern(*offsets)) {
any_extern:
		/* Externally stored fields are treated in pessimistic
		update */

		return(DB_OVERFLOW);
	}

	for (i = 0; i < upd_get_n_fields(update); i++) {
		if (dfield_is_ext(&upd_get_nth_field(update, i)->new_val)) {

			goto any_extern;
		}
	}

	page_cursor = btr_cur_get_page_cur(cursor);

	if (!*heap) {
		*heap = mem_heap_create(
			rec_offs_size(*offsets)
			+ DTUPLE_EST_ALLOC(rec_offs_n_fields(*offsets)));
	}

	new_entry = row_rec_to_index_entry(rec, index, *offsets,
					   &n_ext, *heap);
	/* We checked above that there are no externally stored fields. */
	ut_a(!n_ext);

	/* The page containing the clustered index record
	corresponding to new_entry is latched in mtr.
	Thus the following call is safe. */
	row_upd_index_replace_new_col_vals_index_pos(new_entry, index, update,
						     FALSE, *heap);
	old_rec_size = rec_offs_size(*offsets);
	new_rec_size = rec_get_converted_size(index, new_entry, 0);

	page_zip = buf_block_get_page_zip(block);
#ifdef UNIV_ZIP_DEBUG
	ut_a(!page_zip || page_zip_validate(page_zip, page, index));
#endif /* UNIV_ZIP_DEBUG */

	if (page_zip) {
		if (!btr_cur_update_alloc_zip(
			    page_zip, page_cursor, index, *offsets,
			    new_rec_size, true, mtr, thr_get_trx(thr))) {
			return(DB_ZIP_OVERFLOW);
		}

		rec = page_cur_get_rec(page_cursor);
	}

	if (UNIV_UNLIKELY(new_rec_size
			  >= (page_get_free_space_of_empty(page_is_comp(page))
			      / 2))) {
		/* We may need to update the IBUF_BITMAP_FREE
		bits after a reorganize that was done in
		btr_cur_update_alloc_zip(). */
		err = DB_OVERFLOW;
		goto func_exit;
	}

	if (UNIV_UNLIKELY(page_get_data_size(page)
			  - old_rec_size + new_rec_size
			  < BTR_CUR_PAGE_COMPRESS_LIMIT)) {
		/* We may need to update the IBUF_BITMAP_FREE
		bits after a reorganize that was done in
		btr_cur_update_alloc_zip(). */

		/* The page would become too empty */
		err = DB_UNDERFLOW;
		goto func_exit;
	}

	/* We do not attempt to reorganize if the page is compressed.
	This is because the page may fail to compress after reorganization. */
	max_size = page_zip
		? page_get_max_insert_size(page, 1)
		: (old_rec_size
		   + page_get_max_insert_size_after_reorganize(page, 1));

	if (!(((max_size >= BTR_CUR_PAGE_REORGANIZE_LIMIT)
	       && (max_size >= new_rec_size))
	      || (page_get_n_recs(page) <= 1))) {

		/* We may need to update the IBUF_BITMAP_FREE
		bits after a reorganize that was done in
		btr_cur_update_alloc_zip(). */

		/* There was not enough space, or it did not pay to
		reorganize: for simplicity, we decide what to do assuming a
		reorganization is needed, though it might not be necessary */

		err = DB_OVERFLOW;
		goto func_exit;
	}

	/* Do lock checking and undo logging */
	err = btr_cur_upd_lock_and_undo(flags, cursor, *offsets,
					update, cmpl_info,
					thr, mtr, &roll_ptr);
	if (err != DB_SUCCESS) {
		/* We may need to update the IBUF_BITMAP_FREE
		bits after a reorganize that was done in
		btr_cur_update_alloc_zip(). */
		goto func_exit;
	}

	if (UNIV_UNLIKELY(thr_get_trx(thr)->fake_changes)) {
		/* skip CHANGE, LOG */
		ut_ad(err == DB_SUCCESS);
		return(DB_SUCCESS);
	}

	/* Ok, we may do the replacement. Store on the page infimum the
	explicit locks on rec, before deleting rec (see the comment in
	btr_cur_pessimistic_update). */

	lock_rec_store_on_page_infimum(block, rec);

	btr_search_update_hash_on_delete(cursor);

	page_cur_delete_rec(page_cursor, index, *offsets, mtr);

	page_cur_move_to_prev(page_cursor);

	if (!(flags & BTR_KEEP_SYS_FLAG)) {
		row_upd_index_entry_sys_field(new_entry, index, DATA_ROLL_PTR,
					      roll_ptr);
		row_upd_index_entry_sys_field(new_entry, index, DATA_TRX_ID,
					      trx_id);
	}

	/* There are no externally stored columns in new_entry */
	rec = btr_cur_insert_if_possible(
		cursor, new_entry, offsets, heap, 0/*n_ext*/, mtr);
	ut_a(rec); /* <- We calculated above the insert would fit */

	/* Restore the old explicit lock state on the record */

	lock_rec_restore_from_page_infimum(block, rec, block);

	page_cur_move_to_next(page_cursor);
	ut_ad(err == DB_SUCCESS);

func_exit:
	if (page_zip
	    && !(flags & BTR_KEEP_IBUF_BITMAP)
	    && !dict_index_is_clust(index)
	    && page_is_leaf(page)) {
		/* Update the free bits in the insert buffer. */
		ibuf_update_free_bits_zip(block, mtr);
	}

	return(err);
}

/*************************************************************//**
If, in a split, a new supremum record was created as the predecessor of the
updated record, the supremum record must inherit exactly the locks on the
updated record. In the split it may have inherited locks from the successor
of the updated record, which is not correct. This function restores the
right locks for the new supremum. */
static
void
btr_cur_pess_upd_restore_supremum(
/*==============================*/
	buf_block_t*	block,	/*!< in: buffer block of rec */
	const rec_t*	rec,	/*!< in: updated record */
	mtr_t*		mtr)	/*!< in: mtr */
{
	page_t*		page;
	buf_block_t*	prev_block;
	ulint		space;
	ulint		zip_size;
	ulint		prev_page_no;

	page = buf_block_get_frame(block);

	if (page_rec_get_next(page_get_infimum_rec(page)) != rec) {
		/* Updated record is not the first user record on its page */

		return;
	}

	space = buf_block_get_space(block);
	zip_size = buf_block_get_zip_size(block);
	prev_page_no = btr_page_get_prev(page, mtr);

	ut_ad(prev_page_no != FIL_NULL);
	prev_block = buf_page_get_with_no_latch(space, zip_size,
						prev_page_no, mtr);
#ifdef UNIV_BTR_DEBUG
	ut_a(btr_page_get_next(prev_block->frame, mtr)
	     == page_get_page_no(page));
#endif /* UNIV_BTR_DEBUG */

	/* We must already have an x-latch on prev_block! */
	ut_ad(mtr_memo_contains(mtr, prev_block, MTR_MEMO_PAGE_X_FIX));

	lock_rec_reset_and_inherit_gap_locks(prev_block, block,
					     PAGE_HEAP_NO_SUPREMUM,
					     page_rec_get_heap_no(rec));
}

/*************************************************************//**
Performs an update of a record on a page of a tree. It is assumed
that mtr holds an x-latch on the tree and on the cursor page. If the
update is made on the leaf level, to avoid deadlocks, mtr must also
own x-latches to brothers of page, if those brothers exist. We assume
here that the ordering fields of the record do not change.
@return	DB_SUCCESS or error code */
UNIV_INTERN
dberr_t
btr_cur_pessimistic_update(
/*=======================*/
	ulint		flags,	/*!< in: undo logging, locking, and rollback
				flags */
	btr_cur_t*	cursor,	/*!< in/out: cursor on the record to update;
				cursor may become invalid if *big_rec == NULL
				|| !(flags & BTR_KEEP_POS_FLAG) */
	ulint**		offsets,/*!< out: offsets on cursor->page_cur.rec */
	mem_heap_t**	offsets_heap,
				/*!< in/out: pointer to memory heap
				that can be emptied, or NULL */
	mem_heap_t*	entry_heap,
				/*!< in/out: memory heap for allocating
				big_rec and the index tuple */
	big_rec_t**	big_rec,/*!< out: big rec vector whose fields have to
				be stored externally by the caller, or NULL */
	const upd_t*	update,	/*!< in: update vector; this is allowed also
				contain trx id and roll ptr fields, but
				the values in update vector have no effect */
	ulint		cmpl_info,/*!< in: compiler info on secondary index
				updates */
	que_thr_t*	thr,	/*!< in: query thread */
	trx_id_t	trx_id,	/*!< in: transaction id */
	mtr_t*		mtr)	/*!< in/out: mini-transaction; must be
				committed before latching any further pages */
{
	big_rec_t*	big_rec_vec	= NULL;
	big_rec_t*	dummy_big_rec;
	dict_index_t*	index;
	buf_block_t*	block;
	page_t*		page;
	page_zip_des_t*	page_zip;
	rec_t*		rec;
	page_cur_t*	page_cursor;
	dberr_t		err;
	dberr_t		optim_err;
	roll_ptr_t	roll_ptr;
	ibool		was_first;
	ulint		n_reserved	= 0;
	ulint		n_ext;
	trx_t*		trx;

	*offsets = NULL;
	*big_rec = NULL;

	block = btr_cur_get_block(cursor);
	page = buf_block_get_frame(block);
	page_zip = buf_block_get_page_zip(block);
	index = cursor->index;

	ut_ad(thr_get_trx(thr)->fake_changes
	      || mtr_memo_contains(mtr, dict_index_get_lock(index),
				   MTR_MEMO_X_LOCK));
	ut_ad(thr_get_trx(thr)->fake_changes
	      || mtr_memo_contains(mtr, block, MTR_MEMO_PAGE_X_FIX));
#ifdef UNIV_ZIP_DEBUG
	ut_a(!page_zip || page_zip_validate(page_zip, page, index));
#endif /* UNIV_ZIP_DEBUG */
	/* The insert buffer tree should never be updated in place. */
	ut_ad(!dict_index_is_ibuf(index));
	ut_ad(dict_index_is_online_ddl(index) == !!(flags & BTR_CREATE_FLAG)
	      || dict_index_is_clust(index));
	ut_ad(thr_get_trx(thr)->id == trx_id
	      || (flags & ~BTR_KEEP_POS_FLAG)
	      == (BTR_NO_UNDO_LOG_FLAG | BTR_NO_LOCKING_FLAG
		  | BTR_CREATE_FLAG | BTR_KEEP_SYS_FLAG));

	err = optim_err = btr_cur_optimistic_update(
		flags | BTR_KEEP_IBUF_BITMAP,
		cursor, offsets, offsets_heap, update,
		cmpl_info, thr, trx_id, mtr);

	switch (err) {
	case DB_ZIP_OVERFLOW:
	case DB_UNDERFLOW:
	case DB_OVERFLOW:
		break;
	default:
	err_exit:
		/* We suppressed this with BTR_KEEP_IBUF_BITMAP.
		For DB_ZIP_OVERFLOW, the IBUF_BITMAP_FREE bits were
		already reset by btr_cur_update_alloc_zip() if the
		page was recompressed. */
		if (page_zip
		    && optim_err != DB_ZIP_OVERFLOW
		    && !dict_index_is_clust(index)
		    && page_is_leaf(page)) {
			ibuf_update_free_bits_zip(block, mtr);
		}

		return(err);
	}

	/* Do lock checking and undo logging */
	err = btr_cur_upd_lock_and_undo(flags, cursor, *offsets,
					update, cmpl_info,
					thr, mtr, &roll_ptr);
	if (err != DB_SUCCESS) {
		goto err_exit;
	}

	if (optim_err == DB_OVERFLOW) {
		ulint	reserve_flag;
		ulint	n_extents;

		/* First reserve enough free space for the file segments
		of the index tree, so that the update will not fail because
		of lack of space */
		if (UNIV_UNLIKELY(cursor->tree_height == ULINT_UNDEFINED)) {
			/* When the tree height is uninitialized due to fake
			changes, reserve some hardcoded number of extents.  */
			ut_a(thr_get_trx(thr)->fake_changes);
			n_extents = 3;
		}
		else {
			n_extents = cursor->tree_height / 16 + 3;
		}

		if (flags & BTR_NO_UNDO_LOG_FLAG) {
			reserve_flag = FSP_CLEANING;
		} else {
			reserve_flag = FSP_NORMAL;
		}

		if (!fsp_reserve_free_extents(&n_reserved, index->space,
					      n_extents, reserve_flag, mtr)) {
			err = DB_OUT_OF_FILE_SPACE;
			goto err_exit;
		}
	}

	rec = btr_cur_get_rec(cursor);

	*offsets = rec_get_offsets(
		rec, index, *offsets, ULINT_UNDEFINED, offsets_heap);

	dtuple_t*	new_entry = row_rec_to_index_entry(
		rec, index, *offsets, &n_ext, entry_heap);

	/* The page containing the clustered index record
	corresponding to new_entry is latched in mtr.  If the
	clustered index record is delete-marked, then its externally
	stored fields cannot have been purged yet, because then the
	purge would also have removed the clustered index record
	itself.  Thus the following call is safe. */
	row_upd_index_replace_new_col_vals_index_pos(new_entry, index, update,
						     FALSE, entry_heap);

	trx = thr_get_trx(thr);

	if (!(flags & BTR_KEEP_SYS_FLAG) && UNIV_LIKELY(!trx->fake_changes)) {
		row_upd_index_entry_sys_field(new_entry, index, DATA_ROLL_PTR,
					      roll_ptr);
		row_upd_index_entry_sys_field(new_entry, index, DATA_TRX_ID,
					      trx_id);
	}

	if ((flags & BTR_NO_UNDO_LOG_FLAG) && rec_offs_any_extern(*offsets)) {
		/* We are in a transaction rollback undoing a row
		update: we must free possible externally stored fields
		which got new values in the update, if they are not
		inherited values. They can be inherited if we have
		updated the primary key to another value, and then
		update it back again. */

		ut_ad(big_rec_vec == NULL);

		/* fake_changes should not cause undo. so never reaches here */
		ut_ad(!(trx->fake_changes));

		btr_rec_free_updated_extern_fields(
			index, rec, page_zip, *offsets, update,
			trx_is_recv(thr_get_trx(thr))
			? RB_RECOVERY : RB_NORMAL, mtr);
	}

	/* We have to set appropriate extern storage bits in the new
	record to be inserted: we have to remember which fields were such */

	ut_ad(!page_is_comp(page) || !rec_get_node_ptr_flag(rec));
	ut_ad(rec_offs_validate(rec, index, *offsets));
	n_ext += btr_push_update_extern_fields(new_entry, update, entry_heap);

	if (page_zip) {
		ut_ad(page_is_comp(page));
		if (page_zip_rec_needs_ext(
			    rec_get_converted_size(index, new_entry, n_ext),
			    TRUE,
			    dict_index_get_n_fields(index),
			    page_zip_get_size(page_zip))) {

			goto make_external;
		}
	} else if (page_zip_rec_needs_ext(
			   rec_get_converted_size(index, new_entry, n_ext),
			   page_is_comp(page), 0, 0)) {
make_external:
		big_rec_vec = dtuple_convert_big_rec(index, new_entry, &n_ext);
		if (UNIV_UNLIKELY(big_rec_vec == NULL)) {

			/* We cannot goto return_after_reservations,
			because we may need to update the
			IBUF_BITMAP_FREE bits, which was suppressed by
			BTR_KEEP_IBUF_BITMAP. */
#ifdef UNIV_ZIP_DEBUG
			ut_a(!page_zip
			     || page_zip_validate(page_zip, page, index));
#endif /* UNIV_ZIP_DEBUG */
			if (n_reserved > 0) {
				fil_space_release_free_extents(
					index->space, n_reserved);
			}

			err = DB_TOO_BIG_RECORD;
			goto err_exit;
		}

		ut_ad(page_is_leaf(page));
		ut_ad(dict_index_is_clust(index));
		ut_ad(flags & BTR_KEEP_POS_FLAG);
	}

<<<<<<< HEAD
	if (UNIV_UNLIKELY(trx->fake_changes)) {
		/* skip CHANGE, LOG */
		err = DB_SUCCESS;
		goto return_after_reservations;
=======
	if (big_rec_vec) {
		const ulint redo_10p = srv_log_file_size * UNIV_PAGE_SIZE / 10;
		ulint total_blob_len = 0;

		/* Calculate the total number of bytes for blob data */
		for (ulint i = 0; i < big_rec_vec->n_fields; i++) {
			total_blob_len += big_rec_vec->fields[i].len;
		}

		if (total_blob_len > redo_10p) {
			ib_logf(IB_LOG_LEVEL_ERROR, "The total blob data"
				" length (" ULINTPF ") is greater than"
				" 10%% of the redo log file size (" UINT64PF
				"). Please increase innodb_log_file_size.",
				total_blob_len, srv_log_file_size);
			if (n_reserved > 0) {
				fil_space_release_free_extents(
					index->space, n_reserved);
			}

			err = DB_TOO_BIG_RECORD;
			goto err_exit;
		}
>>>>>>> 7dea09e9
	}

	/* Store state of explicit locks on rec on the page infimum record,
	before deleting rec. The page infimum acts as a dummy carrier of the
	locks, taking care also of lock releases, before we can move the locks
	back on the actual record. There is a special case: if we are
	inserting on the root page and the insert causes a call of
	btr_root_raise_and_insert. Therefore we cannot in the lock system
	delete the lock structs set on the root page even if the root
	page carries just node pointers. */

	lock_rec_store_on_page_infimum(block, rec);

	btr_search_update_hash_on_delete(cursor);

#ifdef UNIV_ZIP_DEBUG
	ut_a(!page_zip || page_zip_validate(page_zip, page, index));
#endif /* UNIV_ZIP_DEBUG */
	page_cursor = btr_cur_get_page_cur(cursor);

	page_cur_delete_rec(page_cursor, index, *offsets, mtr);

	page_cur_move_to_prev(page_cursor);

	rec = btr_cur_insert_if_possible(cursor, new_entry,
					 offsets, offsets_heap, n_ext, mtr);

	if (rec) {
		page_cursor->rec = rec;

		lock_rec_restore_from_page_infimum(btr_cur_get_block(cursor),
						   rec, block);

		if (!rec_get_deleted_flag(rec, rec_offs_comp(*offsets))) {
			/* The new inserted record owns its possible externally
			stored fields */
			btr_cur_unmark_extern_fields(
				page_zip, rec, index, *offsets, mtr);
		}

		bool adjust = big_rec_vec && (flags & BTR_KEEP_POS_FLAG);

		if (btr_cur_compress_if_useful(cursor, adjust, mtr)) {
			if (adjust) {
				rec_offs_make_valid(
					page_cursor->rec, index, *offsets);
			}
		} else if (page_zip &&
			   !dict_index_is_clust(index)
			   && page_is_leaf(page)) {
			/* Update the free bits in the insert buffer.
			This is the same block which was skipped by
			BTR_KEEP_IBUF_BITMAP. */
			ibuf_update_free_bits_zip(block, mtr);
		}

		err = DB_SUCCESS;
		goto return_after_reservations;
	} else {
		/* If the page is compressed and it initially
		compresses very well, and there is a subsequent insert
		of a badly-compressing record, it is possible for
		btr_cur_optimistic_update() to return DB_UNDERFLOW and
		btr_cur_insert_if_possible() to return FALSE. */
		ut_a(page_zip || optim_err != DB_UNDERFLOW);

		/* Out of space: reset the free bits.
		This is the same block which was skipped by
		BTR_KEEP_IBUF_BITMAP. */
		if (!dict_index_is_clust(index) && page_is_leaf(page)) {
			ibuf_reset_free_bits(block);
		}
	}

	if (big_rec_vec) {
		ut_ad(page_is_leaf(page));
		ut_ad(dict_index_is_clust(index));
		ut_ad(flags & BTR_KEEP_POS_FLAG);

		/* btr_page_split_and_insert() in
		btr_cur_pessimistic_insert() invokes
		mtr_memo_release(mtr, index->lock, MTR_MEMO_X_LOCK).
		We must keep the index->lock when we created a
		big_rec, so that row_upd_clust_rec() can store the
		big_rec in the same mini-transaction. */

		mtr_x_lock(dict_index_get_lock(index), mtr);
	}

	/* Was the record to be updated positioned as the first user
	record on its page? */
	was_first = page_cur_is_before_first(page_cursor);

	/* Lock checks and undo logging were already performed by
	btr_cur_upd_lock_and_undo(). We do not try
	btr_cur_optimistic_insert() because
	btr_cur_insert_if_possible() already failed above. */

	err = btr_cur_pessimistic_insert(BTR_NO_UNDO_LOG_FLAG
					 | BTR_NO_LOCKING_FLAG
					 | BTR_KEEP_SYS_FLAG,
					 cursor, offsets, offsets_heap,
					 new_entry, &rec,
					 &dummy_big_rec, n_ext, NULL, mtr);
	ut_a(rec);
	ut_a(err == DB_SUCCESS);
	ut_a(dummy_big_rec == NULL);
	ut_ad(rec_offs_validate(rec, cursor->index, *offsets));
	page_cursor->rec = rec;

	if (dict_index_is_sec_or_ibuf(index)) {
		/* Update PAGE_MAX_TRX_ID in the index page header.
		It was not updated by btr_cur_pessimistic_insert()
		because of BTR_NO_LOCKING_FLAG. */
		buf_block_t*	rec_block;

		rec_block = btr_cur_get_block(cursor);

		page_update_max_trx_id(rec_block,
				       buf_block_get_page_zip(rec_block),
				       trx_id, mtr);
	}

	if (!rec_get_deleted_flag(rec, rec_offs_comp(*offsets))) {
		/* The new inserted record owns its possible externally
		stored fields */
		buf_block_t*	rec_block = btr_cur_get_block(cursor);

#ifdef UNIV_ZIP_DEBUG
		ut_a(!page_zip || page_zip_validate(page_zip, page, index));
		page = buf_block_get_frame(rec_block);
#endif /* UNIV_ZIP_DEBUG */
		page_zip = buf_block_get_page_zip(rec_block);

		btr_cur_unmark_extern_fields(page_zip,
					     rec, index, *offsets, mtr);
	}

	lock_rec_restore_from_page_infimum(btr_cur_get_block(cursor),
					   rec, block);

	/* If necessary, restore also the correct lock state for a new,
	preceding supremum record created in a page split. While the old
	record was nonexistent, the supremum might have inherited its locks
	from a wrong record. */

	if (!was_first) {
		btr_cur_pess_upd_restore_supremum(btr_cur_get_block(cursor),
						  rec, mtr);
	}

return_after_reservations:
#ifdef UNIV_ZIP_DEBUG
	ut_a(!page_zip || page_zip_validate(page_zip, page, index));
#endif /* UNIV_ZIP_DEBUG */

	if (n_reserved > 0) {
		fil_space_release_free_extents(index->space, n_reserved);
	}

	*big_rec = big_rec_vec;

	return(err);
}

/*==================== B-TREE DELETE MARK AND UNMARK ===============*/

/****************************************************************//**
Writes the redo log record for delete marking or unmarking of an index
record. */
UNIV_INLINE
void
btr_cur_del_mark_set_clust_rec_log(
/*===============================*/
	rec_t*		rec,	/*!< in: record */
	dict_index_t*	index,	/*!< in: index of the record */
	trx_id_t	trx_id,	/*!< in: transaction id */
	roll_ptr_t	roll_ptr,/*!< in: roll ptr to the undo log record */
	mtr_t*		mtr)	/*!< in: mtr */
{
	byte*	log_ptr;

	ut_ad(!!page_rec_is_comp(rec) == dict_table_is_comp(index->table));

	log_ptr = mlog_open_and_write_index(mtr, rec, index,
					    page_rec_is_comp(rec)
					    ? MLOG_COMP_REC_CLUST_DELETE_MARK
					    : MLOG_REC_CLUST_DELETE_MARK,
					    1 + 1 + DATA_ROLL_PTR_LEN
					    + 14 + 2);

	if (!log_ptr) {
		/* Logging in mtr is switched off during crash recovery */
		return;
	}

	*log_ptr++ = 0;
	*log_ptr++ = 1;

	log_ptr = row_upd_write_sys_vals_to_log(
		index, trx_id, roll_ptr, log_ptr, mtr);
	mach_write_to_2(log_ptr, page_offset(rec));
	log_ptr += 2;

	mlog_close(mtr, log_ptr);
}
#endif /* !UNIV_HOTBACKUP */

/****************************************************************//**
Parses the redo log record for delete marking or unmarking of a clustered
index record.
@return	end of log record or NULL */
UNIV_INTERN
byte*
btr_cur_parse_del_mark_set_clust_rec(
/*=================================*/
	byte*		ptr,	/*!< in: buffer */
	byte*		end_ptr,/*!< in: buffer end */
	page_t*		page,	/*!< in/out: page or NULL */
	page_zip_des_t*	page_zip,/*!< in/out: compressed page, or NULL */
	dict_index_t*	index)	/*!< in: index corresponding to page */
{
	ulint		flags;
	ulint		val;
	ulint		pos;
	trx_id_t	trx_id;
	roll_ptr_t	roll_ptr;
	ulint		offset;
	rec_t*		rec;

	ut_ad(!page
	      || !!page_is_comp(page) == dict_table_is_comp(index->table));

	if (end_ptr < ptr + 2) {

		return(NULL);
	}

	flags = mach_read_from_1(ptr);
	ptr++;
	val = mach_read_from_1(ptr);
	ptr++;

	ptr = row_upd_parse_sys_vals(ptr, end_ptr, &pos, &trx_id, &roll_ptr);

	if (ptr == NULL) {

		return(NULL);
	}

	if (end_ptr < ptr + 2) {

		return(NULL);
	}

	offset = mach_read_from_2(ptr);
	ptr += 2;

	ut_a(offset <= UNIV_PAGE_SIZE);

	if (page) {
		rec = page + offset;

		/* We do not need to reserve btr_search_latch, as the page
		is only being recovered, and there cannot be a hash index to
		it. Besides, these fields are being updated in place
		and the adaptive hash index does not depend on them. */

		btr_rec_set_deleted_flag(rec, page_zip, val);

		if (!(flags & BTR_KEEP_SYS_FLAG)) {
			mem_heap_t*	heap		= NULL;
			ulint		offsets_[REC_OFFS_NORMAL_SIZE];
			rec_offs_init(offsets_);

			row_upd_rec_sys_fields_in_recovery(
				rec, page_zip,
				rec_get_offsets(rec, index, offsets_,
						ULINT_UNDEFINED, &heap),
				pos, trx_id, roll_ptr);
			if (UNIV_LIKELY_NULL(heap)) {
				mem_heap_free(heap);
			}
		}
	}

	return(ptr);
}

#ifndef UNIV_HOTBACKUP
/***********************************************************//**
Marks a clustered index record deleted. Writes an undo log record to
undo log on this delete marking. Writes in the trx id field the id
of the deleting transaction, and in the roll ptr field pointer to the
undo log record created.
@return	DB_SUCCESS, DB_LOCK_WAIT, or error number */
UNIV_INTERN
dberr_t
btr_cur_del_mark_set_clust_rec(
/*===========================*/
	buf_block_t*	block,	/*!< in/out: buffer block of the record */
	rec_t*		rec,	/*!< in/out: record */
	dict_index_t*	index,	/*!< in: clustered index of the record */
	const ulint*	offsets,/*!< in: rec_get_offsets(rec) */
	que_thr_t*	thr,	/*!< in: query thread */
	mtr_t*		mtr)	/*!< in/out: mini-transaction */
{
	roll_ptr_t	roll_ptr;
	dberr_t		err;
	page_zip_des_t*	page_zip;
	trx_t*		trx;

	ut_ad(dict_index_is_clust(index));
	ut_ad(rec_offs_validate(rec, index, offsets));
	ut_ad(!!page_rec_is_comp(rec) == dict_table_is_comp(index->table));
	ut_ad(buf_block_get_frame(block) == page_align(rec));
	ut_ad(page_is_leaf(page_align(rec)));

#ifdef UNIV_DEBUG
	if (btr_cur_print_record_ops && thr) {
		btr_cur_trx_report(thr_get_trx(thr)->id, index, "del mark ");
		rec_print_new(stderr, rec, offsets);
	}
#endif /* UNIV_DEBUG */

	ut_ad(dict_index_is_clust(index));
	ut_ad(!rec_get_deleted_flag(rec, rec_offs_comp(offsets)));

	if (UNIV_UNLIKELY(thr_get_trx(thr)->fake_changes)) {
		/* skip LOCK, UNDO, CHANGE, LOG */
		return(DB_SUCCESS);
	}

	err = lock_clust_rec_modify_check_and_lock(BTR_NO_LOCKING_FLAG, block,
						   rec, index, offsets, thr);

	if (err != DB_SUCCESS) {

		return(err);
	}

	err = trx_undo_report_row_operation(0, TRX_UNDO_MODIFY_OP, thr,
					    index, NULL, NULL, 0, rec, offsets,
					    &roll_ptr);
	if (err != DB_SUCCESS) {

		return(err);
	}

	/* The btr_search_latch is not needed here, because
	the adaptive hash index does not depend on the delete-mark
	and the delete-mark is being updated in place. */

	page_zip = buf_block_get_page_zip(block);

	btr_blob_dbg_set_deleted_flag(rec, index, offsets, TRUE);
	btr_rec_set_deleted_flag(rec, page_zip, TRUE);

	trx = thr_get_trx(thr);

	if (dict_index_is_online_ddl(index)) {
		row_log_table_delete(rec, index, offsets, NULL);
	}

	row_upd_rec_sys_fields(rec, page_zip, index, offsets, trx, roll_ptr);

	btr_cur_del_mark_set_clust_rec_log(rec, index, trx->id,
					   roll_ptr, mtr);

	return(err);
}

/****************************************************************//**
Writes the redo log record for a delete mark setting of a secondary
index record. */
UNIV_INLINE
void
btr_cur_del_mark_set_sec_rec_log(
/*=============================*/
	rec_t*		rec,	/*!< in: record */
	ibool		val,	/*!< in: value to set */
	mtr_t*		mtr)	/*!< in: mtr */
{
	byte*	log_ptr;
	ut_ad(val <= 1);

	log_ptr = mlog_open(mtr, 11 + 1 + 2);

	if (!log_ptr) {
		/* Logging in mtr is switched off during crash recovery:
		in that case mlog_open returns NULL */
		return;
	}

	log_ptr = mlog_write_initial_log_record_fast(
		rec, MLOG_REC_SEC_DELETE_MARK, log_ptr, mtr);
	mach_write_to_1(log_ptr, val);
	log_ptr++;

	mach_write_to_2(log_ptr, page_offset(rec));
	log_ptr += 2;

	mlog_close(mtr, log_ptr);
}
#endif /* !UNIV_HOTBACKUP */

/****************************************************************//**
Parses the redo log record for delete marking or unmarking of a secondary
index record.
@return	end of log record or NULL */
UNIV_INTERN
byte*
btr_cur_parse_del_mark_set_sec_rec(
/*===============================*/
	byte*		ptr,	/*!< in: buffer */
	byte*		end_ptr,/*!< in: buffer end */
	page_t*		page,	/*!< in/out: page or NULL */
	page_zip_des_t*	page_zip)/*!< in/out: compressed page, or NULL */
{
	ulint	val;
	ulint	offset;
	rec_t*	rec;

	if (end_ptr < ptr + 3) {

		return(NULL);
	}

	val = mach_read_from_1(ptr);
	ptr++;

	offset = mach_read_from_2(ptr);
	ptr += 2;

	ut_a(offset <= UNIV_PAGE_SIZE);

	if (page) {
		rec = page + offset;

		/* We do not need to reserve btr_search_latch, as the page
		is only being recovered, and there cannot be a hash index to
		it. Besides, the delete-mark flag is being updated in place
		and the adaptive hash index does not depend on it. */

		btr_rec_set_deleted_flag(rec, page_zip, val);
	}

	return(ptr);
}

#ifndef UNIV_HOTBACKUP
/***********************************************************//**
Sets a secondary index record delete mark to TRUE or FALSE.
@return	DB_SUCCESS, DB_LOCK_WAIT, or error number */
UNIV_INTERN
dberr_t
btr_cur_del_mark_set_sec_rec(
/*=========================*/
	ulint		flags,	/*!< in: locking flag */
	btr_cur_t*	cursor,	/*!< in: cursor */
	ibool		val,	/*!< in: value to set */
	que_thr_t*	thr,	/*!< in: query thread */
	mtr_t*		mtr)	/*!< in/out: mini-transaction */
{
	buf_block_t*	block;
	rec_t*		rec;
	dberr_t		err;

	if (UNIV_UNLIKELY(thr_get_trx(thr)->fake_changes)) {
		/* skip LOCK, CHANGE, LOG */
		return(DB_SUCCESS);
	}

	block = btr_cur_get_block(cursor);
	rec = btr_cur_get_rec(cursor);

#ifdef UNIV_DEBUG
	if (btr_cur_print_record_ops && thr) {
		btr_cur_trx_report(thr_get_trx(thr)->id, cursor->index,
				   "del mark ");
		rec_print(stderr, rec, cursor->index);
	}
#endif /* UNIV_DEBUG */

	err = lock_sec_rec_modify_check_and_lock(flags,
						 btr_cur_get_block(cursor),
						 rec, cursor->index, thr, mtr);
	if (err != DB_SUCCESS) {

		return(err);
	}

	ut_ad(!!page_rec_is_comp(rec)
	      == dict_table_is_comp(cursor->index->table));

	/* We do not need to reserve btr_search_latch, as the
	delete-mark flag is being updated in place and the adaptive
	hash index does not depend on it. */
	btr_rec_set_deleted_flag(rec, buf_block_get_page_zip(block), val);

	btr_cur_del_mark_set_sec_rec_log(rec, val, mtr);

	return(DB_SUCCESS);
}

/***********************************************************//**
Sets a secondary index record's delete mark to the given value. This
function is only used by the insert buffer merge mechanism. */
UNIV_INTERN
void
btr_cur_set_deleted_flag_for_ibuf(
/*==============================*/
	rec_t*		rec,		/*!< in/out: record */
	page_zip_des_t*	page_zip,	/*!< in/out: compressed page
					corresponding to rec, or NULL
					when the tablespace is
					uncompressed */
	ibool		val,		/*!< in: value to set */
	mtr_t*		mtr)		/*!< in/out: mini-transaction */
{
	/* We do not need to reserve btr_search_latch, as the page
	has just been read to the buffer pool and there cannot be
	a hash index to it.  Besides, the delete-mark flag is being
	updated in place and the adaptive hash index does not depend
	on it. */

	btr_rec_set_deleted_flag(rec, page_zip, val);

	btr_cur_del_mark_set_sec_rec_log(rec, val, mtr);
}

/*==================== B-TREE RECORD REMOVE =========================*/

/*************************************************************//**
Tries to compress a page of the tree if it seems useful. It is assumed
that mtr holds an x-latch on the tree and on the cursor page. To avoid
deadlocks, mtr must also own x-latches to brothers of page, if those
brothers exist. NOTE: it is assumed that the caller has reserved enough
free extents so that the compression will always succeed if done!
@return	TRUE if compression occurred */
UNIV_INTERN
ibool
btr_cur_compress_if_useful(
/*=======================*/
	btr_cur_t*	cursor,	/*!< in/out: cursor on the page to compress;
				cursor does not stay valid if !adjust and
				compression occurs */
	ibool		adjust,	/*!< in: TRUE if should adjust the
				cursor position even if compression occurs */
	mtr_t*		mtr)	/*!< in/out: mini-transaction */
{
	ut_ad(mtr_memo_contains(mtr,
				dict_index_get_lock(btr_cur_get_index(cursor)),
				MTR_MEMO_X_LOCK));
	ut_ad(mtr_memo_contains(mtr, btr_cur_get_block(cursor),
				MTR_MEMO_PAGE_X_FIX));

	return(btr_cur_compress_recommendation(cursor, mtr)
	       && btr_compress(cursor, adjust, mtr));
}

/*******************************************************//**
Removes the record on which the tree cursor is positioned on a leaf page.
It is assumed that the mtr has an x-latch on the page where the cursor is
positioned, but no latch on the whole tree.
@return	TRUE if success, i.e., the page did not become too empty */
UNIV_INTERN
ibool
btr_cur_optimistic_delete_func(
/*===========================*/
	btr_cur_t*	cursor,	/*!< in: cursor on leaf page, on the record to
				delete; cursor stays valid: if deletion
				succeeds, on function exit it points to the
				successor of the deleted record */
#ifdef UNIV_DEBUG
	ulint		flags,	/*!< in: BTR_CREATE_FLAG or 0 */
#endif /* UNIV_DEBUG */
	mtr_t*		mtr)	/*!< in: mtr; if this function returns
				TRUE on a leaf page of a secondary
				index, the mtr must be committed
				before latching any further pages */
{
	buf_block_t*	block;
	rec_t*		rec;
	mem_heap_t*	heap		= NULL;
	ulint		offsets_[REC_OFFS_NORMAL_SIZE];
	ulint*		offsets		= offsets_;
	ibool		no_compress_needed;
	rec_offs_init(offsets_);

	ut_ad(flags == 0 || flags == BTR_CREATE_FLAG);
	ut_ad(mtr_memo_contains(mtr, btr_cur_get_block(cursor),
				MTR_MEMO_PAGE_X_FIX));
	/* This is intended only for leaf page deletions */

	block = btr_cur_get_block(cursor);

	SRV_CORRUPT_TABLE_CHECK(block, return(DB_CORRUPTION););

	ut_ad(page_is_leaf(buf_block_get_frame(block)));
	ut_ad(!dict_index_is_online_ddl(cursor->index)
	      || dict_index_is_clust(cursor->index)
	      || (flags & BTR_CREATE_FLAG));

	rec = btr_cur_get_rec(cursor);
	offsets = rec_get_offsets(rec, cursor->index, offsets,
				  ULINT_UNDEFINED, &heap);

	no_compress_needed = !rec_offs_any_extern(offsets)
		&& btr_cur_can_delete_without_compress(
			cursor, rec_offs_size(offsets), mtr);

	if (no_compress_needed) {

		page_t*		page	= buf_block_get_frame(block);
		page_zip_des_t*	page_zip= buf_block_get_page_zip(block);

		lock_update_delete(block, rec);

		btr_search_update_hash_on_delete(cursor);

		if (page_zip) {
#ifdef UNIV_ZIP_DEBUG
			ut_a(page_zip_validate(page_zip, page, cursor->index));
#endif /* UNIV_ZIP_DEBUG */
			page_cur_delete_rec(btr_cur_get_page_cur(cursor),
					    cursor->index, offsets, mtr);
#ifdef UNIV_ZIP_DEBUG
			ut_a(page_zip_validate(page_zip, page, cursor->index));
#endif /* UNIV_ZIP_DEBUG */

			/* On compressed pages, the IBUF_BITMAP_FREE
			space is not affected by deleting (purging)
			records, because it is defined as the minimum
			of space available *without* reorganize, and
			space available in the modification log. */
		} else {
			const ulint	max_ins
				= page_get_max_insert_size_after_reorganize(
					page, 1);

			page_cur_delete_rec(btr_cur_get_page_cur(cursor),
					    cursor->index, offsets, mtr);

			/* The change buffer does not handle inserts
			into non-leaf pages, into clustered indexes,
			or into the change buffer. */
			if (page_is_leaf(page)
			    && !dict_index_is_clust(cursor->index)
			    && !dict_index_is_ibuf(cursor->index)) {
				ibuf_update_free_bits_low(block, max_ins, mtr);
			}
		}
	}

	if (UNIV_LIKELY_NULL(heap)) {
		mem_heap_free(heap);
	}

	return(no_compress_needed);
}

/*************************************************************//**
Removes the record on which the tree cursor is positioned. Tries
to compress the page if its fillfactor drops below a threshold
or if it is the only page on the level. It is assumed that mtr holds
an x-latch on the tree and on the cursor page. To avoid deadlocks,
mtr must also own x-latches to brothers of page, if those brothers
exist.
@return	TRUE if compression occurred */
UNIV_INTERN
ibool
btr_cur_pessimistic_delete(
/*=======================*/
	dberr_t*	err,	/*!< out: DB_SUCCESS or DB_OUT_OF_FILE_SPACE;
				the latter may occur because we may have
				to update node pointers on upper levels,
				and in the case of variable length keys
				these may actually grow in size */
	ibool		has_reserved_extents, /*!< in: TRUE if the
				caller has already reserved enough free
				extents so that he knows that the operation
				will succeed */
	btr_cur_t*	cursor,	/*!< in: cursor on the record to delete;
				if compression does not occur, the cursor
				stays valid: it points to successor of
				deleted record on function exit */
	ulint		flags,	/*!< in: BTR_CREATE_FLAG or 0 */
	enum trx_rb_ctx	rb_ctx,	/*!< in: rollback context */
	mtr_t*		mtr)	/*!< in: mtr */
{
	buf_block_t*	block;
	page_t*		page;
	page_zip_des_t*	page_zip;
	dict_index_t*	index;
	rec_t*		rec;
	ulint		n_reserved	= 0;
	ibool		success;
	ibool		ret		= FALSE;
	ulint		level;
	mem_heap_t*	heap;
	ulint*		offsets;

	block = btr_cur_get_block(cursor);
	page = buf_block_get_frame(block);
	index = btr_cur_get_index(cursor);

	ut_ad(flags == 0 || flags == BTR_CREATE_FLAG);
	ut_ad(!dict_index_is_online_ddl(index)
	      || dict_index_is_clust(index)
	      || (flags & BTR_CREATE_FLAG));
	ut_ad(mtr_memo_contains(mtr, dict_index_get_lock(index),
				MTR_MEMO_X_LOCK));
	ut_ad(mtr_memo_contains(mtr, block, MTR_MEMO_PAGE_X_FIX));
	if (!has_reserved_extents) {
		/* First reserve enough free space for the file segments
		of the index tree, so that the node pointer updates will
		not fail because of lack of space */

		ut_a(cursor->tree_height != ULINT_UNDEFINED);

		ulint	n_extents = cursor->tree_height / 32 + 1;

		success = fsp_reserve_free_extents(&n_reserved,
						   index->space,
						   n_extents,
						   FSP_CLEANING, mtr);
		if (!success) {
			*err = DB_OUT_OF_FILE_SPACE;

			return(FALSE);
		}
	}

	heap = mem_heap_create(1024);
	rec = btr_cur_get_rec(cursor);
	page_zip = buf_block_get_page_zip(block);
#ifdef UNIV_ZIP_DEBUG
	ut_a(!page_zip || page_zip_validate(page_zip, page, index));
#endif /* UNIV_ZIP_DEBUG */

	offsets = rec_get_offsets(rec, index, NULL, ULINT_UNDEFINED, &heap);

	if (rec_offs_any_extern(offsets)) {
		btr_rec_free_externally_stored_fields(index,
						      rec, offsets, page_zip,
						      rb_ctx, mtr);
#ifdef UNIV_ZIP_DEBUG
		ut_a(!page_zip || page_zip_validate(page_zip, page, index));
#endif /* UNIV_ZIP_DEBUG */
	}

	if (UNIV_UNLIKELY(page_get_n_recs(page) < 2)
	    && UNIV_UNLIKELY(dict_index_get_page(index)
			     != buf_block_get_page_no(block))) {

		/* If there is only one record, drop the whole page in
		btr_discard_page, if this is not the root page */

		btr_discard_page(cursor, mtr);

		ret = TRUE;

		goto return_after_reservations;
	}

	if (flags == 0) {
		lock_update_delete(block, rec);
	}

	level = btr_page_get_level(page, mtr);

	if (level > 0
	    && UNIV_UNLIKELY(rec == page_rec_get_next(
				     page_get_infimum_rec(page)))) {

		rec_t*	next_rec = page_rec_get_next(rec);

		if (btr_page_get_prev(page, mtr) == FIL_NULL) {

			/* If we delete the leftmost node pointer on a
			non-leaf level, we must mark the new leftmost node
			pointer as the predefined minimum record */

			/* This will make page_zip_validate() fail until
			page_cur_delete_rec() completes.  This is harmless,
			because everything will take place within a single
			mini-transaction and because writing to the redo log
			is an atomic operation (performed by mtr_commit()). */
			btr_set_min_rec_mark(next_rec, mtr);
		} else {
			/* Otherwise, if we delete the leftmost node pointer
			on a page, we have to change the father node pointer
			so that it is equal to the new leftmost node pointer
			on the page */

			btr_node_ptr_delete(index, block, mtr);

			dtuple_t*	node_ptr = dict_index_build_node_ptr(
				index, next_rec, buf_block_get_page_no(block),
				heap, level);

			btr_insert_on_non_leaf_level(
				flags, index, level + 1, node_ptr, mtr);
		}
	}

	btr_search_update_hash_on_delete(cursor);

	page_cur_delete_rec(btr_cur_get_page_cur(cursor), index, offsets, mtr);
#ifdef UNIV_ZIP_DEBUG
	ut_a(!page_zip || page_zip_validate(page_zip, page, index));
#endif /* UNIV_ZIP_DEBUG */

	ut_ad(btr_check_node_ptr(index, block, mtr));

return_after_reservations:
	*err = DB_SUCCESS;

	mem_heap_free(heap);

	if (ret == FALSE) {
		ret = btr_cur_compress_if_useful(cursor, FALSE, mtr);
	}

	if (n_reserved > 0) {
		fil_space_release_free_extents(index->space, n_reserved);
	}

	return(ret);
}

/*******************************************************************//**
Adds path information to the cursor for the current page, for which
the binary search has been performed. */
static
void
btr_cur_add_path_info(
/*==================*/
	btr_cur_t*	cursor,		/*!< in: cursor positioned on a page */
	ulint		height,		/*!< in: height of the page in tree;
					0 means leaf node */
	ulint		root_height)	/*!< in: root node height in tree */
{
	btr_path_t*	slot;
	const rec_t*	rec;
	const page_t*	page;

	ut_a(cursor->path_arr);

	if (root_height >= BTR_PATH_ARRAY_N_SLOTS - 1) {
		/* Do nothing; return empty path */

		slot = cursor->path_arr;
		slot->nth_rec = ULINT_UNDEFINED;

		return;
	}

	if (height == 0) {
		/* Mark end of slots for path */
		slot = cursor->path_arr + root_height + 1;
		slot->nth_rec = ULINT_UNDEFINED;
	}

	rec = btr_cur_get_rec(cursor);

	slot = cursor->path_arr + (root_height - height);

	page = page_align(rec);

	slot->nth_rec = page_rec_get_n_recs_before(rec);
	slot->n_recs = page_get_n_recs(page);
	slot->page_no = page_get_page_no(page);
	slot->page_level = btr_page_get_level_low(page);
}

/*******************************************************************//**
Estimate the number of rows between slot1 and slot2 for any level on a
B-tree. This function starts from slot1->page and reads a few pages to
the right, counting their records. If we reach slot2->page quickly then
we know exactly how many records there are between slot1 and slot2 and
we set is_n_rows_exact to TRUE. If we cannot reach slot2->page quickly
then we calculate the average number of records in the pages scanned
so far and assume that all pages that we did not scan up to slot2->page
contain the same number of records, then we multiply that average to
the number of pages between slot1->page and slot2->page (which is
n_rows_on_prev_level). In this case we set is_n_rows_exact to FALSE.
@return	number of rows (exact or estimated) */
static
ib_int64_t
btr_estimate_n_rows_in_range_on_level(
/*==================================*/
	dict_index_t*	index,			/*!< in: index */
	btr_path_t*	slot1,			/*!< in: left border */
	btr_path_t*	slot2,			/*!< in: right border */
	ib_int64_t	n_rows_on_prev_level,	/*!< in: number of rows
						on the previous level for the
						same descend paths; used to
						determine the numbe of pages
						on this level */
	ibool*		is_n_rows_exact)	/*!< out: TRUE if the returned
						value is exact i.e. not an
						estimation */
{
	ulint		space;
	ib_int64_t	n_rows;
	ulint		n_pages_read;
	ulint		page_no;
	ulint		zip_size;
	ulint		level;

	space = dict_index_get_space(index);

	n_rows = 0;
	n_pages_read = 0;

	/* Assume by default that we will scan all pages between
	slot1->page_no and slot2->page_no */
	*is_n_rows_exact = TRUE;

	/* add records from slot1->page_no which are to the right of
	the record which serves as a left border of the range, if any */
	if (slot1->nth_rec < slot1->n_recs) {
		n_rows += slot1->n_recs - slot1->nth_rec;
	}

	/* add records from slot2->page_no which are to the left of
	the record which servers as a right border of the range, if any */
	if (slot2->nth_rec > 1) {
		n_rows += slot2->nth_rec - 1;
	}

	/* count the records in the pages between slot1->page_no and
	slot2->page_no (non inclusive), if any */

	zip_size = fil_space_get_zip_size(space);

	/* Do not read more than this number of pages in order not to hurt
	performance with this code which is just an estimation. If we read
	this many pages before reaching slot2->page_no then we estimate the
	average from the pages scanned so far */
#	define N_PAGES_READ_LIMIT	10

	page_no = slot1->page_no;
	level = slot1->page_level;

	do {
		mtr_t		mtr;
		page_t*		page;
		buf_block_t*	block;

		mtr_start(&mtr);

		/* Fetch the page. Because we are not holding the
		index->lock, the tree may have changed and we may be
		attempting to read a page that is no longer part of
		the B-tree. We pass BUF_GET_POSSIBLY_FREED in order to
		silence a debug assertion about this. */
		block = buf_page_get_gen(space, zip_size, page_no, RW_S_LATCH,
					 NULL, BUF_GET_POSSIBLY_FREED,
					 __FILE__, __LINE__, &mtr);

		page = buf_block_get_frame(block);

		/* It is possible that the tree has been reorganized in the
		meantime and this is a different page. If this happens the
		calculated estimate will be bogus, which is not fatal as
		this is only an estimate. We are sure that a page with
		page_no exists because InnoDB never frees pages, only
		reuses them. */
		if (fil_page_get_type(page) != FIL_PAGE_INDEX
		    || btr_page_get_index_id(page) != index->id
		    || btr_page_get_level_low(page) != level) {

			/* The page got reused for something else */
			mtr_commit(&mtr);
			goto inexact;
		}

		/* It is possible but highly unlikely that the page was
		originally written by an old version of InnoDB that did
		not initialize FIL_PAGE_TYPE on other than B-tree pages.
		For example, this could be an almost-empty BLOB page
		that happens to contain the magic values in the fields
		that we checked above. */

		n_pages_read++;

		if (page_no != slot1->page_no) {
			/* Do not count the records on slot1->page_no,
			we already counted them before this loop. */
			n_rows += page_get_n_recs(page);
		}

		page_no = btr_page_get_next(page, &mtr);

		mtr_commit(&mtr);

		if (n_pages_read == N_PAGES_READ_LIMIT
		    || page_no == FIL_NULL) {
			/* Either we read too many pages or
			we reached the end of the level without passing
			through slot2->page_no, the tree must have changed
			in the meantime */
			goto inexact;
		}

	} while (page_no != slot2->page_no);

	return(n_rows);

inexact:

	*is_n_rows_exact = FALSE;

	/* We did interrupt before reaching slot2->page */

	if (n_pages_read > 0) {
		/* The number of pages on this level is
		n_rows_on_prev_level, multiply it by the
		average number of recs per page so far */
		n_rows = n_rows_on_prev_level
			* n_rows / n_pages_read;
	} else {
		/* The tree changed before we could even
		start with slot1->page_no */
		n_rows = 10;
	}

	return(n_rows);
}

/*******************************************************************//**
Estimates the number of rows in a given index range.
@return	estimated number of rows */
UNIV_INTERN
ib_int64_t
btr_estimate_n_rows_in_range(
/*=========================*/
	dict_index_t*	index,	/*!< in: index */
	const dtuple_t*	tuple1,	/*!< in: range start, may also be empty tuple */
	ulint		mode1,	/*!< in: search mode for range start */
	const dtuple_t*	tuple2,	/*!< in: range end, may also be empty tuple */
	ulint		mode2)	/*!< in: search mode for range end */
{
	btr_path_t	path1[BTR_PATH_ARRAY_N_SLOTS];
	btr_path_t	path2[BTR_PATH_ARRAY_N_SLOTS];
	btr_cur_t	cursor;
	btr_path_t*	slot1;
	btr_path_t*	slot2;
	ibool		diverged;
	ibool		diverged_lot;
	ulint		divergence_level;
	ib_int64_t	n_rows;
	ibool		is_n_rows_exact;
	ulint		i;
	mtr_t		mtr;
	ib_int64_t	table_n_rows;

	table_n_rows = dict_table_get_n_rows(index->table);

	mtr_start(&mtr);

	cursor.path_arr = path1;

	if (dtuple_get_n_fields(tuple1) > 0) {

		btr_cur_search_to_nth_level(index, 0, tuple1, mode1,
					    BTR_SEARCH_LEAF | BTR_ESTIMATE,
					    &cursor, 0,
					    __FILE__, __LINE__, &mtr);
	} else {
		btr_cur_open_at_index_side(true, index,
					   BTR_SEARCH_LEAF | BTR_ESTIMATE,
					   &cursor, 0, &mtr);
	}

	mtr_commit(&mtr);

	mtr_start(&mtr);

	cursor.path_arr = path2;

	if (dtuple_get_n_fields(tuple2) > 0) {

		btr_cur_search_to_nth_level(index, 0, tuple2, mode2,
					    BTR_SEARCH_LEAF | BTR_ESTIMATE,
					    &cursor, 0,
					    __FILE__, __LINE__, &mtr);
	} else {
		btr_cur_open_at_index_side(false, index,
					   BTR_SEARCH_LEAF | BTR_ESTIMATE,
					   &cursor, 0, &mtr);
	}

	mtr_commit(&mtr);

	/* We have the path information for the range in path1 and path2 */

	n_rows = 1;
	is_n_rows_exact = TRUE;
	diverged = FALSE;	    /* This becomes true when the path is not
				    the same any more */
	diverged_lot = FALSE;	    /* This becomes true when the paths are
				    not the same or adjacent any more */
	divergence_level = 1000000; /* This is the level where paths diverged
				    a lot */
	for (i = 0; ; i++) {
		ut_ad(i < BTR_PATH_ARRAY_N_SLOTS);

		slot1 = path1 + i;
		slot2 = path2 + i;

		if (slot1->nth_rec == ULINT_UNDEFINED
		    || slot2->nth_rec == ULINT_UNDEFINED) {

			if (i > divergence_level + 1 && !is_n_rows_exact) {
				/* In trees whose height is > 1 our algorithm
				tends to underestimate: multiply the estimate
				by 2: */

				n_rows = n_rows * 2;
			}

			DBUG_EXECUTE_IF("bug14007649", return(n_rows););

			/* Do not estimate the number of rows in the range
			to over 1 / 2 of the estimated rows in the whole
			table */

			if (n_rows > table_n_rows / 2 && !is_n_rows_exact) {

				n_rows = table_n_rows / 2;

				/* If there are just 0 or 1 rows in the table,
				then we estimate all rows are in the range */

				if (n_rows == 0) {
					n_rows = table_n_rows;
				}
			}

			return(n_rows);
		}

		if (!diverged && slot1->nth_rec != slot2->nth_rec) {

			diverged = TRUE;

			if (slot1->nth_rec < slot2->nth_rec) {
				n_rows = slot2->nth_rec - slot1->nth_rec;

				if (n_rows > 1) {
					diverged_lot = TRUE;
					divergence_level = i;
				}
			} else {
				/* It is possible that
				slot1->nth_rec >= slot2->nth_rec
				if, for example, we have a single page
				tree which contains (inf, 5, 6, supr)
				and we select where x > 20 and x < 30;
				in this case slot1->nth_rec will point
				to the supr record and slot2->nth_rec
				will point to 6 */
				n_rows = 0;
			}

		} else if (diverged && !diverged_lot) {

			if (slot1->nth_rec < slot1->n_recs
			    || slot2->nth_rec > 1) {

				diverged_lot = TRUE;
				divergence_level = i;

				n_rows = 0;

				if (slot1->nth_rec < slot1->n_recs) {
					n_rows += slot1->n_recs
						- slot1->nth_rec;
				}

				if (slot2->nth_rec > 1) {
					n_rows += slot2->nth_rec - 1;
				}
			}
		} else if (diverged_lot) {

			n_rows = btr_estimate_n_rows_in_range_on_level(
				index, slot1, slot2, n_rows,
				&is_n_rows_exact);
		}
	}
}

/*******************************************************************//**
Record the number of non_null key values in a given index for
each n-column prefix of the index where 1 <= n <= dict_index_get_n_unique(index).
The estimates are eventually stored in the array:
index->stat_n_non_null_key_vals[], which is indexed from 0 to n-1. */
static
void
btr_record_not_null_field_in_rec(
/*=============================*/
	ulint		n_unique,	/*!< in: dict_index_get_n_unique(index),
					number of columns uniquely determine
					an index entry */
	const ulint*	offsets,	/*!< in: rec_get_offsets(rec, index),
					its size could be for all fields or
					that of "n_unique" */
	ib_uint64_t*	n_not_null)	/*!< in/out: array to record number of
					not null rows for n-column prefix */
{
	ulint	i;

	ut_ad(rec_offs_n_fields(offsets) >= n_unique);

	if (n_not_null == NULL) {
		return;
	}

	for (i = 0; i < n_unique; i++) {
		if (rec_offs_nth_sql_null(offsets, i)) {
			break;
		}

		n_not_null[i]++;
	}
}

/*******************************************************************//**
Estimates the number of different key values in a given index, for
each n-column prefix of the index where 1 <= n <= dict_index_get_n_unique(index).
The estimates are stored in the array index->stat_n_diff_key_vals[] (indexed
0..n_uniq-1) and the number of pages that were sampled is saved in
index->stat_n_sample_sizes[].
If innodb_stats_method is nulls_ignored, we also record the number of
non-null values for each prefix and stored the estimates in
array index->stat_n_non_null_key_vals. */
UNIV_INTERN
void
btr_estimate_number_of_different_key_vals(
/*======================================*/
	dict_index_t*	index)	/*!< in: index */
{
	btr_cur_t	cursor;
	page_t*		page;
	rec_t*		rec;
	ulint		n_cols;
	ulint		matched_fields;
	ulint		matched_bytes;
	ib_uint64_t*	n_diff;
	ib_uint64_t*	n_not_null;
	ibool		stats_null_not_equal;
	ullint		n_sample_pages; /* number of pages to sample */
	ulint		not_empty_flag	= 0;
	ulint		total_external_size = 0;
	ulint		i;
	ulint		j;
	ullint		add_on;
	mtr_t		mtr;
	mem_heap_t*	heap		= NULL;
	ulint*		offsets_rec	= NULL;
	ulint*		offsets_next_rec = NULL;

	n_cols = dict_index_get_n_unique(index);

	heap = mem_heap_create((sizeof *n_diff + sizeof *n_not_null)
			       * n_cols
			       + dict_index_get_n_fields(index)
			       * (sizeof *offsets_rec
				  + sizeof *offsets_next_rec));

	n_diff = (ib_uint64_t*) mem_heap_zalloc(
		heap, n_cols * sizeof(ib_int64_t));

	n_not_null = NULL;

	/* Check srv_innodb_stats_method setting, and decide whether we
	need to record non-null value and also decide if NULL is
	considered equal (by setting stats_null_not_equal value) */
	switch (srv_innodb_stats_method) {
	case SRV_STATS_NULLS_IGNORED:
		n_not_null = (ib_uint64_t*) mem_heap_zalloc(
			heap, n_cols * sizeof *n_not_null);
		/* fall through */

	case SRV_STATS_NULLS_UNEQUAL:
		/* for both SRV_STATS_NULLS_IGNORED and SRV_STATS_NULLS_UNEQUAL
		case, we will treat NULLs as unequal value */
		stats_null_not_equal = TRUE;
		break;

	case SRV_STATS_NULLS_EQUAL:
		stats_null_not_equal = FALSE;
		break;

	default:
		ut_error;
        }

	/* It makes no sense to test more pages than are contained
	in the index, thus we lower the number if it is too high */
	if (srv_stats_transient_sample_pages > index->stat_index_size) {
		if (index->stat_index_size > 0) {
			n_sample_pages = index->stat_index_size;
		} else {
			n_sample_pages = 1;
		}
	} else {
		n_sample_pages = srv_stats_transient_sample_pages;
	}

	/* We sample some pages in the index to get an estimate */

	for (i = 0; i < n_sample_pages; i++) {
		mtr_start(&mtr);

		btr_cur_open_at_rnd_pos(index, BTR_SEARCH_LEAF, &cursor, &mtr);

		/* Count the number of different key values for each prefix of
		the key on this index page. If the prefix does not determine
		the index record uniquely in the B-tree, then we subtract one
		because otherwise our algorithm would give a wrong estimate
		for an index where there is just one key value. */

		page = btr_cur_get_page(&cursor);

		SRV_CORRUPT_TABLE_CHECK(page, goto exit_loop;);

		rec = page_rec_get_next(page_get_infimum_rec(page));

		if (!page_rec_is_supremum(rec)) {
			not_empty_flag = 1;
			offsets_rec = rec_get_offsets(rec, index, offsets_rec,
						      ULINT_UNDEFINED, &heap);

			if (n_not_null != NULL) {
				btr_record_not_null_field_in_rec(
					n_cols, offsets_rec, n_not_null);
			}
		}

		while (!page_rec_is_supremum(rec)) {
			rec_t*	next_rec = page_rec_get_next(rec);
			if (page_rec_is_supremum(next_rec)) {
				total_external_size +=
					btr_rec_get_externally_stored_len(
						rec, offsets_rec);
				break;
			}

			matched_fields = 0;
			matched_bytes = 0;
			offsets_next_rec = rec_get_offsets(next_rec, index,
							   offsets_next_rec,
							   ULINT_UNDEFINED,
							   &heap);

			cmp_rec_rec_with_match(rec, next_rec,
					       offsets_rec, offsets_next_rec,
					       index, stats_null_not_equal,
					       &matched_fields,
					       &matched_bytes);

			for (j = matched_fields; j < n_cols; j++) {
				/* We add one if this index record has
				a different prefix from the previous */

				n_diff[j]++;
			}

			if (n_not_null != NULL) {
				btr_record_not_null_field_in_rec(
					n_cols, offsets_next_rec, n_not_null);
			}

			total_external_size
				+= btr_rec_get_externally_stored_len(
					rec, offsets_rec);

			rec = next_rec;
			/* Initialize offsets_rec for the next round
			and assign the old offsets_rec buffer to
			offsets_next_rec. */
			{
				ulint*	offsets_tmp = offsets_rec;
				offsets_rec = offsets_next_rec;
				offsets_next_rec = offsets_tmp;
			}
		}


		if (n_cols == dict_index_get_n_unique_in_tree(index)) {

			/* If there is more than one leaf page in the tree,
			we add one because we know that the first record
			on the page certainly had a different prefix than the
			last record on the previous index page in the
			alphabetical order. Before this fix, if there was
			just one big record on each clustered index page, the
			algorithm grossly underestimated the number of rows
			in the table. */

			if (btr_page_get_prev(page, &mtr) != FIL_NULL
			    || btr_page_get_next(page, &mtr) != FIL_NULL) {

				n_diff[n_cols - 1]++;
			}
		}

		mtr_commit(&mtr);
	}

exit_loop:
	/* If we saw k borders between different key values on
	n_sample_pages leaf pages, we can estimate how many
	there will be in index->stat_n_leaf_pages */

	/* We must take into account that our sample actually represents
	also the pages used for external storage of fields (those pages are
	included in index->stat_n_leaf_pages) */

	for (j = 0; j < n_cols; j++) {
		index->stat_n_diff_key_vals[j]
			= BTR_TABLE_STATS_FROM_SAMPLE(
				n_diff[j], index, n_sample_pages,
				total_external_size, not_empty_flag);

		/* If the tree is small, smaller than
		10 * n_sample_pages + total_external_size, then
		the above estimate is ok. For bigger trees it is common that we
		do not see any borders between key values in the few pages
		we pick. But still there may be n_sample_pages
		different key values, or even more. Let us try to approximate
		that: */

		add_on = index->stat_n_leaf_pages
			/ (10 * (n_sample_pages
				 + total_external_size));

		if (add_on > n_sample_pages) {
			add_on = n_sample_pages;
		}

		index->stat_n_diff_key_vals[j] += add_on;

		index->stat_n_sample_sizes[j] = n_sample_pages;

		/* Update the stat_n_non_null_key_vals[] with our
		sampled result. stat_n_non_null_key_vals[] is created
		and initialized to zero in dict_index_add_to_cache(),
		along with stat_n_diff_key_vals[] array */
		if (n_not_null != NULL) {
			index->stat_n_non_null_key_vals[j] =
				 BTR_TABLE_STATS_FROM_SAMPLE(
					n_not_null[j], index, n_sample_pages,
					total_external_size, not_empty_flag);
		}
	}

	mem_heap_free(heap);
}

/*================== EXTERNAL STORAGE OF BIG FIELDS ===================*/

/***********************************************************//**
Gets the offset of the pointer to the externally stored part of a field.
@return	offset of the pointer to the externally stored part */
static
ulint
btr_rec_get_field_ref_offs(
/*=======================*/
	const ulint*	offsets,/*!< in: array returned by rec_get_offsets() */
	ulint		n)	/*!< in: index of the external field */
{
	ulint	field_ref_offs;
	ulint	local_len;

	ut_a(rec_offs_nth_extern(offsets, n));
	field_ref_offs = rec_get_nth_field_offs(offsets, n, &local_len);
	ut_a(local_len != UNIV_SQL_NULL);
	ut_a(local_len >= BTR_EXTERN_FIELD_REF_SIZE);

	return(field_ref_offs + local_len - BTR_EXTERN_FIELD_REF_SIZE);
}

/** Gets a pointer to the externally stored part of a field.
@param rec	record
@param offsets	rec_get_offsets(rec)
@param n	index of the externally stored field
@return pointer to the externally stored part */
#define btr_rec_get_field_ref(rec, offsets, n)			\
	((rec) + btr_rec_get_field_ref_offs(offsets, n))

/** Gets the externally stored size of a record, in units of a database page.
@param[in]	rec	record
@param[in]	offsets	array returned by rec_get_offsets()
@return	externally stored part, in units of a database page */

ulint
btr_rec_get_externally_stored_len(
	const rec_t*	rec,
	const ulint*	offsets)
{
	ulint	n_fields;
	ulint	total_extern_len = 0;
	ulint	i;

	ut_ad(!rec_offs_comp(offsets) || !rec_get_node_ptr_flag(rec));

	if (!rec_offs_any_extern(offsets)) {
		return(0);
	}

	n_fields = rec_offs_n_fields(offsets);

	for (i = 0; i < n_fields; i++) {
		if (rec_offs_nth_extern(offsets, i)) {

			ulint	extern_len = mach_read_from_4(
				btr_rec_get_field_ref(rec, offsets, i)
				+ BTR_EXTERN_LEN + 4);

			total_extern_len += ut_calc_align(extern_len,
							  UNIV_PAGE_SIZE);
		}
	}

	return(total_extern_len / UNIV_PAGE_SIZE);
}

/*******************************************************************//**
Sets the ownership bit of an externally stored field in a record. */
static
void
btr_cur_set_ownership_of_extern_field(
/*==================================*/
	page_zip_des_t*	page_zip,/*!< in/out: compressed page whose uncompressed
				part will be updated, or NULL */
	rec_t*		rec,	/*!< in/out: clustered index record */
	dict_index_t*	index,	/*!< in: index of the page */
	const ulint*	offsets,/*!< in: array returned by rec_get_offsets() */
	ulint		i,	/*!< in: field number */
	ibool		val,	/*!< in: value to set */
	mtr_t*		mtr)	/*!< in: mtr, or NULL if not logged */
{
	byte*	data;
	ulint	local_len;
	ulint	byte_val;

	data = rec_get_nth_field(rec, offsets, i, &local_len);
	ut_ad(rec_offs_nth_extern(offsets, i));
	ut_a(local_len >= BTR_EXTERN_FIELD_REF_SIZE);

	local_len -= BTR_EXTERN_FIELD_REF_SIZE;

	byte_val = mach_read_from_1(data + local_len + BTR_EXTERN_LEN);

	if (val) {
		byte_val = byte_val & (~BTR_EXTERN_OWNER_FLAG);
	} else {
#if defined UNIV_DEBUG || defined UNIV_BLOB_LIGHT_DEBUG
		ut_a(!(byte_val & BTR_EXTERN_OWNER_FLAG));
#endif /* UNIV_DEBUG || UNIV_BLOB_LIGHT_DEBUG */
		byte_val = byte_val | BTR_EXTERN_OWNER_FLAG;
	}

	if (page_zip) {
		mach_write_to_1(data + local_len + BTR_EXTERN_LEN, byte_val);
		page_zip_write_blob_ptr(page_zip, rec, index, offsets, i, mtr);
	} else if (mtr != NULL) {

		mlog_write_ulint(data + local_len + BTR_EXTERN_LEN, byte_val,
				 MLOG_1BYTE, mtr);
	} else {
		mach_write_to_1(data + local_len + BTR_EXTERN_LEN, byte_val);
	}

	btr_blob_dbg_owner(rec, index, offsets, i, val);
}

/*******************************************************************//**
Marks non-updated off-page fields as disowned by this record. The ownership
must be transferred to the updated record which is inserted elsewhere in the
index tree. In purge only the owner of externally stored field is allowed
to free the field. */
UNIV_INTERN
void
btr_cur_disown_inherited_fields(
/*============================*/
	page_zip_des_t*	page_zip,/*!< in/out: compressed page whose uncompressed
				part will be updated, or NULL */
	rec_t*		rec,	/*!< in/out: record in a clustered index */
	dict_index_t*	index,	/*!< in: index of the page */
	const ulint*	offsets,/*!< in: array returned by rec_get_offsets() */
	const upd_t*	update,	/*!< in: update vector */
	mtr_t*		mtr)	/*!< in/out: mini-transaction */
{
	ulint	i;

	ut_ad(rec_offs_validate(rec, index, offsets));
	ut_ad(!rec_offs_comp(offsets) || !rec_get_node_ptr_flag(rec));
	ut_ad(rec_offs_any_extern(offsets));
	ut_ad(mtr);

	for (i = 0; i < rec_offs_n_fields(offsets); i++) {
		if (rec_offs_nth_extern(offsets, i)
		    && !upd_get_field_by_field_no(update, i)) {
			btr_cur_set_ownership_of_extern_field(
				page_zip, rec, index, offsets, i, FALSE, mtr);
		}
	}
}

/*******************************************************************//**
Marks all extern fields in a record as owned by the record. This function
should be called if the delete mark of a record is removed: a not delete
marked record always owns all its extern fields. */
static
void
btr_cur_unmark_extern_fields(
/*=========================*/
	page_zip_des_t*	page_zip,/*!< in/out: compressed page whose uncompressed
				part will be updated, or NULL */
	rec_t*		rec,	/*!< in/out: record in a clustered index */
	dict_index_t*	index,	/*!< in: index of the page */
	const ulint*	offsets,/*!< in: array returned by rec_get_offsets() */
	mtr_t*		mtr)	/*!< in: mtr, or NULL if not logged */
{
	ulint	n;
	ulint	i;

	ut_ad(!rec_offs_comp(offsets) || !rec_get_node_ptr_flag(rec));
	n = rec_offs_n_fields(offsets);

	if (!rec_offs_any_extern(offsets)) {

		return;
	}

	for (i = 0; i < n; i++) {
		if (rec_offs_nth_extern(offsets, i)) {

			btr_cur_set_ownership_of_extern_field(
				page_zip, rec, index, offsets, i, TRUE, mtr);
		}
	}
}

/*******************************************************************//**
Flags the data tuple fields that are marked as extern storage in the
update vector.  We use this function to remember which fields we must
mark as extern storage in a record inserted for an update.
@return	number of flagged external columns */
UNIV_INTERN
ulint
btr_push_update_extern_fields(
/*==========================*/
	dtuple_t*	tuple,	/*!< in/out: data tuple */
	const upd_t*	update,	/*!< in: update vector */
	mem_heap_t*	heap)	/*!< in: memory heap */
{
	ulint			n_pushed	= 0;
	ulint			n;
	const upd_field_t*	uf;

	ut_ad(tuple);
	ut_ad(update);

	uf = update->fields;
	n = upd_get_n_fields(update);

	for (; n--; uf++) {
		if (dfield_is_ext(&uf->new_val)) {
			dfield_t*	field
				= dtuple_get_nth_field(tuple, uf->field_no);

			if (!dfield_is_ext(field)) {
				dfield_set_ext(field);
				n_pushed++;
			}

			switch (uf->orig_len) {
				byte*	data;
				ulint	len;
				byte*	buf;
			case 0:
				break;
			case BTR_EXTERN_FIELD_REF_SIZE:
				/* Restore the original locally stored
				part of the column.  In the undo log,
				InnoDB writes a longer prefix of externally
				stored columns, so that column prefixes
				in secondary indexes can be reconstructed. */
				dfield_set_data(field, (byte*) dfield_get_data(field)
						+ dfield_get_len(field)
						- BTR_EXTERN_FIELD_REF_SIZE,
						BTR_EXTERN_FIELD_REF_SIZE);
				dfield_set_ext(field);
				break;
			default:
				/* Reconstruct the original locally
				stored part of the column.  The data
				will have to be copied. */
				ut_a(uf->orig_len > BTR_EXTERN_FIELD_REF_SIZE);

				data = (byte*) dfield_get_data(field);
				len = dfield_get_len(field);

				buf = (byte*) mem_heap_alloc(heap,
							     uf->orig_len);
				/* Copy the locally stored prefix. */
				memcpy(buf, data,
				       uf->orig_len
				       - BTR_EXTERN_FIELD_REF_SIZE);
				/* Copy the BLOB pointer. */
				memcpy(buf + uf->orig_len
				       - BTR_EXTERN_FIELD_REF_SIZE,
				       data + len - BTR_EXTERN_FIELD_REF_SIZE,
				       BTR_EXTERN_FIELD_REF_SIZE);

				dfield_set_data(field, buf, uf->orig_len);
				dfield_set_ext(field);
			}
		}
	}

	return(n_pushed);
}

/*******************************************************************//**
Returns the length of a BLOB part stored on the header page.
@return	part length */
static
ulint
btr_blob_get_part_len(
/*==================*/
	const byte*	blob_header)	/*!< in: blob header */
{
	return(mach_read_from_4(blob_header + BTR_BLOB_HDR_PART_LEN));
}

/*******************************************************************//**
Returns the page number where the next BLOB part is stored.
@return	page number or FIL_NULL if no more pages */
static
ulint
btr_blob_get_next_page_no(
/*======================*/
	const byte*	blob_header)	/*!< in: blob header */
{
	return(mach_read_from_4(blob_header + BTR_BLOB_HDR_NEXT_PAGE_NO));
}

/*******************************************************************//**
Deallocate a buffer block that was reserved for a BLOB part. */
static
void
btr_blob_free(
/*==========*/
	buf_block_t*	block,	/*!< in: buffer block */
	ibool		all,	/*!< in: TRUE=remove also the compressed page
				if there is one */
	mtr_t*		mtr)	/*!< in: mini-transaction to commit */
{
	buf_pool_t*	buf_pool = buf_pool_from_block(block);
	ulint		space	= buf_block_get_space(block);
	ulint		page_no	= buf_block_get_page_no(block);
	bool		freed	= false;

	ut_ad(mtr_memo_contains(mtr, block, MTR_MEMO_PAGE_X_FIX));

	mtr_commit(mtr);

	mutex_enter(&buf_pool->LRU_list_mutex);
	mutex_enter(&block->mutex);

	/* Only free the block if it is still allocated to
	the same file page. */

	if (buf_block_get_state(block)
	    == BUF_BLOCK_FILE_PAGE
	    && buf_block_get_space(block) == space
	    && buf_block_get_page_no(block) == page_no) {

		freed = buf_LRU_free_page(&block->page, all);

		if (!freed && all && block->page.zip.data
		    /* Now, buf_LRU_free_page() may release mutexes
		    temporarily */
		    && buf_block_get_state(block) == BUF_BLOCK_FILE_PAGE
		    && buf_block_get_space(block) == space
		    && buf_block_get_page_no(block) == page_no) {

			/* Attempt to deallocate the uncompressed page
			if the whole block cannot be deallocted. */
			freed = buf_LRU_free_page(&block->page, false);
		}
	}

	if (!freed) {
		mutex_exit(&buf_pool->LRU_list_mutex);
	}

	mutex_exit(&block->mutex);
}

/*******************************************************************//**
Stores the fields in big_rec_vec to the tablespace and puts pointers to
them in rec.  The extern flags in rec will have to be set beforehand.
The fields are stored on pages allocated from leaf node
file segment of the index tree.
@return	DB_SUCCESS or DB_OUT_OF_FILE_SPACE */
UNIV_INTERN
dberr_t
btr_store_big_rec_extern_fields(
/*============================*/
	dict_index_t*	index,		/*!< in: index of rec; the index tree
					MUST be X-latched */
	buf_block_t*	rec_block,	/*!< in/out: block containing rec */
	rec_t*		rec,		/*!< in/out: record */
	const ulint*	offsets,	/*!< in: rec_get_offsets(rec, index);
					the "external storage" flags in offsets
					will not correspond to rec when
					this function returns */
	const big_rec_t*big_rec_vec,	/*!< in: vector containing fields
					to be stored externally */
	mtr_t*		btr_mtr,	/*!< in: mtr containing the
					latches to the clustered index */
	enum blob_op	op)		/*! in: operation code */
{
	ulint		rec_page_no;
	byte*		field_ref;
	ulint		extern_len;
	ulint		store_len;
	ulint		page_no;
	ulint		space_id;
	ulint		zip_size;
	ulint		prev_page_no;
	ulint		hint_page_no;
	ulint		i;
	mtr_t		mtr;
	mtr_t*		alloc_mtr;
	mem_heap_t*	heap = NULL;
	page_zip_des_t*	page_zip;
	z_stream	c_stream;
	buf_block_t**	freed_pages	= NULL;
	ulint		n_freed_pages	= 0;
	dberr_t		error		= DB_SUCCESS;
	ulint		total_blob_len	= 0;

	ut_ad(rec_offs_validate(rec, index, offsets));
	ut_ad(rec_offs_any_extern(offsets));
	ut_ad(btr_mtr);
	ut_ad(mtr_memo_contains(btr_mtr, dict_index_get_lock(index),
				MTR_MEMO_X_LOCK));
	ut_ad(mtr_memo_contains(btr_mtr, rec_block, MTR_MEMO_PAGE_X_FIX));
	ut_ad(buf_block_get_frame(rec_block) == page_align(rec));
	ut_a(dict_index_is_clust(index));

	page_zip = buf_block_get_page_zip(rec_block);
	ut_a(dict_table_zip_size(index->table)
	     == buf_block_get_zip_size(rec_block));

	space_id = buf_block_get_space(rec_block);
	zip_size = buf_block_get_zip_size(rec_block);
	rec_page_no = buf_block_get_page_no(rec_block);
	ut_a(fil_page_get_type(page_align(rec)) == FIL_PAGE_INDEX);

	const ulint redo_10p = (srv_log_file_size * UNIV_PAGE_SIZE / 10);

	/* Calculate the total number of bytes for blob data */
	for (ulint i = 0; i < big_rec_vec->n_fields; i++) {
		total_blob_len += big_rec_vec->fields[i].len;
	}

	if (total_blob_len > redo_10p) {
		ut_ad(op == BTR_STORE_INSERT);
		ib_logf(IB_LOG_LEVEL_ERROR, "The total blob data length"
			" (" ULINTPF ") is greater than 10%% of the"
			" redo log file size (" UINT64PF "). Please"
			" increase innodb_log_file_size.",
			total_blob_len, srv_log_file_size);
		return(DB_TOO_BIG_RECORD);
	}

	if (page_zip) {
		int	err;

		/* Zlib deflate needs 128 kilobytes for the default
		window size, plus 512 << memLevel, plus a few
		kilobytes for small objects.  We use reduced memLevel
		to limit the memory consumption, and preallocate the
		heap, hoping to avoid memory fragmentation. */
		heap = mem_heap_create(250000);
		page_zip_set_alloc(&c_stream, heap);

		err = deflateInit2(&c_stream, page_zip_level,
				   Z_DEFLATED, 15, 7, Z_DEFAULT_STRATEGY);
		ut_a(err == Z_OK);
	}

	if (btr_blob_op_is_update(op)) {
		/* Avoid reusing pages that have been previously freed
		in btr_mtr. */
		if (btr_mtr->n_freed_pages) {
			if (heap == NULL) {
				heap = mem_heap_create(
					btr_mtr->n_freed_pages
					* sizeof *freed_pages);
			}

			freed_pages = static_cast<buf_block_t**>(
				mem_heap_alloc(
					heap,
					btr_mtr->n_freed_pages
					* sizeof *freed_pages));
			n_freed_pages = 0;
		}

		/* Because btr_mtr will be committed after mtr, it is
		possible that the tablespace has been extended when
		the B-tree record was updated or inserted, or it will
		be extended while allocating pages for big_rec.

		TODO: In mtr (not btr_mtr), write a redo log record
		about extending the tablespace to its current size,
		and remember the current size. Whenever the tablespace
		grows as pages are allocated, write further redo log
		records to mtr. (Currently tablespace extension is not
		covered by the redo log. If it were, the record would
		only be written to btr_mtr, which is committed after
		mtr.) */
		alloc_mtr = btr_mtr;
	} else {
		/* Use the local mtr for allocations. */
		alloc_mtr = &mtr;
	}

#if defined UNIV_DEBUG || defined UNIV_BLOB_LIGHT_DEBUG
	/* All pointers to externally stored columns in the record
	must either be zero or they must be pointers to inherited
	columns, owned by this record or an earlier record version. */
	for (i = 0; i < rec_offs_n_fields(offsets); i++) {
		if (!rec_offs_nth_extern(offsets, i)) {
			continue;
		}
		field_ref = btr_rec_get_field_ref(rec, offsets, i);

		ut_a(!(field_ref[BTR_EXTERN_LEN] & BTR_EXTERN_OWNER_FLAG));
		/* Either this must be an update in place,
		or the BLOB must be inherited, or the BLOB pointer
		must be zero (will be written in this function). */
		ut_a(op == BTR_STORE_UPDATE
		     || (field_ref[BTR_EXTERN_LEN] & BTR_EXTERN_INHERITED_FLAG)
		     || !memcmp(field_ref, field_ref_zero,
				BTR_EXTERN_FIELD_REF_SIZE));
	}
#endif /* UNIV_DEBUG || UNIV_BLOB_LIGHT_DEBUG */
	/* We have to create a file segment to the tablespace
	for each field and put the pointer to the field in rec */

	for (i = 0; i < big_rec_vec->n_fields; i++) {
		field_ref = btr_rec_get_field_ref(
			rec, offsets, big_rec_vec->fields[i].field_no);
#if defined UNIV_DEBUG || defined UNIV_BLOB_LIGHT_DEBUG
		/* A zero BLOB pointer should have been initially inserted. */
		ut_a(!memcmp(field_ref, field_ref_zero,
			     BTR_EXTERN_FIELD_REF_SIZE));
#endif /* UNIV_DEBUG || UNIV_BLOB_LIGHT_DEBUG */
		extern_len = big_rec_vec->fields[i].len;
		UNIV_MEM_ASSERT_RW(big_rec_vec->fields[i].data,
				   extern_len);

		ut_a(extern_len > 0);

		prev_page_no = FIL_NULL;

		if (page_zip) {
			int	err = deflateReset(&c_stream);
			ut_a(err == Z_OK);

			c_stream.next_in = (Bytef*)
				big_rec_vec->fields[i].data;
			c_stream.avail_in = static_cast<uInt>(extern_len);
		}

		for (;;) {
			buf_block_t*	block;
			page_t*		page;

			mtr_start(&mtr);

			if (prev_page_no == FIL_NULL) {
				hint_page_no = 1 + rec_page_no;
			} else {
				hint_page_no = prev_page_no + 1;
			}

alloc_another:
			block = btr_page_alloc(index, hint_page_no,
					       FSP_NO_DIR, 0, alloc_mtr, &mtr);
			if (UNIV_UNLIKELY(block == NULL)) {
				mtr_commit(&mtr);
				error = DB_OUT_OF_FILE_SPACE;
				goto func_exit;
			}

			if (rw_lock_get_x_lock_count(&block->lock) > 1) {
				/* This page must have been freed in
				btr_mtr previously. Put it aside, and
				allocate another page for the BLOB data. */
				ut_ad(alloc_mtr == btr_mtr);
				ut_ad(btr_blob_op_is_update(op));
				ut_ad(n_freed_pages < btr_mtr->n_freed_pages);
				freed_pages[n_freed_pages++] = block;
				goto alloc_another;
			}

			page_no = buf_block_get_page_no(block);
			page = buf_block_get_frame(block);

			if (prev_page_no != FIL_NULL) {
				buf_block_t*	prev_block;
				page_t*		prev_page;

				prev_block = buf_page_get(space_id, zip_size,
							  prev_page_no,
							  RW_X_LATCH, &mtr);
				buf_block_dbg_add_level(prev_block,
							SYNC_EXTERN_STORAGE);
				prev_page = buf_block_get_frame(prev_block);

				if (page_zip) {
					mlog_write_ulint(
						prev_page + FIL_PAGE_NEXT,
						page_no, MLOG_4BYTES, &mtr);
					memcpy(buf_block_get_page_zip(
						       prev_block)
					       ->data + FIL_PAGE_NEXT,
					       prev_page + FIL_PAGE_NEXT, 4);
				} else {
					mlog_write_ulint(
						prev_page + FIL_PAGE_DATA
						+ BTR_BLOB_HDR_NEXT_PAGE_NO,
						page_no, MLOG_4BYTES, &mtr);
				}

			} else if (dict_index_is_online_ddl(index)) {
				row_log_table_blob_alloc(index, page_no);
			}

			if (page_zip) {
				int		err;
				page_zip_des_t*	blob_page_zip;

				/* Write FIL_PAGE_TYPE to the redo log
				separately, before logging any other
				changes to the page, so that the debug
				assertions in
				recv_parse_or_apply_log_rec_body() can
				be made simpler.  Before InnoDB Plugin
				1.0.4, the initialization of
				FIL_PAGE_TYPE was logged as part of
				the mlog_log_string() below. */

				mlog_write_ulint(page + FIL_PAGE_TYPE,
						 prev_page_no == FIL_NULL
						 ? FIL_PAGE_TYPE_ZBLOB
						 : FIL_PAGE_TYPE_ZBLOB2,
						 MLOG_2BYTES, &mtr);

				c_stream.next_out = page
					+ FIL_PAGE_DATA;
				c_stream.avail_out
					= static_cast<uInt>(page_zip_get_size(page_zip))
					- FIL_PAGE_DATA;

				err = deflate(&c_stream, Z_FINISH);
				ut_a(err == Z_OK || err == Z_STREAM_END);
				ut_a(err == Z_STREAM_END
				     || c_stream.avail_out == 0);

				/* Write the "next BLOB page" pointer */
				mlog_write_ulint(page + FIL_PAGE_NEXT,
						 FIL_NULL, MLOG_4BYTES, &mtr);
				/* Initialize the unused "prev page" pointer */
				mlog_write_ulint(page + FIL_PAGE_PREV,
						 FIL_NULL, MLOG_4BYTES, &mtr);
				/* Write a back pointer to the record
				into the otherwise unused area.  This
				information could be useful in
				debugging.  Later, we might want to
				implement the possibility to relocate
				BLOB pages.  Then, we would need to be
				able to adjust the BLOB pointer in the
				record.  We do not store the heap
				number of the record, because it can
				change in page_zip_reorganize() or
				btr_page_reorganize().  However, also
				the page number of the record may
				change when B-tree nodes are split or
				merged. */
				mlog_write_ulint(page
						 + FIL_PAGE_FILE_FLUSH_LSN,
						 space_id,
						 MLOG_4BYTES, &mtr);
				mlog_write_ulint(page
						 + FIL_PAGE_FILE_FLUSH_LSN + 4,
						 rec_page_no,
						 MLOG_4BYTES, &mtr);

				/* Zero out the unused part of the page. */
				memset(page + page_zip_get_size(page_zip)
				       - c_stream.avail_out,
				       0, c_stream.avail_out);
				mlog_log_string(page + FIL_PAGE_FILE_FLUSH_LSN,
						page_zip_get_size(page_zip)
						- FIL_PAGE_FILE_FLUSH_LSN,
						&mtr);
				/* Copy the page to compressed storage,
				because it will be flushed to disk
				from there. */
				blob_page_zip = buf_block_get_page_zip(block);
				ut_ad(blob_page_zip);
				ut_ad(page_zip_get_size(blob_page_zip)
				      == page_zip_get_size(page_zip));
				memcpy(blob_page_zip->data, page,
				       page_zip_get_size(page_zip));

				if (err == Z_OK && prev_page_no != FIL_NULL) {

					goto next_zip_page;
				}

				if (alloc_mtr == &mtr) {
					rec_block = buf_page_get(
						space_id, zip_size,
						rec_page_no,
						RW_X_LATCH, &mtr);
					buf_block_dbg_add_level(
						rec_block,
						SYNC_NO_ORDER_CHECK);
				}

				if (err == Z_STREAM_END) {
					mach_write_to_4(field_ref
							+ BTR_EXTERN_LEN, 0);
					mach_write_to_4(field_ref
							+ BTR_EXTERN_LEN + 4,
							c_stream.total_in);
				} else {
					memset(field_ref + BTR_EXTERN_LEN,
					       0, 8);
				}

				if (prev_page_no == FIL_NULL) {
					btr_blob_dbg_add_blob(
						rec, big_rec_vec->fields[i]
						.field_no, page_no, index,
						"store");

					mach_write_to_4(field_ref
							+ BTR_EXTERN_SPACE_ID,
							space_id);

					mach_write_to_4(field_ref
							+ BTR_EXTERN_PAGE_NO,
							page_no);

					mach_write_to_4(field_ref
							+ BTR_EXTERN_OFFSET,
							FIL_PAGE_NEXT);
				}

				page_zip_write_blob_ptr(
					page_zip, rec, index, offsets,
					big_rec_vec->fields[i].field_no,
					alloc_mtr);

next_zip_page:
				prev_page_no = page_no;

				/* Commit mtr and release the
				uncompressed page frame to save memory. */
				btr_blob_free(block, FALSE, &mtr);

				if (err == Z_STREAM_END) {
					break;
				}
			} else {
				mlog_write_ulint(page + FIL_PAGE_TYPE,
						 FIL_PAGE_TYPE_BLOB,
						 MLOG_2BYTES, &mtr);

				if (extern_len > (UNIV_PAGE_SIZE
						  - FIL_PAGE_DATA
						  - BTR_BLOB_HDR_SIZE
						  - FIL_PAGE_DATA_END)) {
					store_len = UNIV_PAGE_SIZE
						- FIL_PAGE_DATA
						- BTR_BLOB_HDR_SIZE
						- FIL_PAGE_DATA_END;
				} else {
					store_len = extern_len;
				}

				mlog_write_string(page + FIL_PAGE_DATA
						  + BTR_BLOB_HDR_SIZE,
						  (const byte*)
						  big_rec_vec->fields[i].data
						  + big_rec_vec->fields[i].len
						  - extern_len,
						  store_len, &mtr);
				mlog_write_ulint(page + FIL_PAGE_DATA
						 + BTR_BLOB_HDR_PART_LEN,
						 store_len, MLOG_4BYTES, &mtr);
				mlog_write_ulint(page + FIL_PAGE_DATA
						 + BTR_BLOB_HDR_NEXT_PAGE_NO,
						 FIL_NULL, MLOG_4BYTES, &mtr);

				extern_len -= store_len;

				if (alloc_mtr == &mtr) {
					rec_block = buf_page_get(
						space_id, zip_size,
						rec_page_no,
						RW_X_LATCH, &mtr);
					buf_block_dbg_add_level(
						rec_block,
						SYNC_NO_ORDER_CHECK);
				}

				mlog_write_ulint(field_ref + BTR_EXTERN_LEN, 0,
						 MLOG_4BYTES, alloc_mtr);
				mlog_write_ulint(field_ref
						 + BTR_EXTERN_LEN + 4,
						 big_rec_vec->fields[i].len
						 - extern_len,
						 MLOG_4BYTES, alloc_mtr);

				if (prev_page_no == FIL_NULL) {
					btr_blob_dbg_add_blob(
						rec, big_rec_vec->fields[i]
						.field_no, page_no, index,
						"store");

					mlog_write_ulint(field_ref
							 + BTR_EXTERN_SPACE_ID,
							 space_id, MLOG_4BYTES,
							 alloc_mtr);

					mlog_write_ulint(field_ref
							 + BTR_EXTERN_PAGE_NO,
							 page_no, MLOG_4BYTES,
							 alloc_mtr);

					mlog_write_ulint(field_ref
							 + BTR_EXTERN_OFFSET,
							 FIL_PAGE_DATA,
							 MLOG_4BYTES,
							 alloc_mtr);
				}

				prev_page_no = page_no;

				mtr_commit(&mtr);

				if (extern_len == 0) {
					break;
				}
			}
		}

		DBUG_EXECUTE_IF("btr_store_big_rec_extern",
				error = DB_OUT_OF_FILE_SPACE;
				goto func_exit;);
	}

func_exit:
	if (page_zip) {
		deflateEnd(&c_stream);
	}

	if (n_freed_pages) {
		ulint	i;

		ut_ad(alloc_mtr == btr_mtr);
		ut_ad(btr_blob_op_is_update(op));

		for (i = 0; i < n_freed_pages; i++) {
			btr_page_free_low(index, freed_pages[i], 0, alloc_mtr);
		}
	}

	if (heap != NULL) {
		mem_heap_free(heap);
	}

#if defined UNIV_DEBUG || defined UNIV_BLOB_LIGHT_DEBUG
	/* All pointers to externally stored columns in the record
	must be valid. */
	for (i = 0; i < rec_offs_n_fields(offsets); i++) {
		if (!rec_offs_nth_extern(offsets, i)) {
			continue;
		}

		field_ref = btr_rec_get_field_ref(rec, offsets, i);

		/* The pointer must not be zero if the operation
		succeeded. */
		ut_a(0 != memcmp(field_ref, field_ref_zero,
				 BTR_EXTERN_FIELD_REF_SIZE)
		     || error != DB_SUCCESS);
		/* The column must not be disowned by this record. */
		ut_a(!(field_ref[BTR_EXTERN_LEN] & BTR_EXTERN_OWNER_FLAG));
	}
#endif /* UNIV_DEBUG || UNIV_BLOB_LIGHT_DEBUG */
	return(error);
}

/*******************************************************************//**
Check the FIL_PAGE_TYPE on an uncompressed BLOB page. */
static
void
btr_check_blob_fil_page_type(
/*=========================*/
	ulint		space_id,	/*!< in: space id */
	ulint		page_no,	/*!< in: page number */
	const page_t*	page,		/*!< in: page */
	ibool		read)		/*!< in: TRUE=read, FALSE=purge */
{
	ulint	type = fil_page_get_type(page);

	ut_a(space_id == page_get_space_id(page));
	ut_a(page_no == page_get_page_no(page));

	if (UNIV_UNLIKELY(type != FIL_PAGE_TYPE_BLOB)) {
		ulint	flags = fil_space_get_flags(space_id);

#ifndef UNIV_DEBUG /* Improve debug test coverage */
		if (dict_tf_get_format(flags) == UNIV_FORMAT_A) {
			/* Old versions of InnoDB did not initialize
			FIL_PAGE_TYPE on BLOB pages.  Do not print
			anything about the type mismatch when reading
			a BLOB page that is in Antelope format.*/
			return;
		}
#endif /* !UNIV_DEBUG */

		ut_print_timestamp(stderr);
		fprintf(stderr,
			"  InnoDB: FIL_PAGE_TYPE=%lu"
			" on BLOB %s space %lu page %lu flags %lx\n",
			(ulong) type, read ? "read" : "purge",
			(ulong) space_id, (ulong) page_no, (ulong) flags);
		ut_error;
	}
}

/*******************************************************************//**
Frees the space in an externally stored field to the file space
management if the field in data is owned by the externally stored field,
in a rollback we may have the additional condition that the field must
not be inherited. */
UNIV_INTERN
void
btr_free_externally_stored_field(
/*=============================*/
	dict_index_t*	index,		/*!< in: index of the data, the index
					tree MUST be X-latched; if the tree
					height is 1, then also the root page
					must be X-latched! (this is relevant
					in the case this function is called
					from purge where 'data' is located on
					an undo log page, not an index
					page) */
	byte*		field_ref,	/*!< in/out: field reference */
	const rec_t*	rec,		/*!< in: record containing field_ref, for
					page_zip_write_blob_ptr(), or NULL */
	const ulint*	offsets,	/*!< in: rec_get_offsets(rec, index),
					or NULL */
	page_zip_des_t*	page_zip,	/*!< in: compressed page corresponding
					to rec, or NULL if rec == NULL */
	ulint		i,		/*!< in: field number of field_ref;
					ignored if rec == NULL */
	enum trx_rb_ctx	rb_ctx,		/*!< in: rollback context */
	mtr_t*		local_mtr __attribute__((unused))) /*!< in: mtr
					containing the latch to data an an
					X-latch to the index tree */
{
	page_t*		page;
	const ulint	space_id	= mach_read_from_4(
		field_ref + BTR_EXTERN_SPACE_ID);
	const ulint	start_page	= mach_read_from_4(
		field_ref + BTR_EXTERN_PAGE_NO);
	ulint		rec_zip_size = dict_table_zip_size(index->table);
	ulint		ext_zip_size;
	ulint		page_no;
	ulint		next_page_no;
	mtr_t		mtr;

	ut_ad(dict_index_is_clust(index));
	ut_ad(mtr_memo_contains(local_mtr, dict_index_get_lock(index),
				MTR_MEMO_X_LOCK));
	ut_ad(mtr_memo_contains_page(local_mtr, field_ref,
				     MTR_MEMO_PAGE_X_FIX));
	ut_ad(!rec || rec_offs_validate(rec, index, offsets));
	ut_ad(!rec || field_ref == btr_rec_get_field_ref(rec, offsets, i));

	if (UNIV_UNLIKELY(!memcmp(field_ref, field_ref_zero,
				  BTR_EXTERN_FIELD_REF_SIZE))) {
		/* In the rollback, we may encounter a clustered index
		record with some unwritten off-page columns. There is
		nothing to free then. */
		ut_a(rb_ctx != RB_NONE);
		return;
	}

	ut_ad(space_id == index->space);

	if (UNIV_UNLIKELY(space_id != dict_index_get_space(index))) {
		ext_zip_size = fil_space_get_zip_size(space_id);
		/* This must be an undo log record in the system tablespace,
		that is, in row_purge_upd_exist_or_extern().
		Currently, externally stored records are stored in the
		same tablespace as the referring records. */
		ut_ad(!page_get_space_id(page_align(field_ref)));
		ut_ad(!rec);
		ut_ad(!page_zip);
	} else {
		ext_zip_size = rec_zip_size;
	}

	if (!rec) {
		/* This is a call from row_purge_upd_exist_or_extern(). */
		ut_ad(!page_zip);
		rec_zip_size = 0;
	}

#ifdef UNIV_BLOB_DEBUG
	if (!(field_ref[BTR_EXTERN_LEN] & BTR_EXTERN_OWNER_FLAG)
	    && !((field_ref[BTR_EXTERN_LEN] & BTR_EXTERN_INHERITED_FLAG)
		 && (rb_ctx == RB_NORMAL || rb_ctx == RB_RECOVERY))) {
		/* This off-page column will be freed.
		Check that no references remain. */

		btr_blob_dbg_t	b;

		b.blob_page_no = start_page;

		if (rec) {
			/* Remove the reference from the record to the
			BLOB. If the BLOB were not freed, the
			reference would be removed when the record is
			removed. Freeing the BLOB will overwrite the
			BTR_EXTERN_PAGE_NO in the field_ref of the
			record with FIL_NULL, which would make the
			btr_blob_dbg information inconsistent with the
			record. */
			b.ref_page_no = page_get_page_no(page_align(rec));
			b.ref_heap_no = page_rec_get_heap_no(rec);
			b.ref_field_no = i;
			btr_blob_dbg_rbt_delete(index, &b, "free");
		}

		btr_blob_dbg_assert_empty(index, b.blob_page_no);
	}
#endif /* UNIV_BLOB_DEBUG */

	for (;;) {
#ifdef UNIV_SYNC_DEBUG
		buf_block_t*	rec_block;
#endif /* UNIV_SYNC_DEBUG */
		buf_block_t*	ext_block;

		mtr_start(&mtr);

#ifdef UNIV_SYNC_DEBUG
		rec_block =
#endif /* UNIV_SYNC_DEBUG */
		buf_page_get(page_get_space_id(page_align(field_ref)),
			     rec_zip_size,
			     page_get_page_no(page_align(field_ref)),
			     RW_X_LATCH, &mtr);
		buf_block_dbg_add_level(rec_block, SYNC_NO_ORDER_CHECK);
		page_no = mach_read_from_4(field_ref + BTR_EXTERN_PAGE_NO);

		if (/* There is no external storage data */
		    page_no == FIL_NULL
		    /* This field does not own the externally stored field */
		    || (mach_read_from_1(field_ref + BTR_EXTERN_LEN)
			& BTR_EXTERN_OWNER_FLAG)
		    /* Rollback and inherited field */
		    || ((rb_ctx == RB_NORMAL || rb_ctx == RB_RECOVERY)
			&& (mach_read_from_1(field_ref + BTR_EXTERN_LEN)
			    & BTR_EXTERN_INHERITED_FLAG))) {

			/* Do not free */
			mtr_commit(&mtr);

			return;
		}

		if (page_no == start_page && dict_index_is_online_ddl(index)) {
			row_log_table_blob_free(index, start_page);
		}

		ext_block = buf_page_get(space_id, ext_zip_size, page_no,
					 RW_X_LATCH, &mtr);
		buf_block_dbg_add_level(ext_block, SYNC_EXTERN_STORAGE);
		page = buf_block_get_frame(ext_block);

		if (ext_zip_size) {
			/* Note that page_zip will be NULL
			in row_purge_upd_exist_or_extern(). */
			switch (fil_page_get_type(page)) {
			case FIL_PAGE_TYPE_ZBLOB:
			case FIL_PAGE_TYPE_ZBLOB2:
				break;
			default:
				ut_error;
			}
			next_page_no = mach_read_from_4(page + FIL_PAGE_NEXT);

			btr_page_free_low(index, ext_block, 0, &mtr);

			if (page_zip != NULL) {
				mach_write_to_4(field_ref + BTR_EXTERN_PAGE_NO,
						next_page_no);
				mach_write_to_4(field_ref + BTR_EXTERN_LEN + 4,
						0);
				page_zip_write_blob_ptr(page_zip, rec, index,
							offsets, i, &mtr);
			} else {
				mlog_write_ulint(field_ref
						 + BTR_EXTERN_PAGE_NO,
						 next_page_no,
						 MLOG_4BYTES, &mtr);
				mlog_write_ulint(field_ref
						 + BTR_EXTERN_LEN + 4, 0,
						 MLOG_4BYTES, &mtr);
			}
		} else {
			ut_a(!page_zip);
			btr_check_blob_fil_page_type(space_id, page_no, page,
						     FALSE);

			next_page_no = mach_read_from_4(
				page + FIL_PAGE_DATA
				+ BTR_BLOB_HDR_NEXT_PAGE_NO);

			/* We must supply the page level (= 0) as an argument
			because we did not store it on the page (we save the
			space overhead from an index page header. */

			btr_page_free_low(index, ext_block, 0, &mtr);

			mlog_write_ulint(field_ref + BTR_EXTERN_PAGE_NO,
					 next_page_no,
					 MLOG_4BYTES, &mtr);
			/* Zero out the BLOB length.  If the server
			crashes during the execution of this function,
			trx_rollback_or_clean_all_recovered() could
			dereference the half-deleted BLOB, fetching a
			wrong prefix for the BLOB. */
			mlog_write_ulint(field_ref + BTR_EXTERN_LEN + 4,
					 0,
					 MLOG_4BYTES, &mtr);
		}

		/* Commit mtr and release the BLOB block to save memory. */
		btr_blob_free(ext_block, TRUE, &mtr);
	}
}

/***********************************************************//**
Frees the externally stored fields for a record. */
static
void
btr_rec_free_externally_stored_fields(
/*==================================*/
	dict_index_t*	index,	/*!< in: index of the data, the index
				tree MUST be X-latched */
	rec_t*		rec,	/*!< in/out: record */
	const ulint*	offsets,/*!< in: rec_get_offsets(rec, index) */
	page_zip_des_t*	page_zip,/*!< in: compressed page whose uncompressed
				part will be updated, or NULL */
	enum trx_rb_ctx	rb_ctx,	/*!< in: rollback context */
	mtr_t*		mtr)	/*!< in: mini-transaction handle which contains
				an X-latch to record page and to the index
				tree */
{
	ulint	n_fields;
	ulint	i;

	ut_ad(rec_offs_validate(rec, index, offsets));
	ut_ad(mtr_memo_contains_page(mtr, rec, MTR_MEMO_PAGE_X_FIX));
	/* Free possible externally stored fields in the record */

	ut_ad(dict_table_is_comp(index->table) == !!rec_offs_comp(offsets));
	n_fields = rec_offs_n_fields(offsets);

	for (i = 0; i < n_fields; i++) {
		if (rec_offs_nth_extern(offsets, i)) {
			btr_free_externally_stored_field(
				index, btr_rec_get_field_ref(rec, offsets, i),
				rec, offsets, page_zip, i, rb_ctx, mtr);
		}
	}
}

/***********************************************************//**
Frees the externally stored fields for a record, if the field is mentioned
in the update vector. */
static
void
btr_rec_free_updated_extern_fields(
/*===============================*/
	dict_index_t*	index,	/*!< in: index of rec; the index tree MUST be
				X-latched */
	rec_t*		rec,	/*!< in/out: record */
	page_zip_des_t*	page_zip,/*!< in: compressed page whose uncompressed
				part will be updated, or NULL */
	const ulint*	offsets,/*!< in: rec_get_offsets(rec, index) */
	const upd_t*	update,	/*!< in: update vector */
	enum trx_rb_ctx	rb_ctx,	/*!< in: rollback context */
	mtr_t*		mtr)	/*!< in: mini-transaction handle which contains
				an X-latch to record page and to the tree */
{
	ulint	n_fields;
	ulint	i;

	ut_ad(rec_offs_validate(rec, index, offsets));
	ut_ad(mtr_memo_contains_page(mtr, rec, MTR_MEMO_PAGE_X_FIX));

	/* Free possible externally stored fields in the record */

	n_fields = upd_get_n_fields(update);

	for (i = 0; i < n_fields; i++) {
		const upd_field_t* ufield = upd_get_nth_field(update, i);

		if (rec_offs_nth_extern(offsets, ufield->field_no)) {
			ulint	len;
			byte*	data = rec_get_nth_field(
				rec, offsets, ufield->field_no, &len);
			ut_a(len >= BTR_EXTERN_FIELD_REF_SIZE);

			btr_free_externally_stored_field(
				index, data + len - BTR_EXTERN_FIELD_REF_SIZE,
				rec, offsets, page_zip,
				ufield->field_no, rb_ctx, mtr);
		}
	}
}

/*******************************************************************//**
Copies the prefix of an uncompressed BLOB.  The clustered index record
that points to this BLOB must be protected by a lock or a page latch.
@return	number of bytes written to buf */
static
ulint
btr_copy_blob_prefix(
/*=================*/
	byte*		buf,	/*!< out: the externally stored part of
				the field, or a prefix of it */
	ulint		len,	/*!< in: length of buf, in bytes */
	ulint		space_id,/*!< in: space id of the BLOB pages */
	ulint		page_no,/*!< in: page number of the first BLOB page */
	ulint		offset)	/*!< in: offset on the first BLOB page */
{
	ulint	copied_len	= 0;

	for (;;) {
		mtr_t		mtr;
		buf_block_t*	block;
		const page_t*	page;
		const byte*	blob_header;
		ulint		part_len;
		ulint		copy_len;

		mtr_start(&mtr);

		block = buf_page_get(space_id, 0, page_no, RW_S_LATCH, &mtr);
		buf_block_dbg_add_level(block, SYNC_EXTERN_STORAGE);
		page = buf_block_get_frame(block);

		btr_check_blob_fil_page_type(space_id, page_no, page, TRUE);

		blob_header = page + offset;
		part_len = btr_blob_get_part_len(blob_header);
		copy_len = ut_min(part_len, len - copied_len);

		memcpy(buf + copied_len,
		       blob_header + BTR_BLOB_HDR_SIZE, copy_len);
		copied_len += copy_len;

		page_no = btr_blob_get_next_page_no(blob_header);

		mtr_commit(&mtr);

		if (page_no == FIL_NULL || copy_len != part_len) {
			UNIV_MEM_ASSERT_RW(buf, copied_len);
			return(copied_len);
		}

		/* On other BLOB pages except the first the BLOB header
		always is at the page data start: */

		offset = FIL_PAGE_DATA;

		ut_ad(copied_len <= len);
	}
}

/*******************************************************************//**
Copies the prefix of a compressed BLOB.  The clustered index record
that points to this BLOB must be protected by a lock or a page latch.
@return	number of bytes written to buf */
static
ulint
btr_copy_zblob_prefix(
/*==================*/
	byte*		buf,	/*!< out: the externally stored part of
				the field, or a prefix of it */
	ulint		len,	/*!< in: length of buf, in bytes */
	ulint		zip_size,/*!< in: compressed BLOB page size */
	ulint		space_id,/*!< in: space id of the BLOB pages */
	ulint		page_no,/*!< in: page number of the first BLOB page */
	ulint		offset)	/*!< in: offset on the first BLOB page */
{
	ulint		page_type = FIL_PAGE_TYPE_ZBLOB;
	mem_heap_t*	heap;
	int		err;
	z_stream	d_stream;

	d_stream.next_out = buf;
	d_stream.avail_out = static_cast<uInt>(len);
	d_stream.next_in = Z_NULL;
	d_stream.avail_in = 0;

	/* Zlib inflate needs 32 kilobytes for the default
	window size, plus a few kilobytes for small objects. */
	heap = mem_heap_create(40000);
	page_zip_set_alloc(&d_stream, heap);

	ut_ad(ut_is_2pow(zip_size));
	ut_ad(zip_size >= UNIV_ZIP_SIZE_MIN);
	ut_ad(zip_size <= UNIV_ZIP_SIZE_MAX);
	ut_ad(space_id);

	err = inflateInit(&d_stream);
	ut_a(err == Z_OK);

	for (;;) {
		buf_page_t*	bpage;
		ulint		next_page_no;

		/* There is no latch on bpage directly.  Instead,
		bpage is protected by the B-tree page latch that
		is being held on the clustered index record, or,
		in row_merge_copy_blobs(), by an exclusive table lock. */
		bpage = buf_page_get_zip(space_id, zip_size, page_no);

		if (UNIV_UNLIKELY(!bpage)) {
			ut_print_timestamp(stderr);
			fprintf(stderr,
				"  InnoDB: Cannot load"
				" compressed BLOB"
				" page %lu space %lu\n",
				(ulong) page_no, (ulong) space_id);
			goto func_exit;
		}

		if (UNIV_UNLIKELY
		    (fil_page_get_type(bpage->zip.data) != page_type)) {
			ut_print_timestamp(stderr);
			fprintf(stderr,
				"  InnoDB: Unexpected type %lu of"
				" compressed BLOB"
				" page %lu space %lu\n",
				(ulong) fil_page_get_type(bpage->zip.data),
				(ulong) page_no, (ulong) space_id);
			ut_ad(0);
			goto end_of_blob;
		}

		next_page_no = mach_read_from_4(bpage->zip.data + offset);

		if (UNIV_LIKELY(offset == FIL_PAGE_NEXT)) {
			/* When the BLOB begins at page header,
			the compressed data payload does not
			immediately follow the next page pointer. */
			offset = FIL_PAGE_DATA;
		} else {
			offset += 4;
		}

		d_stream.next_in = bpage->zip.data + offset;
		d_stream.avail_in = static_cast<uInt>(zip_size - offset);

		err = inflate(&d_stream, Z_NO_FLUSH);
		switch (err) {
		case Z_OK:
			if (!d_stream.avail_out) {
				goto end_of_blob;
			}
			break;
		case Z_STREAM_END:
			if (next_page_no == FIL_NULL) {
				goto end_of_blob;
			}
			/* fall through */
		default:
inflate_error:
			ut_print_timestamp(stderr);
			fprintf(stderr,
				"  InnoDB: inflate() of"
				" compressed BLOB"
				" page %lu space %lu returned %d (%s)\n",
				(ulong) page_no, (ulong) space_id,
				err, d_stream.msg);
		case Z_BUF_ERROR:
			goto end_of_blob;
		}

		if (next_page_no == FIL_NULL) {
			if (!d_stream.avail_in) {
				ut_print_timestamp(stderr);
				fprintf(stderr,
					"  InnoDB: unexpected end of"
					" compressed BLOB"
					" page %lu space %lu\n",
					(ulong) page_no,
					(ulong) space_id);
			} else {
				err = inflate(&d_stream, Z_FINISH);
				switch (err) {
				case Z_STREAM_END:
				case Z_BUF_ERROR:
					break;
				default:
					goto inflate_error;
				}
			}

end_of_blob:
			buf_page_release_zip(bpage);
			goto func_exit;
		}

		buf_page_release_zip(bpage);

		/* On other BLOB pages except the first
		the BLOB header always is at the page header: */

		page_no = next_page_no;
		offset = FIL_PAGE_NEXT;
		page_type = FIL_PAGE_TYPE_ZBLOB2;
	}

func_exit:
	inflateEnd(&d_stream);
	mem_heap_free(heap);
	UNIV_MEM_ASSERT_RW(buf, d_stream.total_out);
	return(d_stream.total_out);
}

/*******************************************************************//**
Copies the prefix of an externally stored field of a record.  The
clustered index record that points to this BLOB must be protected by a
lock or a page latch.
@return	number of bytes written to buf */
static
ulint
btr_copy_externally_stored_field_prefix_low(
/*========================================*/
	byte*		buf,	/*!< out: the externally stored part of
				the field, or a prefix of it */
	ulint		len,	/*!< in: length of buf, in bytes */
	ulint		zip_size,/*!< in: nonzero=compressed BLOB page size,
				zero for uncompressed BLOBs */
	ulint		space_id,/*!< in: space id of the first BLOB page */
	ulint		page_no,/*!< in: page number of the first BLOB page */
	ulint		offset)	/*!< in: offset on the first BLOB page */
{
	if (UNIV_UNLIKELY(len == 0)) {
		return(0);
	}

	if (zip_size) {
		return(btr_copy_zblob_prefix(buf, len, zip_size,
					     space_id, page_no, offset));
	} else {
		return(btr_copy_blob_prefix(buf, len, space_id,
					    page_no, offset));
	}
}

/*******************************************************************//**
Copies the prefix of an externally stored field of a record.  The
clustered index record must be protected by a lock or a page latch.
@return the length of the copied field, or 0 if the column was being
or has been deleted */
UNIV_INTERN
ulint
btr_copy_externally_stored_field_prefix(
/*====================================*/
	byte*		buf,	/*!< out: the field, or a prefix of it */
	ulint		len,	/*!< in: length of buf, in bytes */
	ulint		zip_size,/*!< in: nonzero=compressed BLOB page size,
				zero for uncompressed BLOBs */
	const byte*	data,	/*!< in: 'internally' stored part of the
				field containing also the reference to
				the external part; must be protected by
				a lock or a page latch */
	ulint		local_len)/*!< in: length of data, in bytes */
{
	ulint	space_id;
	ulint	page_no;
	ulint	offset;

	ut_a(local_len >= BTR_EXTERN_FIELD_REF_SIZE);

	local_len -= BTR_EXTERN_FIELD_REF_SIZE;

	if (UNIV_UNLIKELY(local_len >= len)) {
		memcpy(buf, data, len);
		return(len);
	}

	memcpy(buf, data, local_len);
	data += local_len;

	ut_a(memcmp(data, field_ref_zero, BTR_EXTERN_FIELD_REF_SIZE));

	if (!mach_read_from_4(data + BTR_EXTERN_LEN + 4)) {
		/* The externally stored part of the column has been
		(partially) deleted.  Signal the half-deleted BLOB
		to the caller. */

		return(0);
	}

	space_id = mach_read_from_4(data + BTR_EXTERN_SPACE_ID);

	page_no = mach_read_from_4(data + BTR_EXTERN_PAGE_NO);

	offset = mach_read_from_4(data + BTR_EXTERN_OFFSET);

	return(local_len
	       + btr_copy_externally_stored_field_prefix_low(buf + local_len,
							     len - local_len,
							     zip_size,
							     space_id, page_no,
							     offset));
}

/*******************************************************************//**
Copies an externally stored field of a record to mem heap.  The
clustered index record must be protected by a lock or a page latch.
@return	the whole field copied to heap */
UNIV_INTERN
byte*
btr_copy_externally_stored_field(
/*=============================*/
	ulint*		len,	/*!< out: length of the whole field */
	const byte*	data,	/*!< in: 'internally' stored part of the
				field containing also the reference to
				the external part; must be protected by
				a lock or a page latch */
	ulint		zip_size,/*!< in: nonzero=compressed BLOB page size,
				zero for uncompressed BLOBs */
	ulint		local_len,/*!< in: length of data */
	mem_heap_t*	heap)	/*!< in: mem heap */
{
	ulint	space_id;
	ulint	page_no;
	ulint	offset;
	ulint	extern_len;
	byte*	buf;

	ut_a(local_len >= BTR_EXTERN_FIELD_REF_SIZE);

	local_len -= BTR_EXTERN_FIELD_REF_SIZE;

	space_id = mach_read_from_4(data + local_len + BTR_EXTERN_SPACE_ID);

	page_no = mach_read_from_4(data + local_len + BTR_EXTERN_PAGE_NO);

	offset = mach_read_from_4(data + local_len + BTR_EXTERN_OFFSET);

	/* Currently a BLOB cannot be bigger than 4 GB; we
	leave the 4 upper bytes in the length field unused */

	extern_len = mach_read_from_4(data + local_len + BTR_EXTERN_LEN + 4);

	buf = (byte*) mem_heap_alloc(heap, local_len + extern_len);

	memcpy(buf, data, local_len);
	*len = local_len
		+ btr_copy_externally_stored_field_prefix_low(buf + local_len,
							      extern_len,
							      zip_size,
							      space_id,
							      page_no, offset);

	return(buf);
}

/*******************************************************************//**
Copies an externally stored field of a record to mem heap.
@return	the field copied to heap, or NULL if the field is incomplete */
UNIV_INTERN
byte*
btr_rec_copy_externally_stored_field(
/*=================================*/
	const rec_t*	rec,	/*!< in: record in a clustered index;
				must be protected by a lock or a page latch */
	const ulint*	offsets,/*!< in: array returned by rec_get_offsets() */
	ulint		zip_size,/*!< in: nonzero=compressed BLOB page size,
				zero for uncompressed BLOBs */
	ulint		no,	/*!< in: field number */
	ulint*		len,	/*!< out: length of the field */
	mem_heap_t*	heap)	/*!< in: mem heap */
{
	ulint		local_len;
	const byte*	data;

	ut_a(rec_offs_nth_extern(offsets, no));

	/* An externally stored field can contain some initial
	data from the field, and in the last 20 bytes it has the
	space id, page number, and offset where the rest of the
	field data is stored, and the data length in addition to
	the data stored locally. We may need to store some data
	locally to get the local record length above the 128 byte
	limit so that field offsets are stored in two bytes, and
	the extern bit is available in those two bytes. */

	data = rec_get_nth_field(rec, offsets, no, &local_len);

	ut_a(local_len >= BTR_EXTERN_FIELD_REF_SIZE);

	if (UNIV_UNLIKELY
	    (!memcmp(data + local_len - BTR_EXTERN_FIELD_REF_SIZE,
		     field_ref_zero, BTR_EXTERN_FIELD_REF_SIZE))) {
		/* The externally stored field was not written yet.
		This record should only be seen by
		recv_recovery_rollback_active() or any
		TRX_ISO_READ_UNCOMMITTED transactions. */
		return(NULL);
	}

	return(btr_copy_externally_stored_field(len, data,
						zip_size, local_len, heap));
}
#endif /* !UNIV_HOTBACKUP */<|MERGE_RESOLUTION|>--- conflicted
+++ resolved
@@ -2728,12 +2728,12 @@
 		ut_ad(flags & BTR_KEEP_POS_FLAG);
 	}
 
-<<<<<<< HEAD
 	if (UNIV_UNLIKELY(trx->fake_changes)) {
 		/* skip CHANGE, LOG */
 		err = DB_SUCCESS;
 		goto return_after_reservations;
-=======
+	}
+
 	if (big_rec_vec) {
 		const ulint redo_10p = srv_log_file_size * UNIV_PAGE_SIZE / 10;
 		ulint total_blob_len = 0;
@@ -2757,7 +2757,6 @@
 			err = DB_TOO_BIG_RECORD;
 			goto err_exit;
 		}
->>>>>>> 7dea09e9
 	}
 
 	/* Store state of explicit locks on rec on the page infimum record,
