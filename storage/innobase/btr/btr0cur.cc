/*****************************************************************************

Copyright (c) 1994, 2020, Oracle and/or its affiliates. All Rights Reserved.
Copyright (c) 2008, Google Inc.
Copyright (c) 2012, Facebook Inc.

Portions of this file contain modifications contributed and copyrighted by
Google, Inc. Those modifications are gratefully acknowledged and are described
briefly in the InnoDB documentation. The contributions by Google are
incorporated with their permission, and subject to the conditions contained in
the file COPYING.Google.

This program is free software; you can redistribute it and/or modify it under
the terms of the GNU General Public License, version 2.0, as published by the
Free Software Foundation.

This program is also distributed with certain software (including but not
limited to OpenSSL) that is licensed under separate terms, as designated in a
particular file or component or in included license documentation. The authors
of MySQL hereby grant you an additional permission to link the program and
your derivative works with the separately licensed software that they have
included with MySQL.

This program is distributed in the hope that it will be useful, but WITHOUT
ANY WARRANTY; without even the implied warranty of MERCHANTABILITY or FITNESS
FOR A PARTICULAR PURPOSE. See the GNU General Public License, version 2.0,
for more details.

You should have received a copy of the GNU General Public License along with
this program; if not, write to the Free Software Foundation, Inc.,
51 Franklin St, Fifth Floor, Boston, MA 02110-1301  USA

*****************************************************************************/

/** @file btr/btr0cur.cc
 The index tree cursor

 All changes that row operations make to a B-tree or the records
 there must go through this module! Undo log records are written here
 of every modify or insert of a clustered index record.

                         NOTE!!!
 To make sure we do not run out of disk space during a pessimistic
 insert or update, we have to reserve 2 x the height of the index tree
 many pages in the tablespace before we start the operation, because
 if leaf splitting has been started, it is difficult to undo, except
 by crashing the database and doing a roll-forward.

 Created 10/16/1994 Heikki Tuuri
 *******************************************************/

#include "btr0cur.h"

#include <assert.h>

#include "my_dbug.h"

#ifndef UNIV_HOTBACKUP
#include <zlib.h>
#include "btr0btr.h"
#include "btr0sea.h"
#include "buf0lru.h"
#ifdef UNIV_DEBUG
#include "current_thd.h"
#include "debug_sync.h"
#endif /* UNIV_DEBUG */
#include "ibuf0ibuf.h"
#include "lob0lob.h"
#include "lock0lock.h"
#include "mtr0log.h"
#include "row0upd.h"
#endif /* !UNIV_HOTBACKUP */
#include "page0page.h"
#include "page0zip.h"
#ifndef UNIV_HOTBACKUP
#include "que0que.h"
#endif /* !UNIV_HOTBACKUP */
#include "rem0cmp.h"
#include "rem0rec.h"
#include "row0log.h"
#ifndef UNIV_HOTBACKUP
#include "row0purge.h"
#include "row0row.h"
#endif /* !UNIV_HOTBACKUP */
#include "row0upd.h"
#ifndef UNIV_HOTBACKUP
#include "srv0srv.h"
#endif /* !UNIV_HOTBACKUP */
#include "srv0start.h"
#ifndef UNIV_HOTBACKUP
#include "trx0rec.h"
#include "trx0roll.h"
#endif /* !UNIV_HOTBACKUP */

#include <array>

/** Buffered B-tree operation types, introduced as part of delete buffering. */
enum btr_op_t {
  BTR_NO_OP = 0,               /*!< Not buffered */
  BTR_INSERT_OP,               /*!< Insert, do not ignore UNIQUE */
  BTR_INSERT_IGNORE_UNIQUE_OP, /*!< Insert, ignoring UNIQUE */
  BTR_DELETE_OP,               /*!< Purge a delete-marked record */
  BTR_DELMARK_OP               /*!< Mark a record for deletion */
};

/** Modification types for the B-tree operation. Note that the order of
the enum values is important.*/
enum btr_intention_t {
  BTR_INTENTION_DELETE,
  BTR_INTENTION_BOTH,
  BTR_INTENTION_INSERT
};

/** For the index->lock scalability improvement, only possibility of clear
performance regression observed was caused by grown huge history list length.
That is because the exclusive use of index->lock also worked as reserving
free blocks and read IO bandwidth with priority. To avoid huge glowing history
list as same level with previous implementation, prioritizes pessimistic tree
operations by purge as the previous, when it seems to be growing huge.

 Experimentally, the history list length starts to affect to performance
throughput clearly from about 100000. */
#define BTR_CUR_FINE_HISTORY_LENGTH 100000

/** Number of searches down the B-tree in btr_cur_search_to_nth_level(). */
ulint btr_cur_n_non_sea = 0;
/** Number of successful adaptive hash index lookups in
btr_cur_search_to_nth_level(). */
ulint btr_cur_n_sea = 0;
/** Old value of btr_cur_n_non_sea.  Copied by
srv_refresh_innodb_monitor_stats().  Referenced by
srv_printf_innodb_monitor(). */
ulint btr_cur_n_non_sea_old = 0;
/** Old value of btr_cur_n_sea.  Copied by
srv_refresh_innodb_monitor_stats().  Referenced by
srv_printf_innodb_monitor(). */
ulint btr_cur_n_sea_old = 0;

#ifdef UNIV_DEBUG
/* Flag to limit optimistic insert records */
uint btr_cur_limit_optimistic_insert_debug = 0;
#endif /* UNIV_DEBUG */

/** In the optimistic insert, if the insert does not fit, but this much space
can be released by page reorganize, then it is reorganized */
#define BTR_CUR_PAGE_REORGANIZE_LIMIT (UNIV_PAGE_SIZE / 32)

/** Estimated table level stats from sampled value.
@param value sampled stats
@param index index being sampled
@param sample number of sampled rows
@param ext_size external stored data size
@param not_empty table not empty
@return estimated table wide stats from sampled value */
#define BTR_TABLE_STATS_FROM_SAMPLE(value, index, sample, ext_size, not_empty) \
  (((value) * static_cast<int64_t>(index->stat_n_leaf_pages) + (sample)-1 +    \
    (ext_size) + (not_empty)) /                                                \
   ((sample) + (ext_size)))

#ifndef UNIV_HOTBACKUP
/** Adds path information to the cursor for the current page, for which
the binary search has been performed.
@param[in, out] cursor    Cursor positioned on a page.
@param[in] height Height of the page in the tree; 0 means leaf.
@param[in] root_height Root node height in true. */
static void btr_cur_add_path_info(btr_cur_t *cursor, ulint height,
                                  ulint root_height);

/*==================== B-TREE SEARCH =========================*/

/** Latches the leaf page or pages requested.
@param[in]	block		leaf page where the search converged
@param[in]	page_id		page id of the leaf
@param[in]	page_size	page size
@param[in]	latch_mode	BTR_SEARCH_LEAF, ...
@param[in]	cursor		cursor
@param[in]	mtr		mini-transaction
@return	blocks and savepoints which actually latched. */
btr_latch_leaves_t btr_cur_latch_leaves(buf_block_t *block,
                                        const page_id_t &page_id,
                                        const page_size_t &page_size,
                                        ulint latch_mode, btr_cur_t *cursor,
                                        mtr_t *mtr) {
  ulint mode;
  page_no_t left_page_no;
  page_no_t right_page_no;
  buf_block_t *get_block;
  page_t *page = buf_block_get_frame(block);
  bool spatial;
  btr_latch_leaves_t latch_leaves = {{nullptr, nullptr, nullptr}, {0, 0, 0}};

  spatial = dict_index_is_spatial(cursor->index) && cursor->rtr_info;
  ut_ad(buf_page_in_file(&block->page));

  switch (latch_mode) {
    case BTR_SEARCH_LEAF:
    case BTR_MODIFY_LEAF:
    case BTR_SEARCH_TREE:
      if (spatial) {
        cursor->rtr_info->tree_savepoints[RTR_MAX_LEVELS] =
            mtr_set_savepoint(mtr);
      }

      mode = latch_mode == BTR_MODIFY_LEAF ? RW_X_LATCH : RW_S_LATCH;
      latch_leaves.savepoints[1] = mtr_set_savepoint(mtr);
      get_block = btr_block_get(page_id, page_size, mode, cursor->index, mtr);
      latch_leaves.blocks[1] = get_block;
#ifdef UNIV_BTR_DEBUG
      ut_a(page_is_comp(get_block->frame) == page_is_comp(page));
#endif /* UNIV_BTR_DEBUG */
      if (spatial) {
        cursor->rtr_info->tree_blocks[RTR_MAX_LEVELS] = get_block;
      }

      return (latch_leaves);
    case BTR_MODIFY_TREE:
      /* It is exclusive for other operations which calls
      btr_page_set_prev() */
      ut_ad(mtr_memo_contains_flagged(mtr, dict_index_get_lock(cursor->index),
                                      MTR_MEMO_X_LOCK | MTR_MEMO_SX_LOCK) ||
            cursor->index->table->is_intrinsic());
      /* x-latch also siblings from left to right */
      left_page_no = btr_page_get_prev(page, mtr);

      if (left_page_no != FIL_NULL) {
        if (spatial) {
          cursor->rtr_info->tree_savepoints[RTR_MAX_LEVELS] =
              mtr_set_savepoint(mtr);
        }

        latch_leaves.savepoints[0] = mtr_set_savepoint(mtr);
        get_block = btr_block_get(page_id_t(page_id.space(), left_page_no),
                                  page_size, RW_X_LATCH, cursor->index, mtr);
        latch_leaves.blocks[0] = get_block;

        if (spatial) {
          cursor->rtr_info->tree_blocks[RTR_MAX_LEVELS] = get_block;
        }
      }

      if (spatial) {
        cursor->rtr_info->tree_savepoints[RTR_MAX_LEVELS + 1] =
            mtr_set_savepoint(mtr);
      }

      latch_leaves.savepoints[1] = mtr_set_savepoint(mtr);
      get_block =
          btr_block_get(page_id, page_size, RW_X_LATCH, cursor->index, mtr);
      latch_leaves.blocks[1] = get_block;

#ifdef UNIV_BTR_DEBUG
      /* Sanity check only after both the blocks are latched. */
      if (latch_leaves.blocks[0] != nullptr) {
        ut_a(page_is_comp(latch_leaves.blocks[0]->frame) == page_is_comp(page));
        ut_a(btr_page_get_next(latch_leaves.blocks[0]->frame, mtr) ==
             page_get_page_no(page));
      }
      ut_a(page_is_comp(get_block->frame) == page_is_comp(page));
#endif /* UNIV_BTR_DEBUG */

      if (spatial) {
        cursor->rtr_info->tree_blocks[RTR_MAX_LEVELS + 1] = get_block;
      }

      right_page_no = btr_page_get_next(page, mtr);

      if (right_page_no != FIL_NULL) {
        if (spatial) {
          cursor->rtr_info->tree_savepoints[RTR_MAX_LEVELS + 2] =
              mtr_set_savepoint(mtr);
        }
        latch_leaves.savepoints[2] = mtr_set_savepoint(mtr);
        get_block = btr_block_get(page_id_t(page_id.space(), right_page_no),
                                  page_size, RW_X_LATCH, cursor->index, mtr);
        latch_leaves.blocks[2] = get_block;
#ifdef UNIV_BTR_DEBUG
        ut_a(page_is_comp(get_block->frame) == page_is_comp(page));
        ut_a(btr_page_get_prev(get_block->frame, mtr) ==
             page_get_page_no(page));
#endif /* UNIV_BTR_DEBUG */
        if (spatial) {
          cursor->rtr_info->tree_blocks[RTR_MAX_LEVELS + 2] = get_block;
        }
      }

      return (latch_leaves);

    case BTR_SEARCH_PREV:
    case BTR_MODIFY_PREV:
      mode = latch_mode == BTR_SEARCH_PREV ? RW_S_LATCH : RW_X_LATCH;
      /* latch also left sibling */
      rw_lock_s_lock(&block->lock);
      left_page_no = btr_page_get_prev(page, mtr);
      rw_lock_s_unlock(&block->lock);

      if (left_page_no != FIL_NULL) {
        latch_leaves.savepoints[0] = mtr_set_savepoint(mtr);
        get_block = btr_block_get(page_id_t(page_id.space(), left_page_no),
                                  page_size, mode, cursor->index, mtr);
        latch_leaves.blocks[0] = get_block;
        cursor->left_block = get_block;
#ifdef UNIV_BTR_DEBUG
        ut_a(page_is_comp(get_block->frame) == page_is_comp(page));
        ut_a(btr_page_get_next(get_block->frame, mtr) ==
             page_get_page_no(page));
#endif /* UNIV_BTR_DEBUG */
      }

      latch_leaves.savepoints[1] = mtr_set_savepoint(mtr);
      get_block = btr_block_get(page_id, page_size, mode, cursor->index, mtr);
      latch_leaves.blocks[1] = get_block;
#ifdef UNIV_BTR_DEBUG
      ut_a(page_is_comp(get_block->frame) == page_is_comp(page));
#endif /* UNIV_BTR_DEBUG */
      return (latch_leaves);
    case BTR_CONT_MODIFY_TREE:
      ut_ad(dict_index_is_spatial(cursor->index));
      return (latch_leaves);
  }

  ut_error;
}

/** Optimistically latches the leaf page or pages requested.
@param[in]	block		guessed buffer block
@param[in]	modify_clock	modify clock value
@param[in,out]	latch_mode	BTR_SEARCH_LEAF, ...
@param[in,out]	cursor		cursor
@param[in]	file		file name
@param[in]	line		line where called
@param[in]	mtr		mini-transaction
@return true if success */
<<<<<<< HEAD
bool btr_cur_optimistic_latch_leaves(buf_block_t *block,
                                     ib_uint64_t modify_clock,
                                     ulint *latch_mode, btr_cur_t *cursor,
                                     const char *file, ulint line, mtr_t *mtr) {
  ulint mode;
  page_no_t left_page_no;

  switch (*latch_mode) {
    case BTR_SEARCH_LEAF:
    case BTR_MODIFY_LEAF:
      return (buf_page_optimistic_get(*latch_mode, block, modify_clock,
                                      cursor->m_fetch_mode, file, line, mtr));
    case BTR_SEARCH_PREV:
    case BTR_MODIFY_PREV:
      mode = *latch_mode == BTR_SEARCH_PREV ? RW_S_LATCH : RW_X_LATCH;

      buf_page_mutex_enter(block);
      if (buf_block_get_state(block) != BUF_BLOCK_FILE_PAGE) {
        buf_page_mutex_exit(block);
        return (false);
      }
      /* pin the block not to be relocated */
      buf_block_buf_fix_inc(block, file, line);
      buf_page_mutex_exit(block);

      rw_lock_s_lock(&block->lock);
      if (block->modify_clock != modify_clock) {
        rw_lock_s_unlock(&block->lock);

        goto unpin_failed;
      }
      left_page_no = btr_page_get_prev(buf_block_get_frame(block), mtr);
      rw_lock_s_unlock(&block->lock);

      if (left_page_no != FIL_NULL) {
        const page_id_t page_id(dict_index_get_space(cursor->index),
                                left_page_no);

        cursor->left_block =
            btr_block_get(page_id, dict_table_page_size(cursor->index->table),
                          mode, cursor->index, mtr);
      } else {
        cursor->left_block = nullptr;
      }

      if (buf_page_optimistic_get(mode, block, modify_clock,
                                  cursor->m_fetch_mode, file, line, mtr)) {
        if (btr_page_get_prev(buf_block_get_frame(block), mtr) ==
            left_page_no) {
          /* adjust buf_fix_count */
          buf_block_buf_fix_dec(block);
          *latch_mode = mode;
          return (true);
        } else {
          /* release the block */
          btr_leaf_page_release(block, mode, mtr);
        }
      }

      /* release the left block */
      if (cursor->left_block != nullptr) {
        btr_leaf_page_release(cursor->left_block, mode, mtr);
      }
    unpin_failed:
      /* unpin the block */
      buf_block_buf_fix_dec(block);

      return (false);

    default:
      ut_error;
  }
=======
bool
btr_cur_optimistic_latch_leaves(
	buf_block_t*	block,
	ib_uint64_t	modify_clock,
	ulint*		latch_mode,
	btr_cur_t*	cursor,
	const char*	file,
	ulint		line,
	mtr_t*		mtr)
{
	ulint		mode;
	ulint		left_page_no;
	ut_ad(block->page.buf_fix_count > 0);
	ut_ad(buf_block_get_state(block) == BUF_BLOCK_FILE_PAGE);

	switch (*latch_mode) {
	case BTR_SEARCH_LEAF:
	case BTR_MODIFY_LEAF:
		return(buf_page_optimistic_get(*latch_mode, block,
				modify_clock, file, line, mtr));
	case BTR_SEARCH_PREV:
	case BTR_MODIFY_PREV:
		mode = *latch_mode == BTR_SEARCH_PREV
			? RW_S_LATCH : RW_X_LATCH;

		rw_lock_s_lock(&block->lock);
		if (block->modify_clock != modify_clock) {
			rw_lock_s_unlock(&block->lock);

			return(false);
		}
		left_page_no = btr_page_get_prev(
			buf_block_get_frame(block), mtr);
		rw_lock_s_unlock(&block->lock);

		if (left_page_no != FIL_NULL) {
			const page_id_t	page_id(
				dict_index_get_space(cursor->index),
				left_page_no);

			cursor->left_block = btr_block_get(
				page_id,
				dict_table_page_size(cursor->index->table),
				mode, cursor->index, mtr);
		} else {
			cursor->left_block = NULL;
		}

		if (buf_page_optimistic_get(mode, block, modify_clock,
					    file, line, mtr)) {
			if (btr_page_get_prev(buf_block_get_frame(block), mtr)
			    == left_page_no) {
				/* We've entered this function with the block already buffer-fixed,
				and buf_page_optimistic_get() buffer-fixes it again. The caller should
				unfix the block once (to undo their buffer-fixing). */
				ut_ad(2 <= block->page.buf_fix_count);
				*latch_mode = mode;
				return(true);
			} else {
				/* release the block, which will also decrement the buf_fix_count once
				undoing the increment in successful buf_page_optimistic_get() */
				btr_leaf_page_release(block, mode, mtr);
			}
		}

		/* If we are still here then buf_page_optimistic_get() did not buffer-fix
		the page, but it should still be buffer-fixed as it was before the call.*/
		ut_ad(0 < block->page.buf_fix_count);
		/* release the left block */
		if (cursor->left_block != NULL) {
			btr_leaf_page_release(cursor->left_block,
					      mode, mtr);
		}

		return(false);

	default:
		ut_error;
		return(false);
	}
>>>>>>> d53b39ac
}

/**
Gets intention in btr_intention_t from latch_mode, and cleares the intention
at the latch_mode.
@param latch_mode	in/out: pointer to latch_mode
@return intention for latching tree */
static btr_intention_t btr_cur_get_and_clear_intention(ulint *latch_mode) {
  btr_intention_t intention;

  switch (*latch_mode & (BTR_LATCH_FOR_INSERT | BTR_LATCH_FOR_DELETE)) {
    case BTR_LATCH_FOR_INSERT:
      intention = BTR_INTENTION_INSERT;
      break;
    case BTR_LATCH_FOR_DELETE:
      intention = BTR_INTENTION_DELETE;
      break;
    default:
      /* both or unknown */
      intention = BTR_INTENTION_BOTH;
  }
  *latch_mode &= ~(BTR_LATCH_FOR_INSERT | BTR_LATCH_FOR_DELETE);

  return (intention);
}

/**
Gets the desired latch type for the root leaf (root page is root leaf)
at the latch mode.
@param latch_mode	in: BTR_SEARCH_LEAF, ...
@return latch type */
static rw_lock_type_t btr_cur_latch_for_root_leaf(ulint latch_mode) {
  switch (latch_mode) {
    case BTR_SEARCH_LEAF:
    case BTR_SEARCH_TREE:
    case BTR_SEARCH_PREV:
      return (RW_S_LATCH);
    case BTR_MODIFY_LEAF:
    case BTR_MODIFY_TREE:
    case BTR_MODIFY_PREV:
      return (RW_X_LATCH);
    case BTR_CONT_MODIFY_TREE:
    case BTR_CONT_SEARCH_TREE:
      /* A root page should be latched already,
      and don't need to be latched here.
      fall through (RW_NO_LATCH) */
    case BTR_NO_LATCHES:
      return (RW_NO_LATCH);
  }

  ut_error;
}

/** Detects whether the modifying record might need a modifying tree structure.
@param[in]	index		index
@param[in]	page		page
@param[in]	lock_intention	lock intention for the tree operation
@param[in]	rec		record (current node_ptr)
@param[in]	rec_size	size of the record or max size of node_ptr
@param[in]	page_size	page size
@param[in]	mtr		mtr
@return true if tree modification is needed */
static bool btr_cur_will_modify_tree(dict_index_t *index, const page_t *page,
                                     btr_intention_t lock_intention,
                                     const rec_t *rec, ulint rec_size,
                                     const page_size_t &page_size, mtr_t *mtr) {
  ut_ad(!page_is_leaf(page));
  ut_ad(mtr_memo_contains_flagged(mtr, dict_index_get_lock(index),
                                  MTR_MEMO_X_LOCK | MTR_MEMO_SX_LOCK) ||
        index->table->is_intrinsic());

  /* Pessimistic delete of the first record causes delete & insert
  of node_ptr at upper level. And a subsequent page shrink is
  possible. It causes delete of node_ptr at the upper level.
  So we should pay attention also to 2nd record not only
  first record and last record. Because if the "delete & insert" are
  done for the different page, the 2nd record become
  first record and following compress might delete the record and causes
  the uppper level node_ptr modification. */

  if (lock_intention <= BTR_INTENTION_BOTH) {
    ulint margin;

    if (lock_intention == BTR_INTENTION_BOTH) {
      ulint level = btr_page_get_level(page, mtr);

      /* This value is the worst expectation for the node_ptr records to be
      deleted from this page. It is used to expect whether the cursor position
      can be the left_most record in this page or not. */
      ulint max_nodes_deleted = 0;

      /* By modifying tree operations from the under of this level,
      logically (2 ^ (level - 1)) opportunities to deleting records in maximum
      even unreally rare case. */
      if (level > 7) {
        /* TODO: adjust this practical limit, if needed. */
        max_nodes_deleted = 64;
      } else if (level > 0) {
        max_nodes_deleted = (ulint)1 << (level - 1);
      }

      /* check delete will cause. (BTR_INTENTION_BOTH
      or BTR_INTENTION_DELETE) */
      if (page_get_n_recs(page) <= max_nodes_deleted * 2 ||
          page_rec_is_first(rec, page)) {
        /* The cursor record can be the left_most record in this page. */
        return (true);
      }

      if (fil_page_get_prev(page) != FIL_NULL &&
          page_rec_distance_is_at_most(page_get_infimum_rec(page), rec,
                                       max_nodes_deleted)) {
        return (true);
      }

      if (fil_page_get_next(page) != FIL_NULL &&
          page_rec_distance_is_at_most(rec, page_get_supremum_rec(page),
                                       max_nodes_deleted)) {
        return (true);
      }

      /* Delete at leftmost record in a page causes delete
      & insert at its parent page. After that, the delete
      might cause btr_compress() and delete record at its
      parent page. Thus we should consider max deletes. */

      margin = rec_size * max_nodes_deleted;
    } else {
      ut_ad(lock_intention == BTR_INTENTION_DELETE);

      margin = rec_size;
    }
    /* Safe because we already have SX latch of the index tree */
    if (page_get_data_size(page) <
            margin + BTR_CUR_PAGE_COMPRESS_LIMIT(index) ||
        (fil_page_get_next(page) == FIL_NULL &&
         fil_page_get_prev(page) == FIL_NULL)) {
      return (true);
    }
  }

  if (lock_intention >= BTR_INTENTION_BOTH) {
    /* check insert will cause. BTR_INTENTION_BOTH
    or BTR_INTENTION_INSERT*/

    /* Once we invoke the btr_cur_limit_optimistic_insert_debug,
    we should check it here in advance, since the max allowable
    records in a page is limited. */
    LIMIT_OPTIMISTIC_INSERT_DEBUG(page_get_n_recs(page), return (true));

    /* needs 2 records' space for the case the single split and
    insert cannot fit.
    page_get_max_insert_size_after_reorganize() includes space
    for page directory already */
    ulint max_size = page_get_max_insert_size_after_reorganize(page, 2);

    if (max_size < BTR_CUR_PAGE_REORGANIZE_LIMIT + rec_size ||
        max_size < rec_size * 2) {
      return (true);
    }
    /* TODO: optimize this condition for compressed page.
    this is based on the worst compress rate.
    currently looking only uncompressed page, but we can look
    also compressed page page_zip_available() if already in the
    buffer pool */
    /* needs 2 records' space also for worst compress rate. */
    if (page_size.is_compressed() &&
        page_zip_empty_size(index->n_fields, page_size.physical()) <
            rec_size * 2 + page_get_data_size(page) +
                page_dir_calc_reserved_space(page_get_n_recs(page) + 2) + 1) {
      return (true);
    }
  }

  return (false);
}

/** Detects whether the modifying record might need a opposite modification
to the intention.
@param[in]	page		page
@param[in]	lock_intention	lock intention for the tree operation
@param[in]	rec		record (current node_ptr)
@return	true if tree modification is needed */
static bool btr_cur_need_opposite_intention(const page_t *page,
                                            btr_intention_t lock_intention,
                                            const rec_t *rec) {
  switch (lock_intention) {
    case BTR_INTENTION_DELETE:
      return ((mach_read_from_4(page + FIL_PAGE_PREV) != FIL_NULL &&
               page_rec_is_first(rec, page)) ||
              (mach_read_from_4(page + FIL_PAGE_NEXT) != FIL_NULL &&
               page_rec_is_last(rec, page)));
    case BTR_INTENTION_INSERT:
      return (mach_read_from_4(page + FIL_PAGE_NEXT) != FIL_NULL &&
              page_rec_is_last(rec, page));
    case BTR_INTENTION_BOTH:
      return (false);
  }

  ut_error;
}

/** Searches an index tree and positions a tree cursor on a given level.
 NOTE: n_fields_cmp in tuple must be set so that it cannot be compared
 to node pointer page number fields on the upper levels of the tree!
 Note that if mode is PAGE_CUR_LE, which is used in inserts, then
 cursor->up_match and cursor->low_match both will have sensible values.
 If mode is PAGE_CUR_GE, then up_match will a have a sensible value.

 If mode is PAGE_CUR_LE , cursor is left at the place where an insert of the
 search tuple should be performed in the B-tree. InnoDB does an insert
 immediately after the cursor. Thus, the cursor may end up on a user record,
 or on a page infimum record. */
void btr_cur_search_to_nth_level(
    dict_index_t *index,   /*!< in: index */
    ulint level,           /*!< in: the tree level of search */
    const dtuple_t *tuple, /*!< in: data tuple; NOTE: n_fields_cmp in
                           tuple must be set so that it cannot get
                           compared to the node ptr page number field! */
    page_cur_mode_t mode,  /*!< in: PAGE_CUR_L, ...;
                           Inserts should always be made using
                           PAGE_CUR_LE to search the position! */
    ulint latch_mode,      /*!< in: BTR_SEARCH_LEAF, ..., ORed with
                       at most one of BTR_INSERT, BTR_DELETE_MARK,
                       BTR_DELETE, or BTR_ESTIMATE;
                       cursor->left_block is used to store a pointer
                       to the left neighbor page, in the cases
                       BTR_SEARCH_PREV and BTR_MODIFY_PREV;
                       NOTE that if has_search_latch
                       is != 0, we maybe do not have a latch set
                       on the cursor page, we assume
                       the caller uses his search latch
                       to protect the record! */
    btr_cur_t *cursor,     /*!< in/out: tree cursor; the cursor page is
                           s- or x-latched, but see also above! */
    ulint has_search_latch,
    /*!< in: info on the latch mode the
    caller currently has on search system:
    RW_S_LATCH, or 0 */
    const char *file, /*!< in: file name */
    ulint line,       /*!< in: line where called */
    mtr_t *mtr)       /*!< in: mtr */
{
<<<<<<< HEAD
  page_t *page = nullptr; /* remove warning */
  buf_block_t *block;
  buf_block_t *guess;
  ulint height;
  ulint up_match;
  ulint up_bytes;
  ulint low_match;
  ulint low_bytes;
  ulint savepoint;
  ulint rw_latch;
  page_cur_mode_t page_mode;
  page_cur_mode_t search_mode = PAGE_CUR_UNSUPP;
  Page_fetch fetch;
  ulint node_ptr_max_size = UNIV_PAGE_SIZE / 2;
  page_cur_t *page_cursor;
  btr_op_t btr_op;
  ulint root_height = 0; /* remove warning */

  ulint upper_rw_latch, root_leaf_rw_latch;
  btr_intention_t lock_intention;
  bool modify_external;
  buf_block_t *tree_blocks[BTR_MAX_LEVELS];
  ulint tree_savepoints[BTR_MAX_LEVELS];
  ulint n_blocks = 0;
  ulint n_releases = 0;
  bool detected_same_key_root = false;

  bool retrying_for_search_prev = false;
  ulint leftmost_from_level = 0;
  buf_block_t **prev_tree_blocks = nullptr;
  ulint *prev_tree_savepoints = nullptr;
  ulint prev_n_blocks = 0;
  ulint prev_n_releases = 0;
  bool need_path = true;
  bool rtree_parent_modified = false;
  bool mbr_adj = false;
  bool found = false;

  DBUG_TRACE;

#ifdef BTR_CUR_ADAPT
  btr_search_t *info;
#endif /* BTR_CUR_ADAPT */
  mem_heap_t *heap = nullptr;
  ulint offsets_[REC_OFFS_NORMAL_SIZE];
  ulint *offsets = offsets_;
  ulint offsets2_[REC_OFFS_NORMAL_SIZE];
  ulint *offsets2 = offsets2_;
  rec_offs_init(offsets_);
  rec_offs_init(offsets2_);
  /* Currently, PAGE_CUR_LE is the only search mode used for searches
  ending to upper levels */

  ut_ad(level == 0 || mode == PAGE_CUR_LE || RTREE_SEARCH_MODE(mode));
  ut_ad(dict_index_check_search_tuple(index, tuple));
  ut_ad(!dict_index_is_ibuf(index) || ibuf_inside(mtr));

  UNIV_MEM_INVALID(&cursor->up_match, sizeof cursor->up_match);
  UNIV_MEM_INVALID(&cursor->up_bytes, sizeof cursor->up_bytes);
  UNIV_MEM_INVALID(&cursor->low_match, sizeof cursor->low_match);
  UNIV_MEM_INVALID(&cursor->low_bytes, sizeof cursor->low_bytes);
=======
	page_t*		page = NULL; /* remove warning */
	buf_block_t*	block;
	ulint		height;
	ulint		up_match;
	ulint		up_bytes;
	ulint		low_match;
	ulint		low_bytes;
	ulint		savepoint;
	ulint		rw_latch;
	page_cur_mode_t	page_mode;
	page_cur_mode_t	search_mode = PAGE_CUR_UNSUPP;
	ulint		buf_mode;
	ulint		estimate;
	ulint		node_ptr_max_size = UNIV_PAGE_SIZE / 2;
	page_cur_t*	page_cursor;
	btr_op_t	btr_op;
	ulint		root_height = 0; /* remove warning */

	ulint		upper_rw_latch, root_leaf_rw_latch;
	btr_intention_t	lock_intention;
	bool		modify_external;
	buf_block_t*	tree_blocks[BTR_MAX_LEVELS];
	ulint		tree_savepoints[BTR_MAX_LEVELS];
	ulint		n_blocks = 0;
	ulint		n_releases = 0;
	bool		detected_same_key_root = false;

	bool		retrying_for_search_prev = false;
	ulint		leftmost_from_level = 0;
	buf_block_t**	prev_tree_blocks = NULL;
	ulint*		prev_tree_savepoints = NULL;
	ulint		prev_n_blocks = 0;
	ulint		prev_n_releases = 0;
	bool		need_path = true;
	bool		rtree_parent_modified = false;
	bool		mbr_adj = false;
	bool		found = false;

	DBUG_ENTER("btr_cur_search_to_nth_level");

	btr_search_t*	info;
	mem_heap_t*	heap		= NULL;
	ulint		offsets_[REC_OFFS_NORMAL_SIZE];
	ulint*		offsets		= offsets_;
	ulint		offsets2_[REC_OFFS_NORMAL_SIZE];
	ulint*		offsets2	= offsets2_;
	rec_offs_init(offsets_);
	rec_offs_init(offsets2_);
	/* Currently, PAGE_CUR_LE is the only search mode used for searches
	ending to upper levels */

	ut_ad(level == 0 || mode == PAGE_CUR_LE
	      || RTREE_SEARCH_MODE(mode));
	ut_ad(dict_index_check_search_tuple(index, tuple));
	ut_ad(!dict_index_is_ibuf(index) || ibuf_inside(mtr));
	ut_ad(dtuple_check_typed(tuple));
	ut_ad(!(index->type & DICT_FTS));
	ut_ad(index->page != FIL_NULL);

	UNIV_MEM_INVALID(&cursor->up_match, sizeof cursor->up_match);
	UNIV_MEM_INVALID(&cursor->up_bytes, sizeof cursor->up_bytes);
	UNIV_MEM_INVALID(&cursor->low_match, sizeof cursor->low_match);
	UNIV_MEM_INVALID(&cursor->low_bytes, sizeof cursor->low_bytes);
>>>>>>> d53b39ac
#ifdef UNIV_DEBUG
  cursor->up_match = ULINT_UNDEFINED;
  cursor->low_match = ULINT_UNDEFINED;
#endif /* UNIV_DEBUG */

  bool s_latch_by_caller = latch_mode & BTR_ALREADY_S_LATCHED;
  latch_mode &= ~BTR_ALREADY_S_LATCHED;

  ut_ad(!s_latch_by_caller || srv_read_only_mode ||
        mtr_memo_contains_flagged(mtr, dict_index_get_lock(index),
                                  MTR_MEMO_S_LOCK | MTR_MEMO_SX_LOCK));

  /* These flags are mutually exclusive, they are lumped together
  with the latch mode for historical reasons. It's possible for
  none of the flags to be set. */
  switch (UNIV_EXPECT(latch_mode & (BTR_INSERT | BTR_DELETE | BTR_DELETE_MARK),
                      0)) {
    case 0:
      btr_op = BTR_NO_OP;
      break;
    case BTR_INSERT:
      btr_op = (latch_mode & BTR_IGNORE_SEC_UNIQUE)
                   ? BTR_INSERT_IGNORE_UNIQUE_OP
                   : BTR_INSERT_OP;
      break;
    case BTR_DELETE:
      btr_op = BTR_DELETE_OP;
      ut_a(cursor->purge_node);
      break;
    case BTR_DELETE_MARK:
      btr_op = BTR_DELMARK_OP;
      break;
    default:
      /* only one of BTR_INSERT, BTR_DELETE, BTR_DELETE_MARK
      should be specified at a time */
      ut_error;
  }

  /* Operations on the insert buffer tree cannot be buffered. */
  ut_ad(btr_op == BTR_NO_OP || !dict_index_is_ibuf(index));
  /* Operations on the clustered index cannot be buffered. */
  ut_ad(btr_op == BTR_NO_OP || !index->is_clustered());
  /* Operations on the temporary table(indexes) cannot be buffered. */
  ut_ad(btr_op == BTR_NO_OP || !index->table->is_temporary());
  /* Operation on the spatial index cannot be buffered. */
  ut_ad(btr_op == BTR_NO_OP || !dict_index_is_spatial(index));

  auto estimate = latch_mode & BTR_ESTIMATE;

  lock_intention = btr_cur_get_and_clear_intention(&latch_mode);

  modify_external = latch_mode & BTR_MODIFY_EXTERNAL;

  /* Turn the flags unrelated to the latch mode off. */
  latch_mode = BTR_LATCH_MODE_WITHOUT_FLAGS(latch_mode);

  ut_ad(!modify_external || latch_mode == BTR_MODIFY_LEAF);

  ut_ad(!s_latch_by_caller || latch_mode == BTR_SEARCH_LEAF ||
        latch_mode == BTR_SEARCH_TREE || latch_mode == BTR_MODIFY_LEAF);

  cursor->flag = BTR_CUR_BINARY;
  cursor->index = index;

<<<<<<< HEAD
#ifndef BTR_CUR_ADAPT
  guess = NULL;
#else
  info = btr_search_get_info(index);

  if (!buf_pool_is_obsolete(info->withdraw_clock)) {
    guess = info->root_guess;
  } else {
    guess = nullptr;
  }

#ifdef BTR_CUR_HASH_ADAPT

#ifdef UNIV_SEARCH_PERF_STAT
  info->n_searches++;
#endif
  /* Use of AHI is disabled for intrinsic table as these tables re-use
  the index-id and AHI validation is based on index-id. */
  if (rw_lock_get_writer(btr_get_search_latch(index)) == RW_LOCK_NOT_LOCKED &&
      latch_mode <= BTR_MODIFY_LEAF && info->last_hash_succ &&
      !index->disable_ahi && !estimate
#ifdef PAGE_CUR_LE_OR_EXTENDS
      && mode != PAGE_CUR_LE_OR_EXTENDS
#endif /* PAGE_CUR_LE_OR_EXTENDS */
      && !dict_index_is_spatial(index)
      /* If !has_search_latch, we do a dirty read of
      btr_search_enabled below, and btr_search_guess_on_hash()
      will have to check it again. */
      && UNIV_LIKELY(btr_search_enabled) && !modify_external &&
      btr_search_guess_on_hash(index, info, tuple, mode, latch_mode, cursor,
                               has_search_latch, mtr)) {

    /* Search using the hash index succeeded */

    ut_ad(cursor->up_match != ULINT_UNDEFINED || mode != PAGE_CUR_GE);
    ut_ad(cursor->up_match != ULINT_UNDEFINED || mode != PAGE_CUR_LE);
    ut_ad(cursor->low_match != ULINT_UNDEFINED || mode != PAGE_CUR_LE);
    btr_cur_n_sea++;

    return;
  }
#endif /* BTR_CUR_HASH_ADAPT */
#endif /* BTR_CUR_ADAPT */
  btr_cur_n_non_sea++;
  DBUG_EXECUTE_IF("non_ahi_search",
                  DBUG_ASSERT(!strcmp(index->table->name.m_name, "test/t1")););

  /* If the hash search did not succeed, do binary search down the
  tree */

  if (has_search_latch) {
    /* Release possible search latch to obey latching order */
    rw_lock_s_unlock(btr_get_search_latch(index));
  }

  /* Store the position of the tree latch we push to mtr so that we
  know how to release it when we have latched leaf node(s) */

  savepoint = mtr_set_savepoint(mtr);

  switch (latch_mode) {
    case BTR_MODIFY_TREE:
      /* Most of delete-intended operations are purging.
      Free blocks and read IO bandwidth should be prior
      for them, when the history list is glowing huge. */
      if (lock_intention == BTR_INTENTION_DELETE &&
          trx_sys->rseg_history_len > BTR_CUR_FINE_HISTORY_LENGTH &&
          buf_get_n_pending_read_ios()) {
        mtr_x_lock(dict_index_get_lock(index), mtr);
      } else if (dict_index_is_spatial(index) &&
                 lock_intention <= BTR_INTENTION_BOTH) {
        /* X lock the if there is possibility of
        pessimistic delete on spatial index. As we could
        lock upward for the tree */

        mtr_x_lock(dict_index_get_lock(index), mtr);
      } else {
        mtr_sx_lock(dict_index_get_lock(index), mtr);
      }
      upper_rw_latch = RW_X_LATCH;
      break;
    case BTR_CONT_MODIFY_TREE:
    case BTR_CONT_SEARCH_TREE:
      /* Do nothing */
      ut_ad(srv_read_only_mode ||
            mtr_memo_contains_flagged(mtr, dict_index_get_lock(index),
                                      MTR_MEMO_X_LOCK | MTR_MEMO_SX_LOCK));
      if (dict_index_is_spatial(index) && latch_mode == BTR_CONT_MODIFY_TREE) {
        /* If we are about to locating parent page for split
        and/or merge operation for R-Tree index, X latch
        the parent */
        upper_rw_latch = RW_X_LATCH;
      } else {
        upper_rw_latch = RW_NO_LATCH;
      }
      break;
    default:
      if (!srv_read_only_mode) {
        if (s_latch_by_caller) {
          /* The BTR_ALREADY_S_LATCHED indicates that the index->lock has been
          taken either in RW_S_LATCH or RW_SX_LATCH mode. For parallel reads
          another thread can own the dict index lock. */
          ut_ad(rw_lock_own_flagged(dict_index_get_lock(index),
                                    RW_LOCK_FLAG_S | RW_LOCK_FLAG_SX));

        } else if (!modify_external) {
          /* BTR_SEARCH_TREE is intended to be used with
          BTR_ALREADY_S_LATCHED */
          ut_ad(latch_mode != BTR_SEARCH_TREE);

          mtr_s_lock(dict_index_get_lock(index), mtr);
        } else {
          /* BTR_MODIFY_EXTERNAL needs to be excluded */
          mtr_sx_lock(dict_index_get_lock(index), mtr);
        }
        upper_rw_latch = RW_S_LATCH;
      } else {
        upper_rw_latch = RW_NO_LATCH;
      }
  }
  root_leaf_rw_latch = btr_cur_latch_for_root_leaf(latch_mode);

  page_cursor = btr_cur_get_page_cur(cursor);

  const space_id_t space = dict_index_get_space(index);
  const page_size_t page_size(dict_table_page_size(index->table));

  /* Start with the root page. */
  page_id_t page_id(space, dict_index_get_page(index));

  if (root_leaf_rw_latch == RW_X_LATCH) {
    node_ptr_max_size = dict_index_node_ptr_max_size(index);
  }

  up_match = 0;
  up_bytes = 0;
  low_match = 0;
  low_bytes = 0;

  height = ULINT_UNDEFINED;

  /* We use these modified search modes on non-leaf levels of the
  B-tree. These let us end up in the right B-tree leaf. In that leaf
  we use the original search mode. */

  switch (mode) {
    case PAGE_CUR_GE:
      page_mode = PAGE_CUR_L;
      break;
    case PAGE_CUR_G:
      page_mode = PAGE_CUR_LE;
      break;
    default:
=======
	info = btr_search_get_info(index);

# ifdef UNIV_SEARCH_PERF_STAT
	info->n_searches++;
# endif
	/* Use of AHI is disabled for intrinsic table as these tables re-use
	the index-id and AHI validation is based on index-id. */
	if (rw_lock_get_writer(btr_get_search_latch(index))
		== RW_LOCK_NOT_LOCKED
	    && latch_mode <= BTR_MODIFY_LEAF
	    && info->last_hash_succ
	    && !index->disable_ahi
	    && !estimate
# ifdef PAGE_CUR_LE_OR_EXTENDS
	    && mode != PAGE_CUR_LE_OR_EXTENDS
# endif /* PAGE_CUR_LE_OR_EXTENDS */
	    && !dict_index_is_spatial(index)
	    /* If !has_search_latch, we do a dirty read of
	    btr_search_enabled below, and btr_search_guess_on_hash()
	    will have to check it again. */
	    && UNIV_LIKELY(btr_search_enabled)
	    && !modify_external
	    && btr_search_guess_on_hash(index, info, tuple, mode,
					latch_mode, cursor,
					has_search_latch, mtr)) {

		/* Search using the hash index succeeded */

		ut_ad(cursor->up_match != ULINT_UNDEFINED
		      || mode != PAGE_CUR_GE);
		ut_ad(cursor->up_match != ULINT_UNDEFINED
		      || mode != PAGE_CUR_LE);
		ut_ad(cursor->low_match != ULINT_UNDEFINED
		      || mode != PAGE_CUR_LE);
		btr_cur_n_sea++;

		DBUG_VOID_RETURN;
	}
	btr_cur_n_non_sea++;

	/* If the hash search did not succeed, do binary search down the
	tree */

	if (has_search_latch) {
		/* Release possible search latch to obey latching order */
		rw_lock_s_unlock(btr_get_search_latch(index));
	}

	/* Store the position of the tree latch we push to mtr so that we
	know how to release it when we have latched leaf node(s) */

	savepoint = mtr_set_savepoint(mtr);

	switch (latch_mode) {
	case BTR_MODIFY_TREE:
		/* Most of delete-intended operations are purging.
		Free blocks and read IO bandwidth should be prior
		for them, when the history list is glowing huge. */
		if (lock_intention == BTR_INTENTION_DELETE
		    && trx_sys->rseg_history_len > BTR_CUR_FINE_HISTORY_LENGTH
			&& buf_get_n_pending_read_ios()) {
			mtr_x_lock(dict_index_get_lock(index), mtr);
		} else if (dict_index_is_spatial(index)
			   && lock_intention <= BTR_INTENTION_BOTH) {
			/* X lock the if there is possibility of
			pessimistic delete on spatial index. As we could
			lock upward for the tree */

			mtr_x_lock(dict_index_get_lock(index), mtr);
		} else {
			mtr_sx_lock(dict_index_get_lock(index), mtr);
		}
		upper_rw_latch = RW_X_LATCH;
		break;
	case BTR_CONT_MODIFY_TREE:
	case BTR_CONT_SEARCH_TREE:
		/* Do nothing */
		ut_ad(srv_read_only_mode
		      || mtr_memo_contains_flagged(mtr,
						   dict_index_get_lock(index),
						   MTR_MEMO_X_LOCK
						   | MTR_MEMO_SX_LOCK));
		if (dict_index_is_spatial(index)
		    && latch_mode == BTR_CONT_MODIFY_TREE) {
			/* If we are about to locating parent page for split
			and/or merge operation for R-Tree index, X latch
			the parent */
			upper_rw_latch = RW_X_LATCH;
		} else {
			upper_rw_latch = RW_NO_LATCH;
		}
		break;
	default:
		if (!srv_read_only_mode) {
			if (s_latch_by_caller) {
				ut_ad(rw_lock_own(dict_index_get_lock(index),
				              RW_LOCK_S));
			} else if (!modify_external) {
				/* BTR_SEARCH_TREE is intended to be used with
				BTR_ALREADY_S_LATCHED */
				ut_ad(latch_mode != BTR_SEARCH_TREE);

				mtr_s_lock(dict_index_get_lock(index), mtr);
			} else {
				/* BTR_MODIFY_EXTERNAL needs to be excluded */
				mtr_sx_lock(dict_index_get_lock(index), mtr);
			}
			upper_rw_latch = RW_S_LATCH;
		} else {
			upper_rw_latch = RW_NO_LATCH;
		}
	}
	root_leaf_rw_latch = btr_cur_latch_for_root_leaf(latch_mode);

	page_cursor = btr_cur_get_page_cur(cursor);

	const ulint		space = dict_index_get_space(index);
	const page_size_t	page_size(dict_table_page_size(index->table));

	/* Start with the root page. */
	page_id_t		page_id(space, dict_index_get_page(index));

	if (root_leaf_rw_latch == RW_X_LATCH) {
		node_ptr_max_size = dict_index_node_ptr_max_size(index);
	}

	up_match = 0;
	up_bytes = 0;
	low_match = 0;
	low_bytes = 0;

	height = ULINT_UNDEFINED;

	/* We use these modified search modes on non-leaf levels of the
	B-tree. These let us end up in the right B-tree leaf. In that leaf
	we use the original search mode. */

	switch (mode) {
	case PAGE_CUR_GE:
		page_mode = PAGE_CUR_L;
		break;
	case PAGE_CUR_G:
		page_mode = PAGE_CUR_LE;
		break;
	default:
>>>>>>> d53b39ac
#ifdef PAGE_CUR_LE_OR_EXTENDS
      ut_ad(mode == PAGE_CUR_L || mode == PAGE_CUR_LE ||
            RTREE_SEARCH_MODE(mode) || mode == PAGE_CUR_LE_OR_EXTENDS);
#else  /* PAGE_CUR_LE_OR_EXTENDS */
      ut_ad(mode == PAGE_CUR_L || mode == PAGE_CUR_LE ||
            RTREE_SEARCH_MODE(mode));
#endif /* PAGE_CUR_LE_OR_EXTENDS */
      page_mode = mode;
      break;
  }

  /* Loop and search until we arrive at the desired level */
  btr_latch_leaves_t latch_leaves = {{nullptr, nullptr, nullptr}, {0, 0, 0}};

search_loop:
  fetch = cursor->m_fetch_mode;
  rw_latch = RW_NO_LATCH;
  rtree_parent_modified = false;

  if (height != 0) {
    /* We are about to fetch the root or a non-leaf page. */
    if ((latch_mode != BTR_MODIFY_TREE || height == level) &&
        !retrying_for_search_prev) {
      /* If doesn't have SX or X latch of index,
      each pages should be latched before reading. */
      if (modify_external && height == ULINT_UNDEFINED &&
          upper_rw_latch == RW_S_LATCH) {
        /* needs sx-latch of root page
        for fseg operation */
        rw_latch = RW_SX_LATCH;
      } else {
        rw_latch = upper_rw_latch;
      }
    }
  } else if (latch_mode <= BTR_MODIFY_LEAF) {
    rw_latch = latch_mode;

    if (btr_op != BTR_NO_OP &&
        ibuf_should_try(index, btr_op != BTR_INSERT_OP)) {
      /* Try to buffer the operation if the leaf
      page is not in the buffer pool. */

      fetch = btr_op == BTR_DELETE_OP ? Page_fetch::IF_IN_POOL_OR_WATCH
                                      : Page_fetch::IF_IN_POOL;
    }
  }

retry_page_get:
<<<<<<< HEAD
  ut_ad(n_blocks < BTR_MAX_LEVELS);
  tree_savepoints[n_blocks] = mtr_set_savepoint(mtr);
  block = buf_page_get_gen(page_id, page_size, rw_latch, guess, fetch, file,
                           line, mtr);
  tree_blocks[n_blocks] = block;

  if (block == nullptr) {
    /* This must be a search to perform an insert/delete
    mark/ delete; try using the insert/delete buffer */

    ut_ad(height == 0);
    ut_ad(cursor->thr);

    switch (btr_op) {
      case BTR_INSERT_OP:
      case BTR_INSERT_IGNORE_UNIQUE_OP:
        ut_ad(fetch == Page_fetch::IF_IN_POOL);
        ut_ad(!dict_index_is_spatial(index));

        if (ibuf_insert(IBUF_OP_INSERT, tuple, index, page_id, page_size,
                        cursor->thr)) {
          cursor->flag = BTR_CUR_INSERT_TO_IBUF;

          goto func_exit;
        }
        break;

      case BTR_DELMARK_OP:
        ut_ad(fetch == Page_fetch::IF_IN_POOL);
        ut_ad(!dict_index_is_spatial(index));
=======
	ut_ad(n_blocks < BTR_MAX_LEVELS);
	tree_savepoints[n_blocks] = mtr_set_savepoint(mtr);
	block = buf_page_get_gen(
		page_id, page_size, rw_latch,
		(height == ULINT_UNDEFINED ? info->root_guess : NULL),
		buf_mode, file, line, mtr
	);

	tree_blocks[n_blocks] = block;
>>>>>>> d53b39ac

        if (ibuf_insert(IBUF_OP_DELETE_MARK, tuple, index, page_id, page_size,
                        cursor->thr)) {
          cursor->flag = BTR_CUR_DEL_MARK_IBUF;

          goto func_exit;
        }

        break;

      case BTR_DELETE_OP:
        ut_ad(fetch == Page_fetch::IF_IN_POOL_OR_WATCH);
        ut_ad(!dict_index_is_spatial(index));

        if (!row_purge_poss_sec(cursor->purge_node, index, tuple)) {
          /* The record cannot be purged yet. */
          cursor->flag = BTR_CUR_DELETE_REF;
        } else if (ibuf_insert(IBUF_OP_DELETE, tuple, index, page_id, page_size,
                               cursor->thr)) {
          /* The purge was buffered. */
          cursor->flag = BTR_CUR_DELETE_IBUF;
        } else {
          /* The purge could not be buffered. */
          buf_pool_watch_unset(page_id);
          break;
        }

        buf_pool_watch_unset(page_id);
        goto func_exit;

      default:
        ut_error;
    }

    /* Insert to the insert/delete buffer did not succeed, we
    must read the page from disk. */

    fetch = cursor->m_fetch_mode;

    goto retry_page_get;
  }

  if (retrying_for_search_prev && height != 0) {
    /* also latch left sibling */
    page_no_t left_page_no;
    buf_block_t *get_block;

    ut_ad(rw_latch == RW_NO_LATCH);

    rw_latch = upper_rw_latch;

    rw_lock_s_lock(&block->lock);
    left_page_no = btr_page_get_prev(buf_block_get_frame(block), mtr);
    rw_lock_s_unlock(&block->lock);

    if (left_page_no != FIL_NULL) {
      ut_ad(prev_n_blocks < leftmost_from_level);

      prev_tree_savepoints[prev_n_blocks] = mtr_set_savepoint(mtr);
      get_block =
          buf_page_get_gen(page_id_t(page_id.space(), left_page_no), page_size,
                           rw_latch, nullptr, fetch, file, line, mtr);
      prev_tree_blocks[prev_n_blocks] = get_block;
      prev_n_blocks++;

      /* BTR_MODIFY_TREE doesn't update prev/next_page_no,
      without their parent page's lock. So, not needed to
      retry here, because we have the parent page's lock. */
    }

    /* release RW_NO_LATCH page and lock with RW_S_LATCH */
    mtr_release_block_at_savepoint(mtr, tree_savepoints[n_blocks],
                                   tree_blocks[n_blocks]);

    tree_savepoints[n_blocks] = mtr_set_savepoint(mtr);
    block = buf_page_get_gen(page_id, page_size, rw_latch, nullptr, fetch, file,
                             line, mtr);
    tree_blocks[n_blocks] = block;
  }

  page = buf_block_get_frame(block);

  if (height == ULINT_UNDEFINED && page_is_leaf(page) &&
      rw_latch != RW_NO_LATCH && rw_latch != root_leaf_rw_latch) {
    /* We should retry to get the page, because the root page
    is latched with different level as a leaf page. */
    ut_ad(root_leaf_rw_latch != RW_NO_LATCH);
    ut_ad(rw_latch == RW_S_LATCH || rw_latch == RW_SX_LATCH);
    ut_ad(rw_latch == RW_S_LATCH || modify_external);

    ut_ad(n_blocks == 0);
    mtr_release_block_at_savepoint(mtr, tree_savepoints[n_blocks],
                                   tree_blocks[n_blocks]);

    upper_rw_latch = root_leaf_rw_latch;
    goto search_loop;
  }

  if (rw_latch != RW_NO_LATCH) {
#ifdef UNIV_ZIP_DEBUG
    const page_zip_des_t *page_zip = buf_block_get_page_zip(block);
    ut_a(!page_zip || page_zip_validate(page_zip, page, index));
#endif /* UNIV_ZIP_DEBUG */

    buf_block_dbg_add_level(block, dict_index_is_ibuf(index)
                                       ? SYNC_IBUF_TREE_NODE
                                       : SYNC_TREE_NODE);
  }

  ut_ad(fil_page_index_page_check(page));
  ut_ad(index->id == btr_page_get_index_id(page));

  if (UNIV_UNLIKELY(height == ULINT_UNDEFINED)) {
    /* We are in the root node */

    height = btr_page_get_level(page, mtr);
    root_height = height;
    cursor->tree_height = root_height + 1;

    if (dict_index_is_spatial(index)) {
      ut_ad(cursor->rtr_info);

      node_seq_t seq_no = rtr_get_current_ssn_id(index);

      /* If SSN in memory is not initialized, fetch
      it from root page */
      if (seq_no < 1) {
        node_seq_t root_seq_no;

        root_seq_no = page_get_ssn_id(page);

        mutex_enter(&(index->rtr_ssn.mutex));
        index->rtr_ssn.seq_no = root_seq_no + 1;
        mutex_exit(&(index->rtr_ssn.mutex));
      }

      /* Save the MBR */
      cursor->rtr_info->thr = cursor->thr;
      rtr_get_mbr_from_tuple(tuple, &cursor->rtr_info->mbr);
    }

<<<<<<< HEAD
#ifdef BTR_CUR_ADAPT
    if (block != guess) {
      info->root_guess = block;
      info->withdraw_clock = buf_withdraw_clock;
    }
#endif
  }

  if (height == 0) {
    if (rw_latch == RW_NO_LATCH) {
      latch_leaves = btr_cur_latch_leaves(block, page_id, page_size, latch_mode,
                                          cursor, mtr);
    }

    switch (latch_mode) {
      case BTR_MODIFY_TREE:
      case BTR_CONT_MODIFY_TREE:
      case BTR_CONT_SEARCH_TREE:
        break;
      default:
        if (!s_latch_by_caller && !srv_read_only_mode && !modify_external) {
          /* Release the tree s-latch */
          /* NOTE: BTR_MODIFY_EXTERNAL
          needs to keep tree sx-latch */
          mtr_release_s_latch_at_savepoint(mtr, savepoint,
                                           dict_index_get_lock(index));
        }

        /* release upper blocks */
        if (retrying_for_search_prev) {
          for (; prev_n_releases < prev_n_blocks; prev_n_releases++) {
            mtr_release_block_at_savepoint(
                mtr, prev_tree_savepoints[prev_n_releases],
                prev_tree_blocks[prev_n_releases]);
          }
        }

        for (; n_releases < n_blocks; n_releases++) {
          if (n_releases == 0 && modify_external) {
            /* keep latch of root page */
            ut_ad(mtr_memo_contains_flagged(
                mtr, tree_blocks[n_releases],
                MTR_MEMO_PAGE_SX_FIX | MTR_MEMO_PAGE_X_FIX));
            continue;
          }

          mtr_release_block_at_savepoint(mtr, tree_savepoints[n_releases],
                                         tree_blocks[n_releases]);
        }
    }

    page_mode = mode;
  }

  if (dict_index_is_spatial(index)) {
    /* Remember the page search mode */
    search_mode = page_mode;

    /* Some adjustment on search mode, when the
    page search mode is PAGE_CUR_RTREE_LOCATE
    or PAGE_CUR_RTREE_INSERT, as we are searching
    with MBRs. When it is not the target level, we
    should search all sub-trees that "CONTAIN" the
    search range/MBR. When it is at the target
    level, the search becomes PAGE_CUR_LE */
    if (page_mode == PAGE_CUR_RTREE_LOCATE && level == height) {
      if (level == 0) {
        page_mode = PAGE_CUR_LE;
      } else {
        page_mode = PAGE_CUR_RTREE_GET_FATHER;
      }
    }

    if (page_mode == PAGE_CUR_RTREE_INSERT) {
      page_mode = (level == height) ? PAGE_CUR_LE : PAGE_CUR_RTREE_INSERT;

      ut_ad(!page_is_leaf(page) || page_mode == PAGE_CUR_LE);
    }

    /* "need_path" indicates if we need to tracking the parent
    pages, if it is not spatial comparison, then no need to
    track it */
    if (page_mode < PAGE_CUR_CONTAIN) {
      need_path = false;
    }

    up_match = 0;
    low_match = 0;

    if (latch_mode == BTR_MODIFY_TREE || latch_mode == BTR_CONT_MODIFY_TREE ||
        latch_mode == BTR_CONT_SEARCH_TREE) {
      /* Tree are locked, no need for Page Lock to protect
      the "path" */
      cursor->rtr_info->need_page_lock = false;
    }
  }

  if (dict_index_is_spatial(index) && page_mode >= PAGE_CUR_CONTAIN) {
    ut_ad(need_path);
    found = rtr_cur_search_with_match(block, index, tuple, page_mode,
                                      page_cursor, cursor->rtr_info);

    /* Need to use BTR_MODIFY_TREE to do the MBR adjustment */
    if (search_mode == PAGE_CUR_RTREE_INSERT && cursor->rtr_info->mbr_adj) {
      if (latch_mode & BTR_MODIFY_LEAF) {
        /* Parent MBR needs updated, should retry
        with BTR_MODIFY_TREE */
        goto func_exit;
      } else if (latch_mode & BTR_MODIFY_TREE) {
        rtree_parent_modified = true;
        cursor->rtr_info->mbr_adj = false;
        mbr_adj = true;
      } else {
        ut_ad(0);
      }
    }

    if (found && page_mode == PAGE_CUR_RTREE_GET_FATHER) {
      cursor->low_match = DICT_INDEX_SPATIAL_NODEPTR_SIZE + 1;
    }
  } else if (height == 0 && btr_search_enabled &&
             !dict_index_is_spatial(index)) {
    /* The adaptive hash index is only used when searching
    for leaf pages (height==0), but not in r-trees.
    We only need the byte prefix comparison for the purpose
    of updating the adaptive hash index. */
    page_cur_search_with_match_bytes(block, index, tuple, page_mode, &up_match,
                                     &up_bytes, &low_match, &low_bytes,
                                     page_cursor);
  } else {
    /* Search for complete index fields. */
    up_bytes = low_bytes = 0;
    page_cur_search_with_match(block, index, tuple, page_mode, &up_match,
                               &low_match, page_cursor,
                               need_path ? cursor->rtr_info : nullptr);
  }

  if (estimate) {
    btr_cur_add_path_info(cursor, height, root_height);
  }

  /* If this is the desired level, leave the loop */

  ut_ad(height == btr_page_get_level(page_cur_get_page(page_cursor), mtr));

  /* Add Predicate lock if it is serializable isolation
  and only if it is in the search case */
  if (dict_index_is_spatial(index) && cursor->rtr_info->need_prdt_lock &&
      mode != PAGE_CUR_RTREE_INSERT && mode != PAGE_CUR_RTREE_LOCATE &&
      mode >= PAGE_CUR_CONTAIN) {
    trx_t *trx = thr_get_trx(cursor->thr);
    lock_prdt_t prdt;

    trx_mutex_enter(trx);
    lock_init_prdt_from_mbr(&prdt, &cursor->rtr_info->mbr, mode,
                            trx->lock.lock_heap);
    trx_mutex_exit(trx);

    if (rw_latch == RW_NO_LATCH && height != 0) {
      rw_lock_s_lock(&(block->lock));
    }

    lock_prdt_lock(block, &prdt, index, LOCK_S, LOCK_PREDICATE, cursor->thr,
                   mtr);

    if (rw_latch == RW_NO_LATCH && height != 0) {
      rw_lock_s_unlock(&(block->lock));
    }
  }

  if (level != height) {
    const rec_t *node_ptr;
    ut_ad(height > 0);

    height--;
    guess = nullptr;

    node_ptr = page_cur_get_rec(page_cursor);

    offsets = rec_get_offsets(node_ptr, index, offsets, ULINT_UNDEFINED, &heap);

    /* If the rec is the first or last in the page for
    pessimistic delete intention, it might cause node_ptr insert
    for the upper level. We should change the intention and retry.
    */
    if (latch_mode == BTR_MODIFY_TREE &&
        btr_cur_need_opposite_intention(page, lock_intention, node_ptr)) {
    need_opposite_intention:
      ut_ad(upper_rw_latch == RW_X_LATCH);

      if (n_releases > 0) {
        /* release root block */
        mtr_release_block_at_savepoint(mtr, tree_savepoints[0], tree_blocks[0]);
      }

      /* release all blocks */
      for (; n_releases <= n_blocks; n_releases++) {
        mtr_release_block_at_savepoint(mtr, tree_savepoints[n_releases],
                                       tree_blocks[n_releases]);
      }

      lock_intention = BTR_INTENTION_BOTH;

      page_id.reset(space, dict_index_get_page(index));
      up_match = 0;
      low_match = 0;
      height = ULINT_UNDEFINED;

      n_blocks = 0;
      n_releases = 0;

      goto search_loop;
    }

    if (dict_index_is_spatial(index)) {
      if (page_rec_is_supremum(node_ptr)) {
        cursor->low_match = 0;
        cursor->up_match = 0;
        goto func_exit;
      }

      /* If we are doing insertion or record locating,
      remember the tree nodes we visited */
      if (page_mode == PAGE_CUR_RTREE_INSERT ||
          (search_mode == PAGE_CUR_RTREE_LOCATE &&
           (latch_mode != BTR_MODIFY_LEAF))) {
        bool add_latch = false;

        if (latch_mode == BTR_MODIFY_TREE && rw_latch == RW_NO_LATCH) {
          ut_ad(mtr_memo_contains_flagged(mtr, dict_index_get_lock(index),
                                          MTR_MEMO_X_LOCK | MTR_MEMO_SX_LOCK));
          rw_lock_s_lock(&block->lock);
          add_latch = true;
        }

        /* Store the parent cursor location */
=======
		info->root_guess = block;
	}

	if (height == 0) {
		if (rw_latch == RW_NO_LATCH) {

			latch_leaves = btr_cur_latch_leaves(
				block, page_id, page_size, latch_mode,
				cursor, mtr);
		}

		switch (latch_mode) {
		case BTR_MODIFY_TREE:
		case BTR_CONT_MODIFY_TREE:
		case BTR_CONT_SEARCH_TREE:
			break;
		default:
			if (!s_latch_by_caller
			    && !srv_read_only_mode
			    && !modify_external) {
				/* Release the tree s-latch */
				/* NOTE: BTR_MODIFY_EXTERNAL
				needs to keep tree sx-latch */
				mtr_release_s_latch_at_savepoint(
					mtr, savepoint,
					dict_index_get_lock(index));
			}

			/* release upper blocks */
			if (retrying_for_search_prev) {
				for (;
				     prev_n_releases < prev_n_blocks;
				     prev_n_releases++) {
					mtr_release_block_at_savepoint(
						mtr,
						prev_tree_savepoints[
							prev_n_releases],
						prev_tree_blocks[
							prev_n_releases]);
				}
			}

			for (; n_releases < n_blocks; n_releases++) {
				if (n_releases == 0 && modify_external) {
					/* keep latch of root page */
					ut_ad(mtr_memo_contains_flagged(
						mtr, tree_blocks[n_releases],
						MTR_MEMO_PAGE_SX_FIX
						| MTR_MEMO_PAGE_X_FIX));
					continue;
				}

				mtr_release_block_at_savepoint(
					mtr, tree_savepoints[n_releases],
					tree_blocks[n_releases]);
			}
		}

		page_mode = mode;
	}

	if (dict_index_is_spatial(index)) {
		/* Remember the page search mode */
		search_mode = page_mode;

		/* Some adjustment on search mode, when the
		page search mode is PAGE_CUR_RTREE_LOCATE
		or PAGE_CUR_RTREE_INSERT, as we are searching
		with MBRs. When it is not the target level, we
		should search all sub-trees that "CONTAIN" the
		search range/MBR. When it is at the target
		level, the search becomes PAGE_CUR_LE */
		if (page_mode == PAGE_CUR_RTREE_LOCATE
		    && level == height) {
			if (level == 0) {
				page_mode = PAGE_CUR_LE;
			} else {
				page_mode = PAGE_CUR_RTREE_GET_FATHER;
			}
		}

		if (page_mode == PAGE_CUR_RTREE_INSERT) {
			page_mode = (level == height)
					? PAGE_CUR_LE
					: PAGE_CUR_RTREE_INSERT;

			ut_ad(!page_is_leaf(page) || page_mode == PAGE_CUR_LE);
		}

		/* "need_path" indicates if we need to tracking the parent
		pages, if it is not spatial comparison, then no need to
		track it */
		if (page_mode < PAGE_CUR_CONTAIN) {
			need_path = false;
		}

		up_match = 0;
		low_match = 0;

		if (latch_mode == BTR_MODIFY_TREE
		    || latch_mode == BTR_CONT_MODIFY_TREE
		    || latch_mode == BTR_CONT_SEARCH_TREE) {
			/* Tree are locked, no need for Page Lock to protect
			the "path" */
			cursor->rtr_info->need_page_lock = false;
		}
        }

	if (dict_index_is_spatial(index) && page_mode >= PAGE_CUR_CONTAIN) {
		ut_ad(need_path);
		found = rtr_cur_search_with_match(
			block, index, tuple, page_mode, page_cursor,
			cursor->rtr_info);

		/* Need to use BTR_MODIFY_TREE to do the MBR adjustment */
		if (search_mode == PAGE_CUR_RTREE_INSERT
		    && cursor->rtr_info->mbr_adj) {
			if (latch_mode & BTR_MODIFY_LEAF) {
				/* Parent MBR needs updated, should retry
				with BTR_MODIFY_TREE */
				goto func_exit;
			} else if (latch_mode & BTR_MODIFY_TREE) {
				rtree_parent_modified = true;
				cursor->rtr_info->mbr_adj = false;
				mbr_adj = true;
			} else {
				ut_ad(0);
			}
		}

		if (found && page_mode == PAGE_CUR_RTREE_GET_FATHER) {
			cursor->low_match =
				DICT_INDEX_SPATIAL_NODEPTR_SIZE + 1;
		}
	} else if (height == 0 && btr_search_enabled
		   && !dict_index_is_spatial(index)) {
		/* The adaptive hash index is only used when searching
		for leaf pages (height==0), but not in r-trees.
		We only need the byte prefix comparison for the purpose
		of updating the adaptive hash index. */
		page_cur_search_with_match_bytes(
			block, index, tuple, page_mode, &up_match, &up_bytes,
			&low_match, &low_bytes, page_cursor);
	} else {
		/* Search for complete index fields. */
		up_bytes = low_bytes = 0;
		page_cur_search_with_match(
			block, index, tuple, page_mode, &up_match,
			&low_match, page_cursor,
			need_path ? cursor->rtr_info : NULL);
	}

	if (estimate) {
		btr_cur_add_path_info(cursor, height, root_height);
	}

	/* If this is the desired level, leave the loop */

	ut_ad(height == btr_page_get_level(page_cur_get_page(page_cursor),
					   mtr));

	/* Add Predicate lock if it is serializable isolation
	and only if it is in the search case */
	if (dict_index_is_spatial(index)
	    && cursor->rtr_info->need_prdt_lock
	    && mode != PAGE_CUR_RTREE_INSERT
	    && mode != PAGE_CUR_RTREE_LOCATE
	    && mode >= PAGE_CUR_CONTAIN) {
		trx_t*		trx = thr_get_trx(cursor->thr);
		lock_prdt_t	prdt;

		lock_mutex_enter();
		lock_init_prdt_from_mbr(
			&prdt, &cursor->rtr_info->mbr, mode,
			trx->lock.lock_heap);
		lock_mutex_exit();

		if (rw_latch == RW_NO_LATCH && height != 0) {
			rw_lock_s_lock(&(block->lock));
		}

		lock_prdt_lock(block, &prdt, index, LOCK_S,
			       LOCK_PREDICATE, cursor->thr, mtr);

		if (rw_latch == RW_NO_LATCH && height != 0) {
			rw_lock_s_unlock(&(block->lock));
		}
	}

	if (level != height) {

		const rec_t*	node_ptr;
		ut_ad(height > 0);

		height--;

		node_ptr = page_cur_get_rec(page_cursor);

		offsets = rec_get_offsets(
			node_ptr, index, offsets, ULINT_UNDEFINED, &heap);

		/* If the rec is the first or last in the page for
		pessimistic delete intention, it might cause node_ptr insert
		for the upper level. We should change the intention and retry.
		*/
		if (latch_mode == BTR_MODIFY_TREE
		    && btr_cur_need_opposite_intention(
			page, lock_intention, node_ptr)) {

need_opposite_intention:
			ut_ad(upper_rw_latch == RW_X_LATCH);

			if (n_releases > 0) {
				/* release root block */
				mtr_release_block_at_savepoint(
					mtr, tree_savepoints[0],
					tree_blocks[0]);
			}

			/* release all blocks */
			for (; n_releases <= n_blocks; n_releases++) {
				mtr_release_block_at_savepoint(
					mtr, tree_savepoints[n_releases],
					tree_blocks[n_releases]);
			}

			lock_intention = BTR_INTENTION_BOTH;

			page_id.reset(space, dict_index_get_page(index));
			up_match = 0;
			low_match = 0;
			height = ULINT_UNDEFINED;

			n_blocks = 0;
			n_releases = 0;

			goto search_loop;
		}

		if (dict_index_is_spatial(index)) {
			if (page_rec_is_supremum(node_ptr)) {
				cursor->low_match = 0;
				cursor->up_match = 0;
				goto func_exit;
			}

			/* If we are doing insertion or record locating,
			remember the tree nodes we visited */
			if (page_mode == PAGE_CUR_RTREE_INSERT
			    || (search_mode == PAGE_CUR_RTREE_LOCATE
			        && (latch_mode != BTR_MODIFY_LEAF))) {
				bool		add_latch = false;

				if (latch_mode == BTR_MODIFY_TREE
				    && rw_latch == RW_NO_LATCH) {
					ut_ad(mtr_memo_contains_flagged(
						mtr, dict_index_get_lock(index),
						MTR_MEMO_X_LOCK
						| MTR_MEMO_SX_LOCK));
					rw_lock_s_lock(&block->lock);
					add_latch = true;
				}

				/* Store the parent cursor location */
>>>>>>> d53b39ac
#ifdef UNIV_DEBUG
        ulint num_stored =
            rtr_store_parent_path(block, cursor, latch_mode, height + 1, mtr);
#else
        rtr_store_parent_path(block, cursor, latch_mode, height + 1, mtr);
#endif

        if (page_mode == PAGE_CUR_RTREE_INSERT) {
          btr_pcur_t *r_cursor =
              rtr_get_parent_cursor(cursor, height + 1, true);
          /* If it is insertion, there should
          be only one parent for each level
          traverse */
#ifdef UNIV_DEBUG
          ut_ad(num_stored == 1);
#endif

          node_ptr = btr_pcur_get_rec(r_cursor);
        }

        if (add_latch) {
          rw_lock_s_unlock(&block->lock);
        }

        ut_ad(!page_rec_is_supremum(node_ptr));
      }

      ut_ad(page_mode == search_mode || (page_mode == PAGE_CUR_WITHIN &&
                                         search_mode == PAGE_CUR_RTREE_LOCATE));

      page_mode = search_mode;
    }

    /* If the first or the last record of the page
    or the same key value to the first record or last record,
    the another page might be choosen when BTR_CONT_MODIFY_TREE.
    So, the parent page should not released to avoiding deadlock
    with blocking the another search with the same key value. */
    if (!detected_same_key_root && lock_intention == BTR_INTENTION_BOTH &&
        !dict_index_is_unique(index) && latch_mode == BTR_MODIFY_TREE &&
        (up_match >= rec_offs_n_fields(offsets) - 1 ||
         low_match >= rec_offs_n_fields(offsets) - 1)) {
      const rec_t *first_rec =
          page_rec_get_next_const(page_get_infimum_rec(page));
      ulint matched_fields;

      ut_ad(upper_rw_latch == RW_X_LATCH);

      if (node_ptr == first_rec || page_rec_is_last(node_ptr, page)) {
        detected_same_key_root = true;
      } else {
        matched_fields = 0;

        offsets2 =
            rec_get_offsets(first_rec, index, offsets2, ULINT_UNDEFINED, &heap);
        cmp_rec_rec_with_match(node_ptr, first_rec, offsets, offsets2, index,
                               page_is_spatial_non_leaf(first_rec, index),
                               FALSE, &matched_fields);

        if (matched_fields >= rec_offs_n_fields(offsets) - 1) {
          detected_same_key_root = true;
        } else {
          const rec_t *last_rec;

          last_rec = page_rec_get_prev_const(page_get_supremum_rec(page));

          matched_fields = 0;

          offsets2 = rec_get_offsets(last_rec, index, offsets2, ULINT_UNDEFINED,
                                     &heap);
          cmp_rec_rec_with_match(node_ptr, last_rec, offsets, offsets2, index,
                                 page_is_spatial_non_leaf(last_rec, index),
                                 FALSE, &matched_fields);
          if (matched_fields >= rec_offs_n_fields(offsets) - 1) {
            detected_same_key_root = true;
          }
        }
      }
    }

    /* If the page might cause modify_tree,
    we should not release the parent page's lock. */
    if (!detected_same_key_root && latch_mode == BTR_MODIFY_TREE &&
        !btr_cur_will_modify_tree(index, page, lock_intention, node_ptr,
                                  node_ptr_max_size, page_size, mtr) &&
        !rtree_parent_modified) {
      ut_ad(upper_rw_latch == RW_X_LATCH);
      ut_ad(n_releases <= n_blocks);

      /* we can release upper blocks */
      for (; n_releases < n_blocks; n_releases++) {
        if (n_releases == 0) {
          /* we should not release root page
          to pin to same block. */
          continue;
        }

        /* release unused blocks to unpin */
        mtr_release_block_at_savepoint(mtr, tree_savepoints[n_releases],
                                       tree_blocks[n_releases]);
      }
    }

    if (height == level && latch_mode == BTR_MODIFY_TREE) {
      ut_ad(upper_rw_latch == RW_X_LATCH);
      /* we should sx-latch root page, if released already.
      It contains seg_header. */
      if (n_releases > 0) {
        mtr_block_sx_latch_at_savepoint(mtr, tree_savepoints[0],
                                        tree_blocks[0]);
      }

      /* x-latch the branch blocks not released yet. */
      for (ulint i = n_releases; i <= n_blocks; i++) {
        mtr_block_x_latch_at_savepoint(mtr, tree_savepoints[i], tree_blocks[i]);
      }
    }

    /* We should consider prev_page of parent page, if the node_ptr
    is the leftmost of the page. because BTR_SEARCH_PREV and
    BTR_MODIFY_PREV latches prev_page of the leaf page. */
    if ((latch_mode == BTR_SEARCH_PREV || latch_mode == BTR_MODIFY_PREV) &&
        !retrying_for_search_prev) {
      /* block should be latched for consistent
         btr_page_get_prev() */
      ut_ad(mtr_memo_contains_flagged(
          mtr, block, MTR_MEMO_PAGE_S_FIX | MTR_MEMO_PAGE_X_FIX));

      if (btr_page_get_prev(page, mtr) != FIL_NULL &&
          page_rec_is_first(node_ptr, page)) {
        if (leftmost_from_level == 0) {
          leftmost_from_level = height + 1;
        }
      } else {
        leftmost_from_level = 0;
      }

      if (height == 0 && leftmost_from_level > 0) {
        /* should retry to get also prev_page
        from level==leftmost_from_level. */
        retrying_for_search_prev = true;

        prev_tree_blocks = static_cast<buf_block_t **>(
            ut_malloc_nokey(sizeof(buf_block_t *) * leftmost_from_level));

        prev_tree_savepoints = static_cast<ulint *>(
            ut_malloc_nokey(sizeof(ulint) * leftmost_from_level));

        /* back to the level (leftmost_from_level+1) */
        ulint idx = n_blocks - (leftmost_from_level - 1);

        page_id.reset(space, tree_blocks[idx]->page.id.page_no());

        for (ulint i = n_blocks - (leftmost_from_level - 1); i <= n_blocks;
             i++) {
          mtr_release_block_at_savepoint(mtr, tree_savepoints[i],
                                         tree_blocks[i]);
        }

        n_blocks -= (leftmost_from_level - 1);
        height = leftmost_from_level;
        ut_ad(n_releases == 0);

        /* replay up_match, low_match */
        up_match = 0;
        low_match = 0;
        rtr_info_t *rtr_info = need_path ? cursor->rtr_info : nullptr;

        for (ulint i = 0; i < n_blocks; i++) {
          page_cur_search_with_match(tree_blocks[i], index, tuple, page_mode,
                                     &up_match, &low_match, page_cursor,
                                     rtr_info);
        }

        goto search_loop;
      }
    }

    /* Go to the child node */
    page_id.reset(space, btr_node_ptr_get_child_page_no(node_ptr, offsets));

    n_blocks++;

    if (UNIV_UNLIKELY(height == 0 && dict_index_is_ibuf(index))) {
      /* We're doing a search on an ibuf tree and we're one
      level above the leaf page. */

      ut_ad(level == 0);

      fetch = cursor->m_fetch_mode;
      rw_latch = RW_NO_LATCH;
      goto retry_page_get;
    }

    if (dict_index_is_spatial(index) && page_mode >= PAGE_CUR_CONTAIN &&
        page_mode != PAGE_CUR_RTREE_INSERT) {
      ut_ad(need_path);
      rtr_node_path_t *path = cursor->rtr_info->path;

      if (!path->empty() && found) {
#ifdef UNIV_DEBUG
        node_visit_t last_visit = path->back();

        ut_ad(last_visit.page_no == page_id.page_no());
#endif /* UNIV_DEBUG */

        path->pop_back();

#ifdef UNIV_DEBUG
        if (page_mode == PAGE_CUR_RTREE_LOCATE &&
            (latch_mode != BTR_MODIFY_LEAF)) {
          btr_pcur_t *cur = cursor->rtr_info->parent_path->back().cursor;
          rec_t *my_node_ptr = btr_pcur_get_rec(cur);

          offsets = rec_get_offsets(my_node_ptr, index, offsets,
                                    ULINT_UNDEFINED, &heap);

          page_no_t my_page_no =
              btr_node_ptr_get_child_page_no(my_node_ptr, offsets);

          ut_ad(page_id.page_no() == my_page_no);
        }
#endif
<<<<<<< HEAD
      }
    }

    goto search_loop;
  } else if (!dict_index_is_spatial(index) && latch_mode == BTR_MODIFY_TREE &&
             lock_intention == BTR_INTENTION_INSERT &&
             mach_read_from_4(page + FIL_PAGE_NEXT) != FIL_NULL &&
             page_rec_is_last(page_cur_get_rec(page_cursor), page)) {
    /* btr_insert_into_right_sibling() might cause
    deleting node_ptr at upper level */

    guess = nullptr;

    if (height == 0) {
      /* release the leaf pages if latched */
      for (uint i = 0; i < 3; i++) {
        if (latch_leaves.blocks[i] != nullptr) {
          mtr_release_block_at_savepoint(mtr, latch_leaves.savepoints[i],
                                         latch_leaves.blocks[i]);
          latch_leaves.blocks[i] = nullptr;
        }
      }
    }

    goto need_opposite_intention;
  }

  if (level != 0) {
    if (upper_rw_latch == RW_NO_LATCH) {
      /* latch the page */
      buf_block_t *child_block;

      if (latch_mode == BTR_CONT_MODIFY_TREE) {
        child_block = btr_block_get(page_id, page_size, RW_X_LATCH, index, mtr);
      } else {
        ut_ad(latch_mode == BTR_CONT_SEARCH_TREE);
        child_block =
            btr_block_get(page_id, page_size, RW_SX_LATCH, index, mtr);
      }

      btr_assert_not_corrupted(child_block, index);
    } else {
      ut_ad(mtr_memo_contains(mtr, block, upper_rw_latch));
      btr_assert_not_corrupted(block, index);

      if (s_latch_by_caller) {
        ut_ad(latch_mode == BTR_SEARCH_TREE);
        /* to exclude modifying tree operations
        should sx-latch the index. */
        ut_ad(mtr_memo_contains(mtr, dict_index_get_lock(index),
                                MTR_MEMO_SX_LOCK));
        /* because has sx-latch of index,
        can release upper blocks. */
        for (; n_releases < n_blocks; n_releases++) {
          mtr_release_block_at_savepoint(mtr, tree_savepoints[n_releases],
                                         tree_blocks[n_releases]);
        }
      }
    }

    if (page_mode <= PAGE_CUR_LE) {
      cursor->low_match = low_match;
      cursor->up_match = up_match;
    }
  } else {
    cursor->low_match = low_match;
    cursor->low_bytes = low_bytes;
    cursor->up_match = up_match;
    cursor->up_bytes = up_bytes;

#ifdef BTR_CUR_ADAPT
    /* We do a dirty read of btr_search_enabled here.  We
    will properly check btr_search_enabled again in
    btr_search_build_page_hash_index() before building a
    page hash index, while holding search latch. */
    if (btr_search_enabled && !index->disable_ahi) {
      btr_search_info_update(index, cursor);
    }
#endif
    ut_ad(cursor->up_match != ULINT_UNDEFINED || mode != PAGE_CUR_GE);
    ut_ad(cursor->up_match != ULINT_UNDEFINED || mode != PAGE_CUR_LE);
    ut_ad(cursor->low_match != ULINT_UNDEFINED || mode != PAGE_CUR_LE);
  }

  /* For spatial index, remember  what blocks are still latched */
  if (dict_index_is_spatial(index) &&
      (latch_mode == BTR_MODIFY_TREE || latch_mode == BTR_MODIFY_LEAF)) {
    for (ulint i = 0; i < n_releases; i++) {
      cursor->rtr_info->tree_blocks[i] = nullptr;
      cursor->rtr_info->tree_savepoints[i] = 0;
    }

    for (ulint i = n_releases; i <= n_blocks; i++) {
      cursor->rtr_info->tree_blocks[i] = tree_blocks[i];
      cursor->rtr_info->tree_savepoints[i] = tree_savepoints[i];
    }
  }
=======
			}
		}

		goto search_loop;
	} else if (!dict_index_is_spatial(index)
		   && latch_mode == BTR_MODIFY_TREE
		   && lock_intention == BTR_INTENTION_INSERT
		   && mach_read_from_4(page + FIL_PAGE_NEXT) != FIL_NULL
		   && page_rec_is_last(page_cur_get_rec(page_cursor), page)) {

		/* btr_insert_into_right_sibling() might cause
		deleting node_ptr at upper level */

		if (height == 0) {
			/* release the leaf pages if latched */
			for (uint i = 0; i < 3; i++) {
				if (latch_leaves.blocks[i] != NULL) {
					mtr_release_block_at_savepoint(
						mtr, latch_leaves.savepoints[i],
						latch_leaves.blocks[i]);
					latch_leaves.blocks[i] = NULL;
				}
			}
		}

		goto need_opposite_intention;
	}

	if (level != 0) {
		if (upper_rw_latch == RW_NO_LATCH) {
			/* latch the page */
			buf_block_t*	child_block;

			if (latch_mode == BTR_CONT_MODIFY_TREE) {
				child_block = btr_block_get(
					page_id, page_size, RW_X_LATCH,
					index, mtr);
			} else {
				ut_ad(latch_mode == BTR_CONT_SEARCH_TREE);
				child_block = btr_block_get(
					page_id, page_size, RW_SX_LATCH,
					index, mtr);
			}

			btr_assert_not_corrupted(child_block, index);
		} else {
			ut_ad(mtr_memo_contains(mtr, block, upper_rw_latch));
			btr_assert_not_corrupted(block, index);

			if (s_latch_by_caller) {
				ut_ad(latch_mode == BTR_SEARCH_TREE);
				/* to exclude modifying tree operations
				should sx-latch the index. */
				ut_ad(mtr_memo_contains(
					mtr, dict_index_get_lock(index),
					MTR_MEMO_SX_LOCK));
				/* because has sx-latch of index,
				can release upper blocks. */
				for (; n_releases < n_blocks; n_releases++) {
					mtr_release_block_at_savepoint(
						mtr,
						tree_savepoints[n_releases],
						tree_blocks[n_releases]);
				}
			}
		}

		if (page_mode <= PAGE_CUR_LE) {
			cursor->low_match = low_match;
			cursor->up_match = up_match;
		}
	} else {
		cursor->low_match = low_match;
		cursor->low_bytes = low_bytes;
		cursor->up_match = up_match;
		cursor->up_bytes = up_bytes;

		/* We do a dirty read of btr_search_enabled here.  We
		will properly check btr_search_enabled again in
		btr_search_build_page_hash_index() before building a
		page hash index, while holding search latch. */
		if (btr_search_enabled && !index->disable_ahi) {
			btr_search_info_update(index, cursor);
		}
		ut_ad(cursor->up_match != ULINT_UNDEFINED
		      || mode != PAGE_CUR_GE);
		ut_ad(cursor->up_match != ULINT_UNDEFINED
		      || mode != PAGE_CUR_LE);
		ut_ad(cursor->low_match != ULINT_UNDEFINED
		      || mode != PAGE_CUR_LE);
	}

	/* For spatial index, remember  what blocks are still latched */
	if (dict_index_is_spatial(index)
	    && (latch_mode == BTR_MODIFY_TREE
		|| latch_mode == BTR_MODIFY_LEAF)) {
		for (ulint i = 0; i < n_releases; i++) {
			cursor->rtr_info->tree_blocks[i] = NULL;
			cursor->rtr_info->tree_savepoints[i] = 0;
		}

		for (ulint i = n_releases; i <= n_blocks; i++) {
			cursor->rtr_info->tree_blocks[i] = tree_blocks[i];
			cursor->rtr_info->tree_savepoints[i] = tree_savepoints[i];
		}
	}
>>>>>>> d53b39ac

func_exit:

  if (UNIV_LIKELY_NULL(heap)) {
    mem_heap_free(heap);
  }

  if (retrying_for_search_prev) {
    ut_free(prev_tree_blocks);
    ut_free(prev_tree_savepoints);
  }

  if (has_search_latch) {
    rw_lock_s_lock(btr_get_search_latch(index));
  }

  if (mbr_adj) {
    /* remember that we will need to adjust parent MBR */
    cursor->rtr_info->mbr_adj = true;
  }
}

/** Searches an index tree and positions a tree cursor on a given level.
This function will avoid latching the traversal path and so should be
used only for cases where-in latching is not needed.

@param[in,out]	index	index
@param[in]	level	the tree level of search
@param[in]	tuple	data tuple; Note: n_fields_cmp in compared
                        to the node ptr page node field
@param[in]	mode	PAGE_CUR_L, ....
                        Insert should always be made using PAGE_CUR_LE
                        to search the position.
@param[in,out]	cursor	tree cursor; points to record of interest.
@param[in]	file	file name
@param[in]	line	line where called from
@param[in,out]	mtr	mtr
@param[in]	mark_dirty
                        if true then mark the block as dirty */
void btr_cur_search_to_nth_level_with_no_latch(dict_index_t *index, ulint level,
                                               const dtuple_t *tuple,
                                               page_cur_mode_t mode,
                                               btr_cur_t *cursor,
                                               const char *file, ulint line,
                                               mtr_t *mtr, bool mark_dirty) {
  page_t *page = nullptr; /* remove warning */
  buf_block_t *block;
  ulint height;
  ulint up_match;
  ulint low_match;
  ulint rw_latch;
  page_cur_mode_t page_mode;
  Page_fetch fetch;
  page_cur_t *page_cursor;
  ulint root_height = 0; /* remove warning */
  ulint n_blocks = 0;

  mem_heap_t *heap = nullptr;
  ulint offsets_[REC_OFFS_NORMAL_SIZE];
  ulint *offsets = offsets_;
  rec_offs_init(offsets_);

  DBUG_TRACE;

  ut_ad(index->table->is_intrinsic());
  ut_ad(level == 0 || mode == PAGE_CUR_LE);
  ut_ad(dict_index_check_search_tuple(index, tuple));

  UNIV_MEM_INVALID(&cursor->up_match, sizeof cursor->up_match);
  UNIV_MEM_INVALID(&cursor->low_match, sizeof cursor->low_match);
#ifdef UNIV_DEBUG
  cursor->up_match = ULINT_UNDEFINED;
  cursor->low_match = ULINT_UNDEFINED;
#endif /* UNIV_DEBUG */

  cursor->flag = BTR_CUR_BINARY;
  cursor->index = index;

  page_cursor = btr_cur_get_page_cur(cursor);

  const space_id_t space = dict_index_get_space(index);
  const page_size_t page_size(dict_table_page_size(index->table));
  /* Start with the root page. */
  page_id_t page_id(space, dict_index_get_page(index));

  up_match = 0;
  low_match = 0;

  height = ULINT_UNDEFINED;

  /* We use these modified search modes on non-leaf levels of the
  B-tree. These let us end up in the right B-tree leaf. In that leaf
  we use the original search mode. */

  switch (mode) {
    case PAGE_CUR_GE:
      page_mode = PAGE_CUR_L;
      break;
    case PAGE_CUR_G:
      page_mode = PAGE_CUR_LE;
      break;
    default:
      page_mode = mode;
      break;
  }

  /* Loop and search until we arrive at the desired level */
  bool at_desired_level = false;
  while (!at_desired_level) {
    fetch = cursor->m_fetch_mode;
    rw_latch = RW_NO_LATCH;

    ut_ad(n_blocks < BTR_MAX_LEVELS);

    block = buf_page_get_gen(page_id, page_size, rw_latch, nullptr, fetch, file,
                             line, mtr, mark_dirty);

    page = buf_block_get_frame(block);

    if (height == ULINT_UNDEFINED) {
      /* We are in the root node */

      height = btr_page_get_level(page, mtr);
      root_height = height;
      cursor->tree_height = root_height + 1;
    }

    if (height == 0) {
      /* On leaf level. Switch back to original search mode.*/
      page_mode = mode;
    }

    page_cur_search_with_match(block, index, tuple, page_mode, &up_match,
                               &low_match, page_cursor, nullptr);

    ut_ad(height == btr_page_get_level(page_cur_get_page(page_cursor), mtr));

    if (level != height) {
      const rec_t *node_ptr;
      ut_ad(height > 0);

      height--;

      node_ptr = page_cur_get_rec(page_cursor);

      offsets =
          rec_get_offsets(node_ptr, index, offsets, ULINT_UNDEFINED, &heap);

      /* Go to the child node */
      page_id.reset(space, btr_node_ptr_get_child_page_no(node_ptr, offsets));

      n_blocks++;
    } else {
      /* If this is the desired level, leave the loop */
      at_desired_level = true;
    }
  }

  cursor->low_match = low_match;
  cursor->up_match = up_match;

  if (heap != nullptr) {
    mem_heap_free(heap);
  }
}

/** Opens a cursor at either end of an index. */
void btr_cur_open_at_index_side_func(
    bool from_left,      /*!< in: true if open to the low end,
                         false if to the high end */
    dict_index_t *index, /*!< in: index */
    ulint latch_mode,    /*!< in: latch mode */
    btr_cur_t *cursor,   /*!< in/out: cursor */
    ulint level,         /*!< in: level to search for
                         (0=leaf). */
    const char *file,    /*!< in: file name */
    ulint line,          /*!< in: line where called */
    mtr_t *mtr)          /*!< in/out: mini-transaction */
{
  page_cur_t *page_cursor;
  ulint node_ptr_max_size = UNIV_PAGE_SIZE / 2;
  ulint height;
  ulint root_height = 0; /* remove warning */
  rec_t *node_ptr;
  ulint estimate;
  ulint savepoint;
  ulint upper_rw_latch, root_leaf_rw_latch;
  btr_intention_t lock_intention;
  buf_block_t *tree_blocks[BTR_MAX_LEVELS];
  ulint tree_savepoints[BTR_MAX_LEVELS];
  ulint n_blocks = 0;
  ulint n_releases = 0;
  mem_heap_t *heap = nullptr;
  ulint offsets_[REC_OFFS_NORMAL_SIZE];
  ulint *offsets = offsets_;
  rec_offs_init(offsets_);

  estimate = latch_mode & BTR_ESTIMATE;
  latch_mode &= ~BTR_ESTIMATE;

  ut_ad(level != ULINT_UNDEFINED);

  const bool s_latch_by_caller = latch_mode & BTR_ALREADY_S_LATCHED;
  latch_mode &= ~BTR_ALREADY_S_LATCHED;

  lock_intention = btr_cur_get_and_clear_intention(&latch_mode);

  ut_ad(!(latch_mode & BTR_MODIFY_EXTERNAL));

  /* This function doesn't need to lock left page of the leaf page */
  if (latch_mode == BTR_SEARCH_PREV) {
    latch_mode = BTR_SEARCH_LEAF;
  } else if (latch_mode == BTR_MODIFY_PREV) {
    latch_mode = BTR_MODIFY_LEAF;
  }

  /* Store the position of the tree latch we push to mtr so that we
  know how to release it when we have latched the leaf node */

  savepoint = mtr_set_savepoint(mtr);

  switch (latch_mode) {
    case BTR_CONT_MODIFY_TREE:
    case BTR_CONT_SEARCH_TREE:
      upper_rw_latch = RW_NO_LATCH;
      break;
    case BTR_MODIFY_TREE:
      /* Most of delete-intended operations are purging.
      Free blocks and read IO bandwidth should be prior
      for them, when the history list is glowing huge. */
      if (lock_intention == BTR_INTENTION_DELETE &&
          trx_sys->rseg_history_len > BTR_CUR_FINE_HISTORY_LENGTH &&
          buf_get_n_pending_read_ios()) {
        mtr_x_lock(dict_index_get_lock(index), mtr);
      } else {
        mtr_sx_lock(dict_index_get_lock(index), mtr);
      }
      upper_rw_latch = RW_X_LATCH;
      break;
    default:
      ut_ad(!s_latch_by_caller ||
            mtr_memo_contains_flagged(mtr, dict_index_get_lock(index),
                                      MTR_MEMO_SX_LOCK | MTR_MEMO_S_LOCK));
      if (!srv_read_only_mode) {
        if (!s_latch_by_caller) {
          /* BTR_SEARCH_TREE is intended to be used with
          BTR_ALREADY_S_LATCHED */
          ut_ad(latch_mode != BTR_SEARCH_TREE);

          mtr_s_lock(dict_index_get_lock(index), mtr);
        }
        upper_rw_latch = RW_S_LATCH;
      } else {
        upper_rw_latch = RW_NO_LATCH;
      }
  }
  root_leaf_rw_latch = btr_cur_latch_for_root_leaf(latch_mode);

  page_cursor = btr_cur_get_page_cur(cursor);
  cursor->index = index;

  page_id_t page_id(dict_index_get_space(index), dict_index_get_page(index));
  const page_size_t &page_size = dict_table_page_size(index->table);

  if (root_leaf_rw_latch == RW_X_LATCH) {
    node_ptr_max_size = dict_index_node_ptr_max_size(index);
  }

  height = ULINT_UNDEFINED;

  for (;;) {
    buf_block_t *block;
    page_t *page;
    ulint rw_latch;

    ut_ad(n_blocks < BTR_MAX_LEVELS);

    if (height != 0 && (latch_mode != BTR_MODIFY_TREE || height == level)) {
      rw_latch = upper_rw_latch;
    } else {
      rw_latch = RW_NO_LATCH;
    }

    tree_savepoints[n_blocks] = mtr_set_savepoint(mtr);
    block = buf_page_get_gen(page_id, page_size, rw_latch, nullptr,
                             cursor->m_fetch_mode, file, line, mtr);
    tree_blocks[n_blocks] = block;

    page = buf_block_get_frame(block);

    if (height == ULINT_UNDEFINED && btr_page_get_level(page, mtr) == 0 &&
        rw_latch != RW_NO_LATCH && rw_latch != root_leaf_rw_latch) {
      /* We should retry to get the page, because the root page
      is latched with different level as a leaf page. */
      ut_ad(root_leaf_rw_latch != RW_NO_LATCH);
      ut_ad(rw_latch == RW_S_LATCH);

      ut_ad(n_blocks == 0);
      mtr_release_block_at_savepoint(mtr, tree_savepoints[n_blocks],
                                     tree_blocks[n_blocks]);

      upper_rw_latch = root_leaf_rw_latch;
      continue;
    }

    ut_ad(fil_page_index_page_check(page));
    ut_ad(index->id == btr_page_get_index_id(page));

    if (height == ULINT_UNDEFINED) {
      /* We are in the root node */

      height = btr_page_get_level(page, mtr);
      root_height = height;
      ut_a(height >= level);
    } else {
      /* TODO: flag the index corrupted if this fails */
      ut_ad(height == btr_page_get_level(page, mtr));
    }

    if (height == level) {
      if (srv_read_only_mode) {
        btr_cur_latch_leaves(block, page_id, page_size, latch_mode, cursor,
                             mtr);
      } else if (height == 0) {
        if (rw_latch == RW_NO_LATCH) {
          btr_cur_latch_leaves(block, page_id, page_size, latch_mode, cursor,
                               mtr);
        }
        /* In versions <= 3.23.52 we had
        forgotten to release the tree latch
        here. If in an index scan we had to
        scan far to find a record visible to
        the current transaction, that could
        starve others waiting for the tree
        latch. */

        switch (latch_mode) {
          case BTR_MODIFY_TREE:
          case BTR_CONT_MODIFY_TREE:
          case BTR_CONT_SEARCH_TREE:
            break;
          default:
            if (!s_latch_by_caller) {
              /* Release the tree s-latch */
              mtr_release_s_latch_at_savepoint(mtr, savepoint,
                                               dict_index_get_lock(index));
            }

            /* release upper blocks */
            for (; n_releases < n_blocks; n_releases++) {
              mtr_release_block_at_savepoint(mtr, tree_savepoints[n_releases],
                                             tree_blocks[n_releases]);
            }
        }
      } else { /* height != 0 */
        /* We already have the block latched. */
        ut_ad(latch_mode == BTR_SEARCH_TREE);
        ut_ad(s_latch_by_caller);
        ut_ad(upper_rw_latch == RW_S_LATCH);

        ut_ad(mtr_memo_contains(mtr, block, upper_rw_latch));

        if (s_latch_by_caller) {
          /* to exclude modifying tree operations
          should sx-latch the index. */
          ut_ad(mtr_memo_contains(mtr, dict_index_get_lock(index),
                                  MTR_MEMO_SX_LOCK));
          /* because has sx-latch of index,
          can release upper blocks. */
          for (; n_releases < n_blocks; n_releases++) {
            mtr_release_block_at_savepoint(mtr, tree_savepoints[n_releases],
                                           tree_blocks[n_releases]);
          }
        }
      }
    }

    if (from_left) {
      page_cur_set_before_first(block, page_cursor);
    } else {
      page_cur_set_after_last(block, page_cursor);
    }

    if (height == level) {
      if (estimate) {
        btr_cur_add_path_info(cursor, height, root_height);
      }

      break;
    }

    ut_ad(height > 0);

    if (from_left) {
      page_cur_move_to_next(page_cursor);
    } else {
      page_cur_move_to_prev(page_cursor);
    }

    if (estimate) {
      btr_cur_add_path_info(cursor, height, root_height);
    }

    height--;

    node_ptr = page_cur_get_rec(page_cursor);
    offsets = rec_get_offsets(node_ptr, cursor->index, offsets, ULINT_UNDEFINED,
                              &heap);

    /* If the rec is the first or last in the page for
    pessimistic delete intention, it might cause node_ptr insert
    for the upper level. We should change the intention and retry.
    */
    if (latch_mode == BTR_MODIFY_TREE &&
        btr_cur_need_opposite_intention(page, lock_intention, node_ptr)) {
      ut_ad(upper_rw_latch == RW_X_LATCH);
      /* release all blocks */
      for (; n_releases <= n_blocks; n_releases++) {
        mtr_release_block_at_savepoint(mtr, tree_savepoints[n_releases],
                                       tree_blocks[n_releases]);
      }

      lock_intention = BTR_INTENTION_BOTH;

      page_id.set_page_no(dict_index_get_page(index));

      height = ULINT_UNDEFINED;

      n_blocks = 0;
      n_releases = 0;

      continue;
    }

    if (latch_mode == BTR_MODIFY_TREE &&
        !btr_cur_will_modify_tree(cursor->index, page, lock_intention, node_ptr,
                                  node_ptr_max_size, page_size, mtr)) {
      ut_ad(upper_rw_latch == RW_X_LATCH);
      ut_ad(n_releases <= n_blocks);

      /* we can release upper blocks */
      for (; n_releases < n_blocks; n_releases++) {
        if (n_releases == 0) {
          /* we should not release root page
          to pin to same block. */
          continue;
        }

        /* release unused blocks to unpin */
        mtr_release_block_at_savepoint(mtr, tree_savepoints[n_releases],
                                       tree_blocks[n_releases]);
      }
    }

    if (height == level && latch_mode == BTR_MODIFY_TREE) {
      ut_ad(upper_rw_latch == RW_X_LATCH);
      /* we should sx-latch root page, if released already.
      It contains seg_header. */
      if (n_releases > 0) {
        mtr_block_sx_latch_at_savepoint(mtr, tree_savepoints[0],
                                        tree_blocks[0]);
      }

      /* x-latch the branch blocks not released yet. */
      for (ulint i = n_releases; i <= n_blocks; i++) {
        mtr_block_x_latch_at_savepoint(mtr, tree_savepoints[i], tree_blocks[i]);
      }
    }

    /* Go to the child node */
    page_id.set_page_no(btr_node_ptr_get_child_page_no(node_ptr, offsets));

    n_blocks++;
  }

  if (heap) {
    mem_heap_free(heap);
  }
}

/** Opens a cursor at either end of an index.
Avoid taking latches on buffer, just pin (by incrementing fix_count)
to keep them in buffer pool. This mode is used by intrinsic table
as they are not shared and so there is no need of latching.
@param[in]	from_left	true if open to low end, false if open to high
                                end.
@param[in]	index		index
@param[in,out]	cursor		cursor
@param[in]	level		level to search for (0=leaf)
@param[in]	file		file name
@param[in]	line		line where called
@param[in,out]	mtr		mini transaction */
void btr_cur_open_at_index_side_with_no_latch_func(
    bool from_left, dict_index_t *index, btr_cur_t *cursor, ulint level,
    const char *file, ulint line, mtr_t *mtr) {
  page_cur_t *page_cursor;
  ulint height;
  rec_t *node_ptr;
  ulint n_blocks = 0;
  mem_heap_t *heap = nullptr;
  ulint offsets_[REC_OFFS_NORMAL_SIZE];
  ulint *offsets = offsets_;
  rec_offs_init(offsets_);

  ut_ad(level != ULINT_UNDEFINED);

  page_cursor = btr_cur_get_page_cur(cursor);
  cursor->index = index;
  page_id_t page_id(dict_index_get_space(index), dict_index_get_page(index));
  const page_size_t &page_size = dict_table_page_size(index->table);

  height = ULINT_UNDEFINED;

  for (;;) {
    buf_block_t *block;
    page_t *page;
    ulint rw_latch = RW_NO_LATCH;

    ut_ad(n_blocks < BTR_MAX_LEVELS);

    block = buf_page_get_gen(page_id, page_size, rw_latch, nullptr,
                             cursor->m_fetch_mode, file, line, mtr);

    page = buf_block_get_frame(block);

    ut_ad(fil_page_index_page_check(page));
    ut_ad(index->id == btr_page_get_index_id(page));

    if (height == ULINT_UNDEFINED) {
      /* We are in the root node */

      height = btr_page_get_level(page, mtr);
      ut_a(height >= level);
    } else {
      /* TODO: flag the index corrupted if this fails */
      ut_ad(height == btr_page_get_level(page, mtr));
    }

    if (from_left) {
      page_cur_set_before_first(block, page_cursor);
    } else {
      page_cur_set_after_last(block, page_cursor);
    }

    if (height == level) {
      break;
    }

    ut_ad(height > 0);

    if (from_left) {
      page_cur_move_to_next(page_cursor);
    } else {
      page_cur_move_to_prev(page_cursor);
    }

    height--;

    node_ptr = page_cur_get_rec(page_cursor);
    offsets = rec_get_offsets(node_ptr, cursor->index, offsets, ULINT_UNDEFINED,
                              &heap);

    /* Go to the child node */
    page_id.set_page_no(btr_node_ptr_get_child_page_no(node_ptr, offsets));

    n_blocks++;
  }

  if (heap != nullptr) {
    mem_heap_free(heap);
  }
}

/** Positions a cursor at a randomly chosen position within a B-tree.
 @return true if the index is available and we have put the cursor, false
 if the index is unavailable */
bool btr_cur_open_at_rnd_pos_func(
    dict_index_t *index, /*!< in: index */
    ulint latch_mode,    /*!< in: BTR_SEARCH_LEAF, ... */
    btr_cur_t *cursor,   /*!< in/out: B-tree cursor */
    const char *file,    /*!< in: file name */
    ulint line,          /*!< in: line where called */
    mtr_t *mtr)          /*!< in: mtr */
{
  page_cur_t *page_cursor;
  ulint node_ptr_max_size = UNIV_PAGE_SIZE / 2;
  ulint height;
  rec_t *node_ptr;
  ulint savepoint;
  ulint upper_rw_latch, root_leaf_rw_latch;
  btr_intention_t lock_intention;
  buf_block_t *tree_blocks[BTR_MAX_LEVELS];
  ulint tree_savepoints[BTR_MAX_LEVELS];
  ulint n_blocks = 0;
  ulint n_releases = 0;
  mem_heap_t *heap = nullptr;
  ulint offsets_[REC_OFFS_NORMAL_SIZE];
  ulint *offsets = offsets_;
  rec_offs_init(offsets_);

  ut_ad(!dict_index_is_spatial(index));

  lock_intention = btr_cur_get_and_clear_intention(&latch_mode);

  ut_ad(!(latch_mode & BTR_MODIFY_EXTERNAL));

  savepoint = mtr_set_savepoint(mtr);

  switch (latch_mode) {
    case BTR_MODIFY_TREE:
      /* Most of delete-intended operations are purging.
      Free blocks and read IO bandwidth should be prior
      for them, when the history list is glowing huge. */
      if (lock_intention == BTR_INTENTION_DELETE &&
          trx_sys->rseg_history_len > BTR_CUR_FINE_HISTORY_LENGTH &&
          buf_get_n_pending_read_ios()) {
        mtr_x_lock(dict_index_get_lock(index), mtr);
      } else {
        mtr_sx_lock(dict_index_get_lock(index), mtr);
      }
      upper_rw_latch = RW_X_LATCH;
      break;
    case BTR_SEARCH_PREV:
    case BTR_MODIFY_PREV:
      /* This function doesn't support left uncle
         page lock for left leaf page lock, when
         needed. */
    case BTR_SEARCH_TREE:
    case BTR_CONT_MODIFY_TREE:
    case BTR_CONT_SEARCH_TREE:
      ut_ad(0);
      /* fall through */
    default:
      if (!srv_read_only_mode) {
        mtr_s_lock(dict_index_get_lock(index), mtr);
        upper_rw_latch = RW_S_LATCH;
      } else {
        upper_rw_latch = RW_NO_LATCH;
      }
  }

  DBUG_EXECUTE_IF("test_index_is_unavailable", return (false););

  if (index->page == FIL_NULL) {
    /* Since we don't hold index lock until just now, the index
    could be modified by others, for example, if this is a
    statistics updater for referenced table, it could be marked
    as unavailable by 'DROP TABLE' in the mean time, since
    we don't hold lock for statistics updater */
    return (false);
  }

  root_leaf_rw_latch = btr_cur_latch_for_root_leaf(latch_mode);

  page_cursor = btr_cur_get_page_cur(cursor);
  cursor->index = index;

  page_id_t page_id(dict_index_get_space(index), dict_index_get_page(index));
  const page_size_t &page_size = dict_table_page_size(index->table);

  if (root_leaf_rw_latch == RW_X_LATCH) {
    node_ptr_max_size = dict_index_node_ptr_max_size(index);
  }

  height = ULINT_UNDEFINED;

  for (;;) {
    buf_block_t *block;
    page_t *page;
    ulint rw_latch;

    ut_ad(n_blocks < BTR_MAX_LEVELS);

    if (height != 0 && latch_mode != BTR_MODIFY_TREE) {
      rw_latch = upper_rw_latch;
    } else {
      rw_latch = RW_NO_LATCH;
    }

    tree_savepoints[n_blocks] = mtr_set_savepoint(mtr);
    block = buf_page_get_gen(page_id, page_size, rw_latch, nullptr,
                             cursor->m_fetch_mode, file, line, mtr);
    tree_blocks[n_blocks] = block;

    page = buf_block_get_frame(block);

    if (height == ULINT_UNDEFINED && btr_page_get_level(page, mtr) == 0 &&
        rw_latch != RW_NO_LATCH && rw_latch != root_leaf_rw_latch) {
      /* We should retry to get the page, because the root page
      is latched with different level as a leaf page. */
      ut_ad(root_leaf_rw_latch != RW_NO_LATCH);
      ut_ad(rw_latch == RW_S_LATCH);

      ut_ad(n_blocks == 0);
      mtr_release_block_at_savepoint(mtr, tree_savepoints[n_blocks],
                                     tree_blocks[n_blocks]);

      upper_rw_latch = root_leaf_rw_latch;
      continue;
    }

    ut_ad(fil_page_index_page_check(page));
    ut_ad(index->id == btr_page_get_index_id(page));

    if (height == ULINT_UNDEFINED) {
      /* We are in the root node */

      height = btr_page_get_level(page, mtr);
    }

    if (height == 0) {
      if (rw_latch == RW_NO_LATCH || srv_read_only_mode) {
        btr_cur_latch_leaves(block, page_id, page_size, latch_mode, cursor,
                             mtr);
      }

      /* btr_cur_open_at_index_side_func() and
      btr_cur_search_to_nth_level() release
      tree s-latch here.*/
      switch (latch_mode) {
        case BTR_MODIFY_TREE:
        case BTR_CONT_MODIFY_TREE:
        case BTR_CONT_SEARCH_TREE:
          break;
        default:
          /* Release the tree s-latch */
          if (!srv_read_only_mode) {
            mtr_release_s_latch_at_savepoint(mtr, savepoint,
                                             dict_index_get_lock(index));
          }

          /* release upper blocks */
          for (; n_releases < n_blocks; n_releases++) {
            mtr_release_block_at_savepoint(mtr, tree_savepoints[n_releases],
                                           tree_blocks[n_releases]);
          }
      }
    }

    page_cur_open_on_rnd_user_rec(block, page_cursor);

    if (height == 0) {
      break;
    }

    ut_ad(height > 0);

    height--;

    node_ptr = page_cur_get_rec(page_cursor);
    offsets = rec_get_offsets(node_ptr, cursor->index, offsets, ULINT_UNDEFINED,
                              &heap);

    /* If the rec is the first or last in the page for
    pessimistic delete intention, it might cause node_ptr insert
    for the upper level. We should change the intention and retry.
    */
    if (latch_mode == BTR_MODIFY_TREE &&
        btr_cur_need_opposite_intention(page, lock_intention, node_ptr)) {
      ut_ad(upper_rw_latch == RW_X_LATCH);
      /* release all blocks */
      for (; n_releases <= n_blocks; n_releases++) {
        mtr_release_block_at_savepoint(mtr, tree_savepoints[n_releases],
                                       tree_blocks[n_releases]);
      }

      lock_intention = BTR_INTENTION_BOTH;

      page_id.set_page_no(dict_index_get_page(index));

      height = ULINT_UNDEFINED;

      n_blocks = 0;
      n_releases = 0;

      continue;
    }

    if (latch_mode == BTR_MODIFY_TREE &&
        !btr_cur_will_modify_tree(cursor->index, page, lock_intention, node_ptr,
                                  node_ptr_max_size, page_size, mtr)) {
      ut_ad(upper_rw_latch == RW_X_LATCH);
      ut_ad(n_releases <= n_blocks);

      /* we can release upper blocks */
      for (; n_releases < n_blocks; n_releases++) {
        if (n_releases == 0) {
          /* we should not release root page
          to pin to same block. */
          continue;
        }

        /* release unused blocks to unpin */
        mtr_release_block_at_savepoint(mtr, tree_savepoints[n_releases],
                                       tree_blocks[n_releases]);
      }
    }

    if (height == 0 && latch_mode == BTR_MODIFY_TREE) {
      ut_ad(upper_rw_latch == RW_X_LATCH);
      /* we should sx-latch root page, if released already.
      It contains seg_header. */
      if (n_releases > 0) {
        mtr_block_sx_latch_at_savepoint(mtr, tree_savepoints[0],
                                        tree_blocks[0]);
      }

      /* x-latch the branch blocks not released yet. */
      for (ulint i = n_releases; i <= n_blocks; i++) {
        mtr_block_x_latch_at_savepoint(mtr, tree_savepoints[i], tree_blocks[i]);
      }
    }

    /* Go to the child node */
    page_id.set_page_no(btr_node_ptr_get_child_page_no(node_ptr, offsets));

    n_blocks++;
  }

  if (UNIV_LIKELY_NULL(heap)) {
    mem_heap_free(heap);
  }

  return (true);
}

/*==================== B-TREE INSERT =========================*/

/** Inserts a record if there is enough space, or if enough space can
 be freed by reorganizing. Differs from btr_cur_optimistic_insert because
 no heuristics is applied to whether it pays to use CPU time for
 reorganizing the page or not.

 IMPORTANT: The caller will have to update IBUF_BITMAP_FREE
 if this is a compressed leaf page in a secondary index.
 This has to be done either within the same mini-transaction,
 or by invoking ibuf_reset_free_bits() before mtr_commit().

 @return pointer to inserted record if succeed, else NULL */
static MY_ATTRIBUTE((warn_unused_result)) rec_t *btr_cur_insert_if_possible(
    btr_cur_t *cursor,     /*!< in: cursor on page after which to insert;
                           cursor stays valid */
    const dtuple_t *tuple, /*!< in: tuple to insert; the size info need not
                           have been stored to tuple */
    ulint **offsets,       /*!< out: offsets on *rec */
    mem_heap_t **heap,     /*!< in/out: pointer to memory heap, or NULL */
    mtr_t *mtr)            /*!< in/out: mini-transaction */
{
  page_cur_t *page_cursor;
  rec_t *rec;

  ut_ad(dtuple_check_typed(tuple));

  ut_ad(mtr_is_block_fix(mtr, btr_cur_get_block(cursor), MTR_MEMO_PAGE_X_FIX,
                         cursor->index->table));
  page_cursor = btr_cur_get_page_cur(cursor);

  /* Now, try the insert */
  rec = page_cur_tuple_insert(page_cursor, tuple, cursor->index, offsets, heap,
                              mtr);

  /* If the record did not fit, reorganize.
  For compressed pages, page_cur_tuple_insert()
  attempted this already. */
  if (!rec && !page_cur_get_page_zip(page_cursor) &&
      btr_page_reorganize(page_cursor, cursor->index, mtr)) {
    rec = page_cur_tuple_insert(page_cursor, tuple, cursor->index, offsets,
                                heap, mtr);
  }

  ut_ad(!rec || rec_offs_validate(rec, cursor->index, *offsets));
  return (rec);
}

/** For an insert, checks the locks and does the undo logging if desired.
 @return DB_SUCCESS, DB_WAIT_LOCK, DB_FAIL, or error number */
UNIV_INLINE MY_ATTRIBUTE((warn_unused_result)) dberr_t
    btr_cur_ins_lock_and_undo(
        ulint flags,       /*!< in: undo logging and locking flags: if
                           not zero, the parameters index and thr
                           should be specified */
        btr_cur_t *cursor, /*!< in: cursor on page after which to insert */
        dtuple_t *entry,   /*!< in/out: entry to insert */
        que_thr_t *thr,    /*!< in: query thread or NULL */
        mtr_t *mtr,        /*!< in/out: mini-transaction */
        ibool *inherit)    /*!< out: TRUE if the inserted new record maybe
                           should inherit LOCK_GAP type locks from the
                           successor record */
{
  dict_index_t *index;
  dberr_t err = DB_SUCCESS;
  rec_t *rec;
  roll_ptr_t roll_ptr;

  /* Check if we have to wait for a lock: enqueue an explicit lock
  request if yes */

  rec = btr_cur_get_rec(cursor);
  index = cursor->index;

  ut_ad(!dict_index_is_online_ddl(index) || index->is_clustered() ||
        (flags & BTR_CREATE_FLAG));

  /* Check if there is predicate or GAP lock preventing the insertion */
  if (!(flags & BTR_NO_LOCKING_FLAG)) {
    if (dict_index_is_spatial(index)) {
      lock_prdt_t prdt;
      rtr_mbr_t mbr;

      rtr_get_mbr_from_tuple(entry, &mbr);

      /* Use on stack MBR variable to test if a lock is
      needed. If so, the predicate (MBR) will be allocated
      from lock heap in lock_prdt_insert_check_and_lock() */
      lock_init_prdt_from_mbr(&prdt, &mbr, 0, nullptr);

      err = lock_prdt_insert_check_and_lock(
          flags, rec, btr_cur_get_block(cursor), index, thr, mtr, &prdt);
      *inherit = false;
    } else {
      err = lock_rec_insert_check_and_lock(
          flags, rec, btr_cur_get_block(cursor), index, thr, mtr, inherit);
    }
  }

  if (err != DB_SUCCESS || !index->is_clustered() ||
      dict_index_is_ibuf(index)) {
    return (err);
  }

  err = trx_undo_report_row_operation(flags, TRX_UNDO_INSERT_OP, thr, index,
                                      entry, nullptr, 0, nullptr, nullptr,
                                      &roll_ptr);
  if (err != DB_SUCCESS) {
    return (err);
  }

  /* Now we can fill in the roll ptr field in entry
  (except if table is intrinsic) */

  if (!(flags & BTR_KEEP_SYS_FLAG) && !index->table->is_intrinsic()) {
    /* Roll_ptr is zero during copy alter table.
    So pretend to be freshly inserted row. */
    if (index->table->skip_alter_undo) {
      ut_ad(roll_ptr == 0);
      roll_ptr = trx_undo_build_roll_ptr(TRUE, 0, 0, 0);
      ut_ad(roll_ptr == (1ULL << 55));
    }

    row_upd_index_entry_sys_field(entry, index, DATA_ROLL_PTR, roll_ptr);
  }

  return (DB_SUCCESS);
}

/**
Prefetch siblings of the leaf for the pessimistic operation.
@param block	leaf page */
static void btr_cur_prefetch_siblings(buf_block_t *block) {
  page_t *page = buf_block_get_frame(block);

  ut_ad(page_is_leaf(page));

  page_no_t left_page_no = fil_page_get_prev(page);
  page_no_t right_page_no = fil_page_get_next(page);

  if (left_page_no != FIL_NULL) {
    buf_read_page_background(page_id_t(block->page.id.space(), left_page_no),
                             block->page.size, false);
  }
  if (right_page_no != FIL_NULL) {
    buf_read_page_background(page_id_t(block->page.id.space(), right_page_no),
                             block->page.size, false);
  }
  if (left_page_no != FIL_NULL || right_page_no != FIL_NULL) {
    os_aio_simulated_wake_handler_threads();
  }
}

/** Tries to perform an insert to a page in an index tree, next to cursor.
 It is assumed that mtr holds an x-latch on the page. The operation does
 not succeed if there is too little space on the page. If there is just
 one record on the page, the insert will always succeed; this is to
 prevent trying to split a page with just one record.
 @return DB_SUCCESS, DB_WAIT_LOCK, DB_FAIL, or error number */
dberr_t btr_cur_optimistic_insert(
    ulint flags,         /*!< in: undo logging and locking flags: if not
                         zero, the parameters index and thr should be
                         specified */
    btr_cur_t *cursor,   /*!< in: cursor on page after which to insert;
                         cursor stays valid */
    ulint **offsets,     /*!< out: offsets on *rec */
    mem_heap_t **heap,   /*!< in/out: pointer to memory heap, or NULL */
    dtuple_t *entry,     /*!< in/out: entry to insert */
    rec_t **rec,         /*!< out: pointer to inserted record if
                         succeed */
    big_rec_t **big_rec, /*!< out: big rec vector whose fields have to
                         be stored externally by the caller, or
                         NULL */
    que_thr_t *thr,      /*!< in: query thread or NULL */
    mtr_t *mtr)          /*!< in/out: mini-transaction;
                         if this function returns DB_SUCCESS on
                         a leaf page of a secondary index in a
                         compressed tablespace, the caller must
                         mtr_commit(mtr) before latching
                         any further pages */
{
  big_rec_t *big_rec_vec = nullptr;
  dict_index_t *index;
  page_cur_t *page_cursor;
  buf_block_t *block;
  page_t *page;
  rec_t *dummy;
  ibool leaf;
  ibool reorg;
  ibool inherit = TRUE;
  ulint rec_size;
  dberr_t err;

  *big_rec = nullptr;

  block = btr_cur_get_block(cursor);
  page = buf_block_get_frame(block);
  index = cursor->index;

  /* Block are not latched for insert if table is intrinsic
  and index is auto-generated clustered index. */
  ut_ad(mtr_is_block_fix(mtr, block, MTR_MEMO_PAGE_X_FIX, index->table));
  ut_ad(!dict_index_is_online_ddl(index) || index->is_clustered() ||
        (flags & BTR_CREATE_FLAG));
  ut_ad(dtuple_check_typed(entry));

  const page_size_t &page_size = block->page.size;

#ifdef UNIV_DEBUG_VALGRIND
  if (page_size.is_compressed()) {
    UNIV_MEM_ASSERT_RW(page, page_size.logical());
    UNIV_MEM_ASSERT_RW(block->page.zip.data, page_size.physical());
  }
#endif /* UNIV_DEBUG_VALGRIND */

  leaf = page_is_leaf(page);

  /* Calculate the record size when entry is converted to a record */
  rec_size = rec_get_converted_size(index, entry);

  if (page_zip_rec_needs_ext(rec_size, page_is_comp(page),
                             dtuple_get_n_fields(entry), page_size)) {
    /* The record is so big that we have to store some fields
    externally on separate database pages */
    big_rec_vec = dtuple_convert_big_rec(index, nullptr, entry);

    if (UNIV_UNLIKELY(big_rec_vec == nullptr)) {
      return (DB_TOO_BIG_RECORD);
    }

    rec_size = rec_get_converted_size(index, entry);
  }

  if (page_size.is_compressed() && page_zip_is_too_big(index, entry)) {
    if (big_rec_vec != nullptr) {
      dtuple_convert_back_big_rec(entry, big_rec_vec);
    }

    return (DB_TOO_BIG_RECORD);
  }

  LIMIT_OPTIMISTIC_INSERT_DEBUG(page_get_n_recs(page), goto fail);

  if (leaf && page_size.is_compressed() &&
      (page_get_data_size(page) + rec_size >=
       dict_index_zip_pad_optimal_page_size(index))) {
    /* If compression padding tells us that insertion will
    result in too packed up page i.e.: which is likely to
    cause compression failure then don't do an optimistic
    insertion. */
  fail:
    err = DB_FAIL;

    /* prefetch siblings of the leaf for the pessimistic
    operation, if the page is leaf. */
    if (page_is_leaf(page)) {
      btr_cur_prefetch_siblings(block);
    }
  fail_err:

    if (big_rec_vec) {
      dtuple_convert_back_big_rec(entry, big_rec_vec);
    }

    return (err);
  }

  ulint max_size = page_get_max_insert_size_after_reorganize(page, 1);

  if (page_has_garbage(page)) {
    if ((max_size < rec_size || max_size < BTR_CUR_PAGE_REORGANIZE_LIMIT) &&
        page_get_n_recs(page) > 1 &&
        page_get_max_insert_size(page, 1) < rec_size) {
      goto fail;
    }
  } else if (max_size < rec_size) {
    goto fail;
  }

  /* If there have been many consecutive inserts to the
  clustered index leaf page of an uncompressed table, check if
  we have to split the page to reserve enough free space for
  future updates of records. */

  if (leaf && !page_size.is_compressed() && index->is_clustered() &&
      page_get_n_recs(page) >= 2 &&
      dict_index_get_space_reserve() + rec_size > max_size &&
      (btr_page_get_split_rec_to_right(cursor, &dummy) ||
       btr_page_get_split_rec_to_left(cursor, &dummy))) {
    goto fail;
  }

  page_cursor = btr_cur_get_page_cur(cursor);

  DBUG_PRINT(
      "ib_cur",
      ("insert %s (" IB_ID_FMT ") by " TRX_ID_FMT ": %s", index->name(),
       index->id, thr != nullptr ? trx_get_id_for_print(thr_get_trx(thr)) : 0,
       rec_printer(entry).str().c_str()));

  DBUG_EXECUTE_IF("do_page_reorganize",
                  btr_page_reorganize(page_cursor, index, mtr););

  /* Now, try the insert */
  {
    const rec_t *page_cursor_rec = page_cur_get_rec(page_cursor);

    if (index->table->is_intrinsic()) {
      index->rec_cache.rec_size = rec_size;

      *rec = page_cur_tuple_direct_insert(page_cursor, entry, index, mtr);
    } else {
      /* Check locks and write to the undo log,
      if specified */
      err = btr_cur_ins_lock_and_undo(flags, cursor, entry, thr, mtr, &inherit);

      if (err != DB_SUCCESS) {
        goto fail_err;
      }

      DBUG_EXECUTE_IF(
          "btr_ins_pause_on_mtr_redo_before_add_dirty_blocks",
          ut_ad(!debug_sync_set_action(
              current_thd, STRING_WITH_LEN("mtr_redo_before_add_dirty_blocks "
                                           "SIGNAL btr_ins_paused "
                                           "WAIT_FOR btr_ins_resume "
                                           "NO_CLEAR_EVENT"))););

      DBUG_EXECUTE_IF(
          "btr_ins_pause_on_mtr_noredo_before_add_dirty_blocks",
          ut_ad(!debug_sync_set_action(
              current_thd, STRING_WITH_LEN("mtr_noredo_before_add_dirty_blocks "
                                           "SIGNAL btr_ins_paused "
                                           "WAIT_FOR btr_ins_resume "
                                           "NO_CLEAR_EVENT"))););

      *rec =
          page_cur_tuple_insert(page_cursor, entry, index, offsets, heap, mtr);
    }

    reorg = page_cursor_rec != page_cur_get_rec(page_cursor);
  }

  if (*rec) {
  } else if (page_size.is_compressed()) {
    ut_ad(!index->table->is_temporary());
    /* Reset the IBUF_BITMAP_FREE bits, because
    page_cur_tuple_insert() will have attempted page
    reorganize before failing. */
    if (leaf && !index->is_clustered()) {
      ibuf_reset_free_bits(block);
    }

    goto fail;
  } else {
    /* For intrinsic table we take a consistent path
    to re-organize using pessimistic path. */
    if (index->table->is_intrinsic()) {
      goto fail;
    }

    ut_ad(!reorg);

    /* If the record did not fit, reorganize */
    if (!btr_page_reorganize(page_cursor, index, mtr)) {
      ut_ad(0);
      goto fail;
    }

    ut_ad(page_get_max_insert_size(page, 1) == max_size);

    reorg = TRUE;

    *rec = page_cur_tuple_insert(page_cursor, entry, index, offsets, heap, mtr);

    if (UNIV_UNLIKELY(!*rec)) {
      ib::fatal(ER_IB_MSG_44)
          << "Cannot insert tuple " << *entry << "into index " << index->name
          << " of table " << index->table->name << ". Max size: " << max_size;
    }
  }

<<<<<<< HEAD
#ifdef BTR_CUR_HASH_ADAPT
  if (!index->disable_ahi) {
    if (!reorg && leaf && (cursor->flag == BTR_CUR_HASH)) {
      btr_search_update_hash_node_on_insert(cursor);
    } else {
      btr_search_update_hash_on_insert(cursor);
    }
  }
#endif /* BTR_CUR_HASH_ADAPT */
=======
	if (!index->disable_ahi) {
		if (!reorg && leaf && (cursor->flag == BTR_CUR_HASH)) {
			btr_search_update_hash_node_on_insert(cursor);
		} else {
			btr_search_update_hash_on_insert(cursor);
		}
	}
>>>>>>> d53b39ac

  if (!(flags & BTR_NO_LOCKING_FLAG) && inherit) {
    lock_update_insert(block, *rec);
  }

  if (leaf && !index->is_clustered() && !index->table->is_temporary()) {
    /* Update the free bits of the B-tree page in the
    insert buffer bitmap. */

    /* The free bits in the insert buffer bitmap must
    never exceed the free space on a page.  It is safe to
    decrement or reset the bits in the bitmap in a
    mini-transaction that is committed before the
    mini-transaction that affects the free space. */

    /* It is unsafe to increment the bits in a separately
    committed mini-transaction, because in crash recovery,
    the free bits could momentarily be set too high. */

    if (page_size.is_compressed()) {
      /* Update the bits in the same mini-transaction. */
      ibuf_update_free_bits_zip(block, mtr);
    } else {
      /* Decrement the bits in a separate
      mini-transaction. */
      ibuf_update_free_bits_if_full(block, max_size,
                                    rec_size + PAGE_DIR_SLOT_SIZE);
    }
  }

  *big_rec = big_rec_vec;

  return (DB_SUCCESS);
}

/** Performs an insert on a page of an index tree. It is assumed that mtr
 holds an x-latch on the tree and on the cursor page. If the insert is
 made on the leaf level, to avoid deadlocks, mtr must also own x-latches
 to brothers of page, if those brothers exist.
 @return DB_SUCCESS or error number */
dberr_t btr_cur_pessimistic_insert(
    uint32_t flags,      /*!< in: undo logging and locking flags: if not
                         zero, the parameter thr should be
                         specified; if no undo logging is specified,
                         then the caller must have reserved enough
                         free extents in the file space so that the
                         insertion will certainly succeed */
    btr_cur_t *cursor,   /*!< in: cursor after which to insert;
                         cursor stays valid */
    ulint **offsets,     /*!< out: offsets on *rec */
    mem_heap_t **heap,   /*!< in/out: pointer to memory heap
                         that can be emptied, or NULL */
    dtuple_t *entry,     /*!< in/out: entry to insert */
    rec_t **rec,         /*!< out: pointer to inserted record if
                         succeed */
    big_rec_t **big_rec, /*!< out: big rec vector whose fields have to
                         be stored externally by the caller, or
                         NULL */
    que_thr_t *thr,      /*!< in: query thread or NULL */
    mtr_t *mtr)          /*!< in/out: mini-transaction */
{
  dict_index_t *index = cursor->index;
  big_rec_t *big_rec_vec = nullptr;
  dberr_t err;
  ibool inherit = FALSE;
  bool success;
  ulint n_reserved = 0;

  ut_ad(dtuple_check_typed(entry));

  *big_rec = nullptr;

  ut_ad(mtr_memo_contains_flagged(
            mtr, dict_index_get_lock(btr_cur_get_index(cursor)),
            MTR_MEMO_X_LOCK | MTR_MEMO_SX_LOCK) ||
        cursor->index->table->is_intrinsic());
  ut_ad(mtr_is_block_fix(mtr, btr_cur_get_block(cursor), MTR_MEMO_PAGE_X_FIX,
                         cursor->index->table));
  ut_ad(!dict_index_is_online_ddl(index) || index->is_clustered() ||
        (flags & BTR_CREATE_FLAG));

  cursor->flag = BTR_CUR_BINARY;

  /* Check locks and write to undo log, if specified */

  err = btr_cur_ins_lock_and_undo(flags, cursor, entry, thr, mtr, &inherit);

  if (err != DB_SUCCESS) {
    return (err);
  }

  if (!(flags & BTR_NO_UNDO_LOG_FLAG) || index->table->is_intrinsic()) {
    /* First reserve enough free space for the file segments
    of the index tree, so that the insert will not fail because
    of lack of space */

    ulint n_extents = cursor->tree_height / 16 + 3;

    success = fsp_reserve_free_extents(&n_reserved, index->space, n_extents,
                                       FSP_NORMAL, mtr);
    if (!success) {
      return (DB_OUT_OF_FILE_SPACE);
    }
  }

  if (page_zip_rec_needs_ext(rec_get_converted_size(index, entry),
                             dict_table_is_comp(index->table),
                             dtuple_get_n_fields(entry),
                             dict_table_page_size(index->table))) {
    /* The record is so big that we have to store some fields
    externally on separate database pages */

    if (UNIV_LIKELY_NULL(big_rec_vec)) {
      /* This should never happen, but we handle
      the situation in a robust manner. */
      ut_ad(0);
      dtuple_convert_back_big_rec(entry, big_rec_vec);
    }

    big_rec_vec = dtuple_convert_big_rec(index, nullptr, entry);

    if (big_rec_vec == nullptr) {
      if (n_reserved > 0) {
        fil_space_release_free_extents(index->space, n_reserved);
      }
      return (DB_TOO_BIG_RECORD);
    }
  }

  if (dict_index_get_page(index) ==
      btr_cur_get_block(cursor)->page.id.page_no()) {
    /* The page is the root page */
    *rec = btr_root_raise_and_insert(flags, cursor, offsets, heap, entry, mtr);
  } else {
    *rec = btr_page_split_and_insert(flags, cursor, offsets, heap, entry, mtr);
  }

  ut_ad(page_rec_get_next(btr_cur_get_rec(cursor)) == *rec ||
        dict_index_is_spatial(index));

  if (!(flags & BTR_NO_LOCKING_FLAG)) {
    ut_ad(!index->table->is_temporary());
    if (dict_index_is_spatial(index)) {
      /* Do nothing */
    } else {
      /* The cursor might be moved to the other page
      and the max trx id field should be updated after
      the cursor was fixed. */
      if (!index->is_clustered()) {
        page_update_max_trx_id(btr_cur_get_block(cursor),
                               btr_cur_get_page_zip(cursor),
                               thr_get_trx(thr)->id, mtr);
      }
      if (!page_rec_is_infimum(btr_cur_get_rec(cursor)) ||
          btr_page_get_prev(buf_block_get_frame(btr_cur_get_block(cursor)),
                            mtr) == FIL_NULL) {
        /* split and inserted need to call
        lock_update_insert() always. */
        inherit = TRUE;
      }
    }
  }

<<<<<<< HEAD
#ifdef BTR_CUR_ADAPT
  if (!index->disable_ahi) {
    btr_search_update_hash_on_insert(cursor);
  }
#endif
  if (inherit && !(flags & BTR_NO_LOCKING_FLAG)) {
    lock_update_insert(btr_cur_get_block(cursor), *rec);
  }
=======
	if (!index->disable_ahi) {
		btr_search_update_hash_on_insert(cursor);
	}
	if (inherit && !(flags & BTR_NO_LOCKING_FLAG)) {

		lock_update_insert(btr_cur_get_block(cursor), *rec);
	}
>>>>>>> d53b39ac

  if (n_reserved > 0) {
    fil_space_release_free_extents(index->space, n_reserved);
  }

  *big_rec = big_rec_vec;

  return (DB_SUCCESS);
}

/*==================== B-TREE UPDATE =========================*/

/** For an update, checks the locks and does the undo logging.
 @return DB_SUCCESS, DB_WAIT_LOCK, or error number */
UNIV_INLINE MY_ATTRIBUTE((warn_unused_result)) dberr_t
    btr_cur_upd_lock_and_undo(
        ulint flags,          /*!< in: undo logging and locking flags */
        btr_cur_t *cursor,    /*!< in: cursor on record to update */
        const ulint *offsets, /*!< in: rec_get_offsets() on cursor */
        const upd_t *update,  /*!< in: update vector */
        ulint cmpl_info,      /*!< in: compiler info on secondary index
                            updates */
        que_thr_t *thr,       /*!< in: query thread
                              (can be NULL if BTR_NO_LOCKING_FLAG) */
        mtr_t *mtr,           /*!< in/out: mini-transaction */
        roll_ptr_t *roll_ptr) /*!< out: roll pointer */
{
  dict_index_t *index;
  const rec_t *rec;
  dberr_t err;

  ut_ad(thr != nullptr || (flags & BTR_NO_LOCKING_FLAG));

  rec = btr_cur_get_rec(cursor);
  index = cursor->index;

  ut_ad(rec_offs_validate(rec, index, offsets));

  if (!index->is_clustered()) {
    ut_ad(dict_index_is_online_ddl(index) == !!(flags & BTR_CREATE_FLAG));

    /* We do undo logging only when we update a clustered index
    record */
    return (lock_sec_rec_modify_check_and_lock(flags, btr_cur_get_block(cursor),
                                               rec, index, thr, mtr));
  }

  /* Check if we have to wait for a lock: enqueue an explicit lock
  request if yes */

  if (!(flags & BTR_NO_LOCKING_FLAG)) {
    err = lock_clust_rec_modify_check_and_lock(flags, btr_cur_get_block(cursor),
                                               rec, index, offsets, thr);
    if (err != DB_SUCCESS) {
      return (err);
    }
  }

  /* Append the info about the update in the undo log */

  return (trx_undo_report_row_operation(flags, TRX_UNDO_MODIFY_OP, thr, index,
                                        nullptr, update, cmpl_info, rec,
                                        offsets, roll_ptr));
}

/** Writes a redo log record of updating a record in-place. */
void btr_cur_update_in_place_log(
    ulint flags,         /*!< in: flags */
    const rec_t *rec,    /*!< in: record */
    dict_index_t *index, /*!< in: index of the record */
    const upd_t *update, /*!< in: update vector */
    trx_id_t trx_id,     /*!< in: transaction id */
    roll_ptr_t roll_ptr, /*!< in: roll ptr */
    mtr_t *mtr)          /*!< in: mtr */
{
  byte *log_ptr = nullptr;
  const page_t *page = page_align(rec);
  ut_ad(flags < 256);
  ut_ad(!!page_is_comp(page) == dict_table_is_comp(index->table));

  const bool opened = mlog_open_and_write_index(
      mtr, rec, index,
      page_is_comp(page) ? MLOG_COMP_REC_UPDATE_IN_PLACE
                         : MLOG_REC_UPDATE_IN_PLACE,
      1 + DATA_ROLL_PTR_LEN + 14 + 2 + MLOG_BUF_MARGIN, log_ptr);

  if (!opened) {
    /* Logging in mtr is switched off during crash recovery */
    return;
  }

  /* For secondary indexes, we could skip writing the dummy system fields
  to the redo log but we have to change redo log parsing of
  MLOG_REC_UPDATE_IN_PLACE/MLOG_COMP_REC_UPDATE_IN_PLACE or we have to add
  new redo log record. For now, just write dummy sys fields to the redo
  log if we are updating a secondary index record.
  */
  mach_write_to_1(log_ptr, flags);
  log_ptr++;

  if (index->is_clustered()) {
    log_ptr =
        row_upd_write_sys_vals_to_log(index, trx_id, roll_ptr, log_ptr, mtr);
  } else {
    /* Dummy system fields for a secondary index */
    /* TRX_ID Position */
    log_ptr += mach_write_compressed(log_ptr, 0);
    /* ROLL_PTR */
    trx_write_roll_ptr(log_ptr, 0);
    log_ptr += DATA_ROLL_PTR_LEN;
    /* TRX_ID */
    log_ptr += mach_u64_write_compressed(log_ptr, 0);
  }

  mach_write_to_2(log_ptr, page_offset(rec));
  log_ptr += 2;

  row_upd_index_write_log(index, update, log_ptr, mtr);
}
#endif /* UNIV_HOTBACKUP */

/** Parses a redo log record of updating a record in-place.
 @return end of log record or NULL */
byte *btr_cur_parse_update_in_place(
    byte *ptr,                /*!< in: buffer */
    byte *end_ptr,            /*!< in: buffer end */
    page_t *page,             /*!< in/out: page or NULL */
    page_zip_des_t *page_zip, /*!< in/out: compressed page, or NULL */
    dict_index_t *index)      /*!< in: index corresponding to page */
{
  ulint flags;
  rec_t *rec;
  upd_t *update;
  ulint pos;
  trx_id_t trx_id;
  roll_ptr_t roll_ptr;
  ulint rec_offset;
  mem_heap_t *heap;
  ulint *offsets;

  if (end_ptr < ptr + 1) {
    return (nullptr);
  }

  flags = mach_read_from_1(ptr);
  ptr++;

  ptr = row_upd_parse_sys_vals(ptr, end_ptr, &pos, &trx_id, &roll_ptr);

  if (ptr == nullptr) {
    return (nullptr);
  }

  if (end_ptr < ptr + 2) {
    return (nullptr);
  }

  rec_offset = mach_read_from_2(ptr);
  ptr += 2;

  ut_a(rec_offset <= UNIV_PAGE_SIZE);

  heap = mem_heap_create(256);

  ptr = row_upd_index_parse(ptr, end_ptr, heap, &update);

  if (!ptr || !page) {
    goto func_exit;
  }

  ut_a((ibool) !!page_is_comp(page) == dict_table_is_comp(index->table));
  rec = page + rec_offset;

  /* We do not need to reserve search latch, as the page is only
  being recovered, and there cannot be a hash index to it. */

  offsets = rec_get_offsets(rec, index, nullptr, ULINT_UNDEFINED, &heap);

  if (!(flags & BTR_KEEP_SYS_FLAG)) {
    row_upd_rec_sys_fields_in_recovery(rec, page_zip, offsets, pos, trx_id,
                                       roll_ptr);
  }

  row_upd_rec_in_place(rec, index, offsets, update, page_zip);

func_exit:
  mem_heap_free(heap);

  return (ptr);
}

#ifndef UNIV_HOTBACKUP
/** See if there is enough place in the page modification log to log
 an update-in-place.

 @retval false if out of space; IBUF_BITMAP_FREE will be reset
 outside mtr if the page was recompressed
 @retval true if enough place;

 IMPORTANT: The caller will have to update IBUF_BITMAP_FREE if this is
 a secondary index leaf page. This has to be done either within the
 same mini-transaction, or by invoking ibuf_reset_free_bits() before
 mtr_commit(mtr). */
bool btr_cur_update_alloc_zip_func(
    page_zip_des_t *page_zip, /*!< in/out: compressed page */
    page_cur_t *cursor,       /*!< in/out: B-tree page cursor */
    dict_index_t *index,      /*!< in: the index corresponding to cursor */
#ifdef UNIV_DEBUG
    ulint *offsets, /*!< in/out: offsets of the cursor record */
#endif              /* UNIV_DEBUG */
    ulint length,   /*!< in: size needed */
    bool create,    /*!< in: true=delete-and-insert,
                    false=update-in-place */
    mtr_t *mtr)     /*!< in/out: mini-transaction */
{
  const page_t *page = page_cur_get_page(cursor);

  ut_ad(page_zip == page_cur_get_page_zip(cursor));
  ut_ad(page_zip);
  ut_ad(!dict_index_is_ibuf(index));
  ut_ad(rec_offs_validate(page_cur_get_rec(cursor), index, offsets));

  if (page_zip_available(page_zip, index->is_clustered(), length, create)) {
    return (true);
  }

  if (!page_zip->m_nonempty && !page_has_garbage(page)) {
    /* The page has been freshly compressed, so
    reorganizing it will not help. */
    return (false);
  }

  if (create && page_is_leaf(page) &&
      (length + page_get_data_size(page) >=
       dict_index_zip_pad_optimal_page_size(index))) {
    return (false);
  }

  if (!btr_page_reorganize(cursor, index, mtr)) {
    goto out_of_space;
  }

  rec_offs_make_valid(page_cur_get_rec(cursor), index, offsets);

  /* After recompressing a page, we must make sure that the free
  bits in the insert buffer bitmap will not exceed the free
  space on the page.  Because this function will not attempt
  recompression unless page_zip_available() fails above, it is
  safe to reset the free bits if page_zip_available() fails
  again, below.  The free bits can safely be reset in a separate
  mini-transaction.  If page_zip_available() succeeds below, we
  can be sure that the btr_page_reorganize() above did not reduce
  the free space available on the page. */

  if (page_zip_available(page_zip, index->is_clustered(), length, create)) {
    return (true);
  }

out_of_space:
  ut_ad(rec_offs_validate(page_cur_get_rec(cursor), index, offsets));

  /* Out of space: reset the free bits. */
  if (!index->is_clustered() && !index->table->is_temporary() &&
      page_is_leaf(page)) {
    ibuf_reset_free_bits(page_cur_get_block(cursor));
  }

  return (false);
}

/** Updates a record when the update causes no size changes in its fields.
 We assume here that the ordering fields of the record do not change.
 @return locking or undo log related error code, or
 @retval DB_SUCCESS on success
 @retval DB_ZIP_OVERFLOW if there is not enough space left
 on the compressed page (IBUF_BITMAP_FREE was reset outside mtr) */
dberr_t btr_cur_update_in_place(
    ulint flags,         /*!< in: undo logging and locking flags */
    btr_cur_t *cursor,   /*!< in: cursor on the record to update;
                         cursor stays valid and positioned on the
                         same record */
    ulint *offsets,      /*!< in/out: offsets on cursor->page_cur.rec */
    const upd_t *update, /*!< in: update vector */
    ulint cmpl_info,     /*!< in: compiler info on secondary index
                       updates */
    que_thr_t *thr,      /*!< in: query thread, or NULL if
                         flags & (BTR_NO_LOCKING_FLAG
                         | BTR_NO_UNDO_LOG_FLAG
                         | BTR_CREATE_FLAG
                         | BTR_KEEP_SYS_FLAG) */
    trx_id_t trx_id,     /*!< in: transaction id */
    mtr_t *mtr)          /*!< in/out: mini-transaction; if this
                         is a secondary index, the caller must
                         mtr_commit(mtr) before latching any
                         further pages */
{
  dict_index_t *index;
  buf_block_t *block;
  page_zip_des_t *page_zip;
  dberr_t err;
  rec_t *rec;
  roll_ptr_t roll_ptr = 0;
  ulint was_delete_marked;
  ibool is_hashed;

  rec = btr_cur_get_rec(cursor);
  index = cursor->index;
  ut_ad(rec_offs_validate(rec, index, offsets));
  ut_ad(!!page_rec_is_comp(rec) == dict_table_is_comp(index->table));
  ut_ad(trx_id > 0 || (flags & BTR_KEEP_SYS_FLAG) ||
        index->table->is_intrinsic());
  /* The insert buffer tree should never be updated in place. */
  ut_ad(!dict_index_is_ibuf(index));
  ut_ad(dict_index_is_online_ddl(index) == !!(flags & BTR_CREATE_FLAG) ||
        index->is_clustered());
  ut_ad((flags & ~(BTR_KEEP_POS_FLAG | BTR_KEEP_IBUF_BITMAP)) ==
            (BTR_NO_UNDO_LOG_FLAG | BTR_NO_LOCKING_FLAG | BTR_CREATE_FLAG |
             BTR_KEEP_SYS_FLAG) ||
        thr_get_trx(thr)->id == trx_id);
  ut_ad(fil_page_index_page_check(btr_cur_get_page(cursor)));
  ut_ad(btr_page_get_index_id(btr_cur_get_page(cursor)) == index->id);

  DBUG_PRINT("ib_cur",
             ("update-in-place %s (" IB_ID_FMT ") by " TRX_ID_FMT ": %s",
              index->name(), index->id, trx_id,
              rec_printer(rec, offsets).str().c_str()));

  block = btr_cur_get_block(cursor);
  page_zip = buf_block_get_page_zip(block);

  /* Check that enough space is available on the compressed page. */
  if (page_zip) {
    ut_ad(!index->table->is_temporary());

    if (!btr_cur_update_alloc_zip(page_zip, btr_cur_get_page_cur(cursor), index,
                                  offsets, rec_offs_size(offsets), false,
                                  mtr)) {
      return (DB_ZIP_OVERFLOW);
    }

    rec = btr_cur_get_rec(cursor);
  }

  /* Do lock checking and undo logging */
  err = btr_cur_upd_lock_and_undo(flags, cursor, offsets, update, cmpl_info,
                                  thr, mtr, &roll_ptr);
  if (UNIV_UNLIKELY(err != DB_SUCCESS)) {
    /* We may need to update the IBUF_BITMAP_FREE
    bits after a reorganize that was done in
    btr_cur_update_alloc_zip(). */
    goto func_exit;
  }

  if (!(flags & BTR_KEEP_SYS_FLAG) && !index->table->is_intrinsic()) {
    row_upd_rec_sys_fields(rec, nullptr, index, offsets, thr_get_trx(thr),
                           roll_ptr);
  }

  was_delete_marked =
      rec_get_deleted_flag(rec, page_is_comp(buf_block_get_frame(block)));

  is_hashed = (block->index != nullptr);

  if (is_hashed) {
    /* TO DO: Can we skip this if none of the fields
    index->search_info->curr_n_fields
    are being updated? */

    /* The function row_upd_changes_ord_field_binary works only
    if the update vector was built for a clustered index, we must
    NOT call it if index is secondary */

    if (!index->is_clustered() ||
        row_upd_changes_ord_field_binary(index, update, thr, nullptr, nullptr,
                                         nullptr)) {
      /* Remove possible hash index pointer to this record */
      btr_search_update_hash_on_delete(cursor);
    }

    rw_lock_x_lock(btr_get_search_latch(index));
  }

  assert_block_ahi_valid(block);
  row_upd_rec_in_place(rec, index, offsets, update, page_zip);

  if (is_hashed) {
    rw_lock_x_unlock(btr_get_search_latch(index));
  }

  btr_cur_update_in_place_log(flags, rec, index, update, trx_id, roll_ptr, mtr);

  if (was_delete_marked &&
      !rec_get_deleted_flag(rec, page_is_comp(buf_block_get_frame(block)))) {
    /* The new updated record owns its possible externally
    stored fields */

    lob::BtrContext btr_ctx(mtr, nullptr, index, rec, offsets, block);
    btr_ctx.unmark_extern_fields();
  }

  ut_ad(err == DB_SUCCESS);

func_exit:
  if (page_zip && !(flags & BTR_KEEP_IBUF_BITMAP) && !index->is_clustered() &&
      page_is_leaf(buf_block_get_frame(block))) {
    /* Update the free bits in the insert buffer. */
    ibuf_update_free_bits_zip(block, mtr);
  }

  return (err);
}

/** Tries to update a record on a page in an index tree. It is assumed that mtr
 holds an x-latch on the page. The operation does not succeed if there is too
 little space on the page or if the update would result in too empty a page,
 so that tree compression is recommended. We assume here that the ordering
 fields of the record do not change.
 @return error code, including
 @retval DB_SUCCESS on success
 @retval DB_OVERFLOW if the updated record does not fit
 @retval DB_UNDERFLOW if the page would become too empty
 @retval DB_ZIP_OVERFLOW if there is not enough space left
 on the compressed page (IBUF_BITMAP_FREE was reset outside mtr) */
dberr_t btr_cur_optimistic_update(
    ulint flags,         /*!< in: undo logging and locking flags */
    btr_cur_t *cursor,   /*!< in: cursor on the record to update;
                         cursor stays valid and positioned on the
                         same record */
    ulint **offsets,     /*!< out: offsets on cursor->page_cur.rec */
    mem_heap_t **heap,   /*!< in/out: pointer to NULL or memory heap */
    const upd_t *update, /*!< in: update vector; this must also
                         contain trx id and roll ptr fields */
    ulint cmpl_info,     /*!< in: compiler info on secondary index
                       updates */
    que_thr_t *thr,      /*!< in: query thread, or NULL if
                         flags & (BTR_NO_UNDO_LOG_FLAG
                         | BTR_NO_LOCKING_FLAG
                         | BTR_CREATE_FLAG
                         | BTR_KEEP_SYS_FLAG) */
    trx_id_t trx_id,     /*!< in: transaction id */
    mtr_t *mtr)          /*!< in/out: mini-transaction; if this
                         is a secondary index, the caller must
                         mtr_commit(mtr) before latching any
                         further pages */
{
  dict_index_t *index;
  page_cur_t *page_cursor;
  dberr_t err;
  buf_block_t *block;
  page_t *page;
  page_zip_des_t *page_zip;
  rec_t *rec;
  ulint max_size;
  ulint new_rec_size;
  ulint old_rec_size;
  ulint max_ins_size = 0;
  dtuple_t *new_entry;
  roll_ptr_t roll_ptr;
  ulint i;

  block = btr_cur_get_block(cursor);
  page = buf_block_get_frame(block);
  rec = btr_cur_get_rec(cursor);
  index = cursor->index;
  ut_ad(trx_id > 0 || (flags & BTR_KEEP_SYS_FLAG) ||
        index->table->is_intrinsic());
  ut_ad(!!page_rec_is_comp(rec) == dict_table_is_comp(index->table));
  ut_ad(mtr_is_block_fix(mtr, block, MTR_MEMO_PAGE_X_FIX, index->table));
  /* This is intended only for leaf page updates */
  ut_ad(page_is_leaf(page));
  /* The insert buffer tree should never be updated in place. */
  ut_ad(!dict_index_is_ibuf(index));
  ut_ad(dict_index_is_online_ddl(index) == !!(flags & BTR_CREATE_FLAG) ||
        index->is_clustered());
  ut_ad((flags & ~(BTR_KEEP_POS_FLAG | BTR_KEEP_IBUF_BITMAP)) ==
            (BTR_NO_UNDO_LOG_FLAG | BTR_NO_LOCKING_FLAG | BTR_CREATE_FLAG |
             BTR_KEEP_SYS_FLAG) ||
        thr_get_trx(thr)->id == trx_id);
  ut_ad(fil_page_index_page_check(page));
  ut_ad(btr_page_get_index_id(page) == index->id);

  *offsets = rec_get_offsets(rec, index, *offsets, ULINT_UNDEFINED, heap);
#if defined UNIV_DEBUG || defined UNIV_BLOB_LIGHT_DEBUG
  ut_a(!rec_offs_any_null_extern(rec, *offsets) ||
       (flags & ~(BTR_KEEP_POS_FLAG | BTR_KEEP_IBUF_BITMAP)) ==
           (BTR_NO_UNDO_LOG_FLAG | BTR_NO_LOCKING_FLAG | BTR_CREATE_FLAG |
            BTR_KEEP_SYS_FLAG) ||
       trx_is_recv(thr_get_trx(thr)));
#endif /* UNIV_DEBUG || UNIV_BLOB_LIGHT_DEBUG */

  if (!row_upd_changes_field_size_or_external(index, *offsets, update)) {
    /* The simplest and the most common case: the update does not
    change the size of any field and none of the updated fields is
    externally stored in rec or update, and there is enough space
    on the compressed page to log the update. */

    return (btr_cur_update_in_place(flags, cursor, *offsets, update, cmpl_info,
                                    thr, trx_id, mtr));
  }

  if (rec_offs_any_extern(*offsets)) {
  any_extern:
    /* Externally stored fields are treated in pessimistic
    update */

    /* prefetch siblings of the leaf for the pessimistic
    operation. */
    btr_cur_prefetch_siblings(block);

    return (DB_OVERFLOW);
  }

  for (i = 0; i < upd_get_n_fields(update); i++) {
    if (dfield_is_ext(&upd_get_nth_field(update, i)->new_val)) {
      goto any_extern;
    }
  }

  DBUG_PRINT("ib_cur",
             ("update %s (" IB_ID_FMT ") by " TRX_ID_FMT ": %s", index->name(),
              index->id, trx_id, rec_printer(rec, *offsets).str().c_str()));

  page_cursor = btr_cur_get_page_cur(cursor);

  if (!*heap) {
    *heap = mem_heap_create(rec_offs_size(*offsets) +
                            DTUPLE_EST_ALLOC(rec_offs_n_fields(*offsets)));
  }

  new_entry = row_rec_to_index_entry(rec, index, *offsets, *heap);
  /* We checked above that there are no externally stored fields. */
  ut_a(!new_entry->has_ext());

  /* The page containing the clustered index record
  corresponding to new_entry is latched in mtr.
  Thus the following call is safe. */
  row_upd_index_replace_new_col_vals_index_pos(new_entry, index, update, FALSE,
                                               *heap);

  new_entry->ignore_trailing_default(index);

  old_rec_size = rec_offs_size(*offsets);
  new_rec_size = rec_get_converted_size(index, new_entry);

  page_zip = buf_block_get_page_zip(block);
#ifdef UNIV_ZIP_DEBUG
  ut_a(!page_zip || page_zip_validate(page_zip, page, index));
#endif /* UNIV_ZIP_DEBUG */

  if (page_zip) {
    ut_ad(!index->table->is_temporary());

    if (!btr_cur_update_alloc_zip(page_zip, page_cursor, index, *offsets,
                                  new_rec_size, true, mtr)) {
      return (DB_ZIP_OVERFLOW);
    }

    rec = page_cur_get_rec(page_cursor);
  }

  /* We limit max record size to 16k even for 64k page size. */
  if (new_rec_size >= REC_MAX_DATA_SIZE) {
    err = DB_OVERFLOW;

    goto func_exit;
  }

  if (UNIV_UNLIKELY(new_rec_size >=
                    (page_get_free_space_of_empty(page_is_comp(page)) / 2))) {
    /* We may need to update the IBUF_BITMAP_FREE
    bits after a reorganize that was done in
    btr_cur_update_alloc_zip(). */
    err = DB_OVERFLOW;
    goto func_exit;
  }

  if (UNIV_UNLIKELY(page_get_data_size(page) - old_rec_size + new_rec_size <
                    BTR_CUR_PAGE_COMPRESS_LIMIT(index))) {
    /* We may need to update the IBUF_BITMAP_FREE
    bits after a reorganize that was done in
    btr_cur_update_alloc_zip(). */

    /* The page would become too empty */
    err = DB_UNDERFLOW;
    goto func_exit;
  }

  /* We do not attempt to reorganize if the page is compressed.
  This is because the page may fail to compress after reorganization. */
  max_size =
      page_zip
          ? page_get_max_insert_size(page, 1)
          : (old_rec_size + page_get_max_insert_size_after_reorganize(page, 1));

  if (!page_zip) {
    max_ins_size = page_get_max_insert_size_after_reorganize(page, 1);
  }

  if (!(((max_size >= BTR_CUR_PAGE_REORGANIZE_LIMIT) &&
         (max_size >= new_rec_size)) ||
        (page_get_n_recs(page) <= 1))) {
    /* We may need to update the IBUF_BITMAP_FREE
    bits after a reorganize that was done in
    btr_cur_update_alloc_zip(). */

    /* There was not enough space, or it did not pay to
    reorganize: for simplicity, we decide what to do assuming a
    reorganization is needed, though it might not be necessary */

    err = DB_OVERFLOW;
    goto func_exit;
  }

  /* Do lock checking and undo logging */
  err = btr_cur_upd_lock_and_undo(flags, cursor, *offsets, update, cmpl_info,
                                  thr, mtr, &roll_ptr);
  if (err != DB_SUCCESS) {
    /* We may need to update the IBUF_BITMAP_FREE
    bits after a reorganize that was done in
    btr_cur_update_alloc_zip(). */
    goto func_exit;
  }

  /* Ok, we may do the replacement. Store on the page infimum the
  explicit locks on rec, before deleting rec (see the comment in
  btr_cur_pessimistic_update). */
  if (!dict_table_is_locking_disabled(index->table)) {
    lock_rec_store_on_page_infimum(block, rec);
  }

  btr_search_update_hash_on_delete(cursor);

  page_cur_delete_rec(page_cursor, index, *offsets, mtr);

  page_cur_move_to_prev(page_cursor);

  if (!(flags & BTR_KEEP_SYS_FLAG) && !index->table->is_intrinsic()) {
    row_upd_index_entry_sys_field(new_entry, index, DATA_ROLL_PTR, roll_ptr);
    row_upd_index_entry_sys_field(new_entry, index, DATA_TRX_ID, trx_id);
  }

  /* There are no externally stored columns in new_entry */
  rec = btr_cur_insert_if_possible(cursor, new_entry, offsets, heap, mtr);
  ut_a(rec); /* <- We calculated above the insert would fit */

  /* Restore the old explicit lock state on the record */
  if (!dict_table_is_locking_disabled(index->table)) {
    lock_rec_restore_from_page_infimum(block, rec, block);
  }

  page_cur_move_to_next(page_cursor);
  ut_ad(err == DB_SUCCESS);

func_exit:
  if (!(flags & BTR_KEEP_IBUF_BITMAP) && !index->is_clustered()) {
    /* Update the free bits in the insert buffer. */
    if (page_zip) {
      ibuf_update_free_bits_zip(block, mtr);
    } else {
      ibuf_update_free_bits_low(block, max_ins_size, mtr);
    }
  }

  if (err != DB_SUCCESS) {
    /* prefetch siblings of the leaf for the pessimistic
    operation. */
    btr_cur_prefetch_siblings(block);
  }

  return (err);
}

/** If, in a split, a new supremum record was created as the predecessor of the
 updated record, the supremum record must inherit exactly the locks on the
 updated record. In the split it may have inherited locks from the successor
 of the updated record, which is not correct. This function restores the
 right locks for the new supremum. */
static void btr_cur_pess_upd_restore_supremum(
    buf_block_t *block, /*!< in: buffer block of rec */
    const rec_t *rec,   /*!< in: updated record */
    mtr_t *mtr)         /*!< in: mtr */
{
  page_t *page;
  buf_block_t *prev_block;

  page = buf_block_get_frame(block);

  if (page_rec_get_next(page_get_infimum_rec(page)) != rec) {
    /* Updated record is not the first user record on its page */

    return;
  }

  const page_no_t prev_page_no = btr_page_get_prev(page, mtr);

  const page_id_t page_id(block->page.id.space(), prev_page_no);

  ut_ad(prev_page_no != FIL_NULL);
  prev_block = buf_page_get_with_no_latch(page_id, block->page.size, mtr);
#ifdef UNIV_BTR_DEBUG
  ut_a(btr_page_get_next(prev_block->frame, mtr) == page_get_page_no(page));
#endif /* UNIV_BTR_DEBUG */

  /* We must already have an x-latch on prev_block! */
  ut_ad(mtr_memo_contains(mtr, prev_block, MTR_MEMO_PAGE_X_FIX));

  lock_rec_reset_and_inherit_gap_locks(prev_block, block, PAGE_HEAP_NO_SUPREMUM,
                                       page_rec_get_heap_no(rec));
}

dberr_t btr_cur_pessimistic_update(ulint flags, btr_cur_t *cursor,
                                   ulint **offsets, mem_heap_t **offsets_heap,
                                   mem_heap_t *entry_heap, big_rec_t **big_rec,
                                   upd_t *update, ulint cmpl_info,
                                   que_thr_t *thr, trx_id_t trx_id,
                                   undo_no_t undo_no, mtr_t *mtr,
                                   btr_pcur_t *pcur) {
  DBUG_TRACE;
  big_rec_t *big_rec_vec = nullptr;
  big_rec_t *dummy_big_rec;
  dict_index_t *index;
  buf_block_t *block;
  page_t *page;
  page_zip_des_t *page_zip;
  rec_t *rec;
  page_cur_t *page_cursor;
  dberr_t err;
  dberr_t optim_err;
  roll_ptr_t roll_ptr;
  ibool was_first;
  ulint n_reserved = 0;
  ulint max_ins_size = 0;
  trx_t *const trx = (thr == nullptr) ? nullptr : thr_get_trx(thr);

  *offsets = nullptr;
  *big_rec = nullptr;

  block = btr_cur_get_block(cursor);
  page = buf_block_get_frame(block);
  page_zip = buf_block_get_page_zip(block);
  index = cursor->index;

  ut_ad(mtr_memo_contains_flagged(mtr, dict_index_get_lock(index),
                                  MTR_MEMO_X_LOCK | MTR_MEMO_SX_LOCK) ||
        index->table->is_intrinsic());
  ut_ad(mtr_is_block_fix(mtr, block, MTR_MEMO_PAGE_X_FIX, index->table));
#ifdef UNIV_ZIP_DEBUG
  ut_a(!page_zip || page_zip_validate(page_zip, page, index));
#endif /* UNIV_ZIP_DEBUG */
  ut_ad(!page_zip || !index->table->is_temporary());
  /* The insert buffer tree should never be updated in place. */
  ut_ad(!dict_index_is_ibuf(index));
  ut_ad(trx_id > 0 || (flags & BTR_KEEP_SYS_FLAG) ||
        index->table->is_intrinsic());
  ut_ad(dict_index_is_online_ddl(index) == !!(flags & BTR_CREATE_FLAG) ||
        index->is_clustered());
  ut_ad((flags & ~BTR_KEEP_POS_FLAG) ==
            (BTR_NO_UNDO_LOG_FLAG | BTR_NO_LOCKING_FLAG | BTR_CREATE_FLAG |
             BTR_KEEP_SYS_FLAG) ||
        thr_get_trx(thr)->id == trx_id);

  err = optim_err = btr_cur_optimistic_update(
      flags | BTR_KEEP_IBUF_BITMAP, cursor, offsets, offsets_heap, update,
      cmpl_info, thr, trx_id, mtr);

  switch (err) {
    case DB_ZIP_OVERFLOW:
    case DB_UNDERFLOW:
    case DB_OVERFLOW:
      break;
    default:
    err_exit:
      /* We suppressed this with BTR_KEEP_IBUF_BITMAP.
      For DB_ZIP_OVERFLOW, the IBUF_BITMAP_FREE bits were
      already reset by btr_cur_update_alloc_zip() if the
      page was recompressed. */
      if (page_zip && optim_err != DB_ZIP_OVERFLOW && !index->is_clustered() &&
          page_is_leaf(page)) {
        ut_ad(!index->table->is_temporary());
        ibuf_update_free_bits_zip(block, mtr);
      }

      if (big_rec_vec != nullptr) {
        dtuple_big_rec_free(big_rec_vec);
      }

      return err;
  }

  rec = btr_cur_get_rec(cursor);

  *offsets =
      rec_get_offsets(rec, index, *offsets, ULINT_UNDEFINED, offsets_heap);

  dtuple_t *new_entry =
      row_rec_to_index_entry(rec, index, *offsets, entry_heap);

  /* The page containing the clustered index record
  corresponding to new_entry is latched in mtr.  If the
  clustered index record is delete-marked, then its externally
  stored fields cannot have been purged yet, because then the
  purge would also have removed the clustered index record
  itself.  Thus the following call is safe. */
  row_upd_index_replace_new_col_vals_index_pos(new_entry, index, update, FALSE,
                                               entry_heap);

  new_entry->ignore_trailing_default(index);

  /* We have to set appropriate extern storage bits in the new
  record to be inserted: we have to remember which fields were such */

  ut_ad(!page_is_comp(page) || !rec_get_node_ptr_flag(rec));
  ut_ad(rec_offs_validate(rec, index, *offsets));

  if (page_zip_rec_needs_ext(rec_get_converted_size(index, new_entry),
                             page_is_comp(page), dict_index_get_n_fields(index),
                             block->page.size)) {
    big_rec_vec = dtuple_convert_big_rec(index, update, new_entry);
    if (UNIV_UNLIKELY(big_rec_vec == nullptr)) {
      /* We cannot goto return_after_reservations,
      because we may need to update the
      IBUF_BITMAP_FREE bits, which was suppressed by
      BTR_KEEP_IBUF_BITMAP. */
#ifdef UNIV_ZIP_DEBUG
      ut_a(!page_zip || page_zip_validate(page_zip, page, index));
#endif /* UNIV_ZIP_DEBUG */
      if (n_reserved > 0) {
        fil_space_release_free_extents(index->space, n_reserved);
      }

      err = DB_TOO_BIG_RECORD;
      goto err_exit;
    }

    ut_ad(page_is_leaf(page));
    ut_ad(index->is_clustered());
    ut_ad(flags & BTR_KEEP_POS_FLAG);
  }

  /* Do lock checking and undo logging */
  err = btr_cur_upd_lock_and_undo(flags, cursor, *offsets, update, cmpl_info,
                                  thr, mtr, &roll_ptr);
  if (err != DB_SUCCESS) {
    goto err_exit;
  }

  if (optim_err == DB_OVERFLOW) {
    /* We latch the space before latching any lob pages, to avoid deadlock with
    threads which first latch the space to acquire a free page, which might be
    one of the pages which we are about to free, but still hold an x-latch on.*/
    fil_space_t *space = fil_space_get(index->space);
    mtr_x_lock_space(space, mtr);
  }

  /* Check for an update that moved an ext field to inline */
  lob::mark_not_partially_updatable(trx, index, update, mtr);

  /* UNDO logging is also turned-off during normal operation on intrinsic
  table so condition needs to ensure that table is not intrinsic. */
  if ((flags & BTR_NO_UNDO_LOG_FLAG) && rec_offs_any_extern(*offsets) &&
      !index->table->is_intrinsic()) {
    /* We are in a transaction rollback undoing a row
    update: we must free possible externally stored fields
    which got new values in the update, if they are not
    inherited values. They can be inherited if we have
    updated the primary key to another value, and then
    update it back again. */

    ut_ad(big_rec_vec == nullptr);
    ut_ad(index->is_clustered());
    ut_ad((flags & ~BTR_KEEP_POS_FLAG) ==
              (BTR_NO_LOCKING_FLAG | BTR_CREATE_FLAG | BTR_KEEP_SYS_FLAG) ||
          thr_get_trx(thr)->id == trx_id);

    DBUG_EXECUTE_IF("ib_blob_update_rollback", DBUG_SUICIDE(););
    RECOVERY_CRASH(99);

    lob::BtrContext ctx(mtr, pcur, index, rec, *offsets, block);

    ctx.free_updated_extern_fields(trx_id, undo_no, update, true);

    /* The cursor position could have changed because of the call to
    lob::purge() above. */
    if (rec != pcur->get_rec()) {
      cursor = pcur->get_btr_cur();
      block = btr_cur_get_block(cursor);
      page = buf_block_get_frame(block);
      page_zip = buf_block_get_page_zip(block);
      rec = pcur->get_rec();
      rec_offs_make_valid(rec, index, *offsets);
    }

    ut_ad(block == pcur->get_block());
    ut_ad(mtr_is_block_fix(mtr, block, MTR_MEMO_PAGE_X_FIX, index->table));
    ut_ad(rw_lock_own(&(((buf_block_t *)block)->lock), RW_LOCK_X) ||
          rw_lock_own(&(((buf_block_t *)block)->lock), RW_LOCK_S));
  }

  if (optim_err == DB_OVERFLOW) {
    /* First reserve enough free space for the file segments
    of the index tree, so that the update will not fail because
    of lack of space */
    DEBUG_SYNC_C("ib_blob_update_rollback_will_reserve");

    ulint n_extents = cursor->tree_height / 16 + 3;

    if (!fsp_reserve_free_extents(
            &n_reserved, index->space, n_extents,
            flags & BTR_NO_UNDO_LOG_FLAG ? FSP_CLEANING : FSP_NORMAL, mtr)) {
      err = DB_OUT_OF_FILE_SPACE;
      goto err_exit;
    }
  }

  if (!(flags & BTR_KEEP_SYS_FLAG) && !index->table->is_intrinsic()) {
    row_upd_index_entry_sys_field(new_entry, index, DATA_ROLL_PTR, roll_ptr);
    row_upd_index_entry_sys_field(new_entry, index, DATA_TRX_ID, trx_id);
  }

  if (!page_zip) {
    max_ins_size = page_get_max_insert_size_after_reorganize(page, 1);
  }

  /* Store state of explicit locks on rec on the page infimum record,
  before deleting rec. The page infimum acts as a dummy carrier of the
  locks, taking care also of lock releases, before we can move the locks
  back on the actual record. There is a special case: if we are
  inserting on the root page and the insert causes a call of
  btr_root_raise_and_insert. Therefore we cannot in the lock system
  delete the lock structs set on the root page even if the root
  page carries just node pointers. */
  if (!dict_table_is_locking_disabled(index->table)) {
    lock_rec_store_on_page_infimum(block, rec);
  }

  btr_search_update_hash_on_delete(cursor);

#ifdef UNIV_ZIP_DEBUG
  ut_a(!page_zip || page_zip_validate(page_zip, page, index));
#endif /* UNIV_ZIP_DEBUG */
  page_cursor = btr_cur_get_page_cur(cursor);

  page_cur_delete_rec(page_cursor, index, *offsets, mtr);

  page_cur_move_to_prev(page_cursor);

  rec =
      btr_cur_insert_if_possible(cursor, new_entry, offsets, offsets_heap, mtr);

  if (rec) {
    page_cursor->rec = rec;

    if (!dict_table_is_locking_disabled(index->table)) {
      lock_rec_restore_from_page_infimum(btr_cur_get_block(cursor), rec, block);
    }

    if (!rec_get_deleted_flag(rec, rec_offs_comp(*offsets))) {
      /* The new inserted record owns its possible externally
      stored fields */
      lob::BtrContext btr_ctx(mtr, pcur, index, rec, *offsets, block);
      btr_ctx.unmark_extern_fields();
    }

    bool adjust = big_rec_vec && (flags & BTR_KEEP_POS_FLAG);

    if (btr_cur_compress_if_useful(cursor, adjust, mtr)) {
      if (adjust) {
        rec_offs_make_valid(page_cursor->rec, index, *offsets);
      }
    } else if (!index->is_clustered() && page_is_leaf(page)) {
      /* Update the free bits in the insert buffer.
      This is the same block which was skipped by
      BTR_KEEP_IBUF_BITMAP. */
      if (page_zip) {
        ibuf_update_free_bits_zip(block, mtr);
      } else {
        ibuf_update_free_bits_low(block, max_ins_size, mtr);
      }
    }

    if (!srv_read_only_mode && !big_rec_vec && page_is_leaf(page) &&
        !dict_index_is_online_ddl(index)) {
      mtr_memo_release(mtr, dict_index_get_lock(index),
                       MTR_MEMO_X_LOCK | MTR_MEMO_SX_LOCK);

      /* NOTE: We cannot release root block latch here, because it
      has segment header and already modified in most of cases.*/
    }

    err = DB_SUCCESS;
    goto return_after_reservations;
  } else {
    /* If the page is compressed and it initially
    compresses very well, and there is a subsequent insert
    of a badly-compressing record, it is possible for
    btr_cur_optimistic_update() to return DB_UNDERFLOW and
    btr_cur_insert_if_possible() to return FALSE. */
    ut_a(page_zip || optim_err != DB_UNDERFLOW);

    /* Out of space: reset the free bits.
    This is the same block which was skipped by
    BTR_KEEP_IBUF_BITMAP. */
    if (!index->is_clustered() && !index->table->is_temporary() &&
        page_is_leaf(page)) {
      ibuf_reset_free_bits(block);
    }
  }

  if (big_rec_vec != nullptr && !index->table->is_intrinsic()) {
    ut_ad(page_is_leaf(page));
    ut_ad(index->is_clustered());
    ut_ad(flags & BTR_KEEP_POS_FLAG);

    /* btr_page_split_and_insert() in
    btr_cur_pessimistic_insert() invokes
    mtr_memo_release(mtr, index->lock, MTR_MEMO_SX_LOCK).
    We must keep the index->lock when we created a
    big_rec, so that row_upd_clust_rec() can store the
    big_rec in the same mini-transaction. */

    ut_ad(mtr_memo_contains_flagged(mtr, dict_index_get_lock(index),
                                    MTR_MEMO_X_LOCK | MTR_MEMO_SX_LOCK));

    mtr_sx_lock(dict_index_get_lock(index), mtr);
  }

  /* Was the record to be updated positioned as the first user
  record on its page? */
  was_first = page_cur_is_before_first(page_cursor);

  /* Lock checks and undo logging were already performed by
  btr_cur_upd_lock_and_undo(). We do not try
  btr_cur_optimistic_insert() because
  btr_cur_insert_if_possible() already failed above. */

  err = btr_cur_pessimistic_insert(
      BTR_NO_UNDO_LOG_FLAG | BTR_NO_LOCKING_FLAG | BTR_KEEP_SYS_FLAG, cursor,
      offsets, offsets_heap, new_entry, &rec, &dummy_big_rec, nullptr, mtr);
  ut_a(rec);
  ut_a(err == DB_SUCCESS);
  ut_a(dummy_big_rec == nullptr);
  ut_ad(rec_offs_validate(rec, cursor->index, *offsets));
  page_cursor->rec = rec;

  /* Multiple transactions cannot simultaneously operate on the
  same temp-table in parallel.
  max_trx_id is ignored for temp tables because it not required
  for MVCC. */
  if (dict_index_is_sec_or_ibuf(index) && !index->table->is_temporary()) {
    /* Update PAGE_MAX_TRX_ID in the index page header.
    It was not updated by btr_cur_pessimistic_insert()
    because of BTR_NO_LOCKING_FLAG. */
    buf_block_t *rec_block;

    rec_block = btr_cur_get_block(cursor);

    page_update_max_trx_id(rec_block, buf_block_get_page_zip(rec_block), trx_id,
                           mtr);
  }

  if (!rec_get_deleted_flag(rec, rec_offs_comp(*offsets))) {
    /* The new inserted record owns its possible externally
    stored fields */
    buf_block_t *rec_block = btr_cur_get_block(cursor);

#ifdef UNIV_ZIP_DEBUG
    ut_a(!page_zip || page_zip_validate(page_zip, page, index));
    page = buf_block_get_frame(rec_block);
#endif /* UNIV_ZIP_DEBUG */
    page_zip = buf_block_get_page_zip(rec_block);

    lob::BtrContext btr_ctx(mtr, nullptr, index, rec, *offsets, rec_block);
    btr_ctx.unmark_extern_fields();
  }

  if (!dict_table_is_locking_disabled(index->table)) {
    lock_rec_restore_from_page_infimum(btr_cur_get_block(cursor), rec, block);
  }

  /* If necessary, restore also the correct lock state for a new,
  preceding supremum record created in a page split. While the old
  record was nonexistent, the supremum might have inherited its locks
  from a wrong record. */

  if (!was_first && !dict_table_is_locking_disabled(index->table)) {
    btr_cur_pess_upd_restore_supremum(btr_cur_get_block(cursor), rec, mtr);
  }

return_after_reservations:
#ifdef UNIV_ZIP_DEBUG
  ut_a(!page_zip || page_zip_validate(page_zip, page, index));
#endif /* UNIV_ZIP_DEBUG */

  if (n_reserved > 0) {
    fil_space_release_free_extents(index->space, n_reserved);
  }

  *big_rec = big_rec_vec;

  return err;
}

/*==================== B-TREE DELETE MARK AND UNMARK ===============*/

/** Writes the redo log record for delete marking or unmarking of an index
 record. */
UNIV_INLINE
void btr_cur_del_mark_set_clust_rec_log(
    rec_t *rec,          /*!< in: record */
    dict_index_t *index, /*!< in: index of the record */
    trx_id_t trx_id,     /*!< in: transaction id */
    roll_ptr_t roll_ptr, /*!< in: roll ptr to the undo log record */
    mtr_t *mtr)          /*!< in: mtr */
{
  byte *log_ptr = nullptr;

  ut_ad(!!page_rec_is_comp(rec) == dict_table_is_comp(index->table));

  const bool opened = mlog_open_and_write_index(
      mtr, rec, index,
      page_rec_is_comp(rec) ? MLOG_COMP_REC_CLUST_DELETE_MARK
                            : MLOG_REC_CLUST_DELETE_MARK,
      1 + 1 + DATA_ROLL_PTR_LEN + 14 + 2, log_ptr);

  if (!opened) {
    /* Logging in mtr is switched off during crash recovery */
    return;
  }

  *log_ptr++ = 0;
  *log_ptr++ = 1;

  log_ptr =
      row_upd_write_sys_vals_to_log(index, trx_id, roll_ptr, log_ptr, mtr);
  mach_write_to_2(log_ptr, page_offset(rec));
  log_ptr += 2;

  mlog_close(mtr, log_ptr);
}
#endif /* !UNIV_HOTBACKUP */

/** Parses the redo log record for delete marking or unmarking of a clustered
 index record.
 @return end of log record or NULL */
byte *btr_cur_parse_del_mark_set_clust_rec(
    byte *ptr,                /*!< in: buffer */
    byte *end_ptr,            /*!< in: buffer end */
    page_t *page,             /*!< in/out: page or NULL */
    page_zip_des_t *page_zip, /*!< in/out: compressed page, or NULL */
    dict_index_t *index)      /*!< in: index corresponding to page */
{
  ulint flags;
  ulint val;
  ulint pos;
  trx_id_t trx_id;
  roll_ptr_t roll_ptr;
  ulint offset;
  rec_t *rec;

  ut_ad(!page || !!page_is_comp(page) == dict_table_is_comp(index->table));

  if (end_ptr < ptr + 2) {
    return (nullptr);
  }

  flags = mach_read_from_1(ptr);
  ptr++;
  val = mach_read_from_1(ptr);
  ptr++;

  ptr = row_upd_parse_sys_vals(ptr, end_ptr, &pos, &trx_id, &roll_ptr);

  if (ptr == nullptr) {
    return (nullptr);
  }

  if (end_ptr < ptr + 2) {
    return (nullptr);
  }

  offset = mach_read_from_2(ptr);
  ptr += 2;

  ut_a(offset <= UNIV_PAGE_SIZE);

  if (page) {
    rec = page + offset;

    /* We do not need to reserve search latch, as the page
    is only being recovered, and there cannot be a hash index to
    it. Besides, these fields are being updated in place
    and the adaptive hash index does not depend on them. */

    btr_rec_set_deleted_flag(rec, page_zip, val);

    if (!(flags & BTR_KEEP_SYS_FLAG)) {
      mem_heap_t *heap = nullptr;
      ulint offsets_[REC_OFFS_NORMAL_SIZE];
      rec_offs_init(offsets_);

      row_upd_rec_sys_fields_in_recovery(
          rec, page_zip,
          rec_get_offsets(rec, index, offsets_, ULINT_UNDEFINED, &heap), pos,
          trx_id, roll_ptr);
      if (UNIV_LIKELY_NULL(heap)) {
        mem_heap_free(heap);
      }
    }
  }

  return (ptr);
}

#ifndef UNIV_HOTBACKUP
/** Marks a clustered index record deleted. Writes an undo log record to
 undo log on this delete marking. Writes in the trx id field the id
 of the deleting transaction, and in the roll ptr field pointer to the
 undo log record created.
 @return DB_SUCCESS, DB_LOCK_WAIT, or error number */
dberr_t btr_cur_del_mark_set_clust_rec(
    ulint flags,           /*!< in: undo logging and locking flags */
    buf_block_t *block,    /*!< in/out: buffer block of the record */
    rec_t *rec,            /*!< in/out: record */
    dict_index_t *index,   /*!< in: clustered index of the record */
    const ulint *offsets,  /*!< in: rec_get_offsets(rec) */
    que_thr_t *thr,        /*!< in: query thread */
    const dtuple_t *entry, /*!< in: dtuple for the deleting record, also
                           contains the virtual cols if there are any */
    mtr_t *mtr)            /*!< in/out: mini-transaction */
{
  roll_ptr_t roll_ptr;
  dberr_t err;
  page_zip_des_t *page_zip;
  trx_t *trx;

  ut_ad(index->is_clustered());
  ut_ad(rec_offs_validate(rec, index, offsets));
  ut_ad(!!page_rec_is_comp(rec) == dict_table_is_comp(index->table));
  ut_ad(buf_block_get_frame(block) == page_align(rec));
  ut_ad(page_is_leaf(page_align(rec)));

  if (rec_get_deleted_flag(rec, rec_offs_comp(offsets))) {
    /* While cascading delete operations, this becomes possible. */
    ut_ad(rec_get_trx_id(rec, index) == thr_get_trx(thr)->id);
    return (DB_SUCCESS);
  }

  err = lock_clust_rec_modify_check_and_lock(BTR_NO_LOCKING_FLAG, block, rec,
                                             index, offsets, thr);

  if (err != DB_SUCCESS) {
    return (err);
  }

  err =
      trx_undo_report_row_operation(flags, TRX_UNDO_MODIFY_OP, thr, index,
                                    entry, nullptr, 0, rec, offsets, &roll_ptr);
  if (err != DB_SUCCESS) {
    return (err);
  }

  /* The search latch is not needed here, because
  the adaptive hash index does not depend on the delete-mark
  and the delete-mark is being updated in place. */

  page_zip = buf_block_get_page_zip(block);

  btr_rec_set_deleted_flag(rec, page_zip, TRUE);

  /* For intrinsic table, roll-ptr is not maintained as there is no UNDO
  logging. Skip updating it. */
  if (index->table->is_intrinsic()) {
    return (err);
  }

  trx = thr_get_trx(thr);
  /* This function must not be invoked during rollback
  (of a TRX_STATE_PREPARE transaction or otherwise). */
  ut_ad(trx_state_eq(trx, TRX_STATE_ACTIVE));
  ut_ad(!trx->in_rollback);

  DBUG_PRINT("ib_cur",
             ("delete-mark clust %s (" IB_ID_FMT ") by " TRX_ID_FMT ": %s",
              index->table_name, index->id, trx_get_id_for_print(trx),
              rec_printer(rec, offsets).str().c_str()));

  if (dict_index_is_online_ddl(index)) {
    row_log_table_delete(trx, rec, entry, index, offsets, nullptr);
  }

  row_upd_rec_sys_fields(rec, page_zip, index, offsets, trx, roll_ptr);

  btr_cur_del_mark_set_clust_rec_log(rec, index, trx->id, roll_ptr, mtr);

  return (err);
}

/** Writes the redo log record for a delete mark setting of a secondary
 index record. */
UNIV_INLINE
void btr_cur_del_mark_set_sec_rec_log(rec_t *rec, /*!< in: record */
                                      ibool val,  /*!< in: value to set */
                                      mtr_t *mtr) /*!< in: mtr */
{
  byte *log_ptr = nullptr;
  ut_ad(val <= 1);

  if (!mlog_open(mtr, 11 + 1 + 2, log_ptr)) {
    /* Logging in mtr is switched off during crash recovery:
    in that case mlog_open returns false */
    return;
  }

  log_ptr = mlog_write_initial_log_record_fast(rec, MLOG_REC_SEC_DELETE_MARK,
                                               log_ptr, mtr);
  mach_write_to_1(log_ptr, val);
  log_ptr++;

  mach_write_to_2(log_ptr, page_offset(rec));
  log_ptr += 2;

  mlog_close(mtr, log_ptr);
}
#endif /* !UNIV_HOTBACKUP */

/** Parses the redo log record for delete marking or unmarking of a secondary
 index record.
 @return end of log record or NULL */
byte *btr_cur_parse_del_mark_set_sec_rec(
    byte *ptr,                /*!< in: buffer */
    byte *end_ptr,            /*!< in: buffer end */
    page_t *page,             /*!< in/out: page or NULL */
    page_zip_des_t *page_zip) /*!< in/out: compressed page, or NULL */
{
  ulint val;
  ulint offset;
  rec_t *rec;

  if (end_ptr < ptr + 3) {
    return (nullptr);
  }

  val = mach_read_from_1(ptr);
  ptr++;

  offset = mach_read_from_2(ptr);
  ptr += 2;

  ut_a(offset <= UNIV_PAGE_SIZE);

  if (page) {
    rec = page + offset;

    /* We do not need to reserve search latch, as the page
    is only being recovered, and there cannot be a hash index to
    it. Besides, the delete-mark flag is being updated in place
    and the adaptive hash index does not depend on it. */

    btr_rec_set_deleted_flag(rec, page_zip, val);
  }

  return (ptr);
}

#ifndef UNIV_HOTBACKUP
/** Sets a secondary index record delete mark to TRUE or FALSE.
 @return DB_SUCCESS, DB_LOCK_WAIT, or error number */
dberr_t btr_cur_del_mark_set_sec_rec(
    ulint flags,       /*!< in: locking flag */
    btr_cur_t *cursor, /*!< in: cursor */
    ibool val,         /*!< in: value to set */
    que_thr_t *thr,    /*!< in: query thread */
    mtr_t *mtr)        /*!< in/out: mini-transaction */
{
  buf_block_t *block;
  rec_t *rec;
  dberr_t err;

  block = btr_cur_get_block(cursor);
  rec = btr_cur_get_rec(cursor);

  err = lock_sec_rec_modify_check_and_lock(flags, btr_cur_get_block(cursor),
                                           rec, cursor->index, thr, mtr);
  if (err != DB_SUCCESS) {
    return (err);
  }

  ut_ad(!!page_rec_is_comp(rec) == dict_table_is_comp(cursor->index->table));

  DBUG_PRINT("ib_cur",
             ("delete-mark=%u sec %u:%u:%u in %s(" IB_ID_FMT ") by " TRX_ID_FMT,
              unsigned(val), block->page.id.space(), block->page.id.page_no(),
              unsigned(page_rec_get_heap_no(rec)), cursor->index->name(),
              cursor->index->id, trx_get_id_for_print(thr_get_trx(thr))));

  /* We do not need to reserve search latch, as the
  delete-mark flag is being updated in place and the adaptive
  hash index does not depend on it. */
  btr_rec_set_deleted_flag(rec, buf_block_get_page_zip(block), val);

  btr_cur_del_mark_set_sec_rec_log(rec, val, mtr);

  return (DB_SUCCESS);
}

/** Sets a secondary index record's delete mark to the given value. This
 function is only used by the insert buffer merge mechanism. */
void btr_cur_set_deleted_flag_for_ibuf(
    rec_t *rec,               /*!< in/out: record */
    page_zip_des_t *page_zip, /*!< in/out: compressed page
                              corresponding to rec, or NULL
                              when the tablespace is
                              uncompressed */
    ibool val,                /*!< in: value to set */
    mtr_t *mtr)               /*!< in/out: mini-transaction */
{
  /* We do not need to reserve search latch, as the page
  has just been read to the buffer pool and there cannot be
  a hash index to it.  Besides, the delete-mark flag is being
  updated in place and the adaptive hash index does not depend
  on it. */

  btr_rec_set_deleted_flag(rec, page_zip, val);

  btr_cur_del_mark_set_sec_rec_log(rec, val, mtr);
}

/*==================== B-TREE RECORD REMOVE =========================*/

/** Tries to compress a page of the tree if it seems useful. It is assumed
 that mtr holds an x-latch on the tree and on the cursor page. To avoid
 deadlocks, mtr must also own x-latches to brothers of page, if those
 brothers exist. NOTE: it is assumed that the caller has reserved enough
 free extents so that the compression will always succeed if done!
 @return true if compression occurred */
ibool btr_cur_compress_if_useful(
    btr_cur_t *cursor, /*!< in/out: cursor on the page to compress;
                       cursor does not stay valid if !adjust and
                       compression occurs */
    ibool adjust,      /*!< in: TRUE if should adjust the
                       cursor position even if compression occurs */
    mtr_t *mtr)        /*!< in/out: mini-transaction */
{
  /* Avoid applying compression as we don't accept lot of page garbage
  given the workload of intrinsic table. */
  if (cursor->index->table->is_intrinsic()) {
    return (FALSE);
  }

  ut_ad(mtr_memo_contains_flagged(
            mtr, dict_index_get_lock(btr_cur_get_index(cursor)),
            MTR_MEMO_X_LOCK | MTR_MEMO_SX_LOCK) ||
        cursor->index->table->is_intrinsic());
  ut_ad(mtr_is_block_fix(mtr, btr_cur_get_block(cursor), MTR_MEMO_PAGE_X_FIX,
                         cursor->index->table));

  if (dict_index_is_spatial(cursor->index)) {
    const page_t *page = btr_cur_get_page(cursor);
    const trx_t *trx = nullptr;

    if (cursor->rtr_info->thr != nullptr) {
      trx = thr_get_trx(cursor->rtr_info->thr);
    }

    /* Check whether page lock prevents the compression */
    if (!lock_test_prdt_page_lock(trx, page_get_page_id(page))) {
      return (false);
    }
  }

  return (btr_cur_compress_recommendation(cursor, mtr) &&
          btr_compress(cursor, adjust, mtr));
}

/** Removes the record on which the tree cursor is positioned on a leaf page.
 It is assumed that the mtr has an x-latch on the page where the cursor is
 positioned, but no latch on the whole tree.
 @return true if success, i.e., the page did not become too empty */
ibool btr_cur_optimistic_delete_func(
    btr_cur_t *cursor, /*!< in: cursor on leaf page, on the record to
                       delete; cursor stays valid: if deletion
                       succeeds, on function exit it points to the
                       successor of the deleted record */
#ifdef UNIV_DEBUG
    ulint flags, /*!< in: BTR_CREATE_FLAG or 0 */
#endif           /* UNIV_DEBUG */
    mtr_t *mtr)  /*!< in: mtr; if this function returns
                 TRUE on a leaf page of a secondary
                 index, the mtr must be committed
                 before latching any further pages */
{
  buf_block_t *block;
  rec_t *rec;
  mem_heap_t *heap = nullptr;
  ulint offsets_[REC_OFFS_NORMAL_SIZE];
  ulint *offsets = offsets_;
  ibool no_compress_needed;
  rec_offs_init(offsets_);

  ut_ad(flags == 0 || flags == BTR_CREATE_FLAG);
  ut_ad(mtr_memo_contains(mtr, btr_cur_get_block(cursor), MTR_MEMO_PAGE_X_FIX));
  ut_ad(mtr_is_block_fix(mtr, btr_cur_get_block(cursor), MTR_MEMO_PAGE_X_FIX,
                         cursor->index->table));

  /* This is intended only for leaf page deletions */

  block = btr_cur_get_block(cursor);

  ut_ad(page_is_leaf(buf_block_get_frame(block)));
  ut_ad(!dict_index_is_online_ddl(cursor->index) ||
        cursor->index->is_clustered() || (flags & BTR_CREATE_FLAG));

  rec = btr_cur_get_rec(cursor);
  offsets =
      rec_get_offsets(rec, cursor->index, offsets, ULINT_UNDEFINED, &heap);

  no_compress_needed =
      !rec_offs_any_extern(offsets) &&
      btr_cur_can_delete_without_compress(cursor, rec_offs_size(offsets), mtr);

  if (no_compress_needed) {
    page_t *page = buf_block_get_frame(block);
    page_zip_des_t *page_zip = buf_block_get_page_zip(block);

    lock_update_delete(block, rec);

    btr_search_update_hash_on_delete(cursor);

    if (page_zip) {
#ifdef UNIV_ZIP_DEBUG
      ut_a(page_zip_validate(page_zip, page, cursor->index));
#endif /* UNIV_ZIP_DEBUG */
      page_cur_delete_rec(btr_cur_get_page_cur(cursor), cursor->index, offsets,
                          mtr);
#ifdef UNIV_ZIP_DEBUG
      ut_a(page_zip_validate(page_zip, page, cursor->index));
#endif /* UNIV_ZIP_DEBUG */

      /* On compressed pages, the IBUF_BITMAP_FREE
      space is not affected by deleting (purging)
      records, because it is defined as the minimum
      of space available *without* reorganize, and
      space available in the modification log. */
    } else {
      const ulint max_ins = page_get_max_insert_size_after_reorganize(page, 1);

      page_cur_delete_rec(btr_cur_get_page_cur(cursor), cursor->index, offsets,
                          mtr);

      /* The change buffer does not handle inserts
      into non-leaf pages, into clustered indexes,
      or into the change buffer. */
      if (!cursor->index->is_clustered() &&
          !cursor->index->table->is_temporary() &&
          !dict_index_is_ibuf(cursor->index)) {
        ibuf_update_free_bits_low(block, max_ins, mtr);
      }
    }
  } else {
    /* prefetch siblings of the leaf for the pessimistic
    operation. */
    btr_cur_prefetch_siblings(block);
  }

  if (UNIV_LIKELY_NULL(heap)) {
    mem_heap_free(heap);
  }

  return (no_compress_needed);
}

ibool btr_cur_pessimistic_delete(dberr_t *err, ibool has_reserved_extents,
                                 btr_cur_t *cursor, uint32_t flags,
                                 bool rollback, trx_id_t trx_id,
                                 undo_no_t undo_no, ulint rec_type, mtr_t *mtr,
                                 btr_pcur_t *pcur) {
  DBUG_TRACE;

  buf_block_t *block;
  page_t *page;
  dict_index_t *index;
  rec_t *rec;
  ulint n_reserved = 0;
  bool success;
  ibool ret = FALSE;
  ulint level;
  ulint *offsets;
#ifdef UNIV_DEBUG
  bool parent_latched = false;
#endif /* UNIV_DEBUG */

  block = btr_cur_get_block(cursor);
  page = buf_block_get_frame(block);
  index = btr_cur_get_index(cursor);

  ut_ad(flags == 0 || flags == BTR_CREATE_FLAG);
  ut_ad(!dict_index_is_online_ddl(index) || index->is_clustered() ||
        (flags & BTR_CREATE_FLAG));
  ut_ad(mtr_memo_contains_flagged(mtr, dict_index_get_lock(index),
                                  MTR_MEMO_X_LOCK | MTR_MEMO_SX_LOCK) ||
        index->table->is_intrinsic());
  ut_ad(mtr_is_block_fix(mtr, block, MTR_MEMO_PAGE_X_FIX, index->table));

  std::unique_ptr<mem_heap_t, decltype(&mem_heap_free)> heap_ptr(
      mem_heap_create(1024), mem_heap_free);
  mem_heap_t *heap = heap_ptr.get();

  rec = btr_cur_get_rec(cursor);
#ifdef UNIV_ZIP_DEBUG
  page_zip_des_t *page_zip = buf_block_get_page_zip(block);
  ut_a(!page_zip || page_zip_validate(page_zip, page, index));
#endif /* UNIV_ZIP_DEBUG */

  offsets = rec_get_offsets(rec, index, nullptr, ULINT_UNDEFINED, &heap);

  if (rec_offs_any_extern(offsets)) {
    lob::BtrContext btr_ctx(mtr, pcur, index, rec, offsets, block);

    /* The following call will restart the btr_mtr, which could change the
    cursor position. */
    btr_ctx.free_externally_stored_fields(trx_id, undo_no, rollback, rec_type);

    /* The cursor position could have changed now. */
    if (pcur != nullptr) {
      cursor = pcur->get_btr_cur();
      block = btr_cur_get_block(cursor);
      page = buf_block_get_frame(block);
      rec = btr_cur_get_rec(cursor);
      rec_offs_make_valid(rec, index, offsets);
#ifdef UNIV_ZIP_DEBUG
      page_zip = buf_block_get_page_zip(block);
#endif /* UNIV_ZIP_DEBUG */
    }

#ifdef UNIV_ZIP_DEBUG
    ut_a(!page_zip || page_zip_validate(page_zip, page, index));
#endif /* UNIV_ZIP_DEBUG */

    /* While purging LOBs, there are intermediate mtr commits which releases
    the latches.  In that duration, it is possible that the clust_rec is reused.
    In such situation, don't proceed further. */
    if (!rollback && rec_type != 0 &&
        !rec_get_deleted_flag(rec, rec_offs_comp(offsets))) {
      /* This is the purge thread.  For the purge thread, rec_type will have a
       * valid value. */
      *err = DB_SUCCESS;
      return TRUE;
    }
  }

  if (!has_reserved_extents) {
    /* First reserve enough free space for the file segments
    of the index tree, so that the node pointer updates will
    not fail because of lack of space */

    ulint n_extents = cursor->tree_height / 32 + 1;

    success = fsp_reserve_free_extents(&n_reserved, index->space, n_extents,
                                       FSP_CLEANING, mtr);
    if (!success) {
      *err = DB_OUT_OF_FILE_SPACE;

      return FALSE;
    }
  }

  if (UNIV_UNLIKELY(page_get_n_recs(page) < 2) &&
      UNIV_UNLIKELY(dict_index_get_page(index) != block->page.id.page_no())) {
    /* If there is only one record, drop the whole page in
    btr_discard_page, if this is not the root page */

    btr_discard_page(cursor, mtr);

    ret = TRUE;

    goto return_after_reservations;
  }

  if (flags == 0) {
    lock_update_delete(block, rec);
  }

  level = btr_page_get_level(page, mtr);

  if (level > 0 &&
      UNIV_UNLIKELY(rec == page_rec_get_next(page_get_infimum_rec(page)))) {
    rec_t *next_rec = page_rec_get_next(rec);

    if (btr_page_get_prev(page, mtr) == FIL_NULL) {
      /* If we delete the leftmost node pointer on a
      non-leaf level, we must mark the new leftmost node
      pointer as the predefined minimum record */

      /* This will make page_zip_validate() fail until
      page_cur_delete_rec() completes.  This is harmless,
      because everything will take place within a single
      mini-transaction and because writing to the redo log
      is an atomic operation (performed by mtr_commit()). */
      btr_set_min_rec_mark(next_rec, mtr);
    } else if (dict_index_is_spatial(index)) {
      /* For rtree, if delete the leftmost node pointer,
      we need to update parent page. */
      rtr_mbr_t father_mbr;
      rec_t *father_rec;
      btr_cur_t father_cursor;
      ulint *offsets;
      bool upd_ret;
      ulint len;

      rtr_page_get_father_block(nullptr, heap, index, block, mtr, nullptr,
                                &father_cursor);
      offsets = rec_get_offsets(btr_cur_get_rec(&father_cursor), index, nullptr,
                                ULINT_UNDEFINED, &heap);

      father_rec = btr_cur_get_rec(&father_cursor);
      rtr_read_mbr(rec_get_nth_field(father_rec, offsets, 0, &len),
                   &father_mbr);

      upd_ret = rtr_update_mbr_field(&father_cursor, offsets, nullptr, page,
                                     &father_mbr, next_rec, mtr);

      if (!upd_ret) {
        *err = DB_ERROR;

        return FALSE;
      }

      ut_d(parent_latched = true);
    } else {
      /* Otherwise, if we delete the leftmost node pointer
      on a page, we have to change the parent node pointer
      so that it is equal to the new leftmost node pointer
      on the page */

      btr_node_ptr_delete(index, block, mtr);

      dtuple_t *node_ptr = dict_index_build_node_ptr(
          index, next_rec, block->page.id.page_no(), heap, level);

      btr_insert_on_non_leaf_level(flags, index, level + 1, node_ptr, mtr);

      ut_d(parent_latched = true);
    }
  }

  btr_search_update_hash_on_delete(cursor);

  page_cur_delete_rec(btr_cur_get_page_cur(cursor), index, offsets, mtr);
#ifdef UNIV_ZIP_DEBUG
  ut_a(!page_zip || page_zip_validate(page_zip, page, index));
#endif /* UNIV_ZIP_DEBUG */

  /* btr_check_node_ptr() needs parent block latched */
  ut_ad(!parent_latched || btr_check_node_ptr(index, block, mtr));

return_after_reservations:
  *err = DB_SUCCESS;

  if (ret == FALSE) {
    ret = btr_cur_compress_if_useful(cursor, FALSE, mtr);
  }

  if (!srv_read_only_mode && page_is_leaf(page) &&
      !dict_index_is_online_ddl(index)) {
    mtr_memo_release(mtr, dict_index_get_lock(index),
                     MTR_MEMO_X_LOCK | MTR_MEMO_SX_LOCK);

    /* NOTE: We cannot release root block latch here, because it
    has segment header and already modified in most of cases.*/
  }

  if (n_reserved > 0) {
    fil_space_release_free_extents(index->space, n_reserved);
  }

  ut_ad(heap == heap_ptr.get());

  return ret;
}

static void btr_cur_add_path_info(btr_cur_t *cursor, ulint height,
                                  ulint root_height) {
  ut_a(cursor->path_arr);

  if (root_height >= BTR_PATH_ARRAY_N_SLOTS - 1) {
    /* Do nothing; return empty path */

    const auto slot = cursor->path_arr;
    slot->nth_rec = ULINT_UNDEFINED;

    return;
  }

  btr_path_t *slot;

  if (height == 0) {
    /* Mark end of slots for path */
    slot = cursor->path_arr + root_height + 1;
    slot->nth_rec = ULINT_UNDEFINED;
  }

  const auto rec = btr_cur_get_rec(cursor);

  slot = cursor->path_arr + (root_height - height);

  const auto page = page_align(rec);

  slot->n_recs = page_get_n_recs(page);
  slot->page_no = page_get_page_no(page);
  slot->page_level = btr_page_get_level_low(page);
  slot->nth_rec = page_rec_get_n_recs_before(rec);
}

/** Estimate the number of rows between slot1 and slot2 for any level on a
 B-tree. This function starts from slot1->page and reads a few pages to
 the right, counting their records. If we reach slot2->page quickly then
 we know exactly how many records there are between slot1 and slot2 and
 we set is_n_rows_exact to TRUE. If we cannot reach slot2->page quickly
 then we calculate the average number of records in the pages scanned
 so far and assume that all pages that we did not scan up to slot2->page
 contain the same number of records, then we multiply that average to
 the number of pages between slot1->page and slot2->page (which is
 n_rows_on_prev_level). In this case we set is_n_rows_exact to FALSE.
 @return number of rows, not including the borders (exact or estimated) */
static int64_t btr_estimate_n_rows_in_range_on_level(
    dict_index_t *index,          /*!< in: index */
    btr_path_t *slot1,            /*!< in: left border */
    btr_path_t *slot2,            /*!< in: right border */
    int64_t n_rows_on_prev_level, /*!< in: number of rows
                                  on the previous level for the
                                  same descend paths; used to
                                  determine the number of pages
                                  on this level */
    ibool *is_n_rows_exact)       /*!< out: TRUE if the returned
                                  value is exact i.e. not an
                                  estimation */
{
  int64_t n_rows;
  ulint n_pages_read;
  ulint level;

  n_rows = 0;
  n_pages_read = 0;

  /* Assume by default that we will scan all pages between
  slot1->page_no and slot2->page_no. */
  *is_n_rows_exact = TRUE;

  /* Add records from slot1->page_no which are to the right of
  the record which serves as a left border of the range, if any
  (we don't include the record itself in this count). */
  if (slot1->nth_rec <= slot1->n_recs) {
    n_rows += slot1->n_recs - slot1->nth_rec;
  }

  /* Add records from slot2->page_no which are to the left of
  the record which servers as a right border of the range, if any
  (we don't include the record itself in this count). */
  if (slot2->nth_rec > 1) {
    n_rows += slot2->nth_rec - 1;
  }

  /* Count the records in the pages between slot1->page_no and
  slot2->page_no (non inclusive), if any. */

  /* Do not read more than this number of pages in order not to hurt
  performance with this code which is just an estimation. If we read
  this many pages before reaching slot2->page_no then we estimate the
  average from the pages scanned so far. */

#define N_PAGES_READ_LIMIT 10

  page_id_t page_id(dict_index_get_space(index), slot1->page_no);
  const fil_space_t *space = fil_space_get(index->space);
  ut_ad(space);
  const page_size_t page_size(space->flags);

  level = slot1->page_level;

  do {
    mtr_t mtr;
    page_t *page;
    buf_block_t *block;

    mtr_start(&mtr);

    /* Fetch the page. Because we are not holding the
    index->lock, the tree may have changed and we may be
    attempting to read a page that is no longer part of
    the B-tree. We pass Page_fetch::POSSIBLY_FREED in order to
    silence a debug assertion about this. */
    block =
        buf_page_get_gen(page_id, page_size, RW_S_LATCH, nullptr,
                         Page_fetch::POSSIBLY_FREED, __FILE__, __LINE__, &mtr);

    page = buf_block_get_frame(block);

    /* It is possible that the tree has been reorganized in the
    meantime and this is a different page. If this happens the
    calculated estimate will be bogus, which is not fatal as
    this is only an estimate. We are sure that a page with
    page_no exists because InnoDB never frees pages, only
    reuses them. */
    if (!fil_page_index_page_check(page) ||
        btr_page_get_index_id(page) != index->id ||
        btr_page_get_level_low(page) != level) {
      /* The page got reused for something else */
      mtr_commit(&mtr);
      goto inexact;
    }

    /* It is possible but highly unlikely that the page was
    originally written by an old version of InnoDB that did
    not initialize FIL_PAGE_TYPE on other than B-tree pages.
    For example, this could be an almost-empty BLOB page
    that happens to contain the magic values in the fields
    that we checked above. */

    n_pages_read++;

    if (page_id.page_no() != slot1->page_no) {
      /* Do not count the records on slot1->page_no,
      we already counted them before this loop. */
      n_rows += page_get_n_recs(page);
    }

    page_id.set_page_no(btr_page_get_next(page, &mtr));

    mtr_commit(&mtr);

    if (n_pages_read == N_PAGES_READ_LIMIT || page_id.page_no() == FIL_NULL) {
      /* Either we read too many pages or
      we reached the end of the level without passing
      through slot2->page_no, the tree must have changed
      in the meantime */
      goto inexact;
    }

  } while (page_id.page_no() != slot2->page_no);

  return (n_rows);

inexact:

  *is_n_rows_exact = FALSE;

  /* We did interrupt before reaching slot2->page */

  if (n_pages_read > 0) {
    /* The number of pages on this level is
    n_rows_on_prev_level, multiply it by the
    average number of recs per page so far */
    n_rows = n_rows_on_prev_level * n_rows / n_pages_read;
  } else {
    /* The tree changed before we could even
    start with slot1->page_no */
    n_rows = 10;
  }

  return (n_rows);
}

/** If the tree gets changed too much between the two dives for the left
and right boundary then btr_estimate_n_rows_in_range_low() will retry
that many times before giving up and returning the value stored in
rows_in_range_arbitrary_ret_val. */
static const unsigned rows_in_range_max_retries = 4;

/** We pretend that a range has that many records if the tree keeps changing
for rows_in_range_max_retries retries while we try to estimate the records
in a given range. */
static const int64_t rows_in_range_arbitrary_ret_val = 10;

/** Estimates the number of rows in a given index range.
@param[in]	index		index
@param[in]	tuple1		range start, may also be empty tuple
@param[in]	mode1		search mode for range start
@param[in]	tuple2		range end, may also be empty tuple
@param[in]	mode2		search mode for range end
@param[in]	nth_attempt	if the tree gets modified too much while
we are trying to analyze it, then we will retry (this function will call
itself, incrementing this parameter)
@return estimated number of rows; if after rows_in_range_max_retries
retries the tree keeps changing, then we will just return
rows_in_range_arbitrary_ret_val as a result (if
nth_attempt >= rows_in_range_max_retries and the tree is modified between
the two dives). */
static int64_t btr_estimate_n_rows_in_range_low(
    dict_index_t *index, const dtuple_t *tuple1, page_cur_mode_t mode1,
    const dtuple_t *tuple2, page_cur_mode_t mode2, unsigned nth_attempt) {
  std::array<btr_path_t, BTR_PATH_ARRAY_N_SLOTS> path1;
  std::array<btr_path_t, BTR_PATH_ARRAY_N_SLOTS> path2;
  btr_cur_t cursor;
  ibool diverged;
  ibool diverged_lot;
  ulint divergence_level;
  int64_t n_rows;
  ibool is_n_rows_exact;
  ulint i;
  mtr_t mtr;
  int64_t table_n_rows;

  table_n_rows = dict_table_get_n_rows(index->table);

  /* Below we dive to the two records specified by tuple1 and tuple2 and
  we remember the entire dive paths from the tree root. The place where
  the tuple1 path ends on the leaf level we call "left border" of our
  interval and the place where the tuple2 path ends on the leaf level -
  "right border". We take care to either include or exclude the interval
  boundaries depending on whether <, <=, > or >= was specified. For
  example if "5 < x AND x <= 10" then we should not include the left
  boundary, but should include the right one. */

  mtr_start(&mtr);

  cursor.path_arr = path1.data();

  bool should_count_the_left_border;

  if (dtuple_get_n_fields(tuple1) > 0) {
    btr_cur_search_to_nth_level(index, 0, tuple1, mode1,
                                BTR_SEARCH_LEAF | BTR_ESTIMATE, &cursor, 0,
                                __FILE__, __LINE__, &mtr);

    ut_ad(!page_rec_is_infimum(btr_cur_get_rec(&cursor)));

    /* We should count the border if there are any records to
    match the criteria, i.e. if the maximum record on the tree is
    5 and x > 3 is specified then the cursor will be positioned at
    5 and we should count the border, but if x > 7 is specified,
    then the cursor will be positioned at 'sup' on the rightmost
    leaf page in the tree and we should not count the border. */
    should_count_the_left_border =
        !page_rec_is_supremum(btr_cur_get_rec(&cursor));
  } else {
    btr_cur_open_at_index_side(true, index, BTR_SEARCH_LEAF | BTR_ESTIMATE,
                               &cursor, 0, &mtr);

    ut_ad(page_rec_is_infimum(btr_cur_get_rec(&cursor)));

    /* The range specified is wihout a left border, just
    'x < 123' or 'x <= 123' and btr_cur_open_at_index_side()
    positioned the cursor on the infimum record on the leftmost
    page, which must not be counted. */
    should_count_the_left_border = false;
  }

  mtr_commit(&mtr);

  mtr_start(&mtr);

  cursor.path_arr = path2.data();

  bool should_count_the_right_border;

  if (dtuple_get_n_fields(tuple2) > 0) {
    btr_cur_search_to_nth_level(index, 0, tuple2, mode2,
                                BTR_SEARCH_LEAF | BTR_ESTIMATE, &cursor, 0,
                                __FILE__, __LINE__, &mtr);

    const rec_t *rec = btr_cur_get_rec(&cursor);

    ut_ad(!(mode2 == PAGE_CUR_L && page_rec_is_supremum(rec)));

    should_count_the_right_border =
        (mode2 == PAGE_CUR_LE /* if the range is '<=' */
         /* and the record was found */
         && cursor.low_match >= dtuple_get_n_fields(tuple2)) ||
        (mode2 == PAGE_CUR_L /* or if the range is '<' */
         /* and there are any records to match the criteria,
         i.e. if the minimum record on the tree is 5 and
         x < 7 is specified then the cursor will be
         positioned at 5 and we should count the border, but
         if x < 2 is specified, then the cursor will be
         positioned at 'inf' and we should not count the
         border */
         && !page_rec_is_infimum(rec));
    /* Notice that for "WHERE col <= 'foo'" MySQL passes to
    ha_innobase::records_in_range():
    min_key=NULL (left-unbounded) which is expected
    max_key='foo' flag=HA_READ_AFTER_KEY (PAGE_CUR_G), which is
    unexpected - one would expect
    flag=HA_READ_KEY_OR_PREV (PAGE_CUR_LE). In this case the
    cursor will be positioned on the first record to the right of
    the requested one (can also be positioned on the 'sup') and
    we should not count the right border. */
  } else {
    btr_cur_open_at_index_side(false, index, BTR_SEARCH_LEAF | BTR_ESTIMATE,
                               &cursor, 0, &mtr);

    ut_ad(page_rec_is_supremum(btr_cur_get_rec(&cursor)));

    /* The range specified is wihout a right border, just
    'x > 123' or 'x >= 123' and btr_cur_open_at_index_side()
    positioned the cursor on the supremum record on the rightmost
    page, which must not be counted. */
    should_count_the_right_border = false;
  }

  mtr_commit(&mtr);

  /* We have the path information for the range in path1 and path2 */

  n_rows = 0;
  is_n_rows_exact = TRUE;

  /* This becomes true when the two paths do not pass through the
  same pages anymore. */
  diverged = FALSE;

  /* This becomes true when the paths are not the same or adjacent
  any more. This means that they pass through the same or
  neighboring-on-the-same-level pages only. */
  diverged_lot = FALSE;

  /* This is the level where paths diverged a lot. */
  divergence_level = 1000000;

  btr_path_t *slot1{};
  btr_path_t *slot2{};

  ut_a(path1.size() == path2.size());
  ut_a(path1.size() == BTR_PATH_ARRAY_N_SLOTS);

  for (i = 0;; ++i) {
    ut_ad(i < BTR_PATH_ARRAY_N_SLOTS);

    slot1 = &path1[i];
    slot2 = &path2[i];

    if (slot1->nth_rec == ULINT_UNDEFINED ||
        slot2->nth_rec == ULINT_UNDEFINED) {
      /* Here none of the borders were counted. For example,
      if on the leaf level we descended to:
      (inf, a, b, c, d, e, f, sup)
               ^        ^
             path1    path2
      then n_rows will be 2 (c and d). */

      if (is_n_rows_exact) {
        /* Only fiddle to adjust this off-by-one
        if the number is exact, otherwise we do
        much grosser adjustments below. */

        auto last1 = &path1[i - 1];
        auto last2 = &path2[i - 1];

        /* If both paths end up on the same record on
        the leaf level. */
        if (last1->page_no == last2->page_no &&
            last1->nth_rec == last2->nth_rec) {
          /* n_rows can be > 0 here if the paths
          were first different and then converged
          to the same record on the leaf level.
          For example:
          SELECT ... LIKE 'wait/synch/rwlock%'
          mode1=PAGE_CUR_GE,
          tuple1="wait/synch/rwlock"
          path1[0]={nth_rec=58, n_recs=58,
                    page_no=3, page_level=1}
          path1[1]={nth_rec=56, n_recs=55,
                    page_no=119, page_level=0}

          mode2=PAGE_CUR_G
          tuple2="wait/synch/rwlock"
          path2[0]={nth_rec=57, n_recs=57,
                    page_no=3, page_level=1}
          path2[1]={nth_rec=56, n_recs=55,
                    page_no=119, page_level=0} */

          /* If the range is such that we should
          count both borders, then avoid
          counting that record twice - once as a
          left border and once as a right
          border. */
          if (should_count_the_left_border && should_count_the_right_border) {
            n_rows = 1;
          } else {
            /* Some of the borders should
            not be counted, e.g. [3,3). */
            n_rows = 0;
          }
        } else {
          if (should_count_the_left_border) {
            n_rows++;
          }

          if (should_count_the_right_border) {
            n_rows++;
          }
        }
      }

      if (i > divergence_level + 1 && !is_n_rows_exact) {
        /* In trees whose height is > 1 our algorithm
        tends to underestimate: multiply the estimate
        by 2: */

        n_rows = n_rows * 2;
      }

      DBUG_EXECUTE_IF("bug14007649", return (n_rows););

      /* Do not estimate the number of rows in the range
      to over 1 / 2 of the estimated rows in the whole
      table */

      if (n_rows > table_n_rows / 2 && !is_n_rows_exact) {
        n_rows = table_n_rows / 2;

        /* If there are just 0 or 1 rows in the table,
        then we estimate all rows are in the range */

        if (n_rows == 0) {
          n_rows = table_n_rows;
        }
      }

      return (n_rows);
    }

    if (!diverged && slot1->nth_rec != slot2->nth_rec) {
      /* If both slots do not point to the same page,
      this means that the tree must have changed between
      the dive for slot1 and the dive for slot2 at the
      beginning of this function. */
      if (slot1->page_no != slot2->page_no ||
          slot1->page_level != slot2->page_level) {
        /* If the tree keeps changing even after a
        few attempts, then just return some arbitrary
        number. */
        if (nth_attempt >= rows_in_range_max_retries) {
          return (rows_in_range_arbitrary_ret_val);
        }

        const int64_t ret = btr_estimate_n_rows_in_range_low(
            index, tuple1, mode1, tuple2, mode2, nth_attempt + 1);

        return (ret);
      }

      diverged = TRUE;

      if (slot1->nth_rec < slot2->nth_rec) {
        /* We do not count the borders (nor the left
        nor the right one), thus "- 1". */
        n_rows = slot2->nth_rec - slot1->nth_rec - 1;

        if (n_rows > 0) {
          /* There is at least one row between
          the two borders pointed to by slot1
          and slot2, so on the level below the
          slots will point to non-adjacent
          pages. */
          diverged_lot = TRUE;
          divergence_level = i;
        }
      } else {
        /* It is possible that
        slot1->nth_rec >= slot2->nth_rec
        if, for example, we have a single page
        tree which contains (inf, 5, 6, supr)
        and we select where x > 20 and x < 30;
        in this case slot1->nth_rec will point
        to the supr record and slot2->nth_rec
        will point to 6. */
        n_rows = 0;
        should_count_the_left_border = false;
        should_count_the_right_border = false;
      }

    } else if (diverged && !diverged_lot) {
      if (slot1->nth_rec < slot1->n_recs || slot2->nth_rec > 1) {
        diverged_lot = TRUE;
        divergence_level = i;

        n_rows = 0;

        if (slot1->nth_rec < slot1->n_recs) {
          n_rows += slot1->n_recs - slot1->nth_rec;
        }

        if (slot2->nth_rec > 1) {
          n_rows += slot2->nth_rec - 1;
        }
      }
    } else if (diverged_lot) {
      n_rows = btr_estimate_n_rows_in_range_on_level(index, slot1, slot2,
                                                     n_rows, &is_n_rows_exact);
    }
  }
}

/** Estimates the number of rows in a given index range.
@param[in]	index	index
@param[in]	tuple1	range start, may also be empty tuple
@param[in]	mode1	search mode for range start
@param[in]	tuple2	range end, may also be empty tuple
@param[in]	mode2	search mode for range end
@return estimated number of rows */
int64_t btr_estimate_n_rows_in_range(dict_index_t *index,
                                     const dtuple_t *tuple1,
                                     page_cur_mode_t mode1,
                                     const dtuple_t *tuple2,
                                     page_cur_mode_t mode2) {
  const int64_t ret = btr_estimate_n_rows_in_range_low(
      index, tuple1, mode1, tuple2, mode2, 1 /* first attempt */);

  return (ret);
}

/** Record the number of non_null key values in a given index for
 each n-column prefix of the index where 1 <= n <=
 dict_index_get_n_unique(index). The estimates are eventually stored in the
 array: index->stat_n_non_null_key_vals[], which is indexed from 0 to n-1. */
static void btr_record_not_null_field_in_rec(
    ulint n_unique,          /*!< in: dict_index_get_n_unique(index),
                             number of columns uniquely determine
                             an index entry */
    const ulint *offsets,    /*!< in: rec_get_offsets(rec, index),
                             its size could be for all fields or
                             that of "n_unique" */
    ib_uint64_t *n_not_null) /*!< in/out: array to record number of
                             not null rows for n-column prefix */
{
  ulint i;

  ut_ad(rec_offs_n_fields(offsets) >= n_unique);

  if (n_not_null == nullptr) {
    return;
  }

  for (i = 0; i < n_unique; i++) {
    if (rec_offs_nth_sql_null(offsets, i)) {
      break;
    }

    n_not_null[i]++;
  }
}

/** Estimates the number of different key values in a given index, for
 each n-column prefix of the index where 1 <= n <=
 dict_index_get_n_unique(index). The estimates are stored in the array
 index->stat_n_diff_key_vals[] (indexed 0..n_uniq-1) and the number of pages
 that were sampled is saved in index->stat_n_sample_sizes[]. If
 innodb_stats_method is nulls_ignored, we also record the number of non-null
 values for each prefix and stored the estimates in array
 index->stat_n_non_null_key_vals.
 @return true if the index is available and we get the estimated numbers,
 false if the index is unavailable. */
bool btr_estimate_number_of_different_key_vals(
    dict_index_t *index) /*!< in: index */
{
  btr_cur_t cursor;
  page_t *page;
  rec_t *rec;
  ulint n_cols;
  ib_uint64_t *n_diff;
  ib_uint64_t *n_not_null;
  ibool stats_null_not_equal;
  uintmax_t n_sample_pages; /* number of pages to sample */
  ulint not_empty_flag = 0;
  ulint total_external_size = 0;
  ulint i;
  ulint j;
  uintmax_t add_on;
  mtr_t mtr;
  mem_heap_t *heap = nullptr;
  ulint *offsets_rec = nullptr;
  ulint *offsets_next_rec = nullptr;

  /* For spatial index, there is no such stats can be
  fetched. */
  if (dict_index_is_spatial(index)) {
    return (false);
  }

  n_cols = dict_index_get_n_unique(index);

  heap = mem_heap_create((sizeof *n_diff + sizeof *n_not_null) * n_cols +
                         dict_index_get_n_fields(index) *
                             (sizeof *offsets_rec + sizeof *offsets_next_rec));

  n_diff = (ib_uint64_t *)mem_heap_zalloc(heap, n_cols * sizeof(n_diff[0]));

  n_not_null = nullptr;

  /* Check srv_innodb_stats_method setting, and decide whether we
  need to record non-null value and also decide if NULL is
  considered equal (by setting stats_null_not_equal value) */
  switch (srv_innodb_stats_method) {
    case SRV_STATS_NULLS_IGNORED:
      n_not_null =
          (ib_uint64_t *)mem_heap_zalloc(heap, n_cols * sizeof *n_not_null);
      /* fall through */

    case SRV_STATS_NULLS_UNEQUAL:
      /* for both SRV_STATS_NULLS_IGNORED and SRV_STATS_NULLS_UNEQUAL
      case, we will treat NULLs as unequal value */
      stats_null_not_equal = TRUE;
      break;

    case SRV_STATS_NULLS_EQUAL:
      stats_null_not_equal = FALSE;
      break;

    default:
      ut_error;
  }

  /* It makes no sense to test more pages than are contained
  in the index, thus we lower the number if it is too high */
  if (srv_stats_transient_sample_pages > index->stat_index_size) {
    if (index->stat_index_size > 0) {
      n_sample_pages = index->stat_index_size;
    } else {
      n_sample_pages = 1;
    }
  } else {
    n_sample_pages = srv_stats_transient_sample_pages;
  }

  /* We sample some pages in the index to get an estimate */

  for (i = 0; i < n_sample_pages; i++) {
    mtr_start(&mtr);

    bool available;

    available = btr_cur_open_at_rnd_pos(index, BTR_SEARCH_LEAF, &cursor, &mtr);

    if (!available) {
      mtr_commit(&mtr);
      mem_heap_free(heap);

      return (false);
    }

    /* Count the number of different key values for each prefix of
    the key on this index page. If the prefix does not determine
    the index record uniquely in the B-tree, then we subtract one
    because otherwise our algorithm would give a wrong estimate
    for an index where there is just one key value. */

    page = btr_cur_get_page(&cursor);

    rec = page_rec_get_next(page_get_infimum_rec(page));

    if (!page_rec_is_supremum(rec)) {
      not_empty_flag = 1;
      offsets_rec =
          rec_get_offsets(rec, index, offsets_rec, ULINT_UNDEFINED, &heap);

      if (n_not_null != nullptr) {
        btr_record_not_null_field_in_rec(n_cols, offsets_rec, n_not_null);
      }
    }

    while (!page_rec_is_supremum(rec)) {
      ulint matched_fields;
      rec_t *next_rec = page_rec_get_next(rec);
      if (page_rec_is_supremum(next_rec)) {
        total_external_size +=
            lob::btr_rec_get_externally_stored_len(rec, offsets_rec);
        break;
      }

      offsets_next_rec = rec_get_offsets(next_rec, index, offsets_next_rec,
                                         ULINT_UNDEFINED, &heap);

      cmp_rec_rec_with_match(rec, next_rec, offsets_rec, offsets_next_rec,
                             index, page_is_spatial_non_leaf(next_rec, index),
                             stats_null_not_equal, &matched_fields);

      for (j = matched_fields; j < n_cols; j++) {
        /* We add one if this index record has
        a different prefix from the previous */

        n_diff[j]++;
      }

      if (n_not_null != nullptr) {
        btr_record_not_null_field_in_rec(n_cols, offsets_next_rec, n_not_null);
      }

      total_external_size +=
          lob::btr_rec_get_externally_stored_len(rec, offsets_rec);

      rec = next_rec;
      /* Initialize offsets_rec for the next round
      and assign the old offsets_rec buffer to
      offsets_next_rec. */
      {
        ulint *offsets_tmp = offsets_rec;
        offsets_rec = offsets_next_rec;
        offsets_next_rec = offsets_tmp;
      }
    }

    if (n_cols == dict_index_get_n_unique_in_tree(index)) {
      /* If there is more than one leaf page in the tree,
      we add one because we know that the first record
      on the page certainly had a different prefix than the
      last record on the previous index page in the
      alphabetical order. Before this fix, if there was
      just one big record on each clustered index page, the
      algorithm grossly underestimated the number of rows
      in the table. */

      if (btr_page_get_prev(page, &mtr) != FIL_NULL ||
          btr_page_get_next(page, &mtr) != FIL_NULL) {
        n_diff[n_cols - 1]++;
      }
    }

    mtr_commit(&mtr);
  }

  /* If we saw k borders between different key values on
  n_sample_pages leaf pages, we can estimate how many
  there will be in index->stat_n_leaf_pages */

  /* We must take into account that our sample actually represents
  also the pages used for external storage of fields (those pages are
  included in index->stat_n_leaf_pages) */

  for (j = 0; j < n_cols; j++) {
    index->stat_n_diff_key_vals[j] = BTR_TABLE_STATS_FROM_SAMPLE(
        n_diff[j], index, n_sample_pages, total_external_size, not_empty_flag);

    /* If the tree is small, smaller than
    10 * n_sample_pages + total_external_size, then
    the above estimate is ok. For bigger trees it is common that we
    do not see any borders between key values in the few pages
    we pick. But still there may be n_sample_pages
    different key values, or even more. Let us try to approximate
    that: */

    add_on = index->stat_n_leaf_pages /
             (10 * (n_sample_pages + total_external_size));

    if (add_on > n_sample_pages) {
      add_on = n_sample_pages;
    }

    index->stat_n_diff_key_vals[j] += add_on;

    index->stat_n_sample_sizes[j] = n_sample_pages;

    /* Update the stat_n_non_null_key_vals[] with our
    sampled result. stat_n_non_null_key_vals[] is created
    and initialized to zero in dict_index_add_to_cache(),
    along with stat_n_diff_key_vals[] array */
    if (n_not_null != nullptr) {
      index->stat_n_non_null_key_vals[j] =
          BTR_TABLE_STATS_FROM_SAMPLE(n_not_null[j], index, n_sample_pages,
                                      total_external_size, not_empty_flag);
    }
  }

  mem_heap_free(heap);

  return (true);
}

#endif /* !UNIV_HOTBACKUP */<|MERGE_RESOLUTION|>--- conflicted
+++ resolved
@@ -330,13 +330,14 @@
 @param[in]	line		line where called
 @param[in]	mtr		mini-transaction
 @return true if success */
-<<<<<<< HEAD
 bool btr_cur_optimistic_latch_leaves(buf_block_t *block,
                                      ib_uint64_t modify_clock,
                                      ulint *latch_mode, btr_cur_t *cursor,
                                      const char *file, ulint line, mtr_t *mtr) {
   ulint mode;
   page_no_t left_page_no;
+  ut_ad(block->page.buf_fix_count > 0);
+  ut_ad(buf_block_get_state(block) == BUF_BLOCK_FILE_PAGE);
 
   switch (*latch_mode) {
     case BTR_SEARCH_LEAF:
@@ -347,20 +348,10 @@
     case BTR_MODIFY_PREV:
       mode = *latch_mode == BTR_SEARCH_PREV ? RW_S_LATCH : RW_X_LATCH;
 
-      buf_page_mutex_enter(block);
-      if (buf_block_get_state(block) != BUF_BLOCK_FILE_PAGE) {
-        buf_page_mutex_exit(block);
-        return (false);
-      }
-      /* pin the block not to be relocated */
-      buf_block_buf_fix_inc(block, file, line);
-      buf_page_mutex_exit(block);
-
       rw_lock_s_lock(&block->lock);
       if (block->modify_clock != modify_clock) {
         rw_lock_s_unlock(&block->lock);
-
-        goto unpin_failed;
+        return false;
       }
       left_page_no = btr_page_get_prev(buf_block_get_frame(block), mtr);
       rw_lock_s_unlock(&block->lock);
@@ -375,116 +366,35 @@
       } else {
         cursor->left_block = nullptr;
       }
-
       if (buf_page_optimistic_get(mode, block, modify_clock,
                                   cursor->m_fetch_mode, file, line, mtr)) {
         if (btr_page_get_prev(buf_block_get_frame(block), mtr) ==
             left_page_no) {
-          /* adjust buf_fix_count */
-          buf_block_buf_fix_dec(block);
+          /* We've entered this function with the block already buffer-fixed,
+          and buf_page_optimistic_get() buffer-fixes it again. The caller should
+          unfix the block once (to undo their buffer-fixing). */
+          ut_ad(2 <= block->page.buf_fix_count);
           *latch_mode = mode;
-          return (true);
+          return true;
         } else {
-          /* release the block */
+          /* release the block, which will also decrement the buf_fix_count once
+          undoing the increment in successful buf_page_optimistic_get() */
           btr_leaf_page_release(block, mode, mtr);
         }
       }
-
+      /* If we are still here then buf_page_optimistic_get() did not buffer-fix
+      the page, but it should still be buffer-fixed as it was before the call.*/
+      ut_ad(0 < block->page.buf_fix_count);
       /* release the left block */
       if (cursor->left_block != nullptr) {
         btr_leaf_page_release(cursor->left_block, mode, mtr);
       }
-    unpin_failed:
-      /* unpin the block */
-      buf_block_buf_fix_dec(block);
-
-      return (false);
+
+      return false;
 
     default:
       ut_error;
   }
-=======
-bool
-btr_cur_optimistic_latch_leaves(
-	buf_block_t*	block,
-	ib_uint64_t	modify_clock,
-	ulint*		latch_mode,
-	btr_cur_t*	cursor,
-	const char*	file,
-	ulint		line,
-	mtr_t*		mtr)
-{
-	ulint		mode;
-	ulint		left_page_no;
-	ut_ad(block->page.buf_fix_count > 0);
-	ut_ad(buf_block_get_state(block) == BUF_BLOCK_FILE_PAGE);
-
-	switch (*latch_mode) {
-	case BTR_SEARCH_LEAF:
-	case BTR_MODIFY_LEAF:
-		return(buf_page_optimistic_get(*latch_mode, block,
-				modify_clock, file, line, mtr));
-	case BTR_SEARCH_PREV:
-	case BTR_MODIFY_PREV:
-		mode = *latch_mode == BTR_SEARCH_PREV
-			? RW_S_LATCH : RW_X_LATCH;
-
-		rw_lock_s_lock(&block->lock);
-		if (block->modify_clock != modify_clock) {
-			rw_lock_s_unlock(&block->lock);
-
-			return(false);
-		}
-		left_page_no = btr_page_get_prev(
-			buf_block_get_frame(block), mtr);
-		rw_lock_s_unlock(&block->lock);
-
-		if (left_page_no != FIL_NULL) {
-			const page_id_t	page_id(
-				dict_index_get_space(cursor->index),
-				left_page_no);
-
-			cursor->left_block = btr_block_get(
-				page_id,
-				dict_table_page_size(cursor->index->table),
-				mode, cursor->index, mtr);
-		} else {
-			cursor->left_block = NULL;
-		}
-
-		if (buf_page_optimistic_get(mode, block, modify_clock,
-					    file, line, mtr)) {
-			if (btr_page_get_prev(buf_block_get_frame(block), mtr)
-			    == left_page_no) {
-				/* We've entered this function with the block already buffer-fixed,
-				and buf_page_optimistic_get() buffer-fixes it again. The caller should
-				unfix the block once (to undo their buffer-fixing). */
-				ut_ad(2 <= block->page.buf_fix_count);
-				*latch_mode = mode;
-				return(true);
-			} else {
-				/* release the block, which will also decrement the buf_fix_count once
-				undoing the increment in successful buf_page_optimistic_get() */
-				btr_leaf_page_release(block, mode, mtr);
-			}
-		}
-
-		/* If we are still here then buf_page_optimistic_get() did not buffer-fix
-		the page, but it should still be buffer-fixed as it was before the call.*/
-		ut_ad(0 < block->page.buf_fix_count);
-		/* release the left block */
-		if (cursor->left_block != NULL) {
-			btr_leaf_page_release(cursor->left_block,
-					      mode, mtr);
-		}
-
-		return(false);
-
-	default:
-		ut_error;
-		return(false);
-	}
->>>>>>> d53b39ac
 }
 
 /**
@@ -728,10 +638,8 @@
     ulint line,       /*!< in: line where called */
     mtr_t *mtr)       /*!< in: mtr */
 {
-<<<<<<< HEAD
   page_t *page = nullptr; /* remove warning */
   buf_block_t *block;
-  buf_block_t *guess;
   ulint height;
   ulint up_match;
   ulint up_bytes;
@@ -769,9 +677,7 @@
 
   DBUG_TRACE;
 
-#ifdef BTR_CUR_ADAPT
   btr_search_t *info;
-#endif /* BTR_CUR_ADAPT */
   mem_heap_t *heap = nullptr;
   ulint offsets_[REC_OFFS_NORMAL_SIZE];
   ulint *offsets = offsets_;
@@ -790,71 +696,6 @@
   UNIV_MEM_INVALID(&cursor->up_bytes, sizeof cursor->up_bytes);
   UNIV_MEM_INVALID(&cursor->low_match, sizeof cursor->low_match);
   UNIV_MEM_INVALID(&cursor->low_bytes, sizeof cursor->low_bytes);
-=======
-	page_t*		page = NULL; /* remove warning */
-	buf_block_t*	block;
-	ulint		height;
-	ulint		up_match;
-	ulint		up_bytes;
-	ulint		low_match;
-	ulint		low_bytes;
-	ulint		savepoint;
-	ulint		rw_latch;
-	page_cur_mode_t	page_mode;
-	page_cur_mode_t	search_mode = PAGE_CUR_UNSUPP;
-	ulint		buf_mode;
-	ulint		estimate;
-	ulint		node_ptr_max_size = UNIV_PAGE_SIZE / 2;
-	page_cur_t*	page_cursor;
-	btr_op_t	btr_op;
-	ulint		root_height = 0; /* remove warning */
-
-	ulint		upper_rw_latch, root_leaf_rw_latch;
-	btr_intention_t	lock_intention;
-	bool		modify_external;
-	buf_block_t*	tree_blocks[BTR_MAX_LEVELS];
-	ulint		tree_savepoints[BTR_MAX_LEVELS];
-	ulint		n_blocks = 0;
-	ulint		n_releases = 0;
-	bool		detected_same_key_root = false;
-
-	bool		retrying_for_search_prev = false;
-	ulint		leftmost_from_level = 0;
-	buf_block_t**	prev_tree_blocks = NULL;
-	ulint*		prev_tree_savepoints = NULL;
-	ulint		prev_n_blocks = 0;
-	ulint		prev_n_releases = 0;
-	bool		need_path = true;
-	bool		rtree_parent_modified = false;
-	bool		mbr_adj = false;
-	bool		found = false;
-
-	DBUG_ENTER("btr_cur_search_to_nth_level");
-
-	btr_search_t*	info;
-	mem_heap_t*	heap		= NULL;
-	ulint		offsets_[REC_OFFS_NORMAL_SIZE];
-	ulint*		offsets		= offsets_;
-	ulint		offsets2_[REC_OFFS_NORMAL_SIZE];
-	ulint*		offsets2	= offsets2_;
-	rec_offs_init(offsets_);
-	rec_offs_init(offsets2_);
-	/* Currently, PAGE_CUR_LE is the only search mode used for searches
-	ending to upper levels */
-
-	ut_ad(level == 0 || mode == PAGE_CUR_LE
-	      || RTREE_SEARCH_MODE(mode));
-	ut_ad(dict_index_check_search_tuple(index, tuple));
-	ut_ad(!dict_index_is_ibuf(index) || ibuf_inside(mtr));
-	ut_ad(dtuple_check_typed(tuple));
-	ut_ad(!(index->type & DICT_FTS));
-	ut_ad(index->page != FIL_NULL);
-
-	UNIV_MEM_INVALID(&cursor->up_match, sizeof cursor->up_match);
-	UNIV_MEM_INVALID(&cursor->up_bytes, sizeof cursor->up_bytes);
-	UNIV_MEM_INVALID(&cursor->low_match, sizeof cursor->low_match);
-	UNIV_MEM_INVALID(&cursor->low_bytes, sizeof cursor->low_bytes);
->>>>>>> d53b39ac
 #ifdef UNIV_DEBUG
   cursor->up_match = ULINT_UNDEFINED;
   cursor->low_match = ULINT_UNDEFINED;
@@ -919,19 +760,7 @@
   cursor->flag = BTR_CUR_BINARY;
   cursor->index = index;
 
-<<<<<<< HEAD
-#ifndef BTR_CUR_ADAPT
-  guess = NULL;
-#else
   info = btr_search_get_info(index);
-
-  if (!buf_pool_is_obsolete(info->withdraw_clock)) {
-    guess = info->root_guess;
-  } else {
-    guess = nullptr;
-  }
-
-#ifdef BTR_CUR_HASH_ADAPT
 
 #ifdef UNIV_SEARCH_PERF_STAT
   info->n_searches++;
@@ -961,8 +790,6 @@
 
     return;
   }
-#endif /* BTR_CUR_HASH_ADAPT */
-#endif /* BTR_CUR_ADAPT */
   btr_cur_n_non_sea++;
   DBUG_EXECUTE_IF("non_ahi_search",
                   DBUG_ASSERT(!strcmp(index->table->name.m_name, "test/t1")););
@@ -1073,153 +900,6 @@
       page_mode = PAGE_CUR_LE;
       break;
     default:
-=======
-	info = btr_search_get_info(index);
-
-# ifdef UNIV_SEARCH_PERF_STAT
-	info->n_searches++;
-# endif
-	/* Use of AHI is disabled for intrinsic table as these tables re-use
-	the index-id and AHI validation is based on index-id. */
-	if (rw_lock_get_writer(btr_get_search_latch(index))
-		== RW_LOCK_NOT_LOCKED
-	    && latch_mode <= BTR_MODIFY_LEAF
-	    && info->last_hash_succ
-	    && !index->disable_ahi
-	    && !estimate
-# ifdef PAGE_CUR_LE_OR_EXTENDS
-	    && mode != PAGE_CUR_LE_OR_EXTENDS
-# endif /* PAGE_CUR_LE_OR_EXTENDS */
-	    && !dict_index_is_spatial(index)
-	    /* If !has_search_latch, we do a dirty read of
-	    btr_search_enabled below, and btr_search_guess_on_hash()
-	    will have to check it again. */
-	    && UNIV_LIKELY(btr_search_enabled)
-	    && !modify_external
-	    && btr_search_guess_on_hash(index, info, tuple, mode,
-					latch_mode, cursor,
-					has_search_latch, mtr)) {
-
-		/* Search using the hash index succeeded */
-
-		ut_ad(cursor->up_match != ULINT_UNDEFINED
-		      || mode != PAGE_CUR_GE);
-		ut_ad(cursor->up_match != ULINT_UNDEFINED
-		      || mode != PAGE_CUR_LE);
-		ut_ad(cursor->low_match != ULINT_UNDEFINED
-		      || mode != PAGE_CUR_LE);
-		btr_cur_n_sea++;
-
-		DBUG_VOID_RETURN;
-	}
-	btr_cur_n_non_sea++;
-
-	/* If the hash search did not succeed, do binary search down the
-	tree */
-
-	if (has_search_latch) {
-		/* Release possible search latch to obey latching order */
-		rw_lock_s_unlock(btr_get_search_latch(index));
-	}
-
-	/* Store the position of the tree latch we push to mtr so that we
-	know how to release it when we have latched leaf node(s) */
-
-	savepoint = mtr_set_savepoint(mtr);
-
-	switch (latch_mode) {
-	case BTR_MODIFY_TREE:
-		/* Most of delete-intended operations are purging.
-		Free blocks and read IO bandwidth should be prior
-		for them, when the history list is glowing huge. */
-		if (lock_intention == BTR_INTENTION_DELETE
-		    && trx_sys->rseg_history_len > BTR_CUR_FINE_HISTORY_LENGTH
-			&& buf_get_n_pending_read_ios()) {
-			mtr_x_lock(dict_index_get_lock(index), mtr);
-		} else if (dict_index_is_spatial(index)
-			   && lock_intention <= BTR_INTENTION_BOTH) {
-			/* X lock the if there is possibility of
-			pessimistic delete on spatial index. As we could
-			lock upward for the tree */
-
-			mtr_x_lock(dict_index_get_lock(index), mtr);
-		} else {
-			mtr_sx_lock(dict_index_get_lock(index), mtr);
-		}
-		upper_rw_latch = RW_X_LATCH;
-		break;
-	case BTR_CONT_MODIFY_TREE:
-	case BTR_CONT_SEARCH_TREE:
-		/* Do nothing */
-		ut_ad(srv_read_only_mode
-		      || mtr_memo_contains_flagged(mtr,
-						   dict_index_get_lock(index),
-						   MTR_MEMO_X_LOCK
-						   | MTR_MEMO_SX_LOCK));
-		if (dict_index_is_spatial(index)
-		    && latch_mode == BTR_CONT_MODIFY_TREE) {
-			/* If we are about to locating parent page for split
-			and/or merge operation for R-Tree index, X latch
-			the parent */
-			upper_rw_latch = RW_X_LATCH;
-		} else {
-			upper_rw_latch = RW_NO_LATCH;
-		}
-		break;
-	default:
-		if (!srv_read_only_mode) {
-			if (s_latch_by_caller) {
-				ut_ad(rw_lock_own(dict_index_get_lock(index),
-				              RW_LOCK_S));
-			} else if (!modify_external) {
-				/* BTR_SEARCH_TREE is intended to be used with
-				BTR_ALREADY_S_LATCHED */
-				ut_ad(latch_mode != BTR_SEARCH_TREE);
-
-				mtr_s_lock(dict_index_get_lock(index), mtr);
-			} else {
-				/* BTR_MODIFY_EXTERNAL needs to be excluded */
-				mtr_sx_lock(dict_index_get_lock(index), mtr);
-			}
-			upper_rw_latch = RW_S_LATCH;
-		} else {
-			upper_rw_latch = RW_NO_LATCH;
-		}
-	}
-	root_leaf_rw_latch = btr_cur_latch_for_root_leaf(latch_mode);
-
-	page_cursor = btr_cur_get_page_cur(cursor);
-
-	const ulint		space = dict_index_get_space(index);
-	const page_size_t	page_size(dict_table_page_size(index->table));
-
-	/* Start with the root page. */
-	page_id_t		page_id(space, dict_index_get_page(index));
-
-	if (root_leaf_rw_latch == RW_X_LATCH) {
-		node_ptr_max_size = dict_index_node_ptr_max_size(index);
-	}
-
-	up_match = 0;
-	up_bytes = 0;
-	low_match = 0;
-	low_bytes = 0;
-
-	height = ULINT_UNDEFINED;
-
-	/* We use these modified search modes on non-leaf levels of the
-	B-tree. These let us end up in the right B-tree leaf. In that leaf
-	we use the original search mode. */
-
-	switch (mode) {
-	case PAGE_CUR_GE:
-		page_mode = PAGE_CUR_L;
-		break;
-	case PAGE_CUR_G:
-		page_mode = PAGE_CUR_LE;
-		break;
-	default:
->>>>>>> d53b39ac
 #ifdef PAGE_CUR_LE_OR_EXTENDS
       ut_ad(mode == PAGE_CUR_L || mode == PAGE_CUR_LE ||
             RTREE_SEARCH_MODE(mode) || mode == PAGE_CUR_LE_OR_EXTENDS);
@@ -1268,11 +948,13 @@
   }
 
 retry_page_get:
-<<<<<<< HEAD
   ut_ad(n_blocks < BTR_MAX_LEVELS);
   tree_savepoints[n_blocks] = mtr_set_savepoint(mtr);
-  block = buf_page_get_gen(page_id, page_size, rw_latch, guess, fetch, file,
-                           line, mtr);
+  block =
+      buf_page_get_gen(page_id, page_size, rw_latch,
+                       (height == ULINT_UNDEFINED ? info->root_guess : nullptr),
+                       fetch, file, line, mtr);
+
   tree_blocks[n_blocks] = block;
 
   if (block == nullptr) {
@@ -1299,17 +981,6 @@
       case BTR_DELMARK_OP:
         ut_ad(fetch == Page_fetch::IF_IN_POOL);
         ut_ad(!dict_index_is_spatial(index));
-=======
-	ut_ad(n_blocks < BTR_MAX_LEVELS);
-	tree_savepoints[n_blocks] = mtr_set_savepoint(mtr);
-	block = buf_page_get_gen(
-		page_id, page_size, rw_latch,
-		(height == ULINT_UNDEFINED ? info->root_guess : NULL),
-		buf_mode, file, line, mtr
-	);
-
-	tree_blocks[n_blocks] = block;
->>>>>>> d53b39ac
 
         if (ibuf_insert(IBUF_OP_DELETE_MARK, tuple, index, page_id, page_size,
                         cursor->thr)) {
@@ -1451,13 +1122,7 @@
       rtr_get_mbr_from_tuple(tuple, &cursor->rtr_info->mbr);
     }
 
-<<<<<<< HEAD
-#ifdef BTR_CUR_ADAPT
-    if (block != guess) {
-      info->root_guess = block;
-      info->withdraw_clock = buf_withdraw_clock;
-    }
-#endif
+    info->root_guess = block;
   }
 
   if (height == 0) {
@@ -1627,7 +1292,6 @@
     ut_ad(height > 0);
 
     height--;
-    guess = nullptr;
 
     node_ptr = page_cur_get_rec(page_cursor);
 
@@ -1688,272 +1352,6 @@
         }
 
         /* Store the parent cursor location */
-=======
-		info->root_guess = block;
-	}
-
-	if (height == 0) {
-		if (rw_latch == RW_NO_LATCH) {
-
-			latch_leaves = btr_cur_latch_leaves(
-				block, page_id, page_size, latch_mode,
-				cursor, mtr);
-		}
-
-		switch (latch_mode) {
-		case BTR_MODIFY_TREE:
-		case BTR_CONT_MODIFY_TREE:
-		case BTR_CONT_SEARCH_TREE:
-			break;
-		default:
-			if (!s_latch_by_caller
-			    && !srv_read_only_mode
-			    && !modify_external) {
-				/* Release the tree s-latch */
-				/* NOTE: BTR_MODIFY_EXTERNAL
-				needs to keep tree sx-latch */
-				mtr_release_s_latch_at_savepoint(
-					mtr, savepoint,
-					dict_index_get_lock(index));
-			}
-
-			/* release upper blocks */
-			if (retrying_for_search_prev) {
-				for (;
-				     prev_n_releases < prev_n_blocks;
-				     prev_n_releases++) {
-					mtr_release_block_at_savepoint(
-						mtr,
-						prev_tree_savepoints[
-							prev_n_releases],
-						prev_tree_blocks[
-							prev_n_releases]);
-				}
-			}
-
-			for (; n_releases < n_blocks; n_releases++) {
-				if (n_releases == 0 && modify_external) {
-					/* keep latch of root page */
-					ut_ad(mtr_memo_contains_flagged(
-						mtr, tree_blocks[n_releases],
-						MTR_MEMO_PAGE_SX_FIX
-						| MTR_MEMO_PAGE_X_FIX));
-					continue;
-				}
-
-				mtr_release_block_at_savepoint(
-					mtr, tree_savepoints[n_releases],
-					tree_blocks[n_releases]);
-			}
-		}
-
-		page_mode = mode;
-	}
-
-	if (dict_index_is_spatial(index)) {
-		/* Remember the page search mode */
-		search_mode = page_mode;
-
-		/* Some adjustment on search mode, when the
-		page search mode is PAGE_CUR_RTREE_LOCATE
-		or PAGE_CUR_RTREE_INSERT, as we are searching
-		with MBRs. When it is not the target level, we
-		should search all sub-trees that "CONTAIN" the
-		search range/MBR. When it is at the target
-		level, the search becomes PAGE_CUR_LE */
-		if (page_mode == PAGE_CUR_RTREE_LOCATE
-		    && level == height) {
-			if (level == 0) {
-				page_mode = PAGE_CUR_LE;
-			} else {
-				page_mode = PAGE_CUR_RTREE_GET_FATHER;
-			}
-		}
-
-		if (page_mode == PAGE_CUR_RTREE_INSERT) {
-			page_mode = (level == height)
-					? PAGE_CUR_LE
-					: PAGE_CUR_RTREE_INSERT;
-
-			ut_ad(!page_is_leaf(page) || page_mode == PAGE_CUR_LE);
-		}
-
-		/* "need_path" indicates if we need to tracking the parent
-		pages, if it is not spatial comparison, then no need to
-		track it */
-		if (page_mode < PAGE_CUR_CONTAIN) {
-			need_path = false;
-		}
-
-		up_match = 0;
-		low_match = 0;
-
-		if (latch_mode == BTR_MODIFY_TREE
-		    || latch_mode == BTR_CONT_MODIFY_TREE
-		    || latch_mode == BTR_CONT_SEARCH_TREE) {
-			/* Tree are locked, no need for Page Lock to protect
-			the "path" */
-			cursor->rtr_info->need_page_lock = false;
-		}
-        }
-
-	if (dict_index_is_spatial(index) && page_mode >= PAGE_CUR_CONTAIN) {
-		ut_ad(need_path);
-		found = rtr_cur_search_with_match(
-			block, index, tuple, page_mode, page_cursor,
-			cursor->rtr_info);
-
-		/* Need to use BTR_MODIFY_TREE to do the MBR adjustment */
-		if (search_mode == PAGE_CUR_RTREE_INSERT
-		    && cursor->rtr_info->mbr_adj) {
-			if (latch_mode & BTR_MODIFY_LEAF) {
-				/* Parent MBR needs updated, should retry
-				with BTR_MODIFY_TREE */
-				goto func_exit;
-			} else if (latch_mode & BTR_MODIFY_TREE) {
-				rtree_parent_modified = true;
-				cursor->rtr_info->mbr_adj = false;
-				mbr_adj = true;
-			} else {
-				ut_ad(0);
-			}
-		}
-
-		if (found && page_mode == PAGE_CUR_RTREE_GET_FATHER) {
-			cursor->low_match =
-				DICT_INDEX_SPATIAL_NODEPTR_SIZE + 1;
-		}
-	} else if (height == 0 && btr_search_enabled
-		   && !dict_index_is_spatial(index)) {
-		/* The adaptive hash index is only used when searching
-		for leaf pages (height==0), but not in r-trees.
-		We only need the byte prefix comparison for the purpose
-		of updating the adaptive hash index. */
-		page_cur_search_with_match_bytes(
-			block, index, tuple, page_mode, &up_match, &up_bytes,
-			&low_match, &low_bytes, page_cursor);
-	} else {
-		/* Search for complete index fields. */
-		up_bytes = low_bytes = 0;
-		page_cur_search_with_match(
-			block, index, tuple, page_mode, &up_match,
-			&low_match, page_cursor,
-			need_path ? cursor->rtr_info : NULL);
-	}
-
-	if (estimate) {
-		btr_cur_add_path_info(cursor, height, root_height);
-	}
-
-	/* If this is the desired level, leave the loop */
-
-	ut_ad(height == btr_page_get_level(page_cur_get_page(page_cursor),
-					   mtr));
-
-	/* Add Predicate lock if it is serializable isolation
-	and only if it is in the search case */
-	if (dict_index_is_spatial(index)
-	    && cursor->rtr_info->need_prdt_lock
-	    && mode != PAGE_CUR_RTREE_INSERT
-	    && mode != PAGE_CUR_RTREE_LOCATE
-	    && mode >= PAGE_CUR_CONTAIN) {
-		trx_t*		trx = thr_get_trx(cursor->thr);
-		lock_prdt_t	prdt;
-
-		lock_mutex_enter();
-		lock_init_prdt_from_mbr(
-			&prdt, &cursor->rtr_info->mbr, mode,
-			trx->lock.lock_heap);
-		lock_mutex_exit();
-
-		if (rw_latch == RW_NO_LATCH && height != 0) {
-			rw_lock_s_lock(&(block->lock));
-		}
-
-		lock_prdt_lock(block, &prdt, index, LOCK_S,
-			       LOCK_PREDICATE, cursor->thr, mtr);
-
-		if (rw_latch == RW_NO_LATCH && height != 0) {
-			rw_lock_s_unlock(&(block->lock));
-		}
-	}
-
-	if (level != height) {
-
-		const rec_t*	node_ptr;
-		ut_ad(height > 0);
-
-		height--;
-
-		node_ptr = page_cur_get_rec(page_cursor);
-
-		offsets = rec_get_offsets(
-			node_ptr, index, offsets, ULINT_UNDEFINED, &heap);
-
-		/* If the rec is the first or last in the page for
-		pessimistic delete intention, it might cause node_ptr insert
-		for the upper level. We should change the intention and retry.
-		*/
-		if (latch_mode == BTR_MODIFY_TREE
-		    && btr_cur_need_opposite_intention(
-			page, lock_intention, node_ptr)) {
-
-need_opposite_intention:
-			ut_ad(upper_rw_latch == RW_X_LATCH);
-
-			if (n_releases > 0) {
-				/* release root block */
-				mtr_release_block_at_savepoint(
-					mtr, tree_savepoints[0],
-					tree_blocks[0]);
-			}
-
-			/* release all blocks */
-			for (; n_releases <= n_blocks; n_releases++) {
-				mtr_release_block_at_savepoint(
-					mtr, tree_savepoints[n_releases],
-					tree_blocks[n_releases]);
-			}
-
-			lock_intention = BTR_INTENTION_BOTH;
-
-			page_id.reset(space, dict_index_get_page(index));
-			up_match = 0;
-			low_match = 0;
-			height = ULINT_UNDEFINED;
-
-			n_blocks = 0;
-			n_releases = 0;
-
-			goto search_loop;
-		}
-
-		if (dict_index_is_spatial(index)) {
-			if (page_rec_is_supremum(node_ptr)) {
-				cursor->low_match = 0;
-				cursor->up_match = 0;
-				goto func_exit;
-			}
-
-			/* If we are doing insertion or record locating,
-			remember the tree nodes we visited */
-			if (page_mode == PAGE_CUR_RTREE_INSERT
-			    || (search_mode == PAGE_CUR_RTREE_LOCATE
-			        && (latch_mode != BTR_MODIFY_LEAF))) {
-				bool		add_latch = false;
-
-				if (latch_mode == BTR_MODIFY_TREE
-				    && rw_latch == RW_NO_LATCH) {
-					ut_ad(mtr_memo_contains_flagged(
-						mtr, dict_index_get_lock(index),
-						MTR_MEMO_X_LOCK
-						| MTR_MEMO_SX_LOCK));
-					rw_lock_s_lock(&block->lock);
-					add_latch = true;
-				}
-
-				/* Store the parent cursor location */
->>>>>>> d53b39ac
 #ifdef UNIV_DEBUG
         ulint num_stored =
             rtr_store_parent_path(block, cursor, latch_mode, height + 1, mtr);
@@ -2177,7 +1575,6 @@
           ut_ad(page_id.page_no() == my_page_no);
         }
 #endif
-<<<<<<< HEAD
       }
     }
 
@@ -2188,8 +1585,6 @@
              page_rec_is_last(page_cur_get_rec(page_cursor), page)) {
     /* btr_insert_into_right_sibling() might cause
     deleting node_ptr at upper level */
-
-    guess = nullptr;
 
     if (height == 0) {
       /* release the leaf pages if latched */
@@ -2248,7 +1643,6 @@
     cursor->up_match = up_match;
     cursor->up_bytes = up_bytes;
 
-#ifdef BTR_CUR_ADAPT
     /* We do a dirty read of btr_search_enabled here.  We
     will properly check btr_search_enabled again in
     btr_search_build_page_hash_index() before building a
@@ -2256,7 +1650,6 @@
     if (btr_search_enabled && !index->disable_ahi) {
       btr_search_info_update(index, cursor);
     }
-#endif
     ut_ad(cursor->up_match != ULINT_UNDEFINED || mode != PAGE_CUR_GE);
     ut_ad(cursor->up_match != ULINT_UNDEFINED || mode != PAGE_CUR_LE);
     ut_ad(cursor->low_match != ULINT_UNDEFINED || mode != PAGE_CUR_LE);
@@ -2275,114 +1668,6 @@
       cursor->rtr_info->tree_savepoints[i] = tree_savepoints[i];
     }
   }
-=======
-			}
-		}
-
-		goto search_loop;
-	} else if (!dict_index_is_spatial(index)
-		   && latch_mode == BTR_MODIFY_TREE
-		   && lock_intention == BTR_INTENTION_INSERT
-		   && mach_read_from_4(page + FIL_PAGE_NEXT) != FIL_NULL
-		   && page_rec_is_last(page_cur_get_rec(page_cursor), page)) {
-
-		/* btr_insert_into_right_sibling() might cause
-		deleting node_ptr at upper level */
-
-		if (height == 0) {
-			/* release the leaf pages if latched */
-			for (uint i = 0; i < 3; i++) {
-				if (latch_leaves.blocks[i] != NULL) {
-					mtr_release_block_at_savepoint(
-						mtr, latch_leaves.savepoints[i],
-						latch_leaves.blocks[i]);
-					latch_leaves.blocks[i] = NULL;
-				}
-			}
-		}
-
-		goto need_opposite_intention;
-	}
-
-	if (level != 0) {
-		if (upper_rw_latch == RW_NO_LATCH) {
-			/* latch the page */
-			buf_block_t*	child_block;
-
-			if (latch_mode == BTR_CONT_MODIFY_TREE) {
-				child_block = btr_block_get(
-					page_id, page_size, RW_X_LATCH,
-					index, mtr);
-			} else {
-				ut_ad(latch_mode == BTR_CONT_SEARCH_TREE);
-				child_block = btr_block_get(
-					page_id, page_size, RW_SX_LATCH,
-					index, mtr);
-			}
-
-			btr_assert_not_corrupted(child_block, index);
-		} else {
-			ut_ad(mtr_memo_contains(mtr, block, upper_rw_latch));
-			btr_assert_not_corrupted(block, index);
-
-			if (s_latch_by_caller) {
-				ut_ad(latch_mode == BTR_SEARCH_TREE);
-				/* to exclude modifying tree operations
-				should sx-latch the index. */
-				ut_ad(mtr_memo_contains(
-					mtr, dict_index_get_lock(index),
-					MTR_MEMO_SX_LOCK));
-				/* because has sx-latch of index,
-				can release upper blocks. */
-				for (; n_releases < n_blocks; n_releases++) {
-					mtr_release_block_at_savepoint(
-						mtr,
-						tree_savepoints[n_releases],
-						tree_blocks[n_releases]);
-				}
-			}
-		}
-
-		if (page_mode <= PAGE_CUR_LE) {
-			cursor->low_match = low_match;
-			cursor->up_match = up_match;
-		}
-	} else {
-		cursor->low_match = low_match;
-		cursor->low_bytes = low_bytes;
-		cursor->up_match = up_match;
-		cursor->up_bytes = up_bytes;
-
-		/* We do a dirty read of btr_search_enabled here.  We
-		will properly check btr_search_enabled again in
-		btr_search_build_page_hash_index() before building a
-		page hash index, while holding search latch. */
-		if (btr_search_enabled && !index->disable_ahi) {
-			btr_search_info_update(index, cursor);
-		}
-		ut_ad(cursor->up_match != ULINT_UNDEFINED
-		      || mode != PAGE_CUR_GE);
-		ut_ad(cursor->up_match != ULINT_UNDEFINED
-		      || mode != PAGE_CUR_LE);
-		ut_ad(cursor->low_match != ULINT_UNDEFINED
-		      || mode != PAGE_CUR_LE);
-	}
-
-	/* For spatial index, remember  what blocks are still latched */
-	if (dict_index_is_spatial(index)
-	    && (latch_mode == BTR_MODIFY_TREE
-		|| latch_mode == BTR_MODIFY_LEAF)) {
-		for (ulint i = 0; i < n_releases; i++) {
-			cursor->rtr_info->tree_blocks[i] = NULL;
-			cursor->rtr_info->tree_savepoints[i] = 0;
-		}
-
-		for (ulint i = n_releases; i <= n_blocks; i++) {
-			cursor->rtr_info->tree_blocks[i] = tree_blocks[i];
-			cursor->rtr_info->tree_savepoints[i] = tree_savepoints[i];
-		}
-	}
->>>>>>> d53b39ac
 
 func_exit:
 
@@ -3591,8 +2876,6 @@
     }
   }
 
-<<<<<<< HEAD
-#ifdef BTR_CUR_HASH_ADAPT
   if (!index->disable_ahi) {
     if (!reorg && leaf && (cursor->flag == BTR_CUR_HASH)) {
       btr_search_update_hash_node_on_insert(cursor);
@@ -3600,16 +2883,6 @@
       btr_search_update_hash_on_insert(cursor);
     }
   }
-#endif /* BTR_CUR_HASH_ADAPT */
-=======
-	if (!index->disable_ahi) {
-		if (!reorg && leaf && (cursor->flag == BTR_CUR_HASH)) {
-			btr_search_update_hash_node_on_insert(cursor);
-		} else {
-			btr_search_update_hash_on_insert(cursor);
-		}
-	}
->>>>>>> d53b39ac
 
   if (!(flags & BTR_NO_LOCKING_FLAG) && inherit) {
     lock_update_insert(block, *rec);
@@ -3773,24 +3046,12 @@
     }
   }
 
-<<<<<<< HEAD
-#ifdef BTR_CUR_ADAPT
   if (!index->disable_ahi) {
     btr_search_update_hash_on_insert(cursor);
   }
-#endif
   if (inherit && !(flags & BTR_NO_LOCKING_FLAG)) {
     lock_update_insert(btr_cur_get_block(cursor), *rec);
   }
-=======
-	if (!index->disable_ahi) {
-		btr_search_update_hash_on_insert(cursor);
-	}
-	if (inherit && !(flags & BTR_NO_LOCKING_FLAG)) {
-
-		lock_update_insert(btr_cur_get_block(cursor), *rec);
-	}
->>>>>>> d53b39ac
 
   if (n_reserved > 0) {
     fil_space_release_free_extents(index->space, n_reserved);
