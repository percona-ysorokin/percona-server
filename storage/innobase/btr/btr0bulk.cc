/*****************************************************************************

Copyright (c) 2014, 2018, Oracle and/or its affiliates. All Rights Reserved.

This program is free software; you can redistribute it and/or modify it under
the terms of the GNU General Public License, version 2.0, as published by the
Free Software Foundation.

This program is also distributed with certain software (including but not
limited to OpenSSL) that is licensed under separate terms, as designated in a
particular file or component or in included license documentation. The authors
of MySQL hereby grant you an additional permission to link the program and
your derivative works with the separately licensed software that they have
included with MySQL.

This program is distributed in the hope that it will be useful, but WITHOUT
ANY WARRANTY; without even the implied warranty of MERCHANTABILITY or FITNESS
FOR A PARTICULAR PURPOSE. See the GNU General Public License, version 2.0,
for more details.

You should have received a copy of the GNU General Public License along with
this program; if not, write to the Free Software Foundation, Inc.,
51 Franklin St, Fifth Floor, Boston, MA 02110-1301  USA

*****************************************************************************/

/** @file btr/btr0bulk.cc
 The B-tree bulk load

 Created 03/11/2014 Shaohua Wang
 *******************************************************/

#include "btr0bulk.h"
#include "btr0btr.h"
#include "btr0cur.h"
#include "btr0pcur.h"
#include "ibuf0ibuf.h"
#include "lob0lob.h"

/** Innodb B-tree index fill factor for bulk load. */
long innobase_fill_factor;

/** Initialize members, allocate page if needed and start mtr.
Note: we commit all mtrs on failure.
@return error code. */
dberr_t PageBulk::init() {
  mtr_t *mtr;
  buf_block_t *new_block;
  page_t *new_page;
  page_zip_des_t *new_page_zip;
  page_no_t new_page_no;

  ut_ad(m_heap == nullptr);

  m_heap = mem_heap_create(1000);

  mtr = static_cast<mtr_t *>(mem_heap_alloc(m_heap, sizeof(mtr_t)));
  mtr_start(mtr);
  mtr_x_lock(dict_index_get_lock(m_index), mtr);
  mtr_set_log_mode(mtr, MTR_LOG_NO_REDO);
  mtr_set_flush_observer(mtr, m_flush_observer);

  if (m_page_no == FIL_NULL) {
    mtr_t alloc_mtr;

    /* We commit redo log for allocation by a separate mtr,
    because we don't guarantee pages are committed following
    the allocation order, and we will always generate redo log
    for page allocation, even when creating a new tablespace. */
    mtr_start(&alloc_mtr);
    if (m_index->table->is_temporary()) {
      // We are bulk loading a temporary table index. No need to redo-log it.
      alloc_mtr.set_log_mode(MTR_LOG_NO_REDO);
    }

    ulint n_reserved;
    bool success = fsp_reserve_free_extents(&n_reserved, m_index->space, 1,
                                            FSP_NORMAL, &alloc_mtr);
    if (!success) {
      mtr_commit(&alloc_mtr);
      mtr_commit(mtr);
      return (DB_OUT_OF_FILE_SPACE);
    }

    /* Allocate a new page. */
    new_block = btr_page_alloc(m_index, 0, FSP_UP, m_level, &alloc_mtr, mtr);

    if (n_reserved > 0) {
      fil_space_release_free_extents(m_index->space, n_reserved);
    }

    mtr_commit(&alloc_mtr);

    new_page = buf_block_get_frame(new_block);
    new_page_zip = buf_block_get_page_zip(new_block);
    new_page_no = page_get_page_no(new_page);

    ut_ad(!dict_index_is_spatial(m_index));
    ut_ad(!dict_index_is_sdi(m_index));

    if (new_page_zip) {
      page_create_zip(new_block, m_index, m_level, 0, mtr, FIL_PAGE_INDEX);
    } else {
      ut_ad(!dict_index_is_spatial(m_index));
      page_create(new_block, mtr, dict_table_is_comp(m_index->table),
                  FIL_PAGE_INDEX);
      btr_page_set_level(new_page, nullptr, m_level, mtr);
    }

    btr_page_set_next(new_page, nullptr, FIL_NULL, mtr);
    btr_page_set_prev(new_page, nullptr, FIL_NULL, mtr);

    btr_page_set_index_id(new_page, nullptr, m_index->id, mtr);
  } else {
    page_id_t page_id(dict_index_get_space(m_index), m_page_no);
    page_size_t page_size(dict_table_page_size(m_index->table));

    new_block = btr_block_get(page_id, page_size, RW_X_LATCH, m_index, mtr);

    new_page = buf_block_get_frame(new_block);
    new_page_zip = buf_block_get_page_zip(new_block);
    new_page_no = page_get_page_no(new_page);
    ut_ad(m_page_no == new_page_no);

    ut_ad(page_dir_get_n_heap(new_page) == PAGE_HEAP_NO_USER_LOW);

    btr_page_set_level(new_page, nullptr, m_level, mtr);
  }

  if (dict_index_is_sec_or_ibuf(m_index) && !m_index->table->is_temporary() &&
      page_is_leaf(new_page)) {
    page_update_max_trx_id(new_block, nullptr, m_trx_id, mtr);
  }

  m_mtr = mtr;
  m_block = new_block;
  m_page = new_page;
  m_page_zip = new_page_zip;
  m_page_no = new_page_no;
  m_cur_rec = page_get_infimum_rec(new_page);
  ut_ad(m_is_comp == !!page_is_comp(new_page));
  m_free_space = page_get_free_space_of_empty(m_is_comp);

  if (innobase_fill_factor == 100 && m_index->is_clustered()) {
    /* Keep default behavior compatible with 5.6 */
    m_reserved_space = dict_index_get_space_reserve();
  } else {
    m_reserved_space = UNIV_PAGE_SIZE * (100 - innobase_fill_factor) / 100;
  }

  m_padding_space =
      UNIV_PAGE_SIZE - dict_index_zip_pad_optimal_page_size(m_index);
  m_heap_top = page_header_get_ptr(new_page, PAGE_HEAP_TOP);
  m_rec_no = page_header_get_field(new_page, PAGE_N_RECS);

  m_last_slotted_rec = page_get_infimum_rec(m_page);
  m_slotted_rec_no = 0;

  m_modified = true;

  ut_d(m_total_data = 0);

  return (DB_SUCCESS);
}

/** Insert a tuple in the page.
@param[in]  tuple     tuple to insert
@param[in]  big_rec   external record
@param[in]  rec_size  record size
@param[in]  n_ext     number of externally stored columns
@return error code */
dberr_t PageBulk::insert(const dtuple_t *tuple, const big_rec_t *big_rec,
                         ulint rec_size, ulint n_ext) {
  ulint *offsets = nullptr;

  DBUG_EXECUTE_IF("BtrBulk_insert_inject_error", return DB_INTERRUPTED;);

  /* Convert tuple to record. */
  byte *rec_mem = static_cast<byte *>(mem_heap_alloc(m_heap, rec_size));

  rec_t *rec = rec_convert_dtuple_to_rec(rec_mem, m_index, tuple, n_ext);
  offsets = rec_get_offsets(rec, m_index, offsets, ULINT_UNDEFINED, &m_heap);

  /* Insert the record.*/
  insert(rec, offsets);
  ut_ad(m_modified);

  dberr_t err = DB_SUCCESS;

  if (big_rec) {
    /* The page must be valid as MTR may be committed
    during LOB insertion. */
    finish();
    err = storeExt(big_rec, offsets);
  }

  return err;
}

/** Insert a record in the page.
@param[in]	rec		record
@param[in]	offsets		record offsets */
void PageBulk::insert(const rec_t *rec, ulint *offsets) {
  ulint rec_size;

  ut_ad(m_heap != nullptr);

  rec_size = rec_offs_size(offsets);

#ifdef UNIV_DEBUG
  /* Check whether records are in order. */
  if (!page_rec_is_infimum(m_cur_rec)) {
    rec_t *old_rec = m_cur_rec;
    ulint *old_offsets =
        rec_get_offsets(old_rec, m_index, nullptr, ULINT_UNDEFINED, &m_heap);

    ut_ad(cmp_rec_rec(rec, old_rec, offsets, old_offsets, m_index) > 0);
  }

  m_total_data += rec_size;
#endif /* UNIV_DEBUG */

  /* 0. Mark space for record as used (checked e.g. in page_rec_set_next). */
  page_header_set_ptr(m_page, nullptr, PAGE_HEAP_TOP, m_heap_top + rec_size);

  /* 1. Copy the record to page. */
  rec_t *insert_rec = rec_copy(m_heap_top, rec, offsets);
  rec_offs_make_valid(insert_rec, m_index, offsets);

  /* 2. Insert the record in the linked list. */
  rec_t *next_rec = page_rec_get_next(m_cur_rec);

  page_rec_set_next(insert_rec, next_rec);
  page_rec_set_next(m_cur_rec, insert_rec);

  /* 3. Set the n_owned field in the inserted record to zero,
  and set the heap_no field. */
  if (m_is_comp) {
    rec_set_n_owned_new(insert_rec, nullptr, 0);
    rec_set_heap_no_new(insert_rec, PAGE_HEAP_NO_USER_LOW + m_rec_no);
  } else {
    rec_set_n_owned_old(insert_rec, 0);
    rec_set_heap_no_old(insert_rec, PAGE_HEAP_NO_USER_LOW + m_rec_no);
  }

  /* 4. Set member variables. */
  ulint slot_size = page_dir_calc_reserved_space(m_rec_no + 1) -
                    page_dir_calc_reserved_space(m_rec_no);

  ut_ad(m_free_space >= rec_size + slot_size);
  ut_ad(m_heap_top + rec_size < m_page + UNIV_PAGE_SIZE);

  m_free_space -= rec_size + slot_size;
  m_heap_top += rec_size;
  m_rec_no += 1;
  m_cur_rec = insert_rec;

  m_modified = true;
}

/** Mark end of insertion to the page. Scan records to set page dirs,
and set page header members. The scan is incremental (slots and records
which assignment could be "finalized" are not checked again. Check the
m_slotted_rec_no usage, note it could be reset in some cases like
during split.
Note: we refer to page_copy_rec_list_end_to_created_page. */
void PageBulk::finish() {
  ut_ad(!dict_index_is_spatial(m_index));

  if (!m_modified) {
    return;
  }

  ut_ad(m_total_data + page_dir_calc_reserved_space(m_rec_no) <=
        page_get_free_space_of_empty(m_is_comp));

  ulint n_rec_to_assign = m_rec_no - m_slotted_rec_no;

  /* Fill slots for non-supremum records if possible.
   * Slot for supremum record could store up to
   * PAGE_DIR_SLOT_MAX_N_OWNED-1 records. */
  while (n_rec_to_assign >= PAGE_DIR_SLOT_MAX_N_OWNED) {
    static constexpr ulint RECORDS_PER_SLOT =
        (PAGE_DIR_SLOT_MAX_N_OWNED + 1) / 2;

    for (ulint i = 0; i < RECORDS_PER_SLOT; ++i) {
      m_last_slotted_rec = page_rec_get_next(m_last_slotted_rec);
    }
    m_slotted_rec_no += RECORDS_PER_SLOT;

    /* Reserve next slot (must be done before slot is used). */
    auto n_slots = page_dir_get_n_slots(m_page);
    page_dir_set_n_slots(m_page, nullptr, n_slots + 1);

    /* Fill the slot data. */
    auto slot = page_dir_get_nth_slot(m_page, n_slots - 1);
    page_dir_slot_set_rec(slot, m_last_slotted_rec);
    page_dir_slot_set_n_owned(slot, nullptr, RECORDS_PER_SLOT);

    n_rec_to_assign -= RECORDS_PER_SLOT;
  }

  /* Assign remaining records to slot with supremum record. */
  auto n_slots = page_dir_get_n_slots(m_page);
  auto slot = page_dir_get_nth_slot(m_page, n_slots - 1);
  auto sup_rec = page_get_supremum_rec(m_page);

  page_dir_slot_set_rec(slot, sup_rec);
  page_dir_slot_set_n_owned(slot, nullptr, n_rec_to_assign + 1);

  page_header_set_ptr(m_page, nullptr, PAGE_HEAP_TOP, m_heap_top);
  page_dir_set_n_heap(m_page, nullptr, PAGE_HEAP_NO_USER_LOW + m_rec_no);
  page_header_set_field(m_page, nullptr, PAGE_N_RECS, m_rec_no);

  page_header_set_ptr(m_page, nullptr, PAGE_LAST_INSERT, m_cur_rec);
  page_header_set_field(m_page, nullptr, PAGE_DIRECTION, PAGE_RIGHT);
  page_header_set_field(m_page, nullptr, PAGE_N_DIRECTION, 0);

  m_modified = false;
}

/** Commit inserts done to the page
@param[in]	success		Flag whether all inserts succeed. */
void PageBulk::commit(bool success) {
  /* It is assumed that finish() was called before commit */
  ut_ad(!m_modified);
  ut_ad(page_validate(m_page, m_index));

  if (success) {
    ut_ad(m_rec_no > 0);

    /* Set no free space left and no buffered changes in ibuf. */
    if (!m_index->is_clustered() && !m_index->table->is_temporary() &&
        page_is_leaf(m_page)) {
      ibuf_set_bitmap_for_bulk_load(m_block, innobase_fill_factor == 100);
    }
  }

  mtr_commit(m_mtr);
}

/** Compress a page of compressed table
@return	true	compress successfully or no need to compress
@return	false	compress failed. */
bool PageBulk::compress() {
  ut_ad(!m_modified);
  ut_ad(m_page_zip != nullptr);

  return (
      page_zip_compress(m_page_zip, m_page, m_index, page_zip_level, m_mtr));
}

/** Get node pointer
@return node pointer */
dtuple_t *PageBulk::getNodePtr() {
  /* Create node pointer */
  rec_t *first_rec = page_rec_get_next(page_get_infimum_rec(m_page));
  ut_a(page_rec_is_user_rec(first_rec));
  dtuple_t *node_ptr =
      dict_index_build_node_ptr(m_index, first_rec, m_page_no, m_heap, m_level);

  return (node_ptr);
}

/** Split the page records between this and given bulk.
 * @param new_page_bulk  The new bulk to store split records. */
void PageBulk::split(PageBulk &new_page_bulk) {
  auto split_point = getSplitRec();

  new_page_bulk.copyRecords(split_point.m_rec);
  splitTrim(split_point);

  ut_ad(new_page_bulk.m_modified);
  ut_ad(m_modified);
}

/** Get page split point. We split a page in half when compression
fails, and the split record and all following records should be copied
to the new page.
@return split record descriptor */
PageBulk::SplitPoint PageBulk::getSplitRec() {
  ut_ad(m_page_zip != nullptr);
  ut_ad(m_rec_no >= 2);

  ut_ad(page_get_free_space_of_empty(m_is_comp) > m_free_space);

  ulint total_used_size =
      page_get_free_space_of_empty(m_is_comp) - m_free_space;

  ulint total_recs_size = 0;
  ulint n_recs = 0;
  ulint *offsets = nullptr;

  rec_t *rec = page_get_infimum_rec(m_page);
  do {
    rec = page_rec_get_next(rec);
    ut_ad(page_rec_is_user_rec(rec));

    offsets =
        rec_get_offsets(rec, m_index, offsets, ULINT_UNDEFINED, &(m_heap));
    total_recs_size += rec_offs_size(offsets);
    n_recs++;
  } while (total_recs_size + page_dir_calc_reserved_space(n_recs) <
           total_used_size / 2);

  /* Keep at least one record on left page */
  if (page_rec_is_infimum(page_rec_get_prev(rec))) {
    rec = page_rec_get_next(rec);
    ut_ad(page_rec_is_user_rec(rec));
  } else {
    /* rec is to be moved, and this is used as number of records
     * before split */
    n_recs--;
  }

  return (SplitPoint{rec, n_recs});
}

/** Copy all records from page.
@param[in]  src_page  Page with records to copy. */
void PageBulk::copyAll(const page_t *src_page) {
  auto inf_rec = page_get_infimum_rec(src_page);
  auto first_rec = page_rec_get_next_const(inf_rec);

  ut_ad(page_rec_is_user_rec(first_rec));

  copyRecords(first_rec);

  ut_ad(m_modified);
}

/** Copy given and all following records.
@param[in]  first_rec  first record to copy */
void PageBulk::copyRecords(const rec_t *first_rec) {
  const rec_t *rec = first_rec;
  ulint *offsets = nullptr;

  ut_ad(m_rec_no == 0);
  ut_ad(page_rec_is_user_rec(rec));

  do {
    offsets =
        rec_get_offsets(rec, m_index, offsets, ULINT_UNDEFINED, &(m_heap));

    insert(rec, offsets);

    rec = page_rec_get_next_const(rec);
  } while (!page_rec_is_supremum(rec));

  ut_ad(m_rec_no > 0);
}

/** Remove all records after split rec including itself.
@param[in]  split_point  split point descriptor */
void PageBulk::splitTrim(const SplitPoint &split_point) {
  /* Suppose before copyOut, we have 5 records on the page:
  infimum->r1->r2->r3->r4->r5->supremum, and r3 is the split rec.

  after copyOut, we have 2 records on the page:
  infimum->r1->r2->supremum. slot adjustment is not done. */

  /* Set number of user records. */
  ulint new_rec_no = split_point.m_n_rec_before;
  ut_ad(new_rec_no > 0);

  /* Set last record's next in page */
  rec_t *new_last_user_rec = page_rec_get_prev(split_point.m_rec);
  page_rec_set_next(new_last_user_rec, page_get_supremum_rec(m_page));

  /* Set related members */
  auto old_heap_top = m_heap_top;

  ulint *offsets = nullptr;
  offsets = rec_get_offsets(new_last_user_rec, m_index, offsets,
                            ULINT_UNDEFINED, &(m_heap));
  m_heap_top = rec_get_end(new_last_user_rec, offsets);

  m_free_space +=
      (old_heap_top - m_heap_top) + (page_dir_calc_reserved_space(m_rec_no) -
                                     page_dir_calc_reserved_space(new_rec_no));
  ut_ad(m_free_space > 0);

  m_cur_rec = new_last_user_rec;
  m_rec_no = new_rec_no;

#ifdef UNIV_DEBUG
  m_total_data -= old_heap_top - m_heap_top;
#endif /* UNIV_DEBUG */

  /* Invalidate all slots except infimum. */
  ulint n_slots = page_dir_get_n_slots(m_page);
  for (ulint slot_idx = 1; slot_idx < n_slots; ++slot_idx) {
    auto slot = page_dir_get_nth_slot(m_page, slot_idx);
    page_dir_slot_set_n_owned(slot, nullptr, 0);
  }
  page_dir_set_n_slots(m_page, nullptr, 2);

  /* No records assigned to slots. */
  m_last_slotted_rec = page_get_infimum_rec(m_page);
  m_slotted_rec_no = 0;

  m_modified = true;
}

/** Set next page
@param[in]	next_page_no	next page no */
void PageBulk::setNext(page_no_t next_page_no) {
  btr_page_set_next(m_page, nullptr, next_page_no, m_mtr);
}

/** Set previous page
@param[in]	prev_page_no	previous page no */
void PageBulk::setPrev(page_no_t prev_page_no) {
  btr_page_set_prev(m_page, nullptr, prev_page_no, m_mtr);
}

/** Check if required space is available in the page for the rec to be inserted.
We check fill factor & padding here.
@param[in]	rec_size	required length
@return true	if space is available */
bool PageBulk::isSpaceAvailable(ulint rec_size) const {
  ulint slot_size = page_dir_calc_reserved_space(m_rec_no + 1) -
                    page_dir_calc_reserved_space(m_rec_no);

  ulint required_space = rec_size + slot_size;

  if (required_space > m_free_space) {
    ut_ad(m_rec_no > 0);
    return (false);
  }

  /* Fillfactor & Padding apply to both leaf and non-leaf pages.
  Note: we keep at least 2 records in a page to avoid B-tree level
  growing too high. */
  if (m_rec_no >= 2 && ((m_page_zip == nullptr &&
                         m_free_space - required_space < m_reserved_space) ||
                        (m_page_zip != nullptr &&
                         m_free_space - required_space < m_padding_space))) {
    return (false);
  }

  return (true);
}

/** Check whether the record needs to be stored externally.
@return false if the entire record can be stored locally on the page */
bool PageBulk::needExt(const dtuple_t *tuple, ulint rec_size) const {
  return (page_zip_rec_needs_ext(
      rec_size, m_is_comp, dtuple_get_n_fields(tuple), m_block->page.size));
}

/** Store external record
Since the record is not logged yet, so we don't log update to the record.
the blob data is logged first, then the record is logged in bulk mode.
@param[in]	big_rec		external record
@param[in]	offsets		record offsets
@return	error code */
dberr_t PageBulk::storeExt(const big_rec_t *big_rec, ulint *offsets) {
  ut_ad(m_index->is_clustered());

  /* Note: not all fields are initialized in btr_pcur. */
  btr_pcur_t btr_pcur;
  btr_pcur.m_pos_state = BTR_PCUR_IS_POSITIONED;
  btr_pcur.m_latch_mode = BTR_MODIFY_LEAF;
  btr_pcur.m_btr_cur.index = m_index;

  page_cur_t *page_cur = &btr_pcur.m_btr_cur.page_cur;
  page_cur->index = m_index;
  page_cur->rec = m_cur_rec;
  page_cur->offsets = offsets;
  page_cur->block = m_block;

  dberr_t err = lob::btr_store_big_rec_extern_fields(
      nullptr, &btr_pcur, nullptr, offsets, big_rec, m_mtr,
      lob::OPCODE_INSERT_BULK);

  ut_ad(page_offset(m_cur_rec) == page_offset(page_cur->rec));

  /* Reset m_block and m_cur_rec from page cursor, because
  block may be changed during blob insert. */
  m_block = page_cur->block;
  m_cur_rec = page_cur->rec;
  m_page = buf_block_get_frame(m_block);

  return (err);
}

/** Release block by committing mtr
Note: log_free_check requires holding no lock/latch in current thread. */
void PageBulk::release() {
  /* Make sure page is valid before it is released. */
  if (m_modified) {
    finish();
    ut_ad(!m_modified);
  }
  ut_ad(page_validate(m_page, m_index));

  ut_ad(!dict_index_is_spatial(m_index));

  /* We fix the block because we will re-pin it soon. */
  buf_block_buf_fix_inc(m_block, __FILE__, __LINE__);

  /* No other threads can modify this block. */
  m_modify_clock = buf_block_get_modify_clock(m_block);

  mtr_commit(m_mtr);
}

/** Start mtr and latch the block */
dberr_t PageBulk::latch() {
  mtr_start(m_mtr);
  mtr_x_lock(dict_index_get_lock(m_index), m_mtr);
  mtr_set_log_mode(m_mtr, MTR_LOG_NO_REDO);
  mtr_set_flush_observer(m_mtr, m_flush_observer);

  /* TODO: need a simple and wait version of buf_page_optimistic_get. */
  auto ret =
      buf_page_optimistic_get(RW_X_LATCH, m_block, m_modify_clock,
                              Page_fetch::NORMAL, __FILE__, __LINE__, m_mtr);
  /* In case the block is S-latched by page_cleaner. */
  if (!ret) {
    page_id_t page_id(dict_index_get_space(m_index), m_page_no);
    page_size_t page_size(dict_table_page_size(m_index->table));

<<<<<<< HEAD
    m_block = buf_page_get_gen(page_id, page_size, RW_X_LATCH, m_block,
                               BUF_GET_IF_IN_POOL, __FILE__, __LINE__, m_mtr,
                               false, &m_err);

    if (m_err != DB_SUCCESS) {
      return (m_err);
    }

=======
    m_block =
        buf_page_get_gen(page_id, page_size, RW_X_LATCH, m_block,
                         Page_fetch::IF_IN_POOL, __FILE__, __LINE__, m_mtr);
>>>>>>> 8e797a5d
    ut_ad(m_block != nullptr);
  }

  buf_block_buf_fix_dec(m_block);

  ut_ad(m_cur_rec > m_page && m_cur_rec < m_heap_top);

  return (m_err);
}

/** Split a page
@param[in]	page_bulk	page to split
@param[in]	next_page_bulk	next page
@return	error code */
dberr_t BtrBulk::pageSplit(PageBulk *page_bulk, PageBulk *next_page_bulk) {
  ut_ad(page_bulk->isTableCompressed());

  /* 1. Check if we have only one user record on the page. */
  if (page_bulk->getRecNo() <= 1) {
    return (DB_TOO_BIG_RECORD);
  }

  /* 2. create a new page. */
  PageBulk new_page_bulk(m_index, m_trx_id, FIL_NULL, page_bulk->getLevel(),
                         m_flush_observer);
  dberr_t err = new_page_bulk.init();
  if (err != DB_SUCCESS) {
    return (err);
  }

  /* 3. copy the upper half to new page. */
  page_bulk->split(new_page_bulk);

  /* 4. finish page bulk modifications. */
  page_bulk->finish();
  new_page_bulk.finish();

  /* 5. commit the split page. */
  err = pageCommit(page_bulk, &new_page_bulk, true);
  if (err != DB_SUCCESS) {
    pageAbort(&new_page_bulk);
    return (err);
  }

  /* 6. commit the new page. */
  err = pageCommit(&new_page_bulk, next_page_bulk, true);
  if (err != DB_SUCCESS) {
    pageAbort(&new_page_bulk);
    return (err);
  }

  return (err);
}

/** Commit(finish) a page. We set next/prev page no, compress a page of
compressed table and split the page if compression fails, insert a node
pointer to father page if needed, and commit mini-transaction.
@param[in]	page_bulk	page to commit
@param[in]	next_page_bulk	next page
@param[in]	insert_father	false when page_bulk is a root page and
                                true when it's a non-root page
@return	error code */
dberr_t BtrBulk::pageCommit(PageBulk *page_bulk, PageBulk *next_page_bulk,
                            bool insert_father) {
  /* Set page links */
  if (next_page_bulk != nullptr) {
    ut_ad(page_bulk->getLevel() == next_page_bulk->getLevel());

    page_bulk->setNext(next_page_bulk->getPageNo());
    next_page_bulk->setPrev(page_bulk->getPageNo());
  } else {
    /** Suppose a page is released and latched again, we need to
    mark it modified in mini-transaction.  */
    page_bulk->setNext(FIL_NULL);
  }

  /* Compress page if it's a compressed table. */
  if (page_bulk->isTableCompressed() && !page_bulk->compress()) {
    return (pageSplit(page_bulk, next_page_bulk));
  }

  /* Insert node pointer to father page. */
  if (insert_father) {
    dtuple_t *node_ptr = page_bulk->getNodePtr();
    dberr_t err = insert(node_ptr, page_bulk->getLevel() + 1);

    if (err != DB_SUCCESS) {
      return (err);
    }
  }

  /* Commit mtr. */
  page_bulk->commit(true);

  return (DB_SUCCESS);
}

/** Log free check */
void BtrBulk::logFreeCheck() {
  if (log_needs_free_check()) {
    release();

    log_free_check();

    latch();
  }
}

/** Constructor
@param[in]  index   B-tree index
@param[in]  trx_id    transaction id
@param[in]  observer  flush observer */
BtrBulk::BtrBulk(dict_index_t *index, trx_id_t trx_id, FlushObserver *observer)
    : m_index(index),
      m_trx_id(trx_id),
      m_root_level(0),
      m_flush_observer(observer),
      m_page_bulks(nullptr) {
  ut_ad(m_flush_observer != nullptr);
#ifdef UNIV_DEBUG
  fil_space_inc_redo_skipped_count(m_index->space);
#endif /* UNIV_DEBUG */
}

/** Destructor */
BtrBulk::~BtrBulk() {
  if (m_page_bulks) {
    UT_DELETE(m_page_bulks);
  }

#ifdef UNIV_DEBUG
  fil_space_dec_redo_skipped_count(m_index->space);
#endif /* UNIV_DEBUG */
}

/** Initialization
@note Must be called right after constructor. */
dberr_t BtrBulk::init() {
  ut_ad(m_page_bulks == nullptr);

  m_page_bulks = UT_NEW_NOKEY(page_bulk_vector());
  if (m_page_bulks == nullptr) {
    return (DB_OUT_OF_MEMORY);
  }

  return (DB_SUCCESS);
}

/** Release all latches */
void BtrBulk::release() {
  ut_ad(m_page_bulks);
  ut_ad(m_root_level + 1 == m_page_bulks->size());

  for (ulint level = 0; level <= m_root_level; level++) {
    PageBulk *page_bulk = m_page_bulks->at(level);

    page_bulk->release();
  }
}

/** Re-latch all latches */
void BtrBulk::latch() {
  ut_ad(m_page_bulks);
  ut_ad(m_root_level + 1 == m_page_bulks->size());

  for (ulint level = 0; level <= m_root_level; level++) {
    PageBulk *page_bulk = m_page_bulks->at(level);
    page_bulk->latch();
  }
}

/** Prepare space to insert a tuple.
@param[in,out]  page_bulk   page bulk that will be used to store the record.
                            It may be replaced if there is not enough space
                            to hold the record.
@param[in]  level           B-tree level
@param[in]  rec_size        record size
@return error code */
dberr_t BtrBulk::prepareSpace(PageBulk *&page_bulk, ulint level,
                              ulint rec_size) {
  if (page_bulk->isSpaceAvailable(rec_size)) {
    return (DB_SUCCESS);
  }

  /* Finish page modifications. */
  page_bulk->finish();

  DBUG_EXECUTE_IF("ib_btr_bulk_prepare_space_error",
                  { return (DB_OUT_OF_MEMORY); });

  /* Create a sibling page_bulk. */
  PageBulk *sibling_page_bulk = UT_NEW_NOKEY(
      PageBulk(m_index, m_trx_id, FIL_NULL, level, m_flush_observer));
  if (sibling_page_bulk == nullptr) {
    return (DB_OUT_OF_MEMORY);
  }

  auto init_err = sibling_page_bulk->init();
  if (init_err != DB_SUCCESS) {
    UT_DELETE(sibling_page_bulk);
    return (init_err);
  }

  /* Commit page bulk. */
  auto commit_err = pageCommit(page_bulk, sibling_page_bulk, true);
  if (commit_err != DB_SUCCESS) {
    pageAbort(sibling_page_bulk);
    UT_DELETE(sibling_page_bulk);
    return (commit_err);
  }

  /* Set new page bulk to page_bulks. */
  ut_ad(sibling_page_bulk->getLevel() <= m_root_level);
  m_page_bulks->at(level) = sibling_page_bulk;

  UT_DELETE(page_bulk);
  page_bulk = sibling_page_bulk;

  /* Important: log_free_check whether we need a checkpoint. */
  if (page_is_leaf(sibling_page_bulk->getPage())) {
    /* Check whether trx is interrupted */
    if (m_flush_observer->check_interrupted()) {
      return (DB_INTERRUPTED);
    }

    /* Wake up page cleaner to flush dirty pages. */
    srv_inc_activity_count();
    os_event_set(buf_flush_event);

    logFreeCheck();
  }

  return (DB_SUCCESS);
}

/** Insert a tuple to a page.
@param[in]  page_bulk   page bulk object
@param[in]  tuple       tuple to insert
@param[in]  big_rec     big record vector, could be nullptr if there is no
                        data to be stored externally.
@param[in]  rec_size    record size
@param[in]  n_ext       number of externally stored columns
@return error code */
dberr_t BtrBulk::insert(PageBulk *page_bulk, dtuple_t *tuple,
                        big_rec_t *big_rec, ulint rec_size, ulint n_ext) {
  dberr_t err = DB_SUCCESS;

  if (big_rec != nullptr) {
    ut_ad(m_index->is_clustered());
    ut_ad(page_bulk->getLevel() == 0);
    ut_ad(page_bulk == m_page_bulks->at(0));

    /* Release all latched but leaf node. */
    for (ulint level = 1; level <= m_root_level; level++) {
      PageBulk *level_page_bulk = m_page_bulks->at(level);

      level_page_bulk->release();
    }
  }

  err = page_bulk->insert(tuple, big_rec, rec_size, n_ext);

  if (big_rec != nullptr) {
    /* Restore latches */
    for (ulint level = 1; level <= m_root_level; level++) {
      PageBulk *level_page_bulk = m_page_bulks->at(level);
      level_page_bulk->latch();
    }
  }

  return (err);
}

/** Insert a tuple to page in a level
@param[in]	tuple	tuple to insert
@param[in]	level	B-tree level
@return error code */
dberr_t BtrBulk::insert(dtuple_t *tuple, ulint level) {
  bool is_left_most = false;
  dberr_t err = DB_SUCCESS;

  ut_ad(m_page_bulks != nullptr);

  /* Check if we need to create a PageBulk for the level. */
  if (level + 1 > m_page_bulks->size()) {
    PageBulk *new_page_bulk = UT_NEW_NOKEY(
        PageBulk(m_index, m_trx_id, FIL_NULL, level, m_flush_observer));
    if (new_page_bulk == nullptr) {
      return (DB_OUT_OF_MEMORY);
    }

    err = new_page_bulk->init();
    if (err != DB_SUCCESS) {
      return (err);
    }

    m_page_bulks->push_back(new_page_bulk);
    ut_ad(level + 1 == m_page_bulks->size());
    m_root_level = level;

    is_left_most = true;
  }

  ut_ad(m_page_bulks->size() > level);

  PageBulk *page_bulk = m_page_bulks->at(level);

  if (is_left_most && level > 0 && page_bulk->getRecNo() == 0) {
    /* The node pointer must be marked as the predefined minimum
    record,	as there is no lower alphabetical limit to records in
    the leftmost node of a level: */
    dtuple_set_info_bits(tuple,
                         dtuple_get_info_bits(tuple) | REC_INFO_MIN_REC_FLAG);
  }

  ulint n_ext = 0;
  ulint rec_size = rec_get_converted_size(m_index, tuple, n_ext);
  big_rec_t *big_rec = nullptr;

  if (page_bulk->needExt(tuple, rec_size)) {
    /* The record is so big that we have to store some fields
    externally on separate database pages */
    big_rec = dtuple_convert_big_rec(m_index, 0, tuple, &n_ext);
    if (big_rec == nullptr) {
      return (DB_TOO_BIG_RECORD);
    }

    rec_size = rec_get_converted_size(m_index, tuple, n_ext);
  }

  if (page_bulk->isTableCompressed() && page_zip_is_too_big(m_index, tuple)) {
    err = DB_TOO_BIG_RECORD;
    goto func_exit;
  }

  err = prepareSpace(page_bulk, level, rec_size);
  if (err != DB_SUCCESS) {
    goto func_exit;
  }

  DBUG_EXECUTE_IF("ib_btr_bulk_insert_inject_error", {
    static int rec_cnt = 0;
    if (++rec_cnt == 10) {
      err = DB_TOO_BIG_RECORD;
      rec_cnt = 0;
      goto func_exit;
    }
  });

  err = insert(page_bulk, tuple, big_rec, rec_size, n_ext);

func_exit:
  if (big_rec != nullptr) {
    dtuple_convert_back_big_rec(m_index, tuple, big_rec);
  }

  return (err);
}

dberr_t BtrBulk::finishAllPageBulks(dberr_t err, page_no_t &last_page_no) {
  ut_ad(m_root_level + 1 == m_page_bulks->size());

  last_page_no = FIL_NULL;

  /* Finish all page bulks */
  for (ulint level = 0; level <= m_root_level; level++) {
    PageBulk *page_bulk = m_page_bulks->at(level);

    page_bulk->finish();

    last_page_no = page_bulk->getPageNo();

    if (err == DB_SUCCESS) {
      err = pageCommit(page_bulk, nullptr, level != m_root_level);
    }

    if (err != DB_SUCCESS) {
      pageAbort(page_bulk);
    }

    UT_DELETE(page_bulk);
  }

  return (err);
}

/** Btree bulk load finish. We commit the last page in each level
and copy the last page in top level to the root page of the index
if no error occurs.
@param[in]	err	whether bulk load was successful until now
@return error code  */
dberr_t BtrBulk::finish(dberr_t err) {
  ut_ad(m_page_bulks);

  page_no_t last_page_no = FIL_NULL;

  if (m_page_bulks->size() == 0) {
    /* The table is empty. The root page of the index tree
    is already in a consistent state. No need to flush. */
    return (err);
  }

  err = finishAllPageBulks(err, last_page_no);

  if (err == DB_SUCCESS) {
    ut_ad(last_page_no != FIL_NULL);

    page_id_t last_page_id(dict_index_get_space(m_index), last_page_no);
    page_size_t page_size(dict_table_page_size(m_index->table));
    page_no_t root_page_no = dict_index_get_page(m_index);
    PageBulk root_page_bulk(m_index, m_trx_id, root_page_no, m_root_level,
                            m_flush_observer);

    mtr_t mtr;
    mtr_start(&mtr);
    if (m_index->table->is_temporary()) {
      // We are bulk loading a temporary table index. No need to redo-log it.
      mtr.set_log_mode(MTR_LOG_NO_REDO);
    }
    mtr_x_lock(dict_index_get_lock(m_index), &mtr);

    buf_block_t *last_block =
        btr_block_get(last_page_id, page_size, RW_X_LATCH, m_index, &mtr);
    page_t *last_page = buf_block_get_frame(last_block);

    /* Copy last page to root page. */
    err = root_page_bulk.init();
    if (err == DB_SUCCESS) {
      root_page_bulk.copyAll(last_page);
      root_page_bulk.finish();

      /* Remove last page. */
      btr_page_free_low(m_index, last_block, m_root_level, &mtr);

      /* Do not flush the last page. */
      last_block->page.flush_observer = nullptr;

      mtr_commit(&mtr);

      err = pageCommit(&root_page_bulk, nullptr, false);
      ut_ad(err == DB_SUCCESS);
    } else {
      mtr_commit(&mtr);
    }
  }

#ifdef UNIV_DEBUG
  dict_sync_check check(true);

  ut_ad(!sync_check_iterate(check));
#endif /* UNIV_DEBUG */

  ut_ad(err != DB_SUCCESS ||
        btr_validate_index(m_index, nullptr, false) == DB_SUCCESS);
  return (err);
}<|MERGE_RESOLUTION|>--- conflicted
+++ resolved
@@ -622,20 +622,14 @@
     page_id_t page_id(dict_index_get_space(m_index), m_page_no);
     page_size_t page_size(dict_table_page_size(m_index->table));
 
-<<<<<<< HEAD
     m_block = buf_page_get_gen(page_id, page_size, RW_X_LATCH, m_block,
-                               BUF_GET_IF_IN_POOL, __FILE__, __LINE__, m_mtr,
-                               false, &m_err);
+                               Page_fetch::IF_IN_POOL, __FILE__, __LINE__,
+                               m_mtr, false, &m_err);
 
     if (m_err != DB_SUCCESS) {
       return (m_err);
     }
 
-=======
-    m_block =
-        buf_page_get_gen(page_id, page_size, RW_X_LATCH, m_block,
-                         Page_fetch::IF_IN_POOL, __FILE__, __LINE__, m_mtr);
->>>>>>> 8e797a5d
     ut_ad(m_block != nullptr);
   }
 
