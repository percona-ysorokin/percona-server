/*****************************************************************************

Copyright (c) 2014, 2018, Oracle and/or its affiliates. All Rights Reserved.

This program is free software; you can redistribute it and/or modify it under
the terms of the GNU General Public License, version 2.0, as published by the
Free Software Foundation.

This program is also distributed with certain software (including but not
limited to OpenSSL) that is licensed under separate terms, as designated in a
particular file or component or in included license documentation. The authors
of MySQL hereby grant you an additional permission to link the program and
your derivative works with the separately licensed software that they have
included with MySQL.

This program is distributed in the hope that it will be useful, but WITHOUT
ANY WARRANTY; without even the implied warranty of MERCHANTABILITY or FITNESS
FOR A PARTICULAR PURPOSE. See the GNU General Public License, version 2.0,
for more details.

You should have received a copy of the GNU General Public License along with
this program; if not, write to the Free Software Foundation, Inc.,
51 Franklin St, Fifth Floor, Boston, MA 02110-1301  USA

*****************************************************************************/

/** @file btr/btr0bulk.cc
 The B-tree bulk load

 Created 03/11/2014 Shaohua Wang
 *******************************************************/

#include "btr0bulk.h"
#include "btr0btr.h"
#include "btr0cur.h"
#include "btr0pcur.h"
#include "ibuf0ibuf.h"
#include "lob0lob.h"

/** Innodb B-tree index fill factor for bulk load. */
long innobase_fill_factor;

/** Initialize members, allocate page if needed and start mtr.
Note: we commit all mtrs on failure.
@return error code. */
<<<<<<< HEAD
dberr_t PageBulk::init() {
  mtr_t *mtr;
  buf_block_t *new_block;
  page_t *new_page;
  page_zip_des_t *new_page_zip;
  page_no_t new_page_no;

  ut_ad(m_heap == NULL);
  m_heap = mem_heap_create(1000);

  mtr = static_cast<mtr_t *>(mem_heap_alloc(m_heap, sizeof(mtr_t)));
  mtr_start(mtr);
  mtr_x_lock(dict_index_get_lock(m_index), mtr);
  mtr_set_log_mode(mtr, MTR_LOG_NO_REDO);
  mtr_set_flush_observer(mtr, m_flush_observer);

  if (m_page_no == FIL_NULL) {
    mtr_t alloc_mtr;

    /* We commit redo log for allocation by a separate mtr,
    because we don't guarantee pages are committed following
    the allocation order, and we will always generate redo log
    for page allocation, even when creating a new tablespace. */
    mtr_start(&alloc_mtr);

    ulint n_reserved;
    bool success;
    success = fsp_reserve_free_extents(&n_reserved, m_index->space, 1,
                                       FSP_NORMAL, &alloc_mtr);
    if (!success) {
      mtr_commit(&alloc_mtr);
      mtr_commit(mtr);
      return (DB_OUT_OF_FILE_SPACE);
    }

    /* Allocate a new page. */
    new_block = btr_page_alloc(m_index, 0, FSP_UP, m_level, &alloc_mtr, mtr);

    if (n_reserved > 0) {
      fil_space_release_free_extents(m_index->space, n_reserved);
    }

    mtr_commit(&alloc_mtr);

    new_page = buf_block_get_frame(new_block);
    new_page_zip = buf_block_get_page_zip(new_block);
    new_page_no = page_get_page_no(new_page);

    ut_ad(!dict_index_is_spatial(m_index));
    ut_ad(!dict_index_is_sdi(m_index));

    if (new_page_zip) {
      page_create_zip(new_block, m_index, m_level, 0, mtr, FIL_PAGE_INDEX);
    } else {
      ut_ad(!dict_index_is_spatial(m_index));
      page_create(new_block, mtr, dict_table_is_comp(m_index->table),
                  FIL_PAGE_INDEX);
      btr_page_set_level(new_page, NULL, m_level, mtr);
    }

    btr_page_set_next(new_page, NULL, FIL_NULL, mtr);
    btr_page_set_prev(new_page, NULL, FIL_NULL, mtr);

    btr_page_set_index_id(new_page, NULL, m_index->id, mtr);
  } else {
    page_id_t page_id(dict_index_get_space(m_index), m_page_no);
    page_size_t page_size(dict_table_page_size(m_index->table));

    new_block = btr_block_get(page_id, page_size, RW_X_LATCH, m_index, mtr);

    new_page = buf_block_get_frame(new_block);
    new_page_zip = buf_block_get_page_zip(new_block);
    new_page_no = page_get_page_no(new_page);
    ut_ad(m_page_no == new_page_no);

    ut_ad(page_dir_get_n_heap(new_page) == PAGE_HEAP_NO_USER_LOW);

    btr_page_set_level(new_page, NULL, m_level, mtr);
  }

  if (dict_index_is_sec_or_ibuf(m_index) && !m_index->table->is_temporary() &&
      page_is_leaf(new_page)) {
    page_update_max_trx_id(new_block, NULL, m_trx_id, mtr);
  }

  m_mtr = mtr;
  m_block = new_block;
  m_block->skip_flush_check = true;
  m_page = new_page;
  m_page_zip = new_page_zip;
  m_page_no = new_page_no;
  m_cur_rec = page_get_infimum_rec(new_page);
  ut_ad(m_is_comp == !!page_is_comp(new_page));
  m_free_space = page_get_free_space_of_empty(m_is_comp);

  if (innobase_fill_factor == 100 && m_index->is_clustered()) {
    /* Keep default behavior compatible with 5.6 */
    m_reserved_space = dict_index_get_space_reserve();
  } else {
    m_reserved_space = UNIV_PAGE_SIZE * (100 - innobase_fill_factor) / 100;
  }

  m_padding_space =
      UNIV_PAGE_SIZE - dict_index_zip_pad_optimal_page_size(m_index);
  m_heap_top = page_header_get_ptr(new_page, PAGE_HEAP_TOP);
  m_rec_no = page_header_get_field(new_page, PAGE_N_RECS);

  ut_d(m_total_data = 0);
  page_header_set_field(m_page, NULL, PAGE_HEAP_TOP, UNIV_PAGE_SIZE - 1);

  return (DB_SUCCESS);
=======
dberr_t
PageBulk::init()
{
	mtr_t*		mtr;
	buf_block_t*	new_block;
	page_t*		new_page;
	page_zip_des_t*	new_page_zip;
	ulint		new_page_no;

	ut_ad(m_heap == NULL);
	m_heap = mem_heap_create(1000);

	mtr = static_cast<mtr_t*>(
		mem_heap_alloc(m_heap, sizeof(mtr_t)));
	mtr_start(mtr);
	mtr_x_lock(dict_index_get_lock(m_index), mtr);
	mtr_set_log_mode(mtr, MTR_LOG_NO_REDO);
	mtr_set_flush_observer(mtr, m_flush_observer);

	if (m_page_no == FIL_NULL) {
		mtr_t	alloc_mtr;

		/* We commit redo log for allocation by a separate mtr,
		because we don't guarantee pages are committed following
		the allocation order, and we will always generate redo log
		for page allocation, even when creating a new tablespace. */
		mtr_start(&alloc_mtr);
		if (dict_table_is_temporary(m_index->table)) {

			/* We are bulk loading a temporary table index. No need
			to redo-log it. */
			alloc_mtr.set_log_mode(MTR_LOG_NO_REDO);
		}
		alloc_mtr.set_named_space(dict_index_get_space(m_index));

		ulint	n_reserved;
		bool	success;
		success = fsp_reserve_free_extents(&n_reserved, m_index->space,
						   1, FSP_NORMAL, &alloc_mtr);
		if (!success) {
			mtr_commit(&alloc_mtr);
			mtr_commit(mtr);
			return(DB_OUT_OF_FILE_SPACE);
		}

		/* Allocate a new page. */
		new_block = btr_page_alloc(m_index, 0, FSP_UP, m_level,
					   &alloc_mtr, mtr);

		if (n_reserved > 0) {
			fil_space_release_free_extents(m_index->space,
						       n_reserved);
		}

		mtr_commit(&alloc_mtr);

		new_page = buf_block_get_frame(new_block);
		new_page_zip = buf_block_get_page_zip(new_block);
		new_page_no = page_get_page_no(new_page);

		if (new_page_zip) {
			page_create_zip(new_block, m_index, m_level, 0,
					NULL, mtr);
		} else {
			ut_ad(!dict_index_is_spatial(m_index));
			page_create(new_block, mtr,
				    dict_table_is_comp(m_index->table),
				    false);
			btr_page_set_level(new_page, NULL, m_level, mtr);
		}

		btr_page_set_next(new_page, NULL, FIL_NULL, mtr);
		btr_page_set_prev(new_page, NULL, FIL_NULL, mtr);

		btr_page_set_index_id(new_page, NULL, m_index->id, mtr);
	} else {
		page_id_t	page_id(dict_index_get_space(m_index), m_page_no);
		page_size_t	page_size(dict_table_page_size(m_index->table));

		new_block = btr_block_get(page_id, page_size,
					  RW_X_LATCH, m_index, mtr);

		new_page = buf_block_get_frame(new_block);
		new_page_zip = buf_block_get_page_zip(new_block);
		new_page_no = page_get_page_no(new_page);
		ut_ad(m_page_no == new_page_no);

		ut_ad(page_dir_get_n_heap(new_page) == PAGE_HEAP_NO_USER_LOW);

		btr_page_set_level(new_page, NULL, m_level, mtr);
	}

	if (dict_index_is_sec_or_ibuf(m_index)
	    && !dict_table_is_temporary(m_index->table)
	    && page_is_leaf(new_page)) {
		page_update_max_trx_id(new_block, NULL, m_trx_id, mtr);
	}

	m_mtr = mtr;
	m_block = new_block;
	m_block->skip_flush_check = true;
	m_page = new_page;
	m_page_zip = new_page_zip;
	m_page_no = new_page_no;
	m_cur_rec = page_get_infimum_rec(new_page);
	ut_ad(m_is_comp == !!page_is_comp(new_page));
	m_free_space = page_get_free_space_of_empty(m_is_comp);

	if (innobase_fill_factor == 100 && dict_index_is_clust(m_index)) {
		/* Keep default behavior compatible with 5.6 */
		m_reserved_space = dict_index_get_space_reserve();
	} else {
		m_reserved_space =
			UNIV_PAGE_SIZE * (100 - innobase_fill_factor) / 100;
	}

	m_padding_space =
		UNIV_PAGE_SIZE - dict_index_zip_pad_optimal_page_size(m_index);
	m_heap_top = page_header_get_ptr(new_page, PAGE_HEAP_TOP);
	m_rec_no = page_header_get_field(new_page, PAGE_N_RECS);

	ut_d(m_total_data = 0);
	page_header_set_field(m_page, NULL, PAGE_HEAP_TOP, UNIV_PAGE_SIZE - 1);

	return(DB_SUCCESS);
>>>>>>> 333b4508
}

/** Insert a record in the page.
@param[in]	rec		record
@param[in]	offsets		record offsets */
void PageBulk::insert(const rec_t *rec, ulint *offsets) {
  ulint rec_size;

  ut_ad(m_heap != NULL);

  rec_size = rec_offs_size(offsets);

#ifdef UNIV_DEBUG
  /* Check whether records are in order. */
  if (!page_rec_is_infimum(m_cur_rec)) {
    rec_t *old_rec = m_cur_rec;
    ulint *old_offsets =
        rec_get_offsets(old_rec, m_index, NULL, ULINT_UNDEFINED, &m_heap);

    ut_ad(cmp_rec_rec(rec, old_rec, offsets, old_offsets, m_index) > 0);
  }

  m_total_data += rec_size;
#endif /* UNIV_DEBUG */

  /* 1. Copy the record to page. */
  rec_t *insert_rec = rec_copy(m_heap_top, rec, offsets);
  rec_offs_make_valid(insert_rec, m_index, offsets);

  /* 2. Insert the record in the linked list. */
  rec_t *next_rec = page_rec_get_next(m_cur_rec);

  page_rec_set_next(insert_rec, next_rec);
  page_rec_set_next(m_cur_rec, insert_rec);

  /* 3. Set the n_owned field in the inserted record to zero,
  and set the heap_no field. */
  if (m_is_comp) {
    rec_set_n_owned_new(insert_rec, NULL, 0);
    rec_set_heap_no_new(insert_rec, PAGE_HEAP_NO_USER_LOW + m_rec_no);
  } else {
    rec_set_n_owned_old(insert_rec, 0);
    rec_set_heap_no_old(insert_rec, PAGE_HEAP_NO_USER_LOW + m_rec_no);
  }

  /* 4. Set member variables. */
  ulint slot_size;
  slot_size = page_dir_calc_reserved_space(m_rec_no + 1) -
              page_dir_calc_reserved_space(m_rec_no);

  ut_ad(m_free_space >= rec_size + slot_size);
  ut_ad(m_heap_top + rec_size < m_page + UNIV_PAGE_SIZE);

  m_free_space -= rec_size + slot_size;
  m_heap_top += rec_size;
  m_rec_no += 1;
  m_cur_rec = insert_rec;
}

/** Mark end of insertion to the page. Scan all records to set page dirs,
and set page header members.
Note: we refer to page_copy_rec_list_end_to_created_page. */
void PageBulk::finish() {
  ut_ad(m_rec_no > 0);

#ifdef UNIV_DEBUG
  ut_ad(m_total_data + page_dir_calc_reserved_space(m_rec_no) <=
        page_get_free_space_of_empty(m_is_comp));

  /* To pass the debug tests we have to set these dummy values
  in the debug version */
  page_dir_set_n_slots(m_page, NULL, UNIV_PAGE_SIZE / 2);
#endif

  ulint count = 0;
  ulint n_recs = 0;
  ulint slot_index = 0;
  rec_t *insert_rec = page_rec_get_next(page_get_infimum_rec(m_page));
  page_dir_slot_t *slot = NULL;

  /* Set owner & dir. */
  do {
    count++;
    n_recs++;

    if (count == (PAGE_DIR_SLOT_MAX_N_OWNED + 1) / 2) {
      slot_index++;

      slot = page_dir_get_nth_slot(m_page, slot_index);

      page_dir_slot_set_rec(slot, insert_rec);
      page_dir_slot_set_n_owned(slot, NULL, count);

      count = 0;
    }

    insert_rec = page_rec_get_next(insert_rec);
  } while (!page_rec_is_supremum(insert_rec));

  if (slot_index > 0 && (count + 1 + (PAGE_DIR_SLOT_MAX_N_OWNED + 1) / 2 <=
                         PAGE_DIR_SLOT_MAX_N_OWNED)) {
    /* We can merge the two last dir slots. This operation is
    here to make this function imitate exactly the equivalent
    task made using page_cur_insert_rec, which we use in database
    recovery to reproduce the task performed by this function.
    To be able to check the correctness of recovery, it is good
    that it imitates exactly. */

    count += (PAGE_DIR_SLOT_MAX_N_OWNED + 1) / 2;

    page_dir_slot_set_n_owned(slot, NULL, 0);

    slot_index--;
  }

  slot = page_dir_get_nth_slot(m_page, 1 + slot_index);
  page_dir_slot_set_rec(slot, page_get_supremum_rec(m_page));
  page_dir_slot_set_n_owned(slot, NULL, count + 1);

  ut_ad(!dict_index_is_spatial(m_index));
  page_dir_set_n_slots(m_page, NULL, 2 + slot_index);
  page_header_set_ptr(m_page, NULL, PAGE_HEAP_TOP, m_heap_top);
  page_dir_set_n_heap(m_page, NULL, PAGE_HEAP_NO_USER_LOW + m_rec_no);
  page_header_set_field(m_page, NULL, PAGE_N_RECS, m_rec_no);

  page_header_set_ptr(m_page, NULL, PAGE_LAST_INSERT, m_cur_rec);
  page_header_set_field(m_page, NULL, PAGE_DIRECTION, PAGE_RIGHT);
  page_header_set_field(m_page, NULL, PAGE_N_DIRECTION, 0);

  m_block->skip_flush_check = false;
}

/** Commit inserts done to the page
@param[in]	success		Flag whether all inserts succeed. */
void PageBulk::commit(bool success) {
  if (success) {
    ut_ad(page_validate(m_page, m_index));

    /* Set no free space left and no buffered changes in ibuf. */
    if (!m_index->is_clustered() && !m_index->table->is_temporary() &&
        page_is_leaf(m_page)) {
      ibuf_set_bitmap_for_bulk_load(m_block, innobase_fill_factor == 100);
    }
  }

  mtr_commit(m_mtr);
}

/** Compress a page of compressed table
@return	true	compress successfully or no need to compress
@return	false	compress failed. */
bool PageBulk::compress() {
  ut_ad(m_page_zip != NULL);

  return (
      page_zip_compress(m_page_zip, m_page, m_index, page_zip_level, m_mtr));
}

/** Get node pointer
@return node pointer */
dtuple_t *PageBulk::getNodePtr() {
  rec_t *first_rec;
  dtuple_t *node_ptr;

  /* Create node pointer */
  first_rec = page_rec_get_next(page_get_infimum_rec(m_page));
  ut_a(page_rec_is_user_rec(first_rec));
  node_ptr =
      dict_index_build_node_ptr(m_index, first_rec, m_page_no, m_heap, m_level);

  return (node_ptr);
}

/** Get split rec in left page.We split a page in half when compresssion fails,
and the split rec will be copied to right page.
@return split rec */
rec_t *PageBulk::getSplitRec() {
  rec_t *rec;
  ulint *offsets;
  ulint total_used_size;
  ulint total_recs_size;
  ulint n_recs;

  ut_ad(m_page_zip != NULL);
  ut_ad(m_rec_no >= 2);

  ut_ad(page_get_free_space_of_empty(m_is_comp) > m_free_space);
  total_used_size = page_get_free_space_of_empty(m_is_comp) - m_free_space;

  total_recs_size = 0;
  n_recs = 0;
  offsets = NULL;
  rec = page_get_infimum_rec(m_page);

  do {
    rec = page_rec_get_next(rec);
    ut_ad(page_rec_is_user_rec(rec));

    offsets =
        rec_get_offsets(rec, m_index, offsets, ULINT_UNDEFINED, &(m_heap));
    total_recs_size += rec_offs_size(offsets);
    n_recs++;
  } while (total_recs_size + page_dir_calc_reserved_space(n_recs) <
           total_used_size / 2);

  /* Keep at least one record on left page */
  if (page_rec_is_infimum(page_rec_get_prev(rec))) {
    rec = page_rec_get_next(rec);
    ut_ad(page_rec_is_user_rec(rec));
  }

  return (rec);
}

/** Copy all records after split rec including itself.
@param[in]	split_rec	split rec */
void PageBulk::copyIn(rec_t *split_rec) {
  rec_t *rec = split_rec;
  ulint *offsets = NULL;

  ut_ad(m_rec_no == 0);
  ut_ad(page_rec_is_user_rec(rec));

  do {
    offsets =
        rec_get_offsets(rec, m_index, offsets, ULINT_UNDEFINED, &(m_heap));

    insert(rec, offsets);

    rec = page_rec_get_next(rec);
  } while (!page_rec_is_supremum(rec));

  ut_ad(m_rec_no > 0);
}

/** Remove all records after split rec including itself.
@param[in]	split_rec	split rec	*/
void PageBulk::copyOut(rec_t *split_rec) {
  rec_t *rec;
  rec_t *last_rec;
  ulint n;

  /* Suppose before copyOut, we have 5 records on the page:
  infimum->r1->r2->r3->r4->r5->supremum, and r3 is the split rec.

  after copyOut, we have 2 records on the page:
  infimum->r1->r2->supremum. slot ajustment is not done. */

  rec = page_rec_get_next(page_get_infimum_rec(m_page));
  last_rec = page_rec_get_prev(page_get_supremum_rec(m_page));
  n = 0;

  while (rec != split_rec) {
    rec = page_rec_get_next(rec);
    n++;
  }

  ut_ad(n > 0);

  /* Set last record's next in page */
  ulint *offsets = NULL;
  rec = page_rec_get_prev(split_rec);
  offsets = rec_get_offsets(rec, m_index, offsets, ULINT_UNDEFINED, &(m_heap));
  page_rec_set_next(rec, page_get_supremum_rec(m_page));

  /* Set related members */
  m_cur_rec = rec;
  m_heap_top = rec_get_end(rec, offsets);

  offsets =
      rec_get_offsets(last_rec, m_index, offsets, ULINT_UNDEFINED, &(m_heap));

  m_free_space += rec_get_end(last_rec, offsets) - m_heap_top +
                  page_dir_calc_reserved_space(m_rec_no) -
                  page_dir_calc_reserved_space(n);
  ut_ad(m_free_space > 0);
  m_rec_no = n;

#ifdef UNIV_DEBUG
  m_total_data -= rec_get_end(last_rec, offsets) - m_heap_top;
#endif /* UNIV_DEBUG */
}

/** Set next page
@param[in]	next_page_no	next page no */
void PageBulk::setNext(page_no_t next_page_no) {
  btr_page_set_next(m_page, NULL, next_page_no, m_mtr);
}

/** Set previous page
@param[in]	prev_page_no	previous page no */
void PageBulk::setPrev(page_no_t prev_page_no) {
  btr_page_set_prev(m_page, NULL, prev_page_no, m_mtr);
}

/** Check if required space is available in the page for the rec to be inserted.
We check fill factor & padding here.
@param[in]	rec_size	required length
@return true	if space is available */
bool PageBulk::isSpaceAvailable(ulint rec_size) {
  ulint slot_size;
  ulint required_space;

  slot_size = page_dir_calc_reserved_space(m_rec_no + 1) -
              page_dir_calc_reserved_space(m_rec_no);

  required_space = rec_size + slot_size;

  if (required_space > m_free_space) {
    ut_ad(m_rec_no > 0);
    return false;
  }

  /* Fillfactor & Padding apply to both leaf and non-leaf pages.
  Note: we keep at least 2 records in a page to avoid B-tree level
  growing too high. */
  if (m_rec_no >= 2 && ((m_page_zip == NULL &&
                         m_free_space - required_space < m_reserved_space) ||
                        (m_page_zip != NULL &&
                         m_free_space - required_space < m_padding_space))) {
    return (false);
  }

  return (true);
}

/** Check whether the record needs to be stored externally.
@return false if the entire record can be stored locally on the page  */
bool PageBulk::needExt(const dtuple_t *tuple, ulint rec_size) {
  return (page_zip_rec_needs_ext(
      rec_size, m_is_comp, dtuple_get_n_fields(tuple), m_block->page.size));
}

/** Store external record
Since the record is not logged yet, so we don't log update to the record.
the blob data is logged first, then the record is logged in bulk mode.
@param[in]	big_rec		external recrod
@param[in]	offsets		record offsets
@return	error code */
dberr_t PageBulk::storeExt(const big_rec_t *big_rec, ulint *offsets) {
  /* Note: not all fileds are initialized in btr_pcur. */
  btr_pcur_t btr_pcur;
  btr_pcur.pos_state = BTR_PCUR_IS_POSITIONED;
  btr_pcur.latch_mode = BTR_MODIFY_LEAF;
  btr_pcur.btr_cur.index = m_index;

  page_cur_t *page_cur = &btr_pcur.btr_cur.page_cur;
  page_cur->index = m_index;
  page_cur->rec = m_cur_rec;
  page_cur->offsets = offsets;
  page_cur->block = m_block;

  dberr_t err = lob::btr_store_big_rec_extern_fields(nullptr, &btr_pcur, NULL,
                                                     offsets, big_rec, m_mtr,
                                                     lob::OPCODE_INSERT_BULK);

  ut_ad(page_offset(m_cur_rec) == page_offset(page_cur->rec));

  /* Reset m_block and m_cur_rec from page cursor, because
  block may be changed during blob insert. */
  m_block = page_cur->block;
  m_cur_rec = page_cur->rec;
  m_page = buf_block_get_frame(m_block);

  return (err);
}

/** Release block by commiting mtr
Note: log_free_check requires holding no lock/latch in current thread. */
void PageBulk::release() {
  ut_ad(!dict_index_is_spatial(m_index));

  /* We fix the block because we will re-pin it soon. */
  buf_block_buf_fix_inc(m_block, __FILE__, __LINE__);

  /* No other threads can modify this block. */
  m_modify_clock = buf_block_get_modify_clock(m_block);

  mtr_commit(m_mtr);
}

/** Start mtr and latch the block */
void PageBulk::latch() {
  ibool ret;

  mtr_start(m_mtr);
  mtr_x_lock(dict_index_get_lock(m_index), m_mtr);
  mtr_set_log_mode(m_mtr, MTR_LOG_NO_REDO);
  mtr_set_flush_observer(m_mtr, m_flush_observer);

  /* TODO: need a simple and wait version of buf_page_optimistic_get. */
  ret = buf_page_optimistic_get(RW_X_LATCH, m_block, m_modify_clock, __FILE__,
                                __LINE__, m_mtr);
  /* In case the block is S-latched by page_cleaner. */
  if (!ret) {
    page_id_t page_id(dict_index_get_space(m_index), m_page_no);
    page_size_t page_size(dict_table_page_size(m_index->table));

    m_block = buf_page_get_gen(page_id, page_size, RW_X_LATCH, m_block,
                               BUF_GET_IF_IN_POOL, __FILE__, __LINE__, m_mtr);
    ut_ad(m_block != NULL);
  }

  buf_block_buf_fix_dec(m_block);

  ut_ad(m_cur_rec > m_page && m_cur_rec < m_heap_top);
}

/** Split a page
@param[in]	page_bulk	page to split
@param[in]	next_page_bulk	next page
@return	error code */
dberr_t BtrBulk::pageSplit(PageBulk *page_bulk, PageBulk *next_page_bulk) {
  ut_ad(page_bulk->getPageZip() != NULL);

  /* 1. Check if we have only one user record on the page. */
  if (page_bulk->getRecNo() <= 1) {
    return (DB_TOO_BIG_RECORD);
  }

  /* 2. create a new page. */
  PageBulk new_page_bulk(m_index, m_trx_id, FIL_NULL, page_bulk->getLevel(),
                         m_flush_observer);
  dberr_t err = new_page_bulk.init();
  if (err != DB_SUCCESS) {
    return (err);
  }

  /* 3. copy the upper half to new page. */
  rec_t *split_rec = page_bulk->getSplitRec();
  new_page_bulk.copyIn(split_rec);
  page_bulk->copyOut(split_rec);

  /* 4. commit the splitted page. */
  err = pageCommit(page_bulk, &new_page_bulk, true);
  if (err != DB_SUCCESS) {
    pageAbort(&new_page_bulk);
    return (err);
  }

  /* 5. commit the new page. */
  err = pageCommit(&new_page_bulk, next_page_bulk, true);
  if (err != DB_SUCCESS) {
    pageAbort(&new_page_bulk);
    return (err);
  }

  return (err);
}

/** Commit(finish) a page. We set next/prev page no, compress a page of
compressed table and split the page if compression fails, insert a node
pointer to father page if needed, and commit mini-transaction.
@param[in]	page_bulk	page to commit
@param[in]	next_page_bulk	next page
@param[in]	insert_father	false when page_bulk is a root page and
                                true when it's a non-root page
@return	error code */
dberr_t BtrBulk::pageCommit(PageBulk *page_bulk, PageBulk *next_page_bulk,
                            bool insert_father) {
  page_bulk->finish();

  /* Set page links */
  if (next_page_bulk != NULL) {
    ut_ad(page_bulk->getLevel() == next_page_bulk->getLevel());

    page_bulk->setNext(next_page_bulk->getPageNo());
    next_page_bulk->setPrev(page_bulk->getPageNo());
  } else {
    /** Suppose a page is released and latched again, we need to
    mark it modified in mini-transaction.  */
    page_bulk->setNext(FIL_NULL);
  }

  /* Compress page if it's a compressed table. */
  if (page_bulk->getPageZip() != NULL && !page_bulk->compress()) {
    return (pageSplit(page_bulk, next_page_bulk));
  }

  /* Insert node pointer to father page. */
  if (insert_father) {
    dtuple_t *node_ptr = page_bulk->getNodePtr();
    dberr_t err = insert(node_ptr, page_bulk->getLevel() + 1);

    if (err != DB_SUCCESS) {
      return (err);
    }
  }

  /* Commit mtr. */
  page_bulk->commit(true);

  return (DB_SUCCESS);
}

/** Log free check */
void BtrBulk::logFreeCheck() {
  if (log_needs_free_check()) {
    release();

    log_free_check();

    latch();
  }
}

/** Release all latches */
void BtrBulk::release() {
  ut_ad(m_root_level + 1 == m_page_bulks->size());

  for (ulint level = 0; level <= m_root_level; level++) {
    PageBulk *page_bulk = m_page_bulks->at(level);

    page_bulk->release();
  }
}

/** Re-latch all latches */
void BtrBulk::latch() {
  ut_ad(m_root_level + 1 == m_page_bulks->size());

  for (ulint level = 0; level <= m_root_level; level++) {
    PageBulk *page_bulk = m_page_bulks->at(level);
    page_bulk->latch();
  }
}

/** Insert a tuple to page in a level
@param[in]	tuple	tuple to insert
@param[in]	level	B-tree level
@return error code */
dberr_t BtrBulk::insert(dtuple_t *tuple, ulint level) {
  bool is_left_most = false;
  dberr_t err = DB_SUCCESS;

  ut_ad(m_heap != NULL);

  /* Check if we need to create a PageBulk for the level. */
  if (level + 1 > m_page_bulks->size()) {
    PageBulk *new_page_bulk = UT_NEW_NOKEY(
        PageBulk(m_index, m_trx_id, FIL_NULL, level, m_flush_observer));
    err = new_page_bulk->init();
    if (err != DB_SUCCESS) {
      return (err);
    }

    m_page_bulks->push_back(new_page_bulk);
    ut_ad(level + 1 == m_page_bulks->size());
    m_root_level = level;

    is_left_most = true;
  }

  ut_ad(m_page_bulks->size() > level);

  PageBulk *page_bulk = m_page_bulks->at(level);

  if (is_left_most && level > 0 && page_bulk->getRecNo() == 0) {
    /* The node pointer must be marked as the predefined minimum
    record,	as there is no lower alphabetical limit to records in
    the leftmost node of a level: */
    dtuple_set_info_bits(tuple,
                         dtuple_get_info_bits(tuple) | REC_INFO_MIN_REC_FLAG);
  }

  ulint n_ext = 0;
  ulint rec_size = rec_get_converted_size(m_index, tuple, n_ext);
  big_rec_t *big_rec = NULL;
  rec_t *rec = NULL;
  ulint *offsets = NULL;

  if (page_bulk->needExt(tuple, rec_size)) {
    /* The record is so big that we have to store some fields
    externally on separate database pages */
    big_rec = dtuple_convert_big_rec(m_index, 0, tuple, &n_ext);

    if (big_rec == NULL) {
      return (DB_TOO_BIG_RECORD);
    }

    rec_size = rec_get_converted_size(m_index, tuple, n_ext);
  }

  if (page_bulk->getPageZip() != NULL && page_zip_is_too_big(m_index, tuple)) {
    err = DB_TOO_BIG_RECORD;
    goto func_exit;
  }

  if (!page_bulk->isSpaceAvailable(rec_size)) {
    /* Create a sibling page_bulk. */
    PageBulk *sibling_page_bulk;
    sibling_page_bulk = UT_NEW_NOKEY(
        PageBulk(m_index, m_trx_id, FIL_NULL, level, m_flush_observer));
    err = sibling_page_bulk->init();
    if (err != DB_SUCCESS) {
      UT_DELETE(sibling_page_bulk);
      goto func_exit;
    }

    /* Commit page bulk. */
    err = pageCommit(page_bulk, sibling_page_bulk, true);
    if (err != DB_SUCCESS) {
      pageAbort(sibling_page_bulk);
      UT_DELETE(sibling_page_bulk);
      goto func_exit;
    }

    /* Set new page bulk to page_bulks. */
    ut_ad(sibling_page_bulk->getLevel() <= m_root_level);
    m_page_bulks->at(level) = sibling_page_bulk;

    UT_DELETE(page_bulk);
    page_bulk = sibling_page_bulk;

    /* Important: log_free_check whether we need a checkpoint. */
    if (page_is_leaf(sibling_page_bulk->getPage())) {
      /* Check whether trx is interrupted */
      if (m_flush_observer->check_interrupted()) {
        err = DB_INTERRUPTED;
        goto func_exit;
      }

      /* Wake up page cleaner to flush dirty pages. */
      srv_inc_activity_count();
      os_event_set(buf_flush_event);

      logFreeCheck();
    }
  }

  /* Convert tuple to rec. */
  rec = rec_convert_dtuple_to_rec(
      static_cast<byte *>(mem_heap_alloc(page_bulk->m_heap, rec_size)), m_index,
      tuple, n_ext);
  offsets = rec_get_offsets(rec, m_index, offsets, ULINT_UNDEFINED,
                            &(page_bulk->m_heap));

  page_bulk->insert(rec, offsets);

  if (big_rec != NULL) {
    ut_ad(m_index->is_clustered());
    ut_ad(page_bulk->getLevel() == 0);
    ut_ad(page_bulk == m_page_bulks->at(0));

    /* Release all latched but leaf node. */
    for (ulint level = 1; level <= m_root_level; level++) {
      PageBulk *page_bulk = m_page_bulks->at(level);

      page_bulk->release();
    }

    err = page_bulk->storeExt(big_rec, offsets);

    /* Latch */
    for (ulint level = 1; level <= m_root_level; level++) {
      PageBulk *page_bulk = m_page_bulks->at(level);
      page_bulk->latch();
    }
  }

func_exit:
  if (big_rec != NULL) {
    dtuple_convert_back_big_rec(m_index, tuple, big_rec);
  }

  return (err);
}

/** Btree bulk load finish. We commit the last page in each level
and copy the last page in top level to the root page of the index
if no error occurs.
@param[in]	err	whether bulk load was successful until now
@return error code  */
<<<<<<< HEAD
dberr_t BtrBulk::finish(dberr_t err) {
  page_no_t last_page_no = FIL_NULL;

  ut_ad(!m_index->table->is_temporary());

  if (m_page_bulks->size() == 0) {
    /* The table is empty. The root page of the index tree
    is already in a consistent state. No need to flush. */
    return (err);
  }

  ut_ad(m_root_level + 1 == m_page_bulks->size());

  /* Finish all page bulks */
  for (ulint level = 0; level <= m_root_level; level++) {
    PageBulk *page_bulk = m_page_bulks->at(level);

    last_page_no = page_bulk->getPageNo();

    if (err == DB_SUCCESS) {
      err = pageCommit(page_bulk, NULL, level != m_root_level);
    }

    if (err != DB_SUCCESS) {
      pageAbort(page_bulk);
    }

    UT_DELETE(page_bulk);
  }

  if (err == DB_SUCCESS) {
    rec_t *first_rec;
    mtr_t mtr;
    buf_block_t *last_block;
    page_t *last_page;
    page_id_t page_id(dict_index_get_space(m_index), last_page_no);
    page_size_t page_size(dict_table_page_size(m_index->table));
    page_no_t root_page_no = dict_index_get_page(m_index);
    PageBulk root_page_bulk(m_index, m_trx_id, root_page_no, m_root_level,
                            m_flush_observer);

    mtr_start(&mtr);
    mtr_x_lock(dict_index_get_lock(m_index), &mtr);

    ut_ad(last_page_no != FIL_NULL);
    last_block = btr_block_get(page_id, page_size, RW_X_LATCH, m_index, &mtr);
    last_page = buf_block_get_frame(last_block);
    first_rec = page_rec_get_next(page_get_infimum_rec(last_page));
    ut_ad(page_rec_is_user_rec(first_rec));

    /* Copy last page to root page. */
    err = root_page_bulk.init();
    if (err != DB_SUCCESS) {
      mtr_commit(&mtr);
      return (err);
    }
    root_page_bulk.copyIn(first_rec);

    /* Remove last page. */
    btr_page_free_low(m_index, last_block, m_root_level, &mtr);

    /* Do not flush the last page. */
    last_block->page.flush_observer = NULL;

    mtr_commit(&mtr);

    err = pageCommit(&root_page_bulk, NULL, false);
    ut_ad(err == DB_SUCCESS);
  }
=======
dberr_t
BtrBulk::finish(dberr_t	err)
{
	ulint		last_page_no = FIL_NULL;

	if (m_page_bulks->size() == 0) {
		/* The table is empty. The root page of the index tree
		is already in a consistent state. No need to flush. */
		return(err);
	}

	ut_ad(m_root_level + 1 == m_page_bulks->size());

	/* Finish all page bulks */
	for (ulint level = 0; level <= m_root_level; level++) {
		PageBulk*	page_bulk = m_page_bulks->at(level);

		last_page_no = page_bulk->getPageNo();

		if (err == DB_SUCCESS) {
			err = pageCommit(page_bulk, NULL,
					 level != m_root_level);
		}

		if (err != DB_SUCCESS) {
			pageAbort(page_bulk);
		}

		UT_DELETE(page_bulk);
	}

	if (err == DB_SUCCESS) {
		rec_t*		first_rec;
		mtr_t		mtr;
		buf_block_t*	last_block;
		page_t*		last_page;
		page_id_t	page_id(dict_index_get_space(m_index),
					last_page_no);
		page_size_t	page_size(dict_table_page_size(m_index->table));
		ulint		root_page_no = dict_index_get_page(m_index);
		PageBulk	root_page_bulk(m_index, m_trx_id,
					       root_page_no, m_root_level,
					       m_flush_observer);

		mtr_start(&mtr);
		if (dict_table_is_temporary(m_index->table)) {

			/* We are bulk loading a temporary table index. No need
			to redo-log it. */
			mtr.set_log_mode(MTR_LOG_NO_REDO);
		}
		mtr.set_named_space(dict_index_get_space(m_index));
		mtr_x_lock(dict_index_get_lock(m_index), &mtr);

		ut_ad(last_page_no != FIL_NULL);
		last_block = btr_block_get(page_id, page_size,
					   RW_X_LATCH, m_index, &mtr);
		last_page = buf_block_get_frame(last_block);
		first_rec = page_rec_get_next(page_get_infimum_rec(last_page));
		ut_ad(page_rec_is_user_rec(first_rec));

		/* Copy last page to root page. */
		err = root_page_bulk.init();
		if (err != DB_SUCCESS) {
			mtr_commit(&mtr);
			return(err);
		}
		root_page_bulk.copyIn(first_rec);

		/* Remove last page. */
		btr_page_free_low(m_index, last_block, m_root_level, &mtr);

		/* Do not flush the last page. */
		last_block->page.flush_observer = NULL;

		mtr_commit(&mtr);

		err = pageCommit(&root_page_bulk, NULL, false);
		ut_ad(err == DB_SUCCESS);
	}
>>>>>>> 333b4508

#ifdef UNIV_DEBUG
  dict_sync_check check(true);

  ut_ad(!sync_check_iterate(check));
#endif /* UNIV_DEBUG */

  ut_ad(err != DB_SUCCESS || btr_validate_index(m_index, NULL, false));
  return (err);
}<|MERGE_RESOLUTION|>--- conflicted
+++ resolved
@@ -43,7 +43,6 @@
 /** Initialize members, allocate page if needed and start mtr.
 Note: we commit all mtrs on failure.
 @return error code. */
-<<<<<<< HEAD
 dberr_t PageBulk::init() {
   mtr_t *mtr;
   buf_block_t *new_block;
@@ -68,6 +67,10 @@
     the allocation order, and we will always generate redo log
     for page allocation, even when creating a new tablespace. */
     mtr_start(&alloc_mtr);
+    if (m_index->table->is_temporary()) {
+      // We are bulk loading a temporary table index. No need to redo-log it.
+      alloc_mtr.set_log_mode(MTR_LOG_NO_REDO);
+    }
 
     ulint n_reserved;
     bool success;
@@ -155,133 +158,6 @@
   page_header_set_field(m_page, NULL, PAGE_HEAP_TOP, UNIV_PAGE_SIZE - 1);
 
   return (DB_SUCCESS);
-=======
-dberr_t
-PageBulk::init()
-{
-	mtr_t*		mtr;
-	buf_block_t*	new_block;
-	page_t*		new_page;
-	page_zip_des_t*	new_page_zip;
-	ulint		new_page_no;
-
-	ut_ad(m_heap == NULL);
-	m_heap = mem_heap_create(1000);
-
-	mtr = static_cast<mtr_t*>(
-		mem_heap_alloc(m_heap, sizeof(mtr_t)));
-	mtr_start(mtr);
-	mtr_x_lock(dict_index_get_lock(m_index), mtr);
-	mtr_set_log_mode(mtr, MTR_LOG_NO_REDO);
-	mtr_set_flush_observer(mtr, m_flush_observer);
-
-	if (m_page_no == FIL_NULL) {
-		mtr_t	alloc_mtr;
-
-		/* We commit redo log for allocation by a separate mtr,
-		because we don't guarantee pages are committed following
-		the allocation order, and we will always generate redo log
-		for page allocation, even when creating a new tablespace. */
-		mtr_start(&alloc_mtr);
-		if (dict_table_is_temporary(m_index->table)) {
-
-			/* We are bulk loading a temporary table index. No need
-			to redo-log it. */
-			alloc_mtr.set_log_mode(MTR_LOG_NO_REDO);
-		}
-		alloc_mtr.set_named_space(dict_index_get_space(m_index));
-
-		ulint	n_reserved;
-		bool	success;
-		success = fsp_reserve_free_extents(&n_reserved, m_index->space,
-						   1, FSP_NORMAL, &alloc_mtr);
-		if (!success) {
-			mtr_commit(&alloc_mtr);
-			mtr_commit(mtr);
-			return(DB_OUT_OF_FILE_SPACE);
-		}
-
-		/* Allocate a new page. */
-		new_block = btr_page_alloc(m_index, 0, FSP_UP, m_level,
-					   &alloc_mtr, mtr);
-
-		if (n_reserved > 0) {
-			fil_space_release_free_extents(m_index->space,
-						       n_reserved);
-		}
-
-		mtr_commit(&alloc_mtr);
-
-		new_page = buf_block_get_frame(new_block);
-		new_page_zip = buf_block_get_page_zip(new_block);
-		new_page_no = page_get_page_no(new_page);
-
-		if (new_page_zip) {
-			page_create_zip(new_block, m_index, m_level, 0,
-					NULL, mtr);
-		} else {
-			ut_ad(!dict_index_is_spatial(m_index));
-			page_create(new_block, mtr,
-				    dict_table_is_comp(m_index->table),
-				    false);
-			btr_page_set_level(new_page, NULL, m_level, mtr);
-		}
-
-		btr_page_set_next(new_page, NULL, FIL_NULL, mtr);
-		btr_page_set_prev(new_page, NULL, FIL_NULL, mtr);
-
-		btr_page_set_index_id(new_page, NULL, m_index->id, mtr);
-	} else {
-		page_id_t	page_id(dict_index_get_space(m_index), m_page_no);
-		page_size_t	page_size(dict_table_page_size(m_index->table));
-
-		new_block = btr_block_get(page_id, page_size,
-					  RW_X_LATCH, m_index, mtr);
-
-		new_page = buf_block_get_frame(new_block);
-		new_page_zip = buf_block_get_page_zip(new_block);
-		new_page_no = page_get_page_no(new_page);
-		ut_ad(m_page_no == new_page_no);
-
-		ut_ad(page_dir_get_n_heap(new_page) == PAGE_HEAP_NO_USER_LOW);
-
-		btr_page_set_level(new_page, NULL, m_level, mtr);
-	}
-
-	if (dict_index_is_sec_or_ibuf(m_index)
-	    && !dict_table_is_temporary(m_index->table)
-	    && page_is_leaf(new_page)) {
-		page_update_max_trx_id(new_block, NULL, m_trx_id, mtr);
-	}
-
-	m_mtr = mtr;
-	m_block = new_block;
-	m_block->skip_flush_check = true;
-	m_page = new_page;
-	m_page_zip = new_page_zip;
-	m_page_no = new_page_no;
-	m_cur_rec = page_get_infimum_rec(new_page);
-	ut_ad(m_is_comp == !!page_is_comp(new_page));
-	m_free_space = page_get_free_space_of_empty(m_is_comp);
-
-	if (innobase_fill_factor == 100 && dict_index_is_clust(m_index)) {
-		/* Keep default behavior compatible with 5.6 */
-		m_reserved_space = dict_index_get_space_reserve();
-	} else {
-		m_reserved_space =
-			UNIV_PAGE_SIZE * (100 - innobase_fill_factor) / 100;
-	}
-
-	m_padding_space =
-		UNIV_PAGE_SIZE - dict_index_zip_pad_optimal_page_size(m_index);
-	m_heap_top = page_header_get_ptr(new_page, PAGE_HEAP_TOP);
-	m_rec_no = page_header_get_field(new_page, PAGE_N_RECS);
-
-	ut_d(m_total_data = 0);
-	page_header_set_field(m_page, NULL, PAGE_HEAP_TOP, UNIV_PAGE_SIZE - 1);
-
-	return(DB_SUCCESS);
->>>>>>> 333b4508
 }
 
 /** Insert a record in the page.
@@ -955,11 +831,8 @@
 if no error occurs.
 @param[in]	err	whether bulk load was successful until now
 @return error code  */
-<<<<<<< HEAD
 dberr_t BtrBulk::finish(dberr_t err) {
   page_no_t last_page_no = FIL_NULL;
-
-  ut_ad(!m_index->table->is_temporary());
 
   if (m_page_bulks->size() == 0) {
     /* The table is empty. The root page of the index tree
@@ -998,6 +871,10 @@
                             m_flush_observer);
 
     mtr_start(&mtr);
+    if (m_index->table->is_temporary()) {
+      // We are bulk loading a temporary table index. No need to redo-log it.
+      mtr.set_log_mode(MTR_LOG_NO_REDO);
+    }
     mtr_x_lock(dict_index_get_lock(m_index), &mtr);
 
     ut_ad(last_page_no != FIL_NULL);
@@ -1025,88 +902,6 @@
     err = pageCommit(&root_page_bulk, NULL, false);
     ut_ad(err == DB_SUCCESS);
   }
-=======
-dberr_t
-BtrBulk::finish(dberr_t	err)
-{
-	ulint		last_page_no = FIL_NULL;
-
-	if (m_page_bulks->size() == 0) {
-		/* The table is empty. The root page of the index tree
-		is already in a consistent state. No need to flush. */
-		return(err);
-	}
-
-	ut_ad(m_root_level + 1 == m_page_bulks->size());
-
-	/* Finish all page bulks */
-	for (ulint level = 0; level <= m_root_level; level++) {
-		PageBulk*	page_bulk = m_page_bulks->at(level);
-
-		last_page_no = page_bulk->getPageNo();
-
-		if (err == DB_SUCCESS) {
-			err = pageCommit(page_bulk, NULL,
-					 level != m_root_level);
-		}
-
-		if (err != DB_SUCCESS) {
-			pageAbort(page_bulk);
-		}
-
-		UT_DELETE(page_bulk);
-	}
-
-	if (err == DB_SUCCESS) {
-		rec_t*		first_rec;
-		mtr_t		mtr;
-		buf_block_t*	last_block;
-		page_t*		last_page;
-		page_id_t	page_id(dict_index_get_space(m_index),
-					last_page_no);
-		page_size_t	page_size(dict_table_page_size(m_index->table));
-		ulint		root_page_no = dict_index_get_page(m_index);
-		PageBulk	root_page_bulk(m_index, m_trx_id,
-					       root_page_no, m_root_level,
-					       m_flush_observer);
-
-		mtr_start(&mtr);
-		if (dict_table_is_temporary(m_index->table)) {
-
-			/* We are bulk loading a temporary table index. No need
-			to redo-log it. */
-			mtr.set_log_mode(MTR_LOG_NO_REDO);
-		}
-		mtr.set_named_space(dict_index_get_space(m_index));
-		mtr_x_lock(dict_index_get_lock(m_index), &mtr);
-
-		ut_ad(last_page_no != FIL_NULL);
-		last_block = btr_block_get(page_id, page_size,
-					   RW_X_LATCH, m_index, &mtr);
-		last_page = buf_block_get_frame(last_block);
-		first_rec = page_rec_get_next(page_get_infimum_rec(last_page));
-		ut_ad(page_rec_is_user_rec(first_rec));
-
-		/* Copy last page to root page. */
-		err = root_page_bulk.init();
-		if (err != DB_SUCCESS) {
-			mtr_commit(&mtr);
-			return(err);
-		}
-		root_page_bulk.copyIn(first_rec);
-
-		/* Remove last page. */
-		btr_page_free_low(m_index, last_block, m_root_level, &mtr);
-
-		/* Do not flush the last page. */
-		last_block->page.flush_observer = NULL;
-
-		mtr_commit(&mtr);
-
-		err = pageCommit(&root_page_bulk, NULL, false);
-		ut_ad(err == DB_SUCCESS);
-	}
->>>>>>> 333b4508
 
 #ifdef UNIV_DEBUG
   dict_sync_check check(true);
