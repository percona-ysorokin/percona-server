/*****************************************************************************

Copyright (c) 2014, 2018, Oracle and/or its affiliates. All Rights Reserved.

This program is free software; you can redistribute it and/or modify it under
the terms of the GNU General Public License, version 2.0, as published by the
Free Software Foundation.

This program is also distributed with certain software (including but not
limited to OpenSSL) that is licensed under separate terms, as designated in a
particular file or component or in included license documentation. The authors
of MySQL hereby grant you an additional permission to link the program and
your derivative works with the separately licensed software that they have
included with MySQL.

This program is distributed in the hope that it will be useful, but WITHOUT
ANY WARRANTY; without even the implied warranty of MERCHANTABILITY or FITNESS
FOR A PARTICULAR PURPOSE. See the GNU General Public License, version 2.0,
for more details.

You should have received a copy of the GNU General Public License along with
this program; if not, write to the Free Software Foundation, Inc.,
51 Franklin St, Fifth Floor, Boston, MA 02110-1301  USA

*****************************************************************************/

/** @file btr/btr0bulk.cc
 The B-tree bulk load

 Created 03/11/2014 Shaohua Wang
 *******************************************************/

#include "btr0bulk.h"
#include "btr0btr.h"
#include "btr0cur.h"
#include "btr0pcur.h"
#include "ibuf0ibuf.h"
#include "lob0lob.h"

/** Innodb B-tree index fill factor for bulk load. */
long innobase_fill_factor;

/** Initialize members, allocate page if needed and start mtr.
Note: we commit all mtrs on failure.
@return error code. */
<<<<<<< HEAD
dberr_t PageBulk::init() {
  mtr_t *mtr;
  buf_block_t *new_block;
  page_t *new_page;
  page_zip_des_t *new_page_zip;
  page_no_t new_page_no;

  ut_ad(m_heap == nullptr);

  m_heap = mem_heap_create(1000);

  mtr = static_cast<mtr_t *>(mem_heap_alloc(m_heap, sizeof(mtr_t)));
  mtr_start(mtr);
  mtr_x_lock(dict_index_get_lock(m_index), mtr);
  mtr_set_log_mode(mtr, MTR_LOG_NO_REDO);
  mtr_set_flush_observer(mtr, m_flush_observer);

  if (m_page_no == FIL_NULL) {
    mtr_t alloc_mtr;

    /* We commit redo log for allocation by a separate mtr,
    because we don't guarantee pages are committed following
    the allocation order, and we will always generate redo log
    for page allocation, even when creating a new tablespace. */
    mtr_start(&alloc_mtr);
    if (m_index->table->is_temporary()) {
      // We are bulk loading a temporary table index. No need to redo-log it.
      alloc_mtr.set_log_mode(MTR_LOG_NO_REDO);
    }

    ulint n_reserved;
    bool success = fsp_reserve_free_extents(&n_reserved, m_index->space, 1,
                                            FSP_NORMAL, &alloc_mtr);
    if (!success) {
      mtr_commit(&alloc_mtr);
      mtr_commit(mtr);
      return (DB_OUT_OF_FILE_SPACE);
    }

    /* Allocate a new page. */
    new_block = btr_page_alloc(m_index, 0, FSP_UP, m_level, &alloc_mtr, mtr);

    if (n_reserved > 0) {
      fil_space_release_free_extents(m_index->space, n_reserved);
    }

    mtr_commit(&alloc_mtr);

    new_page = buf_block_get_frame(new_block);
    new_page_zip = buf_block_get_page_zip(new_block);
    new_page_no = page_get_page_no(new_page);

    ut_ad(!dict_index_is_spatial(m_index));
    ut_ad(!dict_index_is_sdi(m_index));

    if (new_page_zip) {
      page_create_zip(new_block, m_index, m_level, 0, mtr, FIL_PAGE_INDEX);
    } else {
      ut_ad(!dict_index_is_spatial(m_index));
      page_create(new_block, mtr, dict_table_is_comp(m_index->table),
                  FIL_PAGE_INDEX);
      btr_page_set_level(new_page, nullptr, m_level, mtr);
    }

    btr_page_set_next(new_page, nullptr, FIL_NULL, mtr);
    btr_page_set_prev(new_page, nullptr, FIL_NULL, mtr);

    btr_page_set_index_id(new_page, nullptr, m_index->id, mtr);
  } else {
    page_id_t page_id(dict_index_get_space(m_index), m_page_no);
    page_size_t page_size(dict_table_page_size(m_index->table));

    new_block = btr_block_get(page_id, page_size, RW_X_LATCH, m_index, mtr);

    new_page = buf_block_get_frame(new_block);
    new_page_zip = buf_block_get_page_zip(new_block);
    new_page_no = page_get_page_no(new_page);
    ut_ad(m_page_no == new_page_no);

    ut_ad(page_dir_get_n_heap(new_page) == PAGE_HEAP_NO_USER_LOW);

    btr_page_set_level(new_page, nullptr, m_level, mtr);
  }

  if (dict_index_is_sec_or_ibuf(m_index) && !m_index->table->is_temporary() &&
      page_is_leaf(new_page)) {
    page_update_max_trx_id(new_block, nullptr, m_trx_id, mtr);
  }

  m_mtr = mtr;
  m_block = new_block;
  m_page = new_page;
  m_page_zip = new_page_zip;
  m_page_no = new_page_no;
  m_cur_rec = page_get_infimum_rec(new_page);
  ut_ad(m_is_comp == !!page_is_comp(new_page));
  m_free_space = page_get_free_space_of_empty(m_is_comp);

  if (innobase_fill_factor == 100 && m_index->is_clustered()) {
    /* Keep default behavior compatible with 5.6 */
    m_reserved_space = dict_index_get_space_reserve();
  } else {
    m_reserved_space = UNIV_PAGE_SIZE * (100 - innobase_fill_factor) / 100;
  }

  m_padding_space =
      UNIV_PAGE_SIZE - dict_index_zip_pad_optimal_page_size(m_index);
  m_heap_top = page_header_get_ptr(new_page, PAGE_HEAP_TOP);
  m_rec_no = page_header_get_field(new_page, PAGE_N_RECS);

  m_last_slotted_rec = page_get_infimum_rec(m_page);
  m_slotted_rec_no = 0;

  m_modified = true;

  ut_d(m_total_data = 0);

  return (DB_SUCCESS);
}

/** Insert a tuple in the page.
@param[in]  tuple     tuple to insert
@param[in]  big_rec   external record
@param[in]  rec_size  record size
@param[in]  n_ext     number of externally stored columns
@return error code */
dberr_t PageBulk::insert(const dtuple_t *tuple, const big_rec_t *big_rec,
                         ulint rec_size, ulint n_ext) {
  ulint *offsets = nullptr;

  DBUG_EXECUTE_IF("BtrBulk_insert_inject_error", return DB_INTERRUPTED;);

  /* Convert tuple to record. */
  byte *rec_mem = static_cast<byte *>(mem_heap_alloc(m_heap, rec_size));

  rec_t *rec = rec_convert_dtuple_to_rec(rec_mem, m_index, tuple, n_ext);
  offsets = rec_get_offsets(rec, m_index, offsets, ULINT_UNDEFINED, &m_heap);

  /* Insert the record.*/
  insert(rec, offsets);
  ut_ad(m_modified);

  dberr_t err = DB_SUCCESS;

  if (big_rec) {
    /* The page must be valid as MTR may be committed
    during LOB insertion. */
    finish();
    err = storeExt(big_rec, offsets);
  }

  return err;
=======
dberr_t
PageBulk::init()
{
	mtr_t*		mtr;
	buf_block_t*	new_block;
	page_t*		new_page;
	page_zip_des_t*	new_page_zip;
	ulint		new_page_no;

	ut_ad(m_heap == NULL);
	m_heap = mem_heap_create(1000);

	mtr = static_cast<mtr_t*>(
		mem_heap_alloc(m_heap, sizeof(mtr_t)));
	mtr_start(mtr);
	if (m_index->is_committed()) {
		mtr_x_lock(dict_index_get_lock(m_index), mtr);
	}
	mtr_set_log_mode(mtr, MTR_LOG_NO_REDO);
	mtr_set_flush_observer(mtr, m_flush_observer);

	if (m_page_no == FIL_NULL) {
		mtr_t	alloc_mtr;

		/* We commit redo log for allocation by a separate mtr,
		because we don't guarantee pages are committed following
		the allocation order, and we will always generate redo log
		for page allocation, even when creating a new tablespace. */
		mtr_start(&alloc_mtr);
		if (dict_table_is_temporary(m_index->table)) {

			/* We are bulk loading a temporary table index. No need
			to redo-log it. */
			alloc_mtr.set_log_mode(MTR_LOG_NO_REDO);
		}
		alloc_mtr.set_named_space(dict_index_get_space(m_index));

		ulint	n_reserved;
		bool	success;
		success = fsp_reserve_free_extents(&n_reserved, m_index->space,
						   1, FSP_NORMAL, &alloc_mtr);
		if (!success) {
			mtr_commit(&alloc_mtr);
			mtr_commit(mtr);
			return(DB_OUT_OF_FILE_SPACE);
		}

		/* Allocate a new page. */
		new_block = btr_page_alloc(m_index, 0, FSP_UP, m_level,
					   &alloc_mtr, mtr);

		if (n_reserved > 0) {
			fil_space_release_free_extents(m_index->space,
						       n_reserved);
		}

		mtr_commit(&alloc_mtr);

		new_page = buf_block_get_frame(new_block);
		new_page_zip = buf_block_get_page_zip(new_block);
		new_page_no = page_get_page_no(new_page);

		if (new_page_zip) {
			page_create_zip(new_block, m_index, m_level, 0,
					NULL, mtr);
		} else {
			ut_ad(!dict_index_is_spatial(m_index));
			page_create(new_block, mtr,
				    dict_table_is_comp(m_index->table),
				    false);
			btr_page_set_level(new_page, NULL, m_level, mtr);
		}

		btr_page_set_next(new_page, NULL, FIL_NULL, mtr);
		btr_page_set_prev(new_page, NULL, FIL_NULL, mtr);

		btr_page_set_index_id(new_page, NULL, m_index->id, mtr);
	} else {
		page_id_t	page_id(dict_index_get_space(m_index), m_page_no);
		page_size_t	page_size(dict_table_page_size(m_index->table));

		new_block = btr_block_get(page_id, page_size,
					  RW_X_LATCH, m_index, mtr);

		new_page = buf_block_get_frame(new_block);
		new_page_zip = buf_block_get_page_zip(new_block);
		new_page_no = page_get_page_no(new_page);
		ut_ad(m_page_no == new_page_no);

		ut_ad(page_dir_get_n_heap(new_page) == PAGE_HEAP_NO_USER_LOW);

		btr_page_set_level(new_page, NULL, m_level, mtr);
	}

	if (dict_index_is_sec_or_ibuf(m_index)
	    && !dict_table_is_temporary(m_index->table)
	    && page_is_leaf(new_page)) {
		page_update_max_trx_id(new_block, NULL, m_trx_id, mtr);
	}

	m_mtr = mtr;
	m_block = new_block;
	m_block->skip_flush_check = true;
	m_page = new_page;
	m_page_zip = new_page_zip;
	m_page_no = new_page_no;
	m_cur_rec = page_get_infimum_rec(new_page);
	ut_ad(m_is_comp == !!page_is_comp(new_page));
	m_free_space = page_get_free_space_of_empty(m_is_comp);

	if (innobase_fill_factor == 100 && dict_index_is_clust(m_index)) {
		/* Keep default behavior compatible with 5.6 */
		m_reserved_space = dict_index_get_space_reserve();
	} else {
		m_reserved_space =
			UNIV_PAGE_SIZE * (100 - innobase_fill_factor) / 100;
	}

	m_padding_space =
		UNIV_PAGE_SIZE - dict_index_zip_pad_optimal_page_size(m_index);
	m_heap_top = page_header_get_ptr(new_page, PAGE_HEAP_TOP);
	m_rec_no = page_header_get_field(new_page, PAGE_N_RECS);

	ut_d(m_total_data = 0);
	page_header_set_field(m_page, NULL, PAGE_HEAP_TOP, UNIV_PAGE_SIZE - 1);

	return(DB_SUCCESS);
>>>>>>> 7ebaef8e
}

/** Insert a record in the page.
@param[in]	rec		record
@param[in]	offsets		record offsets */
void PageBulk::insert(const rec_t *rec, ulint *offsets) {
  ulint rec_size;

  ut_ad(m_heap != nullptr);

  rec_size = rec_offs_size(offsets);

#ifdef UNIV_DEBUG
  /* Check whether records are in order. */
  if (!page_rec_is_infimum(m_cur_rec)) {
    rec_t *old_rec = m_cur_rec;
    ulint *old_offsets =
        rec_get_offsets(old_rec, m_index, nullptr, ULINT_UNDEFINED, &m_heap);

    ut_ad(cmp_rec_rec(rec, old_rec, offsets, old_offsets, m_index) > 0);
  }

  m_total_data += rec_size;
#endif /* UNIV_DEBUG */

  /* 0. Mark space for record as used (checked e.g. in page_rec_set_next). */
  page_header_set_ptr(m_page, nullptr, PAGE_HEAP_TOP, m_heap_top + rec_size);

  /* 1. Copy the record to page. */
  rec_t *insert_rec = rec_copy(m_heap_top, rec, offsets);
  rec_offs_make_valid(insert_rec, m_index, offsets);

  /* 2. Insert the record in the linked list. */
  rec_t *next_rec = page_rec_get_next(m_cur_rec);

  page_rec_set_next(insert_rec, next_rec);
  page_rec_set_next(m_cur_rec, insert_rec);

  /* 3. Set the n_owned field in the inserted record to zero,
  and set the heap_no field. */
  if (m_is_comp) {
    rec_set_n_owned_new(insert_rec, nullptr, 0);
    rec_set_heap_no_new(insert_rec, PAGE_HEAP_NO_USER_LOW + m_rec_no);
  } else {
    rec_set_n_owned_old(insert_rec, 0);
    rec_set_heap_no_old(insert_rec, PAGE_HEAP_NO_USER_LOW + m_rec_no);
  }

  /* 4. Set member variables. */
  ulint slot_size = page_dir_calc_reserved_space(m_rec_no + 1) -
                    page_dir_calc_reserved_space(m_rec_no);

  ut_ad(m_free_space >= rec_size + slot_size);
  ut_ad(m_heap_top + rec_size < m_page + UNIV_PAGE_SIZE);

  m_free_space -= rec_size + slot_size;
  m_heap_top += rec_size;
  m_rec_no += 1;
  m_cur_rec = insert_rec;

  m_modified = true;
}

/** Mark end of insertion to the page. Scan records to set page dirs,
and set page header members. The scan is incremental (slots and records
which assignment could be "finalized" are not checked again. Check the
m_slotted_rec_no usage, note it could be reset in some cases like
during split.
Note: we refer to page_copy_rec_list_end_to_created_page. */
void PageBulk::finish() {
  ut_ad(!dict_index_is_spatial(m_index));

  if (!m_modified) {
    return;
  }

  ut_ad(m_total_data + page_dir_calc_reserved_space(m_rec_no) <=
        page_get_free_space_of_empty(m_is_comp));

  ulint n_rec_to_assign = m_rec_no - m_slotted_rec_no;

  /* Fill slots for non-supremum records if possible.
   * Slot for supremum record could store up to
   * PAGE_DIR_SLOT_MAX_N_OWNED-1 records. */
  while (n_rec_to_assign >= PAGE_DIR_SLOT_MAX_N_OWNED) {
    static constexpr ulint RECORDS_PER_SLOT =
        (PAGE_DIR_SLOT_MAX_N_OWNED + 1) / 2;

    for (ulint i = 0; i < RECORDS_PER_SLOT; ++i) {
      m_last_slotted_rec = page_rec_get_next(m_last_slotted_rec);
    }
    m_slotted_rec_no += RECORDS_PER_SLOT;

    /* Reserve next slot (must be done before slot is used). */
    auto n_slots = page_dir_get_n_slots(m_page);
    page_dir_set_n_slots(m_page, nullptr, n_slots + 1);

    /* Fill the slot data. */
    auto slot = page_dir_get_nth_slot(m_page, n_slots - 1);
    page_dir_slot_set_rec(slot, m_last_slotted_rec);
    page_dir_slot_set_n_owned(slot, nullptr, RECORDS_PER_SLOT);

    n_rec_to_assign -= RECORDS_PER_SLOT;
  }

  /* Assign remaining records to slot with supremum record. */
  auto n_slots = page_dir_get_n_slots(m_page);
  auto slot = page_dir_get_nth_slot(m_page, n_slots - 1);
  auto sup_rec = page_get_supremum_rec(m_page);

  page_dir_slot_set_rec(slot, sup_rec);
  page_dir_slot_set_n_owned(slot, nullptr, n_rec_to_assign + 1);

  page_header_set_ptr(m_page, nullptr, PAGE_HEAP_TOP, m_heap_top);
  page_dir_set_n_heap(m_page, nullptr, PAGE_HEAP_NO_USER_LOW + m_rec_no);
  page_header_set_field(m_page, nullptr, PAGE_N_RECS, m_rec_no);

  page_header_set_ptr(m_page, nullptr, PAGE_LAST_INSERT, m_cur_rec);
  page_header_set_field(m_page, nullptr, PAGE_DIRECTION, PAGE_RIGHT);
  page_header_set_field(m_page, nullptr, PAGE_N_DIRECTION, 0);

  m_modified = false;
}

/** Commit inserts done to the page
@param[in]	success		Flag whether all inserts succeed. */
void PageBulk::commit(bool success) {
  /* It is assumed that finish() was called before commit */
  ut_ad(!m_modified);
  ut_ad(page_validate(m_page, m_index));

  if (success) {
    ut_ad(m_rec_no > 0);

    /* Set no free space left and no buffered changes in ibuf. */
    if (!m_index->is_clustered() && !m_index->table->is_temporary() &&
        page_is_leaf(m_page)) {
      ibuf_set_bitmap_for_bulk_load(m_block, innobase_fill_factor == 100);
    }
  }

  mtr_commit(m_mtr);
}

/** Compress a page of compressed table
@return	true	compress successfully or no need to compress
@return	false	compress failed. */
bool PageBulk::compress() {
  ut_ad(!m_modified);
  ut_ad(m_page_zip != nullptr);

<<<<<<< HEAD
  return (
      page_zip_compress(m_page_zip, m_page, m_index, page_zip_level, m_mtr));
=======
	DBUG_EXECUTE_IF("innodb_bulk_load_compress_sleep",
		os_thread_sleep(1000000);
	);

	return(page_zip_compress(m_page_zip, m_page, m_index,
				 page_zip_level, NULL, m_mtr));
>>>>>>> 7ebaef8e
}

/** Get node pointer
@return node pointer */
dtuple_t *PageBulk::getNodePtr() {
  /* Create node pointer */
  rec_t *first_rec = page_rec_get_next(page_get_infimum_rec(m_page));
  ut_a(page_rec_is_user_rec(first_rec));
  dtuple_t *node_ptr =
      dict_index_build_node_ptr(m_index, first_rec, m_page_no, m_heap, m_level);

  return (node_ptr);
}

/** Split the page records between this and given bulk.
 * @param new_page_bulk  The new bulk to store split records. */
void PageBulk::split(PageBulk &new_page_bulk) {
  auto split_point = getSplitRec();

  new_page_bulk.copyRecords(split_point.m_rec);
  splitTrim(split_point);

  ut_ad(new_page_bulk.m_modified);
  ut_ad(m_modified);
}

/** Get page split point. We split a page in half when compression
fails, and the split record and all following records should be copied
to the new page.
@return split record descriptor */
PageBulk::SplitPoint PageBulk::getSplitRec() {
  ut_ad(m_page_zip != nullptr);
  ut_ad(m_rec_no >= 2);

  ut_ad(page_get_free_space_of_empty(m_is_comp) > m_free_space);

  ulint total_used_size =
      page_get_free_space_of_empty(m_is_comp) - m_free_space;

  ulint total_recs_size = 0;
  ulint n_recs = 0;
  ulint *offsets = nullptr;

  rec_t *rec = page_get_infimum_rec(m_page);
  do {
    rec = page_rec_get_next(rec);
    ut_ad(page_rec_is_user_rec(rec));

    offsets =
        rec_get_offsets(rec, m_index, offsets, ULINT_UNDEFINED, &(m_heap));
    total_recs_size += rec_offs_size(offsets);
    n_recs++;
  } while (total_recs_size + page_dir_calc_reserved_space(n_recs) <
           total_used_size / 2);

  /* Keep at least one record on left page */
  if (page_rec_is_infimum(page_rec_get_prev(rec))) {
    rec = page_rec_get_next(rec);
    ut_ad(page_rec_is_user_rec(rec));
  } else {
    /* rec is to be moved, and this is used as number of records
     * before split */
    n_recs--;
  }

  return (SplitPoint{rec, n_recs});
}

/** Copy all records from page.
@param[in]  src_page  Page with records to copy. */
void PageBulk::copyAll(const page_t *src_page) {
  auto inf_rec = page_get_infimum_rec(src_page);
  auto first_rec = page_rec_get_next_const(inf_rec);

  ut_ad(page_rec_is_user_rec(first_rec));

  copyRecords(first_rec);

  ut_ad(m_modified);
}

/** Copy given and all following records.
@param[in]  first_rec  first record to copy */
void PageBulk::copyRecords(const rec_t *first_rec) {
  const rec_t *rec = first_rec;
  ulint *offsets = nullptr;

  ut_ad(m_rec_no == 0);
  ut_ad(page_rec_is_user_rec(rec));

  do {
    offsets =
        rec_get_offsets(rec, m_index, offsets, ULINT_UNDEFINED, &(m_heap));

    insert(rec, offsets);

    rec = page_rec_get_next_const(rec);
  } while (!page_rec_is_supremum(rec));

  ut_ad(m_rec_no > 0);
}

/** Remove all records after split rec including itself.
@param[in]  split_point  split point descriptor */
void PageBulk::splitTrim(const SplitPoint &split_point) {
  /* Suppose before copyOut, we have 5 records on the page:
  infimum->r1->r2->r3->r4->r5->supremum, and r3 is the split rec.

  after copyOut, we have 2 records on the page:
  infimum->r1->r2->supremum. slot adjustment is not done. */

  /* Set number of user records. */
  ulint new_rec_no = split_point.m_n_rec_before;
  ut_ad(new_rec_no > 0);

  /* Set last record's next in page */
  rec_t *new_last_user_rec = page_rec_get_prev(split_point.m_rec);
  page_rec_set_next(new_last_user_rec, page_get_supremum_rec(m_page));

  /* Set related members */
  auto old_heap_top = m_heap_top;

  ulint *offsets = nullptr;
  offsets = rec_get_offsets(new_last_user_rec, m_index, offsets,
                            ULINT_UNDEFINED, &(m_heap));
  m_heap_top = rec_get_end(new_last_user_rec, offsets);

  m_free_space +=
      (old_heap_top - m_heap_top) + (page_dir_calc_reserved_space(m_rec_no) -
                                     page_dir_calc_reserved_space(new_rec_no));
  ut_ad(m_free_space > 0);

  m_cur_rec = new_last_user_rec;
  m_rec_no = new_rec_no;

#ifdef UNIV_DEBUG
  m_total_data -= old_heap_top - m_heap_top;
#endif /* UNIV_DEBUG */

  /* Invalidate all slots except infimum. */
  ulint n_slots = page_dir_get_n_slots(m_page);
  for (ulint slot_idx = 1; slot_idx < n_slots; ++slot_idx) {
    auto slot = page_dir_get_nth_slot(m_page, slot_idx);
    page_dir_slot_set_n_owned(slot, nullptr, 0);
  }
  page_dir_set_n_slots(m_page, nullptr, 2);

  /* No records assigned to slots. */
  m_last_slotted_rec = page_get_infimum_rec(m_page);
  m_slotted_rec_no = 0;

  m_modified = true;
}

/** Set next page
@param[in]	next_page_no	next page no */
void PageBulk::setNext(page_no_t next_page_no) {
  btr_page_set_next(m_page, nullptr, next_page_no, m_mtr);
}

/** Set previous page
@param[in]	prev_page_no	previous page no */
void PageBulk::setPrev(page_no_t prev_page_no) {
  btr_page_set_prev(m_page, nullptr, prev_page_no, m_mtr);
}

/** Check if required space is available in the page for the rec to be inserted.
We check fill factor & padding here.
@param[in]	rec_size	required length
@return true	if space is available */
bool PageBulk::isSpaceAvailable(ulint rec_size) const {
  ulint slot_size = page_dir_calc_reserved_space(m_rec_no + 1) -
                    page_dir_calc_reserved_space(m_rec_no);

  ulint required_space = rec_size + slot_size;

  if (required_space > m_free_space) {
    ut_ad(m_rec_no > 0);
    return (false);
  }

  /* Fillfactor & Padding apply to both leaf and non-leaf pages.
  Note: we keep at least 2 records in a page to avoid B-tree level
  growing too high. */
  if (m_rec_no >= 2 && ((m_page_zip == nullptr &&
                         m_free_space - required_space < m_reserved_space) ||
                        (m_page_zip != nullptr &&
                         m_free_space - required_space < m_padding_space))) {
    return (false);
  }

  return (true);
}

/** Check whether the record needs to be stored externally.
@return false if the entire record can be stored locally on the page */
bool PageBulk::needExt(const dtuple_t *tuple, ulint rec_size) const {
  return (page_zip_rec_needs_ext(
      rec_size, m_is_comp, dtuple_get_n_fields(tuple), m_block->page.size));
}

/** Store external record
Since the record is not logged yet, so we don't log update to the record.
the blob data is logged first, then the record is logged in bulk mode.
@param[in]	big_rec		external record
@param[in]	offsets		record offsets
@return	error code */
dberr_t PageBulk::storeExt(const big_rec_t *big_rec, ulint *offsets) {
  ut_ad(m_index->is_clustered());

  /* Note: not all fields are initialized in btr_pcur. */
  btr_pcur_t btr_pcur;
  btr_pcur.m_pos_state = BTR_PCUR_IS_POSITIONED;
  btr_pcur.m_latch_mode = BTR_MODIFY_LEAF;
  btr_pcur.m_btr_cur.index = m_index;

  page_cur_t *page_cur = &btr_pcur.m_btr_cur.page_cur;
  page_cur->index = m_index;
  page_cur->rec = m_cur_rec;
  page_cur->offsets = offsets;
  page_cur->block = m_block;

  dberr_t err = lob::btr_store_big_rec_extern_fields(
      nullptr, &btr_pcur, nullptr, offsets, big_rec, m_mtr,
      lob::OPCODE_INSERT_BULK);

  ut_ad(page_offset(m_cur_rec) == page_offset(page_cur->rec));

  /* Reset m_block and m_cur_rec from page cursor, because
  block may be changed during blob insert. */
  m_block = page_cur->block;
  m_cur_rec = page_cur->rec;
  m_page = buf_block_get_frame(m_block);

  return (err);
}

/** Release block by committing mtr
Note: log_free_check requires holding no lock/latch in current thread. */
void PageBulk::release() {
  /* Make sure page is valid before it is released. */
  if (m_modified) {
    finish();
    ut_ad(!m_modified);
  }
  ut_ad(page_validate(m_page, m_index));

  ut_ad(!dict_index_is_spatial(m_index));

  /* We fix the block because we will re-pin it soon. */
  buf_block_buf_fix_inc(m_block, __FILE__, __LINE__);

  /* No other threads can modify this block. */
  m_modify_clock = buf_block_get_modify_clock(m_block);

  mtr_commit(m_mtr);
}

/** Start mtr and latch the block */
<<<<<<< HEAD
dberr_t PageBulk::latch() {
  mtr_start(m_mtr);
  mtr_x_lock(dict_index_get_lock(m_index), m_mtr);
  mtr_set_log_mode(m_mtr, MTR_LOG_NO_REDO);
  mtr_set_flush_observer(m_mtr, m_flush_observer);
=======
dberr_t
PageBulk::latch()
{
	ibool	ret;

	mtr_start(m_mtr);
	if (m_index->is_committed()) {
		mtr_x_lock(dict_index_get_lock(m_index), m_mtr);
	}
	mtr_set_log_mode(m_mtr, MTR_LOG_NO_REDO);
	mtr_set_flush_observer(m_mtr, m_flush_observer);
>>>>>>> 7ebaef8e

  /* TODO: need a simple and wait version of buf_page_optimistic_get. */
  auto ret =
      buf_page_optimistic_get(RW_X_LATCH, m_block, m_modify_clock,
                              Page_fetch::NORMAL, __FILE__, __LINE__, m_mtr);
  /* In case the block is S-latched by page_cleaner. */
  if (!ret) {
    page_id_t page_id(dict_index_get_space(m_index), m_page_no);
    page_size_t page_size(dict_table_page_size(m_index->table));

    m_block = buf_page_get_gen(page_id, page_size, RW_X_LATCH, m_block,
                               Page_fetch::IF_IN_POOL, __FILE__, __LINE__,
                               m_mtr, false, &m_err);

    if (m_err != DB_SUCCESS) {
      return (m_err);
    }

    ut_ad(m_block != nullptr);
  }

  buf_block_buf_fix_dec(m_block);

  ut_ad(m_cur_rec > m_page && m_cur_rec < m_heap_top);

  return (m_err);
}

/** Split a page
@param[in]	page_bulk	page to split
@param[in]	next_page_bulk	next page
@return	error code */
dberr_t BtrBulk::pageSplit(PageBulk *page_bulk, PageBulk *next_page_bulk) {
  ut_ad(page_bulk->isTableCompressed());

  /* 1. Check if we have only one user record on the page. */
  if (page_bulk->getRecNo() <= 1) {
    return (DB_TOO_BIG_RECORD);
  }

  /* 2. create a new page. */
  PageBulk new_page_bulk(m_index, m_trx_id, FIL_NULL, page_bulk->getLevel(),
                         m_flush_observer);
  dberr_t err = new_page_bulk.init();
  if (err != DB_SUCCESS) {
    return (err);
  }

  /* 3. copy the upper half to new page. */
  page_bulk->split(new_page_bulk);

  /* 4. finish page bulk modifications. */
  page_bulk->finish();
  new_page_bulk.finish();

  /* 5. commit the split page. */
  err = pageCommit(page_bulk, &new_page_bulk, true);
  if (err != DB_SUCCESS) {
    pageAbort(&new_page_bulk);
    return (err);
  }

  /* 6. commit the new page. */
  err = pageCommit(&new_page_bulk, next_page_bulk, true);
  if (err != DB_SUCCESS) {
    pageAbort(&new_page_bulk);
    return (err);
  }

  return (err);
}

/** Commit(finish) a page. We set next/prev page no, compress a page of
compressed table and split the page if compression fails, insert a node
pointer to father page if needed, and commit mini-transaction.
@param[in]	page_bulk	page to commit
@param[in]	next_page_bulk	next page
@param[in]	insert_father	false when page_bulk is a root page and
                                true when it's a non-root page
@return	error code */
dberr_t BtrBulk::pageCommit(PageBulk *page_bulk, PageBulk *next_page_bulk,
                            bool insert_father) {
  /* Set page links */
  if (next_page_bulk != nullptr) {
    ut_ad(page_bulk->getLevel() == next_page_bulk->getLevel());

    page_bulk->setNext(next_page_bulk->getPageNo());
    next_page_bulk->setPrev(page_bulk->getPageNo());
  } else {
    /** Suppose a page is released and latched again, we need to
    mark it modified in mini-transaction.  */
    page_bulk->setNext(FIL_NULL);
  }

  /* Compress page if it's a compressed table. */
  if (page_bulk->isTableCompressed() && !page_bulk->compress()) {
    return (pageSplit(page_bulk, next_page_bulk));
  }

  /* Insert node pointer to father page. */
  if (insert_father) {
    dtuple_t *node_ptr = page_bulk->getNodePtr();
    dberr_t err = insert(node_ptr, page_bulk->getLevel() + 1);

    if (err != DB_SUCCESS) {
      return (err);
    }
  }

  /* Commit mtr. */
  page_bulk->commit(true);

  return (DB_SUCCESS);
}

/** Log free check */
void BtrBulk::logFreeCheck() {
  if (log_needs_free_check()) {
    release();

    log_free_check();

    latch();
  }
}

/** Constructor
@param[in]  index   B-tree index
@param[in]  trx_id    transaction id
@param[in]  observer  flush observer */
BtrBulk::BtrBulk(dict_index_t *index, trx_id_t trx_id, FlushObserver *observer)
    : m_index(index),
      m_trx_id(trx_id),
      m_root_level(0),
      m_flush_observer(observer),
      m_page_bulks(nullptr) {
  ut_ad(m_flush_observer != nullptr);
#ifdef UNIV_DEBUG
  fil_space_inc_redo_skipped_count(m_index->space);
#endif /* UNIV_DEBUG */
}

/** Destructor */
BtrBulk::~BtrBulk() {
  if (m_page_bulks) {
    UT_DELETE(m_page_bulks);
  }

#ifdef UNIV_DEBUG
  fil_space_dec_redo_skipped_count(m_index->space);
#endif /* UNIV_DEBUG */
}

/** Initialization
@note Must be called right after constructor. */
dberr_t BtrBulk::init() {
  ut_ad(m_page_bulks == nullptr);

  m_page_bulks = UT_NEW_NOKEY(page_bulk_vector());
  if (m_page_bulks == nullptr) {
    return (DB_OUT_OF_MEMORY);
  }

  return (DB_SUCCESS);
}

/** Release all latches */
void BtrBulk::release() {
  ut_ad(m_page_bulks);
  ut_ad(m_root_level + 1 == m_page_bulks->size());

  for (ulint level = 0; level <= m_root_level; level++) {
    PageBulk *page_bulk = m_page_bulks->at(level);

    page_bulk->release();
  }
}

/** Re-latch all latches */
void BtrBulk::latch() {
  ut_ad(m_page_bulks);
  ut_ad(m_root_level + 1 == m_page_bulks->size());

  for (ulint level = 0; level <= m_root_level; level++) {
    PageBulk *page_bulk = m_page_bulks->at(level);
    page_bulk->latch();
  }
}

/** Prepare space to insert a tuple.
@param[in,out]  page_bulk   page bulk that will be used to store the record.
                            It may be replaced if there is not enough space
                            to hold the record.
@param[in]  level           B-tree level
@param[in]  rec_size        record size
@return error code */
dberr_t BtrBulk::prepareSpace(PageBulk *&page_bulk, ulint level,
                              ulint rec_size) {
  if (page_bulk->isSpaceAvailable(rec_size)) {
    return (DB_SUCCESS);
  }

  /* Finish page modifications. */
  page_bulk->finish();

  DBUG_EXECUTE_IF("ib_btr_bulk_prepare_space_error",
                  { return (DB_OUT_OF_MEMORY); });

  /* Create a sibling page_bulk. */
  PageBulk *sibling_page_bulk = UT_NEW_NOKEY(
      PageBulk(m_index, m_trx_id, FIL_NULL, level, m_flush_observer));
  if (sibling_page_bulk == nullptr) {
    return (DB_OUT_OF_MEMORY);
  }

  auto init_err = sibling_page_bulk->init();
  if (init_err != DB_SUCCESS) {
    UT_DELETE(sibling_page_bulk);
    return (init_err);
  }

  /* Commit page bulk. */
  auto commit_err = pageCommit(page_bulk, sibling_page_bulk, true);
  if (commit_err != DB_SUCCESS) {
    pageAbort(sibling_page_bulk);
    UT_DELETE(sibling_page_bulk);
    return (commit_err);
  }

  /* Set new page bulk to page_bulks. */
  ut_ad(sibling_page_bulk->getLevel() <= m_root_level);
  m_page_bulks->at(level) = sibling_page_bulk;

  UT_DELETE(page_bulk);
  page_bulk = sibling_page_bulk;

  /* Important: log_free_check whether we need a checkpoint. */
  if (page_is_leaf(sibling_page_bulk->getPage())) {
    /* Check whether trx is interrupted */
    if (m_flush_observer->check_interrupted()) {
      return (DB_INTERRUPTED);
    }

    /* Wake up page cleaner to flush dirty pages. */
    srv_inc_activity_count();
    os_event_set(buf_flush_event);

    logFreeCheck();
  }

  return (DB_SUCCESS);
}

/** Insert a tuple to a page.
@param[in]  page_bulk   page bulk object
@param[in]  tuple       tuple to insert
@param[in]  big_rec     big record vector, could be nullptr if there is no
                        data to be stored externally.
@param[in]  rec_size    record size
@param[in]  n_ext       number of externally stored columns
@return error code */
dberr_t BtrBulk::insert(PageBulk *page_bulk, dtuple_t *tuple,
                        big_rec_t *big_rec, ulint rec_size, ulint n_ext) {
  dberr_t err = DB_SUCCESS;

  if (big_rec != nullptr) {
    ut_ad(m_index->is_clustered());
    ut_ad(page_bulk->getLevel() == 0);
    ut_ad(page_bulk == m_page_bulks->at(0));

    /* Release all latched but leaf node. */
    for (ulint level = 1; level <= m_root_level; level++) {
      PageBulk *level_page_bulk = m_page_bulks->at(level);

      level_page_bulk->release();
    }
  }

  err = page_bulk->insert(tuple, big_rec, rec_size, n_ext);

  if (big_rec != nullptr) {
    /* Restore latches */
    for (ulint level = 1; level <= m_root_level; level++) {
      PageBulk *level_page_bulk = m_page_bulks->at(level);
      level_page_bulk->latch();
    }
  }

  return (err);
}

/** Insert a tuple to page in a level
@param[in]	tuple	tuple to insert
@param[in]	level	B-tree level
@return error code */
<<<<<<< HEAD
dberr_t BtrBulk::insert(dtuple_t *tuple, ulint level) {
  bool is_left_most = false;
  dberr_t err = DB_SUCCESS;

  ut_ad(m_page_bulks != nullptr);

  /* Check if we need to create a PageBulk for the level. */
  if (level + 1 > m_page_bulks->size()) {
    PageBulk *new_page_bulk = UT_NEW_NOKEY(
        PageBulk(m_index, m_trx_id, FIL_NULL, level, m_flush_observer));
    if (new_page_bulk == nullptr) {
      return (DB_OUT_OF_MEMORY);
    }

    err = new_page_bulk->init();
    if (err != DB_SUCCESS) {
      return (err);
    }

    m_page_bulks->push_back(new_page_bulk);
    ut_ad(level + 1 == m_page_bulks->size());
    m_root_level = level;

    is_left_most = true;
  }

  ut_ad(m_page_bulks->size() > level);

  PageBulk *page_bulk = m_page_bulks->at(level);

  if (is_left_most && level > 0 && page_bulk->getRecNo() == 0) {
    /* The node pointer must be marked as the predefined minimum
    record,	as there is no lower alphabetical limit to records in
    the leftmost node of a level: */
    dtuple_set_info_bits(tuple,
                         dtuple_get_info_bits(tuple) | REC_INFO_MIN_REC_FLAG);
  }

  ulint n_ext = 0;
  ulint rec_size = rec_get_converted_size(m_index, tuple, n_ext);
  big_rec_t *big_rec = nullptr;

  if (page_bulk->needExt(tuple, rec_size)) {
    /* The record is so big that we have to store some fields
    externally on separate database pages */
    big_rec = dtuple_convert_big_rec(m_index, 0, tuple, &n_ext);
    if (big_rec == nullptr) {
      return (DB_TOO_BIG_RECORD);
    }

    rec_size = rec_get_converted_size(m_index, tuple, n_ext);
  }

  if (page_bulk->isTableCompressed() && page_zip_is_too_big(m_index, tuple)) {
    err = DB_TOO_BIG_RECORD;
    goto func_exit;
  }

  err = prepareSpace(page_bulk, level, rec_size);
  if (err != DB_SUCCESS) {
    goto func_exit;
  }

  DBUG_EXECUTE_IF("ib_btr_bulk_insert_inject_error", {
    static int rec_cnt = 0;
    if (++rec_cnt == 10) {
      err = DB_TOO_BIG_RECORD;
      rec_cnt = 0;
      goto func_exit;
    }
  });

  err = insert(page_bulk, tuple, big_rec, rec_size, n_ext);
=======
dberr_t
BtrBulk::insert(
	dtuple_t*	tuple,
	ulint		level)
{
	bool		is_left_most = false;
	dberr_t		err = DB_SUCCESS;

	ut_ad(m_heap != NULL);

	/* Check if we need to create a PageBulk for the level. */
	if (level + 1 > m_page_bulks->size()) {
		PageBulk*	new_page_bulk
			= UT_NEW_NOKEY(PageBulk(m_index, m_trx_id, FIL_NULL,
						level, m_flush_observer));
		err = new_page_bulk->init();
		if (err != DB_SUCCESS) {
			return(err);
		}

		DEBUG_SYNC_C("bulk_load_insert");

		m_page_bulks->push_back(new_page_bulk);
		ut_ad(level + 1 == m_page_bulks->size());
		m_root_level = level;

		is_left_most = true;
	}

	ut_ad(m_page_bulks->size() > level);

	PageBulk*	page_bulk = m_page_bulks->at(level);

	if (is_left_most && level > 0 && page_bulk->getRecNo() == 0) {
		/* The node pointer must be marked as the predefined minimum
		record,	as there is no lower alphabetical limit to records in
		the leftmost node of a level: */
		dtuple_set_info_bits(tuple, dtuple_get_info_bits(tuple)
					    | REC_INFO_MIN_REC_FLAG);
	}

	ulint		n_ext = 0;
	ulint		rec_size = rec_get_converted_size(m_index, tuple, n_ext);
	big_rec_t*	big_rec = NULL;
	rec_t*		rec = NULL;
	ulint*		offsets = NULL;

	if (page_bulk->needExt(tuple, rec_size)) {
		/* The record is so big that we have to store some fields
		externally on separate database pages */
		big_rec = dtuple_convert_big_rec(m_index, 0, tuple, &n_ext);

		if (big_rec == NULL) {
			return(DB_TOO_BIG_RECORD);
		}

		rec_size = rec_get_converted_size(m_index, tuple, n_ext);
	}

	if (page_bulk->getPageZip() != NULL
	    && page_zip_is_too_big(m_index, tuple)) {
		err = DB_TOO_BIG_RECORD;
		goto func_exit;
	}

	if (!page_bulk->isSpaceAvailable(rec_size)) {
		/* Create a sibling page_bulk. */
		PageBulk*	sibling_page_bulk;
		sibling_page_bulk = UT_NEW_NOKEY(PageBulk(m_index, m_trx_id,
							  FIL_NULL, level,
							  m_flush_observer));
		err = sibling_page_bulk->init();
		if (err != DB_SUCCESS) {
			UT_DELETE(sibling_page_bulk);
			goto func_exit;
		}

		/* Commit page bulk. */
		err = pageCommit(page_bulk, sibling_page_bulk, true);
		if (err != DB_SUCCESS) {
			pageAbort(sibling_page_bulk);
			UT_DELETE(sibling_page_bulk);
			goto func_exit;
		}

		/* Set new page bulk to page_bulks. */
		ut_ad(sibling_page_bulk->getLevel() <= m_root_level);
		m_page_bulks->at(level) = sibling_page_bulk;

		UT_DELETE(page_bulk);
		page_bulk = sibling_page_bulk;

		/* Important: log_free_check whether we need a checkpoint. */
		if (page_is_leaf(sibling_page_bulk->getPage())) {
			/* Check whether trx is interrupted */
			if (m_flush_observer->check_interrupted()) {
				err = DB_INTERRUPTED;
				goto func_exit;
			}

			/* Wake up page cleaner to flush dirty pages. */
			srv_inc_activity_count();
			os_event_set(buf_flush_event);

			logFreeCheck();
		}

	}

	/* Convert tuple to rec. */
        rec = rec_convert_dtuple_to_rec(static_cast<byte*>(mem_heap_alloc(
		page_bulk->m_heap, rec_size)), m_index, tuple, n_ext);
        offsets = rec_get_offsets(rec, m_index, offsets, ULINT_UNDEFINED,
		&(page_bulk->m_heap));

	page_bulk->insert(rec, offsets);

	if (big_rec != NULL) {
		ut_ad(dict_index_is_clust(m_index));
		ut_ad(page_bulk->getLevel() == 0);
		ut_ad(page_bulk == m_page_bulks->at(0));

		/* Release all latched but leaf node. */
		for (ulint level = 1; level <= m_root_level; level++) {
			PageBulk*    page_bulk = m_page_bulks->at(level);

			page_bulk->release();
		}

		err = page_bulk->storeExt(big_rec, offsets);

		/* Latch */
		for (ulint level = 1; level <= m_root_level; level++) {
			PageBulk*    page_bulk = m_page_bulks->at(level);
			page_bulk->latch();
		}
	}
>>>>>>> 7ebaef8e

func_exit:
  if (big_rec != nullptr) {
    dtuple_convert_back_big_rec(m_index, tuple, big_rec);
  }

  return (err);
}

dberr_t BtrBulk::finishAllPageBulks(dberr_t err, page_no_t &last_page_no) {
  ut_ad(m_root_level + 1 == m_page_bulks->size());

  last_page_no = FIL_NULL;

  /* Finish all page bulks */
  for (ulint level = 0; level <= m_root_level; level++) {
    PageBulk *page_bulk = m_page_bulks->at(level);

    page_bulk->finish();

    last_page_no = page_bulk->getPageNo();

    if (err == DB_SUCCESS) {
      err = pageCommit(page_bulk, nullptr, level != m_root_level);
    }

    if (err != DB_SUCCESS) {
      pageAbort(page_bulk);
    }

    UT_DELETE(page_bulk);
  }

  return (err);
}

/** Btree bulk load finish. We commit the last page in each level
and copy the last page in top level to the root page of the index
if no error occurs.
@param[in]	err	whether bulk load was successful until now
@return error code  */
dberr_t BtrBulk::finish(dberr_t err) {
  ut_ad(m_page_bulks);

  page_no_t last_page_no = FIL_NULL;

  if (m_page_bulks->size() == 0) {
    /* The table is empty. The root page of the index tree
    is already in a consistent state. No need to flush. */
    return (err);
  }

  err = finishAllPageBulks(err, last_page_no);

  if (err == DB_SUCCESS) {
    ut_ad(last_page_no != FIL_NULL);

    page_id_t last_page_id(dict_index_get_space(m_index), last_page_no);
    page_size_t page_size(dict_table_page_size(m_index->table));
    page_no_t root_page_no = dict_index_get_page(m_index);
    PageBulk root_page_bulk(m_index, m_trx_id, root_page_no, m_root_level,
                            m_flush_observer);

    mtr_t mtr;
    mtr_start(&mtr);
    if (m_index->table->is_temporary()) {
      // We are bulk loading a temporary table index. No need to redo-log it.
      mtr.set_log_mode(MTR_LOG_NO_REDO);
    }
    mtr_x_lock(dict_index_get_lock(m_index), &mtr);

    buf_block_t *last_block =
        btr_block_get(last_page_id, page_size, RW_X_LATCH, m_index, &mtr);
    page_t *last_page = buf_block_get_frame(last_block);

    /* Copy last page to root page. */
    err = root_page_bulk.init();
    if (err == DB_SUCCESS) {
      root_page_bulk.copyAll(last_page);
      root_page_bulk.finish();

      /* Remove last page. */
      btr_page_free_low(m_index, last_block, m_root_level, &mtr);

      /* Do not flush the last page. */
      last_block->page.flush_observer = nullptr;

      mtr_commit(&mtr);

      err = pageCommit(&root_page_bulk, nullptr, false);
      ut_ad(err == DB_SUCCESS);
    } else {
      mtr_commit(&mtr);
    }
  }

#ifdef UNIV_DEBUG
  dict_sync_check check(true);

  ut_ad(!sync_check_iterate(check));
#endif /* UNIV_DEBUG */

  ut_ad(err != DB_SUCCESS ||
        btr_validate_index(m_index, nullptr, false) == DB_SUCCESS);
  return (err);
}<|MERGE_RESOLUTION|>--- conflicted
+++ resolved
@@ -43,7 +43,6 @@
 /** Initialize members, allocate page if needed and start mtr.
 Note: we commit all mtrs on failure.
 @return error code. */
-<<<<<<< HEAD
 dberr_t PageBulk::init() {
   mtr_t *mtr;
   buf_block_t *new_block;
@@ -57,7 +56,11 @@
 
   mtr = static_cast<mtr_t *>(mem_heap_alloc(m_heap, sizeof(mtr_t)));
   mtr_start(mtr);
-  mtr_x_lock(dict_index_get_lock(m_index), mtr);
+
+  if (m_index->is_committed()) {
+    mtr_x_lock(dict_index_get_lock(m_index), mtr);
+  }
+
   mtr_set_log_mode(mtr, MTR_LOG_NO_REDO);
   mtr_set_flush_observer(mtr, m_flush_observer);
 
@@ -196,135 +199,6 @@
   }
 
   return err;
-=======
-dberr_t
-PageBulk::init()
-{
-	mtr_t*		mtr;
-	buf_block_t*	new_block;
-	page_t*		new_page;
-	page_zip_des_t*	new_page_zip;
-	ulint		new_page_no;
-
-	ut_ad(m_heap == NULL);
-	m_heap = mem_heap_create(1000);
-
-	mtr = static_cast<mtr_t*>(
-		mem_heap_alloc(m_heap, sizeof(mtr_t)));
-	mtr_start(mtr);
-	if (m_index->is_committed()) {
-		mtr_x_lock(dict_index_get_lock(m_index), mtr);
-	}
-	mtr_set_log_mode(mtr, MTR_LOG_NO_REDO);
-	mtr_set_flush_observer(mtr, m_flush_observer);
-
-	if (m_page_no == FIL_NULL) {
-		mtr_t	alloc_mtr;
-
-		/* We commit redo log for allocation by a separate mtr,
-		because we don't guarantee pages are committed following
-		the allocation order, and we will always generate redo log
-		for page allocation, even when creating a new tablespace. */
-		mtr_start(&alloc_mtr);
-		if (dict_table_is_temporary(m_index->table)) {
-
-			/* We are bulk loading a temporary table index. No need
-			to redo-log it. */
-			alloc_mtr.set_log_mode(MTR_LOG_NO_REDO);
-		}
-		alloc_mtr.set_named_space(dict_index_get_space(m_index));
-
-		ulint	n_reserved;
-		bool	success;
-		success = fsp_reserve_free_extents(&n_reserved, m_index->space,
-						   1, FSP_NORMAL, &alloc_mtr);
-		if (!success) {
-			mtr_commit(&alloc_mtr);
-			mtr_commit(mtr);
-			return(DB_OUT_OF_FILE_SPACE);
-		}
-
-		/* Allocate a new page. */
-		new_block = btr_page_alloc(m_index, 0, FSP_UP, m_level,
-					   &alloc_mtr, mtr);
-
-		if (n_reserved > 0) {
-			fil_space_release_free_extents(m_index->space,
-						       n_reserved);
-		}
-
-		mtr_commit(&alloc_mtr);
-
-		new_page = buf_block_get_frame(new_block);
-		new_page_zip = buf_block_get_page_zip(new_block);
-		new_page_no = page_get_page_no(new_page);
-
-		if (new_page_zip) {
-			page_create_zip(new_block, m_index, m_level, 0,
-					NULL, mtr);
-		} else {
-			ut_ad(!dict_index_is_spatial(m_index));
-			page_create(new_block, mtr,
-				    dict_table_is_comp(m_index->table),
-				    false);
-			btr_page_set_level(new_page, NULL, m_level, mtr);
-		}
-
-		btr_page_set_next(new_page, NULL, FIL_NULL, mtr);
-		btr_page_set_prev(new_page, NULL, FIL_NULL, mtr);
-
-		btr_page_set_index_id(new_page, NULL, m_index->id, mtr);
-	} else {
-		page_id_t	page_id(dict_index_get_space(m_index), m_page_no);
-		page_size_t	page_size(dict_table_page_size(m_index->table));
-
-		new_block = btr_block_get(page_id, page_size,
-					  RW_X_LATCH, m_index, mtr);
-
-		new_page = buf_block_get_frame(new_block);
-		new_page_zip = buf_block_get_page_zip(new_block);
-		new_page_no = page_get_page_no(new_page);
-		ut_ad(m_page_no == new_page_no);
-
-		ut_ad(page_dir_get_n_heap(new_page) == PAGE_HEAP_NO_USER_LOW);
-
-		btr_page_set_level(new_page, NULL, m_level, mtr);
-	}
-
-	if (dict_index_is_sec_or_ibuf(m_index)
-	    && !dict_table_is_temporary(m_index->table)
-	    && page_is_leaf(new_page)) {
-		page_update_max_trx_id(new_block, NULL, m_trx_id, mtr);
-	}
-
-	m_mtr = mtr;
-	m_block = new_block;
-	m_block->skip_flush_check = true;
-	m_page = new_page;
-	m_page_zip = new_page_zip;
-	m_page_no = new_page_no;
-	m_cur_rec = page_get_infimum_rec(new_page);
-	ut_ad(m_is_comp == !!page_is_comp(new_page));
-	m_free_space = page_get_free_space_of_empty(m_is_comp);
-
-	if (innobase_fill_factor == 100 && dict_index_is_clust(m_index)) {
-		/* Keep default behavior compatible with 5.6 */
-		m_reserved_space = dict_index_get_space_reserve();
-	} else {
-		m_reserved_space =
-			UNIV_PAGE_SIZE * (100 - innobase_fill_factor) / 100;
-	}
-
-	m_padding_space =
-		UNIV_PAGE_SIZE - dict_index_zip_pad_optimal_page_size(m_index);
-	m_heap_top = page_header_get_ptr(new_page, PAGE_HEAP_TOP);
-	m_rec_no = page_header_get_field(new_page, PAGE_N_RECS);
-
-	ut_d(m_total_data = 0);
-	page_header_set_field(m_page, NULL, PAGE_HEAP_TOP, UNIV_PAGE_SIZE - 1);
-
-	return(DB_SUCCESS);
->>>>>>> 7ebaef8e
 }
 
 /** Insert a record in the page.
@@ -476,17 +350,10 @@
   ut_ad(!m_modified);
   ut_ad(m_page_zip != nullptr);
 
-<<<<<<< HEAD
+  DBUG_EXECUTE_IF("innodb_bulk_load_compress_sleep", os_thread_sleep(1000000););
+
   return (
       page_zip_compress(m_page_zip, m_page, m_index, page_zip_level, m_mtr));
-=======
-	DBUG_EXECUTE_IF("innodb_bulk_load_compress_sleep",
-		os_thread_sleep(1000000);
-	);
-
-	return(page_zip_compress(m_page_zip, m_page, m_index,
-				 page_zip_level, NULL, m_mtr));
->>>>>>> 7ebaef8e
 }
 
 /** Get node pointer
@@ -746,25 +613,15 @@
 }
 
 /** Start mtr and latch the block */
-<<<<<<< HEAD
 dberr_t PageBulk::latch() {
   mtr_start(m_mtr);
-  mtr_x_lock(dict_index_get_lock(m_index), m_mtr);
+
+  if (m_index->is_committed()) {
+    mtr_x_lock(dict_index_get_lock(m_index), m_mtr);
+  }
+
   mtr_set_log_mode(m_mtr, MTR_LOG_NO_REDO);
   mtr_set_flush_observer(m_mtr, m_flush_observer);
-=======
-dberr_t
-PageBulk::latch()
-{
-	ibool	ret;
-
-	mtr_start(m_mtr);
-	if (m_index->is_committed()) {
-		mtr_x_lock(dict_index_get_lock(m_index), m_mtr);
-	}
-	mtr_set_log_mode(m_mtr, MTR_LOG_NO_REDO);
-	mtr_set_flush_observer(m_mtr, m_flush_observer);
->>>>>>> 7ebaef8e
 
   /* TODO: need a simple and wait version of buf_page_optimistic_get. */
   auto ret =
@@ -1060,7 +917,6 @@
 @param[in]	tuple	tuple to insert
 @param[in]	level	B-tree level
 @return error code */
-<<<<<<< HEAD
 dberr_t BtrBulk::insert(dtuple_t *tuple, ulint level) {
   bool is_left_most = false;
   dberr_t err = DB_SUCCESS;
@@ -1080,6 +936,8 @@
       return (err);
     }
 
+    DEBUG_SYNC_C("bulk_load_insert");
+
     m_page_bulks->push_back(new_page_bulk);
     ut_ad(level + 1 == m_page_bulks->size());
     m_root_level = level;
@@ -1134,145 +992,6 @@
   });
 
   err = insert(page_bulk, tuple, big_rec, rec_size, n_ext);
-=======
-dberr_t
-BtrBulk::insert(
-	dtuple_t*	tuple,
-	ulint		level)
-{
-	bool		is_left_most = false;
-	dberr_t		err = DB_SUCCESS;
-
-	ut_ad(m_heap != NULL);
-
-	/* Check if we need to create a PageBulk for the level. */
-	if (level + 1 > m_page_bulks->size()) {
-		PageBulk*	new_page_bulk
-			= UT_NEW_NOKEY(PageBulk(m_index, m_trx_id, FIL_NULL,
-						level, m_flush_observer));
-		err = new_page_bulk->init();
-		if (err != DB_SUCCESS) {
-			return(err);
-		}
-
-		DEBUG_SYNC_C("bulk_load_insert");
-
-		m_page_bulks->push_back(new_page_bulk);
-		ut_ad(level + 1 == m_page_bulks->size());
-		m_root_level = level;
-
-		is_left_most = true;
-	}
-
-	ut_ad(m_page_bulks->size() > level);
-
-	PageBulk*	page_bulk = m_page_bulks->at(level);
-
-	if (is_left_most && level > 0 && page_bulk->getRecNo() == 0) {
-		/* The node pointer must be marked as the predefined minimum
-		record,	as there is no lower alphabetical limit to records in
-		the leftmost node of a level: */
-		dtuple_set_info_bits(tuple, dtuple_get_info_bits(tuple)
-					    | REC_INFO_MIN_REC_FLAG);
-	}
-
-	ulint		n_ext = 0;
-	ulint		rec_size = rec_get_converted_size(m_index, tuple, n_ext);
-	big_rec_t*	big_rec = NULL;
-	rec_t*		rec = NULL;
-	ulint*		offsets = NULL;
-
-	if (page_bulk->needExt(tuple, rec_size)) {
-		/* The record is so big that we have to store some fields
-		externally on separate database pages */
-		big_rec = dtuple_convert_big_rec(m_index, 0, tuple, &n_ext);
-
-		if (big_rec == NULL) {
-			return(DB_TOO_BIG_RECORD);
-		}
-
-		rec_size = rec_get_converted_size(m_index, tuple, n_ext);
-	}
-
-	if (page_bulk->getPageZip() != NULL
-	    && page_zip_is_too_big(m_index, tuple)) {
-		err = DB_TOO_BIG_RECORD;
-		goto func_exit;
-	}
-
-	if (!page_bulk->isSpaceAvailable(rec_size)) {
-		/* Create a sibling page_bulk. */
-		PageBulk*	sibling_page_bulk;
-		sibling_page_bulk = UT_NEW_NOKEY(PageBulk(m_index, m_trx_id,
-							  FIL_NULL, level,
-							  m_flush_observer));
-		err = sibling_page_bulk->init();
-		if (err != DB_SUCCESS) {
-			UT_DELETE(sibling_page_bulk);
-			goto func_exit;
-		}
-
-		/* Commit page bulk. */
-		err = pageCommit(page_bulk, sibling_page_bulk, true);
-		if (err != DB_SUCCESS) {
-			pageAbort(sibling_page_bulk);
-			UT_DELETE(sibling_page_bulk);
-			goto func_exit;
-		}
-
-		/* Set new page bulk to page_bulks. */
-		ut_ad(sibling_page_bulk->getLevel() <= m_root_level);
-		m_page_bulks->at(level) = sibling_page_bulk;
-
-		UT_DELETE(page_bulk);
-		page_bulk = sibling_page_bulk;
-
-		/* Important: log_free_check whether we need a checkpoint. */
-		if (page_is_leaf(sibling_page_bulk->getPage())) {
-			/* Check whether trx is interrupted */
-			if (m_flush_observer->check_interrupted()) {
-				err = DB_INTERRUPTED;
-				goto func_exit;
-			}
-
-			/* Wake up page cleaner to flush dirty pages. */
-			srv_inc_activity_count();
-			os_event_set(buf_flush_event);
-
-			logFreeCheck();
-		}
-
-	}
-
-	/* Convert tuple to rec. */
-        rec = rec_convert_dtuple_to_rec(static_cast<byte*>(mem_heap_alloc(
-		page_bulk->m_heap, rec_size)), m_index, tuple, n_ext);
-        offsets = rec_get_offsets(rec, m_index, offsets, ULINT_UNDEFINED,
-		&(page_bulk->m_heap));
-
-	page_bulk->insert(rec, offsets);
-
-	if (big_rec != NULL) {
-		ut_ad(dict_index_is_clust(m_index));
-		ut_ad(page_bulk->getLevel() == 0);
-		ut_ad(page_bulk == m_page_bulks->at(0));
-
-		/* Release all latched but leaf node. */
-		for (ulint level = 1; level <= m_root_level; level++) {
-			PageBulk*    page_bulk = m_page_bulks->at(level);
-
-			page_bulk->release();
-		}
-
-		err = page_bulk->storeExt(big_rec, offsets);
-
-		/* Latch */
-		for (ulint level = 1; level <= m_root_level; level++) {
-			PageBulk*    page_bulk = m_page_bulks->at(level);
-			page_bulk->latch();
-		}
-	}
->>>>>>> 7ebaef8e
 
 func_exit:
   if (big_rec != nullptr) {
