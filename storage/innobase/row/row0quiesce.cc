--- conflicted
+++ resolved
@@ -34,10 +34,7 @@
 #include <my_aes.h>
 
 #include "dict0dd.h"
-<<<<<<< HEAD
 #include "fil0crypt.h"
-=======
->>>>>>> 4869291f
 #include "fsp0sysspace.h"
 #include "ha_prototypes.h"
 #include "ibuf0ibuf.h"
@@ -116,118 +113,6 @@
 
   mach_write_to_4(ptr, index->space);
   ptr += sizeof(uint32_t);
-<<<<<<< HEAD
-
-  mach_write_to_4(ptr, index->page);
-  ptr += sizeof(uint32_t);
-
-  mach_write_to_4(ptr, index->type);
-  ptr += sizeof(uint32_t);
-
-  mach_write_to_4(ptr, index->trx_id_offset);
-  ptr += sizeof(uint32_t);
-
-  mach_write_to_4(ptr, index->n_user_defined_cols);
-  ptr += sizeof(uint32_t);
-
-  mach_write_to_4(ptr, index->n_uniq);
-  ptr += sizeof(uint32_t);
-
-  mach_write_to_4(ptr, index->n_nullable);
-  ptr += sizeof(uint32_t);
-
-  mach_write_to_4(ptr, index->n_fields);
-
-  DBUG_EXECUTE_IF("ib_export_io_write_failure_12", close(fileno(file)););
-
-  if (fwrite(row, 1, sizeof(row), file) != sizeof(row)) {
-    ib_senderrf(thd, IB_LOG_LEVEL_WARN, ER_IO_WRITE_ERROR, errno,
-                strerror(errno), "while writing index meta-data.");
-
-    return (DB_IO_ERROR);
-  }
-
-  /* Write the length of the index name.
-  NUL byte is included in the length. */
-  uint32_t len = static_cast<uint32_t>(strlen(index->name) + 1);
-  ut_a(len > 1);
-
-  mach_write_to_4(row, len);
-
-  DBUG_EXECUTE_IF("ib_export_io_write_failure_1", close(fileno(file)););
-
-  if (fwrite(row, 1, sizeof(len), file) != sizeof(len) ||
-      fwrite(index->name, 1, len, file) != len) {
-    ib_senderrf(thd, IB_LOG_LEVEL_WARN, ER_IO_WRITE_ERROR, errno,
-                strerror(errno), "while writing index name.");
-
-    return (DB_IO_ERROR);
-  }
-
-  err = row_quiesce_write_index_fields(index, file, thd);
-  return (err);
-}
-
-/** Write the meta data config file index information.
- @return DB_SUCCESS or error code. */
-static MY_ATTRIBUTE((nonnull, warn_unused_result)) dberr_t
-    row_quiesce_write_indexes(
-        const dict_table_t *table, /*!< in: write the meta data for
-                                   this table */
-        FILE *file,                /*!< in: file to write to */
-        THD *thd)                  /*!< in/out: session */
-{
-  byte row[sizeof(uint32_t)];
-
-  /* Write the number of indexes in the table. */
-  uint32_t num_indexes = 0;
-  uint32_t flags = fil_space_get_flags(table->space);
-  bool has_sdi = FSP_FLAGS_HAS_SDI(flags);
-
-  if (has_sdi) {
-    num_indexes += 1;
-  }
-
-  num_indexes += static_cast<uint32_t>(UT_LIST_GET_LEN(table->indexes));
-  ut_ad(num_indexes != 0);
-
-  mach_write_to_4(row, num_indexes);
-
-  DBUG_EXECUTE_IF("ib_export_io_write_failure_11", close(fileno(file)););
-
-  if (fwrite(row, 1, sizeof(row), file) != sizeof(row)) {
-    ib_senderrf(thd, IB_LOG_LEVEL_WARN, ER_IO_WRITE_ERROR, errno,
-                strerror(errno), "while writing index count.");
-
-    return (DB_IO_ERROR);
-  }
-
-  dberr_t err = DB_SUCCESS;
-
-  /* Write SDI Index */
-  if (has_sdi) {
-    dict_mutex_enter_for_mysql();
-
-    dict_index_t *index = dict_sdi_get_index(table->space);
-
-    dict_mutex_exit_for_mysql();
-
-    ut_ad(index != NULL);
-    err = row_quiesce_write_one_index(index, file, thd);
-  }
-
-  /* Write the table indexes meta data. */
-  for (const dict_index_t *index = UT_LIST_GET_FIRST(table->indexes);
-       index != 0 && err == DB_SUCCESS;
-       index = UT_LIST_GET_NEXT(indexes, index)) {
-    err = row_quiesce_write_one_index(index, file, thd);
-  }
-
-  if (err != DB_SUCCESS) {
-    return (err);
-  }
-
-=======
 
   mach_write_to_4(ptr, index->page);
   ptr += sizeof(uint32_t);
@@ -337,7 +222,6 @@
     return (err);
   }
 
->>>>>>> 4869291f
   return (err);
 }
 
@@ -383,19 +267,11 @@
  dict_col_t structure, along with the column name. All fields are serialized
  as ib_uint32_t.
  @return DB_SUCCESS or error code. */
-<<<<<<< HEAD
-static MY_ATTRIBUTE((warn_unused_result)) dberr_t row_quiesce_write_table(
-    const dict_table_t *table, /*!< in: write the meta data for
-                               this table */
-    FILE *file,                /*!< in: file to write to */
-    THD *thd)                  /*!< in/out: session */
-=======
 static MY_ATTRIBUTE((warn_unused_result)) dberr_t
     row_quiesce_write_table(const dict_table_t *table, /*!< in: write the meta
                                                        data for this table */
                             FILE *file, /*!< in: file to write to */
                             THD *thd)   /*!< in/out: session */
->>>>>>> 4869291f
 {
   dict_col_t *col;
   byte row[sizeof(ib_uint32_t) * 7];
@@ -469,129 +345,6 @@
 
 /** Write the meta data config file header.
  @return DB_SUCCESS or error code. */
-<<<<<<< HEAD
-static MY_ATTRIBUTE((warn_unused_result)) dberr_t row_quiesce_write_header(
-    const dict_table_t *table, /*!< in: write the meta data for
-                               this table */
-    FILE *file,                /*!< in: file to write to */
-    THD *thd)                  /*!< in/out: session */
-{
-  byte value[sizeof(ib_uint32_t)];
-
-  fil_space_t *space = fil_space_get(table->space);
-  // The table is read locked so it will not be dropped
-  ut_ad(space != NULL);
-
-  /* Write the meta-data version number. */
-  if (space->crypt_data != NULL &&
-      space->crypt_data->type != CRYPT_SCHEME_UNENCRYPTED) {
-    mach_write_to_4(value, IB_EXPORT_CFG_VERSION_V1_WITH_RK);
-  } else {
-    mach_write_to_4(value, IB_EXPORT_CFG_VERSION_V3);
-  }
-
-  DBUG_EXECUTE_IF("ib_export_io_write_failure_4", close(fileno(file)););
-
-  if (fwrite(&value, 1, sizeof(value), file) != sizeof(value)) {
-    ib_senderrf(thd, IB_LOG_LEVEL_WARN, ER_IO_WRITE_ERROR, errno,
-                strerror(errno), "while writing meta-data version number.");
-
-    return (DB_IO_ERROR);
-  }
-
-  /* Write the server hostname. */
-  ib_uint32_t len;
-  const char *hostname = server_get_hostname();
-
-  /* Play it safe and check for NULL. */
-  if (hostname == 0) {
-    static const char NullHostname[] = "Hostname unknown";
-
-    ib::warn(ER_IB_MSG_1013) << "Unable to determine server hostname.";
-
-    hostname = NullHostname;
-  }
-
-  /* The server hostname includes the NUL byte. */
-  len = static_cast<ib_uint32_t>(strlen(hostname) + 1);
-  mach_write_to_4(value, len);
-
-  DBUG_EXECUTE_IF("ib_export_io_write_failure_5", close(fileno(file)););
-
-  if (fwrite(&value, 1, sizeof(value), file) != sizeof(value) ||
-      fwrite(hostname, 1, len, file) != len) {
-    ib_senderrf(thd, IB_LOG_LEVEL_WARN, ER_IO_WRITE_ERROR, errno,
-                strerror(errno), "while writing hostname.");
-
-    return (DB_IO_ERROR);
-  }
-
-  /* The table name includes the NUL byte. */
-  ut_a(table->name.m_name != NULL);
-  len = static_cast<ib_uint32_t>(strlen(table->name.m_name) + 1);
-
-  /* Write the table name. */
-  mach_write_to_4(value, len);
-
-  DBUG_EXECUTE_IF("ib_export_io_write_failure_6", close(fileno(file)););
-
-  if (fwrite(&value, 1, sizeof(value), file) != sizeof(value) ||
-      fwrite(table->name.m_name, 1, len, file) != len) {
-    ib_senderrf(thd, IB_LOG_LEVEL_WARN, ER_IO_WRITE_ERROR, errno,
-                strerror(errno), "while writing table name.");
-
-    return (DB_IO_ERROR);
-  }
-
-  byte row[sizeof(ib_uint32_t) * 3];
-
-  /* Write the next autoinc value. */
-  mach_write_to_8(row, table->autoinc);
-
-  DBUG_EXECUTE_IF("ib_export_io_write_failure_7", close(fileno(file)););
-
-  if (fwrite(row, 1, sizeof(ib_uint64_t), file) != sizeof(ib_uint64_t)) {
-    ib_senderrf(thd, IB_LOG_LEVEL_WARN, ER_IO_WRITE_ERROR, errno,
-                strerror(errno), "while writing table autoinc value.");
-
-    return (DB_IO_ERROR);
-  }
-
-  byte *ptr = row;
-
-  /* Write the system page size. */
-  mach_write_to_4(ptr, UNIV_PAGE_SIZE);
-  ptr += sizeof(ib_uint32_t);
-
-  /* Write the table->flags. */
-  mach_write_to_4(ptr, table->flags);
-  ptr += sizeof(ib_uint32_t);
-
-  /* Write the number of columns in the table. */
-  mach_write_to_4(ptr, table->n_cols);
-
-  DBUG_EXECUTE_IF("ib_export_io_write_failure_8", close(fileno(file)););
-
-  if (fwrite(row, 1, sizeof(row), file) != sizeof(row)) {
-    ib_senderrf(thd, IB_LOG_LEVEL_WARN, ER_IO_WRITE_ERROR, errno,
-                strerror(errno), "while writing table meta-data.");
-
-    return (DB_IO_ERROR);
-  }
-
-  /* Write the space flags */
-  uint32_t space_flags = fil_space_get_flags(table->space);
-  ut_ad(space_flags != UINT32_UNDEFINED);
-  mach_write_to_4(value, space_flags);
-
-  if (fwrite(&value, 1, sizeof(value), file) != sizeof(value)) {
-    ib_senderrf(thd, IB_LOG_LEVEL_WARN, ER_IO_WRITE_ERROR, errno,
-                strerror(errno), "while writing space_flags.");
-
-    return (DB_IO_ERROR);
-  }
-
-=======
 static MY_ATTRIBUTE((warn_unused_result)) dberr_t
     row_quiesce_write_header(const dict_table_t *table, /*!< in: write the meta
                                                         data for this table */
@@ -600,8 +353,17 @@
 {
   byte value[sizeof(ib_uint32_t)];
 
+  fil_space_t *space = fil_space_get(table->space);
+  // The table is read locked so it will not be dropped
+  ut_ad(space != NULL);
+
   /* Write the meta-data version number. */
-  mach_write_to_4(value, IB_EXPORT_CFG_VERSION_V3);
+  if (space->crypt_data != NULL &&
+      space->crypt_data->type != CRYPT_SCHEME_UNENCRYPTED) {
+    mach_write_to_4(value, IB_EXPORT_CFG_VERSION_V1_WITH_RK);
+  } else {
+    mach_write_to_4(value, IB_EXPORT_CFG_VERSION_V3);
+  }
 
   DBUG_EXECUTE_IF("ib_export_io_write_failure_4", close(fileno(file)););
 
@@ -704,7 +466,6 @@
     return (DB_IO_ERROR);
   }
 
->>>>>>> 4869291f
   return (DB_SUCCESS);
 }
 
@@ -852,17 +613,12 @@
   dberr_t err;
   char name[OS_FILE_MAX_PATH];
 
-<<<<<<< HEAD
   fil_space_t *space = fil_space_get(table->space);
   // The table is read locked so it will not be dropped
   ut_ad(space != nullptr);
   /* If table is not encrypted or encrypted with keyring encryption, return. */
   if (!dd_is_table_in_encrypted_tablespace(table) ||
       space->crypt_data != NULL) {
-=======
-  /* If table is not encrypted, return. */
-  if (!dd_is_table_in_encrypted_tablespace(table)) {
->>>>>>> 4869291f
     return (DB_SUCCESS);
   }
 
@@ -883,10 +639,6 @@
     lint new_size = mem_heap_get_size(table->heap);
     dict_sys->size += new_size - old_size;
 
-<<<<<<< HEAD
-=======
-    fil_space_t *space = fil_space_get(table->space);
->>>>>>> 4869291f
     ut_ad(space != NULL && FSP_FLAGS_GET_ENCRYPTION(space->flags));
 
     memcpy(table->encryption_key, space->encryption_key, ENCRYPTION_KEY_LEN);
@@ -989,7 +741,6 @@
   if (!trx_is_interrupted(trx)) {
     extern ib_mutex_t master_key_id_mutex;
 
-<<<<<<< HEAD
     bool was_master_key_id_mutex_locked = false;
     fil_space_t *space = fil_space_get(table->space);
     ut_ad(space != nullptr);
@@ -997,20 +748,12 @@
         space->crypt_data != NULL) {
       /* Require the mutex to block key rotation. */
       was_master_key_id_mutex_locked = true;
-=======
-    if (dd_is_table_in_encrypted_tablespace(table)) {
-      /* Require the mutex to block key rotation. */
->>>>>>> 4869291f
       mutex_enter(&master_key_id_mutex);
     }
 
     buf_LRU_flush_or_remove_pages(table->space, BUF_REMOVE_FLUSH_WRITE, trx);
 
-<<<<<<< HEAD
     if (was_master_key_id_mutex_locked) {
-=======
-    if (dd_is_table_in_encrypted_tablespace(table)) {
->>>>>>> 4869291f
       mutex_exit(&master_key_id_mutex);
     }
 
