--- conflicted
+++ resolved
@@ -51,66 +51,6 @@
 
 /* Maximum pending doc memory limit in bytes for a fts tokenization thread */
 #define FTS_PENDING_DOC_MEMORY_LIMIT	1000000
-
-<<<<<<< HEAD
-#define TEMP_FILE_WRITE_FAIL		DB_TEMP_FILE_WRITE_FAILURE
-
-/** Insert sorted data tuples to the index.
-@param[in]	trx_id		transaction identifier
-@param[in]	index		index to be inserted
-@param[in]	old_table	old table
-@param[in]	fd		file descriptor
-@param[in,out]	block		file buffer
-@param[in]	row_buf		row_buf	sorted data tuples,
-or NULL to read from fd
-@return DB_SUCCESS or error number */
-static	__attribute__((warn_unused_result))
-dberr_t
-row_merge_insert_index_tuples(
-	trx_id_t		trx_id,
-	dict_index_t*		index,
-	const dict_table_t*	old_table,
-	int			fd,
-	row_merge_block_t*	block,
-	const row_merge_buf_t*	row_buf);
-
-=======
-#ifdef UNIV_DEBUG
-/******************************************************//**
-Display a merge tuple. */
-static __attribute__((nonnull))
-void
-row_merge_tuple_print(
-/*==================*/
-	FILE*		f,	/*!< in: output stream */
-	const mtuple_t*	entry,	/*!< in: tuple to print */
-	ulint		n_fields)/*!< in: number of fields in the tuple */
-{
-	ulint	j;
-
-	for (j = 0; j < n_fields; j++) {
-		const dfield_t*	field = &entry->fields[j];
-
-		if (dfield_is_null(field)) {
-			fputs("\n NULL;", f);
-		} else {
-			ulint	field_len	= dfield_get_len(field);
-			ulint	len		= ut_min(field_len, 20);
-			if (dfield_is_ext(field)) {
-				fputs("\nE", f);
-			} else {
-				fputs("\n ", f);
-			}
-			ut_print_buf(f, dfield_get_data(field), len);
-			if (len != field_len) {
-				fprintf(f, " (total %lu bytes)", field_len);
-			}
-		}
-	}
-	putc('\n', f);
-}
-#endif /* UNIV_DEBUG */
->>>>>>> c1b6e9ab
 
 /******************************************************//**
 Encode an index record. */
@@ -2217,22 +2157,8 @@
 		columns cannot possibly be freed between the time the
 		BLOB pointers are read (row_merge_read_clustered_index())
 		and dereferenced (below). */
-<<<<<<< HEAD
-		if (mrec == NULL) {
-			field_data
-				= static_cast<byte*>(dfield_get_data(field));
-			field_len = dfield_get_len(field);
-		} else {
-			field_data = rec_get_nth_field(
-				mrec, offsets, i, &field_len);
-		}
-		data = btr_copy_externally_stored_field(
-			&len, field_data, page_size, field_len, heap);
-
-=======
 		data = btr_rec_copy_externally_stored_field(
-			mrec, offsets, zip_size, i, &len, heap);
->>>>>>> c1b6e9ab
+			mrec, offsets, page_size, i, &len, heap);
 		/* Because we have locked the table, any records
 		written by incomplete transactions must have been
 		rolled back already. There must not be any incomplete
@@ -2243,48 +2169,15 @@
 	}
 }
 
-<<<<<<< HEAD
-/** Converts a merge record to a typed data tuple. Note that externally
-stored fields are not copied to heap.
-@param[in]	index	index on the table
-@param[in]	mtuple	merge record
-@param[in]	heap	memory heap from which memory needed is allocated
-@return		index entry built. */
-static
-void
-row_mtuple_convert_to_dtuple(
-	dict_index_t*	index,
-	dtuple_t*	dtuple,
-	const mtuple_t* mtuple)
-{
-	ut_ad(!dict_index_is_univ(index));
-	memcpy(dtuple->fields, mtuple->fields,
-	       dtuple->n_fields * sizeof *mtuple->fields);
-}
-
-/** Insert sorted data tuples to the index.
-@param[in]	trx_id		transaction identifier
-@param[in]	index		index to be inserted
-@param[in]	old_table	old table
-@param[in]	fd		file descriptor
-@param[in,out]	block		file buffer
-@param[in]	row_buf		in case of NULL the function will read
-sorted file containing data tuples and insert to the index. If it is
-not NULL then it will read from row buffer, convert into data tuple
-and insert to index
-@return DB_SUCCESS or error number */
-static	__attribute__((warn_unused_result))
-=======
 /********************************************************************//**
 Read sorted file containing index data tuples and insert these data
 tuples to the index
-@return	DB_SUCCESS or error number */
+@return DB_SUCCESS or error number */
 static __attribute__((nonnull, warn_unused_result))
->>>>>>> c1b6e9ab
 dberr_t
 row_merge_insert_index_tuples(
 /*==========================*/
-	trx_id_t		trx_id,	/*!< in: transaction identifier */
+	trx_id_t		trx_id, /*!< in: transaction identifier */
 	dict_index_t*		index,	/*!< in: index */
 	const dict_table_t*	old_table,/*!< in: old table */
 	int			fd,	/*!< in: file descriptor */
@@ -2344,12 +2237,6 @@
 				break;
 			}
 
-<<<<<<< HEAD
-			dtuple = row_rec_to_index_entry_low(
-				mrec, index, offsets, &n_ext, tuple_heap);
-		}
-		if (!n_ext) {
-=======
 			dict_index_t*	old_index
 				= dict_table_get_first_index(old_table);
 
@@ -2365,7 +2252,6 @@
 				mrec, index, offsets, &n_ext, tuple_heap);
 
 			if (!n_ext) {
->>>>>>> c1b6e9ab
 				/* There are no externally stored columns. */
 			} else {
 				ut_ad(dict_index_is_clust(index));
@@ -2390,11 +2276,7 @@
 				row_log_table_blob_free(). */
 				row_merge_copy_blobs(
 					mrec, offsets,
-<<<<<<< HEAD
 					dict_table_page_size(old_table),
-=======
-					dict_table_zip_size(old_table),
->>>>>>> c1b6e9ab
 					dtuple, tuple_heap);
 			}
 
@@ -2402,10 +2284,7 @@
 			log_free_check();
 
 			mtr_start(&mtr);
-<<<<<<< HEAD
 			mtr.set_named_space(index->space);
-=======
->>>>>>> c1b6e9ab
 			/* Insert after the last user record. */
 			btr_cur_open_at_index_side(
 				false, index, BTR_MODIFY_LEAF,
@@ -2439,15 +2318,10 @@
 				ut_ad(!big_rec);
 				mtr_commit(&mtr);
 				mtr_start(&mtr);
-<<<<<<< HEAD
 				mtr.set_named_space(index->space);
 				btr_cur_open_at_index_side(
 					false, index,
 					BTR_MODIFY_TREE | BTR_LATCH_FOR_INSERT,
-=======
-				btr_cur_open_at_index_side(
-					false, index, BTR_MODIFY_TREE,
->>>>>>> c1b6e9ab
 					&cursor, 0, &mtr);
 				page_cur_position(
 					page_rec_get_prev(btr_cur_get_rec(
@@ -2497,10 +2371,7 @@
 			mem_heap_empty(tuple_heap);
 			mem_heap_empty(ins_heap);
 		}
-<<<<<<< HEAD
-=======
-	}
->>>>>>> c1b6e9ab
+	}
 
 err_exit:
 	mem_heap_free(tuple_heap);
