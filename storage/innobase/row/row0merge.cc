--- conflicted
+++ resolved
@@ -486,10 +486,6 @@
 @param[in,out]	v_heap		heap memory to process data for virtual column
 @param[in,out]	my_table	mysql table object
 @param[in]	trx		transaction object
-<<<<<<< HEAD
-@param[in]	prebuilt	compress_heap must be taken from here
-@return number of rows added, 0 if out of space */
-=======
 @param[in,out]	multi_val_added	non-zero indicates this number of multi-value
                                 data has been put to the buffer, and it should
                                 just continue from this point, otherwise,
@@ -499,10 +495,10 @@
                                 while zero means this is a normal row or all
                                 data of the multi-value data in this row have
                                 been parsed
+@param[in]	prebuilt	compress_heap must be taken from here
 @return number of rows added, 0 if out of space, or UNIV_NO_INDEX_VALUE
 if this is a multi-value index and current row has nothing valid to be
 indexed */
->>>>>>> 4869291f
 static ulint row_merge_buf_add(row_merge_buf_t *buf, dict_index_t *fts_index,
                                const dict_table_t *old_table,
                                const dict_table_t *new_table,
@@ -510,11 +506,8 @@
                                const row_ext_t *ext, doc_id_t *doc_id,
                                mem_heap_t *conv_heap, dberr_t *err,
                                mem_heap_t **v_heap, TABLE *my_table, trx_t *trx,
-<<<<<<< HEAD
+                               ulint *multi_val_added,
                                row_prebuilt_t *prebuilt) {
-=======
-                               ulint *multi_val_added) {
->>>>>>> 4869291f
   ulint i;
   const dict_index_t *index;
   mtuple_t *entry;
@@ -609,7 +602,8 @@
           if (n_row_to_add == 0) {
             row_field = innobase_get_computed_value(
                 row, v_col, clust_index, v_heap, buf->heap, ifield,
-                trx->mysql_thd, my_table, old_table, nullptr, nullptr);
+                trx->mysql_thd, my_table, old_table, nullptr, nullptr,
+                prebuilt);
 
             if (row_field == nullptr) {
               *err = DB_COMPUTE_VALUE_FAILED;
@@ -636,11 +630,6 @@
               DBUG_RETURN(UNIV_NO_INDEX_VALUE);
             }
 
-<<<<<<< HEAD
-        row_field = innobase_get_computed_value(
-            row, v_col, clust_index, v_heap, NULL, ifield, trx->mysql_thd,
-            my_table, old_table, nullptr, nullptr, prebuilt);
-=======
             ut_ad(n_row_to_add > 0);
           } else {
             row_field->data =
@@ -650,8 +639,7 @@
         } else {
           row_field = innobase_get_computed_value(
               row, v_col, clust_index, v_heap, nullptr, ifield, trx->mysql_thd,
-              my_table, old_table, nullptr, nullptr);
->>>>>>> 4869291f
+              my_table, old_table, nullptr, nullptr, prebuilt);
 
           if (row_field == NULL) {
             *err = DB_COMPUTE_VALUE_FAILED;
@@ -2144,17 +2132,11 @@
         continue;
       }
 
-<<<<<<< HEAD
-      if (UNIV_LIKELY(row && (rows_added = row_merge_buf_add(
-                                  buf, fts_index, old_table, new_table,
-                                  psort_info, row, ext, &doc_id, conv_heap,
-                                  &err, &v_heap, eval_table, trx, prebuilt)))) {
-=======
       if (UNIV_LIKELY(row &&
                       (rows_added = row_merge_buf_add(
                            buf, fts_index, old_table, new_table, psort_info,
                            row, ext, &doc_id, conv_heap, &err, &v_heap,
-                           eval_table, trx, &multi_val_added)) &&
+                           eval_table, trx, &multi_val_added, prebuilt)) &&
                       multi_val_added == 0)) {
         if (rows_added == UNIV_NO_INDEX_VALUE) {
           /* Nothing to be indexed from current row, skip this index */
@@ -2162,7 +2144,6 @@
           continue;
         }
 
->>>>>>> 4869291f
         /* If we are creating FTS index,
         a single row can generate more
         records for tokenized word */
@@ -2438,14 +2419,11 @@
         that the buffer has been written out
         and emptied. */
 
-        if (UNIV_UNLIKELY(!(rows_added = row_merge_buf_add(
-                                buf, fts_index, old_table, new_table,
-                                psort_info, row, ext, &doc_id, conv_heap, &err,
-<<<<<<< HEAD
-                                &v_heap, table, trx, prebuilt)))) {
-=======
-                                &v_heap, table, trx, &multi_val_added)))) {
->>>>>>> 4869291f
+        if (UNIV_UNLIKELY(
+                !(rows_added = row_merge_buf_add(
+                      buf, fts_index, old_table, new_table, psort_info, row,
+                      ext, &doc_id, conv_heap, &err, &v_heap, table, trx,
+                      &multi_val_added, prebuilt)))) {
           /* An empty buffer should have enough
           room for at least one record. */
           ut_error;
