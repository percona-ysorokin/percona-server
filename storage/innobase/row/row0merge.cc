/*****************************************************************************

Copyright (c) 2005, 2018, Oracle and/or its affiliates. All Rights Reserved.

This program is free software; you can redistribute it and/or modify it under
the terms of the GNU General Public License, version 2.0, as published by the
Free Software Foundation.

This program is also distributed with certain software (including but not
limited to OpenSSL) that is licensed under separate terms, as designated in a
particular file or component or in included license documentation. The authors
of MySQL hereby grant you an additional permission to link the program and
your derivative works with the separately licensed software that they have
included with MySQL.

This program is distributed in the hope that it will be useful, but WITHOUT
ANY WARRANTY; without even the implied warranty of MERCHANTABILITY or FITNESS
FOR A PARTICULAR PURPOSE. See the GNU General Public License, version 2.0,
for more details.

You should have received a copy of the GNU General Public License along with
this program; if not, write to the Free Software Foundation, Inc.,
51 Franklin St, Fifth Floor, Boston, MA 02110-1301  USA

*****************************************************************************/

/** @file row/row0merge.cc
 New index creation routines using a merge sort

 Created 12/4/2005 Jan Lindstrom
 Completed by Sunny Bains and Marko Makela
 *******************************************************/

#include <fcntl.h>
#include <math.h>
#include <sys/types.h>

#include <sql_class.h>
#include "btr0bulk.h"
#include "dict0crea.h"
#include "fsp0sysspace.h"
#include "ha_prototypes.h"
#include "handler0alter.h"
#include "lob0lob.h"
#include "lock0lock.h"
#include "my_aes.h"
#include "my_psi_config.h"
#include "os0file.h"
#include "pars0pars.h"
#include "row0ext.h"
#include "row0ftsort.h"
#include "row0import.h"
#include "row0ins.h"
#include "row0log.h"
#include "row0merge.h"
#include "row0sel.h"
#include "trx0purge.h"
#include "ut0new.h"
#include "ut0sort.h"
#include "ut0stage.h"

#include "my_dbug.h"

/* Ignore posix_fadvise() on those platforms where it does not exist */
#if defined _WIN32
#define posix_fadvise(fd, offset, len, advice) /* nothing */
#endif                                         /* _WIN32 */

/* Whether to disable file system cache */
bool srv_disable_sort_file_cache;

/** Class that caches index row tuples made from a single cluster
index page scan, and then insert into corresponding index tree */
class index_tuple_info_t {
 public:
  /** constructor
  @param[in]	heap	memory heap
  @param[in]	index	index to be created */
  index_tuple_info_t(mem_heap_t *heap, dict_index_t *index) UNIV_NOTHROW {
    m_heap = heap;
    m_index = index;
    m_dtuple_vec = UT_NEW_NOKEY(idx_tuple_vec());
  }

  /** destructor */
  ~index_tuple_info_t() { UT_DELETE(m_dtuple_vec); }

  /** Get the index object
  @return the index object */
  dict_index_t *get_index() UNIV_NOTHROW { return (m_index); }

  /** Caches an index row into index tuple vector
  @param[in]	row	table row
  @param[in]	ext	externally stored column
  prefixes, or NULL */
  void add(const dtuple_t *row, const row_ext_t *ext) UNIV_NOTHROW {
    dtuple_t *dtuple;

    dtuple = row_build_index_entry(row, ext, m_index, m_heap);

    ut_ad(dtuple);

    m_dtuple_vec->push_back(dtuple);
  }

  /** Insert spatial index rows cached in vector into spatial index
  @param[in]	trx_id		transaction id
  @param[in,out]	row_heap	memory heap
  @param[in]	pcur		cluster index scanning cursor
  @param[in,out]	scan_mtr	mini-transaction for pcur
  @param[out]	mtr_committed	whether scan_mtr got committed
  @return DB_SUCCESS if successful, else error number */
  dberr_t insert(trx_id_t trx_id, mem_heap_t *row_heap, btr_pcur_t *pcur,
                 mtr_t *scan_mtr, bool *mtr_committed) {
    big_rec_t *big_rec;
    rec_t *rec;
    btr_cur_t ins_cur;
    mtr_t mtr;
    rtr_info_t rtr_info;
    ulint *ins_offsets = NULL;
    dberr_t error = DB_SUCCESS;
    dtuple_t *dtuple;
    ulint count = 0;
    bool force_log_free_check = false;

    const ulint flag = BTR_NO_UNDO_LOG_FLAG | BTR_NO_LOCKING_FLAG |
                       BTR_KEEP_SYS_FLAG | BTR_CREATE_FLAG;

    ut_ad(dict_index_is_spatial(m_index));

    DBUG_EXECUTE_IF("row_merge_instrument_log_check_flush",
                    force_log_free_check = true;);

    for (idx_tuple_vec::iterator it = m_dtuple_vec->begin();
         it != m_dtuple_vec->end(); ++it) {
      dtuple = *it;
      ut_ad(dtuple);

      if (log_needs_free_check() || force_log_free_check) {
        if (!(*mtr_committed)) {
          /* Since the data of the tuple pk fields
          are pointers of cluster rows. After mtr
          committed, these pointer could be point
          to invalid data. Then, we need to copy
          all these data from cluster rows. */
          idx_tuple_vec::iterator cp_it;
          dtuple_t *cp_tuple;
          for (cp_it = it; cp_it != m_dtuple_vec->end(); ++cp_it) {
            cp_tuple = *cp_it;

            for (ulint i = 1; i < dtuple_get_n_fields(cp_tuple); i++) {
              dfield_dup(&cp_tuple->fields[i], m_heap);
            }
          }
          btr_pcur_move_to_prev_on_page(pcur);
          btr_pcur_store_position(pcur, scan_mtr);
          mtr_commit(scan_mtr);
          *mtr_committed = true;
        }

        log_free_check();

        force_log_free_check = false;
      }

      mtr.start();

      ins_cur.index = m_index;
      rtr_init_rtr_info(&rtr_info, false, &ins_cur, m_index, false);
      rtr_info_update_btr(&ins_cur, &rtr_info);

      btr_cur_search_to_nth_level(m_index, 0, dtuple, PAGE_CUR_RTREE_INSERT,
                                  BTR_MODIFY_LEAF, &ins_cur, 0, __FILE__,
                                  __LINE__, &mtr);

      /* It need to update MBR in parent entry,
      so change search mode to BTR_MODIFY_TREE */
      if (rtr_info.mbr_adj) {
        mtr_commit(&mtr);
        rtr_clean_rtr_info(&rtr_info, true);
        rtr_init_rtr_info(&rtr_info, false, &ins_cur, m_index, false);
        rtr_info_update_btr(&ins_cur, &rtr_info);

        mtr_start(&mtr);

        btr_cur_search_to_nth_level(m_index, 0, dtuple, PAGE_CUR_RTREE_INSERT,
                                    BTR_MODIFY_TREE, &ins_cur, 0, __FILE__,
                                    __LINE__, &mtr);
      }

      error = btr_cur_optimistic_insert(flag, &ins_cur, &ins_offsets, &row_heap,
                                        dtuple, &rec, &big_rec, 0, NULL, &mtr);

      if (error == DB_FAIL) {
        ut_ad(!big_rec);

        mtr.commit();

        mtr.start();

        rtr_clean_rtr_info(&rtr_info, true);

        rtr_init_rtr_info(&rtr_info, false, &ins_cur, m_index, false);

        rtr_info_update_btr(&ins_cur, &rtr_info);
        btr_cur_search_to_nth_level(m_index, 0, dtuple, PAGE_CUR_RTREE_INSERT,
                                    BTR_MODIFY_TREE, &ins_cur, 0, __FILE__,
                                    __LINE__, &mtr);

        error =
            btr_cur_pessimistic_insert(flag, &ins_cur, &ins_offsets, &row_heap,
                                       dtuple, &rec, &big_rec, 0, NULL, &mtr);
      }

      DBUG_EXECUTE_IF("row_merge_ins_spatial_fail", error = DB_FAIL;);

      if (error == DB_SUCCESS) {
        if (rtr_info.mbr_adj) {
          error = rtr_ins_enlarge_mbr(&ins_cur, NULL, &mtr);
        }

        if (error == DB_SUCCESS) {
          page_update_max_trx_id(btr_cur_get_block(&ins_cur),
                                 btr_cur_get_page_zip(&ins_cur), trx_id, &mtr);
        }
      }

      mtr_commit(&mtr);

      rtr_clean_rtr_info(&rtr_info, true);
      count++;
    }

    m_dtuple_vec->clear();

    return (error);
  }

 private:
  /** Cache index rows made from a cluster index scan. Usually
  for rows on single cluster index page */
  typedef std::vector<dtuple_t *, ut_allocator<dtuple_t *>> idx_tuple_vec;

  /** vector used to cache index rows made from cluster index scan */
  idx_tuple_vec *m_dtuple_vec;

  /** the index being built */
  dict_index_t *m_index;

  /** memory heap for creating index tuples */
  mem_heap_t *m_heap;
};

/* Maximum pending doc memory limit in bytes for a fts tokenization thread */
#define FTS_PENDING_DOC_MEMORY_LIMIT 1000000

/** Insert sorted data tuples to the index.
@param[in]	trx		current transaction
@param[in]	index		index to be inserted
@param[in]	old_table	old table
@param[in]	fd		file descriptor
@param[in,out]	block		file buffer
@param[in,out]	crypt_block	encrypted file buffer
@param[in]	space_id	tablespace id
@param[in]	row_buf		row_buf the sorted data tuples,
or NULL if fd, block will be used instead
@param[in,out]	btr_bulk	btr bulk instance
@param[in,out]	stage		performance schema accounting object, used by
ALTER TABLE. If not NULL stage->begin_phase_insert() will be called initially
and then stage->inc() will be called for each record that is processed.
@return DB_SUCCESS or error number */
static MY_ATTRIBUTE((warn_unused_result)) dberr_t row_merge_insert_index_tuples(
    trx_t *trx, dict_index_t *index, const dict_table_t *old_table, int fd,
    row_merge_block_t *block, row_merge_block_t *crypt_block,
    space_id_t space_id, const row_merge_buf_t *row_buf, BtrBulk *btr_bulk,
    ut_stage_alter_t *stage = NULL);

/** Encode an index record. */
static void row_merge_buf_encode(
    byte **b,                  /*!< in/out: pointer to
                               current end of output buffer */
    const dict_index_t *index, /*!< in: index */
    const mtuple_t *entry,     /*!< in: index fields
                               of the record to encode */
    ulint n_fields)            /*!< in: number of fields
                               in the entry */
{
  ulint size;
  ulint extra_size;

  size = rec_get_converted_size_temp(index, entry->fields, n_fields, NULL,
                                     &extra_size);
  ut_ad(size >= extra_size);

  /* Encode extra_size + 1 */
  if (extra_size + 1 < 0x80) {
    *(*b)++ = (byte)(extra_size + 1);
  } else {
    ut_ad((extra_size + 1) < 0x8000);
    *(*b)++ = (byte)(0x80 | ((extra_size + 1) >> 8));
    *(*b)++ = (byte)(extra_size + 1);
  }

  rec_convert_dtuple_to_temp(*b + extra_size, index, entry->fields, n_fields,
                             NULL);

  *b += size;
}

/** Allocate a sort buffer.
 @return own: sort buffer */
static MY_ATTRIBUTE((malloc)) row_merge_buf_t *row_merge_buf_create_low(
    mem_heap_t *heap,    /*!< in: heap where allocated */
    dict_index_t *index, /*!< in: secondary index */
    ulint max_tuples,    /*!< in: maximum number of
                         data tuples */
    ulint buf_size)      /*!< in: size of the buffer,
                         in bytes */
{
  row_merge_buf_t *buf;

  ut_ad(max_tuples > 0);

  ut_ad(max_tuples <= srv_sort_buf_size);

  buf = static_cast<row_merge_buf_t *>(mem_heap_zalloc(heap, buf_size));
  buf->heap = heap;
  buf->index = index;
  buf->max_tuples = max_tuples;
  buf->tuples = static_cast<mtuple_t *>(
      ut_malloc_nokey(2 * max_tuples * sizeof *buf->tuples));
  buf->tmp_tuples = buf->tuples + max_tuples;

  return (buf);
}

/** Allocate a sort buffer.
 @return own: sort buffer */
row_merge_buf_t *row_merge_buf_create(
    dict_index_t *index) /*!< in: secondary index */
{
  row_merge_buf_t *buf;
  ulint max_tuples;
  ulint buf_size;
  mem_heap_t *heap;

  max_tuples = static_cast<ulint>(srv_sort_buf_size) /
               ut_max(static_cast<ulint>(1), index->get_min_size());

  buf_size = (sizeof *buf);

  heap = mem_heap_create(buf_size);

  buf = row_merge_buf_create_low(heap, index, max_tuples, buf_size);

  return (buf);
}

/** Empty a sort buffer.
 @return sort buffer */
row_merge_buf_t *row_merge_buf_empty(
    row_merge_buf_t *buf) /*!< in,own: sort buffer */
{
  ulint buf_size = sizeof *buf;
  ulint max_tuples = buf->max_tuples;
  mem_heap_t *heap = buf->heap;
  dict_index_t *index = buf->index;
  mtuple_t *tuples = buf->tuples;

  mem_heap_empty(heap);

  buf = static_cast<row_merge_buf_t *>(mem_heap_zalloc(heap, buf_size));
  buf->heap = heap;
  buf->index = index;
  buf->max_tuples = max_tuples;
  buf->tuples = tuples;
  buf->tmp_tuples = buf->tuples + max_tuples;

  return (buf);
}

/** Deallocate a sort buffer. */
void row_merge_buf_free(
    row_merge_buf_t *buf) /*!< in,own: sort buffer to be freed */
{
  ut_free(buf->tuples);
  mem_heap_free(buf->heap);
}

#ifdef UNIV_DEBUG
#define row_merge_buf_redundant_convert(trx, index, row_field, field, len, \
                                        page_size, is_sdi, heap)           \
  row_merge_buf_redundant_convert_func(trx, index, row_field, field, len,  \
                                       page_size, is_sdi, heap)
#else /* UNIV_DEBUG */
#define row_merge_buf_redundant_convert(trx, index, row_field, field, len, \
                                        page_size, is_sdi, heap)           \
  row_merge_buf_redundant_convert_func(trx, index, row_field, field, len,  \
                                       page_size, heap)
#endif /* UNIV_DEBUG */

/** Convert the field data from compact to redundant format.
@param[in]	trx		current transaction
@param[in]	clust_index	clustered index being built
@param[in]	row_field	field to copy from
@param[out]	field		field to copy to
@param[in]	len		length of the field data
@param[in]	page_size	compressed BLOB page size,
                                zero for uncompressed BLOBs
@param[in]	is_sdi		true for SDI indexes
@param[in,out]	heap		memory heap where to allocate data when
                                converting to ROW_FORMAT=REDUNDANT, or NULL
                                when not to invoke
                                row_merge_buf_redundant_convert(). */
static void row_merge_buf_redundant_convert_func(
    trx_t *trx, const dict_index_t *clust_index, const dfield_t *row_field,
    dfield_t *field, ulint len, const page_size_t &page_size,
#ifdef UNIV_DEBUG
    bool is_sdi,
#endif /* UNIV_DEBUG */
    mem_heap_t *heap) {
  ut_ad(DATA_MBMINLEN(field->type.mbminmaxlen) == 1);
  ut_ad(DATA_MBMAXLEN(field->type.mbminmaxlen) > 1);

  byte *buf = (byte *)mem_heap_alloc(heap, len);
  ulint field_len = row_field->len;
  ut_ad(field_len <= len);

  if (row_field->ext) {
    const byte *field_data = static_cast<byte *>(dfield_get_data(row_field));
    ulint ext_len;

    ut_a(field_len >= BTR_EXTERN_FIELD_REF_SIZE);
    ut_a(memcmp(field_data + field_len - BTR_EXTERN_FIELD_REF_SIZE,
                field_ref_zero, BTR_EXTERN_FIELD_REF_SIZE));

    byte *data = lob::btr_copy_externally_stored_field(
        nullptr, clust_index, &ext_len, nullptr, field_data, page_size,
        field_len, is_sdi, heap);

    ut_ad(ext_len < len);

    memcpy(buf, data, ext_len);
    field_len = ext_len;
  } else {
    memcpy(buf, row_field->data, field_len);
  }

  memset(buf + field_len, 0x20, len - field_len);

  dfield_set_data(field, buf, len);
}

/** Insert a data tuple into a sort buffer.
@param[in,out]	buf		sort buffer
@param[in]	fts_index	fts index to be created
@param[in]	old_table	original table
@param[in]	new_table	new table
@param[in,out]	psort_info	parallel sort info
@param[in]	row		table row
@param[in]	ext		cache of externally stored
                                column prefixes, or NULL
@param[in,out]	doc_id		Doc ID if we are creating
                                FTS index
@param[in,out]	conv_heap	memory heap where to allocate data when
                                converting to ROW_FORMAT=REDUNDANT, or NULL
                                when not to invoke
                                row_merge_buf_redundant_convert()
@param[in,out]	err		set if error occurs
@param[in,out]	v_heap		heap memory to process data for virtual column
@param[in,out]	my_table	mysql table object
@param[in]	trx		transaction object
@param[in]	prebuilt	compress_heap must be taken from here
@return number of rows added, 0 if out of space */
static ulint row_merge_buf_add(row_merge_buf_t *buf, dict_index_t *fts_index,
                               const dict_table_t *old_table,
                               const dict_table_t *new_table,
                               fts_psort_t *psort_info, const dtuple_t *row,
                               const row_ext_t *ext, doc_id_t *doc_id,
                               mem_heap_t *conv_heap, dberr_t *err,
                               mem_heap_t **v_heap, TABLE *my_table, trx_t *trx,
                               row_prebuilt_t *prebuilt) {
  ulint i;
  const dict_index_t *index;
  mtuple_t *entry;
  dfield_t *field;
  const dict_field_t *ifield;
  ulint n_fields;
  ulint data_size;
  ulint extra_size;
  ulint bucket = 0;
  doc_id_t write_doc_id;
  ulint n_row_added = 0;
  DBUG_ENTER("row_merge_buf_add");

  if (buf->n_tuples >= buf->max_tuples) {
    DBUG_RETURN(0);
  }

  DBUG_EXECUTE_IF("ib_row_merge_buf_add_two",
                  if (buf->n_tuples >= 2) DBUG_RETURN(0););

  UNIV_PREFETCH_R(row->fields);

  /* If we are building FTS index, buf->index points to
  the 'fts_sort_idx', and real FTS index is stored in
  fts_index */
  index = (buf->index->type & DICT_FTS) ? fts_index : buf->index;

  /* create spatial index should not come here */
  ut_ad(!dict_index_is_spatial(index));

  n_fields = dict_index_get_n_fields(index);

  entry = &buf->tuples[buf->n_tuples];
  field = entry->fields = static_cast<dfield_t *>(
      mem_heap_alloc(buf->heap, n_fields * sizeof *entry->fields));

  data_size = 0;
  extra_size = UT_BITS_IN_BYTES(index->n_nullable);

  ifield = index->get_field(0);

  for (i = 0; i < n_fields; i++, field++, ifield++) {
    ulint len;
    const dict_col_t *col;
    const dict_v_col_t *v_col = NULL;
    ulint col_no;
    ulint fixed_len;
    const dfield_t *row_field;

    col = ifield->col;
    if (col->is_virtual()) {
      v_col = reinterpret_cast<const dict_v_col_t *>(col);
    }

    col_no = dict_col_get_no(col);

    /* Process the Doc ID column */
    if (*doc_id > 0 && col_no == index->table->fts->doc_col &&
        !col->is_virtual()) {
      fts_write_doc_id((byte *)&write_doc_id, *doc_id);

      /* Note: field->data now points to a value on the
      stack: &write_doc_id after dfield_set_data(). Because
      there is only one doc_id per row, it shouldn't matter.
      We allocate a new buffer before we leave the function
      later below. */

      dfield_set_data(field, &write_doc_id, sizeof(write_doc_id));

      field->type.mtype = ifield->col->mtype;
      field->type.prtype = ifield->col->prtype;
      field->type.mbminmaxlen = DATA_MBMINMAXLEN(0, 0);
      field->type.len = ifield->col->len;
    } else {
      /* Use callback to get the virtual column value */
      if (col->is_virtual()) {
        const dict_index_t *clust_index = new_table->first_index();

        row_field = innobase_get_computed_value(
            row, v_col, clust_index, v_heap, NULL, ifield, trx->mysql_thd,
            my_table, old_table, nullptr, nullptr, prebuilt);

        if (row_field == NULL) {
          *err = DB_COMPUTE_VALUE_FAILED;
          DBUG_RETURN(0);
        }
        dfield_copy(field, row_field);
      } else {
        row_field = dtuple_get_nth_field(row, col_no);
        dfield_copy(field, row_field);
      }

      /* Tokenize and process data for FTS */
      if (index->type & DICT_FTS) {
        fts_doc_item_t *doc_item;
        byte *value;
        void *ptr;
        const ulint max_trial_count = 10000;
        ulint trial_count = 0;

        /* fetch Doc ID if it already exists
        in the row, and not supplied by the
        caller. Even if the value column is
        NULL, we still need to get the Doc
        ID so to maintain the correct max
        Doc ID */
        if (*doc_id == 0) {
          const dfield_t *doc_field;
          doc_field = dtuple_get_nth_field(row, index->table->fts->doc_col);
          *doc_id = (doc_id_t)mach_read_from_8(
              static_cast<byte *>(dfield_get_data(doc_field)));

          if (*doc_id == 0) {
            ib::warn(ER_IB_MSG_964) << "FTS Doc ID is"
                                       " zero. Record"
                                       " skipped";
            DBUG_RETURN(0);
          }
        }

        if (dfield_is_null(field)) {
          n_row_added = 1;
          continue;
        }

        ptr = ut_malloc_nokey(sizeof(*doc_item) + field->len);

        doc_item = static_cast<fts_doc_item_t *>(ptr);
        value = static_cast<byte *>(ptr) + sizeof(*doc_item);
        memcpy(value, field->data, field->len);
        field->data = value;

        doc_item->field = field;
        doc_item->doc_id = *doc_id;

        bucket = *doc_id % fts_sort_pll_degree;

        /* Add doc item to fts_doc_list */
        mutex_enter(&psort_info[bucket].mutex);

        if (psort_info[bucket].error == DB_SUCCESS) {
          UT_LIST_ADD_LAST(psort_info[bucket].fts_doc_list, doc_item);
          psort_info[bucket].memory_used += sizeof(*doc_item) + field->len;
        } else {
          ut_free(doc_item);
        }

        mutex_exit(&psort_info[bucket].mutex);

        /* Sleep when memory used exceeds limit*/
        while (psort_info[bucket].memory_used > FTS_PENDING_DOC_MEMORY_LIMIT &&
               trial_count++ < max_trial_count) {
          os_thread_sleep(1000);
        }

        n_row_added = 1;
        continue;
      }

      if (field->len != UNIV_SQL_NULL && col->mtype == DATA_MYSQL &&
          col->len != field->len) {
        if (conv_heap != NULL) {
          row_merge_buf_redundant_convert(
              trx, old_table->first_index(), row_field, field, col->len,
              dict_table_page_size(old_table), dict_table_is_sdi(old_table->id),
              conv_heap);
        } else {
          /* Field length mismatch should not
          happen when rebuilding redundant row
          format table. */
          ut_ad(dict_table_is_comp(index->table));
        }
      }
    }

    len = dfield_get_len(field);

    if (dfield_is_null(field)) {
      ut_ad(!(col->prtype & DATA_NOT_NULL));
      continue;
    } else if (!ext) {
    } else if (index->is_clustered()) {
      /* Flag externally stored fields. */
      const byte *buf = row_ext_lookup(ext, col_no, &len);
      if (UNIV_LIKELY_NULL(buf)) {
        ut_a(buf != field_ref_zero);
        if (i < dict_index_get_n_unique(index)) {
          dfield_set_data(field, buf, len);
        } else {
          dfield_set_ext(field);
          len = dfield_get_len(field);
        }
      }
    } else if (!col->is_virtual()) {
      /* Only non-virtual column are stored externally */
      const byte *buf = row_ext_lookup(ext, col_no, &len);
      if (UNIV_LIKELY_NULL(buf)) {
        ut_a(buf != field_ref_zero);
        dfield_set_data(field, buf, len);
      }
    }

    /* If a column prefix index, take only the prefix */

    if (ifield->prefix_len) {
      len = dtype_get_at_most_n_mbchars(
          col->prtype, col->mbminmaxlen, ifield->prefix_len, len,
          static_cast<char *>(dfield_get_data(field)));
      dfield_set_len(field, len);
    }

    ut_ad(len <= col->len || DATA_LARGE_MTYPE(col->mtype) ||
          (col->mtype == DATA_POINT && len == DATA_MBR_LEN) ||
          ((col->mtype == DATA_VARCHAR || col->mtype == DATA_BINARY ||
            col->mtype == DATA_VARMYSQL) &&
           (col->len == 0 ||
            len <= col->len + prtype_get_compression_extra(col->prtype))));

    fixed_len = ifield->fixed_len;
    if (fixed_len && !dict_table_is_comp(index->table) &&
        DATA_MBMINLEN(col->mbminmaxlen) != DATA_MBMAXLEN(col->mbminmaxlen)) {
      /* CHAR in ROW_FORMAT=REDUNDANT is always
      fixed-length, but in the temporary file it is
      variable-length for variable-length character
      sets. */
      fixed_len = 0;
    }

    if (fixed_len) {
#ifdef UNIV_DEBUG
      ulint mbminlen = DATA_MBMINLEN(col->mbminmaxlen);
      ulint mbmaxlen = DATA_MBMAXLEN(col->mbminmaxlen);

      /* len should be between size calcualted base on
      mbmaxlen and mbminlen */
      ut_ad(len <= fixed_len);
      ut_ad(!mbmaxlen || len >= mbminlen * (fixed_len / mbmaxlen));

      ut_ad(!dfield_is_ext(field));
#endif /* UNIV_DEBUG */
    } else if (dfield_is_ext(field)) {
      extra_size += 2;
    } else if (len < 128 || (!DATA_BIG_COL(col))) {
      extra_size++;
    } else {
      /* For variable-length columns, we look up the
      maximum length from the column itself.  If this
      is a prefix index column shorter than 256 bytes,
      this will waste one byte. */
      extra_size += 2;
    }
    data_size += len;
  }

  /* If this is FTS index, we already populated the sort buffer, return
  here */
  if (index->type & DICT_FTS) {
    DBUG_RETURN(n_row_added);
  }

#ifdef UNIV_DEBUG
  {
    ulint size;
    ulint extra;

    size = rec_get_converted_size_temp(index, entry->fields, n_fields, NULL,
                                       &extra);

    ut_ad(data_size + extra_size == size);
    ut_ad(extra_size == extra);
  }
#endif /* UNIV_DEBUG */

  /* Add to the total size of the record in row_merge_block_t
  the encoded length of extra_size and the extra bytes (extra_size).
  See row_merge_buf_write() for the variable-length encoding
  of extra_size. */
  data_size += (extra_size + 1) + ((extra_size + 1) >= 0x80);

  /* Record size can exceed page size while converting to
  redundant row format. But there is assert
  ut_ad(size < UNIV_PAGE_SIZE) in rec_offs_data_size().
  It may hit the assert before attempting to insert the row. */
  if (conv_heap != NULL && data_size > UNIV_PAGE_SIZE) {
    *err = DB_TOO_BIG_RECORD;
  }

  ut_ad(data_size < srv_sort_buf_size);

  /* Reserve one byte for the end marker of row_merge_block_t. */
  if (buf->total_size + data_size >= srv_sort_buf_size - 1) {
    DBUG_RETURN(0);
  }

  buf->total_size += data_size;
  buf->n_tuples++;
  n_row_added++;

  field = entry->fields;

  /* Copy the data fields. */

  do {
    dfield_dup(field++, buf->heap);
  } while (--n_fields);

  if (conv_heap != NULL) {
    mem_heap_empty(conv_heap);
  }

  DBUG_RETURN(n_row_added);
}

/** Report a duplicate key. */
void row_merge_dup_report(
    row_merge_dup_t *dup,  /*!< in/out: for reporting duplicates */
    const dfield_t *entry) /*!< in: duplicate index entry */
{
  if (!dup->n_dup++) {
    /* Only report the first duplicate record,
    but count all duplicate records. */
    innobase_fields_to_mysql(dup->table, dup->index, entry);
  }
}

/** Compare two tuples.
 @param[in]	index	index tree
 @param[in]	n_uniq	number of unique fields
 @param[in]	n_field	number of fields
 @param[in]	a	first tuple to be compared
 @param[in]	b	second tuple to be compared
 @param[in,out]	dup	for reporting duplicates, NULL if non-unique index
 @return positive, 0, negative if a is greater, equal, less, than b,
 respectively */
static MY_ATTRIBUTE((warn_unused_result)) int row_merge_tuple_cmp(
    const dict_index_t *index, ulint n_uniq, ulint n_field, const mtuple_t &a,
    const mtuple_t &b, row_merge_dup_t *dup) {
  int cmp;
  const dfield_t *af = a.fields;
  const dfield_t *bf = b.fields;
  ulint n = n_uniq;
  const dict_field_t *f = index->fields;
  ut_ad(n > 0);
  ut_ad(n_uniq <= n_field);

  /* Compare the fields of the tuples until a difference is
  found or we run out of fields to compare.  If !cmp at the
  end, the tuples are equal. */
  do {
    cmp = cmp_dfield_dfield(af++, bf++, (f++)->is_ascending);
  } while (!cmp && --n);

  if (cmp) {
    return (cmp);
  }

  if (dup) {
    /* Report a duplicate value error if the tuples are
    logically equal.  NULL columns are logically inequal,
    although they are equal in the sorting order.  Find
    out if any of the fields are NULL. */
    for (const dfield_t *df = a.fields; df != af; df++) {
      if (dfield_is_null(df)) {
        goto no_report;
      }
    }

    row_merge_dup_report(dup, a.fields);
  }

no_report:
  /* The n_uniq fields were equal, but we compare all fields so
  that we will get the same (internal) order as in the B-tree. */
  for (n = n_field - n_uniq + 1; --n;) {
    cmp = cmp_dfield_dfield(af++, bf++, (f++)->is_ascending);
    if (cmp) {
      return (cmp);
    }
  }

  /* This should never be reached, except in a secondary index
  when creating a secondary index and a PRIMARY KEY, and there
  is a duplicate in the PRIMARY KEY that has not been detected
  yet. Internally, an index must never contain duplicates. */
  return (cmp);
}

/** Wrapper for row_merge_tuple_sort() to inject some more context to
UT_SORT_FUNCTION_BODY().
@param tuples array of tuples that being sorted
@param aux work area, same size as tuples[]
@param low lower bound of the sorting area, inclusive
@param high upper bound of the sorting area, inclusive */
#define row_merge_tuple_sort_ctx(tuples, aux, low, high) \
  row_merge_tuple_sort(index, n_uniq, n_field, dup, tuples, aux, low, high)
/** Wrapper for row_merge_tuple_cmp() to inject some more context to
UT_SORT_FUNCTION_BODY().
@param a first tuple to be compared
@param b second tuple to be compared
@return positive, 0, negative, if a is greater, equal, less, than b,
respectively */
#define row_merge_tuple_cmp_ctx(a, b) \
  row_merge_tuple_cmp(index, n_uniq, n_field, a, b, dup)

/** Merge sort the tuple buffer in main memory. */
static void row_merge_tuple_sort(
    const dict_index_t *index, /*!< in: index tree */
    ulint n_uniq,              /*!< in: number of unique fields */
    ulint n_field,             /*!< in: number of fields */
    row_merge_dup_t *dup,      /*!< in/out: reporter of duplicates
                               (NULL if non-unique index) */
    mtuple_t *tuples,          /*!< in/out: tuples */
    mtuple_t *aux,             /*!< in/out: work area */
    ulint low,                 /*!< in: lower bound of the
                               sorting area, inclusive */
    ulint high)                /*!< in: upper bound of the
                               sorting area, exclusive */
{
  ut_ad(n_field > 0);
  ut_ad(n_uniq <= n_field);

  UT_SORT_FUNCTION_BODY(row_merge_tuple_sort_ctx, tuples, aux, low, high,
                        row_merge_tuple_cmp_ctx);
}

/** Sort a buffer. */
void row_merge_buf_sort(
    row_merge_buf_t *buf, /*!< in/out: sort buffer */
    row_merge_dup_t *dup) /*!< in/out: reporter of duplicates
                          (NULL if non-unique index) */
{
  ut_ad(!dict_index_is_spatial(buf->index));

  row_merge_tuple_sort(buf->index, dict_index_get_n_unique(buf->index),
                       dict_index_get_n_fields(buf->index), dup, buf->tuples,
                       buf->tmp_tuples, 0, buf->n_tuples);
}

/** Write a buffer to a block. */
void row_merge_buf_write(
    const row_merge_buf_t *buf, /*!< in: sorted buffer */
    const merge_file_t *of UNIV_UNUSED,
    /*!< in: output file */
    row_merge_block_t *block) /*!< out: buffer for writing to file */
{
  const dict_index_t *index = buf->index;
  ulint n_fields = dict_index_get_n_fields(index);
  byte *b = &block[0];

  DBUG_ENTER("row_merge_buf_write");

  for (ulint i = 0; i < buf->n_tuples; i++) {
    const mtuple_t *entry = &buf->tuples[i];

    row_merge_buf_encode(&b, index, entry, n_fields);
    ut_ad(b < &block[srv_sort_buf_size]);

    DBUG_PRINT("ib_merge_sort",
               ("%p,fd=%d,%lu %lu: %s", reinterpret_cast<const void *>(b),
                of->fd, ulong(of->offset), ulong(i),
                rec_printer(entry->fields, n_fields).str().c_str()));
  }

  /* Write an "end-of-chunk" marker. */
  ut_a(b < &block[srv_sort_buf_size]);
  ut_a(b == &block[0] + buf->total_size);
  *b++ = 0;
#ifdef UNIV_DEBUG_VALGRIND
  /* The rest of the block is uninitialized.  Initialize it
  to avoid bogus warnings. */
  memset(b, 0xff, &block[srv_sort_buf_size] - b);
#endif /* UNIV_DEBUG_VALGRIND */
  DBUG_PRINT("ib_merge_sort",
             ("write %p,%d,%lu EOF", reinterpret_cast<const void *>(b), of->fd,
              ulong(of->offset)));
  DBUG_VOID_RETURN;
}

/** Create a memory heap and allocate space for row_merge_rec_offsets()
 and mrec_buf_t[3].
 @return memory heap */
static mem_heap_t *row_merge_heap_create(
    const dict_index_t *index, /*!< in: record descriptor */
    mrec_buf_t **buf,          /*!< out: 3 buffers */
    ulint **offsets1,          /*!< out: offsets */
    ulint **offsets2)          /*!< out: offsets */
{
  ulint i = 1 + REC_OFFS_HEADER_SIZE + dict_index_get_n_fields(index);
  mem_heap_t *heap =
      mem_heap_create(2 * i * sizeof **offsets1 + 3 * sizeof **buf);

  *buf = static_cast<mrec_buf_t *>(mem_heap_alloc(heap, 3 * sizeof **buf));
  *offsets1 = static_cast<ulint *>(mem_heap_alloc(heap, i * sizeof **offsets1));
  *offsets2 = static_cast<ulint *>(mem_heap_alloc(heap, i * sizeof **offsets2));

  (*offsets1)[0] = (*offsets2)[0] = i;
  (*offsets1)[1] = (*offsets2)[1] = dict_index_get_n_fields(index);

  return (heap);
}

/** Read a merge block from the file system.
 @return true if request was successful, false if fail */
ibool row_merge_read(int fd,                       /*!< in: file descriptor */
                     ulint offset,                 /*!< in: offset where to read
                                                   in number of row_merge_block_t
                                                   elements */
                     row_merge_block_t *buf,       /*!< out: data */
                     row_merge_block_t *crypt_buf, /*!< in: crypt buf or NULL */
                     space_id_t space_id) {        /*!< in: tablespace id */
  os_offset_t ofs = ((os_offset_t)offset) * srv_sort_buf_size;
  dberr_t err;

  DBUG_ENTER("row_merge_read");
  DBUG_PRINT("ib_merge_sort", ("fd=%d ofs=" UINT64PF, fd, ofs));
  DBUG_EXECUTE_IF("row_merge_read_failure", DBUG_RETURN(FALSE););

  IORequest request;

  /* Merge sort pages are never compressed. */
  request.disable_compression();

  err = os_file_read_no_error_handling_int_fd(request, fd, buf, ofs,
                                              srv_sort_buf_size, NULL);

  /* For encrypted tables, decrypt data after reading and copy data */
  if (err == DB_SUCCESS && log_tmp_is_encrypted()) {
    if (log_tmp_block_decrypt(static_cast<const byte *>(buf), srv_sort_buf_size,
                              static_cast<byte *>(crypt_buf), offset,
                              space_id)) {
      srv_stats.n_merge_blocks_decrypted.inc();
      memcpy(buf, crypt_buf, srv_sort_buf_size);
    } else {
      err = DB_IO_DECRYPT_FAIL;
    }
  }

#ifdef POSIX_FADV_DONTNEED
  /* Each block is read exactly once.  Free up the file cache. */
  posix_fadvise(fd, ofs, srv_sort_buf_size, POSIX_FADV_DONTNEED);
#endif /* POSIX_FADV_DONTNEED */

  if (err != DB_SUCCESS) {
    ib::error(ER_IB_MSG_965) << "Failed to read merge block at " << ofs;
  }

  DBUG_RETURN(err == DB_SUCCESS);
}

/** Write a merge block to the file system.
 @return true if request was successful, false if fail */
ibool row_merge_write(int fd,                /*!< in: file descriptor */
                      ulint offset,          /*!< in: offset where to write,
                                             in number of row_merge_block_t
                                             elements */
                      void *buf,             /*!< in/out: data */
                      void *crypt_buf,       /*!< in: crypt buf or NULL */
                      space_id_t space_id) { /*!< in: tablespace id */
  size_t buf_len = srv_sort_buf_size;
  os_offset_t ofs = buf_len * (os_offset_t)offset;
  dberr_t err;
  void *out_buf = buf;

  DBUG_ENTER("row_merge_write");
  DBUG_PRINT("ib_merge_sort", ("fd=%d ofs=" UINT64PF, fd, ofs));
  DBUG_EXECUTE_IF("row_merge_write_failure", DBUG_RETURN(FALSE););

  IORequest request(IORequest::WRITE);

  request.disable_compression();

  /* For encrypted tables, encrypt data before writing */
  if (log_tmp_is_encrypted()) {
    if (!log_tmp_block_encrypt(
            static_cast<const byte *>(buf), srv_sort_buf_size,
            static_cast<byte *>(crypt_buf), offset, space_id)) {
      ib::error() << "Failed encrypt block at " << offset;
      DBUG_RETURN(FALSE);
    }
    srv_stats.n_merge_blocks_encrypted.inc();
    out_buf = crypt_buf;
  }

  err = os_file_write_int_fd(request, "(merge)", fd, out_buf, ofs, buf_len);

#ifdef POSIX_FADV_DONTNEED
  /* The block will be needed on the next merge pass,
  but it can be evicted from the file cache meanwhile. */
  posix_fadvise(fd, ofs, buf_len, POSIX_FADV_DONTNEED);
#endif /* POSIX_FADV_DONTNEED */

  DBUG_RETURN(err == DB_SUCCESS);
}

/** Read a merge record.
@return pointer to next record, or NULL on I/O error or end of list */
const byte *row_merge_read_rec(
    row_merge_block_t *block,       /*!< in/out: file buffer */
    row_merge_block_t *crypt_block, /*!< in: crypt buf or NULL */
    space_id_t space_id,            /*!< in: tablespace id */
    mrec_buf_t *buf,                /*!< in/out: secondary buffer */
    const byte *b,                  /*!< in: pointer to record */
    const dict_index_t *index,      /*!< in: index of the record */
    int fd,                         /*!< in: file descriptor */
    ulint *foffs,                   /*!< in/out: file offset */
    const mrec_t **mrec,            /*!< out: pointer to merge
                                    record, or NULL on end of list
                                    (non-NULL on I/O error) */
    ulint *offsets) {               /*!< out: offsets of mrec */
  ulint extra_size;
  ulint data_size;
  ulint avail_size;

  ut_ad(block);
  ut_ad(buf);
  ut_ad(b >= &block[0]);
  ut_ad(b < &block[srv_sort_buf_size]);
  ut_ad(index);
  ut_ad(foffs);
  ut_ad(mrec);
  ut_ad(offsets);

  ut_ad(*offsets == 1 + REC_OFFS_HEADER_SIZE + dict_index_get_n_fields(index));

  DBUG_ENTER("row_merge_read_rec");

  extra_size = *b++;

  if (UNIV_UNLIKELY(!extra_size)) {
    /* End of list */
    *mrec = NULL;
    DBUG_PRINT("ib_merge_sort",
               ("read %p,%p,%d,%lu EOF\n", reinterpret_cast<const void *>(b),
                reinterpret_cast<const void *>(block), fd, ulong(*foffs)));
    DBUG_RETURN(NULL);
  }

  if (extra_size >= 0x80) {
    /* Read another byte of extra_size. */

    if (UNIV_UNLIKELY(b >= &block[srv_sort_buf_size])) {
      if (!row_merge_read(fd, ++(*foffs), block, crypt_block, space_id)) {
      err_exit:
        /* Signal I/O error. */
        *mrec = b;
        DBUG_RETURN(NULL);
      }

      /* Wrap around to the beginning of the buffer. */
      b = &block[0];
    }

    extra_size = (extra_size & 0x7f) << 8;
    extra_size |= *b++;
  }

  /* Normalize extra_size.  Above, value 0 signals "end of list". */
  extra_size--;

  /* Read the extra bytes. */

  if (UNIV_UNLIKELY(b + extra_size >= &block[srv_sort_buf_size])) {
    /* The record spans two blocks.  Copy the entire record
    to the auxiliary buffer and handle this as a special
    case. */

    avail_size = &block[srv_sort_buf_size] - b;
    ut_ad(avail_size < sizeof *buf);
    memcpy(*buf, b, avail_size);

    if (!row_merge_read(fd, ++(*foffs), block, crypt_block, space_id)) {
      goto err_exit;
    }

    /* Wrap around to the beginning of the buffer. */
    b = &block[0];

    /* Copy the record. */
    memcpy(*buf + avail_size, b, extra_size - avail_size);
    b += extra_size - avail_size;

    *mrec = *buf + extra_size;

    rec_init_offsets_temp(*mrec, index, offsets);

    data_size = rec_offs_data_size(offsets);

    /* These overflows should be impossible given that
    records are much smaller than either buffer, and
    the record starts near the beginning of each buffer. */
    ut_a(extra_size + data_size < sizeof *buf);
    ut_a(b + data_size < &block[srv_sort_buf_size]);

    /* Copy the data bytes. */
    memcpy(*buf + extra_size, b, data_size);
    b += data_size;

    goto func_exit;
  }

  *mrec = b + extra_size;

  rec_init_offsets_temp(*mrec, index, offsets);

  data_size = rec_offs_data_size(offsets);
  ut_ad(extra_size + data_size < sizeof *buf);

  b += extra_size + data_size;

  if (UNIV_LIKELY(b < &block[srv_sort_buf_size])) {
    /* The record fits entirely in the block.
    This is the normal case. */
    goto func_exit;
  }

  /* The record spans two blocks.  Copy it to buf. */

  b -= extra_size + data_size;
  avail_size = &block[srv_sort_buf_size] - b;
  memcpy(*buf, b, avail_size);
  *mrec = *buf + extra_size;

  /* We cannot invoke rec_offs_make_valid() here, because there
  are no REC_N_NEW_EXTRA_BYTES between extra_size and data_size.
  Similarly, rec_offs_validate() would fail, because it invokes
  rec_get_status(). */
  ut_d(offsets[2] = (ulint)*mrec);
  ut_d(offsets[3] = (ulint)index);

  if (!row_merge_read(fd, ++(*foffs), block, crypt_block, space_id)) {
    goto err_exit;
  }

  /* Wrap around to the beginning of the buffer. */
  b = &block[0];

  /* Copy the rest of the record. */
  memcpy(*buf + avail_size, b, extra_size + data_size - avail_size);
  b += extra_size + data_size - avail_size;

func_exit:
  DBUG_PRINT("ib_merge_sort",
             ("%p,%p,fd=%d,%lu: %s", reinterpret_cast<const void *>(b),
              reinterpret_cast<const void *>(block), fd, ulong(*foffs),
              rec_printer(*mrec, 0, offsets).str().c_str()));
  DBUG_RETURN(b);
}

/** Write a merge record. */
static void row_merge_write_rec_low(
    byte *b, /*!< out: buffer */
    ulint e, /*!< in: encoded extra_size */
#ifdef UNIV_DEBUG
    ulint size,           /*!< in: total size to write */
    int fd,               /*!< in: file descriptor */
    ulint foffs,          /*!< in: file offset */
#endif                    /* UNIV_DEBUG */
    const mrec_t *mrec,   /*!< in: record to write */
    const ulint *offsets) /*!< in: offsets of mrec */
#ifndef UNIV_DEBUG
#define row_merge_write_rec_low(b, e, size, fd, foffs, mrec, offsets) \
  row_merge_write_rec_low(b, e, mrec, offsets)
#endif /* !UNIV_DEBUG */
{
  DBUG_ENTER("row_merge_write_rec_low");

#ifdef UNIV_DEBUG
  const byte *const end = b + size;
#endif /* UNIV_DEBUG */
  DBUG_ASSERT(e == rec_offs_extra_size(offsets) + 1);
  DBUG_PRINT("ib_merge_sort",
             ("%p,fd=%d,%lu: %s", reinterpret_cast<const void *>(b), fd,
              ulong(foffs), rec_printer(mrec, 0, offsets).str().c_str()));

  if (e < 0x80) {
    *b++ = (byte)e;
  } else {
    *b++ = (byte)(0x80 | (e >> 8));
    *b++ = (byte)e;
  }

  memcpy(b, mrec - rec_offs_extra_size(offsets), rec_offs_size(offsets));
  DBUG_ASSERT(b + rec_offs_size(offsets) == end);
  DBUG_VOID_RETURN;
}

/** Write a merge record.
 @return pointer to end of block, or NULL on error */
static byte *row_merge_write_rec(
    row_merge_block_t *block,       /*!< in/out: file buffer */
    row_merge_block_t *crypt_block, /*!< in: crypt buf or NULL */
    space_id_t space_id,            /*!< in: tablespace id */
    mrec_buf_t *buf,                /*!< in/out: secondary buffer */
    byte *b,                        /*!< in: pointer to end of block */
    int fd,                         /*!< in: file descriptor */
    ulint *foffs,                   /*!< in/out: file offset */
    const mrec_t *mrec,             /*!< in: record to write */
    const ulint *offsets)           /*!< in: offsets of mrec */
{
  ulint extra_size;
  ulint size;
  ulint avail_size;

  ut_ad(block);
  ut_ad(buf);
  ut_ad(b >= &block[0]);
  ut_ad(b < &block[srv_sort_buf_size]);
  ut_ad(mrec);
  ut_ad(foffs);
  ut_ad(mrec < &block[0] || mrec > &block[srv_sort_buf_size]);
  ut_ad(mrec < buf[0] || mrec > buf[1]);

  /* Normalize extra_size.  Value 0 signals "end of list". */
  extra_size = rec_offs_extra_size(offsets) + 1;

  size = extra_size + (extra_size >= 0x80) + rec_offs_data_size(offsets);

  if (UNIV_UNLIKELY(b + size >= &block[srv_sort_buf_size])) {
    /* The record spans two blocks.
    Copy it to the temporary buffer first. */
    avail_size = &block[srv_sort_buf_size] - b;

    row_merge_write_rec_low(buf[0], extra_size, size, fd, *foffs, mrec,
                            offsets);

    /* Copy the head of the temporary buffer, write
    the completed block, and copy the tail of the
    record to the head of the new block. */
    memcpy(b, buf[0], avail_size);

    if (!row_merge_write(fd, (*foffs)++, block, crypt_block, space_id)) {
      return (NULL);
    }

    UNIV_MEM_INVALID(&block[0], srv_sort_buf_size);

    if (crypt_block) {
      UNIV_MEM_INVALID(&crypt_block[0], srv_sort_buf_size);
    }

    /* Copy the rest. */
    b = &block[0];
    memcpy(b, buf[0] + avail_size, size - avail_size);
    b += size - avail_size;
  } else {
    row_merge_write_rec_low(b, extra_size, size, fd, *foffs, mrec, offsets);
    b += size;
  }

  return (b);
}

/** Write an end-of-list marker.
 @return pointer to end of block, or NULL on error */
static byte *row_merge_write_eof(
    row_merge_block_t *block,       /*!< in/out: file buffer */
    row_merge_block_t *crypt_block, /*!< in: crypt buf or NULL */
    space_id_t space_id,            /*!< in: tablespace id */
    byte *b,                        /*!< in: pointer to end of block */
    int fd,                         /*!< in: file descriptor */
    ulint *foffs)                   /*!< in/out: file offset */
{
  ut_ad(block);
  ut_ad(b >= &block[0]);
  ut_ad(b < &block[srv_sort_buf_size]);
  ut_ad(foffs);

  DBUG_ENTER("row_merge_write_eof");
  DBUG_PRINT("ib_merge_sort",
             ("%p,%p,fd=%d,%lu", reinterpret_cast<const void *>(b),
              reinterpret_cast<const void *>(block), fd, ulong(*foffs)));

  *b++ = 0;
  UNIV_MEM_ASSERT_RW(&block[0], b - &block[0]);
  UNIV_MEM_ASSERT_W(&block[0], srv_sort_buf_size);
#ifdef UNIV_DEBUG_VALGRIND
  /* The rest of the block is uninitialized.  Initialize it
  to avoid bogus warnings. */
  memset(b, 0xff, &block[srv_sort_buf_size] - b);
#endif /* UNIV_DEBUG_VALGRIND */

  if (!row_merge_write(fd, (*foffs)++, block, crypt_block, space_id)) {
    DBUG_RETURN(NULL);
  }

  UNIV_MEM_INVALID(&block[0], srv_sort_buf_size);
  DBUG_RETURN(&block[0]);
}

/** Create a temporary file if it has not been created already.
@param[in,out]	tmpfd	temporary file handle
@param[in]	path	location for creating temporary file
@return file descriptor, or -1 on failure */
static MY_ATTRIBUTE((warn_unused_result)) int row_merge_tmpfile_if_needed(
    int *tmpfd, const char *path) {
  if (*tmpfd < 0) {
    *tmpfd = row_merge_file_create_low(path);
    if (*tmpfd >= 0) {
      MONITOR_ATOMIC_INC(MONITOR_ALTER_TABLE_SORT_FILES);
    }
  }

  return (*tmpfd);
}

/** Create a temporary file for merge sort if it was not created already.
@param[in,out]	file	merge file structure
@param[in]	tmpfd	temporary file handle
@param[in]	nrec	number of records in the file
@param[in]	path	location for creating temporary file
@return file descriptor, or -1 on failure */
static MY_ATTRIBUTE((warn_unused_result)) int row_merge_file_create_if_needed(
    merge_file_t *file, int *tmpfd, ulint nrec, const char *path) {
  ut_ad(file->fd < 0 || *tmpfd >= 0);
  if (file->fd < 0 && row_merge_file_create(file, path) >= 0) {
    MONITOR_ATOMIC_INC(MONITOR_ALTER_TABLE_SORT_FILES);
    if (row_merge_tmpfile_if_needed(tmpfd, path) < 0) {
      return (-1);
    }

    file->n_rec = nrec;
  }

  ut_ad(file->fd < 0 || *tmpfd >= 0);
  return (file->fd);
}

/** Copy the merge data tuple from another merge data tuple.
@param[in]	mtuple		source merge data tuple
@param[in,out]	prev_mtuple	destination merge data tuple
@param[in]	n_unique	number of unique fields exist in the mtuple
@param[in,out]	heap		memory heap where last_mtuple allocated */
static void row_mtuple_create(const mtuple_t *mtuple, mtuple_t *prev_mtuple,
                              ulint n_unique, mem_heap_t *heap) {
  memcpy(prev_mtuple->fields, mtuple->fields,
         n_unique * sizeof *mtuple->fields);

  dfield_t *field = prev_mtuple->fields;

  for (ulint i = 0; i < n_unique; i++) {
    dfield_dup(field++, heap);
  }
}

/** Compare two merge data tuples.
@param[in]	prev_mtuple	merge data tuple
@param[in]	current_mtuple	merge data tuple
@param[in,out]	dup		reporter of duplicates
@retval positive, 0, negative if current_mtuple is greater, equal, less, than
last_mtuple. */
static int row_mtuple_cmp(const mtuple_t *prev_mtuple,
                          const mtuple_t *current_mtuple,
                          row_merge_dup_t *dup) {
  ut_ad(dup->index->is_clustered());
  const ulint n_unique = dict_index_get_n_unique(dup->index);

  return (row_merge_tuple_cmp(dup->index, n_unique, n_unique, *current_mtuple,
                              *prev_mtuple, dup));
}

/** Insert cached spatial index rows.
@param[in]	trx_id		transaction id
@param[in]	sp_tuples	cached spatial rows
@param[in]	num_spatial	number of spatial indexes
@param[in,out]	row_heap	heap for insert
@param[in,out]	sp_heap		heap for tuples
@param[in,out]	pcur		cluster index cursor
@param[in,out]	mtr		mini transaction
@param[in,out]	mtr_committed	whether scan_mtr got committed
@return DB_SUCCESS or error number */
static dberr_t row_merge_spatial_rows(trx_id_t trx_id,
                                      index_tuple_info_t **sp_tuples,
                                      ulint num_spatial, mem_heap_t *row_heap,
                                      mem_heap_t *sp_heap, btr_pcur_t *pcur,
                                      mtr_t *mtr, bool *mtr_committed) {
  dberr_t err = DB_SUCCESS;

  if (sp_tuples == NULL) {
    return (DB_SUCCESS);
  }

  ut_ad(sp_heap != NULL);

  for (ulint j = 0; j < num_spatial; j++) {
    err = sp_tuples[j]->insert(trx_id, row_heap, pcur, mtr, mtr_committed);

    if (err != DB_SUCCESS) {
      return (err);
    }
  }

  mem_heap_empty(sp_heap);

  return (err);
}

/** Check if the geometry field is valid.
@param[in]	row		the row
@param[in]	index		spatial index
@return true if it's valid, false if it's invalid. */
static bool row_geo_field_is_valid(const dtuple_t *row, dict_index_t *index) {
  const dict_field_t *ind_field = index->get_field(0);
  const dict_col_t *col = ind_field->col;
  ulint col_no = dict_col_get_no(col);
  const dfield_t *dfield = dtuple_get_nth_field(row, col_no);

  if (dfield_is_null(dfield) || dfield_get_len(dfield) < GEO_DATA_HEADER_SIZE) {
    return (false);
  }

  return (true);
}

/** Reads clustered index of the table and create temporary files
containing the index entries for the indexes to be built.
@param[in]	trx		transaction
@param[in,out]	table		MySQL table object, for reporting erroneous
records
@param[in]	old_table	table where rows are read from
@param[in]	new_table	table where indexes are created; identical to
old_table unless creating a PRIMARY KEY
@param[in]	online		true if creating indexes online
@param[in]	index		indexes to be created
@param[in]	fts_sort_idx	full-text index to be created, or NULL
@param[in]	psort_info	parallel sort info for fts_sort_idx creation,
or NULL
@param[in]	files		temporary files
@param[in]	key_numbers	MySQL key numbers to create
@param[in]	n_index		number of indexes to create
@param[in]	add_cols	default values of added columns, or NULL
@param[in]	add_v		newly added virtual columns along with indexes
@param[in]	col_map		mapping of old column numbers to new ones, or
NULL if old_table == new_table
@param[in]	add_autoinc	number of added AUTO_INCREMENT columns, or
ULINT_UNDEFINED if none is added
@param[in,out]	sequence	autoinc sequence
@param[in,out]	block		file buffer
@param[in,out]	crypt_block	encrypted file buffer
@param[in]	skip_pk_sort	whether the new PRIMARY KEY will follow
existing order
@param[in,out]	tmpfd		temporary file handle
@param[in,out]	stage		performance schema accounting object, used by
ALTER TABLE. stage->n_pk_recs_inc() will be called for each record read and
stage->inc() will be called for each page read.
@param[in]	eval_table	mysql table used to evaluate virtual column
                                value, see innobase_get_computed_value().
@param[in]	prebuilt	compress_heap must be taken from here
@return DB_SUCCESS or error */
static MY_ATTRIBUTE((warn_unused_result)) dberr_t
    row_merge_read_clustered_index(
        trx_t *trx, struct TABLE *table, const dict_table_t *old_table,
        dict_table_t *new_table, bool online, dict_index_t **index,
        dict_index_t *fts_sort_idx, fts_psort_t *psort_info,
        merge_file_t *files, const ulint *key_numbers, ulint n_index,
        const dtuple_t *add_cols, const dict_add_v_col_t *add_v,
        const ulint *col_map, ulint add_autoinc, ib_sequence_t &sequence,
        row_merge_block_t *block, row_merge_block_t *crypt_block,
        bool skip_pk_sort, int *tmpfd, ut_stage_alter_t *stage,
        struct TABLE *eval_table, row_prebuilt_t *prebuilt) {
  dict_index_t *clust_index;      /* Clustered index */
  mem_heap_t *row_heap;           /* Heap memory to create
                                  clustered index tuples */
  row_merge_buf_t **merge_buf;    /* Temporary list for records*/
  mem_heap_t *v_heap = NULL;      /* Heap memory to process large
                                  data for virtual column */
  btr_pcur_t pcur;                /* Cursor on the clustered
                                  index */
  mtr_t mtr;                      /* Mini transaction */
  dberr_t err = DB_SUCCESS;       /* Return code */
  ulint n_nonnull = 0;            /* number of columns
                                  changed to NOT NULL */
  ulint *nonnull = NULL;          /* NOT NULL columns */
  dict_index_t *fts_index = NULL; /* FTS index */
  doc_id_t doc_id = 0;
  doc_id_t max_doc_id = 0;
  ibool add_doc_id = FALSE;
  os_event_t fts_parallel_sort_event = NULL;
  ibool fts_pll_sort = FALSE;
  int64_t sig_count = 0;
  index_tuple_info_t **sp_tuples = NULL;
  mem_heap_t *sp_heap = NULL;
  ulint num_spatial = 0;
  BtrBulk *clust_btr_bulk = NULL;
  bool clust_temp_file = false;
  mem_heap_t *mtuple_heap = NULL;
  mtuple_t prev_mtuple;
  mem_heap_t *conv_heap = NULL;
  FlushObserver *observer = trx->flush_observer;
  DBUG_ENTER("row_merge_read_clustered_index");

  ut_ad((old_table == new_table) == !col_map);
  ut_ad(!add_cols || col_map);

  trx->op_info = "reading clustered index";

#ifdef FTS_INTERNAL_DIAG_PRINT
  DEBUG_FTS_SORT_PRINT("FTS_SORT: Start Create Index\n");
#endif

  /* Create and initialize memory for record buffers */

  merge_buf = static_cast<row_merge_buf_t **>(
      ut_malloc_nokey(n_index * sizeof *merge_buf));

  row_merge_dup_t clust_dup = {index[0], table, col_map, 0};
  dfield_t *prev_fields;
  const ulint n_uniq = dict_index_get_n_unique(index[0]);

  ut_ad(trx->mysql_thd != NULL);

  const char *path = thd_innodb_tmpdir(trx->mysql_thd);

  ut_ad(!skip_pk_sort || index[0]->is_clustered());
  /* There is no previous tuple yet. */
  prev_mtuple.fields = NULL;

  for (ulint i = 0; i < n_index; i++) {
    if (index[i]->type & DICT_FTS) {
      /* We are building a FT index, make sure
      we have the temporary 'fts_sort_idx' */
      ut_a(fts_sort_idx);

      fts_index = index[i];

      merge_buf[i] = row_merge_buf_create(fts_sort_idx);

      add_doc_id = DICT_TF2_FLAG_IS_SET(new_table, DICT_TF2_FTS_ADD_DOC_ID);

      /* If Doc ID does not exist in the table itself,
      fetch the first FTS Doc ID */
      if (add_doc_id) {
        fts_get_next_doc_id((dict_table_t *)new_table, &doc_id);
        ut_ad(doc_id > 0);
      }

      fts_pll_sort = TRUE;
      row_fts_start_psort(psort_info);
      fts_parallel_sort_event = psort_info[0].psort_common->sort_event;
    } else {
      if (dict_index_is_spatial(index[i])) {
        num_spatial++;
      }

      merge_buf[i] = row_merge_buf_create(index[i]);
    }
  }

  if (num_spatial > 0) {
    ulint count = 0;

    sp_heap = mem_heap_create(512);

    sp_tuples = static_cast<index_tuple_info_t **>(
        ut_malloc_nokey(num_spatial * sizeof(*sp_tuples)));

    for (ulint i = 0; i < n_index; i++) {
      if (dict_index_is_spatial(index[i])) {
        sp_tuples[count] = UT_NEW_NOKEY(index_tuple_info_t(sp_heap, index[i]));
        count++;
      }
    }

    ut_ad(count == num_spatial);
  }

  mtr_start(&mtr);

  /* Find the clustered index and create a persistent cursor
  based on that. */

  clust_index = const_cast<dict_table_t *>(old_table)->first_index();

  btr_pcur_open_at_index_side(true, clust_index, BTR_SEARCH_LEAF, &pcur, true,
                              0, &mtr);

  if (old_table != new_table) {
    /* The table is being rebuilt.  Identify the columns
    that were flagged NOT NULL in the new table, so that
    we can quickly check that the records in the old table
    do not violate the added NOT NULL constraints. */

    nonnull = static_cast<ulint *>(
        ut_malloc_nokey(new_table->get_n_cols() * sizeof *nonnull));

    for (ulint i = 0; i < old_table->get_n_cols(); i++) {
      if (old_table->get_col(i)->prtype & DATA_NOT_NULL) {
        continue;
      }

      const ulint j = col_map[i];

      if (j == ULINT_UNDEFINED) {
        /* The column was dropped. */
        continue;
      }

      if (new_table->get_col(j)->prtype & DATA_NOT_NULL) {
        nonnull[n_nonnull++] = j;
      }
    }

    if (!n_nonnull) {
      ut_free(nonnull);
      nonnull = NULL;
    }
  }

  row_heap = mem_heap_create(sizeof(mrec_buf_t));

  if (dict_table_is_comp(old_table) && !dict_table_is_comp(new_table)) {
    conv_heap = mem_heap_create(sizeof(mrec_buf_t));
  }

  if (skip_pk_sort) {
    prev_fields =
        static_cast<dfield_t *>(ut_malloc_nokey(n_uniq * sizeof *prev_fields));
    mtuple_heap = mem_heap_create(sizeof(mrec_buf_t));
  } else {
    prev_fields = NULL;
  }

  /* Scan the clustered index. */
  for (;;) {
    const rec_t *rec;
    ulint *offsets;
    const dtuple_t *row;
    row_ext_t *ext = NULL;
    page_cur_t *cur = btr_pcur_get_page_cur(&pcur);

    mem_heap_empty(row_heap);

    /* Do not continue if table pages are still encrypted */
    if (!old_table->is_readable() ||
        !new_table->is_readable()) {
      err = DB_DECRYPTION_FAILED;
      trx->error_key_num = 0;
      goto func_exit;
    }

    page_cur_move_to_next(cur);

    stage->n_pk_recs_inc();

    if (page_cur_is_after_last(cur)) {
      stage->inc();

      if (UNIV_UNLIKELY(trx_is_interrupted(trx))) {
        err = DB_INTERRUPTED;
        trx->error_key_num = 0;
        goto func_exit;
      }

      if (online && old_table != new_table) {
        err = row_log_table_get_error(clust_index);
        if (err != DB_SUCCESS) {
          trx->error_key_num = 0;
          goto func_exit;
        }
      }

#ifndef UNIV_DEBUG
#define dbug_run_purge false
#else  /* UNIV_DEBUG */
      bool dbug_run_purge = false;
#endif /* UNIV_DEBUG */
      DBUG_EXECUTE_IF("ib_purge_on_create_index_page_switch",
                      dbug_run_purge = true;);

      /* Insert the cached spatial index rows. */
      bool mtr_committed = false;

      err = row_merge_spatial_rows(trx->id, sp_tuples, num_spatial, row_heap,
                                   sp_heap, &pcur, &mtr, &mtr_committed);

      if (err != DB_SUCCESS) {
        goto func_exit;
      }

      if (mtr_committed) {
        goto scan_next;
      }

      if (dbug_run_purge ||
          rw_lock_get_waiters(dict_index_get_lock(clust_index))) {
        /* There are waiters on the clustered
        index tree lock, likely the purge
        thread. Store and restore the cursor
        position, and yield so that scanning a
        large table will not starve other
        threads. */

        /* Store the cursor position on the last user
        record on the page. */
        btr_pcur_move_to_prev_on_page(&pcur);
        /* Leaf pages must never be empty, unless
        this is the only page in the index tree. */
        ut_ad(btr_pcur_is_on_user_rec(&pcur) ||
              btr_pcur_get_block(&pcur)->page.id.page_no() ==
                  clust_index->page);

        btr_pcur_store_position(&pcur, &mtr);
        mtr_commit(&mtr);

        if (dbug_run_purge) {
          /* This is for testing
          purposes only (see
          DBUG_EXECUTE_IF above).  We
          signal the purge thread and
          hope that the purge batch will
          complete before we execute
          btr_pcur_restore_position(). */
          trx_purge_run();
          os_thread_sleep(1000000);
        }

        /* Give the waiters a chance to proceed. */
        os_thread_yield();
      scan_next:
        mtr_start(&mtr);
        /* Restore position on the record, or its
        predecessor if the record was purged
        meanwhile. */
        btr_pcur_restore_position(BTR_SEARCH_LEAF, &pcur, &mtr);
        /* Move to the successor of the
        original record. */
        if (!btr_pcur_move_to_next_user_rec(&pcur, &mtr)) {
        end_of_index:
          row = NULL;
          mtr_commit(&mtr);
          mem_heap_free(row_heap);
          ut_free(nonnull);
          goto write_buffers;
        }
      } else {
        page_no_t next_page_no;
        buf_block_t *block;

        next_page_no = btr_page_get_next(page_cur_get_page(cur), &mtr);

        if (next_page_no == FIL_NULL) {
          goto end_of_index;
        }

        block = page_cur_get_block(cur);
        block =
            btr_block_get(page_id_t(block->page.id.space(), next_page_no),
                          block->page.size, BTR_SEARCH_LEAF, clust_index, &mtr);

        btr_leaf_page_release(page_cur_get_block(cur), BTR_SEARCH_LEAF, &mtr);
        page_cur_set_before_first(block, cur);
        page_cur_move_to_next(cur);

        ut_ad(!page_cur_is_after_last(cur));
      }
    }

    rec = page_cur_get_rec(cur);

    SRV_CORRUPT_TABLE_CHECK(rec, {
      err = DB_CORRUPTION;
      goto func_exit;
    });

    offsets =
        rec_get_offsets(rec, clust_index, NULL, ULINT_UNDEFINED, &row_heap);

    if (online) {
      /* Perform a REPEATABLE READ.

      When rebuilding the table online,
      row_log_table_apply() must not see a newer
      state of the table when applying the log.
      This is mainly to prevent false duplicate key
      errors, because the log will identify records
      by the PRIMARY KEY, and also to prevent unsafe
      BLOB access.

      When creating a secondary index online, this
      table scan must not see records that have only
      been inserted to the clustered index, but have
      not been written to the online_log of
      index[]. If we performed READ UNCOMMITTED, it
      could happen that the ADD INDEX reaches
      ONLINE_INDEX_COMPLETE state between the time
      the DML thread has updated the clustered index
      but has not yet accessed secondary index. */
      ut_ad(MVCC::is_view_active(trx->read_view));

      if (!trx->read_view->changes_visible(
              row_get_rec_trx_id(rec, clust_index, offsets), old_table->name)) {
        rec_t *old_vers;

        row_vers_build_for_consistent_read(rec, &mtr, clust_index, &offsets,
                                           trx->read_view, &row_heap, row_heap,
                                           &old_vers, NULL, nullptr);

        rec = old_vers;

        if (!rec) {
          continue;
        }
      }

      if (rec_get_deleted_flag(rec, dict_table_is_comp(old_table))) {
        /* This record was deleted in the latest
        committed version, or it was deleted and
        then reinserted-by-update before purge
        kicked in. Skip it. */
        continue;
      }

      ut_ad(!rec_offs_any_null_extern(rec, offsets));
    } else if (rec_get_deleted_flag(rec, dict_table_is_comp(old_table))) {
      /* Skip delete-marked records.

      Skipping delete-marked records will make the
      created indexes unuseable for transactions
      whose read views were created before the index
      creation completed, but preserving the history
      would make it tricky to detect duplicate
      keys. */
      continue;
    }

    /* When !online, we are holding a lock on old_table, preventing
    any inserts that could have written a record 'stub' before
    writing out off-page columns. */
    ut_ad(!rec_offs_any_null_extern(rec, offsets));

    /* Build a row based on the clustered index. */

    row = row_build_w_add_vcol(ROW_COPY_POINTERS, clust_index, rec, offsets,
                               new_table, add_cols, add_v, col_map, &ext,
                               row_heap);
    ut_ad(row);

    for (ulint i = 0; i < n_nonnull; i++) {
      const dfield_t *field = &row->fields[nonnull[i]];

      ut_ad(dfield_get_type(field)->prtype & DATA_NOT_NULL);

      if (dfield_is_null(field)) {
        err = DB_INVALID_NULL;
        trx->error_key_num = 0;
        goto func_exit;
      }
    }

    /* Get the next Doc ID */
    if (add_doc_id) {
      doc_id++;
    } else {
      doc_id = 0;
    }

    if (add_autoinc != ULINT_UNDEFINED) {
      ut_ad(add_autoinc < new_table->get_n_user_cols());

      const dfield_t *dfield;

      dfield = dtuple_get_nth_field(row, add_autoinc);
      if (dfield_is_null(dfield)) {
        goto write_buffers;
      }

      const dtype_t *dtype = dfield_get_type(dfield);
      byte *b = static_cast<byte *>(dfield_get_data(dfield));

      if (sequence.eof()) {
        err = DB_ERROR;
        trx->error_key_num = 0;

        ib_errf(trx->mysql_thd, IB_LOG_LEVEL_ERROR, ER_AUTOINC_READ_FAILED,
                "[NULL]");

        goto func_exit;
      }

      ulonglong value = sequence++;

      switch (dtype_get_mtype(dtype)) {
        case DATA_INT: {
          ibool usign;
          ulint len = dfield_get_len(dfield);

          usign = dtype_get_prtype(dtype) & DATA_UNSIGNED;
          mach_write_ulonglong(b, value, len, usign);

          break;
        }

        case DATA_FLOAT:
          mach_float_write(b, static_cast<float>(value));
          break;

        case DATA_DOUBLE:
          mach_double_write(b, static_cast<double>(value));
          break;

        default:
          ut_ad(0);
      }
    }

  write_buffers:
    /* Build all entries for all the indexes to be created
    in a single scan of the clustered index. */

    ulint s_idx_cnt = 0;
    bool skip_sort = skip_pk_sort && merge_buf[0]->index->is_clustered();

    for (ulint i = 0; i < n_index; i++, skip_sort = false) {
      row_merge_buf_t *buf = merge_buf[i];
      merge_file_t *file = &files[i];
      ulint rows_added = 0;

      if (dict_index_is_spatial(buf->index)) {
        if (!row) {
          continue;
        }

        ut_ad(sp_tuples[s_idx_cnt]->get_index() == buf->index);

        /* If the geometry field is invalid, report
        error. */
        if (!row_geo_field_is_valid(row, buf->index)) {
          err = DB_CANT_CREATE_GEOMETRY_OBJECT;
          break;
        }

        sp_tuples[s_idx_cnt]->add(row, ext);
        s_idx_cnt++;

        continue;
      }

      if (UNIV_LIKELY(row && (rows_added = row_merge_buf_add(
                                  buf, fts_index, old_table, new_table,
                                  psort_info, row, ext, &doc_id, conv_heap,
                                  &err, &v_heap, eval_table, trx, prebuilt)))) {
        /* If we are creating FTS index,
        a single row can generate more
        records for tokenized word */
        file->n_rec += rows_added;

        if (err != DB_SUCCESS) {
          ut_ad(err == DB_TOO_BIG_RECORD);
          break;
        }

        if (doc_id > max_doc_id) {
          max_doc_id = doc_id;
        }

        if (buf->index->type & DICT_FTS) {
          /* Check if error occurs in child thread */
          for (ulint j = 0; j < fts_sort_pll_degree; j++) {
            if (psort_info[j].error != DB_SUCCESS) {
              err = psort_info[j].error;
              trx->error_key_num = i;
              break;
            }
          }

          if (err != DB_SUCCESS) {
            break;
          }
        }

        if (skip_sort) {
          ut_ad(buf->n_tuples > 0);
          const mtuple_t *curr = &buf->tuples[buf->n_tuples - 1];

          ut_ad(i == 0);
          ut_ad(merge_buf[0]->index->is_clustered());
          /* Detect duplicates by comparing the
          current record with previous record.
          When temp file is not used, records
          should be in sorted order. */
          if (prev_mtuple.fields != NULL &&
              (row_mtuple_cmp(&prev_mtuple, curr, &clust_dup) == 0)) {
            err = DB_DUPLICATE_KEY;
            trx->error_key_num = key_numbers[0];
            goto func_exit;
          }

          prev_mtuple.fields = curr->fields;
        }

        continue;
      }

      if (err == DB_COMPUTE_VALUE_FAILED) {
        trx->error_key_num = i;
        goto func_exit;
      }

      if (buf->index->type & DICT_FTS) {
        if (!row || !doc_id) {
          continue;
        }
      }

      /* The buffer must be sufficiently large
      to hold at least one record. It may only
      be empty when we reach the end of the
      clustered index. row_merge_buf_add()
      must not have been called in this loop. */
      ut_ad(buf->n_tuples || row == NULL);

      /* We have enough data tuples to form a block.
      Sort them and write to disk if temp file is used
      or insert into index if temp file is not used. */
      ut_ad(old_table == new_table ? !buf->index->is_clustered()
                                   : (i == 0) == buf->index->is_clustered());

      /* We have enough data tuples to form a block.
      Sort them (if !skip_sort) and write to disk. */

      if (buf->n_tuples) {
        if (skip_sort) {
          /* Temporary File is not used.
          so insert sorted block to the index */
          if (row != NULL) {
            bool mtr_committed = false;

            /* We have to do insert the
            cached spatial index rows, since
            after the mtr_commit, the cluster
            index page could be updated, then
            the data in cached rows become
            invalid. */
            err = row_merge_spatial_rows(trx->id, sp_tuples, num_spatial,
                                         row_heap, sp_heap, &pcur, &mtr,
                                         &mtr_committed);

            if (err != DB_SUCCESS) {
              goto func_exit;
            }

            /* We are not at the end of
            the scan yet. We must
            mtr_commit() in order to be
            able to call log_free_check()
            in row_merge_insert_index_tuples().
            Due to mtr_commit(), the
            current row will be invalid, and
            we must reread it on the next
            loop iteration. */
            if (!mtr_committed) {
              btr_pcur_move_to_prev_on_page(&pcur);
              btr_pcur_store_position(&pcur, &mtr);

              mtr_commit(&mtr);
            }
          }

          mem_heap_empty(mtuple_heap);
          prev_mtuple.fields = prev_fields;

          row_mtuple_create(&buf->tuples[buf->n_tuples - 1], &prev_mtuple,
                            n_uniq, mtuple_heap);

          if (clust_btr_bulk == NULL) {
            clust_btr_bulk = UT_NEW_NOKEY(BtrBulk(index[i], trx->id, observer));

            err = clust_btr_bulk->init();
            if (err != DB_SUCCESS) {
              UT_DELETE(clust_btr_bulk);
              clust_btr_bulk = NULL;
              break;
            }
          } else {
            clust_btr_bulk->latch();
          }

          err = row_merge_insert_index_tuples(
              trx, index[i], old_table, -1, nullptr, nullptr, new_table->space,
              buf, clust_btr_bulk);

          if (row == NULL) {
            err = clust_btr_bulk->finish(err);
            UT_DELETE(clust_btr_bulk);
            clust_btr_bulk = NULL;
          } else {
            /* Release latches for possible
            log_free_chck in spatial index
            build. */
            clust_btr_bulk->release();
          }

          if (err != DB_SUCCESS) {
            break;
          }

          if (row != NULL) {
            /* Restore the cursor on the
            previous clustered index record,
            and empty the buffer. The next
            iteration of the outer loop will
            advance the cursor and read the
            next record (the one which we
            had to ignore due to the buffer
            overflow). */
            mtr_start(&mtr);
            btr_pcur_restore_position(BTR_SEARCH_LEAF, &pcur, &mtr);
            buf = row_merge_buf_empty(buf);
            /* Restart the outer loop on the
            record. We did not insert it
            into any index yet. */
            ut_ad(i == 0);
            break;
          }
        } else if (dict_index_is_unique(buf->index)) {
          row_merge_dup_t dup = {buf->index, table, col_map, 0};

          row_merge_buf_sort(buf, &dup);

          if (dup.n_dup) {
            err = DB_DUPLICATE_KEY;
            trx->error_key_num = key_numbers[i];
            break;
          }
        } else {
          row_merge_buf_sort(buf, NULL);
        }
      } else if (online && new_table == old_table) {
        /* Note the newest transaction that
        modified this index when the scan was
        completed. We prevent older readers
        from accessing this index, to ensure
        read consistency. */

        trx_id_t max_trx_id;

        ut_a(row == NULL);
        rw_lock_x_lock(dict_index_get_lock(buf->index));
        ut_a(dict_index_get_online_status(buf->index) == ONLINE_INDEX_CREATION);

        max_trx_id = row_log_get_max_trx(buf->index);

        if (max_trx_id > buf->index->trx_id) {
          buf->index->trx_id = max_trx_id;
        }

        rw_lock_x_unlock(dict_index_get_lock(buf->index));
      }

      /* Secondary index and clustered index which is
      not in sorted order can use the temporary file.
      Fulltext index should not use the temporary file. */
      if (!skip_sort && !(buf->index->type & DICT_FTS)) {
        /* In case we can have all rows in sort buffer,
        we can insert directly into the index without
        temporary file if clustered index does not uses
        temporary file. */
        if (row == NULL && file->fd == -1 && !clust_temp_file) {
          DBUG_EXECUTE_IF("row_merge_write_failure",
                          err = DB_TEMP_FILE_WRITE_FAIL;
                          trx->error_key_num = i; goto all_done;);

          DBUG_EXECUTE_IF("row_merge_tmpfile_fail", err = DB_OUT_OF_MEMORY;
                          trx->error_key_num = i; goto all_done;);

          BtrBulk btr_bulk(index[i], trx->id, observer);
          err = btr_bulk.init();
          if (err == DB_SUCCESS) {
            err = row_merge_insert_index_tuples(
                trx, index[i], old_table, -1, nullptr, nullptr,
                new_table->space, buf, &btr_bulk);

            err = btr_bulk.finish(err);
          }

          DBUG_EXECUTE_IF("row_merge_insert_big_row", err = DB_TOO_BIG_RECORD;);

          if (err != DB_SUCCESS) {
            break;
          }
        } else {
          if (row_merge_file_create_if_needed(file, tmpfd, buf->n_tuples,
                                              path) < 0) {
            err = DB_OUT_OF_MEMORY;
            trx->error_key_num = i;
            goto func_exit;
          }

          /* Ensure that duplicates in the
          clustered index will be detected before
          inserting secondary index records. */
          if (buf->index->is_clustered()) {
            clust_temp_file = true;
          }

          ut_ad(file->n_rec > 0);

          row_merge_buf_write(buf, file, block);

          if (!row_merge_write(file->fd, file->offset++, block, crypt_block,
                               new_table->space)) {
            err = DB_TEMP_FILE_WRITE_FAIL;
            trx->error_key_num = i;
            break;
          }

          UNIV_MEM_INVALID(&block[0], srv_sort_buf_size);
        }
      }
      merge_buf[i] = row_merge_buf_empty(buf);

      if (UNIV_LIKELY(row != NULL)) {
        /* Try writing the record again, now
        that the buffer has been written out
        and emptied. */

        if (UNIV_UNLIKELY(!(rows_added = row_merge_buf_add(
                                buf, fts_index, old_table, new_table,
                                psort_info, row, ext, &doc_id, conv_heap, &err,
                                &v_heap, table, trx, prebuilt)))) {
          /* An empty buffer should have enough
          room for at least one record. */
          ut_error;
        }

        if (err != DB_SUCCESS) {
          break;
        }

        file->n_rec += rows_added;
      }
    }

    if (row == NULL) {
      goto all_done;
    }

    if (err != DB_SUCCESS) {
      goto func_exit;
    }

    if (v_heap) {
      mem_heap_empty(v_heap);
    }
  }

func_exit:
  /* row_merge_spatial_rows may have committed
  the mtr	before an error occurs. */
  if (mtr.is_active()) {
    mtr_commit(&mtr);
  }
  mem_heap_free(row_heap);
  ut_free(nonnull);

all_done:
  if (clust_btr_bulk != NULL) {
    ut_ad(err != DB_SUCCESS);
    clust_btr_bulk->latch();
    err = clust_btr_bulk->finish(err);
    UT_DELETE(clust_btr_bulk);
  }

  if (prev_fields != NULL) {
    ut_free(prev_fields);
    mem_heap_free(mtuple_heap);
  }

  if (v_heap) {
    mem_heap_free(v_heap);
  }

  if (conv_heap != NULL) {
    mem_heap_free(conv_heap);
  }

#ifdef FTS_INTERNAL_DIAG_PRINT
  DEBUG_FTS_SORT_PRINT("FTS_SORT: Complete Scan Table\n");
#endif
  if (fts_pll_sort) {
    bool all_exit = false;
    ulint trial_count = 0;
    const ulint max_trial_count = 10000;

  wait_again:
    /* Check if error occurs in child thread */
    for (ulint j = 0; j < fts_sort_pll_degree; j++) {
      if (psort_info[j].error != DB_SUCCESS) {
        err = psort_info[j].error;
        trx->error_key_num = j;
        break;
      }
    }

    /* Tell all children that parent has done scanning */
    for (ulint i = 0; i < fts_sort_pll_degree; i++) {
      if (err == DB_SUCCESS) {
        psort_info[i].state = FTS_PARENT_COMPLETE;
      } else {
        psort_info[i].state = FTS_PARENT_EXITING;
      }
    }

    /* Now wait all children to report back to be completed */
    os_event_wait_time_low(fts_parallel_sort_event, 1000000, sig_count);

    for (ulint i = 0; i < fts_sort_pll_degree; i++) {
      if (psort_info[i].child_status != FTS_CHILD_COMPLETE &&
          psort_info[i].child_status != FTS_CHILD_EXITING) {
        sig_count = os_event_reset(fts_parallel_sort_event);
        goto wait_again;
      }
    }

    /* Now all children should complete, wait a bit until
    they all finish setting the event, before we free everything.
    This has a 10 second timeout */
    do {
      all_exit = true;

      for (ulint j = 0; j < fts_sort_pll_degree; j++) {
        if (psort_info[j].child_status != FTS_CHILD_EXITING) {
          all_exit = false;
          os_thread_sleep(1000);
          break;
        }
      }
      trial_count++;
    } while (!all_exit && trial_count < max_trial_count);

    if (!all_exit) {
      ib::fatal(ER_IB_MSG_966) << "Not all child sort threads exited"
                                  " when creating FTS index '"
                               << fts_sort_idx->name << "'";
    }
  }

#ifdef FTS_INTERNAL_DIAG_PRINT
  DEBUG_FTS_SORT_PRINT("FTS_SORT: Complete Tokenization\n");
#endif
  for (ulint i = 0; i < n_index; i++) {
    row_merge_buf_free(merge_buf[i]);
  }

  row_fts_free_pll_merge_buf(psort_info);

  ut_free(merge_buf);

  btr_pcur_close(&pcur);

  if (sp_tuples != NULL) {
    for (ulint i = 0; i < num_spatial; i++) {
      UT_DELETE(sp_tuples[i]);
    }
    ut_free(sp_tuples);

    if (sp_heap) {
      mem_heap_free(sp_heap);
    }
  }

  /* Update the next Doc ID we used. Table should be locked, so
  no concurrent DML */
  if (max_doc_id && err == DB_SUCCESS) {
    /* Sync fts cache for other fts indexes to keep all
    fts indexes consistent in sync_doc_id. */
    err = fts_sync_table(const_cast<dict_table_t *>(new_table), false, true,
                         false);

    if (err == DB_SUCCESS) {
      fts_update_next_doc_id(0, new_table, old_table->name.m_name, max_doc_id);
    }
  }

  trx->op_info = "";

  DBUG_RETURN(err);
}

/** Write a record via buffer 2 and read the next record to buffer N.
@param N number of the buffer (0 or 1)
@param INDEX record descriptor
@param AT_END statement to execute at end of input */
#define ROW_MERGE_WRITE_GET_NEXT_LOW(N, INDEX, AT_END)                         \
  do {                                                                         \
    b2 = row_merge_write_rec(                                                  \
        &block[2 * srv_sort_buf_size],                                         \
        crypt_block ? &crypt_block[2 * srv_sort_buf_size] : nullptr, space_id, \
        &buf[2], b2, of->fd, &of->offset, mrec##N, offsets##N);                \
    if (UNIV_UNLIKELY(!b2 || ++of->n_rec > file->n_rec)) {                     \
      goto corrupt;                                                            \
    }                                                                          \
    b##N = row_merge_read_rec(                                                 \
        &block[N * srv_sort_buf_size],                                         \
        crypt_block ? &crypt_block[N * srv_sort_buf_size] : nullptr, space_id, \
        &buf[N], b##N, INDEX, file->fd, foffs##N, &mrec##N, offsets##N);       \
    if (UNIV_UNLIKELY(!b##N)) {                                                \
      if (mrec##N) {                                                           \
        goto corrupt;                                                          \
      }                                                                        \
      AT_END;                                                                  \
    }                                                                          \
  } while (0)

#ifdef HAVE_PSI_STAGE_INTERFACE
#define ROW_MERGE_WRITE_GET_NEXT(N, INDEX, AT_END)  \
  do {                                              \
    if (stage != NULL) {                            \
      stage->inc();                                 \
    }                                               \
    ROW_MERGE_WRITE_GET_NEXT_LOW(N, INDEX, AT_END); \
  } while (0)
#else /* HAVE_PSI_STAGE_INTERFACE */
#define ROW_MERGE_WRITE_GET_NEXT(N, INDEX, AT_END) \
  ROW_MERGE_WRITE_GET_NEXT_LOW(N, INDEX, AT_END)
#endif /* HAVE_PSI_STAGE_INTERFACE */

/** Merge two blocks of records on disk and write a bigger block.
@param[in]	dup	descriptor of index being created
@param[in]	file	file containing index entries
@param[in,out]	block	3 buffers
@param[in,out]	crypt_block	encrypted file buffer
@param[in]	space_id	tablespace id
@param[in,out]	foffs0	offset of first source list in the file
@param[in,out]	foffs1	offset of second source list in the file
@param[in,out]	of	output file
@param[in,out]	stage	performance schema accounting object, used by
ALTER TABLE. If not NULL stage->inc() will be called for each record
processed.
@return DB_SUCCESS or error code */
static MY_ATTRIBUTE((warn_unused_result)) dberr_t
    row_merge_blocks(const row_merge_dup_t *dup, const merge_file_t *file,
                     row_merge_block_t *block, row_merge_block_t *crypt_block,
                     space_id_t space_id, ulint *foffs0, ulint *foffs1,
                     merge_file_t *of, ut_stage_alter_t *stage) {
  mem_heap_t *heap; /*!< memory heap for offsets0, offsets1 */

  mrec_buf_t *buf;     /*!< buffer for handling
                       split mrec in block[] */
  const byte *b0;      /*!< pointer to block[0] */
  const byte *b1;      /*!< pointer to block[srv_sort_buf_size] */
  byte *b2;            /*!< pointer to block[2 * srv_sort_buf_size] */
  const mrec_t *mrec0; /*!< merge rec, points to block[0] or buf[0] */
  const mrec_t *mrec1; /*!< merge rec, points to
                       block[srv_sort_buf_size] or buf[1] */
  ulint *offsets0;     /* offsets of mrec0 */
  ulint *offsets1;     /* offsets of mrec1 */

  DBUG_ENTER("row_merge_blocks");
  DBUG_PRINT("ib_merge_sort",
             ("fd=%d,%lu+%lu to fd=%d,%lu", file->fd, ulong(*foffs0),
              ulong(*foffs1), of->fd, ulong(of->offset)));

  heap = row_merge_heap_create(dup->index, &buf, &offsets0, &offsets1);

  /* Write a record and read the next record.  Split the output
  file in two halves, which can be merged on the following pass. */

  if (!row_merge_read(file->fd, *foffs0, &block[0], &crypt_block[0],
                      space_id) ||
      !row_merge_read(file->fd, *foffs1, &block[srv_sort_buf_size],
                      crypt_block ? &crypt_block[srv_sort_buf_size] : nullptr,
                      space_id)) {
  corrupt:
    mem_heap_free(heap);
    DBUG_RETURN(DB_CORRUPTION);
  }

  b0 = &block[0];
  b1 = &block[srv_sort_buf_size];
  b2 = &block[2 * srv_sort_buf_size];

  b0 = row_merge_read_rec(&block[0], &crypt_block[0], space_id, &buf[0], b0,
                          dup->index, file->fd, foffs0, &mrec0, offsets0);
  b1 = row_merge_read_rec(
      &block[srv_sort_buf_size],
      crypt_block ? &crypt_block[srv_sort_buf_size] : nullptr, space_id,
      &buf[srv_sort_buf_size], b1, dup->index, file->fd, foffs1, &mrec1,
      offsets1);
  if (UNIV_UNLIKELY(!b0 && mrec0) || UNIV_UNLIKELY(!b1 && mrec1)) {
    goto corrupt;
  }

  while (mrec0 && mrec1) {
    int cmp = cmp_rec_rec_simple(mrec0, mrec1, offsets0, offsets1, dup->index,
                                 dup->table);
    if (cmp < 0) {
      ROW_MERGE_WRITE_GET_NEXT(0, dup->index, goto merged);
    } else if (cmp) {
      ROW_MERGE_WRITE_GET_NEXT(1, dup->index, goto merged);
    } else {
      mem_heap_free(heap);
      DBUG_RETURN(DB_DUPLICATE_KEY);
    }
  }

merged:
  if (mrec0) {
    /* append all mrec0 to output */
    for (;;) {
      ROW_MERGE_WRITE_GET_NEXT(0, dup->index, goto done0);
    }
  }
done0:
  if (mrec1) {
    /* append all mrec1 to output */
    for (;;) {
      ROW_MERGE_WRITE_GET_NEXT(1, dup->index, goto done1);
    }
  }
done1:

  mem_heap_free(heap);
  b2 = row_merge_write_eof(
      &block[2 * srv_sort_buf_size],
      crypt_block ? &crypt_block[2 * srv_sort_buf_size] : nullptr, space_id, b2,
      of->fd, &of->offset);
  DBUG_RETURN(b2 ? DB_SUCCESS : DB_CORRUPTION);
}

/** Copy a block of index entries.
@param[in]	index	index being created
@param[in]	file	input file
@param[in,out]	block	3 buffers
@param[in,out]	crypt_block	encrypted file buffer
@param[in]	space_id	tablespace id
@param[in,out]	foffs0	input file offset
@param[in,out]	of	output file
@param[in,out]	stage	performance schema accounting object, used by
ALTER TABLE. If not NULL stage->inc() will be called for each record
processed.
@return true on success, false on failure */
static MY_ATTRIBUTE((warn_unused_result)) ibool
    row_merge_blocks_copy(const dict_index_t *index, const merge_file_t *file,
                          row_merge_block_t *block,
                          row_merge_block_t *crypt_block, space_id_t space_id,
                          ulint *foffs0, merge_file_t *of,
                          ut_stage_alter_t *stage) {
  mem_heap_t *heap; /*!< memory heap for offsets0, offsets1 */

  mrec_buf_t *buf;     /*!< buffer for handling
                       split mrec in block[] */
  const byte *b0;      /*!< pointer to block[0] */
  byte *b2;            /*!< pointer to block[2 * srv_sort_buf_size] */
  const mrec_t *mrec0; /*!< merge rec, points to block[0] */
  ulint *offsets0;     /* offsets of mrec0 */
  ulint *offsets1;     /* dummy offsets */

  DBUG_ENTER("row_merge_blocks_copy");
  DBUG_PRINT("ib_merge_sort", ("fd=%d," ULINTPF " to fd=%d," ULINTPF, file->fd,
                               *foffs0, of->fd, of->offset));

  heap = row_merge_heap_create(index, &buf, &offsets0, &offsets1);

  /* Write a record and read the next record.  Split the output
  file in two halves, which can be merged on the following pass. */

  if (!row_merge_read(file->fd, *foffs0, &block[0], &crypt_block[0],
                      space_id)) {
  corrupt:
    mem_heap_free(heap);
    DBUG_RETURN(FALSE);
  }

  b0 = &block[0];

  b2 = &block[2 * srv_sort_buf_size];

  b0 = row_merge_read_rec(&block[0], &crypt_block[0], space_id, &buf[0], b0,
                          index, file->fd, foffs0, &mrec0, offsets0);
  if (UNIV_UNLIKELY(!b0 && mrec0)) {
    goto corrupt;
  }

  if (mrec0) {
    /* append all mrec0 to output */
    for (;;) {
      ROW_MERGE_WRITE_GET_NEXT(0, index, goto done0);
    }
  }
done0:

  /* The file offset points to the beginning of the last page
  that has been read.  Update it to point to the next block. */
  (*foffs0)++;

  mem_heap_free(heap);
  DBUG_RETURN(row_merge_write_eof(
                  &block[2 * srv_sort_buf_size],
                  crypt_block ? &crypt_block[2 * srv_sort_buf_size] : nullptr,
                  space_id, b2, of->fd, &of->offset) != NULL);
}

/** Merge disk files.
@param[in]	trx		transaction
@param[in]	dup		descriptor of index being created
@param[in,out]	file		file containing index entries
@param[in,out]	block		3 buffers
@param[in,out]	crypt_block	encrypted file buffer
@param[in]	space_id	tablespace id
@param[in,out]	tmpfd		temporary file handle
@param[in,out]	num_run		Number of runs that remain to be merged
@param[in,out]	run_offset	Array that contains the first offset number
for each merge run
@param[in,out]	stage		performance schema accounting object, used by
ALTER TABLE. If not NULL stage->inc() will be called for each record
processed.
@return DB_SUCCESS or error code */
static dberr_t row_merge(trx_t *trx, const row_merge_dup_t *dup,
                         merge_file_t *file, row_merge_block_t *block,
                         row_merge_block_t *crypt_block, space_id_t space_id,
                         int *tmpfd, ulint *num_run, ulint *run_offset,
                         ut_stage_alter_t *stage) {
  ulint foffs0;    /*!< first input offset */
  ulint foffs1;    /*!< second input offset */
  dberr_t error;   /*!< error code */
  merge_file_t of; /*!< output file */
  const ulint ihalf = run_offset[*num_run / 2];
  /*!< half the input file */
  ulint n_run = 0;
  /*!< num of runs generated from this merge */

  UNIV_MEM_ASSERT_W(&block[0], 3 * srv_sort_buf_size);
  if (crypt_block) {
    UNIV_MEM_ASSERT_W(&crypt_block[0], 3 * srv_sort_buf_size);
  }

  ut_ad(ihalf < file->offset);

  of.fd = *tmpfd;
  of.offset = 0;
  of.n_rec = 0;

#ifdef POSIX_FADV_SEQUENTIAL
  /* The input file will be read sequentially, starting from the
  beginning and the middle.  In Linux, the POSIX_FADV_SEQUENTIAL
  affects the entire file.  Each block will be read exactly once. */
  posix_fadvise(file->fd, 0, 0, POSIX_FADV_SEQUENTIAL | POSIX_FADV_NOREUSE);
#endif /* POSIX_FADV_SEQUENTIAL */

  /* Merge blocks to the output file. */
  foffs0 = 0;
  foffs1 = ihalf;

  UNIV_MEM_INVALID(run_offset, *num_run * sizeof *run_offset);

  for (; foffs0 < ihalf && foffs1 < file->offset; foffs0++, foffs1++) {
    if (trx_is_interrupted(trx)) {
      return (DB_INTERRUPTED);
    }

    /* Remember the offset number for this run */
    run_offset[n_run++] = of.offset;

    error = row_merge_blocks(dup, file, block, crypt_block, space_id, &foffs0,
                             &foffs1, &of, stage);

    if (error != DB_SUCCESS) {
      return (error);
    }
  }

  /* Copy the last blocks, if there are any. */

  while (foffs0 < ihalf) {
    if (UNIV_UNLIKELY(trx_is_interrupted(trx))) {
      return (DB_INTERRUPTED);
    }

    /* Remember the offset number for this run */
    run_offset[n_run++] = of.offset;

    if (!row_merge_blocks_copy(dup->index, file, block, crypt_block, space_id,
                               &foffs0, &of, stage)) {
      return (DB_CORRUPTION);
    }
  }

  ut_ad(foffs0 == ihalf);

  while (foffs1 < file->offset) {
    if (trx_is_interrupted(trx)) {
      return (DB_INTERRUPTED);
    }

    /* Remember the offset number for this run */
    run_offset[n_run++] = of.offset;

    if (!row_merge_blocks_copy(dup->index, file, block, crypt_block, space_id,
                               &foffs1, &of, stage)) {
      return (DB_CORRUPTION);
    }
  }

  ut_ad(foffs1 == file->offset);

  if (UNIV_UNLIKELY(of.n_rec != file->n_rec)) {
    return (DB_CORRUPTION);
  }

  ut_ad(n_run <= *num_run);

  *num_run = n_run;

  /* Each run can contain one or more offsets. As merge goes on,
  the number of runs (to merge) will reduce until we have one
  single run. So the number of runs will always be smaller than
  the number of offsets in file */
  ut_ad((*num_run) <= file->offset);

  /* The number of offsets in output file is always equal or
  smaller than input file */
  ut_ad(of.offset <= file->offset);

  /* Swap file descriptors for the next pass. */
  *tmpfd = file->fd;
  *file = of;

  UNIV_MEM_INVALID(&block[0], 3 * srv_sort_buf_size);

  return (DB_SUCCESS);
}

/** Merge disk files.
@param[in]	trx	transaction
@param[in]	dup	descriptor of index being created
@param[in,out]	file	file containing index entries
@param[in,out]	block	3 buffers
@param[in,out]	crypt_block	crypt buf or NULL
@param[in]	space_id	tablespace id
@param[in,out]	tmpfd	temporary file handle
@param[in,out]	stage	performance schema accounting object, used by
ALTER TABLE. If not NULL, stage->begin_phase_sort() will be called initially
and then stage->inc() will be called for each record processed.
@return DB_SUCCESS or error code */
dberr_t row_merge_sort(trx_t *trx, const row_merge_dup_t *dup,
                       merge_file_t *file, row_merge_block_t *block,
                       row_merge_block_t *crypt_block, space_id_t space_id,
                       int *tmpfd, ut_stage_alter_t *stage /* = NULL */) {
  const ulint half = file->offset / 2;
  ulint num_runs;
  ulint *run_offset;
  dberr_t error = DB_SUCCESS;
  DBUG_ENTER("row_merge_sort");

  /* Record the number of merge runs we need to perform */
  num_runs = file->offset;

  if (stage != NULL) {
    stage->begin_phase_sort(log2(num_runs));
  }

  /* If num_runs are less than 1, nothing to merge */
  if (num_runs <= 1) {
    DBUG_RETURN(error);
  }

  /* "run_offset" records each run's first offset number */
  run_offset = (ulint *)ut_malloc_nokey(file->offset * sizeof(ulint));

  /* This tells row_merge() where to start for the first round
  of merge. */
  run_offset[half] = half;

  /* The file should always contain at least one byte (the end
  of file marker).  Thus, it must be at least one block. */
  ut_ad(file->offset > 0);

  /* Merge the runs until we have one big run */
  do {
    error = row_merge(trx, dup, file, block, crypt_block, space_id, tmpfd,
                      &num_runs, run_offset, stage);

    if (error != DB_SUCCESS) {
      break;
    }

    UNIV_MEM_ASSERT_RW(run_offset, num_runs * sizeof *run_offset);
  } while (num_runs > 1);

  ut_free(run_offset);

  DBUG_RETURN(error);
}

#ifdef UNIV_DEBUG
#define row_merge_copy_blobs(trx, index, mrec, offsets, page_size, tuple, \
                             is_sdi, heap)                                \
  row_merge_copy_blobs_func(trx, index, mrec, offsets, page_size, tuple,  \
                            is_sdi, heap)
#else /* UNIV_DEBUG */
#define row_merge_copy_blobs(trx, index, mrec, offsets, page_size, tuple, \
                             is_sdi, heap)                                \
  row_merge_copy_blobs_func(trx, index, mrec, offsets, page_size, tuple, heap)
#endif /* UNIV_DEBUG */

/** Copy externally stored columns to the data tuple.
@param[in]	trx		current transaction
@param[in]	index		index dictionary object.
@param[in]	mrec		record containing BLOB pointers,
                                or NULL to use tuple instead
@param[in]	offsets		offsets of mrec
@param[in]	page_size	compressed page size in bytes, or 0
@param[in,out]	tuple		data tuple
@param[in]	is_sdi		true for SDI Indexes
@param[in,out]	heap		memory heap */
static void row_merge_copy_blobs_func(trx_t *trx, const dict_index_t *index,
                                      const mrec_t *mrec, const ulint *offsets,
                                      const page_size_t &page_size,
                                      dtuple_t *tuple,
#ifdef UNIV_DEBUG
                                      bool is_sdi,
#endif /* UNIV_DEBUG */
                                      mem_heap_t *heap) {
  ut_ad(mrec == NULL || rec_offs_any_extern(offsets));

  for (ulint i = 0; i < dtuple_get_n_fields(tuple); i++) {
    ulint len;
    const void *data;
    dfield_t *field = dtuple_get_nth_field(tuple, i);
    ulint field_len;
    const byte *field_data;

    if (!dfield_is_ext(field)) {
      continue;
    }

    ut_ad(!dfield_is_null(field));

    /* During the creation of a PRIMARY KEY, the table is
    X-locked, and we skip copying records that have been
    marked for deletion. Therefore, externally stored
    columns cannot possibly be freed between the time the
    BLOB pointers are read (row_merge_read_clustered_index())
    and dereferenced (below). */
    if (mrec == NULL) {
      field_data = static_cast<byte *>(dfield_get_data(field));
      field_len = dfield_get_len(field);

      ut_a(field_len >= BTR_EXTERN_FIELD_REF_SIZE);

      ut_a(memcmp(field_data + field_len - BTR_EXTERN_FIELD_REF_SIZE,
                  field_ref_zero, BTR_EXTERN_FIELD_REF_SIZE));

      data = lob::btr_copy_externally_stored_field(
          nullptr, index, &len, nullptr, field_data, page_size, field_len,
          is_sdi, heap);
    } else {
      data = lob::btr_rec_copy_externally_stored_field(
          nullptr, index, mrec, offsets, page_size, i, &len, nullptr, is_sdi,
          heap);
    }

    /* Because we have locked the table, any records
    written by incomplete transactions must have been
    rolled back already. There must not be any incomplete
    BLOB columns. */
    ut_a(data);

    dfield_set_data(field, data, len);
  }
}

/** Convert a merge record to a typed data tuple. Note that externally
stored fields are not copied to heap.
@param[in,out]	index	index on the table
@param[in]	mtuple	merge record
@param[in]	dtuple	data tuple of records
@return	index entry built. */
static void row_merge_mtuple_to_dtuple(dict_index_t *index, dtuple_t *dtuple,
                                       const mtuple_t *mtuple) {
  ut_ad(!dict_index_is_ibuf(index));

  memcpy(dtuple->fields, mtuple->fields,
         dtuple->n_fields * sizeof *mtuple->fields);
}

/** Insert sorted data tuples to the index.
@param[in]	trx		current transaction
@param[in]	index		index to be inserted
@param[in]	old_table	old table
@param[in]	fd		file descriptor
@param[in,out]	block		file buffer
@param[in,out]	crypt_block	crypt buf or NULL
@param[in]	space_id	tablespace id
@param[in]	row_buf		row_buf the sorted data tuples,
or NULL if fd, block will be used instead
@param[in,out]	btr_bulk	btr bulk instance
@param[in,out]	stage		performance schema accounting object, used by
ALTER TABLE. If not NULL stage->begin_phase_insert() will be called initially
and then stage->inc() will be called for each record that is processed.
@return DB_SUCCESS or error number */
static MY_ATTRIBUTE((warn_unused_result)) dberr_t row_merge_insert_index_tuples(
    trx_t *trx, dict_index_t *index, const dict_table_t *old_table, int fd,
    row_merge_block_t *block, row_merge_block_t *crypt_block,
    space_id_t space_id, const row_merge_buf_t *row_buf, BtrBulk *btr_bulk,
    ut_stage_alter_t *stage /* = NULL */) {
  const byte *b;
  mem_heap_t *heap;
  mem_heap_t *tuple_heap;
  dberr_t error = DB_SUCCESS;
  ulint foffs = 0;
  ulint *offsets;
  mrec_buf_t *buf;
  ulint n_rows = 0;
  dtuple_t *dtuple;
  DBUG_ENTER("row_merge_insert_index_tuples");

  ut_ad(!srv_read_only_mode);
  ut_ad(!(index->type & DICT_FTS));
  ut_ad(!dict_index_is_spatial(index));
  ut_ad(trx->id);

  if (stage != NULL) {
    stage->begin_phase_insert();
  }

  tuple_heap = mem_heap_create(1000);

  {
    ulint i = 1 + REC_OFFS_HEADER_SIZE + dict_index_get_n_fields(index);
    heap = mem_heap_create(sizeof *buf + i * sizeof *offsets);
    offsets = static_cast<ulint *>(mem_heap_alloc(heap, i * sizeof *offsets));
    offsets[0] = i;
    offsets[1] = dict_index_get_n_fields(index);
  }

  if (row_buf != NULL) {
    ut_ad(fd == -1);
    ut_ad(block == NULL);
    DBUG_EXECUTE_IF("row_merge_read_failure", error = DB_CORRUPTION;
                    goto err_exit;);
    buf = NULL;
    b = NULL;
    dtuple = dtuple_create(heap, dict_index_get_n_fields(index));
    dtuple_set_n_fields_cmp(dtuple, dict_index_get_n_unique_in_tree(index));
  } else {
    b = block;
    dtuple = NULL;

    if (!row_merge_read(fd, foffs, block, crypt_block, space_id)) {
      error = DB_CORRUPTION;
      goto err_exit;
    } else {
      buf = static_cast<mrec_buf_t *>(mem_heap_alloc(heap, sizeof *buf));
    }
  }

  for (;;) {
    const mrec_t *mrec;
    ulint n_ext;
    mtr_t mtr;

    if (stage != NULL) {
      stage->inc();
    }

    if (row_buf != NULL) {
      if (n_rows >= row_buf->n_tuples) {
        break;
      }

      /* Convert merge tuple record from
      row buffer to data tuple record */
      row_merge_mtuple_to_dtuple(index, dtuple, &row_buf->tuples[n_rows]);

      n_ext = dtuple_get_n_ext(dtuple);
      n_rows++;
      /* BLOB pointers must be copied from dtuple */
      mrec = NULL;
    } else {
      b = row_merge_read_rec(block, crypt_block, space_id, buf, b, index, fd,
                             &foffs, &mrec, offsets);
      if (UNIV_UNLIKELY(!b)) {
        /* End of list, or I/O error */
        if (mrec) {
          error = DB_CORRUPTION;
        }
        break;
      }

      dtuple =
          row_rec_to_index_entry_low(mrec, index, offsets, &n_ext, tuple_heap);
    }

    const dict_index_t *old_index = old_table->first_index();

    if (index->is_clustered() && dict_index_is_online_ddl(old_index)) {
      error = row_log_table_get_error(old_index);
      if (error != DB_SUCCESS) {
        break;
      }
    }

    if (!n_ext) {
      /* There are no externally stored columns. */
    } else {
      ut_ad(index->is_clustered());
      /* Off-page columns can be fetched safely
      when concurrent modifications to the table
      are disabled. (Purge can process delete-marked
      records, but row_merge_read_clustered_index()
      would have skipped them.)

      When concurrent modifications are enabled,
      row_merge_read_clustered_index() will
      only see rows from transactions that were
      committed before the ALTER TABLE started
      (REPEATABLE READ).

      Any modifications after the
      row_merge_read_clustered_index() scan
      will go through row_log_table_apply().
      Any modifications to off-page columns
      will be tracked by
      row_log_table_blob_alloc() and
      row_log_table_blob_free(). */
      row_merge_copy_blobs(trx, old_index, mrec, offsets,
                           dict_table_page_size(old_table), dtuple,
                           dict_index_is_sdi(index), tuple_heap);
    }

    ut_ad(dtuple_validate(dtuple));

    error = btr_bulk->insert(dtuple);

    if (error != DB_SUCCESS) {
      goto err_exit;
    }

    mem_heap_empty(tuple_heap);
  }

err_exit:
  mem_heap_free(tuple_heap);
  mem_heap_free(heap);

  DBUG_RETURN(error);
}

/** Sets an exclusive lock on a table, for the duration of creating indexes.
 @return error code or DB_SUCCESS */
dberr_t row_merge_lock_table(trx_t *trx,          /*!< in/out: transaction */
                             dict_table_t *table, /*!< in: table to lock */
                             enum lock_mode mode) /*!< in: LOCK_X or LOCK_S */
{
  ut_ad(!srv_read_only_mode);
  ut_ad(mode == LOCK_X || mode == LOCK_S);

  trx->op_info = "setting table lock for creating or dropping index";
  /* Trx for DDL should not be forced to rollback for now */
  trx->in_innodb |= TRX_FORCE_ROLLBACK_DISABLE;

  dberr_t err = lock_table_for_trx(table, trx, mode);

  return (err);
}

/** Drop indexes that were created before an error occurred.
 The data dictionary must have been locked exclusively by the caller,
 because the transaction will not be committed. */
void row_merge_drop_indexes(
    trx_t *trx,          /*!< in/out: dictionary transaction */
    dict_table_t *table, /*!< in/out: table containing the indexes */
    ibool locked)        /*!< in: TRUE=table locked,
                         FALSE=may need to do a lazy drop */
{
  dict_index_t *index;
  dict_index_t *next_index;

  ut_ad(!srv_read_only_mode);
  ut_ad(mutex_own(&dict_sys->mutex));
  ut_ad(trx->dict_operation_lock_mode == RW_X_LATCH);
  ut_ad(rw_lock_own(dict_operation_lock, RW_LOCK_X));

  index = table->first_index();
  ut_ad(index->is_clustered());
  ut_ad(dict_index_get_online_status(index) == ONLINE_INDEX_COMPLETE);

  /* the caller should have an open handle to the table */
  ut_ad(table->get_ref_count() >= 1);

  /* It is possible that table->n_ref_count > 1 when
  locked=TRUE. In this case, all code that should have an open
  handle to the table be waiting for the next statement to execute,
  or waiting for a meta-data lock.

  A concurrent purge will be prevented by dict_operation_lock. */

  if (!locked && table->get_ref_count() > 1) {
    /* We will have to drop the indexes later, when the
    table is guaranteed to be no longer in use.  Mark the
    indexes as incomplete and corrupted, so that other
    threads will stop using them.  Let dict_table_close()
    or crash recovery or the next invocation of
    prepare_inplace_alter_table() take care of dropping
    the indexes. */

    while ((index = index->next()) != NULL) {
      ut_ad(!index->is_clustered());

      switch (dict_index_get_online_status(index)) {
        case ONLINE_INDEX_ABORTED_DROPPED:
          continue;
        case ONLINE_INDEX_COMPLETE:
          if (index->is_committed()) {
            /* Do nothing to already
            published indexes. */
          } else if (index->type & DICT_FTS) {
            /* Drop a completed FULLTEXT
            index, due to a timeout during
            MDL upgrade for
            commit_inplace_alter_table().
            Because only concurrent reads
            are allowed (and they are not
            seeing this index yet) we
            are safe to drop the index. */
            dict_index_t *prev = UT_LIST_GET_PREV(indexes, index);
            /* At least there should be
            the clustered index before
            this one. */
            ut_ad(prev);
            ut_a(table->fts);
            fts_drop_index(table, index, trx, nullptr);
            /* Since
            INNOBASE_SHARE::idx_trans_tbl
            is shared between all open
            ha_innobase handles to this
            table, no thread should be
            accessing this dict_index_t
            object. Also, we should be
            holding LOCK=SHARED MDL on the
            table even after the MDL
            upgrade timeout. */

            /* We can remove a DICT_FTS
            index from the cache, because
            we do not allow ADD FULLTEXT INDEX
            with LOCK=NONE. If we allowed that,
            we should exclude FTS entries from
            prebuilt->ins_node->entry_list
            in ins_node_create_entry_list(). */
            dict_index_remove_from_cache(table, index);
            index = prev;
          } else {
            rw_lock_x_lock(dict_index_get_lock(index));
            dict_index_set_online_status(index, ONLINE_INDEX_ABORTED);
            index->type |= DICT_CORRUPT;
            table->drop_aborted = TRUE;
            goto drop_aborted;
          }
          continue;
        case ONLINE_INDEX_CREATION:
          rw_lock_x_lock(dict_index_get_lock(index));
          ut_ad(!index->is_committed());
          row_log_abort_sec(index);
        drop_aborted:
          rw_lock_x_unlock(dict_index_get_lock(index));

          DEBUG_SYNC_C("merge_drop_index_after_abort");
          /* fall through */
        case ONLINE_INDEX_ABORTED:
          rw_lock_x_lock(dict_index_get_lock(index));
          dict_index_set_online_status(index, ONLINE_INDEX_ABORTED_DROPPED);
          rw_lock_x_unlock(dict_index_get_lock(index));
          table->drop_aborted = TRUE;
          continue;
      }
      ut_error;
    }

    return;
  }

  /* Invalidate all row_prebuilt_t::ins_graph that are referring
  to this table. That is, force row_get_prebuilt_insert_row() to
  rebuild prebuilt->ins_node->entry_list). */
  ut_ad(table->def_trx_id <= trx->id);
  table->def_trx_id = trx->id;

  next_index = index->next();

  while ((index = next_index) != NULL) {
    /* read the next pointer before freeing the index */
    next_index = index->next();

    ut_ad(!index->is_clustered());

    if (!index->is_committed()) {
      /* If it is FTS index, drop from table->fts
      and also drop its auxiliary tables */
      if (index->type & DICT_FTS) {
        ut_a(table->fts);
        fts_drop_index(table, index, trx, nullptr);
      }

      switch (dict_index_get_online_status(index)) {
        case ONLINE_INDEX_CREATION:
          /* This state should only be possible
          when prepare_inplace_alter_table() fails
          after invoking row_merge_create_index().
          In inplace_alter_table(),
          row_merge_build_indexes()
          should never leave the index in this state.
          It would invoke row_log_abort_sec() on
          failure. */
        case ONLINE_INDEX_COMPLETE:
          /* In these cases, we are able to drop
          the index straight. The DROP INDEX was
          never deferred. */
          break;
        case ONLINE_INDEX_ABORTED:
        case ONLINE_INDEX_ABORTED_DROPPED:
          break;
      }

      dict_index_remove_from_cache(table, index);
    }
  }

  table->drop_aborted = FALSE;
  ut_d(dict_table_check_for_dup_indexes(table, CHECK_ALL_COMPLETE));
}

/** Create temporary merge files in the given paramater path, and if
UNIV_PFS_IO defined, register the file descriptor with Performance Schema.
@param[in]	path	location for creating temporary merge files.
@return File descriptor */
int row_merge_file_create_low(const char *path) {
  int fd;
  if (path == NULL) {
    path = innobase_mysql_tmpdir();
  }
#ifdef UNIV_PFS_IO
  /* This temp file open does not go through normal
  file APIs, add instrumentation to register with
  performance schema */
  Datafile df;
  df.make_filepath(path, "Innodb Merge Temp File", NO_EXT);

  struct PSI_file_locker *locker = NULL;
  PSI_file_locker_state state;

  locker = PSI_FILE_CALL(get_thread_file_name_locker)(
      &state, innodb_temp_file_key.m_value, PSI_FILE_OPEN, df.filepath(),
      &locker);

  if (locker != NULL) {
    PSI_FILE_CALL(start_file_open_wait)(locker, __FILE__, __LINE__);
  }
#endif /* UNIV_PFS_IO */
  fd = innobase_mysql_tmpfile(path);
#ifdef UNIV_PFS_IO
  if (locker != NULL) {
    PSI_FILE_CALL(end_file_open_wait_and_bind_to_descriptor)(locker, fd);
  }
#endif /* UNIV_PFS_IO */

  if (fd < 0) {
    ib::error(ER_IB_MSG_967) << "Cannot create temporary merge file";
    return (-1);
  }
  return (fd);
}

/** Create a merge file in the given location.
@param[out]	merge_file	merge file structure
@param[in]	path		location for creating temporary file
@return file descriptor, or -1 on failure */
int row_merge_file_create(merge_file_t *merge_file, const char *path) {
  merge_file->fd = row_merge_file_create_low(path);
  merge_file->offset = 0;
  merge_file->n_rec = 0;

  if (merge_file->fd >= 0) {
    if (srv_disable_sort_file_cache) {
      os_file_set_nocache(merge_file->fd, "row0merge.cc", "sort");
    }
  }
  return (merge_file->fd);
}

/** Destroy a merge file. And de-register the file from Performance Schema
 if UNIV_PFS_IO is defined. */
void row_merge_file_destroy_low(int fd) /*!< in: merge file descriptor */
{
#ifdef UNIV_PFS_IO
  struct PSI_file_locker *locker = NULL;
  PSI_file_locker_state state;
  locker = PSI_FILE_CALL(get_thread_file_descriptor_locker)(&state, fd,
                                                            PSI_FILE_CLOSE);
  if (locker != NULL) {
    PSI_FILE_CALL(start_file_wait)(locker, 0, __FILE__, __LINE__);
  }
#endif
  if (fd >= 0) {
    close(fd);
  }
#ifdef UNIV_PFS_IO
  if (locker != NULL) {
    PSI_FILE_CALL(end_file_wait)(locker, 0);
  }
#endif
}
/** Destroy a merge file. */
void row_merge_file_destroy(
    merge_file_t *merge_file) /*!< in/out: merge file structure */
{
  ut_ad(!srv_read_only_mode);

  if (merge_file->fd != -1) {
    row_merge_file_destroy_low(merge_file->fd);
    merge_file->fd = -1;
  }
}

/** Provide a new pathname for a table that is being renamed if it belongs to
 a file-per-table tablespace.  The caller is responsible for freeing the
 memory allocated for the return value.
 @return new pathname of tablespace file, or NULL if space = 0 */
char *row_make_new_pathname(dict_table_t *table, /*!< in: table to be renamed */
                            const char *new_name) /*!< in: new name */
{
  ut_ad(dict_table_is_file_per_table(table));

  auto old_path = fil_space_get_first_path(table->space);
  auto new_path = Fil_path::make_new_ibd(old_path, new_name);

  return (mem_strdup(new_path.c_str()));
}

/** Create the index and load in to the dictionary.
@param[in,out]	trx		trx (sets error_state)
@param[in,out]	table		the index is on this table
@param[in]	index_def	the index definition
@param[in]	add_v		new virtual columns added along with add
                                index call
@return index, or NULL on error */
dict_index_t *row_merge_create_index(trx_t *trx, dict_table_t *table,
                                     const index_def_t *index_def,
                                     const dict_add_v_col_t *add_v) {
  dict_index_t *index;
  dberr_t err;
  ulint n_fields = index_def->n_fields;
  ulint i;
  bool has_new_v_col = false;

  DBUG_ENTER("row_merge_create_index");

  ut_ad(!srv_read_only_mode);

  /* Create the index prototype, using the passed in def, this is not
  a persistent operation. We pass 0 as the space id, and determine at
  a lower level the space id where to store the table. */

  index = dict_mem_index_create(table->name.m_name, index_def->name, 0,
                                index_def->ind_type, n_fields);

  ut_a(index);

  index->set_committed(index_def->rebuild);

  for (i = 0; i < n_fields; i++) {
    const char *name;
    index_field_t *ifield = &index_def->fields[i];

    if (ifield->is_v_col) {
      if (ifield->col_no >= table->n_v_def) {
        ut_ad(ifield->col_no < table->n_v_def + add_v->n_v_col);
        ut_ad(ifield->col_no >= table->n_v_def);
        name = add_v->v_col_name[ifield->col_no - table->n_v_def];

        has_new_v_col = true;
      } else {
        name = dict_table_get_v_col_name(table, ifield->col_no);
      }
    } else {
      name = table->get_col_name(ifield->col_no);
    }

    index->add_field(name, ifield->prefix_len, ifield->is_ascending);
  }

  /* Create B-tree */
  mutex_exit(&dict_sys->mutex);

  dict_build_index_def(table, index, trx);

  err = dict_index_add_to_cache_w_vcol(table, index, add_v, index->page,
                                       trx_is_strict(trx));

  if (err != DB_SUCCESS) {
    trx->error_state = err;
    mutex_enter(&dict_sys->mutex);
    DBUG_RETURN(NULL);
  }

  index =
      dict_table_get_index_on_name(table, index_def->name, index_def->rebuild);
  ut_ad(index != nullptr);

  err = dict_create_index_tree_in_mem(index, trx);

  mutex_enter(&dict_sys->mutex);

  if (err != DB_SUCCESS) {
    if ((index->type & DICT_FTS) && table->fts) {
      fts_cache_index_cache_remove(table, index);
    }

    trx->error_state = err;
    DBUG_RETURN(NULL);
  }

  if (dict_index_is_spatial(index)) {
    index->fill_srid_value(index_def->srid, index_def->srid_is_valid);
  }

  /* Adjust field name for newly added virtual columns. */
  for (i = 0; i < n_fields; i++) {
    index_field_t *ifield = &index_def->fields[i];

    if (ifield->is_v_col && ifield->col_no >= table->n_v_def) {
      ut_ad(ifield->col_no < table->n_v_def + add_v->n_v_col);
      ut_ad(ifield->col_no >= table->n_v_def);
      dict_field_t *field = index->get_field(i);
      field->name = add_v->v_col_name[ifield->col_no - table->n_v_def];
    }
  }

  if (dict_index_is_spatial(index)) {
    index->fill_srid_value(index_def->srid, index_def->srid_is_valid);
    index->rtr_srs.reset(fetch_srs(index->srid));
  }

  index->parser = index_def->parser;
  index->is_ngram = index_def->is_ngram;
  index->has_new_v_col = has_new_v_col;

  /* Note the id of the transaction that created this
  index, we use it to restrict readers from accessing
  this index, to ensure read consistency. */
  ut_ad(index->trx_id == trx->id);

  index->table->def_trx_id = trx->id;

  DBUG_RETURN(index);
}

/** Drop a table. The caller must have ensured that the background stats
 thread is not processing the table. This can be done by calling
 dict_stats_wait_bg_to_stop_using_table() after locking the dictionary and
 before calling this function.
 @return DB_SUCCESS or error code */
dberr_t row_merge_drop_table(trx_t *trx,          /*!< in: transaction */
                             dict_table_t *table) /*!< in: table to drop */
{
  ut_ad(!srv_read_only_mode);

  /* There must be no open transactions on the table. */
  ut_a(table->get_ref_count() == 0);

  return (row_drop_table_for_mysql(table->name.m_name, trx, false, NULL));
}

/** Write an MLOG_INDEX_LOAD record to indicate in the redo-log
that redo-logging of individual index pages was disabled, and
the flushing of such pages to the data files was completed.
@param[in]	index	an index tree on which redo logging was disabled */
static void row_merge_write_redo(const dict_index_t *index) {
  mtr_t mtr;
  byte *log_ptr;

  ut_ad(!index->table->is_temporary());
  mtr.start();
  log_ptr = mlog_open(&mtr, 11 + 8);
  log_ptr = mlog_write_initial_log_record_low(MLOG_INDEX_LOAD, index->space,
                                              index->page, log_ptr, &mtr);
  mach_write_to_8(log_ptr, index->id);
  mlog_close(&mtr, log_ptr + 8);
  mtr.commit();
}

/** Build indexes on a table by reading a clustered index, creating a temporary
file containing index entries, merge sorting these index entries and inserting
sorted index entries to indexes.
@param[in]	trx		transaction
@param[in]	old_table	table where rows are read from
@param[in]	new_table	table where indexes are created; identical to
old_table unless creating a PRIMARY KEY
@param[in]	online		true if creating indexes online
@param[in]	indexes		indexes to be created
@param[in]	key_numbers	MySQL key numbers
@param[in]	n_indexes	size of indexes[]
@param[in,out]	table		MySQL table, for reporting erroneous key value
if applicable
@param[in]	add_cols	default values of added columns, or NULL
@param[in]	col_map		mapping of old column numbers to new ones, or
NULL if old_table == new_table
@param[in]	add_autoinc	number of added AUTO_INCREMENT columns, or
ULINT_UNDEFINED if none is added
@param[in,out]	sequence	autoinc sequence
@param[in]	skip_pk_sort	whether the new PRIMARY KEY will follow
existing order
@param[in,out]	stage		performance schema accounting object, used by
ALTER TABLE. stage->begin_phase_read_pk() will be called at the beginning of
this function and it will be passed to other functions for further accounting.
@param[in]	add_v		new virtual columns added along with indexes
@param[in]	eval_table	mysql table used to evaluate virtual column
                                value, see innobase_get_computed_value().
@param[in]	prebuilt	compress_heap must be taken from here
@return DB_SUCCESS or error code */
dberr_t row_merge_build_indexes(
    trx_t *trx, dict_table_t *old_table, dict_table_t *new_table, bool online,
    dict_index_t **indexes, const ulint *key_numbers, ulint n_indexes,
    struct TABLE *table, const dtuple_t *add_cols, const ulint *col_map,
    ulint add_autoinc, ib_sequence_t &sequence, bool skip_pk_sort,
    ut_stage_alter_t *stage, const dict_add_v_col_t *add_v,
    struct TABLE *eval_table, row_prebuilt_t *prebuilt) {
  merge_file_t *merge_files;
  row_merge_block_t *block;
  ut_new_pfx_t block_pfx;
  ut_new_pfx_t crypt_pfx;
  ulint i;
  ulint j;
  dberr_t error;
  int tmpfd = -1;
  dict_index_t *fts_sort_idx = NULL;
  fts_psort_t *psort_info = NULL;
  fts_psort_t *merge_info = NULL;
  int64_t sig_count = 0;
  bool fts_psort_initiated = false;
  DBUG_ENTER("row_merge_build_indexes");

  ut_ad(!srv_read_only_mode);
  ut_ad((old_table == new_table) == !col_map);
  ut_ad(!add_cols || col_map);

  stage->begin_phase_read_pk(
      skip_pk_sort && new_table != old_table ? n_indexes - 1 : n_indexes);

  /* Allocate memory for merge file data structure and initialize
  fields */

  ut_allocator<row_merge_block_t> alloc(mem_key_row_merge_sort);

  /* This will allocate "3 * srv_sort_buf_size" elements of type
  row_merge_block_t. The latter is defined as byte. */
  block = alloc.allocate_large(3 * srv_sort_buf_size, &block_pfx, false);

  if (block == NULL) {
    DBUG_RETURN(DB_OUT_OF_MEMORY);
  }

  /* If online logs are set to be encrypted, allocate additional buffer
  for encryption/decryption. */
  row_merge_block_t *crypt_block = nullptr;

  if (log_tmp_is_encrypted()) {
    crypt_block = static_cast<row_merge_block_t *>(
        alloc.allocate_large(3 * srv_sort_buf_size, &crypt_pfx, false));

    if (crypt_block == nullptr) {
      DBUG_RETURN(DB_OUT_OF_MEMORY);
    }
  }

  trx_start_if_not_started_xa(trx, true);

  /* Check if we need a flush observer to flush dirty pages.
  Since we disable redo logging in bulk load, so we should flush
  dirty pages before online log apply, because online log apply enables
  redo logging(we can do further optimization here).
  1. online add index: flush dirty pages right before row_log_apply().
  2. table rebuild: flush dirty pages before row_log_table_apply().

  we use bulk load to create all types of indexes except spatial index,
  for which redo logging is enabled. If we create only spatial indexes,
  we don't need to flush dirty pages at all. */
  bool need_flush_observer = (old_table != new_table);

  for (i = 0; i < n_indexes; i++) {
    if (!dict_index_is_spatial(indexes[i])) {
      need_flush_observer = true;
    }
  }

  FlushObserver *flush_observer = NULL;
  if (need_flush_observer) {
    flush_observer = UT_NEW_NOKEY(FlushObserver(new_table->space, trx, stage));

    trx_set_flush_observer(trx, flush_observer);
  }

  merge_files = static_cast<merge_file_t *>(
      ut_malloc_nokey(n_indexes * sizeof *merge_files));

  /* Initialize all the merge file descriptors, so that we
  don't call row_merge_file_destroy() on uninitialized
  merge file descriptor */

  for (i = 0; i < n_indexes; i++) {
    merge_files[i].fd = -1;
  }

  for (i = 0; i < n_indexes; i++) {
    if (indexes[i]->type & DICT_FTS) {
      ibool opt_doc_id_size = FALSE;

      /* To build FTS index, we would need to extract
      doc's word, Doc ID, and word's position, so
      we need to build a "fts sort index" indexing
      on above three 'fields' */
      fts_sort_idx = row_merge_create_fts_sort_index(indexes[i], old_table,
                                                     &opt_doc_id_size);

      row_merge_dup_t *dup =
          static_cast<row_merge_dup_t *>(ut_malloc_nokey(sizeof *dup));
      dup->index = fts_sort_idx;
      dup->table = table;
      dup->col_map = col_map;
      dup->n_dup = 0;

      row_fts_psort_info_init(trx, dup, old_table, new_table, opt_doc_id_size,
                              &psort_info, &merge_info);

      /* We need to ensure that we free the resources
      allocated */
      fts_psort_initiated = true;
    }
  }

  /* Reset the MySQL row buffer that is used when reporting duplicate keys.
  Return needs to be checked since innobase_rec_reset tries to evaluate
  set_default() which can also be a function and might return errors */
  innobase_rec_reset(table);

<<<<<<< HEAD
  if (table->in_use->is_error()) {
    error = DB_COMPUTE_VALUE_FAILED;
=======
  if (!old_table->is_readable() ||
      !new_table->is_readable()) {
    error = DB_DECRYPTION_FAILED;
    ib::warn() << "Table %s is encrypted but encryption service or"
                  " used key_id is not available. "
                  " Can't continue reading table.";
>>>>>>> 3637583b
    goto func_exit;
  }

  /* Read clustered index of the table and create files for
  secondary index entries for merge sort */
  error = row_merge_read_clustered_index(
      trx, table, old_table, new_table, online, indexes, fts_sort_idx,
      psort_info, merge_files, key_numbers, n_indexes, add_cols, add_v, col_map,
      add_autoinc, sequence, block, crypt_block, skip_pk_sort, &tmpfd, stage,
      eval_table, prebuilt);

  stage->end_phase_read_pk();

  if (error != DB_SUCCESS) {
    goto func_exit;
  }

  DEBUG_SYNC_C("row_merge_after_scan");

  /* Now we have files containing index entries ready for
  sorting and inserting. */

  for (i = 0; i < n_indexes; i++) {
    dict_index_t *sort_idx = indexes[i];

    if (dict_index_is_spatial(sort_idx)) {
      continue;
    }

    if (indexes[i]->type & DICT_FTS) {
      os_event_t fts_parallel_merge_event;

      sort_idx = fts_sort_idx;

      fts_parallel_merge_event = merge_info[0].psort_common->merge_event;

      if (FTS_PLL_MERGE) {
        ulint trial_count = 0;
        bool all_exit = false;

        os_event_reset(fts_parallel_merge_event);
        row_fts_start_parallel_merge(merge_info);
      wait_again:
        os_event_wait_time_low(fts_parallel_merge_event, 1000000, sig_count);

        for (j = 0; j < FTS_NUM_AUX_INDEX; j++) {
          if (merge_info[j].child_status != FTS_CHILD_COMPLETE &&
              merge_info[j].child_status != FTS_CHILD_EXITING) {
            sig_count = os_event_reset(fts_parallel_merge_event);

            goto wait_again;
          }
        }

        /* Now all children should complete, wait
        a bit until they all finish using event */
        while (!all_exit && trial_count < 10000) {
          all_exit = true;

          for (j = 0; j < FTS_NUM_AUX_INDEX; j++) {
            if (merge_info[j].child_status != FTS_CHILD_EXITING) {
              all_exit = false;
              os_thread_sleep(1000);
              break;
            }
          }
          trial_count++;
        }

        if (!all_exit) {
          ib::error(ER_IB_MSG_968) << "Not all child merge"
                                      " threads exited when creating"
                                      " FTS index '"
                                   << indexes[i]->name << "'";
        }
      } else {
        /* This cannot report duplicates; an
        assertion would fail in that case. */
        error = row_fts_merge_insert(sort_idx, new_table, psort_info, 0);
      }

#ifdef FTS_INTERNAL_DIAG_PRINT
      DEBUG_FTS_SORT_PRINT("FTS_SORT: Complete Insert\n");
#endif
    } else if (merge_files[i].fd >= 0) {
      row_merge_dup_t dup = {sort_idx, table, col_map, 0};

      error = row_merge_sort(trx, &dup, &merge_files[i], block, crypt_block,
                             new_table->space, &tmpfd, stage);

      if (error == DB_SUCCESS) {
        BtrBulk btr_bulk(sort_idx, trx->id, flush_observer);
        error = btr_bulk.init();
        if (error == DB_SUCCESS) {
          error = row_merge_insert_index_tuples(
              trx, sort_idx, old_table, merge_files[i].fd, block, crypt_block,
              new_table->space, NULL, &btr_bulk, stage);

          error = btr_bulk.finish(error);
        }
      }
    }

    /* Close the temporary file to free up space. */
    row_merge_file_destroy(&merge_files[i]);

    if (indexes[i]->type & DICT_FTS) {
      row_fts_psort_info_destroy(psort_info, merge_info);
      fts_psort_initiated = false;
    } else if (error != DB_SUCCESS || !online) {
      /* Do not apply any online log. */
    } else if (old_table != new_table) {
      ut_ad(!sort_idx->online_log);
      ut_ad(sort_idx->online_status == ONLINE_INDEX_COMPLETE);
    } else {
      ut_ad(need_flush_observer);

      flush_observer->flush();
      row_merge_write_redo(indexes[i]);

      DEBUG_SYNC_C("row_log_apply_before");
      error = row_log_apply(trx, sort_idx, table, stage);
      DEBUG_SYNC_C("row_log_apply_after");
    }

    if (error != DB_SUCCESS) {
      trx->error_key_num = key_numbers[i];
      goto func_exit;
    }

    if (indexes[i]->type & DICT_FTS && fts_enable_diag_print) {
      ib::info(ER_IB_MSG_969)
          << "Finished building full-text index " << indexes[i]->name;
    }
  }

func_exit:
  DBUG_EXECUTE_IF("ib_build_indexes_too_many_concurrent_trxs",
                  error = DB_TOO_MANY_CONCURRENT_TRXS;
                  trx->error_state = error;);

  if (fts_psort_initiated) {
    /* Clean up FTS psort related resource */
    row_fts_psort_info_destroy(psort_info, merge_info);
    fts_psort_initiated = false;
  }

  row_merge_file_destroy_low(tmpfd);

  for (i = 0; i < n_indexes; i++) {
    row_merge_file_destroy(&merge_files[i]);
  }

  if (fts_sort_idx) {
    dict_mem_index_free(fts_sort_idx);
  }

  ut_free(merge_files);

  alloc.deallocate_large(block, &block_pfx);

  if (crypt_block) {
    alloc.deallocate_large(crypt_block, &crypt_pfx);
  }

  DICT_TF2_FLAG_UNSET(new_table, DICT_TF2_FTS_ADD_DOC_ID);

  if (online && old_table == new_table && error != DB_SUCCESS) {
    /* On error, flag all online secondary index creation
    as aborted. */
    for (i = 0; i < n_indexes; i++) {
      ut_ad(!(indexes[i]->type & DICT_FTS));
      ut_ad(!indexes[i]->is_committed());
      ut_ad(!indexes[i]->is_clustered());

      /* Completed indexes should be dropped as
      well, and indexes whose creation was aborted
      should be dropped from the persistent
      storage. However, at this point we can only
      set some flags in the not-yet-published
      indexes. These indexes will be dropped later
      in row_merge_drop_indexes(), called by
      rollback_inplace_alter_table(). */

      switch (dict_index_get_online_status(indexes[i])) {
        case ONLINE_INDEX_COMPLETE:
          break;
        case ONLINE_INDEX_CREATION:
          rw_lock_x_lock(dict_index_get_lock(indexes[i]));
          row_log_abort_sec(indexes[i]);
          indexes[i]->type |= DICT_CORRUPT;
          rw_lock_x_unlock(dict_index_get_lock(indexes[i]));
          new_table->drop_aborted = TRUE;
          /* fall through */
        case ONLINE_INDEX_ABORTED_DROPPED:
        case ONLINE_INDEX_ABORTED:
          break;
      }
    }
  }

  DBUG_EXECUTE_IF("ib_index_crash_after_bulk_load", DBUG_SUICIDE(););

  if (flush_observer != NULL) {
    ut_ad(need_flush_observer);

    DBUG_EXECUTE_IF("ib_index_build_fail_before_flush", error = DB_FAIL;);

    if (error != DB_SUCCESS) {
      flush_observer->interrupted();
    }

    flush_observer->flush();

    UT_DELETE(flush_observer);

    if (trx_is_interrupted(trx)) {
      error = DB_INTERRUPTED;
    }

    if (error == DB_SUCCESS && old_table != new_table) {
      for (const dict_index_t *index = new_table->first_index(); index != NULL;
           index = index->next()) {
        row_merge_write_redo(index);
      }
    }
  }

  DBUG_RETURN(error);
}<|MERGE_RESOLUTION|>--- conflicted
+++ resolved
@@ -1712,8 +1712,7 @@
     mem_heap_empty(row_heap);
 
     /* Do not continue if table pages are still encrypted */
-    if (!old_table->is_readable() ||
-        !new_table->is_readable()) {
+    if (!old_table->is_readable() || !new_table->is_readable()) {
       err = DB_DECRYPTION_FAILED;
       trx->error_key_num = 0;
       goto func_exit;
@@ -3716,17 +3715,16 @@
   set_default() which can also be a function and might return errors */
   innobase_rec_reset(table);
 
-<<<<<<< HEAD
   if (table->in_use->is_error()) {
     error = DB_COMPUTE_VALUE_FAILED;
-=======
-  if (!old_table->is_readable() ||
-      !new_table->is_readable()) {
+    goto func_exit;
+  }
+
+  if (!old_table->is_readable() || !new_table->is_readable()) {
     error = DB_DECRYPTION_FAILED;
     ib::warn() << "Table %s is encrypted but encryption service or"
                   " used key_id is not available. "
                   " Can't continue reading table.";
->>>>>>> 3637583b
     goto func_exit;
   }
 
