--- conflicted
+++ resolved
@@ -150,7 +150,7 @@
 static UT_LIST_BASE_NODE_T(row_mysql_drop_t) row_mysql_drop_list;
 
 /** Mutex protecting the background table drop list. */
-static ib_mutex_t row_drop_list_mutex;
+static ib_uninitialized_mutex_t row_drop_list_mutex;
 
 /** Flag: has row_mysql_drop_list been initialized? */
 static ibool row_mysql_drop_list_inited = FALSE;
@@ -670,32 +670,12 @@
   mach_write_to_n_little_endian(dest, col_len - 8, len);
 }
 
-<<<<<<< HEAD
-/** Reads a reference to a BLOB in the MySQL format.
- @return pointer to BLOB data */
-const byte *row_mysql_read_blob_ref(
-    ulint *len,      /*!< out: BLOB length */
-    const byte *ref, /*!< in: BLOB reference in the
-                     MySQL format */
-    ulint col_len,   /*!< in: BLOB reference length
-  (not BLOB length) */
-    bool need_compression,
-    /*!< in: if the data need to be
-    compressed*/
-    const byte *dict_data,    /*!< in: optional compression
-                              dictionary data */
-    ulint dict_data_len,      /*!< in: optional compression
-                              dictionary data length */
-    row_prebuilt_t *prebuilt) /*!< in: use prebuilt->compress_heap
-                              only here */
-{
+const byte *row_mysql_read_blob_ref(ulint *len, const byte *ref, ulint col_len,
+                                    bool need_compression,
+                                    const byte *dict_data, ulint dict_data_len,
+                                    row_prebuilt_t *prebuilt) {
   byte *data = nullptr;
   byte *ptr = nullptr;
-=======
-const byte *row_mysql_read_blob_ref(ulint *len, const byte *ref,
-                                    ulint col_len) {
-  byte *data;
->>>>>>> 4869291f
 
   *len = mach_read_from_n_little_endian(ref, col_len - 8);
 
@@ -1087,21 +1067,6 @@
       }
     }
 
-<<<<<<< HEAD
-    row_mysql_store_col_in_innobase_format(
-        dfield, prebuilt->ins_upd_rec_buff + templ->mysql_col_offset,
-        TRUE, /* MySQL row format data */
-        mysql_rec + templ->mysql_col_offset, templ->mysql_col_len,
-        dict_table_is_comp(prebuilt->table), templ->compressed,
-        reinterpret_cast<const byte *>(templ->zip_dict_data.str),
-        templ->zip_dict_data.length, prebuilt);
-
-    /* server has issue regarding handling BLOB virtual fields,
-    and we need to duplicate it with our own memory here */
-    if (templ->is_virtual && DATA_LARGE_MTYPE(dfield_get_type(dfield)->mtype)) {
-      if (*blob_heap == NULL) {
-        *blob_heap = mem_heap_create(dfield->len);
-=======
     if (is_multi_val) {
       dict_v_col_t *v_col =
           dict_table_get_nth_v_col(prebuilt->table, n_v_col - 1);
@@ -1123,7 +1088,9 @@
           dfield, prebuilt->ins_upd_rec_buff + templ->mysql_col_offset,
           TRUE, /* MySQL row format data */
           mysql_rec + templ->mysql_col_offset, templ->mysql_col_len,
-          dict_table_is_comp(prebuilt->table));
+          dict_table_is_comp(prebuilt->table), templ->compressed,
+          reinterpret_cast<const byte *>(templ->zip_dict_data.str),
+          templ->zip_dict_data.length, prebuilt);
 
       /* server has issue regarding handling BLOB virtual fields,
       and we need to duplicate it with our own memory here */
@@ -1133,7 +1100,6 @@
           *blob_heap = mem_heap_create(dfield->len);
         }
         dfield_dup(dfield, *blob_heap);
->>>>>>> 4869291f
       }
     }
   }
