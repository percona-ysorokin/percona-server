--- conflicted
+++ resolved
@@ -401,25 +401,15 @@
 {
 	DBUG_ENTER("row_log_block_allocate");
 	if (log_buf.block == NULL) {
-<<<<<<< HEAD
 		DBUG_EXECUTE_IF(
 			"simulate_row_log_allocation_failure",
 			DBUG_RETURN(false);
 		);
 
 		log_buf.block = ut_allocator<byte>(mem_key_row_log_buf)
-			.allocate_large(srv_sort_buf_size, &log_buf.block_pfx);
+			.allocate_large(srv_sort_buf_size, &log_buf.block_pfx, false);
 
 		if (log_buf.block == NULL) {
-=======
-		log_buf.size = srv_sort_buf_size;
-		log_buf.block = (byte*) os_mem_alloc_large(&log_buf.size, false);
-		DBUG_EXECUTE_IF("simulate_row_log_allocation_failure",
-			if (log_buf.block)
-				os_mem_free_large(log_buf.block, log_buf.size);
-			log_buf.block = NULL;);
-		if (!log_buf.block) {
->>>>>>> c1477a3b
 			DBUG_RETURN(false);
 		}
 	}
@@ -3435,8 +3425,8 @@
 
 	if (log_tmp_is_encrypted()) {
 		ulint size = srv_sort_buf_size;
-		log->crypt_head = static_cast<byte *>(os_mem_alloc_large(&size));
-		log->crypt_tail = static_cast<byte *>(os_mem_alloc_large(&size));
+		log->crypt_head = static_cast<byte *>(os_mem_alloc_large(&size, false));
+		log->crypt_tail = static_cast<byte *>(os_mem_alloc_large(&size, false));
 
 		if (!log->crypt_head || !log->crypt_tail) {
 			row_log_free(log);
