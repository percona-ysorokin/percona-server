--- conflicted
+++ resolved
@@ -3388,15 +3388,9 @@
   dict_sys->size += new_size - old_size;
 
   /* Decrypt tablespace key and iv. */
-<<<<<<< HEAD
-  elen = my_aes_decrypt(encryption_key, ENCRYPTION_KEY_LEN,
-                        table->encryption_key, transfer_key, ENCRYPTION_KEY_LEN,
-                        my_aes_256_ecb, nullptr, false);
-=======
   elen = my_aes_decrypt(encryption_key, Encryption::KEY_LEN,
                         table->encryption_key, transfer_key,
                         Encryption::KEY_LEN, my_aes_256_ecb, nullptr, false);
->>>>>>> 7b89316d
 
   if (elen == MY_AES_BAD_DATA) {
     ib_senderrf(thd, IB_LOG_LEVEL_ERROR, ER_IO_READ_ERROR, errno,
@@ -3405,15 +3399,9 @@
     return (DB_IO_ERROR);
   }
 
-<<<<<<< HEAD
-  elen = my_aes_decrypt(encryption_iv, ENCRYPTION_KEY_LEN, table->encryption_iv,
-                        transfer_key, ENCRYPTION_KEY_LEN, my_aes_256_ecb,
-                        nullptr, false);
-=======
   elen = my_aes_decrypt(encryption_iv, Encryption::KEY_LEN,
                         table->encryption_iv, transfer_key, Encryption::KEY_LEN,
                         my_aes_256_ecb, nullptr, false);
->>>>>>> 7b89316d
 
   if (elen == MY_AES_BAD_DATA) {
     ib_senderrf(thd, IB_LOG_LEVEL_ERROR, ER_IO_READ_ERROR, errno,
