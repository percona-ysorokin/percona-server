--- conflicted
+++ resolved
@@ -2529,22 +2529,6 @@
   ut_memcpy(prebuilt->row_id, data, len);
 }
 
-<<<<<<< HEAD
-=======
-#ifdef UNIV_DEBUG
-/** Convert a non-SQL-NULL field from Innobase format to MySQL format. */
-#define row_sel_field_store_in_mysql_format(dest, templ, idx, field, src, len, \
-                                            sec)                               \
-  row_sel_field_store_in_mysql_format_func(dest, templ, idx, field, src, len,  \
-                                           sec)
-#else /* UNIV_DEBUG */
-/** Convert a non-SQL-NULL field from Innobase format to MySQL format. */
-#define row_sel_field_store_in_mysql_format(dest, templ, idx, field, src, len, \
-                                            sec)                               \
-  row_sel_field_store_in_mysql_format_func(dest, templ, idx, src, len)
-#endif /* UNIV_DEBUG */
-
->>>>>>> 4869291f
 /** Stores a non-SQL-NULL field in the MySQL format. The counterpart of this
 function is row_mysql_store_col_in_innobase_format() in row0mysql.cc.
 @param[in,out] dest		buffer where to store; NOTE
@@ -2720,14 +2704,9 @@
       clust_templ_for_sec is true or if it is fetched
       from prefix virtual column in virtual index. */
       ut_ad(templ->is_virtual || clust_templ_for_sec ||
-<<<<<<< HEAD
-            len * templ->mbmaxlen >= templ->mysql_col_len ||
+            len * templ->mbmaxlen >= mysql_col_len ||
             (field_no == templ->icp_rec_field_no && field->prefix_len > 0) ||
             templ->rec_field_is_prefix);
-=======
-            len * templ->mbmaxlen >= mysql_col_len ||
-            (field_no == templ->icp_rec_field_no && field->prefix_len > 0));
->>>>>>> 4869291f
       ut_ad(templ->is_virtual || !(field->prefix_len % templ->mbmaxlen));
 
       /* Pad with spaces. This undoes the stripping
