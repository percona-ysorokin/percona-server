--- conflicted
+++ resolved
@@ -1462,13 +1462,8 @@
 	plan_t*		plan,	/*!< in: plan for a unique search in clustered
 				index */
 	ibool		search_latch_locked,
-<<<<<<< HEAD
-				/*!< in: whether the search holds the AHI
-				search latch  */
-=======
 				/*!< in: whether the search holds latch on
 				search system. */
->>>>>>> a2757a60
 	mtr_t*		mtr)	/*!< in: mtr */
 {
 	dict_index_t*	index;
@@ -1486,11 +1481,7 @@
 	ut_ad(!plan->must_get_clust);
 #ifdef UNIV_DEBUG
 	if (search_latch_locked) {
-<<<<<<< HEAD
-		ut_ad(rw_lock_own(btr_search_get_latch(index), RW_LOCK_S));
-=======
 		ut_ad(rw_lock_own(btr_get_search_latch(index), RW_LOCK_S));
->>>>>>> a2757a60
 	}
 #endif /* UNIV_DEBUG */
 
@@ -1664,19 +1655,11 @@
 	    && !plan->must_get_clust
 	    && !plan->table->big_rows) {
 		if (!search_latch_locked) {
-<<<<<<< HEAD
-			rw_lock_s_lock(btr_search_get_latch(index));
-
-			search_latch_locked = TRUE;
-		} else if (rw_lock_get_writer(btr_search_get_latch(index))
-			   == RW_LOCK_X_WAIT) {
-=======
 			rw_lock_s_lock(btr_get_search_latch(index));
 
 			search_latch_locked = TRUE;
 		} else if (rw_lock_get_writer(btr_get_search_latch(index))
 				== RW_LOCK_X_WAIT) {
->>>>>>> a2757a60
 
 			/* There is an x-latch request waiting: release the
 			s-latch for a moment; as an s-latch here is often
@@ -1685,13 +1668,8 @@
 			from acquiring an s-latch for a long time, lowering
 			performance significantly in multiprocessors. */
 
-<<<<<<< HEAD
-			rw_lock_s_unlock(btr_search_get_latch(index));
-			rw_lock_s_lock(btr_search_get_latch(index));
-=======
 			rw_lock_s_unlock(btr_get_search_latch(index));
 			rw_lock_s_lock(btr_get_search_latch(index));
->>>>>>> a2757a60
 		}
 
 		found_flag = row_sel_try_search_shortcut(node, plan,
@@ -1716,11 +1694,7 @@
 	}
 
 	if (search_latch_locked) {
-<<<<<<< HEAD
-		rw_lock_s_unlock(btr_search_get_latch(index));
-=======
 		rw_lock_s_unlock(btr_get_search_latch(index));
->>>>>>> a2757a60
 
 		search_latch_locked = FALSE;
 	}
@@ -2316,11 +2290,7 @@
 
 func_exit:
 	if (search_latch_locked) {
-<<<<<<< HEAD
-		rw_lock_s_unlock(btr_search_get_latch(index));
-=======
 		rw_lock_s_unlock(btr_get_search_latch(index));
->>>>>>> a2757a60
 	}
 
 	if (heap != NULL) {
@@ -3106,9 +3076,6 @@
 		/* Copy an externally stored field to a temporary heap */
 
 		ut_a(!prebuilt->trx->has_search_latch);
-#ifdef UNIV_SYNC_DEBUG
-		ut_ad(!btr_search_own_any());
-#endif
 		ut_ad(field_no == templ->clust_rec_field_no);
 		ut_ad(templ->type != DATA_POINT);
 
@@ -4534,10 +4501,6 @@
 	}
 #endif /* UNIV_DEBUG */
 
-#ifdef UNIV_SYNC_DEBUG
-	ut_ad(!btr_search_own_any());
-#endif /* UNIV_SYNC_DEBUG */
-
 	if (dict_table_is_discarded(prebuilt->table)) {
 
 		DBUG_RETURN(DB_TABLESPACE_DELETED);
@@ -4555,8 +4518,6 @@
 		DBUG_RETURN(DB_CORRUPTION);
 	}
 
-<<<<<<< HEAD
-=======
 	/* We need to get the virtual row value only if this is covered
 	index scan */
 	bool    need_vrow = dict_index_has_virtual(prebuilt->index)
@@ -4583,7 +4544,6 @@
 		trx->search_latch_timeout = BTR_SEA_TIMEOUT;
 	}
 
->>>>>>> a2757a60
 	/* Reset the new record lock info if srv_locks_unsafe_for_binlog
 	is set or session is using a READ COMMITED isolation level. Then
 	we are able to remove the record locks set here on an individual
@@ -4738,13 +4698,8 @@
 			and if we try that, we can deadlock on the adaptive
 			hash index semaphore! */
 
-<<<<<<< HEAD
-			ut_ad(!trx->has_search_latch);
-			rw_lock_s_lock(btr_search_get_latch(index));
-=======
 			ut_a(!trx->has_search_latch);
 			rw_lock_s_lock(btr_get_search_latch(index));
->>>>>>> a2757a60
 			trx->has_search_latch = true;
 
 			switch (row_sel_try_search_shortcut_for_mysql(
@@ -4795,29 +4750,19 @@
 				position */
 
 				err = DB_SUCCESS;
-<<<<<<< HEAD
-				goto release_search_latch;
-=======
 
 				rw_lock_s_unlock(btr_get_search_latch(index));
 				trx->has_search_latch = false;
 
 				goto func_exit;
->>>>>>> a2757a60
 
 			case SEL_EXHAUSTED:
 			shortcut_mismatch:
 				mtr_commit(&mtr);
 
 				err = DB_RECORD_NOT_FOUND;
-<<<<<<< HEAD
-release_search_latch:
-				rw_lock_s_unlock(
-					btr_search_get_latch(index));
-=======
 
 				rw_lock_s_unlock(btr_get_search_latch(index));
->>>>>>> a2757a60
 				trx->has_search_latch = false;
 
 				/* NOTE that we do NOT store the cursor
@@ -4835,27 +4780,15 @@
 			mtr_commit(&mtr);
 			mtr_start(&mtr);
 
-<<<<<<< HEAD
-			rw_lock_s_unlock(btr_search_get_latch(index));
-			trx->has_search_latch = false;
-=======
                         rw_lock_s_unlock(btr_get_search_latch(index));
                         trx->has_search_latch = false;
->>>>>>> a2757a60
 		}
 	}
 
 	/*-------------------------------------------------------------*/
 	/* PHASE 3: Open or restore index cursor position */
 
-<<<<<<< HEAD
-	ut_ad(!trx->has_search_latch);
-#ifdef UNIV_SYNC_DEBUG
-	ut_ad(!btr_search_own_any());
-#endif
-=======
 	trx_search_latch_release_if_reserved(trx);
->>>>>>> a2757a60
 
 	spatial_search = dict_index_is_spatial(index)
 			 && mode >= PAGE_CUR_CONTAIN;
@@ -5145,7 +5078,6 @@
 	if (UNIV_UNLIKELY(next_offs >= UNIV_PAGE_SIZE - PAGE_DIR)) {
 
 wrong_offs:
-<<<<<<< HEAD
 		if (srv_pass_corrupt_table && index->table->space != 0 &&
 		    index->table->space < SRV_LOG_SPACE_FIRST_ID) {
 			index->table->is_corrupt = true;
@@ -5154,27 +5086,6 @@
 
 		if ((srv_force_recovery == 0 || moves_up == FALSE)
 		    && srv_pass_corrupt_table <= 1) {
-			buf_page_print(page_align(rec), univ_page_size,
-				       BUF_PAGE_PRINT_NO_CRASH);
-			ib_logf(IB_LOG_LEVEL_ERROR,
-				"Rec address %p,"
-				" buf block fix count %lu",
-				(void*) rec, (ulong)
-				btr_cur_get_block(btr_pcur_get_btr_cur(pcur))
-				->page.buf_fix_count);
-			ib_logf(IB_LOG_LEVEL_ERROR,
-				"Index corruption: rec offs %lu next offs %lu,"
-				" page no %lu, index %s of table %s. Run CHECK"
-				" TABLE. You may need to restore from a backup,"
-				" or dump + drop + reimport the table.",
-				(ulong) page_offset(rec),
-				(ulong) next_offs,
-				(ulong) page_get_page_no(page_align(rec)),
-				ut_get_name(trx, FALSE, index->name).c_str(),
-				ut_get_name(
-					trx, TRUE, index->table_name).c_str());
-=======
-		if (srv_force_recovery == 0 || moves_up == FALSE) {
 			ib::error() << "Rec address "
 				<< static_cast<const void*>(rec)
 				<< ", buf block fix count "
@@ -5191,7 +5102,6 @@
 				<< ". Run CHECK TABLE. You may need to"
 				" restore from a backup, or dump + drop +"
 				" reimport the table.";
->>>>>>> a2757a60
 			ut_ad(0);
 			err = DB_CORRUPTION;
 
@@ -6123,10 +6033,6 @@
 		ut_ad(!sync_check_iterate(check));
 	}
 #endif /* UNIV_DEBUG */
-
-#ifdef UNIV_SYNC_DEBUG
-	ut_ad(!btr_search_own_any());
-#endif /* UNIV_SYNC_DEBUG */
 
 	DEBUG_SYNC_C("innodb_row_search_for_mysql_exit");
 
