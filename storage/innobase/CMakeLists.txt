--- conflicted
+++ resolved
@@ -146,11 +146,8 @@
 	log/log0chkp.cc
 	log/log0ddl.cc
 	log/log0log.cc
-<<<<<<< HEAD
+	log/log0meb.cc
 	log/log0online.cc
-=======
-	log/log0meb.cc
->>>>>>> 4869291f
 	log/log0recv.cc
 	log/log0test.cc
 	log/log0write.cc
