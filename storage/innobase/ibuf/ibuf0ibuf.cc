/*****************************************************************************

Copyright (c) 1997, 2016, Oracle and/or its affiliates. All Rights Reserved.

This program is free software; you can redistribute it and/or modify it under
the terms of the GNU General Public License as published by the Free Software
Foundation; version 2 of the License.

This program is distributed in the hope that it will be useful, but WITHOUT
ANY WARRANTY; without even the implied warranty of MERCHANTABILITY or FITNESS
FOR A PARTICULAR PURPOSE. See the GNU General Public License for more details.

You should have received a copy of the GNU General Public License along with
this program; if not, write to the Free Software Foundation, Inc.,
51 Franklin Street, Suite 500, Boston, MA 02110-1335 USA

*****************************************************************************/

/**************************************************//**
@file ibuf/ibuf0ibuf.cc
Insert buffer

Created 7/19/1997 Heikki Tuuri
*******************************************************/

#include "ha_prototypes.h"

#include "ibuf0ibuf.h"
#include "sync0sync.h"
#include "btr0sea.h"

#if defined UNIV_DEBUG || defined UNIV_IBUF_DEBUG
my_bool	srv_ibuf_disable_background_merge;
#endif /* UNIV_DEBUG || UNIV_IBUF_DEBUG */

/** Number of bits describing a single page */
#define IBUF_BITS_PER_PAGE	4
#if IBUF_BITS_PER_PAGE % 2
# error "IBUF_BITS_PER_PAGE must be an even number!"
#endif
/** The start address for an insert buffer bitmap page bitmap */
#define IBUF_BITMAP		PAGE_DATA

#ifdef UNIV_NONINL
#include "ibuf0ibuf.ic"
#endif

#ifndef UNIV_HOTBACKUP

#include "buf0buf.h"
#include "buf0rea.h"
#include "fsp0fsp.h"
#include "trx0sys.h"
#include "fil0fil.h"
#include "rem0rec.h"
#include "btr0cur.h"
#include "btr0pcur.h"
#include "btr0btr.h"
#include "row0upd.h"
#include "dict0boot.h"
#include "fut0lst.h"
#include "lock0lock.h"
#include "log0recv.h"
#include "que0que.h"
#include "srv0start.h" /* srv_shutdown_state */
#include "fsp0sysspace.h"
#include "rem0cmp.h"

/*	STRUCTURE OF AN INSERT BUFFER RECORD

In versions < 4.1.x:

1. The first field is the page number.
2. The second field is an array which stores type info for each subsequent
   field. We store the information which affects the ordering of records, and
   also the physical storage size of an SQL NULL value. E.g., for CHAR(10) it
   is 10 bytes.
3. Next we have the fields of the actual index record.

In versions >= 4.1.x:

Note that contary to what we planned in the 1990's, there will only be one
insert buffer tree, and that is in the system tablespace of InnoDB.

1. The first field is the space id.
2. The second field is a one-byte marker (0) which differentiates records from
   the < 4.1.x storage format.
3. The third field is the page number.
4. The fourth field contains the type info, where we have also added 2 bytes to
   store the charset. In the compressed table format of 5.0.x we must add more
   information here so that we can build a dummy 'index' struct which 5.0.x
   can use in the binary search on the index page in the ibuf merge phase.
5. The rest of the fields contain the fields of the actual index record.

In versions >= 5.0.3:

The first byte of the fourth field is an additional marker (0) if the record
is in the compact format.  The presence of this marker can be detected by
looking at the length of the field modulo DATA_NEW_ORDER_NULL_TYPE_BUF_SIZE.

The high-order bit of the character set field in the type info is the
"nullable" flag for the field.

In versions >= 5.5:

The optional marker byte at the start of the fourth field is replaced by
mandatory 3 fields, totaling 4 bytes:

 1. 2 bytes: Counter field, used to sort records within a (space id, page
    no) in the order they were added. This is needed so that for example the
    sequence of operations "INSERT x, DEL MARK x, INSERT x" is handled
    correctly.

 2. 1 byte: Operation type (see ibuf_op_t).

 3. 1 byte: Flags. Currently only one flag exists, IBUF_REC_COMPACT.

To ensure older records, which do not have counters to enforce correct
sorting, are merged before any new records, ibuf_insert checks if we're
trying to insert to a position that contains old-style records, and if so,
refuses the insert. Thus, ibuf pages are gradually converted to the new
format as their corresponding buffer pool pages are read into memory.
*/


/*	PREVENTING DEADLOCKS IN THE INSERT BUFFER SYSTEM

If an OS thread performs any operation that brings in disk pages from
non-system tablespaces into the buffer pool, or creates such a page there,
then the operation may have as a side effect an insert buffer index tree
compression. Thus, the tree latch of the insert buffer tree may be acquired
in the x-mode, and also the file space latch of the system tablespace may
be acquired in the x-mode.

Also, an insert to an index in a non-system tablespace can have the same
effect. How do we know this cannot lead to a deadlock of OS threads? There
is a problem with the i\o-handler threads: they break the latching order
because they own x-latches to pages which are on a lower level than the
insert buffer tree latch, its page latches, and the tablespace latch an
insert buffer operation can reserve.

The solution is the following: Let all the tree and page latches connected
with the insert buffer be later in the latching order than the fsp latch and
fsp page latches.

Insert buffer pages must be such that the insert buffer is never invoked
when these pages are accessed as this would result in a recursion violating
the latching order. We let a special i/o-handler thread take care of i/o to
the insert buffer pages and the ibuf bitmap pages, as well as the fsp bitmap
pages and the first inode page, which contains the inode of the ibuf tree: let
us call all these ibuf pages. To prevent deadlocks, we do not let a read-ahead
access both non-ibuf and ibuf pages.

Then an i/o-handler for the insert buffer never needs to access recursively the
insert buffer tree and thus obeys the latching order. On the other hand, other
i/o-handlers for other tablespaces may require access to the insert buffer,
but because all kinds of latches they need to access there are later in the
latching order, no violation of the latching order occurs in this case,
either.

A problem is how to grow and contract an insert buffer tree. As it is later
in the latching order than the fsp management, we have to reserve the fsp
latch first, before adding or removing pages from the insert buffer tree.
We let the insert buffer tree have its own file space management: a free
list of pages linked to the tree root. To prevent recursive using of the
insert buffer when adding pages to the tree, we must first load these pages
to memory, obtaining a latch on them, and only after that add them to the
free list of the insert buffer tree. More difficult is removing of pages
from the free list. If there is an excess of pages in the free list of the
ibuf tree, they might be needed if some thread reserves the fsp latch,
intending to allocate more file space. So we do the following: if a thread
reserves the fsp latch, we check the writer count field of the latch. If
this field has value 1, it means that the thread did not own the latch
before entering the fsp system, and the mtr of the thread contains no
modifications to the fsp pages. Now we are free to reserve the ibuf latch,
and check if there is an excess of pages in the free list. We can then, in a
separate mini-transaction, take them out of the free list and free them to
the fsp system.

To avoid deadlocks in the ibuf system, we divide file pages into three levels:

(1) non-ibuf pages,
(2) ibuf tree pages and the pages in the ibuf tree free list, and
(3) ibuf bitmap pages.

No OS thread is allowed to access higher level pages if it has latches to
lower level pages; even if the thread owns a B-tree latch it must not access
the B-tree non-leaf pages if it has latches on lower level pages. Read-ahead
is only allowed for level 1 and 2 pages. Dedicated i/o-handler threads handle
exclusively level 1 i/o. A dedicated i/o handler thread handles exclusively
level 2 i/o. However, if an OS thread does the i/o handling for itself, i.e.,
it uses synchronous aio, it can access any pages, as long as it obeys the
access order rules. */

/** Operations that can currently be buffered. */
ibuf_use_t	ibuf_use		= IBUF_USE_ALL;

#if defined UNIV_DEBUG || defined UNIV_IBUF_DEBUG
/** Flag to control insert buffer debugging. */
uint	ibuf_debug;
#endif /* UNIV_DEBUG || UNIV_IBUF_DEBUG */

/** The insert buffer control structure */
ibuf_t*	ibuf			= NULL;

#ifdef UNIV_IBUF_COUNT_DEBUG
/** Number of tablespaces in the ibuf_counts array */
#define IBUF_COUNT_N_SPACES	4
/** Number of pages within each tablespace in the ibuf_counts array */
#define IBUF_COUNT_N_PAGES	130000

/** Buffered entry counts for file pages, used in debugging */
static ulint	ibuf_counts[IBUF_COUNT_N_SPACES][IBUF_COUNT_N_PAGES];

/** Checks that the indexes to ibuf_counts[][] are within limits.
@param[in]	page_id	page id */
UNIV_INLINE
void
ibuf_count_check(
	const page_id_t&	page_id)
{
	if (page_id.space() < IBUF_COUNT_N_SPACES
	    && page_id.page_no() < IBUF_COUNT_N_PAGES) {
		return;
	}

	ib::fatal() << "UNIV_IBUF_COUNT_DEBUG limits space_id and page_no"
		" and breaks crash recovery. space_id=" << page_id.space()
		<< ", should be 0<=space_id<" << IBUF_COUNT_N_SPACES
		<< ". page_no=" << page_id.page_no()
		<< ", should be 0<=page_no<" << IBUF_COUNT_N_PAGES;
}
#endif

/** @name Offsets to the per-page bits in the insert buffer bitmap */
/* @{ */
#define	IBUF_BITMAP_FREE	0	/*!< Bits indicating the
					amount of free space */
#define IBUF_BITMAP_BUFFERED	2	/*!< TRUE if there are buffered
					changes for the page */
#define IBUF_BITMAP_IBUF	3	/*!< TRUE if page is a part of
					the ibuf tree, excluding the
					root page, or is in the free
					list of the ibuf */
/* @} */

#define IBUF_REC_FIELD_SPACE	0	/*!< in the pre-4.1 format,
					the page number. later, the space_id */
#define IBUF_REC_FIELD_MARKER	1	/*!< starting with 4.1, a marker
					consisting of 1 byte that is 0 */
#define IBUF_REC_FIELD_PAGE	2	/*!< starting with 4.1, the
					page number */
#define IBUF_REC_FIELD_METADATA	3	/* the metadata field */
#define IBUF_REC_FIELD_USER	4	/* first user field */

/* Various constants for checking the type of an ibuf record and extracting
data from it. For details, see the description of the record format at the
top of this file. */

/** @name Format of the IBUF_REC_FIELD_METADATA of an insert buffer record
The fourth column in the MySQL 5.5 format contains an operation
type, counter, and some flags. */
/* @{ */
#define IBUF_REC_INFO_SIZE	4	/*!< Combined size of info fields at
					the beginning of the fourth field */
#if IBUF_REC_INFO_SIZE >= DATA_NEW_ORDER_NULL_TYPE_BUF_SIZE
# error "IBUF_REC_INFO_SIZE >= DATA_NEW_ORDER_NULL_TYPE_BUF_SIZE"
#endif

/* Offsets for the fields at the beginning of the fourth field */
#define IBUF_REC_OFFSET_COUNTER	0	/*!< Operation counter */
#define IBUF_REC_OFFSET_TYPE	2	/*!< Type of operation */
#define IBUF_REC_OFFSET_FLAGS	3	/*!< Additional flags */

/* Record flag masks */
#define IBUF_REC_COMPACT	0x1	/*!< Set in
					IBUF_REC_OFFSET_FLAGS if the
					user index is in COMPACT
					format or later */


/** The mutex used to block pessimistic inserts to ibuf trees */
static ib_mutex_t	ibuf_pessimistic_insert_mutex;

/** The mutex protecting the insert buffer structs */
static ib_mutex_t	ibuf_mutex;

/** The mutex protecting the insert buffer bitmaps */
static ib_mutex_t	ibuf_bitmap_mutex;

/** The area in pages from which contract looks for page numbers for merge */
const ulint		IBUF_MERGE_AREA = 8;

/** Inside the merge area, pages which have at most 1 per this number less
buffered entries compared to maximum volume that can buffered for a single
page are merged along with the page whose buffer became full */
const ulint		IBUF_MERGE_THRESHOLD = 4;

/** In ibuf_contract at most this number of pages is read to memory in one
batch, in order to merge the entries for them in the insert buffer */
const ulint		IBUF_MAX_N_PAGES_MERGED = IBUF_MERGE_AREA;

/** If the combined size of the ibuf trees exceeds ibuf->max_size by this
many pages, we start to contract it in connection to inserts there, using
non-synchronous contract */
const ulint		IBUF_CONTRACT_ON_INSERT_NON_SYNC = 0;

/** If the combined size of the ibuf trees exceeds ibuf->max_size by this
many pages, we start to contract it in connection to inserts there, using
synchronous contract */
const ulint		IBUF_CONTRACT_ON_INSERT_SYNC = 5;

/** If the combined size of the ibuf trees exceeds ibuf->max_size by
this many pages, we start to contract it synchronous contract, but do
not insert */
const ulint		IBUF_CONTRACT_DO_NOT_INSERT = 10;

/* TODO: how to cope with drop table if there are records in the insert
buffer for the indexes of the table? Is there actually any problem,
because ibuf merge is done to a page when it is read in, and it is
still physically like the index page even if the index would have been
dropped! So, there seems to be no problem. */

/******************************************************************//**
Sets the flag in the current mini-transaction record indicating we're
inside an insert buffer routine. */
UNIV_INLINE
void
ibuf_enter(
/*=======*/
	mtr_t*	mtr)	/*!< in/out: mini-transaction */
{
	ut_ad(!mtr->is_inside_ibuf());
	mtr->enter_ibuf();
}

/******************************************************************//**
Sets the flag in the current mini-transaction record indicating we're
exiting an insert buffer routine. */
UNIV_INLINE
void
ibuf_exit(
/*======*/
	mtr_t*	mtr)	/*!< in/out: mini-transaction */
{
	ut_ad(mtr->is_inside_ibuf());
	mtr->exit_ibuf();
}

/**************************************************************//**
Commits an insert buffer mini-transaction and sets the persistent
cursor latch mode to BTR_NO_LATCHES, that is, detaches the cursor. */
UNIV_INLINE
void
ibuf_btr_pcur_commit_specify_mtr(
/*=============================*/
	btr_pcur_t*	pcur,	/*!< in/out: persistent cursor */
	mtr_t*		mtr)	/*!< in/out: mini-transaction */
{
	ut_d(ibuf_exit(mtr));
	btr_pcur_commit_specify_mtr(pcur, mtr);
}

/******************************************************************//**
Gets the ibuf header page and x-latches it.
@return insert buffer header page */
static
page_t*
ibuf_header_page_get(
/*=================*/
	mtr_t*	mtr)	/*!< in/out: mini-transaction */
{
	buf_block_t*	block;

	ut_ad(!ibuf_inside(mtr));

	block = buf_page_get(
		page_id_t(IBUF_SPACE_ID, FSP_IBUF_HEADER_PAGE_NO),
		univ_page_size, RW_X_LATCH, mtr);

	buf_block_dbg_add_level(block, SYNC_IBUF_HEADER);

	return(buf_block_get_frame(block));
}

/******************************************************************//**
Gets the root page and sx-latches it.
@return insert buffer tree root page */
static
page_t*
ibuf_tree_root_get(
/*===============*/
	mtr_t*		mtr)	/*!< in: mtr */
{
	buf_block_t*	block;
	page_t*		root;

	ut_ad(ibuf_inside(mtr));
	ut_ad(mutex_own(&ibuf_mutex));

	mtr_sx_lock(dict_index_get_lock(ibuf->index), mtr);

	/* only segment list access is exclusive each other */
	block = buf_page_get(
		page_id_t(IBUF_SPACE_ID, FSP_IBUF_TREE_ROOT_PAGE_NO),
		univ_page_size, RW_SX_LATCH, mtr);

	buf_block_dbg_add_level(block, SYNC_IBUF_TREE_NODE_NEW);

	root = buf_block_get_frame(block);

	ut_ad(page_get_space_id(root) == IBUF_SPACE_ID);
	ut_ad(page_get_page_no(root) == FSP_IBUF_TREE_ROOT_PAGE_NO);
	ut_ad(ibuf->empty == page_is_empty(root));

	return(root);
}

#ifdef UNIV_IBUF_COUNT_DEBUG

/** Gets the ibuf count for a given page.
@param[in]	page_id	page id
@return number of entries in the insert buffer currently buffered for
this page */
ulint
ibuf_count_get(
	const page_id_t&	page_id)
{
	ibuf_count_check(page_id);

	return(ibuf_counts[page_id.space()][page_id.page_no()]);
}

/** Sets the ibuf count for a given page.
@param[in]	page_id	page id
@param[in]	val	value to set */
static
void
ibuf_count_set(
	const page_id_t&	page_id,
	ulint			val)
{
	ibuf_count_check(page_id);
	ut_a(val < UNIV_PAGE_SIZE);

	ibuf_counts[page_id.space()][page_id.page_no()] = val;
}
#endif

/******************************************************************//**
Closes insert buffer and frees the data structures. */
void
ibuf_close(void)
/*============*/
{
	mutex_free(&ibuf_pessimistic_insert_mutex);

	mutex_free(&ibuf_mutex);

	mutex_free(&ibuf_bitmap_mutex);

	dict_table_t*	ibuf_table = ibuf->index->table;
	rw_lock_free(&ibuf->index->lock);
	dict_mem_index_free(ibuf->index);
	dict_mem_table_free(ibuf_table);

	ut_free(ibuf);
	ibuf = NULL;
}

/******************************************************************//**
Function to pass ibuf status variables */

void
ibuf_export_ibuf_status(
/*====================*/
	ulint*	free_list,
	ulint*	segment_size)
{
	*free_list = ibuf->free_list_len;
	*segment_size = ibuf->seg_size;
}

/******************************************************************//**
Updates the size information of the ibuf, assuming the segment size has not
changed. */
static
void
ibuf_size_update(
/*=============*/
	const page_t*	root)	/*!< in: ibuf tree root */
{
	ut_ad(mutex_own(&ibuf_mutex));

	ibuf->free_list_len = flst_get_len(root + PAGE_HEADER
					   + PAGE_BTR_IBUF_FREE_LIST);

	ibuf->height = 1 + btr_page_get_level_low(root);

	/* the '1 +' is the ibuf header page */
	ibuf->size = ibuf->seg_size - (1 + ibuf->free_list_len);
}

/******************************************************************//**
Creates the insert buffer data structure at a database startup and initializes
the data structures for the insert buffer. */
void
ibuf_init_at_db_start(void)
/*=======================*/
{
	page_t*		root;
	mtr_t		mtr;
	ulint		n_used;
	page_t*		header_page;

	ibuf = static_cast<ibuf_t*>(ut_zalloc_nokey(sizeof(ibuf_t)));

	/* At startup we intialize ibuf to have a maximum of
	CHANGE_BUFFER_DEFAULT_SIZE in terms of percentage of the
	buffer pool size. Once ibuf struct is initialized this
	value is updated with the user supplied size by calling
	ibuf_max_size_update(). */
	ibuf->max_size = ((buf_pool_get_curr_size() / UNIV_PAGE_SIZE)
			  * CHANGE_BUFFER_DEFAULT_SIZE) / 100;

	mutex_create(LATCH_ID_IBUF, &ibuf_mutex);

	mutex_create(LATCH_ID_IBUF_BITMAP, &ibuf_bitmap_mutex);

	mutex_create(LATCH_ID_IBUF_PESSIMISTIC_INSERT,
		     &ibuf_pessimistic_insert_mutex);

	mtr_start(&mtr);

	mtr_x_lock_space(IBUF_SPACE_ID, &mtr);

	mutex_enter(&ibuf_mutex);

	header_page = ibuf_header_page_get(&mtr);

	fseg_n_reserved_pages(header_page + IBUF_HEADER + IBUF_TREE_SEG_HEADER,
			      &n_used, &mtr);
	ibuf_enter(&mtr);

	ut_ad(n_used >= 2);

	ibuf->seg_size = n_used;

	{
		buf_block_t*	block;

		block = buf_page_get(
			page_id_t(IBUF_SPACE_ID, FSP_IBUF_TREE_ROOT_PAGE_NO),
			univ_page_size, RW_X_LATCH, &mtr);

		buf_block_dbg_add_level(block, SYNC_IBUF_TREE_NODE);

		root = buf_block_get_frame(block);
	}

	ibuf_size_update(root);
	mutex_exit(&ibuf_mutex);

	ibuf->empty = page_is_empty(root);
	ibuf_mtr_commit(&mtr);

	ibuf->index = dict_mem_index_create(
		"innodb_change_buffer", "CLUST_IND",
		IBUF_SPACE_ID, DICT_CLUSTERED | DICT_IBUF, 1);
	ibuf->index->id = DICT_IBUF_ID_MIN + IBUF_SPACE_ID;
	ibuf->index->table = dict_mem_table_create(
		"innodb_change_buffer", IBUF_SPACE_ID, 1, 0, 0, 0);
	ibuf->index->n_uniq = REC_MAX_N_FIELDS;
	rw_lock_create(index_tree_rw_lock_key, &ibuf->index->lock,
		       SYNC_IBUF_INDEX_TREE);
	ibuf->index->search_info = btr_search_info_create(ibuf->index->heap);
	ibuf->index->page = FSP_IBUF_TREE_ROOT_PAGE_NO;
	ut_d(ibuf->index->cached = TRUE);
}

/*********************************************************************//**
Updates the max_size value for ibuf. */
void
ibuf_max_size_update(
/*=================*/
	ulint	new_val)	/*!< in: new value in terms of
				percentage of the buffer pool size */
{
	ulint	new_size = ((buf_pool_get_curr_size() / UNIV_PAGE_SIZE)
			    * new_val) / 100;
	mutex_enter(&ibuf_mutex);
	ibuf->max_size = new_size;
	mutex_exit(&ibuf_mutex);
}


#endif /* !UNIV_HOTBACKUP */
/*********************************************************************//**
Initializes an ibuf bitmap page. */
void
ibuf_bitmap_page_init(
/*==================*/
	buf_block_t*	block,	/*!< in: bitmap page */
	mtr_t*		mtr)	/*!< in: mtr */
{
	page_t*	page;
	ulint	byte_offset;

	page = buf_block_get_frame(block);
	fil_page_set_type(page, FIL_PAGE_IBUF_BITMAP);

	/* Write all zeros to the bitmap */

	byte_offset = UT_BITS_IN_BYTES(block->page.size.physical()
				       * IBUF_BITS_PER_PAGE);

	memset(page + IBUF_BITMAP, 0, byte_offset);

	/* The remaining area (up to the page trailer) is uninitialized. */

#ifndef UNIV_HOTBACKUP
	mlog_write_initial_log_record(page, MLOG_IBUF_BITMAP_INIT, mtr);
#endif /* !UNIV_HOTBACKUP */
}

/*********************************************************************//**
Parses a redo log record of an ibuf bitmap page init.
@return end of log record or NULL */
byte*
ibuf_parse_bitmap_init(
/*===================*/
	byte*		ptr,	/*!< in: buffer */
	byte*		end_ptr MY_ATTRIBUTE((unused)), /*!< in: buffer end */
	buf_block_t*	block,	/*!< in: block or NULL */
	mtr_t*		mtr)	/*!< in: mtr or NULL */
{
	ut_ad(ptr != NULL);
	ut_ad(end_ptr != NULL);

	if (block) {
		ibuf_bitmap_page_init(block, mtr);
	}

	return(ptr);
}
#ifndef UNIV_HOTBACKUP
# ifdef UNIV_DEBUG
/** Gets the desired bits for a given page from a bitmap page.
@param[in]	page		bitmap page
@param[in]	page_id		page id whose bits to get
@param[in]	page_size	page id whose bits to get
@param[in]	bit		IBUF_BITMAP_FREE, IBUF_BITMAP_BUFFERED, ...
@param[in,out]	mtr		mini-transaction holding an x-latch on the
bitmap page
@return value of bits */
#  define ibuf_bitmap_page_get_bits(page, page_id, page_size, bit, mtr)	\
	ibuf_bitmap_page_get_bits_low(page, page_id, page_size,		\
				      MTR_MEMO_PAGE_X_FIX, mtr, bit)
# else /* UNIV_DEBUG */
/** Gets the desired bits for a given page from a bitmap page.
@param[in]	page		bitmap page
@param[in]	page_id		page id whose bits to get
@param[in]	page_size	page id whose bits to get
@param[in]	bit		IBUF_BITMAP_FREE, IBUF_BITMAP_BUFFERED, ...
@param[in,out]	mtr		mini-transaction holding an x-latch on the
bitmap page
@return value of bits */
#  define ibuf_bitmap_page_get_bits(page, page_id, page_size, bit, mtr)	\
	ibuf_bitmap_page_get_bits_low(page, page_id, page_size, bit)
# endif /* UNIV_DEBUG */

/** Gets the desired bits for a given page from a bitmap page.
@param[in]	page		bitmap page
@param[in]	page_id		page id whose bits to get
@param[in]	page_size	page size
@param[in]	latch_type	MTR_MEMO_PAGE_X_FIX, MTR_MEMO_BUF_FIX, ...
@param[in,out]	mtr		mini-transaction holding latch_type on the
bitmap page
@param[in]	bit		IBUF_BITMAP_FREE, IBUF_BITMAP_BUFFERED, ...
@return value of bits */
UNIV_INLINE
ulint
ibuf_bitmap_page_get_bits_low(
	const page_t*		page,
	const page_id_t&	page_id,
	const page_size_t&	page_size,
#ifdef UNIV_DEBUG
	ulint			latch_type,
	mtr_t*			mtr,
#endif /* UNIV_DEBUG */
	ulint			bit)
{
	ulint	byte_offset;
	ulint	bit_offset;
	ulint	map_byte;
	ulint	value;

	ut_ad(bit < IBUF_BITS_PER_PAGE);
#if IBUF_BITS_PER_PAGE % 2
# error "IBUF_BITS_PER_PAGE % 2 != 0"
#endif
	ut_ad(mtr_memo_contains_page(mtr, page, latch_type));

	bit_offset = (page_id.page_no() % page_size.physical())
		* IBUF_BITS_PER_PAGE + bit;

	byte_offset = bit_offset / 8;
	bit_offset = bit_offset % 8;

	ut_ad(byte_offset + IBUF_BITMAP < UNIV_PAGE_SIZE);

	map_byte = mach_read_from_1(page + IBUF_BITMAP + byte_offset);

	value = ut_bit_get_nth(map_byte, bit_offset);

	if (bit == IBUF_BITMAP_FREE) {
		ut_ad(bit_offset + 1 < 8);

		value = value * 2 + ut_bit_get_nth(map_byte, bit_offset + 1);
	}

	return(value);
}

/** Sets the desired bit for a given page in a bitmap page.
@param[in,out]	page		bitmap page
@param[in]	page_id		page id whose bits to set
@param[in]	page_size	page size
@param[in]	bit		IBUF_BITMAP_FREE, IBUF_BITMAP_BUFFERED, ...
@param[in]	val		value to set
@param[in,out]	mtr		mtr containing an x-latch to the bitmap page */
static
void
ibuf_bitmap_page_set_bits(
	page_t*			page,
	const page_id_t&	page_id,
	const page_size_t&	page_size,
	ulint			bit,
	ulint			val,
	mtr_t*			mtr)
{
	ulint	byte_offset;
	ulint	bit_offset;
	ulint	map_byte;

	ut_ad(bit < IBUF_BITS_PER_PAGE);
#if IBUF_BITS_PER_PAGE % 2
# error "IBUF_BITS_PER_PAGE % 2 != 0"
#endif
	ut_ad(mtr_memo_contains_page(mtr, page, MTR_MEMO_PAGE_X_FIX));
	ut_ad(mtr->is_named_space(page_id.space()));
#ifdef UNIV_IBUF_COUNT_DEBUG
	ut_a((bit != IBUF_BITMAP_BUFFERED) || (val != FALSE)
	     || (0 == ibuf_count_get(page_id)));
#endif

	bit_offset = (page_id.page_no() % page_size.physical())
		* IBUF_BITS_PER_PAGE + bit;

	byte_offset = bit_offset / 8;
	bit_offset = bit_offset % 8;

	ut_ad(byte_offset + IBUF_BITMAP < UNIV_PAGE_SIZE);

	map_byte = mach_read_from_1(page + IBUF_BITMAP + byte_offset);

	if (bit == IBUF_BITMAP_FREE) {
		ut_ad(bit_offset + 1 < 8);
		ut_ad(val <= 3);

		map_byte = ut_bit_set_nth(map_byte, bit_offset, val / 2);
		map_byte = ut_bit_set_nth(map_byte, bit_offset + 1, val % 2);
	} else {
		ut_ad(val <= 1);
		map_byte = ut_bit_set_nth(map_byte, bit_offset, val);
	}

	mlog_write_ulint(page + IBUF_BITMAP + byte_offset, map_byte,
			 MLOG_1BYTE, mtr);
}

/** Calculates the bitmap page number for a given page number.
@param[in]	page_id		page id
@param[in]	page_size	page size
@return the bitmap page id where the file page is mapped */
UNIV_INLINE
const page_id_t
ibuf_bitmap_page_no_calc(
	const page_id_t&	page_id,
	const page_size_t&	page_size)
{
	ulint	bitmap_page_no;

	bitmap_page_no = FSP_IBUF_BITMAP_OFFSET
		+ (page_id.page_no() & ~(page_size.physical() - 1));

	return(page_id_t(page_id.space(), bitmap_page_no));
}

/** Gets the ibuf bitmap page where the bits describing a given file page are
stored.
@param[in]	page_id		page id of the file page
@param[in]	page_size	page size of the file page
@param[in]	file		file name
@param[in]	line		line where called
@param[in,out]	mtr		mini-transaction
@return bitmap page where the file page is mapped, that is, the bitmap
page containing the descriptor bits for the file page; the bitmap page
is x-latched */
static
page_t*
ibuf_bitmap_get_map_page_func(
	const page_id_t&	page_id,
	const page_size_t&	page_size,
	const char*		file,
	ulint			line,
	mtr_t*			mtr)
{
	buf_block_t*	block;

	block = buf_page_get_gen(ibuf_bitmap_page_no_calc(page_id, page_size),
				 page_size, RW_X_LATCH, NULL, BUF_GET,
				 file, line, mtr);

	buf_block_dbg_add_level(block, SYNC_IBUF_BITMAP);

	return(buf_block_get_frame(block));
}

/** Gets the ibuf bitmap page where the bits describing a given file page are
stored.
@param[in]	page_id		page id of the file page
@param[in]	page_size	page size of the file page
@param[in,out]	mtr		mini-transaction
@return bitmap page where the file page is mapped, that is, the bitmap
page containing the descriptor bits for the file page; the bitmap page
is x-latched */
#define ibuf_bitmap_get_map_page(page_id, page_size, mtr)	\
	ibuf_bitmap_get_map_page_func(page_id, page_size, \
				      __FILE__, __LINE__, mtr)

/************************************************************************//**
Sets the free bits of the page in the ibuf bitmap. This is done in a separate
mini-transaction, hence this operation does not restrict further work to only
ibuf bitmap operations, which would result if the latch to the bitmap page
were kept. */
UNIV_INLINE
void
ibuf_set_free_bits_low(
/*===================*/
	const buf_block_t*	block,	/*!< in: index page; free bits are set if
					the index is non-clustered and page
					level is 0 */
	ulint			val,	/*!< in: value to set: < 4 */
	mtr_t*			mtr)	/*!< in/out: mtr */
{
	page_t*	bitmap_page;

	ut_ad(mtr->is_named_space(block->page.id.space()));

	if (!page_is_leaf(buf_block_get_frame(block))) {

		return;
	}

	bitmap_page = ibuf_bitmap_get_map_page(block->page.id,
					       block->page.size, mtr);

#ifdef UNIV_IBUF_DEBUG
	ut_a(val <= ibuf_index_page_calc_free(block));
#endif /* UNIV_IBUF_DEBUG */

	ibuf_bitmap_page_set_bits(
		bitmap_page, block->page.id, block->page.size,
		IBUF_BITMAP_FREE, val, mtr);
}

/************************************************************************//**
Sets the free bit of the page in the ibuf bitmap. This is done in a separate
mini-transaction, hence this operation does not restrict further work to only
ibuf bitmap operations, which would result if the latch to the bitmap page
were kept. */
void
ibuf_set_free_bits_func(
/*====================*/
	buf_block_t*	block,	/*!< in: index page of a non-clustered index;
				free bit is reset if page level is 0 */
#ifdef UNIV_IBUF_DEBUG
	ulint		max_val,/*!< in: ULINT_UNDEFINED or a maximum
				value which the bits must have before
				setting; this is for debugging */
#endif /* UNIV_IBUF_DEBUG */
	ulint		val)	/*!< in: value to set: < 4 */
{
	mtr_t	mtr;
	page_t*	page;
	page_t*	bitmap_page;

	page = buf_block_get_frame(block);

	if (!page_is_leaf(page)) {

		return;
	}

	mtr_start(&mtr);
	const fil_space_t* space = mtr.set_named_space(block->page.id.space());

	bitmap_page = ibuf_bitmap_get_map_page(block->page.id,
					       block->page.size, &mtr);

	switch (space->purpose) {
	case FIL_TYPE_LOG:
		ut_ad(0);
		break;
	case FIL_TYPE_TABLESPACE:
		/* Avoid logging while fixing up truncate of table. */
		if (!srv_is_tablespace_truncated(block->page.id.space())) {
			break;
		}
		/* fall through */
	case FIL_TYPE_TEMPORARY:
	case FIL_TYPE_IMPORT:
		mtr_set_log_mode(&mtr, MTR_LOG_NO_REDO);
	}

#ifdef UNIV_IBUF_DEBUG
	if (max_val != ULINT_UNDEFINED) {
		ulint	old_val;

		old_val = ibuf_bitmap_page_get_bits(
			bitmap_page, block->page.id,
			IBUF_BITMAP_FREE, &mtr);
# if 0
		if (old_val != max_val) {
			fprintf(stderr,
				"Ibuf: page %lu old val %lu max val %lu\n",
				page_get_page_no(page),
				old_val, max_val);
		}
# endif

		ut_a(old_val <= max_val);
	}
# if 0
	fprintf(stderr, "Setting page no %lu free bits to %lu should be %lu\n",
		page_get_page_no(page), val,
		ibuf_index_page_calc_free(block));
# endif

	ut_a(val <= ibuf_index_page_calc_free(block));
#endif /* UNIV_IBUF_DEBUG */

	ibuf_bitmap_page_set_bits(
		bitmap_page, block->page.id, block->page.size,
		IBUF_BITMAP_FREE, val, &mtr);

	mtr_commit(&mtr);
}

/************************************************************************//**
Resets the free bits of the page in the ibuf bitmap. This is done in a
separate mini-transaction, hence this operation does not restrict
further work to only ibuf bitmap operations, which would result if the
latch to the bitmap page were kept.  NOTE: The free bits in the insert
buffer bitmap must never exceed the free space on a page.  It is safe
to decrement or reset the bits in the bitmap in a mini-transaction
that is committed before the mini-transaction that affects the free
space. */
void
ibuf_reset_free_bits(
/*=================*/
	buf_block_t*	block)	/*!< in: index page; free bits are set to 0
				if the index is a non-clustered
				non-unique, and page level is 0 */
{
	ibuf_set_free_bits(block, 0, ULINT_UNDEFINED);
}

/**********************************************************************//**
Updates the free bits for an uncompressed page to reflect the present
state.  Does this in the mtr given, which means that the latching
order rules virtually prevent any further operations for this OS
thread until mtr is committed.  NOTE: The free bits in the insert
buffer bitmap must never exceed the free space on a page.  It is safe
to set the free bits in the same mini-transaction that updated the
page. */
void
ibuf_update_free_bits_low(
/*======================*/
	const buf_block_t*	block,		/*!< in: index page */
	ulint			max_ins_size,	/*!< in: value of
						maximum insert size
						with reorganize before
						the latest operation
						performed to the page */
	mtr_t*			mtr)		/*!< in/out: mtr */
{
	ulint	before;
	ulint	after;

	ut_a(!buf_block_get_page_zip(block));
	ut_ad(mtr->is_named_space(block->page.id.space()));

	before = ibuf_index_page_calc_free_bits(block->page.size.logical(),
						max_ins_size);

	after = ibuf_index_page_calc_free(block);

	/* This approach cannot be used on compressed pages, since the
	computed value of "before" often does not match the current
	state of the bitmap.  This is because the free space may
	increase or decrease when a compressed page is reorganized. */
	if (before != after) {
		ibuf_set_free_bits_low(block, after, mtr);
	}
}

/**********************************************************************//**
Updates the free bits for a compressed page to reflect the present
state.  Does this in the mtr given, which means that the latching
order rules virtually prevent any further operations for this OS
thread until mtr is committed.  NOTE: The free bits in the insert
buffer bitmap must never exceed the free space on a page.  It is safe
to set the free bits in the same mini-transaction that updated the
page. */
void
ibuf_update_free_bits_zip(
/*======================*/
	buf_block_t*	block,	/*!< in/out: index page */
	mtr_t*		mtr)	/*!< in/out: mtr */
{
	page_t*	bitmap_page;
	ulint	after;

	ut_a(page_is_leaf(buf_block_get_frame(block)));
	ut_a(block->page.size.is_compressed());

	bitmap_page = ibuf_bitmap_get_map_page(block->page.id,
					       block->page.size, mtr);

	after = ibuf_index_page_calc_free_zip(block);

	if (after == 0) {
		/* We move the page to the front of the buffer pool LRU list:
		the purpose of this is to prevent those pages to which we
		cannot make inserts using the insert buffer from slipping
		out of the buffer pool */

		buf_page_make_young(&block->page);
	}

	ibuf_bitmap_page_set_bits(
		bitmap_page, block->page.id, block->page.size,
		IBUF_BITMAP_FREE, after, mtr);
}

/**********************************************************************//**
Updates the free bits for the two pages to reflect the present state.
Does this in the mtr given, which means that the latching order rules
virtually prevent any further operations until mtr is committed.
NOTE: The free bits in the insert buffer bitmap must never exceed the
free space on a page.  It is safe to set the free bits in the same
mini-transaction that updated the pages. */
void
ibuf_update_free_bits_for_two_pages_low(
/*====================================*/
	buf_block_t*	block1,	/*!< in: index page */
	buf_block_t*	block2,	/*!< in: index page */
	mtr_t*		mtr)	/*!< in: mtr */
{
	ulint	state;

	ut_ad(mtr->is_named_space(block1->page.id.space()));
	ut_ad(block1->page.id.space() == block2->page.id.space());

	/* As we have to x-latch two random bitmap pages, we have to acquire
	the bitmap mutex to prevent a deadlock with a similar operation
	performed by another OS thread. */

	mutex_enter(&ibuf_bitmap_mutex);

	state = ibuf_index_page_calc_free(block1);

	ibuf_set_free_bits_low(block1, state, mtr);

	state = ibuf_index_page_calc_free(block2);

	ibuf_set_free_bits_low(block2, state, mtr);

	mutex_exit(&ibuf_bitmap_mutex);
}

/** Returns TRUE if the page is one of the fixed address ibuf pages.
@param[in]	page_id		page id
@param[in]	page_size	page size
@return TRUE if a fixed address ibuf i/o page */
UNIV_INLINE
ibool
ibuf_fixed_addr_page(
	const page_id_t&	page_id,
	const page_size_t&	page_size)
{
	return((page_id.space() == IBUF_SPACE_ID
		&& page_id.page_no() == IBUF_TREE_ROOT_PAGE_NO)
	       || ibuf_bitmap_page(page_id, page_size));
}

/** Checks if a page is a level 2 or 3 page in the ibuf hierarchy of pages.
Must not be called when recv_no_ibuf_operations==true.
@param[in]	page_id		page id
@param[in]	page_size	page size
@param[in]	x_latch		FALSE if relaxed check (avoid latching the
bitmap page)
@param[in]	file		file name
@param[in]	line		line where called
@param[in,out]	mtr		mtr which will contain an x-latch to the
bitmap page if the page is not one of the fixed address ibuf pages, or NULL,
in which case a new transaction is created.
@return TRUE if level 2 or level 3 page */
ibool
ibuf_page_low(
	const page_id_t&	page_id,
	const page_size_t&	page_size,
#ifdef UNIV_DEBUG
	ibool			x_latch,
#endif /* UNIV_DEBUG */
	const char*		file,
	ulint			line,
	mtr_t*			mtr)
{
	ibool	ret;
	mtr_t	local_mtr;
	page_t*	bitmap_page;

	ut_ad(!recv_no_ibuf_operations);
	ut_ad(x_latch || mtr == NULL);

	if (ibuf_fixed_addr_page(page_id, page_size)) {

		return(TRUE);
	} else if (page_id.space() != IBUF_SPACE_ID) {

		return(FALSE);
	}

	ut_ad(fil_space_get_type(IBUF_SPACE_ID) == FIL_TYPE_TABLESPACE);

#ifdef UNIV_DEBUG
	if (!x_latch) {
		mtr_start(&local_mtr);

		/* Get the bitmap page without a page latch, so that
		we will not be violating the latching order when
		another bitmap page has already been latched by this
		thread. The page will be buffer-fixed, and thus it
		cannot be removed or relocated while we are looking at
		it. The contents of the page could change, but the
		IBUF_BITMAP_IBUF bit that we are interested in should
		not be modified by any other thread. Nobody should be
		calling ibuf_add_free_page() or ibuf_remove_free_page()
		while the page is linked to the insert buffer b-tree. */

		bitmap_page = buf_block_get_frame(
			buf_page_get_gen(
				ibuf_bitmap_page_no_calc(page_id, page_size),
				page_size, RW_NO_LATCH, NULL, BUF_GET_NO_LATCH,
				file, line, &local_mtr));

		ret = ibuf_bitmap_page_get_bits_low(
			bitmap_page, page_id, page_size,
			MTR_MEMO_BUF_FIX, &local_mtr, IBUF_BITMAP_IBUF);

		mtr_commit(&local_mtr);
		return(ret);
	}
#endif /* UNIV_DEBUG */

	if (mtr == NULL) {
		mtr = &local_mtr;
		mtr_start(mtr);
	}

	bitmap_page = ibuf_bitmap_get_map_page_func(page_id, page_size,
						    file, line, mtr);

	ret = ibuf_bitmap_page_get_bits(bitmap_page, page_id, page_size,
					IBUF_BITMAP_IBUF, mtr);

	if (mtr == &local_mtr) {
		mtr_commit(mtr);
	}

	return(ret);
}

#ifdef UNIV_DEBUG
# define ibuf_rec_get_page_no(mtr,rec) ibuf_rec_get_page_no_func(mtr,rec)
#else /* UNIV_DEBUG */
# define ibuf_rec_get_page_no(mtr,rec) ibuf_rec_get_page_no_func(rec)
#endif /* UNIV_DEBUG */

/********************************************************************//**
Returns the page number field of an ibuf record.
@return page number */
static
ulint
ibuf_rec_get_page_no_func(
/*======================*/
#ifdef UNIV_DEBUG
	mtr_t*		mtr,	/*!< in: mini-transaction owning rec */
#endif /* UNIV_DEBUG */
	const rec_t*	rec)	/*!< in: ibuf record */
{
	const byte*	field;
	ulint		len;

	ut_ad(mtr_memo_contains_page(mtr, rec, MTR_MEMO_PAGE_X_FIX)
	      || mtr_memo_contains_page(mtr, rec, MTR_MEMO_PAGE_S_FIX));
	ut_ad(ibuf_inside(mtr));
	ut_ad(rec_get_n_fields_old(rec) > 2);

	field = rec_get_nth_field_old(rec, IBUF_REC_FIELD_MARKER, &len);

	ut_a(len == 1);

	field = rec_get_nth_field_old(rec, IBUF_REC_FIELD_PAGE, &len);

	ut_a(len == 4);

	return(mach_read_from_4(field));
}

#ifdef UNIV_DEBUG
# define ibuf_rec_get_space(mtr,rec) ibuf_rec_get_space_func(mtr,rec)
#else /* UNIV_DEBUG */
# define ibuf_rec_get_space(mtr,rec) ibuf_rec_get_space_func(rec)
#endif /* UNIV_DEBUG */

/********************************************************************//**
Returns the space id field of an ibuf record. For < 4.1.x format records
returns 0.
@return space id */
static
ulint
ibuf_rec_get_space_func(
/*====================*/
#ifdef UNIV_DEBUG
	mtr_t*		mtr,	/*!< in: mini-transaction owning rec */
#endif /* UNIV_DEBUG */
	const rec_t*	rec)	/*!< in: ibuf record */
{
	const byte*	field;
	ulint		len;

	ut_ad(mtr_memo_contains_page(mtr, rec, MTR_MEMO_PAGE_X_FIX)
	      || mtr_memo_contains_page(mtr, rec, MTR_MEMO_PAGE_S_FIX));
	ut_ad(ibuf_inside(mtr));
	ut_ad(rec_get_n_fields_old(rec) > 2);

	field = rec_get_nth_field_old(rec, IBUF_REC_FIELD_MARKER, &len);

	ut_a(len == 1);

	field = rec_get_nth_field_old(rec, IBUF_REC_FIELD_SPACE, &len);

	ut_a(len == 4);

	return(mach_read_from_4(field));
}

#ifdef UNIV_DEBUG
# define ibuf_rec_get_info(mtr,rec,op,comp,info_len,counter)	\
	ibuf_rec_get_info_func(mtr,rec,op,comp,info_len,counter)
#else /* UNIV_DEBUG */
# define ibuf_rec_get_info(mtr,rec,op,comp,info_len,counter)	\
	ibuf_rec_get_info_func(rec,op,comp,info_len,counter)
#endif
/****************************************************************//**
Get various information about an ibuf record in >= 4.1.x format. */
static
void
ibuf_rec_get_info_func(
/*===================*/
#ifdef UNIV_DEBUG
	mtr_t*		mtr,	/*!< in: mini-transaction owning rec */
#endif /* UNIV_DEBUG */
	const rec_t*	rec,		/*!< in: ibuf record */
	ibuf_op_t*	op,		/*!< out: operation type, or NULL */
	ibool*		comp,		/*!< out: compact flag, or NULL */
	ulint*		info_len,	/*!< out: length of info fields at the
					start of the fourth field, or
					NULL */
	ulint*		counter)	/*!< in: counter value, or NULL */
{
	const byte*	types;
	ulint		fields;
	ulint		len;

	/* Local variables to shadow arguments. */
	ibuf_op_t	op_local;
	ibool		comp_local;
	ulint		info_len_local;
	ulint		counter_local;

	ut_ad(mtr_memo_contains_page(mtr, rec, MTR_MEMO_PAGE_X_FIX)
	      || mtr_memo_contains_page(mtr, rec, MTR_MEMO_PAGE_S_FIX));
	ut_ad(ibuf_inside(mtr));
	fields = rec_get_n_fields_old(rec);
	ut_a(fields > IBUF_REC_FIELD_USER);

	types = rec_get_nth_field_old(rec, IBUF_REC_FIELD_METADATA, &len);

	info_len_local = len % DATA_NEW_ORDER_NULL_TYPE_BUF_SIZE;

	switch (info_len_local) {
	case 0:
	case 1:
		op_local = IBUF_OP_INSERT;
		comp_local = info_len_local;
		ut_ad(!counter);
		counter_local = ULINT_UNDEFINED;
		break;

	case IBUF_REC_INFO_SIZE:
		op_local = (ibuf_op_t) types[IBUF_REC_OFFSET_TYPE];
		comp_local = types[IBUF_REC_OFFSET_FLAGS] & IBUF_REC_COMPACT;
		counter_local = mach_read_from_2(
			types + IBUF_REC_OFFSET_COUNTER);
		break;

	default:
		ut_error;
	}

	ut_a(op_local < IBUF_OP_COUNT);
	ut_a((len - info_len_local) ==
	     (fields - IBUF_REC_FIELD_USER)
	     * DATA_NEW_ORDER_NULL_TYPE_BUF_SIZE);

	if (op) {
		*op = op_local;
	}

	if (comp) {
		*comp = comp_local;
	}

	if (info_len) {
		*info_len = info_len_local;
	}

	if (counter) {
		*counter = counter_local;
	}
}

#ifdef UNIV_DEBUG
# define ibuf_rec_get_op_type(mtr,rec) ibuf_rec_get_op_type_func(mtr,rec)
#else /* UNIV_DEBUG */
# define ibuf_rec_get_op_type(mtr,rec) ibuf_rec_get_op_type_func(rec)
#endif

/****************************************************************//**
Returns the operation type field of an ibuf record.
@return operation type */
static
ibuf_op_t
ibuf_rec_get_op_type_func(
/*======================*/
#ifdef UNIV_DEBUG
	mtr_t*		mtr,	/*!< in: mini-transaction owning rec */
#endif /* UNIV_DEBUG */
	const rec_t*	rec)	/*!< in: ibuf record */
{
	ulint		len;

	ut_ad(mtr_memo_contains_page(mtr, rec, MTR_MEMO_PAGE_X_FIX)
	      || mtr_memo_contains_page(mtr, rec, MTR_MEMO_PAGE_S_FIX));
	ut_ad(ibuf_inside(mtr));
	ut_ad(rec_get_n_fields_old(rec) > 2);

	(void) rec_get_nth_field_old(rec, IBUF_REC_FIELD_MARKER, &len);

	if (len > 1) {
		/* This is a < 4.1.x format record */

		return(IBUF_OP_INSERT);
	} else {
		ibuf_op_t	op;

		ibuf_rec_get_info(mtr, rec, &op, NULL, NULL, NULL);

		return(op);
	}
}

/****************************************************************//**
Read the first two bytes from a record's fourth field (counter field in new
records; something else in older records).
@return "counter" field, or ULINT_UNDEFINED if for some reason it
can't be read */
ulint
ibuf_rec_get_counter(
/*=================*/
	const rec_t*	rec)	/*!< in: ibuf record */
{
	const byte*	ptr;
	ulint		len;

	if (rec_get_n_fields_old(rec) <= IBUF_REC_FIELD_METADATA) {

		return(ULINT_UNDEFINED);
	}

	ptr = rec_get_nth_field_old(rec, IBUF_REC_FIELD_METADATA, &len);

	if (len >= 2) {

		return(mach_read_from_2(ptr));
	} else {

		return(ULINT_UNDEFINED);
	}
}

/****************************************************************//**
Add accumulated operation counts to a permanent array. Both arrays must be
of size IBUF_OP_COUNT. */
static
void
ibuf_add_ops(
/*=========*/
	ulint*		arr,	/*!< in/out: array to modify */
	const ulint*	ops)	/*!< in: operation counts */

{
	ulint	i;

	for (i = 0; i < IBUF_OP_COUNT; i++) {
		os_atomic_increment_ulint(&arr[i], ops[i]);
	}
}

/****************************************************************//**
Print operation counts. The array must be of size IBUF_OP_COUNT. */
static
void
ibuf_print_ops(
/*===========*/
	const ulint*	ops,	/*!< in: operation counts */
	FILE*		file)	/*!< in: file where to print */
{
	static const char* op_names[] = {
		"insert",
		"delete mark",
		"delete"
	};
	ulint	i;

	ut_a(UT_ARR_SIZE(op_names) == IBUF_OP_COUNT);

	for (i = 0; i < IBUF_OP_COUNT; i++) {
		fprintf(file, "%s %lu%s", op_names[i],
			(ulong) ops[i], (i < (IBUF_OP_COUNT - 1)) ? ", " : "");
	}

	putc('\n', file);
}

/********************************************************************//**
Creates a dummy index for inserting a record to a non-clustered index.
@return dummy index */
static
dict_index_t*
ibuf_dummy_index_create(
/*====================*/
	ulint		n,	/*!< in: number of fields */
	ibool		comp)	/*!< in: TRUE=use compact record format */
{
	dict_table_t*	table;
	dict_index_t*	index;

	table = dict_mem_table_create("IBUF_DUMMY",
				      DICT_HDR_SPACE, n, 0,
				      comp ? DICT_TF_COMPACT : 0, 0);

	index = dict_mem_index_create("IBUF_DUMMY", "IBUF_DUMMY",
				      DICT_HDR_SPACE, 0, n);

	index->table = table;

	/* avoid ut_ad(index->cached) in dict_index_get_n_unique_in_tree */
	index->cached = TRUE;

	return(index);
}
/********************************************************************//**
Add a column to the dummy index */
static
void
ibuf_dummy_index_add_col(
/*=====================*/
	dict_index_t*	index,	/*!< in: dummy index */
	const dtype_t*	type,	/*!< in: the data type of the column */
	ulint		len)	/*!< in: length of the column */
{
	ulint	i	= index->table->n_def;
	dict_mem_table_add_col(index->table, NULL, NULL,
			       dtype_get_mtype(type),
			       dtype_get_prtype(type),
			       dtype_get_len(type));
	dict_index_add_col(index, index->table,
			   dict_table_get_nth_col(index->table, i), len);
}
/********************************************************************//**
Deallocates a dummy index for inserting a record to a non-clustered index. */
static
void
ibuf_dummy_index_free(
/*==================*/
	dict_index_t*	index)	/*!< in, own: dummy index */
{
	dict_table_t*	table = index->table;

	dict_mem_index_free(index);
	dict_mem_table_free(table);
}

#ifdef UNIV_DEBUG
# define ibuf_build_entry_from_ibuf_rec(mtr,ibuf_rec,heap,pindex)	\
	ibuf_build_entry_from_ibuf_rec_func(mtr,ibuf_rec,heap,pindex)
#else /* UNIV_DEBUG */
# define ibuf_build_entry_from_ibuf_rec(mtr,ibuf_rec,heap,pindex)	\
	ibuf_build_entry_from_ibuf_rec_func(ibuf_rec,heap,pindex)
#endif

/*********************************************************************//**
Builds the entry used to

1) IBUF_OP_INSERT: insert into a non-clustered index

2) IBUF_OP_DELETE_MARK: find the record whose delete-mark flag we need to
   activate

3) IBUF_OP_DELETE: find the record we need to delete

when we have the corresponding record in an ibuf index.

NOTE that as we copy pointers to fields in ibuf_rec, the caller must
hold a latch to the ibuf_rec page as long as the entry is used!

@return own: entry to insert to a non-clustered index */
static
dtuple_t*
ibuf_build_entry_from_ibuf_rec_func(
/*================================*/
#ifdef UNIV_DEBUG
	mtr_t*		mtr,	/*!< in: mini-transaction owning rec */
#endif /* UNIV_DEBUG */
	const rec_t*	ibuf_rec,	/*!< in: record in an insert buffer */
	mem_heap_t*	heap,		/*!< in: heap where built */
	dict_index_t**	pindex)		/*!< out, own: dummy index that
					describes the entry */
{
	dtuple_t*	tuple;
	dfield_t*	field;
	ulint		n_fields;
	const byte*	types;
	const byte*	data;
	ulint		len;
	ulint		info_len;
	ulint		i;
	ulint		comp;
	dict_index_t*	index;

	ut_ad(mtr_memo_contains_page(mtr, ibuf_rec, MTR_MEMO_PAGE_X_FIX)
	      || mtr_memo_contains_page(mtr, ibuf_rec, MTR_MEMO_PAGE_S_FIX));
	ut_ad(ibuf_inside(mtr));

	data = rec_get_nth_field_old(ibuf_rec, IBUF_REC_FIELD_MARKER, &len);

	ut_a(len == 1);
	ut_a(*data == 0);
	ut_a(rec_get_n_fields_old(ibuf_rec) > IBUF_REC_FIELD_USER);

	n_fields = rec_get_n_fields_old(ibuf_rec) - IBUF_REC_FIELD_USER;

	tuple = dtuple_create(heap, n_fields);

	types = rec_get_nth_field_old(ibuf_rec, IBUF_REC_FIELD_METADATA, &len);

	ibuf_rec_get_info(mtr, ibuf_rec, NULL, &comp, &info_len, NULL);

	index = ibuf_dummy_index_create(n_fields, comp);

	len -= info_len;
	types += info_len;

	ut_a(len == n_fields * DATA_NEW_ORDER_NULL_TYPE_BUF_SIZE);

	for (i = 0; i < n_fields; i++) {
		field = dtuple_get_nth_field(tuple, i);

		data = rec_get_nth_field_old(
			ibuf_rec, i + IBUF_REC_FIELD_USER, &len);

		dfield_set_data(field, data, len);

		dtype_new_read_for_order_and_null_size(
			dfield_get_type(field),
			types + i * DATA_NEW_ORDER_NULL_TYPE_BUF_SIZE);

		ibuf_dummy_index_add_col(index, dfield_get_type(field), len);
	}

	/* Prevent an ut_ad() failure in page_zip_write_rec() by
	adding system columns to the dummy table pointed to by the
	dummy secondary index.  The insert buffer is only used for
	secondary indexes, whose records never contain any system
	columns, such as DB_TRX_ID. */
	ut_d(dict_table_add_system_columns(index->table, index->table->heap));

	*pindex = index;

	return(tuple);
}

/******************************************************************//**
Get the data size.
@return size of fields */
UNIV_INLINE
ulint
ibuf_rec_get_size(
/*==============*/
	const rec_t*	rec,			/*!< in: ibuf record */
	const byte*	types,			/*!< in: fields */
	ulint		n_fields,		/*!< in: number of fields */
	ulint		comp)			/*!< in: 0=ROW_FORMAT=REDUNDANT,
						nonzero=ROW_FORMAT=COMPACT */
{
	ulint	i;
	ulint	field_offset;
	ulint	types_offset;
	ulint	size = 0;

	field_offset = IBUF_REC_FIELD_USER;
	types_offset = DATA_NEW_ORDER_NULL_TYPE_BUF_SIZE;

	for (i = 0; i < n_fields; i++) {
		ulint		len;
		dtype_t		dtype;

		rec_get_nth_field_offs_old(rec, i + field_offset, &len);

		if (len != UNIV_SQL_NULL) {
			size += len;
		} else {
			dtype_new_read_for_order_and_null_size(&dtype, types);

			size += dtype_get_sql_null_size(&dtype, comp);
		}

		types += types_offset;
	}

	return(size);
}

#ifdef UNIV_DEBUG
# define ibuf_rec_get_volume(mtr,rec) ibuf_rec_get_volume_func(mtr,rec)
#else /* UNIV_DEBUG */
# define ibuf_rec_get_volume(mtr,rec) ibuf_rec_get_volume_func(rec)
#endif

/********************************************************************//**
Returns the space taken by a stored non-clustered index entry if converted to
an index record.
@return size of index record in bytes + an upper limit of the space
taken in the page directory */
static
ulint
ibuf_rec_get_volume_func(
/*=====================*/
#ifdef UNIV_DEBUG
	mtr_t*		mtr,	/*!< in: mini-transaction owning rec */
#endif /* UNIV_DEBUG */
	const rec_t*	ibuf_rec)/*!< in: ibuf record */
{
	ulint		len;
	const byte*	data;
	const byte*	types;
	ulint		n_fields;
	ulint		data_size;
	ulint		comp;
	ibuf_op_t	op;
	ulint		info_len;

	ut_ad(mtr_memo_contains_page(mtr, ibuf_rec, MTR_MEMO_PAGE_X_FIX)
	      || mtr_memo_contains_page(mtr, ibuf_rec, MTR_MEMO_PAGE_S_FIX));
	ut_ad(ibuf_inside(mtr));
	ut_ad(rec_get_n_fields_old(ibuf_rec) > 2);

	data = rec_get_nth_field_old(ibuf_rec, IBUF_REC_FIELD_MARKER, &len);
	ut_a(len == 1);
	ut_a(*data == 0);

	types = rec_get_nth_field_old(
		ibuf_rec, IBUF_REC_FIELD_METADATA, &len);

	ibuf_rec_get_info(mtr, ibuf_rec, &op, &comp, &info_len, NULL);

	if (op == IBUF_OP_DELETE_MARK || op == IBUF_OP_DELETE) {
		/* Delete-marking a record doesn't take any
		additional space, and while deleting a record
		actually frees up space, we have to play it safe and
		pretend it takes no additional space (the record
		might not exist, etc.).  */

		return(0);
	} else if (comp) {
		dtuple_t*	entry;
		ulint		volume;
		dict_index_t*	dummy_index;
		mem_heap_t*	heap = mem_heap_create(500);

		entry = ibuf_build_entry_from_ibuf_rec(mtr, ibuf_rec,
			heap, &dummy_index);

		volume = rec_get_converted_size(dummy_index, entry, 0);

		ibuf_dummy_index_free(dummy_index);
		mem_heap_free(heap);

		return(volume + page_dir_calc_reserved_space(1));
	}

	types += info_len;
	n_fields = rec_get_n_fields_old(ibuf_rec)
		- IBUF_REC_FIELD_USER;

	data_size = ibuf_rec_get_size(ibuf_rec, types, n_fields, comp);

	return(data_size + rec_get_converted_extra_size(data_size, n_fields, 0)
	       + page_dir_calc_reserved_space(1));
}

/*********************************************************************//**
Builds the tuple to insert to an ibuf tree when we have an entry for a
non-clustered index.

NOTE that the original entry must be kept because we copy pointers to
its fields.

@return own: entry to insert into an ibuf index tree */
static
dtuple_t*
ibuf_entry_build(
/*=============*/
	ibuf_op_t	op,	/*!< in: operation type */
	dict_index_t*	index,	/*!< in: non-clustered index */
	const dtuple_t*	entry,	/*!< in: entry for a non-clustered index */
	ulint		space,	/*!< in: space id */
	ulint		page_no,/*!< in: index page number where entry should
				be inserted */
	ulint		counter,/*!< in: counter value;
				ULINT_UNDEFINED=not used */
	mem_heap_t*	heap)	/*!< in: heap into which to build */
{
	dtuple_t*	tuple;
	dfield_t*	field;
	const dfield_t*	entry_field;
	ulint		n_fields;
	byte*		buf;
	byte*		ti;
	byte*		type_info;
	ulint		i;

	ut_ad(counter != ULINT_UNDEFINED || op == IBUF_OP_INSERT);
	ut_ad(counter == ULINT_UNDEFINED || counter <= 0xFFFF);
	ut_ad(op < IBUF_OP_COUNT);

	/* We have to build a tuple with the following fields:

	1-4) These are described at the top of this file.

	5) The rest of the fields are copied from the entry.

	All fields in the tuple are ordered like the type binary in our
	insert buffer tree. */

	n_fields = dtuple_get_n_fields(entry);

	tuple = dtuple_create(heap, n_fields + IBUF_REC_FIELD_USER);

	/* 1) Space Id */

	field = dtuple_get_nth_field(tuple, IBUF_REC_FIELD_SPACE);

	buf = static_cast<byte*>(mem_heap_alloc(heap, 4));

	mach_write_to_4(buf, space);

	dfield_set_data(field, buf, 4);

	/* 2) Marker byte */

	field = dtuple_get_nth_field(tuple, IBUF_REC_FIELD_MARKER);

	buf = static_cast<byte*>(mem_heap_alloc(heap, 1));

	/* We set the marker byte zero */

	mach_write_to_1(buf, 0);

	dfield_set_data(field, buf, 1);

	/* 3) Page number */

	field = dtuple_get_nth_field(tuple, IBUF_REC_FIELD_PAGE);

	buf = static_cast<byte*>(mem_heap_alloc(heap, 4));

	mach_write_to_4(buf, page_no);

	dfield_set_data(field, buf, 4);

	/* 4) Type info, part #1 */

	if (counter == ULINT_UNDEFINED) {
		i = dict_table_is_comp(index->table) ? 1 : 0;
	} else {
		ut_ad(counter <= 0xFFFF);
		i = IBUF_REC_INFO_SIZE;
	}

	ti = type_info = static_cast<byte*>(
		mem_heap_alloc(
			heap,
			i + n_fields * DATA_NEW_ORDER_NULL_TYPE_BUF_SIZE));

	switch (i) {
	default:
		ut_error;
		break;
	case 1:
		/* set the flag for ROW_FORMAT=COMPACT */
		*ti++ = 0;
		/* fall through */
	case 0:
		/* the old format does not allow delete buffering */
		ut_ad(op == IBUF_OP_INSERT);
		break;
	case IBUF_REC_INFO_SIZE:
		mach_write_to_2(ti + IBUF_REC_OFFSET_COUNTER, counter);

		ti[IBUF_REC_OFFSET_TYPE] = (byte) op;
		ti[IBUF_REC_OFFSET_FLAGS] = dict_table_is_comp(index->table)
			? IBUF_REC_COMPACT : 0;
		ti += IBUF_REC_INFO_SIZE;
		break;
	}

	/* 5+) Fields from the entry */

	for (i = 0; i < n_fields; i++) {
		ulint			fixed_len;
		const dict_field_t*	ifield;

		field = dtuple_get_nth_field(tuple, i + IBUF_REC_FIELD_USER);
		entry_field = dtuple_get_nth_field(entry, i);
		dfield_copy(field, entry_field);

		ifield = dict_index_get_nth_field(index, i);
		/* Prefix index columns of fixed-length columns are of
		fixed length.  However, in the function call below,
		dfield_get_type(entry_field) contains the fixed length
		of the column in the clustered index.  Replace it with
		the fixed length of the secondary index column. */
		fixed_len = ifield->fixed_len;

#ifdef UNIV_DEBUG
		if (fixed_len) {
			/* dict_index_add_col() should guarantee these */
			ut_ad(fixed_len <= (ulint)
			      dfield_get_type(entry_field)->len);
			if (ifield->prefix_len) {
				ut_ad(ifield->prefix_len == fixed_len);
			} else {
				ut_ad(fixed_len == (ulint)
				      dfield_get_type(entry_field)->len);
			}
		}
#endif /* UNIV_DEBUG */

		dtype_new_store_for_order_and_null_size(
			ti, dfield_get_type(entry_field), fixed_len);
		ti += DATA_NEW_ORDER_NULL_TYPE_BUF_SIZE;
	}

	/* 4) Type info, part #2 */

	field = dtuple_get_nth_field(tuple, IBUF_REC_FIELD_METADATA);

	dfield_set_data(field, type_info, ti - type_info);

	/* Set all the types in the new tuple binary */

	dtuple_set_types_binary(tuple, n_fields + IBUF_REC_FIELD_USER);

	return(tuple);
}

/*********************************************************************//**
Builds a search tuple used to search buffered inserts for an index page.
This is for >= 4.1.x format records.
@return own: search tuple */
static
dtuple_t*
ibuf_search_tuple_build(
/*====================*/
	ulint		space,	/*!< in: space id */
	ulint		page_no,/*!< in: index page number */
	mem_heap_t*	heap)	/*!< in: heap into which to build */
{
	dtuple_t*	tuple;
	dfield_t*	field;
	byte*		buf;

	tuple = dtuple_create(heap, IBUF_REC_FIELD_METADATA);

	/* Store the space id in tuple */

	field = dtuple_get_nth_field(tuple, IBUF_REC_FIELD_SPACE);

	buf = static_cast<byte*>(mem_heap_alloc(heap, 4));

	mach_write_to_4(buf, space);

	dfield_set_data(field, buf, 4);

	/* Store the new format record marker byte */

	field = dtuple_get_nth_field(tuple, IBUF_REC_FIELD_MARKER);

	buf = static_cast<byte*>(mem_heap_alloc(heap, 1));

	mach_write_to_1(buf, 0);

	dfield_set_data(field, buf, 1);

	/* Store the page number in tuple */

	field = dtuple_get_nth_field(tuple, IBUF_REC_FIELD_PAGE);

	buf = static_cast<byte*>(mem_heap_alloc(heap, 4));

	mach_write_to_4(buf, page_no);

	dfield_set_data(field, buf, 4);

	dtuple_set_types_binary(tuple, IBUF_REC_FIELD_METADATA);

	return(tuple);
}

/*********************************************************************//**
Checks if there are enough pages in the free list of the ibuf tree that we
dare to start a pessimistic insert to the insert buffer.
@return TRUE if enough free pages in list */
UNIV_INLINE
ibool
ibuf_data_enough_free_for_insert(void)
/*==================================*/
{
	ut_ad(mutex_own(&ibuf_mutex));

	/* We want a big margin of free pages, because a B-tree can sometimes
	grow in size also if records are deleted from it, as the node pointers
	can change, and we must make sure that we are able to delete the
	inserts buffered for pages that we read to the buffer pool, without
	any risk of running out of free space in the insert buffer. */

	return(ibuf->free_list_len >= (ibuf->size / 2) + 3 * ibuf->height);
}

/*********************************************************************//**
Checks if there are enough pages in the free list of the ibuf tree that we
should remove them and free to the file space management.
@return TRUE if enough free pages in list */
UNIV_INLINE
ibool
ibuf_data_too_much_free(void)
/*=========================*/
{
	ut_ad(mutex_own(&ibuf_mutex));

	return(ibuf->free_list_len >= 3 + (ibuf->size / 2) + 3 * ibuf->height);
}

/*********************************************************************//**
Allocates a new page from the ibuf file segment and adds it to the free
list.
@return TRUE on success, FALSE if no space left */
static
ibool
ibuf_add_free_page(void)
/*====================*/
{
	mtr_t		mtr;
	page_t*		header_page;
	buf_block_t*	block;
	page_t*		page;
	page_t*		root;
	page_t*		bitmap_page;

	mtr_start(&mtr);
	fil_space_t* space = mtr.set_sys_modified();

	/* Acquire the fsp latch before the ibuf header, obeying the latching
	order */
	mtr_x_lock(&space->latch, &mtr);
	header_page = ibuf_header_page_get(&mtr);

	/* Allocate a new page: NOTE that if the page has been a part of a
	non-clustered index which has subsequently been dropped, then the
	page may have buffered inserts in the insert buffer, and these
	should be deleted from there. These get deleted when the page
	allocation creates the page in buffer. Thus the call below may end
	up calling the insert buffer routines and, as we yet have no latches
	to insert buffer tree pages, these routines can run without a risk
	of a deadlock. This is the reason why we created a special ibuf
	header page apart from the ibuf tree. */

	block = fseg_alloc_free_page(
		header_page + IBUF_HEADER + IBUF_TREE_SEG_HEADER, 0, FSP_UP,
		&mtr);

	if (block == NULL) {
		mtr_commit(&mtr);

		return(FALSE);
	}

	ut_ad(rw_lock_get_x_lock_count(&block->lock) == 1);
	ibuf_enter(&mtr);
	mutex_enter(&ibuf_mutex);
	root = ibuf_tree_root_get(&mtr);

	buf_block_dbg_add_level(block, SYNC_IBUF_TREE_NODE_NEW);
	page = buf_block_get_frame(block);

	/* Add the page to the free list and update the ibuf size data */

	flst_add_last(root + PAGE_HEADER + PAGE_BTR_IBUF_FREE_LIST,
		      page + PAGE_HEADER + PAGE_BTR_IBUF_FREE_LIST_NODE, &mtr);

	mlog_write_ulint(page + FIL_PAGE_TYPE, FIL_PAGE_IBUF_FREE_LIST,
			 MLOG_2BYTES, &mtr);

	ibuf->seg_size++;
	ibuf->free_list_len++;

	/* Set the bit indicating that this page is now an ibuf tree page
	(level 2 page) */

	const page_id_t		page_id(IBUF_SPACE_ID, block->page.id.page_no());
	const page_size_t	page_size(space->flags);

	bitmap_page = ibuf_bitmap_get_map_page(page_id, page_size, &mtr);

	mutex_exit(&ibuf_mutex);

	ibuf_bitmap_page_set_bits(bitmap_page, page_id, page_size,
				  IBUF_BITMAP_IBUF, TRUE, &mtr);

	ibuf_mtr_commit(&mtr);

	return(TRUE);
}

/*********************************************************************//**
Removes a page from the free list and frees it to the fsp system. */
static
void
ibuf_remove_free_page(void)
/*=======================*/
{
	mtr_t	mtr;
	mtr_t	mtr2;
	page_t*	header_page;
	ulint	page_no;
	page_t*	page;
	page_t*	root;
	page_t*	bitmap_page;

	mtr_start(&mtr);
	fil_space_t*		space = mtr.set_sys_modified();
	const page_size_t	page_size(space->flags);

	/* Acquire the fsp latch before the ibuf header, obeying the latching
	order */

	mtr_x_lock(&space->latch, &mtr);
	header_page = ibuf_header_page_get(&mtr);

	/* Prevent pessimistic inserts to insert buffer trees for a while */
	ibuf_enter(&mtr);
	mutex_enter(&ibuf_pessimistic_insert_mutex);
	mutex_enter(&ibuf_mutex);

	if (!ibuf_data_too_much_free()) {

		mutex_exit(&ibuf_mutex);
		mutex_exit(&ibuf_pessimistic_insert_mutex);

		ibuf_mtr_commit(&mtr);

		return;
	}

	ibuf_mtr_start(&mtr2);

	root = ibuf_tree_root_get(&mtr2);

	mutex_exit(&ibuf_mutex);

	page_no = flst_get_last(root + PAGE_HEADER + PAGE_BTR_IBUF_FREE_LIST,
				&mtr2).page;

	/* NOTE that we must release the latch on the ibuf tree root
	because in fseg_free_page we access level 1 pages, and the root
	is a level 2 page. */

	ibuf_mtr_commit(&mtr2);
	ibuf_exit(&mtr);

	/* Since pessimistic inserts were prevented, we know that the
	page is still in the free list. NOTE that also deletes may take
	pages from the free list, but they take them from the start, and
	the free list was so long that they cannot have taken the last
	page from it. */

	fseg_free_page(header_page + IBUF_HEADER + IBUF_TREE_SEG_HEADER,
		       IBUF_SPACE_ID, page_no, false, &mtr);

	const page_id_t	page_id(IBUF_SPACE_ID, page_no);

	ut_d(buf_page_reset_file_page_was_freed(page_id));

	ibuf_enter(&mtr);

	mutex_enter(&ibuf_mutex);

	root = ibuf_tree_root_get(&mtr);

	ut_ad(page_no == flst_get_last(root + PAGE_HEADER
				       + PAGE_BTR_IBUF_FREE_LIST, &mtr).page);

	{
		buf_block_t*	block;

		block = buf_page_get(page_id, univ_page_size, RW_X_LATCH, &mtr);

		buf_block_dbg_add_level(block, SYNC_IBUF_TREE_NODE);

		page = buf_block_get_frame(block);
	}

	/* Remove the page from the free list and update the ibuf size data */

	flst_remove(root + PAGE_HEADER + PAGE_BTR_IBUF_FREE_LIST,
		    page + PAGE_HEADER + PAGE_BTR_IBUF_FREE_LIST_NODE, &mtr);

	mutex_exit(&ibuf_pessimistic_insert_mutex);

	ibuf->seg_size--;
	ibuf->free_list_len--;

	/* Set the bit indicating that this page is no more an ibuf tree page
	(level 2 page) */

	bitmap_page = ibuf_bitmap_get_map_page(page_id, page_size, &mtr);

	mutex_exit(&ibuf_mutex);

	ibuf_bitmap_page_set_bits(
		bitmap_page, page_id, page_size, IBUF_BITMAP_IBUF, FALSE,
		&mtr);

	ut_d(buf_page_set_file_page_was_freed(page_id));

	ibuf_mtr_commit(&mtr);
}

/***********************************************************************//**
Frees excess pages from the ibuf free list. This function is called when an OS
thread calls fsp services to allocate a new file segment, or a new page to a
file segment, and the thread did not own the fsp latch before this call. */
void
ibuf_free_excess_pages(void)
/*========================*/
{
	ut_ad(rw_lock_own(fil_space_get_latch(IBUF_SPACE_ID, NULL), RW_LOCK_X));

	ut_ad(rw_lock_get_x_lock_count(
		fil_space_get_latch(IBUF_SPACE_ID, NULL)) == 1);

	/* NOTE: We require that the thread did not own the latch before,
	because then we know that we can obey the correct latching order
	for ibuf latches */

	if (!ibuf) {
		/* Not yet initialized; not sure if this is possible, but
		does no harm to check for it. */

		return;
	}

	/* Free at most a few pages at a time, so that we do not delay the
	requested service too much */

	for (ulint i = 0; i < 4; i++) {

		ibool	too_much_free;

		mutex_enter(&ibuf_mutex);
		too_much_free = ibuf_data_too_much_free();
		mutex_exit(&ibuf_mutex);

		if (!too_much_free) {
			return;
		}

		ibuf_remove_free_page();
	}
}

#ifdef UNIV_DEBUG
# define ibuf_get_merge_page_nos(contract,rec,mtr,ids,pages,n_stored) \
	ibuf_get_merge_page_nos_func(contract,rec,mtr,ids,pages,n_stored)
#else /* UNIV_DEBUG */
# define ibuf_get_merge_page_nos(contract,rec,mtr,ids,pages,n_stored) \
	ibuf_get_merge_page_nos_func(contract,rec,ids,pages,n_stored)
#endif /* UNIV_DEBUG */

/*********************************************************************//**
Reads page numbers from a leaf in an ibuf tree.
@return a lower limit for the combined volume of records which will be
merged */
static
ulint
ibuf_get_merge_page_nos_func(
/*=========================*/
	ibool		contract,/*!< in: TRUE if this function is called to
				contract the tree, FALSE if this is called
				when a single page becomes full and we look
				if it pays to read also nearby pages */
	const rec_t*	rec,	/*!< in: insert buffer record */
#ifdef UNIV_DEBUG
	mtr_t*		mtr,	/*!< in: mini-transaction holding rec */
#endif /* UNIV_DEBUG */
	ulint*		space_ids,/*!< in/out: space id's of the pages */
	ulint*		page_nos,/*!< in/out: buffer for at least
				IBUF_MAX_N_PAGES_MERGED many page numbers;
				the page numbers are in an ascending order */
	ulint*		n_stored)/*!< out: number of page numbers stored to
				page_nos in this function */
{
	ulint	prev_page_no;
	ulint	prev_space_id;
	ulint	first_page_no;
	ulint	first_space_id;
	ulint	rec_page_no;
	ulint	rec_space_id;
	ulint	sum_volumes;
	ulint	volume_for_page;
	ulint	rec_volume;
	ulint	limit;
	ulint	n_pages;

	ut_ad(mtr_memo_contains_page(mtr, rec, MTR_MEMO_PAGE_X_FIX)
	      || mtr_memo_contains_page(mtr, rec, MTR_MEMO_PAGE_S_FIX));
	ut_ad(ibuf_inside(mtr));

	*n_stored = 0;

	limit = ut_min(IBUF_MAX_N_PAGES_MERGED,
		       buf_pool_get_curr_size() / 4);

	if (page_rec_is_supremum(rec)) {

		rec = page_rec_get_prev_const(rec);
	}

	if (page_rec_is_infimum(rec)) {

		rec = page_rec_get_next_const(rec);
	}

	if (page_rec_is_supremum(rec)) {

		return(0);
	}

	first_page_no = ibuf_rec_get_page_no(mtr, rec);
	first_space_id = ibuf_rec_get_space(mtr, rec);
	n_pages = 0;
	prev_page_no = 0;
	prev_space_id = 0;

	/* Go backwards from the first rec until we reach the border of the
	'merge area', or the page start or the limit of storeable pages is
	reached */

	while (!page_rec_is_infimum(rec) && UNIV_LIKELY(n_pages < limit)) {

		rec_page_no = ibuf_rec_get_page_no(mtr, rec);
		rec_space_id = ibuf_rec_get_space(mtr, rec);

		if (rec_space_id != first_space_id
		    || (rec_page_no / IBUF_MERGE_AREA)
		    != (first_page_no / IBUF_MERGE_AREA)) {

			break;
		}

		if (rec_page_no != prev_page_no
		    || rec_space_id != prev_space_id) {
			n_pages++;
		}

		prev_page_no = rec_page_no;
		prev_space_id = rec_space_id;

		rec = page_rec_get_prev_const(rec);
	}

	rec = page_rec_get_next_const(rec);

	/* At the loop start there is no prev page; we mark this with a pair
	of space id, page no (0, 0) for which there can never be entries in
	the insert buffer */

	prev_page_no = 0;
	prev_space_id = 0;
	sum_volumes = 0;
	volume_for_page = 0;

	while (*n_stored < limit) {
		if (page_rec_is_supremum(rec)) {
			/* When no more records available, mark this with
			another 'impossible' pair of space id, page no */
			rec_page_no = 1;
			rec_space_id = 0;
		} else {
			rec_page_no = ibuf_rec_get_page_no(mtr, rec);
			rec_space_id = ibuf_rec_get_space(mtr, rec);
			/* In the system tablespace the smallest
			possible secondary index leaf page number is
			bigger than FSP_DICT_HDR_PAGE_NO (7).
			In all tablespaces, pages 0 and 1 are reserved
			for the allocation bitmap and the change
			buffer bitmap. In file-per-table tablespaces,
			a file segment inode page will be created at
			page 2 and the clustered index tree is created
			at page 3.  So for file-per-table tablespaces,
			page 4 is the smallest possible secondary
			index leaf page. CREATE TABLESPACE also initially
			uses pages 2 and 3 for the first created table,
			but that table may be dropped, allowing page 2
			to be reused for a secondary index leaf page.
			To keep this assertion simple, just
			make sure the page is >= 2. */
			ut_ad(rec_page_no >= FSP_FIRST_INODE_PAGE_NO);
		}

#ifdef UNIV_IBUF_DEBUG
		ut_a(*n_stored < IBUF_MAX_N_PAGES_MERGED);
#endif
		if ((rec_space_id != prev_space_id
		     || rec_page_no != prev_page_no)
		    && (prev_space_id != 0 || prev_page_no != 0)) {

			if (contract
			    || (prev_page_no == first_page_no
				&& prev_space_id == first_space_id)
			    || (volume_for_page
				> ((IBUF_MERGE_THRESHOLD - 1)
				   * 4 * UNIV_PAGE_SIZE
				   / IBUF_PAGE_SIZE_PER_FREE_SPACE)
				/ IBUF_MERGE_THRESHOLD)) {

				space_ids[*n_stored] = prev_space_id;
				page_nos[*n_stored] = prev_page_no;

				(*n_stored)++;

				sum_volumes += volume_for_page;
			}

			if (rec_space_id != first_space_id
			    || rec_page_no / IBUF_MERGE_AREA
			    != first_page_no / IBUF_MERGE_AREA) {

				break;
			}

			volume_for_page = 0;
		}

		if (rec_page_no == 1 && rec_space_id == 0) {
			/* Supremum record */

			break;
		}

		rec_volume = ibuf_rec_get_volume(mtr, rec);

		volume_for_page += rec_volume;

		prev_page_no = rec_page_no;
		prev_space_id = rec_space_id;

		rec = page_rec_get_next_const(rec);
	}

#ifdef UNIV_IBUF_DEBUG
	ut_a(*n_stored <= IBUF_MAX_N_PAGES_MERGED);
#endif
#if 0
	fprintf(stderr, "Ibuf merge batch %lu pages %lu volume\n",
		*n_stored, sum_volumes);
#endif
	return(sum_volumes);
}

/*******************************************************************//**
Get the matching records for space id.
@return current rec or NULL */
static	MY_ATTRIBUTE((nonnull, warn_unused_result))
const rec_t*
ibuf_get_user_rec(
/*===============*/
	btr_pcur_t*	pcur,		/*!< in: the current cursor */
	mtr_t*		mtr)		/*!< in: mini transaction */
{
	do {
		const rec_t* rec = btr_pcur_get_rec(pcur);

		if (page_rec_is_user_rec(rec)) {
			return(rec);
		}
	} while (btr_pcur_move_to_next(pcur, mtr));

	return(NULL);
}

/*********************************************************************//**
Reads page numbers for a space id from an ibuf tree.
@return a lower limit for the combined volume of records which will be
merged */
static	MY_ATTRIBUTE((nonnull, warn_unused_result))
ulint
ibuf_get_merge_pages(
/*=================*/
	btr_pcur_t*	pcur,	/*!< in/out: cursor */
	ulint		space,	/*!< in: space for which to merge */
	ulint		limit,	/*!< in: max page numbers to read */
	ulint*		pages,	/*!< out: pages read */
	ulint*		spaces,	/*!< out: spaces read */
	ulint*		n_pages,/*!< out: number of pages read */
	mtr_t*		mtr)	/*!< in: mini transaction */
{
	const rec_t*	rec;
	ulint		volume = 0;

	ut_a(space != ULINT_UNDEFINED);

	*n_pages = 0;

	while ((rec = ibuf_get_user_rec(pcur, mtr)) != 0
	       && ibuf_rec_get_space(mtr, rec) == space
	       && *n_pages < limit) {

		ulint	page_no = ibuf_rec_get_page_no(mtr, rec);

		if (*n_pages == 0 || pages[*n_pages - 1] != page_no) {
			spaces[*n_pages] = space;
			pages[*n_pages] = page_no;
			++*n_pages;
		}

		volume += ibuf_rec_get_volume(mtr, rec);

		btr_pcur_move_to_next(pcur, mtr);
	}

	return(volume);
}

/*********************************************************************//**
Contracts insert buffer trees by reading pages to the buffer pool.
@return a lower limit for the combined size in bytes of entries which
will be merged from ibuf trees to the pages read, 0 if ibuf is
empty */
static
ulint
ibuf_merge_pages(
/*=============*/
	ulint*	n_pages,	/*!< out: number of pages to which merged */
	bool	sync)		/*!< in: true if the caller wants to wait for
				the issued read with the highest tablespace
				address to complete */
{
	mtr_t		mtr;
	btr_pcur_t	pcur;
	ulint		sum_sizes;
	ulint		page_nos[IBUF_MAX_N_PAGES_MERGED];
	ulint		space_ids[IBUF_MAX_N_PAGES_MERGED];

	*n_pages = 0;

	ibuf_mtr_start(&mtr);

	/* Open a cursor to a randomly chosen leaf of the tree, at a random
	position within the leaf */
	bool available;

	available = btr_pcur_open_at_rnd_pos(ibuf->index, BTR_SEARCH_LEAF,
					     &pcur, &mtr);
	/* No one should make this index unavailable when server is running */
	ut_a(available);

	ut_ad(page_validate(btr_pcur_get_page(&pcur), ibuf->index));

	if (page_is_empty(btr_pcur_get_page(&pcur))) {
		/* If a B-tree page is empty, it must be the root page
		and the whole B-tree must be empty. InnoDB does not
		allow empty B-tree pages other than the root. */
		ut_ad(ibuf->empty);
		ut_ad(page_get_space_id(btr_pcur_get_page(&pcur))
		      == IBUF_SPACE_ID);
		ut_ad(page_get_page_no(btr_pcur_get_page(&pcur))
		      == FSP_IBUF_TREE_ROOT_PAGE_NO);

		ibuf_mtr_commit(&mtr);
		btr_pcur_close(&pcur);

		return(0);
	}

	sum_sizes = ibuf_get_merge_page_nos(TRUE,
					    btr_pcur_get_rec(&pcur), &mtr,
					    space_ids,
					    page_nos, n_pages);
#if 0 /* defined UNIV_IBUF_DEBUG */
	fprintf(stderr, "Ibuf contract sync %lu pages %lu volume %lu\n",
		sync, *n_pages, sum_sizes);
#endif
	ibuf_mtr_commit(&mtr);
	btr_pcur_close(&pcur);

	buf_read_ibuf_merge_pages(
		sync, space_ids, page_nos, *n_pages);

	return(sum_sizes + 1);
}

/*********************************************************************//**
Contracts insert buffer trees by reading pages referring to space_id
to the buffer pool.
@returns number of pages merged.*/
ulint
ibuf_merge_space(
/*=============*/
	ulint		space)	/*!< in: tablespace id to merge */
{
	mtr_t		mtr;
	btr_pcur_t	pcur;
	mem_heap_t*	heap = mem_heap_create(512);
	dtuple_t*	tuple = ibuf_search_tuple_build(space, 0, heap);
	ulint		n_pages = 0;

	ut_ad(space < SRV_LOG_SPACE_FIRST_ID);

	ibuf_mtr_start(&mtr);

	/* Position the cursor on the first matching record. */

	btr_pcur_open(
		ibuf->index, tuple, PAGE_CUR_GE, BTR_SEARCH_LEAF, &pcur,
		&mtr);

	mem_heap_free(heap);

	ut_ad(page_validate(btr_pcur_get_page(&pcur), ibuf->index));

	ulint		sum_sizes = 0;
	ulint		pages[IBUF_MAX_N_PAGES_MERGED];
	ulint		spaces[IBUF_MAX_N_PAGES_MERGED];

	if (page_is_empty(btr_pcur_get_page(&pcur))) {
		/* If a B-tree page is empty, it must be the root page
		and the whole B-tree must be empty. InnoDB does not
		allow empty B-tree pages other than the root. */
		ut_ad(ibuf->empty);
		ut_ad(page_get_space_id(btr_pcur_get_page(&pcur))
		      == IBUF_SPACE_ID);
		ut_ad(page_get_page_no(btr_pcur_get_page(&pcur))
		      == FSP_IBUF_TREE_ROOT_PAGE_NO);

	} else {

		sum_sizes = ibuf_get_merge_pages(
			&pcur, space, IBUF_MAX_N_PAGES_MERGED,
			&pages[0], &spaces[0], &n_pages,
			&mtr);
<<<<<<< HEAD

		if (*n_pages > 0) {
			++sum_sizes;
		}
=======
		ib::info() << "Size of pages merged " << sum_sizes;
>>>>>>> e0e0ae2e
	}

	ibuf_mtr_commit(&mtr);

	btr_pcur_close(&pcur);

	if (n_pages > 0) {
		ut_ad(n_pages <= UT_ARR_SIZE(pages));

#ifdef UNIV_DEBUG
		for (ulint i = 0; i < n_pages; ++i) {
			ut_ad(spaces[i] == space);
		}
#endif /* UNIV_DEBUG */

		buf_read_ibuf_merge_pages(
			true, spaces, pages, n_pages);
	}

	return(n_pages);
}

/** Contract the change buffer by reading pages to the buffer pool.
@param[out]	n_pages		number of pages merged
@param[in]	sync		whether the caller waits for
the issued reads to complete
@return a lower limit for the combined size in bytes of entries which
will be merged from ibuf trees to the pages read, 0 if ibuf is
empty */
static MY_ATTRIBUTE((warn_unused_result))
ulint
ibuf_merge(
	ulint*		n_pages,
	bool		sync)
{
	*n_pages = 0;

	/* We perform a dirty read of ibuf->empty, without latching
	the insert buffer root page. We trust this dirty read except
	when a slow shutdown is being executed. During a slow
	shutdown, the insert buffer merge must be completed. */

	if (ibuf->empty && !srv_shutdown_state) {
		return(0);
#if defined UNIV_DEBUG || defined UNIV_IBUF_DEBUG
	} else if (ibuf_debug) {
		return(0);
#endif /* UNIV_DEBUG || UNIV_IBUF_DEBUG */
	} else {
		return(ibuf_merge_pages(n_pages, sync));
	}
}

/** Contract the change buffer by reading pages to the buffer pool.
@param[in]	sync	whether the caller waits for
the issued reads to complete
@return a lower limit for the combined size in bytes of entries which
will be merged from ibuf trees to the pages read, 0 if ibuf is empty */
static
ulint
ibuf_contract(
	bool	sync)
{
	ulint	n_pages;

	return(ibuf_merge_pages(&n_pages, sync));
}

/** Contract the change buffer by reading pages to the buffer pool.
@param[in]	full		If true, do a full contraction based
on PCT_IO(100). If false, the size of contract batch is determined
based on the current size of the change buffer.
@return a lower limit for the combined size in bytes of entries which
will be merged from ibuf trees to the pages read, 0 if ibuf is
empty */
ulint
ibuf_merge_in_background(
	bool	full)
{
	ulint	sum_bytes	= 0;
	ulint	sum_pages	= 0;
	ulint	n_pag2;
	ulint	n_pages;

#if defined UNIV_DEBUG || defined UNIV_IBUF_DEBUG
	if (srv_ibuf_disable_background_merge) {
		return(0);
	}
#endif /* UNIV_DEBUG || UNIV_IBUF_DEBUG */

	if (full) {
		/* Caller has requested a full batch */
		n_pages = PCT_IO(100);
	} else {
		/* By default we do a batch of 5% of the io_capacity */
		n_pages = PCT_IO(5);

		mutex_enter(&ibuf_mutex);

		/* If the ibuf->size is more than half the max_size
		then we make more agreesive contraction.
		+1 is to avoid division by zero. */
		if (ibuf->size > ibuf->max_size / 2) {
			ulint diff = ibuf->size - ibuf->max_size / 2;
			n_pages += PCT_IO((diff * 100)
					   / (ibuf->max_size + 1));
		}

		mutex_exit(&ibuf_mutex);
	}

	while (sum_pages < n_pages) {
		ulint	n_bytes;

		n_bytes = ibuf_merge(&n_pag2, false);

		if (n_bytes == 0) {
			return(sum_bytes);
		}

		sum_bytes += n_bytes;
		sum_pages += n_pag2;

		srv_inc_activity_count(true);
	}

	return(sum_bytes);
}

/*********************************************************************//**
Contract insert buffer trees after insert if they are too big. */
UNIV_INLINE
void
ibuf_contract_after_insert(
/*=======================*/
	ulint	entry_size)	/*!< in: size of a record which was inserted
				into an ibuf tree */
{
	ibool	sync;
	ulint	sum_sizes;
	ulint	size;
	ulint	max_size;

	/* Perform dirty reads of ibuf->size and ibuf->max_size, to
	reduce ibuf_mutex contention. ibuf->max_size remains constant
	after ibuf_init_at_db_start(), but ibuf->size should be
	protected by ibuf_mutex. Given that ibuf->size fits in a
	machine word, this should be OK; at worst we are doing some
	excessive ibuf_contract() or occasionally skipping a
	ibuf_contract(). */
	size = ibuf->size;
	max_size = ibuf->max_size;

	if (size < max_size + IBUF_CONTRACT_ON_INSERT_NON_SYNC) {
		return;
	}

	sync = (size >= max_size + IBUF_CONTRACT_ON_INSERT_SYNC);

	/* Contract at least entry_size many bytes */
	sum_sizes = 0;
	size = 1;

	do {

		size = ibuf_contract(sync);
		sum_sizes += size;
	} while (size > 0 && sum_sizes < entry_size);
}

/*********************************************************************//**
Determine if an insert buffer record has been encountered already.
@return TRUE if a new record, FALSE if possible duplicate */
static
ibool
ibuf_get_volume_buffered_hash(
/*==========================*/
	const rec_t*	rec,	/*!< in: ibuf record in post-4.1 format */
	const byte*	types,	/*!< in: fields */
	const byte*	data,	/*!< in: start of user record data */
	ulint		comp,	/*!< in: 0=ROW_FORMAT=REDUNDANT,
				nonzero=ROW_FORMAT=COMPACT */
	ulint*		hash,	/*!< in/out: hash array */
	ulint		size)	/*!< in: number of elements in hash array */
{
	ulint		len;
	ulint		fold;
	ulint		bitmask;

	len = ibuf_rec_get_size(
		rec, types,
		rec_get_n_fields_old(rec) - IBUF_REC_FIELD_USER, comp);
	fold = ut_fold_binary(data, len);

	hash += (fold / (CHAR_BIT * sizeof *hash)) % size;
	bitmask = static_cast<ulint>(
		1 << (fold % (CHAR_BIT * sizeof(*hash))));

	if (*hash & bitmask) {

		return(FALSE);
	}

	/* We have not seen this record yet.  Insert it. */
	*hash |= bitmask;

	return(TRUE);
}

#ifdef UNIV_DEBUG
# define ibuf_get_volume_buffered_count(mtr,rec,hash,size,n_recs)	\
	ibuf_get_volume_buffered_count_func(mtr,rec,hash,size,n_recs)
#else /* UNIV_DEBUG */
# define ibuf_get_volume_buffered_count(mtr,rec,hash,size,n_recs)	\
	ibuf_get_volume_buffered_count_func(rec,hash,size,n_recs)
#endif /* UNIV_DEBUG */

/*********************************************************************//**
Update the estimate of the number of records on a page, and
get the space taken by merging the buffered record to the index page.
@return size of index record in bytes + an upper limit of the space
taken in the page directory */
static
ulint
ibuf_get_volume_buffered_count_func(
/*================================*/
#ifdef UNIV_DEBUG
	mtr_t*		mtr,	/*!< in: mini-transaction owning rec */
#endif /* UNIV_DEBUG */
	const rec_t*	rec,	/*!< in: insert buffer record */
	ulint*		hash,	/*!< in/out: hash array */
	ulint		size,	/*!< in: number of elements in hash array */
	lint*		n_recs)	/*!< in/out: estimated number of records
				on the page that rec points to */
{
	ulint		len;
	ibuf_op_t	ibuf_op;
	const byte*	types;
	ulint		n_fields;

	ut_ad(mtr_memo_contains_page(mtr, rec, MTR_MEMO_PAGE_X_FIX)
	      || mtr_memo_contains_page(mtr, rec, MTR_MEMO_PAGE_S_FIX));
	ut_ad(ibuf_inside(mtr));

	n_fields = rec_get_n_fields_old(rec);
	ut_ad(n_fields > IBUF_REC_FIELD_USER);
	n_fields -= IBUF_REC_FIELD_USER;

	rec_get_nth_field_offs_old(rec, 1, &len);
	/* This function is only invoked when buffering new
	operations.  All pre-4.1 records should have been merged
	when the database was started up. */
	ut_a(len == 1);

	if (rec_get_deleted_flag(rec, 0)) {
		/* This record has been merged already,
		but apparently the system crashed before
		the change was discarded from the buffer.
		Pretend that the record does not exist. */
		return(0);
	}

	types = rec_get_nth_field_old(rec, IBUF_REC_FIELD_METADATA, &len);

	switch (UNIV_EXPECT(len % DATA_NEW_ORDER_NULL_TYPE_BUF_SIZE,
			    IBUF_REC_INFO_SIZE)) {
	default:
		ut_error;
	case 0:
		/* This ROW_TYPE=REDUNDANT record does not include an
		operation counter.  Exclude it from the *n_recs,
		because deletes cannot be buffered if there are
		old-style inserts buffered for the page. */

		len = ibuf_rec_get_size(rec, types, n_fields, 0);

		return(len
		       + rec_get_converted_extra_size(len, n_fields, 0)
		       + page_dir_calc_reserved_space(1));
	case 1:
		/* This ROW_TYPE=COMPACT record does not include an
		operation counter.  Exclude it from the *n_recs,
		because deletes cannot be buffered if there are
		old-style inserts buffered for the page. */
		goto get_volume_comp;

	case IBUF_REC_INFO_SIZE:
		ibuf_op = (ibuf_op_t) types[IBUF_REC_OFFSET_TYPE];
		break;
	}

	switch (ibuf_op) {
	case IBUF_OP_INSERT:
		/* Inserts can be done by updating a delete-marked record.
		Because delete-mark and insert operations can be pointing to
		the same records, we must not count duplicates. */
	case IBUF_OP_DELETE_MARK:
		/* There must be a record to delete-mark.
		See if this record has been already buffered. */
		if (n_recs && ibuf_get_volume_buffered_hash(
			    rec, types + IBUF_REC_INFO_SIZE,
			    types + len,
			    types[IBUF_REC_OFFSET_FLAGS] & IBUF_REC_COMPACT,
			    hash, size)) {
			(*n_recs)++;
		}

		if (ibuf_op == IBUF_OP_DELETE_MARK) {
			/* Setting the delete-mark flag does not
			affect the available space on the page. */
			return(0);
		}
		break;
	case IBUF_OP_DELETE:
		/* A record will be removed from the page. */
		if (n_recs) {
			(*n_recs)--;
		}
		/* While deleting a record actually frees up space,
		we have to play it safe and pretend that it takes no
		additional space (the record might not exist, etc.). */
		return(0);
	default:
		ut_error;
	}

	ut_ad(ibuf_op == IBUF_OP_INSERT);

get_volume_comp:
	{
		dtuple_t*	entry;
		ulint		volume;
		dict_index_t*	dummy_index;
		mem_heap_t*	heap = mem_heap_create(500);

		entry = ibuf_build_entry_from_ibuf_rec(
			mtr, rec, heap, &dummy_index);

		volume = rec_get_converted_size(dummy_index, entry, 0);

		ibuf_dummy_index_free(dummy_index);
		mem_heap_free(heap);

		return(volume + page_dir_calc_reserved_space(1));
	}
}

/*********************************************************************//**
Gets an upper limit for the combined size of entries buffered in the insert
buffer for a given page.
@return upper limit for the volume of buffered inserts for the index
page, in bytes; UNIV_PAGE_SIZE, if the entries for the index page span
several pages in the insert buffer */
static
ulint
ibuf_get_volume_buffered(
/*=====================*/
	const btr_pcur_t*pcur,	/*!< in: pcur positioned at a place in an
				insert buffer tree where we would insert an
				entry for the index page whose number is
				page_no, latch mode has to be BTR_MODIFY_PREV
				or BTR_MODIFY_TREE */
	ulint		space,	/*!< in: space id */
	ulint		page_no,/*!< in: page number of an index page */
	lint*		n_recs,	/*!< in/out: minimum number of records on the
				page after the buffered changes have been
				applied, or NULL to disable the counting */
	mtr_t*		mtr)	/*!< in: mini-transaction of pcur */
{
	ulint		volume;
	const rec_t*	rec;
	const page_t*	page;
	ulint		prev_page_no;
	const page_t*	prev_page;
	ulint		next_page_no;
	const page_t*	next_page;
	/* bitmap of buffered recs */
	ulint		hash_bitmap[128 / sizeof(ulint)];

	ut_ad((pcur->latch_mode == BTR_MODIFY_PREV)
	      || (pcur->latch_mode == BTR_MODIFY_TREE));

	/* Count the volume of inserts earlier in the alphabetical order than
	pcur */

	volume = 0;

	if (n_recs) {
		memset(hash_bitmap, 0, sizeof hash_bitmap);
	}

	rec = btr_pcur_get_rec(pcur);
	page = page_align(rec);
	ut_ad(page_validate(page, ibuf->index));

	if (page_rec_is_supremum(rec)) {
		rec = page_rec_get_prev_const(rec);
	}

	for (; !page_rec_is_infimum(rec);
	     rec = page_rec_get_prev_const(rec)) {
		ut_ad(page_align(rec) == page);

		if (page_no != ibuf_rec_get_page_no(mtr, rec)
		    || space != ibuf_rec_get_space(mtr, rec)) {

			goto count_later;
		}

		volume += ibuf_get_volume_buffered_count(
			mtr, rec,
			hash_bitmap, UT_ARR_SIZE(hash_bitmap), n_recs);
	}

	/* Look at the previous page */

	prev_page_no = btr_page_get_prev(page, mtr);

	if (prev_page_no == FIL_NULL) {

		goto count_later;
	}

	{
		buf_block_t*	block;

		block = buf_page_get(
			page_id_t(IBUF_SPACE_ID, prev_page_no),
			univ_page_size, RW_X_LATCH, mtr);

		buf_block_dbg_add_level(block, SYNC_IBUF_TREE_NODE);

		prev_page = buf_block_get_frame(block);
		ut_ad(page_validate(prev_page, ibuf->index));
	}

#ifdef UNIV_BTR_DEBUG
	ut_a(btr_page_get_next(prev_page, mtr) == page_get_page_no(page));
#endif /* UNIV_BTR_DEBUG */

	rec = page_get_supremum_rec(prev_page);
	rec = page_rec_get_prev_const(rec);

	for (;; rec = page_rec_get_prev_const(rec)) {
		ut_ad(page_align(rec) == prev_page);

		if (page_rec_is_infimum(rec)) {

			/* We cannot go to yet a previous page, because we
			do not have the x-latch on it, and cannot acquire one
			because of the latching order: we have to give up */

			return(UNIV_PAGE_SIZE);
		}

		if (page_no != ibuf_rec_get_page_no(mtr, rec)
		    || space != ibuf_rec_get_space(mtr, rec)) {

			goto count_later;
		}

		volume += ibuf_get_volume_buffered_count(
			mtr, rec,
			hash_bitmap, UT_ARR_SIZE(hash_bitmap), n_recs);
	}

count_later:
	rec = btr_pcur_get_rec(pcur);

	if (!page_rec_is_supremum(rec)) {
		rec = page_rec_get_next_const(rec);
	}

	for (; !page_rec_is_supremum(rec);
	     rec = page_rec_get_next_const(rec)) {
		if (page_no != ibuf_rec_get_page_no(mtr, rec)
		    || space != ibuf_rec_get_space(mtr, rec)) {

			return(volume);
		}

		volume += ibuf_get_volume_buffered_count(
			mtr, rec,
			hash_bitmap, UT_ARR_SIZE(hash_bitmap), n_recs);
	}

	/* Look at the next page */

	next_page_no = btr_page_get_next(page, mtr);

	if (next_page_no == FIL_NULL) {

		return(volume);
	}

	{
		buf_block_t*	block;

		block = buf_page_get(
			page_id_t(IBUF_SPACE_ID, next_page_no),
			univ_page_size, RW_X_LATCH, mtr);

		buf_block_dbg_add_level(block, SYNC_IBUF_TREE_NODE);

		next_page = buf_block_get_frame(block);
		ut_ad(page_validate(next_page, ibuf->index));
	}

#ifdef UNIV_BTR_DEBUG
	ut_a(btr_page_get_prev(next_page, mtr) == page_get_page_no(page));
#endif /* UNIV_BTR_DEBUG */

	rec = page_get_infimum_rec(next_page);
	rec = page_rec_get_next_const(rec);

	for (;; rec = page_rec_get_next_const(rec)) {
		ut_ad(page_align(rec) == next_page);

		if (page_rec_is_supremum(rec)) {

			/* We give up */

			return(UNIV_PAGE_SIZE);
		}

		if (page_no != ibuf_rec_get_page_no(mtr, rec)
		    || space != ibuf_rec_get_space(mtr, rec)) {

			return(volume);
		}

		volume += ibuf_get_volume_buffered_count(
			mtr, rec,
			hash_bitmap, UT_ARR_SIZE(hash_bitmap), n_recs);
	}
}

/*********************************************************************//**
Reads the biggest tablespace id from the high end of the insert buffer
tree and updates the counter in fil_system. */
void
ibuf_update_max_tablespace_id(void)
/*===============================*/
{
	ulint		max_space_id;
	const rec_t*	rec;
	const byte*	field;
	ulint		len;
	btr_pcur_t	pcur;
	mtr_t		mtr;

	ut_a(!dict_table_is_comp(ibuf->index->table));

	ibuf_mtr_start(&mtr);

	btr_pcur_open_at_index_side(
		false, ibuf->index, BTR_SEARCH_LEAF, &pcur, true, 0, &mtr);

	ut_ad(page_validate(btr_pcur_get_page(&pcur), ibuf->index));

	btr_pcur_move_to_prev(&pcur, &mtr);

	if (btr_pcur_is_before_first_on_page(&pcur)) {
		/* The tree is empty */

		max_space_id = 0;
	} else {
		rec = btr_pcur_get_rec(&pcur);

		field = rec_get_nth_field_old(rec, IBUF_REC_FIELD_SPACE, &len);

		ut_a(len == 4);

		max_space_id = mach_read_from_4(field);
	}

	ibuf_mtr_commit(&mtr);

	/* printf("Maximum space id in insert buffer %lu\n", max_space_id); */

	fil_set_max_space_id_if_bigger(max_space_id);
}

#ifdef UNIV_DEBUG
# define ibuf_get_entry_counter_low(mtr,rec,space,page_no)	\
	ibuf_get_entry_counter_low_func(mtr,rec,space,page_no)
#else /* UNIV_DEBUG */
# define ibuf_get_entry_counter_low(mtr,rec,space,page_no)	\
	ibuf_get_entry_counter_low_func(rec,space,page_no)
#endif
/****************************************************************//**
Helper function for ibuf_get_entry_counter_func. Checks if rec is for
(space, page_no), and if so, reads counter value from it and returns
that + 1.
@retval ULINT_UNDEFINED if the record does not contain any counter
@retval 0 if the record is not for (space, page_no)
@retval 1 + previous counter value, otherwise */
static
ulint
ibuf_get_entry_counter_low_func(
/*============================*/
#ifdef UNIV_DEBUG
	mtr_t*		mtr,		/*!< in: mini-transaction of rec */
#endif /* UNIV_DEBUG */
	const rec_t*	rec,		/*!< in: insert buffer record */
	ulint		space,		/*!< in: space id */
	ulint		page_no)	/*!< in: page number */
{
	ulint		counter;
	const byte*	field;
	ulint		len;

	ut_ad(ibuf_inside(mtr));
	ut_ad(mtr_memo_contains_page(mtr, rec, MTR_MEMO_PAGE_X_FIX)
	      || mtr_memo_contains_page(mtr, rec, MTR_MEMO_PAGE_S_FIX));
	ut_ad(rec_get_n_fields_old(rec) > 2);

	field = rec_get_nth_field_old(rec, IBUF_REC_FIELD_MARKER, &len);

	ut_a(len == 1);

	/* Check the tablespace identifier. */
	field = rec_get_nth_field_old(rec, IBUF_REC_FIELD_SPACE, &len);

	ut_a(len == 4);

	if (mach_read_from_4(field) != space) {

		return(0);
	}

	/* Check the page offset. */
	field = rec_get_nth_field_old(rec, IBUF_REC_FIELD_PAGE, &len);
	ut_a(len == 4);

	if (mach_read_from_4(field) != page_no) {

		return(0);
	}

	/* Check if the record contains a counter field. */
	field = rec_get_nth_field_old(rec, IBUF_REC_FIELD_METADATA, &len);

	switch (len % DATA_NEW_ORDER_NULL_TYPE_BUF_SIZE) {
	default:
		ut_error;
	case 0: /* ROW_FORMAT=REDUNDANT */
	case 1: /* ROW_FORMAT=COMPACT */
		return(ULINT_UNDEFINED);

	case IBUF_REC_INFO_SIZE:
		counter = mach_read_from_2(field + IBUF_REC_OFFSET_COUNTER);
		ut_a(counter < 0xFFFF);
		return(counter + 1);
	}
}

#ifdef UNIV_DEBUG
# define ibuf_get_entry_counter(space,page_no,rec,mtr,exact_leaf) \
	ibuf_get_entry_counter_func(space,page_no,rec,mtr,exact_leaf)
#else /* UNIV_DEBUG */
# define ibuf_get_entry_counter(space,page_no,rec,mtr,exact_leaf) \
	ibuf_get_entry_counter_func(space,page_no,rec,exact_leaf)
#endif /* UNIV_DEBUG */

/****************************************************************//**
Calculate the counter field for an entry based on the current
last record in ibuf for (space, page_no).
@return the counter field, or ULINT_UNDEFINED
if we should abort this insertion to ibuf */
static
ulint
ibuf_get_entry_counter_func(
/*========================*/
	ulint		space,		/*!< in: space id of entry */
	ulint		page_no,	/*!< in: page number of entry */
	const rec_t*	rec,		/*!< in: the record preceding the
					insertion point */
#ifdef UNIV_DEBUG
	mtr_t*		mtr,		/*!< in: mini-transaction */
#endif /* UNIV_DEBUG */
	ibool		only_leaf)	/*!< in: TRUE if this is the only
					leaf page that can contain entries
					for (space,page_no), that is, there
					was no exact match for (space,page_no)
					in the node pointer */
{
	ut_ad(ibuf_inside(mtr));
	ut_ad(mtr_memo_contains_page(mtr, rec, MTR_MEMO_PAGE_X_FIX));
	ut_ad(page_validate(page_align(rec), ibuf->index));

	if (page_rec_is_supremum(rec)) {
		/* This is just for safety. The record should be a
		page infimum or a user record. */
		ut_ad(0);
		return(ULINT_UNDEFINED);
	} else if (!page_rec_is_infimum(rec)) {
		return(ibuf_get_entry_counter_low(mtr, rec, space, page_no));
	} else if (only_leaf
		   || fil_page_get_prev(page_align(rec)) == FIL_NULL) {
		/* The parent node pointer did not contain the
		searched for (space, page_no), which means that the
		search ended on the correct page regardless of the
		counter value, and since we're at the infimum record,
		there are no existing records. */
		return(0);
	} else {
		/* We used to read the previous page here. It would
		break the latching order, because the caller has
		buffer-fixed an insert buffer bitmap page. */
		return(ULINT_UNDEFINED);
	}
}

/** Buffer an operation in the insert/delete buffer, instead of doing it
directly to the disk page, if this is possible.
@param[in]	mode		BTR_MODIFY_PREV or BTR_MODIFY_TREE
@param[in]	op		operation type
@param[in]	no_counter	TRUE=use 5.0.3 format; FALSE=allow delete
buffering
@param[in]	entry		index entry to insert
@param[in]	entry_size	rec_get_converted_size(index, entry)
@param[in,out]	index		index where to insert; must not be unique
or clustered
@param[in]	page_id		page id where to insert
@param[in]	page_size	page size
@param[in,out]	thr		query thread
@return DB_SUCCESS, DB_STRONG_FAIL or other error */
static MY_ATTRIBUTE((warn_unused_result))
dberr_t
ibuf_insert_low(
	ulint			mode,
	ibuf_op_t		op,
	ibool			no_counter,
	const dtuple_t*		entry,
	ulint			entry_size,
	dict_index_t*		index,
	const page_id_t&	page_id,
	const page_size_t&	page_size,
	que_thr_t*		thr)
{
	big_rec_t*	dummy_big_rec;
	btr_pcur_t	pcur;
	btr_cur_t*	cursor;
	dtuple_t*	ibuf_entry;
	mem_heap_t*	offsets_heap	= NULL;
	mem_heap_t*	heap;
	ulint*		offsets		= NULL;
	ulint		buffered;
	lint		min_n_recs;
	rec_t*		ins_rec;
	ibool		old_bit_value;
	page_t*		bitmap_page;
	buf_block_t*	block;
	page_t*		root;
	dberr_t		err;
	ibool		do_merge;
	ulint		space_ids[IBUF_MAX_N_PAGES_MERGED];
	ulint		page_nos[IBUF_MAX_N_PAGES_MERGED];
	ulint		n_stored;
	mtr_t		mtr;
	mtr_t		bitmap_mtr;

	ut_a(!dict_index_is_clust(index));
	ut_ad(!dict_index_is_spatial(index));
	ut_ad(dtuple_check_typed(entry));
	ut_ad(!no_counter || op == IBUF_OP_INSERT);
	ut_a(op < IBUF_OP_COUNT);

	do_merge = FALSE;

	/* Perform dirty reads of ibuf->size and ibuf->max_size, to
	reduce ibuf_mutex contention. Given that ibuf->max_size and
	ibuf->size fit in a machine word, this should be OK; at worst
	we are doing some excessive ibuf_contract() or occasionally
	skipping an ibuf_contract(). */
	if (ibuf->max_size == 0) {
		return(DB_STRONG_FAIL);
	}

	if (ibuf->size >= ibuf->max_size + IBUF_CONTRACT_DO_NOT_INSERT) {
		/* Insert buffer is now too big, contract it but do not try
		to insert */


#ifdef UNIV_IBUF_DEBUG
		fputs("Ibuf too big\n", stderr);
#endif
		ibuf_contract(true);

		return(DB_STRONG_FAIL);
	}

	heap = mem_heap_create(1024);

	/* Build the entry which contains the space id and the page number
	as the first fields and the type information for other fields, and
	which will be inserted to the insert buffer. Using a counter value
	of 0xFFFF we find the last record for (space, page_no), from which
	we can then read the counter value N and use N + 1 in the record we
	insert. (We patch the ibuf_entry's counter field to the correct
	value just before actually inserting the entry.) */

	ibuf_entry = ibuf_entry_build(
		op, index, entry, page_id.space(), page_id.page_no(),
		no_counter ? ULINT_UNDEFINED : 0xFFFF, heap);

	/* Open a cursor to the insert buffer tree to calculate if we can add
	the new entry to it without exceeding the free space limit for the
	page. */

	if (BTR_LATCH_MODE_WITHOUT_INTENTION(mode) == BTR_MODIFY_TREE) {
		for (;;) {
			mutex_enter(&ibuf_pessimistic_insert_mutex);
			mutex_enter(&ibuf_mutex);

			if (UNIV_LIKELY(ibuf_data_enough_free_for_insert())) {

				break;
			}

			mutex_exit(&ibuf_mutex);
			mutex_exit(&ibuf_pessimistic_insert_mutex);

			if (!ibuf_add_free_page()) {

				mem_heap_free(heap);
				return(DB_STRONG_FAIL);
			}
		}
	}

	ibuf_mtr_start(&mtr);

	btr_pcur_open(ibuf->index, ibuf_entry, PAGE_CUR_LE, mode, &pcur, &mtr);
	ut_ad(page_validate(btr_pcur_get_page(&pcur), ibuf->index));

	/* Find out the volume of already buffered inserts for the same index
	page */
	min_n_recs = 0;
	buffered = ibuf_get_volume_buffered(&pcur,
					    page_id.space(),
					    page_id.page_no(),
					    op == IBUF_OP_DELETE
					    ? &min_n_recs
					    : NULL, &mtr);

	if (op == IBUF_OP_DELETE
	    && (min_n_recs < 2 || buf_pool_watch_occurred(page_id))) {
		/* The page could become empty after the record is
		deleted, or the page has been read in to the buffer
		pool.  Refuse to buffer the operation. */

		/* The buffer pool watch is needed for IBUF_OP_DELETE
		because of latching order considerations.  We can
		check buf_pool_watch_occurred() only after latching
		the insert buffer B-tree pages that contain buffered
		changes for the page.  We never buffer IBUF_OP_DELETE,
		unless some IBUF_OP_INSERT or IBUF_OP_DELETE_MARK have
		been previously buffered for the page.  Because there
		are buffered operations for the page, the insert
		buffer B-tree page latches held by mtr will guarantee
		that no changes for the user page will be merged
		before mtr_commit(&mtr).  We must not mtr_commit(&mtr)
		until after the IBUF_OP_DELETE has been buffered. */

fail_exit:
		if (BTR_LATCH_MODE_WITHOUT_INTENTION(mode) == BTR_MODIFY_TREE) {
			mutex_exit(&ibuf_mutex);
			mutex_exit(&ibuf_pessimistic_insert_mutex);
		}

		err = DB_STRONG_FAIL;
		goto func_exit;
	}

	/* After this point, the page could still be loaded to the
	buffer pool, but we do not have to care about it, since we are
	holding a latch on the insert buffer leaf page that contains
	buffered changes for (space, page_no).  If the page enters the
	buffer pool, buf_page_io_complete() for (space, page_no) will
	have to acquire a latch on the same insert buffer leaf page,
	which it cannot do until we have buffered the IBUF_OP_DELETE
	and done mtr_commit(&mtr) to release the latch. */

#ifdef UNIV_IBUF_COUNT_DEBUG
	ut_a((buffered == 0) || ibuf_count_get(page_id));
#endif
	ibuf_mtr_start(&bitmap_mtr);
	bitmap_mtr.set_named_space(page_id.space());

	bitmap_page = ibuf_bitmap_get_map_page(page_id, page_size,
					       &bitmap_mtr);

	/* We check if the index page is suitable for buffered entries */

	if (buf_page_peek(page_id)
	    || lock_rec_expl_exist_on_page(page_id.space(),
					   page_id.page_no())) {

		ibuf_mtr_commit(&bitmap_mtr);
		goto fail_exit;
	}

	if (op == IBUF_OP_INSERT) {
		ulint	bits = ibuf_bitmap_page_get_bits(
			bitmap_page, page_id, page_size, IBUF_BITMAP_FREE,
			&bitmap_mtr);

		if (buffered + entry_size + page_dir_calc_reserved_space(1)
		    > ibuf_index_page_calc_free_from_bits(page_size, bits)) {
			/* Release the bitmap page latch early. */
			ibuf_mtr_commit(&bitmap_mtr);

			/* It may not fit */
			do_merge = TRUE;

			ibuf_get_merge_page_nos(FALSE,
						btr_pcur_get_rec(&pcur), &mtr,
						space_ids,
						page_nos, &n_stored);

			goto fail_exit;
		}
	}

	if (!no_counter) {
		/* Patch correct counter value to the entry to
		insert. This can change the insert position, which can
		result in the need to abort in some cases. */
		ulint		counter = ibuf_get_entry_counter(
			page_id.space(), page_id.page_no(),
			btr_pcur_get_rec(&pcur), &mtr,
			btr_pcur_get_btr_cur(&pcur)->low_match
			< IBUF_REC_FIELD_METADATA);
		dfield_t*	field;

		if (counter == ULINT_UNDEFINED) {
			ibuf_mtr_commit(&bitmap_mtr);
			goto fail_exit;
		}

		field = dtuple_get_nth_field(
			ibuf_entry, IBUF_REC_FIELD_METADATA);
		mach_write_to_2(
			(byte*) dfield_get_data(field)
			+ IBUF_REC_OFFSET_COUNTER, counter);
	}

	/* Set the bitmap bit denoting that the insert buffer contains
	buffered entries for this index page, if the bit is not set yet */

	old_bit_value = ibuf_bitmap_page_get_bits(
		bitmap_page, page_id, page_size,
		IBUF_BITMAP_BUFFERED, &bitmap_mtr);

	if (!old_bit_value) {
		ibuf_bitmap_page_set_bits(bitmap_page, page_id, page_size,
					  IBUF_BITMAP_BUFFERED, TRUE,
					  &bitmap_mtr);
	}

	ibuf_mtr_commit(&bitmap_mtr);

	cursor = btr_pcur_get_btr_cur(&pcur);

	if (mode == BTR_MODIFY_PREV) {
		err = btr_cur_optimistic_insert(
			BTR_NO_LOCKING_FLAG,
			cursor, &offsets, &offsets_heap,
			ibuf_entry, &ins_rec,
			&dummy_big_rec, 0, thr, &mtr);
		block = btr_cur_get_block(cursor);
		ut_ad(block->page.id.space() == IBUF_SPACE_ID);

		/* If this is the root page, update ibuf->empty. */
		if (block->page.id.page_no() == FSP_IBUF_TREE_ROOT_PAGE_NO) {
			const page_t*	root = buf_block_get_frame(block);

			ut_ad(page_get_space_id(root) == IBUF_SPACE_ID);
			ut_ad(page_get_page_no(root)
			      == FSP_IBUF_TREE_ROOT_PAGE_NO);

			ibuf->empty = page_is_empty(root);
		}
	} else {
		ut_ad(BTR_LATCH_MODE_WITHOUT_INTENTION(mode)
		      == BTR_MODIFY_TREE);

		/* We acquire an sx-latch to the root page before the insert,
		because a pessimistic insert releases the tree x-latch,
		which would cause the sx-latching of the root after that to
		break the latching order. */

		root = ibuf_tree_root_get(&mtr);

		err = btr_cur_optimistic_insert(
			BTR_NO_LOCKING_FLAG | BTR_NO_UNDO_LOG_FLAG,
			cursor, &offsets, &offsets_heap,
			ibuf_entry, &ins_rec,
			&dummy_big_rec, 0, thr, &mtr);

		if (err == DB_FAIL) {
			err = btr_cur_pessimistic_insert(
				BTR_NO_LOCKING_FLAG | BTR_NO_UNDO_LOG_FLAG,
				cursor, &offsets, &offsets_heap,
				ibuf_entry, &ins_rec,
				&dummy_big_rec, 0, thr, &mtr);
		}

		mutex_exit(&ibuf_pessimistic_insert_mutex);
		ibuf_size_update(root);
		mutex_exit(&ibuf_mutex);
		ibuf->empty = page_is_empty(root);

		block = btr_cur_get_block(cursor);
		ut_ad(block->page.id.space() == IBUF_SPACE_ID);
	}

	if (offsets_heap) {
		mem_heap_free(offsets_heap);
	}

	if (err == DB_SUCCESS && op != IBUF_OP_DELETE) {
		/* Update the page max trx id field */
		page_update_max_trx_id(block, NULL,
				       thr_get_trx(thr)->id, &mtr);
	}

func_exit:
#ifdef UNIV_IBUF_COUNT_DEBUG
	if (err == DB_SUCCESS) {

		ib::info() << "Incrementing ibuf count of page " << page_id
			<< " from " << ibuf_count_get(space, page_no)
			<< " by 1";

		ibuf_count_set(page_id, ibuf_count_get(page_id) + 1);
	}
#endif

	ibuf_mtr_commit(&mtr);
	btr_pcur_close(&pcur);

	mem_heap_free(heap);

	if (err == DB_SUCCESS
	    && BTR_LATCH_MODE_WITHOUT_INTENTION(mode) == BTR_MODIFY_TREE) {
		ibuf_contract_after_insert(entry_size);
	}

	if (do_merge) {
#ifdef UNIV_IBUF_DEBUG
		ut_a(n_stored <= IBUF_MAX_N_PAGES_MERGED);
#endif
		buf_read_ibuf_merge_pages(false, space_ids,
					  page_nos, n_stored);
	}

	return(err);
}

/** Buffer an operation in the insert/delete buffer, instead of doing it
directly to the disk page, if this is possible. Does not do it if the index
is clustered or unique.
@param[in]	op		operation type
@param[in]	entry		index entry to insert
@param[in,out]	index		index where to insert
@param[in]	page_id		page id where to insert
@param[in]	page_size	page size
@param[in,out]	thr		query thread
@return TRUE if success */
ibool
ibuf_insert(
	ibuf_op_t		op,
	const dtuple_t*		entry,
	dict_index_t*		index,
	const page_id_t&	page_id,
	const page_size_t&	page_size,
	que_thr_t*		thr)
{
	dberr_t		err;
	ulint		entry_size;
	ibool		no_counter;
	/* Read the settable global variable ibuf_use only once in
	this function, so that we will have a consistent view of it. */
	ibuf_use_t	use		= ibuf_use;
	DBUG_ENTER("ibuf_insert");

	DBUG_PRINT("ibuf", ("op: %d, space: " UINT32PF ", page_no: " UINT32PF,
			    op, page_id.space(), page_id.page_no()));

	ut_ad(dtuple_check_typed(entry));
	ut_ad(page_id.space() != srv_tmp_space.space_id());

	ut_a(!dict_index_is_clust(index));

	no_counter = use <= IBUF_USE_INSERT;

	switch (op) {
	case IBUF_OP_INSERT:
		switch (use) {
		case IBUF_USE_NONE:
		case IBUF_USE_DELETE:
		case IBUF_USE_DELETE_MARK:
			DBUG_RETURN(FALSE);
		case IBUF_USE_INSERT:
		case IBUF_USE_INSERT_DELETE_MARK:
		case IBUF_USE_ALL:
			goto check_watch;
		case IBUF_USE_COUNT:
			break;
		}
		break;
	case IBUF_OP_DELETE_MARK:
		switch (use) {
		case IBUF_USE_NONE:
		case IBUF_USE_INSERT:
			DBUG_RETURN(FALSE);
		case IBUF_USE_DELETE_MARK:
		case IBUF_USE_DELETE:
		case IBUF_USE_INSERT_DELETE_MARK:
		case IBUF_USE_ALL:
			ut_ad(!no_counter);
			goto check_watch;
		case IBUF_USE_COUNT:
			break;
		}
		break;
	case IBUF_OP_DELETE:
		switch (use) {
		case IBUF_USE_NONE:
		case IBUF_USE_INSERT:
		case IBUF_USE_INSERT_DELETE_MARK:
			DBUG_RETURN(FALSE);
		case IBUF_USE_DELETE_MARK:
		case IBUF_USE_DELETE:
		case IBUF_USE_ALL:
			ut_ad(!no_counter);
			goto skip_watch;
		case IBUF_USE_COUNT:
			break;
		}
		break;
	case IBUF_OP_COUNT:
		break;
	}

	/* unknown op or use */
	ut_error;

check_watch:
	/* If a thread attempts to buffer an insert on a page while a
	purge is in progress on the same page, the purge must not be
	buffered, because it could remove a record that was
	re-inserted later.  For simplicity, we block the buffering of
	all operations on a page that has a purge pending.

	We do not check this in the IBUF_OP_DELETE case, because that
	would always trigger the buffer pool watch during purge and
	thus prevent the buffering of delete operations.  We assume
	that the issuer of IBUF_OP_DELETE has called
	buf_pool_watch_set(space, page_no). */

	{
		buf_pool_t*	buf_pool = buf_pool_get(page_id);
		buf_page_t*	bpage
			= buf_page_get_also_watch(buf_pool, page_id);

		if (bpage != NULL) {
			/* A buffer pool watch has been set or the
			page has been read into the buffer pool.
			Do not buffer the request.  If a purge operation
			is being buffered, have this request executed
			directly on the page in the buffer pool after the
			buffered entries for this page have been merged. */
			DBUG_RETURN(FALSE);
		}
	}

skip_watch:
	entry_size = rec_get_converted_size(index, entry, 0);

	if (entry_size
	    >= page_get_free_space_of_empty(dict_table_is_comp(index->table))
	    / 2) {

		DBUG_RETURN(FALSE);
	}

	err = ibuf_insert_low(BTR_MODIFY_PREV, op, no_counter,
			      entry, entry_size,
			      index, page_id, page_size, thr);
	if (err == DB_FAIL) {
		err = ibuf_insert_low(BTR_MODIFY_TREE | BTR_LATCH_FOR_INSERT,
				      op, no_counter, entry, entry_size,
				      index, page_id, page_size, thr);
	}

	if (err == DB_SUCCESS) {
#ifdef UNIV_IBUF_DEBUG
		/* fprintf(stderr, "Ibuf insert for page no %lu of index %s\n",
		page_no, index->name); */
#endif
		DBUG_RETURN(TRUE);

	} else {
		ut_a(err == DB_STRONG_FAIL || err == DB_TOO_BIG_RECORD);

		DBUG_RETURN(FALSE);
	}
}

/********************************************************************//**
During merge, inserts to an index page a secondary index entry extracted
from the insert buffer.
@return	newly inserted record */
static MY_ATTRIBUTE((nonnull))
rec_t*
ibuf_insert_to_index_page_low(
/*==========================*/
	const dtuple_t*	entry,	/*!< in: buffered entry to insert */
	buf_block_t*	block,	/*!< in/out: index page where the buffered
				entry should be placed */
	dict_index_t*	index,	/*!< in: record descriptor */
	ulint**		offsets,/*!< out: offsets on *rec */
	mem_heap_t*	heap,	/*!< in/out: memory heap */
	mtr_t*		mtr,	/*!< in/out: mtr */
	page_cur_t*	page_cur)/*!< in/out: cursor positioned on the record
				after which to insert the buffered entry */
{
	const page_t*	page;
	const page_t*	bitmap_page;
	ulint		old_bits;
	rec_t*		rec;
	DBUG_ENTER("ibuf_insert_to_index_page_low");

	rec = page_cur_tuple_insert(page_cur, entry, index,
				    offsets, &heap, 0, mtr);
	if (rec != NULL) {
		DBUG_RETURN(rec);
	}

	/* Page reorganization or recompression should already have
	been attempted by page_cur_tuple_insert(). Besides, per
	ibuf_index_page_calc_free_zip() the page should not have been
	recompressed or reorganized. */
	ut_ad(!buf_block_get_page_zip(block));

	/* If the record did not fit, reorganize */

	btr_page_reorganize(page_cur, index, mtr);

	/* This time the record must fit */

	rec = page_cur_tuple_insert(page_cur, entry, index,
				    offsets, &heap, 0, mtr);
	if (rec != NULL) {
		DBUG_RETURN(rec);
	}

	page = buf_block_get_frame(block);

	ib::error() << "Insert buffer insert fails; page free "
		<< page_get_max_insert_size(page, 1) << ", dtuple size "
		<< rec_get_converted_size(index, entry, 0);

	fputs("InnoDB: Cannot insert index record ", stderr);
	dtuple_print(stderr, entry);
	fputs("\nInnoDB: The table where this index record belongs\n"
	      "InnoDB: is now probably corrupt. Please run CHECK TABLE on\n"
	      "InnoDB: that table.\n", stderr);

	bitmap_page = ibuf_bitmap_get_map_page(block->page.id,
					       block->page.size, mtr);
	old_bits = ibuf_bitmap_page_get_bits(
		bitmap_page, block->page.id, block->page.size,
		IBUF_BITMAP_FREE, mtr);

	ib::error() << "page " << block->page.id << ", size "
		<< block->page.size.physical() << ", bitmap bits " << old_bits;

	ib::error() << BUG_REPORT_MSG;

	ut_ad(0);
	DBUG_RETURN(NULL);
}

/************************************************************************
During merge, inserts to an index page a secondary index entry extracted
from the insert buffer. */
static
void
ibuf_insert_to_index_page(
/*======================*/
	const dtuple_t*	entry,	/*!< in: buffered entry to insert */
	buf_block_t*	block,	/*!< in/out: index page where the buffered entry
				should be placed */
	dict_index_t*	index,	/*!< in: record descriptor */
	mtr_t*		mtr)	/*!< in: mtr */
{
	page_cur_t	page_cur;
	ulint		low_match;
	page_t*		page		= buf_block_get_frame(block);
	rec_t*		rec;
	ulint*		offsets;
	mem_heap_t*	heap;

	DBUG_ENTER("ibuf_insert_to_index_page");

	DBUG_PRINT("ibuf", ("page " UINT32PF ":" UINT32PF,
			    block->page.id.space(),
			    block->page.id.page_no()));

	ut_ad(!dict_index_is_online_ddl(index));// this is an ibuf_dummy index
	ut_ad(ibuf_inside(mtr));
	ut_ad(dtuple_check_typed(entry));
	ut_ad(!block->index);
	ut_ad(mtr->is_named_space(block->page.id.space()));

	if (UNIV_UNLIKELY(dict_table_is_comp(index->table)
			  != (ibool)!!page_is_comp(page))) {
		ib::warn() << "Trying to insert a record from the insert"
			" buffer to an index page but the 'compact' flag does"
			" not match!";
		goto dump;
	}

	rec = page_rec_get_next(page_get_infimum_rec(page));

	if (page_rec_is_supremum(rec)) {
		ib::warn() << "Trying to insert a record from the insert"
			" buffer to an index page but the index page"
			" is empty!";
		goto dump;
	}

	if (!rec_n_fields_is_sane(index, rec, entry)) {
		ib::warn() << "Trying to insert a record from the insert"
			" buffer to an index page but the number of fields"
			" does not match!";
		rec_print(stderr, rec, index);
dump:
		dtuple_print(stderr, entry);
		ut_ad(0);

		ib::warn() << "The table where this index record belongs"
			" is now probably corrupt. Please run CHECK TABLE on"
			" your tables. " << BUG_REPORT_MSG;

		DBUG_VOID_RETURN;
	}

	low_match = page_cur_search(block, index, entry, &page_cur);

	heap = mem_heap_create(
		sizeof(upd_t)
		+ REC_OFFS_HEADER_SIZE * sizeof(*offsets)
		+ dtuple_get_n_fields(entry)
		* (sizeof(upd_field_t) + sizeof *offsets));

	if (UNIV_UNLIKELY(low_match == dtuple_get_n_fields(entry))) {
		upd_t*		update;
		page_zip_des_t*	page_zip;

		rec = page_cur_get_rec(&page_cur);

		/* This is based on
		row_ins_sec_index_entry_by_modify(BTR_MODIFY_LEAF). */
		ut_ad(rec_get_deleted_flag(rec, page_is_comp(page)));

		offsets = rec_get_offsets(rec, index, NULL, ULINT_UNDEFINED,
					  &heap);
		update = row_upd_build_sec_rec_difference_binary(
			rec, index, offsets, entry, heap);

		page_zip = buf_block_get_page_zip(block);

		if (update->n_fields == 0) {
			/* The records only differ in the delete-mark.
			Clear the delete-mark, like we did before
			Bug #56680 was fixed. */
			btr_cur_set_deleted_flag_for_ibuf(
				rec, page_zip, FALSE, mtr);
			goto updated_in_place;
		}

		/* Copy the info bits. Clear the delete-mark. */
		update->info_bits = rec_get_info_bits(rec, page_is_comp(page));
		update->info_bits &= ~REC_INFO_DELETED_FLAG;

		/* We cannot invoke btr_cur_optimistic_update() here,
		because we do not have a btr_cur_t or que_thr_t,
		as the insert buffer merge occurs at a very low level. */
		if (!row_upd_changes_field_size_or_external(index, offsets,
							    update)
		    && (!page_zip || btr_cur_update_alloc_zip(
				page_zip, &page_cur, index, offsets,
				rec_offs_size(offsets), false, mtr))) {
			/* This is the easy case. Do something similar
			to btr_cur_update_in_place(). */
			rec = page_cur_get_rec(&page_cur);
			row_upd_rec_in_place(rec, index, offsets,
					     update, page_zip);

			/* Log the update in place operation. During recovery
			MLOG_COMP_REC_UPDATE_IN_PLACE/MLOG_REC_UPDATE_IN_PLACE
			expects trx_id, roll_ptr for secondary indexes. So we
			just write dummy trx_id(0), roll_ptr(0) */
			btr_cur_update_in_place_log(BTR_KEEP_SYS_FLAG, rec,
						    index, update, 0, 0, mtr);

			DBUG_EXECUTE_IF(
				"crash_after_log_ibuf_upd_inplace",
				log_buffer_flush_to_disk();
				ib::info() << "Wrote log record for ibuf"
					" update in place operation";
				DBUG_SUICIDE();
			);

			goto updated_in_place;
		}

		/* btr_cur_update_alloc_zip() may have changed this */
		rec = page_cur_get_rec(&page_cur);

		/* A collation may identify values that differ in
		storage length.
		Some examples (1 or 2 bytes):
		utf8_turkish_ci: I = U+0131 LATIN SMALL LETTER DOTLESS I
		utf8_general_ci: S = U+00DF LATIN SMALL LETTER SHARP S
		utf8_general_ci: A = U+00E4 LATIN SMALL LETTER A WITH DIAERESIS

		latin1_german2_ci: SS = U+00DF LATIN SMALL LETTER SHARP S

		Examples of a character (3-byte UTF-8 sequence)
		identified with 2 or 4 characters (1-byte UTF-8 sequences):

		utf8_unicode_ci: 'II' = U+2171 SMALL ROMAN NUMERAL TWO
		utf8_unicode_ci: '(10)' = U+247D PARENTHESIZED NUMBER TEN
		*/

		/* Delete the different-length record, and insert the
		buffered one. */

		lock_rec_store_on_page_infimum(block, rec);
		page_cur_delete_rec(&page_cur, index, offsets, mtr);
		page_cur_move_to_prev(&page_cur);
		rec = ibuf_insert_to_index_page_low(entry, block, index,
				      		    &offsets, heap, mtr,
						    &page_cur);

		ut_ad(!cmp_dtuple_rec(entry, rec, offsets));
		lock_rec_restore_from_page_infimum(block, rec, block);
	} else {
		offsets = NULL;
		ibuf_insert_to_index_page_low(entry, block, index,
					      &offsets, heap, mtr,
					      &page_cur);
	}
updated_in_place:
	mem_heap_free(heap);

	DBUG_VOID_RETURN;
}

/****************************************************************//**
During merge, sets the delete mark on a record for a secondary index
entry. */
static
void
ibuf_set_del_mark(
/*==============*/
	const dtuple_t*		entry,	/*!< in: entry */
	buf_block_t*		block,	/*!< in/out: block */
	const dict_index_t*	index,	/*!< in: record descriptor */
	mtr_t*			mtr)	/*!< in: mtr */
{
	page_cur_t	page_cur;
	ulint		low_match;

	ut_ad(ibuf_inside(mtr));
	ut_ad(dtuple_check_typed(entry));

	low_match = page_cur_search(block, index, entry, &page_cur);

	if (low_match == dtuple_get_n_fields(entry)) {
		rec_t*		rec;
		page_zip_des_t*	page_zip;

		rec = page_cur_get_rec(&page_cur);
		page_zip = page_cur_get_page_zip(&page_cur);

		/* Delete mark the old index record. According to a
		comment in row_upd_sec_index_entry(), it can already
		have been delete marked if a lock wait occurred in
		row_ins_sec_index_entry() in a previous invocation of
		row_upd_sec_index_entry(). */

		if (UNIV_LIKELY
		    (!rec_get_deleted_flag(
			    rec, dict_table_is_comp(index->table)))) {
			btr_cur_set_deleted_flag_for_ibuf(rec, page_zip,
							  TRUE, mtr);
		}
	} else {
		const page_t*		page
			= page_cur_get_page(&page_cur);
		const buf_block_t*	block
			= page_cur_get_block(&page_cur);

		ib::error() << "Unable to find a record to delete-mark";
		fputs("InnoDB: tuple ", stderr);
		dtuple_print(stderr, entry);
		fputs("\n"
		      "InnoDB: record ", stderr);
		rec_print(stderr, page_cur_get_rec(&page_cur), index);

		ib::error() << "page " << block->page.id << " ("
			<< page_get_n_recs(page) << " records, index id "
			<< btr_page_get_index_id(page) << ").";

		ib::error() << BUG_REPORT_MSG;
		ut_ad(0);
	}
}

/****************************************************************//**
During merge, delete a record for a secondary index entry. */
static
void
ibuf_delete(
/*========*/
	const dtuple_t*	entry,	/*!< in: entry */
	buf_block_t*	block,	/*!< in/out: block */
	dict_index_t*	index,	/*!< in: record descriptor */
	mtr_t*		mtr)	/*!< in/out: mtr; must be committed
				before latching any further pages */
{
	page_cur_t	page_cur;
	ulint		low_match;

	ut_ad(ibuf_inside(mtr));
	ut_ad(dtuple_check_typed(entry));
	ut_ad(!dict_index_is_spatial(index));

	low_match = page_cur_search(block, index, entry, &page_cur);

	if (low_match == dtuple_get_n_fields(entry)) {
		page_zip_des_t*	page_zip= buf_block_get_page_zip(block);
		page_t*		page	= buf_block_get_frame(block);
		rec_t*		rec	= page_cur_get_rec(&page_cur);

		/* TODO: the below should probably be a separate function,
		it's a bastardized version of btr_cur_optimistic_delete. */

		ulint		offsets_[REC_OFFS_NORMAL_SIZE];
		ulint*		offsets	= offsets_;
		mem_heap_t*	heap = NULL;
		ulint		max_ins_size = 0;

		rec_offs_init(offsets_);

		offsets = rec_get_offsets(
			rec, index, offsets, ULINT_UNDEFINED, &heap);

		if (page_get_n_recs(page) <= 1
		    || !(REC_INFO_DELETED_FLAG
			 & rec_get_info_bits(rec, page_is_comp(page)))) {
			/* Refuse to purge the last record or a
			record that has not been marked for deletion. */
			ib::error() << "Unable to purge a record";
			fputs("InnoDB: tuple ", stderr);
			dtuple_print(stderr, entry);
			fputs("\n"
			      "InnoDB: record ", stderr);
			rec_print_new(stderr, rec, offsets);
			fprintf(stderr, "\nspace " UINT32PF " offset " UINT32PF
				" (%u records, index id %llu)\n"
				"InnoDB: Submit a detailed bug report"
				" to http://bugs.mysql.com\n",
				block->page.id.space(),
				block->page.id.page_no(),
				(unsigned) page_get_n_recs(page),
				(ulonglong) btr_page_get_index_id(page));

			ut_ad(0);
			return;
		}

		lock_update_delete(block, rec);

		if (!page_zip) {
			max_ins_size
				= page_get_max_insert_size_after_reorganize(
					page, 1);
		}
#ifdef UNIV_ZIP_DEBUG
		ut_a(!page_zip || page_zip_validate(page_zip, page, index));
#endif /* UNIV_ZIP_DEBUG */
		page_cur_delete_rec(&page_cur, index, offsets, mtr);
#ifdef UNIV_ZIP_DEBUG
		ut_a(!page_zip || page_zip_validate(page_zip, page, index));
#endif /* UNIV_ZIP_DEBUG */

		if (page_zip) {
			ibuf_update_free_bits_zip(block, mtr);
		} else {
			ibuf_update_free_bits_low(block, max_ins_size, mtr);
		}

		if (UNIV_LIKELY_NULL(heap)) {
			mem_heap_free(heap);
		}
	} else {
		/* The record must have been purged already. */
	}
}

/*********************************************************************//**
Restores insert buffer tree cursor position
@return TRUE if the position was restored; FALSE if not */
static MY_ATTRIBUTE((nonnull))
ibool
ibuf_restore_pos(
/*=============*/
	ulint		space,	/*!< in: space id */
	ulint		page_no,/*!< in: index page number where the record
				should belong */
	const dtuple_t*	search_tuple,
				/*!< in: search tuple for entries of page_no */
	ulint		mode,	/*!< in: BTR_MODIFY_LEAF or BTR_MODIFY_TREE */
	btr_pcur_t*	pcur,	/*!< in/out: persistent cursor whose
				position is to be restored */
	mtr_t*		mtr)	/*!< in/out: mini-transaction */
{
	ut_ad(mode == BTR_MODIFY_LEAF
	      || BTR_LATCH_MODE_WITHOUT_INTENTION(mode) == BTR_MODIFY_TREE);

	if (btr_pcur_restore_position(mode, pcur, mtr)) {

		return(TRUE);
	}

	if (fil_space_get_flags(space) == ULINT_UNDEFINED) {
		/* The tablespace has been dropped.  It is possible
		that another thread has deleted the insert buffer
		entry.  Do not complain. */
		ibuf_btr_pcur_commit_specify_mtr(pcur, mtr);
	} else {
		ib::error() << "ibuf cursor restoration fails!."
			" ibuf record inserted to page "
			<< space << ":" << page_no;

		ib::error() << BUG_REPORT_MSG;

		rec_print_old(stderr, btr_pcur_get_rec(pcur));
		rec_print_old(stderr, pcur->old_rec);
		dtuple_print(stderr, search_tuple);

		rec_print_old(stderr,
			      page_rec_get_next(btr_pcur_get_rec(pcur)));

		ib::fatal() << "Failed to restore ibuf position.";
	}

	return(FALSE);
}

/*********************************************************************//**
Deletes from ibuf the record on which pcur is positioned. If we have to
resort to a pessimistic delete, this function commits mtr and closes
the cursor.
@return TRUE if mtr was committed and pcur closed in this operation */
static MY_ATTRIBUTE((warn_unused_result))
ibool
ibuf_delete_rec(
/*============*/
	ulint		space,	/*!< in: space id */
	ulint		page_no,/*!< in: index page number that the record
				should belong to */
	btr_pcur_t*	pcur,	/*!< in: pcur positioned on the record to
				delete, having latch mode BTR_MODIFY_LEAF */
	const dtuple_t*	search_tuple,
				/*!< in: search tuple for entries of page_no */
	mtr_t*		mtr)	/*!< in: mtr */
{
	ibool		success;
	page_t*		root;
	dberr_t		err;

	ut_ad(ibuf_inside(mtr));
	ut_ad(page_rec_is_user_rec(btr_pcur_get_rec(pcur)));
	ut_ad(ibuf_rec_get_page_no(mtr, btr_pcur_get_rec(pcur)) == page_no);
	ut_ad(ibuf_rec_get_space(mtr, btr_pcur_get_rec(pcur)) == space);

#if defined UNIV_DEBUG || defined UNIV_IBUF_DEBUG
	if (ibuf_debug == 2) {
		/* Inject a fault (crash). We do this before trying
		optimistic delete, because a pessimistic delete in the
		change buffer would require a larger test case. */

		/* Flag the buffered record as processed, to avoid
		an assertion failure after crash recovery. */
		btr_cur_set_deleted_flag_for_ibuf(
			btr_pcur_get_rec(pcur), NULL, TRUE, mtr);

		ibuf_mtr_commit(mtr);
		log_write_up_to(LSN_MAX, true);
		DBUG_SUICIDE();
	}
#endif /* UNIV_DEBUG || UNIV_IBUF_DEBUG */

	success = btr_cur_optimistic_delete(btr_pcur_get_btr_cur(pcur),
					    0, mtr);

	const page_id_t	page_id(space, page_no);

	if (success) {
		if (page_is_empty(btr_pcur_get_page(pcur))) {
			/* If a B-tree page is empty, it must be the root page
			and the whole B-tree must be empty. InnoDB does not
			allow empty B-tree pages other than the root. */
			root = btr_pcur_get_page(pcur);

			ut_ad(page_get_space_id(root) == IBUF_SPACE_ID);
			ut_ad(page_get_page_no(root)
			      == FSP_IBUF_TREE_ROOT_PAGE_NO);

			/* ibuf->empty is protected by the root page latch.
			Before the deletion, it had to be FALSE. */
			ut_ad(!ibuf->empty);
			ibuf->empty = true;
		}

#ifdef UNIV_IBUF_COUNT_DEBUG
		ib::info() << "Decrementing ibuf count of space " << space
			<< " page " << page_no << " from "
			<< ibuf_count_get(page_id) << " by 1";

		ibuf_count_set(page_id, ibuf_count_get(page_id) - 1);
#endif /* UNIV_IBUF_COUNT_DEBUG */

		return(FALSE);
	}

	ut_ad(page_rec_is_user_rec(btr_pcur_get_rec(pcur)));
	ut_ad(ibuf_rec_get_page_no(mtr, btr_pcur_get_rec(pcur)) == page_no);
	ut_ad(ibuf_rec_get_space(mtr, btr_pcur_get_rec(pcur)) == space);

	/* We have to resort to a pessimistic delete from ibuf.
	Delete-mark the record so that it will not be applied again,
	in case the server crashes before the pessimistic delete is
	made persistent. */
	btr_cur_set_deleted_flag_for_ibuf(
		btr_pcur_get_rec(pcur), NULL, TRUE, mtr);

	btr_pcur_store_position(pcur, mtr);
	ibuf_btr_pcur_commit_specify_mtr(pcur, mtr);

	ibuf_mtr_start(mtr);
	mutex_enter(&ibuf_mutex);

	if (!ibuf_restore_pos(space, page_no, search_tuple,
			      BTR_MODIFY_TREE | BTR_LATCH_FOR_DELETE,
			      pcur, mtr)) {

		mutex_exit(&ibuf_mutex);
		ut_ad(mtr->has_committed());
		goto func_exit;
	}

	root = ibuf_tree_root_get(mtr);

	btr_cur_pessimistic_delete(&err, TRUE, btr_pcur_get_btr_cur(pcur), 0,
				   false, mtr);
	ut_a(err == DB_SUCCESS);

#ifdef UNIV_IBUF_COUNT_DEBUG
	ibuf_count_set(page_id, ibuf_count_get(page_id) - 1);
#endif /* UNIV_IBUF_COUNT_DEBUG */

	ibuf_size_update(root);
	mutex_exit(&ibuf_mutex);

	ibuf->empty = page_is_empty(root);
	ibuf_btr_pcur_commit_specify_mtr(pcur, mtr);

func_exit:
	ut_ad(mtr->has_committed());
	btr_pcur_close(pcur);

	return(TRUE);
}

/** When an index page is read from a disk to the buffer pool, this function
applies any buffered operations to the page and deletes the entries from the
insert buffer. If the page is not read, but created in the buffer pool, this
function deletes its buffered entries from the insert buffer; there can
exist entries for such a page if the page belonged to an index which
subsequently was dropped.
@param[in,out]	block			if page has been read from disk,
pointer to the page x-latched, else NULL
@param[in]	page_id			page id of the index page
@param[in]	update_ibuf_bitmap	normally this is set to TRUE, but
if we have deleted or are deleting the tablespace, then we naturally do not
want to update a non-existent bitmap page */
void
ibuf_merge_or_delete_for_page(
	buf_block_t*		block,
	const page_id_t&	page_id,
	const page_size_t*	page_size,
	ibool			update_ibuf_bitmap)
{
	mem_heap_t*	heap;
	btr_pcur_t	pcur;
	dtuple_t*	search_tuple;
#ifdef UNIV_IBUF_DEBUG
	ulint		volume			= 0;
#endif /* UNIV_IBUF_DEBUG */
	page_zip_des_t*	page_zip		= NULL;
	fil_space_t*	space			= NULL;
	bool		corruption_noticed	= false;
	mtr_t		mtr;

	/* Counts for merged & discarded operations. */
	ulint		mops[IBUF_OP_COUNT];
	ulint		dops[IBUF_OP_COUNT];

	ut_ad(block == NULL || page_id.equals_to(block->page.id));
	ut_ad(block == NULL
	      || buf_block_get_io_fix_unlocked(block) == BUF_IO_READ);

	if (srv_force_recovery >= SRV_FORCE_NO_IBUF_MERGE
	    || trx_sys_hdr_page(page_id)
	    || fsp_is_system_temporary(page_id.space())) {
		return;
	}

	/* We cannot refer to page_size in the following, because it is passed
	as NULL (it is unknown) when buf_read_ibuf_merge_pages() is merging
	(discarding) changes for a dropped tablespace. When block != NULL or
	update_ibuf_bitmap is specified, then page_size must be known.
	That is why we will repeat the check below, with page_size in
	place of univ_page_size. Passing univ_page_size assumes that the
	uncompressed page size always is a power-of-2 multiple of the
	compressed page size. */

	if (ibuf_fixed_addr_page(page_id, univ_page_size)
	    || fsp_descr_page(page_id, univ_page_size)) {
		return;
	}

	if (update_ibuf_bitmap) {

		ut_ad(page_size != NULL);

		if (ibuf_fixed_addr_page(page_id, *page_size)
		    || fsp_descr_page(page_id, *page_size)) {
			return;
		}

		space = fil_space_acquire(page_id.space());

		if (space == NULL) {
			/* Do not try to read the bitmap page from space;
			just delete the ibuf records for the page */

			block = NULL;
			update_ibuf_bitmap = FALSE;
		} else {
			page_t*	bitmap_page;
			ulint	bitmap_bits;

			ibuf_mtr_start(&mtr);

			bitmap_page = ibuf_bitmap_get_map_page(
				page_id, *page_size, &mtr);

			bitmap_bits = ibuf_bitmap_page_get_bits(
				bitmap_page, page_id, *page_size,
				IBUF_BITMAP_BUFFERED, &mtr);

			ibuf_mtr_commit(&mtr);

			if (!bitmap_bits) {
				/* No inserts buffered for this page */

				fil_space_release(space);
				return;
			}
		}
	} else if (block != NULL
		   && (ibuf_fixed_addr_page(page_id, *page_size)
		       || fsp_descr_page(page_id, *page_size))) {

		return;
	}

	heap = mem_heap_create(512);

	search_tuple = ibuf_search_tuple_build(
		page_id.space(), page_id.page_no(), heap);

	if (block != NULL) {
		/* Move the ownership of the x-latch on the page to this OS
		thread, so that we can acquire a second x-latch on it. This
		is needed for the insert operations to the index page to pass
		the debug checks. */

		rw_lock_x_lock_move_ownership(&(block->lock));
		page_zip = buf_block_get_page_zip(block);

		if (!fil_page_index_page_check(block->frame)
		    || !page_is_leaf(block->frame)) {

			corruption_noticed = true;

			ib::error() << "Corruption in the tablespace. Bitmap"
				" shows insert buffer records to page "
				<< page_id << " though the page type is "
				<< fil_page_get_type(block->frame)
				<< ", which is not an index leaf page. We try"
				" to resolve the problem by skipping the"
				" insert buffer merge for this page. Please"
				" run CHECK TABLE on your tables to determine"
				" if they are corrupt after this.";

			ib::error() << "Please submit a detailed bug"
				" report to http://bugs.mysql.com";
			ut_ad(0);
		}
	}

	memset(mops, 0, sizeof(mops));
	memset(dops, 0, sizeof(dops));

loop:
	ibuf_mtr_start(&mtr);

	/* Position pcur in the insert buffer at the first entry for this
	index page */
	btr_pcur_open_on_user_rec(
		ibuf->index, search_tuple, PAGE_CUR_GE, BTR_MODIFY_LEAF,
		&pcur, &mtr);

	if (block != NULL) {
		ibool success;

		mtr.set_named_space(page_id.space());

		success = buf_page_get_known_nowait(
			RW_X_LATCH, block,
			BUF_KEEP_OLD, __FILE__, __LINE__, &mtr);

		ut_a(success);

		/* This is a user page (secondary index leaf page),
		but we pretend that it is a change buffer page in
		order to obey the latching order. This should be OK,
		because buffered changes are applied immediately while
		the block is io-fixed. Other threads must not try to
		latch an io-fixed block. */
		buf_block_dbg_add_level(block, SYNC_IBUF_TREE_NODE);
	} else if (update_ibuf_bitmap) {
		mtr.set_named_space(page_id.space());
	}

	if (!btr_pcur_is_on_user_rec(&pcur)) {
		ut_ad(btr_pcur_is_after_last_in_tree(&pcur, &mtr));

		goto reset_bit;
	}

	for (;;) {
		rec_t*	rec;

		ut_ad(btr_pcur_is_on_user_rec(&pcur));

		rec = btr_pcur_get_rec(&pcur);

		/* Check if the entry is for this index page */
		if (ibuf_rec_get_page_no(&mtr, rec) != page_id.page_no()
		    || ibuf_rec_get_space(&mtr, rec) != page_id.space()) {

			if (block != NULL) {
				page_header_reset_last_insert(
					block->frame, page_zip, &mtr);
			}

			goto reset_bit;
		}

		if (corruption_noticed) {
			fputs("InnoDB: Discarding record\n ", stderr);
			rec_print_old(stderr, rec);
			fputs("\nInnoDB: from the insert buffer!\n\n", stderr);
		} else if (block != NULL && !rec_get_deleted_flag(rec, 0)) {
			/* Now we have at pcur a record which should be
			applied on the index page; NOTE that the call below
			copies pointers to fields in rec, and we must
			keep the latch to the rec page until the
			insertion is finished! */
			dtuple_t*	entry;
			trx_id_t	max_trx_id;
			dict_index_t*	dummy_index;
			ibuf_op_t	op = ibuf_rec_get_op_type(&mtr, rec);

			max_trx_id = page_get_max_trx_id(page_align(rec));
			page_update_max_trx_id(block, page_zip, max_trx_id,
					       &mtr);

			ut_ad(page_validate(page_align(rec), ibuf->index));

			entry = ibuf_build_entry_from_ibuf_rec(
				&mtr, rec, heap, &dummy_index);

			ut_ad(page_validate(block->frame, dummy_index));

			switch (op) {
				ibool	success;
			case IBUF_OP_INSERT:
#ifdef UNIV_IBUF_DEBUG
				volume += rec_get_converted_size(
					dummy_index, entry, 0);

				volume += page_dir_calc_reserved_space(1);

				ut_a(volume <= 4 * UNIV_PAGE_SIZE
					/ IBUF_PAGE_SIZE_PER_FREE_SPACE);
#endif
				ibuf_insert_to_index_page(
					entry, block, dummy_index, &mtr);
				break;

			case IBUF_OP_DELETE_MARK:
				ibuf_set_del_mark(
					entry, block, dummy_index, &mtr);
				break;

			case IBUF_OP_DELETE:
				ibuf_delete(entry, block, dummy_index, &mtr);
				/* Because ibuf_delete() will latch an
				insert buffer bitmap page, commit mtr
				before latching any further pages.
				Store and restore the cursor position. */
				ut_ad(rec == btr_pcur_get_rec(&pcur));
				ut_ad(page_rec_is_user_rec(rec));
				ut_ad(ibuf_rec_get_page_no(&mtr, rec)
				      == page_id.page_no());
				ut_ad(ibuf_rec_get_space(&mtr, rec)
				      == page_id.space());

				/* Mark the change buffer record processed,
				so that it will not be merged again in case
				the server crashes between the following
				mtr_commit() and the subsequent mtr_commit()
				of deleting the change buffer record. */

				btr_cur_set_deleted_flag_for_ibuf(
					btr_pcur_get_rec(&pcur), NULL,
					TRUE, &mtr);

				btr_pcur_store_position(&pcur, &mtr);
				ibuf_btr_pcur_commit_specify_mtr(&pcur, &mtr);

				ibuf_mtr_start(&mtr);
				mtr.set_named_space(page_id.space());

				success = buf_page_get_known_nowait(
					RW_X_LATCH, block,
					BUF_KEEP_OLD,
					__FILE__, __LINE__, &mtr);
				ut_a(success);

				/* This is a user page (secondary
				index leaf page), but it should be OK
				to use too low latching order for it,
				as the block is io-fixed. */
				buf_block_dbg_add_level(
					block, SYNC_IBUF_TREE_NODE);

				if (!ibuf_restore_pos(page_id.space(),
						      page_id.page_no(),
						      search_tuple,
						      BTR_MODIFY_LEAF,
						      &pcur, &mtr)) {

					ut_ad(mtr.has_committed());
					mops[op]++;
					ibuf_dummy_index_free(dummy_index);
					goto loop;
				}

				break;
			default:
				ut_error;
			}

			mops[op]++;

			ibuf_dummy_index_free(dummy_index);
		} else {
			dops[ibuf_rec_get_op_type(&mtr, rec)]++;
		}

		/* Delete the record from ibuf */
		if (ibuf_delete_rec(page_id.space(), page_id.page_no(),
				    &pcur, search_tuple, &mtr)) {
			/* Deletion was pessimistic and mtr was committed:
			we start from the beginning again */

			ut_ad(mtr.has_committed());
			goto loop;
		} else if (btr_pcur_is_after_last_on_page(&pcur)) {
			ibuf_mtr_commit(&mtr);
			btr_pcur_close(&pcur);

			goto loop;
		}
	}

reset_bit:
	if (update_ibuf_bitmap) {
		page_t*	bitmap_page;

		bitmap_page = ibuf_bitmap_get_map_page(page_id, *page_size,
						       &mtr);

		ibuf_bitmap_page_set_bits(
			bitmap_page, page_id, *page_size,
			IBUF_BITMAP_BUFFERED, FALSE, &mtr);

		if (block != NULL) {
			ulint old_bits = ibuf_bitmap_page_get_bits(
				bitmap_page, page_id, *page_size,
				IBUF_BITMAP_FREE, &mtr);

			ulint new_bits = ibuf_index_page_calc_free(block);

			if (old_bits != new_bits) {
				ibuf_bitmap_page_set_bits(
					bitmap_page, page_id, *page_size,
					IBUF_BITMAP_FREE, new_bits, &mtr);
			}
		}
	}

	ibuf_mtr_commit(&mtr);
	btr_pcur_close(&pcur);
	mem_heap_free(heap);

	os_atomic_increment_ulint(&ibuf->n_merges, 1);
	ibuf_add_ops(ibuf->n_merged_ops, mops);
	ibuf_add_ops(ibuf->n_discarded_ops, dops);

	if (space != NULL) {
		fil_space_release(space);
	}

#ifdef UNIV_IBUF_COUNT_DEBUG
	ut_a(ibuf_count_get(page_id) == 0);
#endif
}

/*********************************************************************//**
Deletes all entries in the insert buffer for a given space id. This is used
in DISCARD TABLESPACE, IMPORT TABLESPACE and TRUNCATE TABLESPACE.
NOTE: this does not update the page free bitmaps in the space. The space will
become CORRUPT when you call this function! */
void
ibuf_delete_for_discarded_space(
/*============================*/
	ulint	space)	/*!< in: space id */
{
	mem_heap_t*	heap;
	btr_pcur_t	pcur;
	dtuple_t*	search_tuple;
	const rec_t*	ibuf_rec;
	ulint		page_no;
	mtr_t		mtr;

	/* Counts for discarded operations. */
	ulint		dops[IBUF_OP_COUNT];

	heap = mem_heap_create(512);

	/* Use page number 0 to build the search tuple so that we get the
	cursor positioned at the first entry for this space id */

	search_tuple = ibuf_search_tuple_build(space, 0, heap);

	memset(dops, 0, sizeof(dops));
loop:
	ibuf_mtr_start(&mtr);

	/* Position pcur in the insert buffer at the first entry for the
	space */
	btr_pcur_open_on_user_rec(
		ibuf->index, search_tuple, PAGE_CUR_GE, BTR_MODIFY_LEAF,
		&pcur, &mtr);

	if (!btr_pcur_is_on_user_rec(&pcur)) {
		ut_ad(btr_pcur_is_after_last_in_tree(&pcur, &mtr));

		goto leave_loop;
	}

	for (;;) {
		ut_ad(btr_pcur_is_on_user_rec(&pcur));

		ibuf_rec = btr_pcur_get_rec(&pcur);

		/* Check if the entry is for this space */
		if (ibuf_rec_get_space(&mtr, ibuf_rec) != space) {

			goto leave_loop;
		}

		page_no = ibuf_rec_get_page_no(&mtr, ibuf_rec);

		dops[ibuf_rec_get_op_type(&mtr, ibuf_rec)]++;

		/* Delete the record from ibuf */
		if (ibuf_delete_rec(space, page_no, &pcur, search_tuple,
				    &mtr)) {
			/* Deletion was pessimistic and mtr was committed:
			we start from the beginning again */

			ut_ad(mtr.has_committed());
			goto loop;
		}

		if (btr_pcur_is_after_last_on_page(&pcur)) {
			ibuf_mtr_commit(&mtr);
			btr_pcur_close(&pcur);

			goto loop;
		}
	}

leave_loop:
	ibuf_mtr_commit(&mtr);
	btr_pcur_close(&pcur);

	ibuf_add_ops(ibuf->n_discarded_ops, dops);

	mem_heap_free(heap);
}

/******************************************************************//**
Looks if the insert buffer is empty.
@return true if empty */
bool
ibuf_is_empty(void)
/*===============*/
{
	bool		is_empty;
	const page_t*	root;
	mtr_t		mtr;

	ibuf_mtr_start(&mtr);

	mutex_enter(&ibuf_mutex);
	root = ibuf_tree_root_get(&mtr);
	mutex_exit(&ibuf_mutex);

	is_empty = page_is_empty(root);
	ut_a(is_empty == ibuf->empty);
	ibuf_mtr_commit(&mtr);

	return(is_empty);
}

/******************************************************************//**
Prints info of ibuf. */
void
ibuf_print(
/*=======*/
	FILE*	file)	/*!< in: file where to print */
{
#ifdef UNIV_IBUF_COUNT_DEBUG
	ulint		i;
	ulint		j;
#endif

	mutex_enter(&ibuf_mutex);

	fprintf(file,
		"Ibuf: size %lu, free list len %lu,"
		" seg size %lu, %lu merges\n",
		(ulong) ibuf->size,
		(ulong) ibuf->free_list_len,
		(ulong) ibuf->seg_size,
		(ulong) ibuf->n_merges);

	fputs("merged operations:\n ", file);
	ibuf_print_ops(ibuf->n_merged_ops, file);

	fputs("discarded operations:\n ", file);
	ibuf_print_ops(ibuf->n_discarded_ops, file);

#ifdef UNIV_IBUF_COUNT_DEBUG
	for (i = 0; i < IBUF_COUNT_N_SPACES; i++) {
		for (j = 0; j < IBUF_COUNT_N_PAGES; j++) {
			ulint	count = ibuf_count_get(page_id_t(i, j, 0));

			if (count > 0) {
				fprintf(stderr,
					"Ibuf count for space/page %lu/%lu"
					" is %lu\n",
					(ulong) i, (ulong) j, (ulong) count);
			}
		}
	}
#endif /* UNIV_IBUF_COUNT_DEBUG */

	mutex_exit(&ibuf_mutex);
}

/******************************************************************//**
Checks the insert buffer bitmaps on IMPORT TABLESPACE.
@return DB_SUCCESS or error code */
dberr_t
ibuf_check_bitmap_on_import(
/*========================*/
	const trx_t*	trx,		/*!< in: transaction */
	ulint		space_id)	/*!< in: tablespace identifier */
{
	ulint	size;
	ulint	page_no;

	ut_ad(space_id);
	ut_ad(trx->mysql_thd);

	bool			found;
	const page_size_t&	page_size
		= fil_space_get_page_size(space_id, &found);

	if (!found) {
		return(DB_TABLE_NOT_FOUND);
	}

	size = fil_space_get_size(space_id);

	if (size == 0) {
		return(DB_TABLE_NOT_FOUND);
	}

	mutex_enter(&ibuf_mutex);

	/* The two bitmap pages (allocation bitmap and ibuf bitmap) repeat
	every page_size pages. For example if page_size is 16 KiB, then the
	two bitmap pages repeat every 16 KiB * 16384 = 256 MiB. In the loop
	below page_no is measured in number of pages since the beginning of
	the space, as usual. */

	for (page_no = 0; page_no < size; page_no += page_size.physical()) {
		mtr_t	mtr;
		page_t*	bitmap_page;
		ulint	i;

		if (trx_is_interrupted(trx)) {
			mutex_exit(&ibuf_mutex);
			return(DB_INTERRUPTED);
		}

		mtr_start(&mtr);

		mtr_set_log_mode(&mtr, MTR_LOG_NO_REDO);

		ibuf_enter(&mtr);

		bitmap_page = ibuf_bitmap_get_map_page(
			page_id_t(space_id, page_no), page_size, &mtr);

		if (buf_page_is_zeroes(bitmap_page, page_size)) {
			/* This means we got all-zero page instead of
			ibuf bitmap page. The subsequent page should be
			all-zero pages. */
#ifdef UNIV_DEBUG
			for (ulint curr_page = page_no + 1;
			     curr_page < page_size.physical(); curr_page++) {

				buf_block_t* block = buf_page_get(
						page_id_t(space_id, curr_page),
						page_size,
						RW_S_LATCH, &mtr);
	                        page_t*	page = buf_block_get_frame(block);
				ut_ad(buf_page_is_zeroes(page, page_size));
			}
#endif /* UNIV_DEBUG */
			ibuf_exit(&mtr);
			mtr_commit(&mtr);
			continue;
		}

		for (i = FSP_IBUF_BITMAP_OFFSET + 1;
		     i < page_size.physical();
		     i++) {

			const ulint	offset = page_no + i;

			const page_id_t	cur_page_id(space_id, offset);

			if (ibuf_bitmap_page_get_bits(
					bitmap_page, cur_page_id, page_size,
					IBUF_BITMAP_IBUF, &mtr)) {

				mutex_exit(&ibuf_mutex);
				ibuf_exit(&mtr);
				mtr_commit(&mtr);

				ib_errf(trx->mysql_thd,
					IB_LOG_LEVEL_ERROR,
					 ER_INNODB_INDEX_CORRUPT,
					 "Space %u page %u"
					 " is wrongly flagged to belong to the"
					 " insert buffer",
					 (unsigned) space_id,
					 (unsigned) offset);

				return(DB_CORRUPTION);
			}

			if (ibuf_bitmap_page_get_bits(
				    bitmap_page, cur_page_id, page_size,
				    IBUF_BITMAP_BUFFERED, &mtr)) {

				ib_errf(trx->mysql_thd,
					IB_LOG_LEVEL_WARN,
					ER_INNODB_INDEX_CORRUPT,
					"Buffered changes"
					" for space %u page %u are lost",
					(unsigned) space_id,
					(unsigned) offset);

				/* Tolerate this error, so that
				slightly corrupted tables can be
				imported and dumped.  Clear the bit. */
				ibuf_bitmap_page_set_bits(
					bitmap_page, cur_page_id, page_size,
					IBUF_BITMAP_BUFFERED, FALSE, &mtr);
			}
		}

		ibuf_exit(&mtr);
		mtr_commit(&mtr);
	}

	mutex_exit(&ibuf_mutex);
	return(DB_SUCCESS);
}

/** Updates free bits and buffered bits for bulk loaded page.
@param[in]	block	index page
@param[in]	reset	flag if reset free val */
void
ibuf_set_bitmap_for_bulk_load(
	buf_block_t*	block,
	bool		reset)
{
	page_t*	bitmap_page;
	mtr_t	mtr;
	ulint	free_val;

	ut_a(page_is_leaf(buf_block_get_frame(block)));

	free_val = ibuf_index_page_calc_free(block);

	mtr_start(&mtr);
	mtr.set_named_space(block->page.id.space());

	bitmap_page = ibuf_bitmap_get_map_page(block->page.id,
                                               block->page.size, &mtr);

	free_val = reset ? 0 : ibuf_index_page_calc_free(block);
	ibuf_bitmap_page_set_bits(
		bitmap_page, block->page.id, block->page.size,
		IBUF_BITMAP_FREE, free_val, &mtr);

	ibuf_bitmap_page_set_bits(
		bitmap_page, block->page.id, block->page.size,
		IBUF_BITMAP_BUFFERED, FALSE, &mtr);

	mtr_commit(&mtr);
}

#endif /* !UNIV_HOTBACKUP */<|MERGE_RESOLUTION|>--- conflicted
+++ resolved
@@ -2616,14 +2616,7 @@
 			&pcur, space, IBUF_MAX_N_PAGES_MERGED,
 			&pages[0], &spaces[0], &n_pages,
 			&mtr);
-<<<<<<< HEAD
-
-		if (*n_pages > 0) {
-			++sum_sizes;
-		}
-=======
 		ib::info() << "Size of pages merged " << sum_sizes;
->>>>>>> e0e0ae2e
 	}
 
 	ibuf_mtr_commit(&mtr);
