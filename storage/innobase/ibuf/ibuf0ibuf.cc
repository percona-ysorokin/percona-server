/*****************************************************************************

Copyright (c) 1997, 2018, Oracle and/or its affiliates. All Rights Reserved.

This program is free software; you can redistribute it and/or modify it under
the terms of the GNU General Public License, version 2.0, as published by the
Free Software Foundation.

This program is also distributed with certain software (including but not
limited to OpenSSL) that is licensed under separate terms, as designated in a
particular file or component or in included license documentation. The authors
of MySQL hereby grant you an additional permission to link the program and
your derivative works with the separately licensed software that they have
included with MySQL.

This program is distributed in the hope that it will be useful, but WITHOUT
ANY WARRANTY; without even the implied warranty of MERCHANTABILITY or FITNESS
FOR A PARTICULAR PURPOSE. See the GNU General Public License, version 2.0,
for more details.

You should have received a copy of the GNU General Public License along with
this program; if not, write to the Free Software Foundation, Inc.,
51 Franklin St, Fifth Floor, Boston, MA 02110-1301  USA

*****************************************************************************/

/** @file ibuf/ibuf0ibuf.cc
 Insert buffer

 Created 7/19/1997 Heikki Tuuri
 *******************************************************/

#include <sys/types.h>

#include "btr0sea.h"
#include "ha_prototypes.h"
#include "ibuf0ibuf.h"
#include "log0log.h"
#include "my_compiler.h"
#include "my_dbug.h"
#include "my_inttypes.h"
#include "sync0sync.h"

#if defined UNIV_DEBUG || defined UNIV_IBUF_DEBUG
bool srv_ibuf_disable_background_merge;
#endif /* UNIV_DEBUG || UNIV_IBUF_DEBUG */

/** Number of bits describing a single page */
#define IBUF_BITS_PER_PAGE 4
#if IBUF_BITS_PER_PAGE % 2
#error "IBUF_BITS_PER_PAGE must be an even number!"
#endif
/** The start address for an insert buffer bitmap page bitmap */
#define IBUF_BITMAP PAGE_DATA

#ifndef UNIV_HOTBACKUP

#include "btr0btr.h"
#include "btr0cur.h"
#include "btr0pcur.h"
#include "buf0buf.h"
#include "buf0rea.h"
#include "dict0boot.h"
#include "fil0fil.h"
#include "fsp0fsp.h"
#include "fsp0sysspace.h"
#include "fut0lst.h"
#include "lock0lock.h"
#include "log0recv.h"
#include "que0que.h"
#include "rem0cmp.h"
#include "rem0rec.h"
#include "row0upd.h"
#include "srv0start.h" /* srv_shutdown_state */
#include "trx0sys.h"

/*	STRUCTURE OF AN INSERT BUFFER RECORD

In versions < 4.1.x:

1. The first field is the page number.
2. The second field is an array which stores type info for each subsequent
   field. We store the information which affects the ordering of records, and
   also the physical storage size of an SQL NULL value. E.g., for CHAR(10) it
   is 10 bytes.
3. Next we have the fields of the actual index record.

In versions >= 4.1.x:

Note that contary to what we planned in the 1990's, there will only be one
insert buffer tree, and that is in the system tablespace of InnoDB.

1. The first field is the space id.
2. The second field is a one-byte marker (0) which differentiates records from
   the < 4.1.x storage format.
3. The third field is the page number.
4. The fourth field contains the type info, where we have also added 2 bytes to
   store the charset. In the compressed table format of 5.0.x we must add more
   information here so that we can build a dummy 'index' struct which 5.0.x
   can use in the binary search on the index page in the ibuf merge phase.
5. The rest of the fields contain the fields of the actual index record.

In versions >= 5.0.3:

The first byte of the fourth field is an additional marker (0) if the record
is in the compact format.  The presence of this marker can be detected by
looking at the length of the field modulo DATA_NEW_ORDER_NULL_TYPE_BUF_SIZE.

The high-order bit of the character set field in the type info is the
"nullable" flag for the field.

In versions >= 5.5:

The optional marker byte at the start of the fourth field is replaced by
mandatory 3 fields, totaling 4 bytes:

 1. 2 bytes: Counter field, used to sort records within a (space id, page
    no) in the order they were added. This is needed so that for example the
    sequence of operations "INSERT x, DEL MARK x, INSERT x" is handled
    correctly.

 2. 1 byte: Operation type (see ibuf_op_t).

 3. 1 byte: Flags. Currently only one flag exists, IBUF_REC_COMPACT.

To ensure older records, which do not have counters to enforce correct
sorting, are merged before any new records, ibuf_insert checks if we're
trying to insert to a position that contains old-style records, and if so,
refuses the insert. Thus, ibuf pages are gradually converted to the new
format as their corresponding buffer pool pages are read into memory.
*/

/*	PREVENTING DEADLOCKS IN THE INSERT BUFFER SYSTEM

If an OS thread performs any operation that brings in disk pages from
non-system tablespaces into the buffer pool, or creates such a page there,
then the operation may have as a side effect an insert buffer index tree
compression. Thus, the tree latch of the insert buffer tree may be acquired
in the x-mode, and also the file space latch of the system tablespace may
be acquired in the x-mode.

Also, an insert to an index in a non-system tablespace can have the same
effect. How do we know this cannot lead to a deadlock of OS threads? There
is a problem with the i\o-handler threads: they break the latching order
because they own x-latches to pages which are on a lower level than the
insert buffer tree latch, its page latches, and the tablespace latch an
insert buffer operation can reserve.

The solution is the following: Let all the tree and page latches connected
with the insert buffer be later in the latching order than the fsp latch and
fsp page latches.

Insert buffer pages must be such that the insert buffer is never invoked
when these pages are accessed as this would result in a recursion violating
the latching order. We let a special i/o-handler thread take care of i/o to
the insert buffer pages and the ibuf bitmap pages, as well as the fsp bitmap
pages and the first inode page, which contains the inode of the ibuf tree: let
us call all these ibuf pages. To prevent deadlocks, we do not let a read-ahead
access both non-ibuf and ibuf pages.

Then an i/o-handler for the insert buffer never needs to access recursively the
insert buffer tree and thus obeys the latching order. On the other hand, other
i/o-handlers for other tablespaces may require access to the insert buffer,
but because all kinds of latches they need to access there are later in the
latching order, no violation of the latching order occurs in this case,
either.

A problem is how to grow and contract an insert buffer tree. As it is later
in the latching order than the fsp management, we have to reserve the fsp
latch first, before adding or removing pages from the insert buffer tree.
We let the insert buffer tree have its own file space management: a free
list of pages linked to the tree root. To prevent recursive using of the
insert buffer when adding pages to the tree, we must first load these pages
to memory, obtaining a latch on them, and only after that add them to the
free list of the insert buffer tree. More difficult is removing of pages
from the free list. If there is an excess of pages in the free list of the
ibuf tree, they might be needed if some thread reserves the fsp latch,
intending to allocate more file space. So we do the following: if a thread
reserves the fsp latch, we check the writer count field of the latch. If
this field has value 1, it means that the thread did not own the latch
before entering the fsp system, and the mtr of the thread contains no
modifications to the fsp pages. Now we are free to reserve the ibuf latch,
and check if there is an excess of pages in the free list. We can then, in a
separate mini-transaction, take them out of the free list and free them to
the fsp system.

To avoid deadlocks in the ibuf system, we divide file pages into three levels:

(1) non-ibuf pages,
(2) ibuf tree pages and the pages in the ibuf tree free list, and
(3) ibuf bitmap pages.

No OS thread is allowed to access higher level pages if it has latches to
lower level pages; even if the thread owns a B-tree latch it must not access
the B-tree non-leaf pages if it has latches on lower level pages. Read-ahead
is only allowed for level 1 and 2 pages. Dedicated i/o-handler threads handle
exclusively level 1 i/o. A dedicated i/o handler thread handles exclusively
level 2 i/o. However, if an OS thread does the i/o handling for itself, i.e.,
it uses synchronous aio, it can access any pages, as long as it obeys the
access order rules. */

/** Operations that can currently be buffered. */
ulong innodb_change_buffering = IBUF_USE_ALL;

#if defined UNIV_DEBUG || defined UNIV_IBUF_DEBUG
/** Flag to control insert buffer debugging. */
uint ibuf_debug;
#endif /* UNIV_DEBUG || UNIV_IBUF_DEBUG */

/** The insert buffer control structure */
ibuf_t *ibuf = NULL;

#ifdef UNIV_IBUF_COUNT_DEBUG
/** Number of tablespaces in the ibuf_counts array */
#define IBUF_COUNT_N_SPACES 4
/** Number of pages within each tablespace in the ibuf_counts array */
#define IBUF_COUNT_N_PAGES 130000

/** Buffered entry counts for file pages, used in debugging */
static ulint ibuf_counts[IBUF_COUNT_N_SPACES][IBUF_COUNT_N_PAGES];

/** Checks that the indexes to ibuf_counts[][] are within limits.
@param[in]	page_id	page id */
UNIV_INLINE
void ibuf_count_check(const page_id_t &page_id) {
  if (page_id.space() < IBUF_COUNT_N_SPACES &&
      page_id.page_no() < IBUF_COUNT_N_PAGES) {
    return;
  }

  ib::fatal(ER_IB_MSG_605)
      << "UNIV_IBUF_COUNT_DEBUG limits space_id and page_no"
         " and breaks crash recovery. space_id="
      << page_id.space() << ", should be 0<=space_id<" << IBUF_COUNT_N_SPACES
      << ". page_no=" << page_id.page_no() << ", should be 0<=page_no<"
      << IBUF_COUNT_N_PAGES;
}
#endif

/** @name Offsets to the per-page bits in the insert buffer bitmap */
/* @{ */
#define IBUF_BITMAP_FREE     \
  0 /*!< Bits indicating the \
    amount of free space */
#define IBUF_BITMAP_BUFFERED        \
  2 /*!< TRUE if there are buffered \
    changes for the page */
#define IBUF_BITMAP_IBUF           \
  3 /*!< TRUE if page is a part of \
    the ibuf tree, excluding the   \
    root page, or is in the free   \
    list of the ibuf */
  /* @} */

#define IBUF_REC_FIELD_SPACE    \
  0 /*!< in the pre-4.1 format, \
    the page number. later, the space_id */
#define IBUF_REC_FIELD_MARKER        \
  1 /*!< starting with 4.1, a marker \
    consisting of 1 byte that is 0 */
#define IBUF_REC_FIELD_PAGE                                   \
  2                               /*!< starting with 4.1, the \
                                  page number */
#define IBUF_REC_FIELD_METADATA 3 /* the metadata field */
#define IBUF_REC_FIELD_USER 4     /* first user field */

/* Various constants for checking the type of an ibuf record and extracting
data from it. For details, see the description of the record format at the
top of this file. */

/** @name Format of the IBUF_REC_FIELD_METADATA of an insert buffer record
The fourth column in the MySQL 5.5 format contains an operation
type, counter, and some flags. */
/* @{ */
#define IBUF_REC_INFO_SIZE               \
  4 /*!< Combined size of info fields at \
    the beginning of the fourth field */
#if IBUF_REC_INFO_SIZE >= DATA_NEW_ORDER_NULL_TYPE_BUF_SIZE
#error "IBUF_REC_INFO_SIZE >= DATA_NEW_ORDER_NULL_TYPE_BUF_SIZE"
#endif

/* Offsets for the fields at the beginning of the fourth field */
#define IBUF_REC_OFFSET_COUNTER 0 /*!< Operation counter */
#define IBUF_REC_OFFSET_TYPE 2    /*!< Type of operation */
#define IBUF_REC_OFFSET_FLAGS 3   /*!< Additional flags */

/* Record flag masks */
#define IBUF_REC_COMPACT           \
  0x1 /*!< Set in                  \
      IBUF_REC_OFFSET_FLAGS if the \
      user index is in COMPACT     \
      format or later */

/** The mutex used to block pessimistic inserts to ibuf trees */
static ib_mutex_t ibuf_pessimistic_insert_mutex;

/** The mutex protecting the insert buffer structs */
static ib_mutex_t ibuf_mutex;

/** The mutex protecting the insert buffer bitmaps */
static ib_mutex_t ibuf_bitmap_mutex;

/** The area in pages from which contract looks for page numbers for merge */
const ulint IBUF_MERGE_AREA = 8;

/** Inside the merge area, pages which have at most 1 per this number less
buffered entries compared to maximum volume that can buffered for a single
page are merged along with the page whose buffer became full */
const ulint IBUF_MERGE_THRESHOLD = 4;

/** In ibuf_contract at most this number of pages is read to memory in one
batch, in order to merge the entries for them in the insert buffer */
const ulint IBUF_MAX_N_PAGES_MERGED = IBUF_MERGE_AREA;

/** If the combined size of the ibuf trees exceeds ibuf->max_size by this
many pages, we start to contract it in connection to inserts there, using
non-synchronous contract */
const ulint IBUF_CONTRACT_ON_INSERT_NON_SYNC = 0;

/** If the combined size of the ibuf trees exceeds ibuf->max_size by this
many pages, we start to contract it in connection to inserts there, using
synchronous contract */
const ulint IBUF_CONTRACT_ON_INSERT_SYNC = 5;

/** If the combined size of the ibuf trees exceeds ibuf->max_size by
this many pages, we start to contract it synchronous contract, but do
not insert */
const ulint IBUF_CONTRACT_DO_NOT_INSERT = 10;

/* TODO: how to cope with drop table if there are records in the insert
buffer for the indexes of the table? Is there actually any problem,
because ibuf merge is done to a page when it is read in, and it is
still physically like the index page even if the index would have been
dropped! So, there seems to be no problem. */

/** Sets the flag in the current mini-transaction record indicating we're
 inside an insert buffer routine. */
UNIV_INLINE
void ibuf_enter(mtr_t *mtr) /*!< in/out: mini-transaction */
{
  ut_ad(!mtr->is_inside_ibuf());
  mtr->enter_ibuf();
}

/** Sets the flag in the current mini-transaction record indicating we're
 exiting an insert buffer routine. */
UNIV_INLINE
void ibuf_exit(mtr_t *mtr) /*!< in/out: mini-transaction */
{
  ut_ad(mtr->is_inside_ibuf());
  mtr->exit_ibuf();
}

/** Commits an insert buffer mini-transaction and sets the persistent
 cursor latch mode to BTR_NO_LATCHES, that is, detaches the cursor. */
UNIV_INLINE
void ibuf_btr_pcur_commit_specify_mtr(
    btr_pcur_t *pcur, /*!< in/out: persistent cursor */
    mtr_t *mtr)       /*!< in/out: mini-transaction */
{
  ut_d(ibuf_exit(mtr));
  btr_pcur_commit_specify_mtr(pcur, mtr);
}

/** Gets the ibuf header page and x-latches it.
 @return insert buffer header page */
static page_t *ibuf_header_page_get(mtr_t *mtr) /*!< in/out: mini-transaction */
{
  buf_block_t *block;

  ut_ad(!ibuf_inside(mtr));

  block = buf_page_get(page_id_t(IBUF_SPACE_ID, FSP_IBUF_HEADER_PAGE_NO),
                       univ_page_size, RW_X_LATCH, mtr);

  buf_block_dbg_add_level(block, SYNC_IBUF_HEADER);

  return (buf_block_get_frame(block));
}

/** Gets the root page and sx-latches it.
 @return insert buffer tree root page */
static page_t *ibuf_tree_root_get(mtr_t *mtr) /*!< in: mtr */
{
  buf_block_t *block;
  page_t *root;

  ut_ad(ibuf_inside(mtr));
  ut_ad(mutex_own(&ibuf_mutex));

  mtr_sx_lock(dict_index_get_lock(ibuf->index), mtr);

  /* only segment list access is exclusive each other */
  block = buf_page_get(page_id_t(IBUF_SPACE_ID, FSP_IBUF_TREE_ROOT_PAGE_NO),
                       univ_page_size, RW_SX_LATCH, mtr);

  buf_block_dbg_add_level(block, SYNC_IBUF_TREE_NODE_NEW);

  root = buf_block_get_frame(block);

  ut_ad(page_get_space_id(root) == IBUF_SPACE_ID);
  ut_ad(page_get_page_no(root) == FSP_IBUF_TREE_ROOT_PAGE_NO);
  ut_ad(ibuf->empty == page_is_empty(root));

  return (root);
}

#ifdef UNIV_IBUF_COUNT_DEBUG

/** Gets the ibuf count for a given page.
@param[in]	page_id	page id
@return number of entries in the insert buffer currently buffered for
this page */
ulint ibuf_count_get(const page_id_t &page_id) {
  ibuf_count_check(page_id);

  return (ibuf_counts[page_id.space()][page_id.page_no()]);
}

/** Sets the ibuf count for a given page.
@param[in]	page_id	page id
@param[in]	val	value to set */
static void ibuf_count_set(const page_id_t &page_id, ulint val) {
  ibuf_count_check(page_id);
  ut_a(val < UNIV_PAGE_SIZE);

  ibuf_counts[page_id.space()][page_id.page_no()] = val;
}
#endif

/** Closes insert buffer and frees the data structures. */
void ibuf_close(void) {
  if (ibuf == NULL) {
    return;
  }

  mutex_free(&ibuf_pessimistic_insert_mutex);

  mutex_free(&ibuf_mutex);

  mutex_free(&ibuf_bitmap_mutex);

  dict_table_t *ibuf_table = ibuf->index->table;
  rw_lock_free(&ibuf->index->lock);
  dict_mem_index_free(ibuf->index);
  dict_mem_table_free(ibuf_table);

  ut_free(ibuf);
  ibuf = NULL;
}

<<<<<<< HEAD
/** Updates the size information of the ibuf, assuming the segment size has not
 changed. */
static void ibuf_size_update(const page_t *root) /*!< in: ibuf tree root */
=======
/******************************************************************//**
Function to pass ibuf status variables */

void
ibuf_export_ibuf_status(
/*====================*/
	ulint*	free_list,
	ulint*	segment_size)
{
	*free_list = ibuf->free_list_len;
	*segment_size = ibuf->seg_size;
}

/******************************************************************//**
Updates the size information of the ibuf, assuming the segment size has not
changed. */
static
void
ibuf_size_update(
/*=============*/
	const page_t*	root)	/*!< in: ibuf tree root */
>>>>>>> 333b4508
{
  ut_ad(mutex_own(&ibuf_mutex));

  ibuf->free_list_len =
      flst_get_len(root + PAGE_HEADER + PAGE_BTR_IBUF_FREE_LIST);

  ibuf->height = 1 + btr_page_get_level_low(root);

  /* the '1 +' is the ibuf header page */
  ibuf->size = ibuf->seg_size - (1 + ibuf->free_list_len);
}

/** Creates the insert buffer data structure at a database startup and
 initializes the data structures for the insert buffer. */
void ibuf_init_at_db_start(void) {
  page_t *root;
  mtr_t mtr;
  ulint n_used;
  page_t *header_page;

  ibuf = static_cast<ibuf_t *>(ut_zalloc_nokey(sizeof(ibuf_t)));

  /* At startup we intialize ibuf to have a maximum of
  CHANGE_BUFFER_DEFAULT_SIZE in terms of percentage of the
  buffer pool size. Once ibuf struct is initialized this
  value is updated with the user supplied size by calling
  ibuf_max_size_update(). */
  ibuf->max_size = ((buf_pool_get_curr_size() / UNIV_PAGE_SIZE) *
                    CHANGE_BUFFER_DEFAULT_SIZE) /
                   100;

  mutex_create(LATCH_ID_IBUF, &ibuf_mutex);

  mutex_create(LATCH_ID_IBUF_BITMAP, &ibuf_bitmap_mutex);

  mutex_create(LATCH_ID_IBUF_PESSIMISTIC_INSERT,
               &ibuf_pessimistic_insert_mutex);

  mtr_start(&mtr);

  mtr_x_lock_space(fil_space_get_sys_space(), &mtr);

  mutex_enter(&ibuf_mutex);

  header_page = ibuf_header_page_get(&mtr);

  fseg_n_reserved_pages(header_page + IBUF_HEADER + IBUF_TREE_SEG_HEADER,
                        &n_used, &mtr);
  ibuf_enter(&mtr);

  ut_ad(n_used >= 2);

  ibuf->seg_size = n_used;

  {
    buf_block_t *block;

    block = buf_page_get(page_id_t(IBUF_SPACE_ID, FSP_IBUF_TREE_ROOT_PAGE_NO),
                         univ_page_size, RW_X_LATCH, &mtr);

    buf_block_dbg_add_level(block, SYNC_IBUF_TREE_NODE);

    root = buf_block_get_frame(block);
  }

  ibuf_size_update(root);
  mutex_exit(&ibuf_mutex);

  ibuf->empty = page_is_empty(root);
  ibuf_mtr_commit(&mtr);

  ibuf->index =
      dict_mem_index_create("innodb_change_buffer", "CLUST_IND", IBUF_SPACE_ID,
                            DICT_CLUSTERED | DICT_IBUF, 1);
  ibuf->index->id = DICT_IBUF_ID_MIN + IBUF_SPACE_ID;
  ibuf->index->table =
      dict_mem_table_create("innodb_change_buffer", IBUF_SPACE_ID, 1, 0, 0, 0);
  ibuf->index->n_uniq = REC_MAX_N_FIELDS;
  rw_lock_create(index_tree_rw_lock_key, &ibuf->index->lock,
                 SYNC_IBUF_INDEX_TREE);
  ibuf->index->search_info = btr_search_info_create(ibuf->index->heap);
  ibuf->index->page = FSP_IBUF_TREE_ROOT_PAGE_NO;
  ut_d(ibuf->index->cached = TRUE);
}

/** Updates the max_size value for ibuf. */
void ibuf_max_size_update(ulint new_val) /*!< in: new value in terms of
                                         percentage of the buffer pool size */
{
  ulint new_size =
      ((buf_pool_get_curr_size() / UNIV_PAGE_SIZE) * new_val) / 100;
  mutex_enter(&ibuf_mutex);
  ibuf->max_size = new_size;
  mutex_exit(&ibuf_mutex);
}

#endif /* !UNIV_HOTBACKUP */
/** Initializes an ibuf bitmap page. */
void ibuf_bitmap_page_init(buf_block_t *block, /*!< in: bitmap page */
                           mtr_t *mtr)         /*!< in: mtr */
{
  page_t *page;
  ulint byte_offset;

  page = buf_block_get_frame(block);
  fil_page_set_type(page, FIL_PAGE_IBUF_BITMAP);

  /* Write all zeros to the bitmap */

  byte_offset =
      UT_BITS_IN_BYTES(block->page.size.physical() * IBUF_BITS_PER_PAGE);

  memset(page + IBUF_BITMAP, 0, byte_offset);

  /* The remaining area (up to the page trailer) is uninitialized. */

#ifndef UNIV_HOTBACKUP
  mlog_write_initial_log_record(page, MLOG_IBUF_BITMAP_INIT, mtr);
#endif /* !UNIV_HOTBACKUP */
}

/** Parses a redo log record of an ibuf bitmap page init.
 @return end of log record or NULL */
byte *ibuf_parse_bitmap_init(byte *ptr, /*!< in: buffer */
                             byte *end_ptr
                                 MY_ATTRIBUTE((unused)), /*!< in: buffer end */
                             buf_block_t *block, /*!< in: block or NULL */
                             mtr_t *mtr)         /*!< in: mtr or NULL */
{
  ut_ad(ptr != NULL);
  ut_ad(end_ptr != NULL);

  if (block) {
    ibuf_bitmap_page_init(block, mtr);
  }

  return (ptr);
}
#ifndef UNIV_HOTBACKUP
#ifdef UNIV_DEBUG
/** Gets the desired bits for a given page from a bitmap page.
@param[in]	page		bitmap page
@param[in]	page_id		page id whose bits to get
@param[in]	page_size	page id whose bits to get
@param[in]	bit		IBUF_BITMAP_FREE, IBUF_BITMAP_BUFFERED, ...
@param[in,out]	mtr		mini-transaction holding an x-latch on the
bitmap page
@return value of bits */
#define ibuf_bitmap_page_get_bits(page, page_id, page_size, bit, mtr)          \
  ibuf_bitmap_page_get_bits_low(page, page_id, page_size, MTR_MEMO_PAGE_X_FIX, \
                                mtr, bit)
#else /* UNIV_DEBUG */
/** Gets the desired bits for a given page from a bitmap page.
@param[in]	page		bitmap page
@param[in]	page_id		page id whose bits to get
@param[in]	page_size	page id whose bits to get
@param[in]	bit		IBUF_BITMAP_FREE, IBUF_BITMAP_BUFFERED, ...
@param[in,out]	mtr		mini-transaction holding an x-latch on the
bitmap page
@return value of bits */
#define ibuf_bitmap_page_get_bits(page, page_id, page_size, bit, mtr) \
  ibuf_bitmap_page_get_bits_low(page, page_id, page_size, bit)
#endif /* UNIV_DEBUG */

/** Gets the desired bits for a given page from a bitmap page.
@param[in]	page		bitmap page
@param[in]	page_id		page id whose bits to get
@param[in]	page_size	page size
@param[in]	latch_type	MTR_MEMO_PAGE_X_FIX, MTR_MEMO_BUF_FIX, ...
@param[in,out]	mtr		mini-transaction holding latch_type on the
bitmap page
@param[in]	bit		IBUF_BITMAP_FREE, IBUF_BITMAP_BUFFERED, ...
@return value of bits */
UNIV_INLINE
ulint ibuf_bitmap_page_get_bits_low(const page_t *page,
                                    const page_id_t &page_id,
                                    const page_size_t &page_size,
#ifdef UNIV_DEBUG
                                    ulint latch_type, mtr_t *mtr,
#endif /* UNIV_DEBUG */
                                    ulint bit) {
  ulint byte_offset;
  ulint bit_offset;
  ulint map_byte;
  ulint value;

  ut_ad(bit < IBUF_BITS_PER_PAGE);
#if IBUF_BITS_PER_PAGE % 2
#error "IBUF_BITS_PER_PAGE % 2 != 0"
#endif
  ut_ad(mtr_memo_contains_page(mtr, page, latch_type));

  bit_offset =
      (page_id.page_no() % page_size.physical()) * IBUF_BITS_PER_PAGE + bit;

  byte_offset = bit_offset / 8;
  bit_offset = bit_offset % 8;

  ut_ad(byte_offset + IBUF_BITMAP < UNIV_PAGE_SIZE);

  map_byte = mach_read_from_1(page + IBUF_BITMAP + byte_offset);

  value = ut_bit_get_nth(map_byte, bit_offset);

  if (bit == IBUF_BITMAP_FREE) {
    ut_ad(bit_offset + 1 < 8);

    value = value * 2 + ut_bit_get_nth(map_byte, bit_offset + 1);
  }

  return (value);
}

/** Sets the desired bit for a given page in a bitmap page.
@param[in,out]	page		bitmap page
@param[in]	page_id		page id whose bits to set
@param[in]	page_size	page size
@param[in]	bit		IBUF_BITMAP_FREE, IBUF_BITMAP_BUFFERED, ...
@param[in]	val		value to set
@param[in,out]	mtr		mtr containing an x-latch to the bitmap page */
static void ibuf_bitmap_page_set_bits(page_t *page, const page_id_t &page_id,
                                      const page_size_t &page_size, ulint bit,
                                      ulint val, mtr_t *mtr) {
  ulint byte_offset;
  ulint bit_offset;
  ulint map_byte;

  ut_ad(bit < IBUF_BITS_PER_PAGE);
#if IBUF_BITS_PER_PAGE % 2
#error "IBUF_BITS_PER_PAGE % 2 != 0"
#endif
  ut_ad(mtr_memo_contains_page(mtr, page, MTR_MEMO_PAGE_X_FIX));
#ifdef UNIV_IBUF_COUNT_DEBUG
  ut_a((bit != IBUF_BITMAP_BUFFERED) || (val != FALSE) ||
       (0 == ibuf_count_get(page_id)));
#endif

  bit_offset =
      (page_id.page_no() % page_size.physical()) * IBUF_BITS_PER_PAGE + bit;

  byte_offset = bit_offset / 8;
  bit_offset = bit_offset % 8;

  ut_ad(byte_offset + IBUF_BITMAP < UNIV_PAGE_SIZE);

  map_byte = mach_read_from_1(page + IBUF_BITMAP + byte_offset);

  if (bit == IBUF_BITMAP_FREE) {
    ut_ad(bit_offset + 1 < 8);
    ut_ad(val <= 3);

    map_byte = ut_bit_set_nth(map_byte, bit_offset, val / 2);
    map_byte = ut_bit_set_nth(map_byte, bit_offset + 1, val % 2);
  } else {
    ut_ad(val <= 1);
    map_byte = ut_bit_set_nth(map_byte, bit_offset, val);
  }

  mlog_write_ulint(page + IBUF_BITMAP + byte_offset, map_byte, MLOG_1BYTE, mtr);
}

/** Calculates the bitmap page number for a given page number.
@param[in]	page_id		page id
@param[in]	page_size	page size
@return the bitmap page id where the file page is mapped */
UNIV_INLINE
const page_id_t ibuf_bitmap_page_no_calc(const page_id_t &page_id,
                                         const page_size_t &page_size) {
  page_no_t bitmap_page_no;

  bitmap_page_no = FSP_IBUF_BITMAP_OFFSET +
                   (page_id.page_no() & ~(page_size.physical() - 1));

  return (page_id_t(page_id.space(), bitmap_page_no));
}

/** Gets the ibuf bitmap page where the bits describing a given file page are
stored.
@param[in]	page_id		page id of the file page
@param[in]	page_size	page size of the file page
@param[in]	file		file name
@param[in]	line		line where called
@param[in,out]	mtr		mini-transaction
@return bitmap page where the file page is mapped, that is, the bitmap
page containing the descriptor bits for the file page; the bitmap page
is x-latched */
static page_t *ibuf_bitmap_get_map_page_func(const page_id_t &page_id,
                                             const page_size_t &page_size,
                                             const char *file, ulint line,
                                             mtr_t *mtr) {
  buf_block_t *block;

  block =
      buf_page_get_gen(ibuf_bitmap_page_no_calc(page_id, page_size), page_size,
                       RW_X_LATCH, NULL, BUF_GET, file, line, mtr);

  buf_block_dbg_add_level(block, SYNC_IBUF_BITMAP);

  return (buf_block_get_frame(block));
}

/** Gets the ibuf bitmap page where the bits describing a given file page are
stored.
@param[in]	page_id		page id of the file page
@param[in]	page_size	page size of the file page
@param[in,out]	mtr		mini-transaction
@return bitmap page where the file page is mapped, that is, the bitmap
page containing the descriptor bits for the file page; the bitmap page
is x-latched */
#define ibuf_bitmap_get_map_page(page_id, page_size, mtr) \
  ibuf_bitmap_get_map_page_func(page_id, page_size, __FILE__, __LINE__, mtr)

/** Sets the free bits of the page in the ibuf bitmap. This is done in a
 separate mini-transaction, hence this operation does not restrict further work
 to only ibuf bitmap operations, which would result if the latch to the bitmap
 page were kept. */
UNIV_INLINE
void ibuf_set_free_bits_low(
    const buf_block_t *block, /*!< in: index page; free bits are set if
                              the index is non-clustered and page
                              level is 0 */
    ulint val,                /*!< in: value to set: < 4 */
    mtr_t *mtr)               /*!< in/out: mtr */
{
  page_t *bitmap_page;

  if (!page_is_leaf(buf_block_get_frame(block))) {
    return;
  }

  bitmap_page = ibuf_bitmap_get_map_page(block->page.id, block->page.size, mtr);

#ifdef UNIV_IBUF_DEBUG
  ut_a(val <= ibuf_index_page_calc_free(block));
#endif /* UNIV_IBUF_DEBUG */

  ibuf_bitmap_page_set_bits(bitmap_page, block->page.id, block->page.size,
                            IBUF_BITMAP_FREE, val, mtr);
}

/** Sets the free bit of the page in the ibuf bitmap. This is done in a separate
 mini-transaction, hence this operation does not restrict further work to only
 ibuf bitmap operations, which would result if the latch to the bitmap page
 were kept. */
void ibuf_set_free_bits_func(
    buf_block_t *block, /*!< in: index page of a non-clustered index;
                        free bit is reset if page level is 0 */
#ifdef UNIV_IBUF_DEBUG
    ulint max_val, /*!< in: ULINT_UNDEFINED or a maximum
                   value which the bits must have before
                   setting; this is for debugging */
#endif             /* UNIV_IBUF_DEBUG */
    ulint val)     /*!< in: value to set: < 4 */
{
  mtr_t mtr;
  page_t *page;
  page_t *bitmap_page;

  page = buf_block_get_frame(block);

  if (!page_is_leaf(page)) {
    return;
  }

  mtr_start(&mtr);

  const fil_space_t *space = fil_space_get(block->page.id.space());

  bitmap_page =
      ibuf_bitmap_get_map_page(block->page.id, block->page.size, &mtr);

  switch (space->purpose) {
    case FIL_TYPE_LOG:
      ut_ad(0);
      break;
    case FIL_TYPE_TABLESPACE:
      break;
    case FIL_TYPE_TEMPORARY:
    case FIL_TYPE_IMPORT:
      mtr_set_log_mode(&mtr, MTR_LOG_NO_REDO);
  }

#ifdef UNIV_IBUF_DEBUG
  if (max_val != ULINT_UNDEFINED) {
    ulint old_val;

    old_val = ibuf_bitmap_page_get_bits(bitmap_page, block->page.id,
                                        IBUF_BITMAP_FREE, &mtr);
#if 0
		if (old_val != max_val) {
			fprintf(stderr,
				"Ibuf: page %lu old val %lu max val %lu\n",
				page_get_page_no(page),
				old_val, max_val);
		}
#endif

    ut_a(old_val <= max_val);
  }
#if 0
	fprintf(stderr, "Setting page no %lu free bits to %lu should be %lu\n",
		page_get_page_no(page), val,
		ibuf_index_page_calc_free(block));
#endif

  ut_a(val <= ibuf_index_page_calc_free(block));
#endif /* UNIV_IBUF_DEBUG */

  ibuf_bitmap_page_set_bits(bitmap_page, block->page.id, block->page.size,
                            IBUF_BITMAP_FREE, val, &mtr);

  mtr_commit(&mtr);
}

/** Resets the free bits of the page in the ibuf bitmap. This is done in a
 separate mini-transaction, hence this operation does not restrict
 further work to only ibuf bitmap operations, which would result if the
 latch to the bitmap page were kept.  NOTE: The free bits in the insert
 buffer bitmap must never exceed the free space on a page.  It is safe
 to decrement or reset the bits in the bitmap in a mini-transaction
 that is committed before the mini-transaction that affects the free
 space. */
void ibuf_reset_free_bits(
    buf_block_t *block) /*!< in: index page; free bits are set to 0
                        if the index is a non-clustered
                        non-unique, and page level is 0 */
{
  ibuf_set_free_bits(block, 0, ULINT_UNDEFINED);
}

/** Updates the free bits for an uncompressed page to reflect the present
 state.  Does this in the mtr given, which means that the latching
 order rules virtually prevent any further operations for this OS
 thread until mtr is committed.  NOTE: The free bits in the insert
 buffer bitmap must never exceed the free space on a page.  It is safe
 to set the free bits in the same mini-transaction that updated the
 page. */
void ibuf_update_free_bits_low(const buf_block_t *block, /*!< in: index page */
                               ulint max_ins_size,       /*!< in: value of
                                                         maximum insert size
                                                         with reorganize before
                                                         the latest operation
                                                         performed to the page */
                               mtr_t *mtr)               /*!< in/out: mtr */
{
  ulint before;
  ulint after;

  ut_a(!buf_block_get_page_zip(block));

  before =
      ibuf_index_page_calc_free_bits(block->page.size.logical(), max_ins_size);

  after = ibuf_index_page_calc_free(block);

  /* This approach cannot be used on compressed pages, since the
  computed value of "before" often does not match the current
  state of the bitmap.  This is because the free space may
  increase or decrease when a compressed page is reorganized. */
  if (before != after) {
    ibuf_set_free_bits_low(block, after, mtr);
  }
}

/** Updates the free bits for a compressed page to reflect the present
 state.  Does this in the mtr given, which means that the latching
 order rules virtually prevent any further operations for this OS
 thread until mtr is committed.  NOTE: The free bits in the insert
 buffer bitmap must never exceed the free space on a page.  It is safe
 to set the free bits in the same mini-transaction that updated the
 page. */
void ibuf_update_free_bits_zip(buf_block_t *block, /*!< in/out: index page */
                               mtr_t *mtr)         /*!< in/out: mtr */
{
  page_t *bitmap_page;
  ulint after;

  ut_a(page_is_leaf(buf_block_get_frame(block)));
  ut_a(block->page.size.is_compressed());

  bitmap_page = ibuf_bitmap_get_map_page(block->page.id, block->page.size, mtr);

  after = ibuf_index_page_calc_free_zip(block);

  if (after == 0) {
    /* We move the page to the front of the buffer pool LRU list:
    the purpose of this is to prevent those pages to which we
    cannot make inserts using the insert buffer from slipping
    out of the buffer pool */

    buf_page_make_young(&block->page);
  }

  ibuf_bitmap_page_set_bits(bitmap_page, block->page.id, block->page.size,
                            IBUF_BITMAP_FREE, after, mtr);
}

/** Updates the free bits for the two pages to reflect the present state.
 Does this in the mtr given, which means that the latching order rules
 virtually prevent any further operations until mtr is committed.
 NOTE: The free bits in the insert buffer bitmap must never exceed the
 free space on a page.  It is safe to set the free bits in the same
 mini-transaction that updated the pages. */
void ibuf_update_free_bits_for_two_pages_low(
    buf_block_t *block1, /*!< in: index page */
    buf_block_t *block2, /*!< in: index page */
    mtr_t *mtr)          /*!< in: mtr */
{
  ulint state;

  ut_ad(block1->page.id.space() == block2->page.id.space());

  /* As we have to x-latch two random bitmap pages, we have to acquire
  the bitmap mutex to prevent a deadlock with a similar operation
  performed by another OS thread. */

  mutex_enter(&ibuf_bitmap_mutex);

  state = ibuf_index_page_calc_free(block1);

  ibuf_set_free_bits_low(block1, state, mtr);

  state = ibuf_index_page_calc_free(block2);

  ibuf_set_free_bits_low(block2, state, mtr);

  mutex_exit(&ibuf_bitmap_mutex);
}

/** Returns TRUE if the page is one of the fixed address ibuf pages.
@param[in]	page_id		page id
@param[in]	page_size	page size
@return true if a fixed address ibuf i/o page */
UNIV_INLINE
ibool ibuf_fixed_addr_page(const page_id_t &page_id,
                           const page_size_t &page_size) {
  return ((page_id.space() == IBUF_SPACE_ID &&
           page_id.page_no() == IBUF_TREE_ROOT_PAGE_NO) ||
          ibuf_bitmap_page(page_id, page_size));
}

/** Checks if a page is a level 2 or 3 page in the ibuf hierarchy of pages.
Must not be called when recv_no_ibuf_operations==true.
@param[in]	page_id		page id
@param[in]	page_size	page size
@param[in]	x_latch		FALSE if relaxed check (avoid latching the
bitmap page)
@param[in]	file		file name
@param[in]	line		line where called
@param[in,out]	mtr		mtr which will contain an x-latch to the
bitmap page if the page is not one of the fixed address ibuf pages, or NULL,
in which case a new transaction is created.
@return true if level 2 or level 3 page */
ibool ibuf_page_low(const page_id_t &page_id, const page_size_t &page_size,
#ifdef UNIV_DEBUG
                    ibool x_latch,
#endif /* UNIV_DEBUG */
                    const char *file, ulint line, mtr_t *mtr) {
  ibool ret;
  mtr_t local_mtr;
  page_t *bitmap_page;

  ut_ad(!recv_no_ibuf_operations);
  ut_ad(x_latch || mtr == NULL);

  if (ibuf_fixed_addr_page(page_id, page_size)) {
    return (TRUE);
  } else if (page_id.space() != IBUF_SPACE_ID) {
    return (FALSE);
  }

  ut_ad(fil_space_get_type(IBUF_SPACE_ID) == FIL_TYPE_TABLESPACE);

#ifdef UNIV_DEBUG
  if (!x_latch) {
    mtr_start(&local_mtr);

    /* Get the bitmap page without a page latch, so that
    we will not be violating the latching order when
    another bitmap page has already been latched by this
    thread. The page will be buffer-fixed, and thus it
    cannot be removed or relocated while we are looking at
    it. The contents of the page could change, but the
    IBUF_BITMAP_IBUF bit that we are interested in should
    not be modified by any other thread. Nobody should be
    calling ibuf_add_free_page() or ibuf_remove_free_page()
    while the page is linked to the insert buffer b-tree. */

    bitmap_page = buf_block_get_frame(buf_page_get_gen(
        ibuf_bitmap_page_no_calc(page_id, page_size), page_size, RW_NO_LATCH,
        NULL, BUF_GET_NO_LATCH, file, line, &local_mtr));

    ret = ibuf_bitmap_page_get_bits_low(bitmap_page, page_id, page_size,
                                        MTR_MEMO_BUF_FIX, &local_mtr,
                                        IBUF_BITMAP_IBUF);

    mtr_commit(&local_mtr);
    return (ret);
  }
#endif /* UNIV_DEBUG */

  if (mtr == NULL) {
    mtr = &local_mtr;
    mtr_start(mtr);
  }

  bitmap_page =
      ibuf_bitmap_get_map_page_func(page_id, page_size, file, line, mtr);

  ret = ibuf_bitmap_page_get_bits(bitmap_page, page_id, page_size,
                                  IBUF_BITMAP_IBUF, mtr);

  if (mtr == &local_mtr) {
    mtr_commit(mtr);
  }

  return (ret);
}

#ifdef UNIV_DEBUG
#define ibuf_rec_get_page_no(mtr, rec) ibuf_rec_get_page_no_func(mtr, rec)
#else /* UNIV_DEBUG */
#define ibuf_rec_get_page_no(mtr, rec) ibuf_rec_get_page_no_func(rec)
#endif /* UNIV_DEBUG */

/** Returns the page number field of an ibuf record.
 @return page number */
static page_no_t ibuf_rec_get_page_no_func(
#ifdef UNIV_DEBUG
    mtr_t *mtr,       /*!< in: mini-transaction owning rec */
#endif                /* UNIV_DEBUG */
    const rec_t *rec) /*!< in: ibuf record */
{
  const byte *field;
  ulint len;

  ut_ad(mtr_memo_contains_page(mtr, rec, MTR_MEMO_PAGE_X_FIX) ||
        mtr_memo_contains_page(mtr, rec, MTR_MEMO_PAGE_S_FIX));
  ut_ad(ibuf_inside(mtr));
  ut_ad(rec_get_n_fields_old(rec) > 2);

  field = rec_get_nth_field_old(rec, IBUF_REC_FIELD_MARKER, &len);

  ut_a(len == 1);

  field = rec_get_nth_field_old(rec, IBUF_REC_FIELD_PAGE, &len);

  ut_a(len == 4);

  return (mach_read_from_4(field));
}

#ifdef UNIV_DEBUG
#define ibuf_rec_get_space(mtr, rec) ibuf_rec_get_space_func(mtr, rec)
#else /* UNIV_DEBUG */
#define ibuf_rec_get_space(mtr, rec) ibuf_rec_get_space_func(rec)
#endif /* UNIV_DEBUG */

/** Returns the space id field of an ibuf record. For < 4.1.x format records
 returns 0.
 @return space id */
static space_id_t ibuf_rec_get_space_func(
#ifdef UNIV_DEBUG
    mtr_t *mtr,       /*!< in: mini-transaction owning rec */
#endif                /* UNIV_DEBUG */
    const rec_t *rec) /*!< in: ibuf record */
{
  const byte *field;
  ulint len;

  ut_ad(mtr_memo_contains_page(mtr, rec, MTR_MEMO_PAGE_X_FIX) ||
        mtr_memo_contains_page(mtr, rec, MTR_MEMO_PAGE_S_FIX));
  ut_ad(ibuf_inside(mtr));
  ut_ad(rec_get_n_fields_old(rec) > 2);

  field = rec_get_nth_field_old(rec, IBUF_REC_FIELD_MARKER, &len);

  ut_a(len == 1);

  field = rec_get_nth_field_old(rec, IBUF_REC_FIELD_SPACE, &len);

  ut_a(len == 4);

  return (mach_read_from_4(field));
}

#ifdef UNIV_DEBUG
#define ibuf_rec_get_info(mtr, rec, op, comp, info_len, counter) \
  ibuf_rec_get_info_func(mtr, rec, op, comp, info_len, counter)
#else /* UNIV_DEBUG */
#define ibuf_rec_get_info(mtr, rec, op, comp, info_len, counter) \
  ibuf_rec_get_info_func(rec, op, comp, info_len, counter)
#endif
/** Get various information about an ibuf record in >= 4.1.x format. */
static void ibuf_rec_get_info_func(
#ifdef UNIV_DEBUG
    mtr_t *mtr,       /*!< in: mini-transaction owning rec */
#endif                /* UNIV_DEBUG */
    const rec_t *rec, /*!< in: ibuf record */
    ibuf_op_t *op,    /*!< out: operation type, or NULL */
    ibool *comp,      /*!< out: compact flag, or NULL */
    ulint *info_len,  /*!< out: length of info fields at the
                      start of the fourth field, or
                      NULL */
    ulint *counter)   /*!< in: counter value, or NULL */
{
  const byte *types;
  ulint fields;
  ulint len;

  /* Local variables to shadow arguments. */
  ibuf_op_t op_local;
  ibool comp_local;
  ulint info_len_local;
  ulint counter_local;

  ut_ad(mtr_memo_contains_page(mtr, rec, MTR_MEMO_PAGE_X_FIX) ||
        mtr_memo_contains_page(mtr, rec, MTR_MEMO_PAGE_S_FIX));
  ut_ad(ibuf_inside(mtr));
  fields = rec_get_n_fields_old(rec);
  ut_a(fields > IBUF_REC_FIELD_USER);

  types = rec_get_nth_field_old(rec, IBUF_REC_FIELD_METADATA, &len);

  info_len_local = len % DATA_NEW_ORDER_NULL_TYPE_BUF_SIZE;

  switch (info_len_local) {
    case 0:
    case 1:
      op_local = IBUF_OP_INSERT;
      comp_local = info_len_local;
      ut_ad(!counter);
      counter_local = ULINT_UNDEFINED;
      break;

    case IBUF_REC_INFO_SIZE:
      op_local = (ibuf_op_t)types[IBUF_REC_OFFSET_TYPE];
      comp_local = types[IBUF_REC_OFFSET_FLAGS] & IBUF_REC_COMPACT;
      counter_local = mach_read_from_2(types + IBUF_REC_OFFSET_COUNTER);
      break;

    default:
      ut_error;
  }

  ut_a(op_local < IBUF_OP_COUNT);
  ut_a((len - info_len_local) ==
       (fields - IBUF_REC_FIELD_USER) * DATA_NEW_ORDER_NULL_TYPE_BUF_SIZE);

  if (op) {
    *op = op_local;
  }

  if (comp) {
    *comp = comp_local;
  }

  if (info_len) {
    *info_len = info_len_local;
  }

  if (counter) {
    *counter = counter_local;
  }
}

#ifdef UNIV_DEBUG
#define ibuf_rec_get_op_type(mtr, rec) ibuf_rec_get_op_type_func(mtr, rec)
#else /* UNIV_DEBUG */
#define ibuf_rec_get_op_type(mtr, rec) ibuf_rec_get_op_type_func(rec)
#endif

/** Returns the operation type field of an ibuf record.
 @return operation type */
static ibuf_op_t ibuf_rec_get_op_type_func(
#ifdef UNIV_DEBUG
    mtr_t *mtr,       /*!< in: mini-transaction owning rec */
#endif                /* UNIV_DEBUG */
    const rec_t *rec) /*!< in: ibuf record */
{
  ulint len;

  ut_ad(mtr_memo_contains_page(mtr, rec, MTR_MEMO_PAGE_X_FIX) ||
        mtr_memo_contains_page(mtr, rec, MTR_MEMO_PAGE_S_FIX));
  ut_ad(ibuf_inside(mtr));
  ut_ad(rec_get_n_fields_old(rec) > 2);

  (void)rec_get_nth_field_old(rec, IBUF_REC_FIELD_MARKER, &len);

  if (len > 1) {
    /* This is a < 4.1.x format record */

    return (IBUF_OP_INSERT);
  } else {
    ibuf_op_t op;

    ibuf_rec_get_info(mtr, rec, &op, NULL, NULL, NULL);

    return (op);
  }
}

/** Read the first two bytes from a record's fourth field (counter field in new
 records; something else in older records).
 @return "counter" field, or ULINT_UNDEFINED if for some reason it
 can't be read */
ulint ibuf_rec_get_counter(const rec_t *rec) /*!< in: ibuf record */
{
  const byte *ptr;
  ulint len;

  if (rec_get_n_fields_old(rec) <= IBUF_REC_FIELD_METADATA) {
    return (ULINT_UNDEFINED);
  }

  ptr = rec_get_nth_field_old(rec, IBUF_REC_FIELD_METADATA, &len);

  if (len >= 2) {
    return (mach_read_from_2(ptr));
  } else {
    return (ULINT_UNDEFINED);
  }
}

/** Add accumulated operation counts to a permanent array. Both arrays must be
 of size IBUF_OP_COUNT. */
static void ibuf_add_ops(ulint *arr,       /*!< in/out: array to modify */
                         const ulint *ops) /*!< in: operation counts */

{
  ulint i;

  for (i = 0; i < IBUF_OP_COUNT; i++) {
    os_atomic_increment_ulint(&arr[i], ops[i]);
  }
}

/** Print operation counts. The array must be of size IBUF_OP_COUNT. */
static void ibuf_print_ops(const ulint *ops, /*!< in: operation counts */
                           FILE *file)       /*!< in: file where to print */
{
  static const char *op_names[] = {"insert", "delete mark", "delete"};
  ulint i;

  ut_a(UT_ARR_SIZE(op_names) == IBUF_OP_COUNT);

  for (i = 0; i < IBUF_OP_COUNT; i++) {
    fprintf(file, "%s %lu%s", op_names[i], (ulong)ops[i],
            (i < (IBUF_OP_COUNT - 1)) ? ", " : "");
  }

  putc('\n', file);
}

/** Creates a dummy index for inserting a record to a non-clustered index.
 @return dummy index */
static dict_index_t *ibuf_dummy_index_create(
    ulint n,    /*!< in: number of fields */
    ibool comp) /*!< in: TRUE=use compact record format */
{
  dict_table_t *table;
  dict_index_t *index;

  table = dict_mem_table_create("IBUF_DUMMY", DICT_HDR_SPACE, n, 0,
                                comp ? DICT_TF_COMPACT : 0, 0);

  index =
      dict_mem_index_create("IBUF_DUMMY", "IBUF_DUMMY", DICT_HDR_SPACE, 0, n);

  index->table = table;

  /* avoid ut_ad(index->cached) in dict_index_get_n_unique_in_tree */
  index->cached = TRUE;

  return (index);
}
/** Add a column to the dummy index */
static void ibuf_dummy_index_add_col(
    dict_index_t *index, /*!< in: dummy index */
    const dtype_t *type, /*!< in: the data type of the column */
    ulint len)           /*!< in: length of the column */
{
  ulint i = index->table->n_def;
  dict_mem_table_add_col(index->table, NULL, NULL, dtype_get_mtype(type),
                         dtype_get_prtype(type), dtype_get_len(type));
  dict_index_add_col(index, index->table, index->table->get_col(i), len, true);
}
/** Deallocates a dummy index for inserting a record to a non-clustered index.
 */
static void ibuf_dummy_index_free(
    dict_index_t *index) /*!< in, own: dummy index */
{
  dict_table_t *table = index->table;

  dict_mem_index_free(index);
  dict_mem_table_free(table);
}

#ifdef UNIV_DEBUG
#define ibuf_build_entry_from_ibuf_rec(mtr, ibuf_rec, heap, pindex) \
  ibuf_build_entry_from_ibuf_rec_func(mtr, ibuf_rec, heap, pindex)
#else /* UNIV_DEBUG */
#define ibuf_build_entry_from_ibuf_rec(mtr, ibuf_rec, heap, pindex) \
  ibuf_build_entry_from_ibuf_rec_func(ibuf_rec, heap, pindex)
#endif

/** Builds the entry used to

 1) IBUF_OP_INSERT: insert into a non-clustered index

 2) IBUF_OP_DELETE_MARK: find the record whose delete-mark flag we need to
    activate

 3) IBUF_OP_DELETE: find the record we need to delete

 when we have the corresponding record in an ibuf index.

 NOTE that as we copy pointers to fields in ibuf_rec, the caller must
 hold a latch to the ibuf_rec page as long as the entry is used!

 @return own: entry to insert to a non-clustered index */
static dtuple_t *ibuf_build_entry_from_ibuf_rec_func(
#ifdef UNIV_DEBUG
    mtr_t *mtr,            /*!< in: mini-transaction owning rec */
#endif                     /* UNIV_DEBUG */
    const rec_t *ibuf_rec, /*!< in: record in an insert buffer */
    mem_heap_t *heap,      /*!< in: heap where built */
    dict_index_t **pindex) /*!< out, own: dummy index that
                           describes the entry */
{
  dtuple_t *tuple;
  dfield_t *field;
  ulint n_fields;
  const byte *types;
  const byte *data;
  ulint len;
  ulint info_len;
  ulint i;
  ulint comp;
  dict_index_t *index;

  ut_ad(mtr_memo_contains_page(mtr, ibuf_rec, MTR_MEMO_PAGE_X_FIX) ||
        mtr_memo_contains_page(mtr, ibuf_rec, MTR_MEMO_PAGE_S_FIX));
  ut_ad(ibuf_inside(mtr));

  data = rec_get_nth_field_old(ibuf_rec, IBUF_REC_FIELD_MARKER, &len);

  ut_a(len == 1);
  ut_a(*data == 0);
  ut_a(rec_get_n_fields_old(ibuf_rec) > IBUF_REC_FIELD_USER);

  n_fields = rec_get_n_fields_old(ibuf_rec) - IBUF_REC_FIELD_USER;

  tuple = dtuple_create(heap, n_fields);

  types = rec_get_nth_field_old(ibuf_rec, IBUF_REC_FIELD_METADATA, &len);

  ibuf_rec_get_info(mtr, ibuf_rec, NULL, &comp, &info_len, NULL);

  index = ibuf_dummy_index_create(n_fields, comp);

  len -= info_len;
  types += info_len;

  ut_a(len == n_fields * DATA_NEW_ORDER_NULL_TYPE_BUF_SIZE);

  for (i = 0; i < n_fields; i++) {
    field = dtuple_get_nth_field(tuple, i);

    data = rec_get_nth_field_old(ibuf_rec, i + IBUF_REC_FIELD_USER, &len);

    dfield_set_data(field, data, len);

    dtype_new_read_for_order_and_null_size(
        dfield_get_type(field), types + i * DATA_NEW_ORDER_NULL_TYPE_BUF_SIZE);

    ibuf_dummy_index_add_col(index, dfield_get_type(field), len);
  }

  /* Prevent an ut_ad() failure in page_zip_write_rec() by
  adding system columns to the dummy table pointed to by the
  dummy secondary index.  The insert buffer is only used for
  secondary indexes, whose records never contain any system
  columns, such as DB_TRX_ID. */
  ut_d(dict_table_add_system_columns(index->table, index->table->heap));

  *pindex = index;

  return (tuple);
}

/** Get the data size.
 @return size of fields */
UNIV_INLINE
ulint ibuf_rec_get_size(const rec_t *rec,  /*!< in: ibuf record */
                        const byte *types, /*!< in: fields */
                        ulint n_fields,    /*!< in: number of fields */
                        ulint comp)        /*!< in: 0=ROW_FORMAT=REDUNDANT,
                                           nonzero=ROW_FORMAT=COMPACT */
{
  ulint i;
  ulint field_offset;
  ulint types_offset;
  ulint size = 0;

  field_offset = IBUF_REC_FIELD_USER;
  types_offset = DATA_NEW_ORDER_NULL_TYPE_BUF_SIZE;

  for (i = 0; i < n_fields; i++) {
    ulint len;
    dtype_t dtype;

    rec_get_nth_field_offs_old(rec, i + field_offset, &len);

    if (len != UNIV_SQL_NULL) {
      size += len;
    } else {
      dtype_new_read_for_order_and_null_size(&dtype, types);

      size += dtype_get_sql_null_size(&dtype, comp);
    }

    types += types_offset;
  }

  return (size);
}

#ifdef UNIV_DEBUG
#define ibuf_rec_get_volume(mtr, rec) ibuf_rec_get_volume_func(mtr, rec)
#else /* UNIV_DEBUG */
#define ibuf_rec_get_volume(mtr, rec) ibuf_rec_get_volume_func(rec)
#endif

/** Returns the space taken by a stored non-clustered index entry if converted
 to an index record.
 @return size of index record in bytes + an upper limit of the space
 taken in the page directory */
static ulint ibuf_rec_get_volume_func(
#ifdef UNIV_DEBUG
    mtr_t *mtr,            /*!< in: mini-transaction owning rec */
#endif                     /* UNIV_DEBUG */
    const rec_t *ibuf_rec) /*!< in: ibuf record */
{
  ulint len;
  const byte *data;
  const byte *types;
  ulint n_fields;
  ulint data_size;
  ulint comp;
  ibuf_op_t op;
  ulint info_len;

  ut_ad(mtr_memo_contains_page(mtr, ibuf_rec, MTR_MEMO_PAGE_X_FIX) ||
        mtr_memo_contains_page(mtr, ibuf_rec, MTR_MEMO_PAGE_S_FIX));
  ut_ad(ibuf_inside(mtr));
  ut_ad(rec_get_n_fields_old(ibuf_rec) > 2);

  data = rec_get_nth_field_old(ibuf_rec, IBUF_REC_FIELD_MARKER, &len);
  ut_a(len == 1);
  ut_a(*data == 0);

  types = rec_get_nth_field_old(ibuf_rec, IBUF_REC_FIELD_METADATA, &len);

  ibuf_rec_get_info(mtr, ibuf_rec, &op, &comp, &info_len, NULL);

  if (op == IBUF_OP_DELETE_MARK || op == IBUF_OP_DELETE) {
    /* Delete-marking a record doesn't take any
    additional space, and while deleting a record
    actually frees up space, we have to play it safe and
    pretend it takes no additional space (the record
    might not exist, etc.).  */

    return (0);
  } else if (comp) {
    dtuple_t *entry;
    ulint volume;
    dict_index_t *dummy_index;
    mem_heap_t *heap = mem_heap_create(500);

    entry = ibuf_build_entry_from_ibuf_rec(mtr, ibuf_rec, heap, &dummy_index);

    volume = rec_get_converted_size(dummy_index, entry, 0);

    ibuf_dummy_index_free(dummy_index);
    mem_heap_free(heap);

    return (volume + page_dir_calc_reserved_space(1));
  }

  types += info_len;
  n_fields = rec_get_n_fields_old(ibuf_rec) - IBUF_REC_FIELD_USER;

  data_size = ibuf_rec_get_size(ibuf_rec, types, n_fields, comp);

  return (data_size + rec_get_converted_extra_size(data_size, n_fields, 0) +
          page_dir_calc_reserved_space(1));
}

/** Builds the tuple to insert to an ibuf tree when we have an entry for a
 non-clustered index.

 NOTE that the original entry must be kept because we copy pointers to
 its fields.

 @return own: entry to insert into an ibuf index tree */
static dtuple_t *ibuf_entry_build(
    ibuf_op_t op,          /*!< in: operation type */
    dict_index_t *index,   /*!< in: non-clustered index */
    const dtuple_t *entry, /*!< in: entry for a non-clustered index */
    space_id_t space,      /*!< in: space id */
    page_no_t page_no,     /*!< in: index page number where entry should
                           be inserted */
    ulint counter,         /*!< in: counter value;
                           ULINT_UNDEFINED=not used */
    mem_heap_t *heap)      /*!< in: heap into which to build */
{
  dtuple_t *tuple;
  dfield_t *field;
  const dfield_t *entry_field;
  ulint n_fields;
  byte *buf;
  byte *ti;
  byte *type_info;
  ulint i;

  ut_ad(counter != ULINT_UNDEFINED || op == IBUF_OP_INSERT);
  ut_ad(counter == ULINT_UNDEFINED || counter <= 0xFFFF);
  ut_ad(op < IBUF_OP_COUNT);

  /* We have to build a tuple with the following fields:

  1-4) These are described at the top of this file.

  5) The rest of the fields are copied from the entry.

  All fields in the tuple are ordered like the type binary in our
  insert buffer tree. */

  n_fields = dtuple_get_n_fields(entry);

  tuple = dtuple_create(heap, n_fields + IBUF_REC_FIELD_USER);

  /* 1) Space Id */

  field = dtuple_get_nth_field(tuple, IBUF_REC_FIELD_SPACE);

  buf = static_cast<byte *>(mem_heap_alloc(heap, 4));

  mach_write_to_4(buf, space);

  dfield_set_data(field, buf, 4);

  /* 2) Marker byte */

  field = dtuple_get_nth_field(tuple, IBUF_REC_FIELD_MARKER);

  buf = static_cast<byte *>(mem_heap_alloc(heap, 1));

  /* We set the marker byte zero */

  mach_write_to_1(buf, 0);

  dfield_set_data(field, buf, 1);

  /* 3) Page number */

  field = dtuple_get_nth_field(tuple, IBUF_REC_FIELD_PAGE);

  buf = static_cast<byte *>(mem_heap_alloc(heap, 4));

  mach_write_to_4(buf, page_no);

  dfield_set_data(field, buf, 4);

  /* 4) Type info, part #1 */

  if (counter == ULINT_UNDEFINED) {
    i = dict_table_is_comp(index->table) ? 1 : 0;
  } else {
    ut_ad(counter <= 0xFFFF);
    i = IBUF_REC_INFO_SIZE;
  }

  ti = type_info = static_cast<byte *>(
      mem_heap_alloc(heap, i + n_fields * DATA_NEW_ORDER_NULL_TYPE_BUF_SIZE));

  switch (i) {
    default:
      ut_error;
      break;
    case 1:
      /* set the flag for ROW_FORMAT=COMPACT */
      *ti++ = 0;
      /* fall through */
    case 0:
      /* the old format does not allow delete buffering */
      ut_ad(op == IBUF_OP_INSERT);
      break;
    case IBUF_REC_INFO_SIZE:
      mach_write_to_2(ti + IBUF_REC_OFFSET_COUNTER, counter);

      ti[IBUF_REC_OFFSET_TYPE] = (byte)op;
      ti[IBUF_REC_OFFSET_FLAGS] =
          dict_table_is_comp(index->table) ? IBUF_REC_COMPACT : 0;
      ti += IBUF_REC_INFO_SIZE;
      break;
  }

  /* 5+) Fields from the entry */

  for (i = 0; i < n_fields; i++) {
    ulint fixed_len;
    const dict_field_t *ifield;

    field = dtuple_get_nth_field(tuple, i + IBUF_REC_FIELD_USER);
    entry_field = dtuple_get_nth_field(entry, i);
    dfield_copy(field, entry_field);

    ifield = index->get_field(i);
    /* Prefix index columns of fixed-length columns are of
    fixed length.  However, in the function call below,
    dfield_get_type(entry_field) contains the fixed length
    of the column in the clustered index.  Replace it with
    the fixed length of the secondary index column. */
    fixed_len = ifield->fixed_len;

#ifdef UNIV_DEBUG
    if (fixed_len) {
      /* dict_index_add_col() should guarantee these */
      ut_ad(fixed_len <= (ulint)dfield_get_type(entry_field)->len);
      if (ifield->prefix_len) {
        ut_ad(ifield->prefix_len == fixed_len);
      } else {
        ut_ad(fixed_len == (ulint)dfield_get_type(entry_field)->len);
      }
    }
#endif /* UNIV_DEBUG */

    dtype_new_store_for_order_and_null_size(ti, dfield_get_type(entry_field),
                                            fixed_len);
    ti += DATA_NEW_ORDER_NULL_TYPE_BUF_SIZE;
  }

  /* 4) Type info, part #2 */

  field = dtuple_get_nth_field(tuple, IBUF_REC_FIELD_METADATA);

  dfield_set_data(field, type_info, ti - type_info);

  /* Set all the types in the new tuple binary */

  dtuple_set_types_binary(tuple, n_fields + IBUF_REC_FIELD_USER);

  return (tuple);
}

/** Builds a search tuple used to search buffered inserts for an index page.
 This is for >= 4.1.x format records.
 @return own: search tuple */
static dtuple_t *ibuf_search_tuple_build(
    space_id_t space,  /*!< in: space id */
    page_no_t page_no, /*!< in: index page number */
    mem_heap_t *heap)  /*!< in: heap into which to build */
{
  dtuple_t *tuple;
  dfield_t *field;
  byte *buf;

  tuple = dtuple_create(heap, IBUF_REC_FIELD_METADATA);

  /* Store the space id in tuple */

  field = dtuple_get_nth_field(tuple, IBUF_REC_FIELD_SPACE);

  buf = static_cast<byte *>(mem_heap_alloc(heap, 4));

  mach_write_to_4(buf, space);

  dfield_set_data(field, buf, 4);

  /* Store the new format record marker byte */

  field = dtuple_get_nth_field(tuple, IBUF_REC_FIELD_MARKER);

  buf = static_cast<byte *>(mem_heap_alloc(heap, 1));

  mach_write_to_1(buf, 0);

  dfield_set_data(field, buf, 1);

  /* Store the page number in tuple */

  field = dtuple_get_nth_field(tuple, IBUF_REC_FIELD_PAGE);

  buf = static_cast<byte *>(mem_heap_alloc(heap, 4));

  mach_write_to_4(buf, page_no);

  dfield_set_data(field, buf, 4);

  dtuple_set_types_binary(tuple, IBUF_REC_FIELD_METADATA);

  return (tuple);
}

/** Checks if there are enough pages in the free list of the ibuf tree that we
 dare to start a pessimistic insert to the insert buffer.
 @return true if enough free pages in list */
UNIV_INLINE
ibool ibuf_data_enough_free_for_insert(void) {
  ut_ad(mutex_own(&ibuf_mutex));

  /* We want a big margin of free pages, because a B-tree can sometimes
  grow in size also if records are deleted from it, as the node pointers
  can change, and we must make sure that we are able to delete the
  inserts buffered for pages that we read to the buffer pool, without
  any risk of running out of free space in the insert buffer. */

  return (ibuf->free_list_len >= (ibuf->size / 2) + 3 * ibuf->height);
}

/** Checks if there are enough pages in the free list of the ibuf tree that we
 should remove them and free to the file space management.
 @return true if enough free pages in list */
UNIV_INLINE
ibool ibuf_data_too_much_free(void) {
  ut_ad(mutex_own(&ibuf_mutex));

  return (ibuf->free_list_len >= 3 + (ibuf->size / 2) + 3 * ibuf->height);
}

/** Allocates a new page from the ibuf file segment and adds it to the free
 list.
 @return true on success, false if no space left */
static ibool ibuf_add_free_page(void) {
  mtr_t mtr;
  page_t *header_page;
  buf_block_t *block;
  page_t *page;
  page_t *root;
  page_t *bitmap_page;

  fil_space_t *space = fil_space_get_sys_space();

  mtr_start(&mtr);

  /* Acquire the fsp latch before the ibuf header, obeying the latching
  order */
  mtr_x_lock(&space->latch, &mtr);
  header_page = ibuf_header_page_get(&mtr);

  /* Allocate a new page: NOTE that if the page has been a part of a
  non-clustered index which has subsequently been dropped, then the
  page may have buffered inserts in the insert buffer, and these
  should be deleted from there. These get deleted when the page
  allocation creates the page in buffer. Thus the call below may end
  up calling the insert buffer routines and, as we yet have no latches
  to insert buffer tree pages, these routines can run without a risk
  of a deadlock. This is the reason why we created a special ibuf
  header page apart from the ibuf tree. */

  block = fseg_alloc_free_page(header_page + IBUF_HEADER + IBUF_TREE_SEG_HEADER,
                               0, FSP_UP, &mtr);

  if (block == NULL) {
    mtr_commit(&mtr);

    return (FALSE);
  }

  ut_ad(rw_lock_get_x_lock_count(&block->lock) == 1);
  ibuf_enter(&mtr);
  mutex_enter(&ibuf_mutex);
  root = ibuf_tree_root_get(&mtr);

  buf_block_dbg_add_level(block, SYNC_IBUF_TREE_NODE_NEW);
  page = buf_block_get_frame(block);

  /* Add the page to the free list and update the ibuf size data */

  flst_add_last(root + PAGE_HEADER + PAGE_BTR_IBUF_FREE_LIST,
                page + PAGE_HEADER + PAGE_BTR_IBUF_FREE_LIST_NODE, &mtr);

  mlog_write_ulint(page + FIL_PAGE_TYPE, FIL_PAGE_IBUF_FREE_LIST, MLOG_2BYTES,
                   &mtr);

  ibuf->seg_size++;
  ibuf->free_list_len++;

  /* Set the bit indicating that this page is now an ibuf tree page
  (level 2 page) */

  const page_id_t page_id(IBUF_SPACE_ID, block->page.id.page_no());
  const page_size_t page_size(space->flags);

  bitmap_page = ibuf_bitmap_get_map_page(page_id, page_size, &mtr);

  mutex_exit(&ibuf_mutex);

  ibuf_bitmap_page_set_bits(bitmap_page, page_id, page_size, IBUF_BITMAP_IBUF,
                            TRUE, &mtr);

  ibuf_mtr_commit(&mtr);

  return (TRUE);
}

/** Removes a page from the free list and frees it to the fsp system. */
static void ibuf_remove_free_page(void) {
  mtr_t mtr;
  mtr_t mtr2;
  page_t *header_page;
  page_no_t page_no;
  page_t *page;
  page_t *root;
  page_t *bitmap_page;

  fil_space_t *space = fil_space_get_sys_space();

  mtr_start(&mtr);

  const page_size_t page_size(space->flags);

  /* Acquire the fsp latch before the ibuf header, obeying the latching
  order */

  mtr_x_lock(&space->latch, &mtr);
  header_page = ibuf_header_page_get(&mtr);

  /* Prevent pessimistic inserts to insert buffer trees for a while */
  ibuf_enter(&mtr);
  mutex_enter(&ibuf_pessimistic_insert_mutex);
  mutex_enter(&ibuf_mutex);

  if (!ibuf_data_too_much_free()) {
    mutex_exit(&ibuf_mutex);
    mutex_exit(&ibuf_pessimistic_insert_mutex);

    ibuf_mtr_commit(&mtr);

    return;
  }

  ibuf_mtr_start(&mtr2);

  root = ibuf_tree_root_get(&mtr2);

  mutex_exit(&ibuf_mutex);

  page_no =
      flst_get_last(root + PAGE_HEADER + PAGE_BTR_IBUF_FREE_LIST, &mtr2).page;

  /* NOTE that we must release the latch on the ibuf tree root
  because in fseg_free_page we access level 1 pages, and the root
  is a level 2 page. */

  ibuf_mtr_commit(&mtr2);
  ibuf_exit(&mtr);

  /* Since pessimistic inserts were prevented, we know that the
  page is still in the free list. NOTE that also deletes may take
  pages from the free list, but they take them from the start, and
  the free list was so long that they cannot have taken the last
  page from it. */

  fseg_free_page(header_page + IBUF_HEADER + IBUF_TREE_SEG_HEADER,
                 IBUF_SPACE_ID, page_no, false, &mtr);

  const page_id_t page_id(IBUF_SPACE_ID, page_no);

  ut_d(buf_page_reset_file_page_was_freed(page_id));

  ibuf_enter(&mtr);

  mutex_enter(&ibuf_mutex);

  root = ibuf_tree_root_get(&mtr);

  ut_ad(page_no ==
        flst_get_last(root + PAGE_HEADER + PAGE_BTR_IBUF_FREE_LIST, &mtr).page);

  {
    buf_block_t *block;

    block = buf_page_get(page_id, univ_page_size, RW_X_LATCH, &mtr);

    buf_block_dbg_add_level(block, SYNC_IBUF_TREE_NODE);

    page = buf_block_get_frame(block);
  }

  /* Remove the page from the free list and update the ibuf size data */

  flst_remove(root + PAGE_HEADER + PAGE_BTR_IBUF_FREE_LIST,
              page + PAGE_HEADER + PAGE_BTR_IBUF_FREE_LIST_NODE, &mtr);

  mutex_exit(&ibuf_pessimistic_insert_mutex);

  ibuf->seg_size--;
  ibuf->free_list_len--;

  /* Set the bit indicating that this page is no more an ibuf tree page
  (level 2 page) */

  bitmap_page = ibuf_bitmap_get_map_page(page_id, page_size, &mtr);

  mutex_exit(&ibuf_mutex);

  ibuf_bitmap_page_set_bits(bitmap_page, page_id, page_size, IBUF_BITMAP_IBUF,
                            FALSE, &mtr);

  ut_d(buf_page_set_file_page_was_freed(page_id));

  ibuf_mtr_commit(&mtr);
}

/** Frees excess pages from the ibuf free list. This function is called when an
 OS thread calls fsp services to allocate a new file segment, or a new page to a
 file segment, and the thread did not own the fsp latch before this call. */
void ibuf_free_excess_pages(void) {
  ut_ad(rw_lock_own(fil_space_get_latch(IBUF_SPACE_ID), RW_LOCK_X));

  ut_ad(rw_lock_get_x_lock_count(fil_space_get_latch(IBUF_SPACE_ID)) == 1);

  /* NOTE: We require that the thread did not own the latch before,
  because then we know that we can obey the correct latching order
  for ibuf latches */

  if (!ibuf) {
    /* Not yet initialized; not sure if this is possible, but
    does no harm to check for it. */

    return;
  }

  /* Free at most a few pages at a time, so that we do not delay the
  requested service too much */

  for (ulint i = 0; i < 4; i++) {
    ibool too_much_free;

    mutex_enter(&ibuf_mutex);
    too_much_free = ibuf_data_too_much_free();
    mutex_exit(&ibuf_mutex);

    if (!too_much_free) {
      return;
    }

    ibuf_remove_free_page();
  }
}

#ifdef UNIV_DEBUG
#define ibuf_get_merge_page_nos(contract, rec, mtr, ids, pages, n_stored) \
  ibuf_get_merge_page_nos_func(contract, rec, mtr, ids, pages, n_stored)
#else /* UNIV_DEBUG */
#define ibuf_get_merge_page_nos(contract, rec, mtr, ids, pages, n_stored) \
  ibuf_get_merge_page_nos_func(contract, rec, ids, pages, n_stored)
#endif /* UNIV_DEBUG */

/** Reads page numbers from a leaf in an ibuf tree.
 @return a lower limit for the combined volume of records which will be
 merged */
static ulint ibuf_get_merge_page_nos_func(
    ibool contract,   /*!< in: TRUE if this function is called to
                     contract the tree, FALSE if this is called
                     when a single page becomes full and we look
                     if it pays to read also nearby pages */
    const rec_t *rec, /*!< in: insert buffer record */
#ifdef UNIV_DEBUG
    mtr_t *mtr,            /*!< in: mini-transaction holding rec */
#endif                     /* UNIV_DEBUG */
    space_id_t *space_ids, /*!< in/out: space id's of the pages */
    page_no_t *page_nos,   /*!< in/out: buffer for at least
                          IBUF_MAX_N_PAGES_MERGED many page numbers;
                          the page numbers are in an ascending order */
    ulint *n_stored)       /*!< out: number of page numbers stored to
                          page_nos in this function */
{
  page_no_t prev_page_no;
  space_id_t prev_space_id;
  page_no_t first_page_no;
  space_id_t first_space_id;
  page_no_t rec_page_no;
  space_id_t rec_space_id;
  ulint sum_volumes;
  ulint volume_for_page;
  ulint rec_volume;
  ulint limit;
  ulint n_pages;

  ut_ad(mtr_memo_contains_page(mtr, rec, MTR_MEMO_PAGE_X_FIX) ||
        mtr_memo_contains_page(mtr, rec, MTR_MEMO_PAGE_S_FIX));
  ut_ad(ibuf_inside(mtr));

  *n_stored = 0;

  limit = ut_min(IBUF_MAX_N_PAGES_MERGED, buf_pool_get_curr_size() / 4);

  if (page_rec_is_supremum(rec)) {
    rec = page_rec_get_prev_const(rec);
  }

  if (page_rec_is_infimum(rec)) {
    rec = page_rec_get_next_const(rec);
  }

  if (page_rec_is_supremum(rec)) {
    return (0);
  }

  first_page_no = ibuf_rec_get_page_no(mtr, rec);
  first_space_id = ibuf_rec_get_space(mtr, rec);
  n_pages = 0;
  prev_page_no = 0;
  prev_space_id = 0;

  /* Go backwards from the first rec until we reach the border of the
  'merge area', or the page start or the limit of storeable pages is
  reached */

  while (!page_rec_is_infimum(rec) && UNIV_LIKELY(n_pages < limit)) {
    rec_page_no = ibuf_rec_get_page_no(mtr, rec);
    rec_space_id = ibuf_rec_get_space(mtr, rec);

    if (rec_space_id != first_space_id ||
        (rec_page_no / IBUF_MERGE_AREA) != (first_page_no / IBUF_MERGE_AREA)) {
      break;
    }

    if (rec_page_no != prev_page_no || rec_space_id != prev_space_id) {
      n_pages++;
    }

    prev_page_no = rec_page_no;
    prev_space_id = rec_space_id;

    rec = page_rec_get_prev_const(rec);
  }

  rec = page_rec_get_next_const(rec);

  /* At the loop start there is no prev page; we mark this with a pair
  of space id, page no (0, 0) for which there can never be entries in
  the insert buffer */

  prev_page_no = 0;
  prev_space_id = 0;
  sum_volumes = 0;
  volume_for_page = 0;

  while (*n_stored < limit) {
    if (page_rec_is_supremum(rec)) {
      /* When no more records available, mark this with
      another 'impossible' pair of space id, page no */
      rec_page_no = 1;
      rec_space_id = 0;
    } else {
      rec_page_no = ibuf_rec_get_page_no(mtr, rec);
      rec_space_id = ibuf_rec_get_space(mtr, rec);
      /* In the system tablespace the smallest
      possible secondary index leaf page number is
      bigger than FSP_DICT_HDR_PAGE_NO (7).
      In all tablespaces, pages 0 and 1 are reserved
      for the allocation bitmap and the change
      buffer bitmap. In file-per-table tablespaces,
      a file segment inode page will be created at
      page 2 and the clustered index tree is created
      at page 3.  So for file-per-table tablespaces,
      page 4 is the smallest possible secondary
      index leaf page. CREATE TABLESPACE also initially
      uses pages 2 and 3 for the first created table,
      but that table may be dropped, allowing page 2
      to be reused for a secondary index leaf page.
      To keep this assertion simple, just
      make sure the page is >= 2. */
      ut_ad(rec_page_no >= FSP_FIRST_INODE_PAGE_NO);
    }

#ifdef UNIV_IBUF_DEBUG
    ut_a(*n_stored < IBUF_MAX_N_PAGES_MERGED);
#endif
    if ((rec_space_id != prev_space_id || rec_page_no != prev_page_no) &&
        (prev_space_id != 0 || prev_page_no != 0)) {
      if (contract ||
          (prev_page_no == first_page_no && prev_space_id == first_space_id) ||
          (volume_for_page > ((IBUF_MERGE_THRESHOLD - 1) * 4 * UNIV_PAGE_SIZE /
                              IBUF_PAGE_SIZE_PER_FREE_SPACE) /
                                 IBUF_MERGE_THRESHOLD)) {
        space_ids[*n_stored] = prev_space_id;
        page_nos[*n_stored] = prev_page_no;

        (*n_stored)++;

        sum_volumes += volume_for_page;
      }

      if (rec_space_id != first_space_id ||
          rec_page_no / IBUF_MERGE_AREA != first_page_no / IBUF_MERGE_AREA) {
        break;
      }

      volume_for_page = 0;
    }

    if (rec_page_no == 1 && rec_space_id == 0) {
      /* Supremum record */

      break;
    }

    rec_volume = ibuf_rec_get_volume(mtr, rec);

    volume_for_page += rec_volume;

    prev_page_no = rec_page_no;
    prev_space_id = rec_space_id;

    rec = page_rec_get_next_const(rec);
  }

#ifdef UNIV_IBUF_DEBUG
  ut_a(*n_stored <= IBUF_MAX_N_PAGES_MERGED);
#endif
#if 0
	fprintf(stderr, "Ibuf merge batch %lu pages %lu volume\n",
		*n_stored, sum_volumes);
#endif
  return (sum_volumes);
}

/** Get the matching records for space id.
 @return current rec or NULL */
static MY_ATTRIBUTE((warn_unused_result)) const rec_t *ibuf_get_user_rec(
    btr_pcur_t *pcur, /*!< in: the current cursor */
    mtr_t *mtr)       /*!< in: mini transaction */
{
  do {
    const rec_t *rec = btr_pcur_get_rec(pcur);

    if (page_rec_is_user_rec(rec)) {
      return (rec);
    }
  } while (btr_pcur_move_to_next(pcur, mtr));

  return (NULL);
}

/** Reads page numbers for a space id from an ibuf tree.
 @return a lower limit for the combined volume of records which will be
 merged */
static MY_ATTRIBUTE((warn_unused_result)) ulint
    ibuf_get_merge_pages(btr_pcur_t *pcur, /*!< in/out: cursor */
                         space_id_t space, /*!< in: space for which to merge */
                         ulint limit,      /*!< in: max page numbers to read */
                         page_no_t *pages, /*!< out: pages read */
                         space_id_t *spaces, /*!< out: spaces read */
                         ulint *n_pages,     /*!< out: number of pages read */
                         mtr_t *mtr)         /*!< in: mini transaction */
{
  const rec_t *rec;
  ulint volume = 0;

  ut_a(space != SPACE_UNKNOWN);

  *n_pages = 0;

  while ((rec = ibuf_get_user_rec(pcur, mtr)) != 0 &&
         ibuf_rec_get_space(mtr, rec) == space && *n_pages < limit) {
    page_no_t page_no = ibuf_rec_get_page_no(mtr, rec);

    if (*n_pages == 0 || pages[*n_pages - 1] != page_no) {
      spaces[*n_pages] = space;
      pages[*n_pages] = page_no;
      ++*n_pages;
    }

    volume += ibuf_rec_get_volume(mtr, rec);

    btr_pcur_move_to_next(pcur, mtr);
  }

  return (volume);
}

/** Contracts insert buffer trees by reading pages to the buffer pool.
 @return a lower limit for the combined size in bytes of entries which
 will be merged from ibuf trees to the pages read, 0 if ibuf is
 empty */
static ulint ibuf_merge_pages(
    ulint *n_pages, /*!< out: number of pages to which merged */
    bool sync)      /*!< in: true if the caller wants to wait for
                    the issued read with the highest tablespace
                    address to complete */
{
  mtr_t mtr;
  btr_pcur_t pcur;
  ulint sum_sizes;
  page_no_t page_nos[IBUF_MAX_N_PAGES_MERGED];
  space_id_t space_ids[IBUF_MAX_N_PAGES_MERGED];

  *n_pages = 0;

  /* Check if there is enough reusable space in redo log files. */
  log_free_check();

  ibuf_mtr_start(&mtr);

  /* Open a cursor to a randomly chosen leaf of the tree, at a random
  position within the leaf */
  bool available;

  available =
      btr_pcur_open_at_rnd_pos(ibuf->index, BTR_SEARCH_LEAF, &pcur, &mtr);
  /* No one should make this index unavailable when server is running */
  ut_a(available);

  ut_ad(page_validate(btr_pcur_get_page(&pcur), ibuf->index));

  if (page_is_empty(btr_pcur_get_page(&pcur))) {
    /* If a B-tree page is empty, it must be the root page
    and the whole B-tree must be empty. InnoDB does not
    allow empty B-tree pages other than the root. */
    ut_ad(ibuf->empty);
    ut_ad(page_get_space_id(btr_pcur_get_page(&pcur)) == IBUF_SPACE_ID);
    ut_ad(page_get_page_no(btr_pcur_get_page(&pcur)) ==
          FSP_IBUF_TREE_ROOT_PAGE_NO);

    ibuf_mtr_commit(&mtr);
    btr_pcur_close(&pcur);

    return (0);
  }

  sum_sizes = ibuf_get_merge_page_nos(TRUE, btr_pcur_get_rec(&pcur), &mtr,
                                      space_ids, page_nos, n_pages);
#if 0 /* defined UNIV_IBUF_DEBUG */
	fprintf(stderr, "Ibuf contract sync %lu pages %lu volume %lu\n",
		sync, *n_pages, sum_sizes);
#endif
  ibuf_mtr_commit(&mtr);
  btr_pcur_close(&pcur);

  buf_read_ibuf_merge_pages(sync, space_ids, page_nos, *n_pages);

  return (sum_sizes + 1);
}

/** Contracts insert buffer trees by reading pages referring to space_id
 to the buffer pool.
 @returns number of pages merged.*/
ulint ibuf_merge_space(space_id_t space) /*!< in: tablespace id to merge */
{
  mtr_t mtr;
  btr_pcur_t pcur;
  mem_heap_t *heap = mem_heap_create(512);
  dtuple_t *tuple = ibuf_search_tuple_build(space, 0, heap);
  ulint n_pages = 0;

  ut_ad(!dict_sys_t::is_reserved(space));

  ibuf_mtr_start(&mtr);

  /* Position the cursor on the first matching record. */

  btr_pcur_open(ibuf->index, tuple, PAGE_CUR_GE, BTR_SEARCH_LEAF, &pcur, &mtr);

  mem_heap_free(heap);

  ut_ad(page_validate(btr_pcur_get_page(&pcur), ibuf->index));

  ulint sum_sizes = 0;
  page_no_t pages[IBUF_MAX_N_PAGES_MERGED];
  space_id_t spaces[IBUF_MAX_N_PAGES_MERGED];

  if (page_is_empty(btr_pcur_get_page(&pcur))) {
    /* If a B-tree page is empty, it must be the root page
    and the whole B-tree must be empty. InnoDB does not
    allow empty B-tree pages other than the root. */
    ut_ad(ibuf->empty);
    ut_ad(page_get_space_id(btr_pcur_get_page(&pcur)) == IBUF_SPACE_ID);
    ut_ad(page_get_page_no(btr_pcur_get_page(&pcur)) ==
          FSP_IBUF_TREE_ROOT_PAGE_NO);

  } else {
    sum_sizes = ibuf_get_merge_pages(&pcur, space, IBUF_MAX_N_PAGES_MERGED,
                                     &pages[0], &spaces[0], &n_pages, &mtr);
    ib::info(ER_IB_MSG_606) << "Size of pages merged " << sum_sizes;
  }

  ibuf_mtr_commit(&mtr);

  btr_pcur_close(&pcur);

  if (n_pages > 0) {
    ut_ad(n_pages <= UT_ARR_SIZE(pages));

#ifdef UNIV_DEBUG
    for (ulint i = 0; i < n_pages; ++i) {
      ut_ad(spaces[i] == space);
    }
#endif /* UNIV_DEBUG */

    buf_read_ibuf_merge_pages(true, spaces, pages, n_pages);
  }

  return (n_pages);
}

/** Contract the change buffer by reading pages to the buffer pool.
@param[out]	n_pages		number of pages merged
@param[in]	sync		whether the caller waits for
the issued reads to complete
@return a lower limit for the combined size in bytes of entries which
will be merged from ibuf trees to the pages read, 0 if ibuf is
empty */
static MY_ATTRIBUTE((warn_unused_result)) ulint
    ibuf_merge(ulint *n_pages, bool sync) {
  *n_pages = 0;

  /* We perform a dirty read of ibuf->empty, without latching
  the insert buffer root page. We trust this dirty read except
  when a slow shutdown is being executed. During a slow
  shutdown, the insert buffer merge must be completed. */

  if (ibuf->empty && !srv_shutdown_state) {
    return (0);
#if defined UNIV_DEBUG || defined UNIV_IBUF_DEBUG
  } else if (ibuf_debug) {
    return (0);
#endif /* UNIV_DEBUG || UNIV_IBUF_DEBUG */
  } else {
    return (ibuf_merge_pages(n_pages, sync));
  }
}

/** Contract the change buffer by reading pages to the buffer pool.
@param[in]	sync	whether the caller waits for
the issued reads to complete
@return a lower limit for the combined size in bytes of entries which
will be merged from ibuf trees to the pages read, 0 if ibuf is empty */
static ulint ibuf_contract(bool sync) {
  ulint n_pages;

  return (ibuf_merge_pages(&n_pages, sync));
}

/** Contract the change buffer by reading pages to the buffer pool.
@param[in]	full		If true, do a full contraction based
on PCT_IO(100). If false, the size of contract batch is determined
based on the current size of the change buffer.
@return a lower limit for the combined size in bytes of entries which
will be merged from ibuf trees to the pages read, 0 if ibuf is
empty */
ulint ibuf_merge_in_background(bool full) {
  ulint sum_bytes = 0;
  ulint sum_pages = 0;
  ulint n_pag2;
  ulint n_pages;

#if defined UNIV_DEBUG || defined UNIV_IBUF_DEBUG
  if (srv_ibuf_disable_background_merge) {
    return (0);
  }
#endif /* UNIV_DEBUG || UNIV_IBUF_DEBUG */

  if (full) {
    /* Caller has requested a full batch */
    n_pages = PCT_IO(100);
  } else {
    /* By default we do a batch of 5% of the io_capacity */
    n_pages = PCT_IO(5);

    mutex_enter(&ibuf_mutex);

    /* If the ibuf->size is more than half the max_size
    then we make more agreesive contraction.
    +1 is to avoid division by zero. */
    if (ibuf->size > ibuf->max_size / 2) {
      ulint diff = ibuf->size - ibuf->max_size / 2;
      n_pages += PCT_IO((diff * 100) / (ibuf->max_size + 1));
    }

    mutex_exit(&ibuf_mutex);
  }

  while (sum_pages < n_pages) {
    ulint n_bytes;

    n_bytes = ibuf_merge(&n_pag2, false);

<<<<<<< HEAD
    if (n_bytes == 0) {
      return (sum_bytes);
    }
=======
		sum_bytes += n_bytes;
		sum_pages += n_pag2;

		srv_inc_activity_count(true);
	}
>>>>>>> 333b4508

    sum_bytes += n_bytes;
    sum_pages += n_pag2;
  }

  return (sum_bytes);
}

/** Contract insert buffer trees after insert if they are too big. */
UNIV_INLINE
void ibuf_contract_after_insert(
    ulint entry_size) /*!< in: size of a record which was inserted
                      into an ibuf tree */
{
  ibool sync;
  ulint sum_sizes;
  ulint size;
  ulint max_size;

  /* Perform dirty reads of ibuf->size and ibuf->max_size, to
  reduce ibuf_mutex contention. ibuf->max_size remains constant
  after ibuf_init_at_db_start(), but ibuf->size should be
  protected by ibuf_mutex. Given that ibuf->size fits in a
  machine word, this should be OK; at worst we are doing some
  excessive ibuf_contract() or occasionally skipping a
  ibuf_contract(). */
  size = ibuf->size;
  max_size = ibuf->max_size;

  if (size < max_size + IBUF_CONTRACT_ON_INSERT_NON_SYNC) {
    return;
  }

  sync = (size >= max_size + IBUF_CONTRACT_ON_INSERT_SYNC);

  /* Contract at least entry_size many bytes */
  sum_sizes = 0;
  size = 1;

  do {
    size = ibuf_contract(sync);
    sum_sizes += size;
  } while (size > 0 && sum_sizes < entry_size);
}

/** Determine if an insert buffer record has been encountered already.
 @return true if a new record, false if possible duplicate */
static ibool ibuf_get_volume_buffered_hash(
    const rec_t *rec,  /*!< in: ibuf record in post-4.1 format */
    const byte *types, /*!< in: fields */
    const byte *data,  /*!< in: start of user record data */
    ulint comp,        /*!< in: 0=ROW_FORMAT=REDUNDANT,
                       nonzero=ROW_FORMAT=COMPACT */
    ulint *hash,       /*!< in/out: hash array */
    ulint size)        /*!< in: number of elements in hash array */
{
  ulint len;
  ulint fold;
  ulint bitmask;

  len = ibuf_rec_get_size(
      rec, types, rec_get_n_fields_old(rec) - IBUF_REC_FIELD_USER, comp);
  fold = ut_fold_binary(data, len);

  hash += (fold / (CHAR_BIT * sizeof *hash)) % size;
  bitmask = static_cast<ulint>(1) << (fold % (CHAR_BIT * sizeof(*hash)));

  if (*hash & bitmask) {
    return (FALSE);
  }

  /* We have not seen this record yet.  Insert it. */
  *hash |= bitmask;

  return (TRUE);
}

#ifdef UNIV_DEBUG
#define ibuf_get_volume_buffered_count(mtr, rec, hash, size, n_recs) \
  ibuf_get_volume_buffered_count_func(mtr, rec, hash, size, n_recs)
#else /* UNIV_DEBUG */
#define ibuf_get_volume_buffered_count(mtr, rec, hash, size, n_recs) \
  ibuf_get_volume_buffered_count_func(rec, hash, size, n_recs)
#endif /* UNIV_DEBUG */

/** Update the estimate of the number of records on a page, and
 get the space taken by merging the buffered record to the index page.
 @return size of index record in bytes + an upper limit of the space
 taken in the page directory */
static ulint ibuf_get_volume_buffered_count_func(
#ifdef UNIV_DEBUG
    mtr_t *mtr,       /*!< in: mini-transaction owning rec */
#endif                /* UNIV_DEBUG */
    const rec_t *rec, /*!< in: insert buffer record */
    ulint *hash,      /*!< in/out: hash array */
    ulint size,       /*!< in: number of elements in hash array */
    lint *n_recs)     /*!< in/out: estimated number of records
                      on the page that rec points to */
{
  ulint len;
  ibuf_op_t ibuf_op;
  const byte *types;
  ulint n_fields;

  ut_ad(mtr_memo_contains_page(mtr, rec, MTR_MEMO_PAGE_X_FIX) ||
        mtr_memo_contains_page(mtr, rec, MTR_MEMO_PAGE_S_FIX));
  ut_ad(ibuf_inside(mtr));

  n_fields = rec_get_n_fields_old(rec);
  ut_ad(n_fields > IBUF_REC_FIELD_USER);
  n_fields -= IBUF_REC_FIELD_USER;

  rec_get_nth_field_offs_old(rec, 1, &len);
  /* This function is only invoked when buffering new
  operations.  All pre-4.1 records should have been merged
  when the database was started up. */
  ut_a(len == 1);

  if (rec_get_deleted_flag(rec, 0)) {
    /* This record has been merged already,
    but apparently the system crashed before
    the change was discarded from the buffer.
    Pretend that the record does not exist. */
    return (0);
  }

  types = rec_get_nth_field_old(rec, IBUF_REC_FIELD_METADATA, &len);

  switch (UNIV_EXPECT(len % DATA_NEW_ORDER_NULL_TYPE_BUF_SIZE,
                      IBUF_REC_INFO_SIZE)) {
    default:
      ut_error;
    case 0:
      /* This ROW_TYPE=REDUNDANT record does not include an
      operation counter.  Exclude it from the *n_recs,
      because deletes cannot be buffered if there are
      old-style inserts buffered for the page. */

      len = ibuf_rec_get_size(rec, types, n_fields, 0);

      return (len + rec_get_converted_extra_size(len, n_fields, 0) +
              page_dir_calc_reserved_space(1));
    case 1:
      /* This ROW_TYPE=COMPACT record does not include an
      operation counter.  Exclude it from the *n_recs,
      because deletes cannot be buffered if there are
      old-style inserts buffered for the page. */
      goto get_volume_comp;

    case IBUF_REC_INFO_SIZE:
      ibuf_op = (ibuf_op_t)types[IBUF_REC_OFFSET_TYPE];
      break;
  }

  switch (ibuf_op) {
    case IBUF_OP_INSERT:
      /* Inserts can be done by updating a delete-marked record.
      Because delete-mark and insert operations can be pointing to
      the same records, we must not count duplicates. */
    case IBUF_OP_DELETE_MARK:
      /* There must be a record to delete-mark.
      See if this record has been already buffered. */
      if (n_recs &&
          ibuf_get_volume_buffered_hash(
              rec, types + IBUF_REC_INFO_SIZE, types + len,
              types[IBUF_REC_OFFSET_FLAGS] & IBUF_REC_COMPACT, hash, size)) {
        (*n_recs)++;
      }

      if (ibuf_op == IBUF_OP_DELETE_MARK) {
        /* Setting the delete-mark flag does not
        affect the available space on the page. */
        return (0);
      }
      break;
    case IBUF_OP_DELETE:
      /* A record will be removed from the page. */
      if (n_recs) {
        (*n_recs)--;
      }
      /* While deleting a record actually frees up space,
      we have to play it safe and pretend that it takes no
      additional space (the record might not exist, etc.). */
      return (0);
    default:
      ut_error;
  }

  ut_ad(ibuf_op == IBUF_OP_INSERT);

get_volume_comp : {
  dtuple_t *entry;
  ulint volume;
  dict_index_t *dummy_index;
  mem_heap_t *heap = mem_heap_create(500);

  entry = ibuf_build_entry_from_ibuf_rec(mtr, rec, heap, &dummy_index);

  volume = rec_get_converted_size(dummy_index, entry, 0);

  ibuf_dummy_index_free(dummy_index);
  mem_heap_free(heap);

  return (volume + page_dir_calc_reserved_space(1));
}
}

/** Gets an upper limit for the combined size of entries buffered in the insert
 buffer for a given page.
 @return upper limit for the volume of buffered inserts for the index
 page, in bytes; UNIV_PAGE_SIZE, if the entries for the index page span
 several pages in the insert buffer */
static ulint ibuf_get_volume_buffered(
    const btr_pcur_t *pcur, /*!< in: pcur positioned at a place in an
                            insert buffer tree where we would insert an
                            entry for the index page whose number is
                            page_no, latch mode has to be BTR_MODIFY_PREV
                            or BTR_MODIFY_TREE */
    space_id_t space,       /*!< in: space id */
    page_no_t page_no,      /*!< in: page number of an index page */
    lint *n_recs,           /*!< in/out: minimum number of records on the
                            page after the buffered changes have been
                            applied, or NULL to disable the counting */
    mtr_t *mtr)             /*!< in: mini-transaction of pcur */
{
  ulint volume;
  const rec_t *rec;
  const page_t *page;
  page_no_t prev_page_no;
  const page_t *prev_page;
  page_no_t next_page_no;
  const page_t *next_page;
  /* bitmap of buffered recs */
  ulint hash_bitmap[128 / sizeof(ulint)];

  ut_ad((pcur->latch_mode == BTR_MODIFY_PREV) ||
        (pcur->latch_mode == BTR_MODIFY_TREE));

  /* Count the volume of inserts earlier in the alphabetical order than
  pcur */

  volume = 0;

  if (n_recs) {
    memset(hash_bitmap, 0, sizeof hash_bitmap);
  }

  rec = btr_pcur_get_rec(pcur);
  page = page_align(rec);
  ut_ad(page_validate(page, ibuf->index));

  if (page_rec_is_supremum(rec)) {
    rec = page_rec_get_prev_const(rec);
  }

  for (; !page_rec_is_infimum(rec); rec = page_rec_get_prev_const(rec)) {
    ut_ad(page_align(rec) == page);

    if (page_no != ibuf_rec_get_page_no(mtr, rec) ||
        space != ibuf_rec_get_space(mtr, rec)) {
      goto count_later;
    }

    volume += ibuf_get_volume_buffered_count(mtr, rec, hash_bitmap,
                                             UT_ARR_SIZE(hash_bitmap), n_recs);
  }

  /* Look at the previous page */

  prev_page_no = btr_page_get_prev(page, mtr);

  if (prev_page_no == FIL_NULL) {
    goto count_later;
  }

  {
    buf_block_t *block;

    block = buf_page_get(page_id_t(IBUF_SPACE_ID, prev_page_no), univ_page_size,
                         RW_X_LATCH, mtr);

    buf_block_dbg_add_level(block, SYNC_IBUF_TREE_NODE);

    prev_page = buf_block_get_frame(block);
    ut_ad(page_validate(prev_page, ibuf->index));
  }

#ifdef UNIV_BTR_DEBUG
  ut_a(btr_page_get_next(prev_page, mtr) == page_get_page_no(page));
#endif /* UNIV_BTR_DEBUG */

  rec = page_get_supremum_rec(prev_page);
  rec = page_rec_get_prev_const(rec);

  for (;; rec = page_rec_get_prev_const(rec)) {
    ut_ad(page_align(rec) == prev_page);

    if (page_rec_is_infimum(rec)) {
      /* We cannot go to yet a previous page, because we
      do not have the x-latch on it, and cannot acquire one
      because of the latching order: we have to give up */

      return (UNIV_PAGE_SIZE);
    }

    if (page_no != ibuf_rec_get_page_no(mtr, rec) ||
        space != ibuf_rec_get_space(mtr, rec)) {
      goto count_later;
    }

    volume += ibuf_get_volume_buffered_count(mtr, rec, hash_bitmap,
                                             UT_ARR_SIZE(hash_bitmap), n_recs);
  }

count_later:
  rec = btr_pcur_get_rec(pcur);

  if (!page_rec_is_supremum(rec)) {
    rec = page_rec_get_next_const(rec);
  }

  for (; !page_rec_is_supremum(rec); rec = page_rec_get_next_const(rec)) {
    if (page_no != ibuf_rec_get_page_no(mtr, rec) ||
        space != ibuf_rec_get_space(mtr, rec)) {
      return (volume);
    }

    volume += ibuf_get_volume_buffered_count(mtr, rec, hash_bitmap,
                                             UT_ARR_SIZE(hash_bitmap), n_recs);
  }

  /* Look at the next page */

  next_page_no = btr_page_get_next(page, mtr);

  if (next_page_no == FIL_NULL) {
    return (volume);
  }

  {
    buf_block_t *block;

    block = buf_page_get(page_id_t(IBUF_SPACE_ID, next_page_no), univ_page_size,
                         RW_X_LATCH, mtr);

    buf_block_dbg_add_level(block, SYNC_IBUF_TREE_NODE);

    next_page = buf_block_get_frame(block);
    ut_ad(page_validate(next_page, ibuf->index));
  }

#ifdef UNIV_BTR_DEBUG
  ut_a(btr_page_get_prev(next_page, mtr) == page_get_page_no(page));
#endif /* UNIV_BTR_DEBUG */

  rec = page_get_infimum_rec(next_page);
  rec = page_rec_get_next_const(rec);

  for (;; rec = page_rec_get_next_const(rec)) {
    ut_ad(page_align(rec) == next_page);

    if (page_rec_is_supremum(rec)) {
      /* We give up */

      return (UNIV_PAGE_SIZE);
    }

    if (page_no != ibuf_rec_get_page_no(mtr, rec) ||
        space != ibuf_rec_get_space(mtr, rec)) {
      return (volume);
    }

    volume += ibuf_get_volume_buffered_count(mtr, rec, hash_bitmap,
                                             UT_ARR_SIZE(hash_bitmap), n_recs);
  }
}

/** Reads the biggest tablespace id from the high end of the insert buffer
 tree and updates the counter in fil_system. */
void ibuf_update_max_tablespace_id(void) {
  space_id_t max_space_id;
  const rec_t *rec;
  const byte *field;
  ulint len;
  btr_pcur_t pcur;
  mtr_t mtr;

  ut_a(!dict_table_is_comp(ibuf->index->table));

  ibuf_mtr_start(&mtr);

  btr_pcur_open_at_index_side(false, ibuf->index, BTR_SEARCH_LEAF, &pcur, true,
                              0, &mtr);

  ut_ad(page_validate(btr_pcur_get_page(&pcur), ibuf->index));

  btr_pcur_move_to_prev(&pcur, &mtr);

  if (btr_pcur_is_before_first_on_page(&pcur)) {
    /* The tree is empty */

    max_space_id = 0;
  } else {
    rec = btr_pcur_get_rec(&pcur);

    field = rec_get_nth_field_old(rec, IBUF_REC_FIELD_SPACE, &len);

    ut_a(len == 4);

    max_space_id = mach_read_from_4(field);
  }

  ibuf_mtr_commit(&mtr);

  /* printf("Maximum space id in insert buffer %lu\n", max_space_id); */

  fil_set_max_space_id_if_bigger(max_space_id);
}

#ifdef UNIV_DEBUG
#define ibuf_get_entry_counter_low(mtr, rec, space, page_no) \
  ibuf_get_entry_counter_low_func(mtr, rec, space, page_no)
#else /* UNIV_DEBUG */
#define ibuf_get_entry_counter_low(mtr, rec, space, page_no) \
  ibuf_get_entry_counter_low_func(rec, space, page_no)
#endif
/** Helper function for ibuf_get_entry_counter_func. Checks if rec is for
 (space, page_no), and if so, reads counter value from it and returns
 that + 1.
 @retval ULINT_UNDEFINED if the record does not contain any counter
 @retval 0 if the record is not for (space, page_no)
 @retval 1 + previous counter value, otherwise */
static ulint ibuf_get_entry_counter_low_func(
#ifdef UNIV_DEBUG
    mtr_t *mtr,        /*!< in: mini-transaction of rec */
#endif                 /* UNIV_DEBUG */
    const rec_t *rec,  /*!< in: insert buffer record */
    space_id_t space,  /*!< in: space id */
    page_no_t page_no) /*!< in: page number */
{
  ulint counter;
  const byte *field;
  ulint len;

  ut_ad(ibuf_inside(mtr));
  ut_ad(mtr_memo_contains_page(mtr, rec, MTR_MEMO_PAGE_X_FIX) ||
        mtr_memo_contains_page(mtr, rec, MTR_MEMO_PAGE_S_FIX));
  ut_ad(rec_get_n_fields_old(rec) > 2);

  field = rec_get_nth_field_old(rec, IBUF_REC_FIELD_MARKER, &len);

  ut_a(len == 1);

  /* Check the tablespace identifier. */
  field = rec_get_nth_field_old(rec, IBUF_REC_FIELD_SPACE, &len);

  ut_a(len == 4);

  if (mach_read_from_4(field) != space) {
    return (0);
  }

  /* Check the page offset. */
  field = rec_get_nth_field_old(rec, IBUF_REC_FIELD_PAGE, &len);
  ut_a(len == 4);

  if (mach_read_from_4(field) != page_no) {
    return (0);
  }

  /* Check if the record contains a counter field. */
  field = rec_get_nth_field_old(rec, IBUF_REC_FIELD_METADATA, &len);

  switch (len % DATA_NEW_ORDER_NULL_TYPE_BUF_SIZE) {
    default:
      ut_error;
    case 0: /* ROW_FORMAT=REDUNDANT */
    case 1: /* ROW_FORMAT=COMPACT */
      return (ULINT_UNDEFINED);

    case IBUF_REC_INFO_SIZE:
      counter = mach_read_from_2(field + IBUF_REC_OFFSET_COUNTER);
      ut_a(counter < 0xFFFF);
      return (counter + 1);
  }
}

#ifdef UNIV_DEBUG
#define ibuf_get_entry_counter(space, page_no, rec, mtr, exact_leaf) \
  ibuf_get_entry_counter_func(space, page_no, rec, mtr, exact_leaf)
#else /* UNIV_DEBUG */
#define ibuf_get_entry_counter(space, page_no, rec, mtr, exact_leaf) \
  ibuf_get_entry_counter_func(space, page_no, rec, exact_leaf)
#endif /* UNIV_DEBUG */

/** Calculate the counter field for an entry based on the current
 last record in ibuf for (space, page_no).
 @return the counter field, or ULINT_UNDEFINED
 if we should abort this insertion to ibuf */
static ulint ibuf_get_entry_counter_func(
    space_id_t space,  /*!< in: space id of entry */
    page_no_t page_no, /*!< in: page number of entry */
    const rec_t *rec,  /*!< in: the record preceding the
                       insertion point */
#ifdef UNIV_DEBUG
    mtr_t *mtr,      /*!< in: mini-transaction */
#endif               /* UNIV_DEBUG */
    ibool only_leaf) /*!< in: TRUE if this is the only
                     leaf page that can contain entries
                     for (space,page_no), that is, there
                     was no exact match for (space,page_no)
                     in the node pointer */
{
  ut_ad(ibuf_inside(mtr));
  ut_ad(mtr_memo_contains_page(mtr, rec, MTR_MEMO_PAGE_X_FIX));
  ut_ad(page_validate(page_align(rec), ibuf->index));

  if (page_rec_is_supremum(rec)) {
    /* This is just for safety. The record should be a
    page infimum or a user record. */
    ut_ad(0);
    return (ULINT_UNDEFINED);
  } else if (!page_rec_is_infimum(rec)) {
    return (ibuf_get_entry_counter_low(mtr, rec, space, page_no));
  } else if (only_leaf || fil_page_get_prev(page_align(rec)) == FIL_NULL) {
    /* The parent node pointer did not contain the
    searched for (space, page_no), which means that the
    search ended on the correct page regardless of the
    counter value, and since we're at the infimum record,
    there are no existing records. */
    return (0);
  } else {
    /* We used to read the previous page here. It would
    break the latching order, because the caller has
    buffer-fixed an insert buffer bitmap page. */
    return (ULINT_UNDEFINED);
  }
}

/** Buffer an operation in the insert/delete buffer, instead of doing it
directly to the disk page, if this is possible.
@param[in]	mode		BTR_MODIFY_PREV or BTR_MODIFY_TREE
@param[in]	op		operation type
@param[in]	no_counter	TRUE=use 5.0.3 format; FALSE=allow delete
buffering
@param[in]	entry		index entry to insert
@param[in]	entry_size	rec_get_converted_size(index, entry)
@param[in,out]	index		index where to insert; must not be unique
or clustered
@param[in]	page_id		page id where to insert
@param[in]	page_size	page size
@param[in,out]	thr		query thread
@return DB_SUCCESS, DB_STRONG_FAIL or other error */
static MY_ATTRIBUTE((warn_unused_result)) dberr_t
    ibuf_insert_low(ulint mode, ibuf_op_t op, ibool no_counter,
                    const dtuple_t *entry, ulint entry_size,
                    dict_index_t *index, const page_id_t &page_id,
                    const page_size_t &page_size, que_thr_t *thr) {
  big_rec_t *dummy_big_rec;
  btr_pcur_t pcur;
  btr_cur_t *cursor;
  dtuple_t *ibuf_entry;
  mem_heap_t *offsets_heap = NULL;
  mem_heap_t *heap;
  ulint *offsets = NULL;
  ulint buffered;
  lint min_n_recs;
  rec_t *ins_rec;
  ibool old_bit_value;
  page_t *bitmap_page;
  buf_block_t *block;
  page_t *root;
  dberr_t err;
  ibool do_merge;
  space_id_t space_ids[IBUF_MAX_N_PAGES_MERGED];
  page_no_t page_nos[IBUF_MAX_N_PAGES_MERGED];
  ulint n_stored = 0;
  mtr_t mtr;
  mtr_t bitmap_mtr;

  ut_a(!index->is_clustered());
  ut_ad(!dict_index_is_spatial(index));
  ut_ad(dtuple_check_typed(entry));
  ut_ad(!no_counter || op == IBUF_OP_INSERT);
  ut_a(op < IBUF_OP_COUNT);

  do_merge = FALSE;

  /* Perform dirty reads of ibuf->size and ibuf->max_size, to
  reduce ibuf_mutex contention. Given that ibuf->max_size and
  ibuf->size fit in a machine word, this should be OK; at worst
  we are doing some excessive ibuf_contract() or occasionally
  skipping an ibuf_contract(). */
  if (ibuf->max_size == 0) {
    return (DB_STRONG_FAIL);
  }

  if (ibuf->size >= ibuf->max_size + IBUF_CONTRACT_DO_NOT_INSERT) {
  /* Insert buffer is now too big, contract it but do not try
  to insert */

#ifdef UNIV_IBUF_DEBUG
    fputs("Ibuf too big\n", stderr);
#endif
    ibuf_contract(true);

    return (DB_STRONG_FAIL);
  }

  heap = mem_heap_create(1024);

  /* Build the entry which contains the space id and the page number
  as the first fields and the type information for other fields, and
  which will be inserted to the insert buffer. Using a counter value
  of 0xFFFF we find the last record for (space, page_no), from which
  we can then read the counter value N and use N + 1 in the record we
  insert. (We patch the ibuf_entry's counter field to the correct
  value just before actually inserting the entry.) */

  ibuf_entry =
      ibuf_entry_build(op, index, entry, page_id.space(), page_id.page_no(),
                       no_counter ? ULINT_UNDEFINED : 0xFFFF, heap);

  /* Open a cursor to the insert buffer tree to calculate if we can add
  the new entry to it without exceeding the free space limit for the
  page. */

  if (BTR_LATCH_MODE_WITHOUT_INTENTION(mode) == BTR_MODIFY_TREE) {
    for (;;) {
      mutex_enter(&ibuf_pessimistic_insert_mutex);
      mutex_enter(&ibuf_mutex);

      if (UNIV_LIKELY(ibuf_data_enough_free_for_insert())) {
        break;
      }

      mutex_exit(&ibuf_mutex);
      mutex_exit(&ibuf_pessimistic_insert_mutex);

      if (!ibuf_add_free_page()) {
        mem_heap_free(heap);
        return (DB_STRONG_FAIL);
      }
    }
  }

  ibuf_mtr_start(&mtr);

  btr_pcur_open(ibuf->index, ibuf_entry, PAGE_CUR_LE, mode, &pcur, &mtr);
  ut_ad(page_validate(btr_pcur_get_page(&pcur), ibuf->index));

  /* Find out the volume of already buffered inserts for the same index
  page */
  min_n_recs = 0;
  buffered =
      ibuf_get_volume_buffered(&pcur, page_id.space(), page_id.page_no(),
                               op == IBUF_OP_DELETE ? &min_n_recs : NULL, &mtr);

  if (op == IBUF_OP_DELETE &&
      (min_n_recs < 2 || buf_pool_watch_occurred(page_id))) {
    /* The page could become empty after the record is
    deleted, or the page has been read in to the buffer
    pool.  Refuse to buffer the operation. */

    /* The buffer pool watch is needed for IBUF_OP_DELETE
    because of latching order considerations.  We can
    check buf_pool_watch_occurred() only after latching
    the insert buffer B-tree pages that contain buffered
    changes for the page.  We never buffer IBUF_OP_DELETE,
    unless some IBUF_OP_INSERT or IBUF_OP_DELETE_MARK have
    been previously buffered for the page.  Because there
    are buffered operations for the page, the insert
    buffer B-tree page latches held by mtr will guarantee
    that no changes for the user page will be merged
    before mtr_commit(&mtr).  We must not mtr_commit(&mtr)
    until after the IBUF_OP_DELETE has been buffered. */

  fail_exit:
    if (BTR_LATCH_MODE_WITHOUT_INTENTION(mode) == BTR_MODIFY_TREE) {
      mutex_exit(&ibuf_mutex);
      mutex_exit(&ibuf_pessimistic_insert_mutex);
    }

    err = DB_STRONG_FAIL;
    goto func_exit;
  }

    /* After this point, the page could still be loaded to the
    buffer pool, but we do not have to care about it, since we are
    holding a latch on the insert buffer leaf page that contains
    buffered changes for (space, page_no).  If the page enters the
    buffer pool, buf_page_io_complete() for (space, page_no) will
    have to acquire a latch on the same insert buffer leaf page,
    which it cannot do until we have buffered the IBUF_OP_DELETE
    and done mtr_commit(&mtr) to release the latch. */

#ifdef UNIV_IBUF_COUNT_DEBUG
  ut_a((buffered == 0) || ibuf_count_get(page_id));
#endif
  ibuf_mtr_start(&bitmap_mtr);

  bitmap_page = ibuf_bitmap_get_map_page(page_id, page_size, &bitmap_mtr);

  /* We check if the index page is suitable for buffered entries */

  if (buf_page_peek(page_id) ||
      lock_rec_expl_exist_on_page(page_id.space(), page_id.page_no())) {
    ibuf_mtr_commit(&bitmap_mtr);
    goto fail_exit;
  }

  if (op == IBUF_OP_INSERT) {
    ulint bits = ibuf_bitmap_page_get_bits(bitmap_page, page_id, page_size,
                                           IBUF_BITMAP_FREE, &bitmap_mtr);

    if (buffered + entry_size + page_dir_calc_reserved_space(1) >
        ibuf_index_page_calc_free_from_bits(page_size, bits)) {
      /* Release the bitmap page latch early. */
      ibuf_mtr_commit(&bitmap_mtr);

      /* It may not fit */
      do_merge = TRUE;

      ibuf_get_merge_page_nos(FALSE, btr_pcur_get_rec(&pcur), &mtr, space_ids,
                              page_nos, &n_stored);

      goto fail_exit;
    }
  }

  if (!no_counter) {
    /* Patch correct counter value to the entry to
    insert. This can change the insert position, which can
    result in the need to abort in some cases. */
    ulint counter = ibuf_get_entry_counter(
        page_id.space(), page_id.page_no(), btr_pcur_get_rec(&pcur), &mtr,
        btr_pcur_get_btr_cur(&pcur)->low_match < IBUF_REC_FIELD_METADATA);
    dfield_t *field;

    if (counter == ULINT_UNDEFINED) {
      ibuf_mtr_commit(&bitmap_mtr);
      goto fail_exit;
    }

    field = dtuple_get_nth_field(ibuf_entry, IBUF_REC_FIELD_METADATA);
    mach_write_to_2((byte *)dfield_get_data(field) + IBUF_REC_OFFSET_COUNTER,
                    counter);
  }

  /* Set the bitmap bit denoting that the insert buffer contains
  buffered entries for this index page, if the bit is not set yet */

  old_bit_value = ibuf_bitmap_page_get_bits(bitmap_page, page_id, page_size,
                                            IBUF_BITMAP_BUFFERED, &bitmap_mtr);

  if (!old_bit_value) {
    ibuf_bitmap_page_set_bits(bitmap_page, page_id, page_size,
                              IBUF_BITMAP_BUFFERED, TRUE, &bitmap_mtr);
  }

  ibuf_mtr_commit(&bitmap_mtr);

  cursor = btr_pcur_get_btr_cur(&pcur);

  if (mode == BTR_MODIFY_PREV) {
    err = btr_cur_optimistic_insert(BTR_NO_LOCKING_FLAG, cursor, &offsets,
                                    &offsets_heap, ibuf_entry, &ins_rec,
                                    &dummy_big_rec, 0, thr, &mtr);
    block = btr_cur_get_block(cursor);
    ut_ad(block->page.id.space() == IBUF_SPACE_ID);

    /* If this is the root page, update ibuf->empty. */
    if (block->page.id.page_no() == FSP_IBUF_TREE_ROOT_PAGE_NO) {
      const page_t *root = buf_block_get_frame(block);

      ut_ad(page_get_space_id(root) == IBUF_SPACE_ID);
      ut_ad(page_get_page_no(root) == FSP_IBUF_TREE_ROOT_PAGE_NO);

      ibuf->empty = page_is_empty(root);
    }
  } else {
    ut_ad(BTR_LATCH_MODE_WITHOUT_INTENTION(mode) == BTR_MODIFY_TREE);

    /* We acquire an sx-latch to the root page before the insert,
    because a pessimistic insert releases the tree x-latch,
    which would cause the sx-latching of the root after that to
    break the latching order. */

    root = ibuf_tree_root_get(&mtr);

    err = btr_cur_optimistic_insert(BTR_NO_LOCKING_FLAG | BTR_NO_UNDO_LOG_FLAG,
                                    cursor, &offsets, &offsets_heap, ibuf_entry,
                                    &ins_rec, &dummy_big_rec, 0, thr, &mtr);

    if (err == DB_FAIL) {
      err = btr_cur_pessimistic_insert(
          BTR_NO_LOCKING_FLAG | BTR_NO_UNDO_LOG_FLAG, cursor, &offsets,
          &offsets_heap, ibuf_entry, &ins_rec, &dummy_big_rec, 0, thr, &mtr);
    }

    mutex_exit(&ibuf_pessimistic_insert_mutex);
    ibuf_size_update(root);
    mutex_exit(&ibuf_mutex);
    ibuf->empty = page_is_empty(root);

    block = btr_cur_get_block(cursor);
    ut_ad(block->page.id.space() == IBUF_SPACE_ID);
  }

  if (offsets_heap) {
    mem_heap_free(offsets_heap);
  }

  if (err == DB_SUCCESS && op != IBUF_OP_DELETE) {
    /* Update the page max trx id field */
    page_update_max_trx_id(block, NULL, thr_get_trx(thr)->id, &mtr);
  }

func_exit:
#ifdef UNIV_IBUF_COUNT_DEBUG
  if (err == DB_SUCCESS) {
    ib::info(ER_IB_MSG_607)
        << "Incrementing ibuf count of page " << page_id << " from "
        << ibuf_count_get(space, page_no) << " by 1";

    ibuf_count_set(page_id, ibuf_count_get(page_id) + 1);
  }
#endif

  ibuf_mtr_commit(&mtr);
  btr_pcur_close(&pcur);

  mem_heap_free(heap);

  if (err == DB_SUCCESS &&
      BTR_LATCH_MODE_WITHOUT_INTENTION(mode) == BTR_MODIFY_TREE) {
    ibuf_contract_after_insert(entry_size);
  }

  if (do_merge) {
#ifdef UNIV_IBUF_DEBUG
    ut_a(n_stored <= IBUF_MAX_N_PAGES_MERGED);
#endif
    buf_read_ibuf_merge_pages(false, space_ids, page_nos, n_stored);
  }

  return (err);
}

/** Buffer an operation in the insert/delete buffer, instead of doing it
directly to the disk page, if this is possible. Does not do it if the index
is clustered or unique.
@param[in]	op		operation type
@param[in]	entry		index entry to insert
@param[in,out]	index		index where to insert
@param[in]	page_id		page id where to insert
@param[in]	page_size	page size
@param[in,out]	thr		query thread
@return true if success */
ibool ibuf_insert(ibuf_op_t op, const dtuple_t *entry, dict_index_t *index,
                  const page_id_t &page_id, const page_size_t &page_size,
                  que_thr_t *thr) {
  dberr_t err;
  ulint entry_size;
  ibool no_counter;
  /* Read the settable global variable ibuf_use only once in
  this function, so that we will have a consistent view of it. */
  DBUG_ASSERT(innodb_change_buffering <= IBUF_USE_ALL);
  ibuf_use_t use = static_cast<ibuf_use_t>(innodb_change_buffering);

  DBUG_ENTER("ibuf_insert");

  DBUG_PRINT("ibuf", ("op: %d, space: " UINT32PF ", page_no: " UINT32PF, op,
                      page_id.space(), page_id.page_no()));

  ut_ad(dtuple_check_typed(entry));
  ut_ad(!fsp_is_system_temporary(page_id.space()));

  ut_a(!index->is_clustered());

  no_counter = use <= IBUF_USE_INSERT;

  switch (op) {
    case IBUF_OP_INSERT:
      switch (use) {
        case IBUF_USE_NONE:
        case IBUF_USE_DELETE:
        case IBUF_USE_DELETE_MARK:
          DBUG_RETURN(FALSE);
        case IBUF_USE_INSERT:
        case IBUF_USE_INSERT_DELETE_MARK:
        case IBUF_USE_ALL:
          goto check_watch;
      }
      break;
    case IBUF_OP_DELETE_MARK:
      switch (use) {
        case IBUF_USE_NONE:
        case IBUF_USE_INSERT:
          DBUG_RETURN(FALSE);
        case IBUF_USE_DELETE_MARK:
        case IBUF_USE_DELETE:
        case IBUF_USE_INSERT_DELETE_MARK:
        case IBUF_USE_ALL:
          ut_ad(!no_counter);
          goto check_watch;
      }
      break;
    case IBUF_OP_DELETE:
      switch (use) {
        case IBUF_USE_NONE:
        case IBUF_USE_INSERT:
        case IBUF_USE_INSERT_DELETE_MARK:
          DBUG_RETURN(FALSE);
        case IBUF_USE_DELETE_MARK:
        case IBUF_USE_DELETE:
        case IBUF_USE_ALL:
          ut_ad(!no_counter);
          goto skip_watch;
      }
      break;
    case IBUF_OP_COUNT:
      break;
  }

  /* unknown op or use */
  ut_error;

check_watch:
  /* If a thread attempts to buffer an insert on a page while a
  purge is in progress on the same page, the purge must not be
  buffered, because it could remove a record that was
  re-inserted later.  For simplicity, we block the buffering of
  all operations on a page that has a purge pending.

  We do not check this in the IBUF_OP_DELETE case, because that
  would always trigger the buffer pool watch during purge and
  thus prevent the buffering of delete operations.  We assume
  that the issuer of IBUF_OP_DELETE has called
  buf_pool_watch_set(space, page_no). */

  {
    buf_pool_t *buf_pool = buf_pool_get(page_id);
    buf_page_t *bpage = buf_page_get_also_watch(buf_pool, page_id);

    if (bpage != NULL) {
      /* A buffer pool watch has been set or the
      page has been read into the buffer pool.
      Do not buffer the request.  If a purge operation
      is being buffered, have this request executed
      directly on the page in the buffer pool after the
      buffered entries for this page have been merged. */
      DBUG_RETURN(FALSE);
    }
  }

skip_watch:
  entry_size = rec_get_converted_size(index, entry, 0);

  if (entry_size >=
      page_get_free_space_of_empty(dict_table_is_comp(index->table)) / 2) {
    DBUG_RETURN(FALSE);
  }

  err = ibuf_insert_low(BTR_MODIFY_PREV, op, no_counter, entry, entry_size,
                        index, page_id, page_size, thr);
  if (err == DB_FAIL) {
    err =
        ibuf_insert_low(BTR_MODIFY_TREE | BTR_LATCH_FOR_INSERT, op, no_counter,
                        entry, entry_size, index, page_id, page_size, thr);
  }

  if (err == DB_SUCCESS) {
    /*
    #if defined(UNIV_IBUF_DEBUG)
                    fprintf(stderr, "Ibuf insert for page no %lu of index %s\n",
                            page_no, index->name);
    #endif
    */
    DBUG_RETURN(TRUE);

  } else {
    ut_a(err == DB_STRONG_FAIL || err == DB_TOO_BIG_RECORD);

    DBUG_RETURN(FALSE);
  }
}

/** During merge, inserts to an index page a secondary index entry extracted
 from the insert buffer.
 @return	newly inserted record */
static rec_t *ibuf_insert_to_index_page_low(
    const dtuple_t *entry, /*!< in: buffered entry to insert */
    buf_block_t *block,    /*!< in/out: index page where the buffered
                           entry should be placed */
    dict_index_t *index,   /*!< in: record descriptor */
    ulint **offsets,       /*!< out: offsets on *rec */
    mem_heap_t *heap,      /*!< in/out: memory heap */
    mtr_t *mtr,            /*!< in/out: mtr */
    page_cur_t *page_cur)  /*!< in/out: cursor positioned on the record
                          after which to insert the buffered entry */
{
  const page_t *page;
  const page_t *bitmap_page;
  ulint old_bits;
  rec_t *rec;
  DBUG_ENTER("ibuf_insert_to_index_page_low");

  rec = page_cur_tuple_insert(page_cur, entry, index, offsets, &heap, 0, mtr);
  if (rec != NULL) {
    DBUG_RETURN(rec);
  }

  /* Page reorganization or recompression should already have
  been attempted by page_cur_tuple_insert(). Besides, per
  ibuf_index_page_calc_free_zip() the page should not have been
  recompressed or reorganized. */
  ut_ad(!buf_block_get_page_zip(block));

  /* If the record did not fit, reorganize */

  btr_page_reorganize(page_cur, index, mtr);

  /* This time the record must fit */

  rec = page_cur_tuple_insert(page_cur, entry, index, offsets, &heap, 0, mtr);
  if (rec != NULL) {
    DBUG_RETURN(rec);
  }

  page = buf_block_get_frame(block);

  ib::error(ER_IB_MSG_608) << "Insert buffer insert fails; page free "
                           << page_get_max_insert_size(page, 1)
                           << ", dtuple size "
                           << rec_get_converted_size(index, entry, 0);

  fputs("InnoDB: Cannot insert index record ", stderr);
  dtuple_print(stderr, entry);
  fputs(
      "\nInnoDB: The table where this index record belongs\n"
      "InnoDB: is now probably corrupt. Please run CHECK TABLE on\n"
      "InnoDB: that table.\n",
      stderr);

  bitmap_page = ibuf_bitmap_get_map_page(block->page.id, block->page.size, mtr);
  old_bits = ibuf_bitmap_page_get_bits(bitmap_page, block->page.id,
                                       block->page.size, IBUF_BITMAP_FREE, mtr);

  ib::error(ER_IB_MSG_609) << "page " << block->page.id << ", size "
                           << block->page.size.physical() << ", bitmap bits "
                           << old_bits;

  ib::error(ER_IB_MSG_610) << BUG_REPORT_MSG;

  ut_ad(0);
  DBUG_RETURN(NULL);
}

/************************************************************************
During merge, inserts to an index page a secondary index entry extracted
from the insert buffer. */
static void ibuf_insert_to_index_page(
    const dtuple_t *entry, /*!< in: buffered entry to insert */
    buf_block_t *block,    /*!< in/out: index page where the buffered entry
                           should be placed */
    dict_index_t *index,   /*!< in: record descriptor */
    mtr_t *mtr)            /*!< in: mtr */
{
  page_cur_t page_cur;
  ulint low_match;
  page_t *page = buf_block_get_frame(block);
  rec_t *rec;
  ulint *offsets;
  mem_heap_t *heap;

  DBUG_ENTER("ibuf_insert_to_index_page");

  DBUG_PRINT("ibuf", ("page " UINT32PF ":" UINT32PF, block->page.id.space(),
                      block->page.id.page_no()));

  ut_ad(!dict_index_is_online_ddl(index));  // this is an ibuf_dummy index
  ut_ad(ibuf_inside(mtr));
  ut_ad(dtuple_check_typed(entry));
  /* A change buffer merge must occur before users are granted
  any access to the page. No adaptive hash index entries may
  point to a freshly read page. */
  ut_ad(!block->index);
  assert_block_ahi_empty(block);

  if (UNIV_UNLIKELY(dict_table_is_comp(index->table) !=
                    (ibool) !!page_is_comp(page))) {
    ib::warn(ER_IB_MSG_611)
        << "Trying to insert a record from the insert"
           " buffer to an index page but the 'compact' flag does"
           " not match!";
    goto dump;
  }

  rec = page_rec_get_next(page_get_infimum_rec(page));

  if (page_rec_is_supremum(rec)) {
    ib::warn(ER_IB_MSG_612) << "Trying to insert a record from the insert"
                               " buffer to an index page but the index page"
                               " is empty!";
    goto dump;
  }

  if (!rec_n_fields_is_sane(index, rec, entry)) {
    ib::warn(ER_IB_MSG_613)
        << "Trying to insert a record from the insert"
           " buffer to an index page but the number of fields"
           " does not match!";
    rec_print(stderr, rec, index);
  dump:
    dtuple_print(stderr, entry);
    ut_ad(0);

    ib::warn(ER_IB_MSG_614)
        << "The table where this index record belongs"
           " is now probably corrupt. Please run CHECK TABLE on"
           " your tables. "
        << BUG_REPORT_MSG;

    DBUG_VOID_RETURN;
  }

  low_match = page_cur_search(block, index, entry, &page_cur);

  heap = mem_heap_create(
      sizeof(upd_t) + REC_OFFS_HEADER_SIZE * sizeof(*offsets) +
      dtuple_get_n_fields(entry) * (sizeof(upd_field_t) + sizeof *offsets));

  if (UNIV_UNLIKELY(low_match == dtuple_get_n_fields(entry))) {
    upd_t *update;
    page_zip_des_t *page_zip;

    rec = page_cur_get_rec(&page_cur);

    /* This is based on
    row_ins_sec_index_entry_by_modify(BTR_MODIFY_LEAF). */
    ut_ad(rec_get_deleted_flag(rec, page_is_comp(page)));

    offsets = rec_get_offsets(rec, index, NULL, ULINT_UNDEFINED, &heap);
    update = row_upd_build_sec_rec_difference_binary(rec, index, offsets, entry,
                                                     heap);

    page_zip = buf_block_get_page_zip(block);

    if (update->n_fields == 0) {
      /* The records only differ in the delete-mark.
      Clear the delete-mark, like we did before
      Bug #56680 was fixed. */
      btr_cur_set_deleted_flag_for_ibuf(rec, page_zip, FALSE, mtr);
      goto updated_in_place;
    }

    /* Copy the info bits. Clear the delete-mark. */
    update->info_bits = rec_get_info_bits(rec, page_is_comp(page));
    update->info_bits &= ~REC_INFO_DELETED_FLAG;

    /* We cannot invoke btr_cur_optimistic_update() here,
    because we do not have a btr_cur_t or que_thr_t,
    as the insert buffer merge occurs at a very low level. */
    if (!row_upd_changes_field_size_or_external(index, offsets, update) &&
        (!page_zip ||
         btr_cur_update_alloc_zip(page_zip, &page_cur, index, offsets,
                                  rec_offs_size(offsets), false, mtr))) {
      /* This is the easy case. Do something similar
      to btr_cur_update_in_place(). */
      rec = page_cur_get_rec(&page_cur);
      row_upd_rec_in_place(rec, index, offsets, update, page_zip);

      /* Log the update in place operation. During recovery
      MLOG_COMP_REC_UPDATE_IN_PLACE/MLOG_REC_UPDATE_IN_PLACE
      expects trx_id, roll_ptr for secondary indexes. So we
      just write dummy trx_id(0), roll_ptr(0) */
      btr_cur_update_in_place_log(BTR_KEEP_SYS_FLAG, rec, index, update, 0, 0,
                                  mtr);

      DBUG_EXECUTE_IF("crash_after_log_ibuf_upd_inplace",
                      log_buffer_flush_to_disk();
                      ib::info(ER_IB_MSG_615) << "Wrote log record for ibuf"
                                                 " update in place operation";
                      DBUG_SUICIDE(););

      goto updated_in_place;
    }

    /* btr_cur_update_alloc_zip() may have changed this */
    rec = page_cur_get_rec(&page_cur);

    /* A collation may identify values that differ in
    storage length.
    Some examples (1 or 2 bytes):
    utf8_turkish_ci: I = U+0131 LATIN SMALL LETTER DOTLESS I
    utf8_general_ci: S = U+00DF LATIN SMALL LETTER SHARP S
    utf8_general_ci: A = U+00E4 LATIN SMALL LETTER A WITH DIAERESIS

    latin1_german2_ci: SS = U+00DF LATIN SMALL LETTER SHARP S

    Examples of a character (3-byte UTF-8 sequence)
    identified with 2 or 4 characters (1-byte UTF-8 sequences):

    utf8_unicode_ci: 'II' = U+2171 SMALL ROMAN NUMERAL TWO
    utf8_unicode_ci: '(10)' = U+247D PARENTHESIZED NUMBER TEN
    */

    /* Delete the different-length record, and insert the
    buffered one. */

    lock_rec_store_on_page_infimum(block, rec);
    page_cur_delete_rec(&page_cur, index, offsets, mtr);
    page_cur_move_to_prev(&page_cur);
    rec = ibuf_insert_to_index_page_low(entry, block, index, &offsets, heap,
                                        mtr, &page_cur);

    ut_ad(!cmp_dtuple_rec(entry, rec, index, offsets));
    lock_rec_restore_from_page_infimum(block, rec, block);
  } else {
    offsets = NULL;
    ibuf_insert_to_index_page_low(entry, block, index, &offsets, heap, mtr,
                                  &page_cur);
  }
updated_in_place:
  mem_heap_free(heap);

  DBUG_VOID_RETURN;
}

/** During merge, sets the delete mark on a record for a secondary index
 entry. */
static void ibuf_set_del_mark(
    const dtuple_t *entry,     /*!< in: entry */
    buf_block_t *block,        /*!< in/out: block */
    const dict_index_t *index, /*!< in: record descriptor */
    mtr_t *mtr)                /*!< in: mtr */
{
  page_cur_t page_cur;
  ulint low_match;

  ut_ad(ibuf_inside(mtr));
  ut_ad(dtuple_check_typed(entry));

  low_match = page_cur_search(block, index, entry, &page_cur);

  if (low_match == dtuple_get_n_fields(entry)) {
    rec_t *rec;
    page_zip_des_t *page_zip;

    rec = page_cur_get_rec(&page_cur);
    page_zip = page_cur_get_page_zip(&page_cur);

    /* Delete mark the old index record. According to a
    comment in row_upd_sec_index_entry(), it can already
    have been delete marked if a lock wait occurred in
    row_ins_sec_index_entry() in a previous invocation of
    row_upd_sec_index_entry(). */

    if (UNIV_LIKELY(
            !rec_get_deleted_flag(rec, dict_table_is_comp(index->table)))) {
      btr_cur_set_deleted_flag_for_ibuf(rec, page_zip, TRUE, mtr);
    }
  } else {
    const page_t *page = page_cur_get_page(&page_cur);
    const buf_block_t *block = page_cur_get_block(&page_cur);

    ib::error(ER_IB_MSG_616) << "Unable to find a record to delete-mark";
    fputs("InnoDB: tuple ", stderr);
    dtuple_print(stderr, entry);
    fputs(
        "\n"
        "InnoDB: record ",
        stderr);
    rec_print(stderr, page_cur_get_rec(&page_cur), index);

    ib::error(ER_IB_MSG_617)
        << "page " << block->page.id << " (" << page_get_n_recs(page)
        << " records, index id " << btr_page_get_index_id(page) << ").";

    ib::error(ER_IB_MSG_618) << BUG_REPORT_MSG;
    ut_ad(0);
  }
}

/** During merge, delete a record for a secondary index entry. */
static void ibuf_delete(const dtuple_t *entry, /*!< in: entry */
                        buf_block_t *block,    /*!< in/out: block */
                        dict_index_t *index,   /*!< in: record descriptor */
                        mtr_t *mtr) /*!< in/out: mtr; must be committed
                                    before latching any further pages */
{
  page_cur_t page_cur;
  ulint low_match;

  ut_ad(ibuf_inside(mtr));
  ut_ad(dtuple_check_typed(entry));
  ut_ad(!dict_index_is_spatial(index));

  low_match = page_cur_search(block, index, entry, &page_cur);

  if (low_match == dtuple_get_n_fields(entry)) {
    page_zip_des_t *page_zip = buf_block_get_page_zip(block);
    page_t *page = buf_block_get_frame(block);
    rec_t *rec = page_cur_get_rec(&page_cur);

    /* TODO: the below should probably be a separate function,
    it's a bastardized version of btr_cur_optimistic_delete. */

    ulint offsets_[REC_OFFS_NORMAL_SIZE];
    ulint *offsets = offsets_;
    mem_heap_t *heap = NULL;
    ulint max_ins_size = 0;

    rec_offs_init(offsets_);

    offsets = rec_get_offsets(rec, index, offsets, ULINT_UNDEFINED, &heap);

    if (page_get_n_recs(page) <= 1 ||
        !(REC_INFO_DELETED_FLAG & rec_get_info_bits(rec, page_is_comp(page)))) {
      /* Refuse to purge the last record or a
      record that has not been marked for deletion. */
      ib::error(ER_IB_MSG_619) << "Unable to purge a record";
      fputs("InnoDB: tuple ", stderr);
      dtuple_print(stderr, entry);
      fputs(
          "\n"
          "InnoDB: record ",
          stderr);
      rec_print_new(stderr, rec, offsets);
      fprintf(stderr,
              "\nspace " UINT32PF " offset " UINT32PF
              " (%u records, index id %llu)\n"
              "InnoDB: Submit a detailed bug report"
              " to http://bugs.mysql.com\n",
              block->page.id.space(), block->page.id.page_no(),
              (unsigned)page_get_n_recs(page),
              (ulonglong)btr_page_get_index_id(page));

      ut_ad(0);
      return;
    }

    lock_update_delete(block, rec);

    if (!page_zip) {
      max_ins_size = page_get_max_insert_size_after_reorganize(page, 1);
    }
#ifdef UNIV_ZIP_DEBUG
    ut_a(!page_zip || page_zip_validate(page_zip, page, index));
#endif /* UNIV_ZIP_DEBUG */
    page_cur_delete_rec(&page_cur, index, offsets, mtr);
#ifdef UNIV_ZIP_DEBUG
    ut_a(!page_zip || page_zip_validate(page_zip, page, index));
#endif /* UNIV_ZIP_DEBUG */

    if (page_zip) {
      ibuf_update_free_bits_zip(block, mtr);
    } else {
      ibuf_update_free_bits_low(block, max_ins_size, mtr);
    }

    if (UNIV_LIKELY_NULL(heap)) {
      mem_heap_free(heap);
    }
  } else {
    /* The record must have been purged already. */
  }
}

/** Restores insert buffer tree cursor position
 @return true if the position was restored; false if not */
static ibool ibuf_restore_pos(
    space_id_t space,  /*!< in: space id */
    page_no_t page_no, /*!< in: index page number where the record
                       should belong */
    const dtuple_t *search_tuple,
    /*!< in: search tuple for entries of page_no */
    ulint mode,       /*!< in: BTR_MODIFY_LEAF or BTR_MODIFY_TREE */
    btr_pcur_t *pcur, /*!< in/out: persistent cursor whose
                      position is to be restored */
    mtr_t *mtr)       /*!< in/out: mini-transaction */
{
  ut_ad(mode == BTR_MODIFY_LEAF ||
        BTR_LATCH_MODE_WITHOUT_INTENTION(mode) == BTR_MODIFY_TREE);

  if (btr_pcur_restore_position(mode, pcur, mtr)) {
    return (TRUE);
  }

  if (fil_space_get_flags(space) == ULINT_UNDEFINED) {
    /* The tablespace has been dropped.  It is possible
    that another thread has deleted the insert buffer
    entry.  Do not complain. */
    ibuf_btr_pcur_commit_specify_mtr(pcur, mtr);
  } else {
    ib::error(ER_IB_MSG_620) << "ibuf cursor restoration fails!."
                                " ibuf record inserted to page "
                             << space << ":" << page_no;

    ib::error(ER_IB_MSG_621) << BUG_REPORT_MSG;

    rec_print_old(stderr, btr_pcur_get_rec(pcur));
    rec_print_old(stderr, pcur->old_rec);
    dtuple_print(stderr, search_tuple);

    rec_print_old(stderr, page_rec_get_next(btr_pcur_get_rec(pcur)));

    ib::fatal(ER_IB_MSG_622) << "Failed to restore ibuf position.";
  }

  return (FALSE);
}

/** Deletes from ibuf the record on which pcur is positioned. If we have to
 resort to a pessimistic delete, this function commits mtr and closes
 the cursor.
 @return true if mtr was committed and pcur closed in this operation */
static MY_ATTRIBUTE((warn_unused_result)) ibool ibuf_delete_rec(
    space_id_t space,  /*!< in: space id */
    page_no_t page_no, /*!< in: index page number that the record
                       should belong to */
    btr_pcur_t *pcur,  /*!< in: pcur positioned on the record to
                       delete, having latch mode BTR_MODIFY_LEAF */
    const dtuple_t *search_tuple,
    /*!< in: search tuple for entries of page_no */
    mtr_t *mtr) /*!< in: mtr */
{
  ibool success;
  page_t *root;
  dberr_t err;

  ut_ad(ibuf_inside(mtr));
  ut_ad(page_rec_is_user_rec(btr_pcur_get_rec(pcur)));
  ut_ad(ibuf_rec_get_page_no(mtr, btr_pcur_get_rec(pcur)) == page_no);
  ut_ad(ibuf_rec_get_space(mtr, btr_pcur_get_rec(pcur)) == space);

#if defined UNIV_DEBUG || defined UNIV_IBUF_DEBUG
  if (ibuf_debug == 2) {
    /* Inject a fault (crash). We do this before trying
    optimistic delete, because a pessimistic delete in the
    change buffer would require a larger test case. */

    /* Flag the buffered record as processed, to avoid
    an assertion failure after crash recovery. */
    btr_cur_set_deleted_flag_for_ibuf(btr_pcur_get_rec(pcur), NULL, TRUE, mtr);

    ibuf_mtr_commit(mtr);
    log_buffer_flush_to_disk();
    DBUG_SUICIDE();
  }
#endif /* UNIV_DEBUG || UNIV_IBUF_DEBUG */

  success = btr_cur_optimistic_delete(btr_pcur_get_btr_cur(pcur), 0, mtr);

  const page_id_t page_id(space, page_no);

  if (success) {
    if (page_is_empty(btr_pcur_get_page(pcur))) {
      /* If a B-tree page is empty, it must be the root page
      and the whole B-tree must be empty. InnoDB does not
      allow empty B-tree pages other than the root. */
      root = btr_pcur_get_page(pcur);

      ut_ad(page_get_space_id(root) == IBUF_SPACE_ID);
      ut_ad(page_get_page_no(root) == FSP_IBUF_TREE_ROOT_PAGE_NO);

      /* ibuf->empty is protected by the root page latch.
      Before the deletion, it had to be FALSE. */
      ut_ad(!ibuf->empty);
      ibuf->empty = true;
    }

#ifdef UNIV_IBUF_COUNT_DEBUG
    ib::info(ER_IB_MSG_623)
        << "Decrementing ibuf count of space " << space << " page " << page_no
        << " from " << ibuf_count_get(page_id) << " by 1";

    ibuf_count_set(page_id, ibuf_count_get(page_id) - 1);
#endif /* UNIV_IBUF_COUNT_DEBUG */

    return (FALSE);
  }

  ut_ad(page_rec_is_user_rec(btr_pcur_get_rec(pcur)));
  ut_ad(ibuf_rec_get_page_no(mtr, btr_pcur_get_rec(pcur)) == page_no);
  ut_ad(ibuf_rec_get_space(mtr, btr_pcur_get_rec(pcur)) == space);

  /* We have to resort to a pessimistic delete from ibuf.
  Delete-mark the record so that it will not be applied again,
  in case the server crashes before the pessimistic delete is
  made persistent. */
  btr_cur_set_deleted_flag_for_ibuf(btr_pcur_get_rec(pcur), NULL, TRUE, mtr);

  btr_pcur_store_position(pcur, mtr);
  ibuf_btr_pcur_commit_specify_mtr(pcur, mtr);

  ibuf_mtr_start(mtr);

  mutex_enter(&ibuf_mutex);

  if (!ibuf_restore_pos(space, page_no, search_tuple,
                        BTR_MODIFY_TREE | BTR_LATCH_FOR_DELETE, pcur, mtr)) {
    mutex_exit(&ibuf_mutex);
    ut_ad(mtr->has_committed());
    goto func_exit;
  }

  root = ibuf_tree_root_get(mtr);

  btr_cur_pessimistic_delete(&err, TRUE, btr_pcur_get_btr_cur(pcur), 0, false,
                             0, 0, 0, mtr);
  ut_a(err == DB_SUCCESS);

#ifdef UNIV_IBUF_COUNT_DEBUG
  ibuf_count_set(page_id, ibuf_count_get(page_id) - 1);
#endif /* UNIV_IBUF_COUNT_DEBUG */

  ibuf_size_update(root);
  mutex_exit(&ibuf_mutex);

  ibuf->empty = page_is_empty(root);
  ibuf_btr_pcur_commit_specify_mtr(pcur, mtr);

func_exit:
  ut_ad(mtr->has_committed());
  btr_pcur_close(pcur);

  return (TRUE);
}

/** When an index page is read from a disk to the buffer pool, this function
applies any buffered operations to the page and deletes the entries from the
insert buffer. If the page is not read, but created in the buffer pool, this
function deletes its buffered entries from the insert buffer; there can
exist entries for such a page if the page belonged to an index which
subsequently was dropped.
@param[in,out]	block			if page has been read from disk,
                                        pointer to the page x-latched, else
                                        NULL
@param[in]	page_id			page id of the index page
@param[in]	update_ibuf_bitmap	normally this is set to TRUE, but if
                                        we have deleted or are deleting the
                                        tablespace, then we naturally do not
                                        want to update a non-existent bitmap
                                        page
@param[in]	page_size		page size */
void ibuf_merge_or_delete_for_page(buf_block_t *block, const page_id_t &page_id,
                                   const page_size_t *page_size,
                                   ibool update_ibuf_bitmap) {
  mem_heap_t *heap;
  btr_pcur_t pcur;
  dtuple_t *search_tuple;
#ifdef UNIV_IBUF_DEBUG
  ulint volume = 0;
#endif /* UNIV_IBUF_DEBUG */
<<<<<<< HEAD
  page_zip_des_t *page_zip = NULL;
  fil_space_t *space = NULL;
  bool corruption_noticed = false;
  mtr_t mtr;

  /* Counts for merged & discarded operations. */
  ulint mops[IBUF_OP_COUNT];
  ulint dops[IBUF_OP_COUNT];

  ut_ad(block == NULL || page_id.equals_to(block->page.id));
  ut_ad(block == NULL || buf_block_get_io_fix_unlocked(block) == BUF_IO_READ);

  if (srv_force_recovery >= SRV_FORCE_NO_IBUF_MERGE ||
      trx_sys_hdr_page(page_id) || fsp_is_system_temporary(page_id.space())) {
    return;
  }

  /* We cannot refer to page_size in the following, because it is passed
  as NULL (it is unknown) when buf_read_ibuf_merge_pages() is merging
  (discarding) changes for a dropped tablespace. When block != NULL or
  update_ibuf_bitmap is specified, then page_size must be known.
  That is why we will repeat the check below, with page_size in
  place of univ_page_size. Passing univ_page_size assumes that the
  uncompressed page size always is a power-of-2 multiple of the
  compressed page size. */

  if (ibuf_fixed_addr_page(page_id, univ_page_size) ||
      fsp_descr_page(page_id, univ_page_size)) {
    return;
  }

  if (update_ibuf_bitmap) {
    ut_ad(page_size != NULL);

    if (ibuf_fixed_addr_page(page_id, *page_size) ||
        fsp_descr_page(page_id, *page_size)) {
      return;
    }

    space = fil_space_acquire(page_id.space());

    if (space == NULL) {
      /* Do not try to read the bitmap page from space;
      just delete the ibuf records for the page */

      block = NULL;
      update_ibuf_bitmap = FALSE;
    } else {
      page_t *bitmap_page;
      ulint bitmap_bits;

      ibuf_mtr_start(&mtr);

      bitmap_page = ibuf_bitmap_get_map_page(page_id, *page_size, &mtr);

      bitmap_bits = ibuf_bitmap_page_get_bits(bitmap_page, page_id, *page_size,
                                              IBUF_BITMAP_BUFFERED, &mtr);

      ibuf_mtr_commit(&mtr);

      if (!bitmap_bits) {
        /* No inserts buffered for this page */

        fil_space_release(space);
        return;
      }
    }
  } else if (block != NULL && (ibuf_fixed_addr_page(page_id, *page_size) ||
                               fsp_descr_page(page_id, *page_size))) {
    return;
  }

  heap = mem_heap_create(512);

  search_tuple =
      ibuf_search_tuple_build(page_id.space(), page_id.page_no(), heap);

  if (block != NULL) {
    /* Move the ownership of the x-latch on the page to this OS
    thread, so that we can acquire a second x-latch on it. This
    is needed for the insert operations to the index page to pass
    the debug checks. */

    rw_lock_x_lock_move_ownership(&(block->lock));
    page_zip = buf_block_get_page_zip(block);

    if (!fil_page_index_page_check(block->frame) ||
        !page_is_leaf(block->frame)) {
      corruption_noticed = true;

      ib::error(ER_IB_MSG_624) << "Corruption in the tablespace. Bitmap"
                                  " shows insert buffer records to page "
                               << page_id << " though the page type is "
                               << fil_page_get_type(block->frame)
                               << ", which is not an index leaf page. We try"
                                  " to resolve the problem by skipping the"
                                  " insert buffer merge for this page. Please"
                                  " run CHECK TABLE on your tables to determine"
                                  " if they are corrupt after this.";

      ib::error(ER_IB_MSG_625) << "Please submit a detailed bug"
                                  " report to http://bugs.mysql.com";
      ut_ad(0);
    }
  }

  memset(mops, 0, sizeof(mops));
  memset(dops, 0, sizeof(dops));
=======
	page_zip_des_t*	page_zip		= NULL;
	fil_space_t*	space			= NULL;
	bool		corruption_noticed	= false;
	mtr_t		mtr;

	/* Counts for merged & discarded operations. */
	ulint		mops[IBUF_OP_COUNT];
	ulint		dops[IBUF_OP_COUNT];

	ut_ad(block == NULL || page_id.equals_to(block->page.id));
	ut_ad(block == NULL
	      || buf_block_get_io_fix_unlocked(block) == BUF_IO_READ);

	if (srv_force_recovery >= SRV_FORCE_NO_IBUF_MERGE
	    || trx_sys_hdr_page(page_id)
	    || fsp_is_system_temporary(page_id.space())) {
		return;
	}

	/* We cannot refer to page_size in the following, because it is passed
	as NULL (it is unknown) when buf_read_ibuf_merge_pages() is merging
	(discarding) changes for a dropped tablespace. When block != NULL or
	update_ibuf_bitmap is specified, then page_size must be known.
	That is why we will repeat the check below, with page_size in
	place of univ_page_size. Passing univ_page_size assumes that the
	uncompressed page size always is a power-of-2 multiple of the
	compressed page size. */

	if (ibuf_fixed_addr_page(page_id, univ_page_size)
	    || fsp_descr_page(page_id, univ_page_size)) {
		return;
	}

	if (update_ibuf_bitmap) {

		ut_ad(page_size != NULL);

		if (ibuf_fixed_addr_page(page_id, *page_size)
		    || fsp_descr_page(page_id, *page_size)) {
			return;
		}

		space = fil_space_acquire(page_id.space());

		if (space == NULL) {
			/* Do not try to read the bitmap page from space;
			just delete the ibuf records for the page */

			block = NULL;
			update_ibuf_bitmap = FALSE;
		} else {
			page_t*	bitmap_page;
			ulint	bitmap_bits;

			ibuf_mtr_start(&mtr);

			bitmap_page = ibuf_bitmap_get_map_page(
				page_id, *page_size, &mtr);

			bitmap_bits = ibuf_bitmap_page_get_bits(
				bitmap_page, page_id, *page_size,
				IBUF_BITMAP_BUFFERED, &mtr);

			ibuf_mtr_commit(&mtr);
>>>>>>> 333b4508

loop:
  ibuf_mtr_start(&mtr);

  /* Position pcur in the insert buffer at the first entry for this
  index page */
  btr_pcur_open_on_user_rec(ibuf->index, search_tuple, PAGE_CUR_GE,
                            BTR_MODIFY_LEAF, &pcur, &mtr);

  if (block != NULL) {
    ibool success;

    success = buf_page_get_known_nowait(RW_X_LATCH, block, BUF_KEEP_OLD,
                                        __FILE__, __LINE__, &mtr);

    ut_a(success);

    /* This is a user page (secondary index leaf page),
    but we pretend that it is a change buffer page in
    order to obey the latching order. This should be OK,
    because buffered changes are applied immediately while
    the block is io-fixed. Other threads must not try to
    latch an io-fixed block. */
    buf_block_dbg_add_level(block, SYNC_IBUF_TREE_NODE);
  }

  if (!btr_pcur_is_on_user_rec(&pcur)) {
    ut_ad(btr_pcur_is_after_last_in_tree(&pcur, &mtr));

    goto reset_bit;
  }

  for (;;) {
    rec_t *rec;

    ut_ad(btr_pcur_is_on_user_rec(&pcur));

    rec = btr_pcur_get_rec(&pcur);

    /* Check if the entry is for this index page */
    if (ibuf_rec_get_page_no(&mtr, rec) != page_id.page_no() ||
        ibuf_rec_get_space(&mtr, rec) != page_id.space()) {
      if (block != NULL) {
        page_header_reset_last_insert(block->frame, page_zip, &mtr);
      }

      goto reset_bit;
    }

    if (corruption_noticed) {
      fputs("InnoDB: Discarding record\n ", stderr);
      rec_print_old(stderr, rec);
      fputs("\nInnoDB: from the insert buffer!\n\n", stderr);
    } else if (block != NULL && !rec_get_deleted_flag(rec, 0)) {
      /* Now we have at pcur a record which should be
      applied on the index page; NOTE that the call below
      copies pointers to fields in rec, and we must
      keep the latch to the rec page until the
      insertion is finished! */
      dtuple_t *entry;
      trx_id_t max_trx_id;
      dict_index_t *dummy_index;
      ibuf_op_t op = ibuf_rec_get_op_type(&mtr, rec);

      max_trx_id = page_get_max_trx_id(page_align(rec));
      page_update_max_trx_id(block, page_zip, max_trx_id, &mtr);

      ut_ad(page_validate(page_align(rec), ibuf->index));

      entry = ibuf_build_entry_from_ibuf_rec(&mtr, rec, heap, &dummy_index);

      ut_ad(page_validate(block->frame, dummy_index));

      switch (op) {
        ibool success;
        case IBUF_OP_INSERT:
#ifdef UNIV_IBUF_DEBUG
          volume += rec_get_converted_size(dummy_index, entry, 0);

          volume += page_dir_calc_reserved_space(1);

          ut_a(volume <= 4 * UNIV_PAGE_SIZE / IBUF_PAGE_SIZE_PER_FREE_SPACE);
#endif
          ibuf_insert_to_index_page(entry, block, dummy_index, &mtr);
          break;

        case IBUF_OP_DELETE_MARK:
          ibuf_set_del_mark(entry, block, dummy_index, &mtr);
          break;

        case IBUF_OP_DELETE:
          ibuf_delete(entry, block, dummy_index, &mtr);
          /* Because ibuf_delete() will latch an
          insert buffer bitmap page, commit mtr
          before latching any further pages.
          Store and restore the cursor position. */
          ut_ad(rec == btr_pcur_get_rec(&pcur));
          ut_ad(page_rec_is_user_rec(rec));
          ut_ad(ibuf_rec_get_page_no(&mtr, rec) == page_id.page_no());
          ut_ad(ibuf_rec_get_space(&mtr, rec) == page_id.space());

          /* Mark the change buffer record processed,
          so that it will not be merged again in case
          the server crashes between the following
          mtr_commit() and the subsequent mtr_commit()
          of deleting the change buffer record. */

          btr_cur_set_deleted_flag_for_ibuf(btr_pcur_get_rec(&pcur), NULL, TRUE,
                                            &mtr);

          btr_pcur_store_position(&pcur, &mtr);
          ibuf_btr_pcur_commit_specify_mtr(&pcur, &mtr);

          ibuf_mtr_start(&mtr);

          success = buf_page_get_known_nowait(RW_X_LATCH, block, BUF_KEEP_OLD,
                                              __FILE__, __LINE__, &mtr);
          ut_a(success);

          /* This is a user page (secondary
          index leaf page), but it should be OK
          to use too low latching order for it,
          as the block is io-fixed. */
          buf_block_dbg_add_level(block, SYNC_IBUF_TREE_NODE);

          if (!ibuf_restore_pos(page_id.space(), page_id.page_no(),
                                search_tuple, BTR_MODIFY_LEAF, &pcur, &mtr)) {
            ut_ad(mtr.has_committed());
            mops[op]++;
            ibuf_dummy_index_free(dummy_index);
            goto loop;
          }

          break;
        default:
          ut_error;
      }

      mops[op]++;

      ibuf_dummy_index_free(dummy_index);
    } else {
      dops[ibuf_rec_get_op_type(&mtr, rec)]++;
    }

    /* Delete the record from ibuf */
    if (ibuf_delete_rec(page_id.space(), page_id.page_no(), &pcur, search_tuple,
                        &mtr)) {
      /* Deletion was pessimistic and mtr was committed:
      we start from the beginning again */

      ut_ad(mtr.has_committed());
      goto loop;
    } else if (btr_pcur_is_after_last_on_page(&pcur)) {
      ibuf_mtr_commit(&mtr);
      btr_pcur_close(&pcur);

      goto loop;
    }
  }

reset_bit:
  if (update_ibuf_bitmap) {
    page_t *bitmap_page;

    bitmap_page = ibuf_bitmap_get_map_page(page_id, *page_size, &mtr);

    ibuf_bitmap_page_set_bits(bitmap_page, page_id, *page_size,
                              IBUF_BITMAP_BUFFERED, FALSE, &mtr);

    if (block != NULL) {
      ulint old_bits = ibuf_bitmap_page_get_bits(
          bitmap_page, page_id, *page_size, IBUF_BITMAP_FREE, &mtr);

      ulint new_bits = ibuf_index_page_calc_free(block);

      if (old_bits != new_bits) {
        ibuf_bitmap_page_set_bits(bitmap_page, page_id, *page_size,
                                  IBUF_BITMAP_FREE, new_bits, &mtr);
      }
    }
  }

  ibuf_mtr_commit(&mtr);
  btr_pcur_close(&pcur);
  mem_heap_free(heap);

  os_atomic_increment_ulint(&ibuf->n_merges, 1);
  ibuf_add_ops(ibuf->n_merged_ops, mops);
  ibuf_add_ops(ibuf->n_discarded_ops, dops);

  if (space != NULL) {
    fil_space_release(space);
  }

#ifdef UNIV_IBUF_COUNT_DEBUG
  ut_a(ibuf_count_get(page_id) == 0);
#endif
}

/** Deletes all entries in the insert buffer for a given space id. This is used
 in DISCARD TABLESPACE and IMPORT TABLESPACE.
 NOTE: this does not update the page free bitmaps in the space. The space will
 become CORRUPT when you call this function! */
void ibuf_delete_for_discarded_space(space_id_t space) /*!< in: space id */
{
  mem_heap_t *heap;
  btr_pcur_t pcur;
  dtuple_t *search_tuple;
  const rec_t *ibuf_rec;
  page_no_t page_no;
  mtr_t mtr;

  /* Counts for discarded operations. */
  ulint dops[IBUF_OP_COUNT];

  heap = mem_heap_create(512);

  /* Use page number 0 to build the search tuple so that we get the
  cursor positioned at the first entry for this space id */

  search_tuple = ibuf_search_tuple_build(space, 0, heap);

  memset(dops, 0, sizeof(dops));
loop:
  ibuf_mtr_start(&mtr);

  /* Position pcur in the insert buffer at the first entry for the
  space */
  btr_pcur_open_on_user_rec(ibuf->index, search_tuple, PAGE_CUR_GE,
                            BTR_MODIFY_LEAF, &pcur, &mtr);

  if (!btr_pcur_is_on_user_rec(&pcur)) {
    ut_ad(btr_pcur_is_after_last_in_tree(&pcur, &mtr));

    goto leave_loop;
  }

  for (;;) {
    ut_ad(btr_pcur_is_on_user_rec(&pcur));

    ibuf_rec = btr_pcur_get_rec(&pcur);

    /* Check if the entry is for this space */
    if (ibuf_rec_get_space(&mtr, ibuf_rec) != space) {
      goto leave_loop;
    }

    page_no = ibuf_rec_get_page_no(&mtr, ibuf_rec);

    dops[ibuf_rec_get_op_type(&mtr, ibuf_rec)]++;

    /* Delete the record from ibuf */
    if (ibuf_delete_rec(space, page_no, &pcur, search_tuple, &mtr)) {
      /* Deletion was pessimistic and mtr was committed:
      we start from the beginning again */

      ut_ad(mtr.has_committed());
      goto loop;
    }

    if (btr_pcur_is_after_last_on_page(&pcur)) {
      ibuf_mtr_commit(&mtr);
      btr_pcur_close(&pcur);

      goto loop;
    }
  }

leave_loop:
  ibuf_mtr_commit(&mtr);
  btr_pcur_close(&pcur);

  ibuf_add_ops(ibuf->n_discarded_ops, dops);

  mem_heap_free(heap);
}

/** Looks if the insert buffer is empty.
 @return true if empty */
bool ibuf_is_empty(void) {
  bool is_empty;
  const page_t *root;
  mtr_t mtr;

  ibuf_mtr_start(&mtr);

  mutex_enter(&ibuf_mutex);
  root = ibuf_tree_root_get(&mtr);
  mutex_exit(&ibuf_mutex);

  is_empty = page_is_empty(root);
  ut_a(is_empty == ibuf->empty);
  ibuf_mtr_commit(&mtr);

  return (is_empty);
}

/** Prints info of ibuf. */
void ibuf_print(FILE *file) /*!< in: file where to print */
{
#ifdef UNIV_IBUF_COUNT_DEBUG
  space_id_t i;
  page_no_t j;
#endif

  mutex_enter(&ibuf_mutex);

  fprintf(file,
          "Ibuf: size %lu, free list len %lu,"
          " seg size %lu, %lu merges\n",
          (ulong)ibuf->size, (ulong)ibuf->free_list_len, (ulong)ibuf->seg_size,
          (ulong)ibuf->n_merges);

  fputs("merged operations:\n ", file);
  ibuf_print_ops(ibuf->n_merged_ops, file);

  fputs("discarded operations:\n ", file);
  ibuf_print_ops(ibuf->n_discarded_ops, file);

#ifdef UNIV_IBUF_COUNT_DEBUG
  for (i = 0; i < IBUF_COUNT_N_SPACES; i++) {
    for (j = 0; j < IBUF_COUNT_N_PAGES; j++) {
      ulint count = ibuf_count_get(page_id_t(i, j, 0));

      if (count > 0) {
        fprintf(stderr,
                "Ibuf count for space/page %lu/%lu"
                " is %lu\n",
                (ulong)i, (ulong)j, (ulong)count);
      }
    }
  }
#endif /* UNIV_IBUF_COUNT_DEBUG */

  mutex_exit(&ibuf_mutex);
}

/** Checks the insert buffer bitmaps on IMPORT TABLESPACE.
 @return DB_SUCCESS or error code */
dberr_t ibuf_check_bitmap_on_import(
    const trx_t *trx,    /*!< in: transaction */
    space_id_t space_id) /*!< in: tablespace identifier */
{
  page_no_t size;
  page_no_t page_no;

  ut_ad(space_id);
  ut_ad(trx->mysql_thd);

  bool found;

  const page_size_t &page_size = fil_space_get_page_size(space_id, &found);

  if (!found) {
    return (DB_TABLE_NOT_FOUND);
  }

  size = fil_space_get_size(space_id);

  if (size == 0) {
    return (DB_TABLE_NOT_FOUND);
  }

  mutex_enter(&ibuf_mutex);

  /* The two bitmap pages (allocation bitmap and ibuf bitmap) repeat
  every page_size pages. For example if page_size is 16 KiB, then the
  two bitmap pages repeat every 16 KiB * 16384 = 256 MiB. In the loop
  below page_no is measured in number of pages since the beginning of
  the space, as usual. */

  for (page_no = 0; page_no < size;
       page_no += static_cast<page_no_t>(page_size.physical())) {
    mtr_t mtr;
    page_t *bitmap_page;
    page_no_t i;

    if (trx_is_interrupted(trx)) {
      mutex_exit(&ibuf_mutex);
      return (DB_INTERRUPTED);
    }

    mtr_start(&mtr);

    mtr_set_log_mode(&mtr, MTR_LOG_NO_REDO);

    ibuf_enter(&mtr);

    bitmap_page =
        ibuf_bitmap_get_map_page(page_id_t(space_id, page_no), page_size, &mtr);

    if (buf_page_is_zeroes(bitmap_page, page_size)) {
    /* This means we got all-zero page instead of
    ibuf bitmap page. The subsequent page should be
    all-zero pages. */
#ifdef UNIV_DEBUG
      for (page_no_t curr_page = page_no + 1; curr_page < page_size.physical();
           curr_page++) {
        buf_block_t *block = buf_page_get(page_id_t(space_id, curr_page),
                                          page_size, RW_S_LATCH, &mtr);
        page_t *page = buf_block_get_frame(block);
        ut_ad(buf_page_is_zeroes(page, page_size));
      }
#endif /* UNIV_DEBUG */
      ibuf_exit(&mtr);
      mtr_commit(&mtr);
      continue;
    }

    for (i = FSP_IBUF_BITMAP_OFFSET + 1;
         i < static_cast<page_no_t>(page_size.physical()); i++) {
      const page_no_t offset = page_no + i;

      const page_id_t cur_page_id(space_id, offset);

      if (ibuf_bitmap_page_get_bits(bitmap_page, cur_page_id, page_size,
                                    IBUF_BITMAP_IBUF, &mtr)) {
        mutex_exit(&ibuf_mutex);
        ibuf_exit(&mtr);
        mtr_commit(&mtr);

        ib_errf(trx->mysql_thd, IB_LOG_LEVEL_ERROR, ER_INNODB_INDEX_CORRUPT,
                "Space %u page %u"
                " is wrongly flagged to belong to the"
                " insert buffer",
                (unsigned)space_id, (unsigned)offset);

        return (DB_CORRUPTION);
      }

      if (ibuf_bitmap_page_get_bits(bitmap_page, cur_page_id, page_size,
                                    IBUF_BITMAP_BUFFERED, &mtr)) {
        ib_errf(trx->mysql_thd, IB_LOG_LEVEL_WARN, ER_INNODB_INDEX_CORRUPT,
                "Buffered changes"
                " for space %u page %u are lost",
                (unsigned)space_id, (unsigned)offset);

        /* Tolerate this error, so that
        slightly corrupted tables can be
        imported and dumped.  Clear the bit. */
        ibuf_bitmap_page_set_bits(bitmap_page, cur_page_id, page_size,
                                  IBUF_BITMAP_BUFFERED, FALSE, &mtr);
      }
    }

    ibuf_exit(&mtr);
    mtr_commit(&mtr);
  }

  mutex_exit(&ibuf_mutex);
  return (DB_SUCCESS);
}

/** Updates free bits and buffered bits for bulk loaded page.
@param[in]	block	index page
@param[in]	reset	flag if reset free val */
void ibuf_set_bitmap_for_bulk_load(buf_block_t *block, bool reset) {
  page_t *bitmap_page;
  mtr_t mtr;
  ulint free_val;

  ut_a(page_is_leaf(buf_block_get_frame(block)));

  free_val = ibuf_index_page_calc_free(block);

  mtr_start(&mtr);

  bitmap_page =
      ibuf_bitmap_get_map_page(block->page.id, block->page.size, &mtr);

  free_val = reset ? 0 : ibuf_index_page_calc_free(block);
  ibuf_bitmap_page_set_bits(bitmap_page, block->page.id, block->page.size,
                            IBUF_BITMAP_FREE, free_val, &mtr);

  ibuf_bitmap_page_set_bits(bitmap_page, block->page.id, block->page.size,
                            IBUF_BITMAP_BUFFERED, FALSE, &mtr);

  mtr_commit(&mtr);
}

#endif /* !UNIV_HOTBACKUP */<|MERGE_RESOLUTION|>--- conflicted
+++ resolved
@@ -449,33 +449,15 @@
   ibuf = NULL;
 }
 
-<<<<<<< HEAD
+/** Function to pass ibuf status variables */
+void ibuf_export_ibuf_status(ulint *free_list, ulint *segment_size) {
+  *free_list = ibuf->free_list_len;
+  *segment_size = ibuf->seg_size;
+}
+
 /** Updates the size information of the ibuf, assuming the segment size has not
  changed. */
 static void ibuf_size_update(const page_t *root) /*!< in: ibuf tree root */
-=======
-/******************************************************************//**
-Function to pass ibuf status variables */
-
-void
-ibuf_export_ibuf_status(
-/*====================*/
-	ulint*	free_list,
-	ulint*	segment_size)
-{
-	*free_list = ibuf->free_list_len;
-	*segment_size = ibuf->seg_size;
-}
-
-/******************************************************************//**
-Updates the size information of the ibuf, assuming the segment size has not
-changed. */
-static
-void
-ibuf_size_update(
-/*=============*/
-	const page_t*	root)	/*!< in: ibuf tree root */
->>>>>>> 333b4508
 {
   ut_ad(mutex_own(&ibuf_mutex));
 
@@ -2469,20 +2451,14 @@
 
     n_bytes = ibuf_merge(&n_pag2, false);
 
-<<<<<<< HEAD
     if (n_bytes == 0) {
       return (sum_bytes);
     }
-=======
-		sum_bytes += n_bytes;
-		sum_pages += n_pag2;
-
-		srv_inc_activity_count(true);
-	}
->>>>>>> 333b4508
 
     sum_bytes += n_bytes;
     sum_pages += n_pag2;
+
+    srv_inc_activity_count(true);
   }
 
   return (sum_bytes);
@@ -4036,7 +4012,6 @@
 #ifdef UNIV_IBUF_DEBUG
   ulint volume = 0;
 #endif /* UNIV_IBUF_DEBUG */
-<<<<<<< HEAD
   page_zip_des_t *page_zip = NULL;
   fil_space_t *space = NULL;
   bool corruption_noticed = false;
@@ -4145,72 +4120,6 @@
 
   memset(mops, 0, sizeof(mops));
   memset(dops, 0, sizeof(dops));
-=======
-	page_zip_des_t*	page_zip		= NULL;
-	fil_space_t*	space			= NULL;
-	bool		corruption_noticed	= false;
-	mtr_t		mtr;
-
-	/* Counts for merged & discarded operations. */
-	ulint		mops[IBUF_OP_COUNT];
-	ulint		dops[IBUF_OP_COUNT];
-
-	ut_ad(block == NULL || page_id.equals_to(block->page.id));
-	ut_ad(block == NULL
-	      || buf_block_get_io_fix_unlocked(block) == BUF_IO_READ);
-
-	if (srv_force_recovery >= SRV_FORCE_NO_IBUF_MERGE
-	    || trx_sys_hdr_page(page_id)
-	    || fsp_is_system_temporary(page_id.space())) {
-		return;
-	}
-
-	/* We cannot refer to page_size in the following, because it is passed
-	as NULL (it is unknown) when buf_read_ibuf_merge_pages() is merging
-	(discarding) changes for a dropped tablespace. When block != NULL or
-	update_ibuf_bitmap is specified, then page_size must be known.
-	That is why we will repeat the check below, with page_size in
-	place of univ_page_size. Passing univ_page_size assumes that the
-	uncompressed page size always is a power-of-2 multiple of the
-	compressed page size. */
-
-	if (ibuf_fixed_addr_page(page_id, univ_page_size)
-	    || fsp_descr_page(page_id, univ_page_size)) {
-		return;
-	}
-
-	if (update_ibuf_bitmap) {
-
-		ut_ad(page_size != NULL);
-
-		if (ibuf_fixed_addr_page(page_id, *page_size)
-		    || fsp_descr_page(page_id, *page_size)) {
-			return;
-		}
-
-		space = fil_space_acquire(page_id.space());
-
-		if (space == NULL) {
-			/* Do not try to read the bitmap page from space;
-			just delete the ibuf records for the page */
-
-			block = NULL;
-			update_ibuf_bitmap = FALSE;
-		} else {
-			page_t*	bitmap_page;
-			ulint	bitmap_bits;
-
-			ibuf_mtr_start(&mtr);
-
-			bitmap_page = ibuf_bitmap_get_map_page(
-				page_id, *page_size, &mtr);
-
-			bitmap_bits = ibuf_bitmap_page_get_bits(
-				bitmap_page, page_id, *page_size,
-				IBUF_BITMAP_BUFFERED, &mtr);
-
-			ibuf_mtr_commit(&mtr);
->>>>>>> 333b4508
 
 loop:
   ibuf_mtr_start(&mtr);
