--- conflicted
+++ resolved
@@ -1605,16 +1605,7 @@
 
   m_trx->lock.was_chosen_as_deadlock_victim = false;
 
-<<<<<<< HEAD
-  if (UNIV_UNLIKELY(m_trx->take_stats)) {
-    ulint sec;
-    ulint ms;
-    ut_usectime(&sec, &ms);
-    m_trx->lock_que_wait_ustarted = (ib_uint64_t)sec * 1000000 + ms;
-  }
-=======
-	m_trx->stats.start_lock_wait();
->>>>>>> be20e845
+  m_trx->stats.start_lock_wait();
 
   bool stopped = que_thr_stop(m_thr);
   ut_a(stopped);
@@ -2564,63 +2555,11 @@
       }
     }
 
-<<<<<<< HEAD
     if (lock->trx != in_trx) {
       lock_update_trx_age(trx, add_age + age_compensate);
     }
   }
 }
-=======
-/** Grant lock to waiting requests that no longer conflicts
-@param[in]	in_lock		record lock object: grant all non-conflicting
-				locks waiting behind this lock object */
-static
-void
-lock_rec_grant(lock_t* in_lock)
-{
-	lock_t*		lock;
-
-	ulint		space = in_lock->space();
-	ulint		page_no = in_lock->page_number();
-	hash_table_t*	lock_hash = in_lock->hash_table();
-
-	/* Check if waiting locks in the queue can now be granted: grant
-	locks if there are no conflicting locks ahead. Stop at the first
-	X lock that is waiting or has been granted. */
-
-	for (lock = lock_rec_get_first_on_page_addr(lock_hash, space, page_no);
-	     lock != NULL;
-	     lock = lock_rec_get_next_on_page(lock)) {
-
-		if (lock_get_wait(lock)
-		    && !lock_rec_has_to_wait_in_queue(lock)) {
-
-			/* Grant the lock */
-			ut_ad(lock->trx != in_lock->trx);
-			lock_grant(lock);
-		}
-	}
-}
-
-/*************************************************************//**
-Removes a record lock request, waiting or granted, from the queue and
-grants locks to other transactions in the queue if they now are entitled
-to a lock. NOTE: all record locks contained in in_lock are removed. */
-void
-lock_rec_dequeue_from_page(
-/*=======================*/
-	lock_t*		in_lock)	/*!< in: record lock object: all
-					record locks which are contained in
-					this lock object are removed;
-					transactions waiting behind will
-					get their lock requests granted,
-					if they are now qualified to it */
-{
-	ulint		space;
-	ulint		page_no;
-	trx_lock_t*	trx_lock;
-	hash_table_t*	lock_hash;
->>>>>>> be20e845
 
 /** Grant lock to waiting requests that no longer conflicts
 @param[in,out]	in_lock		record lock object: grant all non-conflicting
@@ -2678,7 +2617,6 @@
 
   hash_table_t *lock_hash = lock_hash_get(in_lock->type_mode);
 
-<<<<<<< HEAD
   HASH_DELETE(lock_t, hash, lock_hash, lock_rec_fold(space, page_no), in_lock);
 
   UT_LIST_REMOVE(trx_lock->trx_locks, in_lock);
@@ -2687,9 +2625,6 @@
   MONITOR_DEC(MONITOR_NUM_RECLOCK);
 
   lock_rec_grant(in_lock, use_fcfs);
-=======
-	lock_rec_grant(in_lock);
->>>>>>> be20e845
 }
 
 /** Removes a record lock request, waiting or granted, from the queue.
@@ -2766,7 +2701,6 @@
 
 /*============= RECORD LOCK MOVING AND INHERITING ===================*/
 
-<<<<<<< HEAD
 /** Resets the lock bits for a single record. Releases transactions waiting for
  lock requests here. */
 static void lock_rec_reset_and_release_wait_low(
@@ -2925,205 +2859,6 @@
 
   ut_ad(lock_rec_get_first(lock_sys->rec_hash, donator, donator_heap_no) ==
         NULL);
-=======
-/*************************************************************//**
-Resets the lock bits for a single record. Releases transactions waiting for
-lock requests here. */
-static
-void
-lock_rec_reset_and_release_wait_low(
-/*================================*/
-	hash_table_t*		hash,	/*!< in: hash table */
-	const buf_block_t*	block,	/*!< in: buffer block containing
-					the record */
-	ulint			heap_no)/*!< in: heap number of record */
-{
-	lock_t*	lock;
-
-	ut_ad(lock_mutex_own());
-
-	for (lock = lock_rec_get_first(hash, block, heap_no);
-	     lock != NULL;
-	     lock = lock_rec_get_next(heap_no, lock)) {
-
-		if (lock_get_wait(lock)) {
-			lock_rec_cancel(lock);
-		} else {
-			lock_rec_reset_nth_bit(lock, heap_no);
-		}
-	}
-}
-
-/*************************************************************//**
-Resets the lock bits for a single record. Releases transactions waiting for
-lock requests here. */
-static
-void
-lock_rec_reset_and_release_wait(
-/*============================*/
-	const buf_block_t*	block,	/*!< in: buffer block containing
-					the record */
-	ulint			heap_no)/*!< in: heap number of record */
-{
-	lock_rec_reset_and_release_wait_low(
-		lock_sys->rec_hash, block, heap_no);
-
-	lock_rec_reset_and_release_wait_low(
-		lock_sys->prdt_hash, block, PAGE_HEAP_NO_INFIMUM);
-	lock_rec_reset_and_release_wait_low(
-		lock_sys->prdt_page_hash, block, PAGE_HEAP_NO_INFIMUM);
-}
-
-/*************************************************************//**
-Makes a record to inherit the locks (except LOCK_INSERT_INTENTION type)
-of another record as gap type locks, but does not reset the lock bits of
-the other record. Also waiting lock requests on rec are inherited as
-GRANTED gap locks. */
-static
-void
-lock_rec_inherit_to_gap(
-/*====================*/
-	const buf_block_t*	heir_block,	/*!< in: block containing the
-						record which inherits */
-	const buf_block_t*	block,		/*!< in: block containing the
-						record from which inherited;
-						does NOT reset the locks on
-						this record */
-	ulint			heir_heap_no,	/*!< in: heap_no of the
-						inheriting record */
-	ulint			heap_no)	/*!< in: heap_no of the
-						donating record */
-{
-	lock_t*	lock;
-
-	ut_ad(lock_mutex_own());
-
-	/* If srv_locks_unsafe_for_binlog is TRUE or session is using
-	READ COMMITTED isolation level, we do not want locks set
-	by an UPDATE or a DELETE to be inherited as gap type locks. But we
-	DO want S-locks/X-locks(taken for replace) set by a consistency
-	constraint to be inherited also then. */
-
-	for (lock = lock_rec_get_first(lock_sys->rec_hash, block, heap_no);
-	     lock != NULL;
-	     lock = lock_rec_get_next(heap_no, lock)) {
-
-		/* Skip inheriting lock if set */
-		if (lock->trx->skip_lock_inheritance) {
-
-			continue;
-		}
-
-		if (!lock_rec_get_insert_intention(lock)
-		    && !((srv_locks_unsafe_for_binlog
-			  || lock->trx->isolation_level
-			  <= TRX_ISO_READ_COMMITTED)
-			 && lock_get_mode(lock) ==
-			 (lock->trx->duplicates ? LOCK_S : LOCK_X))) {
-			lock_rec_add_to_queue(
-				LOCK_REC | LOCK_GAP | lock_get_mode(lock),
-				heir_block, heir_heap_no, lock->index,
-				lock->trx, FALSE);
-		}
-	}
-}
-
-/*************************************************************//**
-Makes a record to inherit the gap locks (except LOCK_INSERT_INTENTION type)
-of another record as gap type locks, but does not reset the lock bits of the
-other record. Also waiting lock requests are inherited as GRANTED gap locks. */
-static
-void
-lock_rec_inherit_to_gap_if_gap_lock(
-/*================================*/
-	const buf_block_t*	block,		/*!< in: buffer block */
-	ulint			heir_heap_no,	/*!< in: heap_no of
-						record which inherits */
-	ulint			heap_no)	/*!< in: heap_no of record
-						from which inherited;
-						does NOT reset the locks
-						on this record */
-{
-	lock_t*	lock;
-
-	lock_mutex_enter();
-
-	for (lock = lock_rec_get_first(lock_sys->rec_hash, block, heap_no);
-	     lock != NULL;
-	     lock = lock_rec_get_next(heap_no, lock)) {
-
-		/* Skip inheriting lock if set */
-		if (lock->trx->skip_lock_inheritance) {
-
-			continue;
-		}
-
-		if (!lock_rec_get_insert_intention(lock)
-		    && (heap_no == PAGE_HEAP_NO_SUPREMUM
-			|| !lock_rec_get_rec_not_gap(lock))) {
-
-			lock_rec_add_to_queue(
-				LOCK_REC | LOCK_GAP | lock_get_mode(lock),
-				block, heir_heap_no, lock->index,
-				lock->trx, FALSE);
-		}
-	}
-
-	lock_mutex_exit();
-}
-
-/*************************************************************//**
-Moves the locks of a record to another record and resets the lock bits of
-the donating record. */
-void
-lock_rec_move_low(
-/*==============*/
-	hash_table_t*		lock_hash,	/*!< in: hash table to use */
-	const buf_block_t*	receiver,	/*!< in: buffer block containing
-						the receiving record */
-	const buf_block_t*	donator,	/*!< in: buffer block containing
-						the donating record */
-	ulint			receiver_heap_no,/*!< in: heap_no of the record
-						which gets the locks; there
-						must be no lock requests
-						on it! */
-	ulint			donator_heap_no)/*!< in: heap_no of the record
-						which gives the locks */
-{
-	lock_t*	lock;
-
-	ut_ad(lock_mutex_own());
-
-	/* If the lock is predicate lock, it resides on INFIMUM record */
-	ut_ad(lock_rec_get_first(
-		lock_hash, receiver, receiver_heap_no) == NULL
-	      || lock_hash == lock_sys->prdt_hash
-	      || lock_hash == lock_sys->prdt_page_hash);
-
-	for (lock = lock_rec_get_first(lock_hash,
-				       donator, donator_heap_no);
-	     lock != NULL;
-	     lock = lock_rec_get_next(donator_heap_no, lock)) {
-
-		const ulint	type_mode = lock->type_mode;
-
-		lock_rec_reset_nth_bit(lock, donator_heap_no);
-
-		if (type_mode & LOCK_WAIT) {
-			lock_reset_lock_and_trx_wait(lock);
-		}
-
-		/* Note that we FIRST reset the bit, and then set the lock:
-		the function works also if donator == receiver */
-
-		lock_rec_add_to_queue(
-			type_mode, receiver, receiver_heap_no,
-			lock->index, lock->trx, FALSE);
-	}
-
-	ut_ad(lock_rec_get_first(lock_sys->rec_hash,
-				 donator, donator_heap_no) == NULL);
->>>>>>> be20e845
 }
 
 /** Move all the granted locks to the front of the given lock list.
@@ -4173,7 +3908,6 @@
     /* Deadlock resolution chose another transaction as a victim,
     and we accidentally got our lock granted! */
 
-<<<<<<< HEAD
     return (DB_SUCCESS);
   }
 
@@ -4182,15 +3916,7 @@
   trx->lock.wait_started = ut_time();
   trx->lock.was_chosen_as_deadlock_victim = false;
 
-  if (UNIV_UNLIKELY(trx->take_stats)) {
-    ulint sec;
-    ulint ms;
-    ut_usectime(&sec, &ms);
-    trx->lock_que_wait_ustarted = (ib_uint64_t)sec * 1000000 + ms;
-  }
-=======
-	trx->stats.start_lock_wait();
->>>>>>> be20e845
+  trx->stats.start_lock_wait();
 
   auto stopped = que_thr_stop(thr);
   ut_a(stopped);
@@ -4635,120 +4361,8 @@
     /* Release GAP lock from Next Key lock */
     lock_remove_gap_lock(lock);
 
-<<<<<<< HEAD
     /* Grant locks */
     lock_rec_grant(lock, false);
-=======
-/** Remove GAP lock from a next key record lock
-@param[in,out]	lock	lock object */
-static
-void
-lock_remove_gap_lock(lock_t* lock)
-{
-	/* Remove lock on supremum */
-	lock_rec_reset_nth_bit(lock, PAGE_HEAP_NO_SUPREMUM);
-
-	/* Remove GAP lock for other records */
-	lock->remove_gap_lock();
-}
-
-/** Release read locks of a transacion. It is called during XA
-prepare to release locks early.
-@param[in,out]	trx		transaction
-@param[in]	only_gap	release only GAP locks */
-void
-lock_trx_release_read_locks(
-	trx_t*		trx,
-	bool		only_gap)
-{
-	lock_t*		lock;
-	lock_t*		next_lock;
-	ulint		count = 0;
-
-	/* Avoid taking lock_sys if trx didn't acquire any lock */
-	if (UT_LIST_GET_LEN(trx->lock.trx_locks) == 0) {
-
-		return;
-	}
-
-	lock_mutex_enter();
-
-	lock = UT_LIST_GET_FIRST(trx->lock.trx_locks);
-
-	while (lock != NULL) {
-
-		next_lock = UT_LIST_GET_NEXT(trx_locks, lock);
-
-		/* Check only for record lock */
-		if (!lock->is_record_lock()
-		    || lock->is_insert_intention()
-		    || lock->is_predicate()) {
-
-			lock = next_lock;
-			continue;
-		}
-
-		/* Release any GAP only lock. */
-		if (lock->is_gap()) {
-
-			lock_rec_dequeue_from_page(lock);
-			lock = next_lock;
-			continue;
-		}
-
-		/* Don't release any non-GAP lock if not asked. */
-		if (lock->is_record_not_gap() && only_gap) {
-
-			lock = next_lock;
-			continue;
-		}
-
-		/* Release Shared Next Key Lock(SH + GAP) if asked for */
-		if (lock->mode() == LOCK_S && !only_gap) {
-
-			lock_rec_dequeue_from_page(lock);
-			lock = next_lock;
-			continue;
-		}
-
-		/* Release GAP lock from Next Key lock */
-		lock_remove_gap_lock(lock);
-
-		/* Grant locks */
-		lock_rec_grant(lock);
-
-		lock = next_lock;
-
-		++count;
-
-		if (count == LOCK_RELEASE_INTERVAL) {
-			/* Release the mutex for a while, so that we
-			do not monopolize it */
-
-			lock_mutex_exit();
-
-			lock_mutex_enter();
-
-			count = 0;
-		}
-	}
-
-	lock_mutex_exit();
-}
-
-/*********************************************************************//**
-Releases transaction locks, and releases possible other transactions waiting
-because of these locks. */
-static
-void
-lock_release(
-/*=========*/
-	trx_t*	trx)	/*!< in/out: transaction */
-{
-	lock_t*		lock;
-	ulint		count = 0;
-	trx_id_t	max_trx_id = trx_sys_get_max_trx_id();
->>>>>>> be20e845
 
     lock = next_lock;
 
