--- conflicted
+++ resolved
@@ -1138,11 +1138,7 @@
 /*********************************************************************//**
 Checks if some other transaction has a lock request in the queue.
 @return lock or NULL */
-<<<<<<< HEAD
 static __attribute__((warn_unused_result))
-=======
-static
->>>>>>> a2757a60
 const lock_t*
 lock_rec_other_has_expl_req(
 /*========================*/
@@ -1485,12 +1481,6 @@
 
 	MONITOR_INC(MONITOR_RECLOCK_CREATED);
 
-<<<<<<< HEAD
-	lock_sys->rec_num++;
-
-	if (!caller_owns_trx_mutex) {
-		trx_mutex_enter(trx);
-=======
 	return(lock);
 }
 
@@ -1510,8 +1500,9 @@
 		++lock->index->table->n_rec_locks;
 
 		HASH_INSERT(lock_t, hash, lock_hash_get(m_mode), key, lock);
->>>>>>> a2757a60
-	}
+	}
+
+	lock_sys->rec_num++;
 
 	if (m_mode & LOCK_WAIT) {
 		lock_set_lock_and_trx_wait(lock, lock->trx);
@@ -1720,18 +1711,7 @@
 
 	/* We need to change the hash bucket list pointers only. */
 
-<<<<<<< HEAD
-	if (UNIV_UNLIKELY(trx->take_stats)) {
-		ulint			sec;
-		ulint			ms;
-		ut_usectime(&sec, &ms);
-		trx->lock_que_wait_ustarted = (ib_uint64_t)sec * 1000000 + ms;
-	}
-
-	ut_a(que_thr_stop(thr));
-=======
 	lock_t*	head = const_cast<lock_t*>(wait_for);
->>>>>>> a2757a60
 
 	/* If it is already marked for asynchronous rollback, we don't
 	roll it back */
@@ -1977,6 +1957,15 @@
 	/* Do the preliminary checks, and set query thread state */
 
 	prepare();
+
+	// TODO laurynas better place for this?
+	if (UNIV_UNLIKELY(m_trx->take_stats)) {
+		ulint			sec;
+		ulint			ms;
+		ut_usectime(&sec, &ms);
+		m_trx->lock_que_wait_ustarted
+			= (ib_uint64_t)sec * 1000000 + ms;
+	}
 
 	lock_t*		lock;
 	const trx_t*	victim_trx;
@@ -7517,13 +7506,6 @@
 
 			rollback_print(victim_trx, lock);
 
-<<<<<<< HEAD
-=======
-			MONITOR_INC(MONITOR_DEADLOCK);
-
-			break;
-
->>>>>>> a2757a60
 		} else if (victim_trx != 0 && victim_trx != trx) {
 
 			ut_ad(victim_trx == checker.m_wait_lock->trx);
@@ -7532,6 +7514,7 @@
 
 			lock_deadlock_found = true;
 
+			// TODO laurynas: fishy
 			MONITOR_INC(MONITOR_DEADLOCK);
 		}
 
