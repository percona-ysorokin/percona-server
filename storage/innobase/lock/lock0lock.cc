--- conflicted
+++ resolved
@@ -444,12 +444,10 @@
 	lock_sys->timeout_event = os_event_create(0);
 
 	lock_sys->rec_hash = hash_create(n_cells);
-<<<<<<< HEAD
 	lock_sys->prdt_hash = hash_create(n_cells);
 	lock_sys->prdt_page_hash = hash_create(n_cells);
-=======
+
 	lock_sys->rec_num = 0;
->>>>>>> 2071aeef
 
 	if (!srv_read_only_mode) {
 		lock_latest_err_file = os_file_create_tmpfile();
@@ -501,7 +499,7 @@
 	for (ulint i = 0; i < srv_buf_pool_instances; ++i) {
 		buf_pool_t*	buf_pool = buf_pool_from_array(i);
 
-		buf_pool_mutex_enter(buf_pool);
+		mutex_enter(&buf_pool->LRU_list_mutex);
 		buf_page_t*	bpage;
 		bpage = UT_LIST_GET_FIRST(buf_pool->LRU);
 
@@ -519,7 +517,7 @@
 			}
 			bpage = UT_LIST_GET_NEXT(LRU, bpage);
 		}
-		buf_pool_mutex_exit(buf_pool);
+		mutex_exit(&buf_pool->LRU_list_mutex);
 	}
 
 	lock_mutex_exit();
@@ -1102,7 +1100,7 @@
 	const buf_block_t*	block,	/*!< in: buffer block containing
 					the record */
 	ulint			heap_no,/*!< in: heap number of the record */
-	trx_id_t		trx_id)	/*!< in: transaction id */
+	const trx_t*		trx)	/*!< in: transaction */
 {
 	lock_t*	lock;
 
@@ -1115,7 +1113,7 @@
 	     lock != NULL;
 	     lock = lock_rec_get_next(heap_no, lock)) {
 
-		if (lock->trx->id == trx_id
+		if (lock->trx == trx
 		    && !lock_rec_get_insert_intention(lock)
 		    && lock_mode_stronger_or_eq(
 			    lock_get_mode(lock),
@@ -1139,13 +1137,8 @@
 #ifdef UNIV_DEBUG
 /*********************************************************************//**
 Checks if some other transaction has a lock request in the queue.
-<<<<<<< HEAD
 @return lock or NULL */
-static
-=======
-@return	lock or NULL */
-static __attribute__((nonnull, warn_unused_result))
->>>>>>> 2071aeef
+static __attribute__((warn_unused_result))
 const lock_t*
 lock_rec_other_has_expl_req(
 /*========================*/
@@ -1155,7 +1148,9 @@
 	bool			wait,	/*!< in: whether also waiting locks
 					are taken into account */
 	ulint			heap_no,/*!< in: heap number of the record */
-	trx_id_t		trx_id)	/*!< in: transaction */
+	const trx_t*		trx)	/*!< in: transaction, or NULL if
+					requests by all transactions
+					are taken into account */
 {
 
 	ut_ad(lock_mutex_own());
@@ -1172,15 +1167,8 @@
 	     lock != NULL;
 	     lock = lock_rec_get_next_const(heap_no, lock)) {
 
-<<<<<<< HEAD
 		if (lock->trx != trx
 		    && !lock_rec_get_gap(lock)
-=======
-		if (lock->trx->id != trx_id
-		    && (gap
-			|| !(lock_rec_get_gap(lock)
-			     || heap_no == PAGE_HEAP_NO_SUPREMUM))
->>>>>>> 2071aeef
 		    && (wait || !lock_get_wait(lock))
 		    && lock_mode_stronger_or_eq(lock_get_mode(lock), mode)) {
 
@@ -1301,37 +1289,19 @@
 	trx_t* holds = NULL;
 
 	lock_mutex_enter();
-	mutex_enter(&trx_sys->mutex);
-
-<<<<<<< HEAD
+
 	if (trx_t* impl_trx = trx_rw_is_active(trx->id, NULL, false)) {
-=======
-	trx_id_t* impl_trx_desc = trx_find_descriptor(trx_sys->descriptors,
-						      trx_sys->descr_n_used,
-						      trx_id);
-	if (impl_trx_desc) {
-		ut_ad(trx_id == *impl_trx_desc);
->>>>>>> 2071aeef
 		ulint heap_no = page_rec_get_heap_no(rec);
-		ulint rw_trx_count = trx_sys->descr_n_used;
-		trx_id_t* rw_trx_snapshot = static_cast<trx_id_t *>
-			(ut_malloc(sizeof(trx_id_t) * rw_trx_count));
-		memcpy(rw_trx_snapshot, trx_sys->descriptors,
-		       sizeof(trx_id_t) * rw_trx_count);
-
-		mutex_exit(&trx_sys->mutex);
-
-<<<<<<< HEAD
+		mutex_enter(&trx_sys->mutex);
+
+		for (trx_t* t = UT_LIST_GET_FIRST(trx_sys->rw_trx_list);
+		     t != NULL;
+		     t = UT_LIST_GET_NEXT(trx_list, t)) {
+
 			lock_t* expl_lock = lock_rec_has_expl(
 				precise_mode, block, heap_no, t);
-=======
-		for (ulint i = 0; i < rw_trx_count; i++) {
->>>>>>> 2071aeef
-
-			lock_t* expl_lock = lock_rec_has_expl(precise_mode,
-							block, heap_no,
-							rw_trx_snapshot[i]);
-			if (expl_lock && expl_lock->trx->id != trx_id) {
+
+			if (expl_lock && expl_lock->trx != impl_trx) {
 				/* An explicit lock is held by trx other than
 				the trx holding the implicit lock. */
 				holds = expl_lock->trx;
@@ -1339,9 +1309,6 @@
 			}
 		}
 
-		ut_free(rw_trx_snapshot);
-
-	} else {
 		mutex_exit(&trx_sys->mutex);
 	}
 
@@ -1495,18 +1462,11 @@
 
 		memset(&lock[1], 0x0, 1);
 
-<<<<<<< HEAD
 	} else {
 		ut_ad(8 * size < UINT32_MAX);
 		rec_lock.n_bits = static_cast<uint32_t>(8 * size);
 
 		memset(&lock[1], 0x0, size);
-=======
-	lock_sys->rec_num++;
-
-	if (!caller_owns_trx_mutex) {
-		trx_mutex_enter(trx);
->>>>>>> 2071aeef
 	}
 
 	rec_lock.space = rec_id.m_space_id;
@@ -1531,16 +1491,6 @@
 void
 RecLock::lock_add(lock_t* lock, bool add_to_hash)
 {
-<<<<<<< HEAD
-=======
-	trx_t*			trx;
-	lock_t*			lock;
-	trx_id_t		victim_trx_id;
-	ulint			sec;
-	ulint			ms;
-
-
->>>>>>> 2071aeef
 	ut_ad(lock_mutex_own());
 	ut_ad(trx_mutex_own(lock->trx));
 
@@ -1551,6 +1501,8 @@
 
 		HASH_INSERT(lock_t, hash, lock_hash_get(m_mode), key, lock);
 	}
+
+	lock_sys->rec_num++;
 
 	if (m_mode & LOCK_WAIT) {
 		lock_set_lock_and_trx_wait(lock, lock->trx);
@@ -1646,21 +1598,12 @@
 	ut_ad(lock->trx == m_trx);
 	ut_ad(trx_mutex_own(m_trx));
 
-<<<<<<< HEAD
 	/* This is safe, because DeadlockChecker::check_and_resolve()
 	is invoked when a lock wait is enqueued for the currently
 	running transaction. Because m_trx is a running transaction
 	(it is not currently suspended because of a lock wait),
 	its state can only be changed by this thread, which is
 	currently associated with the transaction. */
-=======
-	if (UNIV_UNLIKELY(trx->take_stats)) {
-		ut_usectime(&sec, &ms);
-		trx->lock_que_wait_ustarted = (ib_uint64_t)sec * 1000000 + ms;
-	}
-
-	ut_a(que_thr_stop(thr));
->>>>>>> 2071aeef
 
 	trx_mutex_exit(m_trx);
 
@@ -2015,6 +1958,15 @@
 
 	prepare();
 
+	// TODO laurynas better place for this?
+	if (UNIV_UNLIKELY(m_trx->take_stats)) {
+		ulint			sec;
+		ulint			ms;
+		ut_usectime(&sec, &ms);
+		m_trx->lock_que_wait_ustarted
+			= (ib_uint64_t)sec * 1000000 + ms;
+	}
+
 	lock_t*		lock;
 	const trx_t*	victim_trx;
 
@@ -2123,13 +2075,8 @@
 			? LOCK_X
 			: LOCK_S;
 		const lock_t*	other_lock
-<<<<<<< HEAD
 			= lock_rec_other_has_expl_req(
 				mode, block, false, heap_no, trx);
-=======
-			= lock_rec_other_has_expl_req(mode, 0, LOCK_WAIT,
-						      block, heap_no, trx->id);
->>>>>>> 2071aeef
 		ut_a(!other_lock);
 	}
 #endif /* UNIV_DEBUG */
@@ -2315,7 +2262,7 @@
 
 	trx_mutex_enter(trx);
 
-	if (lock_rec_has_expl(mode, block, heap_no, trx->id)) {
+	if (lock_rec_has_expl(mode, block, heap_no, trx)) {
 
 		/* The trx already has a strong enough lock on rec: do
 		nothing */
@@ -2628,14 +2575,10 @@
 	ut_ad(in_lock->index->table->n_rec_locks > 0);
 	in_lock->index->table->n_rec_locks--;
 
-<<<<<<< HEAD
 	HASH_DELETE(lock_t, hash, lock_hash_get(in_lock->type_mode),
 			    lock_rec_fold(space, page_no), in_lock);
-=======
-	HASH_DELETE(lock_t, hash, lock_sys->rec_hash,
-		    lock_rec_fold(space, page_no), in_lock);
+
 	lock_sys->rec_num--;
->>>>>>> 2071aeef
 
 	UT_LIST_REMOVE(trx_lock->trx_locks, in_lock);
 
@@ -2787,10 +2730,6 @@
 			  <= TRX_ISO_READ_COMMITTED)
 			 && lock_get_mode(lock) ==
 			 (lock->trx->duplicates ? LOCK_S : LOCK_X))) {
-<<<<<<< HEAD
-=======
-
->>>>>>> 2071aeef
 			lock_rec_add_to_queue(
 				LOCK_REC | LOCK_GAP | lock_get_mode(lock),
 				heir_block, heir_heap_no, lock->index,
@@ -4053,6 +3992,13 @@
 	trx->lock.wait_started = ut_time();
 	trx->lock.was_chosen_as_deadlock_victim = false;
 
+	if (UNIV_UNLIKELY(trx->take_stats)) {
+		ulint		sec;
+		ulint		ms;
+		ut_usectime(&sec, &ms);
+		trx->lock_que_wait_ustarted = (ib_uint64_t)sec * 1000000 + ms;
+	}
+
 	ut_a(que_thr_stop(thr));
 
 	MONITOR_INC(MONITOR_TABLELOCK_WAIT);
@@ -4264,14 +4210,8 @@
 	     lock != NULL;
 	     lock = UT_LIST_GET_NEXT(un_member.tab_lock.locks, lock)) {
 
-<<<<<<< HEAD
 		if (lock_get_wait(lock)
 		    && !lock_table_has_to_wait_in_queue(lock)) {
-=======
-		srv_stats.lock_deadlock_count.inc();
-
-		lock_deadlock_fputs("*** WE ROLL BACK TRANSACTION (2)\n");
->>>>>>> 2071aeef
 
 			/* Grant the lock */
 			ut_ad(in_lock->trx != lock->trx);
@@ -4534,13 +4474,7 @@
 						table S and X locks */
 {
 	lock_t*		lock;
-<<<<<<< HEAD
 	lock_t*		prev_lock;
-=======
-	trx_id_t	victim_trx_id;
-	ulint		sec;
-	ulint		ms;
->>>>>>> 2071aeef
 
 	ut_ad(lock_mutex_own());
 
@@ -4597,18 +4531,9 @@
 			continue;
 		}
 
-<<<<<<< HEAD
 		/* Because we are holding the lock_sys->mutex,
 		implicit locks cannot be converted to explicit ones
 		while we are scanning the explicit locks. */
-=======
-	if (UNIV_UNLIKELY(trx->take_stats)) {
-		ut_usectime(&sec, &ms);
-		trx->lock_que_wait_ustarted = (ib_uint64_t)sec * 1000000 + ms;
-	}
-
-	ut_a(que_thr_stop(thr));
->>>>>>> 2071aeef
 
 		lock_t*	next_lock;
 
@@ -4680,19 +4605,8 @@
 		    || !(lock_get_type(lock) == LOCK_TABLE
 			 && IS_LOCK_S_OR_X(lock))) {
 
-<<<<<<< HEAD
 			ut_a(!lock_get_wait(lock));
 		}
-=======
-	if (UNIV_UNLIKELY(trx->fake_changes && mode == LOCK_IX)) {
-		mode = LOCK_IS;
-	}
-
-	/* Look for equal or stronger locks the same trx already
-	has on the table. No need to acquire the lock mutex here
-	because only this transacton can add/access table locks
-	to/from trx_t::table_locks. */
->>>>>>> 2071aeef
 
 		lock_remove_all_on_table_for_trx(
 			table, lock->trx, remove_also_table_sx_locks);
@@ -5371,6 +5285,7 @@
 	ut_ad(lock_validate());
 }
 
+
 #ifdef UNIV_DEBUG
 /*********************************************************************//**
 Find the the lock in the trx_t::trx_lock_t::table_locks vector.
@@ -5383,21 +5298,20 @@
 	const lock_t*	find_lock)	/*!< in: lock to find */
 {
 	bool		found = false;
-
-	trx_mutex_enter(trx);
-
-	typedef lock_pool_t::const_reverse_iterator iterator;
-
-	iterator	end = trx->lock.table_locks.rend();
-
-	for (iterator it = trx->lock.table_locks.rbegin(); it != end; ++it) {
-
-<<<<<<< HEAD
-		const lock_t*	lock = *it;
-=======
+	    /* TODO laurynas
 	if ( srv_show_verbose_locks ) {
 	block = buf_page_try_get(space, page_no, &mtr);
->>>>>>> 2071aeef
+	    */
+
+	trx_mutex_enter(trx);
+
+	typedef lock_pool_t::const_reverse_iterator iterator;
+
+	iterator	end = trx->lock.table_locks.rend();
+
+	for (iterator it = trx->lock.table_locks.rbegin(); it != end; ++it) {
+
+		const lock_t*	lock = *it;
 
 		if (lock == NULL) {
 
@@ -5414,7 +5328,7 @@
 		ut_a(lock_get_type_low(lock) & LOCK_TABLE);
 		ut_a(lock->un_member.tab_lock.table != NULL);
 	}
-	}
+	// } see TODO laurynas above
 
 	trx_mutex_exit(trx);
 
@@ -5587,16 +5501,10 @@
 		}
 	}
 
-<<<<<<< HEAD
 func_exit:
 	if (!locked_lock_trx_sys) {
 		lock_mutex_exit();
 		mutex_exit(&trx_sys->mutex);
-=======
-	if (!srv_print_innodb_lock_monitor || !srv_show_locks_held) {
-		nth_trx++;
-		goto loop;
->>>>>>> 2071aeef
 	}
 
 	return(TRUE);
@@ -5638,7 +5546,6 @@
 
 	for (i = 0; i < nth_lock; i++) {
 
-<<<<<<< HEAD
 		lock = lock_rec_get_next_on_page_const(lock);
 
 		if (!lock) {
@@ -5663,36 +5570,6 @@
 			ut_a(rec);
 			offsets = rec_get_offsets(rec, lock->index, offsets,
 						  ULINT_UNDEFINED, &heap);
-=======
-			if (srv_show_verbose_locks) {
-
-				DEBUG_SYNC_C("innodb_monitor_before_lock_page_read");
-
-				/* Check if the space is exists or not. only
-                                when the space is valid, try to get the page. */
-				tablespace_being_deleted
-					= fil_inc_pending_ops(space, false);
-
-				if (!tablespace_being_deleted) {
-					mtr_start(&mtr);
-
-					buf_page_get_gen(space, zip_size,
-							 page_no, RW_NO_LATCH,
-							 NULL,
-							 BUF_GET_POSSIBLY_FREED,
-							 __FILE__, __LINE__,
-							 &mtr);
-
-					mtr_commit(&mtr);
-
-					fil_decr_pending_ops(space);
-				} else {
-					fprintf(file, "RECORD LOCKS on"
-						" non-existing space %lu\n",
-						(ulong) space);
-				}
-			}
->>>>>>> 2071aeef
 
 			/* If this thread is holding the file space
 			latch (fil_space_t::latch), the following
@@ -5711,18 +5588,11 @@
 	nth_bit = 0;
 	nth_lock++;
 
-<<<<<<< HEAD
 	goto loop;
 
 function_exit:
 	lock_mutex_exit();
 	mutex_exit(&trx_sys->mutex);
-=======
-	if (nth_lock >= srv_show_locks_held) {
-		fputs("TOO MANY LOCKS PRINTED FOR THIS TRX:"
-		      " SUPPRESSING FURTHER PRINTS\n",
-		      file);
->>>>>>> 2071aeef
 
 	if (heap != NULL) {
 		mem_heap_free(heap);
@@ -5766,304 +5636,6 @@
 		}
 	}
 
-<<<<<<< HEAD
-=======
-	return(found);
-}
-
-/*********************************************************************//**
-Validates the lock queue on a table.
-@return	TRUE if ok */
-static
-ibool
-lock_table_queue_validate(
-/*======================*/
-	const dict_table_t*	table)	/*!< in: table */
-{
-	const lock_t*	lock;
-
-	ut_ad(lock_mutex_own());
-	ut_ad(mutex_own(&trx_sys->mutex));
-
-	for (lock = UT_LIST_GET_FIRST(table->locks);
-	     lock != NULL;
-	     lock = UT_LIST_GET_NEXT(un_member.tab_lock.locks, lock)) {
-
-		/* lock->trx->state cannot change from or to NOT_STARTED
-		while we are holding the trx_sys->mutex. It may change
-		from ACTIVE to PREPARED, but it may not change to
-		COMMITTED, because we are holding the lock_sys->mutex. */
-		ut_ad(trx_assert_started(lock->trx));
-
-		if (!lock_get_wait(lock)) {
-
-			ut_a(!lock_table_other_has_incompatible(
-				     lock->trx, 0, table,
-				     lock_get_mode(lock)));
-		} else {
-
-			ut_a(lock_table_has_to_wait_in_queue(lock));
-		}
-
-		ut_a(lock_trx_table_locks_find(lock->trx, lock));
-	}
-
-	return(TRUE);
-}
-
-/*********************************************************************//**
-Validates the lock queue on a single record.
-@return	TRUE if ok */
-static
-ibool
-lock_rec_queue_validate(
-/*====================*/
-	ibool			locked_lock_trx_sys,
-					/*!< in: if the caller holds
-					both the lock mutex and
-					trx_sys_t->lock. */
-	const buf_block_t*	block,	/*!< in: buffer block containing rec */
-	const rec_t*		rec,	/*!< in: record to look at */
-	const dict_index_t*	index,	/*!< in: index, or NULL if not known */
-	const ulint*		offsets)/*!< in: rec_get_offsets(rec, index) */
-{
-	const lock_t*	lock;
-	ulint		heap_no;
-
-	ut_a(rec);
-	ut_a(block->frame == page_align(rec));
-	ut_ad(rec_offs_validate(rec, index, offsets));
-	ut_ad(!page_rec_is_comp(rec) == !rec_offs_comp(offsets));
-	ut_ad(lock_mutex_own() == locked_lock_trx_sys);
-	ut_ad(!index || dict_index_is_clust(index)
-	      || !dict_index_is_online_ddl(index));
-
-	heap_no = page_rec_get_heap_no(rec);
-
-	if (!locked_lock_trx_sys) {
-		lock_mutex_enter();
-		mutex_enter(&trx_sys->mutex);
-	}
-
-	if (!page_rec_is_user_rec(rec)) {
-
-		for (lock = lock_rec_get_first(block, heap_no);
-		     lock != NULL;
-		     lock = lock_rec_get_next_const(heap_no, lock)) {
-
-			ut_a(trx_in_trx_list(lock->trx));
-
-			if (lock_get_wait(lock)) {
-				ut_a(lock_rec_has_to_wait_in_queue(lock));
-			}
-
-			if (index) {
-				ut_a(lock->index == index);
-			}
-		}
-
-		goto func_exit;
-	}
-
-	if (!index);
-	else if (dict_index_is_clust(index)) {
-		trx_id_t	trx_id;
-		trx_id_t*	trx_desc;
-
-		/* Unlike the non-debug code, this invariant can only succeed
-		if the check and assertion are covered by the lock mutex. */
-
-		trx_id = lock_clust_rec_some_has_impl(rec, index, offsets);
-		trx_desc = trx_find_descriptor(trx_sys->descriptors,
-					       trx_sys->descr_n_used,
-					       trx_id);
-
-		ut_ad(lock_mutex_own());
-		/* trx_id cannot be committed until lock_mutex_exit()
-		because lock_trx_release_locks() acquires lock_sys->mutex */
-
-		if (trx_desc != NULL
-		    && lock_rec_other_has_expl_req(LOCK_S, 0, LOCK_WAIT,
-						   block, heap_no, trx_id)) {
-
-			ut_ad(trx_id == *trx_desc);
-			ut_a(lock_rec_has_expl(LOCK_X | LOCK_REC_NOT_GAP,
-					       block, heap_no, trx_id));
-		}
-	}
-
-	for (lock = lock_rec_get_first(block, heap_no);
-	     lock != NULL;
-	     lock = lock_rec_get_next_const(heap_no, lock)) {
-
-		ut_a(trx_in_trx_list(lock->trx));
-
-		if (index) {
-			ut_a(lock->index == index);
-		}
-
-		if (!lock_rec_get_gap(lock) && !lock_get_wait(lock)) {
-
-			enum lock_mode	mode;
-
-			if (lock_get_mode(lock) == LOCK_S) {
-				mode = LOCK_X;
-			} else {
-				mode = LOCK_S;
-			}
-			ut_a(!lock_rec_other_has_expl_req(
-				     mode, 0, 0, block, heap_no,
-				     lock->trx->id));
-
-		} else if (lock_get_wait(lock) && !lock_rec_get_gap(lock)) {
-
-			ut_a(lock_rec_has_to_wait_in_queue(lock));
-		}
-	}
-
-func_exit:
-	if (!locked_lock_trx_sys) {
-		lock_mutex_exit();
-		mutex_exit(&trx_sys->mutex);
-	}
-
-	return(TRUE);
-}
-
-/*********************************************************************//**
-Validates the record lock queues on a page.
-@return	TRUE if ok */
-static
-ibool
-lock_rec_validate_page(
-/*===================*/
-	const buf_block_t*	block)	/*!< in: buffer block */
-{
-	const lock_t*	lock;
-	const rec_t*	rec;
-	ulint		nth_lock	= 0;
-	ulint		nth_bit		= 0;
-	ulint		i;
-	mem_heap_t*	heap		= NULL;
-	ulint		offsets_[REC_OFFS_NORMAL_SIZE];
-	ulint*		offsets		= offsets_;
-	rec_offs_init(offsets_);
-
-	ut_ad(!lock_mutex_own());
-
-	lock_mutex_enter();
-	mutex_enter(&trx_sys->mutex);
-loop:
-	lock = lock_rec_get_first_on_page_addr(buf_block_get_space(block),
-					       buf_block_get_page_no(block));
-
-	if (!lock) {
-		goto function_exit;
-	}
-
-#if defined UNIV_DEBUG_FILE_ACCESSES || defined UNIV_DEBUG
-	ut_a(!block->page.file_page_was_freed);
-#endif
-
-	for (i = 0; i < nth_lock; i++) {
-
-		lock = lock_rec_get_next_on_page_const(lock);
-
-		if (!lock) {
-			goto function_exit;
-		}
-	}
-
-	ut_a(trx_in_trx_list(lock->trx));
-
-# ifdef UNIV_SYNC_DEBUG
-	/* Only validate the record queues when this thread is not
-	holding a space->latch.  Deadlocks are possible due to
-	latching order violation when UNIV_DEBUG is defined while
-	UNIV_SYNC_DEBUG is not. */
-	if (!sync_thread_levels_contains(SYNC_FSP))
-# endif /* UNIV_SYNC_DEBUG */
-	for (i = nth_bit; i < lock_rec_get_n_bits(lock); i++) {
-
-		if (i == 1 || lock_rec_get_nth_bit(lock, i)) {
-
-			rec = page_find_rec_with_heap_no(block->frame, i);
-			ut_a(rec);
-			offsets = rec_get_offsets(rec, lock->index, offsets,
-						  ULINT_UNDEFINED, &heap);
-#if 0
-			fprintf(stderr,
-				"Validating %u %u\n",
-				block->page.space, block->page.offset);
-#endif
-			/* If this thread is holding the file space
-			latch (fil_space_t::latch), the following
-			check WILL break the latching order and may
-			cause a deadlock of threads. */
-
-			lock_rec_queue_validate(
-				TRUE, block, rec, lock->index, offsets);
-
-			nth_bit = i + 1;
-
-			goto loop;
-		}
-	}
-
-	nth_bit = 0;
-	nth_lock++;
-
-	goto loop;
-
-function_exit:
-	lock_mutex_exit();
-	mutex_exit(&trx_sys->mutex);
-
-	if (UNIV_LIKELY_NULL(heap)) {
-		mem_heap_free(heap);
-	}
-	return(TRUE);
-}
-
-/*********************************************************************//**
-Validates the table locks.
-@return	TRUE if ok */
-static
-ibool
-lock_validate_table_locks(
-/*======================*/
-	const trx_list_t*	trx_list)	/*!< in: trx list */
-{
-	const trx_t*	trx;
-
-	ut_ad(lock_mutex_own());
-	ut_ad(mutex_own(&trx_sys->mutex));
-
-	ut_ad(trx_list == &trx_sys->rw_trx_list
-	      || trx_list == &trx_sys->ro_trx_list);
-
-	for (trx = UT_LIST_GET_FIRST(*trx_list);
-	     trx != NULL;
-	     trx = UT_LIST_GET_NEXT(trx_list, trx)) {
-
-		const lock_t*	lock;
-
-		assert_trx_in_list(trx);
-		ut_ad(trx->read_only == (trx_list == &trx_sys->ro_trx_list));
-
-		for (lock = UT_LIST_GET_FIRST(trx->lock.trx_locks);
-		     lock != NULL;
-		     lock = UT_LIST_GET_NEXT(trx_locks, lock)) {
-
-			if (lock_get_type_low(lock) & LOCK_TABLE) {
-
-				lock_table_queue_validate(
-					lock->un_member.tab_lock.table);
-			}
-		}
-	}
-
->>>>>>> 2071aeef
 	return(TRUE);
 }
 
@@ -6221,18 +5793,14 @@
 	ut_ad(!dict_index_is_online_ddl(index)
 	      || dict_index_is_clust(index)
 	      || (flags & BTR_CREATE_FLAG));
-<<<<<<< HEAD
 	ut_ad(mtr->is_named_space(index->space));
-=======
 	ut_ad((flags & BTR_NO_LOCKING_FLAG) || thr);
->>>>>>> 2071aeef
 
 	if (flags & BTR_NO_LOCKING_FLAG) {
 
 		return(DB_SUCCESS);
 	}
 
-<<<<<<< HEAD
 	ut_ad(!dict_table_is_temporary(index->table));
 
 	dberr_t		err;
@@ -6241,16 +5809,6 @@
 	trx_t*		trx = thr_get_trx(thr);
 	const rec_t*	next_rec = page_rec_get_next_const(rec);
 	ulint		heap_no = page_rec_get_heap_no(next_rec);
-=======
-	trx = thr_get_trx(thr);
-
-	if (UNIV_UNLIKELY(trx->fake_changes)) {
-		return(DB_SUCCESS);
-	}
-
-	next_rec = page_rec_get_next_const(rec);
-	next_rec_heap_no = page_rec_get_heap_no(next_rec);
->>>>>>> 2071aeef
 
 	lock_mutex_enter();
 	/* Because this code is invoked for a running transaction by
@@ -6436,55 +5994,17 @@
 				LOCK_S | LOCK_REC_NOT_GAP, trx, rec, block));
 	}
 
-<<<<<<< HEAD
 	if (trx != 0) {
 		ulint	heap_no = page_rec_get_heap_no(rec);
-=======
-	if (trx_id != 0) {
-		trx_id_t*	impl_trx_desc;
-		ulint		heap_no = page_rec_get_heap_no(rec);
->>>>>>> 2071aeef
 
 		ut_ad(trx_is_referenced(trx));
 
 		/* If the transaction is still active and has no
-<<<<<<< HEAD
 		explicit x-lock set on the record, set one for it.
 		trx cannot be committed until the ref count is zero. */
 
 		lock_rec_convert_impl_to_expl_for_trx(
 			block, rec, index, offsets, trx, heap_no);
-=======
-		explicit x-lock set on the record, set one for it */
-
-		mutex_enter(&trx_sys->mutex);
-		impl_trx_desc = trx_find_descriptor(trx_sys->descriptors,
-						    trx_sys->descr_n_used,
-						    trx_id);
-		mutex_exit(&trx_sys->mutex);
-
-		/* trx_id cannot be committed until lock_mutex_exit()
-		because lock_trx_release_locks() acquires lock_sys->mutex */
-
-		if (impl_trx_desc != NULL
-		    && !lock_rec_has_expl(LOCK_X | LOCK_REC_NOT_GAP, block,
-					  heap_no, trx_id)) {
-			ulint	type_mode = (LOCK_REC | LOCK_X
-					     | LOCK_REC_NOT_GAP);
-
-			mutex_enter(&trx_sys->mutex);
-			trx_t*	impl_trx = trx_rw_get_active_trx_by_id(trx_id,
-								       NULL);
-			mutex_exit(&trx_sys->mutex);
-			ut_ad(impl_trx != NULL);
-
-			lock_rec_add_to_queue(
-				type_mode, block, heap_no, index,
-				impl_trx, FALSE);
-		}
-
-		lock_mutex_exit();
->>>>>>> 2071aeef
 	}
 }
 
@@ -6521,10 +6041,6 @@
 	}
 	ut_ad(!dict_table_is_temporary(index->table));
 
-	if (UNIV_UNLIKELY(thr_get_trx(thr)->fake_changes)) {
-		return(DB_SUCCESS);
-	}
-
 	heap_no = rec_offs_comp(offsets)
 		? rec_get_heap_no_new(rec)
 		: rec_get_heap_no_old(rec);
@@ -6587,10 +6103,6 @@
 		return(DB_SUCCESS);
 	}
 	ut_ad(!dict_table_is_temporary(index->table));
-
-	if (UNIV_UNLIKELY(thr_get_trx(thr)->fake_changes)) {
-		return(DB_SUCCESS);
-	}
 
 	heap_no = page_rec_get_heap_no(rec);
 
@@ -6684,15 +6196,6 @@
 	    || dict_table_is_temporary(index->table)) {
 
 		return(DB_SUCCESS);
-	}
-
-	if (UNIV_UNLIKELY((thr && thr_get_trx(thr)->fake_changes))) {
-		if (!srv_fake_changes_locks) {
-			return(DB_SUCCESS);
-		}
-		if (mode == LOCK_X) {
-			mode = LOCK_S;
-		}
 	}
 
 	heap_no = page_rec_get_heap_no(rec);
@@ -6774,15 +6277,6 @@
 		return(DB_SUCCESS);
 	}
 
-	if (UNIV_UNLIKELY((thr && thr_get_trx(thr)->fake_changes))) {
-		if (!srv_fake_changes_locks) {
-			return(DB_SUCCESS);
-		}
-		if (mode == LOCK_X) {
-			mode = LOCK_S;
-		}
-	}
-
 	heap_no = page_rec_get_heap_no(rec);
 
 	if (heap_no != PAGE_HEAP_NO_SUPREMUM) {
@@ -7844,33 +7338,14 @@
 			lock = get_next_lock(lock, heap_no);
 		}
 
-<<<<<<< HEAD
 		if (lock == NULL) {
 			break;
 		} else if (lock == m_wait_lock) {
-=======
-	/* The transition of trx->state to TRX_STATE_COMMITTED_IN_MEMORY
-	is protected by both the lock_sys->mutex and the trx->mutex.
-	We also lock trx_sys->mutex, because state transition to
-	TRX_STATE_COMMITTED_IN_MEMORY must be atomic with removing trx
-	from the descriptors array. */
-	lock_mutex_enter();
-	mutex_enter(&trx_sys->mutex);
-	trx_mutex_enter(trx);
->>>>>>> 2071aeef
 
 			/* We can mark this subtree as searched */
 			ut_ad(lock->trx->lock.deadlock_mark <= m_mark_start);
 
-<<<<<<< HEAD
 			lock->trx->lock.deadlock_mark = ++s_lock_mark_counter;
-=======
-	/*--------------------------------------*/
-	trx->state = TRX_STATE_COMMITTED_IN_MEMORY;
-	/* The following also removes trx from trx_serial_list */
-	trx_release_descriptor(trx);
-	/*--------------------------------------*/
->>>>>>> 2071aeef
 
 			/* We are not prepared for an overflow. This 64-bit
 			counter should never wrap around. At 10^9 increments
@@ -7881,13 +7356,7 @@
 			/* Backtrack */
 			lock = NULL;
 
-<<<<<<< HEAD
 		} else if (!lock_has_to_wait(m_wait_lock, lock)) {
-=======
-	mutex_exit(&trx_sys->mutex);
-
-	lock_release(trx);
->>>>>>> 2071aeef
 
 			/* No conflict, next lock */
 			lock = get_next_lock(lock, heap_no);
@@ -8037,10 +7506,6 @@
 
 			rollback_print(victim_trx, lock);
 
-			MONITOR_INC(MONITOR_DEADLOCK);
-
-			break;
-
 		} else if (victim_trx != 0 && victim_trx != trx) {
 
 			ut_ad(victim_trx == checker.m_wait_lock->trx);
@@ -8049,6 +7514,7 @@
 
 			lock_deadlock_found = true;
 
+			// TODO laurynas: fishy
 			MONITOR_INC(MONITOR_DEADLOCK);
 		}
 
@@ -8060,6 +7526,8 @@
 		print("*** WE ROLL BACK TRANSACTION (2)\n");
 
 		lock_deadlock_found = true;
+
+		MONITOR_INC(MONITOR_DEADLOCK);
 	}
 
 	return(victim_trx);
@@ -8071,7 +7539,6 @@
 void
 lock_trx_alloc_locks(trx_t* trx)
 {
-<<<<<<< HEAD
 	ulint	sz = REC_LOCK_SIZE * REC_LOCK_CACHE;
 	byte*	ptr = reinterpret_cast<byte*>(ut_malloc_nokey(sz));
 
@@ -8092,30 +7559,4 @@
 			reinterpret_cast<ib_lock_t*>(ptr));
 	}
 
-}
-=======
-	enum lock_mode	intention_lock;
-	enum lock_mode	rec_lock;
-	ut_ad(heap_no > PAGE_HEAP_NO_SUPREMUM);
-
-	if (UNIV_UNLIKELY(trx->fake_changes)) {
-
-		intention_lock = LOCK_IS;
-		rec_lock = LOCK_S;
-	} else {
-
-		intention_lock = LOCK_IX;
-		rec_lock = LOCK_X;
-	}
-	lock_mutex_enter();
-	ut_a(lock_table_has(trx, table, intention_lock));
-	if (UNIV_LIKELY(srv_fake_changes_locks)) {
-
-		ut_a(lock_rec_has_expl(rec_lock | LOCK_REC_NOT_GAP,
-				       block, heap_no, trx->id));
-	}
-	lock_mutex_exit();
-	return(true);
-}
-#endif /* UNIV_DEBUG */
->>>>>>> 2071aeef
+}