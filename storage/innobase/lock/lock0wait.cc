/*****************************************************************************

Copyright (c) 1996, 2016, Oracle and/or its affiliates. All Rights Reserved.

This program is free software; you can redistribute it and/or modify it under
the terms of the GNU General Public License as published by the Free Software
Foundation; version 2 of the License.

This program is distributed in the hope that it will be useful, but WITHOUT
ANY WARRANTY; without even the implied warranty of MERCHANTABILITY or FITNESS
FOR A PARTICULAR PURPOSE. See the GNU General Public License for more details.

You should have received a copy of the GNU General Public License along with
this program; if not, write to the Free Software Foundation, Inc.,
51 Franklin Street, Suite 500, Boston, MA 02110-1335 USA

*****************************************************************************/

/**************************************************//**
@file lock/lock0wait.cc
The transaction lock system

Created 25/5/2010 Sunny Bains
*******************************************************/

#define LOCK_MODULE_IMPLEMENTATION

#include "ha_prototypes.h"
#include <mysql/service_thd_wait.h>

#include "srv0mon.h"
#include "que0que.h"
#include "lock0lock.h"
#include "row0mysql.h"
#include "srv0start.h"
#include "lock0priv.h"
#include "lock0iter.h"

#include <sstream>

struct blocking_trx_info {
	uint64_t trx_id;
	uint32_t thread_id;
	int64_t query_id;
};

static const size_t MAX_BLOCKING_TRX_IN_REPORT = 10;

/*********************************************************************//**
Print the contents of the lock_sys_t::waiting_threads array. */
static
void
lock_wait_table_print(void)
/*=======================*/
{
	ut_ad(lock_wait_mutex_own());

	const srv_slot_t*	slot = lock_sys->waiting_threads;

	for (ulint i = 0; i < OS_THREAD_MAX_N; i++, ++slot) {

		fprintf(stderr,
			"Slot %lu: thread type %lu,"
			" in use %lu, susp %lu, timeout %lu, time %lu\n",
			(ulong) i,
			(ulong) slot->type,
			(ulong) slot->in_use,
			(ulong) slot->suspended,
			slot->wait_timeout,
			(ulong) difftime(ut_time(), slot->suspend_time));
	}
}

/*********************************************************************//**
Release a slot in the lock_sys_t::waiting_threads. Adjust the array last pointer
if there are empty slots towards the end of the table. */
static
void
lock_wait_table_release_slot(
/*=========================*/
	srv_slot_t*	slot)		/*!< in: slot to release */
{
#ifdef UNIV_DEBUG
	srv_slot_t*	upper = lock_sys->waiting_threads + OS_THREAD_MAX_N;
#endif /* UNIV_DEBUG */

	lock_wait_mutex_enter();

	ut_ad(slot->in_use);
	ut_ad(slot->thr != NULL);
	ut_ad(slot->thr->slot != NULL);
	ut_ad(slot->thr->slot == slot);

	/* Must be within the array boundaries. */
	ut_ad(slot >= lock_sys->waiting_threads);
	ut_ad(slot < upper);

	/* Note: When we reserve the slot we use the trx_t::mutex to update
	the slot values to change the state to reserved. Here we are using the
	lock mutex to change the state of the slot to free. This is by design,
	because when we query the slot state we always hold both the lock and
	trx_t::mutex. To reduce contention on the lock mutex when reserving the
	slot we avoid acquiring the lock mutex. */

	lock_mutex_enter();

	slot->thr->slot = NULL;
	slot->thr = NULL;
	slot->in_use = FALSE;

	lock_mutex_exit();

	/* Scan backwards and adjust the last free slot pointer. */
	for (slot = lock_sys->last_slot;
	     slot > lock_sys->waiting_threads && !slot->in_use;
	     --slot) {
		/* No op */
	}

	/* Either the array is empty or the last scanned slot is in use. */
	ut_ad(slot->in_use || slot == lock_sys->waiting_threads);

	lock_sys->last_slot = slot + 1;

	/* The last slot is either outside of the array boundary or it's
	on an empty slot. */
	ut_ad(lock_sys->last_slot == upper || !lock_sys->last_slot->in_use);

	ut_ad(lock_sys->last_slot >= lock_sys->waiting_threads);
	ut_ad(lock_sys->last_slot <= upper);

	lock_wait_mutex_exit();
}

/*********************************************************************//**
Reserves a slot in the thread table for the current user OS thread.
@return reserved slot */
static
srv_slot_t*
lock_wait_table_reserve_slot(
/*=========================*/
	que_thr_t*	thr,		/*!< in: query thread associated
					with the user OS thread */
	ulong		wait_timeout)	/*!< in: lock wait timeout value */
{
	ulint		i;
	srv_slot_t*	slot;

	ut_ad(lock_wait_mutex_own());
	ut_ad(trx_mutex_own(thr_get_trx(thr)));

	slot = lock_sys->waiting_threads;

	for (i = OS_THREAD_MAX_N; i--; ++slot) {
		if (!slot->in_use) {
			slot->in_use = TRUE;
			slot->thr = thr;
			slot->thr->slot = slot;

			if (slot->event == NULL) {
				slot->event = os_event_create(0);
				ut_a(slot->event);
			}

			os_event_reset(slot->event);
			slot->suspended = TRUE;
			slot->suspend_time = ut_time();
			slot->wait_timeout = wait_timeout;

			if (slot == lock_sys->last_slot) {
				++lock_sys->last_slot;
			}

			ut_ad(lock_sys->last_slot
			      <= lock_sys->waiting_threads + OS_THREAD_MAX_N);

			return(slot);
		}
	}

	ib::error() << "There appear to be " << OS_THREAD_MAX_N << " user"
		" threads currently waiting inside InnoDB, which is the upper"
		" limit. Cannot continue operation. Before aborting, we print"
		" a list of waiting threads.";
	lock_wait_table_print();

	ut_error;
	return(NULL);
}

/** Print lock wait timeout info to stderr. It's supposed this function
is executed in trx's THD thread as it calls some non-thread-safe
functions to get some info from THD.
@param[in]	trx	requested trx
@param[in]	blocking	blocking info array
@param[in]	blocking_count	blocking info array size */
void
print_lock_wait_timeout(
	const trx_t &trx,
	blocking_trx_info *blocking,
	size_t blocking_count)
{
	std::ostringstream outs;
	size_t unused;

	outs << "Lock wait timeout info:\n";
	outs << "Requested thread id: " <<
		thd_get_thread_id(trx.mysql_thd) <<
		"\n";
<<<<<<< HEAD
	outs << "Requested trx id: " << trx_get_id_for_print(trx) << "\n";
	outs << "Requested query: " <<
		innobase_get_stmt_unsafe(trx->mysql_thd, &unused) << "\n";
=======
	outs << "Requested trx id: " << trx.id << "\n";
	outs << "Requested query: " <<
		thd_query_string(trx.mysql_thd)->str << "\n";
>>>>>>> a7238179

	outs << "Total blocking transactions count: " <<
		blocking_count <<
		"\n";

	for (size_t i = 0; i < blocking_count; ++i) {
		outs << "Blocking transaction number: " << (i + 1) << "\n";
		outs << "Blocking thread id: " <<
			blocking[i].thread_id <<
			"\n";
		outs << "Blocking query id: " <<
			blocking[i].query_id <<
			"\n";
		outs << "Blocking trx id: " << blocking[i].trx_id << "\n";
	}
	ib::info() << outs.str();
}

/***************************************************************//**
Puts a user OS thread to wait for a lock to be released. If an error
occurs during the wait trx->error_state associated with thr is
!= DB_SUCCESS when we return. DB_LOCK_WAIT_TIMEOUT and DB_DEADLOCK
are possible errors. DB_DEADLOCK is returned if selective deadlock
resolution chose this transaction as a victim. */
void
lock_wait_suspend_thread(
/*=====================*/
	que_thr_t*	thr)	/*!< in: query thread associated with the
				user OS thread */
{
	srv_slot_t*	slot;
	double		wait_time;
	trx_t*		trx;
	ibool		was_declared_inside_innodb;
	int64_t		start_time = 0;
	int64_t		finish_time;
	ulint		sec;
	ulint		ms;
	ulong		lock_wait_timeout;
	blocking_trx_info blocking[MAX_BLOCKING_TRX_IN_REPORT];
	size_t blocking_count = 0;

	trx = thr_get_trx(thr);

	if (trx->mysql_thd != 0) {
		DEBUG_SYNC_C("lock_wait_suspend_thread_enter");
	}

	/* InnoDB system transactions (such as the purge, and
	incomplete transactions that are being rolled back after crash
	recovery) will use the global value of
	innodb_lock_wait_timeout, because trx->mysql_thd == NULL. */
	lock_wait_timeout = trx_lock_wait_timeout_get(trx);

	lock_wait_mutex_enter();

	trx_mutex_enter(trx);

	trx->error_state = DB_SUCCESS;

	if (thr->state == QUE_THR_RUNNING) {

		ut_ad(thr->is_active);

		/* The lock has already been released or this transaction
		was chosen as a deadlock victim: no need to suspend */

		if (trx->lock.was_chosen_as_deadlock_victim) {

			trx->error_state = DB_DEADLOCK;
			trx->lock.was_chosen_as_deadlock_victim = false;
		}

		lock_wait_mutex_exit();
		trx_mutex_exit(trx);
		return;
	}

	ut_ad(!thr->is_active);

	slot = lock_wait_table_reserve_slot(thr, lock_wait_timeout);

	if (thr->lock_state == QUE_THR_LOCK_ROW) {
		srv_stats.n_lock_wait_count.inc();
		srv_stats.n_lock_wait_current_count.inc();

		if (ut_usectime(&sec, &ms) == -1) {
			start_time = -1;
		} else {
			start_time = static_cast<int64_t>(sec) * 1000000 + ms;
		}
	}

	lock_wait_mutex_exit();
	trx_mutex_exit(trx);

	ulint	lock_type = ULINT_UNDEFINED;

	lock_mutex_enter();

	if (const lock_t* wait_lock = trx->lock.wait_lock) {
		lock_type = lock_get_type_low(wait_lock);
		if (srv_print_lock_wait_timeout_info) {
			lock_queue_iterator_t	iter;
			const lock_t*		curr_lock;
			lock_queue_iterator_reset(&iter, wait_lock, ULINT_UNDEFINED);
			for (curr_lock = lock_queue_iterator_get_prev(&iter);
				curr_lock != NULL;
				curr_lock = lock_queue_iterator_get_prev(&iter)) {
				if (lock_has_to_wait(trx->lock.wait_lock, curr_lock)) {
					blocking[blocking_count].trx_id = lock_get_trx_id(curr_lock);
					blocking[blocking_count].thread_id =
						curr_lock->trx->mysql_thd ?
						thd_get_thread_id(curr_lock->trx->mysql_thd) : 0;
					blocking[blocking_count].query_id =
					curr_lock->trx->mysql_thd ?
						thd_get_query_id(curr_lock->trx->mysql_thd) : 0;
					/* Only limited number of blocking transaction infos is implemented*/
					if ((++blocking_count) >= MAX_BLOCKING_TRX_IN_REPORT)
						break;
				}
			}
		}
	}

	lock_mutex_exit();

	ulint	had_dict_lock = trx->dict_operation_lock_mode;

	switch (had_dict_lock) {
	case 0:
		break;
	case RW_S_LATCH:
		/* Release foreign key check latch */
		row_mysql_unfreeze_data_dictionary(trx);

		DEBUG_SYNC_C("lock_wait_release_s_latch_before_sleep");
		break;
	default:
		/* There should never be a lock wait when the
		dictionary latch is reserved in X mode.  Dictionary
		transactions should only acquire locks on dictionary
		tables, not other tables. All access to dictionary
		tables should be covered by dictionary
		transactions. */
		ut_error;
	}

	ut_a(trx->dict_operation_lock_mode == 0);

	/* Suspend this thread and wait for the event. */

	was_declared_inside_innodb = trx->declared_to_be_inside_innodb;

	if (was_declared_inside_innodb) {
		/* We must declare this OS thread to exit InnoDB, since a
		possible other thread holding a lock which this thread waits
		for must be allowed to enter, sooner or later */

		srv_conc_force_exit_innodb(trx);
	}

	/* Unknown is also treated like a record lock */
	if (lock_type == ULINT_UNDEFINED || lock_type == LOCK_REC) {
		thd_wait_begin(trx->mysql_thd, THD_WAIT_ROW_LOCK);
	} else {
		ut_ad(lock_type == LOCK_TABLE);
		thd_wait_begin(trx->mysql_thd, THD_WAIT_TABLE_LOCK);
	}

	os_event_wait(slot->event);

	thd_wait_end(trx->mysql_thd);

	/* After resuming, reacquire the data dictionary latch if
	necessary. */

	if (was_declared_inside_innodb) {

		/* Return back inside InnoDB */

		srv_conc_force_enter_innodb(trx);
	}

	if (had_dict_lock) {

		row_mysql_freeze_data_dictionary(trx);
	}

	wait_time = ut_difftime(ut_time(), slot->suspend_time);

	/* Release the slot for others to use */

	lock_wait_table_release_slot(slot);

	if (thr->lock_state == QUE_THR_LOCK_ROW) {
		ulint	diff_time;

		if (ut_usectime(&sec, &ms) == -1) {
			finish_time = -1;
		} else {
			finish_time = static_cast<int64_t>(sec) * 1000000 + ms;
		}

		diff_time = (finish_time > start_time) ?
			    (ulint) (finish_time - start_time) : 0;

		srv_stats.n_lock_wait_current_count.dec();
		srv_stats.n_lock_wait_time.add(diff_time);

		/* Only update the variable if we successfully
		retrieved the start and finish times. See Bug#36819. */
		if (diff_time > lock_sys->n_lock_max_wait_time
		    && start_time != -1
		    && finish_time != -1) {

			lock_sys->n_lock_max_wait_time = diff_time;
		}

		/* Record the lock wait time for this thread */
		thd_set_lock_wait_time(trx->mysql_thd, diff_time);

		DBUG_EXECUTE_IF("lock_instrument_slow_query_log",
			os_thread_sleep(1000););
	}

	/* The transaction is chosen as deadlock victim during sleep. */
	if (trx->error_state == DB_DEADLOCK) {
		return;
	}

	if (lock_wait_timeout < 100000000
	    && wait_time > (double) lock_wait_timeout
	    && !trx_is_high_priority(trx)) {

		trx->error_state = DB_LOCK_WAIT_TIMEOUT;
		if (srv_print_lock_wait_timeout_info)
			print_lock_wait_timeout(*trx, blocking, blocking_count);

		MONITOR_INC(MONITOR_TIMEOUT);
	}

	if (trx_is_interrupted(trx)) {

		trx->error_state = DB_INTERRUPTED;
	}
}

/********************************************************************//**
Releases a user OS thread waiting for a lock to be released, if the
thread is already suspended. */
void
lock_wait_release_thread_if_suspended(
/*==================================*/
	que_thr_t*	thr)	/*!< in: query thread associated with the
				user OS thread	 */
{
	ut_ad(lock_mutex_own());
	ut_ad(trx_mutex_own(thr_get_trx(thr)));

	/* We own both the lock mutex and the trx_t::mutex but not the
	lock wait mutex. This is OK because other threads will see the state
	of this slot as being in use and no other thread can change the state
	of the slot to free unless that thread also owns the lock mutex. */

	if (thr->slot != NULL && thr->slot->in_use && thr->slot->thr == thr) {
		trx_t*	trx = thr_get_trx(thr);

		if (trx->lock.was_chosen_as_deadlock_victim) {

			trx->error_state = DB_DEADLOCK;
			trx->lock.was_chosen_as_deadlock_victim = false;
		}

		os_event_set(thr->slot->event);
	}
}

/*********************************************************************//**
Check if the thread lock wait has timed out. Release its locks if the
wait has actually timed out. */
static
void
lock_wait_check_and_cancel(
/*=======================*/
	const srv_slot_t*	slot)	/*!< in: slot reserved by a user
					thread when the wait started */
{
	trx_t*		trx;
	double		wait_time;
	ib_time_t	suspend_time = slot->suspend_time;

	ut_ad(lock_wait_mutex_own());

	ut_ad(slot->in_use);

	ut_ad(slot->suspended);

	wait_time = ut_difftime(ut_time(), suspend_time);

	trx = thr_get_trx(slot->thr);

	if (trx_is_interrupted(trx)
	    || (slot->wait_timeout < 100000000
		&& (wait_time > (double) slot->wait_timeout
		   || wait_time < 0))) {

		/* Timeout exceeded or a wrap-around in system
		time counter: cancel the lock request queued
		by the transaction and release possible
		other transactions waiting behind; it is
		possible that the lock has already been
		granted: in that case do nothing */

		lock_mutex_enter();

		trx_mutex_enter(trx);

		if (trx->lock.wait_lock != NULL && !trx_is_high_priority(trx)) {

			ut_a(trx->lock.que_state == TRX_QUE_LOCK_WAIT);

			lock_cancel_waiting_and_release(trx->lock.wait_lock);
		}

		lock_mutex_exit();

		trx_mutex_exit(trx);
	}

}

/*********************************************************************//**
A thread which wakes up threads whose lock wait may have lasted too long.
@return a dummy parameter */
extern "C"
os_thread_ret_t
DECLARE_THREAD(lock_wait_timeout_thread)(
/*=====================================*/
	void*	arg MY_ATTRIBUTE((unused)))
			/* in: a dummy parameter required by
			os_thread_create */
{
	int64_t		sig_count = 0;
	os_event_t	event = lock_sys->timeout_event;

	ut_ad(!srv_read_only_mode);

#ifdef UNIV_PFS_THREAD
	pfs_register_thread(srv_lock_timeout_thread_key);
#endif /* UNIV_PFS_THREAD */

	lock_sys->timeout_thread_active = true;

	do {
		srv_slot_t*	slot;

		/* When someone is waiting for a lock, we wake up every second
		and check if a timeout has passed for a lock wait */

		os_event_wait_time_low(event, 1000000, sig_count);
		sig_count = os_event_reset(event);

		if (srv_shutdown_state >= SRV_SHUTDOWN_CLEANUP) {
			break;
		}

		lock_wait_mutex_enter();

		/* Check all slots for user threads that are waiting
	       	on locks, and if they have exceeded the time limit. */

		for (slot = lock_sys->waiting_threads;
		     slot < lock_sys->last_slot;
		     ++slot) {

			/* We are doing a read without the lock mutex
			and/or the trx mutex. This is OK because a slot
		       	can't be freed or reserved without the lock wait
		       	mutex. */

			if (slot->in_use) {
				lock_wait_check_and_cancel(slot);
			}
		}

		sig_count = os_event_reset(event);

		lock_wait_mutex_exit();

	} while (srv_shutdown_state < SRV_SHUTDOWN_CLEANUP);

	lock_sys->timeout_thread_active = false;

	/* We count the number of threads in os_thread_exit(). A created
	thread should always use that to exit and not use return() to exit. */

	os_thread_exit();

	OS_THREAD_DUMMY_RETURN;
}
<|MERGE_RESOLUTION|>--- conflicted
+++ resolved
@@ -207,15 +207,9 @@
 	outs << "Requested thread id: " <<
 		thd_get_thread_id(trx.mysql_thd) <<
 		"\n";
-<<<<<<< HEAD
-	outs << "Requested trx id: " << trx_get_id_for_print(trx) << "\n";
+	outs << "Requested trx id: " << trx_get_id_for_print(&trx) << "\n";
 	outs << "Requested query: " <<
-		innobase_get_stmt_unsafe(trx->mysql_thd, &unused) << "\n";
-=======
-	outs << "Requested trx id: " << trx.id << "\n";
-	outs << "Requested query: " <<
-		thd_query_string(trx.mysql_thd)->str << "\n";
->>>>>>> a7238179
+		innobase_get_stmt_unsafe(trx.mysql_thd, &unused) << "\n";
 
 	outs << "Total blocking transactions count: " <<
 		blocking_count <<
