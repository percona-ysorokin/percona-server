<<<<<<< HEAD
#
#
#
#
#
#
diff -ruN a/configure.in b/configure.in
diff -ruN a/configure.in b/configure.in
--- a/configure.in	2010-11-29 18:45:47.000000000 +0000
+++ b/configure.in	2010-11-29 18:45:51.000000000 +0000
@@ -2797,7 +2797,7 @@
=======
diff -Nur a/configure.in b/configure.in
--- a/configure.in	2010-11-29 18:45:47.000000000 +0000
+++ b/configure.in	2010-11-29 18:45:51.000000000 +0000
@@ -2737,7 +2737,7 @@
     MAN_DROP="$MAN_DROP embedded"
     grep -v 'embedded' $MANLISTFIL > $TMPLISTFIL ; mv -f $TMPLISTFIL $MANLISTFIL
   fi
-  if test X"$with_plugin_innobase" != Xyes
+  if test X"$with_plugin_innodb_plugin" != Xyes
   then
     MAN_DROP="$MAN_DROP innodb"
     grep -v 'inno' $MANLISTFIL > $TMPLISTFIL ; mv -f $TMPLISTFIL $MANLISTFIL
@@ -2816,7 +2816,7 @@
>>>>>>> d11288ac
 fi

 # "innochecksum" is not in the "innobase/" subdirectory, but should be switched
-AM_CONDITIONAL([BUILD_INNODB_TOOLS], [test X"$with_plugin_innobase" = Xyes])
+AM_CONDITIONAL([BUILD_INNODB_TOOLS], [test X"$with_plugin_innodb_plugin" = Xyes])

 # IMPORTANT - do not modify LIBS past this line - this hack is the only way
 # I know to add the static NSS magic if we have static NSS libraries with<|MERGE_RESOLUTION|>--- conflicted
+++ resolved
@@ -1,16 +1,3 @@
-<<<<<<< HEAD
-#
-#
-#
-#
-#
-#
-diff -ruN a/configure.in b/configure.in
-diff -ruN a/configure.in b/configure.in
---- a/configure.in	2010-11-29 18:45:47.000000000 +0000
-+++ b/configure.in	2010-11-29 18:45:51.000000000 +0000
-@@ -2797,7 +2797,7 @@
-=======
 diff -Nur a/configure.in b/configure.in
 --- a/configure.in	2010-11-29 18:45:47.000000000 +0000
 +++ b/configure.in	2010-11-29 18:45:51.000000000 +0000
@@ -24,7 +11,6 @@
      MAN_DROP="$MAN_DROP innodb"
      grep -v 'inno' $MANLISTFIL > $TMPLISTFIL ; mv -f $TMPLISTFIL $MANLISTFIL
 @@ -2816,7 +2816,7 @@
->>>>>>> d11288ac
  fi
 
  # "innochecksum" is not in the "innobase/" subdirectory, but should be switched
