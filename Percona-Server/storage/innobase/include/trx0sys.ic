--- conflicted
+++ resolved
@@ -368,21 +368,20 @@
 }
 
 /****************************************************************//**
-Checks if a rw transaction with the given id is active. Caller must hold
-trx_sys->mutex. If the caller is not holding lock_sys->mutex, the
-transaction may already have been committed.
-@return	transaction instance if active, or NULL;
+Returns pointer to a transaction instance if a rw transaction with the given id
+is active. Caller must hold trx_sys->mutex. If the caller is not holding
+lock_sys->mutex, the transaction may already have been committed.
+@return transaction instance if active, or NULL;
 the pointer must not be dereferenced unless lock_sys->mutex was
 acquired before calling this function and is still being held */
 UNIV_INLINE
 trx_t*
-trx_rw_is_active_low(
-/*=================*/
+trx_rw_get_active_trx_by_id(
+/*========================*/
 	trx_id_t	trx_id,		/*!< in: trx id of the transaction */
 	ibool*		corrupt)	/*!< in: NULL or pointer to a flag
 					that will be set if corrupt */
 {
-<<<<<<< HEAD
 	trx_t*		trx;
 
 	ut_ad(mutex_own(&trx_sys->mutex));
@@ -411,38 +410,60 @@
 
 	return(trx);
 }
-=======
-	ut_ad(mutex_own(&(kernel_mutex)));
-
-	if (trx_find_descriptor(trx_sys->descriptors,
-				trx_sys->descr_n_used,
-				trx_id)) {
->>>>>>> 3af2c77f
+
+/****************************************************************//**
+Checks if a rw transaction with the given id is active. Caller must hold
+trx_sys->mutex. If the caller is not holding lock_sys->mutex, the
+transaction may already have been committed.
+@return	true if rw transaction it with a given id is active. */
+UNIV_INLINE
+bool
+trx_rw_is_active_low(
+/*=================*/
+	trx_id_t	trx_id,		/*!< in: trx id of the transaction */
+	ibool*		corrupt)	/*!< in: NULL or pointer to a flag
+					that will be set if corrupt */
+{
+	ut_ad(mutex_own(&trx_sys->mutex));
+
+	if (UNIV_UNLIKELY(trx_id >= trx_sys->max_trx_id)) {
+
+		/* There must be corruption: we let the caller handle the
+		diagnostic prints in this case. */
+
+		if (corrupt != NULL) {
+			*corrupt = TRUE;
+		}
+
+		return(NULL);
+	}
+
+	return(trx_find_descriptor(trx_sys->descriptors, trx_sys->descr_n_used,
+				   trx_id) != NULL);
+}
 
 /****************************************************************//**
 Checks if a rw transaction with the given id is active. If the caller is
 not holding lock_sys->mutex, the transaction may already have been
 committed.
-@return	transaction instance if active, or NULL;
-the pointer must not be dereferenced unless lock_sys->mutex was
-acquired before calling this function and is still being held */
-UNIV_INLINE
-trx_t*
+@return	true if rw transaction it with a given id is active. */
+UNIV_INLINE
+bool
 trx_rw_is_active(
 /*=============*/
 	trx_id_t	trx_id,		/*!< in: trx id of the transaction */
 	ibool*		corrupt)	/*!< in: NULL or pointer to a flag
 					that will be set if corrupt */
 {
-	trx_t*		trx;
+	bool res;
 
 	mutex_enter(&trx_sys->mutex);
 
-	trx = trx_rw_is_active_low(trx_id, corrupt);
+	res = trx_rw_is_active_low(trx_id, corrupt);
 
 	mutex_exit(&trx_sys->mutex);
 
-	return(trx);
+	return(res);
 }
 
 /*****************************************************************//**
@@ -499,7 +520,6 @@
 #endif
 }
 
-<<<<<<< HEAD
 /*****************************************************************//**
 Get the number of transaction in the system, independent of their state.
 @return count of transactions in trx_sys_t::rw_trx_list */
@@ -517,7 +537,8 @@
 	mutex_exit(&trx_sys->mutex);
 
 	return(n_trx);
-=======
+}
+
 
 /*************************************************************//**
 Find a slot for a given trx ID in a descriptors array.
@@ -528,10 +549,10 @@
 /*================*/
 	const trx_id_t*	descriptors,	/*!< in: descriptors array */
 	ulint		n_descr,	/*!< in: array size */
-	trx_id_t	trx_id)		/*!< in: trx pointer */
+	trx_id_t	trx_id)		/*!< in: trx id */
 {
 	ut_ad(descriptors != trx_sys->descriptors ||
-	      mutex_own(&kernel_mutex));
+	      mutex_own(&trx_sys->mutex));
 
 	if (UNIV_UNLIKELY(n_descr == 0)) {
 
@@ -540,6 +561,5 @@
 
 	return((trx_id_t *) bsearch(&trx_id, descriptors, n_descr,
 				    sizeof(trx_id_t), trx_descr_cmp));
->>>>>>> 3af2c77f
 }
 #endif /* !UNIV_HOTBACKUP */