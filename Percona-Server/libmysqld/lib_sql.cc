/*
 * Copyright (c)  2000
 * SWsoft  company
 *
 * This material is provided "as is", with absolutely no warranty expressed
 * or implied. Any use is at your own risk.
 *
 * Permission to use or copy this software for any purpose is hereby granted 
 * without fee, provided the above notices are retained on all copies.
 * Permission to modify the code and to distribute modified code is granted,
 * provided the above notices are retained, and a notice that the code was
 * modified is included with the above copyright notice.
 *

  This code was modified by the MySQL team
*/

/*
  The following is needed to not cause conflicts when we include mysqld.cc
*/

#define main main1
#define mysql_unix_port mysql_inix_port1
#define mysql_port mysql_port1

extern "C"
{
  extern unsigned long max_allowed_packet, net_buffer_length;
}

#include "../sql/mysqld.cc"

C_MODE_START

#include <mysql.h>
#undef ER
#include "errmsg.h"
#include "embedded_priv.h"

extern unsigned int mysql_server_last_errno;
extern char mysql_server_last_error[MYSQL_ERRMSG_SIZE];
static my_bool emb_read_query_result(MYSQL *mysql);


extern "C" void unireg_clear(int exit_code)
{
  DBUG_ENTER("unireg_clear");
  clean_up(!opt_help && (exit_code || !opt_bootstrap)); /* purecov: inspected */
  my_end(opt_endinfo ? MY_CHECK_ERROR | MY_GIVE_INFO : 0);
  DBUG_VOID_RETURN;
}

/*
  Wrapper error handler for embedded server to call client/server error 
  handler based on whether thread is in client/server context
*/

static void embedded_error_handler(uint error, const char *str, myf MyFlags)
{
  DBUG_ENTER("embedded_error_handler");

  /* 
    If current_thd is NULL, it means restore_global has been called and 
    thread is in client context, then call client error handler else call 
    server error handler.
  */
  DBUG_RETURN(current_thd ? my_message_sql(error, str, MyFlags):
              my_message_stderr(error, str, MyFlags));
}

/*
  Reads error information from the MYSQL_DATA and puts
  it into proper MYSQL members

  SYNOPSIS
    embedded_get_error()
    mysql        connection handler
    data         query result

  NOTES
    after that function error information will be accessible
       with usual functions like mysql_error()
    data is my_free-d in this function
    most of the data is stored in data->embedded_info structure
*/

void embedded_get_error(MYSQL *mysql, MYSQL_DATA *data)
{
  NET *net= &mysql->net;
  struct embedded_query_result *ei= data->embedded_info;
  net->last_errno= ei->last_errno;
  strmake(net->last_error, ei->info, sizeof(net->last_error)-1);
  memcpy(net->sqlstate, ei->sqlstate, sizeof(net->sqlstate));
  mysql->server_status= ei->server_status;
  my_free(data);
}

static my_bool
emb_advanced_command(MYSQL *mysql, enum enum_server_command command,
		     const uchar *header, ulong header_length,
		     const uchar *arg, ulong arg_length, my_bool skip_check,
                     MYSQL_STMT *stmt)
{
  my_bool result= 1;
  THD *thd=(THD *) mysql->thd;
  NET *net= &mysql->net;
  my_bool stmt_skip= stmt ? stmt->state != MYSQL_STMT_INIT_DONE : FALSE;

  if (!thd)
  {
    /* Do "reconnect" if possible */
    if (mysql_reconnect(mysql) || stmt_skip)
      return 1;
    thd= (THD *) mysql->thd;
  }

#if defined(ENABLED_PROFILING)
  thd->profiling.start_new_query();
#endif

  thd->clear_data_list();
  /* Check that we are calling the client functions in right order */
  if (mysql->status != MYSQL_STATUS_READY)
  {
    set_mysql_error(mysql, CR_COMMANDS_OUT_OF_SYNC, unknown_sqlstate);
    result= 1;
    goto end;
  }

  /* Clear result variables */
  thd->clear_error();
  thd->stmt_da->reset_diagnostics_area();
  mysql->affected_rows= ~(my_ulonglong) 0;
  mysql->field_count= 0;
  net_clear_error(net);
  thd->current_stmt= stmt;

  thd->thread_stack= (char*) &thd;
  thd->store_globals();				// Fix if more than one connect
  /* 
     We have to call free_old_query before we start to fill mysql->fields 
     for new query. In the case of embedded server we collect field data
     during query execution (not during data retrieval as it is in remote
     client). So we have to call free_old_query here
  */
  free_old_query(mysql);

  thd->extra_length= arg_length;
  thd->extra_data= (char *)arg;
  if (header)
  {
    arg= header;
    arg_length= header_length;
  }

  result= dispatch_command(command, thd, (char *) arg, arg_length);
  thd->cur_data= 0;
  thd->mysys_var= NULL;

  if (!skip_check)
    result= thd->is_error() ? -1 : 0;

  thd->mysys_var= 0;

#if defined(ENABLED_PROFILING)
  thd->profiling.finish_current_query();
#endif

end:
  thd->restore_globals();
  return result;
}

static void emb_flush_use_result(MYSQL *mysql, my_bool)
{
  THD *thd= (THD*) mysql->thd;
  if (thd->cur_data)
  {
    free_rows(thd->cur_data);
    thd->cur_data= 0;
  }
  else if (thd->first_data)
  {
    MYSQL_DATA *data= thd->first_data;
    thd->first_data= data->embedded_info->next;
    free_rows(data);
  }
}


/*
  reads dataset from the next query result

  SYNOPSIS
  emb_read_rows()
  mysql		connection handle
  other parameters are not used

  NOTES
    It just gets next MYSQL_DATA from the result's queue

  RETURN
    pointer to MYSQL_DATA with the coming recordset
*/

static MYSQL_DATA *
emb_read_rows(MYSQL *mysql, MYSQL_FIELD *mysql_fields __attribute__((unused)),
	      unsigned int fields __attribute__((unused)))
{
  MYSQL_DATA *result= ((THD*)mysql->thd)->cur_data;
  ((THD*)mysql->thd)->cur_data= 0;
  if (result->embedded_info->last_errno)
  {
    embedded_get_error(mysql, result);
    return NULL;
  }
  *result->embedded_info->prev_ptr= NULL;
  return result;
}


static MYSQL_FIELD *emb_list_fields(MYSQL *mysql)
{
  MYSQL_DATA *res;
  if (emb_read_query_result(mysql))
    return 0;
  res= ((THD*) mysql->thd)->cur_data;
  ((THD*) mysql->thd)->cur_data= 0;
  mysql->field_alloc= res->alloc;
  my_free(res);
  mysql->status= MYSQL_STATUS_READY;
  return mysql->fields;
}

static my_bool emb_read_prepare_result(MYSQL *mysql, MYSQL_STMT *stmt)
{
  THD *thd= (THD*) mysql->thd;
  MYSQL_DATA *res;

  stmt->stmt_id= thd->client_stmt_id;
  stmt->param_count= thd->client_param_count;
  stmt->field_count= 0;
  mysql->warning_count= thd->warning_info->statement_warn_count();

  if (thd->first_data)
  {
    if (emb_read_query_result(mysql))
      return 1;
    stmt->field_count= mysql->field_count;
    mysql->status= MYSQL_STATUS_READY;
    res= thd->cur_data;
    thd->cur_data= NULL;
    if (!(mysql->server_status & SERVER_STATUS_AUTOCOMMIT))
      mysql->server_status|= SERVER_STATUS_IN_TRANS;

    stmt->fields= mysql->fields;
    stmt->mem_root= res->alloc;
    mysql->fields= NULL;
    my_free(res);
  }

  return 0;
}

/**************************************************************************
  Get column lengths of the current row
  If one uses mysql_use_result, res->lengths contains the length information,
  else the lengths are calculated from the offset between pointers.
**************************************************************************/

static void emb_fetch_lengths(ulong *to, MYSQL_ROW column,
			      unsigned int field_count)
{ 
  MYSQL_ROW end;

  for (end=column + field_count; column != end ; column++,to++)
    *to= *column ? *(uint *)((*column) - sizeof(uint)) : 0;
}

static my_bool emb_read_query_result(MYSQL *mysql)
{
  THD *thd= (THD*) mysql->thd;
  MYSQL_DATA *res= thd->first_data;
  DBUG_ASSERT(!thd->cur_data);
  thd->first_data= res->embedded_info->next;
  if (res->embedded_info->last_errno &&
      !res->embedded_info->fields_list)
  {
    embedded_get_error(mysql, res);
    return 1;
  }

  mysql->warning_count= res->embedded_info->warning_count;
  mysql->server_status= res->embedded_info->server_status;
  mysql->field_count= res->fields;
  if (!(mysql->fields= res->embedded_info->fields_list))
  {
    mysql->affected_rows= res->embedded_info->affected_rows;
    mysql->insert_id= res->embedded_info->insert_id;
  }
  net_clear_error(&mysql->net);
  mysql->info= 0;

  if (res->embedded_info->info[0])
  {
    strmake(mysql->info_buffer, res->embedded_info->info, MYSQL_ERRMSG_SIZE-1);
    mysql->info= mysql->info_buffer;
  }

  if (res->embedded_info->fields_list)
  {
    mysql->status=MYSQL_STATUS_GET_RESULT;
    thd->cur_data= res;
  }
  else
    my_free(res);

  return 0;
}

static int emb_stmt_execute(MYSQL_STMT *stmt)
{
  DBUG_ENTER("emb_stmt_execute");
  uchar header[5];
  THD *thd;
  my_bool res;

  int4store(header, stmt->stmt_id);
  header[4]= (uchar) stmt->flags;
  thd= (THD*)stmt->mysql->thd;
  thd->client_param_count= stmt->param_count;
  thd->client_params= stmt->params;

  res= test(emb_advanced_command(stmt->mysql, COM_STMT_EXECUTE, 0, 0,
                                 header, sizeof(header), 1, stmt) ||
            emb_read_query_result(stmt->mysql));
  stmt->affected_rows= stmt->mysql->affected_rows;
  stmt->insert_id= stmt->mysql->insert_id;
  stmt->server_status= stmt->mysql->server_status;
  if (res)
  {
    NET *net= &stmt->mysql->net;
    set_stmt_errmsg(stmt, net);
    DBUG_RETURN(1);
  }
  else if (stmt->mysql->status == MYSQL_STATUS_GET_RESULT)
           stmt->mysql->status= MYSQL_STATUS_STATEMENT_GET_RESULT;
  DBUG_RETURN(0);
}

int emb_read_binary_rows(MYSQL_STMT *stmt)
{
  MYSQL_DATA *data;
  if (!(data= emb_read_rows(stmt->mysql, 0, 0)))
  {
    set_stmt_errmsg(stmt, &stmt->mysql->net);
    return 1;
  }
  stmt->result= *data;
  my_free(data);
  set_stmt_errmsg(stmt, &stmt->mysql->net);
  return 0;
}

int emb_read_rows_from_cursor(MYSQL_STMT *stmt)
{
  MYSQL *mysql= stmt->mysql;
  THD *thd= (THD*) mysql->thd;
  MYSQL_DATA *res= thd->first_data;
  DBUG_ASSERT(!thd->first_data->embedded_info->next);
  thd->first_data= 0;
  if (res->embedded_info->last_errno)
  {
    embedded_get_error(mysql, res);
    set_stmt_errmsg(stmt, &mysql->net);
    return 1;
  }

  thd->cur_data= res;
  mysql->warning_count= res->embedded_info->warning_count;
  mysql->server_status= res->embedded_info->server_status;
  net_clear_error(&mysql->net);

  return emb_read_binary_rows(stmt);
}

int emb_unbuffered_fetch(MYSQL *mysql, char **row)
{
  THD *thd= (THD*) mysql->thd;
  MYSQL_DATA *data= thd->cur_data;
  if (data && data->embedded_info->last_errno)
  {
    embedded_get_error(mysql, data);
    thd->cur_data= 0;
    return 1;
  }
  if (!data || !data->data)
  {
    *row= NULL;
    if (data)
    {
      thd->cur_data= thd->first_data;
      thd->first_data= data->embedded_info->next;
      free_rows(data);
    }
  }
  else
  {
    *row= (char *)data->data->data;
    data->data= data->data->next;
  }
  return 0;
}

static void emb_free_embedded_thd(MYSQL *mysql)
{
  THD *thd= (THD*)mysql->thd;
  thd->clear_data_list();
  thread_count--;
  thd->store_globals();
  thd->unlink();
  delete thd;
  my_pthread_setspecific_ptr(THR_THD,  0);
  mysql->thd=0;
}

static const char * emb_read_statistics(MYSQL *mysql)
{
  THD *thd= (THD*)mysql->thd;
  return thd->is_error() ? thd->stmt_da->message() : "";
}


static MYSQL_RES * emb_store_result(MYSQL *mysql)
{
  return mysql_store_result(mysql);
}

int emb_read_change_user_result(MYSQL *mysql)
{
  mysql->net.read_pos= (uchar*)""; // fake an OK packet
  return mysql_errno(mysql) ? packet_error : 1 /* length of the OK packet */;
}

MYSQL_METHODS embedded_methods= 
{
  emb_read_query_result,
  emb_advanced_command,
  emb_read_rows,
  emb_store_result,
  emb_fetch_lengths, 
  emb_flush_use_result,
  emb_read_change_user_result,
  emb_list_fields,
  emb_read_prepare_result,
  emb_stmt_execute,
  emb_read_binary_rows,
  emb_unbuffered_fetch,
  emb_free_embedded_thd,
  emb_read_statistics,
  emb_read_query_result,
  emb_read_rows_from_cursor
};

/*
  Make a copy of array and the strings array points to
*/

char **copy_arguments(int argc, char **argv)
{
  uint length= 0;
  char **from, **res, **end= argv+argc;

  for (from=argv ; from != end ; from++)
    length+= strlen(*from);

  if ((res= (char**) my_malloc(sizeof(argv)*(argc+1)+length+argc,
			       MYF(MY_WME))))
  {
    char **to= res, *to_str= (char*) (res+argc+1);
    for (from=argv ; from != end ;)
    {
      *to++= to_str;
      to_str= strmov(to_str, *from++)+1;
    }
    *to= 0;					// Last ptr should be null
  }
  return res;
}

char **		copy_arguments_ptr= 0;

int init_embedded_server(int argc, char **argv, char **groups)
{
  /*
    This mess is to allow people to call the init function without
    having to mess with a fake argv
   */
  int *argcp;
  char ***argvp;
  int fake_argc = 1;
  char *fake_argv[] = { (char *)"", 0 };
  const char *fake_groups[] = { "server", "embedded", 0 };
  my_bool acl_error;

  if (my_thread_init())
    return 1;

  if (argc)
  {
    argcp= &argc;
    argvp= (char***) &argv;
  }
  else
  {
    argcp= &fake_argc;
    argvp= (char ***) &fake_argv;
  }
  if (!groups)
    groups= (char**) fake_groups;

  my_progname= (char *)"mysql_embedded";

  /*
    Perform basic logger initialization logger. Should be called after
    MY_INIT, as it initializes mutexes. Log tables are inited later.
  */
  logger.init_base();

  orig_argc= *argcp;
  orig_argv= *argvp;
  if (load_defaults("my", (const char **)groups, argcp, argvp))
    return 1;
  defaults_argc= *argcp;
  defaults_argv= *argvp;
  remaining_argc= *argcp;
  remaining_argv= *argvp;

  /* Must be initialized early for comparison of options name */
  system_charset_info= &my_charset_utf8_general_ci;
  sys_var_init();

  if (init_common_variables())
  {
    mysql_server_end();
    return 1;
  }

  mysql_data_home= mysql_real_data_home;
  mysql_data_home_len= mysql_real_data_home_len;

  /* Get default temporary directory */
  opt_mysql_tmpdir=getenv("TMPDIR");	/* Use this if possible */
#if defined(__WIN__)
  if (!opt_mysql_tmpdir)
    opt_mysql_tmpdir=getenv("TEMP");
  if (!opt_mysql_tmpdir)
    opt_mysql_tmpdir=getenv("TMP");
#endif
  if (!opt_mysql_tmpdir || !opt_mysql_tmpdir[0])
    opt_mysql_tmpdir=(char*) P_tmpdir;		/* purecov: inspected */

  init_ssl();
  umask(((~my_umask) & 0666));
  if (init_server_components())
  {
    mysql_server_end();
    return 1;
  }

  /* 
    set error_handler_hook to embedded_error_handler wrapper.
  */
  error_handler_hook= embedded_error_handler;

  acl_error= 0;
#ifndef NO_EMBEDDED_ACCESS_CHECKS
  if (!(acl_error= acl_init(opt_noacl)) &&
      !opt_noacl)
    (void) grant_init();
#endif
  if (acl_error || my_tz_init((THD *)0, default_tz_name, opt_bootstrap))
  {
    mysql_server_end();
    return 1;
  }

  init_max_user_conn();
  init_update_queries();

#ifdef HAVE_DLOPEN
#ifndef NO_EMBEDDED_ACCESS_CHECKS
  if (!opt_noacl)
#endif
    udf_init();
#endif

  (void) thr_setconcurrency(concurrency);	// 10 by default

  start_handle_manager();

  // FIXME initialize binlog_filter and rpl_filter if not already done
  //       corresponding delete is in clean_up()
  if(!binlog_filter) binlog_filter = new Rpl_filter;
  if(!rpl_filter) rpl_filter = new Rpl_filter;

  if (opt_init_file)
  {
    if (read_init_file(opt_init_file))
    {
      mysql_server_end();
      return 1;
    }
  }

  execute_ddl_log_recovery();
  return 0;
}

void end_embedded_server()
{
  my_free(copy_arguments_ptr);
  copy_arguments_ptr=0;
  clean_up(0);
}


void init_embedded_mysql(MYSQL *mysql, int client_flag)
{
  THD *thd = (THD *)mysql->thd;
  thd->mysql= mysql;
  mysql->server_version= server_version;
  mysql->client_flag= client_flag;
  init_alloc_root(&mysql->field_alloc, 8192, 0);
}

/**
  @brief Initialize a new THD for a connection in the embedded server

  @param client_flag  Client capabilities which this thread supports
  @return pointer to the created THD object

  @todo
  This function copies code from several places in the server, including
  create_new_thread(), and prepare_new_connection_state().  This should
  be refactored to avoid code duplication.
*/
void *create_embedded_thd(int client_flag)
{
  THD * thd= new THD;
  thd->thread_id= thd->variables.pseudo_thread_id= thread_id++;

  thd->thread_stack= (char*) &thd;
  if (thd->store_globals())
  {
    fprintf(stderr,"store_globals failed.\n");
    goto err;
  }
  lex_start(thd);

  /* TODO - add init_connect command execution */

  if (thd->variables.max_join_size == HA_POS_ERROR)
    thd->variables.option_bits |= OPTION_BIG_SELECTS;
  thd->proc_info=0;				// Remove 'login'
  thd->command=COM_SLEEP;
  thd->set_time();
  thd->init_for_queries();
  thd->client_capabilities= client_flag;
  thd->real_id= pthread_self();

  thd->db= NULL;
  thd->db_length= 0;
#ifndef NO_EMBEDDED_ACCESS_CHECKS
  thd->security_ctx->db_access= DB_ACLS;
  thd->security_ctx->master_access= ~NO_ACCESS;
#endif
  thd->cur_data= 0;
  thd->first_data= 0;
  thd->data_tail= &thd->first_data;
  bzero((char*) &thd->net, sizeof(thd->net));

  thread_count++;
  threads.append(thd);
  thd->mysys_var= 0;
  return thd;
err:
  delete(thd);
  return NULL;
}


#ifdef NO_EMBEDDED_ACCESS_CHECKS
int check_embedded_connection(MYSQL *mysql, const char *db)
{
  int result;
  LEX_STRING db_str = { (char*)db, db ? strlen(db) : 0 };
  THD *thd= (THD*)mysql->thd;
  thd_init_client_charset(thd, mysql->charset->number);
  thd->update_charset();
  Security_context *sctx= thd->security_ctx;
  sctx->host_or_ip= sctx->host= (char*) my_localhost;
  strmake(sctx->priv_host, (char*) my_localhost,  MAX_HOSTNAME-1);
  strmake(sctx->priv_user, mysql->user,  USERNAME_LENGTH-1);
  sctx->user= my_strdup(mysql->user, MYF(0));
  sctx->proxy_user[0]= 0;
  sctx->master_access= GLOBAL_ACLS;       // Full rights
  /* Change database if necessary */
  if (!(result= (db && db[0] && mysql_change_db(thd, &db_str, FALSE))))
    my_ok(thd);
  thd->protocol->end_statement();
  emb_read_query_result(mysql);
  return result;
}

#else
int check_embedded_connection(MYSQL *mysql, const char *db)
{
  /*
    we emulate a COM_CHANGE_USER user here,
    it's easier than to emulate the complete 3-way handshake
  */
  char buf[USERNAME_LENGTH + SCRAMBLE_LENGTH + 1 + 2*NAME_LEN + 2], *end;
  NET *net= &mysql->net;
  THD *thd= (THD*)mysql->thd;
  Security_context *sctx= thd->security_ctx;

  if (mysql->options.client_ip)
  {
    sctx->host= my_strdup(mysql->options.client_ip, MYF(0));
    sctx->ip= my_strdup(sctx->host, MYF(0));
  }
  else
    sctx->host= (char*)my_localhost;
  sctx->host_or_ip= sctx->host;

  if (acl_check_host(sctx->host, sctx->ip))
    goto err;

  /* construct a COM_CHANGE_USER packet */
  end= strmake(buf, mysql->user, USERNAME_LENGTH) + 1;

  memset(thd->scramble, 55, SCRAMBLE_LENGTH); // dummy scramble
  thd->scramble[SCRAMBLE_LENGTH]= 0;

  if (mysql->passwd && mysql->passwd[0])
  {
    *end++= SCRAMBLE_LENGTH;
    scramble(end, thd->scramble, mysql->passwd);
    end+= SCRAMBLE_LENGTH;
  }
  else
    *end++= 0;

  end= strmake(end, db ? db : "", NAME_LEN) + 1;

  int2store(end, (ushort) mysql->charset->number);
  end+= 2;

  /* acl_authenticate() takes the data from thd->net->read_pos */
  thd->net.read_pos= (uchar*)buf;

  if (acl_authenticate(thd, 0, end - buf))
  {
    x_free(thd->security_ctx->user);
    goto err;
  }
  return 0;
err:
  strmake(net->last_error, thd->main_da.message(), sizeof(net->last_error)-1);
  memcpy(net->sqlstate,
         mysql_errno_to_sqlstate(thd->main_da.sql_errno()),
         sizeof(net->sqlstate)-1);
  return 1;
}
#endif

C_MODE_END

void THD::clear_data_list()
{
  while (first_data)
  {
    MYSQL_DATA *data= first_data;
    first_data= data->embedded_info->next;
    free_rows(data);
  }
  data_tail= &first_data;
  free_rows(cur_data);
  cur_data= 0;
}

<<<<<<< HEAD

=======
>>>>>>> 1cceef0d
static char *dup_str_aux(MEM_ROOT *root, const char *from, uint length,
			 CHARSET_INFO *fromcs, CHARSET_INFO *tocs)
{
  uint32 dummy32;
  uint dummy_err;
  char *result;

  /* 'tocs' is set 0 when client issues SET character_set_results=NULL */
  if (tocs && String::needs_conversion(0, fromcs, tocs, &dummy32))
  {
    uint new_len= (tocs->mbmaxlen * length) / fromcs->mbminlen + 1;
    result= (char *)alloc_root(root, new_len);
    length= copy_and_convert(result, new_len,
                             tocs, from, length, fromcs, &dummy_err);
  }
  else
  {
    result= (char *)alloc_root(root, length + 1);
    memcpy(result, from, length);
  }

  result[length]= 0;
  return result;
}


/*
  creates new result and hooks it to the list

  SYNOPSIS
  alloc_new_dataset()

  NOTES
    allocs the MYSQL_DATA + embedded_query_result couple
    to store the next query result,
    links these two and attach it to the THD::data_tail

  RETURN
    pointer to the newly created query result
*/

MYSQL_DATA *THD::alloc_new_dataset()
{
  MYSQL_DATA *data;
  struct embedded_query_result *emb_data;
  if (!my_multi_malloc(MYF(MY_WME | MY_ZEROFILL),
                       &data, sizeof(*data),
                       &emb_data, sizeof(*emb_data),
                       NULL))
    return NULL;

  emb_data->prev_ptr= &data->data;
  cur_data= data;
  *data_tail= data;
  data_tail= &emb_data->next;
  data->embedded_info= emb_data;
  return data;
}


/**
  Stores server_status and warning_count in the current
  query result structures.

  @param thd            current thread

  @note Should be called after we get the recordset-result.
*/

static
bool
write_eof_packet(THD *thd, uint server_status, uint statement_warn_count)
{
  if (!thd->mysql)            // bootstrap file handling
    return FALSE;
  /*
    The following test should never be true, but it's better to do it
    because if 'is_fatal_error' is set the server is not going to execute
    other queries (see the if test in dispatch_command / COM_QUERY)
  */
  if (thd->is_fatal_error)
    thd->server_status&= ~SERVER_MORE_RESULTS_EXISTS;
  thd->cur_data->embedded_info->server_status= server_status;
  /*
    Don't send warn count during SP execution, as the warn_list
    is cleared between substatements, and mysqltest gets confused
  */
  thd->cur_data->embedded_info->warning_count=
    (thd->spcont ? 0 : min(statement_warn_count, 65535));
  return FALSE;
}


/*
  allocs new query result and initialises Protocol::alloc

  SYNOPSIS
  Protocol::begin_dataset()

  RETURN
    0 if success
    1 if memory allocation failed
*/

int Protocol::begin_dataset()
{
  MYSQL_DATA *data= thd->alloc_new_dataset();
  if (!data)
    return 1;
  alloc= &data->alloc;
  init_alloc_root(alloc,8192,0);	/* Assume rowlength < 8192 */
  alloc->min_malloc=sizeof(MYSQL_ROWS);
  return 0;
}


/*
  remove last row of current recordset

  SYNOPSIS
  Protocol_text::remove_last_row()

  NOTES
    does the loop from the beginning of the current recordset to
    the last record and cuts it off.
    Not supposed to be frequently called.
*/

void Protocol_text::remove_last_row()
{
  MYSQL_DATA *data= thd->cur_data;
  MYSQL_ROWS **last_row_hook= &data->data;
  my_ulonglong count= data->rows;
  DBUG_ENTER("Protocol_text::remove_last_row");
  while (--count)
    last_row_hook= &(*last_row_hook)->next;

  *last_row_hook= 0;
  data->embedded_info->prev_ptr= last_row_hook;
  data->rows--;

  DBUG_VOID_RETURN;
}


bool Protocol::send_result_set_metadata(List<Item> *list, uint flags)
{
  List_iterator_fast<Item> it(*list);
  Item                     *item;
  MYSQL_FIELD              *client_field;
  MEM_ROOT                 *field_alloc;
  CHARSET_INFO             *thd_cs= thd->variables.character_set_results;
  CHARSET_INFO             *cs= system_charset_info;
  MYSQL_DATA               *data;
  DBUG_ENTER("send_result_set_metadata");

  if (!thd->mysql)            // bootstrap file handling
    DBUG_RETURN(0);

  if (begin_dataset())
    goto err;

  data= thd->cur_data;
  data->fields= field_count= list->elements;
  field_alloc= &data->alloc;

  if (!(client_field= data->embedded_info->fields_list= 
	(MYSQL_FIELD*)alloc_root(field_alloc, sizeof(MYSQL_FIELD)*field_count)))
    goto err;

  while ((item= it++))
  {
    Send_field server_field;
    item->make_field(&server_field);

    /* Keep things compatible for old clients */
    if (server_field.type == MYSQL_TYPE_VARCHAR)
      server_field.type= MYSQL_TYPE_VAR_STRING;

    client_field->db= dup_str_aux(field_alloc, server_field.db_name,
                                  strlen(server_field.db_name), cs, thd_cs);
    client_field->table= dup_str_aux(field_alloc, server_field.table_name,
                                     strlen(server_field.table_name), cs, thd_cs);
    client_field->name= dup_str_aux(field_alloc, server_field.col_name,
                                    strlen(server_field.col_name), cs, thd_cs);
    client_field->org_table= dup_str_aux(field_alloc, server_field.org_table_name,
                                         strlen(server_field.org_table_name), cs, thd_cs);
    client_field->org_name= dup_str_aux(field_alloc, server_field.org_col_name,
                                        strlen(server_field.org_col_name), cs, thd_cs);
    if (item->charset_for_protocol() == &my_charset_bin || thd_cs == NULL)
    {
      /* No conversion */
      client_field->charsetnr= item->charset_for_protocol()->number;
      client_field->length= server_field.length;
    }
    else
    {
      uint max_char_len;
      /* With conversion */
      client_field->charsetnr= thd_cs->number;
      max_char_len= (server_field.type >= (int) MYSQL_TYPE_TINY_BLOB &&
                     server_field.type <= (int) MYSQL_TYPE_BLOB) ?
                     server_field.length / item->collation.collation->mbminlen :
                     server_field.length / item->collation.collation->mbmaxlen;
      client_field->length= char_to_byte_length_safe(max_char_len,
                                                     thd_cs->mbmaxlen);
    }
    client_field->type=   server_field.type;
    client_field->flags= server_field.flags;
    client_field->decimals= server_field.decimals;
    client_field->db_length=		strlen(client_field->db);
    client_field->table_length=		strlen(client_field->table);
    client_field->name_length=		strlen(client_field->name);
    client_field->org_name_length=	strlen(client_field->org_name);
    client_field->org_table_length=	strlen(client_field->org_table);

    client_field->catalog= dup_str_aux(field_alloc, "def", 3, cs, thd_cs);
    client_field->catalog_length= 3;

    if (IS_NUM(client_field->type))
      client_field->flags|= NUM_FLAG;

    if (flags & (int) Protocol::SEND_DEFAULTS)
    {
      char buff[80];
      String tmp(buff, sizeof(buff), default_charset_info), *res;

      if (!(res=item->val_str(&tmp)))
      {
	client_field->def_length= 0;
	client_field->def= strmake_root(field_alloc, "",0);
      }
      else
      {
	client_field->def_length= res->length();
	client_field->def= strmake_root(field_alloc, res->ptr(),
					client_field->def_length);
      }
    }
    else
      client_field->def=0;
    client_field->max_length= 0;
    ++client_field;
  }

  if (flags & SEND_EOF)
    write_eof_packet(thd, thd->server_status,
                     thd->warning_info->statement_warn_count());

  DBUG_RETURN(prepare_for_send(list->elements));
 err:
  my_error(ER_OUT_OF_RESOURCES, MYF(0));        /* purecov: inspected */
  DBUG_RETURN(1);				/* purecov: inspected */
}

bool Protocol::write()
{
  if (!thd->mysql)            // bootstrap file handling
    return false;

  *next_field= 0;
  return false;
}

bool Protocol_binary::write()
{
  MYSQL_ROWS *cur;
  MYSQL_DATA *data= thd->cur_data;

  data->rows++;
  if (!(cur= (MYSQL_ROWS *)alloc_root(alloc,
                                      sizeof(MYSQL_ROWS)+packet->length())))
  {
    my_error(ER_OUT_OF_RESOURCES,MYF(0));
    return true;
  }
  cur->data= (MYSQL_ROW)(((char *)cur) + sizeof(MYSQL_ROWS));
  memcpy(cur->data, packet->ptr()+1, packet->length()-1);
  cur->length= packet->length();       /* To allow us to do sanity checks */

  *data->embedded_info->prev_ptr= cur;
  data->embedded_info->prev_ptr= &cur->next;
  cur->next= 0;
  
  return false;
}


/**
  Embedded library implementation of OK response.

  This function is used by the server to write 'OK' packet to
  the "network" when the server is compiled as an embedded library.
  Since there is no network in the embedded configuration,
  a different implementation is necessary.
  Instead of marshalling response parameters to a network representation
  and then writing it to the socket, here we simply copy the data to the
  corresponding client-side connection structures. 

  @sa Server implementation of net_send_ok in protocol.cc for
  description of the arguments.

  @return
    @retval TRUE An error occurred
    @retval FALSE Success
*/

bool
net_send_ok(THD *thd,
            uint server_status, uint statement_warn_count,
            ulonglong affected_rows, ulonglong id, const char *message)
{
  DBUG_ENTER("emb_net_send_ok");
  MYSQL_DATA *data;
  MYSQL *mysql= thd->mysql;

  if (!mysql)            // bootstrap file handling
    DBUG_RETURN(FALSE);
  if (!(data= thd->alloc_new_dataset()))
    DBUG_RETURN(TRUE);
  data->embedded_info->affected_rows= affected_rows;
  data->embedded_info->insert_id= id;
  if (message)
    strmake(data->embedded_info->info, message,
            sizeof(data->embedded_info->info)-1);

  bool error= write_eof_packet(thd, server_status, statement_warn_count);
  thd->cur_data= 0;
  DBUG_RETURN(error);
}


/**
  Embedded library implementation of EOF response.

  @sa net_send_ok

  @return
    @retval TRUE  An error occurred
    @retval FALSE Success
*/

bool
net_send_eof(THD *thd, uint server_status, uint statement_warn_count)
{
  bool error= write_eof_packet(thd, server_status, statement_warn_count);
  thd->cur_data= 0;
  return error;
}


bool net_send_error_packet(THD *thd, uint sql_errno, const char *err,
                           const char *sqlstate)
{
  uint error;
  char converted_err[MYSQL_ERRMSG_SIZE];
  MYSQL_DATA *data= thd->cur_data;
  struct embedded_query_result *ei;

  if (!thd->mysql)            // bootstrap file handling
  {
    fprintf(stderr, "ERROR: %d  %s\n", sql_errno, err);
    return TRUE;
  }

  if (!data)
    data= thd->alloc_new_dataset();

  ei= data->embedded_info;
  ei->last_errno= sql_errno;
  convert_error_message(converted_err, sizeof(converted_err),
                        thd->variables.character_set_results,
                        err, strlen(err),
                        system_charset_info, &error);
  /* Converted error message is always null-terminated. */
  strmake(ei->info, converted_err, sizeof(ei->info)-1);
  strmov(ei->sqlstate, sqlstate);
  ei->server_status= thd->server_status;
  thd->cur_data= 0;
  return FALSE;
}


void Protocol_text::prepare_for_resend()
{
  MYSQL_ROWS *cur;
  MYSQL_DATA *data= thd->cur_data;
  DBUG_ENTER("send_data");

  if (!thd->mysql)            // bootstrap file handling
    DBUG_VOID_RETURN;

  data->rows++;
  if (!(cur= (MYSQL_ROWS *)alloc_root(alloc, sizeof(MYSQL_ROWS)+(field_count + 1) * sizeof(char *))))
  {
    my_error(ER_OUT_OF_RESOURCES,MYF(0));
    DBUG_VOID_RETURN;
  }
  cur->data= (MYSQL_ROW)(((char *)cur) + sizeof(MYSQL_ROWS));

  *data->embedded_info->prev_ptr= cur;
  data->embedded_info->prev_ptr= &cur->next;
  next_field=cur->data;
  next_mysql_field= data->embedded_info->fields_list;
#ifndef DBUG_OFF
  field_pos= 0;
#endif

  DBUG_VOID_RETURN;
}

bool Protocol_text::store_null()
{
  *(next_field++)= NULL;
  ++next_mysql_field;
  return false;
}

bool Protocol::net_store_data(const uchar *from, size_t length)
{
  char *field_buf;
  if (!thd->mysql)            // bootstrap file handling
    return FALSE;

  if (!(field_buf= (char*) alloc_root(alloc, length + sizeof(uint) + 1)))
    return TRUE;
  *(uint *)field_buf= length;
  *next_field= field_buf + sizeof(uint);
  memcpy((uchar*) *next_field, from, length);
  (*next_field)[length]= 0;
  if (next_mysql_field->max_length < length)
    next_mysql_field->max_length=length;
  ++next_field;
  ++next_mysql_field;
  return FALSE;
}

#if defined(_MSC_VER) && _MSC_VER < 1400
#define vsnprintf _vsnprintf
#endif

int vprint_msg_to_log(enum loglevel level __attribute__((unused)),
                       const char *format, va_list argsi)
{
  vsnprintf(mysql_server_last_error, sizeof(mysql_server_last_error),
           format, argsi);
  mysql_server_last_errno= CR_UNKNOWN_ERROR;
  return 0;
}


bool Protocol::net_store_data(const uchar *from, size_t length,
                              CHARSET_INFO *from_cs, CHARSET_INFO *to_cs)
{
  uint conv_length= to_cs->mbmaxlen * length / from_cs->mbminlen;
  uint dummy_error;
  char *field_buf;
  if (!thd->mysql)            // bootstrap file handling
    return false;

  if (!(field_buf= (char*) alloc_root(alloc, conv_length + sizeof(uint) + 1)))
    return true;
  *next_field= field_buf + sizeof(uint);
  length= copy_and_convert(*next_field, conv_length, to_cs,
                           (const char*) from, length, from_cs, &dummy_error);
  *(uint *) field_buf= length;
  (*next_field)[length]= 0;
  if (next_mysql_field->max_length < length)
    next_mysql_field->max_length= length;
  ++next_field;
  ++next_mysql_field;
  return false;
}<|MERGE_RESOLUTION|>--- conflicted
+++ resolved
@@ -790,10 +790,6 @@
   cur_data= 0;
 }
 
-<<<<<<< HEAD
-
-=======
->>>>>>> 1cceef0d
 static char *dup_str_aux(MEM_ROOT *root, const char *from, uint length,
 			 CHARSET_INFO *fromcs, CHARSET_INFO *tocs)
 {
