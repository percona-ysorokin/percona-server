/*
   Copyright (c) 2007, 2012, Oracle and/or its affiliates. All rights reserved.

   This program is free software; you can redistribute it and/or modify
   it under the terms of the GNU General Public License as published by
   the Free Software Foundation; version 2 of the License.

   This program is distributed in the hope that it will be useful,
   but WITHOUT ANY WARRANTY; without even the implied warranty of
   MERCHANTABILITY or FITNESS FOR A PARTICULAR PURPOSE.  See the
   GNU General Public License for more details.

   You should have received a copy of the GNU General Public License
   along with this program; if not, write to the Free Software
   Foundation, Inc., 51 Franklin St, Fifth Floor, Boston, MA 02110-1301  USA
*/

/*
  Functions to autenticate and handle reqests for a connection
*/

#include "my_global.h"
#include "sql_priv.h"
#ifndef __WIN__
#include <netdb.h>        // getservbyname, servent
#endif
#include "sql_audit.h"
#include "sql_connect.h"
#include "my_global.h"
#include "probes_mysql.h"
#include "unireg.h"                    // REQUIRED: for other includes
#include "sql_parse.h"                          // sql_command_flags,
                                                // execute_init_command,
                                                // do_command
#include "sql_db.h"                             // mysql_change_db
#include "hostname.h" // inc_host_errors, ip_to_hostname,
                      // reset_host_errors
#include "sql_acl.h"  // acl_getroot, NO_ACCESS, SUPER_ACL
#include "sql_callback.h"

#if defined(HAVE_OPENSSL) && !defined(EMBEDDED_LIBRARY)
/*
  Without SSL the handshake consists of one packet. This packet
  has both client capabilites and scrambled password.
  With SSL the handshake might consist of two packets. If the first
  packet (client capabilities) has CLIENT_SSL flag set, we have to
  switch to SSL and read the second packet. The scrambled password
  is in the second packet and client_capabilites field will be ignored.
  Maybe it is better to accept flags other than CLIENT_SSL from the
  second packet?
*/
#define SSL_HANDSHAKE_SIZE      2
#define NORMAL_HANDSHAKE_SIZE   6
#define MIN_HANDSHAKE_SIZE      2
#else
#define MIN_HANDSHAKE_SIZE      6
#endif /* HAVE_OPENSSL && !EMBEDDED_LIBRARY */

// Increments connection count for user.
static int increment_connection_count(THD* thd, bool use_lock);

// Uses the THD to update the global stats by user name and client IP
void update_global_user_stats(THD* thd, bool create_user, time_t now);

HASH global_user_stats;
HASH global_client_stats;
HASH global_thread_stats;
// Protects global_user_stats and global_client_stats
extern mysql_mutex_t LOCK_global_user_client_stats;

HASH global_table_stats;
extern mysql_mutex_t LOCK_global_table_stats;

HASH global_index_stats;
extern mysql_mutex_t LOCK_global_index_stats;

/*
  Get structure for logging connection data for the current user
*/

#ifndef NO_EMBEDDED_ACCESS_CHECKS
static HASH hash_user_connections;

int get_or_create_user_conn(THD *thd, const char *user,
                            const char *host,
                            const USER_RESOURCES *mqh)
{
  int return_val= 0;
  size_t temp_len, user_len;
  char temp_user[USER_HOST_BUFF_SIZE];
  struct  user_conn *uc;

  DBUG_ASSERT(user != 0);
  DBUG_ASSERT(host != 0);

  user_len= strlen(user);
  temp_len= (strmov(strmov(temp_user, user)+1, host) - temp_user)+1;
  mysql_mutex_lock(&LOCK_user_conn);
  if (!(uc = (struct  user_conn *) my_hash_search(&hash_user_connections,
					       (uchar*) temp_user, temp_len)))
  {
    /* First connection for user; Create a user connection object */
    if (!(uc= ((struct user_conn*)
	       my_malloc(sizeof(struct user_conn) + temp_len+1,
			 MYF(MY_WME)))))
    {
      /* MY_WME ensures an error is set in THD. */
      return_val= 1;
      goto end;
    }
    uc->user=(char*) (uc+1);
    memcpy(uc->user,temp_user,temp_len+1);
    uc->host= uc->user + user_len +  1;
    uc->len= temp_len;
    uc->connections= uc->questions= uc->updates= uc->conn_per_hour= 0;
    uc->user_resources= *mqh;
    uc->reset_utime= thd->thr_create_utime;
    if (my_hash_insert(&hash_user_connections, (uchar*) uc))
    {
      /* The only possible error is out of memory, MY_WME sets an error. */
      my_free(uc);
      return_val= 1;
      goto end;
    }
  }
  thd->set_user_connect(uc);
  thd->increment_user_connections_counter();
end:
  mysql_mutex_unlock(&LOCK_user_conn);
  return return_val;

}

extern "C" uchar *get_key_user_stats(USER_STATS *user_stats, size_t *length,
                         my_bool not_used __attribute__((unused)))
{
  *length= strlen(user_stats->user);
  return (uchar*) user_stats->user;
}

extern "C" uchar *get_key_thread_stats(THREAD_STATS *thread_stats, size_t *length,
                         my_bool not_used __attribute__((unused)))
{
  *length= sizeof(my_thread_id);
  return (uchar *) &(thread_stats->id);
}

void free_user_stats(USER_STATS* user_stats)
{
  my_free((char *) user_stats);
}

void free_thread_stats(THREAD_STATS* thread_stats)
{
  my_free((char *) thread_stats);
}

void init_user_stats(USER_STATS *user_stats,
                     const char *user,
                     const char *priv_user,
                     uint total_connections,
                     uint total_ssl_connections,
                     uint concurrent_connections,
                     time_t connected_time,
                     double busy_time,
                     double cpu_time,
                     ulonglong bytes_received,
                     ulonglong bytes_sent,
                     ulonglong binlog_bytes_written,
                     ha_rows rows_fetched,
                     ha_rows rows_updated,
                     ha_rows rows_read,
                     ulonglong select_commands,
                     ulonglong update_commands,
                     ulonglong other_commands,
                     ulonglong commit_trans,
                     ulonglong rollback_trans,
                     ulonglong denied_connections,
                     ulonglong lost_connections,
                     ulonglong access_denied_errors,
                     ulonglong empty_queries)
{
  DBUG_ENTER("init_user_stats");
  DBUG_PRINT("info",
             ("Add user_stats entry for user %s - priv_user %s",
              user, priv_user));
  strncpy(user_stats->user, user, sizeof(user_stats->user));
  strncpy(user_stats->priv_user, priv_user, sizeof(user_stats->priv_user));

  user_stats->total_connections=      total_connections;
  user_stats->total_ssl_connections=  total_ssl_connections;
  user_stats->concurrent_connections= concurrent_connections;
  user_stats->connected_time=         connected_time;
  user_stats->busy_time=              busy_time;
  user_stats->cpu_time=               cpu_time;
  user_stats->bytes_received=         bytes_received;
  user_stats->bytes_sent=             bytes_sent;
  user_stats->binlog_bytes_written=   binlog_bytes_written;
  user_stats->rows_fetched=           rows_fetched;
  user_stats->rows_updated=           rows_updated;
  user_stats->rows_read=              rows_read;
  user_stats->select_commands=        select_commands;
  user_stats->update_commands=        update_commands;
  user_stats->other_commands=         other_commands;
  user_stats->commit_trans=           commit_trans;
  user_stats->rollback_trans=         rollback_trans;
  user_stats->denied_connections=     denied_connections;
  user_stats->lost_connections=       lost_connections;
  user_stats->access_denied_errors=   access_denied_errors;
  user_stats->empty_queries=          empty_queries;
  DBUG_VOID_RETURN;
}

void init_thread_stats(THREAD_STATS *thread_stats,
                     my_thread_id id,
                     uint total_connections,
                     uint total_ssl_connections,
                     uint concurrent_connections,
                     time_t connected_time,
                     double busy_time,
                     double cpu_time,
                     ulonglong bytes_received,
                     ulonglong bytes_sent,
                     ulonglong binlog_bytes_written,
                     ha_rows rows_fetched,
                     ha_rows rows_updated,
                     ha_rows rows_read,
                     ulonglong select_commands,
                     ulonglong update_commands,
                     ulonglong other_commands,
                     ulonglong commit_trans,
                     ulonglong rollback_trans,
                     ulonglong denied_connections,
                     ulonglong lost_connections,
                     ulonglong access_denied_errors,
                     ulonglong empty_queries)
{
  DBUG_ENTER("init_thread_stats");
  DBUG_PRINT("info",
             ("Add thread_stats entry for thread %lu",
              id));
  thread_stats->id= id;

  thread_stats->total_connections=      total_connections;
  thread_stats->total_ssl_connections=  total_ssl_connections;
  thread_stats->concurrent_connections= concurrent_connections;
  thread_stats->connected_time=         connected_time;
  thread_stats->busy_time=              busy_time;
  thread_stats->cpu_time=               cpu_time;
  thread_stats->bytes_received=         bytes_received;
  thread_stats->bytes_sent=             bytes_sent;
  thread_stats->binlog_bytes_written=   binlog_bytes_written;
  thread_stats->rows_fetched=           rows_fetched;
  thread_stats->rows_updated=           rows_updated;
  thread_stats->rows_read=              rows_read;
  thread_stats->select_commands=        select_commands;
  thread_stats->update_commands=        update_commands;
  thread_stats->other_commands=         other_commands;
  thread_stats->commit_trans=           commit_trans;
  thread_stats->rollback_trans=         rollback_trans;
  thread_stats->denied_connections=     denied_connections;
  thread_stats->lost_connections=       lost_connections;
  thread_stats->access_denied_errors=   access_denied_errors;
  thread_stats->empty_queries=          empty_queries;
  DBUG_VOID_RETURN;
}

void add_user_stats(USER_STATS *user_stats,
                    uint total_connections,
                    uint concurrent_connections,
                    time_t connected_time,
                    double busy_time,
                    double cpu_time,
                    ulonglong bytes_received,
                    ulonglong bytes_sent,
                    ulonglong binlog_bytes_written,
                    ha_rows rows_fetched,
                    ha_rows rows_updated,
                    ha_rows rows_read,
                    ulonglong select_commands,
                    ulonglong update_commands,
                    ulonglong other_commands,
                    ulonglong commit_trans,
                    ulonglong rollback_trans,
                    ulonglong denied_connections,
                    ulonglong lost_connections,
                    ulonglong access_denied_errors,
                    ulonglong empty_queries)
{
  user_stats->total_connections+=      total_connections;
  user_stats->concurrent_connections+= concurrent_connections;
  user_stats->connected_time+=         connected_time;
  user_stats->busy_time+=              busy_time;
  user_stats->cpu_time+=               cpu_time;
  user_stats->bytes_received+=         bytes_received;
  user_stats->bytes_sent+=             bytes_sent;
  user_stats->binlog_bytes_written+=   binlog_bytes_written;
  user_stats->rows_fetched+=           rows_fetched;
  user_stats->rows_updated+=           rows_updated;
  user_stats->rows_read+=              rows_read;
  user_stats->select_commands+=        select_commands;
  user_stats->update_commands+=        update_commands;
  user_stats->other_commands+=         other_commands;
  user_stats->commit_trans+=           commit_trans;
  user_stats->rollback_trans+=         rollback_trans;
  user_stats->denied_connections+=     denied_connections;
  user_stats->lost_connections+=       lost_connections;
  user_stats->access_denied_errors+=   access_denied_errors;
  user_stats->empty_queries+=          empty_queries;
}

void add_thread_stats(THREAD_STATS *thread_stats,
                    uint total_connections,
                    uint concurrent_connections,
                    time_t connected_time,
                    double busy_time,
                    double cpu_time,
                    ulonglong bytes_received,
                    ulonglong bytes_sent,
                    ulonglong binlog_bytes_written,
                    ha_rows rows_fetched,
                    ha_rows rows_updated,
                    ha_rows rows_read,
                    ulonglong select_commands,
                    ulonglong update_commands,
                    ulonglong other_commands,
                    ulonglong commit_trans,
                    ulonglong rollback_trans,
                    ulonglong denied_connections,
                    ulonglong lost_connections,
                    ulonglong access_denied_errors,
                    ulonglong empty_queries)
{
  thread_stats->total_connections+=      total_connections;
  thread_stats->concurrent_connections+= concurrent_connections;
  thread_stats->connected_time+=         connected_time;
  thread_stats->busy_time+=              busy_time;
  thread_stats->cpu_time+=               cpu_time;
  thread_stats->bytes_received+=         bytes_received;
  thread_stats->bytes_sent+=             bytes_sent;
  thread_stats->binlog_bytes_written+=   binlog_bytes_written;
  thread_stats->rows_fetched+=           rows_fetched;
  thread_stats->rows_updated+=           rows_updated;
  thread_stats->rows_read+=              rows_read;
  thread_stats->select_commands+=        select_commands;
  thread_stats->update_commands+=        update_commands;
  thread_stats->other_commands+=         other_commands;
  thread_stats->commit_trans+=           commit_trans;
  thread_stats->rollback_trans+=         rollback_trans;
  thread_stats->denied_connections+=     denied_connections;
  thread_stats->lost_connections+=       lost_connections;
  thread_stats->access_denied_errors+=   access_denied_errors;
  thread_stats->empty_queries+=          empty_queries;
}

void init_global_user_stats(void)
{
  if (my_hash_init(&global_user_stats, system_charset_info, max_connections,
                0, 0, (my_hash_get_key)get_key_user_stats,
                (my_hash_free_key)free_user_stats, 0)) {
    sql_print_error("Initializing global_user_stats failed.");
    exit(1);
  }
}

void init_global_client_stats(void)
{
  if (my_hash_init(&global_client_stats, system_charset_info, max_connections,
                0, 0, (my_hash_get_key)get_key_user_stats,
                (my_hash_free_key)free_user_stats, 0)) {
    sql_print_error("Initializing global_client_stats failed.");
    exit(1);
  }
}

void init_global_thread_stats(void)
{
  if (my_hash_init(&global_thread_stats, &my_charset_bin, max_connections,
                0, 0, (my_hash_get_key) get_key_thread_stats,
                (my_hash_free_key) free_thread_stats, 0))
  {
    sql_print_error("Initializing global_client_stats failed.");
    exit(1);
  }
}

extern "C" uchar *get_key_table_stats(TABLE_STATS *table_stats, size_t *length,
                                     my_bool not_used __attribute__((unused)))
{
  *length= strlen(table_stats->table);
  return (uchar*) table_stats->table;
}

extern "C" void free_table_stats(TABLE_STATS* table_stats)
{
  my_free((char*) table_stats);
}

void init_global_table_stats(void)
{
  if (my_hash_init(&global_table_stats, system_charset_info, max_connections,
                0, 0, (my_hash_get_key)get_key_table_stats,
                (my_hash_free_key)free_table_stats, 0)) {
    sql_print_error("Initializing global_table_stats failed.");
    exit(1);
  }
}

extern "C" uchar *get_key_index_stats(INDEX_STATS *index_stats, size_t *length,
                                     my_bool not_used __attribute__((unused)))
{
  *length= strlen(index_stats->index);
  return (uchar*) index_stats->index;
}

extern "C" void free_index_stats(INDEX_STATS* index_stats)
{
  my_free((char*) index_stats);
}

void init_global_index_stats(void)
{
  if (my_hash_init(&global_index_stats, system_charset_info, max_connections,
                0, 0, (my_hash_get_key)get_key_index_stats,
                (my_hash_free_key)free_index_stats, 0)) {
    sql_print_error("Initializing global_index_stats failed.");
    exit(1);
  }
}

void free_global_user_stats(void)
{
  my_hash_free(&global_user_stats);
}

void free_global_thread_stats(void)
{
  my_hash_free(&global_thread_stats);
}

void free_global_table_stats(void)
{
  my_hash_free(&global_table_stats);
}

void free_global_index_stats(void)
{
  my_hash_free(&global_index_stats);
}

void free_global_client_stats(void)
{
  my_hash_free(&global_client_stats);
}

// 'mysql_system_user' is used for when the user is not defined for a THD.
static char mysql_system_user[] = "#mysql_system#";

// Returns 'user' if it's not NULL.  Returns 'mysql_system_user' otherwise.
static char* get_valid_user_string(char* user) {
  return user ? user : mysql_system_user;
}

// Increments the global stats connection count for an entry from
// global_client_stats or global_user_stats. Returns 0 on success
// and 1 on error.
static int increment_count_by_name(const char *name, const char *role_name,
                                   HASH *users_or_clients, THD *thd)
{
  USER_STATS* user_stats;

  if (!(user_stats = (USER_STATS *) my_hash_search(users_or_clients,
                                                   (uchar*) name,
                                                   strlen(name))))
  {
    if (acl_is_utility_user(thd->security_ctx->user, thd->security_ctx->host,
                            thd->security_ctx->ip))
      return 0;

    // First connection for this user or client
    if (!(user_stats = ((USER_STATS *)
                        my_malloc(sizeof(USER_STATS), MYF(MY_WME | MY_ZEROFILL)))))
    {
      return 1; // Out of memory
    }

    init_user_stats(user_stats, name, role_name,
                    0, 0, 0,   // connections
                    0, 0, 0,   // time
                    0, 0, 0,   // bytes sent, received and written
                    0, 0, 0,   // rows fetched, updated and read
                    0, 0, 0,   // select, update and other commands
                    0, 0,      // commit and rollback trans
                    thd->diff_denied_connections,
                    0,         // lost connections
                    0,         // access denied errors
                    0);        // empty queries

    if (my_hash_insert(users_or_clients, (uchar *) user_stats))
    {
      my_free((char *) user_stats);
      return 1; // Out of memory
    }
  }
  user_stats->total_connections++;
  if (thd->net.vio &&  thd->net.vio->type == VIO_TYPE_SSL)
    user_stats->total_ssl_connections++;
  return 0;
}

static int increment_count_by_id(my_thread_id id,
                                 HASH *users_or_clients, THD *thd)
{
  THREAD_STATS* thread_stats;

  if (!(thread_stats = (THREAD_STATS *) my_hash_search(users_or_clients,
                                                       (uchar*) &id,
                                                       sizeof(my_thread_id))))
  {
    if (acl_is_utility_user(thd->security_ctx->user, thd->security_ctx->host,
        thd->security_ctx->ip))
      return 0;

    // First connection for this user or client
    if (!(thread_stats = ((THREAD_STATS *)
                        my_malloc(sizeof(THREAD_STATS), MYF(MY_WME | MY_ZEROFILL)))))
    {
      return 1; // Out of memory
    }

    init_thread_stats(thread_stats, id,
                    0, 0, 0,      // connections
                    0, 0, 0,   // time
                    0, 0, 0,   // bytes sent, received and written
                    0, 0, 0,   // rows fetched, updated and read
                    0, 0, 0,   // select, update and other commands
                    0, 0,      // commit and rollback trans
                    thd->diff_denied_connections,
                    0,         // lost connections
                    0,         // access denied errors
                    0);        // empty queries

    if (my_hash_insert(users_or_clients, (uchar *) thread_stats))
    {
      my_free((char *) thread_stats);
      return 1; // Out of memory
    }
  }
  thread_stats->total_connections++;
  if (thd->net.vio && thd->net.vio->type == VIO_TYPE_SSL)
    thread_stats->total_ssl_connections++;
  return 0;
}

/* Increments the global user and client stats connection count.  If 'use_lock'
   is true, LOCK_global_user_client_stats will be locked/unlocked.  Returns
   0 on success, 1 on error.
*/
static int increment_connection_count(THD* thd, bool use_lock)
{
  char* user_string=         get_valid_user_string(thd->main_security_ctx.user);
  const char* client_string= get_client_host(thd);
  int return_value=          0;

  if (!opt_userstat)
    return return_value;

  if (acl_is_utility_user(thd->security_ctx->user, thd->security_ctx->host,
      thd->security_ctx->ip))
    return return_value;

  if (use_lock)
    mysql_mutex_lock(&LOCK_global_user_client_stats);

  if (increment_count_by_name(user_string, user_string,
                              &global_user_stats, thd))
  {
    return_value= 1;
    goto end;
  }
  if (increment_count_by_name(client_string,
                              user_string,
                              &global_client_stats, thd))
  {
    return_value= 1;
    goto end;
  }
  if (opt_thread_statistics)
  {
    if (increment_count_by_id(thd->thread_id, &global_thread_stats, thd))
    {
      return_value= 1;
      goto end;
    }
 }

end:
  if (use_lock)
    mysql_mutex_unlock(&LOCK_global_user_client_stats);
  return return_value;
}

// Used to update the global user and client stats.
static void update_global_user_stats_with_user(THD* thd,
                                               USER_STATS* user_stats,
                                               time_t now)
{
  user_stats->connected_time+=       now - thd->last_global_update_time;
//thd->last_global_update_time=      now;
  user_stats->busy_time+=            thd->diff_total_busy_time;
  user_stats->cpu_time+=             thd->diff_total_cpu_time;
  user_stats->bytes_received+=       thd->diff_total_bytes_received;
  user_stats->bytes_sent+=           thd->diff_total_bytes_sent;
  user_stats->binlog_bytes_written+= thd->diff_total_binlog_bytes_written;
  user_stats->rows_fetched+=         thd->diff_total_sent_rows;
  user_stats->rows_updated+=         thd->diff_total_updated_rows;
  user_stats->rows_read+=            thd->diff_total_read_rows;
  user_stats->select_commands+=      thd->diff_select_commands;
  user_stats->update_commands+=      thd->diff_update_commands;
  user_stats->other_commands+=       thd->diff_other_commands;
  user_stats->commit_trans+=         thd->diff_commit_trans;
  user_stats->rollback_trans+=       thd->diff_rollback_trans;
  user_stats->denied_connections+=   thd->diff_denied_connections;
  user_stats->lost_connections+=     thd->diff_lost_connections;
  user_stats->access_denied_errors+= thd->diff_access_denied_errors;
  user_stats->empty_queries+=        thd->diff_empty_queries;
}

static void update_global_thread_stats_with_thread(THD* thd,
                                               THREAD_STATS* thread_stats,
                                               time_t now)
{
  thread_stats->connected_time+=       now - thd->last_global_update_time;
//thd->last_global_update_time=        now;
  thread_stats->busy_time+=            thd->diff_total_busy_time;
  thread_stats->cpu_time+=             thd->diff_total_cpu_time;
  thread_stats->bytes_received+=       thd->diff_total_bytes_received;
  thread_stats->bytes_sent+=           thd->diff_total_bytes_sent;
  thread_stats->binlog_bytes_written+= thd->diff_total_binlog_bytes_written;
  thread_stats->rows_fetched+=         thd->diff_total_sent_rows;
  thread_stats->rows_updated+=         thd->diff_total_updated_rows;
  thread_stats->rows_read+=            thd->diff_total_read_rows;
  thread_stats->select_commands+=      thd->diff_select_commands;
  thread_stats->update_commands+=      thd->diff_update_commands;
  thread_stats->other_commands+=       thd->diff_other_commands;
  thread_stats->commit_trans+=         thd->diff_commit_trans;
  thread_stats->rollback_trans+=       thd->diff_rollback_trans;
  thread_stats->denied_connections+=   thd->diff_denied_connections;
  thread_stats->lost_connections+=     thd->diff_lost_connections;
  thread_stats->access_denied_errors+= thd->diff_access_denied_errors;
  thread_stats->empty_queries+=        thd->diff_empty_queries;
}

// Updates the global stats of a user or client
void update_global_user_stats(THD* thd, bool create_user, time_t now)
{
  if (opt_userstat)
  {
    char* user_string=         get_valid_user_string(thd->main_security_ctx.user);
    const char* client_string= get_client_host(thd);

    USER_STATS* user_stats;
    THREAD_STATS* thread_stats;

    if (acl_is_utility_user(thd->security_ctx->user, thd->security_ctx->host,
        thd->security_ctx->ip))
      return;

    mysql_mutex_lock(&LOCK_global_user_client_stats);

    // Update by user name
    if ((user_stats = (USER_STATS *) my_hash_search(&global_user_stats,
                                                    (uchar *) user_string,
                                                    strlen(user_string))))
    {
      // Found user.
      update_global_user_stats_with_user(thd, user_stats, now);
    }
    else
    {
      // Create the entry
      if (create_user)
      {
        increment_count_by_name(user_string, user_string,
                                &global_user_stats, thd);
      }
    }

    // Update by client IP
    if ((user_stats = (USER_STATS *) my_hash_search(&global_client_stats,
                                                    (uchar *) client_string,
                                                    strlen(client_string))))
    {
      // Found by client IP
      update_global_user_stats_with_user(thd, user_stats, now);
    }
    else
    {
      // Create the entry
      if (create_user)
      {
        increment_count_by_name(client_string,
                                user_string,
                                &global_client_stats, thd);
      }
    }

    if (opt_thread_statistics)
    {
      // Update by thread ID
      if ((thread_stats = (THREAD_STATS *) my_hash_search(&global_thread_stats,
                                                          (uchar *) &(thd->thread_id),
                                                          sizeof(my_thread_id))))
      {
        // Found by thread ID
        update_global_thread_stats_with_thread(thd, thread_stats, now);
      }
      else
      {
        // Create the entry
        if (create_user)
        {
          increment_count_by_id(thd->thread_id,
                                &global_thread_stats, thd);
        }
      }
    }

    thd->last_global_update_time = now;
    thd->reset_diff_stats();

    mysql_mutex_unlock(&LOCK_global_user_client_stats);
  }
  else
  {
    thd->reset_diff_stats();
  }
}

/*
  check if user has already too many connections
  
  SYNOPSIS
  check_for_max_user_connections()
  thd			Thread handle
  uc			User connect object

  NOTES
    If check fails, we decrease user connection count, which means one
    shouldn't call decrease_user_connections() after this function.

  RETURN
    0	ok
    1	error
*/

int check_for_max_user_connections(THD *thd, const USER_CONN *uc)
{
  int error=0;
  DBUG_ENTER("check_for_max_user_connections");

  mysql_mutex_lock(&LOCK_user_conn);
  if (global_system_variables.max_user_connections &&
      !uc->user_resources.user_conn &&
      global_system_variables.max_user_connections < (uint) uc->connections)
  {
    my_error(ER_TOO_MANY_USER_CONNECTIONS, MYF(0), uc->user);
    error=1;
    goto end;
  }
  thd->time_out_user_resource_limits();
  if (uc->user_resources.user_conn &&
      uc->user_resources.user_conn < uc->connections)
  {
    my_error(ER_USER_LIMIT_REACHED, MYF(0), uc->user,
             "max_user_connections",
             (long) uc->user_resources.user_conn);
    error= 1;
    goto end;
  }
  if (uc->user_resources.conn_per_hour &&
      uc->user_resources.conn_per_hour <= uc->conn_per_hour)
  {
    my_error(ER_USER_LIMIT_REACHED, MYF(0), uc->user,
             "max_connections_per_hour",
             (long) uc->user_resources.conn_per_hour);
    error=1;
    goto end;
  }
  thd->increment_con_per_hour_counter();

end:
  if (error)
  {
    statistic_increment(denied_connections, &LOCK_status);
    thd->decrement_user_connections_counter();
    /*
      The thread may returned back to the pool and assigned to a user
      that doesn't have a limit. Ensure the user is not using resources
      of someone else.
    */
    thd->set_user_connect(NULL);
  }
  mysql_mutex_unlock(&LOCK_user_conn);
  DBUG_RETURN(error);
}


/*
  Decrease user connection count

  SYNOPSIS
    decrease_user_connections()
    uc			User connection object

  NOTES
    If there is a n user connection object for a connection
    (which only happens if 'max_user_connections' is defined or
    if someone has created a resource grant for a user), then
    the connection count is always incremented on connect.

    The user connect object is not freed if some users has
    'max connections per hour' defined as we need to be able to hold
    count over the lifetime of the connection.
*/

void decrease_user_connections(USER_CONN *uc)
{
  DBUG_ENTER("decrease_user_connections");
  mysql_mutex_lock(&LOCK_user_conn);
  DBUG_ASSERT(uc->connections);
  if (!--uc->connections && !mqh_used)
  {
    /* Last connection for user; Delete it */
    (void) my_hash_delete(&hash_user_connections,(uchar*) uc);
  }
  mysql_mutex_unlock(&LOCK_user_conn);
  DBUG_VOID_RETURN;
}

/*
   Decrements user connections count from the USER_CONN held by THD
   And removes USER_CONN from the hash if no body else is using it.

   SYNOPSIS
     release_user_connection()
     THD  Thread context object.
 */
void release_user_connection(THD *thd)
{
  const USER_CONN *uc= thd->get_user_connect();
  DBUG_ENTER("release_user_connection");

  if (uc)
  {
    mysql_mutex_lock(&LOCK_user_conn);
    DBUG_ASSERT(uc->connections > 0);
    thd->decrement_user_connections_counter();
    if (!uc->connections && !mqh_used)
    {
      /* Last connection for user; Delete it */
      (void) my_hash_delete(&hash_user_connections,(uchar*) uc);
    }
    mysql_mutex_unlock(&LOCK_user_conn);
    thd->set_user_connect(NULL);
  }

  DBUG_VOID_RETURN;
}


/*
  Check if maximum queries per hour limit has been reached
  returns 0 if OK.
*/

bool check_mqh(THD *thd, uint check_command)
{
  bool error= 0;
  const USER_CONN *uc=thd->get_user_connect();
  DBUG_ENTER("check_mqh");
  DBUG_ASSERT(uc != 0);

  mysql_mutex_lock(&LOCK_user_conn);

  thd->time_out_user_resource_limits();

  /* Check that we have not done too many questions / hour */
  if (uc->user_resources.questions)
  {
    thd->increment_questions_counter();
    if ((uc->questions - 1) >= uc->user_resources.questions)
    {
      my_error(ER_USER_LIMIT_REACHED, MYF(0), uc->user, "max_questions",
               (long) uc->user_resources.questions);
      error=1;
      goto end;
    }
  }
  if (check_command < (uint) SQLCOM_END)
  {
    /* Check that we have not done too many updates / hour */
    if (uc->user_resources.updates &&
        (sql_command_flags[check_command] & CF_CHANGES_DATA))
    {
      thd->increment_updates_counter();
      if ((uc->updates - 1) >= uc->user_resources.updates)
      {
        my_error(ER_USER_LIMIT_REACHED, MYF(0), uc->user, "max_updates",
                 (long) uc->user_resources.updates);
        error=1;
        goto end;
      }
    }
  }
end:
  mysql_mutex_unlock(&LOCK_user_conn);
  DBUG_RETURN(error);
}
#else

int check_for_max_user_connections(THD *thd, const USER_CONN *uc)
{
  return 0;
}

void decrease_user_connections(USER_CONN *uc)
{
  return;
}

void release_user_connection(THD *thd)
{
  const USER_CONN *uc= thd->get_user_connect();
  DBUG_ENTER("release_user_connection");

  if (uc)
  {
    thd->set_user_connect(NULL);
  }

  DBUG_VOID_RETURN;
}

#endif /* NO_EMBEDDED_ACCESS_CHECKS */

/*
  Check for maximum allowable user connections, if the mysqld server is
  started with corresponding variable that is greater then 0.
*/

extern "C" uchar *get_key_conn(user_conn *buff, size_t *length,
			      my_bool not_used __attribute__((unused)))
{
  *length= buff->len;
  return (uchar*) buff->user;
}


extern "C" void free_user(struct user_conn *uc)
{
  my_free(uc);
}


void init_max_user_conn(void)
{
#ifndef NO_EMBEDDED_ACCESS_CHECKS
  (void)
    my_hash_init(&hash_user_connections,system_charset_info,max_connections,
                 0,0, (my_hash_get_key) get_key_conn,
                 (my_hash_free_key) free_user, 0);
#endif
}


void free_max_user_conn(void)
{
#ifndef NO_EMBEDDED_ACCESS_CHECKS
  my_hash_free(&hash_user_connections);
#endif /* NO_EMBEDDED_ACCESS_CHECKS */
}


void reset_mqh(LEX_USER *lu, bool get_them= 0)
{
#ifndef NO_EMBEDDED_ACCESS_CHECKS
  mysql_mutex_lock(&LOCK_user_conn);
  if (lu)  // for GRANT
  {
    USER_CONN *uc;
    uint temp_len=lu->user.length+lu->host.length+2;
    char temp_user[USER_HOST_BUFF_SIZE];

    memcpy(temp_user,lu->user.str,lu->user.length);
    memcpy(temp_user+lu->user.length+1,lu->host.str,lu->host.length);
    temp_user[lu->user.length]='\0'; temp_user[temp_len-1]=0;
    if ((uc = (struct  user_conn *) my_hash_search(&hash_user_connections,
                                                   (uchar*) temp_user,
                                                   temp_len)))
    {
      uc->questions=0;
      get_mqh(temp_user,&temp_user[lu->user.length+1],uc);
      uc->updates=0;
      uc->conn_per_hour=0;
    }
  }
  else
  {
    /* for FLUSH PRIVILEGES and FLUSH USER_RESOURCES */
    for (uint idx=0;idx < hash_user_connections.records; idx++)
    {
      USER_CONN *uc=(struct user_conn *)
        my_hash_element(&hash_user_connections, idx);
      if (get_them)
	get_mqh(uc->user,uc->host,uc);
      uc->questions=0;
      uc->updates=0;
      uc->conn_per_hour=0;
    }
  }
  mysql_mutex_unlock(&LOCK_user_conn);
#endif /* NO_EMBEDDED_ACCESS_CHECKS */
}


/**
  Set thread character set variables from the given ID

  @param  thd         thread handle
  @param  cs_number   character set and collation ID

  @retval  0  OK; character_set_client, collation_connection and
              character_set_results are set to the new value,
              or to the default global values.

  @retval  1  error, e.g. the given ID is not supported by parser.
              Corresponding SQL error is sent.
*/

bool thd_init_client_charset(THD *thd, uint cs_number)
{
  CHARSET_INFO *cs;
  /*
   Use server character set and collation if
   - opt_character_set_client_handshake is not set
   - client has not specified a character set
   - client character set is the same as the servers
   - client character set doesn't exists in server
  */
  if (!opt_character_set_client_handshake ||
      !(cs= get_charset(cs_number, MYF(0))) ||
      !my_strcasecmp(&my_charset_latin1,
                     global_system_variables.character_set_client->name,
                     cs->name))
  {
    thd->variables.character_set_client=
      global_system_variables.character_set_client;
    thd->variables.collation_connection=
      global_system_variables.collation_connection;
    thd->variables.character_set_results=
      global_system_variables.character_set_results;
  }
  else
  {
    if (!is_supported_parser_charset(cs))
    {
      /* Disallow non-supported parser character sets: UCS2, UTF16, UTF32 */
      my_error(ER_WRONG_VALUE_FOR_VAR, MYF(0), "character_set_client",
               cs->csname);
      return true;
    }    
    thd->variables.character_set_results=
      thd->variables.collation_connection= 
      thd->variables.character_set_client= cs;
  }
  return false;
}


/*
  Initialize connection threads
*/

bool init_new_connection_handler_thread()
{
  pthread_detach_this_thread();
  if (my_thread_init())
    return 1;
  return 0;
}

#ifndef EMBEDDED_LIBRARY
/*
  Perform handshake, authorize client and update thd ACL variables.

  SYNOPSIS
    check_connection()
    thd  thread handle

  RETURN
     0  success, thd is updated.
     1  error
*/

static int check_connection(THD *thd)
{
  uint connect_errors= 0;
  NET *net= &thd->net;

  DBUG_PRINT("info",
             ("New connection received on %s", vio_description(net->vio)));
#ifdef SIGNAL_WITH_VIO_CLOSE
  thd->set_active_vio(net->vio);
#endif

  if (!thd->main_security_ctx.host)         // If TCP/IP connection
  {
    char ip[NI_MAXHOST];

    if (vio_peer_addr(net->vio, ip, &thd->peer_port, NI_MAXHOST))
    {
      my_error(ER_BAD_HOST_ERROR, MYF(0));
      return 1;
    }
    if (!(thd->main_security_ctx.ip= my_strdup(ip,MYF(MY_WME))))
      return 1; /* The error is set by my_strdup(). */
    thd->main_security_ctx.host_or_ip= thd->main_security_ctx.ip;
    if (!(specialflag & SPECIAL_NO_RESOLVE))
    {
      if (ip_to_hostname(&net->vio->remote, thd->main_security_ctx.ip,
                         &thd->main_security_ctx.host, &connect_errors))
      {
        my_error(ER_BAD_HOST_ERROR, MYF(0));
        return 1;
      }

      /* Cut very long hostnames to avoid possible overflows */
      if (thd->main_security_ctx.host)
      {
        if (thd->main_security_ctx.host != my_localhost)
          thd->main_security_ctx.host[min(strlen(thd->main_security_ctx.host),
                                          HOSTNAME_LENGTH)]= 0;
        thd->main_security_ctx.host_or_ip= thd->main_security_ctx.host;
      }
      if (connect_errors > max_connect_errors)
      {
        my_error(ER_HOST_IS_BLOCKED, MYF(0), thd->main_security_ctx.host_or_ip);
        return 1;
      }
    }
    DBUG_PRINT("info",("Host: %s  ip: %s",
		       (thd->main_security_ctx.host ?
                        thd->main_security_ctx.host : "unknown host"),
		       (thd->main_security_ctx.ip ?
                        thd->main_security_ctx.ip : "unknown ip")));
    if (acl_check_host(thd->main_security_ctx.host, thd->main_security_ctx.ip))
    {
      my_error(ER_HOST_NOT_PRIVILEGED, MYF(0),
               thd->main_security_ctx.host_or_ip);
      return 1;
    }
  }
  else /* Hostname given means that the connection was on a socket */
  {
    DBUG_PRINT("info",("Host: %s", thd->main_security_ctx.host));
    thd->main_security_ctx.host_or_ip= thd->main_security_ctx.host;
    thd->main_security_ctx.ip= 0;
    /* Reset sin_addr */
    bzero((char*) &net->vio->remote, sizeof(net->vio->remote));
  }
  vio_keepalive(net->vio, TRUE);
  
  if (thd->packet.alloc(thd->variables.net_buffer_length))
    return 1; /* The error is set by alloc(). */

  return acl_authenticate(thd, connect_errors, 0);
}


/*
  Setup thread to be used with the current thread

  SYNOPSIS
    bool setup_connection_thread_globals()
    thd    Thread/connection handler

  RETURN
    0   ok
    1   Error (out of memory)
        In this case we will close the connection and increment status
*/

bool setup_connection_thread_globals(THD *thd)
{
  if (thd->store_globals())
  {
    close_connection(thd, ER_OUT_OF_RESOURCES);
    statistic_increment(aborted_connects,&LOCK_status);
    MYSQL_CALLBACK(thread_scheduler, end_thread, (thd, 0));
    return 1;                                   // Error
  }
  return 0;
}


/*
  Autenticate user, with error reporting

  SYNOPSIS
   login_connection()
   thd        Thread handler

  NOTES
    Connection is not closed in case of errors

  RETURN
    0    ok
    1    error
*/


bool login_connection(THD *thd)
{
  NET *net= &thd->net;
  int error;
  DBUG_ENTER("login_connection");
  DBUG_PRINT("info", ("login_connection called by thread %lu",
                      thd->thread_id));

  /* Use "connect_timeout" value during connection phase */
  my_net_set_read_timeout(net, connect_timeout);
  my_net_set_write_timeout(net, connect_timeout);

  error= check_connection(thd);
  thd->protocol->end_statement();

  if (error)
  {						// Wrong permissions
#ifdef _WIN32
    if (vio_type(net->vio) == VIO_TYPE_NAMEDPIPE)
      my_sleep(1000);				/* must wait after eof() */
#endif
    statistic_increment(aborted_connects,&LOCK_status);
    thd->diff_denied_connections++;
    DBUG_RETURN(1);
  }
  /* Connect completed, set read/write timeouts back to default */
  my_net_set_read_timeout(net, thd->variables.net_read_timeout);
  my_net_set_write_timeout(net, thd->variables.net_write_timeout);

  thd->reset_stats();
  // Updates global user connection stats.
  if (increment_connection_count(thd, true))
    DBUG_RETURN(1);

  DBUG_RETURN(0);
}


/*
  Close an established connection

  NOTES
    This mainly updates status variables
*/

void end_connection(THD *thd)
{
  NET *net= &thd->net;
  plugin_thdvar_cleanup(thd);

  /*
    The thread may returned back to the pool and assigned to a user
    that doesn't have a limit. Ensure the user is not using resources
    of someone else.
  */
  release_user_connection(thd);

  if (thd->killed || (net->error && net->vio != 0))
  {
    statistic_increment(aborted_threads,&LOCK_status);
    thd->diff_lost_connections++;
  }

  if (net->error && net->vio != 0)
  {
    if (!thd->killed && thd->variables.log_warnings > 1)
    {
      Security_context *sctx= thd->security_ctx;

      sql_print_warning(ER(ER_NEW_ABORTING_CONNECTION),
                        thd->thread_id,(thd->db ? thd->db : "unconnected"),
                        sctx->user ? sctx->user : "unauthenticated",
                        sctx->host_or_ip,
                        (thd->stmt_da->is_error() ? thd->stmt_da->message() :
                         ER(ER_UNKNOWN_ERROR)));
    }
  }
}


/*
  Initialize THD to handle queries
*/

void prepare_new_connection_state(THD* thd)
{
  Security_context *sctx= thd->security_ctx;

  if (thd->client_capabilities & CLIENT_COMPRESS)
    thd->net.compress=1;				// Use compression

  /*
    Much of this is duplicated in create_embedded_thd() for the
    embedded server library.
    TODO: refactor this to avoid code duplication there
  */
  thd->proc_info= 0;
  thd->command= COM_SLEEP;
  thd->set_time();
  thd->init_for_queries();

  if (opt_init_connect.length && !(sctx->master_access & SUPER_ACL))
  {
    execute_init_command(thd, &opt_init_connect, &LOCK_sys_init_connect);
    if (thd->is_error())
    {
      ulong packet_length;
      NET *net= &thd->net;

      sql_print_warning(ER(ER_NEW_ABORTING_CONNECTION),
                        thd->thread_id,
                        thd->db ? thd->db : "unconnected",
                        sctx->user ? sctx->user : "unauthenticated",
                        sctx->host_or_ip, "init_connect command failed");
      sql_print_warning("%s", thd->stmt_da->message());

      thd->lex->current_select= 0;
      my_net_set_read_timeout(net, thd->variables.net_wait_timeout);
      thd->clear_error();
      net_new_transaction(net);
      packet_length= my_net_read(net);
      /*
        If my_net_read() failed, my_error() has been already called,
        and the main Diagnostics Area contains an error condition.
      */
      if (packet_length != packet_error)
        my_error(ER_NEW_ABORTING_CONNECTION, MYF(0),
                 thd->thread_id,
                 thd->db ? thd->db : "unconnected",
                 sctx->user ? sctx->user : "unauthenticated",
                 sctx->host_or_ip, "init_connect command failed");

      thd->server_status&= ~SERVER_STATUS_CLEAR_SET;
      thd->protocol->end_statement();
      thd->killed = THD::KILL_CONNECTION;
      return;
    }

    thd->proc_info=0;
    thd->set_time();
    thd->init_for_queries();
  }
}


/*
  Thread handler for a connection

  SYNOPSIS
    handle_one_connection()
    arg		Connection object (THD)

  IMPLEMENTATION
    This function (normally) does the following:
    - Initialize thread
    - Initialize THD to be used with this thread
    - Authenticate user
    - Execute all queries sent on the connection
    - Take connection down
    - End thread  / Handle next connection using thread from thread cache
*/

pthread_handler_t handle_one_connection(void *arg)
{
  THD *thd= (THD*) arg;

  mysql_thread_set_psi_id(thd->thread_id);

  do_handle_one_connection(thd);
  return 0;
}

bool thd_prepare_connection(THD *thd)
{
  bool rc;
  lex_start(thd);
  rc= login_connection(thd);
  MYSQL_AUDIT_NOTIFY_CONNECTION_CONNECT(thd);
  if (rc)
    return rc;

  MYSQL_CONNECTION_START(thd->thread_id, &thd->security_ctx->priv_user[0],
                         (char *) thd->security_ctx->host_or_ip);

  /*
    If rate limiting of slow log writes is enabled, decide whether to log this 
    new thread's queries or not. Uses extremely simple algorithm. :)
  */
  const ulong& limit= thd->variables.log_slow_rate_limit;
  thd->write_to_slow_log= opt_slow_query_log_rate_type == SLOG_RT_SESSION &&
                          (limit == 0 || (thd->thread_id % limit) == 0);

  prepare_new_connection_state(thd);
  return FALSE;
}

bool thd_is_connection_alive(THD *thd)
{
  NET *net= &thd->net;
  if (!net->error &&
      net->vio != 0 &&
      !(thd->killed == THD::KILL_CONNECTION))
    return TRUE;
  return FALSE;
}

void do_handle_one_connection(THD *thd_arg)
{
  THD *thd= thd_arg;

  thd->thr_create_utime= my_micro_time();

  if (MYSQL_CALLBACK_ELSE(thread_scheduler, init_new_connection_thread, (), 0))
  {
    close_connection(thd, ER_OUT_OF_RESOURCES);
    statistic_increment(aborted_connects,&LOCK_status);
    MYSQL_CALLBACK(thread_scheduler, end_thread, (thd, 0));
    return;
  }

  /*
    If a thread was created to handle this connection:
    increment slow_launch_threads counter if it took more than
    slow_launch_time seconds to create the thread.
  */
  if (thd->prior_thr_create_utime)
  {
    ulong launch_time= (ulong) (thd->thr_create_utime -
                                thd->prior_thr_create_utime);
    if (launch_time >= slow_launch_time*1000000L)
      statistic_increment(slow_launch_threads, &LOCK_status);
    thd->prior_thr_create_utime= 0;
  }

  /*
    handle_one_connection() is normally the only way a thread would
    start and would always be on the very high end of the stack ,
    therefore, the thread stack always starts at the address of the
    first local variable of handle_one_connection, which is thd. We
    need to know the start of the stack so that we could check for
    stack overruns.
  */
  thd->thread_stack= (char*) &thd;
  if (setup_connection_thread_globals(thd))
    return;

  for (;;)
  {
    bool rc;
    bool create_user= TRUE;

    rc= thd_prepare_connection(thd);
    if (rc)
    {
      create_user= FALSE;
      goto end_thread;
    }

<<<<<<< HEAD
    while (thd_is_connection_alive(thd))
=======
    prepare_new_connection_state(thd);

    while (!net->error && net->vio != 0 &&
           !(thd->killed == THD::KILL_CONNECTION))
>>>>>>> 6efb912b
    {
      mysql_audit_release(thd);
      if (do_command(thd))
	break;
    }
    end_connection(thd);
   
end_thread:
    close_connection(thd);
    thd->update_stats(false);
    update_global_user_stats(thd, create_user, time(NULL));
    if (MYSQL_CALLBACK_ELSE(thread_scheduler, end_thread, (thd, 1), 0))
      return;                                 // Probably no-threads

    /*
      If end_thread() returns, we are either running with
      thread-handler=no-threads or this thread has been schedule to
      handle the next connection.
    */
    thd= current_thd;
    thd->thread_stack= (char*) &thd;
  }
}
#endif /* EMBEDDED_LIBRARY */<|MERGE_RESOLUTION|>--- conflicted
+++ resolved
@@ -1404,14 +1404,6 @@
   MYSQL_CONNECTION_START(thd->thread_id, &thd->security_ctx->priv_user[0],
                          (char *) thd->security_ctx->host_or_ip);
 
-  /*
-    If rate limiting of slow log writes is enabled, decide whether to log this 
-    new thread's queries or not. Uses extremely simple algorithm. :)
-  */
-  const ulong& limit= thd->variables.log_slow_rate_limit;
-  thd->write_to_slow_log= opt_slow_query_log_rate_type == SLOG_RT_SESSION &&
-                          (limit == 0 || (thd->thread_id % limit) == 0);
-
   prepare_new_connection_state(thd);
   return FALSE;
 }
@@ -1478,14 +1470,7 @@
       goto end_thread;
     }
 
-<<<<<<< HEAD
     while (thd_is_connection_alive(thd))
-=======
-    prepare_new_connection_state(thd);
-
-    while (!net->error && net->vio != 0 &&
-           !(thd->killed == THD::KILL_CONNECTION))
->>>>>>> 6efb912b
     {
       mysql_audit_release(thd);
       if (do_command(thd))
