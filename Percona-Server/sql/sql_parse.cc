--- conflicted
+++ resolved
@@ -3159,10 +3159,7 @@
         goto end_with_restore_list;
       }
 
-<<<<<<< HEAD
-      if (!(res= open_normal_and_derived_tables(thd, all_tables, 0)))
-=======
-      res= open_and_lock_tables(thd, lex->query_tables, TRUE, 0);
+      res= open_normal_and_derived_tables(thd, all_tables, 0);
       if (res)
       {
         /* Got error or warning. Set res to 1 if error */
@@ -3170,7 +3167,6 @@
           my_ok(thd);                           // CREATE ... IF NOT EXISTS
       }
       else
->>>>>>> 611c37c9
       {
         /* The table already exists */
         if (create_table->table || create_table->view)
