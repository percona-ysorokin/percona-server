/*
   Copyright (c) 2000, 2012, Oracle and/or its affiliates. All rights reserved.

   This program is free software; you can redistribute it and/or modify
   it under the terms of the GNU General Public License as published by
   the Free Software Foundation; version 2 of the License.

   This program is distributed in the hope that it will be useful,
   but WITHOUT ANY WARRANTY; without even the implied warranty of
   MERCHANTABILITY or FITNESS FOR A PARTICULAR PURPOSE.  See the
   GNU General Public License for more details.

   You should have received a copy of the GNU General Public License
   along with this program; if not, write to the Free Software
   Foundation, Inc., 59 Temple Place, Suite 330, Boston, MA  02111-1307  USA
*/

/* mysqldump.c  - Dump a tables contents and format to an ASCII file
**
** The author's original notes follow :-
**
** AUTHOR: Igor Romanenko (igor@frog.kiev.ua)
** DATE:   December 3, 1994
** WARRANTY: None, expressed, impressed, implied
**          or other
** STATUS: Public domain
** Adapted and optimized for MySQL by
** Michael Widenius, Sinisa Milivojevic, Jani Tolonen
** -w --where added 9/10/98 by Jim Faucette
** slave code by David Saez Padros <david@ols.es>
** master/autocommit code by Brian Aker <brian@tangent.org>
** SSL by
** Andrei Errapart <andreie@no.spam.ee>
** TÃµnu Samuel  <tonu@please.do.not.remove.this.spam.ee>
** XML by Gary Huntress <ghuntress@mediaone.net> 10/10/01, cleaned up
** and adapted to mysqldump 05/11/01 by Jani Tolonen
** Added --single-transaction option 06/06/2002 by Peter Zaitsev
** 10 Jun 2003: SET NAMES and --no-set-names by Alexander Barkov
*/

#define DUMP_VERSION "10.13"

#include <my_global.h>
#include <my_sys.h>
#include <my_user.h>
#include <m_string.h>
#include <m_ctype.h>
#include <hash.h>
#include <stdarg.h>
#include <my_list.h>

#include "client_priv.h"
#include "my_default.h"
#include "mysql.h"
#include "mysql_version.h"
#include "mysqld_error.h"

#include <welcome_copyright_notice.h> /* ORACLE_WELCOME_COPYRIGHT_NOTICE */

/* Exit codes */

#define EX_USAGE 1
#define EX_MYSQLERR 2
#define EX_CONSCHECK 3
#define EX_EOM 4
#define EX_EOF 5 /* ferror for output file was got */
#define EX_ILLEGAL_TABLE 6

/* index into 'show fields from table' */

#define SHOW_FIELDNAME  0
#define SHOW_TYPE  1
#define SHOW_NULL  2
#define SHOW_DEFAULT  4
#define SHOW_EXTRA  5

/* Size of buffer for dump's select query */
#define QUERY_LENGTH 1536

/* Size of comment buffer. */
#define COMMENT_LENGTH 2048

/* ignore table flags */
#define IGNORE_NONE 0x00 /* no ignore */
#define IGNORE_DATA 0x01 /* don't dump data for this table */
#define IGNORE_INSERT_DELAYED 0x02 /* table doesn't support INSERT DELAYED */

typedef enum {
  KEY_TYPE_NONE,
  KEY_TYPE_PRIMARY,
  KEY_TYPE_UNIQUE,
  KEY_TYPE_NON_UNIQUE
} key_type_t;

/* general_log or slow_log tables under mysql database */
static inline my_bool general_log_or_slow_log_tables(const char *db, 
                                                     const char *table)
{
  return (strcmp(db, "mysql") == 0) &&
         ((strcmp(table, "general_log") == 0) ||
          (strcmp(table, "slow_log") == 0));
}

static void add_load_option(DYNAMIC_STRING *str, const char *option,
                             const char *option_value);
static ulong find_set(TYPELIB *lib, const char *x, uint length,
                      char **err_pos, uint *err_len);
static char *alloc_query_str(ulong size);

static void field_escape(DYNAMIC_STRING* in, const char *from);
static my_bool  verbose= 0, opt_no_create_info= 0, opt_no_data= 0,
                quick= 1, extended_insert= 1,
                lock_tables=1,ignore_errors=0,flush_logs=0,flush_privileges=0,
                opt_drop=1,opt_keywords=0,opt_lock=1,opt_compress=0,
                opt_delayed=0,create_options=1,opt_quoted=0,opt_databases=0,
                opt_alldbs=0,opt_create_db=0,opt_lock_all_tables=0,
                opt_set_charset=0, opt_dump_date=1,
                opt_autocommit=0,opt_disable_keys=1,opt_xml=0,
                opt_delete_master_logs=0, tty_password=0,
                opt_single_transaction=0, opt_comments= 0, opt_compact= 0,
                opt_hex_blob=0, opt_order_by_primary=0, opt_ignore=0,
                opt_complete_insert= 0, opt_drop_database= 0,
                opt_replace_into= 0,
                opt_dump_triggers= 0, opt_routines=0, opt_tz_utc=1,
                opt_slave_apply= 0, opt_ignore_show_create_table_error=0,
                opt_include_master_host_port= 0,
                opt_events= 0, opt_comments_used= 0,
                opt_alltspcs=0, opt_notspcs= 0, opt_drop_trigger= 0;
static my_bool insert_pat_inited= 0, debug_info_flag= 0, debug_check_flag= 0;
static ulong opt_max_allowed_packet, opt_net_buffer_length;
static MYSQL mysql_connection,*mysql=0;
static DYNAMIC_STRING insert_pat;
static char  *opt_password=0,*current_user=0,
             *current_host=0,*path=0,*fields_terminated=0,
             *lines_terminated=0, *enclosed=0, *opt_enclosed=0, *escaped=0,
             *where=0, *order_by=0,
             *opt_compatible_mode_str= 0,
             *err_ptr= 0,
             *log_error_file= NULL;
static char **defaults_argv= 0;
static char compatible_mode_normal_str[255];
/* Server supports character_set_results session variable? */
static my_bool server_supports_switching_charsets= TRUE;
static ulong opt_compatible_mode= 0;
#define MYSQL_OPT_MASTER_DATA_EFFECTIVE_SQL 1
#define MYSQL_OPT_MASTER_DATA_COMMENTED_SQL 2
#define MYSQL_OPT_SLAVE_DATA_EFFECTIVE_SQL 1
#define MYSQL_OPT_SLAVE_DATA_COMMENTED_SQL 2
static uint opt_mysql_port= 0, opt_master_data;
static uint opt_slave_data;
static uint my_end_arg;
static char * opt_mysql_unix_port=0;
static char *opt_bind_addr = NULL;
static int   first_error=0;
static DYNAMIC_STRING extended_row;
#include <sslopt-vars.h>
FILE *md_result_file= 0;
FILE *stderror_file=0;

const char *set_gtid_purged_mode_names[]=
{"OFF", "AUTO", "ON", NullS};
static TYPELIB set_gtid_purged_mode_typelib=
               {array_elements(set_gtid_purged_mode_names) -1, "",
                set_gtid_purged_mode_names, NULL};
static enum enum_set_gtid_purged_mode {
  SET_GTID_PURGED_OFF= 0,
  SET_GTID_PURGED_AUTO =1,
  SET_GTID_PURGED_ON=2
} opt_set_gtid_purged_mode= SET_GTID_PURGED_AUTO;

#ifdef HAVE_SMEM
static char *shared_memory_base_name=0;
#endif
static uint opt_protocol= 0;
static char *opt_plugin_dir= 0, *opt_default_auth= 0;

static my_bool opt_innodb_optimize_keys= FALSE;

/*
Dynamic_string wrapper functions. In this file use these
wrappers, they will terminate the process if there is
an allocation failure.
*/
static void init_dynamic_string_checked(DYNAMIC_STRING *str, const char *init_str,
			    uint init_alloc, uint alloc_increment);
static void dynstr_append_checked(DYNAMIC_STRING* dest, const char* src);
static void dynstr_set_checked(DYNAMIC_STRING *str, const char *init_str);
static void dynstr_append_mem_checked(DYNAMIC_STRING *str, const char *append,
			  uint length);
static void dynstr_realloc_checked(DYNAMIC_STRING *str, ulong additional_size);
/*
  Constant for detection of default value of default_charset.
  If default_charset is equal to mysql_universal_client_charset, then
  it is the default value which assigned at the very beginning of main().
*/
static const char *mysql_universal_client_charset=
  MYSQL_UNIVERSAL_CLIENT_CHARSET;
static char *default_charset;
static CHARSET_INFO *charset_info= &my_charset_latin1;
const char *default_dbug_option="d:t:o,/tmp/mysqldump.trace";
/* have we seen any VIEWs during table scanning? */
my_bool seen_views= 0;
const char *compatible_mode_names[]=
{
  "MYSQL323", "MYSQL40", "POSTGRESQL", "ORACLE", "MSSQL", "DB2",
  "MAXDB", "NO_KEY_OPTIONS", "NO_TABLE_OPTIONS", "NO_FIELD_OPTIONS",
  "ANSI",
  NullS
};
#define MASK_ANSI_QUOTES \
(\
 (1<<2)  | /* POSTGRESQL */\
 (1<<3)  | /* ORACLE     */\
 (1<<4)  | /* MSSQL      */\
 (1<<5)  | /* DB2        */\
 (1<<6)  | /* MAXDB      */\
 (1<<10)   /* ANSI       */\
)
TYPELIB compatible_mode_typelib= {array_elements(compatible_mode_names) - 1,
                                  "", compatible_mode_names, NULL};

HASH ignore_table;

LIST *skipped_keys_list;

static struct my_option my_long_options[] =
{
  {"all-databases", 'A',
   "Dump all the databases. This will be same as --databases with all databases selected.",
   &opt_alldbs, &opt_alldbs, 0, GET_BOOL, NO_ARG, 0, 0, 0, 0,
   0, 0},
  {"all-tablespaces", 'Y',
   "Dump all the tablespaces.",
   &opt_alltspcs, &opt_alltspcs, 0, GET_BOOL, NO_ARG, 0, 0, 0, 0,
   0, 0},
  {"no-tablespaces", 'y',
   "Do not dump any tablespace information.",
   &opt_notspcs, &opt_notspcs, 0, GET_BOOL, NO_ARG, 0, 0, 0, 0,
   0, 0},
  {"add-drop-database", OPT_DROP_DATABASE, "Add a DROP DATABASE before each create.",
   &opt_drop_database, &opt_drop_database, 0, GET_BOOL, NO_ARG, 0, 0, 0, 0, 0,
   0},
  {"add-drop-table", OPT_DROP, "Add a DROP TABLE before each create.",
   &opt_drop, &opt_drop, 0, GET_BOOL, NO_ARG, 1, 0, 0, 0, 0,
   0},
  {"add-drop-trigger", 0, "Add a DROP TRIGGER before each create.",
   &opt_drop_trigger, &opt_drop_trigger, 0, GET_BOOL, NO_ARG, 0, 0, 0, 0, 0,
   0},
  {"add-locks", OPT_LOCKS, "Add locks around INSERT statements.",
   &opt_lock, &opt_lock, 0, GET_BOOL, NO_ARG, 1, 0, 0, 0, 0,
   0},
  {"allow-keywords", OPT_KEYWORDS,
   "Allow creation of column names that are keywords.", &opt_keywords,
   &opt_keywords, 0, GET_BOOL, NO_ARG, 0, 0, 0, 0, 0, 0},
  {"apply-slave-statements", OPT_MYSQLDUMP_SLAVE_APPLY,
   "Adds 'STOP SLAVE' prior to 'CHANGE MASTER' and 'START SLAVE' to bottom of dump.",
   &opt_slave_apply, &opt_slave_apply, 0, GET_BOOL, NO_ARG,
   0, 0, 0, 0, 0, 0},
  {"bind-address", 0, "IP address to bind to.",
   (uchar**) &opt_bind_addr, (uchar**) &opt_bind_addr, 0, GET_STR,
   REQUIRED_ARG, 0, 0, 0, 0, 0, 0},
  {"character-sets-dir", OPT_CHARSETS_DIR,
   "Directory for character set files.", &charsets_dir,
   &charsets_dir, 0, GET_STR, REQUIRED_ARG, 0, 0, 0, 0, 0, 0},
  {"comments", 'i', "Write additional information.",
   &opt_comments, &opt_comments, 0, GET_BOOL, NO_ARG,
   1, 0, 0, 0, 0, 0},
  {"compatible", OPT_COMPATIBLE,
   "Change the dump to be compatible with a given mode. By default tables "
   "are dumped in a format optimized for MySQL. Legal modes are: ansi, "
   "mysql323, mysql40, postgresql, oracle, mssql, db2, maxdb, no_key_options, "
   "no_table_options, no_field_options. One can use several modes separated "
   "by commas. Note: Requires MySQL server version 4.1.0 or higher. "
   "This option is ignored with earlier server versions.",
   &opt_compatible_mode_str, &opt_compatible_mode_str, 0,
   GET_STR, REQUIRED_ARG, 0, 0, 0, 0, 0, 0},
  {"compact", OPT_COMPACT,
   "Give less verbose output (useful for debugging). Disables structure "
   "comments and header/footer constructs.  Enables options --skip-add-"
   "drop-table --skip-add-locks --skip-comments --skip-disable-keys "
   "--skip-set-charset.",
   &opt_compact, &opt_compact, 0, GET_BOOL, NO_ARG, 0, 0, 0, 0, 0, 0},
  {"complete-insert", 'c', "Use complete insert statements.",
   &opt_complete_insert, &opt_complete_insert, 0, GET_BOOL,
   NO_ARG, 0, 0, 0, 0, 0, 0},
  {"compress", 'C', "Use compression in server/client protocol.",
   &opt_compress, &opt_compress, 0, GET_BOOL, NO_ARG, 0, 0, 0,
   0, 0, 0},
  {"create-options", 'a',
   "Include all MySQL specific create options.",
   &create_options, &create_options, 0, GET_BOOL, NO_ARG, 1,
   0, 0, 0, 0, 0},
  {"databases", 'B',
   "Dump several databases. Note the difference in usage; in this case no tables are given. All name arguments are regarded as database names. 'USE db_name;' will be included in the output.",
   &opt_databases, &opt_databases, 0, GET_BOOL, NO_ARG, 0, 0,
   0, 0, 0, 0},
#ifdef DBUG_OFF
  {"debug", '#', "This is a non-debug version. Catch this and exit.",
   0,0, 0, GET_DISABLED, OPT_ARG, 0, 0, 0, 0, 0, 0},
#else
  {"debug", '#', "Output debug log.", &default_dbug_option,
   &default_dbug_option, 0, GET_STR, OPT_ARG, 0, 0, 0, 0, 0, 0},
#endif
  {"debug-check", OPT_DEBUG_CHECK, "Check memory and open file usage at exit.",
   &debug_check_flag, &debug_check_flag, 0,
   GET_BOOL, NO_ARG, 0, 0, 0, 0, 0, 0},
  {"debug-info", OPT_DEBUG_INFO, "Print some debug info at exit.",
   &debug_info_flag, &debug_info_flag,
   0, GET_BOOL, NO_ARG, 0, 0, 0, 0, 0, 0},
  {"default-character-set", OPT_DEFAULT_CHARSET,
   "Set the default character set.", &default_charset,
   &default_charset, 0, GET_STR, REQUIRED_ARG, 0, 0, 0, 0, 0, 0},
  {"delayed-insert", OPT_DELAYED, "Insert rows with INSERT DELAYED.",
   &opt_delayed, &opt_delayed, 0, GET_BOOL, NO_ARG, 0, 0, 0, 0,
   0, 0},
  {"delete-master-logs", OPT_DELETE_MASTER_LOGS,
   "Delete logs on master after backup. This automatically enables --master-data.",
   &opt_delete_master_logs, &opt_delete_master_logs, 0,
   GET_BOOL, NO_ARG, 0, 0, 0, 0, 0, 0},
  {"disable-keys", 'K',
   "'/*!40000 ALTER TABLE tb_name DISABLE KEYS */; and '/*!40000 ALTER "
   "TABLE tb_name ENABLE KEYS */; will be put in the output.", &opt_disable_keys,
   &opt_disable_keys, 0, GET_BOOL, NO_ARG, 1, 0, 0, 0, 0, 0},
  {"dump-slave", OPT_MYSQLDUMP_SLAVE_DATA,
   "This causes the binary log position and filename of the master to be "
   "appended to the dumped data output. Setting the value to 1, will print"
   "it as a CHANGE MASTER command in the dumped data output; if equal"
   " to 2, that command will be prefixed with a comment symbol. "
   "This option will turn --lock-all-tables on, unless "
   "--single-transaction is specified too (in which case a "
   "global read lock is only taken a short time at the beginning of the dump "
   "- don't forget to read about --single-transaction below). In all cases "
   "any action on logs will happen at the exact moment of the dump."
   "Option automatically turns --lock-tables off.",
   &opt_slave_data, &opt_slave_data, 0,
   GET_UINT, OPT_ARG, 0, 0, MYSQL_OPT_SLAVE_DATA_COMMENTED_SQL, 0, 0, 0},
  {"events", 'E', "Dump events.",
     &opt_events, &opt_events, 0, GET_BOOL,
     NO_ARG, 0, 0, 0, 0, 0, 0},
  {"extended-insert", 'e',
   "Use multiple-row INSERT syntax that include several VALUES lists.",
   &extended_insert, &extended_insert, 0, GET_BOOL, NO_ARG,
   1, 0, 0, 0, 0, 0},
  {"fields-terminated-by", OPT_FTB,
   "Fields in the output file are terminated by the given string.",
   &fields_terminated, &fields_terminated, 0,
   GET_STR, REQUIRED_ARG, 0, 0, 0, 0, 0, 0},
  {"fields-enclosed-by", OPT_ENC,
   "Fields in the output file are enclosed by the given character.",
   &enclosed, &enclosed, 0, GET_STR, REQUIRED_ARG, 0, 0, 0, 0 ,0, 0},
  {"fields-optionally-enclosed-by", OPT_O_ENC,
   "Fields in the output file are optionally enclosed by the given character.",
   &opt_enclosed, &opt_enclosed, 0, GET_STR, REQUIRED_ARG, 0, 0, 0, 0 ,0, 0},
  {"fields-escaped-by", OPT_ESC,
   "Fields in the output file are escaped by the given character.",
   &escaped, &escaped, 0, GET_STR, REQUIRED_ARG, 0, 0, 0, 0, 0, 0},
  {"flush-logs", 'F', "Flush logs file in server before starting dump. "
   "Note that if you dump many databases at once (using the option "
   "--databases= or --all-databases), the logs will be flushed for "
   "each database dumped. The exception is when using --lock-all-tables "
   "or --master-data: "
   "in this case the logs will be flushed only once, corresponding "
   "to the moment all tables are locked. So if you want your dump and "
   "the log flush to happen at the same exact moment you should use "
   "--lock-all-tables or --master-data with --flush-logs.",
   &flush_logs, &flush_logs, 0, GET_BOOL, NO_ARG, 0, 0, 0, 0,
   0, 0},
  {"flush-privileges", OPT_ESC, "Emit a FLUSH PRIVILEGES statement "
   "after dumping the mysql database.  This option should be used any "
   "time the dump contains the mysql database and any other database "
   "that depends on the data in the mysql database for proper restore. ",
   &flush_privileges, &flush_privileges, 0, GET_BOOL, NO_ARG, 0, 0, 0, 0,
   0, 0},
  {"force", 'f', "Continue even if we get an SQL error.",
   &ignore_errors, &ignore_errors, 0, GET_BOOL, NO_ARG,
   0, 0, 0, 0, 0, 0},
  {"help", '?', "Display this help message and exit.", 0, 0, 0, GET_NO_ARG,
   NO_ARG, 0, 0, 0, 0, 0, 0},
  {"hex-blob", OPT_HEXBLOB, "Dump binary strings (BINARY, "
    "VARBINARY, BLOB) in hexadecimal format.",
   &opt_hex_blob, &opt_hex_blob, 0, GET_BOOL, NO_ARG, 0, 0, 0, 0, 0, 0},
  {"host", 'h', "Connect to host.", &current_host,
   &current_host, 0, GET_STR_ALLOC, REQUIRED_ARG, 0, 0, 0, 0, 0, 0},
  {"ignore-table", OPT_IGNORE_TABLE,
   "Do not dump the specified table. To specify more than one table to ignore, "
   "use the directive multiple times, once for each table.  Each table must "
   "be specified with both database and table names, e.g., "
   "--ignore-table=database.table.",
   0, 0, 0, GET_STR, REQUIRED_ARG, 0, 0, 0, 0, 0, 0},
  {"include-master-host-port", OPT_MYSQLDUMP_INCLUDE_MASTER_HOST_PORT,
   "Adds 'MASTER_HOST=<host>, MASTER_PORT=<port>' to 'CHANGE MASTER TO..' "
   "in dump produced with --dump-slave.", &opt_include_master_host_port,
   &opt_include_master_host_port, 0, GET_BOOL, NO_ARG,
   0, 0, 0, 0, 0, 0},
   {"innodb-optimize-keys", OPT_INNODB_OPTIMIZE_KEYS,
    "Use InnoDB fast index creation by creating secondary indexes after "
    "dumping the data.",
    &opt_innodb_optimize_keys, &opt_innodb_optimize_keys, 0, GET_BOOL, NO_ARG,
    0, 0, 0, 0, 0, 0},
  {"insert-ignore", OPT_INSERT_IGNORE, "Insert rows with INSERT IGNORE.",
   &opt_ignore, &opt_ignore, 0, GET_BOOL, NO_ARG, 0, 0, 0, 0,
   0, 0},
  {"ignore-create-error", OPT_IGNORE_CREATE_ERROR, "Don't exit on show create table errors.",
   (uchar**) &opt_ignore_show_create_table_error, (uchar**) &opt_ignore_show_create_table_error, 0, GET_BOOL,
   NO_ARG, 0, 0, 0, 0, 0, 0},
  {"lines-terminated-by", OPT_LTB,
   "Lines in the output file are terminated by the given string.",
   &lines_terminated, &lines_terminated, 0, GET_STR,
   REQUIRED_ARG, 0, 0, 0, 0, 0, 0},
  {"lock-all-tables", 'x', "Locks all tables across all databases. This "
   "is achieved by taking a global read lock for the duration of the whole "
   "dump. Automatically turns --single-transaction and --lock-tables off.",
   &opt_lock_all_tables, &opt_lock_all_tables, 0, GET_BOOL, NO_ARG,
   0, 0, 0, 0, 0, 0},
  {"lock-tables", 'l', "Lock all tables for read.", &lock_tables,
   &lock_tables, 0, GET_BOOL, NO_ARG, 1, 0, 0, 0, 0, 0},
  {"log-error", OPT_ERROR_LOG_FILE, "Append warnings and errors to given file.",
   &log_error_file, &log_error_file, 0, GET_STR,
   REQUIRED_ARG, 0, 0, 0, 0, 0, 0},
  {"master-data", OPT_MASTER_DATA,
   "This causes the binary log position and filename to be appended to the "
   "output. If equal to 1, will print it as a CHANGE MASTER command; if equal"
   " to 2, that command will be prefixed with a comment symbol. "
   "This option will turn --lock-all-tables on, unless "
   "--single-transaction is specified too (in which case a "
   "global read lock is only taken a short time at the beginning of the dump; "
   "don't forget to read about --single-transaction below). In all cases, "
   "any action on logs will happen at the exact moment of the dump. "
   "Option automatically turns --lock-tables off.",
   &opt_master_data, &opt_master_data, 0,
   GET_UINT, OPT_ARG, 0, 0, MYSQL_OPT_MASTER_DATA_COMMENTED_SQL, 0, 0, 0},
  {"max_allowed_packet", OPT_MAX_ALLOWED_PACKET, 
   "The maximum packet length to send to or receive from server.",
    &opt_max_allowed_packet, &opt_max_allowed_packet, 0,
    GET_ULONG, REQUIRED_ARG, 24*1024*1024, 4096,
   (longlong) 2L*1024L*1024L*1024L, MALLOC_OVERHEAD, 1024, 0},
  {"net_buffer_length", OPT_NET_BUFFER_LENGTH, 
   "The buffer size for TCP/IP and socket communication.",
    &opt_net_buffer_length, &opt_net_buffer_length, 0,
    GET_ULONG, REQUIRED_ARG, 1024*1024L-1025, 4096, 16*1024L*1024L,
   MALLOC_OVERHEAD-1024, 1024, 0},
  {"no-autocommit", OPT_AUTOCOMMIT,
   "Wrap tables with autocommit/commit statements.",
   &opt_autocommit, &opt_autocommit, 0, GET_BOOL, NO_ARG,
   0, 0, 0, 0, 0, 0},
  {"no-create-db", 'n',
   "Suppress the CREATE DATABASE ... IF EXISTS statement that normally is "
   "output for each dumped database if --all-databases or --databases is "
   "given.",
   &opt_create_db, &opt_create_db, 0, 
   GET_BOOL, NO_ARG, 0, 0, 0, 0, 0, 0},
  {"no-create-info", 't', "Don't write table creation info.",
   &opt_no_create_info, &opt_no_create_info, 0, GET_BOOL,
   NO_ARG, 0, 0, 0, 0, 0, 0},
  {"no-data", 'd', "No row information.", &opt_no_data,
   &opt_no_data, 0, GET_BOOL, NO_ARG, 0, 0, 0, 0, 0, 0},
  {"no-set-names", 'N', "Same as --skip-set-charset.",
   0, 0, 0, GET_NO_ARG, NO_ARG, 0, 0, 0, 0, 0, 0},
  {"opt", OPT_OPTIMIZE,
   "Same as --add-drop-table, --add-locks, --create-options, --quick, --extended-insert, --lock-tables, --set-charset, and --disable-keys. Enabled by default, disable with --skip-opt.",
   0, 0, 0, GET_NO_ARG, NO_ARG, 0, 0, 0, 0, 0, 0},
  {"order-by-primary", OPT_ORDER_BY_PRIMARY,
   "Sorts each table's rows by primary key, or first unique key, if such a key exists.  Useful when dumping a MyISAM table to be loaded into an InnoDB table, but will make the dump itself take considerably longer.",
   &opt_order_by_primary, &opt_order_by_primary, 0, GET_BOOL, NO_ARG, 0, 0, 0, 0, 0, 0},
  {"password", 'p',
   "Password to use when connecting to server. If password is not given it's solicited on the tty.",
   0, 0, 0, GET_PASSWORD, OPT_ARG, 0, 0, 0, 0, 0, 0},
#ifdef __WIN__
  {"pipe", 'W', "Use named pipes to connect to server.", 0, 0, 0, GET_NO_ARG,
   NO_ARG, 0, 0, 0, 0, 0, 0},
#endif
  {"port", 'P', "Port number to use for connection.", &opt_mysql_port,
   &opt_mysql_port, 0, GET_UINT, REQUIRED_ARG, 0, 0, 0, 0, 0,
   0},
  {"protocol", OPT_MYSQL_PROTOCOL, 
   "The protocol to use for connection (tcp, socket, pipe, memory).",
   0, 0, 0, GET_STR, REQUIRED_ARG, 0, 0, 0, 0, 0, 0},
  {"quick", 'q', "Don't buffer query, dump directly to stdout.",
   &quick, &quick, 0, GET_BOOL, NO_ARG, 1, 0, 0, 0, 0, 0},
  {"quote-names",'Q', "Quote table and column names with backticks (`).",
   &opt_quoted, &opt_quoted, 0, GET_BOOL, NO_ARG, 1, 0, 0, 0,
   0, 0},
  {"replace", OPT_MYSQL_REPLACE_INTO, "Use REPLACE INTO instead of INSERT INTO.",
   &opt_replace_into, &opt_replace_into, 0, GET_BOOL, NO_ARG, 0, 0, 0, 0,
   0, 0},
  {"result-file", 'r',
   "Direct output to a given file. This option should be used in systems "
   "(e.g., DOS, Windows) that use carriage-return linefeed pairs (\\r\\n) "
   "to separate text lines. This option ensures that only a single newline "
   "is used.", 0, 0, 0, GET_STR, REQUIRED_ARG, 0, 0, 0, 0, 0, 0},
  {"routines", 'R', "Dump stored routines (functions and procedures).",
   &opt_routines, &opt_routines, 0, GET_BOOL,
   NO_ARG, 0, 0, 0, 0, 0, 0},
  {"set-charset", OPT_SET_CHARSET,
   "Add 'SET NAMES default_character_set' to the output.",
   &opt_set_charset, &opt_set_charset, 0, GET_BOOL, NO_ARG, 1,
   0, 0, 0, 0, 0},
  {"set-gtid-purged", OPT_SET_GTID_PURGED,
    "Add 'SET @@GLOBAL.GTID_PURGED' to the output. Possible values for "
    "this option are ON, OFF and AUTO. If ON is used and GTIDs "
    "are not enabled on the server, an error is generated. If OFF is "
    "used, this option does nothing. If AUTO is used and GTIDs are enabled "
    "on the server, 'SET @@GLOBAL.GTID_PURGED' is added to the output. "
    "If GTIDs are disabled, AUTO does nothing. Default is AUTO.",
    0, 0, 0, GET_STR, OPT_ARG,
    0, 0, 0, 0, 0, 0},
#ifdef HAVE_SMEM
  {"shared-memory-base-name", OPT_SHARED_MEMORY_BASE_NAME,
   "Base name of shared memory.", &shared_memory_base_name, &shared_memory_base_name,
   0, GET_STR_ALLOC, REQUIRED_ARG, 0, 0, 0, 0, 0, 0},
#endif
  /*
    Note that the combination --single-transaction --master-data
    will give bullet-proof binlog position only if server >=4.1.3. That's the
    old "FLUSH TABLES WITH READ LOCK does not block commit" fixed bug.
  */
  {"single-transaction", OPT_TRANSACTION,
   "Creates a consistent snapshot by dumping all tables in a single "
   "transaction. Works ONLY for tables stored in storage engines which "
   "support multiversioning (currently only InnoDB does); the dump is NOT "
   "guaranteed to be consistent for other storage engines. "
   "While a --single-transaction dump is in process, to ensure a valid "
   "dump file (correct table contents and binary log position), no other "
   "connection should use the following statements: ALTER TABLE, DROP "
   "TABLE, RENAME TABLE, TRUNCATE TABLE, as consistent snapshot is not "
   "isolated from them. Option automatically turns off --lock-tables.",
   &opt_single_transaction, &opt_single_transaction, 0,
   GET_BOOL, NO_ARG,  0, 0, 0, 0, 0, 0},
  {"dump-date", OPT_DUMP_DATE, "Put a dump date to the end of the output.",
   &opt_dump_date, &opt_dump_date, 0,
   GET_BOOL, NO_ARG, 1, 0, 0, 0, 0, 0},
  {"skip-opt", OPT_SKIP_OPTIMIZATION,
   "Disable --opt. Disables --add-drop-table, --add-locks, --create-options, --quick, --extended-insert, --lock-tables, --set-charset, and --disable-keys.",
   0, 0, 0, GET_NO_ARG, NO_ARG, 0, 0, 0, 0, 0, 0},
  {"socket", 'S', "The socket file to use for connection.",
   &opt_mysql_unix_port, &opt_mysql_unix_port, 0, 
   GET_STR, REQUIRED_ARG, 0, 0, 0, 0, 0, 0},
#include <sslopt-longopts.h>
  {"tab",'T',
   "Create tab-separated textfile for each table to given path. (Create .sql "
   "and .txt files.) NOTE: This only works if mysqldump is run on the same "
   "machine as the mysqld server.",
   &path, &path, 0, GET_STR, REQUIRED_ARG, 0, 0, 0, 0, 0, 0},
  {"tables", OPT_TABLES, "Overrides option --databases (-B).",
   0, 0, 0, GET_NO_ARG, NO_ARG, 0, 0, 0, 0, 0, 0},
  {"triggers", OPT_TRIGGERS, "Dump triggers for each dumped table.",
   &opt_dump_triggers, &opt_dump_triggers, 0, GET_BOOL,
   NO_ARG, 1, 0, 0, 0, 0, 0},
  {"tz-utc", OPT_TZ_UTC,
    "SET TIME_ZONE='+00:00' at top of dump to allow dumping of TIMESTAMP data when a server has data in different time zones or data is being moved between servers with different time zones.",
    &opt_tz_utc, &opt_tz_utc, 0, GET_BOOL, NO_ARG, 1, 0, 0, 0, 0, 0},
#ifndef DONT_ALLOW_USER_CHANGE
  {"user", 'u', "User for login if not current user.",
   &current_user, &current_user, 0, GET_STR, REQUIRED_ARG,
   0, 0, 0, 0, 0, 0},
#endif
  {"verbose", 'v', "Print info about the various stages.",
   &verbose, &verbose, 0, GET_BOOL, NO_ARG, 0, 0, 0, 0, 0, 0},
  {"version",'V', "Output version information and exit.", 0, 0, 0,
   GET_NO_ARG, NO_ARG, 0, 0, 0, 0, 0, 0},
  {"where", 'w', "Dump only selected records. Quotes are mandatory.",
   &where, &where, 0, GET_STR, REQUIRED_ARG, 0, 0, 0, 0, 0, 0},
  {"xml", 'X', "Dump a database as well formed XML.", 0, 0, 0, GET_NO_ARG,
   NO_ARG, 0, 0, 0, 0, 0, 0},
  {"plugin_dir", OPT_PLUGIN_DIR, "Directory for client-side plugins.",
   &opt_plugin_dir, &opt_plugin_dir, 0,
   GET_STR, REQUIRED_ARG, 0, 0, 0, 0, 0, 0},
  {"default_auth", OPT_DEFAULT_AUTH,
   "Default authentication client-side plugin to use.",
   &opt_default_auth, &opt_default_auth, 0,
   GET_STR, REQUIRED_ARG, 0, 0, 0, 0, 0, 0},
  {0, 0, 0, 0, 0, 0, GET_NO_ARG, NO_ARG, 0, 0, 0, 0, 0, 0}
};

static const char *load_default_groups[]= { "mysqldump","client",0 };

static void maybe_exit(int error);
static void die(int error, const char* reason, ...);
static void maybe_die(int error, const char* reason, ...);
static void write_header(FILE *sql_file, char *db_name);
static void print_value(FILE *file, MYSQL_RES  *result, MYSQL_ROW row,
                        const char *prefix,const char *name,
                        int string_value);
static int dump_selected_tables(char *db, char **table_names, int tables);
static int dump_all_tables_in_db(char *db);
static int init_dumping_views(char *);
static int init_dumping_tables(char *);
static int init_dumping(char *, int init_func(char*));
static int dump_databases(char **);
static int dump_all_databases();
static char *quote_name(const char *name, char *buff, my_bool force);
char check_if_ignore_table(const char *table_name, char *table_type);
static char *primary_key_fields(const char *table_name);
static my_bool get_view_structure(char *table, char* db);
static my_bool dump_all_views_in_db(char *database);
static int dump_all_tablespaces();
static int dump_tablespaces_for_tables(char *db, char **table_names, int tables);
static int dump_tablespaces_for_databases(char** databases);
static int dump_tablespaces(char* ts_where);
static void print_comment(FILE *sql_file, my_bool is_error, const char *format,
                          ...);


/*
  Print the supplied message if in verbose mode

  SYNOPSIS
    verbose_msg()
    fmt   format specifier
    ...   variable number of parameters
*/

static void verbose_msg(const char *fmt, ...)
{
  va_list args;
  DBUG_ENTER("verbose_msg");

  if (!verbose)
    DBUG_VOID_RETURN;

  va_start(args, fmt);
  vfprintf(stderr, fmt, args);
  va_end(args);

  fflush(stderr);

  DBUG_VOID_RETURN;
}

/*
  exit with message if ferror(file)

  SYNOPSIS
    check_io()
    file        - checked file
*/

void check_io(FILE *file)
{
  if (ferror(file))
    die(EX_EOF, "Got errno %d on write", errno);
}

static void print_version(void)
{
  printf("%s  Ver %s Distrib %s, for %s (%s)\n",my_progname,DUMP_VERSION,
         MYSQL_SERVER_VERSION,SYSTEM_TYPE,MACHINE_TYPE);
} /* print_version */


static void short_usage_sub(void)
{
  printf("Usage: %s [OPTIONS] database [tables]\n", my_progname);
  printf("OR     %s [OPTIONS] --databases [OPTIONS] DB1 [DB2 DB3...]\n",
         my_progname);
  printf("OR     %s [OPTIONS] --all-databases [OPTIONS]\n", my_progname);
}


static void usage(void)
{
  print_version();
  puts(ORACLE_WELCOME_COPYRIGHT_NOTICE("2000"));
  puts("Dumping structure and contents of MySQL databases and tables.");
  short_usage_sub();
  print_defaults("my",load_default_groups);
  my_print_help(my_long_options);
  my_print_variables(my_long_options);
} /* usage */


static void short_usage(void)
{
  short_usage_sub();
  printf("For more options, use %s --help\n", my_progname);
}


static void write_header(FILE *sql_file, char *db_name)
{
  if (opt_xml)
  {
    fputs("<?xml version=\"1.0\"?>\n", sql_file);
    /*
      Schema reference.  Allows use of xsi:nil for NULL values and 
      xsi:type to define an element's data type.
    */
    fputs("<mysqldump ", sql_file);
    fputs("xmlns:xsi=\"http://www.w3.org/2001/XMLSchema-instance\"",
          sql_file);
    fputs(">\n", sql_file);
    check_io(sql_file);
  }
  else if (!opt_compact)
  {
    print_comment(sql_file, 0,
                  "-- MySQL dump %s  Distrib %s, for %s (%s)\n--\n",
                  DUMP_VERSION, MYSQL_SERVER_VERSION, SYSTEM_TYPE,
                  MACHINE_TYPE);
    print_comment(sql_file, 0, "-- Host: %s    Database: %s\n",
                  current_host ? current_host : "localhost",
                  db_name ? db_name : "");
    print_comment(sql_file, 0,
                  "-- ------------------------------------------------------\n"
                 );
    print_comment(sql_file, 0, "-- Server version\t%s\n",
                  mysql_get_server_info(&mysql_connection));

    if (opt_set_charset)
      fprintf(sql_file,
"\n/*!40101 SET @OLD_CHARACTER_SET_CLIENT=@@CHARACTER_SET_CLIENT */;"
"\n/*!40101 SET @OLD_CHARACTER_SET_RESULTS=@@CHARACTER_SET_RESULTS */;"
"\n/*!40101 SET @OLD_COLLATION_CONNECTION=@@COLLATION_CONNECTION */;"
"\n/*!40101 SET NAMES %s */;\n",default_charset);

    if (opt_tz_utc)
    {
      fprintf(sql_file, "/*!40103 SET @OLD_TIME_ZONE=@@TIME_ZONE */;\n");
      fprintf(sql_file, "/*!40103 SET TIME_ZONE='+00:00' */;\n");
    }

    if (!path)
    {
      fprintf(md_result_file,"\
/*!40014 SET @OLD_UNIQUE_CHECKS=@@UNIQUE_CHECKS, UNIQUE_CHECKS=0 */;\n\
/*!40014 SET @OLD_FOREIGN_KEY_CHECKS=@@FOREIGN_KEY_CHECKS, FOREIGN_KEY_CHECKS=0 */;\n\
");
    }
    fprintf(sql_file,
            "/*!40101 SET @OLD_SQL_MODE=@@SQL_MODE, SQL_MODE='%s%s%s' */;\n"
            "/*!40111 SET @OLD_SQL_NOTES=@@SQL_NOTES, SQL_NOTES=0 */;\n",
            path?"":"NO_AUTO_VALUE_ON_ZERO",compatible_mode_normal_str[0]==0?"":",",
            compatible_mode_normal_str);
    check_io(sql_file);
  }
} /* write_header */


static void write_footer(FILE *sql_file)
{
  if (opt_xml)
  {
    fputs("</mysqldump>\n", sql_file);
    check_io(sql_file);
  }
  else if (!opt_compact)
  {
    if (opt_tz_utc)
      fprintf(sql_file,"/*!40103 SET TIME_ZONE=@OLD_TIME_ZONE */;\n");

    fprintf(sql_file,"\n/*!40101 SET SQL_MODE=@OLD_SQL_MODE */;\n");
    if (!path)
    {
      fprintf(md_result_file,"\
/*!40014 SET FOREIGN_KEY_CHECKS=@OLD_FOREIGN_KEY_CHECKS */;\n\
/*!40014 SET UNIQUE_CHECKS=@OLD_UNIQUE_CHECKS */;\n");
    }
    if (opt_set_charset)
      fprintf(sql_file,
"/*!40101 SET CHARACTER_SET_CLIENT=@OLD_CHARACTER_SET_CLIENT */;\n"
"/*!40101 SET CHARACTER_SET_RESULTS=@OLD_CHARACTER_SET_RESULTS */;\n"
"/*!40101 SET COLLATION_CONNECTION=@OLD_COLLATION_CONNECTION */;\n");
    fprintf(sql_file,
            "/*!40111 SET SQL_NOTES=@OLD_SQL_NOTES */;\n");
    fputs("\n", sql_file);

    if (opt_dump_date)
    {
      char time_str[20];
      get_date(time_str, GETDATE_DATE_TIME, 0);
      print_comment(sql_file, 0, "-- Dump completed on %s\n", time_str);
    }
    else
      print_comment(sql_file, 0, "-- Dump completed\n");

    check_io(sql_file);
  }
} /* write_footer */


uchar* get_table_key(const char *entry, size_t *length,
                     my_bool not_used __attribute__((unused)))
{
  *length= strlen(entry);
  return (uchar*) entry;
}


static my_bool
get_one_option(int optid, const struct my_option *opt __attribute__((unused)),
               char *argument)
{
  switch (optid) {
  case 'p':
    if (argument == disabled_my_option)
      argument= (char*) "";                     /* Don't require password */
    if (argument)
    {
      char *start=argument;
      my_free(opt_password);
      opt_password=my_strdup(argument,MYF(MY_FAE));
      while (*argument) *argument++= 'x';               /* Destroy argument */
      if (*start)
        start[1]=0;                             /* Cut length of argument */
      tty_password= 0;
    }
    else
      tty_password=1;
    break;
  case 'r':
    if (!(md_result_file= my_fopen(argument, O_WRONLY | FILE_BINARY,
                                    MYF(MY_WME))))
      exit(1);
    break;
  case 'W':
#ifdef __WIN__
    opt_protocol= MYSQL_PROTOCOL_PIPE;
#endif
    break;
  case 'N':
    opt_set_charset= 0;
    break;
  case 'T':
    opt_disable_keys=0;

    if (strlen(argument) >= FN_REFLEN)
    {
      /*
        This check is made because the some the file functions below
        have FN_REFLEN sized stack allocated buffers and will cause
        a crash even if the input destination buffer is large enough
        to hold the output.
      */
      die(EX_USAGE, "Input filename too long: %s", argument);
    }

    break;
  case '#':
    DBUG_PUSH(argument ? argument : default_dbug_option);
    debug_check_flag= 1;
    break;
#include <sslopt-case.h>
  case 'V': print_version(); exit(0);
  case 'X':
    opt_xml= 1;
    extended_insert= opt_drop= opt_lock=
      opt_disable_keys= opt_autocommit= opt_create_db= 0;
    break;
  case 'i':
    opt_comments_used= 1;
    break;
  case 'I':
  case '?':
    usage();
    exit(0);
  case (int) OPT_MASTER_DATA:
    if (!argument) /* work like in old versions */
      opt_master_data= MYSQL_OPT_MASTER_DATA_EFFECTIVE_SQL;
    break;
  case (int) OPT_MYSQLDUMP_SLAVE_DATA:
    if (!argument) /* work like in old versions */
      opt_slave_data= MYSQL_OPT_SLAVE_DATA_EFFECTIVE_SQL;
    break;
  case (int) OPT_OPTIMIZE:
    extended_insert= opt_drop= opt_lock= quick= create_options=
      opt_disable_keys= lock_tables= opt_set_charset= 1;
    break;
  case (int) OPT_SKIP_OPTIMIZATION:
    extended_insert= opt_drop= opt_lock= quick= create_options=
      opt_disable_keys= lock_tables= opt_set_charset= 0;
    break;
  case (int) OPT_COMPACT:
    if (opt_compact)
    {
       opt_comments= opt_drop= opt_disable_keys= opt_lock= 0;
       opt_set_charset= 0;
    }
    break;
  case (int) OPT_TABLES:
    opt_databases=0;
    break;
  case (int) OPT_IGNORE_TABLE:
  {
    if (!strchr(argument, '.'))
    {
      fprintf(stderr, "Illegal use of option --ignore-table=<database>.<table>\n");
      exit(1);
    }
    if (my_hash_insert(&ignore_table, (uchar*)my_strdup(argument, MYF(0))))
      exit(EX_EOM);
    break;
  }
  case (int) OPT_COMPATIBLE:
    {
      char buff[255];
      char *end= compatible_mode_normal_str;
      int i;
      ulong mode;
      uint err_len;

      opt_quoted= 1;
      opt_set_charset= 0;
      opt_compatible_mode_str= argument;
      opt_compatible_mode= find_set(&compatible_mode_typelib,
                                    argument, (uint) strlen(argument),
                                    &err_ptr, &err_len);
      if (err_len)
      {
        strmake(buff, err_ptr, MY_MIN(sizeof(buff) - 1, err_len));
        fprintf(stderr, "Invalid mode to --compatible: %s\n", buff);
        exit(1);
      }
#if !defined(DBUG_OFF)
      {
        uint size_for_sql_mode= 0;
        const char **ptr;
        for (ptr= compatible_mode_names; *ptr; ptr++)
          size_for_sql_mode+= strlen(*ptr);
        size_for_sql_mode+= sizeof(compatible_mode_names)-1;
        DBUG_ASSERT(sizeof(compatible_mode_normal_str)>=size_for_sql_mode);
      }
#endif
      mode= opt_compatible_mode;
      for (i= 0, mode= opt_compatible_mode; mode; mode>>= 1, i++)
      {
        if (mode & 1)
        {
          end= strmov(end, compatible_mode_names[i]);
          end= strmov(end, ",");
        }
      }
      if (end!=compatible_mode_normal_str)
        end[-1]= 0;
      /*
        Set charset to the default compiled value if it hasn't
        been reset yet by --default-character-set=xxx.
      */
      if (default_charset == mysql_universal_client_charset)
        default_charset= (char*) MYSQL_DEFAULT_CHARSET_NAME;
      break;
    }
  case (int) OPT_MYSQL_PROTOCOL:
    opt_protocol= find_type_or_exit(argument, &sql_protocol_typelib,
                                    opt->name);
    break;
  case (int) OPT_SET_GTID_PURGED:
    {
      opt_set_gtid_purged_mode= find_type_or_exit(argument,
                                                  &set_gtid_purged_mode_typelib,
                                                  opt->name)-1;
      break;
    }
  }
  return 0;
}

static int get_options(int *argc, char ***argv)
{
  int ho_error;
  MYSQL_PARAMETERS *mysql_params= mysql_get_parameters();

  opt_max_allowed_packet= *mysql_params->p_max_allowed_packet;
  opt_net_buffer_length= *mysql_params->p_net_buffer_length;

  md_result_file= stdout;
  my_getopt_use_args_separator= TRUE;
  if (load_defaults("my",load_default_groups,argc,argv))
    return 1;
  my_getopt_use_args_separator= FALSE;

  defaults_argv= *argv;

  if (my_hash_init(&ignore_table, charset_info, 16, 0, 0,
                   (my_hash_get_key) get_table_key, my_free, 0))
    return(EX_EOM);
  /* Don't copy internal log tables */
  if (my_hash_insert(&ignore_table,
                     (uchar*) my_strdup("mysql.apply_status", MYF(MY_WME))) ||
      my_hash_insert(&ignore_table,
                     (uchar*) my_strdup("mysql.schema", MYF(MY_WME))) ||
      my_hash_insert(&ignore_table,
                     (uchar*) my_strdup("mysql.general_log", MYF(MY_WME))) ||
      my_hash_insert(&ignore_table,
                     (uchar*) my_strdup("mysql.slow_log", MYF(MY_WME))))
    return(EX_EOM);

  if ((ho_error= handle_options(argc, argv, my_long_options, get_one_option)))
    return(ho_error);

  *mysql_params->p_max_allowed_packet= opt_max_allowed_packet;
  *mysql_params->p_net_buffer_length= opt_net_buffer_length;
  if (debug_info_flag)
    my_end_arg= MY_CHECK_ERROR | MY_GIVE_INFO;
  if (debug_check_flag)
    my_end_arg= MY_CHECK_ERROR;

  if (opt_delayed)
    opt_lock=0;                         /* Can't have lock with delayed */
  if (!path && (enclosed || opt_enclosed || escaped || lines_terminated ||
                fields_terminated))
  {
    fprintf(stderr,
            "%s: You must use option --tab with --fields-...\n", my_progname);
    return(EX_USAGE);
  }

  /* We don't delete master logs if slave data option */
  if (opt_slave_data)
  {
    opt_lock_all_tables= !opt_single_transaction;
    opt_master_data= 0;
    opt_delete_master_logs= 0;
  }

  /* Ensure consistency of the set of binlog & locking options */
  if (opt_delete_master_logs && !opt_master_data)
    opt_master_data= MYSQL_OPT_MASTER_DATA_COMMENTED_SQL;
  if (opt_single_transaction && opt_lock_all_tables)
  {
    fprintf(stderr, "%s: You can't use --single-transaction and "
            "--lock-all-tables at the same time.\n", my_progname);
    return(EX_USAGE);
  }
  if (opt_master_data)
  {
    opt_lock_all_tables= !opt_single_transaction;
    opt_slave_data= 0;
  }
  if (opt_single_transaction || opt_lock_all_tables)
    lock_tables= 0;
  if (enclosed && opt_enclosed)
  {
    fprintf(stderr, "%s: You can't use ..enclosed.. and ..optionally-enclosed.. at the same time.\n", my_progname);
    return(EX_USAGE);
  }
  if ((opt_databases || opt_alldbs) && path)
  {
    fprintf(stderr,
            "%s: --databases or --all-databases can't be used with --tab.\n",
            my_progname);
    return(EX_USAGE);
  }
  if (strcmp(default_charset, charset_info->csname) &&
      !(charset_info= get_charset_by_csname(default_charset,
                                            MY_CS_PRIMARY, MYF(MY_WME))))
    exit(1);
  if ((*argc < 1 && !opt_alldbs) || (*argc > 0 && opt_alldbs))
  {
    short_usage();
    return EX_USAGE;
  }
  if (tty_password)
    opt_password=get_tty_password(NullS);
  return(0);
} /* get_options */


/*
** DB_error -- prints mysql error message and exits the program.
*/
static void DB_error(MYSQL *mysql_arg, const char *when)
{
  DBUG_ENTER("DB_error");
  maybe_die(EX_MYSQLERR, "Got error: %d: %s %s",
          mysql_errno(mysql_arg), mysql_error(mysql_arg), when);
  DBUG_VOID_RETURN;
}



/*
  Prints out an error message and kills the process.

  SYNOPSIS
    die()
    error_num   - process return value
    fmt_reason  - a format string for use by my_vsnprintf.
    ...         - variable arguments for above fmt_reason string
  
  DESCRIPTION
    This call prints out the formatted error message to stderr and then
    terminates the process.
*/
static void die(int error_num, const char* fmt_reason, ...)
{
  char buffer[1000];
  va_list args;
  va_start(args,fmt_reason);
  my_vsnprintf(buffer, sizeof(buffer), fmt_reason, args);
  va_end(args);

  fprintf(stderr, "%s: %s\n", my_progname, buffer);
  fflush(stderr);

  ignore_errors= 0; /* force the exit */
  maybe_exit(error_num);
}


/*
  Prints out an error message and maybe kills the process.

  SYNOPSIS
    maybe_die()
    error_num   - process return value
    fmt_reason  - a format string for use by my_vsnprintf.
    ...         - variable arguments for above fmt_reason string
  
  DESCRIPTION
    This call prints out the formatted error message to stderr and then
    terminates the process, unless the --force command line option is used.
    
    This call should be used for non-fatal errors (such as database
    errors) that the code may still be able to continue to the next unit
    of work.
    
*/
static void maybe_die(int error_num, const char* fmt_reason, ...)
{
  char buffer[1000];
  va_list args;
  va_start(args,fmt_reason);
  my_vsnprintf(buffer, sizeof(buffer), fmt_reason, args);
  va_end(args);

  fprintf(stderr, "%s: %s\n", my_progname, buffer);
  fflush(stderr);

  maybe_exit(error_num);
}



/*
  Sends a query to server, optionally reads result, prints error message if
  some.

  SYNOPSIS
    mysql_query_with_error_report()
    mysql_con       connection to use
    res             if non zero, result will be put there with
                    mysql_store_result()
    query           query to send to server

  RETURN VALUES
    0               query sending and (if res!=0) result reading went ok
    1               error
*/

static int mysql_query_with_error_report(MYSQL *mysql_con, MYSQL_RES **res,
                                         const char *query)
{
  if (mysql_query(mysql_con, query) ||
      (res && !((*res)= mysql_store_result(mysql_con))))
  {
    maybe_die(EX_MYSQLERR, "Couldn't execute '%s': %s (%d)",
            query, mysql_error(mysql_con), mysql_errno(mysql_con));
    return 1;
  }
  return 0;
}


static int fetch_db_collation(const char *db_name,
                              char *db_cl_name,
                              int db_cl_size)
{
  my_bool err_status= FALSE;
  char query[QUERY_LENGTH];
  MYSQL_RES *db_cl_res;
  MYSQL_ROW db_cl_row;
  char quoted_database_buf[NAME_LEN*2+3];
  char *qdatabase= quote_name(db_name, quoted_database_buf, 1);

  my_snprintf(query, sizeof (query), "use %s", qdatabase);

  if (mysql_query_with_error_report(mysql, NULL, query))
    return 1;

  if (mysql_query_with_error_report(mysql, &db_cl_res,
                                    "select @@collation_database"))
    return 1;

  do
  {
    if (mysql_num_rows(db_cl_res) != 1)
    {
      err_status= TRUE;
      break;
    }

    if (!(db_cl_row= mysql_fetch_row(db_cl_res)))
    {
      err_status= TRUE;
      break;
    }

    strncpy(db_cl_name, db_cl_row[0], db_cl_size);
    db_cl_name[db_cl_size - 1]= 0; /* just in case. */

  } while (FALSE);

  mysql_free_result(db_cl_res);

  return err_status ? 1 : 0;
}


static char *my_case_str(const char *str,
                         uint str_len,
                         const char *token,
                         uint token_len)
{
  my_match_t match;

  uint status= my_charset_latin1.coll->instr(&my_charset_latin1,
                                             str, str_len,
                                             token, token_len,
                                             &match, 1);

  return status ? (char *) str + match.end : NULL;
}


static int switch_db_collation(FILE *sql_file,
                               const char *db_name,
                               const char *delimiter,
                               const char *current_db_cl_name,
                               const char *required_db_cl_name,
                               int *db_cl_altered)
{
  if (strcmp(current_db_cl_name, required_db_cl_name) != 0)
  {
    char quoted_db_buf[NAME_LEN * 2 + 3];
    char *quoted_db_name= quote_name(db_name, quoted_db_buf, FALSE);

    CHARSET_INFO *db_cl= get_charset_by_name(required_db_cl_name, MYF(0));

    if (!db_cl)
      return 1;

    fprintf(sql_file,
            "ALTER DATABASE %s CHARACTER SET %s COLLATE %s %s\n",
            (const char *) quoted_db_name,
            (const char *) db_cl->csname,
            (const char *) db_cl->name,
            (const char *) delimiter);

    *db_cl_altered= 1;

    return 0;
  }

  *db_cl_altered= 0;

  return 0;
}


static int restore_db_collation(FILE *sql_file,
                                const char *db_name,
                                const char *delimiter,
                                const char *db_cl_name)
{
  char quoted_db_buf[NAME_LEN * 2 + 3];
  char *quoted_db_name= quote_name(db_name, quoted_db_buf, FALSE);

  CHARSET_INFO *db_cl= get_charset_by_name(db_cl_name, MYF(0));

  if (!db_cl)
    return 1;

  fprintf(sql_file,
          "ALTER DATABASE %s CHARACTER SET %s COLLATE %s %s\n",
          (const char *) quoted_db_name,
          (const char *) db_cl->csname,
          (const char *) db_cl->name,
          (const char *) delimiter);

  return 0;
}


static void switch_cs_variables(FILE *sql_file,
                                const char *delimiter,
                                const char *character_set_client,
                                const char *character_set_results,
                                const char *collation_connection)
{
  fprintf(sql_file,
          "/*!50003 SET @saved_cs_client      = @@character_set_client */ %s\n"
          "/*!50003 SET @saved_cs_results     = @@character_set_results */ %s\n"
          "/*!50003 SET @saved_col_connection = @@collation_connection */ %s\n"
          "/*!50003 SET character_set_client  = %s */ %s\n"
          "/*!50003 SET character_set_results = %s */ %s\n"
          "/*!50003 SET collation_connection  = %s */ %s\n",
          (const char *) delimiter,
          (const char *) delimiter,
          (const char *) delimiter,

          (const char *) character_set_client,
          (const char *) delimiter,

          (const char *) character_set_results,
          (const char *) delimiter,

          (const char *) collation_connection,
          (const char *) delimiter);
}


static void restore_cs_variables(FILE *sql_file,
                                 const char *delimiter)
{
  fprintf(sql_file,
          "/*!50003 SET character_set_client  = @saved_cs_client */ %s\n"
          "/*!50003 SET character_set_results = @saved_cs_results */ %s\n"
          "/*!50003 SET collation_connection  = @saved_col_connection */ %s\n",
          (const char *) delimiter,
          (const char *) delimiter,
          (const char *) delimiter);
}


static void switch_sql_mode(FILE *sql_file,
                            const char *delimiter,
                            const char *sql_mode)
{
  fprintf(sql_file,
          "/*!50003 SET @saved_sql_mode       = @@sql_mode */ %s\n"
          "/*!50003 SET sql_mode              = '%s' */ %s\n",
          (const char *) delimiter,

          (const char *) sql_mode,
          (const char *) delimiter);
}


static void restore_sql_mode(FILE *sql_file,
                             const char *delimiter)
{
  fprintf(sql_file,
          "/*!50003 SET sql_mode              = @saved_sql_mode */ %s\n",
          (const char *) delimiter);
}


static void switch_time_zone(FILE *sql_file,
                             const char *delimiter,
                             const char *time_zone)
{
  fprintf(sql_file,
          "/*!50003 SET @saved_time_zone      = @@time_zone */ %s\n"
          "/*!50003 SET time_zone             = '%s' */ %s\n",
          (const char *) delimiter,

          (const char *) time_zone,
          (const char *) delimiter);
}


static void restore_time_zone(FILE *sql_file,
                              const char *delimiter)
{
  fprintf(sql_file,
          "/*!50003 SET time_zone             = @saved_time_zone */ %s\n",
          (const char *) delimiter);
}


/**
  Switch charset for results to some specified charset.  If the server does not
  support character_set_results variable, nothing can be done here.  As for
  whether something should be done here, future new callers of this function
  should be aware that the server lacking the facility of switching charsets is
  treated as success.

  @note  If the server lacks support, then nothing is changed and no error
         condition is returned.

  @returns  whether there was an error or not
*/
static int switch_character_set_results(MYSQL *mysql, const char *cs_name)
{
  char query_buffer[QUERY_LENGTH];
  size_t query_length;

  /* Server lacks facility.  This is not an error, by arbitrary decision . */
  if (!server_supports_switching_charsets)
    return FALSE;

  query_length= my_snprintf(query_buffer,
                            sizeof (query_buffer),
                            "SET SESSION character_set_results = '%s'",
                            (const char *) cs_name);

  return mysql_real_query(mysql, query_buffer, query_length);
}

/**
  Rewrite statement, enclosing DEFINER clause in version-specific comment.

  This function parses any CREATE statement and encloses DEFINER-clause in
  version-specific comment:
    input query:     CREATE DEFINER=a@b FUNCTION ...
    rewritten query: CREATE * / / *!50020 DEFINER=a@b * / / *!50003 FUNCTION ...

  @note This function will go away when WL#3995 is implemented.

  @param[in] stmt_str                 CREATE statement string.
  @param[in] stmt_length              Length of the stmt_str.
  @param[in] definer_version_str      Minimal MySQL version number when
                                      DEFINER clause is supported in the
                                      given statement.
  @param[in] definer_version_length   Length of definer_version_str.
  @param[in] stmt_version_str         Minimal MySQL version number when the
                                      given statement is supported.
  @param[in] stmt_version_length      Length of stmt_version_str.
  @param[in] keyword_str              Keyword to look for after CREATE.
  @param[in] keyword_length           Length of keyword_str.

  @return pointer to the new allocated query string.
*/

static char *cover_definer_clause(const char *stmt_str,
                                  uint stmt_length,
                                  const char *definer_version_str,
                                  uint definer_version_length,
                                  const char *stmt_version_str,
                                  uint stmt_version_length,
                                  const char *keyword_str,
                                  uint keyword_length)
{
  char *definer_begin= my_case_str(stmt_str, stmt_length,
                                   C_STRING_WITH_LEN(" DEFINER"));
  char *definer_end= NULL;

  char *query_str= NULL;
  char *query_ptr;

  if (!definer_begin)
    return NULL;

  definer_end= my_case_str(definer_begin, strlen(definer_begin),
                           keyword_str, keyword_length);

  if (!definer_end)
    return NULL;

  /*
    Allocate memory for new query string: original string
    from SHOW statement and version-specific comments.
  */
  query_str= alloc_query_str(stmt_length + 23);

  query_ptr= strnmov(query_str, stmt_str, definer_begin - stmt_str);
  query_ptr= strnmov(query_ptr, C_STRING_WITH_LEN("*/ /*!"));
  query_ptr= strnmov(query_ptr, definer_version_str, definer_version_length);
  query_ptr= strnmov(query_ptr, definer_begin, definer_end - definer_begin);
  query_ptr= strnmov(query_ptr, C_STRING_WITH_LEN("*/ /*!"));
  query_ptr= strnmov(query_ptr, stmt_version_str, stmt_version_length);
  query_ptr= strxmov(query_ptr, definer_end, NullS);

  return query_str;
}

/*
  Open a new .sql file to dump the table or view into

  SYNOPSIS
    open_sql_file_for_table
    name      name of the table or view
    flags     flags (as per "man 2 open")

  RETURN VALUES
    0        Failed to open file
    > 0      Handle of the open file
*/
static FILE* open_sql_file_for_table(const char* table, int flags)
{
  FILE* res;
  char filename[FN_REFLEN], tmp_path[FN_REFLEN];
  convert_dirname(tmp_path,path,NullS);
  res= my_fopen(fn_format(filename, table, tmp_path, ".sql", 4),
                flags, MYF(MY_WME));
  return res;
}


static void free_resources()
{
  if (md_result_file && md_result_file != stdout)
    my_fclose(md_result_file, MYF(0));
  my_free(opt_password);
  if (my_hash_inited(&ignore_table))
    my_hash_free(&ignore_table);
  if (extended_insert)
    dynstr_free(&extended_row);
  if (insert_pat_inited)
    dynstr_free(&insert_pat);
  if (defaults_argv)
    free_defaults(defaults_argv);
  my_end(my_end_arg);
}


static void maybe_exit(int error)
{
  if (!first_error)
    first_error= error;
  if (ignore_errors)
    return;
  if (mysql)
    mysql_close(mysql);
  free_resources();
  exit(error);
}


/*
  db_connect -- connects to the host and selects DB.
*/

static int connect_to_db(char *host, char *user,char *passwd)
{
  char buff[20+FN_REFLEN];
  DBUG_ENTER("connect_to_db");

  verbose_msg("-- Connecting to %s...\n", host ? host : "localhost");
  mysql_init(&mysql_connection);
  if (opt_compress)
    mysql_options(&mysql_connection,MYSQL_OPT_COMPRESS,NullS);
#ifdef HAVE_OPENSSL
  if (opt_use_ssl)
  {
    mysql_ssl_set(&mysql_connection, opt_ssl_key, opt_ssl_cert, opt_ssl_ca,
                  opt_ssl_capath, opt_ssl_cipher);
    mysql_options(&mysql_connection, MYSQL_OPT_SSL_CRL, opt_ssl_crl);
    mysql_options(&mysql_connection, MYSQL_OPT_SSL_CRLPATH, opt_ssl_crlpath);
  }
  mysql_options(&mysql_connection,MYSQL_OPT_SSL_VERIFY_SERVER_CERT,
                (char*)&opt_ssl_verify_server_cert);
#endif
  if (opt_protocol)
    mysql_options(&mysql_connection,MYSQL_OPT_PROTOCOL,(char*)&opt_protocol);
  if (opt_bind_addr)
    mysql_options(&mysql_connection,MYSQL_OPT_BIND,opt_bind_addr);
#ifdef HAVE_SMEM
  if (shared_memory_base_name)
    mysql_options(&mysql_connection,MYSQL_SHARED_MEMORY_BASE_NAME,shared_memory_base_name);
#endif
  mysql_options(&mysql_connection, MYSQL_SET_CHARSET_NAME, default_charset);

  if (opt_plugin_dir && *opt_plugin_dir)
    mysql_options(&mysql_connection, MYSQL_PLUGIN_DIR, opt_plugin_dir);

  if (opt_default_auth && *opt_default_auth)
    mysql_options(&mysql_connection, MYSQL_DEFAULT_AUTH, opt_default_auth);

  mysql_options(&mysql_connection, MYSQL_OPT_CONNECT_ATTR_RESET, 0);
  mysql_options4(&mysql_connection, MYSQL_OPT_CONNECT_ATTR_ADD,
                 "program_name", "mysqldump");
  if (!(mysql= mysql_real_connect(&mysql_connection,host,user,passwd,
                                  NULL,opt_mysql_port,opt_mysql_unix_port,
                                  0)))
  {
    DB_error(&mysql_connection, "when trying to connect");
    DBUG_RETURN(1);
  }
  if ((mysql_get_server_version(&mysql_connection) < 40100) ||
      (opt_compatible_mode & 3))
  {
    /* Don't dump SET NAMES with a pre-4.1 server (bug#7997).  */
    opt_set_charset= 0;

    /* Don't switch charsets for 4.1 and earlier.  (bug#34192). */
    server_supports_switching_charsets= FALSE;
  } 
  /*
    As we're going to set SQL_MODE, it would be lost on reconnect, so we
    cannot reconnect.
  */
  mysql->reconnect= 0;
  my_snprintf(buff, sizeof(buff), "/*!40100 SET @@SQL_MODE='%s' */",
              compatible_mode_normal_str);
  if (mysql_query_with_error_report(mysql, 0, buff))
    DBUG_RETURN(1);
  /*
    set time_zone to UTC to allow dumping date types between servers with
    different time zone settings
  */
  if (opt_tz_utc)
  {
    my_snprintf(buff, sizeof(buff), "/*!40103 SET TIME_ZONE='+00:00' */");
    if (mysql_query_with_error_report(mysql, 0, buff))
      DBUG_RETURN(1);
  }
  DBUG_RETURN(0);
} /* connect_to_db */


/*
** dbDisconnect -- disconnects from the host.
*/
static void dbDisconnect(char *host)
{
  verbose_msg("-- Disconnecting from %s...\n", host ? host : "localhost");
  mysql_close(mysql);
} /* dbDisconnect */


static void unescape(FILE *file,char *pos,uint length)
{
  char *tmp;
  DBUG_ENTER("unescape");
  if (!(tmp=(char*) my_malloc(length*2+1, MYF(MY_WME))))
    die(EX_MYSQLERR, "Couldn't allocate memory");

  mysql_real_escape_string(&mysql_connection, tmp, pos, length);
  fputc('\'', file);
  fputs(tmp, file);
  fputc('\'', file);
  check_io(file);
  my_free(tmp);
  DBUG_VOID_RETURN;
} /* unescape */


static my_bool test_if_special_chars(const char *str)
{
#if MYSQL_VERSION_ID >= 32300
  for ( ; *str ; str++)
    if (!my_isvar(charset_info,*str) && *str != '$')
      return 1;
#endif
  return 0;
} /* test_if_special_chars */



/*
  quote_name(name, buff, force)

  Quotes char string, taking into account compatible mode

  Args

  name                 Unquoted string containing that which will be quoted
  buff                 The buffer that contains the quoted value, also returned
  force                Flag to make it ignore 'test_if_special_chars'

  Returns

  buff                 quoted string

*/
static char *quote_name(const char *name, char *buff, my_bool force)
{
  char *to= buff;
  char qtype= (opt_compatible_mode & MASK_ANSI_QUOTES) ? '\"' : '`';

  if (!force && !opt_quoted && !test_if_special_chars(name))
    return (char*) name;
  *to++= qtype;
  while (*name)
  {
    if (*name == qtype)
      *to++= qtype;
    *to++= *name++;
  }
  to[0]= qtype;
  to[1]= 0;
  return buff;
} /* quote_name */


/*
  Quote a table name so it can be used in "SHOW TABLES LIKE <tabname>"

  SYNOPSIS
    quote_for_like()
    name     name of the table
    buff     quoted name of the table

  DESCRIPTION
    Quote \, _, ' and % characters

    Note: Because MySQL uses the C escape syntax in strings
    (for example, '\n' to represent newline), you must double
    any '\' that you use in your LIKE  strings. For example, to
    search for '\n', specify it as '\\n'. To search for '\', specify
    it as '\\\\' (the backslashes are stripped once by the parser
    and another time when the pattern match is done, leaving a
    single backslash to be matched).

    Example: "t\1" => "t\\\\1"

*/
static char *quote_for_like(const char *name, char *buff)
{
  char *to= buff;
  *to++= '\'';
  while (*name)
  {
    if (*name == '\\')
    {
      *to++='\\';
      *to++='\\';
      *to++='\\';
    }
    else if (*name == '\'' || *name == '_'  || *name == '%')
      *to++= '\\';
    *to++= *name++;
  }
  to[0]= '\'';
  to[1]= 0;
  return buff;
}


/**
  Quote and print a string.

  @param xml_file          - Output file.
  @param str               - String to print.
  @param len               - Its length.
  @param is_attribute_name - A check for attribute name or value.

  @description
    Quote '<' '>' '&' '\"' chars and print a string to the xml_file.
*/

static void print_quoted_xml(FILE *xml_file, const char *str, ulong len,
                             my_bool is_attribute_name)
{
  const char *end;

  for (end= str + len; str != end; str++)
  {
    switch (*str) {
    case '<':
      fputs("&lt;", xml_file);
      break;
    case '>':
      fputs("&gt;", xml_file);
      break;
    case '&':
      fputs("&amp;", xml_file);
      break;
    case '\"':
      fputs("&quot;", xml_file);
      break;
    case ' ':
      /* Attribute names cannot contain spaces. */
      if (is_attribute_name)
      {
        fputs("_", xml_file);
        break;
      }
      /* fall through */
    default:
      fputc(*str, xml_file);
      break;
    }
  }
  check_io(xml_file);
}


/*
  Print xml tag. Optionally add attribute(s).

  SYNOPSIS
    print_xml_tag(xml_file, sbeg, send, tag_name, first_attribute_name, 
                    ..., attribute_name_n, attribute_value_n, NullS)
    xml_file              - output file
    sbeg                  - line beginning
    line_end              - line ending
    tag_name              - XML tag name.
    first_attribute_name  - tag and first attribute
    first_attribute_value - (Implied) value of first attribute
    attribute_name_n      - attribute n
    attribute_value_n     - value of attribute n

  DESCRIPTION
    Print XML tag with any number of attribute="value" pairs to the xml_file.

    Format is:
      sbeg<tag_name first_attribute_name="first_attribute_value" ... 
      attribute_name_n="attribute_value_n">send
  NOTE
    Additional arguments must be present in attribute/value pairs.
    The last argument should be the null character pointer.
    All attribute_value arguments MUST be NULL terminated strings.
    All attribute_value arguments will be quoted before output.
*/

static void print_xml_tag(FILE * xml_file, const char* sbeg,
                          const char* line_end, 
                          const char* tag_name, 
                          const char* first_attribute_name, ...)
{
  va_list arg_list;
  const char *attribute_name, *attribute_value;

  fputs(sbeg, xml_file);
  fputc('<', xml_file);
  fputs(tag_name, xml_file);  

  va_start(arg_list, first_attribute_name);
  attribute_name= first_attribute_name;
  while (attribute_name != NullS)
  {
    attribute_value= va_arg(arg_list, char *);
    DBUG_ASSERT(attribute_value != NullS);

    fputc(' ', xml_file);
    fputs(attribute_name, xml_file);    
    fputc('\"', xml_file);
    
    print_quoted_xml(xml_file, attribute_value, strlen(attribute_value), 0);
    fputc('\"', xml_file);

    attribute_name= va_arg(arg_list, char *);
  }
  va_end(arg_list);

  fputc('>', xml_file);
  fputs(line_end, xml_file);
  check_io(xml_file);
}


/*
  Print xml tag with for a field that is null

  SYNOPSIS
    print_xml_null_tag()
    xml_file    - output file
    sbeg        - line beginning
    stag_atr    - tag and attribute
    sval        - value of attribute
    line_end        - line ending

  DESCRIPTION
    Print tag with one attribute to the xml_file. Format is:
      <stag_atr="sval" xsi:nil="true"/>
  NOTE
    sval MUST be a NULL terminated string.
    sval string will be qouted before output.
*/

static void print_xml_null_tag(FILE * xml_file, const char* sbeg,
                               const char* stag_atr, const char* sval,
                               const char* line_end)
{
  fputs(sbeg, xml_file);
  fputs("<", xml_file);
  fputs(stag_atr, xml_file);
  fputs("\"", xml_file);
  print_quoted_xml(xml_file, sval, strlen(sval), 0);
  fputs("\" xsi:nil=\"true\" />", xml_file);
  fputs(line_end, xml_file);
  check_io(xml_file);
}


/**
  Print xml CDATA section.

  @param xml_file    - output file
  @param str         - string to print
  @param len         - length of the string

  @note
    This function also takes care of the presence of '[[>'
    string in the str. If found, the CDATA section is broken
    into two CDATA sections, <![CDATA[]]]]> and <![CDATA[>]].
*/

static void print_xml_cdata(FILE *xml_file, const char *str, ulong len)
{
  const char *end;

  fputs("<![CDATA[\n", xml_file);
  for (end= str + len; str != end; str++)
  {
    switch(*str) {
    case ']':
      if ((*(str + 1) == ']') && (*(str + 2) =='>'))
      {
        fputs("]]]]><![CDATA[>", xml_file);
        str += 2;
        continue;
      }
      /* fall through */
    default:
      fputc(*str, xml_file);
      break;
    }
  }
  fputs("\n]]>\n", xml_file);
  check_io(xml_file);
}


/*
  Print xml tag with many attributes.

  SYNOPSIS
    print_xml_row()
    xml_file    - output file
    row_name    - xml tag name
    tableRes    - query result
    row         - result row
    str_create  - create statement header string

  DESCRIPTION
    Print tag with many attribute to the xml_file. Format is:
      \t\t<row_name Atr1="Val1" Atr2="Val2"... />
  NOTE
    All atributes and values will be quoted before output.
*/

static void print_xml_row(FILE *xml_file, const char *row_name,
                          MYSQL_RES *tableRes, MYSQL_ROW *row,
                          const char *str_create)
{
  uint i;
  my_bool body_found= 0;
  char *create_stmt_ptr= NULL;
  ulong create_stmt_len= 0;
  MYSQL_FIELD *field;
  ulong *lengths= mysql_fetch_lengths(tableRes);

  fprintf(xml_file, "\t\t<%s", row_name);
  check_io(xml_file);
  mysql_field_seek(tableRes, 0);
  for (i= 0; (field= mysql_fetch_field(tableRes)); i++)
  {
    if ((*row)[i])
    {
      /* For 'create' statements, dump using CDATA. */
      if ((str_create) && (strcmp(str_create, field->name) == 0))
      {
        create_stmt_ptr= (*row)[i];
        create_stmt_len= lengths[i];
        body_found= 1;
      }
      else
      {
        fputc(' ', xml_file);
        print_quoted_xml(xml_file, field->name, field->name_length, 1);
        fputs("=\"", xml_file);
        print_quoted_xml(xml_file, (*row)[i], lengths[i], 0);
        fputc('"', xml_file);
        check_io(xml_file);
      }
    }
  }

  if (create_stmt_len)
  {
    DBUG_ASSERT(body_found);
    fputs(">\n", xml_file);
    print_xml_cdata(xml_file, create_stmt_ptr, create_stmt_len);
    fprintf(xml_file, "\t\t</%s>\n", row_name);
  }
  else
    fputs(" />\n", xml_file);

  check_io(xml_file);
}


/**
  Print xml comments.

  @param xml_file       - output file
  @param len            - length of comment message
  @param comment_string - comment message

  @description
    Print the comment message in the format:
      "<!-- \n comment string  \n -->\n"

  @note
    Any occurrence of continuous hyphens will be
    squeezed to a single hyphen.
*/

static void print_xml_comment(FILE *xml_file, ulong len,
                              const char *comment_string)
{
  const char* end;

  fputs("<!-- ", xml_file);

  for (end= comment_string + len; comment_string != end; comment_string++)
  {
    /*
      The string "--" (double-hyphen) MUST NOT occur within xml comments.
    */
    switch (*comment_string) {
    case '-':
      if (*(comment_string + 1) == '-')         /* Only one hyphen allowed. */
        break;
    default:
      fputc(*comment_string, xml_file);
      break;
    }
  }
  fputs(" -->\n", xml_file);
  check_io(xml_file);
}



/* A common printing function for xml and non-xml modes. */

static void print_comment(FILE *sql_file, my_bool is_error, const char *format,
                          ...)
{
  static char comment_buff[COMMENT_LENGTH];
  va_list args;

  /* If its an error message, print it ignoring opt_comments. */
  if (!is_error && !opt_comments)
    return;

  va_start(args, format);
  my_vsnprintf(comment_buff, COMMENT_LENGTH, format, args);
  va_end(args);

  if (!opt_xml)
  {
    fputs(comment_buff, sql_file);
    check_io(sql_file);
    return;
  }

  print_xml_comment(sql_file, strlen(comment_buff), comment_buff);
}


/*
 create_delimiter
 Generate a new (null-terminated) string that does not exist in  query 
 and is therefore suitable for use as a query delimiter.  Store this
 delimiter in  delimiter_buff .
 
 This is quite simple in that it doesn't even try to parse statements as an
 interpreter would.  It merely returns a string that is not in the query, which
 is much more than adequate for constructing a delimiter.

 RETURN
   ptr to the delimiter  on Success
   NULL                  on Failure
*/
static char *create_delimiter(char *query, char *delimiter_buff, 
                              int delimiter_max_size) 
{
  int proposed_length;
  char *presence;

  delimiter_buff[0]= ';';  /* start with one semicolon, and */

  for (proposed_length= 2; proposed_length < delimiter_max_size; 
      delimiter_max_size++) {

    delimiter_buff[proposed_length-1]= ';';  /* add semicolons, until */
    delimiter_buff[proposed_length]= '\0';

    presence = strstr(query, delimiter_buff);
    if (presence == NULL) { /* the proposed delimiter is not in the query. */
       return delimiter_buff;
    }

  }
  return NULL;  /* but if we run out of space, return nothing at all. */
}


/*
  dump_events_for_db
  -- retrieves list of events for a given db, and prints out
  the CREATE EVENT statement into the output (the dump).

  RETURN
    0  Success
    1  Error
*/
static uint dump_events_for_db(char *db)
{
  char       query_buff[QUERY_LENGTH];
  char       db_name_buff[NAME_LEN*2+3], name_buff[NAME_LEN*2+3];
  char       *event_name;
  char       delimiter[QUERY_LENGTH];
  FILE       *sql_file= md_result_file;
  MYSQL_RES  *event_res, *event_list_res;
  MYSQL_ROW  row, event_list_row;

  char       db_cl_name[MY_CS_NAME_SIZE];
  int        db_cl_altered= FALSE;

  DBUG_ENTER("dump_events_for_db");
  DBUG_PRINT("enter", ("db: '%s'", db));

  mysql_real_escape_string(mysql, db_name_buff, db, strlen(db));

  /* nice comments */
  print_comment(sql_file, 0,
                "\n--\n-- Dumping events for database '%s'\n--\n", db);

  /*
    not using "mysql_query_with_error_report" because we may have not
    enough privileges to lock mysql.events.
  */
  if (lock_tables)
    mysql_query(mysql, "LOCK TABLES mysql.event READ");

  if (mysql_query_with_error_report(mysql, &event_list_res, "show events"))
    DBUG_RETURN(0);

  strcpy(delimiter, ";");
  if (mysql_num_rows(event_list_res) > 0)
  {
    if (opt_xml)
      fputs("\t<events>\n", sql_file);
    else
    {
      fprintf(sql_file, "/*!50106 SET @save_time_zone= @@TIME_ZONE */ ;\n");

      /* Get database collation. */

      if (fetch_db_collation(db_name_buff, db_cl_name, sizeof (db_cl_name)))
        DBUG_RETURN(1);
    }

    if (switch_character_set_results(mysql, "binary"))
      DBUG_RETURN(1);

    while ((event_list_row= mysql_fetch_row(event_list_res)) != NULL)
    {
      event_name= quote_name(event_list_row[1], name_buff, 0);
      DBUG_PRINT("info", ("retrieving CREATE EVENT for %s", name_buff));
      my_snprintf(query_buff, sizeof(query_buff), "SHOW CREATE EVENT %s", 
          event_name);

      if (mysql_query_with_error_report(mysql, &event_res, query_buff))
        DBUG_RETURN(1);

      while ((row= mysql_fetch_row(event_res)) != NULL)
      {
        if (opt_xml)
        {
          print_xml_row(sql_file, "event", event_res, &row,
                        "Create Event");
          continue;
        }

        /*
          if the user has EXECUTE privilege he can see event names, but not the
          event body!
        */
        if (strlen(row[3]) != 0)
        {
          char *query_str;

          if (opt_drop)
            fprintf(sql_file, "/*!50106 DROP EVENT IF EXISTS %s */%s\n", 
                event_name, delimiter);

          if (create_delimiter(row[3], delimiter, sizeof(delimiter)) == NULL)
          {
            fprintf(stderr, "%s: Warning: Can't create delimiter for event '%s'\n",
                    my_progname, event_name);
            DBUG_RETURN(1);
          }

          fprintf(sql_file, "DELIMITER %s\n", delimiter);

          if (mysql_num_fields(event_res) >= 7)
          {
            if (switch_db_collation(sql_file, db_name_buff, delimiter,
                                    db_cl_name, row[6], &db_cl_altered))
            {
              DBUG_RETURN(1);
            }

            switch_cs_variables(sql_file, delimiter,
                                row[4],   /* character_set_client */
                                row[4],   /* character_set_results */
                                row[5]);  /* collation_connection */
          }
          else
          {
            /*
              mysqldump is being run against the server, that does not
              provide character set information in SHOW CREATE
              statements.

              NOTE: the dump may be incorrect, since character set
              information is required in order to restore event properly.
            */

            fprintf(sql_file,
                    "--\n"
                    "-- WARNING: old server version. "
                      "The following dump may be incomplete.\n"
                    "--\n");
          }

          switch_sql_mode(sql_file, delimiter, row[1]);

          switch_time_zone(sql_file, delimiter, row[2]);

          query_str= cover_definer_clause(row[3], strlen(row[3]),
                                          C_STRING_WITH_LEN("50117"),
                                          C_STRING_WITH_LEN("50106"),
                                          C_STRING_WITH_LEN(" EVENT"));

          fprintf(sql_file,
                  "/*!50106 %s */ %s\n",
                  (const char *) (query_str != NULL ? query_str : row[3]),
                  (const char *) delimiter);

          restore_time_zone(sql_file, delimiter);
          restore_sql_mode(sql_file, delimiter);

          if (mysql_num_fields(event_res) >= 7)
          {
            restore_cs_variables(sql_file, delimiter);

            if (db_cl_altered)
            {
              if (restore_db_collation(sql_file, db_name_buff, delimiter,
                                       db_cl_name))
                DBUG_RETURN(1);
            }
          }
        }
      } /* end of event printing */
      mysql_free_result(event_res);

    } /* end of list of events */
    if (opt_xml)
    {
      fputs("\t</events>\n", sql_file);
      check_io(sql_file);
    }
    else
    {
      fprintf(sql_file, "DELIMITER ;\n");
      fprintf(sql_file, "/*!50106 SET TIME_ZONE= @save_time_zone */ ;\n");
    }

    if (switch_character_set_results(mysql, default_charset))
      DBUG_RETURN(1);
  }
  mysql_free_result(event_list_res);

  if (lock_tables)
    (void) mysql_query_with_error_report(mysql, 0, "UNLOCK TABLES");
  DBUG_RETURN(0);
}


/*
  Print hex value for blob data.

  SYNOPSIS
    print_blob_as_hex()
    output_file         - output file
    str                 - string to print
    len                 - its length

  DESCRIPTION
    Print hex value for blob data.
*/

static void print_blob_as_hex(FILE *output_file, const char *str, ulong len)
{
    /* sakaik got the idea to to provide blob's in hex notation. */
    const char *ptr= str, *end= ptr + len;
    for (; ptr < end ; ptr++)
      fprintf(output_file, "%02X", *((uchar *)ptr));
    check_io(output_file);
}

/*
  dump_routines_for_db
  -- retrieves list of routines for a given db, and prints out
  the CREATE PROCEDURE definition into the output (the dump).

  This function has logic to print the appropriate syntax depending on whether
  this is a procedure or functions

  RETURN
    0  Success
    1  Error
*/

static uint dump_routines_for_db(char *db)
{
  char       query_buff[QUERY_LENGTH];
  const char *routine_type[]= {"FUNCTION", "PROCEDURE"};
  char       db_name_buff[NAME_LEN*2+3], name_buff[NAME_LEN*2+3];
  char       *routine_name;
  char       *query_str;
  int        i;
  FILE       *sql_file= md_result_file;
  MYSQL_RES  *routine_res, *routine_list_res;
  MYSQL_ROW  row, routine_list_row;

  char       db_cl_name[MY_CS_NAME_SIZE];
  int        db_cl_altered= FALSE;

  DBUG_ENTER("dump_routines_for_db");
  DBUG_PRINT("enter", ("db: '%s'", db));

  mysql_real_escape_string(mysql, db_name_buff, db, strlen(db));

  /* nice comments */
  print_comment(sql_file, 0,
                "\n--\n-- Dumping routines for database '%s'\n--\n", db);

  /*
    not using "mysql_query_with_error_report" because we may have not
    enough privileges to lock mysql.proc.
  */
  if (lock_tables)
    mysql_query(mysql, "LOCK TABLES mysql.proc READ");

  /* Get database collation. */

  if (fetch_db_collation(db_name_buff, db_cl_name, sizeof (db_cl_name)))
    DBUG_RETURN(1);

  if (switch_character_set_results(mysql, "binary"))
    DBUG_RETURN(1);

  if (opt_xml)
    fputs("\t<routines>\n", sql_file);

  /* 0, retrieve and dump functions, 1, procedures */
  for (i= 0; i <= 1; i++)
  {
    my_snprintf(query_buff, sizeof(query_buff),
                "SHOW %s STATUS WHERE Db = '%s'",
                routine_type[i], db_name_buff);

    if (mysql_query_with_error_report(mysql, &routine_list_res, query_buff))
      DBUG_RETURN(1);

    if (mysql_num_rows(routine_list_res))
    {

      while ((routine_list_row= mysql_fetch_row(routine_list_res)))
      {
        routine_name= quote_name(routine_list_row[1], name_buff, 0);
        DBUG_PRINT("info", ("retrieving CREATE %s for %s", routine_type[i],
                            name_buff));
        my_snprintf(query_buff, sizeof(query_buff), "SHOW CREATE %s %s",
                    routine_type[i], routine_name);

        if (mysql_query_with_error_report(mysql, &routine_res, query_buff))
          DBUG_RETURN(1);

        while ((row= mysql_fetch_row(routine_res)))
        {
          /*
            if the user has EXECUTE privilege he see routine names, but NOT the
            routine body of other routines that are not the creator of!
          */
          DBUG_PRINT("info",("length of body for %s row[2] '%s' is %d",
                             routine_name, row[2] ? row[2] : "(null)",
                             row[2] ? (int) strlen(row[2]) : 0));
          if (row[2] == NULL)
          {
            print_comment(sql_file, 1, "\n-- insufficient privileges to %s\n",
                          query_buff);
            print_comment(sql_file, 1,
                          "-- does %s have permissions on mysql.proc?\n\n",
                          current_user);
            maybe_die(EX_MYSQLERR,"%s has insufficent privileges to %s!", current_user, query_buff);
          }
          else if (strlen(row[2]))
          {
            if (opt_xml)
            {
              if (i)                            // Procedures.
                print_xml_row(sql_file, "routine", routine_res, &row,
                              "Create Procedure");
              else                              // Functions.
                print_xml_row(sql_file, "routine", routine_res, &row,
                              "Create Function");
              continue;
            }
            if (opt_drop)
              fprintf(sql_file, "/*!50003 DROP %s IF EXISTS %s */;\n",
                      routine_type[i], routine_name);

            query_str= cover_definer_clause(row[2], strlen(row[2]),
                                            C_STRING_WITH_LEN("50020"),
                                            C_STRING_WITH_LEN("50003"),
                                            C_STRING_WITH_LEN(" FUNCTION"));

            if (!query_str)
              query_str= cover_definer_clause(row[2], strlen(row[2]),
                                              C_STRING_WITH_LEN("50020"),
                                              C_STRING_WITH_LEN("50003"),
                                              C_STRING_WITH_LEN(" PROCEDURE"));

            if (mysql_num_fields(routine_res) >= 6)
            {
              if (switch_db_collation(sql_file, db_name_buff, ";",
                                      db_cl_name, row[5], &db_cl_altered))
              {
                DBUG_RETURN(1);
              }

              switch_cs_variables(sql_file, ";",
                                  row[3],   /* character_set_client */
                                  row[3],   /* character_set_results */
                                  row[4]);  /* collation_connection */
            }
            else
            {
              /*
                mysqldump is being run against the server, that does not
                provide character set information in SHOW CREATE
                statements.

                NOTE: the dump may be incorrect, since character set
                information is required in order to restore stored
                procedure/function properly.
              */

              fprintf(sql_file,
                      "--\n"
                      "-- WARNING: old server version. "
                        "The following dump may be incomplete.\n"
                      "--\n");
            }


            switch_sql_mode(sql_file, ";", row[1]);

            fprintf(sql_file,
                    "DELIMITER ;;\n"
                    "/*!50003 %s */;;\n"
                    "DELIMITER ;\n",
                    (const char *) (query_str != NULL ? query_str : row[2]));

            restore_sql_mode(sql_file, ";");

            if (mysql_num_fields(routine_res) >= 6)
            {
              restore_cs_variables(sql_file, ";");

              if (db_cl_altered)
              {
                if (restore_db_collation(sql_file, db_name_buff, ";", db_cl_name))
                  DBUG_RETURN(1);
              }
            }

            my_free(query_str);
          }
        } /* end of routine printing */
        mysql_free_result(routine_res);

      } /* end of list of routines */
    }
    mysql_free_result(routine_list_res);
  } /* end of for i (0 .. 1)  */

  if (opt_xml)
  {
    fputs("\t</routines>\n", sql_file);
    check_io(sql_file);
  }

  if (switch_character_set_results(mysql, default_charset))
    DBUG_RETURN(1);

  if (lock_tables)
    (void) mysql_query_with_error_report(mysql, 0, "UNLOCK TABLES");
  DBUG_RETURN(0);
}

/*
  Parse the specified key definition string and check if the key contains an
  AUTO_INCREMENT column as the first key part. We only check for the first key
  part, because unlike MyISAM, InnoDB does not allow the AUTO_INCREMENT column
  as a secondary key column, i.e. the AUTO_INCREMENT column would not be
  considered indexed for such key specification.
*/
static my_bool contains_autoinc_column(const char *autoinc_column,
                                       const char *keydef,
                                       key_type_t type)
{
  char *from, *to;
  uint idnum;

  DBUG_ASSERT(type != KEY_TYPE_NONE);

  if (autoinc_column == NULL || !(from= strchr(keydef, '`')))
    return FALSE;

  to= from;
  idnum= 0;

  while ((to= strchr(to + 1, '`')))
  {
    /*
      Double backticks represent a backtick in identifier, rather than a quote
      character.
    */
    if (to[1] == '`')
    {
      to++;
      continue;
    }

    if (to <= from + 1)
      break;                                    /* Broken key definition */

    idnum++;

    /*
      Skip the check if it's the first identifier and we are processing a
      secondary key.
    */
    if ((type == KEY_TYPE_PRIMARY || idnum != 1) &&
        !strncmp(autoinc_column, from + 1, to - from - 1))
      return TRUE;

    /*
      Check only the first (for PRIMARY KEY) or the second (for secondary keys)
      quoted identifier.
    */
    if ((idnum == 1 + test(type != KEY_TYPE_PRIMARY)) ||
        !(from= strchr(to + 1, '`')))
      break;

    to= from;
  }

  return FALSE;
}


/*
  Remove secondary/foreign key definitions from a given SHOW CREATE TABLE string
  and store them into a temporary list to be used later.

  SYNOPSIS
    skip_secondary_keys()
    create_str                SHOW CREATE TABLE output
    has_pk                    TRUE, if the table has PRIMARY KEY
                              (or UNIQUE key on non-nullable columns)


  DESCRIPTION

    Stores all lines starting with "KEY" or "UNIQUE KEY"
    into skipped_keys_list and removes them from the input string.
    Ignoring FOREIGN KEYS constraints when creating the table is ok, because
    mysqldump sets foreign_key_checks to 0 anyway.
*/

static void skip_secondary_keys(char *create_str, my_bool has_pk)
{
  char *ptr, *strend;
  char *last_comma= NULL;
  my_bool pk_processed= FALSE;
  char *autoinc_column= NULL;
  my_bool has_autoinc= FALSE;
  key_type_t type;

  strend= create_str + strlen(create_str);

  ptr= create_str;
  while (*ptr)
  {
    char *tmp, *orig_ptr, c;

    orig_ptr= ptr;
    /* Skip leading whitespace */
    while (*ptr && my_isspace(charset_info, *ptr))
      ptr++;

    /* Read the next line */
    for (tmp= ptr; *tmp != '\n' && *tmp != '\0'; tmp++);

    c= *tmp;
    *tmp= '\0'; /* so strstr() only processes the current line */

    if (!strncmp(ptr, "UNIQUE KEY ", sizeof("UNIQUE KEY ") - 1))
      type= KEY_TYPE_UNIQUE;
    else if (!strncmp(ptr, "KEY ", sizeof("KEY ") - 1))
      type= KEY_TYPE_NON_UNIQUE;
    else if (!strncmp(ptr, "PRIMARY KEY ", sizeof("PRIMARY KEY ") - 1))
      type= KEY_TYPE_PRIMARY;
    else
      type= KEY_TYPE_NONE;

    has_autoinc= (type != KEY_TYPE_NONE) ?
      contains_autoinc_column(autoinc_column, ptr, type) : FALSE;

    /* Is it a secondary index definition? */
    if (c == '\n' &&
        ((type == KEY_TYPE_UNIQUE && (pk_processed || !has_pk)) ||
         type == KEY_TYPE_NON_UNIQUE) && !has_autoinc)
    {
      char *data, *end= tmp - 1;

      /* Remove the trailing comma */
      if (*end == ',')
        end--;
      data= my_strndup(ptr, end - ptr + 1, MYF(MY_FAE));
      skipped_keys_list= list_cons(data, skipped_keys_list);

      memmove(orig_ptr, tmp + 1, strend - tmp);
      ptr= orig_ptr;
      strend-= tmp + 1 - ptr;

      /* Remove the comma on the previos line */
      if (last_comma != NULL)
      {
        *last_comma= ' ';
      }
    }
    else
    {
      char *end;

      if (last_comma != NULL && *ptr != ')')
      {
        /*
          It's not the last line of CREATE TABLE, so we have skipped a key
          definition. We have to restore the last removed comma.
        */
        *last_comma= ',';
      }

      /*
        If we are skipping a key which indexes an AUTO_INCREMENT column, it is
        safe to optimize all subsequent keys, i.e. we should not be checking for
        that column anymore.
      */
      if (type != KEY_TYPE_NONE && has_autoinc)
      {
          DBUG_ASSERT(autoinc_column != NULL);

          my_free(autoinc_column);
          autoinc_column= NULL;
      }

      if ((has_pk && type == KEY_TYPE_UNIQUE && !pk_processed) ||
          type == KEY_TYPE_PRIMARY)
        pk_processed= TRUE;

      if (strstr(ptr, "AUTO_INCREMENT") && *ptr == '`')
      {
        /*
          The first secondary key defined on this column later cannot be
          skipped, as CREATE TABLE would fail on import. Unless there is a
          PRIMARY KEY and it indexes that column.
        */
        for (end= ptr + 1;
             /* Skip double backticks as they are a part of identifier */
             *end != '\0' && (*end != '`' || end[1] == '`');
             end++)
          /* empty */;

        if (*end == '`' && end > ptr + 1)
        {
          DBUG_ASSERT(autoinc_column == NULL);

          autoinc_column= my_strndup(ptr + 1, end - ptr - 1, MYF(MY_FAE));
        }
      }

      *tmp= c;

      if (tmp[-1] == ',')
        last_comma= tmp - 1;
      ptr= (*tmp == '\0') ? tmp : tmp + 1;
    }
  }

  my_free(autoinc_column);
}

/*
  Check if the table has a primary key defined either explicitly or
  implicitly (i.e. a unique key on non-nullable columns).

  SYNOPSIS
    my_bool has_primary_key(const char *table_name)

    table_name  quoted table name

  RETURNS     TRUE if the table has a primary key

  DESCRIPTION
*/

static my_bool has_primary_key(const char *table_name)
{
  MYSQL_RES  *res= NULL;
  MYSQL_ROW  row;
  char query_buff[QUERY_LENGTH];
  my_bool has_pk= TRUE;

  my_snprintf(query_buff, sizeof(query_buff),
              "SELECT COUNT(*) FROM INFORMATION_SCHEMA.COLUMNS WHERE "
              "TABLE_SCHEMA=DATABASE() AND TABLE_NAME='%s' AND "
              "COLUMN_KEY='PRI'", table_name);
  if (mysql_query(mysql, query_buff) || !(res= mysql_store_result(mysql)) ||
      !(row= mysql_fetch_row(res)))
  {
    fprintf(stderr, "Warning: Couldn't determine if table %s has a "
            "primary key (%s). "
            "--innodb-optimize-keys may work inefficiently.\n",
            table_name, mysql_error(mysql));
    goto cleanup;
  }

  has_pk= atoi(row[0]) > 0;

cleanup:
  if (res)
    mysql_free_result(res);

  return has_pk;
}


/*
  get_table_structure -- retrievs database structure, prints out corresponding
  CREATE statement and fills out insert_pat if the table is the type we will
  be dumping.

  ARGS
    table       - table name
    db          - db name
    table_type  - table type, e.g. "MyISAM" or "InnoDB", but also "VIEW"
    ignore_flag - what we must particularly ignore - see IGNORE_ defines above

  RETURN
    number of fields in table, 0 if error
*/

static uint get_table_structure(char *table, char *db, char *table_type,
                                char *ignore_flag)
{
  my_bool    init=0, delayed, write_data, complete_insert;
  my_ulonglong num_fields;
  char       *result_table, *opt_quoted_table;
  const char *insert_option;
  char	     name_buff[NAME_LEN+3],table_buff[NAME_LEN*2+3];
  char       table_buff2[NAME_LEN*2+3], query_buff[QUERY_LENGTH];
  const char *show_fields_stmt= "SELECT `COLUMN_NAME` AS `Field`, "
                                "`COLUMN_TYPE` AS `Type`, "
                                "`IS_NULLABLE` AS `Null`, "
                                "`COLUMN_KEY` AS `Key`, "
                                "`COLUMN_DEFAULT` AS `Default`, "
                                "`EXTRA` AS `Extra`, "
                                "`COLUMN_COMMENT` AS `Comment` "
                                "FROM `INFORMATION_SCHEMA`.`COLUMNS` WHERE "
                                "TABLE_SCHEMA = '%s' AND TABLE_NAME = '%s'";
  FILE       *sql_file= md_result_file;
  int        len;
  my_bool    is_log_table;
  MYSQL_RES  *result;
  MYSQL_ROW  row;
  my_bool    has_pk= FALSE;
  DBUG_ENTER("get_table_structure");
  DBUG_PRINT("enter", ("db: %s  table: %s", db, table));

  *ignore_flag= check_if_ignore_table(table, table_type);

  delayed= opt_delayed;
  if (delayed && (*ignore_flag & IGNORE_INSERT_DELAYED))
  {
    delayed= 0;
    verbose_msg("-- Warning: Unable to use delayed inserts for table '%s' "
                "because it's of type %s\n", table, table_type);
  }

  complete_insert= 0;
  if ((write_data= !(*ignore_flag & IGNORE_DATA)))
  {
    complete_insert= opt_complete_insert;
    if (!insert_pat_inited)
    {
      insert_pat_inited= 1;
      init_dynamic_string_checked(&insert_pat, "", 1024, 1024);
    }
    else
      dynstr_set_checked(&insert_pat, "");
  }

  insert_option= ((delayed && opt_ignore) ? " DELAYED IGNORE " :
                  delayed ? " DELAYED " : opt_ignore ? " IGNORE " : "");

  verbose_msg("-- Retrieving table structure for table %s...\n", table);

  len= my_snprintf(query_buff, sizeof(query_buff),
                   "SET SQL_QUOTE_SHOW_CREATE=%d",
                   (opt_quoted || opt_keywords));
  if (!create_options)
    strmov(query_buff+len,
           "/*!40102 ,SQL_MODE=concat(@@sql_mode, _utf8 ',NO_KEY_OPTIONS,NO_TABLE_OPTIONS,NO_FIELD_OPTIONS') */");

  result_table=     quote_name(table, table_buff, 1);
  opt_quoted_table= quote_name(table, table_buff2, 0);

  if (opt_innodb_optimize_keys && !strcmp(table_type, "InnoDB"))
    has_pk= has_primary_key(table);

  if (opt_order_by_primary)
    order_by= primary_key_fields(result_table);

  if (!opt_xml && !mysql_query_with_error_report(mysql, 0, query_buff))
  {
    /* using SHOW CREATE statement */
    if (!opt_no_create_info)
    {
      /* Make an sql-file, if path was given iow. option -T was given */
      char buff[20+FN_REFLEN];
      MYSQL_FIELD *field;
   
      my_bool old_ignore_errors=ignore_errors;
      //fprintf(stderr, "ignore create table %d\n", opt_ignore_show_create_table_error);
      if (opt_ignore_show_create_table_error)
         ignore_errors=1;

      my_snprintf(buff, sizeof(buff), "show create table %s", result_table);

      if (switch_character_set_results(mysql, "binary") ||
          mysql_query_with_error_report(mysql, &result, buff) ||
          switch_character_set_results(mysql, default_charset))
      {
        ignore_errors=old_ignore_errors;
        DBUG_RETURN(0);
      }

      if (path)
      {
        if (!(sql_file= open_sql_file_for_table(table, O_WRONLY)))
          DBUG_RETURN(0);

        write_header(sql_file, db);
      }

      if (strcmp (table_type, "VIEW") == 0)         /* view */
        print_comment(sql_file, 0,
                      "\n--\n-- Temporary table structure for view %s\n--\n\n",
                      result_table);
      else
        print_comment(sql_file, 0,
                      "\n--\n-- Table structure for table %s\n--\n\n",
                      result_table);

      if (opt_drop)
      {
      /*
        Even if the "table" is a view, we do a DROP TABLE here.  The
        view-specific code below fills in the DROP VIEW.
        We will skip the DROP TABLE for general_log and slow_log, since
        those stmts will fail, in case we apply dump by enabling logging.
       */
        if (!general_log_or_slow_log_tables(db, table))
          fprintf(sql_file, "DROP TABLE IF EXISTS %s;\n",
                  opt_quoted_table);
        check_io(sql_file);
      }

      field= mysql_fetch_field_direct(result, 0);
      if (strcmp(field->name, "View") == 0)
      {
        char *scv_buff= NULL;
        my_ulonglong n_cols;

        verbose_msg("-- It's a view, create dummy table for view\n");

        /* save "show create" statement for later */
        if ((row= mysql_fetch_row(result)) && (scv_buff=row[1]))
          scv_buff= my_strdup(scv_buff, MYF(0));

        mysql_free_result(result);

        /*
          Create a table with the same name as the view and with columns of
          the same name in order to satisfy views that depend on this view.
          The table will be removed when the actual view is created.

          The properties of each column, are not preserved in this temporary
          table, because they are not necessary.

          This will not be necessary once we can determine dependencies
          between views and can simply dump them in the appropriate order.
        */
        my_snprintf(query_buff, sizeof(query_buff),
                    "SHOW FIELDS FROM %s", result_table);
        if (switch_character_set_results(mysql, "binary") ||
            mysql_query_with_error_report(mysql, &result, query_buff) ||
            switch_character_set_results(mysql, default_charset))
        {
          /*
            View references invalid or privileged table/col/fun (err 1356),
            so we cannot create a stand-in table.  Be defensive and dump
            a comment with the view's 'show create' statement. (Bug #17371)
          */

          if (mysql_errno(mysql) == ER_VIEW_INVALID)
            fprintf(sql_file, "\n-- failed on view %s: %s\n\n", result_table, scv_buff ? scv_buff : "");

          my_free(scv_buff);

          DBUG_RETURN(0);
        }
        else
          my_free(scv_buff);

        n_cols= mysql_num_rows(result);
        if (0 != n_cols)
        {

          /*
            The actual formula is based on the column names and how the .FRM
            files are stored and is too volatile to be repeated here.
            Thus we simply warn the user if the columns exceed a limit we
            know works most of the time.
          */
          if (n_cols >= 1000)
            fprintf(stderr,
                    "-- Warning: Creating a stand-in table for view %s may"
                    " fail when replaying the dump file produced because "
                    "of the number of columns exceeding 1000. Exercise "
                    "caution when replaying the produced dump file.\n", 
                    table);
          if (opt_drop)
          {
            /*
              We have already dropped any table of the same name above, so
              here we just drop the view.
            */

            fprintf(sql_file, "/*!50001 DROP VIEW IF EXISTS %s*/;\n",
                    opt_quoted_table);
            check_io(sql_file);
          }

          fprintf(sql_file,
                  "SET @saved_cs_client     = @@character_set_client;\n"
                  "SET character_set_client = utf8;\n"
                  "/*!50001 CREATE TABLE %s (\n",
                  result_table);

          /*
            Get first row, following loop will prepend comma - keeps from
            having to know if the row being printed is last to determine if
            there should be a _trailing_ comma.
          */

          row= mysql_fetch_row(result);

          /*
            The actual column type doesn't matter anyway, since the table will
            be dropped at run time.
            We do tinyint to avoid hitting the row size limit.
          */
          fprintf(sql_file, "  %s tinyint NOT NULL",
                  quote_name(row[0], name_buff, 0));

          while((row= mysql_fetch_row(result)))
          {
            /* col name, col type */
            fprintf(sql_file, ",\n  %s tinyint NOT NULL",
                    quote_name(row[0], name_buff, 0));
          }

          /*
            Stand-in tables are always MyISAM tables as the default
            engine might have a column-limit that's lower than the
            number of columns in the view, and MyISAM support is
            guaranteed to be in the server anyway.
          */
          fprintf(sql_file,
                  "\n) ENGINE=MyISAM */;\n"
                  "SET character_set_client = @saved_cs_client;\n");

          check_io(sql_file);
        }

        mysql_free_result(result);

        if (path)
          my_fclose(sql_file, MYF(MY_WME));

        seen_views= 1;
        DBUG_RETURN(0);
      }

      row= mysql_fetch_row(result);

      if (opt_innodb_optimize_keys && !strcmp(table_type, "InnoDB"))
        skip_secondary_keys(row[1], has_pk);

      is_log_table= general_log_or_slow_log_tables(db, table);
      if (is_log_table)
        row[1]+= 13; /* strlen("CREATE TABLE ")= 13 */
      if (opt_compatible_mode & 3)
      {
        fprintf(sql_file,
                is_log_table ? "CREATE TABLE IF NOT EXISTS %s;\n" : "%s;\n",
                row[1]);
      }
      else
      {
        fprintf(sql_file,
                "/*!40101 SET @saved_cs_client     = @@character_set_client */;\n"
                "/*!40101 SET character_set_client = utf8 */;\n"
                "%s%s;\n"
                "/*!40101 SET character_set_client = @saved_cs_client */;\n",
                is_log_table ? "CREATE TABLE IF NOT EXISTS " : "",
                row[1]);
      }

      check_io(sql_file);
      mysql_free_result(result);
    }
    my_snprintf(query_buff, sizeof(query_buff), "show fields from %s",
                result_table);
    if (mysql_query_with_error_report(mysql, &result, query_buff))
    {
      if (path)
        my_fclose(sql_file, MYF(MY_WME));
      DBUG_RETURN(0);
    }

    /*
      If write_data is true, then we build up insert statements for
      the table's data. Note: in subsequent lines of code, this test
      will have to be performed each time we are appending to
      insert_pat.
    */
    if (write_data)
    {
      if (opt_replace_into)
        dynstr_append_checked(&insert_pat, "REPLACE ");
      else
        dynstr_append_checked(&insert_pat, "INSERT ");
      dynstr_append_checked(&insert_pat, insert_option);
      dynstr_append_checked(&insert_pat, "INTO ");
      dynstr_append_checked(&insert_pat, opt_quoted_table);
      if (complete_insert)
      {
        dynstr_append_checked(&insert_pat, " (");
      }
      else
      {
        dynstr_append_checked(&insert_pat, " VALUES ");
        if (!extended_insert)
          dynstr_append_checked(&insert_pat, "(");
      }
    }

    while ((row= mysql_fetch_row(result)))
    {
      if (complete_insert)
      {
        if (init)
        {
          dynstr_append_checked(&insert_pat, ", ");
        }
        init=1;
        dynstr_append_checked(&insert_pat,
                      quote_name(row[SHOW_FIELDNAME], name_buff, 0));
      }
    }
    num_fields= mysql_num_rows(result);
    mysql_free_result(result);
  }
  else
  {
    verbose_msg("%s: Warning: Can't set SQL_QUOTE_SHOW_CREATE option (%s)\n",
                my_progname, mysql_error(mysql));

    my_snprintf(query_buff, sizeof(query_buff), show_fields_stmt, db, table);

    if (mysql_query_with_error_report(mysql, &result, query_buff))
      DBUG_RETURN(0);

    /* Make an sql-file, if path was given iow. option -T was given */
    if (!opt_no_create_info)
    {
      if (path)
      {
        if (!(sql_file= open_sql_file_for_table(table, O_WRONLY)))
          DBUG_RETURN(0);
        write_header(sql_file, db);
      }

      print_comment(sql_file, 0,
                    "\n--\n-- Table structure for table %s\n--\n\n",
                    result_table);
      if (opt_drop)
        fprintf(sql_file, "DROP TABLE IF EXISTS %s;\n", result_table);
      if (!opt_xml)
        fprintf(sql_file, "CREATE TABLE %s (\n", result_table);
      else
        print_xml_tag(sql_file, "\t", "\n", "table_structure", "name=", table, 
                NullS);
      check_io(sql_file);
    }

    if (write_data)
    {
      if (opt_replace_into)
        dynstr_append_checked(&insert_pat, "REPLACE ");
      else
        dynstr_append_checked(&insert_pat, "INSERT ");
      dynstr_append_checked(&insert_pat, insert_option);
      dynstr_append_checked(&insert_pat, "INTO ");
      dynstr_append_checked(&insert_pat, result_table);
      if (complete_insert)
        dynstr_append_checked(&insert_pat, " (");
      else
      {
        dynstr_append_checked(&insert_pat, " VALUES ");
        if (!extended_insert)
          dynstr_append_checked(&insert_pat, "(");
      }
    }

    while ((row= mysql_fetch_row(result)))
    {
      ulong *lengths= mysql_fetch_lengths(result);
      if (init)
      {
        if (!opt_xml && !opt_no_create_info)
        {
          fputs(",\n",sql_file);
          check_io(sql_file);
        }
        if (complete_insert)
          dynstr_append_checked(&insert_pat, ", ");
      }
      init=1;
      if (complete_insert)
        dynstr_append_checked(&insert_pat,
                      quote_name(row[SHOW_FIELDNAME], name_buff, 0));
      if (!opt_no_create_info)
      {
        if (opt_xml)
        {
          print_xml_row(sql_file, "field", result, &row, NullS);
          continue;
        }

        if (opt_keywords)
          fprintf(sql_file, "  %s.%s %s", result_table,
                  quote_name(row[SHOW_FIELDNAME],name_buff, 0),
                  row[SHOW_TYPE]);
        else
          fprintf(sql_file, "  %s %s", quote_name(row[SHOW_FIELDNAME],
                                                  name_buff, 0),
                  row[SHOW_TYPE]);
        if (row[SHOW_DEFAULT])
        {
          fputs(" DEFAULT ", sql_file);
          unescape(sql_file, row[SHOW_DEFAULT], lengths[SHOW_DEFAULT]);
        }
        if (!row[SHOW_NULL][0])
          fputs(" NOT NULL", sql_file);
        if (row[SHOW_EXTRA][0])
          fprintf(sql_file, " %s",row[SHOW_EXTRA]);
        check_io(sql_file);
      }
    }
    num_fields= mysql_num_rows(result);
    mysql_free_result(result);
    if (!opt_no_create_info)
    {
      /* Make an sql-file, if path was given iow. option -T was given */
      char buff[20+FN_REFLEN];
      uint keynr,primary_key;
      my_snprintf(buff, sizeof(buff), "show keys from %s", result_table);
      if (mysql_query_with_error_report(mysql, &result, buff))
      {
        if (mysql_errno(mysql) == ER_WRONG_OBJECT)
        {
          /* it is VIEW */
          fputs("\t\t<options Comment=\"view\" />\n", sql_file);
          goto continue_xml;
        }
        fprintf(stderr, "%s: Can't get keys for table %s (%s)\n",
                my_progname, result_table, mysql_error(mysql));
        if (path)
          my_fclose(sql_file, MYF(MY_WME));
        DBUG_RETURN(0);
      }

      /* Find first which key is primary key */
      keynr=0;
      primary_key=INT_MAX;
      while ((row= mysql_fetch_row(result)))
      {
        if (atoi(row[3]) == 1)
        {
          keynr++;
#ifdef FORCE_PRIMARY_KEY
          if (atoi(row[1]) == 0 && primary_key == INT_MAX)
            primary_key=keynr;
#endif
          if (!strcmp(row[2],"PRIMARY"))
          {
            primary_key=keynr;
            break;
          }
        }
      }
      mysql_data_seek(result,0);
      keynr=0;
      while ((row= mysql_fetch_row(result)))
      {
        if (opt_xml)
        {
          print_xml_row(sql_file, "key", result, &row, NullS);
          continue;
        }

        if (atoi(row[3]) == 1)
        {
          if (keynr++)
            putc(')', sql_file);
          if (atoi(row[1]))       /* Test if duplicate key */
            /* Duplicate allowed */
            fprintf(sql_file, ",\n  KEY %s (",quote_name(row[2],name_buff,0));
          else if (keynr == primary_key)
            fputs(",\n  PRIMARY KEY (",sql_file); /* First UNIQUE is primary */
          else
            fprintf(sql_file, ",\n  UNIQUE %s (",quote_name(row[2],name_buff,
                                                            0));
        }
        else
          putc(',', sql_file);
        fputs(quote_name(row[4], name_buff, 0), sql_file);
        if (row[7])
          fprintf(sql_file, " (%s)",row[7]);      /* Sub key */
        check_io(sql_file);
      }
      mysql_free_result(result);
      if (!opt_xml)
      {
        if (keynr)
          putc(')', sql_file);
        fputs("\n)",sql_file);
        check_io(sql_file);
      }

      /* Get MySQL specific create options */
      if (create_options)
      {
        char show_name_buff[NAME_LEN*2+2+24];

        /* Check memory for quote_for_like() */
        my_snprintf(buff, sizeof(buff), "show table status like %s",
                    quote_for_like(table, show_name_buff));

        if (mysql_query_with_error_report(mysql, &result, buff))
        {
          if (mysql_errno(mysql) != ER_PARSE_ERROR)
          {                                     /* If old MySQL version */
            verbose_msg("-- Warning: Couldn't get status information for " \
                        "table %s (%s)\n", result_table,mysql_error(mysql));
          }
        }
        else if (!(row= mysql_fetch_row(result)))
        {
          fprintf(stderr,
                  "Error: Couldn't read status information for table %s (%s)\n",
                  result_table,mysql_error(mysql));
        }
        else
        {
          if (opt_xml)
            print_xml_row(sql_file, "options", result, &row, NullS);
          else
          {
            fputs("/*!",sql_file);
            print_value(sql_file,result,row,"engine=","Engine",0);
            print_value(sql_file,result,row,"","Create_options",0);
            print_value(sql_file,result,row,"comment=","Comment",1);
            fputs(" */",sql_file);
            check_io(sql_file);
          }
        }
        mysql_free_result(result);              /* Is always safe to free */
      }
continue_xml:
      if (!opt_xml)
        fputs(";\n", sql_file);
      else
        fputs("\t</table_structure>\n", sql_file);
      check_io(sql_file);
    }
  }
  if (complete_insert)
  {
    dynstr_append_checked(&insert_pat, ") VALUES ");
    if (!extended_insert)
      dynstr_append_checked(&insert_pat, "(");
  }
  if (sql_file != md_result_file)
  {
    fputs("\n", sql_file);
    write_footer(sql_file);
    my_fclose(sql_file, MYF(MY_WME));
  }
  DBUG_RETURN((uint) num_fields);
} /* get_table_structure */

static void dump_trigger_old(FILE *sql_file, MYSQL_RES *show_triggers_rs,
                             MYSQL_ROW *show_trigger_row,
                             const char *table_name)
{
  char quoted_table_name_buf[NAME_LEN * 2 + 3];
  char *quoted_table_name= quote_name(table_name, quoted_table_name_buf, 1);

  char name_buff[NAME_LEN * 4 + 3];
  const char *xml_msg= "\nWarning! mysqldump being run against old server "
                       "that does not\nsupport 'SHOW CREATE TRIGGERS' "
                       "statement. Skipping..\n";

  DBUG_ENTER("dump_trigger_old");

  if (opt_xml)
  {
    print_xml_comment(sql_file, strlen(xml_msg), xml_msg);
    check_io(sql_file);
    DBUG_VOID_RETURN;
  }

  fprintf(sql_file,
          "--\n"
          "-- WARNING: old server version. "
            "The following dump may be incomplete.\n"
          "--\n");

  if (opt_compact)
    fprintf(sql_file, "/*!50003 SET @OLD_SQL_MODE=@@SQL_MODE*/;\n");

  if (opt_drop_trigger)
    fprintf(sql_file, "/*!50032 DROP TRIGGER IF EXISTS %s */;\n", (*show_trigger_row)[0]);

  fprintf(sql_file,
          "DELIMITER ;;\n"
          "/*!50003 SET SESSION SQL_MODE=\"%s\" */;;\n"
          "/*!50003 CREATE */ ",
          (*show_trigger_row)[6]);

  if (mysql_num_fields(show_triggers_rs) > 7)
  {
    /*
      mysqldump can be run against the server, that does not support
      definer in triggers (there is no DEFINER column in SHOW TRIGGERS
      output). So, we should check if we have this column before
      accessing it.
    */

    size_t user_name_len;
    char user_name_str[USERNAME_LENGTH + 1];
    char quoted_user_name_str[USERNAME_LENGTH * 2 + 3];
    size_t host_name_len;
    char host_name_str[HOSTNAME_LENGTH + 1];
    char quoted_host_name_str[HOSTNAME_LENGTH * 2 + 3];

    parse_user((*show_trigger_row)[7],
               strlen((*show_trigger_row)[7]),
               user_name_str, &user_name_len,
               host_name_str, &host_name_len);

    fprintf(sql_file,
            "/*!50017 DEFINER=%s@%s */ ",
            quote_name(user_name_str, quoted_user_name_str, FALSE),
            quote_name(host_name_str, quoted_host_name_str, FALSE));
  }

  fprintf(sql_file,
          "/*!50003 TRIGGER %s %s %s ON %s FOR EACH ROW%s%s */;;\n"
          "DELIMITER ;\n",
          quote_name((*show_trigger_row)[0], name_buff, 0), /* Trigger */
          (*show_trigger_row)[4], /* Timing */
          (*show_trigger_row)[1], /* Event */
          quoted_table_name,
          (strchr(" \t\n\r", *((*show_trigger_row)[3]))) ? "" : " ",
          (*show_trigger_row)[3] /* Statement */);

  if (opt_compact)
    fprintf(sql_file, "/*!50003 SET SESSION SQL_MODE=@OLD_SQL_MODE */;\n");

  DBUG_VOID_RETURN;
}

static int dump_trigger(FILE *sql_file, MYSQL_RES *show_create_trigger_rs,
                        const char *db_name,
                        const char *db_cl_name)
{
  MYSQL_ROW row;
  char *query_str;
  int db_cl_altered= FALSE;

  DBUG_ENTER("dump_trigger");

  while ((row= mysql_fetch_row(show_create_trigger_rs)))
  {
    if (opt_xml)
    {
      print_xml_row(sql_file, "trigger", show_create_trigger_rs, &row,
                    "SQL Original Statement");
      check_io(sql_file);
      continue;
    }

    query_str= cover_definer_clause(row[2], strlen(row[2]),
                                    C_STRING_WITH_LEN("50017"),
                                    C_STRING_WITH_LEN("50003"),
                                    C_STRING_WITH_LEN(" TRIGGER"));
    if (switch_db_collation(sql_file, db_name, ";",
                            db_cl_name, row[5], &db_cl_altered))
      DBUG_RETURN(TRUE);

    switch_cs_variables(sql_file, ";",
                        row[3],   /* character_set_client */
                        row[3],   /* character_set_results */
                        row[4]);  /* collation_connection */

    switch_sql_mode(sql_file, ";", row[1]);

    if (opt_drop_trigger)
      fprintf(sql_file, "/*!50032 DROP TRIGGER IF EXISTS %s */;\n", row[0]);

    fprintf(sql_file,
            "DELIMITER ;;\n"
            "/*!50003 %s */;;\n"
            "DELIMITER ;\n",
            (const char *) (query_str != NULL ? query_str : row[2]));

    restore_sql_mode(sql_file, ";");
    restore_cs_variables(sql_file, ";");

    if (db_cl_altered)
    {
      if (restore_db_collation(sql_file, db_name, ";", db_cl_name))
        DBUG_RETURN(TRUE);
    }

    my_free(query_str);
  }

  DBUG_RETURN(FALSE);
}

/**
  Dump the triggers for a given table.

  This should be called after the tables have been dumped in case a trigger
  depends on the existence of a table.

  @param[in] table_name
  @param[in] db_name

  @return Error status.
    @retval TRUE error has occurred.
    @retval FALSE operation succeed.
*/

static int dump_triggers_for_table(char *table_name, char *db_name)
{
  char       name_buff[NAME_LEN*4+3];
  char       query_buff[QUERY_LENGTH];
  uint       old_opt_compatible_mode= opt_compatible_mode;
  MYSQL_RES  *show_triggers_rs;
  MYSQL_ROW  row;
  FILE      *sql_file= md_result_file;

  char       db_cl_name[MY_CS_NAME_SIZE];
  int        ret= TRUE;

  DBUG_ENTER("dump_triggers_for_table");
  DBUG_PRINT("enter", ("db: %s, table_name: %s", db_name, table_name));

  if (path && !(sql_file= open_sql_file_for_table(table_name,
                                                  O_WRONLY | O_APPEND)))
    DBUG_RETURN(1);

  /* Do not use ANSI_QUOTES on triggers in dump */
  opt_compatible_mode&= ~MASK_ANSI_QUOTES;

  /* Get database collation. */

  if (switch_character_set_results(mysql, "binary"))
    goto done;

  if (fetch_db_collation(db_name, db_cl_name, sizeof (db_cl_name)))
    goto done;

  /* Get list of triggers. */

  my_snprintf(query_buff, sizeof(query_buff),
              "SHOW TRIGGERS LIKE %s",
              quote_for_like(table_name, name_buff));

  if (mysql_query_with_error_report(mysql, &show_triggers_rs, query_buff))
    goto done;

  /* Dump triggers. */

  if (! mysql_num_rows(show_triggers_rs))
    goto skip;

  if (opt_xml)
    print_xml_tag(sql_file, "\t", "\n", "triggers", "name=",
                  table_name, NullS);

  while ((row= mysql_fetch_row(show_triggers_rs)))
  {

    my_snprintf(query_buff, sizeof (query_buff),
                "SHOW CREATE TRIGGER %s",
                quote_name(row[0], name_buff, TRUE));

    if (mysql_query(mysql, query_buff))
    {
      /*
        mysqldump is being run against old server, that does not support
        SHOW CREATE TRIGGER statement. We should use SHOW TRIGGERS output.

        NOTE: the dump may be incorrect, as old SHOW TRIGGERS does not
        provide all the necessary information to restore trigger properly.
      */

      dump_trigger_old(sql_file, show_triggers_rs, &row, table_name);
    }
    else
    {
      MYSQL_RES *show_create_trigger_rs= mysql_store_result(mysql);

      if (!show_create_trigger_rs ||
          dump_trigger(sql_file, show_create_trigger_rs, db_name, db_cl_name))
        goto done;

      mysql_free_result(show_create_trigger_rs);
    }

  }

  if (opt_xml)
  {
    fputs("\t</triggers>\n", sql_file);
    check_io(sql_file);
  }

skip:
  mysql_free_result(show_triggers_rs);

  if (switch_character_set_results(mysql, default_charset))
    goto done;

  /*
    make sure to set back opt_compatible mode to
    original value
  */
  opt_compatible_mode=old_opt_compatible_mode;

  ret= FALSE;

done:
  if (path)
    my_fclose(sql_file, MYF(0));

  DBUG_RETURN(ret);
}

static void add_load_option(DYNAMIC_STRING *str, const char *option,
                             const char *option_value)
{
  if (!option_value)
  {
    /* Null value means we don't add this option. */
    return;
  }

  dynstr_append_checked(str, option);
  
  if (strncmp(option_value, "0x", sizeof("0x")-1) == 0)
  {
    /* It's a hex constant, don't escape */
    dynstr_append_checked(str, option_value);
  }
  else
  {
    /* char constant; escape */
    field_escape(str, option_value);
  }
}


/*
  Allow the user to specify field terminator strings like:
  "'", "\", "\\" (escaped backslash), "\t" (tab), "\n" (newline)
  This is done by doubling ' and add a end -\ if needed to avoid
  syntax errors from the SQL parser.
*/

static void field_escape(DYNAMIC_STRING* in, const char *from)
{
  uint end_backslashes= 0; 

  dynstr_append_checked(in, "'");

  while (*from)
  {
    dynstr_append_mem_checked(in, from, 1);

    if (*from == '\\')
      end_backslashes^=1;    /* find odd number of backslashes */
    else
    {
      if (*from == '\'' && !end_backslashes)
      {
        /* We want a duplicate of "'" for MySQL */
        dynstr_append_checked(in, "\'");
      }
      end_backslashes=0;
    }
    from++;
  }
  /* Add missing backslashes if user has specified odd number of backs.*/
  if (end_backslashes)
    dynstr_append_checked(in, "\\");
  
  dynstr_append_checked(in, "'");
}



static char *alloc_query_str(ulong size)
{
  char *query;

  if (!(query= (char*) my_malloc(size, MYF(MY_WME))))
    die(EX_MYSQLERR, "Couldn't allocate a query string.");

  return query;
}



/*
  Perform delayed secondary index creation for --innodb-optimize-keys.
*/

static void restore_secondary_keys(char *table)
{
    if (skipped_keys_list)
    {
      uint keys;
      skipped_keys_list= list_reverse(skipped_keys_list);
      fprintf(md_result_file, "ALTER TABLE %s ", table);
      for (keys= list_length(skipped_keys_list); keys > 0; keys--)
      {
        LIST *node= skipped_keys_list;
        char *def= node->data;

        fprintf(md_result_file, "ADD %s%s", def, (keys > 1) ? ", " : ";\n");

        skipped_keys_list= list_delete(skipped_keys_list, node);
        my_free(def);
        my_free(node);
      }

      DBUG_ASSERT(skipped_keys_list == NULL);
    }
}



/*

 SYNOPSIS
  dump_table()

  dump_table saves database contents as a series of INSERT statements.

  ARGS
   table - table name
   db    - db name

   RETURNS
    void
*/


static void dump_table(char *table, char *db)
{
  char ignore_flag;
  char buf[200], table_buff[NAME_LEN+3];
  DYNAMIC_STRING query_string;
  char table_type[NAME_LEN];
  char *result_table, table_buff2[NAME_LEN*2+3], *opt_quoted_table;
  int error= 0;
  ulong         rownr, row_break, total_length, init_length;
  uint num_fields;
  MYSQL_RES     *res;
  MYSQL_FIELD   *field;
  MYSQL_ROW     row;
  DBUG_ENTER("dump_table");

  /*
    Make sure you get the create table info before the following check for
    --no-data flag below. Otherwise, the create table info won't be printed.
  */
  num_fields= get_table_structure(table, db, table_type, &ignore_flag);

  /*
    The "table" could be a view.  If so, we don't do anything here.
  */
  if (strcmp(table_type, "VIEW") == 0)
    DBUG_VOID_RETURN;

  result_table= quote_name(table,table_buff, 1);
  opt_quoted_table= quote_name(table, table_buff2, 0);

  /* Check --no-data flag */
  if (opt_no_data)
  {
    verbose_msg("-- Skipping dump data for table '%s', --no-data was used\n",
                table);
    restore_secondary_keys(opt_quoted_table);
    DBUG_VOID_RETURN;
  }

  DBUG_PRINT("info",
             ("ignore_flag: %x  num_fields: %d", (int) ignore_flag,
              num_fields));
  /*
    If the table type is a merge table or any type that has to be
     _completely_ ignored and no data dumped
  */
  if (ignore_flag & IGNORE_DATA)
  {
    verbose_msg("-- Warning: Skipping data for table '%s' because " \
                "it's of type %s\n", table, table_type);
    DBUG_VOID_RETURN;
  }
  /* Check that there are any fields in the table */
  if (num_fields == 0)
  {
    verbose_msg("-- Skipping dump data for table '%s', it has no fields\n",
                table);
    DBUG_VOID_RETURN;
  }

<<<<<<< HEAD
  result_table= quote_name(table,table_buff, 1);
  opt_quoted_table= quote_name(table, table_buff2, 0);
=======
  /*
     Check --skip-events flag: it is not enough to skip creation of events
     discarding SHOW CREATE EVENT statements generation. The myslq.event
     table data should be skipped too.
  */
  if (!opt_events && !my_strcasecmp(&my_charset_latin1, db, "mysql") &&
      !my_strcasecmp(&my_charset_latin1, table, "event"))
  {
    verbose_msg("-- Skipping data table mysql.event, --skip-events was used\n");
    DBUG_VOID_RETURN;
  }
>>>>>>> ed7aaa27

  verbose_msg("-- Sending SELECT query...\n");

  init_dynamic_string_checked(&query_string, "", 1024, 1024);

  if (path)
  {
    char filename[FN_REFLEN], tmp_path[FN_REFLEN];

    /*
      Convert the path to native os format
      and resolve to the full filepath.
    */
    convert_dirname(tmp_path,path,NullS);    
    my_load_path(tmp_path, tmp_path, NULL);
    fn_format(filename, table, tmp_path, ".txt", MYF(MY_UNPACK_FILENAME));

    /* Must delete the file that 'INTO OUTFILE' will write to */
    my_delete(filename, MYF(0));

    /* convert to a unix path name to stick into the query */
    to_unix_path(filename);

    /* now build the query string */

    dynstr_append_checked(&query_string, "SELECT /*!40001 SQL_NO_CACHE */ * INTO OUTFILE '");
    dynstr_append_checked(&query_string, filename);
    dynstr_append_checked(&query_string, "'");

    dynstr_append_checked(&query_string, " /*!50138 CHARACTER SET ");
    dynstr_append_checked(&query_string, default_charset == mysql_universal_client_charset ?
                                         my_charset_bin.name : /* backward compatibility */
                                         default_charset);
    dynstr_append_checked(&query_string, " */");

    if (fields_terminated || enclosed || opt_enclosed || escaped)
      dynstr_append_checked(&query_string, " FIELDS");
    
    add_load_option(&query_string, " TERMINATED BY ", fields_terminated);
    add_load_option(&query_string, " ENCLOSED BY ", enclosed);
    add_load_option(&query_string, " OPTIONALLY ENCLOSED BY ", opt_enclosed);
    add_load_option(&query_string, " ESCAPED BY ", escaped);
    add_load_option(&query_string, " LINES TERMINATED BY ", lines_terminated);

    dynstr_append_checked(&query_string, " FROM ");
    dynstr_append_checked(&query_string, result_table);

    if (where)
    {
      dynstr_append_checked(&query_string, " WHERE ");
      dynstr_append_checked(&query_string, where);
    }

    if (order_by)
    {
      dynstr_append_checked(&query_string, " ORDER BY ");
      dynstr_append_checked(&query_string, order_by);
    }

    if (mysql_real_query(mysql, query_string.str, query_string.length))
    {
      DB_error(mysql, "when executing 'SELECT INTO OUTFILE'");
      dynstr_free(&query_string);
      DBUG_VOID_RETURN;
    }
  }
  else
  {
    print_comment(md_result_file, 0,
                  "\n--\n-- Dumping data for table %s\n--\n",
                  result_table);
    
    dynstr_append_checked(&query_string, "SELECT /*!40001 SQL_NO_CACHE */ * FROM ");
    dynstr_append_checked(&query_string, result_table);

    if (where)
    {
      print_comment(md_result_file, 0, "-- WHERE:  %s\n", where);

      dynstr_append_checked(&query_string, " WHERE ");
      dynstr_append_checked(&query_string, where);
    }
    if (order_by)
    {
      print_comment(md_result_file, 0, "-- ORDER BY:  %s\n", order_by);

      dynstr_append_checked(&query_string, " ORDER BY ");
      dynstr_append_checked(&query_string, order_by);
    }

    if (!opt_xml && !opt_compact)
    {
      fputs("\n", md_result_file);
      check_io(md_result_file);
    }
    if (mysql_query_with_error_report(mysql, 0, query_string.str))
    {
      DB_error(mysql, "when retrieving data from server");
      goto err;
    }
    if (quick)
      res=mysql_use_result(mysql);
    else
      res=mysql_store_result(mysql);
    if (!res)
    {
      DB_error(mysql, "when retrieving data from server");
      goto err;
    }

    verbose_msg("-- Retrieving rows...\n");
    if (mysql_num_fields(res) != num_fields)
    {
      fprintf(stderr,"%s: Error in field count for table: %s !  Aborting.\n",
              my_progname, result_table);
      error= EX_CONSCHECK;
      goto err;
    }

    if (opt_lock)
    {
      fprintf(md_result_file,"LOCK TABLES %s WRITE;\n", opt_quoted_table);
      check_io(md_result_file);
    }
    /* Moved disable keys to after lock per bug 15977 */
    if (opt_disable_keys)
    {
      fprintf(md_result_file, "/*!40000 ALTER TABLE %s DISABLE KEYS */;\n",
	      opt_quoted_table);
      check_io(md_result_file);
    }

    total_length= opt_net_buffer_length;                /* Force row break */
    row_break=0;
    rownr=0;
    init_length=(uint) insert_pat.length+4;
    if (opt_xml)
      print_xml_tag(md_result_file, "\t", "\n", "table_data", "name=", table,
              NullS);
    if (opt_autocommit)
    {
      fprintf(md_result_file, "set autocommit=0;\n");
      check_io(md_result_file);
    }

    while ((row= mysql_fetch_row(res)))
    {
      uint i;
      ulong *lengths= mysql_fetch_lengths(res);
      rownr++;
      if (!extended_insert && !opt_xml)
      {
        fputs(insert_pat.str,md_result_file);
        check_io(md_result_file);
      }
      mysql_field_seek(res,0);

      if (opt_xml)
      {
        fputs("\t<row>\n", md_result_file);
        check_io(md_result_file);
      }

      for (i= 0; i < mysql_num_fields(res); i++)
      {
        int is_blob;
        ulong length= lengths[i];

        if (!(field= mysql_fetch_field(res)))
          die(EX_CONSCHECK,
                      "Not enough fields from table %s! Aborting.\n",
                      result_table);

        /*
           63 is my_charset_bin. If charsetnr is not 63,
           we have not a BLOB but a TEXT column.
           we'll dump in hex only BLOB columns.
        */
        is_blob= (opt_hex_blob && field->charsetnr == 63 &&
                  (field->type == MYSQL_TYPE_BIT ||
                   field->type == MYSQL_TYPE_STRING ||
                   field->type == MYSQL_TYPE_VAR_STRING ||
                   field->type == MYSQL_TYPE_VARCHAR ||
                   field->type == MYSQL_TYPE_BLOB ||
                   field->type == MYSQL_TYPE_LONG_BLOB ||
                   field->type == MYSQL_TYPE_MEDIUM_BLOB ||
                   field->type == MYSQL_TYPE_TINY_BLOB)) ? 1 : 0;
        if (extended_insert && !opt_xml)
        {
          if (i == 0)
            dynstr_set_checked(&extended_row,"(");
          else
            dynstr_append_checked(&extended_row,",");

          if (row[i])
          {
            if (length)
            {
              if (!(field->flags & NUM_FLAG))
              {
                /*
                  "length * 2 + 2" is OK for both HEX and non-HEX modes:
                  - In HEX mode we need exactly 2 bytes per character
                  plus 2 bytes for '0x' prefix.
                  - In non-HEX mode we need up to 2 bytes per character,
                  plus 2 bytes for leading and trailing '\'' characters.
                  Also we need to reserve 1 byte for terminating '\0'.
                */
                dynstr_realloc_checked(&extended_row,length * 2 + 2 + 1);
                if (opt_hex_blob && is_blob)
                {
                  dynstr_append_checked(&extended_row, "0x");
                  extended_row.length+= mysql_hex_string(extended_row.str +
                                                         extended_row.length,
                                                         row[i], length);
                  DBUG_ASSERT(extended_row.length+1 <= extended_row.max_length);
                  /* mysql_hex_string() already terminated string by '\0' */
                  DBUG_ASSERT(extended_row.str[extended_row.length] == '\0');
                }
                else
                {
                  dynstr_append_checked(&extended_row,"'");
                  extended_row.length +=
                  mysql_real_escape_string(&mysql_connection,
                                           &extended_row.str[extended_row.length],
                                           row[i],length);
                  extended_row.str[extended_row.length]='\0';
                  dynstr_append_checked(&extended_row,"'");
                }
              }
              else
              {
                /* change any strings ("inf", "-inf", "nan") into NULL */
                char *ptr= row[i];
                if (my_isalpha(charset_info, *ptr) || (*ptr == '-' &&
                    my_isalpha(charset_info, ptr[1])))
                  dynstr_append_checked(&extended_row, "NULL");
                else
                {
                  if (field->type == MYSQL_TYPE_DECIMAL)
                  {
                    /* add " signs around */
                    dynstr_append_checked(&extended_row, "'");
                    dynstr_append_checked(&extended_row, ptr);
                    dynstr_append_checked(&extended_row, "'");
                  }
                  else
                    dynstr_append_checked(&extended_row, ptr);
                }
              }
            }
            else
              dynstr_append_checked(&extended_row,"''");
          }
          else
            dynstr_append_checked(&extended_row,"NULL");
        }
        else
        {
          if (i && !opt_xml)
          {
            fputc(',', md_result_file);
            check_io(md_result_file);
          }
          if (row[i])
          {
            if (!(field->flags & NUM_FLAG))
            {
              if (opt_xml)
              {
                if (opt_hex_blob && is_blob && length)
                {
                  /* Define xsi:type="xs:hexBinary" for hex encoded data */
                  print_xml_tag(md_result_file, "\t\t", "", "field", "name=",
                                field->name, "xsi:type=", "xs:hexBinary", NullS);
                  print_blob_as_hex(md_result_file, row[i], length);
                }
                else
                {
                  print_xml_tag(md_result_file, "\t\t", "", "field", "name=", 
                                field->name, NullS);
                  print_quoted_xml(md_result_file, row[i], length, 0);
                }
                fputs("</field>\n", md_result_file);
              }
              else if (opt_hex_blob && is_blob && length)
              {
                fputs("0x", md_result_file);
                print_blob_as_hex(md_result_file, row[i], length);
              }
              else
                unescape(md_result_file, row[i], length);
            }
            else
            {
              /* change any strings ("inf", "-inf", "nan") into NULL */
              char *ptr= row[i];
              if (opt_xml)
              {
                print_xml_tag(md_result_file, "\t\t", "", "field", "name=",
                        field->name, NullS);
                fputs(!my_isalpha(charset_info, *ptr) ? ptr: "NULL",
                      md_result_file);
                fputs("</field>\n", md_result_file);
              }
              else if (my_isalpha(charset_info, *ptr) ||
                       (*ptr == '-' && my_isalpha(charset_info, ptr[1])))
                fputs("NULL", md_result_file);
              else if (field->type == MYSQL_TYPE_DECIMAL)
              {
                /* add " signs around */
                fputc('\'', md_result_file);
                fputs(ptr, md_result_file);
                fputc('\'', md_result_file);
              }
              else
                fputs(ptr, md_result_file);
            }
          }
          else
          {
            /* The field value is NULL */
            if (!opt_xml)
              fputs("NULL", md_result_file);
            else
              print_xml_null_tag(md_result_file, "\t\t", "field name=",
                                 field->name, "\n");
          }
          check_io(md_result_file);
        }
      }

      if (opt_xml)
      {
        fputs("\t</row>\n", md_result_file);
        check_io(md_result_file);
      }

      if (extended_insert)
      {
        ulong row_length;
        dynstr_append_checked(&extended_row,")");
        row_length= 2 + extended_row.length;
        if (total_length + row_length < opt_net_buffer_length)
        {
          total_length+= row_length;
          fputc(',',md_result_file);            /* Always row break */
          fputs(extended_row.str,md_result_file);
        }
        else
        {
          if (row_break)
            fputs(";\n", md_result_file);
          row_break=1;                          /* This is first row */

          fputs(insert_pat.str,md_result_file);
          fputs(extended_row.str,md_result_file);
          total_length= row_length+init_length;
        }
        check_io(md_result_file);
      }
      else if (!opt_xml)
      {
        fputs(");\n", md_result_file);
        check_io(md_result_file);
      }
    }

    /* XML - close table tag and supress regular output */
    if (opt_xml)
        fputs("\t</table_data>\n", md_result_file);
    else if (extended_insert && row_break)
      fputs(";\n", md_result_file);             /* If not empty table */
    fflush(md_result_file);
    check_io(md_result_file);
    if (mysql_errno(mysql))
    {
      my_snprintf(buf, sizeof(buf),
                  "%s: Error %d: %s when dumping table %s at row: %ld\n",
                  my_progname,
                  mysql_errno(mysql),
                  mysql_error(mysql),
                  result_table,
                  rownr);
      fputs(buf,stderr);
      error= EX_CONSCHECK;
      goto err;
    }

    restore_secondary_keys(opt_quoted_table);

    /* Moved enable keys to before unlock per bug 15977 */
    if (opt_disable_keys)
    {
      fprintf(md_result_file,"/*!40000 ALTER TABLE %s ENABLE KEYS */;\n",
              opt_quoted_table);
      check_io(md_result_file);
    }
    if (opt_lock)
    {
      fputs("UNLOCK TABLES;\n", md_result_file);
      check_io(md_result_file);
    }
    if (opt_autocommit)
    {
      fprintf(md_result_file, "commit;\n");
      check_io(md_result_file);
    }
    mysql_free_result(res);
  }
  dynstr_free(&query_string);
  DBUG_VOID_RETURN;

err:
  dynstr_free(&query_string);
  maybe_exit(error);
  DBUG_VOID_RETURN;
} /* dump_table */


static char *getTableName(int reset)
{
  static MYSQL_RES *res= NULL;
  MYSQL_ROW    row;

  if (!res)
  {
    if (!(res= mysql_list_tables(mysql,NullS)))
      return(NULL);
  }
  if ((row= mysql_fetch_row(res)))
    return((char*) row[0]);

  if (reset)
    mysql_data_seek(res,0);      /* We want to read again */
  else
  {
    mysql_free_result(res);
    res= NULL;
  }
  return(NULL);
} /* getTableName */


/*
  dump all logfile groups and tablespaces
*/

static int dump_all_tablespaces()
{
  return dump_tablespaces(NULL);
}

static int dump_tablespaces_for_tables(char *db, char **table_names, int tables)
{
  DYNAMIC_STRING where;
  int r;
  int i;
  char name_buff[NAME_LEN*2+3];

  mysql_real_escape_string(mysql, name_buff, db, strlen(db));

  init_dynamic_string_checked(&where, " AND TABLESPACE_NAME IN ("
                      "SELECT DISTINCT TABLESPACE_NAME FROM"
                      " INFORMATION_SCHEMA.PARTITIONS"
                      " WHERE"
                      " TABLE_SCHEMA='", 256, 1024);
  dynstr_append_checked(&where, name_buff);
  dynstr_append_checked(&where, "' AND TABLE_NAME IN (");

  for (i=0 ; i<tables ; i++)
  {
    mysql_real_escape_string(mysql, name_buff,
                             table_names[i], strlen(table_names[i]));

    dynstr_append_checked(&where, "'");
    dynstr_append_checked(&where, name_buff);
    dynstr_append_checked(&where, "',");
  }
  dynstr_trunc(&where, 1);
  dynstr_append_checked(&where,"))");

  DBUG_PRINT("info",("Dump TS for Tables where: %s",where.str));
  r= dump_tablespaces(where.str);
  dynstr_free(&where);
  return r;
}

static int dump_tablespaces_for_databases(char** databases)
{
  DYNAMIC_STRING where;
  int r;
  int i;

  init_dynamic_string_checked(&where, " AND TABLESPACE_NAME IN ("
                      "SELECT DISTINCT TABLESPACE_NAME FROM"
                      " INFORMATION_SCHEMA.PARTITIONS"
                      " WHERE"
                      " TABLE_SCHEMA IN (", 256, 1024);

  for (i=0 ; databases[i]!=NULL ; i++)
  {
    char db_name_buff[NAME_LEN*2+3];
    mysql_real_escape_string(mysql, db_name_buff,
                             databases[i], strlen(databases[i]));
    dynstr_append_checked(&where, "'");
    dynstr_append_checked(&where, db_name_buff);
    dynstr_append_checked(&where, "',");
  }
  dynstr_trunc(&where, 1);
  dynstr_append_checked(&where,"))");

  DBUG_PRINT("info",("Dump TS for DBs where: %s",where.str));
  r= dump_tablespaces(where.str);
  dynstr_free(&where);
  return r;
}

static int dump_tablespaces(char* ts_where)
{
  MYSQL_ROW row;
  MYSQL_RES *tableres;
  char buf[FN_REFLEN];
  DYNAMIC_STRING sqlbuf;
  int first= 0;
  /*
    The following are used for parsing the EXTRA field
  */
  char extra_format[]= "UNDO_BUFFER_SIZE=";
  char *ubs;
  char *endsemi;
  DBUG_ENTER("dump_tablespaces");

  init_dynamic_string_checked(&sqlbuf,
                      "SELECT LOGFILE_GROUP_NAME,"
                      " FILE_NAME,"
                      " TOTAL_EXTENTS,"
                      " INITIAL_SIZE,"
                      " ENGINE,"
                      " EXTRA"
                      " FROM INFORMATION_SCHEMA.FILES"
                      " WHERE FILE_TYPE = 'UNDO LOG'"
                      " AND FILE_NAME IS NOT NULL",
                      256, 1024);
  if(ts_where)
  {
    dynstr_append_checked(&sqlbuf,
                  " AND LOGFILE_GROUP_NAME IN ("
                  "SELECT DISTINCT LOGFILE_GROUP_NAME"
                  " FROM INFORMATION_SCHEMA.FILES"
                  " WHERE FILE_TYPE = 'DATAFILE'"
                  );
    dynstr_append_checked(&sqlbuf, ts_where);
    dynstr_append_checked(&sqlbuf, ")");
  }
  dynstr_append_checked(&sqlbuf,
                " GROUP BY LOGFILE_GROUP_NAME, FILE_NAME"
                ", ENGINE"
                " ORDER BY LOGFILE_GROUP_NAME");

  if (mysql_query(mysql, sqlbuf.str) ||
      !(tableres = mysql_store_result(mysql)))
  {
    dynstr_free(&sqlbuf);
    if (mysql_errno(mysql) == ER_BAD_TABLE_ERROR ||
        mysql_errno(mysql) == ER_BAD_DB_ERROR ||
        mysql_errno(mysql) == ER_UNKNOWN_TABLE)
    {
      fprintf(md_result_file,
              "\n--\n-- Not dumping tablespaces as no INFORMATION_SCHEMA.FILES"
              " table on this server\n--\n");
      check_io(md_result_file);
      DBUG_RETURN(0);
    }

    my_printf_error(0, "Error: '%s' when trying to dump tablespaces",
                    MYF(0), mysql_error(mysql));
    DBUG_RETURN(1);
  }

  buf[0]= 0;
  while ((row= mysql_fetch_row(tableres)))
  {
    if (strcmp(buf, row[0]) != 0)
      first= 1;
    if (first)
    {
      print_comment(md_result_file, 0, "\n--\n-- Logfile group: %s\n--\n",
                    row[0]);

      fprintf(md_result_file, "\nCREATE");
    }
    else
    {
      fprintf(md_result_file, "\nALTER");
    }
    fprintf(md_result_file,
            " LOGFILE GROUP %s\n"
            "  ADD UNDOFILE '%s'\n",
            row[0],
            row[1]);
    if (first)
    {
      ubs= strstr(row[5],extra_format);
      if(!ubs)
        break;
      ubs+= strlen(extra_format);
      endsemi= strstr(ubs,";");
      if(endsemi)
        endsemi[0]= '\0';
      fprintf(md_result_file,
              "  UNDO_BUFFER_SIZE %s\n",
              ubs);
    }
    fprintf(md_result_file,
            "  INITIAL_SIZE %s\n"
            "  ENGINE=%s;\n",
            row[3],
            row[4]);
    check_io(md_result_file);
    if (first)
    {
      first= 0;
      strxmov(buf, row[0], NullS);
    }
  }
  dynstr_free(&sqlbuf);
  mysql_free_result(tableres);
  init_dynamic_string_checked(&sqlbuf,
                      "SELECT DISTINCT TABLESPACE_NAME,"
                      " FILE_NAME,"
                      " LOGFILE_GROUP_NAME,"
                      " EXTENT_SIZE,"
                      " INITIAL_SIZE,"
                      " ENGINE"
                      " FROM INFORMATION_SCHEMA.FILES"
                      " WHERE FILE_TYPE = 'DATAFILE'",
                      256, 1024);

  if(ts_where)
    dynstr_append_checked(&sqlbuf, ts_where);

  dynstr_append_checked(&sqlbuf, " ORDER BY TABLESPACE_NAME, LOGFILE_GROUP_NAME");

  if (mysql_query_with_error_report(mysql, &tableres, sqlbuf.str))
  {
    dynstr_free(&sqlbuf);
    DBUG_RETURN(1);
  }

  buf[0]= 0;
  while ((row= mysql_fetch_row(tableres)))
  {
    if (strcmp(buf, row[0]) != 0)
      first= 1;
    if (first)
    {
      print_comment(md_result_file, 0, "\n--\n-- Tablespace: %s\n--\n", row[0]);
      fprintf(md_result_file, "\nCREATE");
    }
    else
    {
      fprintf(md_result_file, "\nALTER");
    }
    fprintf(md_result_file,
            " TABLESPACE %s\n"
            "  ADD DATAFILE '%s'\n",
            row[0],
            row[1]);
    if (first)
    {
      fprintf(md_result_file,
              "  USE LOGFILE GROUP %s\n"
              "  EXTENT_SIZE %s\n",
              row[2],
              row[3]);
    }
    fprintf(md_result_file,
            "  INITIAL_SIZE %s\n"
            "  ENGINE=%s;\n",
            row[4],
            row[5]);
    check_io(md_result_file);
    if (first)
    {
      first= 0;
      strxmov(buf, row[0], NullS);
    }
  }

  mysql_free_result(tableres);
  dynstr_free(&sqlbuf);
  DBUG_RETURN(0);
}


static int
is_ndbinfo(MYSQL* mysql, const char* dbname)
{
  static int checked_ndbinfo= 0;
  static int have_ndbinfo= 0;

  if (!checked_ndbinfo)
  {
    MYSQL_RES *res;
    MYSQL_ROW row;
    char buf[32], query[64];

    my_snprintf(query, sizeof(query),
                "SHOW VARIABLES LIKE %s",
                quote_for_like("ndbinfo_version", buf));

    checked_ndbinfo= 1;

    if (mysql_query_with_error_report(mysql, &res, query))
      return 0;

    if (!(row= mysql_fetch_row(res)))
    {
      mysql_free_result(res);
      return 0;
    }

    have_ndbinfo= 1;
    mysql_free_result(res);
  }

  if (!have_ndbinfo)
    return 0;

  if (my_strcasecmp(&my_charset_latin1, dbname, "ndbinfo") == 0)
    return 1;

  return 0;
}


static int dump_all_databases()
{
  MYSQL_ROW row;
  MYSQL_RES *tableres;
  int result=0;

  if (mysql_query_with_error_report(mysql, &tableres, "SHOW DATABASES"))
    return 1;
  while ((row= mysql_fetch_row(tableres)))
  {
    if (mysql_get_server_version(mysql) >= FIRST_INFORMATION_SCHEMA_VERSION &&
        !my_strcasecmp(&my_charset_latin1, row[0], INFORMATION_SCHEMA_DB_NAME))
      continue;

    if (mysql_get_server_version(mysql) >= FIRST_PERFORMANCE_SCHEMA_VERSION &&
        !my_strcasecmp(&my_charset_latin1, row[0], PERFORMANCE_SCHEMA_DB_NAME))
      continue;

    if (is_ndbinfo(mysql, row[0]))
      continue;

    if (dump_all_tables_in_db(row[0]))
      result=1;
  }
  if (seen_views)
  {
    if (mysql_query(mysql, "SHOW DATABASES") ||
        !(tableres= mysql_store_result(mysql)))
    {
      my_printf_error(0, "Error: Couldn't execute 'SHOW DATABASES': %s",
                      MYF(0), mysql_error(mysql));
      return 1;
    }
    while ((row= mysql_fetch_row(tableres)))
    {
      if (mysql_get_server_version(mysql) >= FIRST_INFORMATION_SCHEMA_VERSION &&
          !my_strcasecmp(&my_charset_latin1, row[0], INFORMATION_SCHEMA_DB_NAME))
        continue;

      if (mysql_get_server_version(mysql) >= FIRST_PERFORMANCE_SCHEMA_VERSION &&
          !my_strcasecmp(&my_charset_latin1, row[0], PERFORMANCE_SCHEMA_DB_NAME))
        continue;

      if (is_ndbinfo(mysql, row[0]))
        continue;

      if (dump_all_views_in_db(row[0]))
        result=1;
    }
  }
  return result;
}
/* dump_all_databases */


static int dump_databases(char **db_names)
{
  int result=0;
  char **db;
  DBUG_ENTER("dump_databases");

  for (db= db_names ; *db ; db++)
  {
    if (dump_all_tables_in_db(*db))
      result=1;
  }
  if (!result && seen_views)
  {
    for (db= db_names ; *db ; db++)
    {
      if (dump_all_views_in_db(*db))
        result=1;
    }
  }
  DBUG_RETURN(result);
} /* dump_databases */


/*
View Specific database initalization.

SYNOPSIS
  init_dumping_views
  qdatabase      quoted name of the database

RETURN VALUES
  0        Success.
  1        Failure.
*/
int init_dumping_views(char *qdatabase __attribute__((unused)))
{
    return 0;
} /* init_dumping_views */


/*
Table Specific database initalization.

SYNOPSIS
  init_dumping_tables
  qdatabase      quoted name of the database

RETURN VALUES
  0        Success.
  1        Failure.
*/

int init_dumping_tables(char *qdatabase)
{
  DBUG_ENTER("init_dumping_tables");

  if (!opt_create_db)
  {
    char qbuf[256];
    MYSQL_ROW row;
    MYSQL_RES *dbinfo;

    my_snprintf(qbuf, sizeof(qbuf),
                "SHOW CREATE DATABASE IF NOT EXISTS %s",
                qdatabase);

    if (mysql_query(mysql, qbuf) || !(dbinfo = mysql_store_result(mysql)))
    {
      /* Old server version, dump generic CREATE DATABASE */
      if (opt_drop_database)
        fprintf(md_result_file,
                "\n/*!40000 DROP DATABASE IF EXISTS %s*/;\n",
                qdatabase);
      fprintf(md_result_file,
              "\nCREATE DATABASE /*!32312 IF NOT EXISTS*/ %s;\n",
              qdatabase);
    }
    else
    {
      if (opt_drop_database)
        fprintf(md_result_file,
                "\n/*!40000 DROP DATABASE IF EXISTS %s*/;\n",
                qdatabase);
      row = mysql_fetch_row(dbinfo);
      if (row[1])
      {
        fprintf(md_result_file,"\n%s;\n",row[1]);
      }
      mysql_free_result(dbinfo);
    }
  }
  DBUG_RETURN(0);
} /* init_dumping_tables */


static int init_dumping(char *database, int init_func(char*))
{
  if (is_ndbinfo(mysql, database))
  {
    verbose_msg("-- Skipping dump of ndbinfo database\n");
    return 0;
  }

  if (mysql_select_db(mysql, database))
  {
    DB_error(mysql, "when selecting the database");
    return 1;                   /* If --force */
  }
  if (!path && !opt_xml)
  {
    if (opt_databases || opt_alldbs)
    {
      /*
        length of table name * 2 (if name contains quotes), 2 quotes and 0
      */
      char quoted_database_buf[NAME_LEN*2+3];
      char *qdatabase= quote_name(database,quoted_database_buf,opt_quoted);

      print_comment(md_result_file, 0,
                    "\n--\n-- Current Database: %s\n--\n", qdatabase);

      /* Call the view or table specific function */
      init_func(qdatabase);

      fprintf(md_result_file,"\nUSE %s;\n", qdatabase);
      check_io(md_result_file);
    }
  }
  if (extended_insert)
    init_dynamic_string_checked(&extended_row, "", 1024, 1024);
  return 0;
} /* init_dumping */


/* Return 1 if we should copy the table */

my_bool include_table(const uchar *hash_key, size_t len)
{
  return ! my_hash_search(&ignore_table, hash_key, len);
}


static int dump_all_tables_in_db(char *database)
{
  char *table;
  uint numrows;
  char table_buff[NAME_LEN*2+3];
  char hash_key[2*NAME_LEN+2];  /* "db.tablename" */
  char *afterdot;
  int using_mysql_db= my_strcasecmp(&my_charset_latin1, database, "mysql");
  DBUG_ENTER("dump_all_tables_in_db");

  afterdot= strmov(hash_key, database);
  *afterdot++= '.';

  if (init_dumping(database, init_dumping_tables))
    DBUG_RETURN(1);
  if (opt_xml)
    print_xml_tag(md_result_file, "", "\n", "database", "name=", database, NullS);

  if (strcmp(database, "mysql") == 0)
  {
    char table_type[NAME_LEN];
    char ignore_flag;
    uint num_fields;
    num_fields= get_table_structure((char *) "general_log", 
                                    database, table_type, &ignore_flag);
    if (num_fields == 0)
      verbose_msg("-- Warning: get_table_structure() failed with some internal "
                  "error for 'general_log' table\n");
    num_fields= get_table_structure((char *) "slow_log", 
                                    database, table_type, &ignore_flag);
    if (num_fields == 0)
      verbose_msg("-- Warning: get_table_structure() failed with some internal "
                  "error for 'slow_log' table\n");
  }
  if (lock_tables)
  {
    DYNAMIC_STRING query;
    init_dynamic_string_checked(&query, "LOCK TABLES ", 256, 1024);
    for (numrows= 0 ; (table= getTableName(1)) ; )
    {
      char *end= strmov(afterdot, table);
      if (include_table((uchar*) hash_key,end - hash_key))
      {
        numrows++;
        dynstr_append_checked(&query, quote_name(table, table_buff, 1));
        dynstr_append_checked(&query, " READ /*!32311 LOCAL */,");
      }
    }
    if (numrows && mysql_real_query(mysql, query.str, query.length-1))
      DB_error(mysql, "when using LOCK TABLES");
            /* We shall continue here, if --force was given */
    dynstr_free(&query);
  }
  if (flush_logs)
  {
    if (mysql_refresh(mysql, REFRESH_LOG))
      DB_error(mysql, "when doing refresh");
           /* We shall continue here, if --force was given */
    else
      verbose_msg("-- dump_all_tables_in_db : logs flushed successfully!\n");
  }
  while ((table= getTableName(0)))
  {
    char *end= strmov(afterdot, table);
    if (include_table((uchar*) hash_key, end - hash_key))
    {
      dump_table(table,database);
      my_free(order_by);
      order_by= 0;
      if (opt_dump_triggers && mysql_get_server_version(mysql) >= 50009)
      {
        if (dump_triggers_for_table(table, database))
        {
          if (path)
            my_fclose(md_result_file, MYF(MY_WME));
          maybe_exit(EX_MYSQLERR);
        }
      }
    }
  }
  if (opt_events && mysql_get_server_version(mysql) >= 50106)
  {
    DBUG_PRINT("info", ("Dumping events for database %s", database));
    dump_events_for_db(database);
  }
  if (opt_routines && mysql_get_server_version(mysql) >= 50009)
  {
    DBUG_PRINT("info", ("Dumping routines for database %s", database));
    dump_routines_for_db(database);
  }
  if (opt_xml)
  {
    fputs("</database>\n", md_result_file);
    check_io(md_result_file);
  }
  if (lock_tables)
    (void) mysql_query_with_error_report(mysql, 0, "UNLOCK TABLES");
  if (flush_privileges && using_mysql_db == 0)
  {
    fprintf(md_result_file,"\n--\n-- Flush Grant Tables \n--\n");
    fprintf(md_result_file,"\n/*! FLUSH PRIVILEGES */;\n");
  }
  DBUG_RETURN(0);
} /* dump_all_tables_in_db */


/*
   dump structure of views of database

   SYNOPSIS
     dump_all_views_in_db()
     database  database name

  RETURN
    0 OK
    1 ERROR
*/

static my_bool dump_all_views_in_db(char *database)
{
  char *table;
  uint numrows;
  char table_buff[NAME_LEN*2+3];
  char hash_key[2*NAME_LEN+2];  /* "db.tablename" */
  char *afterdot;

  afterdot= strmov(hash_key, database);
  *afterdot++= '.';

  if (init_dumping(database, init_dumping_views))
    return 1;
  if (opt_xml)
    print_xml_tag(md_result_file, "", "\n", "database", "name=", database, NullS);
  if (lock_tables)
  {
    DYNAMIC_STRING query;
    init_dynamic_string_checked(&query, "LOCK TABLES ", 256, 1024);
    for (numrows= 0 ; (table= getTableName(1)); )
    {
      char *end= strmov(afterdot, table);
      if (include_table((uchar*) hash_key,end - hash_key))
      {
        numrows++;
        dynstr_append_checked(&query, quote_name(table, table_buff, 1));
        dynstr_append_checked(&query, " READ /*!32311 LOCAL */,");
      }
    }
    if (numrows && mysql_real_query(mysql, query.str, query.length-1))
      DB_error(mysql, "when using LOCK TABLES");
            /* We shall continue here, if --force was given */
    dynstr_free(&query);
  }
  if (flush_logs)
  {
    if (mysql_refresh(mysql, REFRESH_LOG))
      DB_error(mysql, "when doing refresh");
           /* We shall continue here, if --force was given */
    else
      verbose_msg("-- dump_all_views_in_db : logs flushed successfully!\n");
  }
  while ((table= getTableName(0)))
  {
    char *end= strmov(afterdot, table);
    if (include_table((uchar*) hash_key, end - hash_key))
      get_view_structure(table, database);
  }
  if (opt_xml)
  {
    fputs("</database>\n", md_result_file);
    check_io(md_result_file);
  }
  if (lock_tables)
    (void) mysql_query_with_error_report(mysql, 0, "UNLOCK TABLES");
  return 0;
} /* dump_all_tables_in_db */


/*
  get_actual_table_name -- executes a SHOW TABLES LIKE '%s' to get the actual
  table name from the server for the table name given on the command line.
  we do this because the table name given on the command line may be a
  different case (e.g.  T1 vs t1)

  RETURN
    pointer to the table name
    0 if error
*/

static char *get_actual_table_name(const char *old_table_name, MEM_ROOT *root)
{
  char *name= 0;
  MYSQL_RES  *table_res;
  MYSQL_ROW  row;
  char query[50 + 2*NAME_LEN];
  char show_name_buff[FN_REFLEN];
  DBUG_ENTER("get_actual_table_name");

  /* Check memory for quote_for_like() */
  DBUG_ASSERT(2*sizeof(old_table_name) < sizeof(show_name_buff));
  my_snprintf(query, sizeof(query), "SHOW TABLES LIKE %s",
              quote_for_like(old_table_name, show_name_buff));

  if (mysql_query_with_error_report(mysql, 0, query))
    return NullS;

  if ((table_res= mysql_store_result(mysql)))
  {
    my_ulonglong num_rows= mysql_num_rows(table_res);
    if (num_rows > 0)
    {
      ulong *lengths;
      /*
        Return first row
        TODO: Return all matching rows
      */
      row= mysql_fetch_row(table_res);
      lengths= mysql_fetch_lengths(table_res);
      name= strmake_root(root, row[0], lengths[0]);
    }
    mysql_free_result(table_res);
  }
  DBUG_PRINT("exit", ("new_table_name: %s", name));
  DBUG_RETURN(name);
}


static int dump_selected_tables(char *db, char **table_names, int tables)
{
  char table_buff[NAME_LEN*2+3];
  DYNAMIC_STRING lock_tables_query;
  MEM_ROOT root;
  char **dump_tables, **pos, **end;
  DBUG_ENTER("dump_selected_tables");

  if (init_dumping(db, init_dumping_tables))
    DBUG_RETURN(1);

  init_alloc_root(&root, 8192, 0);
  if (!(dump_tables= pos= (char**) alloc_root(&root, tables * sizeof(char *))))
     die(EX_EOM, "alloc_root failure.");

  init_dynamic_string_checked(&lock_tables_query, "LOCK TABLES ", 256, 1024);
  for (; tables > 0 ; tables-- , table_names++)
  {
    /* the table name passed on commandline may be wrong case */
    if ((*pos= get_actual_table_name(*table_names, &root)))
    {
      /* Add found table name to lock_tables_query */
      if (lock_tables)
      {
        dynstr_append_checked(&lock_tables_query, quote_name(*pos, table_buff, 1));
        dynstr_append_checked(&lock_tables_query, " READ /*!32311 LOCAL */,");
      }
      pos++;
    }
    else
    {
      if (!ignore_errors)
      {
        dynstr_free(&lock_tables_query);
        free_root(&root, MYF(0));
      }
      maybe_die(EX_ILLEGAL_TABLE, "Couldn't find table: \"%s\"", *table_names);
      /* We shall countinue here, if --force was given */
    }
  }
  end= pos;

  /* Can't LOCK TABLES in I_S / P_S, so don't try. */
  if (lock_tables &&
      !(mysql_get_server_version(mysql) >= FIRST_INFORMATION_SCHEMA_VERSION &&
        !my_strcasecmp(&my_charset_latin1, db, INFORMATION_SCHEMA_DB_NAME)) &&
      !(mysql_get_server_version(mysql) >= FIRST_PERFORMANCE_SCHEMA_VERSION &&
        !my_strcasecmp(&my_charset_latin1, db, PERFORMANCE_SCHEMA_DB_NAME)))
  {
    if (mysql_real_query(mysql, lock_tables_query.str,
                         lock_tables_query.length-1))
    {
      if (!ignore_errors)
      {
        dynstr_free(&lock_tables_query);
        free_root(&root, MYF(0));
      }
      DB_error(mysql, "when doing LOCK TABLES");
       /* We shall countinue here, if --force was given */
    }
  }
  dynstr_free(&lock_tables_query);
  if (flush_logs)
  {
    if (mysql_refresh(mysql, REFRESH_LOG))
    {
      if (!ignore_errors)
        free_root(&root, MYF(0));
      DB_error(mysql, "when doing refresh");
    }
     /* We shall countinue here, if --force was given */
    else
      verbose_msg("-- dump_selected_tables : logs flushed successfully!\n");
  }
  if (opt_xml)
    print_xml_tag(md_result_file, "", "\n", "database", "name=", db, NullS);

  /* Dump each selected table */
  for (pos= dump_tables; pos < end; pos++)
  {
    DBUG_PRINT("info",("Dumping table %s", *pos));
    dump_table(*pos, db);
    if (opt_dump_triggers &&
        mysql_get_server_version(mysql) >= 50009)
    {
      if (dump_triggers_for_table(*pos, db))
      {
        if (path)
          my_fclose(md_result_file, MYF(MY_WME));
        maybe_exit(EX_MYSQLERR);
      }
    }
  }

  /* Dump each selected view */
  if (seen_views)
  {
    for (pos= dump_tables; pos < end; pos++)
      get_view_structure(*pos, db);
  }
  if (opt_events && mysql_get_server_version(mysql) >= 50106)
  {
    DBUG_PRINT("info", ("Dumping events for database %s", db));
    dump_events_for_db(db);
  }
  /* obtain dump of routines (procs/functions) */
  if (opt_routines && mysql_get_server_version(mysql) >= 50009)
  {
    DBUG_PRINT("info", ("Dumping routines for database %s", db));
    dump_routines_for_db(db);
  }
  free_root(&root, MYF(0));
  my_free(order_by);
  order_by= 0;
  if (opt_xml)
  {
    fputs("</database>\n", md_result_file);
    check_io(md_result_file);
  }
  if (lock_tables)
    (void) mysql_query_with_error_report(mysql, 0, "UNLOCK TABLES");
  DBUG_RETURN(0);
} /* dump_selected_tables */


static int do_show_master_status(MYSQL *mysql_con)
{
  MYSQL_ROW row;
  MYSQL_RES *master;
  const char *comment_prefix=
    (opt_master_data == MYSQL_OPT_MASTER_DATA_COMMENTED_SQL) ? "-- " : "";
  if (mysql_query_with_error_report(mysql_con, &master, "SHOW MASTER STATUS"))
  {
    return 1;
  }
  else
  {
    row= mysql_fetch_row(master);
    if (row && row[0] && row[1])
    {
      /* SHOW MASTER STATUS reports file and position */
      print_comment(md_result_file, 0,
                    "\n--\n-- Position to start replication or point-in-time "
                    "recovery from\n--\n\n");
      fprintf(md_result_file,
              "%sCHANGE MASTER TO MASTER_LOG_FILE='%s', MASTER_LOG_POS=%s;\n",
              comment_prefix, row[0], row[1]);
      check_io(md_result_file);
    }
    else if (!ignore_errors)
    {
      /* SHOW MASTER STATUS reports nothing and --force is not enabled */
      my_printf_error(0, "Error: Binlogging on server not active",
                      MYF(0));
      mysql_free_result(master);
      maybe_exit(EX_MYSQLERR);
      return 1;
    }
    mysql_free_result(master);
  }
  return 0;
}

static int do_stop_slave_sql(MYSQL *mysql_con)
{
  MYSQL_RES *slave;
  /* We need to check if the slave sql is running in the first place */
  if (mysql_query_with_error_report(mysql_con, &slave, "SHOW SLAVE STATUS"))
    return(1);
  else
  {
    MYSQL_ROW row= mysql_fetch_row(slave);
    if (row && row[11])
    {
      /* if SLAVE SQL is not running, we don't stop it */
      if (!strcmp(row[11],"No"))
      {
        mysql_free_result(slave);
        /* Silently assume that they don't have the slave running */
        return(0);
      }
    }
  }
  mysql_free_result(slave);

  /* now, stop slave if running */
  if (mysql_query_with_error_report(mysql_con, 0, "STOP SLAVE SQL_THREAD"))
    return(1);

  return(0);
}

static int add_stop_slave(void)
{
  if (opt_comments)
    fprintf(md_result_file,
            "\n--\n-- stop slave statement to make a recovery dump)\n--\n\n");
  fprintf(md_result_file, "STOP SLAVE;\n");
  return(0);
}

static int add_slave_statements(void)
{
  if (opt_comments)
    fprintf(md_result_file,
            "\n--\n-- start slave statement to make a recovery dump)\n--\n\n");
  fprintf(md_result_file, "START SLAVE;\n");
  return(0);
}

static int do_show_slave_status(MYSQL *mysql_con)
{
  MYSQL_RES *slave= NULL;
  const char *comment_prefix=
    (opt_slave_data == MYSQL_OPT_SLAVE_DATA_COMMENTED_SQL) ? "-- " : "";
  if (mysql_query_with_error_report(mysql_con, &slave, "SHOW SLAVE STATUS"))
  {
    if (!ignore_errors)
    {
      /* SHOW SLAVE STATUS reports nothing and --force is not enabled */
      my_printf_error(0, "Error: Slave not set up", MYF(0));
    }
    mysql_free_result(slave);
    return 1;
  }
  else
  {
    MYSQL_ROW row= mysql_fetch_row(slave);
    if (row && row[9] && row[21])
    {
      /* SHOW MASTER STATUS reports file and position */
      if (opt_comments)
        fprintf(md_result_file,
                "\n--\n-- Position to start replication or point-in-time "
                "recovery from (the master of this slave)\n--\n\n");

      fprintf(md_result_file, "%sCHANGE MASTER TO ", comment_prefix);

      if (opt_include_master_host_port)
      {
        if (row[1])
          fprintf(md_result_file, "MASTER_HOST='%s', ", row[1]);
        if (row[3])
          fprintf(md_result_file, "MASTER_PORT='%s', ", row[3]);
      }
      fprintf(md_result_file,
              "MASTER_LOG_FILE='%s', MASTER_LOG_POS=%s;\n", row[9], row[21]);

      check_io(md_result_file);
    }
    mysql_free_result(slave);
  }
  return 0;
}

static int do_start_slave_sql(MYSQL *mysql_con)
{
  MYSQL_RES *slave;
  /* We need to check if the slave sql is stopped in the first place */
  if (mysql_query_with_error_report(mysql_con, &slave, "SHOW SLAVE STATUS"))
    return(1);
  else
  {
    MYSQL_ROW row= mysql_fetch_row(slave);
    if (row && row[11])
    {
      /* if SLAVE SQL is not running, we don't start it */
      if (!strcmp(row[11],"Yes"))
      {
        mysql_free_result(slave);
        /* Silently assume that they don't have the slave running */
        return(0);
      }
    }
  }
  mysql_free_result(slave);

  /* now, start slave if stopped */
  if (mysql_query_with_error_report(mysql_con, 0, "START SLAVE"))
  {
    my_printf_error(0, "Error: Unable to start slave", MYF(0));
    return 1;
  }
  return(0);
}



static int do_flush_tables_read_lock(MYSQL *mysql_con)
{
  /*
    We do first a FLUSH TABLES. If a long update is running, the FLUSH TABLES
    will wait but will not stall the whole mysqld, and when the long update is
    done the FLUSH TABLES WITH READ LOCK will start and succeed quickly. So,
    FLUSH TABLES is to lower the probability of a stage where both mysqldump
    and most client connections are stalled. Of course, if a second long
    update starts between the two FLUSHes, we have that bad stall.
  */
  return
    ( mysql_query_with_error_report(mysql_con, 0, 
                                    ((opt_master_data != 0) ? 
                                        "FLUSH /*!40101 LOCAL */ TABLES" : 
                                        "FLUSH TABLES")) ||
      mysql_query_with_error_report(mysql_con, 0,
                                    "FLUSH TABLES WITH READ LOCK") );
}


static int do_unlock_tables(MYSQL *mysql_con)
{
  return mysql_query_with_error_report(mysql_con, 0, "UNLOCK TABLES");
}

static int get_bin_log_name(MYSQL *mysql_con,
                            char* buff_log_name, uint buff_len)
{
  MYSQL_RES *res;
  MYSQL_ROW row;

  if (mysql_query(mysql_con, "SHOW MASTER STATUS") ||
      !(res= mysql_store_result(mysql)))
    return 1;

  if (!(row= mysql_fetch_row(res)))
  {
    mysql_free_result(res);
    return 1;
  }
  /*
    Only one row is returned, and the first column is the name of the
    active log.
  */
  strmake(buff_log_name, row[0], buff_len - 1);

  mysql_free_result(res);
  return 0;
}

static int purge_bin_logs_to(MYSQL *mysql_con, char* log_name)
{
  DYNAMIC_STRING str;
  int err;
  init_dynamic_string_checked(&str, "PURGE BINARY LOGS TO '", 1024, 1024);
  dynstr_append_checked(&str, log_name);
  dynstr_append_checked(&str, "'");
  err = mysql_query_with_error_report(mysql_con, 0, str.str);
  dynstr_free(&str);
  return err;
}


static int start_transaction(MYSQL *mysql_con)
{
  verbose_msg("-- Starting transaction...\n");
  /*
    We use BEGIN for old servers. --single-transaction --master-data will fail
    on old servers, but that's ok as it was already silently broken (it didn't
    do a consistent read, so better tell people frankly, with the error).

    We want the first consistent read to be used for all tables to dump so we
    need the REPEATABLE READ level (not anything lower, for example READ
    COMMITTED would give one new consistent read per dumped table).
  */
  if ((mysql_get_server_version(mysql_con) < 40100) && opt_master_data)
  {
    fprintf(stderr, "-- %s: the combination of --single-transaction and "
            "--master-data requires a MySQL server version of at least 4.1 "
            "(current server's version is %s). %s\n",
            ignore_errors ? "Warning" : "Error",
            mysql_con->server_version ? mysql_con->server_version : "unknown",
            ignore_errors ? "Continuing due to --force, backup may not be consistent across all tables!" : "Aborting.");
    if (!ignore_errors)
      exit(EX_MYSQLERR);
  }

  return (mysql_query_with_error_report(mysql_con, 0,
                                        "SET SESSION TRANSACTION ISOLATION "
                                        "LEVEL REPEATABLE READ") ||
          mysql_query_with_error_report(mysql_con, 0,
                                        "START TRANSACTION "
                                        "/*!40100 WITH CONSISTENT SNAPSHOT */"));
}


static ulong find_set(TYPELIB *lib, const char *x, uint length,
                      char **err_pos, uint *err_len)
{
  const char *end= x + length;
  ulong found= 0;
  uint find;
  char buff[255];

  *err_pos= 0;                  /* No error yet */
  while (end > x && my_isspace(charset_info, end[-1]))
    end--;

  *err_len= 0;
  if (x != end)
  {
    const char *start= x;
    for (;;)
    {
      const char *pos= start;
      uint var_len;

      for (; pos != end && *pos != ','; pos++) ;
      var_len= (uint) (pos - start);
      strmake(buff, start, MY_MIN(sizeof(buff) - 1, var_len));
      find= find_type(buff, lib, FIND_TYPE_BASIC);
      if (!find)
      {
        *err_pos= (char*) start;
        *err_len= var_len;
      }
      else
        found|= ((longlong) 1 << (find - 1));
      if (pos == end)
        break;
      start= pos + 1;
    }
  }
  return found;
}


/* Print a value with a prefix on file */
static void print_value(FILE *file, MYSQL_RES  *result, MYSQL_ROW row,
                        const char *prefix, const char *name,
                        int string_value)
{
  MYSQL_FIELD   *field;
  mysql_field_seek(result, 0);

  for ( ; (field= mysql_fetch_field(result)) ; row++)
  {
    if (!strcmp(field->name,name))
    {
      if (row[0] && row[0][0] && strcmp(row[0],"0")) /* Skip default */
      {
        fputc(' ',file);
        fputs(prefix, file);
        if (string_value)
          unescape(file,row[0],(uint) strlen(row[0]));
        else
          fputs(row[0], file);
        check_io(file);
        return;
      }
    }
  }
  return;                                       /* This shouldn't happen */
} /* print_value */


/*
  SYNOPSIS

  Check if we the table is one of the table types that should be ignored:
  MRG_ISAM, MRG_MYISAM, if opt_delayed, if that table supports delayed inserts.
  If the table should be altogether ignored, it returns a TRUE, FALSE if it
  should not be ignored. If the user has selected to use INSERT DELAYED, it
  sets the value of the bool pointer supports_delayed_inserts to 0 if not
  supported, 1 if it is supported.

  ARGS

    check_if_ignore_table()
    table_name                  Table name to check
    table_type                  Type of table

  GLOBAL VARIABLES
    mysql                       MySQL connection
    verbose                     Write warning messages

  RETURN
    char (bit value)            See IGNORE_ values at top
*/

char check_if_ignore_table(const char *table_name, char *table_type)
{
  char result= IGNORE_NONE;
  char buff[FN_REFLEN+80], show_name_buff[FN_REFLEN];
  MYSQL_RES *res= NULL;
  MYSQL_ROW row;
  DBUG_ENTER("check_if_ignore_table");

  /* Check memory for quote_for_like() */
  DBUG_ASSERT(2*sizeof(table_name) < sizeof(show_name_buff));
  my_snprintf(buff, sizeof(buff), "show table status like %s",
              quote_for_like(table_name, show_name_buff));
  if (mysql_query_with_error_report(mysql, &res, buff))
  {
    if (mysql_errno(mysql) != ER_PARSE_ERROR)
    {                                   /* If old MySQL version */
      verbose_msg("-- Warning: Couldn't get status information for "
                  "table %s (%s)\n", table_name, mysql_error(mysql));
      DBUG_RETURN(result);                       /* assume table is ok */
    }
  }
  if (!(row= mysql_fetch_row(res)))
  {
    fprintf(stderr,
            "Error: Couldn't read status information for table %s (%s)\n",
            table_name, mysql_error(mysql));
    mysql_free_result(res);
    DBUG_RETURN(result);                         /* assume table is ok */
  }
  if (!(row[1]))
    strmake(table_type, "VIEW", NAME_LEN-1);
  else
  {
    /*
      If the table type matches any of these, we do support delayed inserts.
      Note: we do not want to skip dumping this table if if is not one of
      these types, but we do want to use delayed inserts in the dump if
      the table type is _NOT_ one of these types
    */
    strmake(table_type, row[1], NAME_LEN-1);
    if (opt_delayed)
    {
      if (strcmp(table_type,"MyISAM") &&
          strcmp(table_type,"ISAM") &&
          strcmp(table_type,"ARCHIVE") &&
          strcmp(table_type,"HEAP") &&
          strcmp(table_type,"MEMORY"))
        result= IGNORE_INSERT_DELAYED;
    }

    /*
      If these two types, we do want to skip dumping the table
    */
    if (!opt_no_data &&
        (!my_strcasecmp(&my_charset_latin1, table_type, "MRG_MyISAM") ||
         !strcmp(table_type,"MRG_ISAM") ||
         !strcmp(table_type,"FEDERATED")))
      result= IGNORE_DATA;
  }
  mysql_free_result(res);
  DBUG_RETURN(result);
}


/*
  Get string of comma-separated primary key field names

  SYNOPSIS
    char *primary_key_fields(const char *table_name)
    RETURNS     pointer to allocated buffer (must be freed by caller)
    table_name  quoted table name

  DESCRIPTION
    Use SHOW KEYS FROM table_name, allocate a buffer to hold the
    field names, and then build that string and return the pointer
    to that buffer.

    Returns NULL if there is no PRIMARY or UNIQUE key on the table,
    or if there is some failure.  It is better to continue to dump
    the table unsorted, rather than exit without dumping the data.
*/

static char *primary_key_fields(const char *table_name)
{
  MYSQL_RES  *res= NULL;
  MYSQL_ROW  row;
  /* SHOW KEYS FROM + table name * 2 (escaped) + 2 quotes + \0 */
  char show_keys_buff[15 + NAME_LEN * 2 + 3];
  uint result_length= 0;
  char *result= 0;
  char buff[NAME_LEN * 2 + 3];
  char *quoted_field;

  my_snprintf(show_keys_buff, sizeof(show_keys_buff),
              "SHOW KEYS FROM %s", table_name);
  if (mysql_query(mysql, show_keys_buff) ||
      !(res= mysql_store_result(mysql)))
  {
    fprintf(stderr, "Warning: Couldn't read keys from table %s;"
            " records are NOT sorted (%s)\n",
            table_name, mysql_error(mysql));
    /* Don't exit, because it's better to print out unsorted records */
    goto cleanup;
  }

  /*
   * Figure out the length of the ORDER BY clause result.
   * Note that SHOW KEYS is ordered:  a PRIMARY key is always the first
   * row, and UNIQUE keys come before others.  So we only need to check
   * the first key, not all keys.
   */
  if ((row= mysql_fetch_row(res)) && atoi(row[1]) == 0)
  {
    /* Key is unique */
    do
    {
      quoted_field= quote_name(row[4], buff, 0);
      result_length+= strlen(quoted_field) + 1; /* + 1 for ',' or \0 */
    } while ((row= mysql_fetch_row(res)) && atoi(row[3]) > 1);
  }

  /* Build the ORDER BY clause result */
  if (result_length)
  {
    char *end;
    /* result (terminating \0 is already in result_length) */
    result= my_malloc(result_length + 10, MYF(MY_WME));
    if (!result)
    {
      fprintf(stderr, "Error: Not enough memory to store ORDER BY clause\n");
      goto cleanup;
    }
    mysql_data_seek(res, 0);
    row= mysql_fetch_row(res);
    quoted_field= quote_name(row[4], buff, 0);
    end= strmov(result, quoted_field);
    while ((row= mysql_fetch_row(res)) && atoi(row[3]) > 1)
    {
      quoted_field= quote_name(row[4], buff, 0);
      end= strxmov(end, ",", quoted_field, NullS);
    }
  }

cleanup:
  if (res)
    mysql_free_result(res);

  return result;
}


/*
  Replace a substring

  SYNOPSIS
    replace
    ds_str      The string to search and perform the replace in
    search_str  The string to search for
    search_len  Length of the string to search for
    replace_str The string to replace with
    replace_len Length of the string to replace with

  RETURN
    0 String replaced
    1 Could not find search_str in str
*/

static int replace(DYNAMIC_STRING *ds_str,
                   const char *search_str, ulong search_len,
                   const char *replace_str, ulong replace_len)
{
  DYNAMIC_STRING ds_tmp;
  const char *start= strstr(ds_str->str, search_str);
  if (!start)
    return 1;
  init_dynamic_string_checked(&ds_tmp, "",
                      ds_str->length + replace_len, 256);
  dynstr_append_mem_checked(&ds_tmp, ds_str->str, start - ds_str->str);
  dynstr_append_mem_checked(&ds_tmp, replace_str, replace_len);
  dynstr_append_checked(&ds_tmp, start + search_len);
  dynstr_set_checked(ds_str, ds_tmp.str);
  dynstr_free(&ds_tmp);
  return 0;
}


/**
  This function sets the session binlog in the dump file.
  When --set-gtid-purged is used, this function is called to
  disable the session binlog and at the end of the dump, to restore
  the session binlog.

  @note: md_result_file should have been opened, before
         this function is called.

  @param[in]      flag          If FALSE, disable binlog.
                                If TRUE and binlog disabled previously,
                                restore the session binlog.
*/

static void set_session_binlog(my_bool flag)
{
  static my_bool is_binlog_disabled= FALSE;

  if (!flag && !is_binlog_disabled)
  {
    fprintf(md_result_file,
            "SET @MYSQLDUMP_TEMP_LOG_BIN = @@SESSION.SQL_LOG_BIN;\n");
    fprintf(md_result_file, "SET @@SESSION.SQL_LOG_BIN= 0;\n");
    is_binlog_disabled= 1;
  }
  else if (flag && is_binlog_disabled)
  {
    fprintf(md_result_file,
            "SET @@SESSION.SQL_LOG_BIN = @MYSQLDUMP_TEMP_LOG_BIN;\n");
    is_binlog_disabled= 0;
  }
}


/**
  This function gets the GTID_EXECUTED sets from the
  server and assigns those sets to GTID_PURGED in the
  dump file.

  @param[in]  mysql_con     connection to the server

  @retval     FALSE         succesfully printed GTID_PURGED sets
                             in the dump file.
  @retval     TRUE          failed.

*/

static my_bool add_set_gtid_purged(MYSQL *mysql_con)
{
  MYSQL_RES  *gtid_purged_res;
  MYSQL_ROW  gtid_set;
  ulong     num_sets, idx;

  /* query to get the GTID_EXECUTED */
  if (mysql_query_with_error_report(mysql_con, &gtid_purged_res,
                  "SELECT @@GLOBAL.GTID_EXECUTED"))
    return TRUE;

  /* Proceed only if gtid_purged_res is non empty */
  if ((num_sets= mysql_num_rows(gtid_purged_res)) > 0)
  {
    if (opt_comments)
      fprintf(md_result_file,
          "\n--\n--GTID state at the beginning of the backup \n--\n\n");

    fprintf(md_result_file,"SET @@GLOBAL.GTID_PURGED='");

    /* formatting is not required, even for multiple gtid sets */
    for (idx= 0; idx< num_sets-1; idx++)
    {
      gtid_set= mysql_fetch_row(gtid_purged_res);
      fprintf(md_result_file,"%s,", (char*)gtid_set[0]);
    }
    /* for the last set */
    gtid_set= mysql_fetch_row(gtid_purged_res);
    /* close the SET expression */
    fprintf(md_result_file,"%s';\n", (char*)gtid_set[0]);
  }

  return FALSE;  /*success */
}


/**
  This function processes the opt_set_gtid_purged option.
  This function also calls set_session_binlog() function before
  setting the SET @@GLOBAL.GTID_PURGED in the output.

  @param[in]          mysql_con     the connection to the server

  @retval             FALSE         successful according to the value
                                    of opt_set_gtid_purged.
  @retval             TRUE          fail.
*/

static my_bool process_set_gtid_purged(MYSQL* mysql_con)
{
  MYSQL_RES  *gtid_mode_res;
  MYSQL_ROW  gtid_mode_row;
  char       *gtid_mode_val= 0;

  if (opt_set_gtid_purged_mode == SET_GTID_PURGED_OFF)
    return FALSE;  /* nothing to be done */


  /* check if gtid_mode is ON or OFF */
  if (mysql_query_with_error_report(mysql_con, &gtid_mode_res,
                                    "SELECT @@GTID_MODE"))
    return TRUE;

  gtid_mode_row = mysql_fetch_row(gtid_mode_res);
  gtid_mode_val = (char*)gtid_mode_row[0];

  if (gtid_mode_val && strcmp(gtid_mode_val, "OFF"))
  {
    /*
       For any gtid_mode !=OFF and irrespective of --set-gtid-purged
       being AUTO or ON,  add GTID_PURGED in the output.
    */
    if (opt_databases || !opt_alldbs || !opt_dump_triggers
        || !opt_routines || !opt_events)
    {
      fprintf(stderr,"Warning: A partial dump from a server that has GTIDs will "
                     "by default include the GTIDs of all transactions, even "
                     "those that changed suppressed parts of the database. If "
                     "you don't want to restore GTIDs, pass "
                     "--set-gtid-purged=OFF. To make a complete dump, pass "
                     "--all-databases --triggers --routines --events. \n");
    }

    set_session_binlog(FALSE);
    if (add_set_gtid_purged(mysql_con))
      return TRUE;
  }
  else /* gtid_mode is off */
  {
    if (opt_set_gtid_purged_mode == SET_GTID_PURGED_ON)
    {
      fprintf(stderr, "Error: Server has GTIDs disabled.\n");
      return TRUE;
    }
  }

  return FALSE;
}


/*
  Getting VIEW structure

  SYNOPSIS
    get_view_structure()
    table   view name
    db      db name

  RETURN
    0 OK
    1 ERROR
*/

static my_bool get_view_structure(char *table, char* db)
{
  MYSQL_RES  *table_res;
  MYSQL_ROW  row;
  MYSQL_FIELD *field;
  char       *result_table, *opt_quoted_table;
  char       table_buff[NAME_LEN*2+3];
  char       table_buff2[NAME_LEN*2+3];
  char       query[QUERY_LENGTH];
  FILE       *sql_file= md_result_file;
  DBUG_ENTER("get_view_structure");

  if (opt_no_create_info) /* Don't write table creation info */
    DBUG_RETURN(0);

  verbose_msg("-- Retrieving view structure for table %s...\n", table);

#ifdef NOT_REALLY_USED_YET
  sprintf(insert_pat,"SET SQL_QUOTE_SHOW_CREATE=%d",
          (opt_quoted || opt_keywords));
#endif

  result_table=     quote_name(table, table_buff, 1);
  opt_quoted_table= quote_name(table, table_buff2, 0);

  if (switch_character_set_results(mysql, "binary"))
    DBUG_RETURN(1);

  my_snprintf(query, sizeof(query), "SHOW CREATE TABLE %s", result_table);

  if (mysql_query_with_error_report(mysql, &table_res, query))
  {
    switch_character_set_results(mysql, default_charset);
    DBUG_RETURN(0);
  }

  /* Check if this is a view */
  field= mysql_fetch_field_direct(table_res, 0);
  if (strcmp(field->name, "View") != 0)
  {
    switch_character_set_results(mysql, default_charset);
    verbose_msg("-- It's base table, skipped\n");
    DBUG_RETURN(0);
  }

  /* If requested, open separate .sql file for this view */
  if (path)
  {
    if (!(sql_file= open_sql_file_for_table(table, O_WRONLY)))
      DBUG_RETURN(1);

    write_header(sql_file, db);
  }

  print_comment(sql_file, 0,
                "\n--\n-- Final view structure for view %s\n--\n\n",
                result_table);

  /* Table might not exist if this view was dumped with --tab. */
  fprintf(sql_file, "/*!50001 DROP TABLE IF EXISTS %s*/;\n", opt_quoted_table);
  if (opt_drop)
  {
    fprintf(sql_file, "/*!50001 DROP VIEW IF EXISTS %s*/;\n",
            opt_quoted_table);
    check_io(sql_file);
  }


  my_snprintf(query, sizeof(query),
              "SELECT CHECK_OPTION, DEFINER, SECURITY_TYPE, "
              "       CHARACTER_SET_CLIENT, COLLATION_CONNECTION "
              "FROM information_schema.views "
              "WHERE table_name=\"%s\" AND table_schema=\"%s\"", table, db);

  if (mysql_query(mysql, query))
  {
    /*
      Use the raw output from SHOW CREATE TABLE if
       information_schema query fails.
     */
    row= mysql_fetch_row(table_res);
    fprintf(sql_file, "/*!50001 %s */;\n", row[1]);
    check_io(sql_file);
    mysql_free_result(table_res);
  }
  else
  {
    char *ptr;
    ulong *lengths;
    char search_buf[256], replace_buf[256];
    ulong search_len, replace_len;
    DYNAMIC_STRING ds_view;

    /* Save the result of SHOW CREATE TABLE in ds_view */
    row= mysql_fetch_row(table_res);
    lengths= mysql_fetch_lengths(table_res);
    init_dynamic_string_checked(&ds_view, row[1], lengths[1] + 1, 1024);
    mysql_free_result(table_res);

    /* Get the result from "select ... information_schema" */
    if (!(table_res= mysql_store_result(mysql)) ||
        !(row= mysql_fetch_row(table_res)))
    {
      if (table_res)
        mysql_free_result(table_res);
      dynstr_free(&ds_view);
      DB_error(mysql, "when trying to save the result of SHOW CREATE TABLE in ds_view.");
      DBUG_RETURN(1);
    }

    lengths= mysql_fetch_lengths(table_res);

    /*
      "WITH %s CHECK OPTION" is available from 5.0.2
      Surround it with !50002 comments
    */
    if (strcmp(row[0], "NONE"))
    {

      ptr= search_buf;
      search_len= (ulong)(strxmov(ptr, "WITH ", row[0],
                                  " CHECK OPTION", NullS) - ptr);
      ptr= replace_buf;
      replace_len=(ulong)(strxmov(ptr, "*/\n/*!50002 WITH ", row[0],
                                  " CHECK OPTION", NullS) - ptr);
      replace(&ds_view, search_buf, search_len, replace_buf, replace_len);
    }

    /*
      "DEFINER=%s SQL SECURITY %s" is available from 5.0.13
      Surround it with !50013 comments
    */
    {
      size_t     user_name_len;
      char       user_name_str[USERNAME_LENGTH + 1];
      char       quoted_user_name_str[USERNAME_LENGTH * 2 + 3];
      size_t     host_name_len;
      char       host_name_str[HOSTNAME_LENGTH + 1];
      char       quoted_host_name_str[HOSTNAME_LENGTH * 2 + 3];

      parse_user(row[1], lengths[1], user_name_str, &user_name_len,
                 host_name_str, &host_name_len);

      ptr= search_buf;
      search_len=
        (ulong)(strxmov(ptr, "DEFINER=",
                        quote_name(user_name_str, quoted_user_name_str, FALSE),
                        "@",
                        quote_name(host_name_str, quoted_host_name_str, FALSE),
                        " SQL SECURITY ", row[2], NullS) - ptr);
      ptr= replace_buf;
      replace_len=
        (ulong)(strxmov(ptr, "*/\n/*!50013 DEFINER=",
                        quote_name(user_name_str, quoted_user_name_str, FALSE),
                        "@",
                        quote_name(host_name_str, quoted_host_name_str, FALSE),
                        " SQL SECURITY ", row[2],
                        " */\n/*!50001", NullS) - ptr);
      replace(&ds_view, search_buf, search_len, replace_buf, replace_len);
    }

    /* Dump view structure to file */

    fprintf(sql_file,
            "/*!50001 SET @saved_cs_client          = @@character_set_client */;\n"
            "/*!50001 SET @saved_cs_results         = @@character_set_results */;\n"
            "/*!50001 SET @saved_col_connection     = @@collation_connection */;\n"
            "/*!50001 SET character_set_client      = %s */;\n"
            "/*!50001 SET character_set_results     = %s */;\n"
            "/*!50001 SET collation_connection      = %s */;\n"
            "/*!50001 %s */;\n"
            "/*!50001 SET character_set_client      = @saved_cs_client */;\n"
            "/*!50001 SET character_set_results     = @saved_cs_results */;\n"
            "/*!50001 SET collation_connection      = @saved_col_connection */;\n",
            (const char *) row[3],
            (const char *) row[3],
            (const char *) row[4],
            (const char *) ds_view.str);

    check_io(sql_file);
    mysql_free_result(table_res);
    dynstr_free(&ds_view);
  }

  if (switch_character_set_results(mysql, default_charset))
    DBUG_RETURN(1);

  /* If a separate .sql file was opened, close it now */
  if (sql_file != md_result_file)
  {
    fputs("\n", sql_file);
    write_footer(sql_file);
    my_fclose(sql_file, MYF(MY_WME));
  }
  DBUG_RETURN(0);
}

/*
  The following functions are wrappers for the dynamic string functions
  and if they fail, the wrappers will terminate the current process.
*/

#define DYNAMIC_STR_ERROR_MSG "Couldn't perform DYNAMIC_STRING operation"

static void init_dynamic_string_checked(DYNAMIC_STRING *str, const char *init_str,
			    uint init_alloc, uint alloc_increment)
{
  if (init_dynamic_string(str, init_str, init_alloc, alloc_increment))
    die(EX_MYSQLERR, DYNAMIC_STR_ERROR_MSG);
}

static void dynstr_append_checked(DYNAMIC_STRING* dest, const char* src)
{
  if (dynstr_append(dest, src))
    die(EX_MYSQLERR, DYNAMIC_STR_ERROR_MSG);
}

static void dynstr_set_checked(DYNAMIC_STRING *str, const char *init_str)
{
  if (dynstr_set(str, init_str))
    die(EX_MYSQLERR, DYNAMIC_STR_ERROR_MSG);
}

static void dynstr_append_mem_checked(DYNAMIC_STRING *str, const char *append,
			  uint length)
{
  if (dynstr_append_mem(str, append, length))
    die(EX_MYSQLERR, DYNAMIC_STR_ERROR_MSG);
}

static void dynstr_realloc_checked(DYNAMIC_STRING *str, ulong additional_size)
{
  if (dynstr_realloc(str, additional_size))
    die(EX_MYSQLERR, DYNAMIC_STR_ERROR_MSG);
}


int main(int argc, char **argv)
{
  char bin_log_name[FN_REFLEN];
  int exit_code;
  MY_INIT("mysqldump");

  compatible_mode_normal_str[0]= 0;
  default_charset= (char *)mysql_universal_client_charset;
  memset(&ignore_table, 0, sizeof(ignore_table));

  exit_code= get_options(&argc, &argv);
  if (exit_code)
  {
    free_resources();
    exit(exit_code);
  }

  /*
    Disable comments in xml mode if 'comments' option is not explicitly used.
  */
  if (opt_xml && !opt_comments_used)
    opt_comments= 0;

  if (log_error_file)
  {
    if(!(stderror_file= freopen(log_error_file, "a+", stderr)))
    {
      free_resources();
      exit(EX_MYSQLERR);
    }
  }

  if (connect_to_db(current_host, current_user, opt_password))
  {
    free_resources();
    exit(EX_MYSQLERR);
  }
  if (!path)
    write_header(md_result_file, *argv);

  if (opt_slave_data && do_stop_slave_sql(mysql))
    goto err;

  if ((opt_lock_all_tables || opt_master_data ||
       (opt_single_transaction && flush_logs)) &&
      do_flush_tables_read_lock(mysql))
    goto err;

  /*
    Flush logs before starting transaction since
    this causes implicit commit starting mysql-5.5.
  */
  if (opt_lock_all_tables || opt_master_data ||
      (opt_single_transaction && flush_logs) ||
      opt_delete_master_logs)
  {
    if (flush_logs || opt_delete_master_logs)
    {
      if (mysql_refresh(mysql, REFRESH_LOG))
        goto err;
      verbose_msg("-- main : logs flushed successfully!\n");
    }

    /* Not anymore! That would not be sensible. */
    flush_logs= 0;
  }

  if (opt_delete_master_logs)
  {
    if (get_bin_log_name(mysql, bin_log_name, sizeof(bin_log_name)))
      goto err;
  }

  if (opt_single_transaction && start_transaction(mysql))
    goto err;

  /* Add 'STOP SLAVE to beginning of dump */
  if (opt_slave_apply && add_stop_slave())
    goto err;


  /* Process opt_set_gtid_purged and add SET @@GLOBAL.GTID_PURGED if required. */
  if (process_set_gtid_purged(mysql))
    goto err;


  if (opt_master_data && do_show_master_status(mysql))
    goto err;
  if (opt_slave_data && do_show_slave_status(mysql))
    goto err;
  if (opt_single_transaction && do_unlock_tables(mysql)) /* unlock but no commit! */
    goto err;

  if (opt_alltspcs)
    dump_all_tablespaces();

  if (opt_alldbs)
  {
    if (!opt_alltspcs && !opt_notspcs)
      dump_all_tablespaces();
    dump_all_databases();
  }
  else if (argc > 1 && !opt_databases)
  {
    /* Only one database and selected table(s) */
    if (!opt_alltspcs && !opt_notspcs)
      dump_tablespaces_for_tables(*argv, (argv + 1), (argc -1));
    dump_selected_tables(*argv, (argv + 1), (argc - 1));
  }
  else
  {
    /* One or more databases, all tables */
    if (!opt_alltspcs && !opt_notspcs)
      dump_tablespaces_for_databases(argv);
    dump_databases(argv);
  }

  /* if --dump-slave , start the slave sql thread */
  if (opt_slave_data && do_start_slave_sql(mysql))
    goto err;

  /*
    if --set-gtid-purged, restore binlog at the end of the session
    if required.
  */
  set_session_binlog(TRUE);

  /* add 'START SLAVE' to end of dump */
  if (opt_slave_apply && add_slave_statements())
    goto err;

  /* ensure dumped data flushed */
  if (md_result_file && fflush(md_result_file))
  {
    if (!first_error)
      first_error= EX_MYSQLERR;
    goto err;
  }
  /* everything successful, purge the old logs files */
  if (opt_delete_master_logs && purge_bin_logs_to(mysql, bin_log_name))
    goto err;

#ifdef HAVE_SMEM
  my_free(shared_memory_base_name);
#endif
  /*
    No reason to explicitely COMMIT the transaction, neither to explicitely
    UNLOCK TABLES: these will be automatically be done by the server when we
    disconnect now. Saves some code here, some network trips, adds nothing to
    server.
  */
err:
  dbDisconnect(current_host);
  if (!path)
    write_footer(md_result_file);
  free_resources();

  if (stderror_file)
    fclose(stderror_file);

  return(first_error);
} /* main */<|MERGE_RESOLUTION|>--- conflicted
+++ resolved
@@ -3770,10 +3770,9 @@
     DBUG_VOID_RETURN;
   }
 
-<<<<<<< HEAD
   result_table= quote_name(table,table_buff, 1);
   opt_quoted_table= quote_name(table, table_buff2, 0);
-=======
+
   /*
      Check --skip-events flag: it is not enough to skip creation of events
      discarding SHOW CREATE EVENT statements generation. The myslq.event
@@ -3785,7 +3784,6 @@
     verbose_msg("-- Skipping data table mysql.event, --skip-events was used\n");
     DBUG_VOID_RETURN;
   }
->>>>>>> ed7aaa27
 
   verbose_msg("-- Sending SELECT query...\n");
 
