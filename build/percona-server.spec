--- conflicted
+++ resolved
@@ -754,14 +754,10 @@
 if [ ! -d $mysql_datadir ] ; then mkdir -m 755 $mysql_datadir; fi
 # echo "Analyzed: SERVER_TO_START=$SERVER_TO_START"
 if [ ! -d $mysql_datadir/mysql ] ; then
-	mkdir $mysql_datadir/mysql;
 	echo "MySQL RPM installation of version $NEW_VERSION" >> $STATUS_FILE
 else
 	# If the directory exists, we may assume it is an upgrade.
 	echo "MySQL RPM upgrade to version $NEW_VERSION" >> $STATUS_FILE
-fi
-if [ ! -d $mysql_datadir/test ]; then 
-        mkdir $mysql_datadir/test; 
 fi
 
 # ----------------------------------------------------------------------
@@ -778,13 +774,19 @@
 # ----------------------------------------------------------------------
 # Initiate databases if needed
 # ----------------------------------------------------------------------
-%{_bindir}/mysql_install_db --rpm --user=%{mysqld_user}
+    # Does $mysql_datadir/mysql exist? In this case, this is probably an
+    # upgrade from a previous version or a reinstall. It's best not to
+    # call mysql_install_db in this case since the test db would be
+    # possibly recreated (bug #1169522).
+    if test ! -e $mysql_datadir/mysql
+    then
+        %{_bindir}/mysql_install_db --rpm --user=%{mysqld_user}
+    fi
 fi 
 
 # ----------------------------------------------------------------------
 # Make MySQL start/shutdown automatically when the machine does it.
 # ----------------------------------------------------------------------
-<<<<<<< HEAD
 # NOTE: This still needs to be debated. Should we check whether these links
 # for the other run levels exist(ed) before the upgrade?
 # use chkconfig on Enterprise Linux and newer SuSE releases
@@ -793,17 +795,6 @@
 # use insserv for older SuSE Linux versions
 elif [ -x /sbin/insserv ] ; then
         /sbin/insserv %{_sysconfdir}/init.d/mysql
-=======
-if [ $1 -eq 1 ]; then #clean installation
-    # Does $mysql_datadir/mysql exist? In this case, this is probably an
-    # upgrade from a previous version or a reinstall. It's best not to
-    # call mysql_install_db in this case since the test db would be
-    # possibly recreated (bug #1169522).
-    if test ! -e $mysql_datadir/mysql
-    then
-        %{_bindir}/mysql_install_db --rpm --user=%{mysqld_user}
-    fi
->>>>>>> 205280cc
 fi
 
 # ----------------------------------------------------------------------
