--- conflicted
+++ resolved
@@ -342,24 +342,6 @@
 # Be strict about variables, bail at earliest opportunity, etc.
 set -uex
 
-<<<<<<< HEAD
-=======
-BuildHandlerSocket() {
-    cd storage/HandlerSocket-Plugin-for-MySQL
-    bash -x ./autogen.sh
-    echo "Configuring HandlerSocket"
-    CXX="${HS_CXX:-g++}" \
-        MYSQL_CFLAGS="-I $RPM_BUILD_DIR/%{src_dir}/release/include" \
-        ./configure --with-mysql-source=$RPM_BUILD_DIR/%{src_dir}/%{src_dir} \
-        --with-mysql-bindir=$RPM_BUILD_DIR/%{src_dir}/release/scripts \
-        --with-mysql-plugindir=%{_libdir}/mysql/plugin \
-        --libdir=%{_libdir} \
-        --prefix=%{_prefix}
-    make ${MAKE_JFLAG}
-    cd -
-}
-
->>>>>>> 0ef72bd5
 BuildUDF() {
     cd UDF
     CXX="${UDF_CXX:-g++}"\
