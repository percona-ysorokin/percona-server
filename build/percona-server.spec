# Copyright (c) 2000, 2010, Oracle and/or its affiliates. All rights reserved.
#
# This program is free software; you can redistribute it and/or modify
# it under the terms of the GNU General Public License as published by
# the Free Software Foundation; version 2 of the License.
#
# This program is distributed in the hope that it will be useful,
# but WITHOUT ANY WARRANTY; without even the implied warranty of
# MERCHANTABILITY or FITNESS FOR A PARTICULAR PURPOSE.  See the
# GNU General Public License for more details.
#
# You should have received a copy of the GNU General Public License
# along with this program; see the file COPYING. If not, write to the
# Free Software Foundation, Inc., 51 Franklin St, Fifth Floor, Boston
# MA  02110-1301  USA.

##############################################################################
# Some common macro definitions
##############################################################################

# NOTE: "vendor" is used in upgrade/downgrade check, so you can't
# change these, has to be exactly as is.
%define mysql_old_vendor        MySQL AB
%define mysql_vendor_2          Sun Microsystems, Inc.
%define mysql_vendor            Oracle and/or its affiliates
%define percona_server_vendor	Percona, Inc

%define mysql_version   5.5.30
%define redhatversion %(lsb_release -rs | awk -F. '{ print $1}')
%define majorversion 30
%define minorversion 1
%define distribution  rhel%{redhatversion}
%define percona_server_version	rel%{majorversion}.%{minorversion}

%define mysqld_user     mysql
%define mysqld_group    mysql
%define mysqldatadir    /var/lib/mysql

%define release         rel%{majorversion}.%{minorversion}.%{gotrevision}.%{distribution}

#
# Macros we use which are not available in all supported versions of RPM
#
# - defined/undefined are missing on RHEL4
#
%if %{expand:%{?defined:0}%{!?defined:1}}
%define defined()       %{expand:%%{?%{1}:1}%%{!?%{1}:0}}
%endif
%if %{expand:%{?undefined:0}%{!?undefined:1}}
%define undefined()     %{expand:%%{?%{1}:0}%%{!?%{1}:1}}
%endif

# ----------------------------------------------------------------------------
# RPM build tools now automatically detect Perl module dependencies.  This
# detection causes problems as it is broken in some versions, and it also
# provides unwanted dependencies from mandatory scripts in our package.
# It might not be possible to disable this in all versions of RPM, but here we
# try anyway.  We keep the "AutoReqProv: no" for the "test" sub package, as
# disabling here might fail, and that package has the most problems.
# See:
#  http://fedoraproject.org/wiki/Packaging/Perl#Filtering_Requires:_and_Provides
#  http://www.wideopen.com/archives/rpm-list/2002-October/msg00343.html
# ----------------------------------------------------------------------------
%undefine __perl_provides
%undefine __perl_requires

##############################################################################
# Command line handling
##############################################################################
#
# To set options:
#
#   $ rpmbuild --define="option <x>" ...
#

# ----------------------------------------------------------------------------
# Commercial builds
# ----------------------------------------------------------------------------
%if %{undefined commercial}
%define commercial 0
%endif

# ----------------------------------------------------------------------------
# Source name
# ----------------------------------------------------------------------------
%if %{undefined src_base}
%define src_base Percona-Server
%endif
%define src_dir %{src_base}-%{mysql_version}-%{percona_server_version}

# ----------------------------------------------------------------------------
# Feature set (storage engines, options).  Default to community (everything)
# ----------------------------------------------------------------------------
%if %{undefined feature_set}
%define feature_set community
%endif

# ----------------------------------------------------------------------------
# Server comment strings
# ----------------------------------------------------------------------------
%if %{undefined compilation_comment_debug}
%define compilation_comment_debug       Percona Server - Debug (GPL), Release rel%{majorversion}.%{minorversion}, Revision %{gotrevision}
%endif
%if %{undefined compilation_comment_release}
%define compilation_comment_release     Percona Server (GPL), Release rel%{majorversion}.%{minorversion}, Revision %{gotrevision}
%endif

# ----------------------------------------------------------------------------
# Product and server suffixes
# ----------------------------------------------------------------------------
%define product_suffix -55
%if %{undefined product_suffix}
  %if %{defined short_product_tag}
    %define product_suffix      -%{short_product_tag}
  %else
    %define product_suffix      %{nil}
  %endif
%endif

%define server_suffix -%{majorversion}.%{minorversion}
%if %{undefined server_suffix}
%define server_suffix   %{nil}
%endif

# ----------------------------------------------------------------------------
# Distribution support
# ----------------------------------------------------------------------------
%if %{undefined distro_specific}
%define distro_specific 0
%endif
%if %{distro_specific}
  %if %(test -f /etc/enterprise-release && echo 1 || echo 0)
    %define oelver %(rpm -qf --qf '%%{version}\\n' /etc/enterprise-release | sed -e 's/^\\([0-9]*\\).*/\\1/g')
    %if "%oelver" == "4"
      %define distro_description        Oracle Enterprise Linux 4
      %define distro_releasetag         oel4
      %define distro_buildreq           gcc-c++ gperf ncurses-devel perl readline-devel time zlib-devel libaio-devel bison cmake
      %define distro_requires           chkconfig coreutils grep procps shadow-utils
    %else
      %if "%oelver" == "5"
        %define distro_description      Oracle Enterprise Linux 5
        %define distro_releasetag       oel5
        %define distro_buildreq         gcc-c++ gperf ncurses-devel perl readline-devel time zlib-devel libaio-devel bison cmake
        %define distro_requires         chkconfig coreutils grep procps shadow-utils
      %else
        %{error:Oracle Enterprise Linux %{oelver} is unsupported}
      %endif
    %endif
  %else
    %if %(test -f /etc/redhat-release && echo 1 || echo 0)
      %define rhelver %(rpm -qf --qf '%%{version}\\n' /etc/redhat-release | sed -e 's/^\\([0-9]*\\).*/\\1/g')
      %if "%rhelver" == "4"
        %define distro_description      Red Hat Enterprise Linux 4
        %define distro_releasetag       rhel4
        %define distro_buildreq         gcc-c++ gperf ncurses-devel perl readline-devel time zlib-devel libaio-devel bison cmake
        %define distro_requires         chkconfig coreutils grep procps shadow-utils
      %else
        %if "%rhelver" == "5"
          %define distro_description    Red Hat Enterprise Linux 5
          %define distro_releasetag     rhel5
          %define distro_buildreq       gcc-c++ gperf ncurses-devel perl readline-devel time zlib-devel libaio-devel bison cmake
          %define distro_requires       chkconfig coreutils grep procps shadow-utils
        %else
          %{error:Red Hat Enterprise Linux %{rhelver} is unsupported}
        %endif
      %endif
    %else
      %if %(test -f /etc/SuSE-release && echo 1 || echo 0)
        %define susever %(rpm -qf --qf '%%{version}\\n' /etc/SuSE-release)
        %if "%susever" == "10"
          %define distro_description    SUSE Linux Enterprise Server 10
          %define distro_releasetag     sles10
          %define distro_buildreq       gcc-c++ gdbm-devel gperf ncurses-devel openldap2-client readline-devel zlib-devel libaio-devel bison cmake
          %define distro_requires       aaa_base coreutils grep procps pwdutils
        %else
          %if "%susever" == "11"
            %define distro_description  SUSE Linux Enterprise Server 11
            %define distro_releasetag   sles11
            %define distro_buildreq     gcc-c++ gdbm-devel gperf ncurses-devel openldap2-client procps pwdutils readline-devel zlib-devel libaio-devel bison cmake
            %define distro_requires     aaa_base coreutils grep procps pwdutils
          %else
            %{error:SuSE %{susever} is unsupported}
          %endif
        %endif
      %else
        %{error:Unsupported distribution}
      %endif
    %endif
  %endif
%else
  %define generic_kernel %(uname -r | cut -d. -f1-2)
  %define distro_description            Generic Linux (kernel %{generic_kernel})
  %define distro_releasetag             linux%{generic_kernel}
  %define distro_buildreq               gcc-c++ gperf ncurses-devel perl readline-devel time zlib-devel libaio-devel bison cmake
  %define distro_requires               coreutils grep procps /sbin/chkconfig /usr/sbin/useradd /usr/sbin/groupadd
%endif

# ----------------------------------------------------------------------------
# Support optional "tcmalloc" library (experimental)
# ----------------------------------------------------------------------------
%if %{defined malloc_lib_target}
%define WITH_TCMALLOC 1
%else
%define WITH_TCMALLOC 0
%endif

##############################################################################
# Configuration based upon above user input, not to be set directly
##############################################################################

%if %{commercial}
%define license_files_server    %{src_dir}/LICENSE.mysql
%define license_type            Commercial
%else
%define license_files_server    %{src_dir}/COPYING %{src_dir}/README
%define license_type            GPL
%endif

##############################################################################
# Main spec file section
##############################################################################

Name:           Percona-Server%{product_suffix}
Summary:        Percona-Server: a very fast and reliable SQL database server
Group:          Applications/Databases
Version:        %{mysql_version}
Release:        %{release}
Distribution:   %{distro_description}
License:        Copyright (c) 2000, 2010, %{mysql_vendor}.  All rights reserved.  Use is subject to license terms.  Under %{license_type} license as shown in the Description field.
Source:         http://www.percona.com/downloads/Percona-Server-5.5/Percona-Server-%{mysql_version}-%{majorversion}.%{minorversion}/source/%{src_dir}.tar.gz
URL:            http://www.percona.com/
Packager:       Percona MySQL Development Team <mysqldev@percona.com>
Vendor:         %{percona_server_vendor}
Provides:       mysql-server
BuildRequires:  %{distro_buildreq} pam-devel

# Think about what you use here since the first step is to
# run a rm -rf
BuildRoot:    %{_tmppath}/%{name}-%{version}-build

# From the manual
%description
The Percona Server software delivers a very fast, multi-threaded, multi-user,
and robust SQL (Structured Query Language) database server. Percona Server
is intended for mission-critical, heavy-load production systems.

Percona recommends that all production deployments be protected with a support
contract (http://www.percona.com/mysql-suppport/) to ensure the highest uptime,
be eligible for hot fixes, and boost your team's productivity.

##############################################################################
# Sub package definition
##############################################################################

%package -n Percona-Server-server%{product_suffix}
Summary:        Percona Server: a very fast and reliable SQL database server
Group:          Applications/Databases
Requires:       %{distro_requires} Percona-Server-shared%{product_suffix} Percona-Server-client%{product_suffix}
Provides:       mysql-server MySQL-server

%description -n Percona-Server-server%{product_suffix}
The Percona Server software delivers a very fast, multi-threaded, multi-user,
and robust SQL (Structured Query Language) database server. Percona Server
is intended for mission-critical, heavy-load production systems.

Percona recommends that all production deployments be protected with a support
contract (http://www.percona.com/mysql-suppport/) to ensure the highest uptime,
be eligible for hot fixes, and boost your team's productivity.

This package includes the Percona Server with XtraDB binary 
as well as related utilities to run and administer Percona Server.

If you want to access and work with the database, you have to install
package "Percona-Server-client%{product_suffix}" as well!

# ----------------------------------------------------------------------------
%package -n Percona-Server-client%{product_suffix}
Summary:        Percona Server - Client
Group:          Applications/Databases
Requires:      Percona-Server-shared%{product_suffix}
Provides:       mysql-client MySQL-client mysql MySQL

%description -n Percona-Server-client%{product_suffix}
This package contains the standard Percona Server client and administration tools.

For a description of Percona Server see http://www.percona.com/software/percona-server/

# ----------------------------------------------------------------------------
%package -n Percona-Server-test%{product_suffix}
Requires:       Percona-Server-client%{product_suffix} perl
Summary:        Percona Server - Test suite
Group:          Applications/Databases
Provides:       mysql-test
AutoReqProv:    no

%description -n Percona-Server-test%{product_suffix}
This package contains the Percona Server regression test suite.

For a description of Percona Server see http://www.percona.com/software/percona-server/

# ----------------------------------------------------------------------------
%package -n Percona-Server-devel%{product_suffix}
Summary:        Percona Server - Development header files and libraries
Group:          Applications/Databases
Provides:       mysql-devel

%description -n Percona-Server-devel%{product_suffix}
This package contains the development header files and libraries necessary
to develop Percona Server client applications.

For a description of Percona Server see http://www.percona.com/software/percona-server/

# ----------------------------------------------------------------------------
%package -n Percona-Server-shared%{product_suffix}
Summary:        Percona Server - Shared libraries
Group:          Applications/Databases
Provides:       mysql-shared mysql-libs
Obsoletes:      mysql-libs

%description -n Percona-Server-shared%{product_suffix}
This package contains the shared libraries (*.so*) which certain languages
and applications need to dynamically load and use Percona Server.

##############################################################################
%prep
%setup -T -a 0 -c -n %{src_dir}

##############################################################################
%build

<<<<<<< HEAD
# Be strict about variables, bail at earliest opportunity, etc.
set -uex

BuildHandlerSocket() {
    cd storage/HandlerSocket-Plugin-for-MySQL
    bash -x ./autogen.sh
    echo "Configuring HandlerSocket"
    CXX="${HS_CXX:-g++}" \
        MYSQL_CFLAGS="-I $RPM_BUILD_DIR/%{src_dir}/release/include" \
        ./configure --with-mysql-source=$RPM_BUILD_DIR/%{src_dir}/%{src_dir} \
        --with-mysql-bindir=$RPM_BUILD_DIR/%{src_dir}/release/scripts \
        --with-mysql-plugindir=%{_libdir}/mysql/plugin \
        --libdir=%{_libdir} \
        --prefix=%{_prefix}
    make
    cd -
}

BuildUDF() {
    cd UDF
    CXX="${UDF_CXX:-g++}"\
        CXXFLAGS="$CXXFLAGS -I$RPM_BUILD_DIR/%{src_dir}/release/include" \
        ./configure --includedir=$RPM_BUILD_DIR/%{src_dir}/%{src_dir}/include \
        --libdir=%{_libdir}/mysql/plugin
    make all
    cd -
=======
BuildMySQL() {
# Get flags from environment. RPM_OPT_FLAGS seems not to be set anywhere.
CFLAGS=${CFLAGS:-$RPM_OPT_FLAGS}
CXXFLAGS=${CXXFLAGS:-$RPM_OPT_FLAGS}
# Evaluate current setting of $DEBUG
if [ $DEBUG -gt 0 ] ; then
	OPT_COMMENT='--with-comment="%{debug_comment}"'
	OPT_DEBUG='--with-debug'
	CFLAGS=`echo   " $CFLAGS "   | \
	    sed -e 's/ -O[0-9]* / /' -e 's/ -unroll2 / /' -e 's/ -ip / /' \
	        -e 's/^ //' -e 's/ $//'`
	CXXFLAGS=`echo " $CXXFLAGS " | \
	    sed -e 's/ -O[0-9]* / /' -e 's/ -unroll2 / /' -e 's/ -ip / /' \
	        -e 's/^ //' -e 's/ $//'`
else
	OPT_COMMENT='--with-comment="%{ndbug_comment}"'
	OPT_DEBUG=''
fi

echo "BUILD =================="
echo $*

MAKE_J=-j`if [ -f /proc/cpuinfo ] ; then grep -c processor.* /proc/cpuinfo ; else echo 1 ; fi`
if [ $MAKE_J = -j0 ]
then
  MAKE_J=-j4
fi

MAKE_JFLAG="${MAKE_JFLAG:-$MAKE_J}"

# The --enable-assembler simply does nothing on systems that does not
# support assembler speedups.
sh -c  "CFLAGS=\"$CFLAGS\" \
	CXXFLAGS=\"$CXXFLAGS\" \
	AM_CPPFLAGS=\"$AM_CPPFLAGS\" \
	LDFLAGS=\"$LDFLAGS\" \
	./configure \
 	    $* \
	    --with-plugins=partition,archive,blackhole,csv,example,federated,innodb_plugin \
	    --enable-assembler \
	    --enable-local-infile \
            --with-mysqld-user=%{mysqld_user} \
            --with-unix-socket-path=/var/lib/mysql/mysql.sock \
	    --with-pic \
            -prefix=/usr \
	    --with-extra-charsets=complex \
	    --with-ssl \
            --exec-prefix=%{_exec_prefix} \
            --libexecdir=%{_sbindir} \
            --libdir=%{_libdir} \
            --sysconfdir=%{_sysconfdir} \
            --datadir=%{_datadir} \
            --localstatedir=%{mysqldatadir} \
            --infodir=%{_infodir} \
            --includedir=%{_includedir} \
            --mandir=%{_mandir} \
	    --enable-thread-safe-client \
        --enable-profiling \
%if %{?ndbug_comment:1}0
	    $OPT_COMMENT \
%endif
	    $OPT_DEBUG \
	    --with-readline \
	    ; make $MAKE_JFLAG"
}
# end of function definition "BuildMySQL"

BuildHandlerSocket() {
cd storage/HandlerSocket-Plugin-for-MySQL
./autogen.sh
CXX=${HS_CXX:-g++} ./configure --with-mysql-source=$RPM_BUILD_DIR/%{src_dir} \
	--with-mysql-bindir=$RPM_BUILD_DIR/%{src_dir}/scripts \
	--with-mysql-plugindir=%{_libdir}/mysql/plugin \
	--libdir=%{_libdir} \
	--prefix=%{_prefix}
make $MAKE_JFLAG
cd -
}

BuildUDF() {
cd UDF
CXX=${UDF_CXX:-g++} ./configure --includedir=$RPM_BUILD_DIR/%{src_dir}/include --libdir=%{_libdir}/mysql/plugin
make $MAKE_JFLAG all
cd -
>>>>>>> 800efda3
}

# Optional package files
touch optional-files-devel

#
# Set environment in order of preference, MYSQL_BUILD_* first, then variable
# name, finally a default.  RPM_OPT_FLAGS is assumed to be a part of the
# default RPM build environment.
#
# We set CXX=gcc by default to support so-called 'generic' binaries, where we
# do not have a dependancy on libgcc/libstdc++.  This only works while we do
# not require C++ features such as exceptions, and may need to be removed at
# a later date.
#

# This is a hack, $RPM_OPT_FLAGS on ia64 hosts contains flags which break
# the compile in cmd-line-utils/readline - needs investigation, but for now
# we simply unset it and use those specified directly in cmake.
%if "%{_arch}" == "ia64"
RPM_OPT_FLAGS=
%endif

export PATH=${MYSQL_BUILD_PATH:-$PATH}
export CC=${MYSQL_BUILD_CC:-${CC:-gcc}}
export CXX=${MYSQL_BUILD_CXX:-${CXX:-gcc}}
export CFLAGS=${MYSQL_BUILD_CFLAGS:-${CFLAGS:-$RPM_OPT_FLAGS}}
export CXXFLAGS=${MYSQL_BUILD_CXXFLAGS:-${CXXFLAGS:-$RPM_OPT_FLAGS -felide-constructors -fno-exceptions -fno-rtti}}
export LDFLAGS=${MYSQL_BUILD_LDFLAGS:-${LDFLAGS:-}}
export CMAKE=${MYSQL_BUILD_CMAKE:-${CMAKE:-cmake}}
export MAKE_JFLAG=${MYSQL_BUILD_MAKE_JFLAG:-${MAKE_JFLAG:-}}

# Build debug mysqld and libmysqld.a
mkdir debug
(
  cd debug
  # Attempt to remove any optimisation flags from the debug build
  CFLAGS=`echo " ${CFLAGS} " | \
            sed -e 's/ -O[0-9]* / /' \
                -e 's/ -unroll2 / /' \
                -e 's/ -ip / /' \
                -e 's/^ //' \
                -e 's/ $//'`
  CXXFLAGS=`echo " ${CXXFLAGS} " | \
              sed -e 's/ -O[0-9]* / /' \
                  -e 's/ -unroll2 / /' \
                  -e 's/ -ip / /' \
                  -e 's/^ //' \
                  -e 's/ $//'`
  # XXX: MYSQL_UNIX_ADDR should be in cmake/* but mysql_version is included before
  # XXX: install_layout so we can't just set it based on INSTALL_LAYOUT=RPM
  ${CMAKE} ../%{src_dir} -DBUILD_CONFIG=mysql_release -DINSTALL_LAYOUT=RPM \
           -DCMAKE_BUILD_TYPE=Debug \
           -DWITH_EMBEDDED_SERVER=OFF \
           -DMYSQL_UNIX_ADDR="/var/lib/mysql/mysql.sock" \
           -DFEATURE_SET="%{feature_set}" \
           -DCOMPILATION_COMMENT="%{compilation_comment_debug}" \
           -DMYSQL_SERVER_SUFFIX="%{server_suffix}" \
	   -DWITH_PAM=ON
  echo BEGIN_DEBUG_CONFIG ; egrep '^#define' include/config.h ; echo END_DEBUG_CONFIG
  make ${MAKE_JFLAG}
)
# Build full release
mkdir release
(
  cd release
  # XXX: MYSQL_UNIX_ADDR should be in cmake/* but mysql_version is included before
  # XXX: install_layout so we can't just set it based on INSTALL_LAYOUT=RPM
  ${CMAKE} ../%{src_dir} -DBUILD_CONFIG=mysql_release -DINSTALL_LAYOUT=RPM \
           -DCMAKE_BUILD_TYPE=RelWithDebInfo \
           -DWITH_EMBEDDED_SERVER=OFF \
           -DMYSQL_UNIX_ADDR="/var/lib/mysql/mysql.sock" \
           -DFEATURE_SET="%{feature_set}" \
           -DCOMPILATION_COMMENT="%{compilation_comment_release}" \
           -DMYSQL_SERVER_SUFFIX="%{server_suffix}" \
           -DWITH_PAM=ON
  echo BEGIN_NORMAL_CONFIG ; egrep '^#define' include/config.h ; echo END_NORMAL_CONFIG
  make ${MAKE_JFLAG}
  cd ../%{src_dir}
  d="`pwd`"
  BuildHandlerSocket
  BuildUDF
  cd "$d"
)

# For the debuginfo extraction stage, some source files are not located in the release
# and debug dirs, but in the source dir. Make a link there to avoid errors in the
# strip phase.
for f in lexyy.c pars0grm.c pars0grm.y pars0lex.l
do
    for d in debug release
    do
        ln -s "../../../%{src_dir}/storage/innobase/pars/$f" "$d/storage/innobase/"
    done
done

# Use the build root for temporary storage of the shared libraries.
RBR=$RPM_BUILD_ROOT

# Clean up the BuildRoot first
<<<<<<< HEAD
[ "$RBR" != "/" ] && [ -d "$RBR" ] && rm -rf "$RBR";

# For gcc builds, include libgcc.a in the devel subpackage (BUG 4921).  This
# needs to be during build phase as $CC is not set during install.
if "$CC" -v 2>&1 | grep '^gcc.version' >/dev/null 2>&1
then
  libgcc=`$CC $CFLAGS --print-libgcc-file`
  if [ -f $libgcc ]
  then
    mkdir -p $RBR%{_libdir}/mysql
    install -m 644 $libgcc $RBR%{_libdir}/mysql/libmygcc.a
    echo "%{_libdir}/mysql/libmygcc.a" >>optional-files-devel
  fi
=======
[ "$RBR" != "/" ] && [ -d $RBR ] && rm -rf $RBR;
mkdir -p $RBR%{_libdir}/mysql $RBR%{_sbindir}

# Use gcc for C and C++ code (to avoid a dependency on libstdc++ and
# including exceptions into the code
if [ -z "$CXX" -a -z "$CC" ] ; then
	export CC="gcc" CXX="gcc"
fi

# Create the shared libs seperately to avoid a dependency for the client utilities
DEBUG=0
BuildMySQL "--enable-shared"

# Install shared libraries
cp -av libmysql/.libs/*.so*   $RBR/%{_libdir}
cp -av libmysql_r/.libs/*.so* $RBR/%{_libdir}

##############################################################################

# Include libgcc.a in the devel subpackage (BUG 4921)
%if %{WITH_LIBGCC}
libgcc=`$CC $CFLAGS --print-libgcc-file`
install -m 644 "$libgcc" $RBR%{_libdir}/mysql/libmygcc.a
%endif

##############################################################################

# Now create a debug server
%if %{BUILD_DEBUG}
DEBUG=1
make clean

( BuildServer )   # subshell, so that CFLAGS + CXXFLAGS are modified only locally

if [ "$MYSQL_RPMBUILD_TEST" != "no" ] ; then
	MTR_BUILD_THREAD=auto make $MAKE_JFLAG %{DEBUG_TEST_MODE}
fi

# Get the debug server and its .sym file from the build tree
#if [ -f sql/.libs/mysqld ] ; then
#	cp sql/.libs/mysqld $RBR%{_sbindir}/mysqld-debug
#else
#	cp sql/mysqld       $RBR%{_sbindir}/mysqld-debug
#fi
#cp libmysqld/libmysqld.a    $RBR%{_libdir}/mysql/libmysqld-debug.a
#cp sql/mysqld.sym           $RBR%{_libdir}/mysql/mysqld-debug.sym

%endif

# Now, the default server
DEBUG=0
make clean

BuildServer
BuildHandlerSocket
BuildUDF
if [ "$MYSQL_RPMBUILD_TEST" != "no" ] ; then
	MTR_BUILD_THREAD=auto make $MAKE_JFLAG %{NORMAL_TEST_MODE}
>>>>>>> 800efda3
fi

# Move temporarily the saved files to the BUILD directory since the BUILDROOT
# dir will be cleaned at the start of the install phase
mkdir -p "$(dirname $RPM_BUILD_DIR/%{_libdir})"
mv $RBR%{_libdir} $RPM_BUILD_DIR/%{_libdir}

##############################################################################
%install

RBR=$RPM_BUILD_ROOT
MBD=$RPM_BUILD_DIR/%{src_dir}

# Move back the libdir from BUILD dir to BUILDROOT
mkdir -p "$(dirname $RBR%{_libdir})"
mv $RPM_BUILD_DIR/%{_libdir} $RBR%{_libdir}

# Ensure that needed directories exists
install -d $RBR%{_sysconfdir}/{logrotate.d,init.d}
install -d $RBR%{mysqldatadir}/mysql
install -d $RBR%{_datadir}/mysql-test
install -d $RBR%{_datadir}/mysql/SELinux/RHEL4
install -d $RBR%{_includedir}
install -d $RBR%{_libdir}
install -d $RBR%{_mandir}
install -d $RBR%{_sbindir}
install -d $RBR%{_libdir}/mysql/plugin

(
  cd $MBD/release
  make DESTDIR=$RBR benchdir_root=%{_datadir} install
  d="`pwd`"
  cd $MBD/%{src_dir}/storage/HandlerSocket-Plugin-for-MySQL
  make DESTDIR=$RBR benchdir_root=%{_datadir} install
  cd "$d"
  cd $MBD/%{src_dir}/UDF
  make DESTDIR=$RBR benchdir_root=%{_datadir} install
  cd "$d"
)

# Install all binaries
(
  cd $MBD/release
  make DESTDIR=$RBR install
)

# FIXME: at some point we should stop doing this and just install everything
# FIXME: directly into %{_libdir}/mysql - perhaps at the same time as renaming
# FIXME: the shared libraries to use libmysql*-$major.$minor.so syntax
mv -v $RBR/%{_libdir}/*.a $RBR/%{_libdir}/mysql/

# Install logrotate and autostart
install -m 644 $MBD/release/support-files/mysql-log-rotate $RBR%{_sysconfdir}/logrotate.d/mysql
install -m 755 $MBD/release/support-files/mysql.server $RBR%{_sysconfdir}/init.d/mysql

# Create a symlink "rcmysql", pointing to the init.script. SuSE users
# will appreciate that, as all services usually offer this.
ln -s %{_sysconfdir}/init.d/mysql $RBR%{_sbindir}/rcmysql

# Touch the place where the my.cnf config file might be located
# Just to make sure it's in the file list and marked as a config file
touch $RBR%{_sysconfdir}/my.cnf

# Install SELinux files in datadir
install -m 600 $MBD/%{src_dir}/support-files/RHEL4-SElinux/mysql.{fc,te} \
  $RBR%{_datadir}/mysql/SELinux/RHEL4

%if %{WITH_TCMALLOC}
# Even though this is a shared library, put it under /usr/lib*/mysql, so it
# doesn't conflict with possible shared lib by the same name in /usr/lib*.  See
# `mysql_config --variable=pkglibdir` and mysqld_safe for how this is used.
install -m 644 "%{malloc_lib_source}" \
  "$RBR%{_libdir}/mysql/%{malloc_lib_target}"
%endif

# Remove man pages we explicitly do not want to package, avoids 'unpackaged
# files' warning.
rm -f $RBR%{_mandir}/man1/make_win_bin_dist.1*

##############################################################################
#  Post processing actions, i.e. when installed
##############################################################################

%pre -n Percona-Server-server%{product_suffix}

# ATTENTION: Parts of this are duplicated in the "triggerpostun" !

mysql_datadir=%{mysqldatadir}
# Check if we can safely upgrade.  An upgrade is only safe if it's from one
# of our RPMs in the same version family.

installed=`rpm -q --whatprovides mysql-server 2> /dev/null`
if [ $? -eq 0 -a -n "$installed" ]; then
  vendor=`rpm -q --queryformat='%{VENDOR}' "$installed" 2>&1`
  version=`rpm -q --queryformat='%{VERSION}' "$installed" 2>&1`
  myoldvendor='%{mysql_old_vendor}'
  myvendor_2='%{mysql_vendor_2}'
  myvendor='%{mysql_vendor}'
  perconaservervendor='%{percona_server_vendor}'
  myversion='%{mysql_version}'

  old_family=`echo $version \
    | sed -n -e 's,^\([1-9][0-9]*\.[0-9][0-9]*\)\..*$,\1,p'`
  new_family=`echo $myversion \
    | sed -n -e 's,^\([1-9][0-9]*\.[0-9][0-9]*\)\..*$,\1,p'`

  [ -z "$vendor" ] && vendor='<unknown>'
  [ -z "$old_family" ] && old_family="<unrecognized version $version>"
  [ -z "$new_family" ] && new_family="<bad package specification: version $myversion>"

  error_text=
  if [ "$vendor" != "$myoldvendor" \
    -a "$vendor" != "$myvendor_2" \
    -a "$vendor" != "$myvendor" \
    -a "$vendor" != "$perconaservervendor" ]; then
    error_text="$error_text
The current MySQL server package is provided by a different
vendor ($vendor) than $myoldvendor, $myvendor_2,
$myvendor, or $perconaservervendor.
Some files may be installed to different locations, including log
files and the service startup script in %{_sysconfdir}/init.d/.
"
  fi

  if [ "$old_family" != "$new_family" ]; then
    error_text="$error_text
Upgrading directly from MySQL $old_family to MySQL $new_family may not
be safe in all cases.  A manual dump and restore using mysqldump is
recommended.  It is important to review the MySQL manual's Upgrading
section for version-specific incompatibilities.
"
  fi

  if [ -n "$error_text" ]; then
    cat <<HERE >&2

******************************************************************
A MySQL server package ($installed) is installed.
$error_text
A manual upgrade is required.

- Ensure that you have a complete, working backup of your data and my.cnf
  files
- Shut down the MySQL server cleanly
- Remove the existing MySQL packages.  Usually this command will
  list the packages you should remove:
  rpm -qa | grep -i '^mysql-'

  You may choose to use 'rpm --nodeps -ev <package-name>' to remove
  the package which contains the mysqlclient shared library.  The
  library will be reinstalled by the MySQL-shared-compat package.
- Install the new MySQL packages supplied by $myvendor
- Ensure that the MySQL server is started
- Run the 'mysql_upgrade' program

This is a brief description of the upgrade process.  Important details
can be found in the MySQL manual, in the Upgrading section.
******************************************************************
HERE
    exit 1
  fi
fi

# We assume that if there is exactly one ".pid" file,
# it contains the valid PID of a running MySQL server.
NR_PID_FILES=`ls $mysql_datadir/*.pid 2>/dev/null | wc -l`
case $NR_PID_FILES in
	0 ) SERVER_TO_START=''  ;;  # No "*.pid" file == no running server
	1 ) SERVER_TO_START='true' ;;
	* ) SERVER_TO_START=''      # Situation not clear
	    SEVERAL_PID_FILES=true ;;
esac
# That logic may be debated: We might check whether it is non-empty,
# contains exactly one number (possibly a PID), and whether "ps" finds it.
# OTOH, if there is no such process, it means a crash without a cleanup -
# is that a reason not to start a new server after upgrade?

STATUS_FILE=$mysql_datadir/RPM_UPGRADE_MARKER

if [ -f $STATUS_FILE ]; then
	echo "Some previous upgrade was not finished:"
	ls -ld $STATUS_FILE
	echo "Please check its status, then do"
	echo "    rm $STATUS_FILE"
	echo "before repeating the MySQL upgrade."
	exit 1
elif [ -n "$SEVERAL_PID_FILES" ] ; then
	echo "Your MySQL directory '$mysql_datadir' has more than one PID file:"
	ls -ld $mysql_datadir/*.pid
	echo "Please check which one (if any) corresponds to a running server"
	echo "and delete all others before repeating the MySQL upgrade."
	exit 1
fi

NEW_VERSION=%{mysql_version}-%{release}

# The "pre" section code is also run on a first installation,
# when there  is no data directory yet. Protect against error messages.
if [ -d $mysql_datadir ] ; then
	echo "MySQL RPM upgrade to version $NEW_VERSION"  > $STATUS_FILE
	echo "'pre' step running at `date`"          >> $STATUS_FILE
	echo                                         >> $STATUS_FILE
	echo "ERR file(s):"                          >> $STATUS_FILE
	ls -ltr $mysql_datadir/*.err                 >> $STATUS_FILE
	echo                                         >> $STATUS_FILE
	echo "Latest 'Version' line in latest file:" >> $STATUS_FILE
	grep '^Version' `ls -tr $mysql_datadir/*.err | tail -1` | \
		tail -1                              >> $STATUS_FILE
	echo                                         >> $STATUS_FILE

	if [ -n "$SERVER_TO_START" ] ; then
		# There is only one PID file, race possibility ignored
		echo "PID file:"                           >> $STATUS_FILE
		ls -l   $mysql_datadir/*.pid               >> $STATUS_FILE
		cat     $mysql_datadir/*.pid               >> $STATUS_FILE
		echo                                       >> $STATUS_FILE
		echo "Server process:"                     >> $STATUS_FILE
		ps -fp `cat $mysql_datadir/*.pid`          >> $STATUS_FILE
		echo                                       >> $STATUS_FILE
		echo "SERVER_TO_START=$SERVER_TO_START"    >> $STATUS_FILE
	else
		# Take a note we checked it ...
		echo "PID file:"                           >> $STATUS_FILE
		ls -l   $mysql_datadir/*.pid               >> $STATUS_FILE 2>&1
	fi
fi

# Shut down a previously installed server first
# Note we *could* make that depend on $SERVER_TO_START, but we rather don't,
# so a "stop" is attempted even if there is no PID file.
# (Maybe the "stop" doesn't work then, but we might fix that in itself.)
if [ -x %{_sysconfdir}/init.d/mysql ] ; then
        %{_sysconfdir}/init.d/mysql stop > /dev/null 2>&1
        echo "Giving mysqld 5 seconds to exit nicely"
        sleep 5
fi

%post -n Percona-Server-server%{product_suffix}
if [ X${PERCONA_DEBUG} == X1 ]; then
        set -x
fi
# ATTENTION: Parts of this are duplicated in the "triggerpostun" !

mysql_datadir=%{mysqldatadir}
NEW_VERSION=%{mysql_version}-%{release}
STATUS_FILE=$mysql_datadir/RPM_UPGRADE_MARKER

if [ $1 -eq 1 ]; then
# ----------------------------------------------------------------------
# Create data directory if needed, check whether upgrade or install
# ----------------------------------------------------------------------
if [ ! -d $mysql_datadir ] ; then mkdir -m 755 $mysql_datadir; fi
if [ -f $STATUS_FILE ] ; then
	SERVER_TO_START=`grep '^SERVER_TO_START=' $STATUS_FILE | cut -c17-`
else
	SERVER_TO_START=''
fi
# echo "Analyzed: SERVER_TO_START=$SERVER_TO_START"
if [ ! -d $mysql_datadir/mysql ] ; then
	mkdir $mysql_datadir/mysql;
	echo "MySQL RPM installation of version $NEW_VERSION" >> $STATUS_FILE
else
	# If the directory exists, we may assume it is an upgrade.
	echo "MySQL RPM upgrade to version $NEW_VERSION" >> $STATUS_FILE
fi
if [ ! -d $mysql_datadir/test ]; then 
        mkdir $mysql_datadir/test; 
fi
%{_bindir}/mysql_install_db --rpm --user=%{mysqld_user}
fi 
# ----------------------------------------------------------------------
# Make MySQL start/shutdown automatically when the machine does it.
# ----------------------------------------------------------------------
# NOTE: This still needs to be debated. Should we check whether these links
# for the other run levels exist(ed) before the upgrade?
# use chkconfig on Enterprise Linux and newer SuSE releases
if [ -x /sbin/chkconfig ] ; then
        /sbin/chkconfig --add mysql
# use insserv for older SuSE Linux versions
elif [ -x /sbin/insserv ] ; then
        /sbin/insserv %{_sysconfdir}/init.d/mysql
fi

# ----------------------------------------------------------------------
# Create a MySQL user and group. Do not report any problems if it already
# exists.
# ----------------------------------------------------------------------
groupadd -r %{mysqld_group} 2> /dev/null || true
useradd -M -r -d $mysql_datadir -s /bin/bash -c "MySQL server" \
  -g %{mysqld_group} %{mysqld_user} 2> /dev/null || true
# The user may already exist, make sure it has the proper group nevertheless
# (BUG#12823)
usermod -g %{mysqld_group} %{mysqld_user} 2> /dev/null || true

# ----------------------------------------------------------------------
# Initiate databases if needed
# ----------------------------------------------------------------------
# ----------------------------------------------------------------------
# Upgrade databases if needed would go here - but it cannot be automated yet
# ----------------------------------------------------------------------

# ----------------------------------------------------------------------
# Change permissions so that the user that will run the MySQL daemon
# owns all database files.
# ----------------------------------------------------------------------
chown -R %{mysqld_user}:%{mysqld_group} $mysql_datadir

# ----------------------------------------------------------------------
# Fix permissions for the permission database so that only the user
# can read them.
# ----------------------------------------------------------------------
chmod -R og-rw $mysql_datadir/mysql

# ----------------------------------------------------------------------
# install SELinux files - but don't override existing ones
# ----------------------------------------------------------------------
SETARGETDIR=/etc/selinux/targeted/src/policy
SEDOMPROG=$SETARGETDIR/domains/program
SECONPROG=$SETARGETDIR/file_contexts/program
if [ -f /etc/redhat-release ] \
 && (grep -q "Red Hat Enterprise Linux .. release 4" /etc/redhat-release \
 || grep -q "CentOS release 4" /etc/redhat-release) ; then
  echo
  echo
  echo 'Notes regarding SELinux on this platform:'
  echo '========================================='
  echo
  echo 'The default policy might cause server startup to fail because it is'
  echo 'not allowed to access critical files.  In this case, please update'
  echo 'your installation.'
  echo
  echo 'The default policy might also cause inavailability of SSL related'
  echo 'features because the server is not allowed to access /dev/random'
  echo 'and /dev/urandom. If this is a problem, please do the following:'
  echo
  echo '  1) install selinux-policy-targeted-sources from your OS vendor'
  echo '  2) add the following two lines to '$SEDOMPROG/mysqld.te':'
  echo '       allow mysqld_t random_device_t:chr_file read;'
  echo '       allow mysqld_t urandom_device_t:chr_file read;'
  echo '  3) cd to '$SETARGETDIR' and issue the following command:'
  echo '       make load'
  echo
  echo
fi

if [ -x sbin/restorecon ] ; then
  sbin/restorecon -R var/lib/mysql
fi

# Was the server running before the upgrade? If so, restart the new one.
if [ "$SERVER_TO_START" = "true" ] ; then
	# Restart in the same way that mysqld will be started normally.
	if [ -x %{_sysconfdir}/init.d/mysql ] ; then
		%{_sysconfdir}/init.d/mysql start
		echo "Giving mysqld 5 seconds to start"
		sleep 5
	fi
fi

echo "Percona Server is distributed with several useful UDF (User Defined Function) from Maatkit."
echo "Run the following commands to create these functions:"
echo "mysql -e \"CREATE FUNCTION fnv1a_64 RETURNS INTEGER SONAME 'libfnv1a_udf.so'\""
echo "mysql -e \"CREATE FUNCTION fnv_64 RETURNS INTEGER SONAME 'libfnv_udf.so'\""
echo "mysql -e \"CREATE FUNCTION murmur_hash RETURNS INTEGER SONAME 'libmurmur_udf.so'\""
echo "See http://code.google.com/p/maatkit/source/browse/trunk/udf for more details"

# Collect an upgrade history ...
echo "Upgrade/install finished at `date`"        >> $STATUS_FILE
echo                                             >> $STATUS_FILE
echo "====="                                     >> $STATUS_FILE
STATUS_HISTORY=$mysql_datadir/RPM_UPGRADE_HISTORY
cat $STATUS_FILE >> $STATUS_HISTORY
mv -f  $STATUS_FILE ${STATUS_FILE}-LAST  # for "triggerpostun"


#echo "Thank you for installing the MySQL Community Server! For Production
#systems, we recommend MySQL Enterprise, which contains enterprise-ready
#software, intelligent advisory services, and full production support with
#scheduled service packs and more.  Visit www.mysql.com/enterprise for more
#information."

%preun -n Percona-Server-server%{product_suffix}

# Which '$1' does this refer to?  Fedora docs have info:
# " ... a count of the number of versions of the package that are installed.
#   Action                           Count
#   Install the first time           1
#   Upgrade                          2 or higher (depending on the number of versions installed)
#   Remove last version of package   0 "
#
#  http://docs.fedoraproject.org/en-US/Fedora_Draft_Documentation/0.1/html/RPM_Guide/ch09s04s05.html
 
if [ $1 = 0 ] ; then
        # Stop MySQL before uninstalling it
        if [ -x %{_sysconfdir}/init.d/mysql ] ; then
                %{_sysconfdir}/init.d/mysql stop > /dev/null
                # Remove autostart of MySQL
                # use chkconfig on Enterprise Linux and newer SuSE releases
                if [ -x /sbin/chkconfig ] ; then
                        /sbin/chkconfig --del mysql
                # For older SuSE Linux versions
                elif [ -x /sbin/insserv ] ; then
                        /sbin/insserv -r %{_sysconfdir}/init.d/mysql
                fi
        fi
fi

# We do not remove the mysql user since it may still own a lot of
# database files.

%triggerpostun -n Percona-Server-server%{product_suffix} --MySQL-server-community

# Setup: We renamed this package, so any existing "server-community"
#   package will be removed when this "server" is installed.
# Problem: RPM will first run the "pre" and "post" sections of this script,
#   and only then the "preun" of that old community server.
#   But this "preun" includes stopping the server and uninstalling the service,
#   "chkconfig --del mysql" which removes the symlinks to the start script.
# Solution: *After* the community server got removed, restart this server
#   and re-install the service.
#
# For information about triggers in spec files, see the Fedora docs:
#   http://docs.fedoraproject.org/en-US/Fedora_Draft_Documentation/0.1/html/RPM_Guide/ch10s02.html
# For all details of this code, see the "pre" and "post" sections.

mysql_datadir=%{mysqldatadir}
NEW_VERSION=%{mysql_version}-%{release}
STATUS_FILE=$mysql_datadir/RPM_UPGRADE_MARKER-LAST  # Note the difference!
STATUS_HISTORY=$mysql_datadir/RPM_UPGRADE_HISTORY

if [ -f $STATUS_FILE ] ; then
	SERVER_TO_START=`grep '^SERVER_TO_START=' $STATUS_FILE | cut -c17-`
else
	# This should never happen, but let's be prepared
	SERVER_TO_START=''
fi
echo "Analyzed: SERVER_TO_START=$SERVER_TO_START"

if [ -x /sbin/chkconfig ] ; then
        /sbin/chkconfig --add mysql
# use insserv for older SuSE Linux versions
elif [ -x /sbin/insserv ] ; then
        /sbin/insserv %{_sysconfdir}/init.d/mysql
fi

# Was the server running before the upgrade? If so, restart the new one.
if [ "$SERVER_TO_START" = "true" ] ; then
	# Restart in the same way that mysqld will be started normally.
	if [ -x %{_sysconfdir}/init.d/mysql ] ; then
		%{_sysconfdir}/init.d/mysql start
		echo "Giving mysqld 5 seconds to start"
		sleep 5
	fi
fi

echo "Trigger 'postun --community' finished at `date`"        >> $STATUS_HISTORY
echo                                             >> $STATUS_HISTORY
echo "====="                                     >> $STATUS_HISTORY


# ----------------------------------------------------------------------
# Clean up the BuildRoot after build is done
# ----------------------------------------------------------------------
%clean
[ "$RPM_BUILD_ROOT" != "/" ] && [ -d $RPM_BUILD_ROOT ] \
  && rm -rf $RPM_BUILD_ROOT;

##############################################################################
#  Files section
##############################################################################

%files -n Percona-Server-server%{product_suffix}
%defattr(-,root,root,0755)

%if %{defined license_files_server}
%doc %{license_files_server}
%endif
%doc release/Docs/INFO_SRC
%doc release/Docs/INFO_BIN
%doc release/support-files/my-*.cnf

%doc %attr(644, root, root) %{_infodir}/mysql.info*

%doc %attr(644, root, man) %{_mandir}/man1/innochecksum.1*
%doc %attr(644, root, man) %{_mandir}/man1/myisam_ftdump.1*
%doc %attr(644, root, man) %{_mandir}/man1/myisamchk.1*
%doc %attr(644, root, man) %{_mandir}/man1/myisamlog.1*
%doc %attr(644, root, man) %{_mandir}/man1/myisampack.1*
%doc %attr(644, root, man) %{_mandir}/man1/mysql_convert_table_format.1*
%doc %attr(644, root, man) %{_mandir}/man1/mysql_fix_extensions.1*
%doc %attr(644, root, man) %{_mandir}/man8/mysqld.8*
%doc %attr(644, root, man) %{_mandir}/man1/mysqld_multi.1*
%doc %attr(644, root, man) %{_mandir}/man1/mysqld_safe.1*
%doc %attr(644, root, man) %{_mandir}/man1/mysqldumpslow.1*
%doc %attr(644, root, man) %{_mandir}/man1/mysql_install_db.1*
%doc %attr(644, root, man) %{_mandir}/man1/mysql_secure_installation.1*
%doc %attr(644, root, man) %{_mandir}/man1/mysql_setpermission.1*
%doc %attr(644, root, man) %{_mandir}/man1/mysql_upgrade.1*
%doc %attr(644, root, man) %{_mandir}/man1/mysqlhotcopy.1*
%doc %attr(644, root, man) %{_mandir}/man1/mysqlman.1*
%doc %attr(644, root, man) %{_mandir}/man1/mysql.server.1*
%doc %attr(644, root, man) %{_mandir}/man1/mysqltest.1*
%doc %attr(644, root, man) %{_mandir}/man1/mysql_tzinfo_to_sql.1*
%doc %attr(644, root, man) %{_mandir}/man1/mysql_zap.1*
%doc %attr(644, root, man) %{_mandir}/man1/mysqlbug.1*
%doc %attr(644, root, man) %{_mandir}/man1/perror.1*
%doc %attr(644, root, man) %{_mandir}/man1/replace.1*
%doc %attr(644, root, man) %{_mandir}/man1/resolve_stack_dump.1*
%doc %attr(644, root, man) %{_mandir}/man1/resolveip.1*
%doc %attr(644, root, man) %{_mandir}/man1/mysql_plugin.1*

%ghost %config(noreplace,missingok) %{_sysconfdir}/my.cnf

%attr(755, root, root) %{_bindir}/innochecksum
%attr(755, root, root) %{_bindir}/myisam_ftdump
%attr(755, root, root) %{_bindir}/myisamchk
%attr(755, root, root) %{_bindir}/myisamlog
%attr(755, root, root) %{_bindir}/myisampack
%attr(755, root, root) %{_bindir}/mysql_convert_table_format
%attr(755, root, root) %{_bindir}/mysql_fix_extensions
%attr(755, root, root) %{_bindir}/mysql_install_db
%attr(755, root, root) %{_bindir}/mysql_secure_installation
%attr(755, root, root) %{_bindir}/mysql_setpermission
%attr(755, root, root) %{_bindir}/mysql_tzinfo_to_sql
%attr(755, root, root) %{_bindir}/mysql_upgrade
%attr(755, root, root) %{_bindir}/mysql_plugin
%attr(755, root, root) %{_bindir}/mysql_zap
%attr(755, root, root) %{_bindir}/mysqlbug
%attr(755, root, root) %{_bindir}/mysqld_multi
%attr(755, root, root) %{_bindir}/mysqld_safe
%attr(755, root, root) %{_bindir}/mysqldumpslow
%attr(755, root, root) %{_bindir}/mysqlhotcopy
%attr(755, root, root) %{_bindir}/mysqltest
%attr(755, root, root) %{_bindir}/perror
%attr(755, root, root) %{_bindir}/replace
%attr(755, root, root) %{_bindir}/resolve_stack_dump
%attr(755, root, root) %{_bindir}/resolveip

%attr(755, root, root) %{_sbindir}/mysqld
%attr(755, root, root) %{_sbindir}/mysqld-debug
%attr(755, root, root) %{_sbindir}/rcmysql
%attr(755, root, root) %{_libdir}/mysql/plugin/daemon_example.ini
%attr(755, root, root) %{_libdir}/mysql/plugin/adt_null.so
%attr(755, root, root) %{_libdir}/mysql/plugin/libdaemon_example.so
%attr(755, root, root) %{_libdir}/mysql/plugin/mypluglib.so
%attr(755, root, root) %{_libdir}/mysql/plugin/semisync_master.so
%attr(755, root, root) %{_libdir}/mysql/plugin/semisync_slave.so
%attr(755, root, root) %{_libdir}/mysql/plugin/auth.so
%attr(755, root, root) %{_libdir}/mysql/plugin/auth_socket.so
%attr(755, root, root) %{_libdir}/mysql/plugin/auth_test_plugin.so
%attr(755, root, root) %{_libdir}/mysql/plugin/qa_auth_client.so
%attr(755, root, root) %{_libdir}/mysql/plugin/qa_auth_interface.so
%attr(755, root, root) %{_libdir}/mysql/plugin/qa_auth_server.so
%attr(755, root, root) %{_libdir}/mysql/plugin/auth_pam.so
%attr(755, root, root) %{_libdir}/mysql/plugin/auth_pam_compat.so
%attr(755, root, root) %{_libdir}/mysql/plugin/dialog.so
%attr(755, root, root) %{_libdir}/mysql/plugin/debug/adt_null.so
%attr(755, root, root) %{_libdir}/mysql/plugin/debug/libdaemon_example.so
%attr(755, root, root) %{_libdir}/mysql/plugin/debug/mypluglib.so
%attr(755, root, root) %{_libdir}/mysql/plugin/debug/semisync_master.so
%attr(755, root, root) %{_libdir}/mysql/plugin/debug/semisync_slave.so
%attr(755, root, root) %{_libdir}/mysql/plugin/debug/auth.so
%attr(755, root, root) %{_libdir}/mysql/plugin/debug/auth_socket.so
%attr(755, root, root) %{_libdir}/mysql/plugin/debug/auth_test_plugin.so
%attr(755, root, root) %{_libdir}/mysql/plugin/debug/qa_auth_client.so
%attr(755, root, root) %{_libdir}/mysql/plugin/debug/qa_auth_interface.so
%attr(755, root, root) %{_libdir}/mysql/plugin/debug/qa_auth_server.so
%attr(755, root, root) %{_libdir}/mysql/plugin/debug/auth_pam.so
%attr(755, root, root) %{_libdir}/mysql/plugin/debug/auth_pam_compat.so
%attr(755, root, root) %{_libdir}/mysql/plugin/debug/dialog.so
# HandlerSocket files
%attr(755, root, root) %{_libdir}/mysql/plugin/handlersocket.a
%attr(755, root, root) %{_libdir}/mysql/plugin/handlersocket.la
%attr(755, root, root) %{_libdir}/mysql/plugin/handlersocket.so
%attr(755, root, root) %{_libdir}/mysql/plugin/handlersocket.so.0
%attr(755, root, root) %{_libdir}/mysql/plugin/handlersocket.so.0.0.0
# UDF files
%attr(755, root, root) %{_libdir}/mysql/plugin/libfnv1a_udf.so
%attr(755, root, root) %{_libdir}/mysql/plugin/libfnv1a_udf.so.0
%attr(755, root, root) %{_libdir}/mysql/plugin/libfnv1a_udf.so.0.0.0
%attr(755, root, root) %{_libdir}/mysql/plugin/libfnv_udf.so
%attr(755, root, root) %{_libdir}/mysql/plugin/libfnv_udf.so.0
%attr(755, root, root) %{_libdir}/mysql/plugin/libfnv_udf.so.0.0.0
%attr(755, root, root) %{_libdir}/mysql/plugin/libmurmur_udf.so
%attr(755, root, root) %{_libdir}/mysql/plugin/libmurmur_udf.so.0
%attr(755, root, root) %{_libdir}/mysql/plugin/libmurmur_udf.so.0.0.0




%if %{WITH_TCMALLOC}
%attr(755, root, root) %{_libdir}/mysql/%{malloc_lib_target}
%endif

%attr(644, root, root) %config(noreplace,missingok) %{_sysconfdir}/logrotate.d/mysql
%attr(755, root, root) %{_sysconfdir}/init.d/mysql

%attr(755, root, root) %{_datadir}/mysql/

# ----------------------------------------------------------------------------
%files -n Percona-Server-client%{product_suffix}

%defattr(-, root, root, 0755)
%attr(755, root, root) %{_bindir}/msql2mysql
%attr(755, root, root) %{_bindir}/mysql
%attr(755, root, root) %{_bindir}/my_print_defaults
%attr(755, root, root) %{_bindir}/mysql_find_rows
%attr(755, root, root) %{_bindir}/mysql_waitpid
%attr(755, root, root) %{_bindir}/mysqlaccess
# XXX: This should be moved to %{_sysconfdir}
%attr(644, root, root) %{_bindir}/mysqlaccess.conf
%attr(755, root, root) %{_bindir}/mysqladmin
%attr(755, root, root) %{_bindir}/mysqlbinlog
%attr(755, root, root) %{_bindir}/mysqlcheck
%attr(755, root, root) %{_bindir}/mysqldump
%attr(755, root, root) %{_bindir}/mysqlimport
%attr(755, root, root) %{_bindir}/mysqlshow
%attr(755, root, root) %{_bindir}/mysqlslap
%attr(755, root, root) %{_bindir}/hsclient

%doc %attr(644, root, man) %{_mandir}/man1/msql2mysql.1*
%doc %attr(644, root, man) %{_mandir}/man1/mysql.1*
%doc %attr(644, root, man) %{_mandir}/man1/my_print_defaults.1*
%doc %attr(644, root, man) %{_mandir}/man1/mysql_find_rows.1*
%doc %attr(644, root, man) %{_mandir}/man1/mysql_waitpid.1*
%doc %attr(644, root, man) %{_mandir}/man1/mysqlaccess.1*
%doc %attr(644, root, man) %{_mandir}/man1/mysqladmin.1*
%doc %attr(644, root, man) %{_mandir}/man1/mysqlbinlog.1*
%doc %attr(644, root, man) %{_mandir}/man1/mysqlcheck.1*
%doc %attr(644, root, man) %{_mandir}/man1/mysqldump.1*
%doc %attr(644, root, man) %{_mandir}/man1/mysqlimport.1*
%doc %attr(644, root, man) %{_mandir}/man1/mysqlshow.1*
%doc %attr(644, root, man) %{_mandir}/man1/mysqlslap.1*

# ----------------------------------------------------------------------------
%files -n Percona-Server-devel%{product_suffix} -f optional-files-devel
%defattr(-, root, root, 0755)
%doc %attr(644, root, man) %{_mandir}/man1/comp_err.1*
%doc %attr(644, root, man) %{_mandir}/man1/mysql_config.1*
%attr(755, root, root) %{_bindir}/mysql_config
%dir %attr(755, root, root) %{_includedir}/mysql
%dir %attr(755, root, root) %{_libdir}/mysql
%{_includedir}/mysql/*
%{_includedir}/handlersocket
%{_datadir}/aclocal/mysql.m4
%{_libdir}/mysql/libmysqlclient.a
%{_libdir}/mysql/libmysqlclient_r.a
%{_libdir}/mysql/libmysqlservices.a
%{_libdir}/mysql/libhsclient.a
%{_libdir}/libhsclient.la
%{_libdir}/*.so

# ----------------------------------------------------------------------------
%files -n Percona-Server-shared%{product_suffix}
%defattr(-, root, root, 0755)
# Shared libraries (omit for architectures that don't support them)
%{_libdir}/libmysql*.so.*
# Maatkit UDF libs
%{_libdir}/mysql/plugin/libfnv1a_udf.a
%{_libdir}/mysql/plugin/libfnv1a_udf.la
%{_libdir}/mysql/plugin/libfnv_udf.a
%{_libdir}/mysql/plugin/libfnv_udf.la
%{_libdir}/mysql/plugin/libmurmur_udf.a
%{_libdir}/mysql/plugin/libmurmur_udf.la

%post -n Percona-Server-shared%{product_suffix}
/sbin/ldconfig

%postun -n Percona-Server-shared%{product_suffix}
/sbin/ldconfig

# ----------------------------------------------------------------------------
%files -n Percona-Server-test%{product_suffix}
%defattr(-, root, root, 0755)
%attr(-, root, root) %{_datadir}/mysql-test
%attr(755, root, root) %{_bindir}/mysql_client_test
#%attr(755, root, root) %{_bindir}/mysql_client_test_embedded
#%attr(755, root, root) %{_bindir}/mysqltest_embedded
%doc %attr(644, root, man) %{_mandir}/man1/mysql_client_test.1*
%doc %attr(644, root, man) %{_mandir}/man1/mysql-stress-test.pl.1*
%doc %attr(644, root, man) %{_mandir}/man1/mysql-test-run.pl.1*
%doc %attr(644, root, man) %{_mandir}/man1/mysql_client_test_embedded.1*
%doc %attr(644, root, man) %{_mandir}/man1/mysqltest_embedded.1*

##############################################################################
# The spec file changelog only includes changes made to the spec file
# itself - note that they must be ordered by date (important when
# merging BK trees)
##############################################################################
%changelog
* Thu Feb 10 2011 Ignacio Nin <ignacio.nin@percona.com>

- Removed lines which prevented -debuginfo packages from being built.

* Tue Nov 23 2010 Jonathan Perkin <jonathan.perkin@oracle.com>

- EXCEPTIONS-CLIENT has been deleted, remove it from here too
- Support MYSQL_BUILD_MAKE_JFLAG environment variable for passing
  a '-j' argument to make.

* Mon Nov 1 2010 Georgi Kodinov <georgi.godinov@oracle.com>

- Added test authentication (WL#1054) plugin binaries

* Wed Oct 6 2010 Georgi Kodinov <georgi.godinov@oracle.com>

- Added example external authentication (WL#1054) plugin binaries

* Wed Aug 11 2010 Joerg Bruehe <joerg.bruehe@oracle.com>

- With a recent spec file cleanup, names have changed: A "-community" part was dropped.
  Reflect that in the "Obsoletes" specifications.
- Add a "triggerpostun" to handle the uninstall of the "-community" server RPM.
- This fixes bug#55015 "MySQL server is not restarted properly after RPM upgrade".

* Tue Jun 15 2010 Joerg Bruehe <joerg.bruehe@sun.com>

- Change the behaviour on installation and upgrade:
  On installation, do not autostart the server.
  *Iff* the server was stopped before the upgrade is started, this is taken as a
  sign the administrator is handling that manually, and so the new server will
  not be started automatically at the end of the upgrade.
  The start/stop scripts will still be installed, so the server will be started
  on the next machine boot.
  This is the 5.5 version of fixing bug#27072 (RPM autostarting the server).

* Tue Jun 1 2010 Jonathan Perkin <jonathan.perkin@oracle.com>

- Implement SELinux checks from distribution-specific spec file.

* Wed May 12 2010 Jonathan Perkin <jonathan.perkin@oracle.com>

- Large number of changes to build using CMake
- Introduce distribution-specific RPMs
- Drop debuginfo, build all binaries with debug/symbols
- Remove __os_install_post, use native macro
- Remove _unpackaged_files_terminate_build, make it an error to have
  unpackaged files
- Remove cluster RPMs

* Wed Mar 24 2010 Joerg Bruehe <joerg.bruehe@sun.com>

- Add "--with-perfschema" to the configure options.

* Mon Mar 22 2010 Joerg Bruehe <joerg.bruehe@sun.com>

- User "usr/lib*" to allow for both "usr/lib" and "usr/lib64",
  mask "rmdir" return code 1.
- Remove "ha_example.*" files from the list, they aren't built.

* Wed Mar 17 2010 Joerg Bruehe <joerg.bruehe@sun.com>

- Fix a wrong path name in handling the debug plugins.

* Wed Mar 10 2010 Joerg Bruehe <joerg.bruehe@sun.com>

- Take the result of the debug plugin build and put it into the optimized tree,
  so that it becomes part of the final installation;
  include the files in the packlist. Part of the fixes for bug#49022.

* Mon Mar 01 2010 Joerg Bruehe <joerg.bruehe@sun.com>

- Set "Oracle and/or its affiliates" as the vendor and copyright owner,
  accept upgrading from packages showing MySQL or Sun as vendor.

* Fri Feb 12 2010 Joerg Bruehe <joerg.bruehe@sun.com>

- Formatting changes:
  Have a consistent structure of separator lines and of indentation
  (8 leading blanks => tab).
- Introduce the variable "src_dir".
- Give the environment variables "MYSQL_BUILD_CC(CXX)" precedence
  over "CC" ("CXX").
- Drop the old "with_static" argument analysis, this is not supported
  in 5.1 since ages.
- Introduce variables to control the handlers individually, as well
  as other options.
- Use the new "--with-plugin" notation for the table handlers.
- Drop handling "/etc/rc.d/init.d/mysql", the switch to "/etc/init.d/mysql"
  was done back in 2002 already.
- Make "--with-zlib-dir=bundled" the default, add an option to disable it.
- Add missing manual pages to the file list.
- Improve the runtime check for "libgcc.a", protect it against being tried
  with the Intel compiler "icc".

* Mon Jan 11 2010 Joerg Bruehe <joerg.bruehe@sun.com>

- Change RPM file naming:
  - Suffix like "-m2", "-rc" becomes part of version as "_m2", "_rc".
  - Release counts from 1, not 0.

* Wed Dec 23 2009 Joerg Bruehe <joerg.bruehe@sun.com>

- The "semisync" plugin file name has lost its introductory "lib",
  adapt the file lists for the subpackages.
  This is a part missing from the fix for bug#48351.
- Remove the "fix_privilege_tables" manual, it does not exist in 5.5
  (and likely, the whole script will go, too).

* Mon Nov 16 2009 Joerg Bruehe <joerg.bruehe@sun.com>

- Fix some problems with the directives around "tcmalloc" (experimental),
  remove erroneous traces of the InnoDB plugin (that is 5.1 only).

* Fri Oct 06 2009 Magnus Blaudd <mvensson@mysql.com>

- Removed mysql_fix_privilege_tables

* Fri Oct 02 2009 Alexander Nozdrin <alexander.nozdrin@sun.com>

- "mysqlmanager" got removed from version 5.4, all references deleted.

* Fri Aug 28 2009 Joerg Bruehe <joerg.bruehe@sun.com>

- Merge up from 5.1 to 5.4: Remove handling for the InnoDB plugin.

* Thu Aug 27 2009 Joerg Bruehe <joerg.bruehe@sun.com>

- This version does not contain the "Instance manager", "mysqlmanager":
  Remove it from the spec file so that packaging succeeds.

* Mon Aug 24 2009 Jonathan Perkin <jperkin@sun.com>

- Add conditionals for bundled zlib and innodb plugin

* Fri Aug 21 2009 Jonathan Perkin <jperkin@sun.com>

- Install plugin libraries in appropriate packages.
- Disable libdaemon_example and ftexample plugins.

* Thu Aug 20 2009 Jonathan Perkin <jperkin@sun.com>

- Update variable used for mysql-test suite location to match source.

* Fri Nov 07 2008 Joerg Bruehe <joerg@mysql.com>

- Correct yesterday's fix, so that it also works for the last flag,
  and fix a wrong quoting: un-quoted quote marks must not be escaped.

* Thu Nov 06 2008 Kent Boortz <kent.boortz@sun.com>

- Removed "mysql_upgrade_shell"
- Removed some copy/paste between debug and normal build

* Thu Nov 06 2008 Joerg Bruehe <joerg@mysql.com>

- Modify CFLAGS and CXXFLAGS such that a debug build is not optimized.
  This should cover both gcc and icc flags.  Fixes bug#40546.

* Fri Aug 29 2008 Kent Boortz <kent@mysql.com>

- Removed the "Federated" storage engine option, and enabled in all

* Tue Aug 26 2008 Joerg Bruehe <joerg@mysql.com>

- Get rid of the "warning: Installed (but unpackaged) file(s) found:"
  Some generated files aren't needed in RPMs:
  - the "sql-bench/" subdirectory
  Some files were missing:
  - /usr/share/aclocal/mysql.m4  ("devel" subpackage)
  - Manual "mysqlbug" ("server" subpackage)
  - Program "innochecksum" and its manual ("server" subpackage)
  - Manual "mysql_find_rows" ("client" subpackage)
  - Script "mysql_upgrade_shell" ("client" subpackage)
  - Program "ndb_cpcd" and its manual ("ndb-extra" subpackage)
  - Manuals "ndb_mgm" + "ndb_restore" ("ndb-tools" subpackage)

* Mon Mar 31 2008 Kent Boortz <kent@mysql.com>

- Made the "Federated" storage engine an option
- Made the "Cluster" storage engine and sub packages an option

* Wed Mar 19 2008 Joerg Bruehe <joerg@mysql.com>

- Add the man pages for "ndbd" and "ndb_mgmd".

* Mon Feb 18 2008 Timothy Smith <tim@mysql.com>

- Require a manual upgrade if the alread-installed mysql-server is
  from another vendor, or is of a different major version.

* Wed May 02 2007 Joerg Bruehe <joerg@mysql.com>

- "ndb_size.tmpl" is not needed any more,
  "man1/mysql_install_db.1" lacked the trailing '*'.

* Sat Apr 07 2007 Kent Boortz <kent@mysql.com>

- Removed man page for "mysql_create_system_tables"

* Wed Mar 21 2007 Daniel Fischer <df@mysql.com>

- Add debug server.

* Mon Mar 19 2007 Daniel Fischer <df@mysql.com>

- Remove Max RPMs; the server RPMs contain a mysqld compiled with all
  features that previously only were built into Max.

* Fri Mar 02 2007 Joerg Bruehe <joerg@mysql.com>

- Add several man pages for NDB which are now created.

* Fri Jan 05 2007 Kent Boortz <kent@mysql.com>

- Put back "libmygcc.a", found no real reason it was removed.

- Add CFLAGS to gcc call with --print-libgcc-file, to make sure the
  correct "libgcc.a" path is returned for the 32/64 bit architecture.

* Mon Dec 18 2006 Joerg Bruehe <joerg@mysql.com>

- Fix the move of "mysqlmanager" to section 8: Directory name was wrong.

* Thu Dec 14 2006 Joerg Bruehe <joerg@mysql.com>

- Include the new man pages for "my_print_defaults" and "mysql_tzinfo_to_sql"
  in the server RPM.
- The "mysqlmanager" man page got moved from section 1 to 8.

* Thu Nov 30 2006 Joerg Bruehe <joerg@mysql.com>

- Call "make install" using "benchdir_root=%{_datadir}",
  because that is affecting the regression test suite as well.

* Thu Nov 16 2006 Joerg Bruehe <joerg@mysql.com>

- Explicitly note that the "MySQL-shared" RPMs (as built by MySQL AB)
  replace "mysql-shared" (as distributed by SuSE) to allow easy upgrading
  (bug#22081).

* Mon Nov 13 2006 Joerg Bruehe <joerg@mysql.com>

- Add "--with-partition" to all server builds.

- Use "--report-features" in one test run per server build.

* Tue Aug 15 2006 Joerg Bruehe <joerg@mysql.com>

- The "max" server is removed from packages, effective from 5.1.12-beta.
  Delete all steps to build, package, or install it.

* Mon Jul 10 2006 Joerg Bruehe <joerg@mysql.com>

- Fix a typing error in the "make" target for the Perl script to run the tests.

* Tue Jul 04 2006 Joerg Bruehe <joerg@mysql.com>

- Use the Perl script to run the tests, because it will automatically check
  whether the server is configured with SSL.

* Tue Jun 27 2006 Joerg Bruehe <joerg@mysql.com>

- move "mysqldumpslow" from the client RPM to the server RPM (bug#20216)

- Revert all previous attempts to call "mysql_upgrade" during RPM upgrade,
  there are some more aspects which need to be solved before this is possible.
  For now, just ensure the binary "mysql_upgrade" is delivered and installed.

* Thu Jun 22 2006 Joerg Bruehe <joerg@mysql.com>

- Close a gap of the previous version by explicitly using
  a newly created temporary directory for the socket to be used
  in the "mysql_upgrade" operation, overriding any local setting.

* Tue Jun 20 2006 Joerg Bruehe <joerg@mysql.com>

- To run "mysql_upgrade", we need a running server;
  start it in isolation and skip password checks.

* Sat May 20 2006 Kent Boortz <kent@mysql.com>

- Always compile for PIC, position independent code.

* Wed May 10 2006 Kent Boortz <kent@mysql.com>

- Use character set "all" when compiling with Cluster, to make Cluster
  nodes independent on the character set directory, and the problem
  that two RPM sub packages both wants to install this directory.

* Mon May 01 2006 Kent Boortz <kent@mysql.com>

- Use "./libtool --mode=execute" instead of searching for the
  executable in current directory and ".libs".

* Fri Apr 28 2006 Kent Boortz <kent@mysql.com>

- Install and run "mysql_upgrade"

* Wed Apr 12 2006 Jim Winstead <jimw@mysql.com>

- Remove sql-bench, and MySQL-bench RPM (will be built as an independent
  project from the mysql-bench repository)

* Tue Apr 11 2006 Jim Winstead <jimw@mysql.com>

- Remove old mysqltestmanager and related programs
* Sat Apr 01 2006 Kent Boortz <kent@mysql.com>

- Set $LDFLAGS from $MYSQL_BUILD_LDFLAGS

* Wed Mar 07 2006 Kent Boortz <kent@mysql.com>

- Changed product name from "Community Edition" to "Community Server"

* Mon Mar 06 2006 Kent Boortz <kent@mysql.com>

- Fast mutexes is now disabled by default, but should be
  used in Linux builds.

* Mon Feb 20 2006 Kent Boortz <kent@mysql.com>

- Reintroduced a max build
- Limited testing of 'debug' and 'max' servers
- Berkeley DB only in 'max'

* Mon Feb 13 2006 Joerg Bruehe <joerg@mysql.com>

- Use "-i" on "make test-force";
  this is essential for later evaluation of this log file.

* Thu Feb 09 2006 Kent Boortz <kent@mysql.com>

- Pass '-static' to libtool, link static with our own libraries, dynamic
  with system libraries.  Link with the bundled zlib.

* Wed Feb 08 2006 Kristian Nielsen <knielsen@mysql.com>

- Modified RPM spec to match new 5.1 debug+max combined community packaging.

* Sun Dec 18 2005 Kent Boortz <kent@mysql.com>

- Added "client/mysqlslap"

* Mon Dec 12 2005 Rodrigo Novo <rodrigo@mysql.com>

- Added zlib to the list of (static) libraries installed
- Added check against libtool wierdness (WRT: sql/mysqld || sql/.libs/mysqld)
- Compile MySQL with bundled zlib
- Fixed %packager name to "MySQL Production Engineering Team"

* Mon Dec 05 2005 Joerg Bruehe <joerg@mysql.com>

- Avoid using the "bundled" zlib on "shared" builds:
  As it is not installed (on the build system), this gives dependency
  problems with "libtool" causing the build to fail.
  (Change was done on Nov 11, but left uncommented.)

* Tue Nov 22 2005 Joerg Bruehe <joerg@mysql.com>

- Extend the file existence check for "init.d/mysql" on un-install
  to also guard the call to "insserv"/"chkconfig".

* Thu Oct 27 2005 Lenz Grimmer <lenz@grimmer.com>

- added more man pages

* Wed Oct 19 2005 Kent Boortz <kent@mysql.com>

- Made yaSSL support an option (off by default)

* Wed Oct 19 2005 Kent Boortz <kent@mysql.com>

- Enabled yaSSL support

* Sat Oct 15 2005 Kent Boortz <kent@mysql.com>

- Give mode arguments the same way in all places
- Moved copy of mysqld.a to "standard" build, but
  disabled it as we don't do embedded yet in 5.0

* Fri Oct 14 2005 Kent Boortz <kent@mysql.com>

- For 5.x, always compile with --with-big-tables
- Copy the config.log file to location outside
  the build tree

* Fri Oct 14 2005 Kent Boortz <kent@mysql.com>

- Removed unneeded/obsolete configure options
- Added archive engine to standard server
- Removed the embedded server from experimental server
- Changed suffix "-Max" => "-max"
- Changed comment string "Max" => "Experimental"

* Thu Oct 13 2005 Lenz Grimmer <lenz@mysql.com>

- added a usermod call to assign a potential existing mysql user to the
  correct user group (BUG#12823)
- Save the perror binary built during Max build so it supports the NDB
  error codes (BUG#13740)
- added a separate macro "mysqld_group" to be able to define the
  user group of the mysql user seperately, if desired.

* Thu Sep 29 2005 Lenz Grimmer <lenz@mysql.com>

- fixed the removing of the RPM_BUILD_ROOT in the %clean section (the
  $RBR variable did not get expanded, thus leaving old build roots behind)

* Thu Aug 04 2005 Lenz Grimmer <lenz@mysql.com>

- Fixed the creation of the mysql user group account in the postinstall
  section (BUG 12348)
- Fixed enabling the Archive storage engine in the Max binary

* Tue Aug 02 2005 Lenz Grimmer <lenz@mysql.com>

- Fixed the Requires: tag for the server RPM (BUG 12233)

* Fri Jul 15 2005 Lenz Grimmer <lenz@mysql.com>

- create a "mysql" user group and assign the mysql user account to that group
  in the server postinstall section. (BUG 10984)

* Tue Jun 14 2005 Lenz Grimmer <lenz@mysql.com>

- Do not build statically on i386 by default, only when adding either "--with
  static" or "--define '_with_static 1'" to the RPM build options. Static
  linking really only makes sense when linking against the specially patched
  glibc 2.2.5.

* Mon Jun 06 2005 Lenz Grimmer <lenz@mysql.com>

- added mysql_client_test to the "bench" subpackage (BUG 10676)
- added the libndbclient static and shared libraries (BUG 10676)

* Wed Jun 01 2005 Lenz Grimmer <lenz@mysql.com>

- use "mysqldatadir" variable instead of hard-coding the path multiple times
- use the "mysqld_user" variable on all occasions a user name is referenced
- removed (incomplete) Brazilian translations
- removed redundant release tags from the subpackage descriptions

* Wed May 25 2005 Joerg Bruehe <joerg@mysql.com>

- Added a "make clean" between separate calls to "BuildMySQL".

* Thu May 12 2005 Guilhem Bichot <guilhem@mysql.com>

- Removed the mysql_tableinfo script made obsolete by the information schema

* Wed Apr 20 2005 Lenz Grimmer <lenz@mysql.com>

- Enabled the "blackhole" storage engine for the Max RPM

* Wed Apr 13 2005 Lenz Grimmer <lenz@mysql.com>

- removed the MySQL manual files (html/ps/texi) - they have been removed
  from the MySQL sources and are now available seperately.

* Mon Apr 4 2005 Petr Chardin <petr@mysql.com>

- old mysqlmanager, mysqlmanagerc and mysqlmanager-pwger renamed into
  mysqltestmanager, mysqltestmanager and mysqltestmanager-pwgen respectively

* Fri Mar 18 2005 Lenz Grimmer <lenz@mysql.com>

- Disabled RAID in the Max binaries once and for all (it has finally been
  removed from the source tree)

* Sun Feb 20 2005 Petr Chardin <petr@mysql.com>

- Install MySQL Instance Manager together with mysqld, touch mysqlmanager
  password file

* Mon Feb 14 2005 Lenz Grimmer <lenz@mysql.com>

- Fixed the compilation comments and moved them into the separate build sections
  for Max and Standard

* Mon Feb 7 2005 Tomas Ulin <tomas@mysql.com>

- enabled the "Ndbcluster" storage engine for the max binary
- added extra make install in ndb subdir after Max build to get ndb binaries
- added packages for ndbcluster storage engine

* Fri Jan 14 2005 Lenz Grimmer <lenz@mysql.com>

- replaced obsoleted "BuildPrereq" with "BuildRequires" instead

* Thu Jan 13 2005 Lenz Grimmer <lenz@mysql.com>

- enabled the "Federated" storage engine for the max binary

* Tue Jan 04 2005 Petr Chardin <petr@mysql.com>

- ISAM and merge storage engines were purged. As well as appropriate
  tools and manpages (isamchk and isamlog)

* Thu Dec 31 2004 Lenz Grimmer <lenz@mysql.com>

- enabled the "Archive" storage engine for the max binary
- enabled the "CSV" storage engine for the max binary
- enabled the "Example" storage engine for the max binary

* Thu Aug 26 2004 Lenz Grimmer <lenz@mysql.com>

- MySQL-Max now requires MySQL-server instead of MySQL (BUG 3860)

* Fri Aug 20 2004 Lenz Grimmer <lenz@mysql.com>

- do not link statically on IA64/AMD64 as these systems do not have
  a patched glibc installed

* Tue Aug 10 2004 Lenz Grimmer <lenz@mysql.com>

- Added libmygcc.a to the devel subpackage (required to link applications
  against the the embedded server libmysqld.a) (BUG 4921)

* Mon Aug 09 2004 Lenz Grimmer <lenz@mysql.com>

- Added EXCEPTIONS-CLIENT to the "devel" package

* Thu Jul 29 2004 Lenz Grimmer <lenz@mysql.com>

- disabled OpenSSL in the Max binaries again (the RPM packages were the
  only exception to this anyway) (BUG 1043)

* Wed Jun 30 2004 Lenz Grimmer <lenz@mysql.com>

- fixed server postinstall (mysql_install_db was called with the wrong
  parameter)

* Thu Jun 24 2004 Lenz Grimmer <lenz@mysql.com>

- added mysql_tzinfo_to_sql to the server subpackage
- run "make clean" instead of "make distclean"

* Mon Apr 05 2004 Lenz Grimmer <lenz@mysql.com>

- added ncurses-devel to the build prerequisites (BUG 3377)

* Thu Feb 12 2004 Lenz Grimmer <lenz@mysql.com>

- when using gcc, _always_ use CXX=gcc
- replaced Copyright with License field (Copyright is obsolete)

* Tue Feb 03 2004 Lenz Grimmer <lenz@mysql.com>

- added myisam_ftdump to the Server package

* Tue Jan 13 2004 Lenz Grimmer <lenz@mysql.com>

- link the mysql client against libreadline instead of libedit (BUG 2289)

* Mon Dec 22 2003 Lenz Grimmer <lenz@mysql.com>

- marked /etc/logrotate.d/mysql as a config file (BUG 2156)

* Fri Dec 13 2003 Lenz Grimmer <lenz@mysql.com>

- fixed file permissions (BUG 1672)

* Thu Dec 11 2003 Lenz Grimmer <lenz@mysql.com>

- made testing for gcc3 a bit more robust

* Fri Dec 05 2003 Lenz Grimmer <lenz@mysql.com>

- added missing file mysql_create_system_tables to the server subpackage

* Fri Nov 21 2003 Lenz Grimmer <lenz@mysql.com>

- removed dependency on MySQL-client from the MySQL-devel subpackage
  as it is not really required. (BUG 1610)

* Fri Aug 29 2003 Lenz Grimmer <lenz@mysql.com>

- Fixed BUG 1162 (removed macro names from the changelog)
- Really fixed BUG 998 (disable the checking for installed but
  unpackaged files)

* Tue Aug 05 2003 Lenz Grimmer <lenz@mysql.com>

- Fixed BUG 959 (libmysqld not being compiled properly)
- Fixed BUG 998 (RPM build errors): added missing files to the
  distribution (mysql_fix_extensions, mysql_tableinfo, mysqldumpslow,
  mysql_fix_privilege_tables.1), removed "-n" from install section.

* Wed Jul 09 2003 Lenz Grimmer <lenz@mysql.com>

- removed the GIF Icon (file was not included in the sources anyway)
- removed unused variable shared_lib_version
- do not run automake before building the standard binary
  (should not be necessary)
- add server suffix '-standard' to standard binary (to be in line
  with the binary tarball distributions)
- Use more RPM macros (_exec_prefix, _sbindir, _libdir, _sysconfdir,
  _datadir, _includedir) throughout the spec file.
- allow overriding CC and CXX (required when building with other compilers)

* Fri May 16 2003 Lenz Grimmer <lenz@mysql.com>

- re-enabled RAID again

* Wed Apr 30 2003 Lenz Grimmer <lenz@mysql.com>

- disabled MyISAM RAID (--with-raid) - it throws an assertion which
  needs to be investigated first.

* Mon Mar 10 2003 Lenz Grimmer <lenz@mysql.com>

- added missing file mysql_secure_installation to server subpackage
  (BUG 141)

* Tue Feb 11 2003 Lenz Grimmer <lenz@mysql.com>

- re-added missing pre- and post(un)install scripts to server subpackage
- added config file /etc/my.cnf to the file list (just for completeness)
- make sure to create the datadir with 755 permissions

* Mon Jan 27 2003 Lenz Grimmer <lenz@mysql.com>

- removed unused CC and CXX variables
- CFLAGS and CXXFLAGS should honor RPM_OPT_FLAGS

* Fri Jan 24 2003 Lenz Grimmer <lenz@mysql.com>

- renamed package "MySQL" to "MySQL-server"
- fixed Copyright tag
- added mysql_waitpid to client subpackage (required for mysql-test-run)

* Wed Nov 27 2002 Lenz Grimmer <lenz@mysql.com>

- moved init script from /etc/rc.d/init.d to /etc/init.d (the majority of
  Linux distributions now support this scheme as proposed by the LSB either
  directly or via a compatibility symlink)
- Use new "restart" init script action instead of starting and stopping
  separately
- Be more flexible in activating the automatic bootup - use insserv (on
  older SuSE versions) or chkconfig (Red Hat, newer SuSE versions and
  others) to create the respective symlinks

* Wed Sep 25 2002 Lenz Grimmer <lenz@mysql.com>

- MySQL-Max now requires MySQL >= 4.0 to avoid version mismatches
  (mixing 3.23 and 4.0 packages)

* Fri Aug 09 2002 Lenz Grimmer <lenz@mysql.com>

- Turn off OpenSSL in MySQL-Max for now until it works properly again
- enable RAID for the Max binary instead
- added compatibility link: safe_mysqld -> mysqld_safe to ease the
  transition from 3.23

* Thu Jul 18 2002 Lenz Grimmer <lenz@mysql.com>

- Reworked the build steps a little bit: the Max binary is supposed
  to include OpenSSL, which cannot be linked statically, thus trying
  to statically link against a special glibc is futile anyway
- because of this, it is not required to make yet another build run
  just to compile the shared libs (saves a lot of time)
- updated package description of the Max subpackage
- clean up the BuildRoot directory afterwards

* Mon Jul 15 2002 Lenz Grimmer <lenz@mysql.com>

- Updated Packager information
- Fixed the build options: the regular package is supposed to
  include InnoDB and linked statically, while the Max package
  should include BDB and SSL support

* Fri May 03 2002 Lenz Grimmer <lenz@mysql.com>

- Use more RPM macros (e.g. infodir, mandir) to make the spec
  file more portable
- reorganized the installation of documentation files: let RPM
  take care of this
- reorganized the file list: actually install man pages along
  with the binaries of the respective subpackage
- do not include libmysqld.a in the devel subpackage as well, if we
  have a special "embedded" subpackage
- reworked the package descriptions

* Mon Oct  8 2001 Monty

- Added embedded server as a separate RPM

* Fri Apr 13 2001 Monty

- Added mysqld-max to the distribution

* Tue Jan 2  2001  Monty

- Added mysql-test to the bench package

* Fri Aug 18 2000 Tim Smith <tim@mysql.com>

- Added separate libmysql_r directory; now both a threaded
  and non-threaded library is shipped.

* Wed Sep 28 1999 David Axmark <davida@mysql.com>

- Added the support-files/my-example.cnf to the docs directory.

- Removed devel dependency on base since it is about client
  development.

* Wed Sep 8 1999 David Axmark <davida@mysql.com>

- Cleaned up some for 3.23.

* Thu Jul 1 1999 David Axmark <davida@mysql.com>

- Added support for shared libraries in a separate sub
  package. Original fix by David Fox (dsfox@cogsci.ucsd.edu)

- The --enable-assembler switch is now automatically disables on
  platforms there assembler code is unavailable. This should allow
  building this RPM on non i386 systems.

* Mon Feb 22 1999 David Axmark <david@detron.se>

- Removed unportable cc switches from the spec file. The defaults can
  now be overridden with environment variables. This feature is used
  to compile the official RPM with optimal (but compiler version
  specific) switches.

- Removed the repetitive description parts for the sub rpms. Maybe add
  again if RPM gets a multiline macro capability.

- Added support for a pt_BR translation. Translation contributed by
  Jorge Godoy <jorge@bestway.com.br>.

* Wed Nov 4 1998 David Axmark <david@detron.se>

- A lot of changes in all the rpm and install scripts. This may even
  be a working RPM :-)

* Sun Aug 16 1998 David Axmark <david@detron.se>

- A developers changelog for MySQL is available in the source RPM. And
  there is a history of major user visible changed in the Reference
  Manual.  Only RPM specific changes will be documented here.<|MERGE_RESOLUTION|>--- conflicted
+++ resolved
@@ -328,7 +328,6 @@
 ##############################################################################
 %build
 
-<<<<<<< HEAD
 # Be strict about variables, bail at earliest opportunity, etc.
 set -uex
 
@@ -343,7 +342,7 @@
         --with-mysql-plugindir=%{_libdir}/mysql/plugin \
         --libdir=%{_libdir} \
         --prefix=%{_prefix}
-    make
+    make ${MAKE_JFLAG}
     cd -
 }
 
@@ -353,94 +352,8 @@
         CXXFLAGS="$CXXFLAGS -I$RPM_BUILD_DIR/%{src_dir}/release/include" \
         ./configure --includedir=$RPM_BUILD_DIR/%{src_dir}/%{src_dir}/include \
         --libdir=%{_libdir}/mysql/plugin
-    make all
+    make ${MAKE_JFLAG} all
     cd -
-=======
-BuildMySQL() {
-# Get flags from environment. RPM_OPT_FLAGS seems not to be set anywhere.
-CFLAGS=${CFLAGS:-$RPM_OPT_FLAGS}
-CXXFLAGS=${CXXFLAGS:-$RPM_OPT_FLAGS}
-# Evaluate current setting of $DEBUG
-if [ $DEBUG -gt 0 ] ; then
-	OPT_COMMENT='--with-comment="%{debug_comment}"'
-	OPT_DEBUG='--with-debug'
-	CFLAGS=`echo   " $CFLAGS "   | \
-	    sed -e 's/ -O[0-9]* / /' -e 's/ -unroll2 / /' -e 's/ -ip / /' \
-	        -e 's/^ //' -e 's/ $//'`
-	CXXFLAGS=`echo " $CXXFLAGS " | \
-	    sed -e 's/ -O[0-9]* / /' -e 's/ -unroll2 / /' -e 's/ -ip / /' \
-	        -e 's/^ //' -e 's/ $//'`
-else
-	OPT_COMMENT='--with-comment="%{ndbug_comment}"'
-	OPT_DEBUG=''
-fi
-
-echo "BUILD =================="
-echo $*
-
-MAKE_J=-j`if [ -f /proc/cpuinfo ] ; then grep -c processor.* /proc/cpuinfo ; else echo 1 ; fi`
-if [ $MAKE_J = -j0 ]
-then
-  MAKE_J=-j4
-fi
-
-MAKE_JFLAG="${MAKE_JFLAG:-$MAKE_J}"
-
-# The --enable-assembler simply does nothing on systems that does not
-# support assembler speedups.
-sh -c  "CFLAGS=\"$CFLAGS\" \
-	CXXFLAGS=\"$CXXFLAGS\" \
-	AM_CPPFLAGS=\"$AM_CPPFLAGS\" \
-	LDFLAGS=\"$LDFLAGS\" \
-	./configure \
- 	    $* \
-	    --with-plugins=partition,archive,blackhole,csv,example,federated,innodb_plugin \
-	    --enable-assembler \
-	    --enable-local-infile \
-            --with-mysqld-user=%{mysqld_user} \
-            --with-unix-socket-path=/var/lib/mysql/mysql.sock \
-	    --with-pic \
-            -prefix=/usr \
-	    --with-extra-charsets=complex \
-	    --with-ssl \
-            --exec-prefix=%{_exec_prefix} \
-            --libexecdir=%{_sbindir} \
-            --libdir=%{_libdir} \
-            --sysconfdir=%{_sysconfdir} \
-            --datadir=%{_datadir} \
-            --localstatedir=%{mysqldatadir} \
-            --infodir=%{_infodir} \
-            --includedir=%{_includedir} \
-            --mandir=%{_mandir} \
-	    --enable-thread-safe-client \
-        --enable-profiling \
-%if %{?ndbug_comment:1}0
-	    $OPT_COMMENT \
-%endif
-	    $OPT_DEBUG \
-	    --with-readline \
-	    ; make $MAKE_JFLAG"
-}
-# end of function definition "BuildMySQL"
-
-BuildHandlerSocket() {
-cd storage/HandlerSocket-Plugin-for-MySQL
-./autogen.sh
-CXX=${HS_CXX:-g++} ./configure --with-mysql-source=$RPM_BUILD_DIR/%{src_dir} \
-	--with-mysql-bindir=$RPM_BUILD_DIR/%{src_dir}/scripts \
-	--with-mysql-plugindir=%{_libdir}/mysql/plugin \
-	--libdir=%{_libdir} \
-	--prefix=%{_prefix}
-make $MAKE_JFLAG
-cd -
-}
-
-BuildUDF() {
-cd UDF
-CXX=${UDF_CXX:-g++} ./configure --includedir=$RPM_BUILD_DIR/%{src_dir}/include --libdir=%{_libdir}/mysql/plugin
-make $MAKE_JFLAG all
-cd -
->>>>>>> 800efda3
 }
 
 # Optional package files
@@ -541,7 +454,6 @@
 RBR=$RPM_BUILD_ROOT
 
 # Clean up the BuildRoot first
-<<<<<<< HEAD
 [ "$RBR" != "/" ] && [ -d "$RBR" ] && rm -rf "$RBR";
 
 # For gcc builds, include libgcc.a in the devel subpackage (BUG 4921).  This
@@ -555,66 +467,6 @@
     install -m 644 $libgcc $RBR%{_libdir}/mysql/libmygcc.a
     echo "%{_libdir}/mysql/libmygcc.a" >>optional-files-devel
   fi
-=======
-[ "$RBR" != "/" ] && [ -d $RBR ] && rm -rf $RBR;
-mkdir -p $RBR%{_libdir}/mysql $RBR%{_sbindir}
-
-# Use gcc for C and C++ code (to avoid a dependency on libstdc++ and
-# including exceptions into the code
-if [ -z "$CXX" -a -z "$CC" ] ; then
-	export CC="gcc" CXX="gcc"
-fi
-
-# Create the shared libs seperately to avoid a dependency for the client utilities
-DEBUG=0
-BuildMySQL "--enable-shared"
-
-# Install shared libraries
-cp -av libmysql/.libs/*.so*   $RBR/%{_libdir}
-cp -av libmysql_r/.libs/*.so* $RBR/%{_libdir}
-
-##############################################################################
-
-# Include libgcc.a in the devel subpackage (BUG 4921)
-%if %{WITH_LIBGCC}
-libgcc=`$CC $CFLAGS --print-libgcc-file`
-install -m 644 "$libgcc" $RBR%{_libdir}/mysql/libmygcc.a
-%endif
-
-##############################################################################
-
-# Now create a debug server
-%if %{BUILD_DEBUG}
-DEBUG=1
-make clean
-
-( BuildServer )   # subshell, so that CFLAGS + CXXFLAGS are modified only locally
-
-if [ "$MYSQL_RPMBUILD_TEST" != "no" ] ; then
-	MTR_BUILD_THREAD=auto make $MAKE_JFLAG %{DEBUG_TEST_MODE}
-fi
-
-# Get the debug server and its .sym file from the build tree
-#if [ -f sql/.libs/mysqld ] ; then
-#	cp sql/.libs/mysqld $RBR%{_sbindir}/mysqld-debug
-#else
-#	cp sql/mysqld       $RBR%{_sbindir}/mysqld-debug
-#fi
-#cp libmysqld/libmysqld.a    $RBR%{_libdir}/mysql/libmysqld-debug.a
-#cp sql/mysqld.sym           $RBR%{_libdir}/mysql/mysqld-debug.sym
-
-%endif
-
-# Now, the default server
-DEBUG=0
-make clean
-
-BuildServer
-BuildHandlerSocket
-BuildUDF
-if [ "$MYSQL_RPMBUILD_TEST" != "no" ] ; then
-	MTR_BUILD_THREAD=auto make $MAKE_JFLAG %{NORMAL_TEST_MODE}
->>>>>>> 800efda3
 fi
 
 # Move temporarily the saved files to the BUILD directory since the BUILDROOT
