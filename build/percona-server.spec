--- conflicted
+++ resolved
@@ -252,19 +252,11 @@
 # Sub package definition
 ##############################################################################
 
-<<<<<<< HEAD
 %package -n Percona-Server-server%{product_suffix}
 Summary:        Percona Server: a very fast and reliable SQL database server
 Group:          Applications/Databases
-Requires:       %{distro_requires} Percona-Server-shared%{product_suffix}
+Requires:       %{distro_requires} Percona-Server-shared%{product_suffix} Percona-Server-client%{product_suffix}
 Provides:       mysql-server MySQL-server
-=======
-%package -n Percona-Server-server%{package_suffix}
-Summary:	%{ndbug_comment} for Red Hat Enterprise Linux %{redhatversion}
-Group:		Applications/Databases
-Requires:	Percona-Server-shared%{package_suffix} Percona-Server-client%{package_suffix} chkconfig coreutils shadow-utils grep procps
-Provides:	msqlormysql mysql-server MySQL-server Percona-XtraDB-server
->>>>>>> 3211bba2
 
 %description -n Percona-Server-server%{product_suffix}
 The Percona Server software delivers a very fast, multi-threaded, multi-user,
