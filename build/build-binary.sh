--- conflicted
+++ resolved
@@ -123,13 +123,8 @@
 export CC=${CC:-gcc}
 export CXX=${CXX:-g++}
 export CFLAGS="-fPIC -Wall -O3 -g -static-libgcc -fno-omit-frame-pointer -DPERCONA_INNODB_VERSION=$PERCONA_SERVER_VERSION $TARGET_CFLAGS ${CFLAGS:-}"
-<<<<<<< HEAD
 export CXXFLAGS="-O2 -fno-omit-frame-pointer -g -pipe -Wall -Wp,-D_FORTIFY_SOURCE=2 -DPERCONA_INNODB_VERSION=$PERCONA_SERVER_VERSION $TARGET_CFLAGS ${CXXFLAGS:-}"
-export MAKE_JFLAG=-j4
-=======
-export CXXFLAGS="-O2 -fno-omit-frame-pointer -g -pipe -Wall -Wp,-D_FORTIFY_SOURCE=2 -fno-exceptions -DPERCONA_INNODB_VERSION=$PERCONA_SERVER_VERSION $TARGET_CFLAGS ${CXXFLAGS:-}"
 export MAKE_JFLAG="${MAKE_JFLAG:--j$PROCESSORS}"
->>>>>>> 0ef72bd5
 
 # Create a temporary working directory
 INSTALLDIR="$(cd "$WORKDIR" && TMPDIR="$WORKDIR_ABS" mktemp -d percona-build.XXXXXX)"
@@ -171,23 +166,6 @@
     make $MAKE_JFLAG $QUIET
     make DESTDIR="$INSTALLDIR" install
 
-<<<<<<< HEAD
-=======
-    # Build HandlerSocket
-    (
-        cd "storage/HandlerSocket-Plugin-for-MySQL"
-        ./autogen.sh
-        CXX=${HS_CXX:-g++} ./configure --with-mysql-source="$SOURCEDIR/$PRODUCT" \
-            --with-mysql-bindir="$SOURCEDIR/$PRODUCT/scripts" \
-            --with-mysql-plugindir="/usr/local/$PRODUCT_FULL/lib/mysql/plugin" \
-            --libdir="/usr/local/$PRODUCT_FULL/lib/mysql/plugin" \
-            --prefix="/usr/local/$PRODUCT_FULL"
-        make $MAKE_JFLAG
-        make DESTDIR="$INSTALLDIR" install
-
-    )
-
->>>>>>> 0ef72bd5
     # Build UDF
     (
         cd "UDF"
