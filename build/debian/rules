#!/usr/bin/make -f

#export DH_VERBOSE=1

include /usr/share/dpatch/dpatch.make

CMAKE=cmake
TMP=$(CURDIR)/debian/tmp/

<<<<<<< HEAD
feature_set="community"
major_version=28
minor_version=0
compilation_comment_release="Percona Server (GPL), Release $(major_version).$(minor_version)"
server_suffix="-$(major_version).$(minor_version)"
prefix="/usr"
=======
major_version_default=14
minor_version_default=0

ARCH = $(shell dpkg-architecture -qDEB_BUILD_ARCH)
ARCH_OS = $(shell dpkg-architecture -qDEB_BUILD_ARCH_OS)
DEB_BUILD_GNU_TYPE ?= $(shell dpkg-architecture -qDEB_BUILD_GNU_TYPE)
DEB_HOST_GNU_TYPE  ?= $(shell dpkg-architecture -qDEB_HOST_GNU_TYPE)
DEBVERSION = $(shell echo "rel`if test -z \"$(major_version)\"; then echo ${major_version_default}; else echo $(major_version); fi`.`if test -z \"$(minor_version)\"; then echo ${minor_version_default}; else echo $(minor_version); fi`" )

DEB_SOURCE_PACKAGE ?= $(strip $(shell egrep '^Source: ' debian/control | cut -f 2 -d ':'))
DEB_VERSION ?= $(shell dpkg-parsechangelog | egrep '^Version:' | cut -f 2 -d ' ')
DEB_NOEPOCH_VERSION ?= $(shell echo $(DEB_VERSION) | cut -d: -f2-)
DEB_UPSTREAM_VERSION ?= $(shell echo $(DEB_NOEPOCH_VERSION) | sed 's/-[^-]*$$//')
DEB_UPSTREAM_VERSION_MAJOR_MINOR := $(shell echo $(DEB_UPSTREAM_VERSION) | sed -r -n 's/^([0-9]+\.[0-9]+).*/\1/p')


DISTRIBUTION = $(shell echo "Percona Server (GPL), `if test -z \"$(major_version)\"; then echo ${major_version_default}; else echo $(major_version); fi`.`if test -z \"$(minor_version)\"; then echo ${minor_version_default}; else echo $(minor_version); fi``if ! test -z \"$(BB_PERCONA_REVISION)\"; then echo \", Revision $(BB_PERCONA_REVISION)\"; fi`")

MAKE_J = -j$(shell if [ -f /proc/cpuinfo ] ; then grep -c processor.* /proc/cpuinfo ; else echo 1 ; fi)
ifeq (${MAKE_J}, -j0)
  MAKE_J = -j1
endif
MYSQL_SRC = $(shell pwd)

MAKE_TEST_TARGET=test-force
ifneq ($(findstring fulltest,$(DEB_BUILD_OPTIONS)),)
# make test-bt is the testsuite run by the MySQL build team 
# before a release, but it is long
    MAKE_TEST_TARGET=test-bt
endif

USE_ASSEMBLER=--enable-assembler 

#ifneq ($(findstring $(ARCH), alpha amd64 arm armel ia64 i386 hppa mipsel powerpc s390 sparc),)
#   TESTSUITE_FAIL_CMD=true
#else
   TESTSUITE_FAIL_CMD=exit 1
#endif

# This causes seg11 crashes if LDAP is used for groups in /etc/nsswitch.conf
# so it is disabled by default although, according to MySQL, it brings >10%
# performance gain if enabled. See #299382.
ifeq ($(STATIC_MYSQLD), 1)
    USE_STATIC_MYSQLD=--with-mysqld-ldflags=-all-static
endif
		
configure: patch configure-stamp
configure-stamp:
	@echo "RULES.configure-stamp"
	dh_testdir

ifneq ($(ARCH_OS),hurd)
	if [ ! -d /proc/self ]; then echo "/proc IS NEEDED" 1>&2; exit 1; fi 
endif
	sh -c "./BUILD/autorun.sh"

	sh -c  'PATH=$${MYSQL_BUILD_PATH:-"/bin:/usr/bin"} \
	    	CC=$${MYSQL_BUILD_CC:-gcc} \
	    	CFLAGS=$${MYSQL_BUILD_CFLAGS:-"-O3 -DBIG_JOINS=1 ${FORCE_FPIC_CFLAGS}"} \
	    	CXX=$${MYSQL_BUILD_CXX:-g++} \
	    	CXXFLAGS=$${MYSQL_BUILD_CXXFLAGS:-"-O3 -DBIG_JOINS=1 -felide-constructors -fno-exceptions -fno-rtti ${FORCE_FPIC_CFLAGS}"} \
	    ./configure \
		--build=${DEB_BUILD_GNU_TYPE} \
		--host=${DEB_HOST_GNU_TYPE} \
		\
		--prefix=/usr \
	        --exec-prefix=/usr \
	        --libexecdir=/usr/sbin \
	        --datadir=/usr/share \
	        --localstatedir=/var/lib/mysql \
	        --includedir=/usr/include \
	        --infodir=/usr/share/info \
	        --mandir=/usr/share/man \
		\
		--with-server-suffix="-$(DEBVERSION)" \
		--with-comment="($(DISTRIBUTION))" \
		--with-system-type="debian-linux-gnu" \
		\
		--enable-shared \
		--enable-static \
		--enable-thread-safe-client \
	        $(USE_ASSEMBLER) \
		--enable-local-infile \
		$(FORCE_FPIC) \
		--with-fast-mutexes \
                --with-big-tables \
		--with-unix-socket-path=/var/run/mysqld/mysqld.sock \
	       	--with-mysqld-user=mysql \
		--with-libwrap \
		--with-readline \
		$(USE_STATIC_MYSQLD) \
		--with-ssl \
	    	--without-docs \
		--with-extra-charsets=all \
		--with-plugins=partition,archive,blackhole,csv,example,federated,innodb_plugin \
		\
		--without-embedded-server \
		--with-embedded-privilege-control'
		
	#       --sysconfdir=/etc/mysql  -- Appends /etc/mysql after ~/ in the my.cnf search patch!
	#
	#	--with-debug
	
	touch configure-stamp


build: build-stamp
build-stamp: configure
	dh_testdir

	$(MAKE) $(MAKE_J)
ifeq ($(findstring nocheck,$(DEB_BUILD_OPTIONS)),)
	if [ ! -f testsuite-stamp ] ; then \
	  $(MAKE) $(MAKE_TEST_TARGET) || $(TESTSUITE_FAIL_CMD) ; \
	fi
endif

	touch testsuite-stamp

	touch build-stamp
	
>>>>>>> 0bfd2353

clean: clean-patched unpatch

clean-patched:
	dh clean
	rm -rf CMakeFiles

build: patch
	dh_testdir
	$(CMAKE) . -DBUILD_CONFIG=mysql_release \
	   -DINSTALL_LAYOUT=DEB \
           -DCMAKE_BUILD_TYPE=RelWithDebInfo \
           -DWITH_EMBEDDED_SERVER=OFF \
           -DMYSQL_UNIX_ADDR="/var/run/mysqld/mysqld.sock" \
           -DFEATURE_SET=$(feature_set) \
           -DCOMPILATION_COMMENT=$(compilation_comment_release) \
           -DMYSQL_SERVER_SUFFIX=$(server_suffix)
	make $(MAKE_JFLAG)
	
	# Build HandlerSocket
	echo "Configuring HandlerSocket"
	cd storage/HandlerSocket-Plugin-for-MySQL && \
	bash -x autogen.sh && \
	CXX=g++ CXXFLAGS="$(CXXFLAGS) -I$(CURDIR)/include" \
		./configure --with-mysql-source=$(CURDIR) \
			--with-mysql-bindir=$(CURDIR)/scripts \
			--with-mysql-plugindir=$(prefix)/lib/mysql/plugin \
			--libdir=$(prefix)/lib \
			--prefix=$(prefix) && \
	make $(MAKE_JFLAG)
	
	# Build UDF
	cd UDF && \
	CXX=g++ CXXFLAGS="$(CXXFLAGS) -I$(CURDIR)/include" \
		./configure --includedir=$(CURDIR)/include \
			--libdir=$(prefix)/lib/mysql/plugin && \
	make $(MAKE_JFLAG)
	
	dh_auto_test

binary:
	echo "Making binary"
	dh --before dh_auto_install binary
	dh_auto_install
	cd storage/HandlerSocket-Plugin-for-MySQL && make DESTDIR=$(TMP) install
	cd UDF && make DESTDIR=$(TMP) install
	dh --after dh_auto_install --before dh_installinit binary
	dh_installinit --name=mysql
	dh --after dh_installinit binary


binary-arch:
	echo "Making binary"
	dh --before dh_auto_install binary-arch
	dh_auto_install
	cd storage/HandlerSocket-Plugin-for-MySQL && make DESTDIR=$(TMP) install
	cd UDF && make DESTDIR=$(TMP) install
	dh --after dh_auto_install --before dh_installinit binary-arch
	dh_installinit --name=mysql
	dh --after dh_installinit binary-arch

binary-indep:
	echo "Making binary"
	dh --before dh_auto_install binary-indep
	dh_auto_install
	cd storage/HandlerSocket-Plugin-for-MySQL && make DESTDIR=$(TMP) install
	cd UDF && make DESTDIR=$(TMP) install
	dh --after dh_auto_install --before dh_installinit binary-indep
	dh_installinit --name=mysql
	dh --after dh_installinit binary-indep

install:
	echo "Making binary"
	dh --before dh_auto_install install
	dh_auto_install
	cd storage/HandlerSocket-Plugin-for-MySQL && make DESTDIR=$(TMP) install
	cd UDF && make DESTDIR=$(TMP) install
	dh --after dh_auto_install --before dh_installinit install
	dh_installinit --name=mysql
	dh --after dh_installinit install<|MERGE_RESOLUTION|>--- conflicted
+++ resolved
@@ -7,136 +7,12 @@
 CMAKE=cmake
 TMP=$(CURDIR)/debian/tmp/
 
-<<<<<<< HEAD
 feature_set="community"
 major_version=28
 minor_version=0
 compilation_comment_release="Percona Server (GPL), Release $(major_version).$(minor_version)"
 server_suffix="-$(major_version).$(minor_version)"
 prefix="/usr"
-=======
-major_version_default=14
-minor_version_default=0
-
-ARCH = $(shell dpkg-architecture -qDEB_BUILD_ARCH)
-ARCH_OS = $(shell dpkg-architecture -qDEB_BUILD_ARCH_OS)
-DEB_BUILD_GNU_TYPE ?= $(shell dpkg-architecture -qDEB_BUILD_GNU_TYPE)
-DEB_HOST_GNU_TYPE  ?= $(shell dpkg-architecture -qDEB_HOST_GNU_TYPE)
-DEBVERSION = $(shell echo "rel`if test -z \"$(major_version)\"; then echo ${major_version_default}; else echo $(major_version); fi`.`if test -z \"$(minor_version)\"; then echo ${minor_version_default}; else echo $(minor_version); fi`" )
-
-DEB_SOURCE_PACKAGE ?= $(strip $(shell egrep '^Source: ' debian/control | cut -f 2 -d ':'))
-DEB_VERSION ?= $(shell dpkg-parsechangelog | egrep '^Version:' | cut -f 2 -d ' ')
-DEB_NOEPOCH_VERSION ?= $(shell echo $(DEB_VERSION) | cut -d: -f2-)
-DEB_UPSTREAM_VERSION ?= $(shell echo $(DEB_NOEPOCH_VERSION) | sed 's/-[^-]*$$//')
-DEB_UPSTREAM_VERSION_MAJOR_MINOR := $(shell echo $(DEB_UPSTREAM_VERSION) | sed -r -n 's/^([0-9]+\.[0-9]+).*/\1/p')
-
-
-DISTRIBUTION = $(shell echo "Percona Server (GPL), `if test -z \"$(major_version)\"; then echo ${major_version_default}; else echo $(major_version); fi`.`if test -z \"$(minor_version)\"; then echo ${minor_version_default}; else echo $(minor_version); fi``if ! test -z \"$(BB_PERCONA_REVISION)\"; then echo \", Revision $(BB_PERCONA_REVISION)\"; fi`")
-
-MAKE_J = -j$(shell if [ -f /proc/cpuinfo ] ; then grep -c processor.* /proc/cpuinfo ; else echo 1 ; fi)
-ifeq (${MAKE_J}, -j0)
-  MAKE_J = -j1
-endif
-MYSQL_SRC = $(shell pwd)
-
-MAKE_TEST_TARGET=test-force
-ifneq ($(findstring fulltest,$(DEB_BUILD_OPTIONS)),)
-# make test-bt is the testsuite run by the MySQL build team 
-# before a release, but it is long
-    MAKE_TEST_TARGET=test-bt
-endif
-
-USE_ASSEMBLER=--enable-assembler 
-
-#ifneq ($(findstring $(ARCH), alpha amd64 arm armel ia64 i386 hppa mipsel powerpc s390 sparc),)
-#   TESTSUITE_FAIL_CMD=true
-#else
-   TESTSUITE_FAIL_CMD=exit 1
-#endif
-
-# This causes seg11 crashes if LDAP is used for groups in /etc/nsswitch.conf
-# so it is disabled by default although, according to MySQL, it brings >10%
-# performance gain if enabled. See #299382.
-ifeq ($(STATIC_MYSQLD), 1)
-    USE_STATIC_MYSQLD=--with-mysqld-ldflags=-all-static
-endif
-		
-configure: patch configure-stamp
-configure-stamp:
-	@echo "RULES.configure-stamp"
-	dh_testdir
-
-ifneq ($(ARCH_OS),hurd)
-	if [ ! -d /proc/self ]; then echo "/proc IS NEEDED" 1>&2; exit 1; fi 
-endif
-	sh -c "./BUILD/autorun.sh"
-
-	sh -c  'PATH=$${MYSQL_BUILD_PATH:-"/bin:/usr/bin"} \
-	    	CC=$${MYSQL_BUILD_CC:-gcc} \
-	    	CFLAGS=$${MYSQL_BUILD_CFLAGS:-"-O3 -DBIG_JOINS=1 ${FORCE_FPIC_CFLAGS}"} \
-	    	CXX=$${MYSQL_BUILD_CXX:-g++} \
-	    	CXXFLAGS=$${MYSQL_BUILD_CXXFLAGS:-"-O3 -DBIG_JOINS=1 -felide-constructors -fno-exceptions -fno-rtti ${FORCE_FPIC_CFLAGS}"} \
-	    ./configure \
-		--build=${DEB_BUILD_GNU_TYPE} \
-		--host=${DEB_HOST_GNU_TYPE} \
-		\
-		--prefix=/usr \
-	        --exec-prefix=/usr \
-	        --libexecdir=/usr/sbin \
-	        --datadir=/usr/share \
-	        --localstatedir=/var/lib/mysql \
-	        --includedir=/usr/include \
-	        --infodir=/usr/share/info \
-	        --mandir=/usr/share/man \
-		\
-		--with-server-suffix="-$(DEBVERSION)" \
-		--with-comment="($(DISTRIBUTION))" \
-		--with-system-type="debian-linux-gnu" \
-		\
-		--enable-shared \
-		--enable-static \
-		--enable-thread-safe-client \
-	        $(USE_ASSEMBLER) \
-		--enable-local-infile \
-		$(FORCE_FPIC) \
-		--with-fast-mutexes \
-                --with-big-tables \
-		--with-unix-socket-path=/var/run/mysqld/mysqld.sock \
-	       	--with-mysqld-user=mysql \
-		--with-libwrap \
-		--with-readline \
-		$(USE_STATIC_MYSQLD) \
-		--with-ssl \
-	    	--without-docs \
-		--with-extra-charsets=all \
-		--with-plugins=partition,archive,blackhole,csv,example,federated,innodb_plugin \
-		\
-		--without-embedded-server \
-		--with-embedded-privilege-control'
-		
-	#       --sysconfdir=/etc/mysql  -- Appends /etc/mysql after ~/ in the my.cnf search patch!
-	#
-	#	--with-debug
-	
-	touch configure-stamp
-
-
-build: build-stamp
-build-stamp: configure
-	dh_testdir
-
-	$(MAKE) $(MAKE_J)
-ifeq ($(findstring nocheck,$(DEB_BUILD_OPTIONS)),)
-	if [ ! -f testsuite-stamp ] ; then \
-	  $(MAKE) $(MAKE_TEST_TARGET) || $(TESTSUITE_FAIL_CMD) ; \
-	fi
-endif
-
-	touch testsuite-stamp
-
-	touch build-stamp
-	
->>>>>>> 0bfd2353
 
 clean: clean-patched unpatch
 
