--- conflicted
+++ resolved
@@ -1,18 +1,16 @@
-<<<<<<< HEAD
-percona-server-5.6 (5.6.5-alpha60.0) unstable; urgency=low
-
-  * Update versions to 5.6
-
- -- Ignacio Nin <ignacio.nin@percona.com>  Fri, 10 Aug 2012 17:36:32 -0300
-=======
-percona-server-5.5 (5.5.33-rel31.2) unstable; urgency=low
+percona-server-5.6 (5.6.13-rel61.0) unstable; urgency=low
 
   * Added --error-handler=: to dh_installinit in order to
     avoid an error when the server wouldn't start for any
     reasons other than bad installation.
 
  -- Ignacio Nin <ignacio.nin@percona.com>  Wed, 24 Jul 2013 11:20:00 -0300
->>>>>>> 48101764
+
+percona-server-5.6 (5.6.5-alpha60.0) unstable; urgency=low
+
+  * Update versions to 5.6
+
+ -- Ignacio Nin <ignacio.nin@percona.com>  Fri, 10 Aug 2012 17:36:32 -0300
 
 percona-server-5.5 (5.5.13-rel20.4) unstable; urgency=low
 
