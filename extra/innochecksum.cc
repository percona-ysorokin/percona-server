/*
   Copyright (c) 2005, 2015, Oracle and/or its affiliates. All rights reserved.

   This program is free software; you can redistribute it and/or modify
   it under the terms of the GNU General Public License as published by
   the Free Software Foundation; version 2 of the License.

   This program is distributed in the hope that it will be useful,
   but WITHOUT ANY WARRANTY; without even the implied warranty of
   MERCHANTABILITY or FITNESS FOR A PARTICULAR PURPOSE.  See the
   GNU General Public License for more details.

   You should have received a copy of the GNU General Public License
   along with this program; if not, write to the Free Software
   Foundation, Inc., 51 Franklin St, Fifth Floor, Boston, MA 02110-1301  USA
*/

/*
  InnoDB offline file checksum utility.  85% of the code in this utility
  is included from the InnoDB codebase.

  The final 15% was originally written by Mark Smith of Danga
  Interactive, Inc. <junior@danga.com>

  Published with a permission.
*/

#include <my_config.h>
#include <my_global.h>
#include <stdio.h>
#include <stdlib.h>
#include <time.h>
#include <sys/types.h>
#include <sys/stat.h>
#ifdef HAVE_UNISTD_H
# include <unistd.h>
#endif
#include <my_getopt.h>
#include <m_string.h>
#include <welcome_copyright_notice.h>	/* ORACLE_WELCOME_COPYRIGHT_NOTICE */

/* Only parts of these files are included from the InnoDB codebase.
The parts not included are excluded by #ifndef UNIV_INNOCHECKSUM. */

<<<<<<< HEAD
#include "univ.i"			/* include all of this */
#include "page0size.h"			/* page_size_t */
#include "page0zip.h"			/* page_zip_calc_checksum() */
#include "page0page.h"			/* PAGE_* */
#include "trx0undo.h"			/* TRX_UNDO_* */
#include "fut0lst.h"			/* FLST_NODE_SIZE */
#include "buf0checksum.h"		/* buf_calc_page_*() */
#include "fil0fil.h"			/* FIL_* */
#include "os0file.h"
#include "fsp0fsp.h"			/* fsp_flags_get_page_size() &
					   fsp_flags_get_zip_size() */
#include "mach0data.h"			/* mach_read_from_4() */
#include "ut0crc32.h"			/* ut_crc32_init() */
=======
#include "univ.i"                /*  include all of this */

#include "buf0checksum.h"        /* buf_calc_page_*() */
#include "dict0mem.h"            /* DICT_TF_BITS et al */
#include "fil0fil.h"             /* FIL_* */
#include "page0zip.h"            /* page_zip_*() */
#include "fsp0fsp.h"             /* fsp_flags_get_page_size() &
                                    fsp_flags_get_zip_size() */
#include "mach0data.h"           /* mach_read_from_4() */
#include "ut0crc32.h"            /* ut_crc32_init() */
>>>>>>> 2071aeef

#ifdef UNIV_NONINL
# include "fsp0fsp.ic"
# include "mach0data.ic"
# include "ut0rnd.ic"
#endif

/* Global variables */
<<<<<<< HEAD
static bool			verbose;
static bool			just_count;
static uintmax_t		start_page;
static uintmax_t		end_page;
static uintmax_t		do_page;
static bool			use_end_page;
static bool			do_one_page;
/* replaces declaration in srv0srv.c */
ulong				srv_page_size;
page_size_t			univ_page_size(0, 0, false);
extern ulong			srv_checksum_algorithm;
/* Current page number (0 based). */
uintmax_t			cur_page_num;
/* Skip the checksum verification. */
static bool			no_check;
/* Enabled for strict checksum verification. */
bool				strict_verify = 0;
/* Enabled for rewrite checksum. */
static bool			do_write;
/* Mismatches count allowed (0 by default). */
static uintmax_t		allow_mismatches;
static bool			page_type_summary;
static bool			page_type_dump;
/* Store filename for page-type-dump option. */
char*				page_dump_filename = 0;
/* skip the checksum verification & rewrite if page is doublewrite buffer. */
static bool			skip_page = 0;
const char			*dbug_setting = "FALSE";
char*				log_filename = NULL;
/* User defined filename for logging. */
FILE*				log_file = NULL;
/* Enabled for log write option. */
static bool			is_log_enabled = false;

#ifndef _WIN32
/* advisory lock for non-window system. */
struct flock			lk;
#endif /* _WIN32 */

/* Strict check algorithm name. */
static ulong			strict_check;
/* Rewrite checksum algorithm name. */
static ulong			write_check;

/* Innodb page type. */
struct innodb_page_type {
	int n_undo_state_active;
	int n_undo_state_cached;
	int n_undo_state_to_free;
	int n_undo_state_to_purge;
	int n_undo_state_prepared;
	int n_undo_state_other;
	int n_undo_insert;
	int n_undo_update;
	int n_undo_other;
	int n_fil_page_index;
	int n_fil_page_undo_log;
	int n_fil_page_inode;
	int n_fil_page_ibuf_free_list;
	int n_fil_page_ibuf_bitmap;
	int n_fil_page_type_sys;
	int n_fil_page_type_trx_sys;
	int n_fil_page_type_fsp_hdr;
	int n_fil_page_type_allocated;
	int n_fil_page_type_xdes;
	int n_fil_page_type_blob;
	int n_fil_page_type_zblob;
	int n_fil_page_type_other;
	int n_fil_page_type_zblob2;
} page_type;

/* Possible values for "--strict-check" for strictly verify checksum
and "--write" for rewrite checksum. */
static const char *innochecksum_algorithms[] = {
	"crc32",
	"crc32",
	"innodb",
	"innodb",
	"none",
	"none",
	NullS
};

/* Used to define an enumerate type of the "innochecksum algorithm". */
static TYPELIB innochecksum_algorithms_typelib = {
	array_elements(innochecksum_algorithms)-1,"",
	innochecksum_algorithms, NULL
};

/** Get the page size of the filespace from the filespace header.
@param[in]	buf	buffer used to read the page.
@return page size */
=======
static my_bool verbose;
static my_bool debug;
static my_bool just_count;
static ullint start_page;
static ullint end_page;
static ullint do_page;
static my_bool use_end_page;
static my_bool do_one_page;
static my_bool display_format;
ulong srv_page_size;              /* replaces declaration in srv0srv.c */
static ulong physical_page_size;  /* Page size in bytes on disk. */
static ulong logical_page_size;   /* Page size when uncompressed. */

/* Get the page size of the filespace from the filespace header. */
>>>>>>> 2071aeef
static
const page_size_t
get_page_size(
<<<<<<< HEAD
	byte*	buf)
=======
/*==========*/
  FILE*  f,                     /*!< in: file pointer, must be open
                                         and set to start of file */
  byte* buf,                    /*!< in: buffer used to read the page */
  ulong* logical_page_size,     /*!< out: Logical/Uncompressed page size */
  ulong* physical_page_size,    /*!< out: Physical/Commpressed page size */
  bool* compressed)             /*!< out: compression flag */
>>>>>>> 2071aeef
{
	const ulint	flags = mach_read_from_4(buf + FIL_PAGE_DATA
						 + FSP_SPACE_FLAGS);

	const ulint	ssize = FSP_FLAGS_GET_PAGE_SSIZE(flags);

	if (ssize == 0) {
		srv_page_size = UNIV_PAGE_SIZE_ORIG;
	} else {
		srv_page_size = ((UNIV_ZIP_SIZE_MIN >> 1) << ssize);
	}

	univ_page_size.copy_from(
		page_size_t(srv_page_size, srv_page_size, false));

	return(page_size_t(flags));
}

/** Decompress a page
@param[in,out]	buf		Page read from disk, uncompressed data will
				also be copied to this page
@param[in, out] scratch		Page to use for temporary decompress
@param[in]	page_size	scratch physical size
@return true if decompress succeeded */
static
bool page_decompress(
	byte*		buf,
	byte*		scratch,
	page_size_t	page_size)
{
	dberr_t		err;

<<<<<<< HEAD
	/* Set the dblwr recover flag to false. */
	err = os_file_decompress_page(
		false, buf, scratch, page_size.physical());
=======
  /* fsp_flags_get_zip_size() will return zero if not compressed. */
  *physical_page_size = fsp_flags_get_zip_size(flags);
  *compressed = (*physical_page_size != 0);
  if (*physical_page_size == 0)
    *physical_page_size= *logical_page_size;
>>>>>>> 2071aeef

	return(err == DB_SUCCESS);
}

#ifdef _WIN32
/***********************************************//*
 @param		[in] error	error no. from the getLastError().

 @retval error message corresponding to error no.
*/
static
char*
error_message(
	int	error)
{
	static char err_msg[1024] = {'\0'};
	FormatMessage(FORMAT_MESSAGE_FROM_SYSTEM,
		NULL, error, MAKELANGID(LANG_NEUTRAL, SUBLANG_DEFAULT),
		(LPTSTR)err_msg, sizeof(err_msg), NULL );

	return (err_msg);
}
#endif /* _WIN32 */

/***********************************************//*
 @param>>_______[in] name>_____name of file.
 @retval file pointer; file pointer is NULL when error occured.
*/

FILE*
open_file(
	const char*	name)
{
	int	fd;		/* file descriptor. */
	FILE*	fil_in;
#ifdef _WIN32
	HANDLE		hFile;		/* handle to open file. */
	DWORD		access;		/* define access control */
	int		flags = 0;	/* define the mode for file
					descriptor */

	if (do_write) {
		access =  GENERIC_READ | GENERIC_WRITE;
		flags =  _O_RDWR | _O_BINARY;
	} else {
		access = GENERIC_READ;
		flags = _O_RDONLY | _O_BINARY;
	}
	/* CreateFile() also provide advisory lock with the usage of
	access and share mode of the file.*/
	hFile = CreateFile(
			(LPCTSTR) name, access, 0L, NULL,
			OPEN_EXISTING, NULL, NULL);

	if (hFile == INVALID_HANDLE_VALUE) {
		/* print the error message. */
		fprintf(stderr, "Filename::%s %s\n",
			error_message(GetLastError()));

			return (NULL);
		}

	/* get the file descriptor. */
	fd= _open_osfhandle((intptr_t)hFile, flags);
#else /* _WIN32 */

	int	create_flag;
	/* define the advisory lock and open file mode. */
	if (do_write) {
		create_flag = O_RDWR;
		lk.l_type = F_WRLCK;
	}
	else {
		create_flag = O_RDONLY;
		lk.l_type = F_RDLCK;
	}

	fd = open(name, create_flag);

	lk.l_whence = SEEK_SET;
	lk.l_start = lk.l_len = 0;

	if (fcntl(fd, F_SETLK, &lk) == -1) {
		fprintf(stderr, "Error: Unable to lock file::"
			" %s\n", name);
		perror("fcntl");
		return (NULL);
	}
#endif /* _WIN32 */

	if (do_write) {
		fil_in = fdopen(fd, "rb+");
	} else {
		fil_in = fdopen(fd, "rb");
	}

	return (fil_in);
}

/************************************************************//*
 Read the content of file

 @param  [in,out]	buf			read the file in buffer
 @param  [in]		partial_page_read	enable when to read the
						remaining buffer for first page.
 @param  [in]		physical_page_size	Physical/Commpressed page size.
 @param  [in,out]	fil_in			file pointer created for the
						tablespace.
 @retval no. of bytes read.
*/
ulong read_file(
	byte*	buf,
	bool	partial_page_read,
	ulong	physical_page_size,
	FILE*	fil_in)
{
	ulong bytes = 0;

	DBUG_ASSERT(physical_page_size >= UNIV_ZIP_SIZE_MIN);

	if (partial_page_read) {
		buf += UNIV_ZIP_SIZE_MIN;
		physical_page_size -= UNIV_ZIP_SIZE_MIN;
		bytes = UNIV_ZIP_SIZE_MIN;
	}

	bytes += ulong(fread(buf, 1, physical_page_size, fil_in));

	return bytes;
}

/** Check if page is corrupted or not.
@param[in]	buf		page frame
@param[in]	page_size	page size
@retval true if page is corrupted otherwise false. */
static
bool
is_page_corrupted(
	const byte*		buf,
	const page_size_t&	page_size)
{

	/* enable if page is corrupted. */
	bool is_corrupted;
	/* use to store LSN values. */
	ulint logseq;
	ulint logseqfield;

	if (!page_size.is_compressed()) {
		/* check the stored log sequence numbers
		for uncompressed tablespace. */
		logseq = mach_read_from_4(buf + FIL_PAGE_LSN + 4);
		logseqfield = mach_read_from_4(
				buf + page_size.logical() -
				FIL_PAGE_END_LSN_OLD_CHKSUM + 4);

		if (is_log_enabled) {
			fprintf(log_file,
				"page::%" PRIuMAX "; log sequence number:first = %lu;"
				" second = %lu\n",
				cur_page_num, logseq, logseqfield);
			if (logseq != logseqfield) {
				fprintf(log_file,
					"Fail; page %" PRIuMAX " invalid (fails log "
					"sequence number check)\n",
					cur_page_num);
			}
		}
	}

	is_corrupted = buf_page_is_corrupted(
		true, buf, page_size, false, cur_page_num, strict_verify,
		is_log_enabled, log_file);

	return(is_corrupted);
}

/********************************************//*
 Check if page is doublewrite buffer or not.
 @param [in] page	buffer page

 @retval true  if page is doublewrite buffer otherwise false.
*/
static
bool
is_page_doublewritebuffer(
	const byte*	page)
{
	if ((cur_page_num >= FSP_EXTENT_SIZE)
		&& (cur_page_num < FSP_EXTENT_SIZE * 3)) {
		/* page is doublewrite buffer. */
		return (true);
	}

	return (false);
}

/*******************************************************//*
Check if page is empty or not.
 @param		[in] page		page to checked for empty.
 @param		[in] len	size of page.

 @retval true if page is empty.
 @retval false if page is not empty.
*/
static
bool
is_page_empty(
	const byte*	page,
	size_t		len)
{
	while (len--) {
		if (*page++) {
			return (false);
		}
        }
        return (true);
}

/********************************************************************//**
Rewrite the checksum for the page.
@param	[in/out] page			page buffer
@param	[in] physical_page_size		page size in bytes on disk.
@param	[in] iscompressed		Is compressed/Uncompressed Page.

@retval true  : do rewrite
@retval false : skip the rewrite as checksum stored match with
		calculated or page is doublwrite buffer.
*/

bool
update_checksum(
	byte*	page,
	ulong	physical_page_size,
	bool	iscompressed)
{
	ib_uint32_t	checksum = 0;
	byte		stored1[4];	/* get FIL_PAGE_SPACE_OR_CHKSUM field checksum */
	byte		stored2[4];	/* get FIL_PAGE_END_LSN_OLD_CHKSUM field checksum */

	ut_ad(page);
	/* If page is doublewrite buffer, skip the rewrite of checksum. */
	if (skip_page) {
		return (false);
	}

	memcpy(stored1, page + FIL_PAGE_SPACE_OR_CHKSUM, 4);
	memcpy(stored2, page + physical_page_size -
	       FIL_PAGE_END_LSN_OLD_CHKSUM, 4);

	/* Check if page is empty, exclude the checksum field */
	if (is_page_empty(page + 4, physical_page_size - 12)
	    && is_page_empty(page + physical_page_size - 4, 4)) {

		memset(page + FIL_PAGE_SPACE_OR_CHKSUM, 0, 4);
		memset(page + physical_page_size -
		       FIL_PAGE_END_LSN_OLD_CHKSUM, 0, 4);

		goto func_exit;
	}

	if (iscompressed) {
		/* page is compressed */
		checksum = page_zip_calc_checksum(
			page, physical_page_size,
			static_cast<srv_checksum_algorithm_t>(write_check));

		mach_write_to_4(page + FIL_PAGE_SPACE_OR_CHKSUM, checksum);
		if (is_log_enabled) {
			fprintf(log_file, "page::%" PRIuMAX "; Updated checksum ="
				" %u\n", cur_page_num, checksum);
		}

	} else {
		/* page is uncompressed. */

		/* Store the new formula checksum */
		switch ((srv_checksum_algorithm_t) write_check) {

		case SRV_CHECKSUM_ALGORITHM_CRC32:
		case SRV_CHECKSUM_ALGORITHM_STRICT_CRC32:
			checksum = buf_calc_page_crc32(page);
			break;

		case SRV_CHECKSUM_ALGORITHM_INNODB:
		case SRV_CHECKSUM_ALGORITHM_STRICT_INNODB:
			checksum = (ib_uint32_t)
					buf_calc_page_new_checksum(page);
			break;

		case SRV_CHECKSUM_ALGORITHM_NONE:
		case SRV_CHECKSUM_ALGORITHM_STRICT_NONE:
			checksum = BUF_NO_CHECKSUM_MAGIC;
			break;
		/* no default so the compiler will emit a warning if new
		enum is added and not handled here */
		}

		mach_write_to_4(page + FIL_PAGE_SPACE_OR_CHKSUM, checksum);
		if (is_log_enabled) {
			fprintf(log_file, "page::%" PRIuMAX "; Updated checksum field1"
				" = %u\n", cur_page_num, checksum);
		}

		if (write_check == SRV_CHECKSUM_ALGORITHM_STRICT_INNODB
		    || write_check == SRV_CHECKSUM_ALGORITHM_INNODB) {
			checksum = (ib_uint32_t)
					buf_calc_page_old_checksum(page);
		}

		mach_write_to_4(page + physical_page_size -
				FIL_PAGE_END_LSN_OLD_CHKSUM,checksum);

		if (is_log_enabled) {
			fprintf(log_file, "page::%" PRIuMAX "; Updated checksum "
				"field2 = %u\n", cur_page_num, checksum);
		}

	}

	func_exit:
	/* The following code is to check the stored checksum with the
	calculated checksum. If it matches, then return FALSE to skip
	the rewrite of checksum, otherwise return TRUE. */
	if (iscompressed) {
		if (!memcmp(stored1, page + FIL_PAGE_SPACE_OR_CHKSUM, 4)) {
			return (false);
		}
		return (true);
	}

	if (!memcmp(stored1, page + FIL_PAGE_SPACE_OR_CHKSUM, 4)
	    && !memcmp(stored2, page + physical_page_size -
		       FIL_PAGE_END_LSN_OLD_CHKSUM, 4)) {
		return (false);

	}

	return (true);
}

/**
 Write the content to the file
@param[in]		filename	name of the file.
@param[in,out]		file		file pointer where content
					have to be written
@param[in]		buf		file buffer read
@param[in]		compressed	Enabled if tablespace is
					compressed.
@param[in,out]		pos		current file position.
@param[in]		page_size	page size in bytes on disk.

@retval true	if successfully written
@retval false	if a non-recoverable error occurred
*/
static
bool
write_file(
	const char*	filename,
	FILE*		file,
	byte*		buf,
	bool		compressed,
	fpos_t*		pos,
	ulong		page_size)
{
	bool	do_update;

	do_update = update_checksum(buf, page_size, compressed);

	if (file != stdin) {
		if (do_update) {
			/* Set the previous file pointer position
			saved in pos to current file position. */
			if (0 != fsetpos(file, pos)) {
				perror("fsetpos");
				return(false);
			}
		} else {
			/* Store the current file position in pos */
			if (0 != fgetpos(file, pos)) {
				perror("fgetpos");
				return(false);
			}
			return(true);
		}
	}

	if (page_size
		!= fwrite(buf, 1, page_size, file == stdin ? stdout : file)) {
		fprintf(stderr, "Failed to write page %" PRIuMAX " to %s: %s\n",
			cur_page_num, filename, strerror(errno));

		return(false);
	}
	if (file != stdin) {
		fflush(file);
		/* Store the current file position in pos */
		if (0 != fgetpos(file, pos)) {
			perror("fgetpos");
			return(false);
		}
	}

	return(true);
}

/*
Parse the page and collect/dump the information about page type
@param [in] page	buffer page
@param [in] file	file for diagnosis.
*/
void
parse_page(
	const byte*	page,
	FILE*		file)
{
	unsigned long long id;
	ulint undo_page_type;
	char str[20]={'\0'};

	/* Check whether page is doublewrite buffer. */
	if(skip_page) {
		strcpy(str, "Double_write_buffer");
	} else {
		strcpy(str, "-");
	}

	switch (mach_read_from_2(page + FIL_PAGE_TYPE)) {

	case FIL_PAGE_INDEX:
		page_type.n_fil_page_index++;
		id = mach_read_from_8(page + PAGE_HEADER + PAGE_INDEX_ID);
		if (page_type_dump) {
			fprintf(file, "#::%8" PRIuMAX "\t\t|\t\tIndex page\t\t\t|"
				"\tindex id=%llu,", cur_page_num, id);

			fprintf(file,
				" page level=%lu, No. of records=%lu,"
				" garbage=%lu, %s\n",
				page_header_get_field(page, PAGE_LEVEL),
				page_header_get_field(page, PAGE_N_RECS),
				page_header_get_field(page, PAGE_GARBAGE), str);
		}
		break;

	case FIL_PAGE_UNDO_LOG:
		page_type.n_fil_page_undo_log++;
		undo_page_type = mach_read_from_2(page +
				     TRX_UNDO_PAGE_HDR + TRX_UNDO_PAGE_TYPE);
		if (page_type_dump) {
			fprintf(file, "#::%8" PRIuMAX "\t\t|\t\tUndo log page\t\t\t|",
				cur_page_num);
		}
		if (undo_page_type == TRX_UNDO_INSERT) {
			page_type.n_undo_insert++;
			if (page_type_dump) {
				fprintf(file, "\t%s",
					"Insert Undo log page");
			}

		} else if (undo_page_type == TRX_UNDO_UPDATE) {
			page_type.n_undo_update++;
			if (page_type_dump) {
				fprintf(file, "\t%s",
					"Update undo log page");
			}
		}

		undo_page_type = mach_read_from_2(page + TRX_UNDO_SEG_HDR +
						  TRX_UNDO_STATE);
		switch (undo_page_type) {
			case TRX_UNDO_ACTIVE:
				page_type.n_undo_state_active++;
				if (page_type_dump) {
					fprintf(file, ", %s", "Undo log of "
						"an active transaction");
				}
				break;

			case TRX_UNDO_CACHED:
				page_type.n_undo_state_cached++;
				if (page_type_dump) {
					fprintf(file, ", %s", "Page is "
						"cached for quick reuse");
				}
				break;

			case TRX_UNDO_TO_FREE:
				page_type.n_undo_state_to_free++;
				if (page_type_dump) {
					fprintf(file, ", %s", "Insert undo "
						"segment that can be freed");
				}
				break;

			case TRX_UNDO_TO_PURGE:
				page_type.n_undo_state_to_purge++;
				if (page_type_dump) {
					fprintf(file, ", %s", "Will be "
						"freed in purge when all undo"
					"data in it is removed");
				}
				break;

			case TRX_UNDO_PREPARED:
				page_type.n_undo_state_prepared++;
				if (page_type_dump) {
					fprintf(file, ", %s", "Undo log of "
						"an prepared transaction");
				}
				break;

			default:
				page_type.n_undo_state_other++;
				break;
		}
		if(page_type_dump) {
			fprintf(file, ", %s\n", str);
		}
		break;

	case FIL_PAGE_INODE:
		page_type.n_fil_page_inode++;
		if (page_type_dump) {
			fprintf(file, "#::%8" PRIuMAX "\t\t|\t\tInode page\t\t\t|"
				"\t%s\n",cur_page_num, str);
		}
		break;

	case FIL_PAGE_IBUF_FREE_LIST:
		page_type.n_fil_page_ibuf_free_list++;
		if (page_type_dump) {
			fprintf(file, "#::%8" PRIuMAX "\t\t|\t\tInsert buffer free list"
				" page\t|\t%s\n", cur_page_num, str);
		}
		break;

	case FIL_PAGE_TYPE_ALLOCATED:
		page_type.n_fil_page_type_allocated++;
		if (page_type_dump) {
			fprintf(file, "#::%8" PRIuMAX "\t\t|\t\tFreshly allocated "
				"page\t\t|\t%s\n", cur_page_num, str);
		}
		break;

	case FIL_PAGE_IBUF_BITMAP:
		page_type.n_fil_page_ibuf_bitmap++;
		if (page_type_dump) {
			fprintf(file, "#::%8" PRIuMAX "\t\t|\t\tInsert Buffer "
				"Bitmap\t\t|\t%s\n", cur_page_num, str);
		}
		break;

	case FIL_PAGE_TYPE_SYS:
		page_type.n_fil_page_type_sys++;
		if (page_type_dump) {
			fprintf(file, "#::%8" PRIuMAX "\t\t|\t\tSystem page\t\t\t|"
				"\t%s\n",cur_page_num, str);
		}
		break;

	case FIL_PAGE_TYPE_TRX_SYS:
		page_type.n_fil_page_type_trx_sys++;
		if (page_type_dump) {
			fprintf(file, "#::%8" PRIuMAX "\t\t|\t\tTransaction system "
				"page\t\t|\t%s\n", cur_page_num, str);
		}
		break;

	case FIL_PAGE_TYPE_FSP_HDR:
		page_type.n_fil_page_type_fsp_hdr++;
		if (page_type_dump) {
			fprintf(file, "#::%8" PRIuMAX "\t\t|\t\tFile Space "
				"Header\t\t|\t%s\n", cur_page_num, str);
		}
		break;

	case FIL_PAGE_TYPE_XDES:
		page_type.n_fil_page_type_xdes++;
		if (page_type_dump) {
			fprintf(file, "#::%8" PRIuMAX "\t\t|\t\tExtent descriptor "
				"page\t\t|\t%s\n", cur_page_num, str);
		}
		break;

	case FIL_PAGE_TYPE_BLOB:
		page_type.n_fil_page_type_blob++;
		if (page_type_dump) {
			fprintf(file, "#::%8" PRIuMAX "\t\t|\t\tBLOB page\t\t\t|\t%s\n",
				cur_page_num, str);
		}
		break;

	case FIL_PAGE_TYPE_ZBLOB:
		page_type.n_fil_page_type_zblob++;
		if (page_type_dump) {
			fprintf(file, "#::%8" PRIuMAX "\t\t|\t\tCompressed BLOB "
				"page\t\t|\t%s\n", cur_page_num, str);
		}
		break;

	case FIL_PAGE_TYPE_ZBLOB2:
		page_type.n_fil_page_type_zblob2++;
		if (page_type_dump) {
			fprintf(file, "#::%8" PRIuMAX "\t\t|\t\tSubsequent Compressed "
				"BLOB page\t|\t%s\n", cur_page_num, str);
		}
			break;

	default:
		page_type.n_fil_page_type_other++;
		break;
	}
}
/**
@param [in/out] file_name	name of the filename

@retval FILE pointer if successfully created else NULL when error occured.
*/
FILE*
create_file(
	char*	file_name)
{
	FILE*	file = NULL;

#ifndef _WIN32
	file = fopen(file_name, "wb");
	if (file == NULL) {
		fprintf(stderr, "Failed to create file: %s: %s\n",
			file_name, strerror(errno));
		return(NULL);
	}
#else
	HANDLE		hFile;		/* handle to open file. */
	int fd = 0;
	hFile = CreateFile((LPCTSTR) file_name,
			  GENERIC_READ | GENERIC_WRITE,
			  FILE_SHARE_READ | FILE_SHARE_DELETE,
			  NULL, CREATE_NEW, NULL, NULL);

	if (hFile == INVALID_HANDLE_VALUE) {
		/* print the error message. */
		fprintf(stderr, "Filename::%s %s\n",
			file_name,
			error_message(GetLastError()));

			return(NULL);
		}

	/* get the file descriptor. */
	fd= _open_osfhandle((intptr_t)hFile, _O_RDWR | _O_BINARY);
	file = fdopen(fd, "wb");
#endif /* _WIN32 */

	return(file);
}

/*
 Print the page type count of a tablespace.
 @param [in] fil_out	stream where the output goes.
*/
void
print_summary(
	FILE*	fil_out)
{
	fprintf(fil_out, "\n================PAGE TYPE SUMMARY==============\n");
	fprintf(fil_out, "#PAGE_COUNT\tPAGE_TYPE");
	fprintf(fil_out, "\n===============================================\n");
	fprintf(fil_out, "%8d\tIndex page\n",
		page_type.n_fil_page_index);
	fprintf(fil_out, "%8d\tUndo log page\n",
		page_type.n_fil_page_undo_log);
	fprintf(fil_out, "%8d\tInode page\n",
		page_type.n_fil_page_inode);
	fprintf(fil_out, "%8d\tInsert buffer free list page\n",
		page_type.n_fil_page_ibuf_free_list);
	fprintf(fil_out, "%8d\tFreshly allocated page\n",
		page_type.n_fil_page_type_allocated);
	fprintf(fil_out, "%8d\tInsert buffer bitmap\n",
		page_type.n_fil_page_ibuf_bitmap);
	fprintf(fil_out, "%8d\tSystem page\n",
		page_type.n_fil_page_type_sys);
	fprintf(fil_out, "%8d\tTransaction system page\n",
		page_type.n_fil_page_type_trx_sys);
	fprintf(fil_out, "%8d\tFile Space Header\n",
		page_type.n_fil_page_type_fsp_hdr);
	fprintf(fil_out, "%8d\tExtent descriptor page\n",
		page_type.n_fil_page_type_xdes);
	fprintf(fil_out, "%8d\tBLOB page\n",
		page_type.n_fil_page_type_blob);
	fprintf(fil_out, "%8d\tCompressed BLOB page\n",
		page_type.n_fil_page_type_zblob);
	fprintf(fil_out, "%8d\tOther type of page",
		page_type.n_fil_page_type_other);
	fprintf(fil_out, "\n===============================================\n");
	fprintf(fil_out, "Additional information:\n");
	fprintf(fil_out, "Undo page type: %d insert, %d update, %d other\n",
		page_type.n_undo_insert,
		page_type.n_undo_update,
		page_type.n_undo_other);
	fprintf(fil_out, "Undo page state: %d active, %d cached, %d to_free, %d"
		" to_purge, %d prepared, %d other\n",
		page_type.n_undo_state_active,
		page_type.n_undo_state_cached,
		page_type.n_undo_state_to_free,
		page_type.n_undo_state_to_purge,
		page_type.n_undo_state_prepared,
		page_type.n_undo_state_other);
}

/* command line argument for innochecksum tool. */
static struct my_option innochecksum_options[] = {
  {"help", '?', "Displays this help and exits.",
    0, 0, 0, GET_NO_ARG, NO_ARG, 0, 0, 0, 0, 0, 0},
  {"info", 'I', "Synonym for --help.",
    0, 0, 0, GET_NO_ARG, NO_ARG, 0, 0, 0, 0, 0, 0},
  {"version", 'V', "Displays version information and exits.",
    0, 0, 0, GET_NO_ARG, NO_ARG, 0, 0, 0, 0, 0, 0},
  {"verbose", 'v', "Verbose (prints progress every 5 seconds).",
    &verbose, &verbose, 0, GET_BOOL, NO_ARG, 0, 0, 0, 0, 0, 0},
#ifndef DBUG_OFF
  {"debug", '#', "Output debug log. See " REFMAN "dbug-package.html",
    &dbug_setting, &dbug_setting, 0, GET_STR, OPT_ARG, 0, 0, 0, 0, 0, 0},
#endif /* !DBUG_OFF */
  {"count", 'c', "Print the count of pages in the file and exits.",
    &just_count, &just_count, 0, GET_BOOL, NO_ARG, 0, 0, 0, 0, 0, 0},
  {"format_info", 'f', "Display information about the file format and exit",
    0, 0, 0, GET_NO_ARG, NO_ARG, 0, 0, 0, 0, 0, 0},
  {"start_page", 's', "Start on this page number (0 based).",
    &start_page, &start_page, 0, GET_ULL, REQUIRED_ARG,
    0, 0, ULLONG_MAX, 0, 1, 0},
  {"end_page", 'e', "End at this page number (0 based).",
    &end_page, &end_page, 0, GET_ULL, REQUIRED_ARG,
    0, 0, ULLONG_MAX, 0, 1, 0},
  {"page", 'p', "Check only this page (0 based).",
    &do_page, &do_page, 0, GET_ULL, REQUIRED_ARG,
    0, 0, ULLONG_MAX, 0, 1, 0},
  {"strict-check", 'C', "Specify the strict checksum algorithm by the user.",
    &strict_check, &strict_check, &innochecksum_algorithms_typelib,
    GET_ENUM, REQUIRED_ARG, 0, 0, 0, 0, 0, 0},
  {"no-check", 'n', "Ignore the checksum verification.",
    &no_check, &no_check, 0, GET_BOOL, NO_ARG, 0, 0, 0, 0, 0, 0},
  {"allow-mismatches", 'a', "Maximum checksum mismatch allowed.",
    &allow_mismatches, &allow_mismatches, 0,
    GET_ULL, REQUIRED_ARG, 0, 0, ULLONG_MAX, 0, 1, 0},
  {"write", 'w', "Rewrite the checksum algorithm by the user.",
    &write_check, &write_check, &innochecksum_algorithms_typelib,
    GET_ENUM, REQUIRED_ARG, 0, 0, 0, 0, 0, 0},
  {"page-type-summary", 'S', "Display a count of each page type "
   "in a tablespace.", &page_type_summary, &page_type_summary, 0,
   GET_BOOL, NO_ARG, 0, 0, 0, 0, 0, 0},
  {"page-type-dump", 'D', "Dump the page type info for each page in a "
   "tablespace.", &page_dump_filename, &page_dump_filename, 0,
   GET_STR, REQUIRED_ARG, 0, 0, 0, 0, 0, 0},
   {"log", 'l', "log output.",
     &log_filename, &log_filename, 0,
      GET_STR, REQUIRED_ARG, 0, 0, 0, 0, 0, 0},

  {0, 0, 0, 0, 0, 0, GET_NO_ARG, NO_ARG, 0, 0, 0, 0, 0, 0}
};

/* Print out the Innodb version and machine information. */
static void print_version(void)
{
#ifdef DBUG_OFF
	printf("%s Ver %s, for %s (%s)\n",
		my_progname, INNODB_VERSION_STR,
		SYSTEM_TYPE, MACHINE_TYPE);
#else
	printf("%s-debug Ver %s, for %s (%s)\n",
		my_progname, INNODB_VERSION_STR,
		SYSTEM_TYPE, MACHINE_TYPE);
#endif /* DBUG_OFF */
}

static void usage(void)
{
	print_version();
	puts(ORACLE_WELCOME_COPYRIGHT_NOTICE("2000"));
	printf("InnoDB offline file checksum utility.\n");
	printf("Usage: %s [-c] [-s <start page>] [-e <end page>] "
		"[-p <page>] [-v]  [-a <allow mismatches>] [-n] "
		"[-C <strict-check>] [-w <write>] [-S] [-D <page type dump>] "
		"[-l <log>] <filename or [-]>\n", my_progname);
	printf("See " REFMAN "innochecksum.html for usage hints.\n");
	my_print_help(innochecksum_options);
	my_print_variables(innochecksum_options);
}

extern "C" my_bool
innochecksum_get_one_option(
	int			optid,
	const struct my_option	*opt __attribute__((unused)),
	char			*argument __attribute__((unused)))
{
<<<<<<< HEAD
	switch (optid) {
#ifndef DBUG_OFF
	case '#':
		dbug_setting = argument
			? argument
			: IF_WIN("d:O,innochecksum.trace",
				 "d:o,/tmp/innochecksum.trace");
		DBUG_PUSH(dbug_setting);
		break;
#endif /* !DBUG_OFF */
	case 'e':
		use_end_page = true;
		break;
	case 'p':
		end_page = start_page = do_page;
		use_end_page = true;
		do_one_page = true;
		break;
	case 'V':
		print_version();
		exit(EXIT_SUCCESS);
		break;
	case 'C':
		strict_verify = true;
		switch ((srv_checksum_algorithm_t) strict_check) {

		case SRV_CHECKSUM_ALGORITHM_STRICT_CRC32:
		case SRV_CHECKSUM_ALGORITHM_CRC32:
			srv_checksum_algorithm =
				SRV_CHECKSUM_ALGORITHM_STRICT_CRC32;
			break;

		case SRV_CHECKSUM_ALGORITHM_STRICT_INNODB:
		case SRV_CHECKSUM_ALGORITHM_INNODB:
			srv_checksum_algorithm =
				SRV_CHECKSUM_ALGORITHM_STRICT_INNODB;
			break;

		case SRV_CHECKSUM_ALGORITHM_STRICT_NONE:
		case SRV_CHECKSUM_ALGORITHM_NONE:
			srv_checksum_algorithm =
				SRV_CHECKSUM_ALGORITHM_STRICT_NONE;
			break;
		default:
			return(true);
		}
		break;
	case 'n':
		no_check = true;
		break;
	case 'a':
	case 'S':
		break;
	case 'w':
		do_write = true;
		break;
	case 'D':
		page_type_dump = true;
		break;
	case 'l':
		is_log_enabled = true;
		break;
	case 'I':
	case '?':
		usage();
		exit(EXIT_SUCCESS);
		break;
	}

	return(false);
=======
  switch (optid) {
  case 'd':
    verbose=1;	/* debug implies verbose... */
    break;
  case 'e':
    use_end_page= 1;
    break;
  case 'f':
    display_format= 1;
    break;
  case 'p':
    end_page= start_page= do_page;
    use_end_page= 1;
    do_one_page= 1;
    break;
  case 'V':
    print_version();
    exit(0);
    break;
  case 'I':
  case '?':
    usage();
    exit(0);
    break;
  }
  return 0;
>>>>>>> 2071aeef
}

static
bool
get_options(
	int	*argc,
	char	***argv)
{
	if (handle_options(argc, argv, innochecksum_options,
		innochecksum_get_one_option))
		exit(true);

	/* The next arg must be the filename */
	if (!*argc) {
		usage();
		return (true);
	}

<<<<<<< HEAD
	return (false);
=======
static
void
display_format_info(uchar *page)
{
  ulint page_type;
  ulint flags;

  /* Read page type. Pre-5.1.7 InnoDB always have zero in FIL_PAGE_TYPE for the
  first page, later versions initialize it to FIL_PAGE_TYPE_FSP_HDR. */
  page_type= mach_read_from_2(page + FIL_PAGE_TYPE);

  /* Read FSP flags from the page header. */
  flags = mach_read_from_4(page + FSP_HEADER_OFFSET + FSP_SPACE_FLAGS);

  if (!page_type)
  {
    printf("Detected file format: Antelope (pre-5.1.7).\n");
    if (flags != 0) {
      printf("But FSP_SPACE_FLAGS is non-zero: %lu. Corrupted tablespace?\n",
              flags);
    }
  }
  else if (page_type == FIL_PAGE_TYPE_FSP_HDR)
  {
    ulint zip_size = fsp_flags_get_zip_size(flags);

    if (!flags)
    {
      printf("Detected file format: Antelope (5.1.7 or newer).\n");
    }
    else if (DICT_TF_HAS_ATOMIC_BLOBS(flags))
    {
      printf("Detected file format: Barracuda ");
      if (!zip_size)
        printf("(not compressed).\n");
      else
        printf("(compressed with KEY_BLOCK_SIZE=%lu).\n", zip_size);
    }
    else
      printf("Unknown file format flags: %lu\n", flags);
  }
  else
  {
    printf("Bogus FIL_PAGE_TYPE value: %lu. Cannot detect the file format.\n",
           page_type);
  }
>>>>>>> 2071aeef
}

int main(
	int	argc,
	char	**argv)
{
	/* our input file. */
	FILE*		fil_in = NULL;
	/* our input filename. */
	char*		filename;
	/* Buffer to store pages read. */
	byte*		buf = NULL;
	/* bytes read count */
	ulong		bytes;
	/* Buffer to decompress page.*/
	byte*		tbuf = NULL;
	/* current time */
	time_t		now;
	/* last time */
	time_t		lastt;
	/* stat, to get file size. */
#ifdef _WIN32
	struct _stat64	st;
#else
<<<<<<< HEAD
	struct stat	st;
#endif /* _WIN32 */

	/* size of file (has to be 64 bits) */
	unsigned long long int	size		= 0;
	/* number of pages in file */
	ulint		pages;

	off_t		offset			= 0;
	/* count the no. of page corrupted. */
	ulint		mismatch_count		= 0;
	/* Variable to ack the page is corrupted or not. */
	bool		is_corrupted		= false;

	bool		partial_page_read	= false;
	/* Enabled when read from stdin is done. */
	bool		read_from_stdin		= false;
	FILE*		fil_page_type		= NULL;
	fpos_t		pos;

	/* Use to check the space id of given file. If space_id is zero,
	then check whether page is doublewrite buffer.*/
	ulint		space_id = 0UL;
	/* enable when space_id of given file is zero. */
	bool		is_system_tablespace = false;

	ut_crc32_init();
	MY_INIT(argv[0]);
	DBUG_ENTER("main");
	DBUG_PROCESS(argv[0]);

	if (get_options(&argc,&argv)) {
		DBUG_RETURN(1);
	}

	if (strict_verify && no_check) {
		fprintf(stderr, "Error: --strict-check option cannot be used "
			"together with --no-check option.\n");
		DBUG_RETURN(1);
	}
=======
  struct stat st;
#endif
  unsigned long long int size;   /* size of file (has to be 64 bits) */
  ulint pages;                   /* number of pages in file */
  off_t offset= 0;
  bool compressed;
>>>>>>> 2071aeef

	if (no_check && !do_write) {
		fprintf(stderr, "Error: --no-check must be associated with "
			"--write option.\n");
		DBUG_RETURN(1);
	}

	if (page_type_dump) {
		fil_page_type = create_file(page_dump_filename);
		if (!fil_page_type) {
			DBUG_RETURN(1);
		}
	}

	if (is_log_enabled) {
		log_file = create_file(log_filename);
		if (!log_file) {
			DBUG_RETURN(1);
		}
		fprintf(log_file, "InnoDB File Checksum Utility.\n");
	}

	if (verbose) {
		my_print_variables_ex(innochecksum_options, stderr);
	}


	buf = (byte*) malloc(UNIV_PAGE_SIZE_MAX * 2);
	tbuf = buf + UNIV_PAGE_SIZE_MAX;

	/* The file name is not optional. */
	for (int i = 0; i < argc; ++i) {
		/* Reset parameters for each file. */
		filename = argv[i];
		memset(&page_type, 0, sizeof(innodb_page_type));
		is_corrupted = false;
		partial_page_read = false;
		skip_page = false;

		if (is_log_enabled) {
			fprintf(log_file, "Filename = %s\n", filename);
		}

		if (*filename == '-') {
			/* read from stdin. */
			fil_in = stdin;
			read_from_stdin = true;

		}

		/* stat the file to get size and page count. */
		if (!read_from_stdin &&
#ifdef _WIN32
			_stat64(filename, &st)) {
#else
<<<<<<< HEAD
			stat(filename, &st)) {
#endif /* _WIN32 */
			fprintf(stderr, "Error: %s cannot be found\n",
				filename);

			DBUG_RETURN(1);
		}

		if (!read_from_stdin) {
			size = st.st_size;
			fil_in = open_file(filename);
			/*If fil_in is NULL, terminate as some error encountered */
			if(fil_in == NULL) {
				DBUG_RETURN(1);
			}
			/* Save the current file pointer in pos variable.*/
			if (0 != fgetpos(fil_in, &pos)) {
				perror("fgetpos");
				DBUG_RETURN(1);
			}
		}

		/* Testing for lock mechanism. The innochecksum
		acquire lock on given file. So other tools accessing the same
		file for processsing must fail. */
#ifdef _WIN32
		DBUG_EXECUTE_IF("innochecksum_cause_mysqld_crash",
			ut_ad(page_dump_filename);
			while((_access( page_dump_filename, 0)) == 0) {
				sleep(1);
			}
			DBUG_RETURN(0); );
#else
		DBUG_EXECUTE_IF("innochecksum_cause_mysqld_crash",
			ut_ad(page_dump_filename);
			struct stat status_buf;
			while(stat(page_dump_filename, &status_buf) == 0) {
				sleep(1);
			}
			DBUG_RETURN(0); );
#endif /* _WIN32 */

		/* Read the minimum page size. */
		bytes = ulong(fread(buf, 1, UNIV_ZIP_SIZE_MIN, fil_in));
		partial_page_read = true;

		if (bytes != UNIV_ZIP_SIZE_MIN) {
			fprintf(stderr, "Error: Was not able to read the "
				"minimum page size ");
			fprintf(stderr, "of %d bytes.  Bytes read was %lu\n",
				UNIV_ZIP_SIZE_MIN, bytes);

			free(buf);
			DBUG_RETURN(1);
		}

		/* enable variable is_system_tablespace when space_id of given
		file is zero. Use to skip the checksum verification and rewrite
		for doublewrite pages. */
		is_system_tablespace = (!memcmp(&space_id, buf +
					FIL_PAGE_ARCH_LOG_NO_OR_SPACE_ID, 4))
					? true : false;

		const page_size_t&	page_size = get_page_size(buf);

		pages = (ulint) (size / page_size.physical());

		if (just_count) {
			if (read_from_stdin) {
				fprintf(stderr, "Number of pages:%lu\n", pages);
			} else {
				printf("Number of pages:%lu\n", pages);
			}
			continue;
		} else if (verbose && !read_from_stdin) {
			if (is_log_enabled) {
				fprintf(log_file, "file %s = %llu bytes "
					"(%lu pages)\n", filename, size, pages);
				if (do_one_page) {
					fprintf(log_file, "Innochecksum: "
						"checking page %" PRIuMAX "\n",
						do_page);
				}
			}
		} else {
			if (is_log_enabled) {
				fprintf(log_file, "Innochecksum: checking "
					"pages in range %" PRIuMAX " to %" PRIuMAX "\n",
					start_page, use_end_page ?
					end_page : (pages - 1));
			}
		}

		/* seek to the necessary position */
		if (start_page) {
			if (!read_from_stdin) {
				/* If read is not from stdin, we can use
				fseeko() to position the file pointer to
				the desired page. */
				partial_page_read = false;

				offset = (off_t) start_page
					* (off_t) page_size.physical();
#ifdef _WIN32
				if (_fseeki64(fil_in, offset, SEEK_SET)) {
#else
				if (fseeko(fil_in, offset, SEEK_SET)) {
#endif /* _WIN32 */
					perror("Error: Unable to seek to "
						"necessary offset");

					free(buf);
					DBUG_RETURN(1);
				}
				/* Save the current file pointer in
				pos variable. */
				if (0 != fgetpos(fil_in, &pos)) {
					perror("fgetpos");

					free(buf);
					DBUG_RETURN(1);
				}
			} else {

				ulong count = 0;

				while (!feof(fil_in)) {
					if (start_page == count) {
						break;
					}
					/* We read a part of page to find the
					minimum page size. We cannot reset
					the file pointer to the beginning of
					the page if we are reading from stdin
					(fseeko() on stdin doesn't work). So
					read only the remaining part of page,
					if partial_page_read is enable. */
					bytes = read_file(buf,
							  partial_page_read,
							  static_cast<ulong>(
							  page_size.physical()),
							  fil_in);

					partial_page_read = false;
					count++;

					if (!bytes || feof(fil_in)) {
						fprintf(stderr, "Error: Unable "
							"to seek to necessary "
							"offset");

						free(buf);
						DBUG_RETURN(1);
					}
				}
			}
		}

		if (page_type_dump) {
			fprintf(fil_page_type,
				"\n\nFilename::%s\n", filename);
			fprintf(fil_page_type,
				"========================================"
				"======================================\n");
			fprintf(fil_page_type,
				"\tPAGE_NO\t\t|\t\tPAGE_TYPE\t\t"
				"\t|\tEXTRA INFO\n");
			fprintf(fil_page_type,
				"========================================"
				"======================================\n");
		}

		/* main checksumming loop */
		cur_page_num = start_page;
		lastt = 0;
		while (!feof(fil_in)) {

			bytes = read_file(buf, partial_page_read,
					  static_cast<ulong>(
					  page_size.physical()), fil_in);
			partial_page_read = false;

			if (!bytes && feof(fil_in)) {
				break;
			}

			if (ferror(fil_in)) {
				fprintf(stderr, "Error reading %lu bytes",
					page_size.physical());
				perror(" ");

				free(buf);
				DBUG_RETURN(1);
			}

			if (bytes != page_size.physical()) {
				fprintf(stderr, "Error: bytes read (%lu) "
					"doesn't match page size (%lu)\n",
					bytes, page_size.physical());
				free(buf);
				DBUG_RETURN(1);
			}

			if (is_system_tablespace) {
				/* enable when page is double write buffer.*/
				skip_page = is_page_doublewritebuffer(buf);
			} else {
				skip_page = false;

				if (!page_decompress(buf, tbuf, page_size)) {

					fprintf(stderr,
						"Page decompress failed");

					free(buf);
					DBUG_RETURN(1);
				}
			}

			/* If no-check is enabled, skip the
			checksum verification.*/
			if (!no_check) {
				/* Checksum verification */
				if (!skip_page) {
					is_corrupted = is_page_corrupted(
						buf, page_size);

					if (is_corrupted) {
						fprintf(stderr, "Fail: page "
							"%" PRIuMAX " invalid\n",
							cur_page_num);

						mismatch_count++;

						if(mismatch_count > allow_mismatches) {
							fprintf(stderr,
								"Exceeded the "
								"maximum allowed "
								"checksum mismatch "
								"count::%" PRIuMAX "\n",
								allow_mismatches);

							free(buf);
							DBUG_RETURN(1);
						}
					}
				}
			}

			/* Rewrite checksum */
			if (do_write
			    && !write_file(filename, fil_in, buf,
					   page_size.is_compressed(), &pos,
					   static_cast<ulong>(page_size.physical()))) {

				free(buf);
				DBUG_RETURN(1);
			}

			/* end if this was the last page we were supposed to check */
			if (use_end_page && (cur_page_num >= end_page)) {
				break;
			}

			if (page_type_summary || page_type_dump) {
				parse_page(buf, fil_page_type);
			}

			/* do counter increase and progress printing */
			cur_page_num++;
			if (verbose && !read_from_stdin) {
				if ((cur_page_num % 64) == 0) {
					now = time(0);
					if (!lastt) {
						lastt= now;
					}
					if (now - lastt >= 1
					    && is_log_enabled) {
						fprintf(log_file, "page %" PRIuMAX " "
							"okay: %.3f%% done\n",
							(cur_page_num - 1),
							(float) cur_page_num / pages * 100);
						lastt = now;
					}
				}
			}
		}

		if (!read_from_stdin) {
			/* flcose() will flush the data and release the lock if
			any acquired. */
			fclose(fil_in);
		}

		/* Enabled for page type summary. */
		if (page_type_summary) {
			if (!read_from_stdin) {
				fprintf(stdout, "\nFile::%s",filename);
				print_summary(stdout);
			} else {
				print_summary(stderr);
			}
		}
	}

	if (is_log_enabled) {
		fclose(log_file);
	}

	free(buf);
	DBUG_RETURN(0);
}
=======
  if (stat(filename, &st))
#endif
  {
    fprintf(stderr, "Error; %s cannot be found\n", filename);
    return 1;
  }
  size= st.st_size;

  /* Open the file for reading */
  f= open_file(filename);
  if (f == NULL) {
    return 1;
  }

  if (!get_page_size(f, buf, &logical_page_size, &physical_page_size,
                     &compressed))
  {
    return 1;
  }

  if (compressed)
  {
    printf("Table is compressed\n");
    printf("Key block size is %lu\n", physical_page_size);
  }
  else
  {
    printf("Table is uncompressed\n");
    printf("Page size is %lu\n", physical_page_size);
  }

  pages= (ulint) (size / physical_page_size);

  if (just_count)
  {
    if (verbose)
      printf("Number of pages: ");
    printf("%lu\n", pages);
    return 0;
  }
  else if (verbose)
  {
    printf("file %s = %llu bytes (%lu pages)...\n", filename, size, pages);
    if (do_one_page)
      printf("InnoChecksum; checking page %llu\n", do_page);
    else
      printf("InnoChecksum; checking pages in range %llu to %llu\n", start_page, use_end_page ? end_page : (pages - 1));
  }

  /* seek to the necessary position, ignore with -f as we only need to read the
  first page */
  if (start_page && !display_format)
  {

    offset= (off_t)start_page * (off_t)physical_page_size;

#ifdef __WIN__
	if (_fseeki64(f, offset, SEEK_SET)) {
#else
	if (fseeko(f, offset, SEEK_SET)) {
#endif /* __WIN__ */
	perror("Error; Unable to seek to necessary offset");
	return 1;
    }
  }

  /* main checksumming loop */
  ct= start_page;
  lastt= 0;
  while (!feof(f))
  {
    bytes= ulong(fread(buf, 1, physical_page_size, f));
    if (!bytes && feof(f))
      return 0;

    if (ferror(f))
    {
      fprintf(stderr, "Error reading %lu bytes", physical_page_size);
      perror(" ");
      return 1;
    }
    if (bytes != physical_page_size)
    {
      fprintf(stderr, "Error; bytes read (%lu) doesn't match page size (%lu)\n", bytes, physical_page_size);
      return 1;
    }

    if (display_format)
    {
      /* for -f, analyze only the first page and exit */
      display_format_info(buf);
      return 0;
    }

    if (compressed) {
      /* compressed pages */
      if (!page_zip_verify_checksum(buf, physical_page_size)) {
        fprintf(stderr, "Fail; page %lu invalid (fails compressed page checksum).\n", ct);
        return 1;
      }
    } else {
      /* check the "stored log sequence numbers" */
      logseq= mach_read_from_4(buf + FIL_PAGE_LSN + 4);
      logseqfield= mach_read_from_4(buf + logical_page_size - FIL_PAGE_END_LSN_OLD_CHKSUM + 4);
      if (debug)
        printf("page %lu: log sequence number: first = %lu; second = %lu\n", ct, logseq, logseqfield);
      if (logseq != logseqfield)
      {
        fprintf(stderr, "Fail; page %lu invalid (fails log sequence number check)\n", ct);
        return 1;
      }

      /* check old method of checksumming */
      oldcsum= buf_calc_page_old_checksum(buf);
      oldcsumfield= mach_read_from_4(buf + logical_page_size - FIL_PAGE_END_LSN_OLD_CHKSUM);
      if (debug)
        printf("page %lu: old style: calculated = %lu; recorded = %lu\n", ct, oldcsum, oldcsumfield);
      if (oldcsumfield != mach_read_from_4(buf + FIL_PAGE_LSN) && oldcsumfield != oldcsum)
      {
        fprintf(stderr, "Fail;  page %lu invalid (fails old style checksum)\n", ct);
        return 1;
      }

      /* now check the new method */
      csum= buf_calc_page_new_checksum(buf);
      crc32= buf_calc_page_crc32(buf);
      csumfield= mach_read_from_4(buf + FIL_PAGE_SPACE_OR_CHKSUM);
      if (debug)
        printf("page %lu: new style: calculated = %lu; crc32 = %lu; recorded = %lu\n",
               ct, csum, crc32, csumfield);
      if (csumfield != 0 && crc32 != csumfield && csum != csumfield)
      {
        fprintf(stderr, "Fail; page %lu invalid (fails innodb and crc32 checksum)\n", ct);
        return 1;
      }
    }

    /* end if this was the last page we were supposed to check */
    if (use_end_page && (ct >= end_page))
      return 0;

    /* do counter increase and progress printing */
    ct++;
    if (verbose)
    {
      if (ct % 64 == 0)
      {
        now= time(0);
        if (!lastt) lastt= now;
        if (now - lastt >= 1)
        {
          printf("page %lu okay: %.3f%% done\n", (ct - 1), (float) ct / pages * 100);
          lastt= now;
        }
      }
    }
  }
  return 0;
}
>>>>>>> 2071aeef
<|MERGE_RESOLUTION|>--- conflicted
+++ resolved
@@ -42,7 +42,6 @@
 /* Only parts of these files are included from the InnoDB codebase.
 The parts not included are excluded by #ifndef UNIV_INNOCHECKSUM. */
 
-<<<<<<< HEAD
 #include "univ.i"			/* include all of this */
 #include "page0size.h"			/* page_size_t */
 #include "page0zip.h"			/* page_zip_calc_checksum() */
@@ -50,24 +49,13 @@
 #include "trx0undo.h"			/* TRX_UNDO_* */
 #include "fut0lst.h"			/* FLST_NODE_SIZE */
 #include "buf0checksum.h"		/* buf_calc_page_*() */
+#include "dict0mem.h"			/* DICT_TF_BITS et al */
 #include "fil0fil.h"			/* FIL_* */
 #include "os0file.h"
 #include "fsp0fsp.h"			/* fsp_flags_get_page_size() &
 					   fsp_flags_get_zip_size() */
 #include "mach0data.h"			/* mach_read_from_4() */
 #include "ut0crc32.h"			/* ut_crc32_init() */
-=======
-#include "univ.i"                /*  include all of this */
-
-#include "buf0checksum.h"        /* buf_calc_page_*() */
-#include "dict0mem.h"            /* DICT_TF_BITS et al */
-#include "fil0fil.h"             /* FIL_* */
-#include "page0zip.h"            /* page_zip_*() */
-#include "fsp0fsp.h"             /* fsp_flags_get_page_size() &
-                                    fsp_flags_get_zip_size() */
-#include "mach0data.h"           /* mach_read_from_4() */
-#include "ut0crc32.h"            /* ut_crc32_init() */
->>>>>>> 2071aeef
 
 #ifdef UNIV_NONINL
 # include "fsp0fsp.ic"
@@ -76,7 +64,6 @@
 #endif
 
 /* Global variables */
-<<<<<<< HEAD
 static bool			verbose;
 static bool			just_count;
 static uintmax_t		start_page;
@@ -166,39 +153,15 @@
 	innochecksum_algorithms, NULL
 };
 
+static bool		display_format;
+
 /** Get the page size of the filespace from the filespace header.
 @param[in]	buf	buffer used to read the page.
 @return page size */
-=======
-static my_bool verbose;
-static my_bool debug;
-static my_bool just_count;
-static ullint start_page;
-static ullint end_page;
-static ullint do_page;
-static my_bool use_end_page;
-static my_bool do_one_page;
-static my_bool display_format;
-ulong srv_page_size;              /* replaces declaration in srv0srv.c */
-static ulong physical_page_size;  /* Page size in bytes on disk. */
-static ulong logical_page_size;   /* Page size when uncompressed. */
-
-/* Get the page size of the filespace from the filespace header. */
->>>>>>> 2071aeef
 static
 const page_size_t
 get_page_size(
-<<<<<<< HEAD
 	byte*	buf)
-=======
-/*==========*/
-  FILE*  f,                     /*!< in: file pointer, must be open
-                                         and set to start of file */
-  byte* buf,                    /*!< in: buffer used to read the page */
-  ulong* logical_page_size,     /*!< out: Logical/Uncompressed page size */
-  ulong* physical_page_size,    /*!< out: Physical/Commpressed page size */
-  bool* compressed)             /*!< out: compression flag */
->>>>>>> 2071aeef
 {
 	const ulint	flags = mach_read_from_4(buf + FIL_PAGE_DATA
 						 + FSP_SPACE_FLAGS);
@@ -231,17 +194,9 @@
 {
 	dberr_t		err;
 
-<<<<<<< HEAD
 	/* Set the dblwr recover flag to false. */
 	err = os_file_decompress_page(
 		false, buf, scratch, page_size.physical());
-=======
-  /* fsp_flags_get_zip_size() will return zero if not compressed. */
-  *physical_page_size = fsp_flags_get_zip_size(flags);
-  *compressed = (*physical_page_size != 0);
-  if (*physical_page_size == 0)
-    *physical_page_size= *logical_page_size;
->>>>>>> 2071aeef
 
 	return(err == DB_SUCCESS);
 }
@@ -1037,7 +992,6 @@
 	const struct my_option	*opt __attribute__((unused)),
 	char			*argument __attribute__((unused)))
 {
-<<<<<<< HEAD
 	switch (optid) {
 #ifndef DBUG_OFF
 	case '#':
@@ -1100,6 +1054,9 @@
 	case 'l':
 		is_log_enabled = true;
 		break;
+	case 'f':
+		display_format= 1;
+		break;
 	case 'I':
 	case '?':
 		usage();
@@ -1108,34 +1065,6 @@
 	}
 
 	return(false);
-=======
-  switch (optid) {
-  case 'd':
-    verbose=1;	/* debug implies verbose... */
-    break;
-  case 'e':
-    use_end_page= 1;
-    break;
-  case 'f':
-    display_format= 1;
-    break;
-  case 'p':
-    end_page= start_page= do_page;
-    use_end_page= 1;
-    do_one_page= 1;
-    break;
-  case 'V':
-    print_version();
-    exit(0);
-    break;
-  case 'I':
-  case '?':
-    usage();
-    exit(0);
-    break;
-  }
-  return 0;
->>>>>>> 2071aeef
 }
 
 static
@@ -1154,56 +1083,74 @@
 		return (true);
 	}
 
-<<<<<<< HEAD
 	return (false);
-=======
+}
+
+/********************************************************************//**
+Extract the zip size from tablespace flags.
+@return	compressed page size of the file-per-table tablespace in bytes,
+or zero if the table is not compressed. */
+static
+ulint
+fsp_flags_get_zip_size(
+/*===================*/
+	ulint	flags)	/*!< in: tablespace flags */
+{
+	ulint	zip_size = 0;
+	ulint	ssize = FSP_FLAGS_GET_ZIP_SSIZE(flags);
+
+	/* Convert from a 'log2 minus 9' to a page size in bytes. */
+	if (ssize) {
+		zip_size = ((UNIV_ZIP_SIZE_MIN >> 1) << ssize);
+
+		ut_ad(zip_size <= UNIV_ZIP_SIZE_MAX);
+	}
+
+	return(zip_size);
+}
+
 static
 void
-display_format_info(uchar *page)
-{
-  ulint page_type;
-  ulint flags;
-
-  /* Read page type. Pre-5.1.7 InnoDB always have zero in FIL_PAGE_TYPE for the
-  first page, later versions initialize it to FIL_PAGE_TYPE_FSP_HDR. */
-  page_type= mach_read_from_2(page + FIL_PAGE_TYPE);
-
-  /* Read FSP flags from the page header. */
-  flags = mach_read_from_4(page + FSP_HEADER_OFFSET + FSP_SPACE_FLAGS);
-
-  if (!page_type)
-  {
-    printf("Detected file format: Antelope (pre-5.1.7).\n");
-    if (flags != 0) {
-      printf("But FSP_SPACE_FLAGS is non-zero: %lu. Corrupted tablespace?\n",
-              flags);
-    }
-  }
-  else if (page_type == FIL_PAGE_TYPE_FSP_HDR)
-  {
-    ulint zip_size = fsp_flags_get_zip_size(flags);
-
-    if (!flags)
-    {
-      printf("Detected file format: Antelope (5.1.7 or newer).\n");
-    }
-    else if (DICT_TF_HAS_ATOMIC_BLOBS(flags))
-    {
-      printf("Detected file format: Barracuda ");
-      if (!zip_size)
-        printf("(not compressed).\n");
-      else
-        printf("(compressed with KEY_BLOCK_SIZE=%lu).\n", zip_size);
-    }
-    else
-      printf("Unknown file format flags: %lu\n", flags);
-  }
-  else
-  {
-    printf("Bogus FIL_PAGE_TYPE value: %lu. Cannot detect the file format.\n",
-           page_type);
-  }
->>>>>>> 2071aeef
+display_format_info(
+	uchar	*page)
+{
+	ulint	page_type;
+	ulint	flags;
+
+	/* Read page type. Pre-5.1.7 InnoDB always have zero in FIL_PAGE_TYPE
+	for the first page, later versions initialize it to
+	FIL_PAGE_TYPE_FSP_HDR. */
+	page_type = mach_read_from_2(page + FIL_PAGE_TYPE);
+
+	/* Read FSP flags from the page header. */
+	flags = mach_read_from_4(page + FSP_HEADER_OFFSET + FSP_SPACE_FLAGS);
+
+	if (!page_type) {
+		printf("Detected file format: Antelope (pre-5.1.7).\n");
+		if (flags != 0) {
+			printf("But FSP_SPACE_FLAGS is non-zero: %lu. "
+			       "Corrupted tablespace?\n",
+			       flags);
+		}
+	} else if (page_type == FIL_PAGE_TYPE_FSP_HDR) {
+		ulint zip_size = fsp_flags_get_zip_size(flags);
+
+		if (!flags) {
+			printf("Detected file format: "
+			       "Antelope (5.1.7 or newer).\n");
+		} else if (DICT_TF_HAS_ATOMIC_BLOBS(flags)) {
+			printf("Detected file format: Barracuda ");
+			if (!zip_size)
+				printf("(not compressed).\n");
+			else
+				printf("(compressed with KEY_BLOCK_SIZE=%lu).\n",
+				       zip_size);
+		} else
+			printf("Unknown file format flags: %lu\n", flags);
+	} else {
+		printf("Bogus FIL_PAGE_TYPE value: %lu. Cannot detect the "
+		       "file format.\n", page_type);
+	}
 }
 
 int main(
@@ -1228,7 +1175,6 @@
 #ifdef _WIN32
 	struct _stat64	st;
 #else
-<<<<<<< HEAD
 	struct stat	st;
 #endif /* _WIN32 */
 
@@ -1269,14 +1215,6 @@
 			"together with --no-check option.\n");
 		DBUG_RETURN(1);
 	}
-=======
-  struct stat st;
-#endif
-  unsigned long long int size;   /* size of file (has to be 64 bits) */
-  ulint pages;                   /* number of pages in file */
-  off_t offset= 0;
-  bool compressed;
->>>>>>> 2071aeef
 
 	if (no_check && !do_write) {
 		fprintf(stderr, "Error: --no-check must be associated with "
@@ -1332,7 +1270,6 @@
 #ifdef _WIN32
 			_stat64(filename, &st)) {
 #else
-<<<<<<< HEAD
 			stat(filename, &st)) {
 #endif /* _WIN32 */
 			fprintf(stderr, "Error: %s cannot be found\n",
@@ -1426,8 +1363,9 @@
 			}
 		}
 
-		/* seek to the necessary position */
-		if (start_page) {
+		/* seek to the necessary position, ignore with -f as we only
+		need to read the first page */
+		if (start_page && !display_format) {
 			if (!read_from_stdin) {
 				/* If read is not from stdin, we can use
 				fseeko() to position the file pointer to
@@ -1534,6 +1472,12 @@
 					bytes, page_size.physical());
 				free(buf);
 				DBUG_RETURN(1);
+			}
+
+			if (display_format) {
+				/* for -f, analyze only the first page and exit */
+				display_format_info(buf);
+				break;
 			}
 
 			if (is_system_tablespace) {
@@ -1644,165 +1588,4 @@
 
 	free(buf);
 	DBUG_RETURN(0);
-}
-=======
-  if (stat(filename, &st))
-#endif
-  {
-    fprintf(stderr, "Error; %s cannot be found\n", filename);
-    return 1;
-  }
-  size= st.st_size;
-
-  /* Open the file for reading */
-  f= open_file(filename);
-  if (f == NULL) {
-    return 1;
-  }
-
-  if (!get_page_size(f, buf, &logical_page_size, &physical_page_size,
-                     &compressed))
-  {
-    return 1;
-  }
-
-  if (compressed)
-  {
-    printf("Table is compressed\n");
-    printf("Key block size is %lu\n", physical_page_size);
-  }
-  else
-  {
-    printf("Table is uncompressed\n");
-    printf("Page size is %lu\n", physical_page_size);
-  }
-
-  pages= (ulint) (size / physical_page_size);
-
-  if (just_count)
-  {
-    if (verbose)
-      printf("Number of pages: ");
-    printf("%lu\n", pages);
-    return 0;
-  }
-  else if (verbose)
-  {
-    printf("file %s = %llu bytes (%lu pages)...\n", filename, size, pages);
-    if (do_one_page)
-      printf("InnoChecksum; checking page %llu\n", do_page);
-    else
-      printf("InnoChecksum; checking pages in range %llu to %llu\n", start_page, use_end_page ? end_page : (pages - 1));
-  }
-
-  /* seek to the necessary position, ignore with -f as we only need to read the
-  first page */
-  if (start_page && !display_format)
-  {
-
-    offset= (off_t)start_page * (off_t)physical_page_size;
-
-#ifdef __WIN__
-	if (_fseeki64(f, offset, SEEK_SET)) {
-#else
-	if (fseeko(f, offset, SEEK_SET)) {
-#endif /* __WIN__ */
-	perror("Error; Unable to seek to necessary offset");
-	return 1;
-    }
-  }
-
-  /* main checksumming loop */
-  ct= start_page;
-  lastt= 0;
-  while (!feof(f))
-  {
-    bytes= ulong(fread(buf, 1, physical_page_size, f));
-    if (!bytes && feof(f))
-      return 0;
-
-    if (ferror(f))
-    {
-      fprintf(stderr, "Error reading %lu bytes", physical_page_size);
-      perror(" ");
-      return 1;
-    }
-    if (bytes != physical_page_size)
-    {
-      fprintf(stderr, "Error; bytes read (%lu) doesn't match page size (%lu)\n", bytes, physical_page_size);
-      return 1;
-    }
-
-    if (display_format)
-    {
-      /* for -f, analyze only the first page and exit */
-      display_format_info(buf);
-      return 0;
-    }
-
-    if (compressed) {
-      /* compressed pages */
-      if (!page_zip_verify_checksum(buf, physical_page_size)) {
-        fprintf(stderr, "Fail; page %lu invalid (fails compressed page checksum).\n", ct);
-        return 1;
-      }
-    } else {
-      /* check the "stored log sequence numbers" */
-      logseq= mach_read_from_4(buf + FIL_PAGE_LSN + 4);
-      logseqfield= mach_read_from_4(buf + logical_page_size - FIL_PAGE_END_LSN_OLD_CHKSUM + 4);
-      if (debug)
-        printf("page %lu: log sequence number: first = %lu; second = %lu\n", ct, logseq, logseqfield);
-      if (logseq != logseqfield)
-      {
-        fprintf(stderr, "Fail; page %lu invalid (fails log sequence number check)\n", ct);
-        return 1;
-      }
-
-      /* check old method of checksumming */
-      oldcsum= buf_calc_page_old_checksum(buf);
-      oldcsumfield= mach_read_from_4(buf + logical_page_size - FIL_PAGE_END_LSN_OLD_CHKSUM);
-      if (debug)
-        printf("page %lu: old style: calculated = %lu; recorded = %lu\n", ct, oldcsum, oldcsumfield);
-      if (oldcsumfield != mach_read_from_4(buf + FIL_PAGE_LSN) && oldcsumfield != oldcsum)
-      {
-        fprintf(stderr, "Fail;  page %lu invalid (fails old style checksum)\n", ct);
-        return 1;
-      }
-
-      /* now check the new method */
-      csum= buf_calc_page_new_checksum(buf);
-      crc32= buf_calc_page_crc32(buf);
-      csumfield= mach_read_from_4(buf + FIL_PAGE_SPACE_OR_CHKSUM);
-      if (debug)
-        printf("page %lu: new style: calculated = %lu; crc32 = %lu; recorded = %lu\n",
-               ct, csum, crc32, csumfield);
-      if (csumfield != 0 && crc32 != csumfield && csum != csumfield)
-      {
-        fprintf(stderr, "Fail; page %lu invalid (fails innodb and crc32 checksum)\n", ct);
-        return 1;
-      }
-    }
-
-    /* end if this was the last page we were supposed to check */
-    if (use_end_page && (ct >= end_page))
-      return 0;
-
-    /* do counter increase and progress printing */
-    ct++;
-    if (verbose)
-    {
-      if (ct % 64 == 0)
-      {
-        now= time(0);
-        if (!lastt) lastt= now;
-        if (now - lastt >= 1)
-        {
-          printf("page %lu okay: %.3f%% done\n", (ct - 1), (float) ct / pages * 100);
-          lastt= now;
-        }
-      }
-    }
-  }
-  return 0;
-}
->>>>>>> 2071aeef
+}