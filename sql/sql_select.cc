--- conflicted
+++ resolved
@@ -2691,16 +2691,8 @@
 
 bool error_if_full_join(JOIN *join) {
   ASSERT_BEST_REF_IN_JOIN_ORDER(join);
-<<<<<<< HEAD
   for (uint i = 0; i < join->primary_tables; i++) {
     JOIN_TAB *const tab = join->best_ref[i];
-
-    if (tab->type() == JT_ALL && (!tab->quick())) {
-      my_error(ER_UPDATE_WITHOUT_KEY_IN_SAFE_MODE, MYF(0));
-=======
-  for (uint i= 0; i < join->primary_tables; i++)
-  {
-    JOIN_TAB *const tab= join->best_ref[i];
     THD *thd = join->thd;
 
     /*
@@ -2713,11 +2705,9 @@
     */
 
     if (!thd->lex->is_explain() && tab->table()->pos_in_table_list->updating &&
-        tab->type() == JT_ALL)
-    {
+        tab->type() == JT_ALL) {
       my_error(ER_UPDATE_WITHOUT_KEY_IN_SAFE_MODE, MYF(0),
                thd->get_stmt_da()->get_first_condition_message());
->>>>>>> 9617821e
       return true;
     }
   }
