/* Copyright (C) 2000-2006 MySQL AB

   This program is free software; you can redistribute it and/or modify
   it under the terms of the GNU General Public License as published by
   the Free Software Foundation; version 2 of the License.

   This program is distributed in the hope that it will be useful,
   but WITHOUT ANY WARRANTY; without even the implied warranty of
   MERCHANTABILITY or FITNESS FOR A PARTICULAR PURPOSE.  See the
   GNU General Public License for more details.

   You should have received a copy of the GNU General Public License
   along with this program; if not, write to the Free Software
   Foundation, Inc., 59 Temple Place, Suite 330, Boston, MA  02111-1307  USA */


/* mysql_select and join optimization */

#ifdef USE_PRAGMA_IMPLEMENTATION
#pragma implementation				// gcc: Class implementation
#endif

#include "mysql_priv.h"
#include "sql_select.h"
#include "sql_cursor.h"

#include <m_ctype.h>
#include <hash.h>
#include <ft_global.h>

const char *join_type_str[]={ "UNKNOWN","system","const","eq_ref","ref",
			      "MAYBE_REF","ALL","range","index","fulltext",
			      "ref_or_null","unique_subquery","index_subquery",
                              "index_merge"
};

struct st_sargable_param;

static void optimize_keyuse(JOIN *join, DYNAMIC_ARRAY *keyuse_array);
static bool make_join_statistics(JOIN *join, TABLE_LIST *leaves, COND *conds,
				 DYNAMIC_ARRAY *keyuse);
static bool update_ref_and_keys(THD *thd, DYNAMIC_ARRAY *keyuse,
                                JOIN_TAB *join_tab,
                                uint tables, COND *conds,
                                COND_EQUAL *cond_equal,
                                table_map table_map, SELECT_LEX *select_lex,
                                st_sargable_param **sargables);
static int sort_keyuse(KEYUSE *a,KEYUSE *b);
static void set_position(JOIN *join,uint index,JOIN_TAB *table,KEYUSE *key);
static bool create_ref_for_key(JOIN *join, JOIN_TAB *j, KEYUSE *org_keyuse,
			       table_map used_tables);
static void choose_plan(JOIN *join,table_map join_tables);

static void best_access_path(JOIN *join, JOIN_TAB *s, THD *thd,
                             table_map remaining_tables, uint idx,
                             double record_count, double read_time);
static void optimize_straight_join(JOIN *join, table_map join_tables);
static void greedy_search(JOIN *join, table_map remaining_tables,
                             uint depth, uint prune_level);
static void best_extension_by_limited_search(JOIN *join,
                                             table_map remaining_tables,
                                             uint idx, double record_count,
                                             double read_time, uint depth,
                                             uint prune_level);
static uint determine_search_depth(JOIN* join);
static int join_tab_cmp(const void* ptr1, const void* ptr2);
static int join_tab_cmp_straight(const void* ptr1, const void* ptr2);
/*
  TODO: 'find_best' is here only temporarily until 'greedy_search' is
  tested and approved.
*/
static void find_best(JOIN *join,table_map rest_tables,uint index,
		      double record_count,double read_time);
static uint cache_record_length(JOIN *join,uint index);
static double prev_record_reads(JOIN *join,table_map found_ref);
static bool get_best_combination(JOIN *join);
static store_key *get_store_key(THD *thd,
				KEYUSE *keyuse, table_map used_tables,
				KEY_PART_INFO *key_part, char *key_buff,
				uint maybe_null);
static bool make_simple_join(JOIN *join,TABLE *tmp_table);
static void make_outerjoin_info(JOIN *join);
static bool make_join_select(JOIN *join,SQL_SELECT *select,COND *item);
static void make_join_readinfo(JOIN *join, ulonglong options);
static bool only_eq_ref_tables(JOIN *join, ORDER *order, table_map tables);
static void update_depend_map(JOIN *join);
static void update_depend_map(JOIN *join, ORDER *order);
static ORDER *remove_const(JOIN *join,ORDER *first_order,COND *cond,
			   bool change_list, bool *simple_order);
static int return_zero_rows(JOIN *join, select_result *res,TABLE_LIST *tables,
                            List<Item> &fields, bool send_row,
                            ulonglong select_options, const char *info,
                            Item *having);
static COND *build_equal_items(THD *thd, COND *cond,
                               COND_EQUAL *inherited,
                               List<TABLE_LIST> *join_list,
                               COND_EQUAL **cond_equal_ref);
static COND* substitute_for_best_equal_field(COND *cond,
                                             COND_EQUAL *cond_equal,
                                             void *table_join_idx);
static COND *simplify_joins(JOIN *join, List<TABLE_LIST> *join_list,
                            COND *conds, bool top);
static bool check_interleaving_with_nj(JOIN_TAB *last, JOIN_TAB *next);
static void restore_prev_nj_state(JOIN_TAB *last);
static void reset_nj_counters(List<TABLE_LIST> *join_list);
static uint build_bitmap_for_nested_joins(List<TABLE_LIST> *join_list,
                                          uint first_unused);

static COND *optimize_cond(JOIN *join, COND *conds,
                           List<TABLE_LIST> *join_list,
			   Item::cond_result *cond_value);
static bool const_expression_in_where(COND *conds,Item *item, Item **comp_item);
static bool open_tmp_table(TABLE *table);
static bool create_myisam_tmp_table(TABLE *table,TMP_TABLE_PARAM *param,
				    ulonglong options);
static int do_select(JOIN *join,List<Item> *fields,TABLE *tmp_table,
		     Procedure *proc);

static enum_nested_loop_state
evaluate_join_record(JOIN *join, JOIN_TAB *join_tab,
                     int error, my_bool *report_error);
static enum_nested_loop_state
evaluate_null_complemented_join_record(JOIN *join, JOIN_TAB *join_tab);
static enum_nested_loop_state
flush_cached_records(JOIN *join, JOIN_TAB *join_tab, bool skip_last);
static enum_nested_loop_state
end_send(JOIN *join, JOIN_TAB *join_tab, bool end_of_records);
static enum_nested_loop_state
end_send_group(JOIN *join, JOIN_TAB *join_tab, bool end_of_records);
static enum_nested_loop_state
end_write(JOIN *join, JOIN_TAB *join_tab, bool end_of_records);
static enum_nested_loop_state
end_update(JOIN *join, JOIN_TAB *join_tab, bool end_of_records);
static enum_nested_loop_state
end_unique_update(JOIN *join, JOIN_TAB *join_tab, bool end_of_records);
static enum_nested_loop_state
end_write_group(JOIN *join, JOIN_TAB *join_tab, bool end_of_records);

static int test_if_group_changed(List<Cached_item> &list);
static int join_read_const_table(JOIN_TAB *tab, POSITION *pos);
static int join_read_system(JOIN_TAB *tab);
static int join_read_const(JOIN_TAB *tab);
static int join_read_key(JOIN_TAB *tab);
static int join_read_always_key(JOIN_TAB *tab);
static int join_read_last_key(JOIN_TAB *tab);
static int join_no_more_records(READ_RECORD *info);
static int join_read_next(READ_RECORD *info);
static int join_init_quick_read_record(JOIN_TAB *tab);
static int test_if_quick_select(JOIN_TAB *tab);
static int join_init_read_record(JOIN_TAB *tab);
static int join_read_first(JOIN_TAB *tab);
static int join_read_next(READ_RECORD *info);
static int join_read_next_same(READ_RECORD *info);
static int join_read_last(JOIN_TAB *tab);
static int join_read_prev_same(READ_RECORD *info);
static int join_read_prev(READ_RECORD *info);
static int join_ft_read_first(JOIN_TAB *tab);
static int join_ft_read_next(READ_RECORD *info);
int join_read_always_key_or_null(JOIN_TAB *tab);
int join_read_next_same_or_null(READ_RECORD *info);
static COND *make_cond_for_table(COND *cond,table_map table,
				 table_map used_table);
static Item* part_of_refkey(TABLE *form,Field *field);
uint find_shortest_key(TABLE *table, const key_map *usable_keys);
static bool test_if_skip_sort_order(JOIN_TAB *tab,ORDER *order,
				    ha_rows select_limit, bool no_changes);
static bool list_contains_unique_index(TABLE *table,
                          bool (*find_func) (Field *, void *), void *data);
static bool find_field_in_item_list (Field *field, void *data);
static bool find_field_in_order_list (Field *field, void *data);
static int create_sort_index(THD *thd, JOIN *join, ORDER *order,
			     ha_rows filesort_limit, ha_rows select_limit);
static int remove_duplicates(JOIN *join,TABLE *entry,List<Item> &fields,
			     Item *having);
static int remove_dup_with_compare(THD *thd, TABLE *entry, Field **field,
				   ulong offset,Item *having);
static int remove_dup_with_hash_index(THD *thd,TABLE *table,
				      uint field_count, Field **first_field,

				      ulong key_length,Item *having);
static int join_init_cache(THD *thd,JOIN_TAB *tables,uint table_count);
static ulong used_blob_length(CACHE_FIELD **ptr);
static bool store_record_in_cache(JOIN_CACHE *cache);
static void reset_cache_read(JOIN_CACHE *cache);
static void reset_cache_write(JOIN_CACHE *cache);
static void read_cached_record(JOIN_TAB *tab);
static bool cmp_buffer_with_ref(JOIN_TAB *tab);
static bool setup_new_fields(THD *thd, List<Item> &fields,
			     List<Item> &all_fields, ORDER *new_order);
static ORDER *create_distinct_group(THD *thd, Item **ref_pointer_array,
                                    ORDER *order, List<Item> &fields,
				    bool *all_order_by_fields_used);
static bool test_if_subpart(ORDER *a,ORDER *b);
static TABLE *get_sort_by_table(ORDER *a,ORDER *b,TABLE_LIST *tables);
static void calc_group_buffer(JOIN *join,ORDER *group);
static bool make_group_fields(JOIN *main_join, JOIN *curr_join);
static bool alloc_group_fields(JOIN *join,ORDER *group);
// Create list for using with tempory table
static bool change_to_use_tmp_fields(THD *thd, Item **ref_pointer_array,
				     List<Item> &new_list1,
				     List<Item> &new_list2,
				     uint elements, List<Item> &items);
// Create list for using with tempory table
static bool change_refs_to_tmp_fields(THD *thd, Item **ref_pointer_array,
				      List<Item> &new_list1,
				      List<Item> &new_list2,
				      uint elements, List<Item> &items);
static void init_tmptable_sum_functions(Item_sum **func);
static void update_tmptable_sum_func(Item_sum **func,TABLE *tmp_table);
static void copy_sum_funcs(Item_sum **func_ptr, Item_sum **end);
static bool add_ref_to_table_cond(THD *thd, JOIN_TAB *join_tab);
static bool setup_sum_funcs(THD *thd, Item_sum **func_ptr);
static bool init_sum_functions(Item_sum **func, Item_sum **end);
static bool update_sum_func(Item_sum **func);
static void select_describe(JOIN *join, bool need_tmp_table,bool need_order,
			    bool distinct, const char *message=NullS);
static Item *remove_additional_cond(Item* conds);
static void add_group_and_distinct_keys(JOIN *join, JOIN_TAB *join_tab);


/*
  This handles SELECT with and without UNION
*/

bool handle_select(THD *thd, LEX *lex, select_result *result,
                   ulong setup_tables_done_option)
{
  bool res;
  register SELECT_LEX *select_lex = &lex->select_lex;
  DBUG_ENTER("handle_select");

  if (select_lex->next_select() || select_lex->master_unit()->fake_select_lex)
    res= mysql_union(thd, lex, result, &lex->unit, setup_tables_done_option);
  else
  {
    SELECT_LEX_UNIT *unit= &lex->unit;
    unit->set_limit(unit->global_parameters);
    /*
      'options' of mysql_select will be set in JOIN, as far as JOIN for
      every PS/SP execution new, we will not need reset this flag if 
      setup_tables_done_option changed for next rexecution
    */
    res= mysql_select(thd, &select_lex->ref_pointer_array,
		      (TABLE_LIST*) select_lex->table_list.first,
		      select_lex->with_wild, select_lex->item_list,
		      select_lex->where,
		      select_lex->order_list.elements +
		      select_lex->group_list.elements,
		      (ORDER*) select_lex->order_list.first,
		      (ORDER*) select_lex->group_list.first,
		      select_lex->having,
		      (ORDER*) lex->proc_list.first,
		      select_lex->options | thd->options |
                      setup_tables_done_option,
		      result, unit, select_lex);
  }
  DBUG_PRINT("info",("res: %d  report_error: %d", res,
		     thd->net.report_error));
  res|= thd->net.report_error;
  if (unlikely(res))
  {
    /* If we had a another error reported earlier then this will be ignored */
    result->send_error(ER_UNKNOWN_ERROR, ER(ER_UNKNOWN_ERROR));
    result->abort();
  }
  DBUG_RETURN(res);
}


/*
  Fix fields referenced from inner selects.

  SYNOPSIS
    fix_inner_refs()
    thd               Thread handle
    all_fields        List of all fields used in select
    select            Current select
    ref_pointer_array Array of references to Items used in current select

  DESCRIPTION
    The function serves 3 purposes - adds fields referenced from inner
    selects to the current select list, resolves which class to use
    to access referenced item (Item_ref of Item_direct_ref) and fixes
    references (Item_ref objects) to these fields.

    If a field isn't already in the select list and the ref_pointer_array
    is provided then it is added to the all_fields list and the pointer to
    it is saved in the ref_pointer_array.

    The class to access the outer field is determined by the following rules:
    1. If the outer field isn't used under an aggregate function
      then the Item_ref class should be used.
    2. If the outer field is used under an aggregate function and this
      function is aggregated in the select where the outer field was
      resolved or in some more inner select then the Item_direct_ref
      class should be used.
    The resolution is done here and not at the fix_fields() stage as
    it can be done only after sum functions are fixed and pulled up to
    selects where they are have to be aggregated.
    When the class is chosen it substitutes the original field in the
    Item_outer_ref object.

    After this we proceed with fixing references (Item_outer_ref objects) to
    this field from inner subqueries.

  RETURN
    TRUE  an error occured
    FALSE ok
*/

bool
fix_inner_refs(THD *thd, List<Item> &all_fields, SELECT_LEX *select,
                 Item **ref_pointer_array)
{
  Item_outer_ref *ref;
  bool res= FALSE;
  bool direct_ref= FALSE;

  List_iterator<Item_outer_ref> ref_it(select->inner_refs_list);
  while ((ref= ref_it++))
  {
    Item *item= ref->outer_ref;
    Item **item_ref= ref->ref;
    Item_ref *new_ref;
    /*
      TODO: this field item already might be present in the select list.
      In this case instead of adding new field item we could use an
      existing one. The change will lead to less operations for copying fields,
      smaller temporary tables and less data passed through filesort.
    */
    if (ref_pointer_array && !ref->found_in_select_list)
    {
      int el= all_fields.elements;
      ref_pointer_array[el]= item;
      /* Add the field item to the select list of the current select. */
      all_fields.push_front(item);
      /*
        If it's needed reset each Item_ref item that refers this field with
        a new reference taken from ref_pointer_array.
      */
      item_ref= ref_pointer_array + el;
    }

    if (ref->in_sum_func)
    {
      Item_sum *sum_func;
      if (ref->in_sum_func->nest_level > select->nest_level)
        direct_ref= TRUE;
      else
      {
        for (sum_func= ref->in_sum_func; sum_func &&
             sum_func->aggr_level >= select->nest_level;
             sum_func= sum_func->in_sum_func)
        {
          if (sum_func->aggr_level == select->nest_level)
          {
            direct_ref= TRUE;
            break;
          }
        }
      }
    }
    new_ref= direct_ref ?
              new Item_direct_ref(ref->context, item_ref, ref->field_name,
                          ref->table_name, ref->alias_name_used) :
              new Item_ref(ref->context, item_ref, ref->field_name,
                          ref->table_name, ref->alias_name_used);
    if (!new_ref)
      return TRUE;
    ref->outer_ref= new_ref;
    ref->ref= &ref->outer_ref;

    if (!ref->fixed && ref->fix_fields(thd, 0))
      return TRUE;
    thd->used_tables|= item->used_tables();
  }
  return res;
}

/*
  Function to setup clauses without sum functions
*/
inline int setup_without_group(THD *thd, Item **ref_pointer_array,
			       TABLE_LIST *tables,
			       TABLE_LIST *leaves,
			       List<Item> &fields,
			       List<Item> &all_fields,
			       COND **conds,
			       ORDER *order,
			       ORDER *group, bool *hidden_group_fields)
{
  int res;
  nesting_map save_allow_sum_func=thd->lex->allow_sum_func ;
  DBUG_ENTER("setup_without_group");

  thd->lex->allow_sum_func&= ~(1 << thd->lex->current_select->nest_level);
  res= setup_conds(thd, tables, leaves, conds);

  thd->lex->allow_sum_func|= 1 << thd->lex->current_select->nest_level;
  res= res || setup_order(thd, ref_pointer_array, tables, fields, all_fields,
                          order);
  thd->lex->allow_sum_func&= ~(1 << thd->lex->current_select->nest_level);
  res= res || setup_group(thd, ref_pointer_array, tables, fields, all_fields,
                          group, hidden_group_fields);
  thd->lex->allow_sum_func= save_allow_sum_func;
  DBUG_RETURN(res);
}

/*****************************************************************************
  Check fields, find best join, do the select and output fields.
  mysql_select assumes that all tables are already opened
*****************************************************************************/

/*
  Prepare of whole select (including sub queries in future).
  return -1 on error
          0 on success
*/
int
JOIN::prepare(Item ***rref_pointer_array,
	      TABLE_LIST *tables_init,
	      uint wild_num, COND *conds_init, uint og_num,
	      ORDER *order_init, ORDER *group_init,
	      Item *having_init,
	      ORDER *proc_param_init, SELECT_LEX *select_lex_arg,
	      SELECT_LEX_UNIT *unit_arg)
{
  DBUG_ENTER("JOIN::prepare");

  // to prevent double initialization on EXPLAIN
  if (optimized)
    DBUG_RETURN(0);

  conds= conds_init;
  order= order_init;
  group_list= group_init;
  having= having_init;
  proc_param= proc_param_init;
  tables_list= tables_init;
  select_lex= select_lex_arg;
  select_lex->join= this;
  join_list= &select_lex->top_join_list;
  union_part= (unit_arg->first_select()->next_select() != 0);

  thd->lex->current_select->is_item_list_lookup= 1;
  /*
    If we have already executed SELECT, then it have not sense to prevent
    its table from update (see unique_table())
  */
  if (thd->derived_tables_processing)
    select_lex->exclude_from_table_unique_test= TRUE;

  /* Check that all tables, fields, conds and order are ok */

  if (!(select_options & OPTION_SETUP_TABLES_DONE) &&
      setup_tables_and_check_access(thd, &select_lex->context, join_list,
                                    tables_list, &conds, 
                                    &select_lex->leaf_tables, FALSE, 
                                    SELECT_ACL, SELECT_ACL))
      DBUG_RETURN(-1);
 
  TABLE_LIST *table_ptr;
  for (table_ptr= select_lex->leaf_tables;
       table_ptr;
       table_ptr= table_ptr->next_leaf)
    tables++;

  if (setup_wild(thd, tables_list, fields_list, &all_fields, wild_num) ||
      select_lex->setup_ref_array(thd, og_num) ||
      setup_fields(thd, (*rref_pointer_array), fields_list, 1,
		   &all_fields, 1) ||
      setup_without_group(thd, (*rref_pointer_array), tables_list,
			  select_lex->leaf_tables, fields_list,
			  all_fields, &conds, order, group_list,
			  &hidden_group_fields))
    DBUG_RETURN(-1);				/* purecov: inspected */

  ref_pointer_array= *rref_pointer_array;
  
  if (having)
  {
    nesting_map save_allow_sum_func= thd->lex->allow_sum_func;
    thd->where="having clause";
    thd->lex->allow_sum_func|= 1 << select_lex_arg->nest_level;
    select_lex->having_fix_field= 1;
    bool having_fix_rc= (!having->fixed &&
			 (having->fix_fields(thd, &having) ||
			  having->check_cols(1)));
    select_lex->having_fix_field= 0;
    if (having_fix_rc || thd->net.report_error)
      DBUG_RETURN(-1);				/* purecov: inspected */
    thd->lex->allow_sum_func= save_allow_sum_func;
  }

  if (!thd->lex->view_prepare_mode)
  {
    Item_subselect *subselect;
    /* Is it subselect? */
    if ((subselect= select_lex->master_unit()->item))
    {
      Item_subselect::trans_res res;
      if ((res= subselect->select_transformer(this)) !=
	  Item_subselect::RES_OK)
      {
        select_lex->fix_prepare_information(thd, &conds, &having);
	DBUG_RETURN((res == Item_subselect::RES_ERROR));
      }
    }
  }

  select_lex->fix_prepare_information(thd, &conds, &having);

  if (order)
  {
    ORDER *ord;
    for (ord= order; ord; ord= ord->next)
    {
      Item *item= *ord->item;
      if (item->with_sum_func && item->type() != Item::SUM_FUNC_ITEM)
        item->split_sum_func(thd, ref_pointer_array, all_fields);
    }
  }

  if (having && having->with_sum_func)
    having->split_sum_func2(thd, ref_pointer_array, all_fields,
                            &having, TRUE);
  if (select_lex->inner_sum_func_list)
  {
    Item_sum *end=select_lex->inner_sum_func_list;
    Item_sum *item_sum= end;  
    do
    { 
      item_sum= item_sum->next;
      item_sum->split_sum_func2(thd, ref_pointer_array,
                                all_fields, item_sum->ref_by, FALSE);
    } while (item_sum != end);
  }

  if (select_lex->inner_refs_list.elements &&
      fix_inner_refs(thd, all_fields, select_lex, ref_pointer_array))
    DBUG_RETURN(-1);

  if (setup_ftfuncs(select_lex)) /* should be after having->fix_fields */
    DBUG_RETURN(-1);
  

  /*
    Check if one one uses a not constant column with group functions
    and no GROUP BY.
    TODO:  Add check of calculation of GROUP functions and fields:
	   SELECT COUNT(*)+table.col1 from table1;
  */
  {
    if (!group_list)
    {
      uint flag=0;
      List_iterator_fast<Item> it(fields_list);
      Item *item;
      while ((item= it++))
      {
	if (item->with_sum_func)
	  flag|=1;
	else if (!(flag & 2) && !item->const_during_execution())
	  flag|=2;
      }
      if (flag == 3)
      {
	my_message(ER_MIX_OF_GROUP_FUNC_AND_FIELDS,
                   ER(ER_MIX_OF_GROUP_FUNC_AND_FIELDS), MYF(0));
	DBUG_RETURN(-1);
      }
    }
  }
  {
    /* Caclulate the number of groups */
    send_group_parts= 0;
    for (ORDER *group_tmp= group_list ; group_tmp ; group_tmp= group_tmp->next)
      send_group_parts++;
  }
  
  procedure= setup_procedure(thd, proc_param, result, fields_list, &error);
  if (error)
    goto err;					/* purecov: inspected */
  if (procedure)
  {
    if (setup_new_fields(thd, fields_list, all_fields,
			 procedure->param_fields))
	goto err;				/* purecov: inspected */
    if (procedure->group)
    {
      if (!test_if_subpart(procedure->group,group_list))
      {						/* purecov: inspected */
	my_message(ER_DIFF_GROUPS_PROC, ER(ER_DIFF_GROUPS_PROC),
                   MYF(0));                     /* purecov: inspected */
	goto err;				/* purecov: inspected */
      }
    }
#ifdef NOT_NEEDED
    else if (!group_list && procedure->flags & PROC_GROUP)
    {
      my_message(ER_NO_GROUP_FOR_PROC, MYF(0));
      goto err;
    }
#endif
    if (order && (procedure->flags & PROC_NO_SORT))
    {						/* purecov: inspected */
      my_message(ER_ORDER_WITH_PROC, ER(ER_ORDER_WITH_PROC),
                 MYF(0));                       /* purecov: inspected */
      goto err;					/* purecov: inspected */
    }
  }

  if (!procedure && result && result->prepare(fields_list, unit_arg))
    goto err;					/* purecov: inspected */

  /* Init join struct */
  count_field_types(&tmp_table_param, all_fields, 0);
  ref_pointer_array_size= all_fields.elements*sizeof(Item*);
  this->group= group_list != 0;
  unit= unit_arg;

#ifdef RESTRICTED_GROUP
  if (sum_func_count && !group_list && (func_count || field_count))
  {
    my_message(ER_WRONG_SUM_SELECT,ER(ER_WRONG_SUM_SELECT),MYF(0));
    goto err;
  }
#endif
  if (select_lex->olap == ROLLUP_TYPE && rollup_init())
    goto err;
  if (alloc_func_list())
    goto err;

  DBUG_RETURN(0); // All OK

err:
  delete procedure;				/* purecov: inspected */
  procedure= 0;
  DBUG_RETURN(-1);				/* purecov: inspected */
}


/*
  Remove the predicates pushed down into the subquery

  SYNOPSIS
    JOIN::remove_subq_pushed_predicates()
      where   IN  Must be NULL
              OUT The remaining WHERE condition, or NULL

  DESCRIPTION
    Given that this join will be executed using (unique|index)_subquery,
    without "checking NULL", remove the predicates that were pushed down
    into the subquery.

    We can remove the equalities that will be guaranteed to be true by the
    fact that subquery engine will be using index lookup.

    If the subquery compares scalar values, we can remove the condition that
    was wrapped into trig_cond (it will be checked when needed by the subquery
    engine)

    If the subquery compares row values, we need to keep the wrapped
    equalities in the WHERE clause: when the left (outer) tuple has both NULL
    and non-NULL values, we'll do a full table scan and will rely on the
    equalities corresponding to non-NULL parts of left tuple to filter out
    non-matching records.
*/

void JOIN::remove_subq_pushed_predicates(Item **where)
{
  if (conds->type() == Item::FUNC_ITEM &&
      ((Item_func *)this->conds)->functype() == Item_func::EQ_FUNC &&
      ((Item_func *)conds)->arguments()[0]->type() == Item::REF_ITEM &&
      ((Item_func *)conds)->arguments()[1]->type() == Item::FIELD_ITEM)
  {
    *where= 0;
    return;
  }
  if (conds->type() == Item::COND_ITEM &&
      ((class Item_func *)this->conds)->functype() ==
      Item_func::COND_AND_FUNC)
  {
    *where= remove_additional_cond(conds);
  }
}


/*
  Index lookup-based subquery: save some flags for EXPLAIN output

  SYNOPSIS
    save_index_subquery_explain_info()
      join_tab  Subquery's join tab (there is only one as index lookup is
                only used for subqueries that are single-table SELECTs)
      where     Subquery's WHERE clause

  DESCRIPTION
    For index lookup-based subquery (i.e. one executed with
    subselect_uniquesubquery_engine or subselect_indexsubquery_engine),
    check its EXPLAIN output row should contain 
      "Using index" (TAB_INFO_FULL_SCAN_ON_NULL) 
      "Using Where" (TAB_INFO_USING_WHERE)
      "Full scan on NULL key" (TAB_INFO_FULL_SCAN_ON_NULL)
    and set appropriate flags in join_tab->packed_info.
*/

static void save_index_subquery_explain_info(JOIN_TAB *join_tab, Item* where)
{
  join_tab->packed_info= TAB_INFO_HAVE_VALUE;
  if (join_tab->table->used_keys.is_set(join_tab->ref.key))
    join_tab->packed_info |= TAB_INFO_USING_INDEX;
  if (where)
    join_tab->packed_info |= TAB_INFO_USING_WHERE;
  for (uint i = 0; i < join_tab->ref.key_parts; i++)
  {
    if (join_tab->ref.cond_guards[i])
    {
      join_tab->packed_info |= TAB_INFO_FULL_SCAN_ON_NULL;
      break;
    }
  }
}


/*
  global select optimisation.
  return 0 - success
         1 - error
  error code saved in field 'error'
*/

int
JOIN::optimize()
{
  DBUG_ENTER("JOIN::optimize");
  // to prevent double initialization on EXPLAIN
  if (optimized)
    DBUG_RETURN(0);
  optimized= 1;

  if (thd->lex->orig_sql_command != SQLCOM_SHOW_STATUS)
    thd->status_var.last_query_cost= 0.0;

  row_limit= ((select_distinct || order || group_list) ? HA_POS_ERROR :
	      unit->select_limit_cnt);
  /* select_limit is used to decide if we are likely to scan the whole table */
  select_limit= unit->select_limit_cnt;
  if (having || (select_options & OPTION_FOUND_ROWS))
    select_limit= HA_POS_ERROR;
  do_send_rows = (unit->select_limit_cnt) ? 1 : 0;
  // Ignore errors of execution if option IGNORE present
  if (thd->lex->ignore)
    thd->lex->current_select->no_error= 1;
#ifdef HAVE_REF_TO_FIELDS			// Not done yet
  /* Add HAVING to WHERE if possible */
  if (having && !group_list && !sum_func_count)
  {
    if (!conds)
    {
      conds= having;
      having= 0;
    }
    else if ((conds=new Item_cond_and(conds,having)))
    {
      /*
        Item_cond_and can't be fixed after creation, so we do not check
        conds->fixed
      */
      conds->fix_fields(thd, &conds);
      conds->change_ref_to_fields(thd, tables_list);
      conds->top_level_item();
      having= 0;
    }
  }
#endif
  SELECT_LEX *sel= thd->lex->current_select;
  if (sel->first_cond_optimization)
  {
    /*
      The following code will allocate the new items in a permanent
      MEMROOT for prepared statements and stored procedures.
    */

    Query_arena *arena= thd->stmt_arena, backup;
    if (arena->is_conventional())
      arena= 0;                                   // For easier test
    else
      thd->set_n_backup_active_arena(arena, &backup);

    sel->first_cond_optimization= 0;

    /* Convert all outer joins to inner joins if possible */
    conds= simplify_joins(this, join_list, conds, TRUE);
    build_bitmap_for_nested_joins(join_list, 0);

    sel->prep_where= conds ? conds->copy_andor_structure(thd) : 0;

    if (arena)
      thd->restore_active_arena(arena, &backup);
  }

  conds= optimize_cond(this, conds, join_list, &cond_value);   
  if (thd->net.report_error)
  {
    error= 1;
    DBUG_PRINT("error",("Error from optimize_cond"));
    DBUG_RETURN(1);
  }

  {
    having= optimize_cond(this, having, join_list, &having_value);
    if (thd->net.report_error)
    {
      error= 1;
      DBUG_PRINT("error",("Error from optimize_cond"));
      DBUG_RETURN(1);
    }
    if (select_lex->where)
      select_lex->cond_value= cond_value;
    if (select_lex->having)
      select_lex->having_value= having_value;

    if (cond_value == Item::COND_FALSE || having_value == Item::COND_FALSE || 
        (!unit->select_limit_cnt && !(select_options & OPTION_FOUND_ROWS)))
    {						/* Impossible cond */
      DBUG_PRINT("info", (having_value == Item::COND_FALSE ? 
                            "Impossible HAVING" : "Impossible WHERE"));
      zero_result_cause=  having_value == Item::COND_FALSE ?
                           "Impossible HAVING" : "Impossible WHERE";
      error= 0;
      DBUG_RETURN(0);
    }
  }

  /* Optimize count(*), min() and max() */
  if (tables_list && tmp_table_param.sum_func_count && ! group_list)
  {
    int res;
    /*
      opt_sum_query() returns HA_ERR_KEY_NOT_FOUND if no rows match
      to the WHERE conditions,
      or 1 if all items were resolved,
      or 0, or an error number HA_ERR_...
    */
    if ((res=opt_sum_query(select_lex->leaf_tables, all_fields, conds)))
    {
      if (res == HA_ERR_KEY_NOT_FOUND)
      {
        DBUG_PRINT("info",("No matching min/max row"));
	zero_result_cause= "No matching min/max row";
	error=0;
	DBUG_RETURN(0);
      }
      if (res > 1)
      {
        thd->fatal_error();
        error= res;
        DBUG_PRINT("error",("Error from opt_sum_query"));
	DBUG_RETURN(1);
      }
      DBUG_PRINT("info",("Select tables optimized away"));
      zero_result_cause= "Select tables optimized away";
      tables_list= 0;				// All tables resolved
      /*
        Extract all table-independent conditions and replace the WHERE
        clause with them. All other conditions were computed by opt_sum_query
        and the MIN/MAX/COUNT function(s) have been replaced by constants,
        so there is no need to compute the whole WHERE clause again.
        Notice that make_cond_for_table() will always succeed to remove all
        computed conditions, because opt_sum_query() is applicable only to
        conjunctions.
        Preserve conditions for EXPLAIN.
      */
      if (conds && !(thd->lex->describe & DESCRIBE_EXTENDED))
      {
        COND *table_independent_conds=
          make_cond_for_table(conds, PSEUDO_TABLE_BITS, 0);
        DBUG_EXECUTE("where",
                     print_where(table_independent_conds,
                                 "where after opt_sum_query()"););
        conds= table_independent_conds;
      }
    }
  }
  if (!tables_list)
  {
    DBUG_PRINT("info",("No tables"));
    error= 0;
    DBUG_RETURN(0);
  }
  error= -1;					// Error is sent to client
  sort_by_table= get_sort_by_table(order, group_list, select_lex->leaf_tables);

  /* Calculate how to do the join */
  thd->proc_info= "statistics";
  if (make_join_statistics(this, select_lex->leaf_tables, conds, &keyuse) ||
      thd->is_fatal_error)
  {
    DBUG_PRINT("error",("Error: make_join_statistics() failed"));
    DBUG_RETURN(1);
  }

  /* Remove distinct if only const tables */
  select_distinct= select_distinct && (const_tables != tables);
  thd->proc_info= "preparing";
  if (result->initialize_tables(this))
  {
    DBUG_PRINT("error",("Error: initialize_tables() failed"));
    DBUG_RETURN(1);				// error == -1
  }
  if (const_table_map != found_const_table_map &&
      !(select_options & SELECT_DESCRIBE) &&
      (!conds ||
       !(conds->used_tables() & RAND_TABLE_BIT) ||
       select_lex->master_unit() == &thd->lex->unit)) // upper level SELECT
  {
    zero_result_cause= "no matching row in const table";
    DBUG_PRINT("error",("Error: %s", zero_result_cause));
    error= 0;
    DBUG_RETURN(0);
  }
  if (!(thd->options & OPTION_BIG_SELECTS) &&
      best_read > (double) thd->variables.max_join_size &&
      !(select_options & SELECT_DESCRIBE))
  {						/* purecov: inspected */
    my_message(ER_TOO_BIG_SELECT, ER(ER_TOO_BIG_SELECT), MYF(0));
    error= -1;
    DBUG_RETURN(1);
  }
  if (const_tables && !thd->locked_tables &&
      !(select_options & SELECT_NO_UNLOCK))
    mysql_unlock_some_tables(thd, table, const_tables);
  if (!conds && outer_join)
  {
    /* Handle the case where we have an OUTER JOIN without a WHERE */
    conds=new Item_int((longlong) 1,1);	// Always true
  }
  select= make_select(*table, const_table_map,
                      const_table_map, conds, 1, &error);
  if (error)
  {						/* purecov: inspected */
    error= -1;					/* purecov: inspected */
    DBUG_PRINT("error",("Error: make_select() failed"));
    DBUG_RETURN(1);
  }
<<<<<<< HEAD
  
  reset_nj_counters(join_list);
  make_outerjoin_info(this);

  /*
    Among the equal fields belonging to the same multiple equality
    choose the one that is to be retrieved first and substitute
    all references to these in where condition for a reference for
    the selected field.
  */
  if (conds)
  {
    conds= substitute_for_best_equal_field(conds, cond_equal, map2table);
    conds->update_used_tables();
    DBUG_EXECUTE("where", print_where(conds, "after substitute_best_equal"););
  }

  /*
    Permorm the the optimization on fields evaluation mentioned above
    for all on expressions.
  */ 
  for (JOIN_TAB *tab= join_tab + const_tables; tab < join_tab + tables ; tab++)
  {
    if (*tab->on_expr_ref)
    {
      *tab->on_expr_ref= substitute_for_best_equal_field(*tab->on_expr_ref,
                                                         tab->cond_equal,
                                                         map2table);
      (*tab->on_expr_ref)->update_used_tables();
    }
  }

=======
  if (conds &&!outer_join && const_table_map != found_const_table_map && 
      (select_options & SELECT_DESCRIBE) &&
      select_lex->master_unit() == &thd->lex->unit) // upper level SELECT
  {
    conds=new Item_int((longlong) 0,1);	// Always false
  }
>>>>>>> 268be068
  if (make_join_select(this, select, conds))
  {
    zero_result_cause=
      "Impossible WHERE noticed after reading const tables";
    DBUG_RETURN(0);				// error == 0
  }

  error= -1;					/* if goto err */

  /* Optimize distinct away if possible */
  {
    ORDER *org_order= order;
    order=remove_const(this, order,conds,1, &simple_order);
    if (thd->net.report_error)
    {
      error= 1;
      DBUG_PRINT("error",("Error from remove_const"));
      DBUG_RETURN(1);
    }

    /*
      If we are using ORDER BY NULL or ORDER BY const_expression,
      return result in any order (even if we are using a GROUP BY)
    */
    if (!order && org_order)
      skip_sort_order= 1;
  }
  /*
     Check if we can optimize away GROUP BY/DISTINCT.
     We can do that if there are no aggregate functions, the
     fields in DISTINCT clause (if present) and/or columns in GROUP BY
     (if present) contain direct references to all key parts of
     an unique index (in whatever order) and if the key parts of the
     unique index cannot contain NULLs.
     Note that the unique keys for DISTINCT and GROUP BY should not
     be the same (as long as they are unique).

     The FROM clause must contain a single non-constant table.
  */
  if (tables - const_tables == 1 && (group_list || select_distinct) &&
      !tmp_table_param.sum_func_count &&
      (!join_tab[const_tables].select ||
       !join_tab[const_tables].select->quick ||
       join_tab[const_tables].select->quick->get_type() != 
       QUICK_SELECT_I::QS_TYPE_GROUP_MIN_MAX))
  {
    if (group_list &&
       list_contains_unique_index(join_tab[const_tables].table,
                                 find_field_in_order_list,
                                 (void *) group_list))
    {
      group_list= 0;
      group= 0;
    }
    if (select_distinct &&
       list_contains_unique_index(join_tab[const_tables].table,
                                 find_field_in_item_list,
                                 (void *) &fields_list))
    {
      select_distinct= 0;
    }
  }
  if (group_list || tmp_table_param.sum_func_count)
  {
    if (! hidden_group_fields && rollup.state == ROLLUP::STATE_NONE)
      select_distinct=0;
  }
  else if (select_distinct && tables - const_tables == 1)
  {
    /*
      We are only using one table. In this case we change DISTINCT to a
      GROUP BY query if:
      - The GROUP BY can be done through indexes (no sort) and the ORDER
        BY only uses selected fields.
	(In this case we can later optimize away GROUP BY and ORDER BY)
      - We are scanning the whole table without LIMIT
        This can happen if:
        - We are using CALC_FOUND_ROWS
        - We are using an ORDER BY that can't be optimized away.

      We don't want to use this optimization when we are using LIMIT
      because in this case we can just create a temporary table that
      holds LIMIT rows and stop when this table is full.
    */
    JOIN_TAB *tab= &join_tab[const_tables];
    bool all_order_fields_used;
    if (order)
      skip_sort_order= test_if_skip_sort_order(tab, order, select_limit, 1);
    if ((group_list=create_distinct_group(thd, select_lex->ref_pointer_array,
                                          order, fields_list,
				          &all_order_fields_used)))
    {
      bool skip_group= (skip_sort_order &&
			test_if_skip_sort_order(tab, group_list, select_limit,
						1) != 0);
      if ((skip_group && all_order_fields_used) ||
	  select_limit == HA_POS_ERROR ||
	  (order && !skip_sort_order))
      {
	/*  Change DISTINCT to GROUP BY */
	select_distinct= 0;
	no_order= !order;
	if (all_order_fields_used)
	{
	  if (order && skip_sort_order)
	  {
	    /*
	      Force MySQL to read the table in sorted order to get result in
	      ORDER BY order.
	    */
	    tmp_table_param.quick_group=0;
	  }
	  order=0;
        }
	group=1;				// For end_write_group
      }
      else
	group_list= 0;
    }
    else if (thd->is_fatal_error)			// End of memory
      DBUG_RETURN(1);
  }
  simple_group= 0;
  {
    ORDER *old_group_list;
    group_list= remove_const(this, (old_group_list= group_list), conds,
                             rollup.state == ROLLUP::STATE_NONE,
			     &simple_group);
    if (thd->net.report_error)
    {
      error= 1;
      DBUG_PRINT("error",("Error from remove_const"));
      DBUG_RETURN(1);
    }
    if (old_group_list && !group_list)
      select_distinct= 0;
  }
  if (!group_list && group)
  {
    order=0;					// The output has only one row
    simple_order=1;
    select_distinct= 0;                       // No need in distinct for 1 row
  }

  calc_group_buffer(this, group_list);
  send_group_parts= tmp_table_param.group_parts; /* Save org parts */
  if (procedure && procedure->group)
  {
    group_list= procedure->group= remove_const(this, procedure->group, conds,
					       1, &simple_group);
    if (thd->net.report_error)
    {
      error= 1;
      DBUG_PRINT("error",("Error from remove_const"));
      DBUG_RETURN(1);
    }   
    calc_group_buffer(this, group_list);
  }

  if (test_if_subpart(group_list, order) ||
      (!group_list && tmp_table_param.sum_func_count))
    order=0;

  // Can't use sort on head table if using row cache
  if (full_join)
  {
    if (group_list)
      simple_group=0;
    if (order)
      simple_order=0;
  }

  /*
    Check if we need to create a temporary table.
    This has to be done if all tables are not already read (const tables)
    and one of the following conditions holds:
    - We are using DISTINCT (simple distinct's are already optimized away)
    - We are using an ORDER BY or GROUP BY on fields not in the first table
    - We are using different ORDER BY and GROUP BY orders
    - The user wants us to buffer the result.
  */
  need_tmp= (const_tables != tables &&
	     ((select_distinct || !simple_order || !simple_group) ||
	      (group_list && order) ||
	      test(select_options & OPTION_BUFFER_RESULT)));

  // No cache for MATCH
  make_join_readinfo(this,
		     (select_options & (SELECT_DESCRIBE |
					SELECT_NO_JOIN_CACHE)) |
		     (select_lex->ftfunc_list->elements ?
		      SELECT_NO_JOIN_CACHE : 0));

  /* Perform FULLTEXT search before all regular searches */
  if (!(select_options & SELECT_DESCRIBE))
    init_ftfuncs(thd, select_lex, test(order));

  /*
    is this simple IN subquery?
  */
  if (!group_list && !order &&
      unit->item && unit->item->substype() == Item_subselect::IN_SUBS &&
      tables == 1 && conds &&
      !unit->first_select()->next_select())
  {
    if (!having)
    {
      Item *where= 0;
      if (join_tab[0].type == JT_EQ_REF &&
	  join_tab[0].ref.items[0]->name == in_left_expr_name)
      {
        remove_subq_pushed_predicates(&where);
        save_index_subquery_explain_info(join_tab, where);
        join_tab[0].type= JT_UNIQUE_SUBQUERY;
        error= 0;
        DBUG_RETURN(unit->item->
                    change_engine(new
                                  subselect_uniquesubquery_engine(thd,
                                                                  join_tab,
                                                                  unit->item,
                                                                  where)));
      }
      else if (join_tab[0].type == JT_REF &&
	       join_tab[0].ref.items[0]->name == in_left_expr_name)
      {
	remove_subq_pushed_predicates(&where);
        save_index_subquery_explain_info(join_tab, where);
        join_tab[0].type= JT_INDEX_SUBQUERY;
        error= 0;
        DBUG_RETURN(unit->item->
                    change_engine(new
                                  subselect_indexsubquery_engine(thd,
                                                                 join_tab,
                                                                 unit->item,
                                                                 where,
                                                                 NULL,
                                                                 0)));
      }
    } else if (join_tab[0].type == JT_REF_OR_NULL &&
	       join_tab[0].ref.items[0]->name == in_left_expr_name &&
               having->name == in_having_cond)
    {
      join_tab[0].type= JT_INDEX_SUBQUERY;
      error= 0;
      conds= remove_additional_cond(conds);
      save_index_subquery_explain_info(join_tab, conds);
      DBUG_RETURN(unit->item->
		  change_engine(new subselect_indexsubquery_engine(thd,
								   join_tab,
								   unit->item,
								   conds,
                                                                   having,
								   1)));
    }

  }
  /*
    Need to tell Innobase that to play it safe, it should fetch all
    columns of the tables: this is because MySQL may build row
    pointers for the rows, and for all columns of the primary key the
    field->query_id has not necessarily been set to thd->query_id by
    MySQL.
  */

#ifdef HAVE_INNOBASE_DB
  if (need_tmp || select_distinct || group_list || order)
  {
    for (uint i_h = const_tables; i_h < tables; i_h++)
    {
      TABLE* table_h = join_tab[i_h].table;
      table_h->file->extra(HA_EXTRA_RETRIEVE_PRIMARY_KEY);
    }
  }
#endif

  DBUG_EXECUTE("info",TEST_join(this););

  if (const_tables != tables)
  {
    /*
      Because filesort always does a full table scan or a quick range scan
      we must add the removed reference to the select for the table.
      We only need to do this when we have a simple_order or simple_group
      as in other cases the join is done before the sort.
    */
    if ((order || group_list) &&
        join_tab[const_tables].type != JT_ALL &&
        join_tab[const_tables].type != JT_FT &&
        join_tab[const_tables].type != JT_REF_OR_NULL &&
        (order && simple_order || group_list && simple_group))
    {
      if (add_ref_to_table_cond(thd,&join_tab[const_tables]))
        DBUG_RETURN(1);
    }
    
    if (!(select_options & SELECT_BIG_RESULT) &&
        ((group_list &&
          (!simple_group ||
           !test_if_skip_sort_order(&join_tab[const_tables], group_list,
                                    unit->select_limit_cnt, 0))) ||
         select_distinct) &&
        tmp_table_param.quick_group && !procedure)
    {
      need_tmp=1; simple_order=simple_group=0;	// Force tmp table without sort
    }
    if (order)
    {
      /*
        Force using of tmp table if sorting by a SP or UDF function due to
        their expensive and probably non-deterministic nature.
      */
      for (ORDER *tmp_order= order; tmp_order ; tmp_order=tmp_order->next)
      {
        Item *item= *tmp_order->item;
        if (item->walk(&Item::is_expensive_processor,(byte*)0))
        {
          /* Force tmp table without sort */
          need_tmp=1; simple_order=simple_group=0;
          break;
        }
      }
    }
  }

  tmp_having= having;
  if (select_options & SELECT_DESCRIBE)
  {
    error= 0;
    DBUG_RETURN(0);
  }
  having= 0;

  /*
    The loose index scan access method guarantees that all grouping or
    duplicate row elimination (for distinct) is already performed
    during data retrieval, and that all MIN/MAX functions are already
    computed for each group. Thus all MIN/MAX functions should be
    treated as regular functions, and there is no need to perform
    grouping in the main execution loop.
    Notice that currently loose index scan is applicable only for
    single table queries, thus it is sufficient to test only the first
    join_tab element of the plan for its access method.
  */
  if (join_tab->is_using_loose_index_scan())
    tmp_table_param.precomputed_group_by= TRUE;

  /* Create a tmp table if distinct or if the sort is too complicated */
  if (need_tmp)
  {
    DBUG_PRINT("info",("Creating tmp table"));
    thd->proc_info="Creating tmp table";

    init_items_ref_array();

    tmp_table_param.hidden_field_count= (all_fields.elements -
					 fields_list.elements);
    ORDER *tmp_group= ((!simple_group && !procedure &&
                        !(test_flags & TEST_NO_KEY_GROUP)) ? group_list :
                                                             (ORDER*) 0);
    /*
      Pushing LIMIT to the temporary table creation is not applicable
      when there is ORDER BY or GROUP BY or there is no GROUP BY, but
      there are aggregate functions, because in all these cases we need
      all result rows.
    */
    ha_rows tmp_rows_limit= ((order == 0 || skip_sort_order ||
                              test(select_options & OPTION_BUFFER_RESULT)) &&
                             !tmp_group &&
                             !thd->lex->current_select->with_sum_func) ?
                            select_limit : HA_POS_ERROR;

    if (!(exec_tmp_table1 =
	  create_tmp_table(thd, &tmp_table_param, all_fields,
                           tmp_group,
			   group_list ? 0 : select_distinct,
			   group_list && simple_group,
			   select_options,
                           tmp_rows_limit,
			   (char *) "")))
      DBUG_RETURN(1);

    /*
      We don't have to store rows in temp table that doesn't match HAVING if:
      - we are sorting the table and writing complete group rows to the
        temp table.
      - We are using DISTINCT without resolving the distinct as a GROUP BY
        on all columns.
      
      If having is not handled here, it will be checked before the row
      is sent to the client.
    */    
    if (tmp_having && 
	(sort_and_group || (exec_tmp_table1->distinct && !group_list)))
      having= tmp_having;

    /* if group or order on first table, sort first */
    if (group_list && simple_group)
    {
      DBUG_PRINT("info",("Sorting for group"));
      thd->proc_info="Sorting for group";
      if (create_sort_index(thd, this, group_list,
			    HA_POS_ERROR, HA_POS_ERROR) ||
	  alloc_group_fields(this, group_list) ||
          make_sum_func_list(all_fields, fields_list, 1) ||
          setup_sum_funcs(thd, sum_funcs))
	DBUG_RETURN(1);
      group_list=0;
    }
    else
    {
      if (make_sum_func_list(all_fields, fields_list, 0) ||
          setup_sum_funcs(thd, sum_funcs))
	DBUG_RETURN(1);
      if (!group_list && ! exec_tmp_table1->distinct && order && simple_order)
      {
	DBUG_PRINT("info",("Sorting for order"));
	thd->proc_info="Sorting for order";
	if (create_sort_index(thd, this, order,
                              HA_POS_ERROR, HA_POS_ERROR))
	  DBUG_RETURN(1);
	order=0;
      }
    }
    
    /*
      Optimize distinct when used on some of the tables
      SELECT DISTINCT t1.a FROM t1,t2 WHERE t1.b=t2.b
      In this case we can stop scanning t2 when we have found one t1.a
    */

    if (exec_tmp_table1->distinct)
    {
      table_map used_tables= thd->used_tables;
      JOIN_TAB *last_join_tab= join_tab+tables-1;
      do
      {
	if (used_tables & last_join_tab->table->map)
	  break;
	last_join_tab->not_used_in_distinct=1;
      } while (last_join_tab-- != join_tab);
      /* Optimize "select distinct b from t1 order by key_part_1 limit #" */
      if (order && skip_sort_order)
      {
 	/* Should always succeed */
	if (test_if_skip_sort_order(&join_tab[const_tables],
				    order, unit->select_limit_cnt, 0))
	  order=0;
      }
    }

    /* 
      If this join belongs to an uncacheable subquery save 
      the original join 
    */
    if (select_lex->uncacheable && !is_top_level_join() &&
        init_save_join_tab())
      DBUG_RETURN(-1);                         /* purecov: inspected */
  }

  error= 0;
  DBUG_RETURN(0);
}


/*
  Restore values in temporary join
*/
void JOIN::restore_tmp()
{
  memcpy(tmp_join, this, (size_t) sizeof(JOIN));
}


int
JOIN::reinit()
{
  DBUG_ENTER("JOIN::reinit");

  unit->offset_limit_cnt= (ha_rows)(select_lex->offset_limit ?
                                    select_lex->offset_limit->val_uint() :
                                    ULL(0));

  first_record= 0;

  if (exec_tmp_table1)
  {
    exec_tmp_table1->file->extra(HA_EXTRA_RESET_STATE);
    exec_tmp_table1->file->delete_all_rows();
    free_io_cache(exec_tmp_table1);
    filesort_free_buffers(exec_tmp_table1,0);
  }
  if (exec_tmp_table2)
  {
    exec_tmp_table2->file->extra(HA_EXTRA_RESET_STATE);
    exec_tmp_table2->file->delete_all_rows();
    free_io_cache(exec_tmp_table2);
    filesort_free_buffers(exec_tmp_table2,0);
  }
  if (items0)
    set_items_ref_array(items0);

  if (join_tab_save)
    memcpy(join_tab, join_tab_save, sizeof(JOIN_TAB) * tables);

  if (tmp_join)
    restore_tmp();

  /* Reset of sum functions */
  if (sum_funcs)
  {
    Item_sum *func, **func_ptr= sum_funcs;
    while ((func= *(func_ptr++)))
      func->clear();
  }

  DBUG_RETURN(0);
}

/**
   @brief Save the original join layout
      
   @details Saves the original join layout so it can be reused in 
   re-execution and for EXPLAIN.
             
   @return Operation status
   @retval 0      success.
   @retval 1      error occurred.
*/

bool
JOIN::init_save_join_tab()
{
  if (!(tmp_join= (JOIN*)thd->alloc(sizeof(JOIN))))
    return 1;                                  /* purecov: inspected */
  error= 0;				       // Ensure that tmp_join.error= 0
  restore_tmp();
  return 0;
}


bool
JOIN::save_join_tab()
{
  if (!join_tab_save && select_lex->master_unit()->uncacheable)
  {
    if (!(join_tab_save= (JOIN_TAB*)thd->memdup((gptr) join_tab,
						sizeof(JOIN_TAB) * tables)))
      return 1;
  }
  return 0;
}


/*
  Exec select
*/
void
JOIN::exec()
{
  List<Item> *columns_list= &fields_list;
  int      tmp_error;
  DBUG_ENTER("JOIN::exec");

  error= 0;
  if (procedure)
  {
    procedure_fields_list= fields_list;
    if (procedure->change_columns(procedure_fields_list) ||
	result->prepare(procedure_fields_list, unit))
    {
      thd->limit_found_rows= thd->examined_row_count= 0;
      DBUG_VOID_RETURN;
    }
    columns_list= &procedure_fields_list;
  }
  (void) result->prepare2(); // Currently, this cannot fail.

  if (!tables_list && (tables || !select_lex->with_sum_func))
  {                                           // Only test of functions
    if (select_options & SELECT_DESCRIBE)
      select_describe(this, FALSE, FALSE, FALSE,
		      (zero_result_cause?zero_result_cause:"No tables used"));
    else
    {
      result->send_fields(*columns_list,
                          Protocol::SEND_NUM_ROWS | Protocol::SEND_EOF);
      /*
        We have to test for 'conds' here as the WHERE may not be constant
        even if we don't have any tables for prepared statements or if
        conds uses something like 'rand()'.
      */
      if (cond_value != Item::COND_FALSE &&
          (!conds || conds->val_int()) &&
          (!having || having->val_int()))
      {
	if (do_send_rows &&
            (procedure ? (procedure->send_row(procedure_fields_list) ||
             procedure->end_of_records()) : result->send_data(fields_list)))
	  error= 1;
	else
	{
	  error= (int) result->send_eof();
	  send_records= ((select_options & OPTION_FOUND_ROWS) ? 1 :
                         thd->sent_row_count);
	}
      }
      else
      {
	error=(int) result->send_eof();
        send_records= 0;
      }
    }
    /* Single select (without union) always returns 0 or 1 row */
    thd->limit_found_rows= send_records;
    thd->examined_row_count= 0;
    DBUG_VOID_RETURN;
  }
  /*
    Don't reset the found rows count if there're no tables as
    FOUND_ROWS() may be called. Never reset the examined row count here.
    It must be accumulated from all join iterations of all join parts.
  */
  if (tables)
    thd->limit_found_rows= 0;

  if (zero_result_cause)
  {
    (void) return_zero_rows(this, result, select_lex->leaf_tables,
                            *columns_list,
			    send_row_on_empty_set(),
			    select_options,
			    zero_result_cause,
			    having);
    DBUG_VOID_RETURN;
  }

  if (select_options & SELECT_DESCRIBE)
  {
    /*
      Check if we managed to optimize ORDER BY away and don't use temporary
      table to resolve ORDER BY: in that case, we only may need to do
      filesort for GROUP BY.
    */
    if (!order && !no_order && (!skip_sort_order || !need_tmp))
    {
      /*
	Reset 'order' to 'group_list' and reinit variables describing
	'order'
      */
      order= group_list;
      simple_order= simple_group;
      skip_sort_order= 0;
    }
    if (order && 
        (order != group_list || !(select_options & SELECT_BIG_RESULT)) &&
	(const_tables == tables ||
 	 ((simple_order || skip_sort_order) &&
	  test_if_skip_sort_order(&join_tab[const_tables], order,
				  select_limit, 0))))
      order=0;
    having= tmp_having;
    select_describe(this, need_tmp,
		    order != 0 && !skip_sort_order,
		    select_distinct,
                    !tables ? "No tables used" : NullS);
    DBUG_VOID_RETURN;
  }

  JOIN *curr_join= this;
  List<Item> *curr_all_fields= &all_fields;
  List<Item> *curr_fields_list= &fields_list;
  TABLE *curr_tmp_table= 0;
  /*
    Initialize examined rows here because the values from all join parts
    must be accumulated in examined_row_count. Hence every join
    iteration must count from zero.
  */
  curr_join->examined_rows= 0;

  if ((curr_join->select_lex->options & OPTION_SCHEMA_TABLE) &&
      !thd->lex->describe &&
      get_schema_tables_result(curr_join, PROCESSED_BY_JOIN_EXEC))
  {
    DBUG_VOID_RETURN;
  }

  /* Create a tmp table if distinct or if the sort is too complicated */
  if (need_tmp)
  {
    if (tmp_join)
    {
      /*
        We are in a non cacheable sub query. Get the saved join structure
        after optimization.
        (curr_join may have been modified during last exection and we need
        to reset it)
      */
      curr_join= tmp_join;
    }
    curr_tmp_table= exec_tmp_table1;

    /* Copy data to the temporary table */
    thd->proc_info= "Copying to tmp table";
    DBUG_PRINT("info", ("%s", thd->proc_info));
    if ((tmp_error= do_select(curr_join, (List<Item> *) 0, curr_tmp_table, 0)))
    {
      error= tmp_error;
      DBUG_VOID_RETURN;
    }
    curr_tmp_table->file->info(HA_STATUS_VARIABLE);
    
    if (curr_join->having)
      curr_join->having= curr_join->tmp_having= 0; // Allready done
    
    /* Change sum_fields reference to calculated fields in tmp_table */
    curr_join->all_fields= *curr_all_fields;
    if (!items1)
    {
      items1= items0 + all_fields.elements;
      if (sort_and_group || curr_tmp_table->group)
      {
	if (change_to_use_tmp_fields(thd, items1,
				     tmp_fields_list1, tmp_all_fields1,
				     fields_list.elements, all_fields))
	  DBUG_VOID_RETURN;
      }
      else
      {
	if (change_refs_to_tmp_fields(thd, items1,
				      tmp_fields_list1, tmp_all_fields1,
				      fields_list.elements, all_fields))
	  DBUG_VOID_RETURN;
      }
      curr_join->tmp_all_fields1= tmp_all_fields1;
      curr_join->tmp_fields_list1= tmp_fields_list1;
      curr_join->items1= items1;
    }
    curr_all_fields= &tmp_all_fields1;
    curr_fields_list= &tmp_fields_list1;
    curr_join->set_items_ref_array(items1);
    
    if (sort_and_group || curr_tmp_table->group)
    {
      curr_join->tmp_table_param.field_count+= 
	curr_join->tmp_table_param.sum_func_count+
	curr_join->tmp_table_param.func_count;
      curr_join->tmp_table_param.sum_func_count= 
	curr_join->tmp_table_param.func_count= 0;
    }
    else
    {
      curr_join->tmp_table_param.field_count+= 
	curr_join->tmp_table_param.func_count;
      curr_join->tmp_table_param.func_count= 0;
    }
    
    // procedure can't be used inside subselect => we do nothing special for it
    if (procedure)
      procedure->update_refs();
    
    if (curr_tmp_table->group)
    {						// Already grouped
      if (!curr_join->order && !curr_join->no_order && !skip_sort_order)
	curr_join->order= curr_join->group_list;  /* order by group */
      curr_join->group_list= 0;
    }
    
    /*
      If we have different sort & group then we must sort the data by group
      and copy it to another tmp table
      This code is also used if we are using distinct something
      we haven't been able to store in the temporary table yet
      like SEC_TO_TIME(SUM(...)).
    */

    if (curr_join->group_list && (!test_if_subpart(curr_join->group_list,
						   curr_join->order) || 
				  curr_join->select_distinct) ||
	(curr_join->select_distinct &&
	 curr_join->tmp_table_param.using_indirect_summary_function))
    {					/* Must copy to another table */
      DBUG_PRINT("info",("Creating group table"));
      
      /* Free first data from old join */
      curr_join->join_free();
      if (make_simple_join(curr_join, curr_tmp_table))
	DBUG_VOID_RETURN;
      calc_group_buffer(curr_join, group_list);
      count_field_types(&curr_join->tmp_table_param,
			curr_join->tmp_all_fields1,
			curr_join->select_distinct && !curr_join->group_list);
      curr_join->tmp_table_param.hidden_field_count= 
	(curr_join->tmp_all_fields1.elements-
	 curr_join->tmp_fields_list1.elements);
      
      
      if (exec_tmp_table2)
	curr_tmp_table= exec_tmp_table2;
      else
      {
	/* group data to new table */

        /*
          If the access method is loose index scan then all MIN/MAX
          functions are precomputed, and should be treated as regular
          functions. See extended comment in JOIN::exec.
        */
        if (curr_join->join_tab->is_using_loose_index_scan())
          curr_join->tmp_table_param.precomputed_group_by= TRUE;

	if (!(curr_tmp_table=
	      exec_tmp_table2= create_tmp_table(thd,
						&curr_join->tmp_table_param,
						*curr_all_fields,
						(ORDER*) 0,
						curr_join->select_distinct && 
						!curr_join->group_list,
						1, curr_join->select_options,
						HA_POS_ERROR,
						(char *) "")))
	  DBUG_VOID_RETURN;
	curr_join->exec_tmp_table2= exec_tmp_table2;
      }
      if (curr_join->group_list)
      {
	thd->proc_info= "Creating sort index";
	if (curr_join->join_tab == join_tab && save_join_tab())
	{
	  DBUG_VOID_RETURN;
	}
	if (create_sort_index(thd, curr_join, curr_join->group_list,
			      HA_POS_ERROR, HA_POS_ERROR) ||
	    make_group_fields(this, curr_join))
	{
	  DBUG_VOID_RETURN;
	}
        sortorder= curr_join->sortorder;
      }
      
      thd->proc_info="Copying to group table";
      DBUG_PRINT("info", ("%s", thd->proc_info));
      tmp_error= -1;
      if (curr_join != this)
      {
	if (sum_funcs2)
	{
	  curr_join->sum_funcs= sum_funcs2;
	  curr_join->sum_funcs_end= sum_funcs_end2; 
	}
	else
	{
	  curr_join->alloc_func_list();
	  sum_funcs2= curr_join->sum_funcs;
	  sum_funcs_end2= curr_join->sum_funcs_end;
	}
      }
      if (curr_join->make_sum_func_list(*curr_all_fields, *curr_fields_list,
					1, TRUE))
        DBUG_VOID_RETURN;
      curr_join->group_list= 0;
      if (setup_sum_funcs(curr_join->thd, curr_join->sum_funcs) ||
	  (tmp_error= do_select(curr_join, (List<Item> *) 0, curr_tmp_table,
				0)))
      {
	error= tmp_error;
	DBUG_VOID_RETURN;
      }
      end_read_record(&curr_join->join_tab->read_record);
      curr_join->const_tables= curr_join->tables; // Mark free for cleanup()
      curr_join->join_tab[0].table= 0;           // Table is freed
      
      // No sum funcs anymore
      if (!items2)
      {
	items2= items1 + all_fields.elements;
	if (change_to_use_tmp_fields(thd, items2,
				     tmp_fields_list2, tmp_all_fields2, 
				     fields_list.elements, tmp_all_fields1))
	  DBUG_VOID_RETURN;
	curr_join->tmp_fields_list2= tmp_fields_list2;
	curr_join->tmp_all_fields2= tmp_all_fields2;
      }
      curr_fields_list= &curr_join->tmp_fields_list2;
      curr_all_fields= &curr_join->tmp_all_fields2;
      curr_join->set_items_ref_array(items2);
      curr_join->tmp_table_param.field_count+= 
	curr_join->tmp_table_param.sum_func_count;
      curr_join->tmp_table_param.sum_func_count= 0;
    }
    if (curr_tmp_table->distinct)
      curr_join->select_distinct=0;		/* Each row is unique */
    
    curr_join->join_free();			/* Free quick selects */
    if (curr_join->select_distinct && ! curr_join->group_list)
    {
      thd->proc_info="Removing duplicates";
      if (curr_join->tmp_having)
	curr_join->tmp_having->update_used_tables();
      if (remove_duplicates(curr_join, curr_tmp_table,
			    *curr_fields_list, curr_join->tmp_having))
	DBUG_VOID_RETURN;
      curr_join->tmp_having=0;
      curr_join->select_distinct=0;
    }
    curr_tmp_table->reginfo.lock_type= TL_UNLOCK;
    if (make_simple_join(curr_join, curr_tmp_table))
      DBUG_VOID_RETURN;
    calc_group_buffer(curr_join, curr_join->group_list);
    count_field_types(&curr_join->tmp_table_param, *curr_all_fields, 0);
    
  }
  if (procedure)
    count_field_types(&curr_join->tmp_table_param, *curr_all_fields, 0);
  
  if (curr_join->group || curr_join->tmp_table_param.sum_func_count ||
      (procedure && (procedure->flags & PROC_GROUP)))
  {
    if (make_group_fields(this, curr_join))
    {
      DBUG_VOID_RETURN;
    }
    if (!items3)
    {
      if (!items0)
	init_items_ref_array();
      items3= ref_pointer_array + (all_fields.elements*4);
      setup_copy_fields(thd, &curr_join->tmp_table_param,
			items3, tmp_fields_list3, tmp_all_fields3,
			curr_fields_list->elements, *curr_all_fields);
      tmp_table_param.save_copy_funcs= curr_join->tmp_table_param.copy_funcs;
      tmp_table_param.save_copy_field= curr_join->tmp_table_param.copy_field;
      tmp_table_param.save_copy_field_end=
	curr_join->tmp_table_param.copy_field_end;
      curr_join->tmp_all_fields3= tmp_all_fields3;
      curr_join->tmp_fields_list3= tmp_fields_list3;
    }
    else
    {
      curr_join->tmp_table_param.copy_funcs= tmp_table_param.save_copy_funcs;
      curr_join->tmp_table_param.copy_field= tmp_table_param.save_copy_field;
      curr_join->tmp_table_param.copy_field_end=
	tmp_table_param.save_copy_field_end;
    }
    curr_fields_list= &tmp_fields_list3;
    curr_all_fields= &tmp_all_fields3;
    curr_join->set_items_ref_array(items3);

    if (curr_join->make_sum_func_list(*curr_all_fields, *curr_fields_list,
				      1, TRUE) || 
        setup_sum_funcs(curr_join->thd, curr_join->sum_funcs) ||
        thd->is_fatal_error)
      DBUG_VOID_RETURN;
  }
  if (curr_join->group_list || curr_join->order)
  {
    DBUG_PRINT("info",("Sorting for send_fields"));
    thd->proc_info="Sorting result";
    /* If we have already done the group, add HAVING to sorted table */
    if (curr_join->tmp_having && ! curr_join->group_list && 
	! curr_join->sort_and_group)
    {
      // Some tables may have been const
      curr_join->tmp_having->update_used_tables();
      JOIN_TAB *curr_table= &curr_join->join_tab[curr_join->const_tables];
      table_map used_tables= (curr_join->const_table_map |
			      curr_table->table->map);

      Item* sort_table_cond= make_cond_for_table(curr_join->tmp_having,
						 used_tables,
						 used_tables);
      if (sort_table_cond)
      {
	if (!curr_table->select)
	  if (!(curr_table->select= new SQL_SELECT))
	    DBUG_VOID_RETURN;
	if (!curr_table->select->cond)
	  curr_table->select->cond= sort_table_cond;
	else					// This should never happen
	{
	  if (!(curr_table->select->cond=
		new Item_cond_and(curr_table->select->cond,
				  sort_table_cond)))
	    DBUG_VOID_RETURN;
	  /*
	    Item_cond_and do not need fix_fields for execution, its parameters
	    are fixed or do not need fix_fields, too
	  */
	  curr_table->select->cond->quick_fix_field();
	}
	curr_table->select_cond= curr_table->select->cond;
	curr_table->select_cond->top_level_item();
	DBUG_EXECUTE("where",print_where(curr_table->select->cond,
					 "select and having"););
	curr_join->tmp_having= make_cond_for_table(curr_join->tmp_having,
						   ~ (table_map) 0,
						   ~used_tables);
	DBUG_EXECUTE("where",print_where(curr_join->tmp_having,
                                         "having after sort"););
      }
    }
    {
      if (group)
	curr_join->select_limit= HA_POS_ERROR;
      else
      {
	/*
	  We can abort sorting after thd->select_limit rows if we there is no
	  WHERE clause for any tables after the sorted one.
	*/
	JOIN_TAB *curr_table= &curr_join->join_tab[curr_join->const_tables+1];
	JOIN_TAB *end_table= &curr_join->join_tab[curr_join->tables];
	for (; curr_table < end_table ; curr_table++)
	{
	  /*
	    table->keyuse is set in the case there was an original WHERE clause
	    on the table that was optimized away.
	  */
	  if (curr_table->select_cond ||
	      (curr_table->keyuse && !curr_table->first_inner))
	  {
	    /* We have to sort all rows */
	    curr_join->select_limit= HA_POS_ERROR;
	    break;
	  }
	}
      }
      if (curr_join->join_tab == join_tab && save_join_tab())
      {
	DBUG_VOID_RETURN;
      }
      /*
	Here we sort rows for ORDER BY/GROUP BY clause, if the optimiser
	chose FILESORT to be faster than INDEX SCAN or there is no 
	suitable index present.
	Note, that create_sort_index calls test_if_skip_sort_order and may
	finally replace sorting with index scan if there is a LIMIT clause in
	the query. XXX: it's never shown in EXPLAIN!
	OPTION_FOUND_ROWS supersedes LIMIT and is taken into account.
      */
      if (create_sort_index(thd, curr_join,
			    curr_join->group_list ? 
			    curr_join->group_list : curr_join->order,
			    curr_join->select_limit,
			    (select_options & OPTION_FOUND_ROWS ?
			     HA_POS_ERROR : unit->select_limit_cnt)))
	DBUG_VOID_RETURN;
      sortorder= curr_join->sortorder;
    }
  }
  /* XXX: When can we have here thd->net.report_error not zero? */
  if (thd->net.report_error)
  {
    error= thd->net.report_error;
    DBUG_VOID_RETURN;
  }
  curr_join->having= curr_join->tmp_having;
  curr_join->fields= curr_fields_list;
  curr_join->procedure= procedure;

  if (is_top_level_join() && thd->cursor && tables != const_tables)
  {
    /*
      We are here if this is JOIN::exec for the last select of the main unit
      and the client requested to open a cursor.
      We check that not all tables are constant because this case is not
      handled by do_select() separately, and this case is not implemented
      for cursors yet.
    */
    DBUG_ASSERT(error == 0);
    /*
      curr_join is used only for reusable joins - that is, 
      to perform SELECT for each outer row (like in subselects).
      This join is main, so we know for sure that curr_join == join.
    */
    DBUG_ASSERT(curr_join == this);
    /* Open cursor for the last join sweep */
    error= thd->cursor->open(this);
  }
  else
  {
    thd->proc_info="Sending data";
    DBUG_PRINT("info", ("%s", thd->proc_info));
    result->send_fields((procedure ? curr_join->procedure_fields_list :
                         *curr_fields_list),
                        Protocol::SEND_NUM_ROWS | Protocol::SEND_EOF);
    error= do_select(curr_join, curr_fields_list, NULL, procedure);
    thd->limit_found_rows= curr_join->send_records;
  }

  /* Accumulate the counts from all join iterations of all join parts. */
  thd->examined_row_count+= curr_join->examined_rows;
  DBUG_PRINT("counts", ("thd->examined_row_count: %lu",
                        (ulong) thd->examined_row_count));
  DBUG_VOID_RETURN;
}


/*
  Clean up join. Return error that hold JOIN.
*/

int
JOIN::destroy()
{
  DBUG_ENTER("JOIN::destroy");
  select_lex->join= 0;

  if (tmp_join)
  {
    if (join_tab != tmp_join->join_tab)
    {
      JOIN_TAB *tab, *end;
      for (tab= join_tab, end= tab+tables ; tab != end ; tab++)
      {
	tab->cleanup();
      }
    }
    tmp_join->tmp_join= 0;
    tmp_table_param.copy_field=0;
    DBUG_RETURN(tmp_join->destroy());
  }
  cond_equal= 0;

  cleanup(1);
  if (exec_tmp_table1)
    free_tmp_table(thd, exec_tmp_table1);
  if (exec_tmp_table2)
    free_tmp_table(thd, exec_tmp_table2);
  delete select;
  delete_dynamic(&keyuse);
  delete procedure;
  DBUG_RETURN(error);
}

/*
  An entry point to single-unit select (a select without UNION).

  SYNOPSIS
    mysql_select()

    thd                  thread handler
    rref_pointer_array   a reference to ref_pointer_array of
                         the top-level select_lex for this query
    tables               list of all tables used in this query.
                         The tables have been pre-opened.
    wild_num             number of wildcards used in the top level 
                         select of this query.
                         For example statement
                         SELECT *, t1.*, catalog.t2.* FROM t0, t1, t2;
                         has 3 wildcards.
    fields               list of items in SELECT list of the top-level
                         select
                         e.g. SELECT a, b, c FROM t1 will have Item_field
                         for a, b and c in this list.
    conds                top level item of an expression representing
                         WHERE clause of the top level select
    og_num               total number of ORDER BY and GROUP BY clauses
                         arguments
    order                linked list of ORDER BY agruments
    group                linked list of GROUP BY arguments
    having               top level item of HAVING expression
    proc_param           list of PROCEDUREs
    select_options       select options (BIG_RESULT, etc)
    result               an instance of result set handling class.
                         This object is responsible for send result
                         set rows to the client or inserting them
                         into a table.
    select_lex           the only SELECT_LEX of this query
    unit                 top-level UNIT of this query
                         UNIT is an artificial object created by the parser
                         for every SELECT clause.
                         e.g. SELECT * FROM t1 WHERE a1 IN (SELECT * FROM t2)
                         has 2 unions.

  RETURN VALUE
   FALSE  success
   TRUE   an error
*/

bool
mysql_select(THD *thd, Item ***rref_pointer_array,
	     TABLE_LIST *tables, uint wild_num, List<Item> &fields,
	     COND *conds, uint og_num,  ORDER *order, ORDER *group,
	     Item *having, ORDER *proc_param, ulonglong select_options,
	     select_result *result, SELECT_LEX_UNIT *unit,
	     SELECT_LEX *select_lex)
{
  bool err;
  bool free_join= 1;
  DBUG_ENTER("mysql_select");

  select_lex->context.resolve_in_select_list= TRUE;
  JOIN *join;
  if (select_lex->join != 0)
  {
    join= select_lex->join;
    /*
      is it single SELECT in derived table, called in derived table
      creation
    */
    if (select_lex->linkage != DERIVED_TABLE_TYPE ||
	(select_options & SELECT_DESCRIBE))
    {
      if (select_lex->linkage != GLOBAL_OPTIONS_TYPE)
      {
	//here is EXPLAIN of subselect or derived table
	if (join->change_result(result))
	{
	  DBUG_RETURN(TRUE);
	}
      }
      else
      {
        if (err= join->prepare(rref_pointer_array, tables, wild_num,
                               conds, og_num, order, group, having, proc_param,
                               select_lex, unit))
	{
	  goto err;
	}
      }
    }
    free_join= 0;
    join->select_options= select_options;
  }
  else
  {
    if (!(join= new JOIN(thd, fields, select_options, result)))
	DBUG_RETURN(TRUE);
    thd->proc_info="init";
    thd->used_tables=0;                         // Updated by setup_fields
    if (err= join->prepare(rref_pointer_array, tables, wild_num,
                           conds, og_num, order, group, having, proc_param,
                           select_lex, unit))
    {
      goto err;
    }
  }

  if ((err= join->optimize()))
  {
    goto err;					// 1
  }

  if (thd->lex->describe & DESCRIBE_EXTENDED)
  {
    join->conds_history= join->conds;
    join->having_history= (join->having?join->having:join->tmp_having);
  }

  if (thd->net.report_error)
    goto err;

  join->exec();

  if (thd->cursor && thd->cursor->is_open())
  {
    /*
      A cursor was opened for the last sweep in exec().
      We are here only if this is mysql_select for top-level SELECT_LEX_UNIT
      and there were no error.
    */
    free_join= 0;
  }

  if (thd->lex->describe & DESCRIBE_EXTENDED)
  {
    select_lex->where= join->conds_history;
    select_lex->having= join->having_history;
  }

err:
  if (free_join)
  {
    thd->proc_info="end";
    err|= select_lex->cleanup();
    DBUG_RETURN(err || thd->net.report_error);
  }
  DBUG_RETURN(join->error);
}

/*****************************************************************************
  Create JOIN_TABS, make a guess about the table types,
  Approximate how many records will be used in each table
*****************************************************************************/

static ha_rows get_quick_record_count(THD *thd, SQL_SELECT *select,
				      TABLE *table,
				      const key_map *keys,ha_rows limit)
{
  int error;
  DBUG_ENTER("get_quick_record_count");
  if (select)
  {
    select->head=table;
    table->reginfo.impossible_range=0;
    if ((error= select->test_quick_select(thd, *(key_map *)keys,(table_map) 0,
                                          limit, 0)) == 1)
      DBUG_RETURN(select->quick->records);
    if (error == -1)
    {
      table->reginfo.impossible_range=1;
      DBUG_RETURN(0);
    }
    DBUG_PRINT("warning",("Couldn't use record count on const keypart"));
  }
  DBUG_RETURN(HA_POS_ERROR);			/* This shouldn't happend */
}

/*
   This structure is used to collect info on potentially sargable
   predicates in order to check whether they become sargable after
   reading const tables.
   We form a bitmap of indexes that can be used for sargable predicates.
   Only such indexes are involved in range analysis.
*/
typedef struct st_sargable_param
{
  Field *field;              /* field against which to check sargability */
  Item **arg_value;          /* values of potential keys for lookups     */
  uint num_values;           /* number of values in the above array      */
} SARGABLE_PARAM;  

/*
  Calculate the best possible join and initialize the join structure

  RETURN VALUES
  0	ok
  1	Fatal error
*/

static bool
make_join_statistics(JOIN *join, TABLE_LIST *tables, COND *conds,
		     DYNAMIC_ARRAY *keyuse_array)
{
  int error;
  TABLE *table;
  uint i,table_count,const_count,key;
  table_map found_const_table_map, all_table_map, found_ref, refs;
  key_map const_ref, eq_part;
  TABLE **table_vector;
  JOIN_TAB *stat,*stat_end,*s,**stat_ref;
  KEYUSE *keyuse,*start_keyuse;
  table_map outer_join=0;
  SARGABLE_PARAM *sargables= 0;
  JOIN_TAB *stat_vector[MAX_TABLES+1];
  DBUG_ENTER("make_join_statistics");

  table_count=join->tables;
  stat=(JOIN_TAB*) join->thd->calloc(sizeof(JOIN_TAB)*table_count);
  stat_ref=(JOIN_TAB**) join->thd->alloc(sizeof(JOIN_TAB*)*MAX_TABLES);
  table_vector=(TABLE**) join->thd->alloc(sizeof(TABLE*)*(table_count*2));
  if (!stat || !stat_ref || !table_vector)
    DBUG_RETURN(1);				// Eom /* purecov: inspected */

  join->best_ref=stat_vector;

  stat_end=stat+table_count;
  found_const_table_map= all_table_map=0;
  const_count=0;

  for (s= stat, i= 0;
       tables;
       s++, tables= tables->next_leaf, i++)
  {
    TABLE_LIST *embedding= tables->embedding;
    stat_vector[i]=s;
    s->keys.init();
    s->const_keys.init();
    s->checked_keys.init();
    s->needed_reg.init();
    table_vector[i]=s->table=table=tables->table;
    table->pos_in_table_list= tables;
    error= table->file->info(HA_STATUS_VARIABLE | HA_STATUS_NO_LOCK);
    if(error)
    {
        table->file->print_error(error, MYF(0));
        DBUG_RETURN(1);
    }
    table->quick_keys.clear_all();
    table->reginfo.join_tab=s;
    table->reginfo.not_exists_optimize=0;
    bzero((char*) table->const_key_parts, sizeof(key_part_map)*table->s->keys);
    all_table_map|= table->map;
    s->join=join;
    s->info=0;					// For describe

    s->dependent= tables->dep_tables;
    s->key_dependent= 0;
    if (tables->schema_table)
      table->file->records= 2;

    s->on_expr_ref= &tables->on_expr;
    if (*s->on_expr_ref)
    {
      /* s is the only inner table of an outer join */
      if (!table->file->records && !embedding)
      {						// Empty table
        s->dependent= 0;                        // Ignore LEFT JOIN depend.
	set_position(join,const_count++,s,(KEYUSE*) 0);
	continue;
      }
      outer_join|= table->map;
      s->embedding_map= 0;
      for (;embedding; embedding= embedding->embedding)
        s->embedding_map|= embedding->nested_join->nj_map;
      continue;
    }
    if (embedding)
    {
      /* s belongs to a nested join, maybe to several embedded joins */
      s->embedding_map= 0;
      do
      {
        NESTED_JOIN *nested_join= embedding->nested_join;
        s->embedding_map|=nested_join->nj_map;
        s->dependent|= embedding->dep_tables;
        embedding= embedding->embedding;
        outer_join|= nested_join->used_tables;
      }
      while (embedding);
      continue;
    }

    if ((table->s->system || table->file->records <= 1) && ! s->dependent &&
	!(table->file->table_flags() & HA_NOT_EXACT_COUNT) &&
        !table->fulltext_searched)
    {
      set_position(join,const_count++,s,(KEYUSE*) 0);
    }
  }
  stat_vector[i]=0;
  join->outer_join=outer_join;

  if (join->outer_join)
  {
    /* 
       Build transitive closure for relation 'to be dependent on'.
       This will speed up the plan search for many cases with outer joins,
       as well as allow us to catch illegal cross references/
       Warshall's algorithm is used to build the transitive closure.
       As we use bitmaps to represent the relation the complexity
       of the algorithm is O((number of tables)^2). 
    */
    for (i= 0, s= stat ; i < table_count ; i++, s++)
    {
      for (uint j= 0 ; j < table_count ; j++)
      {
        table= stat[j].table;
        if (s->dependent & table->map)
          s->dependent |= table->reginfo.join_tab->dependent;
      }
      if (s->dependent)
        s->table->maybe_null= 1;
    }
    /* Catch illegal cross references for outer joins */
    for (i= 0, s= stat ; i < table_count ; i++, s++)
    {
      if (s->dependent & s->table->map)
      {
        join->tables=0;			// Don't use join->table
        my_message(ER_WRONG_OUTER_JOIN, ER(ER_WRONG_OUTER_JOIN), MYF(0));
        DBUG_RETURN(1);
      }
      s->key_dependent= s->dependent;
    }
  }

  if (conds || outer_join)
    if (update_ref_and_keys(join->thd, keyuse_array, stat, join->tables,
                            conds, join->cond_equal,
                            ~outer_join, join->select_lex, &sargables))
      DBUG_RETURN(1);

  /* Read tables with 0 or 1 rows (system tables) */
  join->const_table_map= 0;

  for (POSITION *p_pos=join->positions, *p_end=p_pos+const_count;
       p_pos < p_end ;
       p_pos++)
  {
    int tmp;
    s= p_pos->table;
    s->type=JT_SYSTEM;
    join->const_table_map|=s->table->map;
    if ((tmp=join_read_const_table(s, p_pos)))
    {
      if (tmp > 0)
	DBUG_RETURN(1);			// Fatal error
    }
    else
      found_const_table_map|= s->table->map;
  }

  /* loop until no more const tables are found */
  int ref_changed;
  do
  {
  more_const_tables_found:
    ref_changed = 0;
    found_ref=0;

    /*
      We only have to loop from stat_vector + const_count as
      set_position() will move all const_tables first in stat_vector
    */

    for (JOIN_TAB **pos=stat_vector+const_count ; (s= *pos) ; pos++)
    {
      table=s->table;

      /* 
        If equi-join condition by a key is null rejecting and after a
        substitution of a const table the key value happens to be null
        then we can state that there are no matches for this equi-join.
      */  
      if ((keyuse= s->keyuse) && *s->on_expr_ref && !s->embedding_map)
      {
        /* 
          When performing an outer join operation if there are no matching rows
          for the single row of the outer table all the inner tables are to be
          null complemented and thus considered as constant tables.
          Here we apply this consideration to the case of outer join operations 
          with a single inner table only because the case with nested tables
          would require a more thorough analysis.
          TODO. Apply single row substitution to null complemented inner tables
          for nested outer join operations. 
	*/              
        while (keyuse->table == table)
        {
          if (!(keyuse->val->used_tables() & ~join->const_table_map) &&
              keyuse->val->is_null() && keyuse->null_rejecting)
          {
            s->type= JT_CONST;
            mark_as_null_row(table);
            found_const_table_map|= table->map;
	    join->const_table_map|= table->map;
	    set_position(join,const_count++,s,(KEYUSE*) 0);
            goto more_const_tables_found;
           }
	  keyuse++;
        }
      }

      if (s->dependent)				// If dependent on some table
      {
	// All dep. must be constants
	if (s->dependent & ~(found_const_table_map))
	  continue;
	if (table->file->records <= 1L &&
	    !(table->file->table_flags() & HA_NOT_EXACT_COUNT) &&
            !table->pos_in_table_list->embedding)
	{					// system table
	  int tmp= 0;
	  s->type=JT_SYSTEM;
	  join->const_table_map|=table->map;
	  set_position(join,const_count++,s,(KEYUSE*) 0);
	  if ((tmp= join_read_const_table(s, join->positions+const_count-1)))
	  {
	    if (tmp > 0)
	      DBUG_RETURN(1);			// Fatal error
	  }
	  else
	    found_const_table_map|= table->map;
	  continue;
	}
      }
      /* check if table can be read by key or table only uses const refs */
      if ((keyuse=s->keyuse))
      {
	s->type= JT_REF;
	while (keyuse->table == table)
	{
	  start_keyuse=keyuse;
	  key=keyuse->key;
	  s->keys.set_bit(key);               // QQ: remove this ?

	  refs=0;
          const_ref.clear_all();
	  eq_part.clear_all();
	  do
	  {
	    if (keyuse->val->type() != Item::NULL_ITEM && !keyuse->optimize)
	    {
	      if (!((~found_const_table_map) & keyuse->used_tables))
		const_ref.set_bit(keyuse->keypart);
	      else
		refs|=keyuse->used_tables;
	      eq_part.set_bit(keyuse->keypart);
	    }
	    keyuse++;
	  } while (keyuse->table == table && keyuse->key == key);

	  if (eq_part.is_prefix(table->key_info[key].key_parts) &&
              !table->fulltext_searched && 
              !table->pos_in_table_list->embedding)
	  {
            if ((table->key_info[key].flags & (HA_NOSAME | HA_END_SPACE_KEY))
                 == HA_NOSAME)
            {
	      if (const_ref == eq_part)
	      {					// Found everything for ref.
	        int tmp;
	        ref_changed = 1;
	        s->type= JT_CONST;
	        join->const_table_map|=table->map;
	        set_position(join,const_count++,s,start_keyuse);
	        if (create_ref_for_key(join, s, start_keyuse,
				       found_const_table_map))
		  DBUG_RETURN(1);
	        if ((tmp=join_read_const_table(s,
                                               join->positions+const_count-1)))
	        {
		  if (tmp > 0)
		    DBUG_RETURN(1);			// Fatal error
	        }
	        else
		  found_const_table_map|= table->map;
	        break;
	      }
	      else
	        found_ref|= refs;      // Table is const if all refs are const
	    }
            else if (const_ref == eq_part)
              s->const_keys.set_bit(key);
          }
	}
      }
    }
  } while (join->const_table_map & found_ref && ref_changed);

  /* 
    Update info on indexes that can be used for search lookups as
    reading const tables may has added new sargable predicates. 
  */
  if (const_count && sargables)
  {
    for( ; sargables->field ; sargables++)
    {
      Field *field= sargables->field;
      JOIN_TAB *join_tab= field->table->reginfo.join_tab;
      key_map possible_keys= field->key_start;
      possible_keys.intersect(field->table->keys_in_use_for_query);
      bool is_const= 1;
      for (uint j=0; j < sargables->num_values; j++)
        is_const&= sargables->arg_value[j]->const_item();
      if (is_const)
        join_tab[0].const_keys.merge(possible_keys);
    }
  }

  /* Calc how many (possible) matched records in each table */

  for (s=stat ; s < stat_end ; s++)
  {
    if (s->type == JT_SYSTEM || s->type == JT_CONST)
    {
      /* Only one matching row */
      s->found_records=s->records=s->read_time=1; s->worst_seeks=1.0;
      continue;
    }
    /* Approximate found rows and time to read them */
    s->found_records=s->records=s->table->file->records;
    s->read_time=(ha_rows) s->table->file->scan_time();

    /*
      Set a max range of how many seeks we can expect when using keys
      This is can't be to high as otherwise we are likely to use
      table scan.
    */
    s->worst_seeks= min((double) s->found_records / 10,
			(double) s->read_time*3);
    if (s->worst_seeks < 2.0)			// Fix for small tables
      s->worst_seeks=2.0;

    /*
      Add to stat->const_keys those indexes for which all group fields or
      all select distinct fields participate in one index.
    */
    add_group_and_distinct_keys(join, s);

    if (!s->const_keys.is_clear_all() &&
        !s->table->pos_in_table_list->embedding)
    {
      ha_rows records;
      SQL_SELECT *select;
      select= make_select(s->table, found_const_table_map,
			  found_const_table_map,
			  *s->on_expr_ref ? *s->on_expr_ref : conds,
			  1, &error);
      if (!select)
        DBUG_RETURN(1);
      records= get_quick_record_count(join->thd, select, s->table,
				      &s->const_keys, join->row_limit);
      s->quick=select->quick;
      s->needed_reg=select->needed_reg;
      select->quick=0;
      if (records == 0 && s->table->reginfo.impossible_range)
      {
	/*
	  Impossible WHERE or ON expression
	  In case of ON, we mark that the we match one empty NULL row.
	  In case of WHERE, don't set found_const_table_map to get the
	  caller to abort with a zero row result.
	*/
	join->const_table_map|= s->table->map;
	set_position(join,const_count++,s,(KEYUSE*) 0);
	s->type= JT_CONST;
	if (*s->on_expr_ref)
	{
	  /* Generate empty row */
	  s->info= "Impossible ON condition";
	  found_const_table_map|= s->table->map;
	  s->type= JT_CONST;
	  mark_as_null_row(s->table);		// All fields are NULL
	}
      }
      if (records != HA_POS_ERROR)
      {
	s->found_records=records;
	s->read_time= (ha_rows) (s->quick ? s->quick->read_time : 0.0);
      }
      delete select;
    }
  }

  join->join_tab=stat;
  join->map2table=stat_ref;
  join->table= join->all_tables=table_vector;
  join->const_tables=const_count;
  join->found_const_table_map=found_const_table_map;

  /* Find an optimal join order of the non-constant tables. */
  if (join->const_tables != join->tables)
  {
    optimize_keyuse(join, keyuse_array);
    choose_plan(join, all_table_map & ~join->const_table_map);
  }
  else
  {
    memcpy((gptr) join->best_positions,(gptr) join->positions,
	   sizeof(POSITION)*join->const_tables);
    join->best_read=1.0;
  }
  /* Generate an execution plan from the found optimal join order. */
  DBUG_RETURN(join->thd->killed || get_best_combination(join));
}


/*****************************************************************************
  Check with keys are used and with tables references with tables
  Updates in stat:
	  keys	     Bitmap of all used keys
	  const_keys Bitmap of all keys with may be used with quick_select
	  keyuse     Pointer to possible keys
*****************************************************************************/

typedef struct key_field_t {		// Used when finding key fields
  Field		*field;
  Item		*val;			// May be empty if diff constant
  uint		level;
  uint		optimize;
  bool		eq_func;
  /*
    If true, the condition this struct represents will not be satisfied
    when val IS NULL.
  */
  bool          null_rejecting; 
  bool         *cond_guard; /* See KEYUSE::cond_guard */
} KEY_FIELD;

/* Values in optimize */
#define KEY_OPTIMIZE_EXISTS		1
#define KEY_OPTIMIZE_REF_OR_NULL	2

/*
  Merge new key definitions to old ones, remove those not used in both

  This is called for OR between different levels

  To be able to do 'ref_or_null' we merge a comparison of a column
  and 'column IS NULL' to one test.  This is useful for sub select queries
  that are internally transformed to something like:

  SELECT * FROM t1 WHERE t1.key=outer_ref_field or t1.key IS NULL 

  KEY_FIELD::null_rejecting is processed as follows:
  result has null_rejecting=true if it is set for both ORed references.
  for example:
    (t2.key = t1.field OR t2.key  =  t1.field) -> null_rejecting=true
    (t2.key = t1.field OR t2.key <=> t1.field) -> null_rejecting=false
*/

static KEY_FIELD *
merge_key_fields(KEY_FIELD *start,KEY_FIELD *new_fields,KEY_FIELD *end,
		 uint and_level)
{
  if (start == new_fields)
    return start;				// Impossible or
  if (new_fields == end)
    return start;				// No new fields, skip all

  KEY_FIELD *first_free=new_fields;

  /* Mark all found fields in old array */
  for (; new_fields != end ; new_fields++)
  {
    for (KEY_FIELD *old=start ; old != first_free ; old++)
    {
      if (old->field == new_fields->field)
      {
        /*
          NOTE: below const_item() call really works as "!used_tables()", i.e.
          it can return FALSE where it is feasible to make it return TRUE.
          
          The cause is as follows: Some of the tables are already known to be
          const tables (the detection code is in make_join_statistics(),
          above the update_ref_and_keys() call), but we didn't propagate 
          information about this: TABLE::const_table is not set to TRUE, and
          Item::update_used_tables() hasn't been called for each item.
          The result of this is that we're missing some 'ref' accesses.
          TODO: OptimizerTeam: Fix this
        */
	if (!new_fields->val->const_item())
	{
	  /*
	    If the value matches, we can use the key reference.
	    If not, we keep it until we have examined all new values
	  */
	  if (old->val->eq(new_fields->val, old->field->binary()))
	  {
	    old->level= and_level;
	    old->optimize= ((old->optimize & new_fields->optimize &
			     KEY_OPTIMIZE_EXISTS) |
			    ((old->optimize | new_fields->optimize) &
			     KEY_OPTIMIZE_REF_OR_NULL));
            old->null_rejecting= (old->null_rejecting &&
                                  new_fields->null_rejecting);
	  }
	}
	else if (old->eq_func && new_fields->eq_func &&
		 old->val->eq(new_fields->val, old->field->binary()))

	{
	  old->level= and_level;
	  old->optimize= ((old->optimize & new_fields->optimize &
			   KEY_OPTIMIZE_EXISTS) |
			  ((old->optimize | new_fields->optimize) &
			   KEY_OPTIMIZE_REF_OR_NULL));
          old->null_rejecting= (old->null_rejecting &&
                                new_fields->null_rejecting);
	}
	else if (old->eq_func && new_fields->eq_func &&
		 ((old->val->const_item() && old->val->is_null()) || 
                  new_fields->val->is_null()))
	{
	  /* field = expression OR field IS NULL */
	  old->level= and_level;
	  old->optimize= KEY_OPTIMIZE_REF_OR_NULL;
	  /*
            Remember the NOT NULL value unless the value does not depend
            on other tables.
          */
	  if (!old->val->used_tables() && old->val->is_null())
	    old->val= new_fields->val;
          /* The referred expression can be NULL: */ 
          old->null_rejecting= 0;
	}
	else
	{
	  /*
	    We are comparing two different const.  In this case we can't
	    use a key-lookup on this so it's better to remove the value
	    and let the range optimzier handle it
	  */
	  if (old == --first_free)		// If last item
	    break;
	  *old= *first_free;			// Remove old value
	  old--;				// Retry this value
	}
      }
    }
  }
  /* Remove all not used items */
  for (KEY_FIELD *old=start ; old != first_free ;)
  {
    if (old->level != and_level)
    {						// Not used in all levels
      if (old == --first_free)
	break;
      *old= *first_free;			// Remove old value
      continue;
    }
    old++;
  }
  return first_free;
}


/*
  Add a possible key to array of possible keys if it's usable as a key

  SYNPOSIS
    add_key_field()
    key_fields			Pointer to add key, if usable
    and_level			And level, to be stored in KEY_FIELD
    cond                        Condition predicate
    field			Field used in comparision
    eq_func			True if we used =, <=> or IS NULL
    value			Value used for comparison with field
    usable_tables		Tables which can be used for key optimization
    sargables            IN/OUT Array of found sargable candidates

  NOTES
    If we are doing a NOT NULL comparison on a NOT NULL field in a outer join
    table, we store this to be able to do not exists optimization later.

  RETURN
    *key_fields is incremented if we stored a key in the array
*/

static void
add_key_field(KEY_FIELD **key_fields,uint and_level, Item_func *cond,
              Field *field, bool eq_func, Item **value, uint num_values,
              table_map usable_tables, SARGABLE_PARAM **sargables)
{
  uint exists_optimize= 0;
  if (!(field->flags & PART_KEY_FLAG))
  {
    // Don't remove column IS NULL on a LEFT JOIN table
    if (!eq_func || (*value)->type() != Item::NULL_ITEM ||
        !field->table->maybe_null || field->null_ptr)
      return;					// Not a key. Skip it
    exists_optimize= KEY_OPTIMIZE_EXISTS;
    DBUG_ASSERT(num_values == 1);
  }
  else
  {
    table_map used_tables=0;
    bool optimizable=0;
    for (uint i=0; i<num_values; i++)
    {
      used_tables|=(value[i])->used_tables();
      if (!((value[i])->used_tables() & (field->table->map | RAND_TABLE_BIT)))
        optimizable=1;
    }
    if (!optimizable)
      return;
    if (!(usable_tables & field->table->map))
    {
      if (!eq_func || (*value)->type() != Item::NULL_ITEM ||
          !field->table->maybe_null || field->null_ptr)
	return;					// Can't use left join optimize
      exists_optimize= KEY_OPTIMIZE_EXISTS;
    }
    else
    {
      JOIN_TAB *stat=field->table->reginfo.join_tab;
      key_map possible_keys=field->key_start;
      possible_keys.intersect(field->table->keys_in_use_for_query);
      stat[0].keys.merge(possible_keys);             // Add possible keys

      /*
	Save the following cases:
	Field op constant
	Field LIKE constant where constant doesn't start with a wildcard
	Field = field2 where field2 is in a different table
	Field op formula
	Field IS NULL
	Field IS NOT NULL
         Field BETWEEN ...
         Field IN ...
      */
      stat[0].key_dependent|=used_tables;

      bool is_const=1;
      for (uint i=0; i<num_values; i++)
        is_const&= value[i]->const_item();
      if (is_const)
        stat[0].const_keys.merge(possible_keys);
      else if (!eq_func)
      {
        /* 
          Save info to be able check whether this predicate can be 
          considered as sargable for range analisis after reading const tables.
          We do not save info about equalities as update_const_equal_items
          will take care of updating info on keys from sargable equalities. 
        */
        (*sargables)--;
        (*sargables)->field= field;
        (*sargables)->arg_value= value;
        (*sargables)->num_values= num_values;
      }
      /*
	We can't always use indexes when comparing a string index to a
	number. cmp_type() is checked to allow compare of dates to numbers.
        eq_func is NEVER true when num_values > 1
       */
      if (!eq_func)
      {
        /* 
          Additional optimization: if we're processing
          "t.key BETWEEN c1 AND c1" then proceed as if we were processing
          "t.key = c1".
          TODO: This is a very limited fix. A more generic fix is possible. 
          There are 2 options:
          A) Make equality propagation code be able to handle BETWEEN
             (including cases like t1.key BETWEEN t2.key AND t3.key)
          B) Make range optimizer to infer additional "t.key = c" equalities
             and use them in equality propagation process (see details in
             OptimizerKBAndTodo)
        */
        if ((cond->functype() != Item_func::BETWEEN) ||
            ((Item_func_between*) cond)->negated ||
            !value[0]->eq(value[1], field->binary()))
          return;
        eq_func= TRUE;
      }

      if (field->result_type() == STRING_RESULT)
      {
        if ((*value)->result_type() != STRING_RESULT)
        {
          if (field->cmp_type() != (*value)->result_type())
            return;
        }
        else
        {
          /*
            We can't use indexes if the effective collation
            of the operation differ from the field collation.
          */
          if (field->cmp_type() == STRING_RESULT &&
              ((Field_str*)field)->charset() != cond->compare_collation())
            return;
        }
      }
    }
  }
  /*
    For the moment eq_func is always true. This slot is reserved for future
    extensions where we want to remembers other things than just eq comparisons
  */
  DBUG_ASSERT(eq_func);
  /* Store possible eq field */
  (*key_fields)->field=		field;
  (*key_fields)->eq_func=	eq_func;
  (*key_fields)->val=		*value;
  (*key_fields)->level=		and_level;
  (*key_fields)->optimize=	exists_optimize;
  /*
    If the condition has form "tbl.keypart = othertbl.field" and 
    othertbl.field can be NULL, there will be no matches if othertbl.field 
    has NULL value.
    We use null_rejecting in add_not_null_conds() to add
    'othertbl.field IS NOT NULL' to tab->select_cond.
  */
  (*key_fields)->null_rejecting= ((cond->functype() == Item_func::EQ_FUNC ||
                                   cond->functype() == Item_func::MULT_EQUAL_FUNC) &&
                                  ((*value)->type() == Item::FIELD_ITEM) &&
                                  ((Item_field*)*value)->field->maybe_null());
  (*key_fields)->cond_guard= NULL;
  (*key_fields)++;
}

/*
  Add possible keys to array of possible keys originated from a simple predicate

  SYNPOSIS
    add_key_equal_fields()
    key_fields			Pointer to add key, if usable
    and_level			And level, to be stored in KEY_FIELD
    cond                        Condition predicate
    field			Field used in comparision
    eq_func			True if we used =, <=> or IS NULL
    value			Value used for comparison with field
				Is NULL for BETWEEN and IN    
    usable_tables		Tables which can be used for key optimization
    sargables            IN/OUT Array of found sargable candidates

  NOTES
    If field items f1 and f2 belong to the same multiple equality and
    a key is added for f1, the the same key is added for f2.

  RETURN
    *key_fields is incremented if we stored a key in the array
*/

static void
add_key_equal_fields(KEY_FIELD **key_fields, uint and_level,
                     Item_func *cond, Item_field *field_item,
                     bool eq_func, Item **val,
                     uint num_values, table_map usable_tables,
                     SARGABLE_PARAM **sargables)
{
  Field *field= field_item->field;
  add_key_field(key_fields, and_level, cond, field,
                eq_func, val, num_values, usable_tables, sargables);
  Item_equal *item_equal= field_item->item_equal;
  if (item_equal)
  { 
    /*
      Add to the set of possible key values every substitution of
      the field for an equal field included into item_equal
    */
    Item_equal_iterator it(*item_equal);
    Item_field *item;
    while ((item= it++))
    {
      if (!field->eq(item->field))
      {
        add_key_field(key_fields, and_level, cond, item->field,
                      eq_func, val, num_values, usable_tables,
                      sargables);
      }
    }
  }
}

static void
add_key_fields(JOIN *join, KEY_FIELD **key_fields, uint *and_level,
               COND *cond, table_map usable_tables,
               SARGABLE_PARAM **sargables)
{
  if (cond->type() == Item_func::COND_ITEM)
  {
    List_iterator_fast<Item> li(*((Item_cond*) cond)->argument_list());
    KEY_FIELD *org_key_fields= *key_fields;

    if (((Item_cond*) cond)->functype() == Item_func::COND_AND_FUNC)
    {
      Item *item;
      while ((item=li++))
        add_key_fields(join, key_fields, and_level, item, usable_tables,
                       sargables);
      for (; org_key_fields != *key_fields ; org_key_fields++)
	org_key_fields->level= *and_level;
    }
    else
    {
      (*and_level)++;
      add_key_fields(join, key_fields, and_level, li++, usable_tables,
                     sargables);
      Item *item;
      while ((item=li++))
      {
	KEY_FIELD *start_key_fields= *key_fields;
	(*and_level)++;
        add_key_fields(join, key_fields, and_level, item, usable_tables,
                       sargables);
	*key_fields=merge_key_fields(org_key_fields,start_key_fields,
				     *key_fields,++(*and_level));
      }
    }
    return;
  }

  /* 
    Subquery optimization: Conditions that are pushed down into subqueries
    are wrapped into Item_func_trig_cond. We process the wrapped condition
    but need to set cond_guard for KEYUSE elements generated from it.
  */
  {
    if (cond->type() == Item::FUNC_ITEM &&
        ((Item_func*)cond)->functype() == Item_func::TRIG_COND_FUNC)
    {
      Item *cond_arg= ((Item_func*)cond)->arguments()[0];
      if (!join->group_list && !join->order &&
          join->unit->item && 
          join->unit->item->substype() == Item_subselect::IN_SUBS &&
          !join->unit->first_select()->next_select())
      {
        KEY_FIELD *save= *key_fields;
        add_key_fields(join, key_fields, and_level, cond_arg, usable_tables,
                       sargables);
        // Indicate that this ref access candidate is for subquery lookup:
        for (; save != *key_fields; save++)
          save->cond_guard= ((Item_func_trig_cond*)cond)->get_trig_var();
      }
      return;
    }
  }

  /* If item is of type 'field op field/constant' add it to key_fields */
  if (cond->type() != Item::FUNC_ITEM)
    return;
  Item_func *cond_func= (Item_func*) cond;
  switch (cond_func->select_optimize()) {
  case Item_func::OPTIMIZE_NONE:
    break;
  case Item_func::OPTIMIZE_KEY:
  {
    Item **values;
    // BETWEEN, IN, NE
    if (cond_func->key_item()->real_item()->type() == Item::FIELD_ITEM &&
	!(cond_func->used_tables() & OUTER_REF_TABLE_BIT))
    {
      values= cond_func->arguments()+1;
      if (cond_func->functype() == Item_func::NE_FUNC &&
        cond_func->arguments()[1]->real_item()->type() == Item::FIELD_ITEM &&
	     !(cond_func->arguments()[0]->used_tables() & OUTER_REF_TABLE_BIT))
        values--;
      DBUG_ASSERT(cond_func->functype() != Item_func::IN_FUNC ||
                  cond_func->argument_count() != 2);
      add_key_equal_fields(key_fields, *and_level, cond_func,
                           (Item_field*) (cond_func->key_item()->real_item()),
                           0, values, 
                           cond_func->argument_count()-1,
                           usable_tables, sargables);
    }
    if (cond_func->functype() == Item_func::BETWEEN)
    {
      values= cond_func->arguments();
      for (uint i= 1 ; i < cond_func->argument_count() ; i++)
      {
        Item_field *field_item;
        if (cond_func->arguments()[i]->real_item()->type() == Item::FIELD_ITEM
            &&
            !(cond_func->arguments()[i]->used_tables() & OUTER_REF_TABLE_BIT))
        {
          field_item= (Item_field *) (cond_func->arguments()[i]->real_item());
          add_key_equal_fields(key_fields, *and_level, cond_func,
                               field_item, 0, values, 1, usable_tables, 
                               sargables);
        }
      }  
    }
    break;
  }
  case Item_func::OPTIMIZE_OP:
  {
    bool equal_func=(cond_func->functype() == Item_func::EQ_FUNC ||
		     cond_func->functype() == Item_func::EQUAL_FUNC);

    if (cond_func->arguments()[0]->real_item()->type() == Item::FIELD_ITEM &&
	!(cond_func->arguments()[0]->used_tables() & OUTER_REF_TABLE_BIT))
    {
      add_key_equal_fields(key_fields, *and_level, cond_func,
	                (Item_field*) (cond_func->arguments()[0])->real_item(),
		           equal_func,
                           cond_func->arguments()+1, 1, usable_tables,
                           sargables);
    }
    if (cond_func->arguments()[1]->real_item()->type() == Item::FIELD_ITEM &&
	cond_func->functype() != Item_func::LIKE_FUNC &&
	!(cond_func->arguments()[1]->used_tables() & OUTER_REF_TABLE_BIT))
    {
      add_key_equal_fields(key_fields, *and_level, cond_func, 
                       (Item_field*) (cond_func->arguments()[1])->real_item(),
		           equal_func,
                           cond_func->arguments(),1,usable_tables,
                           sargables);
    }
    break;
  }
  case Item_func::OPTIMIZE_NULL:
    /* column_name IS [NOT] NULL */
    if (cond_func->arguments()[0]->real_item()->type() == Item::FIELD_ITEM &&
	!(cond_func->used_tables() & OUTER_REF_TABLE_BIT))
    {
      Item *tmp=new Item_null;
      if (unlikely(!tmp))                       // Should never be true
	return;
      add_key_equal_fields(key_fields, *and_level, cond_func,
		    (Item_field*) (cond_func->arguments()[0])->real_item(),
		    cond_func->functype() == Item_func::ISNULL_FUNC,
			   &tmp, 1, usable_tables, sargables);
    }
    break;
  case Item_func::OPTIMIZE_EQUAL:
    Item_equal *item_equal= (Item_equal *) cond;
    Item *const_item= item_equal->get_const();
    Item_equal_iterator it(*item_equal);
    Item_field *item;
    if (const_item)
    {
      /*
        For each field field1 from item_equal consider the equality 
        field1=const_item as a condition allowing an index access of the table
        with field1 by the keys value of field1.
      */   
      while ((item= it++))
      {
        add_key_field(key_fields, *and_level, cond_func, item->field,
                      TRUE, &const_item, 1, usable_tables, sargables);
      }
    }
    else 
    {
      /*
        Consider all pairs of different fields included into item_equal.
        For each of them (field1, field1) consider the equality 
        field1=field2 as a condition allowing an index access of the table
        with field1 by the keys value of field2.
      */   
      Item_equal_iterator fi(*item_equal);
      while ((item= fi++))
      {
        Field *field= item->field;
        while ((item= it++))
        {
          if (!field->eq(item->field))
          {
            add_key_field(key_fields, *and_level, cond_func, field,
                          TRUE, (Item **) &item, 1, usable_tables,
                          sargables);
          }
        }
        it.rewind();
      }
    }
    break;
  }
}

/*
  Add all keys with uses 'field' for some keypart
  If field->and_level != and_level then only mark key_part as const_part
*/

static uint
max_part_bit(key_part_map bits)
{
  uint found;
  for (found=0; bits & 1 ; found++,bits>>=1) ;
  return found;
}

static void
add_key_part(DYNAMIC_ARRAY *keyuse_array,KEY_FIELD *key_field)
{
  Field *field=key_field->field;
  TABLE *form= field->table;
  KEYUSE keyuse;

  if (key_field->eq_func && !(key_field->optimize & KEY_OPTIMIZE_EXISTS))
  {
    for (uint key=0 ; key < form->s->keys ; key++)
    {
      if (!(form->keys_in_use_for_query.is_set(key)))
	continue;
      if (form->key_info[key].flags & HA_FULLTEXT)
	continue;    // ToDo: ft-keys in non-ft queries.   SerG

      uint key_parts= (uint) form->key_info[key].key_parts;
      for (uint part=0 ; part <  key_parts ; part++)
      {
	if (field->eq(form->key_info[key].key_part[part].field))
	{
	  keyuse.table= field->table;
	  keyuse.val =  key_field->val;
	  keyuse.key =  key;
	  keyuse.keypart=part;
	  keyuse.keypart_map= (key_part_map) 1 << part;
	  keyuse.used_tables=key_field->val->used_tables();
	  keyuse.optimize= key_field->optimize & KEY_OPTIMIZE_REF_OR_NULL;
          keyuse.null_rejecting= key_field->null_rejecting;
          keyuse.cond_guard= key_field->cond_guard;
	  VOID(insert_dynamic(keyuse_array,(gptr) &keyuse));
	}
      }
    }
  }
}


#define FT_KEYPART   (MAX_REF_PARTS+10)

static void
add_ft_keys(DYNAMIC_ARRAY *keyuse_array,
            JOIN_TAB *stat,COND *cond,table_map usable_tables)
{
  Item_func_match *cond_func=NULL;

  if (!cond)
    return;

  if (cond->type() == Item::FUNC_ITEM)
  {
    Item_func *func=(Item_func *)cond;
    Item_func::Functype functype=  func->functype();
    if (functype == Item_func::FT_FUNC)
      cond_func=(Item_func_match *)cond;
    else if (func->arg_count == 2)
    {
      Item_func *arg0=(Item_func *)(func->arguments()[0]),
                *arg1=(Item_func *)(func->arguments()[1]);
      if (arg1->const_item()  &&
          ((functype == Item_func::GE_FUNC && arg1->val_real() > 0) ||
           (functype == Item_func::GT_FUNC && arg1->val_real() >=0))  &&
           arg0->type() == Item::FUNC_ITEM            &&
           arg0->functype() == Item_func::FT_FUNC)
        cond_func=(Item_func_match *) arg0;
      else if (arg0->const_item() &&
               ((functype == Item_func::LE_FUNC && arg0->val_real() > 0) ||
                (functype == Item_func::LT_FUNC && arg0->val_real() >=0)) &&
                arg1->type() == Item::FUNC_ITEM          &&
                arg1->functype() == Item_func::FT_FUNC)
        cond_func=(Item_func_match *) arg1;
    }
  }
  else if (cond->type() == Item::COND_ITEM)
  {
    List_iterator_fast<Item> li(*((Item_cond*) cond)->argument_list());

    if (((Item_cond*) cond)->functype() == Item_func::COND_AND_FUNC)
    {
      Item *item;
      while ((item=li++))
        add_ft_keys(keyuse_array,stat,item,usable_tables);
    }
  }

  if (!cond_func || cond_func->key == NO_SUCH_KEY ||
      !(usable_tables & cond_func->table->map))
    return;

  KEYUSE keyuse;
  keyuse.table= cond_func->table;
  keyuse.val =  cond_func;
  keyuse.key =  cond_func->key;
  keyuse.keypart= FT_KEYPART;
  keyuse.used_tables=cond_func->key_item()->used_tables();
  keyuse.optimize= 0;
  keyuse.keypart_map= 0;
  VOID(insert_dynamic(keyuse_array,(gptr) &keyuse));
}


static int
sort_keyuse(KEYUSE *a,KEYUSE *b)
{
  int res;
  if (a->table->tablenr != b->table->tablenr)
    return (int) (a->table->tablenr - b->table->tablenr);
  if (a->key != b->key)
    return (int) (a->key - b->key);
  if (a->keypart != b->keypart)
    return (int) (a->keypart - b->keypart);
  // Place const values before other ones
  if ((res= test((a->used_tables & ~OUTER_REF_TABLE_BIT)) -
       test((b->used_tables & ~OUTER_REF_TABLE_BIT))))
    return res;
  /* Place rows that are not 'OPTIMIZE_REF_OR_NULL' first */
  return (int) ((a->optimize & KEY_OPTIMIZE_REF_OR_NULL) -
		(b->optimize & KEY_OPTIMIZE_REF_OR_NULL));
}


/*
  Add to KEY_FIELD array all 'ref' access candidates within nested join

  SYNPOSIS
    add_key_fields_for_nj()
      nested_join_table  IN     Nested join pseudo-table to process
      end                INOUT  End of the key field array
      and_level          INOUT  And-level
      sargables          IN/OUT Array of found sargable candidates

  DESCRIPTION
    This function populates KEY_FIELD array with entries generated from the 
    ON condition of the given nested join, and does the same for nested joins 
    contained within this nested join.

  NOTES
    We can add accesses to the tables that are direct children of this nested 
    join (1), and are not inner tables w.r.t their neighbours (2).
    
    Example for #1 (outer brackets pair denotes nested join this function is 
    invoked for):
     ... LEFT JOIN (t1 LEFT JOIN (t2 ... ) ) ON cond
    Example for #2:
     ... LEFT JOIN (t1 LEFT JOIN t2 ) ON cond
    In examples 1-2 for condition cond, we can add 'ref' access candidates to 
    t1 only.
    Example #3:
     ... LEFT JOIN (t1, t2 LEFT JOIN t3 ON inner_cond) ON cond
    Here we can add 'ref' access candidates for t1 and t2, but not for t3.
*/

static void add_key_fields_for_nj(JOIN *join, TABLE_LIST *nested_join_table,
                                  KEY_FIELD **end, uint *and_level,
                                  SARGABLE_PARAM **sargables)
{
  List_iterator<TABLE_LIST> li(nested_join_table->nested_join->join_list);
  table_map tables= 0;
  TABLE_LIST *table;
  DBUG_ASSERT(nested_join_table->nested_join);

  while ((table= li++))
  {
    if (table->nested_join)
      add_key_fields_for_nj(join, table, end, and_level, sargables);
    else
      if (!table->on_expr)
        tables |= table->table->map;
  }
  add_key_fields(join, end, and_level, nested_join_table->on_expr, tables,
                 sargables);
}


/*
  Update keyuse array with all possible keys we can use to fetch rows
  
  SYNOPSIS
    update_ref_and_keys()
      thd 
      keyuse     OUT Put here ordered array of KEYUSE structures
      join_tab       Array in tablenr_order
      tables         Number of tables in join
      cond           WHERE condition (note that the function analyzes 
                     join_tab[i]->on_expr too)
      normal_tables  Tables not inner w.r.t some outer join (ones for which
                     we can make ref access based the WHERE clause)
      select_lex     current SELECT
      sargables  OUT Array of found sargable candidates
      
  RETURN 
   0 - OK
   1 - Out of memory.
*/

static bool
update_ref_and_keys(THD *thd, DYNAMIC_ARRAY *keyuse,JOIN_TAB *join_tab,
                    uint tables, COND *cond, COND_EQUAL *cond_equal,
                    table_map normal_tables, SELECT_LEX *select_lex,
                    SARGABLE_PARAM **sargables)
{
  uint	and_level,i,found_eq_constant;
  KEY_FIELD *key_fields, *end, *field;
  uint sz;
  uint m= 1;
  
  if (cond_equal && cond_equal->max_members)
    m= cond_equal->max_members;
  
  /* 
    We use the same piece of memory to store both  KEY_FIELD 
    and SARGABLE_PARAM structure.
    KEY_FIELD values are placed at the beginning this memory
    while  SARGABLE_PARAM values are put at the end.
    All predicates that are used to fill arrays of KEY_FIELD
    and SARGABLE_PARAM structures have at most 2 arguments
    except BETWEEN predicates that have 3 arguments and 
    IN predicates.
    This any predicate if it's not BETWEEN/IN can be used 
    directly to fill at most 2 array elements, either of KEY_FIELD
    or SARGABLE_PARAM type. For a BETWEEN predicate 3 elements
    can be filled as this predicate is considered as
    saragable with respect to each of its argument.
    An IN predicate can require at most 1 element as currently
    it is considered as sargable only for its first argument.
    Multiple equality can add  elements that are filled after
    substitution of field arguments by equal fields. There
    can be not more than cond_equal->max_members such substitutions.
  */ 
  sz= max(sizeof(KEY_FIELD),sizeof(SARGABLE_PARAM))*
      (((thd->lex->current_select->cond_count+1)*2 +
	thd->lex->current_select->between_count)*m+1);
  if (!(key_fields=(KEY_FIELD*)	thd->alloc(sz)))
    return TRUE; /* purecov: inspected */
  and_level= 0;
  field= end= key_fields;
  *sargables= (SARGABLE_PARAM *) key_fields + 
                (sz - sizeof((*sargables)[0].field))/sizeof(SARGABLE_PARAM);
  /* set a barrier for the array of SARGABLE_PARAM */
  (*sargables)[0].field= 0; 

  if (my_init_dynamic_array(keyuse,sizeof(KEYUSE),20,64))
    return TRUE;
  if (cond)
  {
    add_key_fields(join_tab->join, &end, &and_level, cond, normal_tables,
                   sargables);
    for (; field != end ; field++)
    {
      add_key_part(keyuse,field);
      /* Mark that we can optimize LEFT JOIN */
      if (field->val->type() == Item::NULL_ITEM &&
	  !field->field->real_maybe_null())
	field->field->table->reginfo.not_exists_optimize=1;
    }
  }
  for (i=0 ; i < tables ; i++)
  {
    /*
      Block the creation of keys for inner tables of outer joins.
      Here only the outer joins that can not be converted to
      inner joins are left and all nests that can be eliminated
      are flattened.
      In the future when we introduce conditional accesses
      for inner tables in outer joins these keys will be taken
      into account as well.
    */ 
    if (*join_tab[i].on_expr_ref)
      add_key_fields(join_tab->join, &end, &and_level, 
                     *join_tab[i].on_expr_ref,
                     join_tab[i].table->map, sargables);
  }

  /* Process ON conditions for the nested joins */
  {
    List_iterator<TABLE_LIST> li(*join_tab->join->join_list);
    TABLE_LIST *table;
    while ((table= li++))
    {
      if (table->nested_join)
        add_key_fields_for_nj(join_tab->join, table, &end, &and_level, 
                              sargables);
    }
  }

  /* fill keyuse with found key parts */
  for ( ; field != end ; field++)
    add_key_part(keyuse,field);

  if (select_lex->ftfunc_list->elements)
  {
    add_ft_keys(keyuse,join_tab,cond,normal_tables);
  }

  /*
    Sort the array of possible keys and remove the following key parts:
    - ref if there is a keypart which is a ref and a const.
      (e.g. if there is a key(a,b) and the clause is a=3 and b=7 and b=t2.d,
      then we skip the key part corresponding to b=t2.d)
    - keyparts without previous keyparts
      (e.g. if there is a key(a,b,c) but only b < 5 (or a=2 and c < 3) is
      used in the query, we drop the partial key parts from consideration).
    Special treatment for ft-keys.
  */
  if (keyuse->elements)
  {
    KEYUSE key_end,*prev,*save_pos,*use;

    qsort(keyuse->buffer,keyuse->elements,sizeof(KEYUSE),
	  (qsort_cmp) sort_keyuse);

    bzero((char*) &key_end,sizeof(key_end));    /* Add for easy testing */
    VOID(insert_dynamic(keyuse,(gptr) &key_end));

    use=save_pos=dynamic_element(keyuse,0,KEYUSE*);
    prev= &key_end;
    found_eq_constant=0;
    for (i=0 ; i < keyuse->elements-1 ; i++,use++)
    {
      if (!use->used_tables)
	use->table->const_key_parts[use->key]|= use->keypart_map;
      if (use->keypart != FT_KEYPART)
      {
	if (use->key == prev->key && use->table == prev->table)
	{
	  if (prev->keypart+1 < use->keypart ||
	      prev->keypart == use->keypart && found_eq_constant)
	    continue;				/* remove */
	}
	else if (use->keypart != 0)		// First found must be 0
	  continue;
      }

      *save_pos= *use;
      prev=use;
      found_eq_constant= !use->used_tables;
      /* Save ptr to first use */
      if (!use->table->reginfo.join_tab->keyuse)
	use->table->reginfo.join_tab->keyuse=save_pos;
      use->table->reginfo.join_tab->checked_keys.set_bit(use->key);
      save_pos++;
    }
    i=(uint) (save_pos-(KEYUSE*) keyuse->buffer);
    VOID(set_dynamic(keyuse,(gptr) &key_end,i));
    keyuse->elements=i;
  }
  return FALSE;
}

/*
  Update some values in keyuse for faster choose_plan() loop
*/

static void optimize_keyuse(JOIN *join, DYNAMIC_ARRAY *keyuse_array)
{
  KEYUSE *end,*keyuse= dynamic_element(keyuse_array, 0, KEYUSE*);

  for (end= keyuse+ keyuse_array->elements ; keyuse < end ; keyuse++)
  {
    table_map map;
    /*
      If we find a ref, assume this table matches a proportional
      part of this table.
      For example 100 records matching a table with 5000 records
      gives 5000/100 = 50 records per key
      Constant tables are ignored.
      To avoid bad matches, we don't make ref_table_rows less than 100.
    */
    keyuse->ref_table_rows= ~(ha_rows) 0;	// If no ref
    if (keyuse->used_tables &
	(map= (keyuse->used_tables & ~join->const_table_map &
	       ~OUTER_REF_TABLE_BIT)))
    {
      uint tablenr;
      for (tablenr=0 ; ! (map & 1) ; map>>=1, tablenr++) ;
      if (map == 1)			// Only one table
      {
	TABLE *tmp_table=join->all_tables[tablenr];
	keyuse->ref_table_rows= max(tmp_table->file->records, 100);
      }
    }
    /*
      Outer reference (external field) is constant for single executing
      of subquery
    */
    if (keyuse->used_tables == OUTER_REF_TABLE_BIT)
      keyuse->ref_table_rows= 1;
  }
}


/*
  Discover the indexes that can be used for GROUP BY or DISTINCT queries.

  SYNOPSIS
    add_group_and_distinct_keys()
    join
    join_tab

  DESCRIPTION
    If the query has a GROUP BY clause, find all indexes that contain all
    GROUP BY fields, and add those indexes to join->const_keys.
    If the query has a DISTINCT clause, find all indexes that contain all
    SELECT fields, and add those indexes to join->const_keys.
    This allows later on such queries to be processed by a
    QUICK_GROUP_MIN_MAX_SELECT.

  RETURN
    None
*/

static void
add_group_and_distinct_keys(JOIN *join, JOIN_TAB *join_tab)
{
  List<Item_field> indexed_fields;
  List_iterator<Item_field> indexed_fields_it(indexed_fields);
  ORDER      *cur_group;
  Item_field *cur_item;
  key_map possible_keys(0);

  if (join->group_list)
  { /* Collect all query fields referenced in the GROUP clause. */
    for (cur_group= join->group_list; cur_group; cur_group= cur_group->next)
      (*cur_group->item)->walk(&Item::collect_item_field_processor,
                               (byte*) &indexed_fields);
  }
  else if (join->select_distinct)
  { /* Collect all query fields referenced in the SELECT clause. */
    List<Item> &select_items= join->fields_list;
    List_iterator<Item> select_items_it(select_items);
    Item *item;
    while ((item= select_items_it++))
      item->walk(&Item::collect_item_field_processor, (byte*) &indexed_fields);
  }
  else
    return;

  if (indexed_fields.elements == 0)
    return;

  /* Intersect the keys of all group fields. */
  cur_item= indexed_fields_it++;
  possible_keys.merge(cur_item->field->part_of_key);
  while ((cur_item= indexed_fields_it++))
  {
    possible_keys.intersect(cur_item->field->part_of_key);
  }

  if (!possible_keys.is_clear_all())
    join_tab->const_keys.merge(possible_keys);
}


/*****************************************************************************
  Go through all combinations of not marked tables and find the one
  which uses least records
*****************************************************************************/

/* Save const tables first as used tables */

static void
set_position(JOIN *join,uint idx,JOIN_TAB *table,KEYUSE *key)
{
  join->positions[idx].table= table;
  join->positions[idx].key=key;
  join->positions[idx].records_read=1.0;	/* This is a const table */

  /* Move the const table as down as possible in best_ref */
  JOIN_TAB **pos=join->best_ref+idx+1;
  JOIN_TAB *next=join->best_ref[idx];
  for (;next != table ; pos++)
  {
    JOIN_TAB *tmp=pos[0];
    pos[0]=next;
    next=tmp;
  }
  join->best_ref[idx]=table;
}


/*
  Find the best access path for an extension of a partial execution plan and
  add this path to the plan.

  SYNOPSIS
    best_access_path()
    join             pointer to the structure providing all context info
                     for the query
    s                the table to be joined by the function
    thd              thread for the connection that submitted the query
    remaining_tables set of tables not included into the partial plan yet
    idx              the length of the partial plan
    record_count     estimate for the number of records returned by the partial
                     plan
    read_time        the cost of the partial plan

  DESCRIPTION
    The function finds the best access path to table 's' from the passed
    partial plan where an access path is the general term for any means to
    access the data in 's'. An access path may use either an index or a scan,
    whichever is cheaper. The input partial plan is passed via the array
    'join->positions' of length 'idx'. The chosen access method for 's' and its
    cost are stored in 'join->positions[idx]'.

  RETURN
    None
*/

static void
best_access_path(JOIN      *join,
                 JOIN_TAB  *s,
                 THD       *thd,
                 table_map remaining_tables,
                 uint      idx,
                 double    record_count,
                 double    read_time)
{
  KEYUSE *best_key=         0;
  uint best_max_key_part=   0;
  my_bool found_constraint= 0;
  double best=              DBL_MAX;
  double best_time=         DBL_MAX;
  double records=           DBL_MAX;
  double tmp;
  ha_rows rec;
  DBUG_ENTER("best_access_path");

  if (s->keyuse)
  {                                            /* Use key if possible */
    TABLE *table= s->table;
    KEYUSE *keyuse,*start_key=0;
    double best_records= DBL_MAX;
    uint max_key_part=0;

    /* Test how we can use keys */
    rec= s->records/MATCHING_ROWS_IN_OTHER_TABLE;  // Assumed records/key
    for (keyuse=s->keyuse ; keyuse->table == table ;)
    {
      key_part_map found_part= 0;
      table_map found_ref= 0;
      uint key= keyuse->key;
      KEY *keyinfo= table->key_info+key;
      bool ft_key=  (keyuse->keypart == FT_KEYPART);
      /* Bitmap of keyparts where the ref access is over 'keypart=const': */
      key_part_map const_part= 0;
      /* The or-null keypart in ref-or-null access: */
      key_part_map ref_or_null_part= 0;

      /* Calculate how many key segments of the current key we can use */
      start_key= keyuse;
      do
      { /* for each keypart */
        uint keypart= keyuse->keypart;
        table_map best_part_found_ref= 0;
        double best_prev_record_reads= DBL_MAX;
        do
        {
          if (!(remaining_tables & keyuse->used_tables) &&
              !(ref_or_null_part && (keyuse->optimize &
                                     KEY_OPTIMIZE_REF_OR_NULL)))
          {
            found_part|= keyuse->keypart_map;
            if (!(keyuse->used_tables & ~join->const_table_map))
              const_part|= keyuse->keypart_map;
            double tmp2= prev_record_reads(join, (found_ref |
                                                 keyuse->used_tables));
            if (tmp2 < best_prev_record_reads)
            {
              best_part_found_ref= keyuse->used_tables & ~join->const_table_map;
              best_prev_record_reads= tmp2;
            }
            if (rec > keyuse->ref_table_rows)
              rec= keyuse->ref_table_rows;
	    /*
	      If there is one 'key_column IS NULL' expression, we can
	      use this ref_or_null optimisation of this field
	    */
            if (keyuse->optimize & KEY_OPTIMIZE_REF_OR_NULL)
              ref_or_null_part |= keyuse->keypart_map;
          }
          keyuse++;
        } while (keyuse->table == table && keyuse->key == key &&
                 keyuse->keypart == keypart);
	found_ref|= best_part_found_ref;
      } while (keyuse->table == table && keyuse->key == key);

      /*
        Assume that that each key matches a proportional part of table.
      */
      if (!found_part && !ft_key)
        continue;                               // Nothing usable found

      if (rec < MATCHING_ROWS_IN_OTHER_TABLE)
        rec= MATCHING_ROWS_IN_OTHER_TABLE;      // Fix for small tables

      /*
        ft-keys require special treatment
      */
      if (ft_key)
      {
        /*
          Really, there should be records=0.0 (yes!)
          but 1.0 would be probably safer
        */
        tmp= prev_record_reads(join, found_ref);
        records= 1.0;
      }
      else
      {
        found_constraint= 1;
        /*
          Check if we found full key
        */
        if (found_part == PREV_BITS(uint,keyinfo->key_parts) &&
            !ref_or_null_part)
        {                                         /* use eq key */
          max_key_part= (uint) ~0;
          if ((keyinfo->flags & (HA_NOSAME | HA_NULL_PART_KEY)) == HA_NOSAME)
          {
            tmp = prev_record_reads(join, found_ref);
            records=1.0;
          }
          else
          {
            if (!found_ref)
            {                                     /* We found a const key */
              /*
                ReuseRangeEstimateForRef-1:
                We get here if we've found a ref(const) (c_i are constants):
                  "(keypart1=c1) AND ... AND (keypartN=cN)"   [ref_const_cond]
                
                If range optimizer was able to construct a "range" 
                access on this index, then its condition "quick_cond" was
                eqivalent to ref_const_cond (*), and we can re-use E(#rows)
                from the range optimizer.
                
                Proof of (*): By properties of range and ref optimizers 
                quick_cond will be equal or tighther than ref_const_cond. 
                ref_const_cond already covers "smallest" possible interval - 
                a singlepoint interval over all keyparts. Therefore, 
                quick_cond is equivalent to ref_const_cond (if it was an 
                empty interval we wouldn't have got here).
              */
              if (table->quick_keys.is_set(key))
                records= (double) table->quick_rows[key];
              else
              {
                /* quick_range couldn't use key! */
                records= (double) s->records/rec;
              }
            }
            else
            {
              if (!(records=keyinfo->rec_per_key[keyinfo->key_parts-1]))
              {                                   /* Prefer longer keys */
                records=
                  ((double) s->records / (double) rec *
                   (1.0 +
                    ((double) (table->s->max_key_length-keyinfo->key_length) /
                     (double) table->s->max_key_length)));
                if (records < 2.0)
                  records=2.0;               /* Can't be as good as a unique */
              }
              /*
                ReuseRangeEstimateForRef-2:  We get here if we could not reuse
                E(#rows) from range optimizer. Make another try:
                
                If range optimizer produced E(#rows) for a prefix of the ref
                access we're considering, and that E(#rows) is lower then our
                current estimate, make an adjustment. The criteria of when we
                can make an adjustment is a special case of the criteria used
                in ReuseRangeEstimateForRef-3.
              */
              if (table->quick_keys.is_set(key) &&
                  const_part & (1 << table->quick_key_parts[key]) &&
                  table->quick_n_ranges[key] == 1 &&
                  records > (double) table->quick_rows[key])
              {
                records= (double) table->quick_rows[key];
              }
            }
            /* Limit the number of matched rows */
            tmp= records;
            set_if_smaller(tmp, (double) thd->variables.max_seeks_for_key);
            if (table->used_keys.is_set(key))
            {
              /* we can use only index tree */
              uint keys_per_block= table->file->block_size/2/
                (keyinfo->key_length+table->file->ref_length)+1;
              tmp= record_count*(tmp+keys_per_block-1)/keys_per_block;
            }
            else
              tmp= record_count*min(tmp,s->worst_seeks);
          }
        }
        else
        {
          /*
            Use as much key-parts as possible and a uniq key is better
            than a not unique key
            Set tmp to (previous record count) * (records / combination)
          */
          if ((found_part & 1) &&
              (!(table->file->index_flags(key, 0, 0) & HA_ONLY_WHOLE_INDEX) ||
               found_part == PREV_BITS(uint,keyinfo->key_parts)))
          {
            max_key_part= max_part_bit(found_part);
            /*
              ReuseRangeEstimateForRef-3:
              We're now considering a ref[or_null] access via
              (t.keypart1=e1 AND ... AND t.keypartK=eK) [ OR  
              (same-as-above but with one cond replaced 
               with "t.keypart_i IS NULL")]  (**)
              
              Try re-using E(#rows) from "range" optimizer:
              We can do so if "range" optimizer used the same intervals as
              in (**). The intervals used by range optimizer may be not 
              available at this point (as "range" access might have choosen to
              create quick select over another index), so we can't compare
              them to (**). We'll make indirect judgements instead.
              The sufficient conditions for re-use are:
              (C1) All e_i in (**) are constants, i.e. found_ref==FALSE. (if
                   this is not satisfied we have no way to know which ranges
                   will be actually scanned by 'ref' until we execute the 
                   join)
              (C2) max #key parts in 'range' access == K == max_key_part (this
                   is apparently a necessary requirement)

              We also have a property that "range optimizer produces equal or 
              tighter set of scan intervals than ref(const) optimizer". Each
              of the intervals in (**) are "tightest possible" intervals when 
              one limits itself to using keyparts 1..K (which we do in #2).              
              From here it follows that range access used either one, or
              both of the (I1) and (I2) intervals:
              
               (t.keypart1=c1 AND ... AND t.keypartK=eK)  (I1) 
               (same-as-above but with one cond replaced  
                with "t.keypart_i IS NULL")               (I2)

              The remaining part is to exclude the situation where range
              optimizer used one interval while we're considering
              ref-or-null and looking for estimate for two intervals. This
              is done by last limitation:

              (C3) "range optimizer used (have ref_or_null?2:1) intervals"
            */
            if (table->quick_keys.is_set(key) && !found_ref &&          //(C1)
                table->quick_key_parts[key] == max_key_part &&          //(C2)
                table->quick_n_ranges[key] == 1+test(ref_or_null_part)) //(C3)
            {
              tmp= records= (double) table->quick_rows[key];
            }
            else
            {
              /* Check if we have statistic about the distribution */
              if ((records= keyinfo->rec_per_key[max_key_part-1]))
                tmp= records;
              else
              {
                /*
                  Assume that the first key part matches 1% of the file
                  and that the whole key matches 10 (duplicates) or 1
                  (unique) records.
                  Assume also that more key matches proportionally more
                  records
                  This gives the formula:
                  records = (x * (b-a) + a*c-b)/(c-1)

                  b = records matched by whole key
                  a = records matched by first key part (1% of all records?)
                  c = number of key parts in key
                  x = used key parts (1 <= x <= c)
                */
                double rec_per_key;
                if (!(rec_per_key=(double)
                      keyinfo->rec_per_key[keyinfo->key_parts-1]))
                  rec_per_key=(double) s->records/rec+1;

                if (!s->records)
                  tmp = 0;
                else if (rec_per_key/(double) s->records >= 0.01)
                  tmp = rec_per_key;
                else
                {
                  double a=s->records*0.01;
                  if (keyinfo->key_parts > 1)
                    tmp= (max_key_part * (rec_per_key - a) +
                          a*keyinfo->key_parts - rec_per_key)/
                         (keyinfo->key_parts-1);
                  else
                    tmp= a;
                  set_if_bigger(tmp,1.0);
                }
                records = (ulong) tmp;
              }

              if (ref_or_null_part)
              {
                /* We need to do two key searches to find key */
                tmp *= 2.0;
                records *= 2.0;
              }

              /*
                ReuseRangeEstimateForRef-4:  We get here if we could not reuse
                E(#rows) from range optimizer. Make another try:
                
                If range optimizer produced E(#rows) for a prefix of the ref 
                access we're considering, and that E(#rows) is lower then our
                current estimate, make the adjustment.

                The decision whether we can re-use the estimate from the range
                optimizer is the same as in ReuseRangeEstimateForRef-3,
                applied to first table->quick_key_parts[key] key parts.
              */
              if (table->quick_keys.is_set(key) &&
                  table->quick_key_parts[key] <= max_key_part &&
                  const_part & (1 << table->quick_key_parts[key]) &&
                  table->quick_n_ranges[key] == 1 + test(ref_or_null_part &
                                                         const_part) &&
                  records > (double) table->quick_rows[key])
              {
                tmp= records= (double) table->quick_rows[key];
              }
            }

            /* Limit the number of matched rows */
            set_if_smaller(tmp, (double) thd->variables.max_seeks_for_key);
            if (table->used_keys.is_set(key))
            {
              /* we can use only index tree */
              uint keys_per_block= table->file->block_size/2/
                (keyinfo->key_length+table->file->ref_length)+1;
              tmp= record_count*(tmp+keys_per_block-1)/keys_per_block;
            }
            else
              tmp= record_count*min(tmp,s->worst_seeks);
          }
          else
            tmp= best_time;                    // Do nothing
        }
      } /* not ft_key */
      if (tmp < best_time - records/(double) TIME_FOR_COMPARE)
      {
        best_time= tmp + records/(double) TIME_FOR_COMPARE;
        best= tmp;
        best_records= records;
        best_key= start_key;
        best_max_key_part= max_key_part;
      }
    }
    records= best_records;
  }

  /*
    Don't test table scan if it can't be better.
    Prefer key lookup if we would use the same key for scanning.

    Don't do a table scan on InnoDB tables, if we can read the used
    parts of the row from any of the used index.
    This is because table scans uses index and we would not win
    anything by using a table scan.

    A word for word translation of the below if-statement in psergey's
    understanding: we check if we should use table scan if:
    (1) The found 'ref' access produces more records than a table scan
        (or index scan, or quick select), or 'ref' is more expensive than
        any of them.
    (2) This doesn't hold: the best way to perform table scan is to to perform
        'range' access using index IDX, and the best way to perform 'ref' 
        access is to use the same index IDX, with the same or more key parts.
        (note: it is not clear how this rule is/should be extended to 
        index_merge quick selects)
    (3) See above note about InnoDB.
    (4) NOT ("FORCE INDEX(...)" is used for table and there is 'ref' access
             path, but there is no quick select)
        If the condition in the above brackets holds, then the only possible
        "table scan" access method is ALL/index (there is no quick select).
        Since we have a 'ref' access path, and FORCE INDEX instructs us to
        choose it over ALL/index, there is no need to consider a full table
        scan.
  */
  if ((records >= s->found_records || best > s->read_time) &&            // (1)
      !(s->quick && best_key && s->quick->index == best_key->key &&      // (2)
        best_max_key_part >= s->table->quick_key_parts[best_key->key]) &&// (2)
      !((s->table->file->table_flags() & HA_TABLE_SCAN_ON_INDEX) &&      // (3)
        ! s->table->used_keys.is_clear_all() && best_key && !s->quick) &&// (3)
      !(s->table->force_index && best_key && !s->quick))                 // (4)
  {                                             // Check full join
    ha_rows rnd_records= s->found_records;
    /*
      If there is a restriction on the table, assume that 25% of the
      rows can be skipped on next part.
      This is to force tables that this table depends on before this
      table
    */
    if (found_constraint)
      rnd_records-= rnd_records/4;

    /*
      Range optimizer never proposes a RANGE if it isn't better
      than FULL: so if RANGE is present, it's always preferred to FULL.
      Here we estimate its cost.
    */
    if (s->quick)
    {
      /*
        For each record we:
        - read record range through 'quick'
        - skip rows which does not satisfy WHERE constraints
      */
      tmp= record_count *
        (s->quick->read_time +
         (s->found_records - rnd_records)/(double) TIME_FOR_COMPARE);
    }
    else
    {
      /* Estimate cost of reading table. */
      tmp= s->table->file->scan_time();
      if (s->table->map & join->outer_join)     // Can't use join cache
      {
        /*
          For each record we have to:
          - read the whole table record 
          - skip rows which does not satisfy join condition
        */
        tmp= record_count *
          (tmp +
           (s->records - rnd_records)/(double) TIME_FOR_COMPARE);
      }
      else
      {
        /* We read the table as many times as join buffer becomes full. */
        tmp*= (1.0 + floor((double) cache_record_length(join,idx) *
                           record_count /
                           (double) thd->variables.join_buff_size));
        /* 
            We don't make full cartesian product between rows in the scanned
           table and existing records because we skip all rows from the
           scanned table, which does not satisfy join condition when 
           we read the table (see flush_cached_records for details). Here we
           take into account cost to read and skip these records.
        */
        tmp+= (s->records - rnd_records)/(double) TIME_FOR_COMPARE;
      }
    }

    /*
      We estimate the cost of evaluating WHERE clause for found records
      as record_count * rnd_records / TIME_FOR_COMPARE. This cost plus
      tmp give us total cost of using TABLE SCAN
    */
    if (best == DBL_MAX ||
        (tmp  + record_count/(double) TIME_FOR_COMPARE*rnd_records <
         best + record_count/(double) TIME_FOR_COMPARE*records))
    {
      /*
        If the table has a range (s->quick is set) make_join_select()
        will ensure that this will be used
      */
      best= tmp;
      records= rows2double(rnd_records);
      best_key= 0;
    }
  }

  /* Update the cost information for the current partial plan */
  join->positions[idx].records_read= records;
  join->positions[idx].read_time=    best;
  join->positions[idx].key=          best_key;
  join->positions[idx].table=        s;

  if (!best_key &&
      idx == join->const_tables &&
      s->table == join->sort_by_table &&
      join->unit->select_limit_cnt >= records)
    join->sort_by_table= (TABLE*) 1;  // Must use temporary table

  DBUG_VOID_RETURN;
}


/*
  Selects and invokes a search strategy for an optimal query plan.

  SYNOPSIS
    choose_plan()
    join        pointer to the structure providing all context info for
                the query
    join_tables set of the tables in the query

  DESCRIPTION
    The function checks user-configurable parameters that control the search
    strategy for an optimal plan, selects the search method and then invokes
    it. Each specific optimization procedure stores the final optimal plan in
    the array 'join->best_positions', and the cost of the plan in
    'join->best_read'.

  RETURN
    None
*/

static void
choose_plan(JOIN *join, table_map join_tables)
{
  uint search_depth= join->thd->variables.optimizer_search_depth;
  uint prune_level=  join->thd->variables.optimizer_prune_level;
  bool straight_join= test(join->select_options & SELECT_STRAIGHT_JOIN);
  DBUG_ENTER("choose_plan");

  join->cur_embedding_map= 0;
  reset_nj_counters(join->join_list);
  /*
    if (SELECT_STRAIGHT_JOIN option is set)
      reorder tables so dependent tables come after tables they depend 
      on, otherwise keep tables in the order they were specified in the query 
    else
      Apply heuristic: pre-sort all access plans with respect to the number of
      records accessed.
  */
  qsort(join->best_ref + join->const_tables, join->tables - join->const_tables,
        sizeof(JOIN_TAB*), straight_join?join_tab_cmp_straight:join_tab_cmp);
  
  if (straight_join)
  {
    optimize_straight_join(join, join_tables);
  }
  else
  {
    if (search_depth == MAX_TABLES+2)
    { /*
        TODO: 'MAX_TABLES+2' denotes the old implementation of find_best before
        the greedy version. Will be removed when greedy_search is approved.
      */
      join->best_read= DBL_MAX;
      find_best(join, join_tables, join->const_tables, 1.0, 0.0);
    } 
    else
    {
      if (search_depth == 0)
        /* Automatically determine a reasonable value for 'search_depth' */
        search_depth= determine_search_depth(join);
      greedy_search(join, join_tables, search_depth, prune_level);
    }
  }

  /* 
    Store the cost of this query into a user variable
    Don't update last_query_cost for 'show status' command
  */
  if (join->thd->lex->orig_sql_command != SQLCOM_SHOW_STATUS)
    join->thd->status_var.last_query_cost= join->best_read;
  DBUG_VOID_RETURN;
}


/*
  Compare two JOIN_TAB objects based on the number of accessed records.

  SYNOPSIS
    join_tab_cmp()
    ptr1 pointer to first JOIN_TAB object
    ptr2 pointer to second JOIN_TAB object

  RETURN
    1  if first is bigger
    -1 if second is bigger
    0  if equal
*/

static int
join_tab_cmp(const void* ptr1, const void* ptr2)
{
  JOIN_TAB *jt1= *(JOIN_TAB**) ptr1;
  JOIN_TAB *jt2= *(JOIN_TAB**) ptr2;

  if (jt1->dependent & jt2->table->map)
    return 1;
  if (jt2->dependent & jt1->table->map)
    return -1;  
  if (jt1->found_records > jt2->found_records)
    return 1;
  if (jt1->found_records < jt2->found_records)
    return -1; 
  return jt1 > jt2 ? 1 : (jt1 < jt2 ? -1 : 0);
}


/* 
  Same as join_tab_cmp, but for use with SELECT_STRAIGHT_JOIN.
*/

static int
join_tab_cmp_straight(const void* ptr1, const void* ptr2)
{
  JOIN_TAB *jt1= *(JOIN_TAB**) ptr1;
  JOIN_TAB *jt2= *(JOIN_TAB**) ptr2;

  if (jt1->dependent & jt2->table->map)
    return 1;
  if (jt2->dependent & jt1->table->map)
    return -1;
  return jt1 > jt2 ? 1 : (jt1 < jt2 ? -1 : 0);
}

/*
  Heuristic procedure to automatically guess a reasonable degree of
  exhaustiveness for the greedy search procedure.

  SYNOPSIS
    determine_search_depth()
    join   pointer to the structure providing all context info for the query

  DESCRIPTION
    The procedure estimates the optimization time and selects a search depth
    big enough to result in a near-optimal QEP, that doesn't take too long to
    find. If the number of tables in the query exceeds some constant, then
    search_depth is set to this constant.

  NOTES
    This is an extremely simplistic implementation that serves as a stub for a
    more advanced analysis of the join. Ideally the search depth should be
    determined by learning from previous query optimizations, because it will
    depend on the CPU power (and other factors).

  RETURN
    A positive integer that specifies the search depth (and thus the
    exhaustiveness) of the depth-first search algorithm used by
    'greedy_search'.
*/

static uint
determine_search_depth(JOIN *join)
{
  uint table_count=  join->tables - join->const_tables;
  uint search_depth;
  /* TODO: this value should be determined dynamically, based on statistics: */
  uint max_tables_for_exhaustive_opt= 7;

  if (table_count <= max_tables_for_exhaustive_opt)
    search_depth= table_count+1; // use exhaustive for small number of tables
  else
    /*
      TODO: this value could be determined by some mapping of the form:
      depth : table_count -> [max_tables_for_exhaustive_opt..MAX_EXHAUSTIVE]
    */
    search_depth= max_tables_for_exhaustive_opt; // use greedy search

  return search_depth;
}


/*
  Select the best ways to access the tables in a query without reordering them.

  SYNOPSIS
    optimize_straight_join()
    join          pointer to the structure providing all context info for
                  the query
    join_tables   set of the tables in the query

  DESCRIPTION
    Find the best access paths for each query table and compute their costs
    according to their order in the array 'join->best_ref' (thus without
    reordering the join tables). The function calls sequentially
    'best_access_path' for each table in the query to select the best table
    access method. The final optimal plan is stored in the array
    'join->best_positions', and the corresponding cost in 'join->best_read'.

  NOTES
    This function can be applied to:
    - queries with STRAIGHT_JOIN
    - internally to compute the cost of an arbitrary QEP
    Thus 'optimize_straight_join' can be used at any stage of the query
    optimization process to finalize a QEP as it is.

  RETURN
    None
*/

static void
optimize_straight_join(JOIN *join, table_map join_tables)
{
  JOIN_TAB *s;
  uint idx= join->const_tables;
  double    record_count= 1.0;
  double    read_time=    0.0;
 
  for (JOIN_TAB **pos= join->best_ref + idx ; (s= *pos) ; pos++)
  {
    /* Find the best access method from 's' to the current partial plan */
    best_access_path(join, s, join->thd, join_tables, idx,
                     record_count, read_time);
    /* compute the cost of the new plan extended with 's' */
    record_count*= join->positions[idx].records_read;
    read_time+=    join->positions[idx].read_time;
    join_tables&= ~(s->table->map);
    ++idx;
  }

  read_time+= record_count / (double) TIME_FOR_COMPARE;
  if (join->sort_by_table &&
      join->sort_by_table != join->positions[join->const_tables].table->table)
    read_time+= record_count;  // We have to make a temp table
  memcpy((gptr) join->best_positions, (gptr) join->positions,
         sizeof(POSITION)*idx);
  join->best_read= read_time;
}


/*
  Find a good, possibly optimal, query execution plan (QEP) by a greedy search.

  SYNOPSIS
    join             pointer to the structure providing all context info
                     for the query
    remaining_tables set of tables not included into the partial plan yet
    search_depth     controlls the exhaustiveness of the search
    prune_level      the pruning heuristics that should be applied during
                     search

  DESCRIPTION
    The search procedure uses a hybrid greedy/exhaustive search with controlled
    exhaustiveness. The search is performed in N = card(remaining_tables)
    steps. Each step evaluates how promising is each of the unoptimized tables,
    selects the most promising table, and extends the current partial QEP with
    that table.  Currenly the most 'promising' table is the one with least
    expensive extension.
    There are two extreme cases:
    1. When (card(remaining_tables) < search_depth), the estimate finds the best
       complete continuation of the partial QEP. This continuation can be
       used directly as a result of the search.
    2. When (search_depth == 1) the 'best_extension_by_limited_search'
       consideres the extension of the current QEP with each of the remaining
       unoptimized tables.
    All other cases are in-between these two extremes. Thus the parameter
    'search_depth' controlls the exhaustiveness of the search. The higher the
    value, the longer the optimizaton time and possibly the better the
    resulting plan. The lower the value, the fewer alternative plans are
    estimated, but the more likely to get a bad QEP.

    All intermediate and final results of the procedure are stored in 'join':
    join->positions      modified for every partial QEP that is explored
    join->best_positions modified for the current best complete QEP
    join->best_read      modified for the current best complete QEP
    join->best_ref       might be partially reordered
    The final optimal plan is stored in 'join->best_positions', and its
    corresponding cost in 'join->best_read'.

  NOTES
    The following pseudocode describes the algorithm of 'greedy_search':

    procedure greedy_search
    input: remaining_tables
    output: pplan;
    {
      pplan = <>;
      do {
        (t, a) = best_extension(pplan, remaining_tables);
        pplan = concat(pplan, (t, a));
        remaining_tables = remaining_tables - t;
      } while (remaining_tables != {})
      return pplan;
    }

    where 'best_extension' is a placeholder for a procedure that selects the
    most "promising" of all tables in 'remaining_tables'.
    Currently this estimate is performed by calling
    'best_extension_by_limited_search' to evaluate all extensions of the
    current QEP of size 'search_depth', thus the complexity of 'greedy_search'
    mainly depends on that of 'best_extension_by_limited_search'.

    If 'best_extension()' == 'best_extension_by_limited_search()', then the
    worst-case complexity of this algorithm is <=
    O(N*N^search_depth/search_depth). When serch_depth >= N, then the
    complexity of greedy_search is O(N!).

    In the future, 'greedy_search' might be extended to support other
    implementations of 'best_extension', e.g. some simpler quadratic procedure.

  RETURN
    None
*/

static void
greedy_search(JOIN      *join,
              table_map remaining_tables,
              uint      search_depth,
              uint      prune_level)
{
  double    record_count= 1.0;
  double    read_time=    0.0;
  uint      idx= join->const_tables; // index into 'join->best_ref'
  uint      best_idx;
  uint      size_remain;    // cardinality of remaining_tables
  POSITION  best_pos;
  JOIN_TAB  *best_table; // the next plan node to be added to the curr QEP

  DBUG_ENTER("greedy_search");

  /* number of tables that remain to be optimized */
  size_remain= my_count_bits(remaining_tables);

  do {
    /* Find the extension of the current QEP with the lowest cost */
    join->best_read= DBL_MAX;
    best_extension_by_limited_search(join, remaining_tables, idx, record_count,
                                     read_time, search_depth, prune_level);

    if (size_remain <= search_depth)
    {
      /*
        'join->best_positions' contains a complete optimal extension of the
        current partial QEP.
      */
      DBUG_EXECUTE("opt", print_plan(join, join->tables,
                                     record_count, read_time, read_time,
                                     "optimal"););
      DBUG_VOID_RETURN;
    }

    /* select the first table in the optimal extension as most promising */
    best_pos= join->best_positions[idx];
    best_table= best_pos.table;
    /*
      Each subsequent loop of 'best_extension_by_limited_search' uses
      'join->positions' for cost estimates, therefore we have to update its
      value.
    */
    join->positions[idx]= best_pos;

    /* find the position of 'best_table' in 'join->best_ref' */
    best_idx= idx;
    JOIN_TAB *pos= join->best_ref[best_idx];
    while (pos && best_table != pos)
      pos= join->best_ref[++best_idx];
    DBUG_ASSERT((pos != NULL)); // should always find 'best_table'
    /* move 'best_table' at the first free position in the array of joins */
    swap_variables(JOIN_TAB*, join->best_ref[idx], join->best_ref[best_idx]);

    /* compute the cost of the new plan extended with 'best_table' */
    record_count*= join->positions[idx].records_read;
    read_time+=    join->positions[idx].read_time;

    remaining_tables&= ~(best_table->table->map);
    --size_remain;
    ++idx;

    DBUG_EXECUTE("opt", print_plan(join, join->tables,
                                   record_count, read_time, read_time,
                                   "extended"););
  } while (TRUE);
}


/*
  Find a good, possibly optimal, query execution plan (QEP) by a possibly
  exhaustive search.

  SYNOPSIS
    best_extension_by_limited_search()
    join             pointer to the structure providing all context info for
                     the query
    remaining_tables set of tables not included into the partial plan yet
    idx              length of the partial QEP in 'join->positions';
                     since a depth-first search is used, also corresponds to
                     the current depth of the search tree;
                     also an index in the array 'join->best_ref';
    record_count     estimate for the number of records returned by the best
                     partial plan
    read_time        the cost of the best partial plan
    search_depth     maximum depth of the recursion and thus size of the found
                     optimal plan (0 < search_depth <= join->tables+1).
    prune_level      pruning heuristics that should be applied during
                     optimization
                     (values: 0 = EXHAUSTIVE, 1 = PRUNE_BY_TIME_OR_ROWS)

  DESCRIPTION
    The procedure searches for the optimal ordering of the query tables in set
    'remaining_tables' of size N, and the corresponding optimal access paths to
    each table. The choice of a table order and an access path for each table
    constitutes a query execution plan (QEP) that fully specifies how to
    execute the query.
   
    The maximal size of the found plan is controlled by the parameter
    'search_depth'. When search_depth == N, the resulting plan is complete and
    can be used directly as a QEP. If search_depth < N, the found plan consists
    of only some of the query tables. Such "partial" optimal plans are useful
    only as input to query optimization procedures, and cannot be used directly
    to execute a query.

    The algorithm begins with an empty partial plan stored in 'join->positions'
    and a set of N tables - 'remaining_tables'. Each step of the algorithm
    evaluates the cost of the partial plan extended by all access plans for
    each of the relations in 'remaining_tables', expands the current partial
    plan with the access plan that results in lowest cost of the expanded
    partial plan, and removes the corresponding relation from
    'remaining_tables'. The algorithm continues until it either constructs a
    complete optimal plan, or constructs an optimal plartial plan with size =
    search_depth.

    The final optimal plan is stored in 'join->best_positions'. The
    corresponding cost of the optimal plan is in 'join->best_read'.

  NOTES
    The procedure uses a recursive depth-first search where the depth of the
    recursion (and thus the exhaustiveness of the search) is controlled by the
    parameter 'search_depth'.

    The pseudocode below describes the algorithm of
    'best_extension_by_limited_search'. The worst-case complexity of this
    algorithm is O(N*N^search_depth/search_depth). When serch_depth >= N, then
    the complexity of greedy_search is O(N!).

    procedure best_extension_by_limited_search(
      pplan in,             // in, partial plan of tables-joined-so-far
      pplan_cost,           // in, cost of pplan
      remaining_tables,     // in, set of tables not referenced in pplan
      best_plan_so_far,     // in/out, best plan found so far
      best_plan_so_far_cost,// in/out, cost of best_plan_so_far
      search_depth)         // in, maximum size of the plans being considered
    {
      for each table T from remaining_tables
      {
        // Calculate the cost of using table T as above
        cost = complex-series-of-calculations;

        // Add the cost to the cost so far.
        pplan_cost+= cost;

        if (pplan_cost >= best_plan_so_far_cost)
          // pplan_cost already too great, stop search
          continue;

        pplan= expand pplan by best_access_method;
        remaining_tables= remaining_tables - table T;
        if (remaining_tables is not an empty set
            and
            search_depth > 1)
        {
          best_extension_by_limited_search(pplan, pplan_cost,
                                           remaining_tables,
                                           best_plan_so_far,
                                           best_plan_so_far_cost,
                                           search_depth - 1);
        }
        else
        {
          best_plan_so_far_cost= pplan_cost;
          best_plan_so_far= pplan;
        }
      }
    }

  IMPLEMENTATION
    When 'best_extension_by_limited_search' is called for the first time,
    'join->best_read' must be set to the largest possible value (e.g. DBL_MAX).
    The actual implementation provides a way to optionally use pruning
    heuristic (controlled by the parameter 'prune_level') to reduce the search
    space by skipping some partial plans.
    The parameter 'search_depth' provides control over the recursion
    depth, and thus the size of the resulting optimal plan.

  RETURN
    None
*/

static void
best_extension_by_limited_search(JOIN      *join,
                                 table_map remaining_tables,
                                 uint      idx,
                                 double    record_count,
                                 double    read_time,
                                 uint      search_depth,
                                 uint      prune_level)
{
  THD *thd= join->thd;
  if (thd->killed)  // Abort
    return;

  DBUG_ENTER("best_extension_by_limited_search");

  /* 
     'join' is a partial plan with lower cost than the best plan so far,
     so continue expanding it further with the tables in 'remaining_tables'.
  */
  JOIN_TAB *s;
  double best_record_count= DBL_MAX;
  double best_read_time=    DBL_MAX;

  DBUG_EXECUTE("opt", print_plan(join, idx, record_count, read_time, read_time,
                                "part_plan"););

  for (JOIN_TAB **pos= join->best_ref + idx ; (s= *pos) ; pos++)
  {
    table_map real_table_bit= s->table->map;
    if ((remaining_tables & real_table_bit) && 
        !(remaining_tables & s->dependent) && 
        (!idx || !check_interleaving_with_nj(join->positions[idx-1].table, s)))
    {
      double current_record_count, current_read_time;

      /* Find the best access method from 's' to the current partial plan */
      best_access_path(join, s, thd, remaining_tables, idx,
                       record_count, read_time);
      /* Compute the cost of extending the plan with 's' */
      current_record_count= record_count * join->positions[idx].records_read;
      current_read_time=    read_time + join->positions[idx].read_time;

      /* Expand only partial plans with lower cost than the best QEP so far */
      if ((current_read_time +
           current_record_count / (double) TIME_FOR_COMPARE) >= join->best_read)
      {
        DBUG_EXECUTE("opt", print_plan(join, idx+1,
                                       current_record_count,
                                       read_time,
                                       (current_read_time +
                                        current_record_count / 
                                        (double) TIME_FOR_COMPARE),
                                       "prune_by_cost"););
        restore_prev_nj_state(s);
        continue;
      }

      /*
        Prune some less promising partial plans. This heuristic may miss
        the optimal QEPs, thus it results in a non-exhaustive search.
      */
      if (prune_level == 1)
      {
        if (best_record_count > current_record_count ||
            best_read_time > current_read_time ||
            idx == join->const_tables &&  // 's' is the first table in the QEP
            s->table == join->sort_by_table)
        {
          if (best_record_count >= current_record_count &&
              best_read_time >= current_read_time &&
              /* TODO: What is the reasoning behind this condition? */
              (!(s->key_dependent & remaining_tables) ||
               join->positions[idx].records_read < 2.0))
          {
            best_record_count= current_record_count;
            best_read_time=    current_read_time;
          }
        }
        else
        {
          DBUG_EXECUTE("opt", print_plan(join, idx+1,
                                         current_record_count,
                                         read_time,
                                         current_read_time,
                                         "pruned_by_heuristic"););
          restore_prev_nj_state(s);
          continue;
        }
      }

      if ( (search_depth > 1) && (remaining_tables & ~real_table_bit) )
      { /* Recursively expand the current partial plan */
        swap_variables(JOIN_TAB*, join->best_ref[idx], *pos);
        best_extension_by_limited_search(join,
                                         remaining_tables & ~real_table_bit,
                                         idx + 1,
                                         current_record_count,
                                         current_read_time,
                                         search_depth - 1,
                                         prune_level);
        if (thd->killed)
          DBUG_VOID_RETURN;
        swap_variables(JOIN_TAB*, join->best_ref[idx], *pos);
      }
      else
      { /*
          'join' is either the best partial QEP with 'search_depth' relations,
          or the best complete QEP so far, whichever is smaller.
        */
        current_read_time+= current_record_count / (double) TIME_FOR_COMPARE;
        if (join->sort_by_table &&
            join->sort_by_table !=
            join->positions[join->const_tables].table->table)
          /* We have to make a temp table */
          current_read_time+= current_record_count;
        if ((search_depth == 1) || (current_read_time < join->best_read))
        {
          memcpy((gptr) join->best_positions, (gptr) join->positions,
                 sizeof(POSITION) * (idx + 1));
          join->best_read= current_read_time - 0.001;
        }
        DBUG_EXECUTE("opt", print_plan(join, idx+1,
                                       current_record_count,
                                       read_time,
                                       current_read_time,
                                       "full_plan"););
      }
      restore_prev_nj_state(s);
    }
  }
  DBUG_VOID_RETURN;
}


/*
  TODO: this function is here only temporarily until 'greedy_search' is
  tested and accepted.
*/
static void
find_best(JOIN *join,table_map rest_tables,uint idx,double record_count,
	  double read_time)
{
  THD *thd= join->thd;
  if (!rest_tables)
  {
    DBUG_PRINT("best",("read_time: %g  record_count: %g",read_time,
		       record_count));

    read_time+=record_count/(double) TIME_FOR_COMPARE;
    if (join->sort_by_table &&
	join->sort_by_table !=
	join->positions[join->const_tables].table->table)
      read_time+=record_count;			// We have to make a temp table
    if (read_time < join->best_read)
    {
      memcpy((gptr) join->best_positions,(gptr) join->positions,
	     sizeof(POSITION)*idx);
      join->best_read= read_time - 0.001;
    }
    return;
  }
  if (read_time+record_count/(double) TIME_FOR_COMPARE >= join->best_read)
    return;					/* Found better before */

  JOIN_TAB *s;
  double best_record_count=DBL_MAX,best_read_time=DBL_MAX;
  for (JOIN_TAB **pos=join->best_ref+idx ; (s=*pos) ; pos++)
  {
    table_map real_table_bit=s->table->map;
    if ((rest_tables & real_table_bit) && !(rest_tables & s->dependent) &&
        (!idx|| !check_interleaving_with_nj(join->positions[idx-1].table, s)))
    {
      double records, best;
      best_access_path(join, s, thd, rest_tables, idx, record_count, 
                       read_time);
      records= join->positions[idx].records_read;
      best= join->positions[idx].read_time;
      /*
	Go to the next level only if there hasn't been a better key on
	this level! This will cut down the search for a lot simple cases!
      */
      double current_record_count=record_count*records;
      double current_read_time=read_time+best;
      if (best_record_count > current_record_count ||
	  best_read_time > current_read_time ||
	  idx == join->const_tables && s->table == join->sort_by_table)
      {
	if (best_record_count >= current_record_count &&
	    best_read_time >= current_read_time &&
	    (!(s->key_dependent & rest_tables) || records < 2.0))
	{
	  best_record_count=current_record_count;
	  best_read_time=current_read_time;
	}
	swap_variables(JOIN_TAB*, join->best_ref[idx], *pos);
	find_best(join,rest_tables & ~real_table_bit,idx+1,
		  current_record_count,current_read_time);
        if (thd->killed)
          return;
	swap_variables(JOIN_TAB*, join->best_ref[idx], *pos);
      }
      restore_prev_nj_state(s);
      if (join->select_options & SELECT_STRAIGHT_JOIN)
	break;				// Don't test all combinations
    }
  }
}


/*
  Find how much space the prevous read not const tables takes in cache
*/

static void calc_used_field_length(THD *thd, JOIN_TAB *join_tab)
{
  uint null_fields,blobs,fields,rec_length;
  null_fields=blobs=fields=rec_length=0;

  Field **f_ptr,*field;
  for (f_ptr=join_tab->table->field ; (field= *f_ptr) ; f_ptr++)
  {
    if (field->query_id == thd->query_id)
    {
      uint flags=field->flags;
      fields++;
      rec_length+=field->pack_length();
      if (flags & BLOB_FLAG)
	blobs++;
      if (!(flags & NOT_NULL_FLAG))
	null_fields++;
    }
  }
  if (null_fields)
    rec_length+=(join_tab->table->s->null_fields+7)/8;
  if (join_tab->table->maybe_null)
    rec_length+=sizeof(my_bool);
  if (blobs)
  {
    uint blob_length=(uint) (join_tab->table->file->mean_rec_length-
			     (join_tab->table->s->reclength- rec_length));
    rec_length+=(uint) max(4,blob_length);
  }
  join_tab->used_fields=fields;
  join_tab->used_fieldlength=rec_length;
  join_tab->used_blobs=blobs;
}


static uint
cache_record_length(JOIN *join,uint idx)
{
  uint length=0;
  JOIN_TAB **pos,**end;
  THD *thd=join->thd;

  for (pos=join->best_ref+join->const_tables,end=join->best_ref+idx ;
       pos != end ;
       pos++)
  {
    JOIN_TAB *join_tab= *pos;
    if (!join_tab->used_fieldlength)		/* Not calced yet */
      calc_used_field_length(thd, join_tab);
    length+=join_tab->used_fieldlength;
  }
  return length;
}


static double
prev_record_reads(JOIN *join,table_map found_ref)
{
  double found=1.0;
  found_ref&= ~OUTER_REF_TABLE_BIT;
  for (POSITION *pos=join->positions ; found_ref ; pos++)
  {
    if (pos->table->table->map & found_ref)
    {
      found_ref&= ~pos->table->table->map;
      found*=pos->records_read;
    }
  }
  return found;
}


/*****************************************************************************
  Set up join struct according to best position.
*****************************************************************************/

static bool
get_best_combination(JOIN *join)
{
  uint i,tablenr;
  table_map used_tables;
  JOIN_TAB *join_tab,*j;
  KEYUSE *keyuse;
  uint table_count;
  THD *thd=join->thd;
  DBUG_ENTER("get_best_combination");

  table_count=join->tables;
  if (!(join->join_tab=join_tab=
	(JOIN_TAB*) thd->alloc(sizeof(JOIN_TAB)*table_count)))
    DBUG_RETURN(TRUE);

  join->full_join=0;

  used_tables= OUTER_REF_TABLE_BIT;		// Outer row is already read
  for (j=join_tab, tablenr=0 ; tablenr < table_count ; tablenr++,j++)
  {
    TABLE *form;
    *j= *join->best_positions[tablenr].table;
    form=join->table[tablenr]=j->table;
    used_tables|= form->map;
    form->reginfo.join_tab=j;
    if (!*j->on_expr_ref)
      form->reginfo.not_exists_optimize=0;	// Only with LEFT JOIN
    DBUG_PRINT("info",("type: %d", j->type));
    if (j->type == JT_CONST)
      continue;					// Handled in make_join_stat..

    j->ref.key = -1;
    j->ref.key_parts=0;

    if (j->type == JT_SYSTEM)
      continue;
    if (j->keys.is_clear_all() || !(keyuse= join->best_positions[tablenr].key))
    {
      j->type=JT_ALL;
      if (tablenr != join->const_tables)
	join->full_join=1;
    }
    else if (create_ref_for_key(join, j, keyuse, used_tables))
      DBUG_RETURN(TRUE);                        // Something went wrong
  }

  for (i=0 ; i < table_count ; i++)
    join->map2table[join->join_tab[i].table->tablenr]=join->join_tab+i;
  update_depend_map(join);
  DBUG_RETURN(0);
}


static bool create_ref_for_key(JOIN *join, JOIN_TAB *j, KEYUSE *org_keyuse,
			       table_map used_tables)
{
  KEYUSE *keyuse=org_keyuse;
  bool ftkey=(keyuse->keypart == FT_KEYPART);
  THD  *thd= join->thd;
  uint keyparts,length,key;
  TABLE *table;
  KEY *keyinfo;
  DBUG_ENTER("create_ref_for_key");

  /*  Use best key from find_best */
  table=j->table;
  key=keyuse->key;
  keyinfo=table->key_info+key;

  if (ftkey)
  {
    Item_func_match *ifm=(Item_func_match *)keyuse->val;

    length=0;
    keyparts=1;
    ifm->join_key=1;
  }
  else
  {
    keyparts=length=0;
    uint found_part_ref_or_null= 0;
    /*
      Calculate length for the used key
      Stop if there is a missing key part or when we find second key_part
      with KEY_OPTIMIZE_REF_OR_NULL
    */
    do
    {
      if (!(~used_tables & keyuse->used_tables))
      {
	if (keyparts == keyuse->keypart &&
	    !(found_part_ref_or_null & keyuse->optimize))
	{
	  keyparts++;
	  length+= keyinfo->key_part[keyuse->keypart].store_length;
	  found_part_ref_or_null|= keyuse->optimize;
	}
      }
      keyuse++;
    } while (keyuse->table == table && keyuse->key == key);
  } /* not ftkey */

  /* set up fieldref */
  keyinfo=table->key_info+key;
  j->ref.key_parts=keyparts;
  j->ref.key_length=length;
  j->ref.key=(int) key;
  if (!(j->ref.key_buff= (byte*) thd->calloc(ALIGN_SIZE(length)*2)) ||
      !(j->ref.key_copy= (store_key**) thd->alloc((sizeof(store_key*) *
						   (keyparts+1)))) ||
      !(j->ref.items=    (Item**) thd->alloc(sizeof(Item*)*keyparts)) ||
      !(j->ref.cond_guards= (bool**) thd->alloc(sizeof(uint*)*keyparts)))
  {
    DBUG_RETURN(TRUE);
  }
  j->ref.key_buff2=j->ref.key_buff+ALIGN_SIZE(length);
  j->ref.key_err=1;
  j->ref.null_rejecting= 0;
  keyuse=org_keyuse;

  store_key **ref_key= j->ref.key_copy;
  byte *key_buff=j->ref.key_buff, *null_ref_key= 0;
  bool keyuse_uses_no_tables= TRUE;
  if (ftkey)
  {
    j->ref.items[0]=((Item_func*)(keyuse->val))->key_item();
    /* Predicates pushed down into subquery can't be used FT access */
    j->ref.cond_guards[0]= NULL;
    if (keyuse->used_tables)
      DBUG_RETURN(TRUE);                        // not supported yet. SerG

    j->type=JT_FT;
  }
  else
  {
    uint i;
    for (i=0 ; i < keyparts ; keyuse++,i++)
    {
      while (keyuse->keypart != i ||
	     ((~used_tables) & keyuse->used_tables))
	keyuse++;				/* Skip other parts */

      uint maybe_null= test(keyinfo->key_part[i].null_bit);
      j->ref.items[i]=keyuse->val;		// Save for cond removal
      j->ref.cond_guards[i]= keyuse->cond_guard;
      if (keyuse->null_rejecting) 
        j->ref.null_rejecting |= 1 << i;
      keyuse_uses_no_tables= keyuse_uses_no_tables && !keyuse->used_tables;
      if (!keyuse->used_tables &&
	  !(join->select_options & SELECT_DESCRIBE))
      {					// Compare against constant
	store_key_item tmp(thd, keyinfo->key_part[i].field,
                           (char*)key_buff + maybe_null,
                           maybe_null ?  (char*) key_buff : 0,
                           keyinfo->key_part[i].length, keyuse->val);
	if (thd->is_fatal_error)
	  DBUG_RETURN(TRUE);
	tmp.copy();
      }
      else
	*ref_key++= get_store_key(thd,
				  keyuse,join->const_table_map,
				  &keyinfo->key_part[i],
				  (char*) key_buff,maybe_null);
      /*
	Remember if we are going to use REF_OR_NULL
	But only if field _really_ can be null i.e. we force JT_REF
	instead of JT_REF_OR_NULL in case if field can't be null
      */
      if ((keyuse->optimize & KEY_OPTIMIZE_REF_OR_NULL) && maybe_null)
	null_ref_key= key_buff;
      key_buff+=keyinfo->key_part[i].store_length;
    }
  } /* not ftkey */
  *ref_key=0;				// end_marker
  if (j->type == JT_FT)
    DBUG_RETURN(0);
  if (j->type == JT_CONST)
    j->table->const_table= 1;
  else if (((keyinfo->flags & (HA_NOSAME | HA_NULL_PART_KEY |
			       HA_END_SPACE_KEY)) != HA_NOSAME) ||
	   keyparts != keyinfo->key_parts || null_ref_key)
  {
    /* Must read with repeat */
    j->type= null_ref_key ? JT_REF_OR_NULL : JT_REF;
    j->ref.null_ref_key= null_ref_key;
  }
  else if (keyuse_uses_no_tables)
  {
    /*
      This happen if we are using a constant expression in the ON part
      of an LEFT JOIN.
      SELECT * FROM a LEFT JOIN b ON b.key=30
      Here we should not mark the table as a 'const' as a field may
      have a 'normal' value or a NULL value.
    */
    j->type=JT_CONST;
  }
  else
    j->type=JT_EQ_REF;
  DBUG_RETURN(0);
}



static store_key *
get_store_key(THD *thd, KEYUSE *keyuse, table_map used_tables,
	      KEY_PART_INFO *key_part, char *key_buff, uint maybe_null)
{
  if (!((~used_tables) & keyuse->used_tables))		// if const item
  {
    return new store_key_const_item(thd,
				    key_part->field,
				    key_buff + maybe_null,
				    maybe_null ? key_buff : 0,
				    key_part->length,
				    keyuse->val);
  }
  else if (keyuse->val->type() == Item::FIELD_ITEM ||
           (keyuse->val->type() == Item::REF_ITEM &&
            ((Item_ref*)keyuse->val)->ref_type() == Item_ref::OUTER_REF &&
            (*(Item_ref**)((Item_ref*)keyuse->val)->ref)->ref_type() ==
             Item_ref::DIRECT_REF) )
    return new store_key_field(thd,
			       key_part->field,
			       key_buff + maybe_null,
			       maybe_null ? key_buff : 0,
			       key_part->length,
			       ((Item_field*) keyuse->val->real_item())->field,
			       keyuse->val->full_name());
  return new store_key_item(thd,
			    key_part->field,
			    key_buff + maybe_null,
			    maybe_null ? key_buff : 0,
			    key_part->length,
			    keyuse->val);
}

/*
  This function is only called for const items on fields which are keys
  returns 1 if there was some conversion made when the field was stored.
*/

bool
store_val_in_field(Field *field, Item *item, enum_check_fields check_flag)
{
  bool error;
  THD *thd= field->table->in_use;
  ha_rows cuted_fields=thd->cuted_fields;
  /*
    we should restore old value of count_cuted_fields because
    store_val_in_field can be called from mysql_insert 
    with select_insert, which make count_cuted_fields= 1
   */
  enum_check_fields old_count_cuted_fields= thd->count_cuted_fields;
  thd->count_cuted_fields= check_flag;
  error= item->save_in_field(field, 1);
  thd->count_cuted_fields= old_count_cuted_fields;
  return error || cuted_fields != thd->cuted_fields;
}


static bool
make_simple_join(JOIN *join,TABLE *tmp_table)
{
  TABLE **tableptr;
  JOIN_TAB *join_tab;
  DBUG_ENTER("make_simple_join");

  /*
    Reuse TABLE * and JOIN_TAB if already allocated by a previous call
    to this function through JOIN::exec (may happen for sub-queries).
  */
  if (!join->table_reexec)
  {
    if (!(join->table_reexec= (TABLE**) join->thd->alloc(sizeof(TABLE*))))
      DBUG_RETURN(TRUE);                        /* purecov: inspected */
    if (join->tmp_join)
      join->tmp_join->table_reexec= join->table_reexec;
  }
  if (!join->join_tab_reexec)
  {
    if (!(join->join_tab_reexec=
          (JOIN_TAB*) join->thd->alloc(sizeof(JOIN_TAB))))
      DBUG_RETURN(TRUE);                        /* purecov: inspected */
    if (join->tmp_join)
      join->tmp_join->join_tab_reexec= join->join_tab_reexec;
  }
  tableptr= join->table_reexec;
  join_tab= join->join_tab_reexec;

  join->join_tab=join_tab;
  join->table=tableptr; tableptr[0]=tmp_table;
  join->tables=1;
  join->const_tables=0;
  join->const_table_map=0;
  join->tmp_table_param.field_count= join->tmp_table_param.sum_func_count=
    join->tmp_table_param.func_count=0;
  join->tmp_table_param.copy_field=join->tmp_table_param.copy_field_end=0;
  join->first_record=join->sort_and_group=0;
  join->send_records=(ha_rows) 0;
  join->group=0;
  join->row_limit=join->unit->select_limit_cnt;
  join->do_send_rows = (join->row_limit) ? 1 : 0;

  join_tab->cache.buff=0;			/* No caching */
  join_tab->table=tmp_table;
  join_tab->select=0;
  join_tab->select_cond=0;
  join_tab->quick=0;
  join_tab->type= JT_ALL;			/* Map through all records */
  join_tab->keys.init();
  join_tab->keys.set_all();                     /* test everything in quick */
  join_tab->info=0;
  join_tab->on_expr_ref=0;
  join_tab->last_inner= 0;
  join_tab->first_unmatched= 0;
  join_tab->ref.key = -1;
  join_tab->not_used_in_distinct=0;
  join_tab->read_first_record= join_init_read_record;
  join_tab->join=join;
  join_tab->ref.key_parts= 0;
  bzero((char*) &join_tab->read_record,sizeof(join_tab->read_record));
  tmp_table->status=0;
  tmp_table->null_row=0;
  DBUG_RETURN(FALSE);
}


inline void add_cond_and_fix(Item **e1, Item *e2)
{
  if (*e1)
  {
    Item *res;
    if ((res= new Item_cond_and(*e1, e2)))
    {
      *e1= res;
      res->quick_fix_field();
    }
  }
  else
    *e1= e2;
}


/*
  Add to join_tab->select_cond[i] "table.field IS NOT NULL" conditions we've
  inferred from ref/eq_ref access performed.

  SYNOPSIS
    add_not_null_conds()
      join  Join to process

  NOTES
    This function is a part of "Early NULL-values filtering for ref access"
    optimization.

    Example of this optimization:
      For query SELECT * FROM t1,t2 WHERE t2.key=t1.field
      and plan " any-access(t1), ref(t2.key=t1.field) "
      add "t1.field IS NOT NULL" to t1's table condition.
    Description of the optimization:
    
      We look through equalities choosen to perform ref/eq_ref access,
      pick equalities that have form "tbl.part_of_key = othertbl.field"
      (where othertbl is a non-const table and othertbl.field may be NULL)
      and add them to conditions on correspoding tables (othertbl in this
      example).

      Exception from that is the case when referred_tab->join != join.
      I.e. don't add NOT NULL constraints from any embedded subquery.
      Consider this query:
      SELECT A.f2 FROM t1 LEFT JOIN t2 A ON A.f2 = f1
      WHERE A.f3=(SELECT MIN(f3) FROM  t2 C WHERE A.f4 = C.f4) OR A.f3 IS NULL;
      Here condition A.f3 IS NOT NULL is going to be added to the WHERE
      condition of the embedding query.
      Another example:
      SELECT * FROM t10, t11 WHERE (t10.a < 10 OR t10.a IS NULL)
      AND t11.b <=> t10.b AND (t11.a = (SELECT MAX(a) FROM t12
      WHERE t12.b = t10.a ));
      Here condition t10.a IS NOT NULL is going to be added.
      In both cases addition of NOT NULL condition will erroneously reject
      some rows of the result set.
      referred_tab->join != join constraint would disallow such additions.

      This optimization doesn't affect the choices that ref, range, or join
      optimizer make. This was intentional because this was added after 4.1
      was GA.
      
    Implementation overview
      1. update_ref_and_keys() accumulates info about null-rejecting
         predicates in in KEY_FIELD::null_rejecting
      1.1 add_key_part saves these to KEYUSE.
      2. create_ref_for_key copies them to TABLE_REF.
      3. add_not_null_conds adds "x IS NOT NULL" to join_tab->select_cond of
         appropiate JOIN_TAB members.
*/

static void add_not_null_conds(JOIN *join)
{
  DBUG_ENTER("add_not_null_conds");
  for (uint i=join->const_tables ; i < join->tables ; i++)
  {
    JOIN_TAB *tab=join->join_tab+i;
    if ((tab->type == JT_REF || tab->type == JT_EQ_REF || 
         tab->type == JT_REF_OR_NULL) &&
        !tab->table->maybe_null)
    {
      for (uint keypart= 0; keypart < tab->ref.key_parts; keypart++)
      {
        if (tab->ref.null_rejecting & (1 << keypart))
        {
          Item *item= tab->ref.items[keypart];
          Item *notnull;
          DBUG_ASSERT(item->type() == Item::FIELD_ITEM);
          Item_field *not_null_item= (Item_field*)item;
          JOIN_TAB *referred_tab= not_null_item->field->table->reginfo.join_tab;
          /*
            For UPDATE queries such as:
            UPDATE t1 SET t1.f2=(SELECT MAX(t2.f4) FROM t2 WHERE t2.f3=t1.f1);
            not_null_item is the t1.f1, but it's referred_tab is 0.
          */
          if (!referred_tab || referred_tab->join != join)
            continue;
          if (!(notnull= new Item_func_isnotnull(not_null_item)))
            DBUG_VOID_RETURN;
          /*
            We need to do full fix_fields() call here in order to have correct
            notnull->const_item(). This is needed e.g. by test_quick_select 
            when it is called from make_join_select after this function is 
            called.
          */
          if (notnull->fix_fields(join->thd, &notnull))
            DBUG_VOID_RETURN;
          DBUG_EXECUTE("where",print_where(notnull,
                                           referred_tab->table->alias););
          add_cond_and_fix(&referred_tab->select_cond, notnull);
        }
      }
    }
  }
  DBUG_VOID_RETURN;
}

/*
  Build a predicate guarded by match variables for embedding outer joins

  SYNOPSIS
    add_found_match_trig_cond()
    tab       the first inner table for most nested outer join
    cond      the predicate to be guarded
    root_tab  the first inner table to stop

  DESCRIPTION
    The function recursively adds guards for predicate cond
    assending from tab to the first inner table  next embedding
    nested outer join and so on until it reaches root_tab
    (root_tab can be 0).

  RETURN VALUE
    pointer to the guarded predicate, if success
    0, otherwise
*/ 

static COND*
add_found_match_trig_cond(JOIN_TAB *tab, COND *cond, JOIN_TAB *root_tab)
{
  COND *tmp;
  if (tab == root_tab || !cond)
    return cond;
  if ((tmp= add_found_match_trig_cond(tab->first_upper, cond, root_tab)))
  {
    tmp= new Item_func_trig_cond(tmp, &tab->found);
  }
  if (tmp)
  {
    tmp->quick_fix_field();
    tmp->update_used_tables();
  }
  return tmp;
}


/*
   Fill in outer join related info for the execution plan structure

  SYNOPSIS
    make_outerjoin_info()
    join - reference to the info fully describing the query

  DESCRIPTION
    For each outer join operation left after simplification of the
    original query the function set up the following pointers in the linear
    structure join->join_tab representing the selected execution plan.
    The first inner table t0 for the operation is set to refer to the last
    inner table tk through the field t0->last_inner.
    Any inner table ti for the operation are set to refer to the first
    inner table ti->first_inner.
    The first inner table t0 for the operation is set to refer to the
    first inner table of the embedding outer join operation, if there is any,
    through the field t0->first_upper.
    The on expression for the outer join operation is attached to the
    corresponding first inner table through the field t0->on_expr_ref.
    Here ti are structures of the JOIN_TAB type.

  EXAMPLE
    For the query: 
      SELECT * FROM t1
                    LEFT JOIN
                    (t2, t3 LEFT JOIN t4 ON t3.a=t4.a)
                    ON (t1.a=t2.a AND t1.b=t3.b)
        WHERE t1.c > 5,
    given the execution plan with the table order t1,t2,t3,t4
    is selected, the following references will be set;
    t4->last_inner=[t4], t4->first_inner=[t4], t4->first_upper=[t2]
    t2->last_inner=[t4], t2->first_inner=t3->first_inner=[t2],
    on expression (t1.a=t2.a AND t1.b=t3.b) will be attached to 
    *t2->on_expr_ref, while t3.a=t4.a will be attached to *t4->on_expr_ref.
            
  NOTES
    The function assumes that the simplification procedure has been
    already applied to the join query (see simplify_joins).
    This function can be called only after the execution plan
    has been chosen.
*/

static void
make_outerjoin_info(JOIN *join)
{
  DBUG_ENTER("make_outerjoin_info");
  for (uint i=join->const_tables ; i < join->tables ; i++)
  {
    JOIN_TAB *tab=join->join_tab+i;
    TABLE *table=tab->table;
    TABLE_LIST *tbl= table->pos_in_table_list;
    TABLE_LIST *embedding= tbl->embedding;

    if (tbl->outer_join)
    {
      /* 
        Table tab is the only one inner table for outer join.
        (Like table t4 for the table reference t3 LEFT JOIN t4 ON t3.a=t4.a
        is in the query above.)
      */
      tab->last_inner= tab->first_inner= tab;
      tab->on_expr_ref= &tbl->on_expr;
      tab->cond_equal= tbl->cond_equal;
      if (embedding)
        tab->first_upper= embedding->nested_join->first_nested;
    }    
    for ( ; embedding ; embedding= embedding->embedding)
    {
      NESTED_JOIN *nested_join= embedding->nested_join;
      if (!nested_join->counter)
      {
        /* 
          Table tab is the first inner table for nested_join.
          Save reference to it in the nested join structure.
        */ 
        nested_join->first_nested= tab;
        tab->on_expr_ref= &embedding->on_expr;
        tab->cond_equal= tbl->cond_equal;
        if (embedding->embedding)
          tab->first_upper= embedding->embedding->nested_join->first_nested;
      }
      if (!tab->first_inner)  
        tab->first_inner= nested_join->first_nested;
      if (++nested_join->counter < nested_join->join_list.elements)
        break;
      /* Table tab is the last inner table for nested join. */
      nested_join->first_nested->last_inner= tab;
    }
  }
  DBUG_VOID_RETURN;
}


static bool
make_join_select(JOIN *join,SQL_SELECT *select,COND *cond)
{
  THD *thd= join->thd;
  DBUG_ENTER("make_join_select");
  if (select)
  {
    add_not_null_conds(join);
    table_map used_tables;
    if (cond)                /* Because of QUICK_GROUP_MIN_MAX_SELECT */
    {                        /* there may be a select without a cond. */    
      if (join->tables > 1)
        cond->update_used_tables();		// Tablenr may have changed
      if (join->const_tables == join->tables &&
	  thd->lex->current_select->master_unit() ==
	  &thd->lex->unit)		// not upper level SELECT
        join->const_table_map|=RAND_TABLE_BIT;
      {						// Check const tables
        COND *const_cond=
	  make_cond_for_table(cond,
                              join->const_table_map,
                              (table_map) 0);
        DBUG_EXECUTE("where",print_where(const_cond,"constants"););
        for (JOIN_TAB *tab= join->join_tab+join->const_tables;
             tab < join->join_tab+join->tables ; tab++)
        {
          if (*tab->on_expr_ref)
          {
            JOIN_TAB *cond_tab= tab->first_inner;
            COND *tmp= make_cond_for_table(*tab->on_expr_ref,
                                           join->const_table_map,
                                         (  table_map) 0);
            if (!tmp)
              continue;
            tmp= new Item_func_trig_cond(tmp, &cond_tab->not_null_compl);
            if (!tmp)
              DBUG_RETURN(1);
            tmp->quick_fix_field();
            cond_tab->select_cond= !cond_tab->select_cond ? tmp :
	                            new Item_cond_and(cond_tab->select_cond,tmp);
            if (!cond_tab->select_cond)
	      DBUG_RETURN(1);
            cond_tab->select_cond->quick_fix_field();
          }       
        }
        if (const_cond && !const_cond->val_int())
        {
	  DBUG_PRINT("info",("Found impossible WHERE condition"));
	  DBUG_RETURN(1);	 // Impossible const condition
        }
      }
    }
    used_tables=((select->const_tables=join->const_table_map) |
		 OUTER_REF_TABLE_BIT | RAND_TABLE_BIT);
    for (uint i=join->const_tables ; i < join->tables ; i++)
    {
      JOIN_TAB *tab=join->join_tab+i;
      JOIN_TAB *first_inner_tab= tab->first_inner; 
      table_map current_map= tab->table->map;
      bool use_quick_range=0;
      COND *tmp;

      /*
	Following force including random expression in last table condition.
	It solve problem with select like SELECT * FROM t1 WHERE rand() > 0.5
      */
      if (i == join->tables-1)
	current_map|= OUTER_REF_TABLE_BIT | RAND_TABLE_BIT;
      used_tables|=current_map;

      if (tab->type == JT_REF && tab->quick &&
	  (uint) tab->ref.key == tab->quick->index &&
	  tab->ref.key_length < tab->quick->max_used_key_length)
      {
	/* Range uses longer key;  Use this instead of ref on key */
	tab->type=JT_ALL;
	use_quick_range=1;
	tab->use_quick=1;
        tab->ref.key= -1;
	tab->ref.key_parts=0;		// Don't use ref key.
	join->best_positions[i].records_read= rows2double(tab->quick->records);
      }

      tmp= NULL;
      if (cond)
        tmp= make_cond_for_table(cond,used_tables,current_map);
      if (cond && !tmp && tab->quick)
      {						// Outer join
        if (tab->type != JT_ALL)
        {
          /*
            Don't use the quick method
            We come here in the case where we have 'key=constant' and
            the test is removed by make_cond_for_table()
          */
          delete tab->quick;
          tab->quick= 0;
        }
        else
        {
          /*
            Hack to handle the case where we only refer to a table
            in the ON part of an OUTER JOIN. In this case we want the code
            below to check if we should use 'quick' instead.
          */
          DBUG_PRINT("info", ("Item_int"));
          tmp= new Item_int((longlong) 1,1);	// Always true
          DBUG_PRINT("info", ("Item_int 0x%lx", (ulong)tmp));
        }

      }
      if (tmp || !cond)
      {
	DBUG_EXECUTE("where",print_where(tmp,tab->table->alias););
	SQL_SELECT *sel=tab->select=(SQL_SELECT*)
	  thd->memdup((gptr) select, sizeof(SQL_SELECT));
	if (!sel)
	  DBUG_RETURN(1);			// End of memory
        /*
          If tab is an inner table of an outer join operation,
          add a match guard to the pushed down predicate.
          The guard will turn the predicate on only after
          the first match for outer tables is encountered.
	*/        
        if (cond)
        {
          /*
            Because of QUICK_GROUP_MIN_MAX_SELECT there may be a select without
            a cond, so neutralize the hack above.
          */
          if (!(tmp= add_found_match_trig_cond(first_inner_tab, tmp, 0)))
            DBUG_RETURN(1);
          tab->select_cond=sel->cond=tmp;
          /* Push condition to storage engine if this is enabled
             and the condition is not guarded */
          tab->table->file->pushed_cond= NULL;
	  if (thd->variables.engine_condition_pushdown)
          {
            COND *push_cond= 
              make_cond_for_table(tmp, current_map, current_map);
            if (push_cond)
            {
              /* Push condition to handler */
              if (!tab->table->file->cond_push(push_cond))
                tab->table->file->pushed_cond= push_cond;
            }
          }
        }
        else
          tab->select_cond= sel->cond= NULL;

	sel->head=tab->table;
	DBUG_EXECUTE("where",print_where(tmp,tab->table->alias););
	if (tab->quick)
	{
	  /* Use quick key read if it's a constant and it's not used
	     with key reading */
	  if (tab->needed_reg.is_clear_all() && tab->type != JT_EQ_REF
	      && tab->type != JT_FT && (tab->type != JT_REF ||
               (uint) tab->ref.key == tab->quick->index))
	  {
	    sel->quick=tab->quick;		// Use value from get_quick_...
	    sel->quick_keys.clear_all();
	    sel->needed_reg.clear_all();
	  }
	  else
	  {
	    delete tab->quick;
	  }
	  tab->quick=0;
	}
	uint ref_key=(uint) sel->head->reginfo.join_tab->ref.key+1;
	if (i == join->const_tables && ref_key)
	{
	  if (!tab->const_keys.is_clear_all() &&
              tab->table->reginfo.impossible_range)
	    DBUG_RETURN(1);
	}
	else if (tab->type == JT_ALL && ! use_quick_range)
	{
	  if (!tab->const_keys.is_clear_all() &&
	      tab->table->reginfo.impossible_range)
	    DBUG_RETURN(1);				// Impossible range
	  /*
	    We plan to scan all rows.
	    Check again if we should use an index.
	    We could have used an column from a previous table in
	    the index if we are using limit and this is the first table
	  */

	  if (cond &&
              (!tab->keys.is_subset(tab->const_keys) && i > 0) ||
	      (!tab->const_keys.is_clear_all() && i == join->const_tables &&
	       join->unit->select_limit_cnt <
	       join->best_positions[i].records_read &&
	       !(join->select_options & OPTION_FOUND_ROWS)))
	  {
	    /* Join with outer join condition */
	    COND *orig_cond=sel->cond;
	    sel->cond= and_conds(sel->cond, *tab->on_expr_ref);

	    /*
              We can't call sel->cond->fix_fields,
              as it will break tab->on_expr if it's AND condition
              (fix_fields currently removes extra AND/OR levels).
              Yet attributes of the just built condition are not needed.
              Thus we call sel->cond->quick_fix_field for safety.
	    */
	    if (sel->cond && !sel->cond->fixed)
	      sel->cond->quick_fix_field();

	    if (sel->test_quick_select(thd, tab->keys,
				       used_tables & ~ current_map,
				       (join->select_options &
					OPTION_FOUND_ROWS ?
					HA_POS_ERROR :
					join->unit->select_limit_cnt), 0) < 0)
            {
	      /*
		Before reporting "Impossible WHERE" for the whole query
		we have to check isn't it only "impossible ON" instead
	      */
              sel->cond=orig_cond;
              if (!*tab->on_expr_ref ||
                  sel->test_quick_select(thd, tab->keys,
                                         used_tables & ~ current_map,
                                         (join->select_options &
                                          OPTION_FOUND_ROWS ?
                                          HA_POS_ERROR :
                                          join->unit->select_limit_cnt),0) < 0)
		DBUG_RETURN(1);			// Impossible WHERE
            }
            else
	      sel->cond=orig_cond;

	    /* Fix for EXPLAIN */
	    if (sel->quick)
	      join->best_positions[i].records_read= sel->quick->records;
	  }
	  else
	  {
	    sel->needed_reg=tab->needed_reg;
	    sel->quick_keys.clear_all();
	  }
	  if (!sel->quick_keys.is_subset(tab->checked_keys) ||
              !sel->needed_reg.is_subset(tab->checked_keys))
	  {
	    tab->keys=sel->quick_keys;
            tab->keys.merge(sel->needed_reg);
	    tab->use_quick= (!sel->needed_reg.is_clear_all() &&
			     (select->quick_keys.is_clear_all() ||
			      (select->quick &&
			       (select->quick->records >= 100L)))) ?
	      2 : 1;
	    sel->read_tables= used_tables & ~current_map;
	  }
	  if (i != join->const_tables && tab->use_quick != 2)
	  {					/* Read with cache */
	    if (cond &&
                (tmp=make_cond_for_table(cond,
					 join->const_table_map |
					 current_map,
					 current_map)))
	    {
	      DBUG_EXECUTE("where",print_where(tmp,"cache"););
	      tab->cache.select=(SQL_SELECT*)
		thd->memdup((gptr) sel, sizeof(SQL_SELECT));
	      tab->cache.select->cond=tmp;
	      tab->cache.select->read_tables=join->const_table_map;
	    }
	  }
	}
      }
      
      /* 
        Push down all predicates from on expressions.
        Each of these predicated are guarded by a variable
        that turns if off just before null complemented row for
        outer joins is formed. Thus, the predicates from an
        'on expression' are guaranteed not to be checked for
        the null complemented row.
      */ 
      JOIN_TAB *last_tab= tab;
      while (first_inner_tab && first_inner_tab->last_inner == last_tab)
      {  
        /* 
          Table tab is the last inner table of an outer join.
          An on expression is always attached to it.
	*/     
        COND *on_expr= *first_inner_tab->on_expr_ref;

        table_map used_tables2= (join->const_table_map |
                                 OUTER_REF_TABLE_BIT | RAND_TABLE_BIT);
	for (tab= join->join_tab+join->const_tables; tab <= last_tab ; tab++)
        {
          current_map= tab->table->map;
          used_tables2|= current_map;
          COND *tmp_cond= make_cond_for_table(on_expr, used_tables2,
                                             current_map);
          if (tmp_cond)
          {
            JOIN_TAB *cond_tab= tab < first_inner_tab ? first_inner_tab : tab;
            /*
              First add the guards for match variables of
              all embedding outer join operations.
	    */
            if (!(tmp_cond= add_found_match_trig_cond(cond_tab->first_inner,
                                                     tmp_cond,
                                                     first_inner_tab)))
              DBUG_RETURN(1);
            /* 
              Now add the guard turning the predicate off for 
              the null complemented row.
	    */ 
            DBUG_PRINT("info", ("Item_func_trig_cond"));
            tmp_cond= new Item_func_trig_cond(tmp_cond,
                                              &first_inner_tab->
                                              not_null_compl);
            DBUG_PRINT("info", ("Item_func_trig_cond 0x%lx",
                                (ulong) tmp_cond));
            if (tmp_cond)
              tmp_cond->quick_fix_field();
	    /* Add the predicate to other pushed down predicates */
            DBUG_PRINT("info", ("Item_cond_and"));
            cond_tab->select_cond= !cond_tab->select_cond ? tmp_cond :
	                          new Item_cond_and(cond_tab->select_cond,
                                                    tmp_cond);
            DBUG_PRINT("info", ("Item_cond_and 0x%lx",
                                (ulong)cond_tab->select_cond));
            if (!cond_tab->select_cond)
	      DBUG_RETURN(1);
            cond_tab->select_cond->quick_fix_field();
          }              
        }
        first_inner_tab= first_inner_tab->first_upper;       
      }
    }
  }
  DBUG_RETURN(0);
}

static void
make_join_readinfo(JOIN *join, ulonglong options)
{
  uint i;

  bool statistics= test(!(join->select_options & SELECT_DESCRIBE));
  bool ordered_set= 0;
  DBUG_ENTER("make_join_readinfo");

  for (i=join->const_tables ; i < join->tables ; i++)
  {
    JOIN_TAB *tab=join->join_tab+i;
    TABLE *table=tab->table;
    tab->read_record.table= table;
    tab->read_record.file=table->file;
    tab->next_select=sub_select;		/* normal select */

    /*
      Determine if the set is already ordered for ORDER BY, so it can 
      disable join cache because it will change the ordering of the results.
      Code handles sort table that is at any location (not only first after 
      the const tables) despite the fact that it's currently prohibited.
      We must disable join cache if the first non-const table alone is
      ordered. If there is a temp table the ordering is done as a last
      operation and doesn't prevent join cache usage.
    */
    if (!ordered_set && !join->need_tmp &&
        ((table == join->sort_by_table &&
         (!join->order || join->skip_sort_order)) ||
        (join->sort_by_table == (TABLE *) 1 && i != join->const_tables)))
      ordered_set= 1;

    switch (tab->type) {
    case JT_SYSTEM:				// Only happens with left join
      table->status=STATUS_NO_RECORD;
      tab->read_first_record= join_read_system;
      tab->read_record.read_record= join_no_more_records;
      break;
    case JT_CONST:				// Only happens with left join
      table->status=STATUS_NO_RECORD;
      tab->read_first_record= join_read_const;
      tab->read_record.read_record= join_no_more_records;
      if (table->used_keys.is_set(tab->ref.key) &&
          !table->no_keyread)
      {
        table->key_read=1;
        table->file->extra(HA_EXTRA_KEYREAD);
      }
      break;
    case JT_EQ_REF:
      table->status=STATUS_NO_RECORD;
      if (tab->select)
      {
	delete tab->select->quick;
	tab->select->quick=0;
      }
      delete tab->quick;
      tab->quick=0;
      tab->read_first_record= join_read_key;
      tab->read_record.read_record= join_no_more_records;
      if (table->used_keys.is_set(tab->ref.key) &&
	  !table->no_keyread)
      {
	table->key_read=1;
	table->file->extra(HA_EXTRA_KEYREAD);
      }
      break;
    case JT_REF_OR_NULL:
    case JT_REF:
      table->status=STATUS_NO_RECORD;
      if (tab->select)
      {
	delete tab->select->quick;
	tab->select->quick=0;
      }
      delete tab->quick;
      tab->quick=0;
      if (table->used_keys.is_set(tab->ref.key) &&
	  !table->no_keyread)
      {
	table->key_read=1;
	table->file->extra(HA_EXTRA_KEYREAD);
      }
      if (tab->type == JT_REF)
      {
	tab->read_first_record= join_read_always_key;
	tab->read_record.read_record= join_read_next_same;
      }
      else
      {
	tab->read_first_record= join_read_always_key_or_null;
	tab->read_record.read_record= join_read_next_same_or_null;
      }
      break;
    case JT_FT:
      table->status=STATUS_NO_RECORD;
      tab->read_first_record= join_ft_read_first;
      tab->read_record.read_record= join_ft_read_next;
      break;
    case JT_ALL:
      /*
	If previous table use cache
        If the incoming data set is already sorted don't use cache.
      */
      table->status=STATUS_NO_RECORD;
      if (i != join->const_tables && !(options & SELECT_NO_JOIN_CACHE) &&
          tab->use_quick != 2 && !tab->first_inner && !ordered_set)
      {
	if ((options & SELECT_DESCRIBE) ||
	    !join_init_cache(join->thd,join->join_tab+join->const_tables,
			     i-join->const_tables))
	{
	  tab[-1].next_select=sub_select_cache; /* Patch previous */
	}
      }
      /* These init changes read_record */
      if (tab->use_quick == 2)
      {
	join->thd->server_status|=SERVER_QUERY_NO_GOOD_INDEX_USED;
	tab->read_first_record= join_init_quick_read_record;
	if (statistics)
	  statistic_increment(join->thd->status_var.select_range_check_count,
			      &LOCK_status);
      }
      else
      {
	tab->read_first_record= join_init_read_record;
	if (i == join->const_tables)
	{
	  if (tab->select && tab->select->quick)
	  {
	    if (statistics)
	      statistic_increment(join->thd->status_var.select_range_count,
				  &LOCK_status);
	  }
	  else
	  {
	    join->thd->server_status|=SERVER_QUERY_NO_INDEX_USED;
	    if (statistics)
	      statistic_increment(join->thd->status_var.select_scan_count,
				  &LOCK_status);
	  }
	}
	else
	{
	  if (tab->select && tab->select->quick)
	  {
	    if (statistics)
	      statistic_increment(join->thd->status_var.select_full_range_join_count,
				  &LOCK_status);
	  }
	  else
	  {
	    join->thd->server_status|=SERVER_QUERY_NO_INDEX_USED;
	    if (statistics)
	      statistic_increment(join->thd->status_var.select_full_join_count,
				  &LOCK_status);
	  }
	}
	if (!table->no_keyread)
	{
	  if (tab->select && tab->select->quick &&
              tab->select->quick->index != MAX_KEY && //not index_merge
	      table->used_keys.is_set(tab->select->quick->index))
	  {
	    table->key_read=1;
	    table->file->extra(HA_EXTRA_KEYREAD);
	  }
	  else if (!table->used_keys.is_clear_all() &&
		   !(tab->select && tab->select->quick))
	  {					// Only read index tree
	    tab->index=find_shortest_key(table, & table->used_keys);
	    tab->read_first_record= join_read_first;
	    tab->type=JT_NEXT;		// Read with index_first / index_next
	  }
	}
      }
      break;
    default:
      DBUG_PRINT("error",("Table type %d found",tab->type)); /* purecov: deadcode */
      break;					/* purecov: deadcode */
    case JT_UNKNOWN:
    case JT_MAYBE_REF:
      abort();					/* purecov: deadcode */
    }
  }
  join->join_tab[join->tables-1].next_select=0; /* Set by do_select */
  DBUG_VOID_RETURN;
}


/*
  Give error if we some tables are done with a full join

  SYNOPSIS
    error_if_full_join()
    join		Join condition

  USAGE
   This is used by multi_table_update and multi_table_delete when running
   in safe mode

 RETURN VALUES
   0	ok
   1	Error (full join used)
*/

bool error_if_full_join(JOIN *join)
{
  for (JOIN_TAB *tab=join->join_tab, *end=join->join_tab+join->tables;
       tab < end;
       tab++)
  {
    if (tab->type == JT_ALL && (!tab->select || !tab->select->quick))
    {
      my_message(ER_UPDATE_WITHOUT_KEY_IN_SAFE_MODE,
                 ER(ER_UPDATE_WITHOUT_KEY_IN_SAFE_MODE), MYF(0));
      return(1);
    }
  }
  return(0);
}


/*
  cleanup JOIN_TAB

  SYNOPSIS
    JOIN_TAB::cleanup()
*/

void JOIN_TAB::cleanup()
{
  delete select;
  select= 0;
  delete quick;
  quick= 0;
  x_free(cache.buff);
  cache.buff= 0;
  if (table)
  {
    if (table->key_read)
    {
      table->key_read= 0;
      table->file->extra(HA_EXTRA_NO_KEYREAD);
    }
    table->file->ha_index_or_rnd_end();
    /*
      We need to reset this for next select
      (Tested in part_of_refkey)
    */
    table->reginfo.join_tab= 0;
  }
  end_read_record(&read_record);
}


/*
  Partially cleanup JOIN after it has executed: close index or rnd read
  (table cursors), free quick selects.

  DESCRIPTION
    This function is called in the end of execution of a JOIN, before the used
    tables are unlocked and closed.

    For a join that is resolved using a temporary table, the first sweep is
    performed against actual tables and an intermediate result is inserted
    into the temprorary table.
    The last sweep is performed against the temporary table. Therefore,
    the base tables and associated buffers used to fill the temporary table
    are no longer needed, and this function is called to free them.

    For a join that is performed without a temporary table, this function
    is called after all rows are sent, but before EOF packet is sent.

    For a simple SELECT with no subqueries this function performs a full
    cleanup of the JOIN and calls mysql_unlock_read_tables to free used base
    tables.

    If a JOIN is executed for a subquery or if it has a subquery, we can't
    do the full cleanup and need to do a partial cleanup only.
      o If a JOIN is not the top level join, we must not unlock the tables
        because the outer select may not have been evaluated yet, and we
        can't unlock only selected tables of a query.

      o Additionally, if this JOIN corresponds to a correlated subquery, we
        should not free quick selects and join buffers because they will be
        needed for the next execution of the correlated subquery.

      o However, if this is a JOIN for a [sub]select, which is not
        a correlated subquery itself, but has subqueries, we can free it
        fully and also free JOINs of all its subqueries. The exception
        is a subquery in SELECT list, e.g:
        SELECT a, (select max(b) from t1) group by c
        This subquery will not be evaluated at first sweep and its value will
        not be inserted into the temporary table. Instead, it's evaluated
        when selecting from the temporary table. Therefore, it can't be freed
        here even though it's not correlated.
*/

void JOIN::join_free()
{
  SELECT_LEX_UNIT *tmp_unit;
  SELECT_LEX *sl;
  /*
    Optimization: if not EXPLAIN and we are done with the JOIN,
    free all tables.
  */
  bool full= (!select_lex->uncacheable && !thd->lex->describe);
  bool can_unlock= full;
  DBUG_ENTER("JOIN::join_free");

  cleanup(full);

  for (tmp_unit= select_lex->first_inner_unit();
       tmp_unit;
       tmp_unit= tmp_unit->next_unit())
    for (sl= tmp_unit->first_select(); sl; sl= sl->next_select())
    {
      Item_subselect *subselect= sl->master_unit()->item;
      bool full_local= full && (!subselect || subselect->is_evaluated());
      /*
        If this join is evaluated, we can fully clean it up and clean up all
        its underlying joins even if they are correlated -- they will not be
        used any more anyway.
        If this join is not yet evaluated, we still must clean it up to
        close its table cursors -- it may never get evaluated, as in case of
        ... HAVING FALSE OR a IN (SELECT ...))
        but all table cursors must be closed before the unlock.
      */
      sl->cleanup_all_joins(full_local);
      /* Can't unlock if at least one JOIN is still needed */
      can_unlock= can_unlock && full_local;
    }

  /*
    We are not using tables anymore
    Unlock all tables. We may be in an INSERT .... SELECT statement.
  */
  if (can_unlock && lock && thd->lock &&
      !(select_options & SELECT_NO_UNLOCK) &&
      !select_lex->subquery_in_having &&
      (select_lex == (thd->lex->unit.fake_select_lex ?
                      thd->lex->unit.fake_select_lex : &thd->lex->select_lex)))
  {
    /*
      TODO: unlock tables even if the join isn't top level select in the
      tree.
    */
    mysql_unlock_read_tables(thd, lock);           // Don't free join->lock
    lock= 0;
  }

  DBUG_VOID_RETURN;
}


/*
  Free resources of given join

  SYNOPSIS
    JOIN::cleanup()
    fill - true if we should free all resources, call with full==1 should be
           last, before it this function can be called with full==0

  NOTE: with subquery this function definitely will be called several times,
    but even for simple query it can be called several times.
*/

void JOIN::cleanup(bool full)
{
  DBUG_ENTER("JOIN::cleanup");

  if (table)
  {
    JOIN_TAB *tab,*end;
    /*
      Only a sorted table may be cached.  This sorted table is always the
      first non const table in join->table
    */
    if (tables > const_tables) // Test for not-const tables
    {
      free_io_cache(table[const_tables]);
      filesort_free_buffers(table[const_tables],full);
    }

    if (full)
    {
      for (tab= join_tab, end= tab+tables; tab != end; tab++)
	tab->cleanup();
      table= 0;
      tables= 0;
    }
    else
    {
      for (tab= join_tab, end= tab+tables; tab != end; tab++)
      {
	if (tab->table)
	    tab->table->file->ha_index_or_rnd_end();
      }
    }
  }
  /*
    We are not using tables anymore
    Unlock all tables. We may be in an INSERT .... SELECT statement.
  */
  if (full)
  {
    if (tmp_join)
      tmp_table_param.copy_field= 0;
    group_fields.delete_elements();
    /*
      We can't call delete_elements() on copy_funcs as this will cause
      problems in free_elements() as some of the elements are then deleted.
    */
    tmp_table_param.copy_funcs.empty();
    /*
      If we have tmp_join and 'this' JOIN is not tmp_join and
      tmp_table_param.copy_field's  of them are equal then we have to remove
      pointer to  tmp_table_param.copy_field from tmp_join, because it qill
      be removed in tmp_table_param.cleanup().
    */
    if (tmp_join &&
        tmp_join != this &&
        tmp_join->tmp_table_param.copy_field ==
        tmp_table_param.copy_field)
    {
      tmp_join->tmp_table_param.copy_field=
        tmp_join->tmp_table_param.save_copy_field= 0;
    }
    tmp_table_param.cleanup();
  }
  DBUG_VOID_RETURN;
}


/*****************************************************************************
  Remove the following expressions from ORDER BY and GROUP BY:
  Constant expressions
  Expression that only uses tables that are of type EQ_REF and the reference
  is in the ORDER list or if all refereed tables are of the above type.

  In the following, the X field can be removed:
  SELECT * FROM t1,t2 WHERE t1.a=t2.a ORDER BY t1.a,t2.X
  SELECT * FROM t1,t2,t3 WHERE t1.a=t2.a AND t2.b=t3.b ORDER BY t1.a,t3.X

  These can't be optimized:
  SELECT * FROM t1,t2 WHERE t1.a=t2.a ORDER BY t2.X,t1.a
  SELECT * FROM t1,t2 WHERE t1.a=t2.a AND t1.b=t2.b ORDER BY t1.a,t2.c
  SELECT * FROM t1,t2 WHERE t1.a=t2.a ORDER BY t2.b,t1.a
*****************************************************************************/

static bool
eq_ref_table(JOIN *join, ORDER *start_order, JOIN_TAB *tab)
{
  if (tab->cached_eq_ref_table)			// If cached
    return tab->eq_ref_table;
  tab->cached_eq_ref_table=1;
  /* We can skip const tables only if not an outer table */
  if (tab->type == JT_CONST && !tab->first_inner)
    return (tab->eq_ref_table=1);		/* purecov: inspected */
  if (tab->type != JT_EQ_REF || tab->table->maybe_null)
    return (tab->eq_ref_table=0);		// We must use this
  Item **ref_item=tab->ref.items;
  Item **end=ref_item+tab->ref.key_parts;
  uint found=0;
  table_map map=tab->table->map;

  for (; ref_item != end ; ref_item++)
  {
    if (! (*ref_item)->const_item())
    {						// Not a const ref
      ORDER *order;
      for (order=start_order ; order ; order=order->next)
      {
	if ((*ref_item)->eq(order->item[0],0))
	  break;
      }
      if (order)
      {
	found++;
	DBUG_ASSERT(!(order->used & map));
	order->used|=map;
	continue;				// Used in ORDER BY
      }
      if (!only_eq_ref_tables(join,start_order, (*ref_item)->used_tables()))
	return (tab->eq_ref_table=0);
    }
  }
  /* Check that there was no reference to table before sort order */
  for (; found && start_order ; start_order=start_order->next)
  {
    if (start_order->used & map)
    {
      found--;
      continue;
    }
    if (start_order->depend_map & map)
      return (tab->eq_ref_table=0);
  }
  return tab->eq_ref_table=1;
}


static bool
only_eq_ref_tables(JOIN *join,ORDER *order,table_map tables)
{
  if (specialflag &  SPECIAL_SAFE_MODE)
    return 0;			// skip this optimize /* purecov: inspected */
  for (JOIN_TAB **tab=join->map2table ; tables ; tab++, tables>>=1)
  {
    if (tables & 1 && !eq_ref_table(join, order, *tab))
      return 0;
  }
  return 1;
}


/* Update the dependency map for the tables */

static void update_depend_map(JOIN *join)
{
  JOIN_TAB *join_tab=join->join_tab, *end=join_tab+join->tables;

  for (; join_tab != end ; join_tab++)
  {
    TABLE_REF *ref= &join_tab->ref;
    table_map depend_map=0;
    Item **item=ref->items;
    uint i;
    for (i=0 ; i < ref->key_parts ; i++,item++)
      depend_map|=(*item)->used_tables();
    ref->depend_map=depend_map & ~OUTER_REF_TABLE_BIT;
    depend_map&= ~OUTER_REF_TABLE_BIT;
    for (JOIN_TAB **tab=join->map2table;
	 depend_map ;
	 tab++,depend_map>>=1 )
    {
      if (depend_map & 1)
	ref->depend_map|=(*tab)->ref.depend_map;
    }
  }
}


/* Update the dependency map for the sort order */

static void update_depend_map(JOIN *join, ORDER *order)
{
  for (; order ; order=order->next)
  {
    table_map depend_map;
    order->item[0]->update_used_tables();
    order->depend_map=depend_map=order->item[0]->used_tables();
    // Not item_sum(), RAND() and no reference to table outside of sub select
    if (!(order->depend_map & (OUTER_REF_TABLE_BIT | RAND_TABLE_BIT))
        && !order->item[0]->with_sum_func)
    {
      for (JOIN_TAB **tab=join->map2table;
	   depend_map ;
	   tab++, depend_map>>=1)
      {
	if (depend_map & 1)
	  order->depend_map|=(*tab)->ref.depend_map;
      }
    }
  }
}


/*
  Remove all constants and check if ORDER only contains simple expressions

  SYNOPSIS
   remove_const()
   join			Join handler
   first_order		List of SORT or GROUP order
   cond			WHERE statement
   change_list		Set to 1 if we should remove things from list
			If this is not set, then only simple_order is
                        calculated   
   simple_order		Set to 1 if we are only using simple expressions

  RETURN
    Returns new sort order

    simple_order is set to 1 if sort_order only uses fields from head table
    and the head table is not a LEFT JOIN table

*/

static ORDER *
remove_const(JOIN *join,ORDER *first_order, COND *cond,
             bool change_list, bool *simple_order)
{
  if (join->tables == join->const_tables)
    return change_list ? 0 : first_order;		// No need to sort

  ORDER *order,**prev_ptr;
  table_map first_table= join->join_tab[join->const_tables].table->map;
  table_map not_const_tables= ~join->const_table_map;
  table_map ref;
  DBUG_ENTER("remove_const");

  prev_ptr= &first_order;
  *simple_order= *join->join_tab[join->const_tables].on_expr_ref ? 0 : 1;

  /* NOTE: A variable of not_const_tables ^ first_table; breaks gcc 2.7 */

  update_depend_map(join, first_order);
  for (order=first_order; order ; order=order->next)
  {
    table_map order_tables=order->item[0]->used_tables();
    if (order->item[0]->with_sum_func)
      *simple_order=0;				// Must do a temp table to sort
    else if (!(order_tables & not_const_tables))
    {
      if (order->item[0]->with_subselect)
        order->item[0]->val_str(&order->item[0]->str_value);
      DBUG_PRINT("info",("removing: %s", order->item[0]->full_name()));
      continue;					// skip const item
    }
    else
    {
      if (order_tables & (RAND_TABLE_BIT | OUTER_REF_TABLE_BIT))
	*simple_order=0;
      else
      {
	Item *comp_item=0;
	if (cond && const_expression_in_where(cond,order->item[0], &comp_item))
	{
	  DBUG_PRINT("info",("removing: %s", order->item[0]->full_name()));
	  continue;
	}
	if ((ref=order_tables & (not_const_tables ^ first_table)))
	{
	  if (!(order_tables & first_table) &&
              only_eq_ref_tables(join,first_order, ref))
	  {
	    DBUG_PRINT("info",("removing: %s", order->item[0]->full_name()));
	    continue;
	  }
	  *simple_order=0;			// Must do a temp table to sort
	}
      }
    }
    if (change_list)
      *prev_ptr= order;				// use this entry
    prev_ptr= &order->next;
  }
  if (change_list)
    *prev_ptr=0;
  if (prev_ptr == &first_order)			// Nothing to sort/group
    *simple_order=1;
  DBUG_PRINT("exit",("simple_order: %d",(int) *simple_order));
  DBUG_RETURN(first_order);
}


static int
return_zero_rows(JOIN *join, select_result *result,TABLE_LIST *tables,
		 List<Item> &fields, bool send_row, ulonglong select_options,
		 const char *info, Item *having)
{
  DBUG_ENTER("return_zero_rows");

  if (select_options & SELECT_DESCRIBE)
  {
    select_describe(join, FALSE, FALSE, FALSE, info);
    DBUG_RETURN(0);
  }

  join->join_free();

  if (send_row)
  {
    for (TABLE_LIST *table= tables; table; table= table->next_leaf)
      mark_as_null_row(table->table);		// All fields are NULL
    if (having && having->val_int() == 0)
      send_row=0;
  }
  if (!(result->send_fields(fields,
                              Protocol::SEND_NUM_ROWS | Protocol::SEND_EOF)))
  {
    if (send_row)
    {
      List_iterator_fast<Item> it(fields);
      Item *item;
      while ((item= it++))
	item->no_rows_in_result();
      result->send_data(fields);
    }
    result->send_eof();				// Should be safe
  }
  /* Update results for FOUND_ROWS */
  join->thd->limit_found_rows= join->thd->examined_row_count= 0;
  DBUG_RETURN(0);
}

/*
  used only in JOIN::clear
*/
static void clear_tables(JOIN *join)
{
  /* 
    must clear only the non-const tables, as const tables
    are not re-calculated.
  */
  for (uint i=join->const_tables ; i < join->tables ; i++)
    mark_as_null_row(join->table[i]);		// All fields are NULL
}

/*****************************************************************************
  Make som simple condition optimization:
  If there is a test 'field = const' change all refs to 'field' to 'const'
  Remove all dummy tests 'item = item', 'const op const'.
  Remove all 'item is NULL', when item can never be null!
  item->marker should be 0 for all items on entry
  Return in cond_value FALSE if condition is impossible (1 = 2)
*****************************************************************************/

class COND_CMP :public ilink {
public:
  static void *operator new(size_t size)
  {
    return (void*) sql_alloc((uint) size);
  }
  static void operator delete(void *ptr __attribute__((unused)),
                              size_t size __attribute__((unused)))
  { TRASH(ptr, size); }

  Item *and_level;
  Item_func *cmp_func;
  COND_CMP(Item *a,Item_func *b) :and_level(a),cmp_func(b) {}
};

#ifdef HAVE_EXPLICIT_TEMPLATE_INSTANTIATION
template class I_List<COND_CMP>;
template class I_List_iterator<COND_CMP>;
template class List<Item_func_match>;
template class List_iterator<Item_func_match>;
#endif


/* 
  Find the multiple equality predicate containing a field
 
  SYNOPSIS
    find_item_equal()
    cond_equal          multiple equalities to search in
    field               field to look for
    inherited_fl  :out  set up to TRUE if multiple equality is found
                        on upper levels (not on current level of cond_equal) 

  DESCRIPTION
    The function retrieves the multiple equalities accessed through
    the con_equal structure from current level and up looking for
    an equality containing field. It stops retrieval as soon as the equality
    is found and set up inherited_fl to TRUE if it's found on upper levels.

  RETURN
    Item_equal for the found multiple equality predicate if a success;
    NULL - otherwise.
*/

Item_equal *find_item_equal(COND_EQUAL *cond_equal, Field *field,
                            bool *inherited_fl)
{
  Item_equal *item= 0;
  bool in_upper_level= FALSE;
  while (cond_equal)
  {
    List_iterator_fast<Item_equal> li(cond_equal->current_level);
    while ((item= li++))
    {
      if (item->contains(field))
        goto finish;
    }
    in_upper_level= TRUE;
    cond_equal= cond_equal->upper_levels;
  }
  in_upper_level= FALSE;
finish:
  *inherited_fl= in_upper_level;
  return item;
}

  
/* 
  Check whether an equality can be used to build multiple equalities

  SYNOPSIS
    check_simple_equality()
      left_item   left term of the quality to be checked
      right_item  right term of the equality to be checked
      item        equality item if the equality originates from a condition
                  predicate, 0 if the equality is the result of row elimination
      cond_equal  multiple equalities that must hold together with the equality

  DESCRIPTION
    This function first checks whether the equality (left_item=right_item)
    is a simple equality i.e. the one that equates a field with another field
    or a constant (field=field_item or field=const_item).
    If this is the case the function looks for a multiple equality
    in the lists referenced directly or indirectly by cond_equal inferring
    the given simple equality. If it doesn't find any, it builds a multiple
    equality that covers the predicate, i.e. the predicate can be inferred
    from this multiple equality.
    The built multiple equality could be obtained in such a way:
    create a binary  multiple equality equivalent to the predicate, then
    merge it, if possible, with one of old multiple equalities.
    This guarantees that the set of multiple equalities covering equality
    predicates will be minimal.

  EXAMPLE
    For the where condition
    WHERE a=b AND b=c AND
          (b=2 OR f=e)
    the check_equality will be called for the following equality
    predicates a=b, b=c, b=2 and f=e.
    For a=b it will be called with *cond_equal=(0,[]) and will transform
    *cond_equal into (0,[Item_equal(a,b)]). 
    For b=c it will be called with *cond_equal=(0,[Item_equal(a,b)])
    and will transform *cond_equal into CE=(0,[Item_equal(a,b,c)]).
    For b=2 it will be called with *cond_equal=(ptr(CE),[])
    and will transform *cond_equal into (ptr(CE),[Item_equal(2,a,b,c)]).
    For f=e it will be called with *cond_equal=(ptr(CE), [])
    and will transform *cond_equal into (ptr(CE),[Item_equal(f,e)]).

  NOTES
    Now only fields that have the same type definitions (verified by
    the Field::eq_def method) are placed to the same multiple equalities.
    Because of this some equality predicates are not eliminated and
    can be used in the constant propagation procedure.
    We could weeken the equlity test as soon as at least one of the 
    equal fields is to be equal to a constant. It would require a 
    more complicated implementation: we would have to store, in
    general case, its own constant for each fields from the multiple
    equality. But at the same time it would allow us to get rid
    of constant propagation completely: it would be done by the call
    to build_equal_items_for_cond.
    
  IMPLEMENTATION
    The implementation does not follow exactly the above rules to
    build a new multiple equality for the equality predicate.
    If it processes the equality of the form field1=field2, it
    looks for multiple equalities me1 containig field1 and me2 containing
    field2. If only one of them is found the fuction expands it with
    the lacking field. If multiple equalities for both fields are
    found they are merged. If both searches fail a new multiple equality
    containing just field1 and field2 is added to the existing
    multiple equalities.
    If the function processes the predicate of the form field1=const,
    it looks for a multiple equality containing field1. If found, the 
    function checks the constant of the multiple equality. If the value
    is unknown, it is setup to const. Otherwise the value is compared with
    const and the evaluation of the equality predicate is performed.
    When expanding/merging equality predicates from the upper levels
    the function first copies them for the current level. It looks
    acceptable, as this happens rarely. The implementation without
    copying would be much more complicated.

  RETURN
    TRUE    if the predicate is a simple equality predicate to be used
            for building multiple equalities
    FALSE   otherwise
*/

static bool check_simple_equality(Item *left_item, Item *right_item,
                                  Item *item, COND_EQUAL *cond_equal)
{
  if (left_item->type() == Item::REF_ITEM &&
      ((Item_ref*)left_item)->ref_type() == Item_ref::VIEW_REF)
  {
    if (((Item_ref*)left_item)->depended_from)
      return FALSE;
    left_item= left_item->real_item();
  }
  if (right_item->type() == Item::REF_ITEM &&
      ((Item_ref*)right_item)->ref_type() == Item_ref::VIEW_REF)
  {
    if (((Item_ref*)right_item)->depended_from)
      return FALSE;
    right_item= right_item->real_item();
  }
  if (left_item->type() == Item::FIELD_ITEM &&
      right_item->type() == Item::FIELD_ITEM &&
      !((Item_field*)left_item)->depended_from &&
      !((Item_field*)right_item)->depended_from)
  {
    /* The predicate the form field1=field2 is processed */

    Field *left_field= ((Item_field*) left_item)->field;
    Field *right_field= ((Item_field*) right_item)->field;

    if (!left_field->eq_def(right_field))
      return FALSE;

    /* Search for multiple equalities containing field1 and/or field2 */
    bool left_copyfl, right_copyfl;
    Item_equal *left_item_equal=
               find_item_equal(cond_equal, left_field, &left_copyfl);
    Item_equal *right_item_equal= 
               find_item_equal(cond_equal, right_field, &right_copyfl);

    /* As (NULL=NULL) != TRUE we can't just remove the predicate f=f */
    if (left_field->eq(right_field)) /* f = f */
      return (!(left_field->maybe_null() && !left_item_equal)); 

    if (left_item_equal && left_item_equal == right_item_equal)
    {
      /* 
        The equality predicate is inference of one of the existing
        multiple equalities, i.e the condition is already covered
        by upper level equalities
      */
       return TRUE;
    }
      
    /* Copy the found multiple equalities at the current level if needed */
    if (left_copyfl)
    {
      /* left_item_equal of an upper level contains left_item */
      left_item_equal= new Item_equal(left_item_equal);
      cond_equal->current_level.push_back(left_item_equal);
    }
    if (right_copyfl)
    {
      /* right_item_equal of an upper level contains right_item */
      right_item_equal= new Item_equal(right_item_equal);
      cond_equal->current_level.push_back(right_item_equal);
    }

    if (left_item_equal)
    { 
      /* left item was found in the current or one of the upper levels */
      if (! right_item_equal)
        left_item_equal->add((Item_field *) right_item);
      else
      {
        /* Merge two multiple equalities forming a new one */
        left_item_equal->merge(right_item_equal);
        /* Remove the merged multiple equality from the list */
        List_iterator<Item_equal> li(cond_equal->current_level);
        while ((li++) != right_item_equal);
        li.remove();
      }
    }
    else
    { 
      /* left item was not found neither the current nor in upper levels  */
      if (right_item_equal)
        right_item_equal->add((Item_field *) left_item);
      else 
      {
        /* None of the fields was found in multiple equalities */
        Item_equal *item_equal= new Item_equal((Item_field *) left_item,
                                               (Item_field *) right_item);
        cond_equal->current_level.push_back(item_equal);
      }
    }
    return TRUE;
  }

  {
    /* The predicate of the form field=const/const=field is processed */
    Item *const_item= 0;
    Item_field *field_item= 0;
    if (left_item->type() == Item::FIELD_ITEM &&
        !((Item_field*)left_item)->depended_from &&
        right_item->const_item())
    {
      field_item= (Item_field*) left_item;
      const_item= right_item;
    }
    else if (right_item->type() == Item::FIELD_ITEM &&
             !((Item_field*)right_item)->depended_from &&
             left_item->const_item())
    {
      field_item= (Item_field*) right_item;
      const_item= left_item;
    }

    if (const_item &&
        field_item->result_type() == const_item->result_type())
    {
      bool copyfl;

      if (field_item->result_type() == STRING_RESULT)
      {
        CHARSET_INFO *cs= ((Field_str*) field_item->field)->charset();
        if (!item)
        {
          Item_func_eq *eq_item;
          if ((eq_item= new Item_func_eq(left_item, right_item)))
            return FALSE;
          eq_item->set_cmp_func();
          eq_item->quick_fix_field();
          item= eq_item;
        }  
        if ((cs != ((Item_func *) item)->compare_collation()) ||
            !cs->coll->propagate(cs, 0, 0))
          return FALSE;
      }

      Item_equal *item_equal = find_item_equal(cond_equal,
                                               field_item->field, &copyfl);
      if (copyfl)
      {
        item_equal= new Item_equal(item_equal);
        cond_equal->current_level.push_back(item_equal);
      }
      if (item_equal)
      {
        /* 
          The flag cond_false will be set to 1 after this, if item_equal
          already contains a constant and its value is  not equal to
          the value of const_item.
        */
        item_equal->add(const_item);
      }
      else
      {
        item_equal= new Item_equal(const_item, field_item);
        cond_equal->current_level.push_back(item_equal);
      }
      return TRUE;
    }
  }
  return FALSE;
}


/* 
  Convert row equalities into a conjunction of regular equalities

  SYNOPSIS
    check_row_equality()
      thd        thread handle
      left_row   left term of the row equality to be processed     
      right_row  right term of the row equality to be processed
      cond_equal multiple equalities that must hold together with the predicate
      eq_list    results of conversions of row equalities that are not simple
                 enough to form multiple equalities

  DESCRIPTION
    The function converts a row equality of the form (E1,...,En)=(E'1,...,E'n)
    into a list of equalities E1=E'1,...,En=E'n. For each of these equalities
    Ei=E'i the function checks whether it is a simple equality or a row equality.
    If it is a simple equality it is used to expand multiple equalities of
    cond_equal. If it is a row equality it converted to a sequence of equalities
    between row elements. If Ei=E'i is neither a simple equality nor a row
    equality the item for this predicate is added to eq_list.

  RETURN
    TRUE    if conversion has succeeded (no fatal error) 
    FALSE   otherwise  
*/
 
static bool check_row_equality(THD *thd, Item *left_row, Item_row *right_row,
                               COND_EQUAL *cond_equal, List<Item>* eq_list)
{ 
  uint n= left_row->cols();
  for (uint i= 0 ; i < n; i++)
  {
    bool is_converted;
    Item *left_item= left_row->element_index(i);
    Item *right_item= right_row->element_index(i);
    if (left_item->type() == Item::ROW_ITEM &&
        right_item->type() == Item::ROW_ITEM)
    {
      is_converted= check_row_equality(thd, 
                                       (Item_row *) left_item,
                                       (Item_row *) right_item,
			               cond_equal, eq_list);
      if (!is_converted)
        thd->lex->current_select->cond_count++;      
    }
    else
    { 
      is_converted= check_simple_equality(left_item, right_item, 0, cond_equal);
      thd->lex->current_select->cond_count++;
    }  
 
    if (!is_converted)
    {
      Item_func_eq *eq_item;
      if (!(eq_item= new Item_func_eq(left_item, right_item)))
        return FALSE;
      eq_item->set_cmp_func();
      eq_item->quick_fix_field();
      eq_list->push_back(eq_item);
    }
  }
  return TRUE;
}


/* 
  Eliminate row equalities and form multiple equalities predicates 

  SYNOPSIS
    check_equality()
      thd        thread handle
      item       predicate to process     
      cond_equal multiple equalities that must hold together with the predicate
      eq_list    results of conversions of row equalities that are not simple
                 enough to form multiple equalities

  DESCRIPTION
    This function checks whether the item is a simple equality
    i.e. the one that equates a field with another field or a constant
    (field=field_item or field=constant_item), or, a row equality.
    For a simple equality the function looks for a multiple equality
    in the lists referenced directly or indirectly by cond_equal inferring
    the given simple equality. If it doesn't find any, it builds/expands
    multiple equality that covers the predicate.
    Row equalities are eliminated substituted for conjunctive regular equalities
    which are treated in the same way as original equality predicates.

  RETURN
    TRUE   if re-writing rules have been applied
    FALSE  otherwise, i.e.
           if the predicate is not an equality,
           or, if the equality is neither a simple one nor a row equality,
           or, if the procedure fails by a fatal error.
*/

static bool check_equality(THD *thd, Item *item, COND_EQUAL *cond_equal,
                           List<Item> *eq_list)
{
  if (item->type() == Item::FUNC_ITEM &&
         ((Item_func*) item)->functype() == Item_func::EQ_FUNC)
  {
    Item *left_item= ((Item_func*) item)->arguments()[0];
    Item *right_item= ((Item_func*) item)->arguments()[1];

    if (left_item->type() == Item::ROW_ITEM &&
        right_item->type() == Item::ROW_ITEM)
    {
      thd->lex->current_select->cond_count--;
      return check_row_equality(thd,
                                (Item_row *) left_item,
                                (Item_row *) right_item,
                                cond_equal, eq_list);
    }
    else 
      return check_simple_equality(left_item, right_item, item, cond_equal);
  } 
  return FALSE;
}

                          
/* 
  Replace all equality predicates in a condition by multiple equality items

  SYNOPSIS
    build_equal_items_for_cond()
      thd        thread handle
      cond       condition(expression) where to make replacement
      inherited  path to all inherited multiple equality items

  DESCRIPTION
    At each 'and' level the function detects items for equality predicates
    and replaced them by a set of multiple equality items of class Item_equal,
    taking into account inherited equalities from upper levels. 
    If an equality predicate is used not in a conjunction it's just
    replaced by a multiple equality predicate.
    For each 'and' level the function set a pointer to the inherited
    multiple equalities in the cond_equal field of the associated
    object of the type Item_cond_and.   
    The function also traverses the cond tree and and for each field reference
    sets a pointer to the multiple equality item containing the field, if there
    is any. If this multiple equality equates fields to a constant the
    function replaces the field reference by the constant in the cases 
    when the field is not of a string type or when the field reference is
    just an argument of a comparison predicate.
    The function also determines the maximum number of members in 
    equality lists of each Item_cond_and object assigning it to
    cond_equal->max_members of this object and updating accordingly
    the upper levels COND_EQUAL structures.  

  NOTES
    Multiple equality predicate =(f1,..fn) is equivalent to the conjuction of
    f1=f2, .., fn-1=fn. It substitutes any inference from these
    equality predicates that is equivalent to the conjunction.
    Thus, =(a1,a2,a3) can substitute for ((a1=a3) AND (a2=a3) AND (a2=a1)) as
    it is equivalent to ((a1=a2) AND (a2=a3)).
    The function always makes a substitution of all equality predicates occured
    in a conjuction for a minimal set of multiple equality predicates.
    This set can be considered as a canonical representation of the
    sub-conjunction of the equality predicates.
    E.g. (t1.a=t2.b AND t2.b>5 AND t1.a=t3.c) is replaced by 
    (=(t1.a,t2.b,t3.c) AND t2.b>5), not by
    (=(t1.a,t2.b) AND =(t1.a,t3.c) AND t2.b>5);
    while (t1.a=t2.b AND t2.b>5 AND t3.c=t4.d) is replaced by
    (=(t1.a,t2.b) AND =(t3.c=t4.d) AND t2.b>5),
    but if additionally =(t4.d,t2.b) is inherited, it
    will be replaced by (=(t1.a,t2.b,t3.c,t4.d) AND t2.b>5)

  IMPLEMENTATION
    The function performs the substitution in a recursive descent by
    the condtion tree, passing to the next AND level a chain of multiple
    equality predicates which have been built at the upper levels.
    The Item_equal items built at the level are attached to other 
    non-equality conjucts as a sublist. The pointer to the inherited
    multiple equalities is saved in the and condition object (Item_cond_and).
    This chain allows us for any field reference occurence easyly to find a 
    multiple equality that must be held for this occurence.
    For each AND level we do the following:
    - scan it for all equality predicate (=) items
    - join them into disjoint Item_equal() groups
    - process the included OR conditions recursively to do the same for 
      lower AND levels. 
    We need to do things in this order as lower AND levels need to know about
    all possible Item_equal objects in upper levels.

  RETURN
    pointer to the transformed condition
*/

static COND *build_equal_items_for_cond(THD *thd, COND *cond,
                                        COND_EQUAL *inherited)
{
  Item_equal *item_equal;
  uint members;
  COND_EQUAL cond_equal;
  cond_equal.upper_levels= inherited;

  if (cond->type() == Item::COND_ITEM)
  {
    List<Item> eq_list;
    bool and_level= ((Item_cond*) cond)->functype() ==
      Item_func::COND_AND_FUNC;
    List<Item> *args= ((Item_cond*) cond)->argument_list();
    
    List_iterator<Item> li(*args);
    Item *item;

    if (and_level)
    {
      /*
         Retrieve all conjucts of this level detecting the equality
         that are subject to substitution by multiple equality items and
         removing each such predicate from the conjunction after having 
         found/created a multiple equality whose inference the predicate is.
     */      
      while ((item= li++))
      {
        /*
          PS/SP note: we can safely remove a node from AND-OR
          structure here because it's restored before each
          re-execution of any prepared statement/stored procedure.
        */
        if (check_equality(thd, item, &cond_equal, &eq_list))
          li.remove();
      }

      List_iterator_fast<Item_equal> it(cond_equal.current_level);
      while ((item_equal= it++))
      {
        item_equal->fix_length_and_dec();
        item_equal->update_used_tables();
        members= item_equal->members();
        if (cond_equal.max_members < members)
          cond_equal.max_members= members; 
      }
      members= cond_equal.max_members;
      if (inherited && inherited->max_members < members)
      {
        do
        {
	  inherited->max_members= members;
          inherited= inherited->upper_levels;
        }
        while (inherited);
      }

      ((Item_cond_and*)cond)->cond_equal= cond_equal;
      inherited= &(((Item_cond_and*)cond)->cond_equal);
    }
    /*
       Make replacement of equality predicates for lower levels
       of the condition expression.
    */
    li.rewind();
    while ((item= li++))
    { 
      Item *new_item;
      if ((new_item= build_equal_items_for_cond(thd, item, inherited)) != item)
      {
        /* This replacement happens only for standalone equalities */
        /*
          This is ok with PS/SP as the replacement is done for
          arguments of an AND/OR item, which are restored for each
          execution of PS/SP.
        */
        li.replace(new_item);
      }
    }
    if (and_level)
    {
      args->concat(&eq_list);
      args->concat((List<Item> *)&cond_equal.current_level);
    }
  }
  else if (cond->type() == Item::FUNC_ITEM)
  {
    List<Item> eq_list;
    /*
      If an equality predicate forms the whole and level,
      we call it standalone equality and it's processed here.
      E.g. in the following where condition
      WHERE a=5 AND (b=5 or a=c)
      (b=5) and (a=c) are standalone equalities.
      In general we can't leave alone standalone eqalities:
      for WHERE a=b AND c=d AND (b=c OR d=5)
      b=c is replaced by =(a,b,c,d).  
     */
    if (check_equality(thd, cond, &cond_equal, &eq_list))
    {
      int n= cond_equal.current_level.elements + eq_list.elements;
      if (n == 0)
        return new Item_int((longlong) 1,1);
      else if (n == 1)
      {
        if ((item_equal= cond_equal.current_level.pop()))
        {
          item_equal->fix_length_and_dec();
          item_equal->update_used_tables();
          return item_equal;
	}
        else
          return eq_list.pop();
      }
      else
      {
        /* 
          Here a new AND level must be created. It can happen only
          when a row equality is processed as a standalone predicate.
	*/
        Item_cond_and *and_cond= new Item_cond_and(eq_list);
        and_cond->quick_fix_field();
        List<Item> *args= and_cond->argument_list();
        List_iterator_fast<Item_equal> it(cond_equal.current_level);
        while ((item_equal= it++))
        {
          item_equal->fix_length_and_dec();
          item_equal->update_used_tables();
          members= item_equal->members();
          if (cond_equal.max_members < members)
            cond_equal.max_members= members; 
        }
        and_cond->cond_equal= cond_equal;
        args->concat((List<Item> *)&cond_equal.current_level);
        
        return and_cond;
      }
    }
    /* 
      For each field reference in cond, not from equal item predicates,
      set a pointer to the multiple equality it belongs to (if there is any)
      as soon the field is not of a string type or the field reference is
      an argument of a comparison predicate. 
    */ 
    byte *is_subst_valid= (byte *) 1;
    cond= cond->compile(&Item::subst_argument_checker,
                        &is_subst_valid, 
                        &Item::equal_fields_propagator,
                        (byte *) inherited);
    cond->update_used_tables();
  }
  return cond;
}


/* 
  Build multiple equalities for a condition and all on expressions that
  inherit these multiple equalities

  SYNOPSIS
    build_equal_items()
    thd			thread handle
    cond                condition to build the multiple equalities for
    inherited           path to all inherited multiple equality items
    join_list           list of join tables to which the condition refers to
    cond_equal_ref :out pointer to the structure to place built equalities in

  DESCRIPTION
    The function first applies the build_equal_items_for_cond function
    to build all multiple equalities for condition cond utilizing equalities
    referred through the parameter inherited. The extended set of
    equalities is returned in the structure referred by the cond_equal_ref
    parameter. After this the function calls itself recursively for
    all on expressions whose direct references can be found in join_list
    and who inherit directly the multiple equalities just having built.

  NOTES
    The on expression used in an outer join operation inherits all equalities
    from the on expression of the embedding join, if there is any, or 
    otherwise - from the where condition.
    This fact is not obvious, but presumably can be proved.
    Consider the following query:
      SELECT * FROM (t1,t2) LEFT JOIN (t3,t4) ON t1.a=t3.a AND t2.a=t4.a
        WHERE t1.a=t2.a;
    If the on expression in the query inherits =(t1.a,t2.a), then we
    can build the multiple equality =(t1.a,t2.a,t3.a,t4.a) that infers
    the equality t3.a=t4.a. Although the on expression
    t1.a=t3.a AND t2.a=t4.a AND t3.a=t4.a is not equivalent to the one
    in the query the latter can be replaced by the former: the new query
    will return the same result set as the original one.

    Interesting that multiple equality =(t1.a,t2.a,t3.a,t4.a) allows us
    to use t1.a=t3.a AND t3.a=t4.a under the on condition:
      SELECT * FROM (t1,t2) LEFT JOIN (t3,t4) ON t1.a=t3.a AND t3.a=t4.a
        WHERE t1.a=t2.a
    This query equivalent to:
      SELECT * FROM (t1 LEFT JOIN (t3,t4) ON t1.a=t3.a AND t3.a=t4.a),t2
        WHERE t1.a=t2.a
    Similarly the original query can be rewritten to the query:
      SELECT * FROM (t1,t2) LEFT JOIN (t3,t4) ON t2.a=t4.a AND t3.a=t4.a
        WHERE t1.a=t2.a
    that is equivalent to:   
      SELECT * FROM (t2 LEFT JOIN (t3,t4)ON t2.a=t4.a AND t3.a=t4.a), t1
        WHERE t1.a=t2.a
    Thus, applying equalities from the where condition we basically
    can get more freedom in performing join operations.
    Althogh we don't use this property now, it probably makes sense to use 
    it in the future.    
         
  RETURN
    pointer to the transformed condition containing multiple equalities
*/
   
static COND *build_equal_items(THD *thd, COND *cond,
                               COND_EQUAL *inherited,
                               List<TABLE_LIST> *join_list,
                               COND_EQUAL **cond_equal_ref)
{
  COND_EQUAL *cond_equal= 0;

  if (cond) 
  {
    cond= build_equal_items_for_cond(thd, cond, inherited);
    cond->update_used_tables();
    if (cond->type() == Item::COND_ITEM &&
        ((Item_cond*) cond)->functype() == Item_func::COND_AND_FUNC)
      cond_equal= &((Item_cond_and*) cond)->cond_equal;
    else if (cond->type() == Item::FUNC_ITEM &&
             ((Item_cond*) cond)->functype() == Item_func::MULT_EQUAL_FUNC)
    {
      cond_equal= new COND_EQUAL;
      cond_equal->current_level.push_back((Item_equal *) cond);
    }
  }
  if (cond_equal)
  {
    cond_equal->upper_levels= inherited;
    inherited= cond_equal;
  }
  *cond_equal_ref= cond_equal;

  if (join_list)
  {
    TABLE_LIST *table;
    List_iterator<TABLE_LIST> li(*join_list);

    while ((table= li++))
    {
      if (table->on_expr)
      {
        List<TABLE_LIST> *nested_join_list= table->nested_join ?
          &table->nested_join->join_list : NULL;
        /*
          We can modify table->on_expr because its old value will
          be restored before re-execution of PS/SP.
        */
        table->on_expr= build_equal_items(thd, table->on_expr, inherited,
                                          nested_join_list,
                                          &table->cond_equal);
      }
    }
  }

  return cond;
}    


/* 
  Compare field items by table order in the execution plan
 
  SYNOPSIS
    compare_fields_by_table_order()
    field1          first field item to compare
    field2          second field item to compare
    table_join_idx  index to tables determining table order    

  DESCRIPTION
    field1 considered as better than field2 if the table containing
    field1 is accessed earlier than the table containing field2.   
    The function finds out what of two fields is better according
    this criteria.

  RETURN
     1, if field1 is better than field2 
    -1, if field2 is better than field1
     0, otherwise
*/

static int compare_fields_by_table_order(Item_field *field1,
                                  Item_field *field2,
                                  void *table_join_idx)
{
  int cmp= 0;
  bool outer_ref= 0;
  if (field2->used_tables() & OUTER_REF_TABLE_BIT)
  {  
    outer_ref= 1;
    cmp= -1;
  }
  if (field2->used_tables() & OUTER_REF_TABLE_BIT)
  {
    outer_ref= 1;
    cmp++;
  }
  if (outer_ref)
    return cmp;
  JOIN_TAB **idx= (JOIN_TAB **) table_join_idx;
  cmp= idx[field2->field->table->tablenr]-idx[field1->field->table->tablenr];
  return cmp < 0 ? -1 : (cmp ? 1 : 0);
}


/* 
  Generate minimal set of simple equalities equivalent to a multiple equality
 
  SYNOPSIS
    eliminate_item_equal()
    cond            condition to add the generated equality to
    upper_levels    structure to access multiple equality of upper levels
    item_equal      multiple equality to generate simple equality from     

  DESCRIPTION
    The function retrieves the fields of the multiple equality item
    item_equal and  for each field f:
    - if item_equal contains const it generates the equality f=const_item;
    - otherwise, if f is not the first field, generates the equality
      f=item_equal->get_first().
    All generated equality are added to the cond conjunction.

  NOTES
    Before generating an equality function checks that it has not
    been generated for multiple equalities of the upper levels.
    E.g. for the following where condition
    WHERE a=5 AND ((a=b AND b=c) OR  c>4)
    the upper level AND condition will contain =(5,a),
    while the lower level AND condition will contain =(5,a,b,c).
    When splitting =(5,a,b,c) into a separate equality predicates
    we should omit 5=a, as we have it already in the upper level.
    The following where condition gives us a more complicated case:
    WHERE t1.a=t2.b AND t3.c=t4.d AND (t2.b=t3.c OR t4.e>5 ...) AND ...
    Given the tables are accessed in the order t1->t2->t3->t4 for
    the selected query execution plan the lower level multiple
    equality =(t1.a,t2.b,t3.c,t4.d) formally  should be converted to
    t1.a=t2.b AND t1.a=t3.c AND t1.a=t4.d. But t1.a=t2.a will be
    generated for the upper level. Also t3.c=t4.d will be generated there.
    So only t1.a=t3.c should be left in the lower level.
    If cond is equal to 0, then not more then one equality is generated
    and a pointer to it is returned as the result of the function.

  RETURN
    The condition with generated simple equalities or
    a pointer to the simple generated equality, if success.
    0, otherwise.
*/

static Item *eliminate_item_equal(COND *cond, COND_EQUAL *upper_levels,
                                  Item_equal *item_equal)
{
  List<Item> eq_list;
  Item_func_eq *eq_item= 0;
  if (((Item *) item_equal)->const_item() && !item_equal->val_int())
    return new Item_int((longlong) 0,1); 
  Item *item_const= item_equal->get_const();
  Item_equal_iterator it(*item_equal);
  Item *head;
  if (item_const)
    head= item_const;
  else
  {
    head= item_equal->get_first();
    it++;
  }
  Item_field *item_field;
  while ((item_field= it++))
  {
    Item_equal *upper= item_field->find_item_equal(upper_levels);
    Item_field *item= item_field;
    if (upper)
    { 
      if (item_const && upper->get_const())
        item= 0;
      else
      {
        Item_equal_iterator li(*item_equal);
        while ((item= li++) != item_field)
        {
          if (item->find_item_equal(upper_levels) == upper)
            break;
        }
      }
    }
    if (item == item_field)
    {
      if (eq_item)
        eq_list.push_back(eq_item);
      eq_item= new Item_func_eq(item_field, head);
      if (!eq_item)
        return 0;
      eq_item->set_cmp_func();
      eq_item->quick_fix_field();
   }
  }

  if (!cond && !eq_list.head())
  {
    if (!eq_item)
      return new Item_int((longlong) 1,1);
    return eq_item;
  }

  if (eq_item)
    eq_list.push_back(eq_item);
  if (!cond)
    cond= new Item_cond_and(eq_list);
  else
  {
    DBUG_ASSERT(cond->type() == Item::COND_ITEM);
    ((Item_cond *) cond)->add_at_head(&eq_list);
  }

  cond->quick_fix_field();
  cond->update_used_tables();
   
  return cond;
}


/* 
  Substitute every field reference in a condition by the best equal field 
  and eliminate all multiple equality predicates
 
  SYNOPSIS
    substitute_for_best_equal_field()
    cond            condition to process
    cond_equal      multiple equalities to take into consideration
    table_join_idx  index to tables determining field preference

  DESCRIPTION
    The function retrieves the cond condition and for each encountered
    multiple equality predicate it sorts the field references in it
    according to the order of tables specified by the table_join_idx
    parameter. Then it eliminates the multiple equality predicate it
    replacing it by the conjunction of simple equality predicates 
    equating every field from the multiple equality to the first
    field in it, or to the constant, if there is any.
    After this the function retrieves all other conjuncted
    predicates substitute every field reference by the field reference
    to the first equal field or equal constant if there are any.
 
  NOTES
    At the first glance full sort of fields in multiple equality
    seems to be an overkill. Yet it's not the case due to possible
    new fields in multiple equality item of lower levels. We want
    the order in them to comply with the order of upper levels.

  RETURN
    The transformed condition
*/

static COND* substitute_for_best_equal_field(COND *cond,
                                             COND_EQUAL *cond_equal,
                                             void *table_join_idx)
{
  Item_equal *item_equal;

  if (cond->type() == Item::COND_ITEM)
  {
    List<Item> *cond_list= ((Item_cond*) cond)->argument_list();

    bool and_level= ((Item_cond*) cond)->functype() ==
                      Item_func::COND_AND_FUNC;
    if (and_level)
    {
      cond_equal= &((Item_cond_and *) cond)->cond_equal;
      cond_list->disjoin((List<Item> *) &cond_equal->current_level);

      List_iterator_fast<Item_equal> it(cond_equal->current_level);      
      while ((item_equal= it++))
      {
        item_equal->sort(&compare_fields_by_table_order, table_join_idx);
      }
    }
    
    List_iterator<Item> li(*cond_list);
    Item *item;
    while ((item= li++))
    {
      Item *new_item =substitute_for_best_equal_field(item, cond_equal,
                                                      table_join_idx);
      /*
        This works OK with PS/SP re-execution as changes are made to
        the arguments of AND/OR items only
      */
      if (new_item != item)
        li.replace(new_item);
    }

    if (and_level)
    {
      List_iterator_fast<Item_equal> it(cond_equal->current_level);
      while ((item_equal= it++))
      {
        cond= eliminate_item_equal(cond, cond_equal->upper_levels, item_equal);
        // This occurs when eliminate_item_equal() founds that cond is
        // always false and substitutes it with Item_int 0.
        // Due to this, value of item_equal will be 0, so just return it.
        if (cond->type() != Item::COND_ITEM)
          break;
      }
    }
    if (cond->type() == Item::COND_ITEM &&
        !((Item_cond*)cond)->argument_list()->elements)
      cond= new Item_int((int32)cond->val_bool());

  }
  else if (cond->type() == Item::FUNC_ITEM && 
           ((Item_cond*) cond)->functype() == Item_func::MULT_EQUAL_FUNC)
  {
    item_equal= (Item_equal *) cond;
    item_equal->sort(&compare_fields_by_table_order, table_join_idx);
    if (cond_equal && cond_equal->current_level.head() == item_equal)
      cond_equal= 0;
    return eliminate_item_equal(0, cond_equal, item_equal);
  }
  else
    cond->transform(&Item::replace_equal_field, 0);
  return cond;
}


/* 
  Check appearance of new constant items in multiple equalities
  of a condition after reading a constant table
 
  SYNOPSIS
    update_const_equal_items()
    cond       condition whose multiple equalities are to be checked
    table      constant table that has been read 

  DESCRIPTION
    The function retrieves the cond condition and for each encountered
    multiple equality checks whether new constants have appeared after
    reading the constant (single row) table tab. If so it adjusts
    the multiple equality appropriately.
*/

static void update_const_equal_items(COND *cond, JOIN_TAB *tab)
{
  if (!(cond->used_tables() & tab->table->map))
    return;

  if (cond->type() == Item::COND_ITEM)
  {
    List<Item> *cond_list= ((Item_cond*) cond)->argument_list(); 
    List_iterator_fast<Item> li(*cond_list);
    Item *item;
    while ((item= li++))
      update_const_equal_items(item, tab);
  }
  else if (cond->type() == Item::FUNC_ITEM && 
           ((Item_cond*) cond)->functype() == Item_func::MULT_EQUAL_FUNC)
  {
    Item_equal *item_equal= (Item_equal *) cond;
    bool contained_const= item_equal->get_const() != NULL;
    item_equal->update_const();
    if (!contained_const && item_equal->get_const())
    {
      /* Update keys for range analysis */
      Item_equal_iterator it(*item_equal);
      Item_field *item_field;
      while ((item_field= it++))
      {
        Field *field= item_field->field;
        JOIN_TAB *stat= field->table->reginfo.join_tab;
        key_map possible_keys= field->key_start;
        possible_keys.intersect(field->table->keys_in_use_for_query);
        stat[0].const_keys.merge(possible_keys);
      }
    }
  }
}


/*
  change field = field to field = const for each found field = const in the
  and_level
*/

static void
change_cond_ref_to_const(THD *thd, I_List<COND_CMP> *save_list,
                         Item *and_father, Item *cond,
                         Item *field, Item *value)
{
  if (cond->type() == Item::COND_ITEM)
  {
    bool and_level= ((Item_cond*) cond)->functype() ==
      Item_func::COND_AND_FUNC;
    List_iterator<Item> li(*((Item_cond*) cond)->argument_list());
    Item *item;
    while ((item=li++))
      change_cond_ref_to_const(thd, save_list,and_level ? cond : item, item,
			       field, value);
    return;
  }
  if (cond->eq_cmp_result() == Item::COND_OK)
    return;					// Not a boolean function

  Item_bool_func2 *func=  (Item_bool_func2*) cond;
  Item **args= func->arguments();
  Item *left_item=  args[0];
  Item *right_item= args[1];
  Item_func::Functype functype=  func->functype();

  if (right_item->eq(field,0) && left_item != value &&
      right_item->cmp_context == field->cmp_context &&
      (left_item->result_type() != STRING_RESULT ||
       value->result_type() != STRING_RESULT ||
       left_item->collation.collation == value->collation.collation))
  {
    Item *tmp=value->clone_item();
    tmp->collation.set(right_item->collation);
    
    if (tmp)
    {
      thd->change_item_tree(args + 1, tmp);
      func->update_used_tables();
      if ((functype == Item_func::EQ_FUNC || functype == Item_func::EQUAL_FUNC)
	  && and_father != cond && !left_item->const_item())
      {
	cond->marker=1;
	COND_CMP *tmp2;
	if ((tmp2=new COND_CMP(and_father,func)))
	  save_list->push_back(tmp2);
      }
      func->set_cmp_func();
    }
  }
  else if (left_item->eq(field,0) && right_item != value &&
           left_item->cmp_context == field->cmp_context &&
           (right_item->result_type() != STRING_RESULT ||
            value->result_type() != STRING_RESULT ||
            right_item->collation.collation == value->collation.collation))
  {
    Item *tmp= value->clone_item();
    tmp->collation.set(left_item->collation);
    
    if (tmp)
    {
      thd->change_item_tree(args, tmp);
      value= tmp;
      func->update_used_tables();
      if ((functype == Item_func::EQ_FUNC || functype == Item_func::EQUAL_FUNC)
	  && and_father != cond && !right_item->const_item())
      {
        args[0]= args[1];                       // For easy check
        thd->change_item_tree(args + 1, value);
	cond->marker=1;
	COND_CMP *tmp2;
	if ((tmp2=new COND_CMP(and_father,func)))
	  save_list->push_back(tmp2);
      }
      func->set_cmp_func();
    }
  }
}

/*
  Remove additional condition inserted by IN/ALL/ANY transformation

  SYNOPSIS
    remove_additional_cond()
      conds  Condition for processing

  RETURN VALUES
    new conditions
*/

static Item *remove_additional_cond(Item* conds)
{
  if (conds->name == in_additional_cond)
    return 0;
  if (conds->type() == Item::COND_ITEM)
  {
    Item_cond *cnd= (Item_cond*) conds;
    List_iterator<Item> li(*(cnd->argument_list()));
    Item *item;
    while ((item= li++))
    {
      if (item->name == in_additional_cond)
      {
	li.remove();
	if (cnd->argument_list()->elements == 1)
	  return cnd->argument_list()->head();
	return conds;
      }
    }
  }
  return conds;
}

static void
propagate_cond_constants(THD *thd, I_List<COND_CMP> *save_list,
                         COND *and_father, COND *cond)
{
  if (cond->type() == Item::COND_ITEM)
  {
    bool and_level= ((Item_cond*) cond)->functype() ==
      Item_func::COND_AND_FUNC;
    List_iterator_fast<Item> li(*((Item_cond*) cond)->argument_list());
    Item *item;
    I_List<COND_CMP> save;
    while ((item=li++))
    {
      propagate_cond_constants(thd, &save,and_level ? cond : item, item);
    }
    if (and_level)
    {						// Handle other found items
      I_List_iterator<COND_CMP> cond_itr(save);
      COND_CMP *cond_cmp;
      while ((cond_cmp=cond_itr++))
      {
        Item **args= cond_cmp->cmp_func->arguments();
        if (!args[0]->const_item())
          change_cond_ref_to_const(thd, &save,cond_cmp->and_level,
                                   cond_cmp->and_level, args[0], args[1]);
      }
    }
  }
  else if (and_father != cond && !cond->marker)		// In a AND group
  {
    if (cond->type() == Item::FUNC_ITEM &&
	(((Item_func*) cond)->functype() == Item_func::EQ_FUNC ||
	 ((Item_func*) cond)->functype() == Item_func::EQUAL_FUNC))
    {
      Item_func_eq *func=(Item_func_eq*) cond;
      Item **args= func->arguments();
      bool left_const= args[0]->const_item();
      bool right_const= args[1]->const_item();
      if (!(left_const && right_const) &&
          args[0]->result_type() == args[1]->result_type())
      {
	if (right_const)
	{
          resolve_const_item(thd, &args[1], args[0]);
	  func->update_used_tables();
          change_cond_ref_to_const(thd, save_list, and_father, and_father,
                                   args[0], args[1]);
	}
	else if (left_const)
	{
          resolve_const_item(thd, &args[0], args[1]);
	  func->update_used_tables();
          change_cond_ref_to_const(thd, save_list, and_father, and_father,
                                   args[1], args[0]);
	}
      }
    }
  }
}


/*
  Simplify joins replacing outer joins by inner joins whenever it's possible

  SYNOPSIS
    simplify_joins()
    join        reference to the query info
    join_list   list representation of the join to be converted
    conds       conditions to add on expressions for converted joins
    top         true <=> conds is the where condition  

  DESCRIPTION
    The function, during a retrieval of join_list,  eliminates those
    outer joins that can be converted into inner join, possibly nested.
    It also moves the on expressions for the converted outer joins
    and from inner joins to conds.
    The function also calculates some attributes for nested joins:
    - used_tables    
    - not_null_tables
    - dep_tables.
    - on_expr_dep_tables
    The first two attributes are used to test whether an outer join can
    be substituted for an inner join. The third attribute represents the
    relation 'to be dependent on' for tables. If table t2 is dependent
    on table t1, then in any evaluated execution plan table access to
    table t2 must precede access to table t2. This relation is used also
    to check whether the query contains  invalid cross-references.
    The forth attribute is an auxiliary one and is used to calculate
    dep_tables.
    As the attribute dep_tables qualifies possibles orders of tables in the
    execution plan, the dependencies required by the straight join
    modifiers are reflected in this attribute as well.
    The function also removes all braces that can be removed from the join
    expression without changing its meaning.

  NOTES
    An outer join can be replaced by an inner join if the where condition
    or the on expression for an embedding nested join contains a conjunctive
    predicate rejecting null values for some attribute of the inner tables.

    E.g. in the query:    
      SELECT * FROM t1 LEFT JOIN t2 ON t2.a=t1.a WHERE t2.b < 5
    the predicate t2.b < 5 rejects nulls.
    The query is converted first to:
      SELECT * FROM t1 INNER JOIN t2 ON t2.a=t1.a WHERE t2.b < 5
    then to the equivalent form:
      SELECT * FROM t1, t2 ON t2.a=t1.a WHERE t2.b < 5 AND t2.a=t1.a.

    Similarly the following query:
      SELECT * from t1 LEFT JOIN (t2, t3) ON t2.a=t1.a t3.b=t1.b
        WHERE t2.c < 5  
    is converted to:
      SELECT * FROM t1, (t2, t3) WHERE t2.c < 5 AND t2.a=t1.a t3.b=t1.b 

    One conversion might trigger another:
      SELECT * FROM t1 LEFT JOIN t2 ON t2.a=t1.a
                       LEFT JOIN t3 ON t3.b=t2.b
        WHERE t3 IS NOT NULL =>
      SELECT * FROM t1 LEFT JOIN t2 ON t2.a=t1.a, t3
        WHERE t3 IS NOT NULL AND t3.b=t2.b => 
      SELECT * FROM t1, t2, t3
        WHERE t3 IS NOT NULL AND t3.b=t2.b AND t2.a=t1.a
   
    The function removes all unnecessary braces from the expression
    produced by the conversions.
    E.g. SELECT * FROM t1, (t2, t3) WHERE t2.c < 5 AND t2.a=t1.a AND t3.b=t1.b
    finally is converted to: 
      SELECT * FROM t1, t2, t3 WHERE t2.c < 5 AND t2.a=t1.a AND t3.b=t1.b

    It also will remove braces from the following queries:
      SELECT * from (t1 LEFT JOIN t2 ON t2.a=t1.a) LEFT JOIN t3 ON t3.b=t2.b
      SELECT * from (t1, (t2,t3)) WHERE t1.a=t2.a AND t2.b=t3.b.

    The benefit of this simplification procedure is that it might return 
    a query for which the optimizer can evaluate execution plan with more
    join orders. With a left join operation the optimizer does not
    consider any plan where one of the inner tables is before some of outer
    tables.

  IMPLEMENTATION.
    The function is implemented by a recursive procedure.  On the recursive
    ascent all attributes are calculated, all outer joins that can be
    converted are replaced and then all unnecessary braces are removed.
    As join list contains join tables in the reverse order sequential
    elimination of outer joins does not require extra recursive calls.

  EXAMPLES
    Here is an example of a join query with invalid cross references:
      SELECT * FROM t1 LEFT JOIN t2 ON t2.a=t3.a LEFT JOIN t3 ON t3.b=t1.b 
     
  RETURN VALUE
    The new condition, if success
    0, otherwise  
*/

static COND *
simplify_joins(JOIN *join, List<TABLE_LIST> *join_list, COND *conds, bool top)
{
  TABLE_LIST *table;
  NESTED_JOIN *nested_join;
  TABLE_LIST *prev_table= 0;
  List_iterator<TABLE_LIST> li(*join_list);
  DBUG_ENTER("simplify_joins");

  /* 
    Try to simplify join operations from join_list.
    The most outer join operation is checked for conversion first. 
  */
  while ((table= li++))
  {
    table_map used_tables;
    table_map not_null_tables= (table_map) 0;

    if ((nested_join= table->nested_join))
    {
      /* 
         If the element of join_list is a nested join apply
         the procedure to its nested join list first.
      */
      if (table->on_expr)
      {
        Item *expr= table->on_expr;
        /* 
           If an on expression E is attached to the table, 
           check all null rejected predicates in this expression.
           If such a predicate over an attribute belonging to
           an inner table of an embedded outer join is found,
           the outer join is converted to an inner join and
           the corresponding on expression is added to E. 
	*/ 
        expr= simplify_joins(join, &nested_join->join_list,
                             expr, FALSE);

        if (!table->prep_on_expr || expr != table->on_expr)
        {
          DBUG_ASSERT(expr);

          table->on_expr= expr;
          table->prep_on_expr= expr->copy_andor_structure(join->thd);
        }
      }
      nested_join->used_tables= (table_map) 0;
      nested_join->not_null_tables=(table_map) 0;
      conds= simplify_joins(join, &nested_join->join_list, conds, top);
      used_tables= nested_join->used_tables;
      not_null_tables= nested_join->not_null_tables;  
    }
    else
    {
      if (!table->prep_on_expr)
        table->prep_on_expr= table->on_expr;
      used_tables= table->table->map;
      if (conds)
        not_null_tables= conds->not_null_tables();
    }
      
    if (table->embedding)
    {
      table->embedding->nested_join->used_tables|= used_tables;
      table->embedding->nested_join->not_null_tables|= not_null_tables;
    }

    if (!table->outer_join || (used_tables & not_null_tables))
    {
      /* 
        For some of the inner tables there are conjunctive predicates
        that reject nulls => the outer join can be replaced by an inner join.
      */
      table->outer_join= 0;
      if (table->on_expr)
      {
        /* Add on expression to the where condition. */
        if (conds)
        {
          conds= and_conds(conds, table->on_expr);
          conds->top_level_item();
          /* conds is always a new item as both cond and on_expr existed */
          DBUG_ASSERT(!conds->fixed);
          conds->fix_fields(join->thd, &conds);
        }
        else
          conds= table->on_expr; 
        table->prep_on_expr= table->on_expr= 0;
      }
    }
    
    if (!top)
      continue;

    /* 
      Only inner tables of non-convertible outer joins
      remain with on_expr.
    */ 
    if (table->on_expr)
    {
      table->dep_tables|= table->on_expr->used_tables(); 
      if (table->embedding)
      {
        table->dep_tables&= ~table->embedding->nested_join->used_tables;   
        /*
           Embedding table depends on tables used
           in embedded on expressions. 
        */
        table->embedding->on_expr_dep_tables|= table->on_expr->used_tables();
      }
      else
        table->dep_tables&= ~table->table->map;
    }

    if (prev_table)
    {
      /* The order of tables is reverse: prev_table follows table */
      if (prev_table->straight)
        prev_table->dep_tables|= used_tables;
      if (prev_table->on_expr)
      {
        prev_table->dep_tables|= table->on_expr_dep_tables;
        table_map prev_used_tables= prev_table->nested_join ?
	                            prev_table->nested_join->used_tables :
	                            prev_table->table->map;
        /* 
          If on expression contains only references to inner tables
          we still make the inner tables dependent on the outer tables.
          It would be enough to set dependency only on one outer table
          for them. Yet this is really a rare case.
	*/  
        if (!(prev_table->on_expr->used_tables() & ~prev_used_tables))
          prev_table->dep_tables|= used_tables;
      }
    }
    prev_table= table;
  }
    
  /* Flatten nested joins that can be flattened. */
  li.rewind();
  while ((table= li++))
  {
    nested_join= table->nested_join;
    if (nested_join && !table->on_expr)
    {
      TABLE_LIST *tbl;
      List_iterator<TABLE_LIST> it(nested_join->join_list);
      while ((tbl= it++))
      {
        tbl->embedding= table->embedding;
        tbl->join_list= table->join_list;
      }      
      li.replace(nested_join->join_list);
    }
  }
  DBUG_RETURN(conds); 
}


/*
  Assign each nested join structure a bit in nested_join_map

  SYNOPSIS
    build_bitmap_for_nested_joins()
      join          Join being processed
      join_list     List of tables
      first_unused  Number of first unused bit in nested_join_map before the
                    call

  DESCRIPTION
    Assign each nested join structure (except "confluent" ones - those that
    embed only one element) a bit in nested_join_map.

  NOTE
    This function is called after simplify_joins(), when there are no
    redundant nested joins, #non_confluent_nested_joins <= #tables_in_join so
    we will not run out of bits in nested_join_map.

  RETURN
    First unused bit in nested_join_map after the call.
*/

static uint build_bitmap_for_nested_joins(List<TABLE_LIST> *join_list, 
                                          uint first_unused)
{
  List_iterator<TABLE_LIST> li(*join_list);
  TABLE_LIST *table;
  DBUG_ENTER("build_bitmap_for_nested_joins");
  while ((table= li++))
  {
    NESTED_JOIN *nested_join;
    if ((nested_join= table->nested_join))
    {
      /*
        It is guaranteed by simplify_joins() function that a nested join
        that has only one child represents a single table VIEW (and the child
        is an underlying table). We don't assign bits to such nested join
        structures because 
        1. it is redundant (a "sequence" of one table cannot be interleaved 
            with anything)
        2. we could run out bits in nested_join_map otherwise.
      */
      if (nested_join->join_list.elements != 1)
      {
        nested_join->nj_map= (nested_join_map) 1 << first_unused++;
        first_unused= build_bitmap_for_nested_joins(&nested_join->join_list,
                                                    first_unused);
      }
    }
  }
  DBUG_RETURN(first_unused);
}


/*
  Set NESTED_JOIN::counter=0 in all nested joins in passed list

  SYNOPSIS
    reset_nj_counters()
      join_list  List of nested joins to process. It may also contain base
                 tables which will be ignored.

  DESCRIPTION
    Recursively set NESTED_JOIN::counter=0 for all nested joins contained in
    the passed join_list.
*/

static void reset_nj_counters(List<TABLE_LIST> *join_list)
{
  List_iterator<TABLE_LIST> li(*join_list);
  TABLE_LIST *table;
  DBUG_ENTER("reset_nj_counters");
  while ((table= li++))
  {
    NESTED_JOIN *nested_join;
    if ((nested_join= table->nested_join))
    {
      nested_join->counter= 0;
      reset_nj_counters(&nested_join->join_list);
    }
  }
  DBUG_VOID_RETURN;
}


/*
  Check interleaving with an inner tables of an outer join for extension table 

  SYNOPSIS
    check_interleaving_with_nj()
      join       Join being processed
      last_tab   Last table in current partial join order (this function is
                 not called for empty partial join orders)
      next_tab   Table we're going to extend the current partial join with

  DESCRIPTION
    Check if table next_tab can be added to current partial join order, and 
    if yes, record that it has been added.

    The function assumes that both current partial join order and its
    extension with next_tab are valid wrt table dependencies.

  IMPLEMENTATION
    LIMITATIONS ON JOIN ORDER
      The nested [outer] joins executioner algorithm imposes these limitations
      on join order:
      1. "Outer tables first" -  any "outer" table must be before any 
          corresponding "inner" table.
      2. "No interleaving" - tables inside a nested join must form a continuous
         sequence in join order (i.e. the sequence must not be interrupted by 
         tables that are outside of this nested join).

      #1 is checked elsewhere, this function checks #2 provided that #1 has
      been already checked.

    WHY NEED NON-INTERLEAVING
      Consider an example: 
       
        select * from t0 join t1 left join (t2 join t3) on cond1
      
      The join order "t1 t2 t0 t3" is invalid:

      table t0 is outside of the nested join, so WHERE condition for t0 is
      attached directly to t0 (without triggers, and it may be used to access
      t0). Applying WHERE(t0) to (t2,t0,t3) record is invalid as we may miss
      combinations of (t1, t2, t3) that satisfy condition cond1, and produce a
      null-complemented (t1, t2.NULLs, t3.NULLs) row, which should not have
      been produced.
      
      If table t0 is not between t2 and t3, the problem doesn't exist:
      * If t0 is located after (t2,t3), WHERE(t0) is applied after nested join
        processing has finished.
      * If t0 is located before (t2,t3), predicates like WHERE_cond(t0, t2) are
        wrapped into condition triggers, which takes care of correct nested
        join processing.
      
    HOW IT IS IMPLEMENTED
      The limitations on join order can be rephrased as follows: for valid
      join order one must be able to:
        1. write down the used tables in the join order on one line.
        2. for each nested join, put one '(' and one ')' on the said line        
        3. write "LEFT JOIN" and "ON (...)" where appropriate
        4. get a query equivalent to the query we're trying to execute.
      
      Calls to check_interleaving_with_nj() are equivalent to writing the
      above described line from left to right. 
      A single check_interleaving_with_nj(A,B) call is equivalent to writing 
      table B and appropriate brackets on condition that table A and
      appropriate brackets is the last what was written. Graphically the
      transition is as follows:

                           +---- current position
                           |
          ... last_tab ))) | ( next_tab )  )..) | ...
                             X          Y   Z   |
                                                +- need to move to this
                                                   position.

      Notes about the position:
        The caller guarantees that there is no more then one X-bracket by 
        checking "!(remaining_tables & s->dependent)" before calling this 
        function. X-bracket may have a pair in Y-bracket.
       
      When "writing" we store/update this auxilary info about the current
      position:
       1. join->cur_embedding_map - bitmap of pairs of brackets (aka nested
          joins) we've opened but didn't close.
       2. {each NESTED_JOIN structure not simplified away}->counter - number
          of this nested join's children that have already been added to to
          the partial join order.
      
  RETURN
    FALSE  Join order extended, nested joins info about current join order
           (see NOTE section) updated.
    TRUE   Requested join order extension not allowed.
*/

static bool check_interleaving_with_nj(JOIN_TAB *last_tab, JOIN_TAB *next_tab)
{
  TABLE_LIST *next_emb= next_tab->table->pos_in_table_list->embedding;
  JOIN *join= last_tab->join;

  if (join->cur_embedding_map & ~next_tab->embedding_map)
  {
    /* 
      next_tab is outside of the "pair of brackets" we're currently in.
      Cannot add it.
    */
    return TRUE;
  }
   
  /*
    Do update counters for "pairs of brackets" that we've left (marked as
    X,Y,Z in the above picture)
  */
  for (;next_emb; next_emb= next_emb->embedding)
  {
    next_emb->nested_join->counter++;
    if (next_emb->nested_join->counter == 1)
    {
      /* 
        next_emb is the first table inside a nested join we've "entered". In
        the picture above, we're looking at the 'X' bracket. Don't exit yet as
        X bracket might have Y pair bracket.
      */
      join->cur_embedding_map |= next_emb->nested_join->nj_map;
    }
    
    if (next_emb->nested_join->join_list.elements !=
        next_emb->nested_join->counter)
      break;

    /*
      We're currently at Y or Z-bracket as depicted in the above picture.
      Mark that we've left it and continue walking up the brackets hierarchy.
    */
    join->cur_embedding_map &= ~next_emb->nested_join->nj_map;
  }
  return FALSE;
}


/*
  Nested joins perspective: Remove the last table from the join order

  SYNOPSIS
    restore_prev_nj_state()
      last  join table to remove, it is assumed to be the last in current 
            partial join order.
     
  DESCRIPTION
    Remove the last table from the partial join order and update the nested
    joins counters and join->cur_embedding_map. It is ok to call this 
    function for the first table in join order (for which 
    check_interleaving_with_nj has not been called)
*/

static void restore_prev_nj_state(JOIN_TAB *last)
{
  TABLE_LIST *last_emb= last->table->pos_in_table_list->embedding;
  JOIN *join= last->join;
  while (last_emb && !(--last_emb->nested_join->counter))
  {
    join->cur_embedding_map &= last_emb->nested_join->nj_map;
    last_emb= last_emb->embedding;
  }
}


static COND *
optimize_cond(JOIN *join, COND *conds, List<TABLE_LIST> *join_list,
              Item::cond_result *cond_value)
{
  THD *thd= join->thd;
  DBUG_ENTER("optimize_cond");

  if (!conds)
    *cond_value= Item::COND_TRUE;
  else
  {
    /* 
      Build all multiple equality predicates and eliminate equality
      predicates that can be inferred from these multiple equalities.
      For each reference of a field included into a multiple equality
      that occurs in a function set a pointer to the multiple equality
      predicate. Substitute a constant instead of this field if the
      multiple equality contains a constant.
    */ 
    DBUG_EXECUTE("where", print_where(conds, "original"););
    conds= build_equal_items(join->thd, conds, NULL, join_list,
                             &join->cond_equal);
    DBUG_EXECUTE("where",print_where(conds,"after equal_items"););

    /* change field = field to field = const for each found field = const */
    propagate_cond_constants(thd, (I_List<COND_CMP> *) 0, conds, conds);
    /*
      Remove all instances of item == item
      Remove all and-levels where CONST item != CONST item
    */
    DBUG_EXECUTE("where",print_where(conds,"after const change"););
    conds= remove_eq_conds(thd, conds, cond_value) ;
    DBUG_EXECUTE("info",print_where(conds,"after remove"););
  }
  DBUG_RETURN(conds);
}


/*
  Remove const and eq items. Return new item, or NULL if no condition
  cond_value is set to according:
  COND_OK    query is possible (field = constant)
  COND_TRUE  always true	( 1 = 1 )
  COND_FALSE always false	( 1 = 2 )
*/

COND *
remove_eq_conds(THD *thd, COND *cond, Item::cond_result *cond_value)
{
  if (cond->type() == Item::COND_ITEM)
  {
    bool and_level= ((Item_cond*) cond)->functype()
      == Item_func::COND_AND_FUNC;
    List_iterator<Item> li(*((Item_cond*) cond)->argument_list());
    Item::cond_result tmp_cond_value;
    bool should_fix_fields=0;

    *cond_value=Item::COND_UNDEF;
    Item *item;
    while ((item=li++))
    {
      Item *new_item=remove_eq_conds(thd, item, &tmp_cond_value);
      if (!new_item)
	li.remove();
      else if (item != new_item)
      {
	VOID(li.replace(new_item));
	should_fix_fields=1;
      }
      if (*cond_value == Item::COND_UNDEF)
	*cond_value=tmp_cond_value;
      switch (tmp_cond_value) {
      case Item::COND_OK:			// Not TRUE or FALSE
	if (and_level || *cond_value == Item::COND_FALSE)
	  *cond_value=tmp_cond_value;
	break;
      case Item::COND_FALSE:
	if (and_level)
	{
	  *cond_value=tmp_cond_value;
	  return (COND*) 0;			// Always false
	}
	break;
      case Item::COND_TRUE:
	if (!and_level)
	{
	  *cond_value= tmp_cond_value;
	  return (COND*) 0;			// Always true
	}
	break;
      case Item::COND_UNDEF:			// Impossible
	break; /* purecov: deadcode */
      }
    }
    if (should_fix_fields)
      cond->update_used_tables();

    if (!((Item_cond*) cond)->argument_list()->elements ||
	*cond_value != Item::COND_OK)
      return (COND*) 0;
    if (((Item_cond*) cond)->argument_list()->elements == 1)
    {						// Remove list
      item= ((Item_cond*) cond)->argument_list()->head();
      ((Item_cond*) cond)->argument_list()->empty();
      return item;
    }
  }
  else if (cond->type() == Item::FUNC_ITEM &&
	   ((Item_func*) cond)->functype() == Item_func::ISNULL_FUNC)
  {
    /*
      Handles this special case for some ODBC applications:
      The are requesting the row that was just updated with a auto_increment
      value with this construct:

      SELECT * from table_name where auto_increment_column IS NULL
      This will be changed to:
      SELECT * from table_name where auto_increment_column = LAST_INSERT_ID
    */

    Item_func_isnull *func=(Item_func_isnull*) cond;
    Item **args= func->arguments();
    if (args[0]->type() == Item::FIELD_ITEM)
    {
      Field *field=((Item_field*) args[0])->field;
      if (field->flags & AUTO_INCREMENT_FLAG && !field->table->maybe_null &&
	  (thd->options & OPTION_AUTO_IS_NULL) &&
          thd->current_insert_id && thd->substitute_null_with_insert_id)
      {
#ifdef HAVE_QUERY_CACHE
	query_cache_abort(&thd->net);
#endif
	COND *new_cond;
	if ((new_cond= new Item_func_eq(args[0],
					new Item_int("last_insert_id()",
						     thd->current_insert_id,
						     MY_INT64_NUM_DECIMAL_DIGITS))))
	{
          /*
            Set THD::last_insert_id_used_bin_log manually, as this
            statement uses LAST_INSERT_ID() in a sense, and should
            issue LAST_INSERT_ID_EVENT.
          */
          thd->last_insert_id_used_bin_log= TRUE;

	  cond=new_cond;
          /*
            Item_func_eq can't be fixed after creation so we do not check
            cond->fixed, also it do not need tables so we use 0 as second
            argument.
          */
	  cond->fix_fields(thd, &cond);
	}
	thd->substitute_null_with_insert_id= FALSE;   // Clear for next request
      }
      /* fix to replace 'NULL' dates with '0' (shreeve@uci.edu) */
      else if (((field->type() == FIELD_TYPE_DATE) ||
		(field->type() == FIELD_TYPE_DATETIME)) &&
		(field->flags & NOT_NULL_FLAG) &&
	       !field->table->maybe_null)
      {
	COND *new_cond;
	if ((new_cond= new Item_func_eq(args[0],new Item_int("0", 0, 2))))
	{
	  cond=new_cond;
          /*
            Item_func_eq can't be fixed after creation so we do not check
            cond->fixed, also it do not need tables so we use 0 as second
            argument.
          */
	  cond->fix_fields(thd, &cond);
	}
      }
    }
    if (cond->const_item())
    {
      *cond_value= eval_const_cond(cond) ? Item::COND_TRUE : Item::COND_FALSE;
      return (COND*) 0;
    }
  }
  else if (cond->const_item())
  {
    *cond_value= eval_const_cond(cond) ? Item::COND_TRUE : Item::COND_FALSE;
    return (COND*) 0;
  }
  else if ((*cond_value= cond->eq_cmp_result()) != Item::COND_OK)
  {						// boolan compare function
    Item *left_item=	((Item_func*) cond)->arguments()[0];
    Item *right_item= ((Item_func*) cond)->arguments()[1];
    if (left_item->eq(right_item,1))
    {
      if (!left_item->maybe_null ||
	  ((Item_func*) cond)->functype() == Item_func::EQUAL_FUNC)
	return (COND*) 0;			// Compare of identical items
    }
  }
  *cond_value=Item::COND_OK;
  return cond;					// Point at next and level
}

/* 
  Check if equality can be used in removing components of GROUP BY/DISTINCT
  
  SYNOPSIS
    test_if_equality_guarantees_uniqueness()
      l          the left comparison argument (a field if any)
      r          the right comparison argument (a const of any)
  
  DESCRIPTION    
    Checks if an equality predicate can be used to take away 
    DISTINCT/GROUP BY because it is known to be true for exactly one 
    distinct value (e.g. <expr> == <const>).
    Arguments must be of the same type because e.g. 
    <string_field> = <int_const> may match more than 1 distinct value from 
    the column. 
    We must take into consideration and the optimization done for various 
    string constants when compared to dates etc (see Item_int_with_ref) as
    well as the collation of the arguments.
  
  RETURN VALUE  
    TRUE    can be used
    FALSE   cannot be used
*/
static bool
test_if_equality_guarantees_uniqueness(Item *l, Item *r)
{
  return r->const_item() &&
    /* elements must be compared as dates */
     (Arg_comparator::can_compare_as_dates(l, r, 0) ||
      /* or of the same result type */
      (r->result_type() == l->result_type() &&
       /* and must have the same collation if compared as strings */
       (l->result_type() != STRING_RESULT ||
        l->collation.collation == r->collation.collation)));
}

/*
  Return 1 if the item is a const value in all the WHERE clause
*/

static bool
const_expression_in_where(COND *cond, Item *comp_item, Item **const_item)
{
  if (cond->type() == Item::COND_ITEM)
  {
    bool and_level= (((Item_cond*) cond)->functype()
		     == Item_func::COND_AND_FUNC);
    List_iterator_fast<Item> li(*((Item_cond*) cond)->argument_list());
    Item *item;
    while ((item=li++))
    {
      bool res=const_expression_in_where(item, comp_item, const_item);
      if (res)					// Is a const value
      {
	if (and_level)
	  return 1;
      }
      else if (!and_level)
	return 0;
    }
    return and_level ? 0 : 1;
  }
  else if (cond->eq_cmp_result() != Item::COND_OK)
  {						// boolan compare function
    Item_func* func= (Item_func*) cond;
    if (func->functype() != Item_func::EQUAL_FUNC &&
	func->functype() != Item_func::EQ_FUNC)
      return 0;
    Item *left_item=	((Item_func*) cond)->arguments()[0];
    Item *right_item= ((Item_func*) cond)->arguments()[1];
    if (left_item->eq(comp_item,1))
    {
      if (test_if_equality_guarantees_uniqueness (left_item, right_item))
      {
	if (*const_item)
	  return right_item->eq(*const_item, 1);
	*const_item=right_item;
	return 1;
      }
    }
    else if (right_item->eq(comp_item,1))
    {
      if (test_if_equality_guarantees_uniqueness (right_item, left_item))
      {
	if (*const_item)
	  return left_item->eq(*const_item, 1);
	*const_item=left_item;
	return 1;
      }
    }
  }
  return 0;
}

/****************************************************************************
  Create internal temporary table
****************************************************************************/

/*
  Create field for temporary table from given field
  
  SYNOPSIS
    create_tmp_field_from_field()
    thd			Thread handler
    org_field           field from which new field will be created
    name                New field name
    table		Temporary table
    item	        !=NULL if item->result_field should point to new field.
			This is relevant for how fill_record() is going to work:
			If item != NULL then fill_record() will update
			the record in the original table.
			If item == NULL then fill_record() will update
			the temporary table
    convert_blob_length If >0 create a varstring(convert_blob_length) field 
                        instead of blob.

  RETURN
    0			on error
    new_created field
*/

Field* create_tmp_field_from_field(THD *thd, Field* org_field,
                                   const char *name, TABLE *table,
                                   Item_field *item, uint convert_blob_length)
{
  Field *new_field;

  /* 
    Make sure that the blob fits into a Field_varstring which has 
    2-byte lenght. 
  */
  if (convert_blob_length && convert_blob_length < UINT_MAX16 &&
      (org_field->flags & BLOB_FLAG))
    new_field= new Field_varstring(convert_blob_length,
                                   org_field->maybe_null(),
                                   org_field->field_name, table,
                                   org_field->charset());
  else
    new_field= org_field->new_field(thd->mem_root, table,
                                    table == org_field->table);
  if (new_field)
  {
    if (item)
      item->result_field= new_field;
    else
      new_field->field_name= name;
    new_field->flags|= (org_field->flags & NO_DEFAULT_VALUE_FLAG);
    if (org_field->maybe_null() || (item && item->maybe_null))
      new_field->flags&= ~NOT_NULL_FLAG;	// Because of outer join
    if (org_field->type() == MYSQL_TYPE_VAR_STRING ||
        org_field->type() == MYSQL_TYPE_VARCHAR)
      table->s->db_create_options|= HA_OPTION_PACK_RECORD;
    else if (org_field->type() == FIELD_TYPE_DOUBLE)
      ((Field_double *) new_field)->not_fixed= TRUE;
  }
  return new_field;
}

/*
  Create field for temporary table using type of given item
  
  SYNOPSIS
    create_tmp_field_from_item()
    thd			Thread handler
    item		Item to create a field for
    table		Temporary table
    copy_func		If set and item is a function, store copy of item
			in this array
    modify_item		1 if item->result_field should point to new item.
			This is relevent for how fill_record() is going to
			work:
			If modify_item is 1 then fill_record() will update
			the record in the original table.
			If modify_item is 0 then fill_record() will update
			the temporary table
    convert_blob_length If >0 create a varstring(convert_blob_length) field 
                        instead of blob.

  RETURN
    0			on error
    new_created field
*/

static Field *create_tmp_field_from_item(THD *thd, Item *item, TABLE *table,
                                         Item ***copy_func, bool modify_item,
                                         uint convert_blob_length)
{
  bool maybe_null=item->maybe_null;
  Field *new_field;
  LINT_INIT(new_field);

  switch (item->result_type()) {
  case REAL_RESULT:
    new_field=new Field_double(item->max_length, maybe_null,
			       item->name, table, item->decimals, TRUE);
    break;
  case INT_RESULT:
    /* Select an integer type with the minimal fit precision */
    if (item->max_length > MY_INT32_NUM_DECIMAL_DIGITS)
      new_field=new Field_longlong(item->max_length, maybe_null,
                                   item->name, table, item->unsigned_flag);
    else
      new_field=new Field_long(item->max_length, maybe_null,
                               item->name, table, item->unsigned_flag);
    break;
  case STRING_RESULT:
    DBUG_ASSERT(item->collation.collation);
  
    enum enum_field_types type;
    /*
      DATE/TIME and GEOMETRY fields have STRING_RESULT result type. 
      To preserve type they needed to be handled separately.
    */
    if ((type= item->field_type()) == MYSQL_TYPE_DATETIME ||
        type == MYSQL_TYPE_TIME || type == MYSQL_TYPE_DATE ||
        type == MYSQL_TYPE_TIMESTAMP || type == MYSQL_TYPE_GEOMETRY)
      new_field= item->tmp_table_field_from_field_type(table);
    /* 
      Make sure that the blob fits into a Field_varstring which has 
      2-byte lenght. 
    */
    else if (item->max_length/item->collation.collation->mbmaxlen > 255 &&
             convert_blob_length < UINT_MAX16 && convert_blob_length)
      new_field= new Field_varstring(convert_blob_length, maybe_null,
                                     item->name, table,
                                     item->collation.collation);
    else
      new_field= item->make_string_field(table);
    new_field->set_derivation(item->collation.derivation);
    break;
  case DECIMAL_RESULT:
    new_field= new Field_new_decimal(item->max_length, maybe_null, item->name,
                                     table, item->decimals, item->unsigned_flag);
    break;
  case ROW_RESULT:
  default:
    // This case should never be choosen
    DBUG_ASSERT(0);
    new_field= 0; // to satisfy compiler (uninitialized variable)
    break;
  }
  if (copy_func && item->is_result_field())
    *((*copy_func)++) = item;			// Save for copy_funcs
  if (modify_item)
    item->set_result_field(new_field);
  return new_field;
}


/*
  Create field for information schema table

  SYNOPSIS
    create_tmp_field_for_schema()
    thd			Thread handler
    table		Temporary table
    item		Item to create a field for

  RETURN
    0			on error
    new_created field
*/

Field *create_tmp_field_for_schema(THD *thd, Item *item, TABLE *table)
{
  if (item->field_type() == MYSQL_TYPE_VARCHAR)
  {
    if (item->max_length > MAX_FIELD_VARCHARLENGTH /
        item->collation.collation->mbmaxlen)
      return new Field_blob(item->max_length, item->maybe_null,
                            item->name, table, item->collation.collation);
    return new Field_varstring(item->max_length, item->maybe_null, item->name,
                               table, item->collation.collation);
  }
  return item->tmp_table_field_from_field_type(table);
}


/*
  Create field for temporary table

  SYNOPSIS
    create_tmp_field()
    thd			Thread handler
    table		Temporary table
    item		Item to create a field for
    type		Type of item (normally item->type)
    copy_func		If set and item is a function, store copy of item
			in this array
    from_field          if field will be created using other field as example,
                        pointer example field will be written here
    default_field	If field has a default value field, store it here
    group		1 if we are going to do a relative group by on result
    modify_item		1 if item->result_field should point to new item.
			This is relevent for how fill_record() is going to
			work:
			If modify_item is 1 then fill_record() will update
			the record in the original table.
			If modify_item is 0 then fill_record() will update
			the temporary table
    convert_blob_length If >0 create a varstring(convert_blob_length) field 
                        instead of blob.

  RETURN
    0			on error
    new_created field
*/

Field *create_tmp_field(THD *thd, TABLE *table,Item *item, Item::Type type,
                        Item ***copy_func, Field **from_field,
                        Field **default_field,
                        bool group, bool modify_item,
                        bool table_cant_handle_bit_fields,
                        bool make_copy_field,
                        uint convert_blob_length)
{
  Field *result;
  Item::Type orig_type= type;
  Item *orig_item= 0;

  if (type != Item::FIELD_ITEM &&
      item->real_item()->type() == Item::FIELD_ITEM)
  {
    orig_item= item;
    item= item->real_item();
    type= Item::FIELD_ITEM;
  }
  switch (type) {
  case Item::SUM_FUNC_ITEM:
  {
    Item_sum *item_sum=(Item_sum*) item;
    result= item_sum->create_tmp_field(group, table, convert_blob_length);
    if (!result)
      thd->fatal_error();
    return result;
  }
  case Item::FIELD_ITEM:
  case Item::DEFAULT_VALUE_ITEM:
  {
    Item_field *field= (Item_field*) item;
    bool orig_modify= modify_item;
    if (orig_type == Item::REF_ITEM)
      modify_item= 0;
    /*
      If item have to be able to store NULLs but underlaid field can't do it,
      create_tmp_field_from_field() can't be used for tmp field creation.
    */
    if (field->maybe_null && !field->field->maybe_null())
    {
      result= create_tmp_field_from_item(thd, item, table, NULL,
                                         modify_item, convert_blob_length);
      *from_field= field->field;
      if (result && modify_item)
        field->result_field= result;
    } 
    else if (table_cant_handle_bit_fields && field->field->type() ==
             FIELD_TYPE_BIT)
    {
      *from_field= field->field;
      result= create_tmp_field_from_item(thd, item, table, copy_func,
                                        modify_item, convert_blob_length);
      if (result && modify_item)
        field->result_field= result;
    }
    else
      result= create_tmp_field_from_field(thd, (*from_field= field->field),
                                          orig_item ? orig_item->name :
                                          item->name,
                                          table,
                                          modify_item ? field :
                                          NULL,
                                          convert_blob_length);
    if (orig_type == Item::REF_ITEM && orig_modify)
      ((Item_ref*)orig_item)->set_result_field(result);
    if (field->field->eq_def(result))
      *default_field= field->field;
    return result;
  }
  /* Fall through */
  case Item::FUNC_ITEM:
  case Item::COND_ITEM:
  case Item::FIELD_AVG_ITEM:
  case Item::FIELD_STD_ITEM:
  case Item::SUBSELECT_ITEM:
    /* The following can only happen with 'CREATE TABLE ... SELECT' */
  case Item::PROC_ITEM:
  case Item::INT_ITEM:
  case Item::REAL_ITEM:
  case Item::DECIMAL_ITEM:
  case Item::STRING_ITEM:
  case Item::REF_ITEM:
  case Item::NULL_ITEM:
  case Item::VARBIN_ITEM:
    if (make_copy_field)
    {
      DBUG_ASSERT(((Item_result_field*)item)->result_field);
      *from_field= ((Item_result_field*)item)->result_field;
    }
    return create_tmp_field_from_item(thd, item, table,
                                      (make_copy_field ? 0 : copy_func),
                                       modify_item, convert_blob_length);
  case Item::TYPE_HOLDER:  
    result= ((Item_type_holder *)item)->make_field_by_type(table);
    result->set_derivation(item->collation.derivation);
    return result;
  default:					// Dosen't have to be stored
    return 0;
  }
}


/*
  Create a temp table according to a field list.

  SYNOPSIS
    create_tmp_table()
    thd                  thread handle
    param                a description used as input to create the table
    fields               list of items that will be used to define
                         column types of the table (also see NOTES)
    group                TODO document
    distinct             should table rows be distinct
    save_sum_fields      see NOTES
    select_options
    rows_limit
    table_alias          possible name of the temporary table that can be used
                         for name resolving; can be "".

  DESCRIPTION
    Given field pointers are changed to point at tmp_table for
    send_fields. The table object is self contained: it's
    allocated in its own memory root, as well as Field objects
    created for table columns.
    This function will replace Item_sum items in 'fields' list with
    corresponding Item_field items, pointing at the fields in the
    temporary table, unless this was prohibited by TRUE
    value of argument save_sum_fields. The Item_field objects
    are created in THD memory root.
*/

#define STRING_TOTAL_LENGTH_TO_PACK_ROWS 128
#define AVG_STRING_LENGTH_TO_PACK_ROWS   64
#define RATIO_TO_PACK_ROWS	       2
#define MIN_STRING_LENGTH_TO_PACK_ROWS   10

TABLE *
create_tmp_table(THD *thd,TMP_TABLE_PARAM *param,List<Item> &fields,
		 ORDER *group, bool distinct, bool save_sum_fields,
		 ulonglong select_options, ha_rows rows_limit,
		 char *table_alias)
{
  MEM_ROOT *mem_root_save, own_root;
  TABLE *table;
  uint	i,field_count,null_count,null_pack_length;
  uint  copy_func_count= param->func_count;
  uint  hidden_null_count, hidden_null_pack_length, hidden_field_count;
  uint  blob_count,group_null_items, string_count;
  uint  temp_pool_slot=MY_BIT_NONE;
  ulong reclength, string_total_length;
  bool  using_unique_constraint= 0;
  bool  use_packed_rows= 0;
  bool  not_all_columns= !(select_options & TMP_TABLE_ALL_COLUMNS);
  char	*tmpname,path[FN_REFLEN];
  byte	*pos,*group_buff;
  uchar *null_flags;
  Field **reg_field, **from_field, **default_field;
  uint *blob_field;
  Copy_field *copy=0;
  KEY *keyinfo;
  KEY_PART_INFO *key_part_info;
  Item **copy_func;
  MI_COLUMNDEF *recinfo;
  uint total_uneven_bit_length= 0;
  bool force_copy_fields= param->force_copy_fields;
  DBUG_ENTER("create_tmp_table");
  DBUG_PRINT("enter",("distinct: %d  save_sum_fields: %d  rows_limit: %lu  group: %d",
		      (int) distinct, (int) save_sum_fields,
		      (ulong) rows_limit,test(group)));

  statistic_increment(thd->status_var.created_tmp_tables, &LOCK_status);

  if (use_temp_pool && !(test_flags & TEST_KEEP_TMP_TABLES))
    temp_pool_slot = bitmap_set_next(&temp_pool);

  if (temp_pool_slot != MY_BIT_NONE) // we got a slot
    sprintf(path, "%s_%lx_%i", tmp_file_prefix,
	    current_pid, temp_pool_slot);
  else
  {
    /* if we run out of slots or we are not using tempool */
    sprintf(path,"%s%lx_%lx_%x", tmp_file_prefix,current_pid,
            thd->thread_id, thd->tmp_table++);
  }

  /*
    No need to change table name to lower case as we are only creating
    MyISAM or HEAP tables here
  */
  fn_format(path, path, mysql_tmpdir, "", MY_REPLACE_EXT|MY_UNPACK_FILENAME);

  if (group)
  {
    if (!param->quick_group)
      group=0;					// Can't use group key
    else for (ORDER *tmp=group ; tmp ; tmp=tmp->next)
    {
      (*tmp->item)->marker=4;			// Store null in key
      if ((*tmp->item)->max_length >= CONVERT_IF_BIGGER_TO_BLOB)
	using_unique_constraint=1;
    }
    if (param->group_length >= MAX_BLOB_WIDTH)
      using_unique_constraint=1;
    if (group)
      distinct=0;				// Can't use distinct
  }

  field_count=param->field_count+param->func_count+param->sum_func_count;
  hidden_field_count=param->hidden_field_count;

  /*
    When loose index scan is employed as access method, it already
    computes all groups and the result of all aggregate functions. We
    make space for the items of the aggregate function in the list of
    functions TMP_TABLE_PARAM::items_to_copy, so that the values of
    these items are stored in the temporary table.
  */
  if (param->precomputed_group_by)
    copy_func_count+= param->sum_func_count;
  
  init_sql_alloc(&own_root, TABLE_ALLOC_BLOCK_SIZE, 0);

  if (!multi_alloc_root(&own_root,
                        &table, sizeof(*table),
                        &reg_field, sizeof(Field*) * (field_count+1),
                        &default_field, sizeof(Field*) * (field_count),
                        &blob_field, sizeof(uint)*(field_count+1),
                        &from_field, sizeof(Field*)*field_count,
                        &copy_func, sizeof(*copy_func)*(copy_func_count+1),
                        &param->keyinfo, sizeof(*param->keyinfo),
                        &key_part_info,
                        sizeof(*key_part_info)*(param->group_parts+1),
                        &param->start_recinfo,
                        sizeof(*param->recinfo)*(field_count*2+4),
                        &tmpname, (uint) strlen(path)+1,
                        &group_buff, group && ! using_unique_constraint ?
                        param->group_length : 0,
                        NullS))
  {
    if (temp_pool_slot != MY_BIT_NONE)
      bitmap_clear_bit(&temp_pool, temp_pool_slot);
    DBUG_RETURN(NULL);				/* purecov: inspected */
  }
  /* Copy_field belongs to TMP_TABLE_PARAM, allocate it in THD mem_root */
  if (!(param->copy_field= copy= new (thd->mem_root) Copy_field[field_count]))
  {
    if (temp_pool_slot != MY_BIT_NONE)
      bitmap_clear_bit(&temp_pool, temp_pool_slot);
    free_root(&own_root, MYF(0));               /* purecov: inspected */
    DBUG_RETURN(NULL);				/* purecov: inspected */
  }
  param->items_to_copy= copy_func;
  strmov(tmpname,path);
  /* make table according to fields */

  bzero((char*) table,sizeof(*table));
  bzero((char*) reg_field,sizeof(Field*)*(field_count+1));
  bzero((char*) default_field, sizeof(Field*) * (field_count));
  bzero((char*) from_field,sizeof(Field*)*field_count);

  table->mem_root= own_root;
  mem_root_save= thd->mem_root;
  thd->mem_root= &table->mem_root;

  table->field=reg_field;
  table->alias= table_alias;
  table->reginfo.lock_type=TL_WRITE;	/* Will be updated */
  table->db_stat=HA_OPEN_KEYFILE+HA_OPEN_RNDFILE;
  table->map=1;
  table->temp_pool_slot = temp_pool_slot;
  table->copy_blobs= 1;
  table->in_use= thd;
  table->quick_keys.init();
  table->used_keys.init();
  table->keys_in_use_for_query.init();

  table->s= &table->share_not_to_be_used;
  table->s->blob_field= blob_field;
  table->s->table_name= table->s->path= tmpname;
  table->s->db= "";
  table->s->blob_ptr_size= mi_portable_sizeof_char_ptr;
  table->s->tmp_table= NON_TRANSACTIONAL_TMP_TABLE;
  table->s->db_low_byte_first=1;                // True for HEAP and MyISAM
  table->s->table_charset= param->table_charset;
  table->s->keys_for_keyread.init();
  table->s->keys_in_use.init();
  /* For easier error reporting */
  table->s->table_cache_key= (char*) (table->s->db= "");

  /* Calculate which type of fields we will store in the temporary table */

  reclength= string_total_length= 0;
  blob_count= string_count= null_count= hidden_null_count= group_null_items= 0;
  param->using_indirect_summary_function=0;

  List_iterator_fast<Item> li(fields);
  Item *item;
  Field **tmp_from_field=from_field;
  while ((item=li++))
  {
    Item::Type type=item->type();
    if (not_all_columns)
    {
      if (item->with_sum_func && type != Item::SUM_FUNC_ITEM)
      {
        if (item->used_tables() & OUTER_REF_TABLE_BIT)
          item->update_used_tables();
        if (type == Item::SUBSELECT_ITEM ||
            (item->used_tables() & ~OUTER_REF_TABLE_BIT))
        {
	  /*
	    Mark that the we have ignored an item that refers to a summary
	    function. We need to know this if someone is going to use
	    DISTINCT on the result.
	  */
	  param->using_indirect_summary_function=1;
	  continue;
        }
      }
      if (item->const_item() && (int) hidden_field_count <= 0)
        continue; // We don't have to store this
    }
    if (type == Item::SUM_FUNC_ITEM && !group && !save_sum_fields)
    {						/* Can't calc group yet */
      ((Item_sum*) item)->result_field=0;
      for (i=0 ; i < ((Item_sum*) item)->arg_count ; i++)
      {
	Item **argp= ((Item_sum*) item)->args + i;
	Item *arg= *argp;
	if (!arg->const_item())
	{
          uint field_index= (uint) (reg_field - table->field);
	  Field *new_field=
            create_tmp_field(thd, table, arg, arg->type(), &copy_func,
                             tmp_from_field, &default_field[field_index],
                             group != 0,not_all_columns,
                             distinct, 0,
                             param->convert_blob_length);
	  if (!new_field)
	    goto err;					// Should be OOM
	  tmp_from_field++;
	  reclength+=new_field->pack_length();
	  if (new_field->flags & BLOB_FLAG)
	  {
	    *blob_field++= field_index;
	    blob_count++;
	  }
          if (new_field->type() == FIELD_TYPE_BIT)
            total_uneven_bit_length+= new_field->field_length & 7;
          new_field->field_index= field_index;
	  *(reg_field++)= new_field;
          if (new_field->real_type() == MYSQL_TYPE_STRING ||
              new_field->real_type() == MYSQL_TYPE_VARCHAR)
          {
            string_count++;
            string_total_length+= new_field->pack_length();
          }
          thd->mem_root= mem_root_save;
          thd->change_item_tree(argp, new Item_field(new_field));
          thd->mem_root= &table->mem_root;
	  if (!(new_field->flags & NOT_NULL_FLAG))
          {
	    null_count++;
            /*
              new_field->maybe_null() is still false, it will be
              changed below. But we have to setup Item_field correctly
            */
            (*argp)->maybe_null=1;
          }
          new_field->query_id= thd->query_id;
	}
      }
    }
    else
    {
      uint field_index= (uint) (reg_field - table->field);
      /*
	The last parameter to create_tmp_field() is a bit tricky:

	We need to set it to 0 in union, to get fill_record() to modify the
	temporary table.
	We need to set it to 1 on multi-table-update and in select to
	write rows to the temporary table.
	We here distinguish between UNION and multi-table-updates by the fact
	that in the later case group is set to the row pointer.

        The test for item->marker == 4 is ensure we don't create a group-by
        key over a bit field as heap tables can't handle that.
      */
      Field *new_field= (param->schema_table) ?
        create_tmp_field_for_schema(thd, item, table) :
        create_tmp_field(thd, table, item, type, &copy_func,
                         tmp_from_field, &default_field[field_index],
                         group != 0,
                         !force_copy_fields &&
                           (not_all_columns || group !=0),
                         item->marker == 4, force_copy_fields,
                         param->convert_blob_length);

      if (!new_field)
      {
	if (thd->is_fatal_error)
	  goto err;				// Got OOM
	continue;				// Some kindf of const item
      }
      if (type == Item::SUM_FUNC_ITEM)
	((Item_sum *) item)->result_field= new_field;
      tmp_from_field++;
      reclength+=new_field->pack_length();
      if (!(new_field->flags & NOT_NULL_FLAG))
	null_count++;
      if (new_field->type() == FIELD_TYPE_BIT)
        total_uneven_bit_length+= new_field->field_length & 7;
      if (new_field->flags & BLOB_FLAG)
      {
        *blob_field++= field_index;
	blob_count++;
      }
      if (item->marker == 4 && item->maybe_null)
      {
	group_null_items++;
	new_field->flags|= GROUP_FLAG;
      }
      new_field->query_id= thd->query_id;
      new_field->field_index= field_index;
      *(reg_field++) =new_field;
    }
    if (!--hidden_field_count)
    {
      /*
        This was the last hidden field; Remember how many hidden fields could
        have null
      */
      hidden_null_count=null_count;
      /*
	We need to update hidden_field_count as we may have stored group
	functions with constant arguments
      */
      param->hidden_field_count= (uint) (reg_field - table->field);
      null_count= 0;
    }
  }
  DBUG_ASSERT(field_count >= (uint) (reg_field - table->field));
  field_count= (uint) (reg_field - table->field);
  *reg_field= 0;
  *blob_field= 0;				// End marker

  /* If result table is small; use a heap */
  if (blob_count || using_unique_constraint ||
      (select_options & (OPTION_BIG_TABLES | SELECT_SMALL_RESULT)) ==
      OPTION_BIG_TABLES || (select_options & TMP_TABLE_FORCE_MYISAM))
  {
    table->file= get_new_handler(table, &table->mem_root,
                                 table->s->db_type= DB_TYPE_MYISAM);
    if (group &&
	(param->group_parts > table->file->max_key_parts() ||
	 param->group_length > table->file->max_key_length()))
      using_unique_constraint=1;
  }
  else
  {
    table->file= get_new_handler(table, &table->mem_root,
                                 table->s->db_type= DB_TYPE_HEAP);
  }

  if (!using_unique_constraint)
    reclength+= group_null_items;	// null flag is stored separately

  table->s->blob_fields= blob_count;
  if (blob_count == 0)
  {
    /* We need to ensure that first byte is not 0 for the delete link */
    if (param->hidden_field_count)
      hidden_null_count++;
    else
      null_count++;
  }
  hidden_null_pack_length=(hidden_null_count+7)/8;
  null_pack_length= (hidden_null_pack_length +
                     (null_count + total_uneven_bit_length + 7) / 8);
  reclength+=null_pack_length;
  if (!reclength)
    reclength=1;				// Dummy select
  /* Use packed rows if there is blobs or a lot of space to gain */
  if (blob_count ||
      string_total_length >= STRING_TOTAL_LENGTH_TO_PACK_ROWS &&
      (reclength / string_total_length <= RATIO_TO_PACK_ROWS ||
       string_total_length / string_count >= AVG_STRING_LENGTH_TO_PACK_ROWS))
    use_packed_rows= 1;

  table->s->fields= field_count;
  table->s->reclength= reclength;
  {
    uint alloc_length=ALIGN_SIZE(reclength+MI_UNIQUE_HASH_LENGTH+1);
    table->s->rec_buff_length= alloc_length;
    if (!(table->record[0]= (byte*)
                            alloc_root(&table->mem_root, alloc_length*3)))
      goto err;
    table->record[1]= table->record[0]+alloc_length;
    table->s->default_values= table->record[1]+alloc_length;
  }
  copy_func[0]=0;				// End marker
  param->func_count= copy_func - param->items_to_copy; 

  recinfo=param->start_recinfo;
  null_flags=(uchar*) table->record[0];
  pos=table->record[0]+ null_pack_length;
  if (null_pack_length)
  {
    bzero((byte*) recinfo,sizeof(*recinfo));
    recinfo->type=FIELD_NORMAL;
    recinfo->length=null_pack_length;
    recinfo++;
    bfill(null_flags,null_pack_length,255);	// Set null fields

    table->null_flags= (uchar*) table->record[0];
    table->s->null_fields= null_count+ hidden_null_count;
    table->s->null_bytes= null_pack_length;
  }
  null_count= (blob_count == 0) ? 1 : 0;
  hidden_field_count=param->hidden_field_count;
  for (i=0,reg_field=table->field; i < field_count; i++,reg_field++,recinfo++)
  {
    Field *field= *reg_field;
    uint length;
    bzero((byte*) recinfo,sizeof(*recinfo));

    if (!(field->flags & NOT_NULL_FLAG))
    {
      if (field->flags & GROUP_FLAG && !using_unique_constraint)
      {
	/*
	  We have to reserve one byte here for NULL bits,
	  as this is updated by 'end_update()'
	*/
	*pos++=0;				// Null is stored here
	recinfo->length=1;
	recinfo->type=FIELD_NORMAL;
	recinfo++;
	bzero((byte*) recinfo,sizeof(*recinfo));
      }
      else
      {
	recinfo->null_bit= 1 << (null_count & 7);
	recinfo->null_pos= null_count/8;
      }
      field->move_field((char*) pos,null_flags+null_count/8,
			1 << (null_count & 7));
      null_count++;
    }
    else
      field->move_field((char*) pos,(uchar*) 0,0);
    if (field->type() == FIELD_TYPE_BIT)
    {
      /* We have to reserve place for extra bits among null bits */
      ((Field_bit*) field)->set_bit_ptr(null_flags + null_count / 8,
                                        null_count & 7);
      null_count+= (field->field_length & 7);
    }
    field->reset();

    /*
      Test if there is a default field value. The test for ->ptr is to skip
      'offset' fields generated by initalize_tables
    */
    if (default_field[i] && default_field[i]->ptr)
    {
      /*
        default_field[i] is set only in the cases  when 'field' can
        inherit the default value that is defined for the field referred
        by the Item_field object from which 'field' has been created.
      */
      my_ptrdiff_t diff;
      Field *orig_field= default_field[i];

      /* Get the value from default_values */
      diff= (my_ptrdiff_t) (orig_field->table->s->default_values-
                            orig_field->table->record[0]);
      orig_field->move_field(diff);        // Points now at default_values
      if (orig_field->is_real_null())
        field->set_null();
      else
      {
        field->set_notnull();
        memcpy(field->ptr, orig_field->ptr, field->pack_length());
      }
      orig_field->move_field(-diff);       // Back to record[0]
    }

    if (from_field[i])
    {						/* Not a table Item */
      copy->set(field,from_field[i],save_sum_fields);
      copy++;
    }
    length=field->pack_length();
    pos+= length;

    /* Make entry for create table */
    recinfo->length=length;
    if (field->flags & BLOB_FLAG)
      recinfo->type= (int) FIELD_BLOB;
    else if (use_packed_rows &&
             field->real_type() == MYSQL_TYPE_STRING &&
	     length >= MIN_STRING_LENGTH_TO_PACK_ROWS)
      recinfo->type=FIELD_SKIP_ENDSPACE;
    else
      recinfo->type=FIELD_NORMAL;
    if (!--hidden_field_count)
      null_count=(null_count+7) & ~7;		// move to next byte

    // fix table name in field entry
    field->table_name= &table->alias;
  }

  param->copy_field_end=copy;
  param->recinfo=recinfo;
  store_record(table,s->default_values);        // Make empty default record

  if (thd->variables.tmp_table_size == ~ (ulonglong) 0)		// No limit
    table->s->max_rows= ~(ha_rows) 0;
  else
    table->s->max_rows= (ha_rows) (((table->s->db_type == DB_TYPE_HEAP) ?
                                    min(thd->variables.tmp_table_size,
                                        thd->variables.max_heap_table_size) :
                                    thd->variables.tmp_table_size)/
                                   table->s->reclength);
  set_if_bigger(table->s->max_rows,1);		// For dummy start options
  /*
    Push the LIMIT clause to the temporary table creation, so that we
    materialize only up to 'rows_limit' records instead of all result records.
  */
  set_if_smaller(table->s->max_rows, rows_limit);
  param->end_write_records= rows_limit;

  keyinfo= param->keyinfo;

  if (group)
  {
    DBUG_PRINT("info",("Creating group key in temporary table"));
    table->group=group;				/* Table is grouped by key */
    param->group_buff=group_buff;
    table->s->keys=1;
    table->s->uniques= test(using_unique_constraint);
    table->key_info=keyinfo;
    keyinfo->key_part=key_part_info;
    keyinfo->flags=HA_NOSAME;
    keyinfo->usable_key_parts=keyinfo->key_parts= param->group_parts;
    keyinfo->key_length=0;
    keyinfo->rec_per_key=0;
    keyinfo->algorithm= HA_KEY_ALG_UNDEF;
    keyinfo->name= (char*) "group_key";
    ORDER *cur_group= group;
    for (; cur_group ; cur_group= cur_group->next, key_part_info++)
    {
      Field *field=(*cur_group->item)->get_tmp_table_field();
      bool maybe_null=(*cur_group->item)->maybe_null;
      key_part_info->null_bit=0;
      key_part_info->field=  field;
      key_part_info->offset= field->offset();
      key_part_info->length= (uint16) field->key_length();
      key_part_info->type=   (uint8) field->key_type();
      key_part_info->key_type =
	((ha_base_keytype) key_part_info->type == HA_KEYTYPE_TEXT ||
	 (ha_base_keytype) key_part_info->type == HA_KEYTYPE_VARTEXT1 ||
	 (ha_base_keytype) key_part_info->type == HA_KEYTYPE_VARTEXT2) ?
	0 : FIELDFLAG_BINARY;
      if (!using_unique_constraint)
      {
	cur_group->buff=(char*) group_buff;
	if (!(cur_group->field= field->new_key_field(thd->mem_root,table,
                                                 (char*) group_buff +
                                                 test(maybe_null),
                                                 field->null_ptr,
                                                 field->null_bit)))
	  goto err; /* purecov: inspected */
	if (maybe_null)
	{
	  /*
	    To be able to group on NULL, we reserved place in group_buff
	    for the NULL flag just before the column. (see above).
	    The field data is after this flag.
	    The NULL flag is updated in 'end_update()' and 'end_write()'
	  */
	  keyinfo->flags|= HA_NULL_ARE_EQUAL;	// def. that NULL == NULL
	  key_part_info->null_bit=field->null_bit;
	  key_part_info->null_offset= (uint) (field->null_ptr -
					      (uchar*) table->record[0]);
          cur_group->buff++;                        // Pointer to field data
	  group_buff++;                         // Skipp null flag
	}
        /* In GROUP BY 'a' and 'a ' are equal for VARCHAR fields */
        key_part_info->key_part_flag|= HA_END_SPACE_ARE_EQUAL;
	group_buff+= cur_group->field->pack_length();
      }
      keyinfo->key_length+=  key_part_info->length;
    }
  }

  if (distinct && field_count != param->hidden_field_count)
  {
    /*
      Create an unique key or an unique constraint over all columns
      that should be in the result.  In the temporary table, there are
      'param->hidden_field_count' extra columns, whose null bits are stored
      in the first 'hidden_null_pack_length' bytes of the row.
    */
    DBUG_PRINT("info",("hidden_field_count: %d", param->hidden_field_count));

    null_pack_length-=hidden_null_pack_length;
    keyinfo->key_parts= ((field_count-param->hidden_field_count)+
			 test(null_pack_length));
    table->distinct= 1;
    table->s->keys= 1;
    if (blob_count)
    {
      using_unique_constraint=1;
      table->s->uniques= 1;
    }
    if (!(key_part_info= (KEY_PART_INFO*)
          alloc_root(&table->mem_root,
                     keyinfo->key_parts * sizeof(KEY_PART_INFO))))
      goto err;
    bzero((void*) key_part_info, keyinfo->key_parts * sizeof(KEY_PART_INFO));
    table->key_info=keyinfo;
    keyinfo->key_part=key_part_info;
    keyinfo->flags=HA_NOSAME | HA_NULL_ARE_EQUAL;
    keyinfo->key_length=(uint16) reclength;
    keyinfo->name= (char*) "distinct_key";
    keyinfo->algorithm= HA_KEY_ALG_UNDEF;
    keyinfo->rec_per_key=0;
    if (null_pack_length)
    {
      key_part_info->null_bit=0;
      key_part_info->offset=hidden_null_pack_length;
      key_part_info->length=null_pack_length;
      key_part_info->field=new Field_string((char*) table->record[0],
					    (uint32) key_part_info->length,
					    (uchar*) 0,
					    (uint) 0,
					    Field::NONE,
					    NullS, table, &my_charset_bin);
      key_part_info->key_type=FIELDFLAG_BINARY;
      key_part_info->type=    HA_KEYTYPE_BINARY;
      key_part_info++;
    }
    /* Create a distinct key over the columns we are going to return */
    for (i=param->hidden_field_count, reg_field=table->field + i ;
	 i < field_count;
	 i++, reg_field++, key_part_info++)
    {
      key_part_info->null_bit=0;
      key_part_info->field=    *reg_field;
      key_part_info->offset=   (*reg_field)->offset();
      key_part_info->length=   (uint16) (*reg_field)->pack_length();
      key_part_info->type=     (uint8) (*reg_field)->key_type();
      key_part_info->key_type =
	((ha_base_keytype) key_part_info->type == HA_KEYTYPE_TEXT ||
	 (ha_base_keytype) key_part_info->type == HA_KEYTYPE_VARTEXT1 ||
	 (ha_base_keytype) key_part_info->type == HA_KEYTYPE_VARTEXT2) ?
	0 : FIELDFLAG_BINARY;
    }
  }

  if (thd->is_fatal_error)				// If end of memory
    goto err;					 /* purecov: inspected */
  table->s->db_record_offset= 1;
  if (table->s->db_type == DB_TYPE_MYISAM)
  {
    if (create_myisam_tmp_table(table,param,select_options))
      goto err;
  }
  if (open_tmp_table(table))
    goto err;

  thd->mem_root= mem_root_save;

  DBUG_RETURN(table);

err:
  thd->mem_root= mem_root_save;
  free_tmp_table(thd,table);                    /* purecov: inspected */
  if (temp_pool_slot != MY_BIT_NONE)
    bitmap_clear_bit(&temp_pool, temp_pool_slot);
  DBUG_RETURN(NULL);				/* purecov: inspected */
}


/****************************************************************************/

/*
  Create a reduced TABLE object with properly set up Field list from a
  list of field definitions.

  SYNOPSIS
    create_virtual_tmp_table()
      thd         connection handle
      field_list  list of column definitions

  DESCRIPTION
    The created table doesn't have a table handler assotiated with
    it, has no keys, no group/distinct, no copy_funcs array.
    The sole purpose of this TABLE object is to use the power of Field
    class to read/write data to/from table->record[0]. Then one can store
    the record in any container (RB tree, hash, etc).
    The table is created in THD mem_root, so are the table's fields.
    Consequently, if you don't BLOB fields, you don't need to free it.

  RETURN
    0 if out of memory, TABLE object in case of success
*/

TABLE *create_virtual_tmp_table(THD *thd, List<create_field> &field_list)
{
  uint field_count= field_list.elements;
  uint blob_count= 0;
  Field **field;
  create_field *cdef;                           /* column definition */
  uint record_length= 0;
  uint null_count= 0;                 /* number of columns which may be null */
  uint null_pack_length;              /* NULL representation array length */
  TABLE_SHARE *s;
  /* Create the table and list of all fields */
  TABLE *table= (TABLE*) thd->calloc(sizeof(*table));
  field= (Field**) thd->alloc((field_count + 1) * sizeof(Field*));
  if (!table || !field)
    return 0;

  table->field= field;
  table->s= s= &table->share_not_to_be_used;
  s->fields= field_count;

  if (!(s->blob_field= (uint*)thd->alloc((field_list.elements + 1) *
                                         sizeof(uint))))
    return 0;

  s->blob_ptr_size= mi_portable_sizeof_char_ptr;

  /* Create all fields and calculate the total length of record */
  List_iterator_fast<create_field> it(field_list);
  while ((cdef= it++))
  {
    *field= make_field(0, cdef->length,
                       (uchar*) (f_maybe_null(cdef->pack_flag) ? "" : 0),
                       f_maybe_null(cdef->pack_flag) ? 1 : 0,
                       cdef->pack_flag, cdef->sql_type, cdef->charset,
                       cdef->geom_type, cdef->unireg_check,
                       cdef->interval, cdef->field_name, table);
    if (!*field)
      goto error;
    record_length+= (**field).pack_length();
    if (! ((**field).flags & NOT_NULL_FLAG))
      ++null_count;

    if ((*field)->flags & BLOB_FLAG)
      s->blob_field[blob_count++]= (uint) (field - table->field);

    ++field;
  }
  *field= NULL;                             /* mark the end of the list */
  s->blob_field[blob_count]= 0;             /* mark the end of the list */
  s->blob_fields= blob_count;

  null_pack_length= (null_count + 7)/8;
  s->reclength= record_length + null_pack_length;
  s->rec_buff_length= ALIGN_SIZE(s->reclength + 1);
  table->record[0]= (byte*) thd->alloc(s->rec_buff_length);
  if (!table->record[0])
    goto error;

  if (null_pack_length)
  {
    table->null_flags= (uchar*) table->record[0];
    s->null_fields= null_count;
    s->null_bytes= null_pack_length;
  }

  table->in_use= thd;           /* field->reset() may access table->in_use */
  {
    /* Set up field pointers */
    byte *null_pos= table->record[0];
    byte *field_pos= null_pos + s->null_bytes;
    uint null_bit= 1;

    for (field= table->field; *field; ++field)
    {
      Field *cur_field= *field;
      if ((cur_field->flags & NOT_NULL_FLAG))
        cur_field->move_field((char*) field_pos);
      else
      {
        cur_field->move_field((char*) field_pos, (uchar*) null_pos, null_bit);
        null_bit<<= 1;
        if (null_bit == (1 << 8))
        {
          ++null_pos;
          null_bit= 1;
        }
      }
      cur_field->reset();

      field_pos+= cur_field->pack_length();
    }
  }
  return table;
error:
  for (field= table->field; *field; ++field)
    delete *field;                         /* just invokes field destructor */
  return 0;
}


static bool open_tmp_table(TABLE *table)
{
  int error;
  if ((error=table->file->ha_open(table->s->table_name,O_RDWR,
                                  HA_OPEN_TMP_TABLE)))
  {
    table->file->print_error(error,MYF(0)); /* purecov: inspected */
    table->db_stat=0;
    return(1);
  }
  (void) table->file->extra(HA_EXTRA_QUICK);		/* Faster */
  return(0);
}


static bool create_myisam_tmp_table(TABLE *table,TMP_TABLE_PARAM *param,
				    ulonglong options)
{
  int error;
  MI_KEYDEF keydef;
  MI_UNIQUEDEF uniquedef;
  KEY *keyinfo=param->keyinfo;
  DBUG_ENTER("create_myisam_tmp_table");

  if (table->s->keys)
  {						// Get keys for ni_create
    bool using_unique_constraint=0;
    HA_KEYSEG *seg= (HA_KEYSEG*) alloc_root(&table->mem_root,
                                            sizeof(*seg) * keyinfo->key_parts);
    if (!seg)
      goto err;

    bzero(seg, sizeof(*seg) * keyinfo->key_parts);
    if (keyinfo->key_length >= table->file->max_key_length() ||
	keyinfo->key_parts > table->file->max_key_parts() ||
	table->s->uniques)
    {
      /* Can't create a key; Make a unique constraint instead of a key */
      table->s->keys=    0;
      table->s->uniques= 1;
      using_unique_constraint=1;
      bzero((char*) &uniquedef,sizeof(uniquedef));
      uniquedef.keysegs=keyinfo->key_parts;
      uniquedef.seg=seg;
      uniquedef.null_are_equal=1;

      /* Create extra column for hash value */
      bzero((byte*) param->recinfo,sizeof(*param->recinfo));
      param->recinfo->type= FIELD_CHECK;
      param->recinfo->length=MI_UNIQUE_HASH_LENGTH;
      param->recinfo++;
      table->s->reclength+=MI_UNIQUE_HASH_LENGTH;
    }
    else
    {
      /* Create an unique key */
      bzero((char*) &keydef,sizeof(keydef));
      keydef.flag=HA_NOSAME | HA_BINARY_PACK_KEY | HA_PACK_KEY;
      keydef.keysegs=  keyinfo->key_parts;
      keydef.seg= seg;
    }
    for (uint i=0; i < keyinfo->key_parts ; i++,seg++)
    {
      Field *field=keyinfo->key_part[i].field;
      seg->flag=     0;
      seg->language= field->charset()->number;
      seg->length=   keyinfo->key_part[i].length;
      seg->start=    keyinfo->key_part[i].offset;
      if (field->flags & BLOB_FLAG)
      {
	seg->type=
	((keyinfo->key_part[i].key_type & FIELDFLAG_BINARY) ?
	 HA_KEYTYPE_VARBINARY2 : HA_KEYTYPE_VARTEXT2);
	seg->bit_start= (uint8)(field->pack_length() - table->s->blob_ptr_size);
	seg->flag= HA_BLOB_PART;
	seg->length=0;			// Whole blob in unique constraint
      }
      else
      {
	seg->type= keyinfo->key_part[i].type;
        /* Tell handler if it can do suffic space compression */
	if (field->real_type() == MYSQL_TYPE_STRING &&
	    keyinfo->key_part[i].length > 4)
	  seg->flag|= HA_SPACE_PACK;
      }
      if (!(field->flags & NOT_NULL_FLAG))
      {
	seg->null_bit= field->null_bit;
	seg->null_pos= (uint) (field->null_ptr - (uchar*) table->record[0]);
	/*
	  We are using a GROUP BY on something that contains NULL
	  In this case we have to tell MyISAM that two NULL should
	  on INSERT be regarded at the same value
	*/
	if (!using_unique_constraint)
	  keydef.flag|= HA_NULL_ARE_EQUAL;
      }
    }
  }
  MI_CREATE_INFO create_info;
  bzero((char*) &create_info,sizeof(create_info));

  if ((options & (OPTION_BIG_TABLES | SELECT_SMALL_RESULT)) ==
      OPTION_BIG_TABLES)
    create_info.data_file_length= ~(ulonglong) 0;

  if ((error=mi_create(table->s->table_name,table->s->keys,&keydef,
		       (uint) (param->recinfo-param->start_recinfo),
		       param->start_recinfo,
		       table->s->uniques, &uniquedef,
		       &create_info,
		       HA_CREATE_TMP_TABLE)))
  {
    table->file->print_error(error,MYF(0));	/* purecov: inspected */
    table->db_stat=0;
    goto err;
  }
  statistic_increment(table->in_use->status_var.created_tmp_disk_tables,
		      &LOCK_status);
  table->s->db_record_offset= 1;
  DBUG_RETURN(0);
 err:
  DBUG_RETURN(1);
}


void
free_tmp_table(THD *thd, TABLE *entry)
{
  MEM_ROOT own_root= entry->mem_root;
  const char *save_proc_info;
  DBUG_ENTER("free_tmp_table");
  DBUG_PRINT("enter",("table: %s",entry->alias));

  save_proc_info=thd->proc_info;
  thd->proc_info="removing tmp table";

  if (entry->file)
  {
    if (entry->db_stat)
    {
      (void) entry->file->close();
    }
    /*
      We can't call ha_delete_table here as the table may created in mixed case
      here and we have to ensure that delete_table gets the table name in
      the original case.
    */
    if (!(test_flags & TEST_KEEP_TMP_TABLES) ||
        entry->s->db_type == DB_TYPE_HEAP)
      entry->file->delete_table(entry->s->table_name);
    delete entry->file;
  }

  /* free blobs */
  for (Field **ptr=entry->field ; *ptr ; ptr++)
    (*ptr)->free();
  free_io_cache(entry);

  if (entry->temp_pool_slot != MY_BIT_NONE)
    bitmap_clear_bit(&temp_pool, entry->temp_pool_slot);

  free_root(&own_root, MYF(0)); /* the table is allocated in its own root */
  thd->proc_info=save_proc_info;

  DBUG_VOID_RETURN;
}

/*
* If a HEAP table gets full, create a MyISAM table and copy all rows to this
*/

bool create_myisam_from_heap(THD *thd, TABLE *table, TMP_TABLE_PARAM *param,
			     int error, bool ignore_last_dupp_key_error)
{
  TABLE new_table;
  const char *save_proc_info;
  int write_err;
  DBUG_ENTER("create_myisam_from_heap");

  if (table->s->db_type != DB_TYPE_HEAP || error != HA_ERR_RECORD_FILE_FULL)
  {
    table->file->print_error(error,MYF(0));
    DBUG_RETURN(1);
  }
  new_table= *table;
  new_table.s= &new_table.share_not_to_be_used;
  new_table.s->db_type= DB_TYPE_MYISAM;
  if (!(new_table.file= get_new_handler(&new_table, &new_table.mem_root,
                                        DB_TYPE_MYISAM)))
    DBUG_RETURN(1);				// End of memory

  save_proc_info=thd->proc_info;
  thd->proc_info="converting HEAP to MyISAM";

  if (create_myisam_tmp_table(&new_table,param,
			      thd->lex->select_lex.options | thd->options))
    goto err2;
  if (open_tmp_table(&new_table))
    goto err1;
  if (table->file->indexes_are_disabled())
    new_table.file->disable_indexes(HA_KEY_SWITCH_ALL);
  table->file->ha_index_or_rnd_end();
  table->file->ha_rnd_init(1);
  if (table->no_rows)
  {
    new_table.file->extra(HA_EXTRA_NO_ROWS);
    new_table.no_rows=1;
  }

#ifdef TO_BE_DONE_LATER_IN_4_1
  /*
    To use start_bulk_insert() (which is new in 4.1) we need to find
    all places where a corresponding end_bulk_insert() should be put.
  */
  table->file->info(HA_STATUS_VARIABLE); /* update table->file->records */
  new_table.file->start_bulk_insert(table->file->records);
#else
  /* HA_EXTRA_WRITE_CACHE can stay until close, no need to disable it */
  new_table.file->extra(HA_EXTRA_WRITE_CACHE);
#endif

  /* copy all old rows */
  while (!table->file->rnd_next(new_table.record[1]))
  {
    if ((write_err=new_table.file->write_row(new_table.record[1])))
      goto err;
  }
  /* copy row that filled HEAP table */
  if ((write_err=new_table.file->write_row(table->record[0])))
  {
    if (write_err != HA_ERR_FOUND_DUPP_KEY &&
	write_err != HA_ERR_FOUND_DUPP_UNIQUE || !ignore_last_dupp_key_error)
    goto err;
  }

  /* remove heap table and change to use myisam table */
  (void) table->file->ha_rnd_end();
  (void) table->file->close();
  (void) table->file->delete_table(table->s->table_name);
  delete table->file;
  table->file=0;
  *table= new_table;
  table->s= &table->share_not_to_be_used;
  table->file->change_table_ptr(table);
  if (save_proc_info)
    thd->proc_info= (!strcmp(save_proc_info,"Copying to tmp table") ?
                     "Copying to tmp table on disk" : save_proc_info);
  DBUG_RETURN(0);

 err:
  DBUG_PRINT("error",("Got error: %d",write_err));
  table->file->print_error(error,MYF(0));	// Give table is full error
  (void) table->file->ha_rnd_end();
  (void) new_table.file->close();
 err1:
  new_table.file->delete_table(new_table.s->table_name);
  delete new_table.file;
 err2:
  thd->proc_info=save_proc_info;
  DBUG_RETURN(1);
}


/*
  SYNOPSIS
    setup_end_select_func()
    join   join to setup the function for.

  DESCRIPTION
    Rows produced by a join sweep may end up in a temporary table or be sent
    to a client. Setup the function of the nested loop join algorithm which
    handles final fully constructed and matched records.

  RETURN
    end_select function to use. This function can't fail.
*/

Next_select_func setup_end_select_func(JOIN *join)
{
  TABLE *table= join->tmp_table;
  TMP_TABLE_PARAM *tmp_tbl= &join->tmp_table_param;
  Next_select_func end_select;

  /* Set up select_end */
  if (table)
  {
    if (table->group && tmp_tbl->sum_func_count)
    {
      if (table->s->keys)
      {
	DBUG_PRINT("info",("Using end_update"));
	end_select=end_update;
      }
      else
      {
	DBUG_PRINT("info",("Using end_unique_update"));
	end_select=end_unique_update;
      }
    }
    else if (join->sort_and_group && !tmp_tbl->precomputed_group_by)
    {
      DBUG_PRINT("info",("Using end_write_group"));
      end_select=end_write_group;
    }
    else
    {
      DBUG_PRINT("info",("Using end_write"));
      end_select=end_write;
      if (tmp_tbl->precomputed_group_by)
      {
        /*
          A preceding call to create_tmp_table in the case when loose
          index scan is used guarantees that
          TMP_TABLE_PARAM::items_to_copy has enough space for the group
          by functions. It is OK here to use memcpy since we copy
          Item_sum pointers into an array of Item pointers.
        */
        memcpy(tmp_tbl->items_to_copy + tmp_tbl->func_count,
               join->sum_funcs,
               sizeof(Item*)*tmp_tbl->sum_func_count);
        tmp_tbl->items_to_copy[tmp_tbl->func_count+tmp_tbl->sum_func_count]= 0;
      }
    }
  }
  else
  {
    if ((join->sort_and_group ||
         (join->procedure && join->procedure->flags & PROC_GROUP)) &&
        !tmp_tbl->precomputed_group_by)
      end_select= end_send_group;
    else
      end_select= end_send;
  }
  return end_select;
}


/****************************************************************************
  Make a join of all tables and write it on socket or to table
  Return:  0 if ok
           1 if error is sent
          -1 if error should be sent
****************************************************************************/

static int
do_select(JOIN *join,List<Item> *fields,TABLE *table,Procedure *procedure)
{
  int rc= 0;
  enum_nested_loop_state error= NESTED_LOOP_OK;
  JOIN_TAB *join_tab;
  DBUG_ENTER("do_select");
  LINT_INIT(join_tab);

  join->procedure=procedure;
  join->tmp_table= table;			/* Save for easy recursion */
  join->fields= fields;

  if (table)
  {
    VOID(table->file->extra(HA_EXTRA_WRITE_CACHE));
    empty_record(table);
    if (table->group && join->tmp_table_param.sum_func_count &&
        table->s->keys && !table->file->inited)
      table->file->ha_index_init(0);
  }
  /* Set up select_end */
  Next_select_func end_select= setup_end_select_func(join);
  if (join->tables)
  {
    join->join_tab[join->tables-1].next_select= end_select;

    join_tab=join->join_tab+join->const_tables;
  }
  join->send_records=0;
  if (join->tables == join->const_tables)
  {
    /*
      HAVING will be checked after processing aggregate functions,
      But WHERE should checkd here (we alredy have read tables)
    */
    if (!join->conds || join->conds->val_int())
    {
      error= (*end_select)(join,join_tab,0);
      if (error == NESTED_LOOP_OK || error == NESTED_LOOP_QUERY_LIMIT)
	error= (*end_select)(join,join_tab,1);
    }
    else if (join->send_row_on_empty_set())
    {
      List<Item> *columns_list= (procedure ? &join->procedure_fields_list :
                                 fields);
      rc= join->result->send_data(*columns_list);
    }
  }
  else
  {
    DBUG_ASSERT(join->tables);
    error= sub_select(join,join_tab,0);
    if (error == NESTED_LOOP_OK || error == NESTED_LOOP_NO_MORE_ROWS)
      error= sub_select(join,join_tab,1);
    if (error == NESTED_LOOP_QUERY_LIMIT)
      error= NESTED_LOOP_OK;                    /* select_limit used */
  }
  if (error == NESTED_LOOP_NO_MORE_ROWS)
    error= NESTED_LOOP_OK;

  if (error == NESTED_LOOP_OK)
  {
    /*
      Sic: this branch works even if rc != 0, e.g. when
      send_data above returns an error.
    */
    if (!table)					// If sending data to client
    {
      /*
	The following will unlock all cursors if the command wasn't an
	update command
      */
      join->join_free();			// Unlock all cursors
      if (join->result->send_eof())
	rc= 1;                                  // Don't send error
    }
    DBUG_PRINT("info",("%ld records output", (long) join->send_records));
  }
  else
    rc= -1;
  if (table)
  {
    int tmp, new_errno= 0;
    if ((tmp=table->file->extra(HA_EXTRA_NO_CACHE)))
    {
      DBUG_PRINT("error",("extra(HA_EXTRA_NO_CACHE) failed"));
      new_errno= tmp;
    }
    if ((tmp=table->file->ha_index_or_rnd_end()))
    {
      DBUG_PRINT("error",("ha_index_or_rnd_end() failed"));
      new_errno= tmp;
    }
    if (new_errno)
      table->file->print_error(new_errno,MYF(0));
  }
#ifndef DBUG_OFF
  if (rc)
  {
    DBUG_PRINT("error",("Error: do_select() failed"));
  }
#endif
  DBUG_RETURN(join->thd->net.report_error ? -1 : rc);
}


enum_nested_loop_state
sub_select_cache(JOIN *join,JOIN_TAB *join_tab,bool end_of_records)
{
  enum_nested_loop_state rc;

  if (end_of_records)
  {
    rc= flush_cached_records(join,join_tab,FALSE);
    if (rc == NESTED_LOOP_OK || rc == NESTED_LOOP_NO_MORE_ROWS)
      rc= sub_select(join,join_tab,end_of_records);
    return rc;
  }
  if (join->thd->killed)		// If aborted by user
  {
    join->thd->send_kill_message();
    return NESTED_LOOP_KILLED;                   /* purecov: inspected */
  }
  if (join_tab->use_quick != 2 || test_if_quick_select(join_tab) <= 0)
  {
    if (!store_record_in_cache(&join_tab->cache))
      return NESTED_LOOP_OK;                     // There is more room in cache
    return flush_cached_records(join,join_tab,FALSE);
  }
  rc= flush_cached_records(join, join_tab, TRUE);
  if (rc == NESTED_LOOP_OK || rc == NESTED_LOOP_NO_MORE_ROWS)
    rc= sub_select(join, join_tab, end_of_records);
  return rc;
}

/*
  Retrieve records ends with a given beginning from the result of a join  

  SYNPOSIS
    sub_select()
    join      pointer to the structure providing all context info for the query
    join_tab  the first next table of the execution plan to be retrieved
    end_records  true when we need to perform final steps of retrival   

  DESCRIPTION
    For a given partial join record consisting of records from the tables 
    preceding the table join_tab in the execution plan, the function
    retrieves all matching full records from the result set and
    send them to the result set stream. 

  NOTES
    The function effectively implements the  final (n-k) nested loops
    of nested loops join algorithm, where k is the ordinal number of
    the join_tab table and n is the total number of tables in the join query.
    It performs nested loops joins with all conjunctive predicates from
    the where condition pushed as low to the tables as possible.
    E.g. for the query
      SELECT * FROM t1,t2,t3 
        WHERE t1.a=t2.a AND t2.b=t3.b AND t1.a BETWEEN 5 AND 9
    the predicate (t1.a BETWEEN 5 AND 9) will be pushed to table t1,
    given the selected plan prescribes to nest retrievals of the
    joined tables in the following order: t1,t2,t3.
    A pushed down predicate are attached to the table which it pushed to,
    at the field select_cond.
    When executing a nested loop of level k the function runs through
    the rows of 'join_tab' and for each row checks the pushed condition
    attached to the table.
    If it is false the function moves to the next row of the
    table. If the condition is true the function recursively executes (n-k-1)
    remaining embedded nested loops.
    The situation becomes more complicated if outer joins are involved in
    the execution plan. In this case the pushed down predicates can be
    checked only at certain conditions.
    Suppose for the query
      SELECT * FROM t1 LEFT JOIN (t2,t3) ON t3.a=t1.a 
        WHERE t1>2 AND (t2.b>5 OR t2.b IS NULL)
    the optimizer has chosen a plan with the table order t1,t2,t3.  
    The predicate P1=t1>2 will be pushed down to the table t1, while the
    predicate P2=(t2.b>5 OR t2.b IS NULL) will be attached to the table
    t2. But the second predicate can not be unconditionally tested right
    after a row from t2 has been read. This can be done only after the
    first row with t3.a=t1.a has been encountered.
    Thus, the second predicate P2 is supplied with a guarded value that are
    stored in the field 'found' of the first inner table for the outer join
    (table t2). When the first row with t3.a=t1.a for the  current row 
    of table t1  appears, the value becomes true. For now on the predicate
    is evaluated immediately after the row of table t2 has been read.
    When the first row with t3.a=t1.a has been encountered all
    conditions attached to the inner tables t2,t3 must be evaluated.
    Only when all of them are true the row is sent to the output stream.
    If not, the function returns to the lowest nest level that has a false
    attached condition.
    The predicates from on expressions are also pushed down. If in the 
    the above example the on expression were (t3.a=t1.a AND t2.a=t1.a),
    then t1.a=t2.a would be pushed down to table t2, and without any
    guard.
    If after the run through all rows of table t2, the first inner table
    for the outer join operation, it turns out that no matches are
    found for the current row of t1, then current row from table t1
    is complemented by nulls  for t2 and t3. Then the pushed down predicates
    are checked for the composed row almost in the same way as it had
    been done for the first row with a match. The only difference is
    the predicates  from on expressions are not checked. 

  IMPLEMENTATION
    The function forms output rows for a current partial join of k
    tables tables recursively.
    For each partial join record ending with a certain row from
    join_tab it calls sub_select that builds all possible matching
    tails from the result set.
    To be able  check predicates conditionally items of the class
    Item_func_trig_cond  are employed.
    An object of  this class is constructed from an item of class COND
    and a pointer to a guarding boolean variable.
    When the value of the guard variable is true the value of the object
    is the same as the value of the predicate, otherwise it's just returns
    true. 
    To carry out a return to a nested loop level of join table t the pointer 
    to t is remembered in the field 'return_tab' of the join structure.
    Consider the following query:
      SELECT * FROM t1,
                    LEFT JOIN
                    (t2, t3 LEFT JOIN (t4,t5) ON t5.a=t3.a)
                    ON t4.a=t2.a
         WHERE (t2.b=5 OR t2.b IS NULL) AND (t4.b=2 OR t4.b IS NULL)
    Suppose the chosen execution plan dictates the order t1,t2,t3,t4,t5
    and suppose for a given joined rows from tables t1,t2,t3 there are
    no rows in the result set yet.
    When first row from t5 that satisfies the on condition
    t5.a=t3.a is found, the pushed down predicate t4.b=2 OR t4.b IS NULL
    becomes 'activated', as well the predicate t4.a=t2.a. But
    the predicate (t2.b=5 OR t2.b IS NULL) can not be checked until
    t4.a=t2.a becomes true. 
    In order not to re-evaluate the predicates that were already evaluated
    as attached pushed down predicates, a pointer to the the first
    most inner unmatched table is maintained in join_tab->first_unmatched.
    Thus, when the first row from t5 with t5.a=t3.a is found
    this pointer for t5 is changed from t4 to t2.             

  STRUCTURE NOTES
    join_tab->first_unmatched points always backwards to the first inner
    table of the embedding nested join, if any.

  RETURN
    return one of enum_nested_loop_state, except NESTED_LOOP_NO_MORE_ROWS.
*/

enum_nested_loop_state
sub_select(JOIN *join,JOIN_TAB *join_tab,bool end_of_records)
{
  join_tab->table->null_row=0;
  if (end_of_records)
    return (*join_tab->next_select)(join,join_tab+1,end_of_records);

  int error;
  enum_nested_loop_state rc;
  my_bool *report_error= &(join->thd->net.report_error);
  READ_RECORD *info= &join_tab->read_record;

  if (join->resume_nested_loop)
  {
    /* If not the last table, plunge down the nested loop */
    if (join_tab < join->join_tab + join->tables - 1)
      rc= (*join_tab->next_select)(join, join_tab + 1, 0);
    else
    {
      join->resume_nested_loop= FALSE;
      rc= NESTED_LOOP_OK;
    }
  }
  else
  {
    join->return_tab= join_tab;

    if (join_tab->last_inner)
    {
      /* join_tab is the first inner table for an outer join operation. */

      /* Set initial state of guard variables for this table.*/
      join_tab->found=0;
      join_tab->not_null_compl= 1;

      /* Set first_unmatched for the last inner table of this group */
      join_tab->last_inner->first_unmatched= join_tab;
    }
    join->thd->row_count= 0;

    error= (*join_tab->read_first_record)(join_tab);
    rc= evaluate_join_record(join, join_tab, error, report_error);
  }

  while (rc == NESTED_LOOP_OK)
  {
    error= info->read_record(info);
    rc= evaluate_join_record(join, join_tab, error, report_error);
  }

  if (rc == NESTED_LOOP_NO_MORE_ROWS &&
      join_tab->last_inner && !join_tab->found)
    rc= evaluate_null_complemented_join_record(join, join_tab);

  if (rc == NESTED_LOOP_NO_MORE_ROWS)
    rc= NESTED_LOOP_OK;
  return rc;
}


/*
  Process one record of the nested loop join.

  DESCRIPTION
    This function will evaluate parts of WHERE/ON clauses that are
    applicable to the partial record on hand and in case of success
    submit this record to the next level of the nested loop.
*/

static enum_nested_loop_state
evaluate_join_record(JOIN *join, JOIN_TAB *join_tab,
                     int error, my_bool *report_error)
{
  bool not_used_in_distinct=join_tab->not_used_in_distinct;
  ha_rows found_records=join->found_records;
  COND *select_cond= join_tab->select_cond;

  if (error > 0 || (*report_error))				// Fatal error
    return NESTED_LOOP_ERROR;
  if (error < 0)
    return NESTED_LOOP_NO_MORE_ROWS;
  if (join->thd->killed)			// Aborted by user
  {
    join->thd->send_kill_message();
    return NESTED_LOOP_KILLED;               /* purecov: inspected */
  }
  DBUG_PRINT("info", ("select cond 0x%lx", (ulong)select_cond));
  if (!select_cond || select_cond->val_int())
  {
    /*
      There is no select condition or the attached pushed down
      condition is true => a match is found.
    */
    bool found= 1;
    while (join_tab->first_unmatched && found)
    {
      /*
        The while condition is always false if join_tab is not
        the last inner join table of an outer join operation.
      */
      JOIN_TAB *first_unmatched= join_tab->first_unmatched;
      /*
        Mark that a match for current outer table is found.
        This activates push down conditional predicates attached
        to the all inner tables of the outer join.
      */
      first_unmatched->found= 1;
      for (JOIN_TAB *tab= first_unmatched; tab <= join_tab; tab++)
      {
        if (tab->table->reginfo.not_exists_optimize)
          return NESTED_LOOP_NO_MORE_ROWS;
        /* Check all predicates that has just been activated. */
        /*
          Actually all predicates non-guarded by first_unmatched->found
          will be re-evaluated again. It could be fixed, but, probably,
          it's not worth doing now.
        */
        if (tab->select_cond && !tab->select_cond->val_int())
        {
          /* The condition attached to table tab is false */
          if (tab == join_tab)
            found= 0;
          else
          {
            /*
              Set a return point if rejected predicate is attached
              not to the last table of the current nest level.
            */
            join->return_tab= tab;
            return NESTED_LOOP_OK;
          }
        }
      }
      /*
        Check whether join_tab is not the last inner table
        for another embedding outer join.
      */
      if ((first_unmatched= first_unmatched->first_upper) &&
          first_unmatched->last_inner != join_tab)
        first_unmatched= 0;
      join_tab->first_unmatched= first_unmatched;
    }

    /*
      It was not just a return to lower loop level when one
      of the newly activated predicates is evaluated as false
      (See above join->return_tab= tab).
    */
    join->examined_rows++;
    join->thd->row_count++;
    DBUG_PRINT("counts", ("join->examined_rows++: %lu",
                          (ulong) join->examined_rows));

    if (found)
    {
      enum enum_nested_loop_state rc;
      /* A match from join_tab is found for the current partial join. */
      rc= (*join_tab->next_select)(join, join_tab+1, 0);
      if (rc != NESTED_LOOP_OK && rc != NESTED_LOOP_NO_MORE_ROWS)
        return rc;
      if (join->return_tab < join_tab)
        return NESTED_LOOP_OK;
      /*
        Test if this was a SELECT DISTINCT query on a table that
        was not in the field list;  In this case we can abort if
        we found a row, as no new rows can be added to the result.
      */
      if (not_used_in_distinct && found_records != join->found_records)
        return NESTED_LOOP_OK;
    }
    else
      join_tab->read_record.file->unlock_row();
  }
  else
  {
    /*
      The condition pushed down to the table join_tab rejects all rows
      with the beginning coinciding with the current partial join.
    */
    join->examined_rows++;
    join->thd->row_count++;
    join_tab->read_record.file->unlock_row();
  }
  return NESTED_LOOP_OK;
}


/*
  DESCRIPTION
    Construct a NULL complimented partial join record and feed it to the next
    level of the nested loop. This function is used in case we have
    an OUTER join and no matching record was found.
*/

static enum_nested_loop_state
evaluate_null_complemented_join_record(JOIN *join, JOIN_TAB *join_tab)
{
  /*
    The table join_tab is the first inner table of a outer join operation
    and no matches has been found for the current outer row.
  */
  JOIN_TAB *last_inner_tab= join_tab->last_inner;
  /* Cache variables for faster loop */
  COND *select_cond;
  for ( ; join_tab <= last_inner_tab ; join_tab++)
  {
    /* Change the the values of guard predicate variables. */
    join_tab->found= 1;
    join_tab->not_null_compl= 0;
    /* The outer row is complemented by nulls for each inner tables */
    restore_record(join_tab->table,s->default_values);  // Make empty record
    mark_as_null_row(join_tab->table);       // For group by without error
    select_cond= join_tab->select_cond;
    /* Check all attached conditions for inner table rows. */
    if (select_cond && !select_cond->val_int())
      return NESTED_LOOP_OK;
  }
  join_tab--;
  /*
    The row complemented by nulls might be the first row
    of embedding outer joins.
    If so, perform the same actions as in the code
    for the first regular outer join row above.
  */
  for ( ; ; )
  {
    JOIN_TAB *first_unmatched= join_tab->first_unmatched;
    if ((first_unmatched= first_unmatched->first_upper) &&
        first_unmatched->last_inner != join_tab)
      first_unmatched= 0;
    join_tab->first_unmatched= first_unmatched;
    if (!first_unmatched)
      break;
    first_unmatched->found= 1;
    for (JOIN_TAB *tab= first_unmatched; tab <= join_tab; tab++)
    {
      if (tab->select_cond && !tab->select_cond->val_int())
      {
        join->return_tab= tab;
        return NESTED_LOOP_OK;
      }
    }
  }
  /*
    The row complemented by nulls satisfies all conditions
    attached to inner tables.
    Send the row complemented by nulls to be joined with the
    remaining tables.
  */
  return (*join_tab->next_select)(join, join_tab+1, 0);
}


static enum_nested_loop_state
flush_cached_records(JOIN *join,JOIN_TAB *join_tab,bool skip_last)
{
  enum_nested_loop_state rc= NESTED_LOOP_OK;
  int error;
  READ_RECORD *info;

  join_tab->table->null_row= 0;
  if (!join_tab->cache.records)
    return NESTED_LOOP_OK;                      /* Nothing to do */
  if (skip_last)
    (void) store_record_in_cache(&join_tab->cache); // Must save this for later
  if (join_tab->use_quick == 2)
  {
    if (join_tab->select->quick)
    {					/* Used quick select last. reset it */
      delete join_tab->select->quick;
      join_tab->select->quick=0;
    }
  }
 /* read through all records */
  if ((error=join_init_read_record(join_tab)))
  {
    reset_cache_write(&join_tab->cache);
    return error < 0 ? NESTED_LOOP_NO_MORE_ROWS: NESTED_LOOP_ERROR;
  }

  for (JOIN_TAB *tmp=join->join_tab; tmp != join_tab ; tmp++)
  {
    tmp->status=tmp->table->status;
    tmp->table->status=0;
  }

  info= &join_tab->read_record;
  do
  {
    if (join->thd->killed)
    {
      join->thd->send_kill_message();
      return NESTED_LOOP_KILLED; // Aborted by user /* purecov: inspected */
    }
    SQL_SELECT *select=join_tab->select;
    if (rc == NESTED_LOOP_OK &&
        (!join_tab->cache.select || !join_tab->cache.select->skip_record()))
    {
      uint i;
      reset_cache_read(&join_tab->cache);
      for (i=(join_tab->cache.records- (skip_last ? 1 : 0)) ; i-- > 0 ;)
      {
	read_cached_record(join_tab);
	if (!select || !select->skip_record())
        {
          rc= (join_tab->next_select)(join,join_tab+1,0);
	  if (rc != NESTED_LOOP_OK && rc != NESTED_LOOP_NO_MORE_ROWS)
          {
            reset_cache_write(&join_tab->cache);
            return rc;
          }
        }
      }
    }
  } while (!(error=info->read_record(info)));

  if (skip_last)
    read_cached_record(join_tab);		// Restore current record
  reset_cache_write(&join_tab->cache);
  if (error > 0)				// Fatal error
    return NESTED_LOOP_ERROR;                   /* purecov: inspected */
  for (JOIN_TAB *tmp2=join->join_tab; tmp2 != join_tab ; tmp2++)
    tmp2->table->status=tmp2->status;
  return NESTED_LOOP_OK;
}


/*****************************************************************************
  The different ways to read a record
  Returns -1 if row was not found, 0 if row was found and 1 on errors
*****************************************************************************/

/* Help function when we get some an error from the table handler */

int report_error(TABLE *table, int error)
{
  if (error == HA_ERR_END_OF_FILE || error == HA_ERR_KEY_NOT_FOUND)
  {
    table->status= STATUS_GARBAGE;
    return -1;					// key not found; ok
  }
  /*
    Locking reads can legally return also these errors, do not
    print them to the .err log
  */
  if (error != HA_ERR_LOCK_DEADLOCK && error != HA_ERR_LOCK_WAIT_TIMEOUT)
    sql_print_error("Got error %d when reading table '%s'",
		    error, table->s->path);
  table->file->print_error(error,MYF(0));
  return 1;
}


int safe_index_read(JOIN_TAB *tab)
{
  int error;
  TABLE *table= tab->table;
  if ((error=table->file->index_read(table->record[0],
				     tab->ref.key_buff,
				     tab->ref.key_length, HA_READ_KEY_EXACT)))
    return report_error(table, error);
  return 0;
}


static int
join_read_const_table(JOIN_TAB *tab, POSITION *pos)
{
  int error;
  DBUG_ENTER("join_read_const_table");
  TABLE *table=tab->table;
  table->const_table=1;
  table->null_row=0;
  table->status=STATUS_NO_RECORD;
  
  if (tab->type == JT_SYSTEM)
  {
    if ((error=join_read_system(tab)))
    {						// Info for DESCRIBE
      tab->info="const row not found";
      /* Mark for EXPLAIN that the row was not found */
      pos->records_read=0.0;
      if (!table->maybe_null || error > 0)
	DBUG_RETURN(error);
    }
  }
  else
  {
    if (!table->key_read && table->used_keys.is_set(tab->ref.key) &&
	!table->no_keyread &&
        (int) table->reginfo.lock_type <= (int) TL_READ_HIGH_PRIORITY)
    {
      table->key_read=1;
      table->file->extra(HA_EXTRA_KEYREAD);
      tab->index= tab->ref.key;
    }
    error=join_read_const(tab);
    if (table->key_read)
    {
      table->key_read=0;
      table->file->extra(HA_EXTRA_NO_KEYREAD);
    }
    if (error)
    {
      tab->info="unique row not found";
      /* Mark for EXPLAIN that the row was not found */
      pos->records_read=0.0;
      if (!table->maybe_null || error > 0)
	DBUG_RETURN(error);
    }
  }
  if (*tab->on_expr_ref && !table->null_row)
  {
    if ((table->null_row= test((*tab->on_expr_ref)->val_int() == 0)))
      mark_as_null_row(table);  
  }
  if (!table->null_row)
    table->maybe_null=0;

  /* Check appearance of new constant items in Item_equal objects */
  JOIN *join= tab->join;
  if (join->conds)
    update_const_equal_items(join->conds, tab);
  TABLE_LIST *tbl;
  for (tbl= join->select_lex->leaf_tables; tbl; tbl= tbl->next_leaf)
  {
    TABLE_LIST *embedded;
    TABLE_LIST *embedding= tbl;
    do
    {
      embedded= embedding;
      if (embedded->on_expr)
         update_const_equal_items(embedded->on_expr, tab);
      embedding= embedded->embedding;
    }
    while (embedding &&
           embedding->nested_join->join_list.head() == embedded);
  }

  DBUG_RETURN(0);
}


static int
join_read_system(JOIN_TAB *tab)
{
  TABLE *table= tab->table;
  int error;
  if (table->status & STATUS_GARBAGE)		// If first read
  {
    if ((error=table->file->read_first_row(table->record[0],
					   table->s->primary_key)))
    {
      if (error != HA_ERR_END_OF_FILE)
	return report_error(table, error);
      mark_as_null_row(tab->table);
      empty_record(table);			// Make empty record
      return -1;
    }
    store_record(table,record[1]);
  }
  else if (!table->status)			// Only happens with left join
    restore_record(table,record[1]);			// restore old record
  table->null_row=0;
  return table->status ? -1 : 0;
}


/*
  Read a table when there is at most one matching row

  SYNOPSIS
    join_read_const()
    tab			Table to read

  RETURN
    0	Row was found
    -1  Row was not found
   1    Got an error (other than row not found) during read
*/

static int
join_read_const(JOIN_TAB *tab)
{
  int error;
  TABLE *table= tab->table;
  if (table->status & STATUS_GARBAGE)		// If first read
  {
    table->status= 0;
    if (cp_buffer_from_ref(tab->join->thd, &tab->ref))
      error=HA_ERR_KEY_NOT_FOUND;
    else
    {
      error=table->file->index_read_idx(table->record[0],tab->ref.key,
					(byte*) tab->ref.key_buff,
					tab->ref.key_length,HA_READ_KEY_EXACT);
    }
    if (error)
    {
      table->status= STATUS_NOT_FOUND;
      mark_as_null_row(tab->table);
      empty_record(table);
      if (error != HA_ERR_KEY_NOT_FOUND)
	return report_error(table, error);
      return -1;
    }
    store_record(table,record[1]);
  }
  else if (!(table->status & ~STATUS_NULL_ROW))	// Only happens with left join
  {
    table->status=0;
    restore_record(table,record[1]);			// restore old record
  }
  table->null_row=0;
  return table->status ? -1 : 0;
}


static int
join_read_key(JOIN_TAB *tab)
{
  int error;
  TABLE *table= tab->table;

  if (!table->file->inited)
    table->file->ha_index_init(tab->ref.key);
  if (cmp_buffer_with_ref(tab) ||
      (table->status & (STATUS_GARBAGE | STATUS_NO_PARENT | STATUS_NULL_ROW)))
  {
    if (tab->ref.key_err)
    {
      table->status=STATUS_NOT_FOUND;
      return -1;
    }
    error=table->file->index_read(table->record[0],
				  tab->ref.key_buff,
				  tab->ref.key_length,HA_READ_KEY_EXACT);
    if (error && error != HA_ERR_KEY_NOT_FOUND)
      return report_error(table, error);
  }
  table->null_row=0;
  return table->status ? -1 : 0;
}


static int
join_read_always_key(JOIN_TAB *tab)
{
  int error;
  TABLE *table= tab->table;

  for (uint i= 0 ; i < tab->ref.key_parts ; i++)
  {
    if ((tab->ref.null_rejecting & 1 << i) && tab->ref.items[i]->is_null())
        return -1;
  } 
  if (!table->file->inited)
    table->file->ha_index_init(tab->ref.key);
  if (cp_buffer_from_ref(tab->join->thd, &tab->ref))
    return -1;
  if ((error=table->file->index_read(table->record[0],
				     tab->ref.key_buff,
				     tab->ref.key_length,HA_READ_KEY_EXACT)))
  {
    if (error != HA_ERR_KEY_NOT_FOUND)
      return report_error(table, error);
    return -1; /* purecov: inspected */
  }
  return 0;
}


/*
  This function is used when optimizing away ORDER BY in 
  SELECT * FROM t1 WHERE a=1 ORDER BY a DESC,b DESC
*/
  
static int
join_read_last_key(JOIN_TAB *tab)
{
  int error;
  TABLE *table= tab->table;

  if (!table->file->inited)
    table->file->ha_index_init(tab->ref.key);
  if (cp_buffer_from_ref(tab->join->thd, &tab->ref))
    return -1;
  if ((error=table->file->index_read_last(table->record[0],
					  tab->ref.key_buff,
					  tab->ref.key_length)))
  {
    if (error != HA_ERR_KEY_NOT_FOUND)
      return report_error(table, error);
    return -1; /* purecov: inspected */
  }
  return 0;
}


	/* ARGSUSED */
static int
join_no_more_records(READ_RECORD *info __attribute__((unused)))
{
  return -1;
}


static int
join_read_next_same(READ_RECORD *info)
{
  int error;
  TABLE *table= info->table;
  JOIN_TAB *tab=table->reginfo.join_tab;

  if ((error=table->file->index_next_same(table->record[0],
					  tab->ref.key_buff,
					  tab->ref.key_length)))
  {
    if (error != HA_ERR_END_OF_FILE)
      return report_error(table, error);
    table->status= STATUS_GARBAGE;
    return -1;
  }
  return 0;
}


static int
join_read_prev_same(READ_RECORD *info)
{
  int error;
  TABLE *table= info->table;
  JOIN_TAB *tab=table->reginfo.join_tab;

  if ((error=table->file->index_prev(table->record[0])))
    return report_error(table, error);
  if (key_cmp_if_same(table, tab->ref.key_buff, tab->ref.key,
                      tab->ref.key_length))
  {
    table->status=STATUS_NOT_FOUND;
    error= -1;
  }
  return error;
}


static int
join_init_quick_read_record(JOIN_TAB *tab)
{
  if (test_if_quick_select(tab) == -1)
    return -1;					/* No possible records */
  return join_init_read_record(tab);
}


int rr_sequential(READ_RECORD *info);
int init_read_record_seq(JOIN_TAB *tab)
{
  tab->read_record.read_record= rr_sequential;
  if (tab->read_record.file->ha_rnd_init(1))
    return 1;
  return (*tab->read_record.read_record)(&tab->read_record);
}

static int
test_if_quick_select(JOIN_TAB *tab)
{
  delete tab->select->quick;
  tab->select->quick=0;
  return tab->select->test_quick_select(tab->join->thd, tab->keys,
					(table_map) 0, HA_POS_ERROR, 0);
}


static int
join_init_read_record(JOIN_TAB *tab)
{
  if (tab->select && tab->select->quick && tab->select->quick->reset())
    return 1;
  init_read_record(&tab->read_record, tab->join->thd, tab->table,
		   tab->select,1,1);
  return (*tab->read_record.read_record)(&tab->read_record);
}


static int
join_read_first(JOIN_TAB *tab)
{
  int error;
  TABLE *table=tab->table;
  if (!table->key_read && table->used_keys.is_set(tab->index) &&
      !table->no_keyread)
  {
    table->key_read=1;
    table->file->extra(HA_EXTRA_KEYREAD);
  }
  tab->table->status=0;
  tab->read_record.read_record=join_read_next;
  tab->read_record.table=table;
  tab->read_record.file=table->file;
  tab->read_record.index=tab->index;
  tab->read_record.record=table->record[0];
  if (!table->file->inited)
    table->file->ha_index_init(tab->index);
  if ((error=tab->table->file->index_first(tab->table->record[0])))
  {
    if (error != HA_ERR_KEY_NOT_FOUND && error != HA_ERR_END_OF_FILE)
      report_error(table, error);
    return -1;
  }
  return 0;
}


static int
join_read_next(READ_RECORD *info)
{
  int error;
  if ((error=info->file->index_next(info->record)))
    return report_error(info->table, error);
  return 0;
}


static int
join_read_last(JOIN_TAB *tab)
{
  TABLE *table=tab->table;
  int error;
  if (!table->key_read && table->used_keys.is_set(tab->index) &&
      !table->no_keyread)
  {
    table->key_read=1;
    table->file->extra(HA_EXTRA_KEYREAD);
  }
  tab->table->status=0;
  tab->read_record.read_record=join_read_prev;
  tab->read_record.table=table;
  tab->read_record.file=table->file;
  tab->read_record.index=tab->index;
  tab->read_record.record=table->record[0];
  if (!table->file->inited)
    table->file->ha_index_init(tab->index);
  if ((error= tab->table->file->index_last(tab->table->record[0])))
    return report_error(table, error);
  return 0;
}


static int
join_read_prev(READ_RECORD *info)
{
  int error;
  if ((error= info->file->index_prev(info->record)))
    return report_error(info->table, error);
  return 0;
}


static int
join_ft_read_first(JOIN_TAB *tab)
{
  int error;
  TABLE *table= tab->table;

  if (!table->file->inited)
    table->file->ha_index_init(tab->ref.key);
#if NOT_USED_YET
  if (cp_buffer_from_ref(tab->join->thd, &tab->ref)) // as ft-key doesn't use store_key's
    return -1;                             // see also FT_SELECT::init()
#endif
  table->file->ft_init();

  if ((error= table->file->ft_read(table->record[0])))
    return report_error(table, error);
  return 0;
}

static int
join_ft_read_next(READ_RECORD *info)
{
  int error;
  if ((error= info->file->ft_read(info->table->record[0])))
    return report_error(info->table, error);
  return 0;
}


/*
  Reading of key with key reference and one part that may be NULL
*/

int
join_read_always_key_or_null(JOIN_TAB *tab)
{
  int res;

  /* First read according to key which is NOT NULL */
  *tab->ref.null_ref_key= 0;			// Clear null byte
  if ((res= join_read_always_key(tab)) >= 0)
    return res;

  /* Then read key with null value */
  *tab->ref.null_ref_key= 1;			// Set null byte
  return safe_index_read(tab);
}


int
join_read_next_same_or_null(READ_RECORD *info)
{
  int error;
  if ((error= join_read_next_same(info)) >= 0)
    return error;
  JOIN_TAB *tab= info->table->reginfo.join_tab;

  /* Test if we have already done a read after null key */
  if (*tab->ref.null_ref_key)
    return -1;					// All keys read
  *tab->ref.null_ref_key= 1;			// Set null byte
  return safe_index_read(tab);			// then read null keys
}


/*****************************************************************************
  DESCRIPTION
    Functions that end one nested loop iteration. Different functions
    are used to support GROUP BY clause and to redirect records
    to a table (e.g. in case of SELECT into a temporary table) or to the
    network client.

  RETURN VALUES
    NESTED_LOOP_OK           - the record has been successfully handled
    NESTED_LOOP_ERROR        - a fatal error (like table corruption)
                               was detected
    NESTED_LOOP_KILLED       - thread shutdown was requested while processing
                               the record
    NESTED_LOOP_QUERY_LIMIT  - the record has been successfully handled;
                               additionally, the nested loop produced the
                               number of rows specified in the LIMIT clause
                               for the query
    NESTED_LOOP_CURSOR_LIMIT - the record has been successfully handled;
                               additionally, there is a cursor and the nested
                               loop algorithm produced the number of rows
                               that is specified for current cursor fetch
                               operation.
   All return values except NESTED_LOOP_OK abort the nested loop.
*****************************************************************************/

/* ARGSUSED */
static enum_nested_loop_state
end_send(JOIN *join, JOIN_TAB *join_tab __attribute__((unused)),
	 bool end_of_records)
{
  DBUG_ENTER("end_send");
  if (!end_of_records)
  {
    int error;
    if (join->having && join->having->val_int() == 0)
      DBUG_RETURN(NESTED_LOOP_OK);               // Didn't match having
    error=0;
    if (join->procedure)
      error=join->procedure->send_row(join->procedure_fields_list);
    else if (join->do_send_rows)
      error=join->result->send_data(*join->fields);
    if (error)
      DBUG_RETURN(NESTED_LOOP_ERROR); /* purecov: inspected */
    if (++join->send_records >= join->unit->select_limit_cnt &&
	join->do_send_rows)
    {
      if (join->select_options & OPTION_FOUND_ROWS)
      {
	JOIN_TAB *jt=join->join_tab;
	if ((join->tables == 1) && !join->tmp_table && !join->sort_and_group
	    && !join->send_group_parts && !join->having && !jt->select_cond &&
	    !(jt->select && jt->select->quick) &&
	    !(jt->table->file->table_flags() & HA_NOT_EXACT_COUNT) &&
            (jt->ref.key < 0))
	{
	  /* Join over all rows in table;  Return number of found rows */
	  TABLE *table=jt->table;

	  join->select_options ^= OPTION_FOUND_ROWS;
	  if (table->sort.record_pointers ||
	      (table->sort.io_cache && my_b_inited(table->sort.io_cache)))
	  {
	    /* Using filesort */
	    join->send_records= table->sort.found_records;
	  }
	  else
	  {
	    table->file->info(HA_STATUS_VARIABLE);
	    join->send_records = table->file->records;
	  }
	}
	else 
	{
	  join->do_send_rows= 0;
	  if (join->unit->fake_select_lex)
	    join->unit->fake_select_lex->select_limit= 0;
	  DBUG_RETURN(NESTED_LOOP_OK);
	}
      }
      DBUG_RETURN(NESTED_LOOP_QUERY_LIMIT);      // Abort nicely
    }
    else if (join->send_records >= join->fetch_limit)
    {
      /*
        There is a server side cursor and all rows for
        this fetch request are sent.
      */
      DBUG_RETURN(NESTED_LOOP_CURSOR_LIMIT);
    }
  }
  else
  {
    if (join->procedure && join->procedure->end_of_records())
      DBUG_RETURN(NESTED_LOOP_ERROR);
  }
  DBUG_RETURN(NESTED_LOOP_OK);
}


	/* ARGSUSED */
static enum_nested_loop_state
end_send_group(JOIN *join, JOIN_TAB *join_tab __attribute__((unused)),
	       bool end_of_records)
{
  int idx= -1;
  enum_nested_loop_state ok_code= NESTED_LOOP_OK;
  DBUG_ENTER("end_send_group");

  if (!join->first_record || end_of_records ||
      (idx=test_if_group_changed(join->group_fields)) >= 0)
  {
    if (join->first_record || (end_of_records && !join->group))
    {
      if (join->procedure)
	join->procedure->end_group();
      if (idx < (int) join->send_group_parts)
      {
	int error=0;
	if (join->procedure)
	{
	  if (join->having && join->having->val_int() == 0)
	    error= -1;				// Didn't satisfy having
 	  else
	  {
	    if (join->do_send_rows)
	      error=join->procedure->send_row(*join->fields) ? 1 : 0;
	    join->send_records++;
	  }
	  if (end_of_records && join->procedure->end_of_records())
	    error= 1;				// Fatal error
	}
	else
	{
	  if (!join->first_record)
	  {
            List_iterator_fast<Item> it(*join->fields);
            Item *item;
	    /* No matching rows for group function */
	    join->clear();

            while ((item= it++))
              item->no_rows_in_result();
	  }
	  if (join->having && join->having->val_int() == 0)
	    error= -1;				// Didn't satisfy having
	  else
	  {
	    if (join->do_send_rows)
	      error=join->result->send_data(*join->fields) ? 1 : 0;
	    join->send_records++;
	  }
	  if (join->rollup.state != ROLLUP::STATE_NONE && error <= 0)
	  {
	    if (join->rollup_send_data((uint) (idx+1)))
	      error= 1;
	  }
	}
	if (error > 0)
          DBUG_RETURN(NESTED_LOOP_ERROR);        /* purecov: inspected */
	if (end_of_records)
	  DBUG_RETURN(NESTED_LOOP_OK);
	if (join->send_records >= join->unit->select_limit_cnt &&
	    join->do_send_rows)
	{
	  if (!(join->select_options & OPTION_FOUND_ROWS))
	    DBUG_RETURN(NESTED_LOOP_QUERY_LIMIT); // Abort nicely
	  join->do_send_rows=0;
	  join->unit->select_limit_cnt = HA_POS_ERROR;
        }
        else if (join->send_records >= join->fetch_limit)
        {
          /*
            There is a server side cursor and all rows
            for this fetch request are sent.
          */
          /*
            Preventing code duplication. When finished with the group reset
            the group functions and copy_fields. We fall through. bug #11904
          */
          ok_code= NESTED_LOOP_CURSOR_LIMIT;
        }
      }
    }
    else
    {
      if (end_of_records)
	DBUG_RETURN(NESTED_LOOP_OK);
      join->first_record=1;
      VOID(test_if_group_changed(join->group_fields));
    }
    if (idx < (int) join->send_group_parts)
    {
      /*
        This branch is executed also for cursors which have finished their
        fetch limit - the reason for ok_code.
      */
      copy_fields(&join->tmp_table_param);
      if (init_sum_functions(join->sum_funcs, join->sum_funcs_end[idx+1]))
	DBUG_RETURN(NESTED_LOOP_ERROR);
      if (join->procedure)
	join->procedure->add();
      DBUG_RETURN(ok_code);
    }
  }
  if (update_sum_func(join->sum_funcs))
    DBUG_RETURN(NESTED_LOOP_ERROR);
  if (join->procedure)
    join->procedure->add();
  DBUG_RETURN(NESTED_LOOP_OK);
}


	/* ARGSUSED */
static enum_nested_loop_state
end_write(JOIN *join, JOIN_TAB *join_tab __attribute__((unused)),
	  bool end_of_records)
{
  TABLE *table=join->tmp_table;
  DBUG_ENTER("end_write");

  if (join->thd->killed)			// Aborted by user
  {
    join->thd->send_kill_message();
    DBUG_RETURN(NESTED_LOOP_KILLED);             /* purecov: inspected */
  }
  if (!end_of_records)
  {
    copy_fields(&join->tmp_table_param);
    copy_funcs(join->tmp_table_param.items_to_copy);
#ifdef TO_BE_DELETED
    if (!table->uniques)			// If not unique handling
    {
      /* Copy null values from group to row */
      ORDER   *group;
      for (group=table->group ; group ; group=group->next)
      {
	Item *item= *group->item;
	if (item->maybe_null)
	{
	  Field *field=item->get_tmp_table_field();
	  field->ptr[-1]= (byte) (field->is_null() ? 1 : 0);
	}
      }
    }
#endif
    if (!join->having || join->having->val_int())
    {
      int error;
      join->found_records++;
      if ((error=table->file->write_row(table->record[0])))
      {
	if (error == HA_ERR_FOUND_DUPP_KEY ||
	    error == HA_ERR_FOUND_DUPP_UNIQUE)
	  goto end;
	if (create_myisam_from_heap(join->thd, table, &join->tmp_table_param,
				    error,1))
	  DBUG_RETURN(NESTED_LOOP_ERROR);        // Not a table_is_full error
	table->s->uniques=0;			// To ensure rows are the same
      }
      if (++join->send_records >= join->tmp_table_param.end_write_records &&
	  join->do_send_rows)
      {
	if (!(join->select_options & OPTION_FOUND_ROWS))
	  DBUG_RETURN(NESTED_LOOP_QUERY_LIMIT);
	join->do_send_rows=0;
	join->unit->select_limit_cnt = HA_POS_ERROR;
	DBUG_RETURN(NESTED_LOOP_OK);
      }
    }
  }
end:
  DBUG_RETURN(NESTED_LOOP_OK);
}

/* Group by searching after group record and updating it if possible */
/* ARGSUSED */

static enum_nested_loop_state
end_update(JOIN *join, JOIN_TAB *join_tab __attribute__((unused)),
	   bool end_of_records)
{
  TABLE *table=join->tmp_table;
  ORDER   *group;
  int	  error;
  DBUG_ENTER("end_update");

  if (end_of_records)
    DBUG_RETURN(NESTED_LOOP_OK);
  if (join->thd->killed)			// Aborted by user
  {
    join->thd->send_kill_message();
    DBUG_RETURN(NESTED_LOOP_KILLED);             /* purecov: inspected */
  }

  join->found_records++;
  copy_fields(&join->tmp_table_param);		// Groups are copied twice.
  /* Make a key of group index */
  for (group=table->group ; group ; group=group->next)
  {
    Item *item= *group->item;
    item->save_org_in_field(group->field);
    /* Store in the used key if the field was 0 */
    if (item->maybe_null)
      group->buff[-1]= (char) group->field->is_null();
  }
  if (!table->file->index_read(table->record[1],
			       join->tmp_table_param.group_buff,0,
			       HA_READ_KEY_EXACT))
  {						/* Update old record */
    restore_record(table,record[1]);
    update_tmptable_sum_func(join->sum_funcs,table);
    if ((error=table->file->update_row(table->record[1],
				       table->record[0])))
    {
      table->file->print_error(error,MYF(0));	/* purecov: inspected */
      DBUG_RETURN(NESTED_LOOP_ERROR);            /* purecov: inspected */
    }
    DBUG_RETURN(NESTED_LOOP_OK);
  }

  /*
    Copy null bits from group key to table
    We can't copy all data as the key may have different format
    as the row data (for example as with VARCHAR keys)
  */
  KEY_PART_INFO *key_part;
  for (group=table->group,key_part=table->key_info[0].key_part;
       group ;
       group=group->next,key_part++)
  {
    if (key_part->null_bit)
      memcpy(table->record[0]+key_part->offset, group->buff, 1);
  }
  init_tmptable_sum_functions(join->sum_funcs);
  copy_funcs(join->tmp_table_param.items_to_copy);
  if ((error=table->file->write_row(table->record[0])))
  {
    if (create_myisam_from_heap(join->thd, table, &join->tmp_table_param,
				error, 0))
      DBUG_RETURN(NESTED_LOOP_ERROR);            // Not a table_is_full error
    /* Change method to update rows */
    table->file->ha_index_init(0);
    join->join_tab[join->tables-1].next_select=end_unique_update;
  }
  join->send_records++;
  DBUG_RETURN(NESTED_LOOP_OK);
}


/* Like end_update, but this is done with unique constraints instead of keys */

static enum_nested_loop_state
end_unique_update(JOIN *join, JOIN_TAB *join_tab __attribute__((unused)),
		  bool end_of_records)
{
  TABLE *table=join->tmp_table;
  int	  error;
  DBUG_ENTER("end_unique_update");

  if (end_of_records)
    DBUG_RETURN(NESTED_LOOP_OK);
  if (join->thd->killed)			// Aborted by user
  {
    join->thd->send_kill_message();
    DBUG_RETURN(NESTED_LOOP_KILLED);             /* purecov: inspected */
  }

  init_tmptable_sum_functions(join->sum_funcs);
  copy_fields(&join->tmp_table_param);		// Groups are copied twice.
  copy_funcs(join->tmp_table_param.items_to_copy);

  if (!(error=table->file->write_row(table->record[0])))
    join->send_records++;			// New group
  else
  {
    if ((int) table->file->get_dup_key(error) < 0)
    {
      table->file->print_error(error,MYF(0));	/* purecov: inspected */
      DBUG_RETURN(NESTED_LOOP_ERROR);            /* purecov: inspected */
    }
    if (table->file->rnd_pos(table->record[1],table->file->dupp_ref))
    {
      table->file->print_error(error,MYF(0));	/* purecov: inspected */
      DBUG_RETURN(NESTED_LOOP_ERROR);            /* purecov: inspected */
    }
    restore_record(table,record[1]);
    update_tmptable_sum_func(join->sum_funcs,table);
    if ((error=table->file->update_row(table->record[1],
				       table->record[0])))
    {
      table->file->print_error(error,MYF(0));	/* purecov: inspected */
      DBUG_RETURN(NESTED_LOOP_ERROR);            /* purecov: inspected */
    }
  }
  DBUG_RETURN(NESTED_LOOP_OK);
}


	/* ARGSUSED */
static enum_nested_loop_state
end_write_group(JOIN *join, JOIN_TAB *join_tab __attribute__((unused)),
		bool end_of_records)
{
  TABLE *table=join->tmp_table;
  int	  idx= -1;
  DBUG_ENTER("end_write_group");

  if (join->thd->killed)
  {						// Aborted by user
    join->thd->send_kill_message();
    DBUG_RETURN(NESTED_LOOP_KILLED);             /* purecov: inspected */
  }
  if (!join->first_record || end_of_records ||
      (idx=test_if_group_changed(join->group_fields)) >= 0)
  {
    if (join->first_record || (end_of_records && !join->group))
    {
      if (join->procedure)
	join->procedure->end_group();
      int send_group_parts= join->send_group_parts;
      if (idx < send_group_parts)
      {
	if (!join->first_record)
	{
	  /* No matching rows for group function */
	  join->clear();
	}
        copy_sum_funcs(join->sum_funcs,
                       join->sum_funcs_end[send_group_parts]);
	if (!join->having || join->having->val_int())
	{
          int error= table->file->write_row(table->record[0]);
          if (error && create_myisam_from_heap(join->thd, table,
                                               &join->tmp_table_param,
                                               error, 0))
	    DBUG_RETURN(NESTED_LOOP_ERROR);
        }
        if (join->rollup.state != ROLLUP::STATE_NONE)
	{
	  if (join->rollup_write_data((uint) (idx+1), table))
	    DBUG_RETURN(NESTED_LOOP_ERROR);
	}
	if (end_of_records)
	  DBUG_RETURN(NESTED_LOOP_OK);
      }
    }
    else
    {
      if (end_of_records)
	DBUG_RETURN(NESTED_LOOP_OK);
      join->first_record=1;
      VOID(test_if_group_changed(join->group_fields));
    }
    if (idx < (int) join->send_group_parts)
    {
      copy_fields(&join->tmp_table_param);
      copy_funcs(join->tmp_table_param.items_to_copy);
      if (init_sum_functions(join->sum_funcs, join->sum_funcs_end[idx+1]))
	DBUG_RETURN(NESTED_LOOP_ERROR);
      if (join->procedure)
	join->procedure->add();
      DBUG_RETURN(NESTED_LOOP_OK);
    }
  }
  if (update_sum_func(join->sum_funcs))
    DBUG_RETURN(NESTED_LOOP_ERROR);
  if (join->procedure)
    join->procedure->add();
  DBUG_RETURN(NESTED_LOOP_OK);
}


/*****************************************************************************
  Remove calculation with tables that aren't yet read. Remove also tests
  against fields that are read through key where the table is not a
  outer join table.
  We can't remove tests that are made against columns which are stored
  in sorted order.
*****************************************************************************/

/* Return 1 if right_item is used removable reference key on left_item */

static bool test_if_ref(Item_field *left_item,Item *right_item)
{
  Field *field=left_item->field;
  // No need to change const test. We also have to keep tests on LEFT JOIN
  if (!field->table->const_table && !field->table->maybe_null)
  {
    Item *ref_item=part_of_refkey(field->table,field);
    if (ref_item && ref_item->eq(right_item,1))
    {
      if (right_item->type() == Item::FIELD_ITEM)
	return (field->eq_def(((Item_field *) right_item)->field));
      if (right_item->const_item() && !(right_item->is_null()))
      {
	/*
	  We can remove binary fields and numerical fields except float,
	  as float comparison isn't 100 % secure
	  We have to keep normal strings to be able to check for end spaces
	*/
	if (field->binary() &&
	    field->real_type() != MYSQL_TYPE_STRING &&
	    field->real_type() != MYSQL_TYPE_VARCHAR &&
	    (field->type() != FIELD_TYPE_FLOAT || field->decimals() == 0))
	{
	  return !store_val_in_field(field, right_item, CHECK_FIELD_WARN);
	}
      }
    }
  }
  return 0;					// keep test
}


static COND *
make_cond_for_table(COND *cond, table_map tables, table_map used_table)
{
  if (used_table && !(cond->used_tables() & used_table))
    return (COND*) 0;				// Already checked
  if (cond->type() == Item::COND_ITEM)
  {
    if (((Item_cond*) cond)->functype() == Item_func::COND_AND_FUNC)
    {
      /* Create new top level AND item */
      Item_cond_and *new_cond=new Item_cond_and;
      if (!new_cond)
	return (COND*) 0;			// OOM /* purecov: inspected */
      List_iterator<Item> li(*((Item_cond*) cond)->argument_list());
      Item *item;
      while ((item=li++))
      {
	Item *fix=make_cond_for_table(item,tables,used_table);
	if (fix)
	  new_cond->argument_list()->push_back(fix);
      }
      switch (new_cond->argument_list()->elements) {
      case 0:
	return (COND*) 0;			// Always true
      case 1:
	return new_cond->argument_list()->head();
      default:
	/*
	  Item_cond_and do not need fix_fields for execution, its parameters
	  are fixed or do not need fix_fields, too
	*/
	new_cond->quick_fix_field();
	new_cond->used_tables_cache=
	  ((Item_cond_and*) cond)->used_tables_cache &
	  tables;
	return new_cond;
      }
    }
    else
    {						// Or list
      Item_cond_or *new_cond=new Item_cond_or;
      if (!new_cond)
	return (COND*) 0;			// OOM /* purecov: inspected */
      List_iterator<Item> li(*((Item_cond*) cond)->argument_list());
      Item *item;
      while ((item=li++))
      {
	Item *fix=make_cond_for_table(item,tables,0L);
	if (!fix)
	  return (COND*) 0;			// Always true
	new_cond->argument_list()->push_back(fix);
      }
      /*
	Item_cond_and do not need fix_fields for execution, its parameters
	are fixed or do not need fix_fields, too
      */
      new_cond->quick_fix_field();
      new_cond->used_tables_cache= ((Item_cond_or*) cond)->used_tables_cache;
      new_cond->top_level_item();
      return new_cond;
    }
  }

  /*
    Because the following test takes a while and it can be done
    table_count times, we mark each item that we have examined with the result
    of the test
  */

  if (cond->marker == 3 || (cond->used_tables() & ~tables))
    return (COND*) 0;				// Can't check this yet
  if (cond->marker == 2 || cond->eq_cmp_result() == Item::COND_OK)
    return cond;				// Not boolean op

  if (((Item_func*) cond)->functype() == Item_func::EQ_FUNC)
  {
    Item *left_item=	((Item_func*) cond)->arguments()[0];
    Item *right_item= ((Item_func*) cond)->arguments()[1];
    if (left_item->type() == Item::FIELD_ITEM &&
	test_if_ref((Item_field*) left_item,right_item))
    {
      cond->marker=3;			// Checked when read
      return (COND*) 0;
    }
    if (right_item->type() == Item::FIELD_ITEM &&
	test_if_ref((Item_field*) right_item,left_item))
    {
      cond->marker=3;			// Checked when read
      return (COND*) 0;
    }
  }
  cond->marker=2;
  return cond;
}

static Item *
part_of_refkey(TABLE *table,Field *field)
{
  if (!table->reginfo.join_tab)
    return (Item*) 0;             // field from outer non-select (UPDATE,...)

  uint ref_parts=table->reginfo.join_tab->ref.key_parts;
  if (ref_parts)
  {
    KEY_PART_INFO *key_part=
      table->key_info[table->reginfo.join_tab->ref.key].key_part;

    for (uint part=0 ; part < ref_parts ; part++,key_part++)
      if (field->eq(key_part->field) &&
	  !(key_part->key_part_flag & (HA_PART_KEY_SEG | HA_NULL_PART)))
	return table->reginfo.join_tab->ref.items[part];
  }
  return (Item*) 0;
}


/*****************************************************************************
  Test if one can use the key to resolve ORDER BY

  SYNOPSIS
    test_if_order_by_key()
    order		Sort order
    table		Table to sort
    idx			Index to check
    used_key_parts	Return value for used key parts.


  NOTES
    used_key_parts is set to correct key parts used if return value != 0
    (On other cases, used_key_part may be changed)

  RETURN
    1   key is ok.
    0   Key can't be used
    -1  Reverse key can be used
*****************************************************************************/

static int test_if_order_by_key(ORDER *order, TABLE *table, uint idx,
				uint *used_key_parts)
{
  KEY_PART_INFO *key_part,*key_part_end;
  key_part=table->key_info[idx].key_part;
  key_part_end=key_part+table->key_info[idx].key_parts;
  key_part_map const_key_parts=table->const_key_parts[idx];
  int reverse=0;
  DBUG_ENTER("test_if_order_by_key");

  for (; order ; order=order->next, const_key_parts>>=1)
  {
    Field *field=((Item_field*) (*order->item)->real_item())->field;
    int flag;

    /*
      Skip key parts that are constants in the WHERE clause.
      These are already skipped in the ORDER BY by const_expression_in_where()
    */
    for (; const_key_parts & 1 ; const_key_parts>>= 1)
      key_part++; 

    if (key_part == key_part_end || key_part->field != field)
      DBUG_RETURN(0);

    /* set flag to 1 if we can use read-next on key, else to -1 */
    flag= ((order->asc == !(key_part->key_part_flag & HA_REVERSE_SORT)) ?
           1 : -1);
    if (reverse && flag != reverse)
      DBUG_RETURN(0);
    reverse=flag;				// Remember if reverse
    key_part++;
  }
  *used_key_parts= (uint) (key_part - table->key_info[idx].key_part);
  if (reverse == -1 && !(table->file->index_flags(idx, *used_key_parts-1, 1) &
                         HA_READ_PREV))
    reverse= 0;                                 // Index can't be used
  DBUG_RETURN(reverse);
}


uint find_shortest_key(TABLE *table, const key_map *usable_keys)
{
  uint min_length= (uint) ~0;
  uint best= MAX_KEY;
  if (!usable_keys->is_clear_all())
  {
    for (uint nr=0; nr < table->s->keys ; nr++)
    {
      if (usable_keys->is_set(nr))
      {
        if (table->key_info[nr].key_length < min_length)
        {
          min_length=table->key_info[nr].key_length;
          best=nr;
        }
      }
    }
  }
  return best;
}

/*
  Test if a second key is the subkey of the first one.

  SYNOPSIS
    is_subkey()
    key_part		First key parts
    ref_key_part	Second key parts
    ref_key_part_end	Last+1 part of the second key

  NOTE
    Second key MUST be shorter than the first one.

  RETURN
    1	is a subkey
    0	no sub key
*/

inline bool 
is_subkey(KEY_PART_INFO *key_part, KEY_PART_INFO *ref_key_part,
	  KEY_PART_INFO *ref_key_part_end)
{
  for (; ref_key_part < ref_key_part_end; key_part++, ref_key_part++)
    if (!key_part->field->eq(ref_key_part->field))
      return 0;
  return 1;
}

/*
  Test if we can use one of the 'usable_keys' instead of 'ref' key for sorting

  SYNOPSIS
    test_if_subkey()
    ref			Number of key, used for WHERE clause
    usable_keys		Keys for testing

  RETURN
    MAX_KEY			If we can't use other key
    the number of found key	Otherwise
*/

static uint
test_if_subkey(ORDER *order, TABLE *table, uint ref, uint ref_key_parts,
	       const key_map *usable_keys)
{
  uint nr;
  uint min_length= (uint) ~0;
  uint best= MAX_KEY;
  uint not_used;
  KEY_PART_INFO *ref_key_part= table->key_info[ref].key_part;
  KEY_PART_INFO *ref_key_part_end= ref_key_part + ref_key_parts;

  for (nr= 0 ; nr < table->s->keys ; nr++)
  {
    if (usable_keys->is_set(nr) &&
	table->key_info[nr].key_length < min_length &&
	table->key_info[nr].key_parts >= ref_key_parts &&
	is_subkey(table->key_info[nr].key_part, ref_key_part,
		  ref_key_part_end) &&
	test_if_order_by_key(order, table, nr, &not_used))
    {
      min_length= table->key_info[nr].key_length;
      best= nr;
    }
  }
  return best;
}


/*
  Check if GROUP BY/DISTINCT can be optimized away because the set is
  already known to be distinct.
  
  SYNOPSIS
    list_contains_unique_index ()
    table                The table to operate on.
    find_func            function to iterate over the list and search
                         for a field

  DESCRIPTION
    Used in removing the GROUP BY/DISTINCT of the following types of
    statements:
      SELECT [DISTINCT] <unique_key_cols>... FROM <single_table_ref>
        [GROUP BY <unique_key_cols>,...]

    If (a,b,c is distinct)
      then <any combination of a,b,c>,{whatever} is also distinct

    This function checks if all the key parts of any of the unique keys
    of the table are referenced by a list : either the select list
    through find_field_in_item_list or GROUP BY list through
    find_field_in_order_list.
    If the above holds and the key parts cannot contain NULLs then we 
    can safely remove the GROUP BY/DISTINCT,
    as no result set can be more distinct than an unique key.
 
  RETURN VALUE
    1                    found
    0                    not found.
*/

static bool
list_contains_unique_index(TABLE *table,
                          bool (*find_func) (Field *, void *), void *data)
{
  for (uint keynr= 0; keynr < table->s->keys; keynr++)
  {
    if (keynr == table->s->primary_key ||
         (table->key_info[keynr].flags & HA_NOSAME))
    {
      KEY *keyinfo= table->key_info + keynr;
      KEY_PART_INFO *key_part, *key_part_end;

      for (key_part=keyinfo->key_part,
           key_part_end=key_part+ keyinfo->key_parts;
           key_part < key_part_end;
           key_part++)
      {
        if (key_part->field->maybe_null() || 
            !find_func(key_part->field, data))
          break;
      }
      if (key_part == key_part_end)
        return 1;
    }
  }
  return 0;
}


/*
  Helper function for list_contains_unique_index.
  Find a field reference in a list of ORDER structures.
  
  SYNOPSIS
    find_field_in_order_list ()
    field                The field to search for.
    data                 ORDER *.The list to search in
  
  DESCRIPTION
    Finds a direct reference of the Field in the list.
  
  RETURN VALUE
    1                    found
    0                    not found.
*/

static bool
find_field_in_order_list (Field *field, void *data)
{
  ORDER *group= (ORDER *) data;
  bool part_found= 0;
  for (ORDER *tmp_group= group; tmp_group; tmp_group=tmp_group->next)
  {
    Item *item= (*tmp_group->item)->real_item();
    if (item->type() == Item::FIELD_ITEM &&
        ((Item_field*) item)->field->eq(field))
    {
      part_found= 1;
      break;
    }
  }
  return part_found;
}


/*
  Helper function for list_contains_unique_index.
  Find a field reference in a dynamic list of Items.
  
  SYNOPSIS
    find_field_in_item_list ()
    field in             The field to search for.
    data  in             List<Item> *.The list to search in
  
  DESCRIPTION
    Finds a direct reference of the Field in the list.
  
  RETURN VALUE
    1                    found
    0                    not found.
*/

static bool
find_field_in_item_list (Field *field, void *data)
{
  List<Item> *fields= (List<Item> *) data;
  bool part_found= 0;
  List_iterator<Item> li(*fields);
  Item *item;

  while ((item= li++))
  {
    if (item->type() == Item::FIELD_ITEM &&
        ((Item_field*) item)->field->eq(field))
    {
      part_found= 1;
      break;
    }
  }
  return part_found;
}


/*
  Test if we can skip the ORDER BY by using an index.

  If we can use an index, the JOIN_TAB / tab->select struct
  is changed to use the index.

  Return:
     0 We have to use filesort to do the sorting
     1 We can use an index.
*/

static bool
test_if_skip_sort_order(JOIN_TAB *tab,ORDER *order,ha_rows select_limit,
			bool no_changes)
{
  int ref_key;
  uint ref_key_parts;
  TABLE *table=tab->table;
  SQL_SELECT *select=tab->select;
  key_map usable_keys;
  DBUG_ENTER("test_if_skip_sort_order");
  LINT_INIT(ref_key_parts);

  /*
    Check which keys can be used to resolve ORDER BY.
    We must not try to use disabled keys.
  */
  usable_keys= table->s->keys_in_use;

  for (ORDER *tmp_order=order; tmp_order ; tmp_order=tmp_order->next)
  {
    Item *item= (*tmp_order->item)->real_item();
    if (item->type() != Item::FIELD_ITEM)
    {
      usable_keys.clear_all();
      DBUG_RETURN(0);
    }
    usable_keys.intersect(((Item_field*) item)->field->part_of_sortkey);
    if (usable_keys.is_clear_all())
      DBUG_RETURN(0);					// No usable keys
  }

  ref_key= -1;
  /* Test if constant range in WHERE */
  if (tab->ref.key >= 0 && tab->ref.key_parts)
  {
    ref_key=	   tab->ref.key;
    ref_key_parts= tab->ref.key_parts;
    if (tab->type == JT_REF_OR_NULL || tab->type == JT_FT)
      DBUG_RETURN(0);
  }
  else if (select && select->quick)		// Range found by opt_range
  {
    int quick_type= select->quick->get_type();
    /* 
      assume results are not ordered when index merge is used 
      TODO: sergeyp: Results of all index merge selects actually are ordered 
      by clustered PK values.
    */
  
    if (quick_type == QUICK_SELECT_I::QS_TYPE_INDEX_MERGE || 
        quick_type == QUICK_SELECT_I::QS_TYPE_ROR_UNION || 
        quick_type == QUICK_SELECT_I::QS_TYPE_ROR_INTERSECT)
      DBUG_RETURN(0);
    ref_key=	   select->quick->index;
    ref_key_parts= select->quick->used_key_parts;
  }

  if (ref_key >= 0)
  {
    /*
      We come here when there is a REF key.
    */
    int order_direction;
    uint used_key_parts;
    if (!usable_keys.is_set(ref_key))
    {
      /*
	We come here when ref_key is not among usable_keys
      */
      uint new_ref_key;
      /*
	If using index only read, only consider other possible index only
	keys
      */
      if (table->used_keys.is_set(ref_key))
	usable_keys.intersect(table->used_keys);
      if ((new_ref_key= test_if_subkey(order, table, ref_key, ref_key_parts,
				       &usable_keys)) < MAX_KEY)
      {
	/* Found key that can be used to retrieve data in sorted order */
	if (tab->ref.key >= 0)
	{
          /*
            We'll use ref access method on key new_ref_key. In general case 
            the index search tuple for new_ref_key will be different (e.g.
            when one index is defined as (part1, part2, ...) and another as
            (part1, part2(N), ...) and the WHERE clause contains 
            "part1 = const1 AND part2=const2". 
            So we build tab->ref from scratch here.
          */
          KEYUSE *keyuse= tab->keyuse;
          while (keyuse->key != new_ref_key && keyuse->table == tab->table)
            keyuse++;
          if (create_ref_for_key(tab->join, tab, keyuse, 
                                 tab->join->const_table_map))
            DBUG_RETURN(0);
	}
	else
	{
          /*
            The range optimizer constructed QUICK_RANGE for ref_key, and
            we want to use instead new_ref_key as the index. We can't
            just change the index of the quick select, because this may
            result in an incosistent QUICK_SELECT object. Below we
            create a new QUICK_SELECT from scratch so that all its
            parameres are set correctly by the range optimizer.
           */
          key_map new_ref_key_map;
          new_ref_key_map.clear_all();  // Force the creation of quick select
          new_ref_key_map.set_bit(new_ref_key); // only for new_ref_key.

          if (select->test_quick_select(tab->join->thd, new_ref_key_map, 0,
                                        (tab->join->select_options &
                                         OPTION_FOUND_ROWS) ?
                                        HA_POS_ERROR :
                                        tab->join->unit->select_limit_cnt,0) <=
              0)
            DBUG_RETURN(0);
	}
        ref_key= new_ref_key;
      }
    }
    /* Check if we get the rows in requested sorted order by using the key */
    if (usable_keys.is_set(ref_key) &&
	(order_direction = test_if_order_by_key(order,table,ref_key,
						&used_key_parts)))
    {
      if (order_direction == -1)		// If ORDER BY ... DESC
      {
	if (select && select->quick)
	{
	  /*
	    Don't reverse the sort order, if it's already done.
	    (In some cases test_if_order_by_key() can be called multiple times
	  */
	  if (!select->quick->reverse_sorted())
	  {
            int quick_type= select->quick->get_type();
            if (quick_type == QUICK_SELECT_I::QS_TYPE_INDEX_MERGE ||
                quick_type == QUICK_SELECT_I::QS_TYPE_ROR_INTERSECT ||
                quick_type == QUICK_SELECT_I::QS_TYPE_ROR_UNION ||
                quick_type == QUICK_SELECT_I::QS_TYPE_GROUP_MIN_MAX)
              DBUG_RETURN(0);                   // Use filesort
            
            /* ORDER BY range_key DESC */
	    QUICK_SELECT_DESC *tmp=new QUICK_SELECT_DESC((QUICK_RANGE_SELECT*)(select->quick),
							 used_key_parts);
	    if (!tmp || tmp->error)
	    {
	      delete tmp;
	      DBUG_RETURN(0);		// Reverse sort not supported
	    }
	    select->quick=tmp;
	  }
	  DBUG_RETURN(1);
	}
	if (tab->ref.key_parts < used_key_parts)
	{
	  /*
	    SELECT * FROM t1 WHERE a=1 ORDER BY a DESC,b DESC

	    Use a traversal function that starts by reading the last row
	    with key part (A) and then traverse the index backwards.
	  */
	  tab->read_first_record=       join_read_last_key;
	  tab->read_record.read_record= join_read_prev_same;
	  /* fall through */
	}
      }
      else if (select && select->quick)
	  select->quick->sorted= 1;
      DBUG_RETURN(1);			/* No need to sort */
    }
  }
  else
  {
    /* check if we can use a key to resolve the group */
    /* Tables using JT_NEXT are handled here */
    uint nr;
    key_map keys;

    /*
      If not used with LIMIT, only use keys if the whole query can be
      resolved with a key;  This is because filesort() is usually faster than
      retrieving all rows through an index.
    */
    if (select_limit >= table->file->records)
    {
      keys= *table->file->keys_to_use_for_scanning();
      keys.merge(table->used_keys);

      /*
	We are adding here also the index specified in FORCE INDEX clause, 
	if any.
        This is to allow users to use index in ORDER BY.
      */
      if (table->force_index) 
	keys.merge(table->keys_in_use_for_query);
      keys.intersect(usable_keys);
    }
    else
      keys= usable_keys;

    for (nr=0; nr < table->s->keys ; nr++)
    {
      uint not_used;
      if (keys.is_set(nr))
      {
	int flag;
	if ((flag= test_if_order_by_key(order, table, nr, &not_used)))
	{
	  if (!no_changes)
	  {
	    tab->index=nr;
	    tab->read_first_record=  (flag > 0 ? join_read_first:
				      join_read_last);
	    tab->type=JT_NEXT;	// Read with index_first(), index_next()
	    if (table->used_keys.is_set(nr))
	    {
	      table->key_read=1;
	      table->file->extra(HA_EXTRA_KEYREAD);
	    }
	  }
	  DBUG_RETURN(1);
	}
      }
    }
  }
  DBUG_RETURN(0);				// Can't use index.
}


/*
  If not selecting by given key, create an index how records should be read

  SYNOPSIS
   create_sort_index()
     thd		Thread handler
     tab		Table to sort (in join structure)
     order		How table should be sorted
     filesort_limit	Max number of rows that needs to be sorted
     select_limit	Max number of rows in final output
		        Used to decide if we should use index or not


  IMPLEMENTATION
   - If there is an index that can be used, 'tab' is modified to use
     this index.
   - If no index, create with filesort() an index file that can be used to
     retrieve rows in order (should be done with 'read_record').
     The sorted data is stored in tab->table and will be freed when calling
     free_io_cache(tab->table).

  RETURN VALUES
    0		ok
    -1		Some fatal error
    1		No records
*/

static int
create_sort_index(THD *thd, JOIN *join, ORDER *order,
		  ha_rows filesort_limit, ha_rows select_limit)
{
  uint length= 0;
  ha_rows examined_rows;
  TABLE *table;
  SQL_SELECT *select;
  JOIN_TAB *tab;
  DBUG_ENTER("create_sort_index");

  if (join->tables == join->const_tables)
    DBUG_RETURN(0);				// One row, no need to sort
  tab=    join->join_tab + join->const_tables;
  table=  tab->table;
  select= tab->select;

  /*
    When there is SQL_BIG_RESULT do not sort using index for GROUP BY,
    and thus force sorting on disk.
  */
  if ((order != join->group_list || 
       !(join->select_options & SELECT_BIG_RESULT)) &&
      test_if_skip_sort_order(tab,order,select_limit,0))
    DBUG_RETURN(0);
  for (ORDER *ord= join->order; ord; ord= ord->next)
    length++;
  if (!(join->sortorder= 
        make_unireg_sortorder(order, &length, join->sortorder)))
    goto err;				/* purecov: inspected */

  table->sort.io_cache=(IO_CACHE*) my_malloc(sizeof(IO_CACHE),
                                             MYF(MY_WME | MY_ZEROFILL));
  table->status=0;				// May be wrong if quick_select

  // If table has a range, move it to select
  if (select && !select->quick && tab->ref.key >= 0)
  {
    if (tab->quick)
    {
      select->quick=tab->quick;
      tab->quick=0;
      /* 
        We can only use 'Only index' if quick key is same as ref_key
        and in index_merge 'Only index' cannot be used
      */
      if (table->key_read && ((uint) tab->ref.key != select->quick->index))
      {
	table->key_read=0;
	table->file->extra(HA_EXTRA_NO_KEYREAD);
      }
    }
    else
    {
      /*
	We have a ref on a const;  Change this to a range that filesort
	can use.
	For impossible ranges (like when doing a lookup on NULL on a NOT NULL
	field, quick will contain an empty record set.
      */
      if (!(select->quick= (tab->type == JT_FT ?
			    new FT_SELECT(thd, table, tab->ref.key) :
			    get_quick_select_for_ref(thd, table, &tab->ref, 
                                                     tab->found_records))))
	goto err;
    }
  }

  /* Fill schema tables with data before filesort if it's necessary */
  if ((join->select_lex->options & OPTION_SCHEMA_TABLE) &&
      !thd->lex->describe &&
      get_schema_tables_result(join, PROCESSED_BY_CREATE_SORT_INDEX))
    goto err;

  if (table->s->tmp_table)
    table->file->info(HA_STATUS_VARIABLE);	// Get record count
  table->sort.found_records=filesort(thd, table,join->sortorder, length,
                                     select, filesort_limit, &examined_rows);
  tab->records= table->sort.found_records;	// For SQL_CALC_ROWS
  if (select)
  {
    select->cleanup();				// filesort did select
    tab->select= 0;
  }
  tab->select_cond=0;
  tab->last_inner= 0;
  tab->first_unmatched= 0;
  tab->type=JT_ALL;				// Read with normal read_record
  tab->read_first_record= join_init_read_record;
  tab->join->examined_rows+=examined_rows;
  if (table->key_read)				// Restore if we used indexes
  {
    table->key_read=0;
    table->file->extra(HA_EXTRA_NO_KEYREAD);
  }
  DBUG_RETURN(table->sort.found_records == HA_POS_ERROR);
err:
  DBUG_RETURN(-1);
}

/*
  Add the HAVING criteria to table->select
*/

#ifdef NOT_YET
static bool fix_having(JOIN *join, Item **having)
{
  (*having)->update_used_tables();	// Some tables may have been const
  JOIN_TAB *table=&join->join_tab[join->const_tables];
  table_map used_tables= join->const_table_map | table->table->map;

  DBUG_EXECUTE("where",print_where(*having,"having"););
  Item* sort_table_cond=make_cond_for_table(*having,used_tables,used_tables);
  if (sort_table_cond)
  {
    if (!table->select)
      if (!(table->select=new SQL_SELECT))
	return 1;
    if (!table->select->cond)
      table->select->cond=sort_table_cond;
    else					// This should never happen
      if (!(table->select->cond= new Item_cond_and(table->select->cond,
						   sort_table_cond)) ||
	  table->select->cond->fix_fields(join->thd, &table->select->cond))
	return 1;
    table->select_cond=table->select->cond;
    table->select_cond->top_level_item();
    DBUG_EXECUTE("where",print_where(table->select_cond,
				     "select and having"););
    *having=make_cond_for_table(*having,~ (table_map) 0,~used_tables);
    DBUG_EXECUTE("where",print_where(*having,"having after make_cond"););
  }
  return 0;
}
#endif


/*****************************************************************************
  Remove duplicates from tmp table
  This should be recoded to add a unique index to the table and remove
  duplicates
  Table is a locked single thread table
  fields is the number of fields to check (from the end)
*****************************************************************************/

static bool compare_record(TABLE *table, Field **ptr)
{
  for (; *ptr ; ptr++)
  {
    if ((*ptr)->cmp_offset(table->s->rec_buff_length))
      return 1;
  }
  return 0;
}

static bool copy_blobs(Field **ptr)
{
  for (; *ptr ; ptr++)
  {
    if ((*ptr)->flags & BLOB_FLAG)
      if (((Field_blob *) (*ptr))->copy())
	return 1;				// Error
  }
  return 0;
}

static void free_blobs(Field **ptr)
{
  for (; *ptr ; ptr++)
  {
    if ((*ptr)->flags & BLOB_FLAG)
      ((Field_blob *) (*ptr))->free();
  }
}


static int
remove_duplicates(JOIN *join, TABLE *entry,List<Item> &fields, Item *having)
{
  int error;
  ulong reclength,offset;
  uint field_count;
  THD *thd= join->thd;
  DBUG_ENTER("remove_duplicates");

  entry->reginfo.lock_type=TL_WRITE;

  /* Calculate how many saved fields there is in list */
  field_count=0;
  List_iterator<Item> it(fields);
  Item *item;
  while ((item=it++))
  {
    if (item->get_tmp_table_field() && ! item->const_item())
      field_count++;
  }

  if (!field_count && !(join->select_options & OPTION_FOUND_ROWS)) 
  {                    // only const items with no OPTION_FOUND_ROWS
    join->unit->select_limit_cnt= 1;		// Only send first row
    DBUG_RETURN(0);
  }
  Field **first_field=entry->field+entry->s->fields - field_count;
  offset= field_count ? 
          entry->field[entry->s->fields - field_count]->offset() : 0;
  reclength=entry->s->reclength-offset;

  free_io_cache(entry);				// Safety
  entry->file->info(HA_STATUS_VARIABLE);
  if (entry->s->db_type == DB_TYPE_HEAP ||
      (!entry->s->blob_fields &&
       ((ALIGN_SIZE(reclength) + HASH_OVERHEAD) * entry->file->records <
	thd->variables.sortbuff_size)))
    error=remove_dup_with_hash_index(join->thd, entry,
				     field_count, first_field,
				     reclength, having);
  else
    error=remove_dup_with_compare(join->thd, entry, first_field, offset,
				  having);

  free_blobs(first_field);
  DBUG_RETURN(error);
}


static int remove_dup_with_compare(THD *thd, TABLE *table, Field **first_field,
				   ulong offset, Item *having)
{
  handler *file=table->file;
  char *org_record,*new_record;
  byte *record;
  int error;
  ulong reclength= table->s->reclength-offset;
  DBUG_ENTER("remove_dup_with_compare");

  org_record=(char*) (record=table->record[0])+offset;
  new_record=(char*) table->record[1]+offset;

  file->ha_rnd_init(1);
  error=file->rnd_next(record);
  for (;;)
  {
    if (thd->killed)
    {
      thd->send_kill_message();
      error=0;
      goto err;
    }
    if (error)
    {
      if (error == HA_ERR_RECORD_DELETED)
	continue;
      if (error == HA_ERR_END_OF_FILE)
	break;
      goto err;
    }
    if (having && !having->val_int())
    {
      if ((error=file->delete_row(record)))
	goto err;
      error=file->rnd_next(record);
      continue;
    }
    if (copy_blobs(first_field))
    {
      my_message(ER_OUTOFMEMORY, ER(ER_OUTOFMEMORY), MYF(0));
      error=0;
      goto err;
    }
    memcpy(new_record,org_record,reclength);

    /* Read through rest of file and mark duplicated rows deleted */
    bool found=0;
    for (;;)
    {
      if ((error=file->rnd_next(record)))
      {
	if (error == HA_ERR_RECORD_DELETED)
	  continue;
	if (error == HA_ERR_END_OF_FILE)
	  break;
	goto err;
      }
      if (compare_record(table, first_field) == 0)
      {
	if ((error=file->delete_row(record)))
	  goto err;
      }
      else if (!found)
      {
	found=1;
	file->position(record);	// Remember position
      }
    }
    if (!found)
      break;					// End of file
    /* Restart search on next row */
    error=file->restart_rnd_next(record,file->ref);
  }

  file->extra(HA_EXTRA_NO_CACHE);
  DBUG_RETURN(0);
err:
  file->extra(HA_EXTRA_NO_CACHE);
  if (error)
    file->print_error(error,MYF(0));
  DBUG_RETURN(1);
}


/*
  Generate a hash index for each row to quickly find duplicate rows
  Note that this will not work on tables with blobs!
*/

static int remove_dup_with_hash_index(THD *thd, TABLE *table,
				      uint field_count,
				      Field **first_field,
				      ulong key_length,
				      Item *having)
{
  byte *key_buffer, *key_pos, *record=table->record[0];
  int error;
  handler *file= table->file;
  ulong extra_length= ALIGN_SIZE(key_length)-key_length;
  uint *field_lengths,*field_length;
  HASH hash;
  DBUG_ENTER("remove_dup_with_hash_index");

  if (!my_multi_malloc(MYF(MY_WME),
		       &key_buffer,
		       (uint) ((key_length + extra_length) *
			       (long) file->records),
		       &field_lengths,
		       (uint) (field_count*sizeof(*field_lengths)),
		       NullS))
    DBUG_RETURN(1);

  {
    Field **ptr;
    ulong total_length= 0;
    for (ptr= first_field, field_length=field_lengths ; *ptr ; ptr++)
    {
      uint length= (*ptr)->sort_length();
      (*field_length++)= length;
      total_length+= length;
    }
    DBUG_PRINT("info",("field_count: %u  key_length: %lu  total_length: %lu",
                       field_count, key_length, total_length));
    DBUG_ASSERT(total_length <= key_length);
    key_length= total_length;
    extra_length= ALIGN_SIZE(key_length)-key_length;
  }

  if (hash_init(&hash, &my_charset_bin, (uint) file->records, 0, 
		key_length, (hash_get_key) 0, 0, 0))
  {
    my_free((char*) key_buffer,MYF(0));
    DBUG_RETURN(1);
  }

  file->ha_rnd_init(1);
  key_pos=key_buffer;
  for (;;)
  {
    byte *org_key_pos;
    if (thd->killed)
    {
      thd->send_kill_message();
      error=0;
      goto err;
    }
    if ((error=file->rnd_next(record)))
    {
      if (error == HA_ERR_RECORD_DELETED)
	continue;
      if (error == HA_ERR_END_OF_FILE)
	break;
      goto err;
    }
    if (having && !having->val_int())
    {
      if ((error=file->delete_row(record)))
	goto err;
      continue;
    }

    /* copy fields to key buffer */
    org_key_pos= key_pos;
    field_length=field_lengths;
    for (Field **ptr= first_field ; *ptr ; ptr++)
    {
      (*ptr)->sort_string((char*) key_pos,*field_length);
      key_pos+= *field_length++;
    }
    /* Check if it exists before */
    if (hash_search(&hash, org_key_pos, key_length))
    {
      /* Duplicated found ; Remove the row */
      if ((error=file->delete_row(record)))
	goto err;
    }
    else
      (void) my_hash_insert(&hash, org_key_pos);
    key_pos+=extra_length;
  }
  my_free((char*) key_buffer,MYF(0));
  hash_free(&hash);
  file->extra(HA_EXTRA_NO_CACHE);
  (void) file->ha_rnd_end();
  DBUG_RETURN(0);

err:
  my_free((char*) key_buffer,MYF(0));
  hash_free(&hash);
  file->extra(HA_EXTRA_NO_CACHE);
  (void) file->ha_rnd_end();
  if (error)
    file->print_error(error,MYF(0));
  DBUG_RETURN(1);
}


SORT_FIELD *make_unireg_sortorder(ORDER *order, uint *length,
                                  SORT_FIELD *sortorder)
{
  uint count;
  SORT_FIELD *sort,*pos;
  DBUG_ENTER("make_unireg_sortorder");

  count=0;
  for (ORDER *tmp = order; tmp; tmp=tmp->next)
    count++;
  if (!sortorder)
    sortorder= (SORT_FIELD*) sql_alloc(sizeof(SORT_FIELD) *
                                       (max(count, *length) + 1));
  pos= sort= sortorder;

  if (!pos)
    return 0;

  for (;order;order=order->next,pos++)
  {
    Item *item= order->item[0]->real_item();
    pos->field= 0; pos->item= 0;
    if (item->type() == Item::FIELD_ITEM)
      pos->field= ((Item_field*) item)->field;
    else if (item->type() == Item::SUM_FUNC_ITEM && !item->const_item())
      pos->field= ((Item_sum*) item)->get_tmp_table_field();
    else if (item->type() == Item::COPY_STR_ITEM)
    {						// Blob patch
      pos->item= ((Item_copy_string*) item)->item;
    }
    else
      pos->item= *order->item;
    pos->reverse=! order->asc;
  }
  *length=count;
  DBUG_RETURN(sort);
}


/*****************************************************************************
  Fill join cache with packed records
  Records are stored in tab->cache.buffer and last record in
  last record is stored with pointers to blobs to support very big
  records
******************************************************************************/

static int
join_init_cache(THD *thd,JOIN_TAB *tables,uint table_count)
{
  reg1 uint i;
  uint length,blobs,size;
  CACHE_FIELD *copy,**blob_ptr;
  JOIN_CACHE  *cache;
  JOIN_TAB *join_tab;
  DBUG_ENTER("join_init_cache");

  cache= &tables[table_count].cache;
  cache->fields=blobs=0;

  join_tab=tables;
  for (i=0 ; i < table_count ; i++,join_tab++)
  {
    if (!join_tab->used_fieldlength)		/* Not calced yet */
      calc_used_field_length(thd, join_tab);
    cache->fields+=join_tab->used_fields;
    blobs+=join_tab->used_blobs;
  }
  if (!(cache->field=(CACHE_FIELD*)
	sql_alloc(sizeof(CACHE_FIELD)*(cache->fields+table_count*2)+(blobs+1)*

		  sizeof(CACHE_FIELD*))))
  {
    my_free((gptr) cache->buff,MYF(0));		/* purecov: inspected */
    cache->buff=0;				/* purecov: inspected */
    DBUG_RETURN(1);				/* purecov: inspected */
  }
  copy=cache->field;
  blob_ptr=cache->blob_ptr=(CACHE_FIELD**)
    (cache->field+cache->fields+table_count*2);

  length=0;
  for (i=0 ; i < table_count ; i++)
  {
    uint null_fields=0,used_fields;

    Field **f_ptr,*field;
    for (f_ptr=tables[i].table->field,used_fields=tables[i].used_fields ;
	 used_fields ;
	 f_ptr++)
    {
      field= *f_ptr;
      if (field->query_id == thd->query_id)
      {
	used_fields--;
	length+=field->fill_cache_field(copy);
	if (copy->blob_field)
	  (*blob_ptr++)=copy;
	if (field->maybe_null())
	  null_fields++;
	copy++;
      }
    }
    /* Copy null bits from table */
    if (null_fields && tables[i].table->s->null_fields)
    {						/* must copy null bits */
      copy->str=(char*) tables[i].table->null_flags;
      copy->length= tables[i].table->s->null_bytes;
      copy->strip=0;
      copy->blob_field=0;
      length+=copy->length;
      copy++;
      cache->fields++;
    }
    /* If outer join table, copy null_row flag */
    if (tables[i].table->maybe_null)
    {
      copy->str= (char*) &tables[i].table->null_row;
      copy->length=sizeof(tables[i].table->null_row);
      copy->strip=0;
      copy->blob_field=0;
      length+=copy->length;
      copy++;
      cache->fields++;
    }
  }

  cache->length=length+blobs*sizeof(char*);
  cache->blobs=blobs;
  *blob_ptr=0;					/* End sequentel */
  size=max(thd->variables.join_buff_size, cache->length);
  if (!(cache->buff=(uchar*) my_malloc(size,MYF(0))))
    DBUG_RETURN(1);				/* Don't use cache */ /* purecov: inspected */
  cache->end=cache->buff+size;
  reset_cache_write(cache);
  DBUG_RETURN(0);
}


static ulong
used_blob_length(CACHE_FIELD **ptr)
{
  uint length,blob_length;
  for (length=0 ; *ptr ; ptr++)
  {
    (*ptr)->blob_length=blob_length=(*ptr)->blob_field->get_length();
    length+=blob_length;
    (*ptr)->blob_field->get_ptr(&(*ptr)->str);
  }
  return length;
}


static bool
store_record_in_cache(JOIN_CACHE *cache)
{
  uint length;
  uchar *pos;
  CACHE_FIELD *copy,*end_field;
  bool last_record;

  pos=cache->pos;
  end_field=cache->field+cache->fields;

  length=cache->length;
  if (cache->blobs)
    length+=used_blob_length(cache->blob_ptr);
  if ((last_record=(length+cache->length > (uint) (cache->end - pos))))
    cache->ptr_record=cache->records;

  /*
    There is room in cache. Put record there
  */
  cache->records++;
  for (copy=cache->field ; copy < end_field; copy++)
  {
    if (copy->blob_field)
    {
      if (last_record)
      {
	copy->blob_field->get_image((char*) pos,copy->length+sizeof(char*), 
				    copy->blob_field->charset());
	pos+=copy->length+sizeof(char*);
      }
      else
      {
	copy->blob_field->get_image((char*) pos,copy->length, // blob length
				    copy->blob_field->charset());
	memcpy(pos+copy->length,copy->str,copy->blob_length);  // Blob data
	pos+=copy->length+copy->blob_length;
      }
    }
    else
    {
      if (copy->strip)
      {
	char *str,*end;
	for (str=copy->str,end= str+copy->length;
	     end > str && end[-1] == ' ' ;
	     end--) ;
	length=(uint) (end-str);
	memcpy(pos+2, str, length);
        int2store(pos, length);
	pos+= length+2;
      }
      else
      {
	memcpy(pos,copy->str,copy->length);
	pos+=copy->length;
      }
    }
  }
  cache->pos=pos;
  return last_record || (uint) (cache->end -pos) < cache->length;
}


static void
reset_cache_read(JOIN_CACHE *cache)
{
  cache->record_nr=0;
  cache->pos=cache->buff;
}


static void reset_cache_write(JOIN_CACHE *cache)
{
  reset_cache_read(cache);
  cache->records= 0;
  cache->ptr_record= (uint) ~0;
}


static void
read_cached_record(JOIN_TAB *tab)
{
  uchar *pos;
  uint length;
  bool last_record;
  CACHE_FIELD *copy,*end_field;

  last_record=tab->cache.record_nr++ == tab->cache.ptr_record;
  pos=tab->cache.pos;

  for (copy=tab->cache.field,end_field=copy+tab->cache.fields ;
       copy < end_field;
       copy++)
  {
    if (copy->blob_field)
    {
      if (last_record)
      {
	copy->blob_field->set_image((char*) pos,copy->length+sizeof(char*),
				    copy->blob_field->charset());
	pos+=copy->length+sizeof(char*);
      }
      else
      {
	copy->blob_field->set_ptr((char*) pos,(char*) pos+copy->length);
	pos+=copy->length+copy->blob_field->get_length();
      }
    }
    else
    {
      if (copy->strip)
      {
        length= uint2korr(pos);
	memcpy(copy->str, pos+2, length);
	memset(copy->str+length, ' ', copy->length-length);
	pos+= 2 + length;
      }
      else
      {
	memcpy(copy->str,pos,copy->length);
	pos+=copy->length;
      }
    }
  }
  tab->cache.pos=pos;
  return;
}


static bool
cmp_buffer_with_ref(JOIN_TAB *tab)
{
  bool diff;
  if (!(diff=tab->ref.key_err))
  {
    memcpy(tab->ref.key_buff2, tab->ref.key_buff, tab->ref.key_length);
  }
  if ((tab->ref.key_err= cp_buffer_from_ref(tab->join->thd, &tab->ref)) || 
      diff)
    return 1;
  return memcmp(tab->ref.key_buff2, tab->ref.key_buff, tab->ref.key_length)
    != 0;
}


bool
cp_buffer_from_ref(THD *thd, TABLE_REF *ref)
{
  enum enum_check_fields save_count_cuted_fields= thd->count_cuted_fields;
  thd->count_cuted_fields= CHECK_FIELD_IGNORE;
  for (store_key **copy=ref->key_copy ; *copy ; copy++)
  {
    if ((*copy)->copy() & 1)
    {
      thd->count_cuted_fields= save_count_cuted_fields;
      return 1;                                 // Something went wrong
    }
  }
  thd->count_cuted_fields= save_count_cuted_fields;
  return 0;
}


/*****************************************************************************
  Group and order functions
*****************************************************************************/

/*
  Resolve an ORDER BY or GROUP BY column reference.

  SYNOPSIS
    find_order_in_list()
    thd		      [in]     Pointer to current thread structure
    ref_pointer_array [in/out] All select, group and order by fields
    tables            [in]     List of tables to search in (usually FROM clause)
    order             [in]     Column reference to be resolved
    fields            [in]     List of fields to search in (usually SELECT list)
    all_fields        [in/out] All select, group and order by fields
    is_group_field    [in]     True if order is a GROUP field, false if
                               ORDER by field

  DESCRIPTION
    Given a column reference (represented by 'order') from a GROUP BY or ORDER
    BY clause, find the actual column it represents. If the column being
    resolved is from the GROUP BY clause, the procedure searches the SELECT
    list 'fields' and the columns in the FROM list 'tables'. If 'order' is from
    the ORDER BY clause, only the SELECT list is being searched.

    If 'order' is resolved to an Item, then order->item is set to the found
    Item. If there is no item for the found column (that is, it was resolved
    into a table field), order->item is 'fixed' and is added to all_fields and
    ref_pointer_array.

  RETURN
    FALSE if OK
    TRUE  if error occurred

    ref_pointer_array and all_fields are updated
*/

static bool
find_order_in_list(THD *thd, Item **ref_pointer_array, TABLE_LIST *tables,
                   ORDER *order, List<Item> &fields, List<Item> &all_fields,
                   bool is_group_field)
{
  Item *order_item= *order->item; /* The item from the GROUP/ORDER caluse. */
  Item::Type order_item_type;
  Item **select_item; /* The corresponding item from the SELECT clause. */
  Field *from_field;  /* The corresponding field from the FROM clause. */
  uint counter;
  enum_resolution_type resolution;

  /*
    Local SP variables may be int but are expressions, not positions.
    (And they can't be used before fix_fields is called for them).
  */
  if (order_item->type() == Item::INT_ITEM && order_item->basic_const_item())
  {						/* Order by position */
    uint count= (uint) order_item->val_int();
    if (!count || count > fields.elements)
    {
      my_error(ER_BAD_FIELD_ERROR, MYF(0),
               order_item->full_name(), thd->where);
      return TRUE;
    }
    order->item= ref_pointer_array + count - 1;
    order->in_field_list= 1;
    order->counter= count;
    order->counter_used= 1;
    return FALSE;
  }
  /* Lookup the current GROUP/ORDER field in the SELECT clause. */
  select_item= find_item_in_list(order_item, fields, &counter,
                                 REPORT_EXCEPT_NOT_FOUND, &resolution);
  if (!select_item)
    return TRUE; /* The item is not unique, or some other error occured. */


  /* Check whether the resolved field is not ambiguos. */
  if (select_item != not_found_item)
  {
    Item *view_ref= NULL;
    /*
      If we have found field not by its alias in select list but by its
      original field name, we should additionaly check if we have conflict
      for this name (in case if we would perform lookup in all tables).
    */
    if (resolution == RESOLVED_BEHIND_ALIAS && !order_item->fixed &&
        order_item->fix_fields(thd, order->item))
      return TRUE;

    /* Lookup the current GROUP field in the FROM clause. */
    order_item_type= order_item->type();
    from_field= (Field*) not_found_field;
    if (is_group_field &&
        order_item_type == Item::FIELD_ITEM ||
        order_item_type == Item::REF_ITEM)
    {
      from_field= find_field_in_tables(thd, (Item_ident*) order_item, tables,
                                       NULL, &view_ref, IGNORE_ERRORS, TRUE,
                                       FALSE);
      if (!from_field)
        from_field= (Field*) not_found_field;
    }

    if (from_field == not_found_field ||
        (from_field != view_ref_found ?
         /* it is field of base table => check that fields are same */
         ((*select_item)->type() == Item::FIELD_ITEM &&
          ((Item_field*) (*select_item))->field->eq(from_field)) :
         /*
           in is field of view table => check that references on translation
           table are same
         */
         ((*select_item)->type() == Item::REF_ITEM &&
          view_ref->type() == Item::REF_ITEM &&
          ((Item_ref *) (*select_item))->ref ==
          ((Item_ref *) view_ref)->ref)))
    {
      /*
        If there is no such field in the FROM clause, or it is the same field
        as the one found in the SELECT clause, then use the Item created for
        the SELECT field. As a result if there was a derived field that
        'shadowed' a table field with the same name, the table field will be
        chosen over the derived field.
      */
      order->item= ref_pointer_array + counter;
      order->in_field_list=1;
      return FALSE;
    }
    else
    {
      /*
        There is a field with the same name in the FROM clause. This
        is the field that will be chosen. In this case we issue a
        warning so the user knows that the field from the FROM clause
        overshadows the column reference from the SELECT list.
      */
      push_warning_printf(thd, MYSQL_ERROR::WARN_LEVEL_WARN, ER_NON_UNIQ_ERROR,
                          ER(ER_NON_UNIQ_ERROR),
                          ((Item_ident*) order_item)->field_name,
                          current_thd->where);
    }
  }

  order->in_field_list=0;
  /*
    The call to order_item->fix_fields() means that here we resolve
    'order_item' to a column from a table in the list 'tables', or to
    a column in some outer query. Exactly because of the second case
    we come to this point even if (select_item == not_found_item),
    inspite of that fix_fields() calls find_item_in_list() one more
    time.

    We check order_item->fixed because Item_func_group_concat can put
    arguments for which fix_fields already was called.
  */
  if (!order_item->fixed &&
      (order_item->fix_fields(thd, order->item) ||
       (order_item= *order->item)->check_cols(1) ||
       thd->is_fatal_error))
    return TRUE; /* Wrong field. */

  uint el= all_fields.elements;
  all_fields.push_front(order_item); /* Add new field to field list. */
  ref_pointer_array[el]= order_item;
  order->item= ref_pointer_array + el;
  return FALSE;
}


/*
  Change order to point at item in select list. If item isn't a number
  and doesn't exits in the select list, add it the the field list.
*/

int setup_order(THD *thd, Item **ref_pointer_array, TABLE_LIST *tables,
		List<Item> &fields, List<Item> &all_fields, ORDER *order)
{
  thd->where="order clause";
  for (; order; order=order->next)
  {
    if (find_order_in_list(thd, ref_pointer_array, tables, order, fields,
			   all_fields, FALSE))
      return 1;
  }
  return 0;
}


/*
  Intitialize the GROUP BY list.

  SYNOPSIS
   setup_group()
   thd			Thread handler
   ref_pointer_array	We store references to all fields that was not in
			'fields' here.
   fields		All fields in the select part. Any item in 'order'
			that is part of these list is replaced by a pointer
			to this fields.
   all_fields		Total list of all unique fields used by the select.
			All items in 'order' that was not part of fields will
			be added first to this list.
  order			The fields we should do GROUP BY on.
  hidden_group_fields	Pointer to flag that is set to 1 if we added any fields
			to all_fields.

  RETURN
   0  ok
   1  error (probably out of memory)
*/

int
setup_group(THD *thd, Item **ref_pointer_array, TABLE_LIST *tables,
	    List<Item> &fields, List<Item> &all_fields, ORDER *order,
	    bool *hidden_group_fields)
{
  *hidden_group_fields=0;
  ORDER *ord;

  if (!order)
    return 0;				/* Everything is ok */

  uint org_fields=all_fields.elements;

  thd->where="group statement";
  for (ord= order; ord; ord= ord->next)
  {
    if (find_order_in_list(thd, ref_pointer_array, tables, ord, fields,
			   all_fields, TRUE))
      return 1;
    (*ord->item)->marker= UNDEF_POS;		/* Mark found */
    if ((*ord->item)->with_sum_func)
    {
      my_error(ER_WRONG_GROUP_FIELD, MYF(0), (*ord->item)->full_name());
      return 1;
    }
  }
  if (thd->variables.sql_mode & MODE_ONLY_FULL_GROUP_BY)
  {
    /*
      Don't allow one to use fields that is not used in GROUP BY
      For each select a list of field references that aren't under an
      aggregate function is created. Each field in this list keeps the
      position of the select list expression which it belongs to.

      First we check an expression from the select list against the GROUP BY
      list. If it's found there then it's ok. It's also ok if this expression
      is a constant or an aggregate function. Otherwise we scan the list
      of non-aggregated fields and if we'll find at least one field reference
      that belongs to this expression and doesn't occur in the GROUP BY list
      we throw an error. If there are no fields in the created list for a
      select list expression this means that all fields in it are used under
      aggregate functions.
    */
    Item *item;
    Item_field *field;
    int cur_pos_in_select_list= 0;
    List_iterator<Item> li(fields);
    List_iterator<Item_field> naf_it(thd->lex->current_select->non_agg_fields);

    field= naf_it++;
    while (field && (item=li++))
    {
      if (item->type() != Item::SUM_FUNC_ITEM && item->marker >= 0 &&
          !item->const_item() &&
          !(item->real_item()->type() == Item::FIELD_ITEM &&
            item->used_tables() & OUTER_REF_TABLE_BIT))
      {
        while (field)
        {
          /* Skip fields from previous expressions. */
          if (field->marker < cur_pos_in_select_list)
            goto next_field;
          /* Found a field from the next expression. */
          if (field->marker > cur_pos_in_select_list)
            break;
          /*
            Check whether the field occur in the GROUP BY list.
            Throw the error later if the field isn't found.
          */
          for (ord= order; ord; ord= ord->next)
            if ((*ord->item)->eq((Item*)field, 0))
              goto next_field;
          /*
            TODO: change ER_WRONG_FIELD_WITH_GROUP to more detailed
            ER_NON_GROUPING_FIELD_USED
          */
          my_error(ER_WRONG_FIELD_WITH_GROUP, MYF(0), field->full_name());
          return 1;
next_field:
          field= naf_it++;
        }
      }
      cur_pos_in_select_list++;
    }
  }
  if (org_fields != all_fields.elements)
    *hidden_group_fields=1;			// group fields is not used
  return 0;
}

/*
  Add fields with aren't used at start of field list. Return FALSE if ok
*/

static bool
setup_new_fields(THD *thd, List<Item> &fields,
		 List<Item> &all_fields, ORDER *new_field)
{
  Item	  **item;
  DBUG_ENTER("setup_new_fields");

  thd->set_query_id=1;				// Not really needed, but...
  uint counter;
  enum_resolution_type not_used;
  for (; new_field ; new_field= new_field->next)
  {
    if ((item= find_item_in_list(*new_field->item, fields, &counter,
				 IGNORE_ERRORS, &not_used)))
      new_field->item=item;			/* Change to shared Item */
    else
    {
      thd->where="procedure list";
      if ((*new_field->item)->fix_fields(thd, new_field->item))
	DBUG_RETURN(1); /* purecov: inspected */
      all_fields.push_front(*new_field->item);
      new_field->item=all_fields.head_ref();
    }
  }
  DBUG_RETURN(0);
}

/*
  Create a group by that consist of all non const fields. Try to use
  the fields in the order given by 'order' to allow one to optimize
  away 'order by'.
*/

static ORDER *
create_distinct_group(THD *thd, Item **ref_pointer_array,
                      ORDER *order_list, List<Item> &fields, 
		      bool *all_order_by_fields_used)
{
  List_iterator<Item> li(fields);
  Item *item;
  ORDER *order,*group,**prev;

  *all_order_by_fields_used= 1;
  while ((item=li++))
    item->marker=0;			/* Marker that field is not used */

  prev= &group;  group=0;
  for (order=order_list ; order; order=order->next)
  {
    if (order->in_field_list)
    {
      ORDER *ord=(ORDER*) thd->memdup((char*) order,sizeof(ORDER));
      if (!ord)
	return 0;
      *prev=ord;
      prev= &ord->next;
      (*ord->item)->marker=1;
    }
    else
      *all_order_by_fields_used= 0;
  }

  li.rewind();
  while ((item=li++))
  {
    if (!item->const_item() && !item->with_sum_func && !item->marker)
    {
      /* 
        Don't put duplicate columns from the SELECT list into the 
        GROUP BY list.
      */
      ORDER *ord_iter;
      for (ord_iter= group; ord_iter; ord_iter= ord_iter->next)
        if ((*ord_iter->item)->eq(item, 1))
          goto next_item;
      
      ORDER *ord=(ORDER*) thd->calloc(sizeof(ORDER));
      if (!ord)
	return 0;
      /*
        We have here only field_list (not all_field_list), so we can use
        simple indexing of ref_pointer_array (order in the array and in the
        list are same)
      */
      ord->item= ref_pointer_array;
      ord->asc=1;
      *prev=ord;
      prev= &ord->next;
    }
next_item:
    ref_pointer_array++;
  }
  *prev=0;
  return group;
}


/*****************************************************************************
  Update join with count of the different type of fields
*****************************************************************************/

void
count_field_types(TMP_TABLE_PARAM *param, List<Item> &fields,
		  bool reset_with_sum_func)
{
  List_iterator<Item> li(fields);
  Item *field;

  param->field_count=param->sum_func_count=param->func_count=
    param->hidden_field_count=0;
  param->quick_group=1;
  while ((field=li++))
  {
    Item::Type real_type= field->real_item()->type();
    if (real_type == Item::FIELD_ITEM)
      param->field_count++;
    else if (real_type == Item::SUM_FUNC_ITEM)
    {
      if (! field->const_item())
      {
	Item_sum *sum_item=(Item_sum*) field->real_item();
	if (!sum_item->quick_group)
	  param->quick_group=0;			// UDF SUM function
	param->sum_func_count++;
        param->func_count++;

	for (uint i=0 ; i < sum_item->arg_count ; i++)
	{
	  if (sum_item->args[0]->real_item()->type() == Item::FIELD_ITEM)
	    param->field_count++;
	  else
	    param->func_count++;
	}
      }
    }
    else
    {
      param->func_count++;
      if (reset_with_sum_func)
	field->with_sum_func=0;
    }
  }
}


/*
  Return 1 if second is a subpart of first argument
  If first parts has different direction, change it to second part
  (group is sorted like order)
*/

static bool
test_if_subpart(ORDER *a,ORDER *b)
{
  for (; a && b; a=a->next,b=b->next)
  {
    if ((*a->item)->eq(*b->item,1))
      a->asc=b->asc;
    else
      return 0;
  }
  return test(!b);
}

/*
  Return table number if there is only one table in sort order
  and group and order is compatible
  else return 0;
*/

static TABLE *
get_sort_by_table(ORDER *a,ORDER *b,TABLE_LIST *tables)
{
  table_map map= (table_map) 0;
  DBUG_ENTER("get_sort_by_table");

  if (!a)
    a=b;					// Only one need to be given
  else if (!b)
    b=a;

  for (; a && b; a=a->next,b=b->next)
  {
    if (!(*a->item)->eq(*b->item,1))
      DBUG_RETURN(0);
    map|=a->item[0]->used_tables();
  }
  if (!map || (map & (RAND_TABLE_BIT | OUTER_REF_TABLE_BIT)))
    DBUG_RETURN(0);

  for (; !(map & tables->table->map); tables= tables->next_leaf);
  if (map != tables->table->map)
    DBUG_RETURN(0);				// More than one table
  DBUG_PRINT("exit",("sort by table: %d",tables->table->tablenr));
  DBUG_RETURN(tables->table);
}


	/* calc how big buffer we need for comparing group entries */

static void
calc_group_buffer(JOIN *join,ORDER *group)
{
  uint key_length=0, parts=0, null_parts=0;

  if (group)
    join->group= 1;
  for (; group ; group=group->next)
  {
    Item *group_item= *group->item;
    Field *field= group_item->get_tmp_table_field();
    if (field)
    {
      enum_field_types type;
      if ((type= field->type()) == FIELD_TYPE_BLOB)
	key_length+=MAX_BLOB_WIDTH;		// Can't be used as a key
      else if (type == MYSQL_TYPE_VARCHAR || type == MYSQL_TYPE_VAR_STRING)
        key_length+= field->field_length + HA_KEY_BLOB_LENGTH;
      else if (type == FIELD_TYPE_BIT)
      {
        /* Bit is usually stored as a longlong key for group fields */
        key_length+= 8;                         // Big enough
      }
      else
	key_length+= field->pack_length();
    }
    else
    { 
      switch (group_item->result_type()) {
      case REAL_RESULT:
        key_length+= sizeof(double);
        break;
      case INT_RESULT:
        key_length+= sizeof(longlong);
        break;
      case DECIMAL_RESULT:
        key_length+= my_decimal_get_binary_size(group_item->max_length - 
                                                (group_item->decimals ? 1 : 0),
                                                group_item->decimals);
        break;
      case STRING_RESULT:
        /*
          Group strings are taken as varstrings and require an length field.
          A field is not yet created by create_tmp_field()
          and the sizes should match up.
        */
        key_length+= group_item->max_length + HA_KEY_BLOB_LENGTH;
        break;
      default:
        /* This case should never be choosen */
        DBUG_ASSERT(0);
        join->thd->fatal_error();
      }
    }
    parts++;
    if (group_item->maybe_null)
      null_parts++;
  }
  join->tmp_table_param.group_length=key_length+null_parts;
  join->tmp_table_param.group_parts=parts;
  join->tmp_table_param.group_null_parts=null_parts;
}


/*
  allocate group fields or take prepared (cached)

  SYNOPSIS
    make_group_fields()
    main_join - join of current select
    curr_join - current join (join of current select or temporary copy of it)

  RETURN
    0 - ok
    1 - failed
*/

static bool
make_group_fields(JOIN *main_join, JOIN *curr_join)
{
  if (main_join->group_fields_cache.elements)
  {
    curr_join->group_fields= main_join->group_fields_cache;
    curr_join->sort_and_group= 1;
  }
  else
  {
    if (alloc_group_fields(curr_join, curr_join->group_list))
      return (1);
    main_join->group_fields_cache= curr_join->group_fields;
  }
  return (0);
}


/*
  Get a list of buffers for saveing last group
  Groups are saved in reverse order for easyer check loop
*/

static bool
alloc_group_fields(JOIN *join,ORDER *group)
{
  if (group)
  {
    for (; group ; group=group->next)
    {
      Cached_item *tmp=new_Cached_item(join->thd, *group->item);
      if (!tmp || join->group_fields.push_front(tmp))
	return TRUE;
    }
  }
  join->sort_and_group=1;			/* Mark for do_select */
  return FALSE;
}


static int
test_if_group_changed(List<Cached_item> &list)
{
  DBUG_ENTER("test_if_group_changed");
  List_iterator<Cached_item> li(list);
  int idx= -1,i;
  Cached_item *buff;

  for (i=(int) list.elements-1 ; (buff=li++) ; i--)
  {
    if (buff->cmp())
      idx=i;
  }
  DBUG_PRINT("info", ("idx: %d", idx));
  DBUG_RETURN(idx);
}


/*
  Setup copy_fields to save fields at start of new group

  setup_copy_fields()
    thd - THD pointer
    param - temporary table parameters
    ref_pointer_array - array of pointers to top elements of filed list
    res_selected_fields - new list of items of select item list
    res_all_fields - new list of all items
    elements - number of elements in select item list
    all_fields - all fields list

  DESCRIPTION
    Setup copy_fields to save fields at start of new group
    Only FIELD_ITEM:s and FUNC_ITEM:s needs to be saved between groups.
    Change old item_field to use a new field with points at saved fieldvalue
    This function is only called before use of send_fields
  
  RETURN
    0 - ok
    !=0 - error
*/

bool
setup_copy_fields(THD *thd, TMP_TABLE_PARAM *param,
		  Item **ref_pointer_array,
		  List<Item> &res_selected_fields, List<Item> &res_all_fields,
		  uint elements, List<Item> &all_fields)
{
  Item *pos;
  List_iterator_fast<Item> li(all_fields);
  Copy_field *copy= NULL;
  res_selected_fields.empty();
  res_all_fields.empty();
  List_iterator_fast<Item> itr(res_all_fields);
  List<Item> extra_funcs;
  uint i, border= all_fields.elements - elements;
  DBUG_ENTER("setup_copy_fields");

  if (param->field_count && 
      !(copy=param->copy_field= new Copy_field[param->field_count]))
    goto err2;

  param->copy_funcs.empty();
  for (i= 0; (pos= li++); i++)
  {
    Field *field;
    char *tmp;
    Item *real_pos= pos->real_item();
    if (real_pos->type() == Item::FIELD_ITEM)
    {
      Item_field *item;
      if (!(item= new Item_field(thd, ((Item_field*) real_pos))))
	goto err;
      if (pos->type() == Item::REF_ITEM)
      {
        /* preserve the names of the ref when dereferncing */
        Item_ref *ref= (Item_ref *) pos;
        item->db_name= ref->db_name;
        item->table_name= ref->table_name;
        item->name= ref->name;
      }
      pos= item;
      if (item->field->flags & BLOB_FLAG)
      {
	if (!(pos= new Item_copy_string(pos)))
	  goto err;
       /*
         Item_copy_string::copy for function can call 
         Item_copy_string::val_int for blob via Item_ref.
         But if Item_copy_string::copy for blob isn't called before,
         it's value will be wrong
         so let's insert Item_copy_string for blobs in the beginning of 
         copy_funcs
         (to see full test case look at having.test, BUG #4358) 
       */
	if (param->copy_funcs.push_front(pos))
	  goto err;
      }
      else
      {
	/* 
	   set up save buffer and change result_field to point at 
	   saved value
	*/
	field= item->field;
	item->result_field=field->new_field(thd->mem_root,field->table, 1);
        /*
          We need to allocate one extra byte for null handling and
          another extra byte to not get warnings from purify in
          Field_string::val_int
        */
	tmp= (char*) sql_alloc(field->pack_length()+2);
	if (!tmp)
	  goto err;
        if (copy)
        {
          copy->set(tmp, item->result_field);
          item->result_field->move_field(copy->to_ptr,copy->to_null_ptr,1);
#ifdef HAVE_purify
          copy->to_ptr[copy->from_length]= 0;
#endif
          copy++;
        }
      }
    }
    else if ((real_pos->type() == Item::FUNC_ITEM ||
	      real_pos->type() == Item::SUBSELECT_ITEM ||
	      real_pos->type() == Item::CACHE_ITEM ||
	      real_pos->type() == Item::COND_ITEM) &&
	     !real_pos->with_sum_func)
    {						// Save for send fields
      pos= real_pos;
      /* TODO:
	 In most cases this result will be sent to the user.
	 This should be changed to use copy_int or copy_real depending
	 on how the value is to be used: In some cases this may be an
	 argument in a group function, like: IF(ISNULL(col),0,COUNT(*))
      */
      if (!(pos=new Item_copy_string(pos)))
	goto err;
      if (i < border)                           // HAVING, ORDER and GROUP BY
      {
        if (extra_funcs.push_back(pos))
          goto err;
      }
      else if (param->copy_funcs.push_back(pos))
	goto err;
    }
    res_all_fields.push_back(pos);
    ref_pointer_array[((i < border)? all_fields.elements-i-1 : i-border)]=
      pos;
  }
  param->copy_field_end= copy;

  for (i= 0; i < border; i++)
    itr++;
  itr.sublist(res_selected_fields, elements);
  /*
    Put elements from HAVING, ORDER BY and GROUP BY last to ensure that any
    reference used in these will resolve to a item that is already calculated
  */
  param->copy_funcs.concat(&extra_funcs);

  DBUG_RETURN(0);

 err:
  if (copy)
    delete [] param->copy_field;			// This is never 0
  param->copy_field=0;
err2:
  DBUG_RETURN(TRUE);
}


/*
  Make a copy of all simple SELECT'ed items

  This is done at the start of a new group so that we can retrieve
  these later when the group changes.
*/

void
copy_fields(TMP_TABLE_PARAM *param)
{
  Copy_field *ptr=param->copy_field;
  Copy_field *end=param->copy_field_end;

  for (; ptr != end; ptr++)
    (*ptr->do_copy)(ptr);

  List_iterator_fast<Item> it(param->copy_funcs);
  Item_copy_string *item;
  while ((item = (Item_copy_string*) it++))
    item->copy();
}


/*
  Make an array of pointers to sum_functions to speed up sum_func calculation

  SYNOPSIS
    alloc_func_list()

  RETURN
    0	ok
    1	Error
*/

bool JOIN::alloc_func_list()
{
  uint func_count, group_parts;
  DBUG_ENTER("alloc_func_list");

  func_count= tmp_table_param.sum_func_count;
  /*
    If we are using rollup, we need a copy of the summary functions for
    each level
  */
  if (rollup.state != ROLLUP::STATE_NONE)
    func_count*= (send_group_parts+1);

  group_parts= send_group_parts;
  /*
    If distinct, reserve memory for possible
    disctinct->group_by optimization
  */
  if (select_distinct)
  {
    group_parts+= fields_list.elements;
    /*
      If the ORDER clause is specified then it's possible that
      it also will be optimized, so reserve space for it too
    */
    if (order)
    {
      ORDER *ord;
      for (ord= order; ord; ord= ord->next)
        group_parts++;
    }
  }

  /* This must use calloc() as rollup_make_fields depends on this */
  sum_funcs= (Item_sum**) thd->calloc(sizeof(Item_sum**) * (func_count+1) +
				      sizeof(Item_sum***) * (group_parts+1));
  sum_funcs_end= (Item_sum***) (sum_funcs+func_count+1);
  DBUG_RETURN(sum_funcs == 0);
}


/*
  Initialize 'sum_funcs' array with all Item_sum objects

  SYNOPSIS
    make_sum_func_list()
    field_list		All items
    send_fields		Items in select list
    before_group_by	Set to 1 if this is called before GROUP BY handling
    recompute           Set to TRUE if sum_funcs must be recomputed

  RETURN
    0  ok
    1  error
*/

bool JOIN::make_sum_func_list(List<Item> &field_list, List<Item> &send_fields,
			      bool before_group_by, bool recompute)
{
  List_iterator_fast<Item> it(field_list);
  Item_sum **func;
  Item *item;
  DBUG_ENTER("make_sum_func_list");

  if (*sum_funcs && !recompute)
    DBUG_RETURN(FALSE); /* We have already initialized sum_funcs. */

  func= sum_funcs;
  while ((item=it++))
  {
    if (item->type() == Item::SUM_FUNC_ITEM && !item->const_item())
      *func++= (Item_sum*) item;
  }
  if (before_group_by && rollup.state == ROLLUP::STATE_INITED)
  {
    rollup.state= ROLLUP::STATE_READY;
    if (rollup_make_fields(field_list, send_fields, &func))
      DBUG_RETURN(TRUE);			// Should never happen
  }
  else if (rollup.state == ROLLUP::STATE_NONE)
  {
    for (uint i=0 ; i <= send_group_parts ;i++)
      sum_funcs_end[i]= func;
  }
  else if (rollup.state == ROLLUP::STATE_READY)
    DBUG_RETURN(FALSE);                         // Don't put end marker
  *func=0;					// End marker
  DBUG_RETURN(FALSE);
}


/*
  Change all funcs and sum_funcs to fields in tmp table, and create
  new list of all items.

  change_to_use_tmp_fields()
    thd - THD pointer
    ref_pointer_array - array of pointers to top elements of filed list
    res_selected_fields - new list of items of select item list
    res_all_fields - new list of all items
    elements - number of elements in select item list
    all_fields - all fields list

   RETURN
    0 - ok
    !=0 - error
*/

static bool
change_to_use_tmp_fields(THD *thd, Item **ref_pointer_array,
			 List<Item> &res_selected_fields,
			 List<Item> &res_all_fields,
			 uint elements, List<Item> &all_fields)
{
  List_iterator_fast<Item> it(all_fields);
  Item *item_field,*item;
  DBUG_ENTER("change_to_use_tmp_fields");

  res_selected_fields.empty();
  res_all_fields.empty();

  uint i, border= all_fields.elements - elements;
  for (i= 0; (item= it++); i++)
  {
    Field *field;
    
    if ((item->with_sum_func && item->type() != Item::SUM_FUNC_ITEM) ||
        (item->type() == Item::FUNC_ITEM &&
         ((Item_func*)item)->functype() == Item_func::SUSERVAR_FUNC))
      item_field= item;
    else
    {
      if (item->type() == Item::FIELD_ITEM)
      {
	item_field= item->get_tmp_table_item(thd);
      }
      else if ((field= item->get_tmp_table_field()))
      {
	if (item->type() == Item::SUM_FUNC_ITEM && field->table->group)
	  item_field= ((Item_sum*) item)->result_item(field);
	else
	  item_field= (Item*) new Item_field(field);
	if (!item_field)
	  DBUG_RETURN(TRUE);                    // Fatal error
	item_field->name= item->name;
#ifndef DBUG_OFF
	if (_db_on_ && !item_field->name)
	{
	  char buff[256];
	  String str(buff,sizeof(buff),&my_charset_bin);
	  str.length(0);
	  item->print(&str);
	  item_field->name= sql_strmake(str.ptr(),str.length());
	}
#endif
      }
      else
	item_field= item;
    }
    res_all_fields.push_back(item_field);
    ref_pointer_array[((i < border)? all_fields.elements-i-1 : i-border)]=
      item_field;
  }

  List_iterator_fast<Item> itr(res_all_fields);
  for (i= 0; i < border; i++)
    itr++;
  itr.sublist(res_selected_fields, elements);
  DBUG_RETURN(FALSE);
}


/*
  Change all sum_func refs to fields to point at fields in tmp table
  Change all funcs to be fields in tmp table

  change_refs_to_tmp_fields()
    thd - THD pointer
    ref_pointer_array - array of pointers to top elements of filed list
    res_selected_fields - new list of items of select item list
    res_all_fields - new list of all items
    elements - number of elements in select item list
    all_fields - all fields list

   RETURN
    0	ok
    1	error
*/

static bool
change_refs_to_tmp_fields(THD *thd, Item **ref_pointer_array,
			  List<Item> &res_selected_fields,
			  List<Item> &res_all_fields, uint elements,
			  List<Item> &all_fields)
{
  List_iterator_fast<Item> it(all_fields);
  Item *item, *new_item;
  res_selected_fields.empty();
  res_all_fields.empty();

  uint i, border= all_fields.elements - elements;
  for (i= 0; (item= it++); i++)
  {
    res_all_fields.push_back(new_item= item->get_tmp_table_item(thd));
    ref_pointer_array[((i < border)? all_fields.elements-i-1 : i-border)]=
      new_item;
  }

  List_iterator_fast<Item> itr(res_all_fields);
  for (i= 0; i < border; i++)
    itr++;
  itr.sublist(res_selected_fields, elements);

  return thd->is_fatal_error;
}



/******************************************************************************
  Code for calculating functions
******************************************************************************/


/*
  Call ::setup for all sum functions

  SYNOPSIS
    setup_sum_funcs()
    thd           thread handler
    func_ptr      sum function list

  RETURN
    FALSE  ok
    TRUE   error
*/

static bool setup_sum_funcs(THD *thd, Item_sum **func_ptr)
{
  Item_sum *func;
  DBUG_ENTER("setup_sum_funcs");
  while ((func= *(func_ptr++)))
  {
    if (func->setup(thd))
      DBUG_RETURN(TRUE);
  }
  DBUG_RETURN(FALSE);
}


static void
init_tmptable_sum_functions(Item_sum **func_ptr)
{
  Item_sum *func;
  while ((func= *(func_ptr++)))
    func->reset_field();
}


	/* Update record 0 in tmp_table from record 1 */

static void
update_tmptable_sum_func(Item_sum **func_ptr,
			 TABLE *tmp_table __attribute__((unused)))
{
  Item_sum *func;
  while ((func= *(func_ptr++)))
    func->update_field();
}


	/* Copy result of sum functions to record in tmp_table */

static void
copy_sum_funcs(Item_sum **func_ptr, Item_sum **end_ptr)
{
  for (; func_ptr != end_ptr ; func_ptr++)
    (void) (*func_ptr)->save_in_result_field(1);
  return;
}


static bool
init_sum_functions(Item_sum **func_ptr, Item_sum **end_ptr)
{
  for (; func_ptr != end_ptr ;func_ptr++)
  {
    if ((*func_ptr)->reset())
      return 1;
  }
  /* If rollup, calculate the upper sum levels */
  for ( ; *func_ptr ; func_ptr++)
  {
    if ((*func_ptr)->add())
      return 1;
  }
  return 0;
}


static bool
update_sum_func(Item_sum **func_ptr)
{
  Item_sum *func;
  for (; (func= (Item_sum*) *func_ptr) ; func_ptr++)
    if (func->add())
      return 1;
  return 0;
}

	/* Copy result of functions to record in tmp_table */

void
copy_funcs(Item **func_ptr)
{
  Item *func;
  for (; (func = *func_ptr) ; func_ptr++)
    func->save_in_result_field(1);
}


/*
  Create a condition for a const reference and add this to the
  currenct select for the table
*/

static bool add_ref_to_table_cond(THD *thd, JOIN_TAB *join_tab)
{
  DBUG_ENTER("add_ref_to_table_cond");
  if (!join_tab->ref.key_parts)
    DBUG_RETURN(FALSE);

  Item_cond_and *cond=new Item_cond_and();
  TABLE *table=join_tab->table;
  int error;
  if (!cond)
    DBUG_RETURN(TRUE);

  for (uint i=0 ; i < join_tab->ref.key_parts ; i++)
  {
    Field *field=table->field[table->key_info[join_tab->ref.key].key_part[i].
			      fieldnr-1];
    Item *value=join_tab->ref.items[i];
    cond->add(new Item_func_equal(new Item_field(field), value));
  }
  if (thd->is_fatal_error)
    DBUG_RETURN(TRUE);

  if (!cond->fixed)
    cond->fix_fields(thd, (Item**)&cond);
  if (join_tab->select)
  {
    error=(int) cond->add(join_tab->select->cond);
    join_tab->select_cond=join_tab->select->cond=cond;
  }
  else if ((join_tab->select= make_select(join_tab->table, 0, 0, cond, 0,
                                          &error)))
    join_tab->select_cond=cond;

  DBUG_RETURN(error ? TRUE : FALSE);
}


/*
  Free joins of subselect of this select.

  free_underlaid_joins()
    thd - THD pointer
    select - pointer to st_select_lex which subselects joins we will free
*/

void free_underlaid_joins(THD *thd, SELECT_LEX *select)
{
  for (SELECT_LEX_UNIT *unit= select->first_inner_unit();
       unit;
       unit= unit->next_unit())
    unit->cleanup();
}

/****************************************************************************
  ROLLUP handling
****************************************************************************/

/*
  Replace occurences of group by fields in an expression by ref items

  SYNOPSIS
    change_group_ref()
    thd                  reference to the context
    expr                 expression to make replacement
    group_list           list of references to group by items
    changed        out:  returns 1 if item contains a replaced field item

  DESCRIPTION
    The function replaces occurrences of group by fields in expr
    by ref objects for these fields unless they are under aggregate
    functions.
    The function also corrects value of the the maybe_null attribute
    for the items of all subexpressions containing group by fields.

  IMPLEMENTATION
    The function recursively traverses the tree of the expr expression,
    looks for occurrences of the group by fields that are not under
    aggregate functions and replaces them for the corresponding ref items.

  NOTES
    This substitution is needed GROUP BY queries with ROLLUP if
    SELECT list contains expressions over group by attributes.

  TODO: Some functions are not null-preserving. For those functions
    updating of the maybe_null attribute is an overkill. 

  EXAMPLES
    SELECT a+1 FROM t1 GROUP BY a WITH ROLLUP
    SELECT SUM(a)+a FROM t1 GROUP BY a WITH ROLLUP 
    
  RETURN
    0	if ok
    1   on error
*/

static bool change_group_ref(THD *thd, Item_func *expr, ORDER *group_list,
                             bool *changed)
{
  if (expr->arg_count)
  {
    Name_resolution_context *context= &thd->lex->current_select->context;
    Item **arg,**arg_end;
    bool arg_changed= FALSE;
    for (arg= expr->arguments(),
         arg_end= expr->arguments()+expr->arg_count;
         arg != arg_end; arg++)
    {
      Item *item= *arg;
      if (item->type() == Item::FIELD_ITEM || item->type() == Item::REF_ITEM)
      {
        ORDER *group_tmp;
        for (group_tmp= group_list; group_tmp; group_tmp= group_tmp->next)
        {
          if (item->eq(*group_tmp->item,0))
          {
            Item *new_item;
            if (!(new_item= new Item_ref(context, group_tmp->item, 0,
                                        item->name)))
              return 1;                                 // fatal_error is set
            thd->change_item_tree(arg, new_item);
            arg_changed= TRUE;
          }
        }
      }
      else if (item->type() == Item::FUNC_ITEM)
      {
        if (change_group_ref(thd, (Item_func *) item, group_list, &arg_changed))
          return 1;
      }
    }
    if (arg_changed)
    {
      expr->maybe_null= 1;
      *changed= TRUE;
    }
  }
  return 0;
}


/* Allocate memory needed for other rollup functions */

bool JOIN::rollup_init()
{
  uint i,j;
  Item **ref_array;

  tmp_table_param.quick_group= 0;	// Can't create groups in tmp table
  rollup.state= ROLLUP::STATE_INITED;

  /*
    Create pointers to the different sum function groups
    These are updated by rollup_make_fields()
  */
  tmp_table_param.group_parts= send_group_parts;

  if (!(rollup.null_items= (Item_null_result**) thd->alloc((sizeof(Item*) +
                                                sizeof(Item**) +
                                                sizeof(List<Item>) +
				                ref_pointer_array_size)
				                * send_group_parts )))
    return 1;
  
  rollup.fields= (List<Item>*) (rollup.null_items + send_group_parts);
  rollup.ref_pointer_arrays= (Item***) (rollup.fields + send_group_parts);
  ref_array= (Item**) (rollup.ref_pointer_arrays+send_group_parts);

  /*
    Prepare space for field list for the different levels
    These will be filled up in rollup_make_fields()
  */
  for (i= 0 ; i < send_group_parts ; i++)
  {
    rollup.null_items[i]= new (thd->mem_root) Item_null_result();
    List<Item> *rollup_fields= &rollup.fields[i];
    rollup_fields->empty();
    rollup.ref_pointer_arrays[i]= ref_array;
    ref_array+= all_fields.elements;
  }
  for (i= 0 ; i < send_group_parts; i++)
  {
    for (j=0 ; j < fields_list.elements ; j++)
      rollup.fields[i].push_back(rollup.null_items[i]);
  }
  List_iterator<Item> it(all_fields);
  Item *item;
  while ((item= it++))
  {
    ORDER *group_tmp;
    bool found_in_group= 0;

    for (group_tmp= group_list; group_tmp; group_tmp= group_tmp->next)
    {
      if (*group_tmp->item == item)
      {
        item->maybe_null= 1;
        found_in_group= 1;
        if (item->const_item())
        {
          /*
            For ROLLUP queries each constant item referenced in GROUP BY list
            is wrapped up into an Item_func object yielding the same value
            as the constant item. The objects of the wrapper class are never
            considered as constant items and besides they inherit all
            properties of the Item_result_field class.
            This wrapping allows us to ensure writing constant items
            into temporary tables whenever the result of the ROLLUP
            operation has to be written into a temporary table, e.g. when
            ROLLUP is used together with DISTINCT in the SELECT list.
            Usually when creating temporary tables for a intermidiate
            result we do not include fields for constant expressions.
	  */           
          Item* new_item= new Item_func_rollup_const(item);
          if (!new_item)
            return 1;
          new_item->fix_fields(thd, (Item **) 0);
          thd->change_item_tree(it.ref(), new_item);
          for (ORDER *tmp= group_tmp; tmp; tmp= tmp->next)
          { 
            if (*tmp->item == item)
              thd->change_item_tree(tmp->item, new_item);
          }
        }
      }
    }
    if (item->type() == Item::FUNC_ITEM && !found_in_group)
    {
      bool changed= FALSE;
      if (change_group_ref(thd, (Item_func *) item, group_list, &changed))
        return 1;
      /*
        We have to prevent creation of a field in a temporary table for
        an expression that contains GROUP BY attributes.
        Marking the expression item as 'with_sum_func' will ensure this.
      */ 
      if (changed)
        item->with_sum_func= 1;
    }
  }
  return 0;
}
  

/*
  Fill up rollup structures with pointers to fields to use

  SYNOPSIS
    rollup_make_fields()
    fields_arg			List of all fields (hidden and real ones)
    sel_fields			Pointer to selected fields
    func			Store here a pointer to all fields

  IMPLEMENTATION:
    Creates copies of item_sum items for each sum level

  RETURN
    0	if ok
	In this case func is pointing to next not used element.
    1   on error
*/

bool JOIN::rollup_make_fields(List<Item> &fields_arg, List<Item> &sel_fields,
			      Item_sum ***func)
{
  List_iterator_fast<Item> it(fields_arg);
  Item *first_field= sel_fields.head();
  uint level;

  /*
    Create field lists for the different levels

    The idea here is to have a separate field list for each rollup level to
    avoid all runtime checks of which columns should be NULL.

    The list is stored in reverse order to get sum function in such an order
    in func that it makes it easy to reset them with init_sum_functions()

    Assuming:  SELECT a, b, c SUM(b) FROM t1 GROUP BY a,b WITH ROLLUP

    rollup.fields[0] will contain list where a,b,c is NULL
    rollup.fields[1] will contain list where b,c is NULL
    ...
    rollup.ref_pointer_array[#] points to fields for rollup.fields[#]
    ...
    sum_funcs_end[0] points to all sum functions
    sum_funcs_end[1] points to all sum functions, except grand totals
    ...
  */

  for (level=0 ; level < send_group_parts ; level++)
  {
    uint i;
    uint pos= send_group_parts - level -1;
    bool real_fields= 0;
    Item *item;
    List_iterator<Item> new_it(rollup.fields[pos]);
    Item **ref_array_start= rollup.ref_pointer_arrays[pos];
    ORDER *start_group;

    /* Point to first hidden field */
    Item **ref_array= ref_array_start + fields_arg.elements-1;

    /* Remember where the sum functions ends for the previous level */
    sum_funcs_end[pos+1]= *func;

    /* Find the start of the group for this level */
    for (i= 0, start_group= group_list ;
	 i++ < pos ;
	 start_group= start_group->next)
      ;

    it.rewind();
    while ((item= it++))
    {
      if (item == first_field)
      {
	real_fields= 1;				// End of hidden fields
	ref_array= ref_array_start;
      }

      if (item->type() == Item::SUM_FUNC_ITEM && !item->const_item())
      {
	/*
	  This is a top level summary function that must be replaced with
	  a sum function that is reset for this level.

	  NOTE: This code creates an object which is not that nice in a
	  sub select.  Fortunately it's not common to have rollup in
	  sub selects.
	*/
	item= item->copy_or_same(thd);
	((Item_sum*) item)->make_unique();
	*(*func)= (Item_sum*) item;
	(*func)++;
      }
      else 
      {
	/* Check if this is something that is part of this group by */
	ORDER *group_tmp;
	for (group_tmp= start_group, i= pos ;
             group_tmp ; group_tmp= group_tmp->next, i++)
	{
          if (*group_tmp->item == item)
	  {
	    /*
	      This is an element that is used by the GROUP BY and should be
	      set to NULL in this level
	    */
            Item_null_result *null_item= new (thd->mem_root) Item_null_result();
            if (!null_item)
              return 1;
	    item->maybe_null= 1;		// Value will be null sometimes
            null_item->result_field= item->get_tmp_table_field();
            item= null_item;
	    break;
	  }
	}
      }
      *ref_array= item;
      if (real_fields)
      {
	(void) new_it++;			// Point to next item
	new_it.replace(item);			// Replace previous
	ref_array++;
      }
      else
	ref_array--;
    }
  }
  sum_funcs_end[0]= *func;			// Point to last function
  return 0;
}

/*
  Send all rollup levels higher than the current one to the client

  SYNOPSIS:
    rollup_send_data()
    idx			Level we are on:
			0 = Total sum level
			1 = First group changed  (a)
			2 = Second group changed (a,b)

  SAMPLE
    SELECT a, b, c SUM(b) FROM t1 GROUP BY a,b WITH ROLLUP

  RETURN
    0	ok
    1   If send_data_failed()
*/

int JOIN::rollup_send_data(uint idx)
{
  uint i;
  for (i= send_group_parts ; i-- > idx ; )
  {
    /* Get reference pointers to sum functions in place */
    memcpy((char*) ref_pointer_array,
	   (char*) rollup.ref_pointer_arrays[i],
	   ref_pointer_array_size);
    if ((!having || having->val_int()))
    {
      if (send_records < unit->select_limit_cnt && do_send_rows &&
	  result->send_data(rollup.fields[i]))
	return 1;
      send_records++;
    }
  }
  /* Restore ref_pointer_array */
  set_items_ref_array(current_ref_pointer_array);
  return 0;
}

/*
  Write all rollup levels higher than the current one to a temp table

  SYNOPSIS:
    rollup_write_data()
    idx                 Level we are on:
                        0 = Total sum level
                        1 = First group changed  (a)
                        2 = Second group changed (a,b)
    table               reference to temp table

  SAMPLE
    SELECT a, b, SUM(c) FROM t1 GROUP BY a,b WITH ROLLUP

  RETURN
    0	ok
    1   if write_data_failed()
*/

int JOIN::rollup_write_data(uint idx, TABLE *table_arg)
{
  uint i;
  for (i= send_group_parts ; i-- > idx ; )
  {
    /* Get reference pointers to sum functions in place */
    memcpy((char*) ref_pointer_array,
	   (char*) rollup.ref_pointer_arrays[i],
	   ref_pointer_array_size);
    if ((!having || having->val_int()))
    {
      int write_error;
      Item *item;
      List_iterator_fast<Item> it(rollup.fields[i]);
      while ((item= it++))
      {
        if (item->type() == Item::NULL_ITEM && item->is_result_field())
          item->save_in_result_field(1);
      }
      copy_sum_funcs(sum_funcs_end[i+1], sum_funcs_end[i]);
      if ((write_error= table_arg->file->write_row(table_arg->record[0])))
      {
	if (create_myisam_from_heap(thd, table_arg, &tmp_table_param,
                                    write_error, 0))
	  return 1;		     
      }
    }
  }
  /* Restore ref_pointer_array */
  set_items_ref_array(current_ref_pointer_array);
  return 0;
}

/*
  clear results if there are not rows found for group
  (end_send_group/end_write_group)

  SYNOPSYS
     JOIN::clear()
*/

void JOIN::clear()
{
  clear_tables(this);
  copy_fields(&tmp_table_param);

  if (sum_funcs)
  {
    Item_sum *func, **func_ptr= sum_funcs;
    while ((func= *(func_ptr++)))
      func->clear();
  }
}

/****************************************************************************
  EXPLAIN handling

  Send a description about what how the select will be done to stdout
****************************************************************************/

static void select_describe(JOIN *join, bool need_tmp_table, bool need_order,
			    bool distinct,const char *message)
{
  List<Item> field_list;
  List<Item> item_list;
  THD *thd=join->thd;
  select_result *result=join->result;
  Item *item_null= new Item_null();
  CHARSET_INFO *cs= system_charset_info;
  int quick_type;
  DBUG_ENTER("select_describe");
  DBUG_PRINT("info", ("Select 0x%lx, type %s, message %s",
		      (ulong)join->select_lex, join->select_lex->type,
		      message ? message : "NULL"));
  /* Don't log this into the slow query log */
  thd->server_status&= ~(SERVER_QUERY_NO_INDEX_USED | SERVER_QUERY_NO_GOOD_INDEX_USED);
  join->unit->offset_limit_cnt= 0;

  if (message)
  {
    item_list.push_back(new Item_int((int32)
				     join->select_lex->select_number));
    item_list.push_back(new Item_string(join->select_lex->type,
					strlen(join->select_lex->type), cs));
    for (uint i=0 ; i < 7; i++)
      item_list.push_back(item_null);
    item_list.push_back(new Item_string(message,strlen(message),cs));
    if (result->send_data(item_list))
      join->error= 1;
  }
  else if (join->select_lex == join->unit->fake_select_lex)
  {
    /* 
      here we assume that the query will return at least two rows, so we
      show "filesort" in EXPLAIN. Of course, sometimes we'll be wrong
      and no filesort will be actually done, but executing all selects in
      the UNION to provide precise EXPLAIN information will hardly be
      appreciated :)
    */
    char table_name_buffer[NAME_LEN];
    item_list.empty();
    /* id */
    item_list.push_back(new Item_null);
    /* select_type */
    item_list.push_back(new Item_string(join->select_lex->type,
					strlen(join->select_lex->type),
					cs));
    /* table */
    {
      SELECT_LEX *sl= join->unit->first_select();
      uint len= 6, lastop= 0;
      memcpy(table_name_buffer, STRING_WITH_LEN("<union"));
      for (; sl && len + lastop + 5 < NAME_LEN; sl= sl->next_select())
      {
        len+= lastop;
        lastop= my_snprintf(table_name_buffer + len, NAME_LEN - len,
                            "%u,", sl->select_number);
      }
      if (sl || len + lastop >= NAME_LEN)
      {
        memcpy(table_name_buffer + len, STRING_WITH_LEN("...>") + 1);
        len+= 4;
      }
      else
      {
        len+= lastop;
        table_name_buffer[len - 1]= '>';  // change ',' to '>'
      }
      item_list.push_back(new Item_string(table_name_buffer, len, cs));
    }
    /* type */
    item_list.push_back(new Item_string(join_type_str[JT_ALL],
					  strlen(join_type_str[JT_ALL]),
					  cs));
    /* possible_keys */
    item_list.push_back(item_null);
    /* key*/
    item_list.push_back(item_null);
    /* key_len */
    item_list.push_back(item_null);
    /* ref */
    item_list.push_back(item_null);
    /* rows */
    item_list.push_back(item_null);
    /* extra */
    if (join->unit->global_parameters->order_list.first)
      item_list.push_back(new Item_string("Using filesort",
					  14, cs));
    else
      item_list.push_back(new Item_string("", 0, cs));

    if (result->send_data(item_list))
      join->error= 1;
  }
  else
  {
    table_map used_tables=0;
    for (uint i=0 ; i < join->tables ; i++)
    {
      JOIN_TAB *tab=join->join_tab+i;
      TABLE *table=tab->table;
      char buff[512]; 
      char buff1[512], buff2[512], buff3[512];
      char keylen_str_buf[64];
      String extra(buff, sizeof(buff),cs);
      char table_name_buffer[NAME_LEN];
      String tmp1(buff1,sizeof(buff1),cs);
      String tmp2(buff2,sizeof(buff2),cs);
      String tmp3(buff3,sizeof(buff3),cs);
      extra.length(0);
      tmp1.length(0);
      tmp2.length(0);
      tmp3.length(0);

      quick_type= -1;
      item_list.empty();
      /* id */
      item_list.push_back(new Item_uint((uint32)
				       join->select_lex->select_number));
      /* select_type */
      item_list.push_back(new Item_string(join->select_lex->type,
					  strlen(join->select_lex->type),
					  cs));
      if (tab->type == JT_ALL && tab->select && tab->select->quick)
      {
        quick_type= tab->select->quick->get_type();
        if ((quick_type == QUICK_SELECT_I::QS_TYPE_INDEX_MERGE) ||
            (quick_type == QUICK_SELECT_I::QS_TYPE_ROR_INTERSECT) ||
            (quick_type == QUICK_SELECT_I::QS_TYPE_ROR_UNION))
          tab->type = JT_INDEX_MERGE;
        else
	  tab->type = JT_RANGE;
      }
      /* table */
      if (table->derived_select_number)
      {
	/* Derived table name generation */
	int len= my_snprintf(table_name_buffer, sizeof(table_name_buffer)-1,
			     "<derived%u>",
			     table->derived_select_number);
	item_list.push_back(new Item_string(table_name_buffer, len, cs));
      }
      else
      {
        TABLE_LIST *real_table= table->pos_in_table_list; 
	item_list.push_back(new Item_string(real_table->alias,
					    strlen(real_table->alias),
					    cs));
      }
      /* type */
      item_list.push_back(new Item_string(join_type_str[tab->type],
					  strlen(join_type_str[tab->type]),
					  cs));
      /* Build "possible_keys" value and add it to item_list */
      if (!tab->keys.is_clear_all())
      {
        uint j;
        for (j=0 ; j < table->s->keys ; j++)
        {
          if (tab->keys.is_set(j))
          {
            if (tmp1.length())
              tmp1.append(',');
            tmp1.append(table->key_info[j].name, 
			strlen(table->key_info[j].name),
			system_charset_info);
          }
        }
      }
      if (tmp1.length())
	item_list.push_back(new Item_string(tmp1.ptr(),tmp1.length(),cs));
      else
	item_list.push_back(item_null);

      /* Build "key", "key_len", and "ref" values and add them to item_list */
      if (tab->ref.key_parts)
      {
	KEY *key_info=table->key_info+ tab->ref.key;
        register uint length;
	item_list.push_back(new Item_string(key_info->name,
					    strlen(key_info->name),
					    system_charset_info));
        length= longlong2str(tab->ref.key_length, keylen_str_buf, 10) - 
                keylen_str_buf;
        item_list.push_back(new Item_string(keylen_str_buf, length,
                                            system_charset_info));
	for (store_key **ref=tab->ref.key_copy ; *ref ; ref++)
	{
	  if (tmp2.length())
	    tmp2.append(',');
	  tmp2.append((*ref)->name(), strlen((*ref)->name()),
		      system_charset_info);
	}
	item_list.push_back(new Item_string(tmp2.ptr(),tmp2.length(),cs));
      }
      else if (tab->type == JT_NEXT)
      {
	KEY *key_info=table->key_info+ tab->index;
        register uint length;
	item_list.push_back(new Item_string(key_info->name,
					    strlen(key_info->name),cs));
        length= longlong2str(key_info->key_length, keylen_str_buf, 10) - 
                keylen_str_buf;
        item_list.push_back(new Item_string(keylen_str_buf, 
                                            length,
                                            system_charset_info));
	item_list.push_back(item_null);
      }
      else if (tab->select && tab->select->quick)
      {
        tab->select->quick->add_keys_and_lengths(&tmp2, &tmp3);
	item_list.push_back(new Item_string(tmp2.ptr(),tmp2.length(),cs));
	item_list.push_back(new Item_string(tmp3.ptr(),tmp3.length(),cs));
	item_list.push_back(item_null);
      }
      else
      {
	item_list.push_back(item_null);
	item_list.push_back(item_null);
	item_list.push_back(item_null);
      }
      /* Add "rows" field to item_list. */
      item_list.push_back(new Item_int((longlong) (ulonglong)
				       join->best_positions[i]. records_read,
				       MY_INT64_NUM_DECIMAL_DIGITS));
      /* Build "Extra" field and add it to item_list. */
      my_bool key_read=table->key_read;
      if ((tab->type == JT_NEXT || tab->type == JT_CONST) &&
          table->used_keys.is_set(tab->index))
	key_read=1;
      if (quick_type == QUICK_SELECT_I::QS_TYPE_ROR_INTERSECT &&
          !((QUICK_ROR_INTERSECT_SELECT*)tab->select->quick)->need_to_fetch_row)
        key_read=1;
        
      if (tab->info)
	item_list.push_back(new Item_string(tab->info,strlen(tab->info),cs));
      else if (tab->packed_info & TAB_INFO_HAVE_VALUE)
      {
        if (tab->packed_info & TAB_INFO_USING_INDEX)
          extra.append(STRING_WITH_LEN("; Using index"));
        if (tab->packed_info & TAB_INFO_USING_WHERE)
          extra.append(STRING_WITH_LEN("; Using where"));
        if (tab->packed_info & TAB_INFO_FULL_SCAN_ON_NULL)
          extra.append(STRING_WITH_LEN("; Full scan on NULL key"));
        /* Skip initial "; "*/
        const char *str= extra.ptr();
        uint32 len= extra.length();
        if (len)
        {
          str += 2;
          len -= 2;
        }
	item_list.push_back(new Item_string(str, len, cs));
      }
      else
      {
        if (quick_type == QUICK_SELECT_I::QS_TYPE_ROR_UNION || 
            quick_type == QUICK_SELECT_I::QS_TYPE_ROR_INTERSECT ||
            quick_type == QUICK_SELECT_I::QS_TYPE_INDEX_MERGE)
        {
          extra.append(STRING_WITH_LEN("; Using "));
          tab->select->quick->add_info_string(&extra);
        }
	if (tab->select)
	{
	  if (tab->use_quick == 2)
	  {
            char buf[MAX_KEY/8+1];
            extra.append(STRING_WITH_LEN("; Range checked for each "
                                         "record (index map: 0x"));
            extra.append(tab->keys.print(buf));
            extra.append(')');
	  }
	  else if (tab->select->cond)
          {
            const COND *pushed_cond= tab->table->file->pushed_cond;

            if (thd->variables.engine_condition_pushdown && pushed_cond)
            {
              extra.append(STRING_WITH_LEN("; Using where with pushed "
                                           "condition"));
              if (thd->lex->describe & DESCRIBE_EXTENDED)
              {
                extra.append(STRING_WITH_LEN(": "));
                ((COND *)pushed_cond)->print(&extra);
              }
            }
            else
              extra.append(STRING_WITH_LEN("; Using where"));
          }
	}
	if (key_read)
        {
          if (quick_type == QUICK_SELECT_I::QS_TYPE_GROUP_MIN_MAX)
            extra.append(STRING_WITH_LEN("; Using index for group-by"));
          else
            extra.append(STRING_WITH_LEN("; Using index"));
        }
	if (table->reginfo.not_exists_optimize)
	  extra.append(STRING_WITH_LEN("; Not exists"));
	if (need_tmp_table)
	{
	  need_tmp_table=0;
	  extra.append(STRING_WITH_LEN("; Using temporary"));
	}
	if (need_order)
	{
	  need_order=0;
	  extra.append(STRING_WITH_LEN("; Using filesort"));
	}
	if (distinct & test_all_bits(used_tables,thd->used_tables))
	  extra.append(STRING_WITH_LEN("; Distinct"));

        for (uint part= 0; part < tab->ref.key_parts; part++)
        {
          if (tab->ref.cond_guards[part])
          {
            extra.append(STRING_WITH_LEN("; Full scan on NULL key"));
            break;
          }
        }
        
        /* Skip initial "; "*/
        const char *str= extra.ptr();
        uint32 len= extra.length();
        if (len)
        {
          str += 2;
          len -= 2;
        }
	item_list.push_back(new Item_string(str, len, cs));
      }
      // For next iteration
      used_tables|=table->map;
      if (result->send_data(item_list))
	join->error= 1;
    }
  }
  for (SELECT_LEX_UNIT *unit= join->select_lex->first_inner_unit();
       unit;
       unit= unit->next_unit())
  {
    if (mysql_explain_union(thd, unit, result))
      DBUG_VOID_RETURN;
  }
  DBUG_VOID_RETURN;
}


bool mysql_explain_union(THD *thd, SELECT_LEX_UNIT *unit, select_result *result)
{
  DBUG_ENTER("mysql_explain_union");
  bool res= 0;
  SELECT_LEX *first= unit->first_select();

  for (SELECT_LEX *sl= first;
       sl;
       sl= sl->next_select())
  {
    // drop UNCACHEABLE_EXPLAIN, because it is for internal usage only
    uint8 uncacheable= (sl->uncacheable & ~UNCACHEABLE_EXPLAIN);
    sl->type= (((&thd->lex->select_lex)==sl)?
	       (sl->first_inner_unit() || sl->next_select() ? 
		"PRIMARY" : "SIMPLE"):
	       ((sl == first)?
		((sl->linkage == DERIVED_TABLE_TYPE) ?
		 "DERIVED":
		 ((uncacheable & UNCACHEABLE_DEPENDENT) ?
		  "DEPENDENT SUBQUERY":
		  (uncacheable?"UNCACHEABLE SUBQUERY":
		   "SUBQUERY"))):
		((uncacheable & UNCACHEABLE_DEPENDENT) ?
		 "DEPENDENT UNION":
		 uncacheable?"UNCACHEABLE UNION":
		 "UNION")));
    sl->options|= SELECT_DESCRIBE;
  }
  if (first->next_select())
  {
    unit->fake_select_lex->select_number= UINT_MAX; // jost for initialization
    unit->fake_select_lex->type= "UNION RESULT";
    unit->fake_select_lex->options|= SELECT_DESCRIBE;
    if (!(res= unit->prepare(thd, result, SELECT_NO_UNLOCK | SELECT_DESCRIBE)))
      res= unit->exec();
    res|= unit->cleanup();
  }
  else
  {
    thd->lex->current_select= first;
    unit->set_limit(unit->global_parameters);
    res= mysql_select(thd, &first->ref_pointer_array,
			(TABLE_LIST*) first->table_list.first,
			first->with_wild, first->item_list,
			first->where,
			first->order_list.elements +
			first->group_list.elements,
			(ORDER*) first->order_list.first,
			(ORDER*) first->group_list.first,
			first->having,
			(ORDER*) thd->lex->proc_list.first,
			first->options | thd->options | SELECT_DESCRIBE,
			result, unit, first);
  }
  DBUG_RETURN(res || thd->net.report_error);
}


/*
  Print joins from the FROM clause

  SYNOPSIS
    print_join()
    thd     thread handler
    str     string where table should be printed
    tables  list of tables in join
*/

static void print_join(THD *thd, String *str, List<TABLE_LIST> *tables)
{
  /* List is reversed => we should reverse it before using */
  List_iterator_fast<TABLE_LIST> ti(*tables);
  TABLE_LIST **table= (TABLE_LIST **)thd->alloc(sizeof(TABLE_LIST*) *
                                                tables->elements);
  if (table == 0)
    return;  // out of memory

  for (TABLE_LIST **t= table + (tables->elements - 1); t >= table; t--)
    *t= ti++;

  DBUG_ASSERT(tables->elements >= 1);
  (*table)->print(thd, str);

  TABLE_LIST **end= table + tables->elements;
  for (TABLE_LIST **tbl= table + 1; tbl < end; tbl++)
  {
    TABLE_LIST *curr= *tbl;
    if (curr->outer_join)
    {
      /* MySQL converts right to left joins */
      str->append(STRING_WITH_LEN(" left join "));
    }
    else if (curr->straight)
      str->append(STRING_WITH_LEN(" straight_join "));
    else
      str->append(STRING_WITH_LEN(" join "));
    curr->print(thd, str);
    if (curr->on_expr)
    {
      str->append(STRING_WITH_LEN(" on("));
      curr->on_expr->print(str);
      str->append(')');
    }
  }
}


/*
  Print table as it should be in join list

  SYNOPSIS
    st_table_list::print();
    str   string where table should bbe printed
*/

void st_table_list::print(THD *thd, String *str)
{
  if (nested_join)
  {
    str->append('(');
    print_join(thd, str, &nested_join->join_list);
    str->append(')');
  }
  else
  {
    const char *cmp_name;                         // Name to compare with alias
    if (view_name.str)
    {
      // A view

      if (!(belong_to_view &&
            belong_to_view->compact_view_format))
      {
        append_identifier(thd, str, view_db.str, view_db.length);
        str->append('.');
      }
      append_identifier(thd, str, view_name.str, view_name.length);
      cmp_name= view_name.str;
    }
    else if (derived)
    {
      // A derived table
      str->append('(');
      derived->print(str);
      str->append(')');
      cmp_name= "";                               // Force printing of alias
    }
    else
    {
      // A normal table

      if (!(belong_to_view &&
            belong_to_view->compact_view_format))
      {
        append_identifier(thd, str, db, db_length);
        str->append('.');
      }
      if (schema_table)
      {
        append_identifier(thd, str, schema_table_name,
                          strlen(schema_table_name));
        cmp_name= schema_table_name;
      }
      else
      {
        append_identifier(thd, str, table_name, table_name_length);
        cmp_name= table_name;
      }
    }
    if (my_strcasecmp(table_alias_charset, cmp_name, alias))
    {
      str->append(' ');
      append_identifier(thd, str, alias, strlen(alias));
    }
  }
}


void st_select_lex::print(THD *thd, String *str)
{
  /* QQ: thd may not be set for sub queries, but this should be fixed */
  if (!thd)
    thd= current_thd;

  str->append(STRING_WITH_LEN("select "));

  /* First add options */
  if (options & SELECT_STRAIGHT_JOIN)
    str->append(STRING_WITH_LEN("straight_join "));
  if ((thd->lex->lock_option == TL_READ_HIGH_PRIORITY) &&
      (this == &thd->lex->select_lex))
    str->append(STRING_WITH_LEN("high_priority "));
  if (options & SELECT_DISTINCT)
    str->append(STRING_WITH_LEN("distinct "));
  if (options & SELECT_SMALL_RESULT)
    str->append(STRING_WITH_LEN("sql_small_result "));
  if (options & SELECT_BIG_RESULT)
    str->append(STRING_WITH_LEN("sql_big_result "));
  if (options & OPTION_BUFFER_RESULT)
    str->append(STRING_WITH_LEN("sql_buffer_result "));
  if (options & OPTION_FOUND_ROWS)
    str->append(STRING_WITH_LEN("sql_calc_found_rows "));
  switch (sql_cache)
  {
    case SQL_NO_CACHE:
      str->append(STRING_WITH_LEN("sql_no_cache "));
      break;
    case SQL_CACHE:
      str->append(STRING_WITH_LEN("sql_cache "));
      break;
    case SQL_CACHE_UNSPECIFIED:
      break;
    default:
      DBUG_ASSERT(0);
  }

  //Item List
  bool first= 1;
  List_iterator_fast<Item> it(item_list);
  Item *item;
  while ((item= it++))
  {
    if (first)
      first= 0;
    else
      str->append(',');
    item->print_item_w_name(str);
  }

  /*
    from clause
    TODO: support USING/FORCE/IGNORE index
  */
  if (table_list.elements)
  {
    str->append(STRING_WITH_LEN(" from "));
    /* go through join tree */
    print_join(thd, str, &top_join_list);
  }

  // Where
  Item *cur_where= where;
  if (join)
    cur_where= join->conds;
  if (cur_where || cond_value != Item::COND_UNDEF)
  {
    str->append(STRING_WITH_LEN(" where "));
    if (cur_where)
      cur_where->print(str);
    else
      str->append(cond_value != Item::COND_FALSE ? "1" : "0");
  }

  // group by & olap
  if (group_list.elements)
  {
    str->append(STRING_WITH_LEN(" group by "));
    print_order(str, (ORDER *) group_list.first);
    switch (olap)
    {
      case CUBE_TYPE:
	str->append(STRING_WITH_LEN(" with cube"));
	break;
      case ROLLUP_TYPE:
	str->append(STRING_WITH_LEN(" with rollup"));
	break;
      default:
	;  //satisfy compiler
    }
  }

  // having
  Item *cur_having= having;
  if (join)
    cur_having= join->having;

  if (cur_having || having_value != Item::COND_UNDEF)
  {
    str->append(STRING_WITH_LEN(" having "));
    if (cur_having)
      cur_having->print(str);
    else
      str->append(having_value != Item::COND_FALSE ? "1" : "0");
  }

  if (order_list.elements)
  {
    str->append(STRING_WITH_LEN(" order by "));
    print_order(str, (ORDER *) order_list.first);
  }

  // limit
  print_limit(thd, str);

  // PROCEDURE unsupported here
}


/*
  change select_result object of JOIN

  SYNOPSIS
    JOIN::change_result()
    res		new select_result object

  RETURN
    FALSE - OK
    TRUE  - error
*/

bool JOIN::change_result(select_result *res)
{
  DBUG_ENTER("JOIN::change_result");
  result= res;
  if (!procedure && (result->prepare(fields_list, select_lex->master_unit()) ||
                     result->prepare2()))
  {
    DBUG_RETURN(TRUE);
  }
  DBUG_RETURN(FALSE);
}<|MERGE_RESOLUTION|>--- conflicted
+++ resolved
@@ -944,7 +944,6 @@
     DBUG_PRINT("error",("Error: make_select() failed"));
     DBUG_RETURN(1);
   }
-<<<<<<< HEAD
   
   reset_nj_counters(join_list);
   make_outerjoin_info(this);
@@ -977,14 +976,12 @@
     }
   }
 
-=======
   if (conds &&!outer_join && const_table_map != found_const_table_map && 
       (select_options & SELECT_DESCRIBE) &&
       select_lex->master_unit() == &thd->lex->unit) // upper level SELECT
   {
     conds=new Item_int((longlong) 0,1);	// Always false
   }
->>>>>>> 268be068
   if (make_join_select(this, select, conds))
   {
     zero_result_cause=
