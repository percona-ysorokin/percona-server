--- conflicted
+++ resolved
@@ -527,13 +527,9 @@
   */
   const bool reprepare_error =
       error && thd->is_error() &&
-<<<<<<< HEAD
-      thd->get_stmt_da()->mysql_errno() == ER_NEED_REPREPARE;
-=======
       (thd->get_stmt_da()->mysql_errno() == ER_NEED_REPREPARE ||
        thd->get_stmt_da()->mysql_errno() == ER_PREPARE_FOR_PRIMARY_ENGINE ||
        thd->get_stmt_da()->mysql_errno() == ER_PREPARE_FOR_SECONDARY_ENGINE);
->>>>>>> 87307d4d
 
   // Unless there is an error, execution must have started (and completed)
   assert(error || m_lex->is_exec_started());
