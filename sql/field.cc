--- conflicted
+++ resolved
@@ -69,21 +69,13 @@
 #include "sql/mysqld.h"  // log_10
 #include "sql/protocol.h"
 #include "sql/psi_memory_key.h"
-<<<<<<< HEAD
 #include "sql/rpl_rli.h"    // Relay_log_info
 #include "sql/rpl_slave.h"  // rpl_master_has_bug
 #include "sql/spatial.h"    // Geometry
 #include "sql/sql_base.h"
-#include "sql/sql_class.h"        // THD
-#include "sql/sql_join_buffer.h"  // CACHE_FIELD
-=======
-#include "sql/rpl_rli.h"                // Relay_log_info
-#include "sql/rpl_slave.h"              // rpl_master_has_bug
-#include "sql/spatial.h"                // Geometry
 #include "sql/sql_class.h"              // THD
 #include "sql/sql_exception_handler.h"  // handle_std_exception
 #include "sql/sql_join_buffer.h"        // CACHE_FIELD
->>>>>>> 4869291f
 #include "sql/sql_lex.h"
 #include "sql/sql_time.h"       // str_to_datetime_with_warn
 #include "sql/sql_tmp_table.h"  // create_tmp_field
@@ -9749,11 +9741,7 @@
     length
 */
 
-<<<<<<< HEAD
 uint32 Field_blob::char_length() const noexcept {
-=======
-uint32 Field_blob::char_length() const {
->>>>>>> 4869291f
   switch (packlength) {
     case 1:
       return 255;
