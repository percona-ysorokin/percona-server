/*
   Copyright (c) 2005, 2012, Oracle and/or its affiliates. All rights reserved.

   This program is free software; you can redistribute it and/or modify
   it under the terms of the GNU General Public License as published by
   the Free Software Foundation; version 2 of the License.

   This program is distributed in the hope that it will be useful,
   but WITHOUT ANY WARRANTY; without even the implied warranty of
   MERCHANTABILITY or FITNESS FOR A PARTICULAR PURPOSE.  See the
   GNU General Public License for more details.

   You should have received a copy of the GNU General Public License
   along with this program; if not, write to the Free Software
   Foundation, Inc., 51 Franklin St, Fifth Floor, Boston, MA 02110-1301  USA
*/

/*
  This handler was developed by Mikael Ronstrom for version 5.1 of MySQL.
  It is an abstraction layer on top of other handlers such as MyISAM,
  InnoDB, Federated, Berkeley DB and so forth. Partitioned tables can also
  be handled by a storage engine. The current example of this is NDB
  Cluster that has internally handled partitioning. This have benefits in
  that many loops needed in the partition handler can be avoided.

  Partitioning has an inherent feature which in some cases is positive and
  in some cases is negative. It splits the data into chunks. This makes
  the data more manageable, queries can easily be parallelised towards the
  parts and indexes are split such that there are less levels in the
  index trees. The inherent disadvantage is that to use a split index
  one has to scan all index parts which is ok for large queries but for
  small queries it can be a disadvantage.

  Partitioning lays the foundation for more manageable databases that are
  extremely large. It does also lay the foundation for more parallelism
  in the execution of queries. This functionality will grow with later
  versions of MySQL.

  You can enable it in your buld by doing the following during your build
  process:
  ./configure --with-partition

  The partition is setup to use table locks. It implements an partition "SHARE"
  that is inserted into a hash by table name. You can use this to store
  information of state that any partition handler object will be able to see
  if it is using the same table.

  Please read the object definition in ha_partition.h before reading the rest
  if this file.
*/

#include "sql_priv.h"
#include "sql_parse.h"                          // append_file_to_dir
#include "binlog.h"                             // mysql_bin_log

#ifdef WITH_PARTITION_STORAGE_ENGINE
#include "ha_partition.h"
#include "sql_table.h"                        // tablename_to_filename
#include "key.h"
#include "sql_plugin.h"

#include "debug_sync.h"

using std::min;
using std::max;

#define PAR_FILE_ENGINE_OFFSET 12
static const char *ha_par_ext= ".par";

/****************************************************************************
                MODULE create/delete handler object
****************************************************************************/

static handler *partition_create_handler(handlerton *hton,
                                         TABLE_SHARE *share,
                                         MEM_ROOT *mem_root);
static uint partition_flags();
static uint alter_table_flags(uint flags);

#ifdef HAVE_PSI_INTERFACE
PSI_mutex_key key_partition_auto_inc_mutex;

static PSI_mutex_info all_partition_mutexes[]=
{
  { &key_partition_auto_inc_mutex, "Partition_share::auto_inc_mutex", 0}
};

static void init_partition_psi_keys(void)
{
  const char* category= "partition";
  int count;

  count= array_elements(all_partition_mutexes);
  mysql_mutex_register(category, all_partition_mutexes, count);
}
#endif /* HAVE_PSI_INTERFACE */

static int partition_initialize(void *p)
{

  handlerton *partition_hton;
  partition_hton= (handlerton *)p;

  partition_hton->state= SHOW_OPTION_YES;
  partition_hton->db_type= DB_TYPE_PARTITION_DB;
  partition_hton->create= partition_create_handler;
  partition_hton->partition_flags= partition_flags;
  partition_hton->alter_table_flags= alter_table_flags;
  partition_hton->flags= HTON_NOT_USER_SELECTABLE |
                         HTON_HIDDEN |
                         HTON_TEMPORARY_NOT_SUPPORTED;
#ifdef HAVE_PSI_INTERFACE
  init_partition_psi_keys();
#endif
  return 0;
}


/**
  Initialize and allocate space for partitions shares.

  @param num_parts  Number of partitions to allocate storage for.

  @return Operation status.
    @retval true  Failure (out of memory).
    @retval false Success.
*/

bool Partition_share::init(uint num_parts)
{
  DBUG_ENTER("Partition_share::init");
  mysql_mutex_init(key_partition_auto_inc_mutex,
                   &auto_inc_mutex,
                   MY_MUTEX_INIT_FAST);
  auto_inc_initialized= false;
  partition_name_hash_initialized= false;
  next_auto_inc_val= 0;
  partitions_share_refs= new Parts_share_refs;
  if (!partitions_share_refs)
    DBUG_RETURN(true);
  if (partitions_share_refs->init(num_parts))
  {
    delete partitions_share_refs;
    DBUG_RETURN(true);
  }
  DBUG_RETURN(false);
}


/*
  Create new partition handler

  SYNOPSIS
    partition_create_handler()
    table                       Table object

  RETURN VALUE
    New partition object
*/

static handler *partition_create_handler(handlerton *hton, 
                                         TABLE_SHARE *share,
                                         MEM_ROOT *mem_root)
{
  ha_partition *file= new (mem_root) ha_partition(hton, share);
  if (file && file->initialize_partition(mem_root))
  {
    delete file;
    file= 0;
  }
  return file;
}

/*
  HA_CAN_PARTITION:
  Used by storage engines that can handle partitioning without this
  partition handler
  (Partition, NDB)

  HA_CAN_UPDATE_PARTITION_KEY:
  Set if the handler can update fields that are part of the partition
  function.

  HA_CAN_PARTITION_UNIQUE:
  Set if the handler can handle unique indexes where the fields of the
  unique key are not part of the fields of the partition function. Thus
  a unique key can be set on all fields.

  HA_USE_AUTO_PARTITION
  Set if the handler sets all tables to be partitioned by default.
*/

static uint partition_flags()
{
  return HA_CAN_PARTITION;
}

static uint alter_table_flags(uint flags __attribute__((unused)))
{
  return (HA_PARTITION_FUNCTION_SUPPORTED |
          HA_FAST_CHANGE_PARTITION);
}

const uint32 ha_partition::NO_CURRENT_PART_ID= NOT_A_PARTITION_ID;

/*
  Constructor method

  SYNOPSIS
    ha_partition()
    table                       Table object

  RETURN VALUE
    NONE
*/

ha_partition::ha_partition(handlerton *hton, TABLE_SHARE *share)
  :handler(hton, share)
{
  DBUG_ENTER("ha_partition::ha_partition(table)");
  init_handler_variables();
  DBUG_VOID_RETURN;
}


/*
  Constructor method

  SYNOPSIS
    ha_partition()
    part_info                       Partition info

  RETURN VALUE
    NONE
*/

ha_partition::ha_partition(handlerton *hton, partition_info *part_info)
  :handler(hton, NULL)
{
  DBUG_ENTER("ha_partition::ha_partition(part_info)");
  DBUG_ASSERT(part_info);
  init_handler_variables();
  m_part_info= part_info;
  m_create_handler= TRUE;
  m_is_sub_partitioned= m_part_info->is_sub_partitioned();
  DBUG_VOID_RETURN;
}

/**
  ha_partition constructor method used by ha_partition::clone()

  @param hton               Handlerton (partition_hton)
  @param share              Table share object
  @param part_info_arg      partition_info to use
  @param clone_arg          ha_partition to clone
  @param clme_mem_root_arg  MEM_ROOT to use

  @return New partition handler
*/

ha_partition::ha_partition(handlerton *hton, TABLE_SHARE *share,
                           partition_info *part_info_arg,
                           ha_partition *clone_arg,
                           MEM_ROOT *clone_mem_root_arg)
  :handler(hton, share)
{
  DBUG_ENTER("ha_partition::ha_partition(clone)");
  init_handler_variables();
  m_part_info= part_info_arg;
  m_create_handler= TRUE;
  m_is_sub_partitioned= m_part_info->is_sub_partitioned();
  m_is_clone_of= clone_arg;
  m_clone_mem_root= clone_mem_root_arg;
  part_share= clone_arg->part_share;
  m_tot_parts= clone_arg->m_tot_parts;
  DBUG_VOID_RETURN;
}

/*
  Initialize handler object

  SYNOPSIS
    init_handler_variables()

  RETURN VALUE
    NONE
*/

void ha_partition::init_handler_variables()
{
  active_index= MAX_KEY;
  m_mode= 0;
  m_open_test_lock= 0;
  m_file_buffer= NULL;
  m_name_buffer_ptr= NULL;
  m_engine_array= NULL;
  m_file= NULL;
  m_file_tot_parts= 0;
  m_reorged_file= NULL;
  m_new_file= NULL;
  m_reorged_parts= 0;
  m_added_file= NULL;
  m_tot_parts= 0;
  m_pkey_is_clustered= 0;
  m_lock_type= F_UNLCK;
  m_part_spec.start_part= NO_CURRENT_PART_ID;
  m_scan_value= 2;
  m_ref_length= 0;
  m_part_spec.end_part= NO_CURRENT_PART_ID;
  m_index_scan_type= partition_no_index_scan;
  m_start_key.key= NULL;
  m_start_key.length= 0;
  m_myisam= FALSE;
  m_innodb= FALSE;
  m_extra_cache= FALSE;
  m_extra_cache_size= 0;
  m_extra_prepare_for_update= FALSE;
  m_extra_cache_part_id= NO_CURRENT_PART_ID;
  m_handler_status= handler_not_initialized;
  m_low_byte_first= 1;
  m_part_field_array= NULL;
  m_ordered_rec_buffer= NULL;
  m_top_entry= NO_CURRENT_PART_ID;
  m_rec_length= 0;
  m_last_part= 0;
  m_rec0= 0;
  m_curr_key_info[0]= NULL;
  m_curr_key_info[1]= NULL;
  m_part_func_monotonicity_info= NON_MONOTONIC;
  auto_increment_lock= FALSE;
  auto_increment_safe_stmt_log_lock= FALSE;
  /*
    this allows blackhole to work properly
  */
  m_num_locks= 0;
  m_part_info= NULL;
  m_create_handler= FALSE;
  m_is_sub_partitioned= 0;
  m_is_clone_of= NULL;
  m_clone_mem_root= NULL;
<<<<<<< HEAD
  part_share= NULL;
  m_new_partitions_share_refs.empty();
=======
  m_part_ids_sorted_by_num_of_records= NULL;
>>>>>>> aaf0e5d6

#ifdef DONT_HAVE_TO_BE_INITALIZED
  m_start_key.flag= 0;
  m_ordered= TRUE;
#endif
}


const char *ha_partition::table_type() const
{ 
  // we can do this since we only support a single engine type
  return m_file[0]->table_type(); 
}


/*
  Destructor method

  SYNOPSIS
    ~ha_partition()

  RETURN VALUE
    NONE
*/

ha_partition::~ha_partition()
{
  DBUG_ENTER("ha_partition::~ha_partition()");
  if (m_new_partitions_share_refs.elements)
    m_new_partitions_share_refs.delete_elements();
  if (m_file != NULL)
  {
    uint i;
    for (i= 0; i < m_tot_parts; i++)
      delete m_file[i];
  }
  my_free(m_ordered_rec_buffer);
  my_free(m_part_ids_sorted_by_num_of_records);

  clear_handler_file();
  DBUG_VOID_RETURN;
}


/*
  Initialize partition handler object

  SYNOPSIS
    initialize_partition()
    mem_root			Allocate memory through this

  RETURN VALUE
    1                         Error
    0                         Success

  DESCRIPTION

  The partition handler is only a layer on top of other engines. Thus it
  can't really perform anything without the underlying handlers. Thus we
  add this method as part of the allocation of a handler object.

  1) Allocation of underlying handlers
     If we have access to the partition info we will allocate one handler
     instance for each partition.
  2) Allocation without partition info
     The cases where we don't have access to this information is when called
     in preparation for delete_table and rename_table and in that case we
     only need to set HA_FILE_BASED. In that case we will use the .par file
     that contains information about the partitions and their engines and
     the names of each partition.
  3) Table flags initialisation
     We need also to set table flags for the partition handler. This is not
     static since it depends on what storage engines are used as underlying
     handlers.
     The table flags is set in this routine to simulate the behaviour of a
     normal storage engine
     The flag HA_FILE_BASED will be set independent of the underlying handlers
  4) Index flags initialisation
     When knowledge exists on the indexes it is also possible to initialize the
     index flags. Again the index flags must be initialized by using the under-
     lying handlers since this is storage engine dependent.
     The flag HA_READ_ORDER will be reset for the time being to indicate no
     ordered output is available from partition handler indexes. Later a merge
     sort will be performed using the underlying handlers.
  5) primary_key_is_clustered, has_transactions and low_byte_first is
     calculated here.

*/

bool ha_partition::initialize_partition(MEM_ROOT *mem_root)
{
  handler **file_array, *file;
  ulonglong check_table_flags;
  DBUG_ENTER("ha_partition::initialize_partition");

  if (m_create_handler)
  {
    m_tot_parts= m_part_info->get_tot_partitions();
    DBUG_ASSERT(m_tot_parts > 0);
    if (new_handlers_from_part_info(mem_root))
      DBUG_RETURN(1);
  }
  else if (!table_share || !table_share->normalized_path.str)
  {
    /*
      Called with dummy table share (delete, rename and alter table).
      Don't need to set-up anything.
    */
    DBUG_RETURN(0);
  }
  else if (get_from_handler_file(table_share->normalized_path.str,
                                 mem_root, false))
  {
    my_error(ER_FAILED_READ_FROM_PAR_FILE, MYF(0));
    DBUG_RETURN(1);
  }
  /*
    We create all underlying table handlers here. We do it in this special
    method to be able to report allocation errors.

    Set up low_byte_first, primary_key_is_clustered and
    has_transactions since they are called often in all kinds of places,
    other parameters are calculated on demand.
    Verify that all partitions have the same table_flags.
  */
  check_table_flags= m_file[0]->ha_table_flags();
  m_low_byte_first= m_file[0]->low_byte_first();
  m_pkey_is_clustered= TRUE;
  file_array= m_file;
  do
  {
    file= *file_array;
    if (m_low_byte_first != file->low_byte_first())
    {
      // Cannot have handlers with different endian
      my_error(ER_MIX_HANDLER_ERROR, MYF(0));
      DBUG_RETURN(1);
    }
    if (!file->primary_key_is_clustered())
      m_pkey_is_clustered= FALSE;
    if (check_table_flags != file->ha_table_flags())
    {
      my_error(ER_MIX_HANDLER_ERROR, MYF(0));
      DBUG_RETURN(1);
    }
  } while (*(++file_array));
  m_handler_status= handler_initialized;
  DBUG_RETURN(0);
}

/****************************************************************************
                MODULE meta data changes
****************************************************************************/
/*
  Delete a table

  SYNOPSIS
    delete_table()
    name                    Full path of table name

  RETURN VALUE
    >0                        Error
    0                         Success

  DESCRIPTION
    Used to delete a table. By the time delete_table() has been called all
    opened references to this table will have been closed (and your globally
    shared references released. The variable name will just be the name of
    the table. You will need to remove any files you have created at this
    point.

    If you do not implement this, the default delete_table() is called from
    handler.cc and it will delete all files with the file extentions returned
    by bas_ext().

    Called from handler.cc by delete_table and  ha_create_table(). Only used
    during create if the table_flag HA_DROP_BEFORE_CREATE was specified for
    the storage engine.
*/

int ha_partition::delete_table(const char *name)
{
  DBUG_ENTER("ha_partition::delete_table");

  DBUG_RETURN(del_ren_table(name, NULL));
}


/*
  Rename a table

  SYNOPSIS
    rename_table()
    from                      Full path of old table name
    to                        Full path of new table name

  RETURN VALUE
    >0                        Error
    0                         Success

  DESCRIPTION
    Renames a table from one name to another from alter table call.

    If you do not implement this, the default rename_table() is called from
    handler.cc and it will rename all files with the file extentions returned
    by bas_ext().

    Called from sql_table.cc by mysql_rename_table().
*/

int ha_partition::rename_table(const char *from, const char *to)
{
  DBUG_ENTER("ha_partition::rename_table");

  DBUG_RETURN(del_ren_table(from, to));
}


/*
  Create the handler file (.par-file)

  SYNOPSIS
    create_handler_files()
    name                              Full path of table name
    create_info                       Create info generated for CREATE TABLE

  RETURN VALUE
    >0                        Error
    0                         Success

  DESCRIPTION
    create_handler_files is called to create any handler specific files
    before opening the file with openfrm to later call ::create on the
    file object.
    In the partition handler this is used to store the names of partitions
    and types of engines in the partitions.
*/

int ha_partition::create_handler_files(const char *path,
                                       const char *old_path,
                                       int action_flag,
                                       HA_CREATE_INFO *create_info)
{
  DBUG_ENTER("ha_partition::create_handler_files()");

  /*
    We need to update total number of parts since we might write the handler
    file as part of a partition management command
  */
  if (action_flag == CHF_DELETE_FLAG ||
      action_flag == CHF_RENAME_FLAG)
  {
    char name[FN_REFLEN];
    char old_name[FN_REFLEN];

    strxmov(name, path, ha_par_ext, NullS);
    strxmov(old_name, old_path, ha_par_ext, NullS);
    if ((action_flag == CHF_DELETE_FLAG &&
         mysql_file_delete(key_file_partition, name, MYF(MY_WME))) ||
        (action_flag == CHF_RENAME_FLAG &&
         mysql_file_rename(key_file_partition, old_name, name, MYF(MY_WME))))
    {
      DBUG_RETURN(TRUE);
    }
  }
  else if (action_flag == CHF_CREATE_FLAG)
  {
    if (create_handler_file(path))
    {
      my_error(ER_CANT_CREATE_HANDLER_FILE, MYF(0));
      DBUG_RETURN(1);
    }
  }
  DBUG_RETURN(0);
}


/*
  Create a partitioned table

  SYNOPSIS
    create()
    name                              Full path of table name
    table_arg                         Table object
    create_info                       Create info generated for CREATE TABLE

  RETURN VALUE
    >0                        Error
    0                         Success

  DESCRIPTION
    create() is called to create a table. The variable name will have the name
    of the table. When create() is called you do not need to worry about
    opening the table. Also, the FRM file will have already been created so
    adjusting create_info will not do you any good. You can overwrite the frm
    file at this point if you wish to change the table definition, but there
    are no methods currently provided for doing that.

    Called from handler.cc by ha_create_table().
*/

int ha_partition::create(const char *name, TABLE *table_arg,
			 HA_CREATE_INFO *create_info)
{
  int error;
  char name_buff[FN_REFLEN], name_lc_buff[FN_REFLEN];
  char *name_buffer_ptr;
  const char *path;
  uint i;
  List_iterator_fast <partition_element> part_it(m_part_info->partitions);
  partition_element *part_elem;
  handler **file, **abort_file;
  DBUG_ENTER("ha_partition::create");

  DBUG_ASSERT(*fn_rext((char*)name) == '\0');

  /* Not allowed to create temporary partitioned tables */
  if (create_info && create_info->options & HA_LEX_CREATE_TMP_TABLE)
  {
    my_error(ER_PARTITION_NO_TEMPORARY, MYF(0));
    DBUG_RETURN(TRUE);
  }

  if (get_from_handler_file(name, ha_thd()->mem_root, false))
    DBUG_RETURN(TRUE);
  DBUG_ASSERT(m_file_buffer);
  DBUG_PRINT("enter", ("name: (%s)", name));
  name_buffer_ptr= m_name_buffer_ptr;
  file= m_file;
  /*
    Since ha_partition has HA_FILE_BASED, it must alter underlying table names
    if they do not have HA_FILE_BASED and lower_case_table_names == 2.
    See Bug#37402, for Mac OS X.
    The appended #P#<partname>[#SP#<subpartname>] will remain in current case.
    Using the first partitions handler, since mixing handlers is not allowed.
  */
  path= get_canonical_filename(*file, name, name_lc_buff);
  for (i= 0; i < m_part_info->num_parts; i++)
  {
    part_elem= part_it++;
    if (m_is_sub_partitioned)
    {
      uint j;
      List_iterator_fast <partition_element> sub_it(part_elem->subpartitions);
      for (j= 0; j < m_part_info->num_subparts; j++)
      {
	part_elem= sub_it++;
        create_partition_name(name_buff, path, name_buffer_ptr,
                              NORMAL_PART_NAME, FALSE);
        if ((error= set_up_table_before_create(table_arg, name_buff,
                                               create_info, part_elem)) ||
            ((error= (*file)->ha_create(name_buff, table_arg, create_info))))
          goto create_error;

        name_buffer_ptr= strend(name_buffer_ptr) + 1;
        file++;
      }
    }
    else
    {
      create_partition_name(name_buff, path, name_buffer_ptr,
                            NORMAL_PART_NAME, FALSE);
      if ((error= set_up_table_before_create(table_arg, name_buff,
                                             create_info, part_elem)) ||
          ((error= (*file)->ha_create(name_buff, table_arg, create_info))))
        goto create_error;

      name_buffer_ptr= strend(name_buffer_ptr) + 1;
      file++;
    }
  }
  DBUG_RETURN(0);

create_error:
  name_buffer_ptr= m_name_buffer_ptr;
  for (abort_file= file, file= m_file; file < abort_file; file++)
  {
    create_partition_name(name_buff, path, name_buffer_ptr, NORMAL_PART_NAME,
                          FALSE);
    (void) (*file)->ha_delete_table((const char*) name_buff);
    name_buffer_ptr= strend(name_buffer_ptr) + 1;
  }
  handler::delete_table(name);
  DBUG_RETURN(error);
}


/*
  Drop partitions as part of ALTER TABLE of partitions

  SYNOPSIS
    drop_partitions()
    path                        Complete path of db and table name

  RETURN VALUE
    >0                          Failure
    0                           Success

  DESCRIPTION
    Use part_info object on handler object to deduce which partitions to
    drop (each partition has a state attached to it)
*/

int ha_partition::drop_partitions(const char *path)
{
  List_iterator<partition_element> part_it(m_part_info->partitions);
  char part_name_buff[FN_REFLEN];
  uint num_parts= m_part_info->partitions.elements;
  uint num_subparts= m_part_info->num_subparts;
  uint i= 0;
  uint name_variant;
  int  ret_error;
  int  error= 0;
  DBUG_ENTER("ha_partition::drop_partitions");

  /*
    Assert that it works without HA_FILE_BASED and lower_case_table_name = 2.
    We use m_file[0] as long as all partitions have the same storage engine.
  */
  DBUG_ASSERT(!strcmp(path, get_canonical_filename(m_file[0], path,
                                                   part_name_buff)));
  do
  {
    partition_element *part_elem= part_it++;
    if (part_elem->part_state == PART_TO_BE_DROPPED)
    {
      handler *file;
      /*
        This part is to be dropped, meaning the part or all its subparts.
      */
      name_variant= NORMAL_PART_NAME;
      if (m_is_sub_partitioned)
      {
        List_iterator<partition_element> sub_it(part_elem->subpartitions);
        uint j= 0, part;
        do
        {
          partition_element *sub_elem= sub_it++;
          part= i * num_subparts + j;
          create_subpartition_name(part_name_buff, path,
                                   part_elem->partition_name,
                                   sub_elem->partition_name, name_variant);
          file= m_file[part];
          DBUG_PRINT("info", ("Drop subpartition %s", part_name_buff));
          if ((ret_error= file->ha_delete_table(part_name_buff)))
            error= ret_error;
          if (deactivate_ddl_log_entry(sub_elem->log_entry->entry_pos))
            error= 1;
        } while (++j < num_subparts);
      }
      else
      {
        create_partition_name(part_name_buff, path,
                              part_elem->partition_name, name_variant,
                              TRUE);
        file= m_file[i];
        DBUG_PRINT("info", ("Drop partition %s", part_name_buff));
        if ((ret_error= file->ha_delete_table(part_name_buff)))
          error= ret_error;
        if (deactivate_ddl_log_entry(part_elem->log_entry->entry_pos))
          error= 1;
      }
      if (part_elem->part_state == PART_IS_CHANGED)
        part_elem->part_state= PART_NORMAL;
      else
        part_elem->part_state= PART_IS_DROPPED;
    }
  } while (++i < num_parts);
  (void) sync_ddl_log();
  DBUG_RETURN(error);
}


/*
  Rename partitions as part of ALTER TABLE of partitions

  SYNOPSIS
    rename_partitions()
    path                        Complete path of db and table name

  RETURN VALUE
    TRUE                        Failure
    FALSE                       Success

  DESCRIPTION
    When reorganising partitions, adding hash partitions and coalescing
    partitions it can be necessary to rename partitions while holding
    an exclusive lock on the table.
    Which partitions to rename is given by state of partitions found by the
    partition info struct referenced from the handler object
*/

int ha_partition::rename_partitions(const char *path)
{
  List_iterator<partition_element> part_it(m_part_info->partitions);
  List_iterator<partition_element> temp_it(m_part_info->temp_partitions);
  char part_name_buff[FN_REFLEN];
  char norm_name_buff[FN_REFLEN];
  uint num_parts= m_part_info->partitions.elements;
  uint part_count= 0;
  uint num_subparts= m_part_info->num_subparts;
  uint i= 0;
  uint j= 0;
  int error= 0;
  int ret_error;
  uint temp_partitions= m_part_info->temp_partitions.elements;
  handler *file;
  partition_element *part_elem, *sub_elem;
  DBUG_ENTER("ha_partition::rename_partitions");

  /*
    Assert that it works without HA_FILE_BASED and lower_case_table_name = 2.
    We use m_file[0] as long as all partitions have the same storage engine.
  */
  DBUG_ASSERT(!strcmp(path, get_canonical_filename(m_file[0], path,
                                                   norm_name_buff)));

  DEBUG_SYNC(ha_thd(), "before_rename_partitions");
  if (temp_partitions)
  {
    /*
      These are the reorganised partitions that have already been copied.
      We delete the partitions and log the delete by inactivating the
      delete log entry in the table log. We only need to synchronise
      these writes before moving to the next loop since there is no
      interaction among reorganised partitions, they cannot have the
      same name.
    */
    do
    {
      part_elem= temp_it++;
      if (m_is_sub_partitioned)
      {
        List_iterator<partition_element> sub_it(part_elem->subpartitions);
        j= 0;
        do
        {
          sub_elem= sub_it++;
          file= m_reorged_file[part_count++];
          create_subpartition_name(norm_name_buff, path,
                                   part_elem->partition_name,
                                   sub_elem->partition_name,
                                   NORMAL_PART_NAME);
          DBUG_PRINT("info", ("Delete subpartition %s", norm_name_buff));
          if ((ret_error= file->ha_delete_table(norm_name_buff)))
            error= ret_error;
          else if (deactivate_ddl_log_entry(sub_elem->log_entry->entry_pos))
            error= 1;
          else
            sub_elem->log_entry= NULL; /* Indicate success */
        } while (++j < num_subparts);
      }
      else
      {
        file= m_reorged_file[part_count++];
        create_partition_name(norm_name_buff, path,
                              part_elem->partition_name, NORMAL_PART_NAME,
                              TRUE);
        DBUG_PRINT("info", ("Delete partition %s", norm_name_buff));
        if ((ret_error= file->ha_delete_table(norm_name_buff)))
          error= ret_error;
        else if (deactivate_ddl_log_entry(part_elem->log_entry->entry_pos))
          error= 1;
        else
          part_elem->log_entry= NULL; /* Indicate success */
      }
    } while (++i < temp_partitions);
    (void) sync_ddl_log();
  }
  i= 0;
  do
  {
    /*
       When state is PART_IS_CHANGED it means that we have created a new
       TEMP partition that is to be renamed to normal partition name and
       we are to delete the old partition with currently the normal name.
       
       We perform this operation by
       1) Delete old partition with normal partition name
       2) Signal this in table log entry
       3) Synch table log to ensure we have consistency in crashes
       4) Rename temporary partition name to normal partition name
       5) Signal this to table log entry
       It is not necessary to synch the last state since a new rename
       should not corrupt things if there was no temporary partition.

       The only other parts we need to cater for are new parts that
       replace reorganised parts. The reorganised parts were deleted
       by the code above that goes through the temp_partitions list.
       Thus the synch above makes it safe to simply perform step 4 and 5
       for those entries.
    */
    part_elem= part_it++;
    if (part_elem->part_state == PART_IS_CHANGED ||
        part_elem->part_state == PART_TO_BE_DROPPED ||
        (part_elem->part_state == PART_IS_ADDED && temp_partitions))
    {
      if (m_is_sub_partitioned)
      {
        List_iterator<partition_element> sub_it(part_elem->subpartitions);
        uint part;

        j= 0;
        do
        {
          sub_elem= sub_it++;
          part= i * num_subparts + j;
          create_subpartition_name(norm_name_buff, path,
                                   part_elem->partition_name,
                                   sub_elem->partition_name,
                                   NORMAL_PART_NAME);
          if (part_elem->part_state == PART_IS_CHANGED)
          {
            file= m_reorged_file[part_count++];
            DBUG_PRINT("info", ("Delete subpartition %s", norm_name_buff));
            if ((ret_error= file->ha_delete_table(norm_name_buff)))
              error= ret_error;
            else if (deactivate_ddl_log_entry(sub_elem->log_entry->entry_pos))
              error= 1;
            (void) sync_ddl_log();
          }
          file= m_new_file[part];
          create_subpartition_name(part_name_buff, path,
                                   part_elem->partition_name,
                                   sub_elem->partition_name,
                                   TEMP_PART_NAME);
          DBUG_PRINT("info", ("Rename subpartition from %s to %s",
                     part_name_buff, norm_name_buff));
          if ((ret_error= file->ha_rename_table(part_name_buff,
                                                norm_name_buff)))
            error= ret_error;
          else if (deactivate_ddl_log_entry(sub_elem->log_entry->entry_pos))
            error= 1;
          else
            sub_elem->log_entry= NULL;
        } while (++j < num_subparts);
      }
      else
      {
        create_partition_name(norm_name_buff, path,
                              part_elem->partition_name, NORMAL_PART_NAME,
                              TRUE);
        if (part_elem->part_state == PART_IS_CHANGED)
        {
          file= m_reorged_file[part_count++];
          DBUG_PRINT("info", ("Delete partition %s", norm_name_buff));
          if ((ret_error= file->ha_delete_table(norm_name_buff)))
            error= ret_error;
          else if (deactivate_ddl_log_entry(part_elem->log_entry->entry_pos))
            error= 1;
          (void) sync_ddl_log();
        }
        file= m_new_file[i];
        create_partition_name(part_name_buff, path,
                              part_elem->partition_name, TEMP_PART_NAME,
                              TRUE);
        DBUG_PRINT("info", ("Rename partition from %s to %s",
                   part_name_buff, norm_name_buff));
        if ((ret_error= file->ha_rename_table(part_name_buff,
                                              norm_name_buff)))
          error= ret_error;
        else if (deactivate_ddl_log_entry(part_elem->log_entry->entry_pos))
          error= 1;
        else
          part_elem->log_entry= NULL;
      }
    }
  } while (++i < num_parts);
  (void) sync_ddl_log();
  DBUG_RETURN(error);
}


#define OPTIMIZE_PARTS 1
#define ANALYZE_PARTS 2
#define CHECK_PARTS   3
#define REPAIR_PARTS 4
#define ASSIGN_KEYCACHE_PARTS 5
#define PRELOAD_KEYS_PARTS 6

static const char *opt_op_name[]= {NULL,
                                   "optimize", "analyze", "check", "repair",
                                   "assign_to_keycache", "preload_keys"};

/*
  Optimize table

  SYNOPSIS
    optimize()
    thd               Thread object
    check_opt         Check/analyze/repair/optimize options

  RETURN VALUES
    >0                Error
    0                 Success
*/

int ha_partition::optimize(THD *thd, HA_CHECK_OPT *check_opt)
{
  DBUG_ENTER("ha_partition::optimize");

  DBUG_RETURN(handle_opt_partitions(thd, check_opt, OPTIMIZE_PARTS));
}


/*
  Analyze table

  SYNOPSIS
    analyze()
    thd               Thread object
    check_opt         Check/analyze/repair/optimize options

  RETURN VALUES
    >0                Error
    0                 Success
*/

int ha_partition::analyze(THD *thd, HA_CHECK_OPT *check_opt)
{
  DBUG_ENTER("ha_partition::analyze");

  DBUG_RETURN(handle_opt_partitions(thd, check_opt, ANALYZE_PARTS));
}


/*
  Check table

  SYNOPSIS
    check()
    thd               Thread object
    check_opt         Check/analyze/repair/optimize options

  RETURN VALUES
    >0                Error
    0                 Success
*/

int ha_partition::check(THD *thd, HA_CHECK_OPT *check_opt)
{
  DBUG_ENTER("ha_partition::check");

  DBUG_RETURN(handle_opt_partitions(thd, check_opt, CHECK_PARTS));
}


/*
  Repair table

  SYNOPSIS
    repair()
    thd               Thread object
    check_opt         Check/analyze/repair/optimize options

  RETURN VALUES
    >0                Error
    0                 Success
*/

int ha_partition::repair(THD *thd, HA_CHECK_OPT *check_opt)
{
  DBUG_ENTER("ha_partition::repair");

  DBUG_RETURN(handle_opt_partitions(thd, check_opt, REPAIR_PARTS));
}

/**
  Assign to keycache

  @param thd          Thread object
  @param check_opt    Check/analyze/repair/optimize options

  @return
    @retval >0        Error
    @retval 0         Success
*/

int ha_partition::assign_to_keycache(THD *thd, HA_CHECK_OPT *check_opt)
{
  DBUG_ENTER("ha_partition::assign_to_keycache");

  DBUG_RETURN(handle_opt_partitions(thd, check_opt, ASSIGN_KEYCACHE_PARTS));
}


/**
  Preload to keycache

  @param thd          Thread object
  @param check_opt    Check/analyze/repair/optimize options

  @return
    @retval >0        Error
    @retval 0         Success
*/

int ha_partition::preload_keys(THD *thd, HA_CHECK_OPT *check_opt)
{
  DBUG_ENTER("ha_partition::preload_keys");

  DBUG_RETURN(handle_opt_partitions(thd, check_opt, PRELOAD_KEYS_PARTS));
}

 
/*
  Handle optimize/analyze/check/repair of one partition

  SYNOPSIS
    handle_opt_part()
    thd                      Thread object
    check_opt                Options
    file                     Handler object of partition
    flag                     Optimize/Analyze/Check/Repair flag

  RETURN VALUE
    >0                        Failure
    0                         Success
*/

static int handle_opt_part(THD *thd, HA_CHECK_OPT *check_opt,
                           handler *file, uint flag)
{
  int error;
  DBUG_ENTER("handle_opt_part");
  DBUG_PRINT("enter", ("flag = %u", flag));

  if (flag == OPTIMIZE_PARTS)
    error= file->ha_optimize(thd, check_opt);
  else if (flag == ANALYZE_PARTS)
    error= file->ha_analyze(thd, check_opt);
  else if (flag == CHECK_PARTS)
    error= file->ha_check(thd, check_opt);
  else if (flag == REPAIR_PARTS)
    error= file->ha_repair(thd, check_opt);
  else if (flag == ASSIGN_KEYCACHE_PARTS)
    error= file->assign_to_keycache(thd, check_opt);
  else if (flag == PRELOAD_KEYS_PARTS)
    error= file->preload_keys(thd, check_opt);
  else
  {
    DBUG_ASSERT(FALSE);
    error= 1;
  }
  if (error == HA_ADMIN_ALREADY_DONE)
    error= 0;
  DBUG_RETURN(error);
}


/*
   print a message row formatted for ANALYZE/CHECK/OPTIMIZE/REPAIR TABLE 
   (modelled after mi_check_print_msg)
   TODO: move this into the handler, or rewrite mysql_admin_table.
*/
static bool print_admin_msg(THD* thd, const char* msg_type,
                            const char* db_name, const char* table_name,
                            const char* op_name, const char *fmt, ...)
  ATTRIBUTE_FORMAT(printf, 6, 7);
static bool print_admin_msg(THD* thd, const char* msg_type,
                            const char* db_name, const char* table_name,
                            const char* op_name, const char *fmt, ...)
{
  va_list args;
  Protocol *protocol= thd->protocol;
  uint length, msg_length;
  char msgbuf[MI_MAX_MSG_BUF];
  char name[NAME_LEN*2+2];

  va_start(args, fmt);
  msg_length= my_vsnprintf(msgbuf, sizeof(msgbuf), fmt, args);
  va_end(args);
  msgbuf[sizeof(msgbuf) - 1] = 0; // healthy paranoia


  if (!thd->vio_ok())
  {
    sql_print_error("%s", msgbuf);
    return TRUE;
  }

  length=(uint) (strxmov(name, db_name, ".", table_name,NullS) - name);
  /*
     TODO: switch from protocol to push_warning here. The main reason we didn't
     it yet is parallel repair. Due to following trace:
     mi_check_print_msg/push_warning/sql_alloc/my_pthread_getspecific_ptr.

     Also we likely need to lock mutex here (in both cases with protocol and
     push_warning).
  */
  DBUG_PRINT("info",("print_admin_msg:  %s, %s, %s, %s", name, op_name,
                     msg_type, msgbuf));
  protocol->prepare_for_resend();
  protocol->store(name, length, system_charset_info);
  protocol->store(op_name, system_charset_info);
  protocol->store(msg_type, system_charset_info);
  protocol->store(msgbuf, msg_length, system_charset_info);
  if (protocol->write())
  {
    sql_print_error("Failed on my_net_write, writing to stderr instead: %s\n",
                    msgbuf);
    return TRUE;
  }
  return FALSE;
}


/*
  Handle optimize/analyze/check/repair of partitions

  SYNOPSIS
    handle_opt_partitions()
    thd                      Thread object
    check_opt                Options
    flag                     Optimize/Analyze/Check/Repair flag

  RETURN VALUE
    >0                        Failure
    0                         Success
*/

int ha_partition::handle_opt_partitions(THD *thd, HA_CHECK_OPT *check_opt,
                                        uint flag)
{
  List_iterator<partition_element> part_it(m_part_info->partitions);
  uint num_parts= m_part_info->num_parts;
  uint num_subparts= m_part_info->num_subparts;
  uint i= 0;
  int error;
  DBUG_ENTER("ha_partition::handle_opt_partitions");
  DBUG_PRINT("enter", ("flag= %u", flag));

  do
  {
    partition_element *part_elem= part_it++;
    /*
      when ALTER TABLE <CMD> PARTITION ...
      it should only do named partitions, otherwise all partitions
    */
    if (!(thd->lex->alter_info.flags & ALTER_ADMIN_PARTITION) ||
        part_elem->part_state == PART_ADMIN)
    {
      if (m_is_sub_partitioned)
      {
        List_iterator<partition_element> subpart_it(part_elem->subpartitions);
        partition_element *sub_elem;
        uint j= 0, part;
        do
        {
          sub_elem= subpart_it++;
          part= i * num_subparts + j;
          DBUG_PRINT("info", ("Optimize subpartition %u (%s)",
                     part, sub_elem->partition_name));
          if ((error= handle_opt_part(thd, check_opt, m_file[part], flag)))
          {
            /* print a line which partition the error belongs to */
            if (error != HA_ADMIN_NOT_IMPLEMENTED &&
                error != HA_ADMIN_ALREADY_DONE &&
                error != HA_ADMIN_TRY_ALTER)
            {
              print_admin_msg(thd, "error", table_share->db.str, table->alias,
                              opt_op_name[flag],
                              "Subpartition %s returned error", 
                              sub_elem->partition_name);
            }
            /* reset part_state for the remaining partitions */
            do
            {
              if (part_elem->part_state == PART_ADMIN)
                part_elem->part_state= PART_NORMAL;
            } while ((part_elem= part_it++));
            DBUG_RETURN(error);
          }
        } while (++j < num_subparts);
      }
      else
      {
        DBUG_PRINT("info", ("Optimize partition %u (%s)", i,
                            part_elem->partition_name));
        if ((error= handle_opt_part(thd, check_opt, m_file[i], flag)))
        {
          /* print a line which partition the error belongs to */
          if (error != HA_ADMIN_NOT_IMPLEMENTED &&
              error != HA_ADMIN_ALREADY_DONE &&
              error != HA_ADMIN_TRY_ALTER)
          {
            print_admin_msg(thd, "error", table_share->db.str, table->alias,
                            opt_op_name[flag], "Partition %s returned error", 
                            part_elem->partition_name);
          }
          /* reset part_state for the remaining partitions */
          do
          {
            if (part_elem->part_state == PART_ADMIN)
              part_elem->part_state= PART_NORMAL;
          } while ((part_elem= part_it++));
          DBUG_RETURN(error);
        }
      }
      part_elem->part_state= PART_NORMAL;
    }
  } while (++i < num_parts);
  DBUG_RETURN(FALSE);
}


/**
  @brief Check and repair the table if neccesary

  @param thd    Thread object

  @retval TRUE  Error/Not supported
  @retval FALSE Success

  @note Called if open_table_from_share fails and ::is_crashed().
*/

bool ha_partition::check_and_repair(THD *thd)
{
  handler **file= m_file;
  DBUG_ENTER("ha_partition::check_and_repair");

  do
  {
    if ((*file)->ha_check_and_repair(thd))
      DBUG_RETURN(TRUE);
  } while (*(++file));
  DBUG_RETURN(FALSE);
}
 

/**
  @breif Check if the table can be automatically repaired

  @retval TRUE  Can be auto repaired
  @retval FALSE Cannot be auto repaired
*/

bool ha_partition::auto_repair() const
{
  DBUG_ENTER("ha_partition::auto_repair");

  /*
    As long as we only support one storage engine per table,
    we can use the first partition for this function.
  */
  DBUG_RETURN(m_file[0]->auto_repair());
}


/**
  @breif Check if the table is crashed

  @retval TRUE  Crashed
  @retval FALSE Not crashed
*/

bool ha_partition::is_crashed() const
{
  handler **file= m_file;
  DBUG_ENTER("ha_partition::is_crashed");

  do
  {
    if ((*file)->is_crashed())
      DBUG_RETURN(TRUE);
  } while (*(++file));
  DBUG_RETURN(FALSE);
}
 

/*
  Prepare by creating a new partition

  SYNOPSIS
    prepare_new_partition()
    table                      Table object
    create_info                Create info from CREATE TABLE
    file                       Handler object of new partition
    part_name                  partition name

  RETURN VALUE
    >0                         Error
    0                          Success
*/

int ha_partition::prepare_new_partition(TABLE *tbl,
                                        HA_CREATE_INFO *create_info,
                                        handler *file, const char *part_name,
                                        partition_element *p_elem)
{
  int error;
  DBUG_ENTER("prepare_new_partition");

  if ((error= set_up_table_before_create(tbl, part_name, create_info, p_elem)))
    goto error_create;
  if ((error= file->ha_create(part_name, tbl, create_info)))
  {
    /*
      Added for safety, InnoDB reports HA_ERR_FOUND_DUPP_KEY
      if the table/partition already exists.
      If we return that error code, then print_error would try to
      get_dup_key on a non-existing partition.
      So return a more reasonable error code.
    */
    if (error == HA_ERR_FOUND_DUPP_KEY)
      error= HA_ERR_TABLE_EXIST;
    goto error_create;
  }
  DBUG_PRINT("info", ("partition %s created", part_name));
  if ((error= file->ha_open(tbl, part_name, m_mode, m_open_test_lock)))
    goto error_open;
  DBUG_PRINT("info", ("partition %s opened", part_name));
  /*
    Note: if you plan to add another call that may return failure,
    better to do it before external_lock() as cleanup_new_partition()
    assumes that external_lock() is last call that may fail here.
    Otherwise see description for cleanup_new_partition().
  */
  if ((error= file->ha_external_lock(ha_thd(), F_WRLCK)))
    goto error_external_lock;
  DBUG_PRINT("info", ("partition %s external locked", part_name));

  DBUG_RETURN(0);
error_external_lock:
  (void) file->ha_close();
error_open:
  (void) file->ha_delete_table(part_name);
error_create:
  DBUG_RETURN(error);
}


/*
  Cleanup by removing all created partitions after error

  SYNOPSIS
    cleanup_new_partition()
    part_count             Number of partitions to remove

  RETURN VALUE
    NONE

  DESCRIPTION
    This function is called immediately after prepare_new_partition() in
    case the latter fails.

    In prepare_new_partition() last call that may return failure is
    external_lock(). That means if prepare_new_partition() fails,
    partition does not have external lock. Thus no need to call
    external_lock(F_UNLCK) here.

  TODO:
    We must ensure that in the case that we get an error during the process
    that we call external_lock with F_UNLCK, close the table and delete the
    table in the case where we have been successful with prepare_handler.
    We solve this by keeping an array of successful calls to prepare_handler
    which can then be used to undo the call.
*/

void ha_partition::cleanup_new_partition(uint part_count)
{
  DBUG_ENTER("ha_partition::cleanup_new_partition");

  if (m_added_file)
  {
    THD *thd= ha_thd();
    handler **file= m_added_file;
    while ((part_count > 0) && (*file))
    {
      (*file)->ha_external_lock(thd, F_UNLCK);
      (*file)->ha_close();

      /* Leave the (*file)->ha_delete_table(part_name) to the ddl-log */

      file++;
      part_count--;
    }
    m_added_file= NULL;
  }
  DBUG_VOID_RETURN;
}

/*
  Implement the partition changes defined by ALTER TABLE of partitions

  SYNOPSIS
    change_partitions()
    create_info                 HA_CREATE_INFO object describing all
                                fields and indexes in table
    path                        Complete path of db and table name
    out: copied                 Output parameter where number of copied
                                records are added
    out: deleted                Output parameter where number of deleted
                                records are added
    pack_frm_data               Reference to packed frm file
    pack_frm_len                Length of packed frm file

  RETURN VALUE
    >0                        Failure
    0                         Success

  DESCRIPTION
    Add and copy if needed a number of partitions, during this operation
    no other operation is ongoing in the server. This is used by
    ADD PARTITION all types as well as by REORGANIZE PARTITION. For
    one-phased implementations it is used also by DROP and COALESCE
    PARTITIONs.
    One-phased implementation needs the new frm file, other handlers will
    get zero length and a NULL reference here.
*/

int ha_partition::change_partitions(HA_CREATE_INFO *create_info,
                                    const char *path,
                                    ulonglong * const copied,
                                    ulonglong * const deleted,
                                    const uchar *pack_frm_data
                                    __attribute__((unused)),
                                    size_t pack_frm_len
                                    __attribute__((unused)))
{
  List_iterator<partition_element> part_it(m_part_info->partitions);
  List_iterator <partition_element> t_it(m_part_info->temp_partitions);
  char part_name_buff[FN_REFLEN];
  uint num_parts= m_part_info->partitions.elements;
  uint num_subparts= m_part_info->num_subparts;
  uint i= 0;
  uint num_remain_partitions, part_count, orig_count;
  handler **new_file_array;
  int error= 1;
  bool first;
  uint temp_partitions= m_part_info->temp_partitions.elements;
  THD *thd= ha_thd();
  DBUG_ENTER("ha_partition::change_partitions");

  /*
    Assert that it works without HA_FILE_BASED and lower_case_table_name = 2.
    We use m_file[0] as long as all partitions have the same storage engine.
  */
  DBUG_ASSERT(!strcmp(path, get_canonical_filename(m_file[0], path,
                                                   part_name_buff)));
  m_reorged_parts= 0;
  if (!m_part_info->is_sub_partitioned())
    num_subparts= 1;

  /*
    Step 1:
      Calculate number of reorganised partitions and allocate space for
      their handler references.
  */
  if (temp_partitions)
  {
    m_reorged_parts= temp_partitions * num_subparts;
  }
  else
  {
    do
    {
      partition_element *part_elem= part_it++;
      if (part_elem->part_state == PART_CHANGED ||
          part_elem->part_state == PART_REORGED_DROPPED)
      {
        m_reorged_parts+= num_subparts;
      }
    } while (++i < num_parts);
  }
  if (m_reorged_parts &&
      !(m_reorged_file= (handler**)sql_calloc(sizeof(handler*)*
                                              (m_reorged_parts + 1))))
  {
    mem_alloc_error(sizeof(handler*)*(m_reorged_parts+1));
    DBUG_RETURN(HA_ERR_OUT_OF_MEM);
  }

  /*
    Step 2:
      Calculate number of partitions after change and allocate space for
      their handler references.
  */
  num_remain_partitions= 0;
  if (temp_partitions)
  {
    num_remain_partitions= num_parts * num_subparts;
  }
  else
  {
    part_it.rewind();
    i= 0;
    do
    {
      partition_element *part_elem= part_it++;
      if (part_elem->part_state == PART_NORMAL ||
          part_elem->part_state == PART_TO_BE_ADDED ||
          part_elem->part_state == PART_CHANGED)
      {
        num_remain_partitions+= num_subparts;
      }
    } while (++i < num_parts);
  }
  if (!(new_file_array= (handler**)sql_calloc(sizeof(handler*)*
                                            (2*(num_remain_partitions + 1)))))
  {
    mem_alloc_error(sizeof(handler*)*2*(num_remain_partitions+1));
    DBUG_RETURN(HA_ERR_OUT_OF_MEM);
  }
  m_added_file= &new_file_array[num_remain_partitions + 1];

  /*
    Step 3:
      Fill m_reorged_file with handler references and NULL at the end
  */
  if (m_reorged_parts)
  {
    i= 0;
    part_count= 0;
    first= TRUE;
    part_it.rewind();
    do
    {
      partition_element *part_elem= part_it++;
      if (part_elem->part_state == PART_CHANGED ||
          part_elem->part_state == PART_REORGED_DROPPED)
      {
        memcpy((void*)&m_reorged_file[part_count],
               (void*)&m_file[i*num_subparts],
               sizeof(handler*)*num_subparts);
        part_count+= num_subparts;
      }
      else if (first && temp_partitions &&
               part_elem->part_state == PART_TO_BE_ADDED)
      {
        /*
          When doing an ALTER TABLE REORGANIZE PARTITION a number of
          partitions is to be reorganised into a set of new partitions.
          The reorganised partitions are in this case in the temp_partitions
          list. We copy all of them in one batch and thus we only do this
          until we find the first partition with state PART_TO_BE_ADDED
          since this is where the new partitions go in and where the old
          ones used to be.
        */
        first= FALSE;
        DBUG_ASSERT(((i*num_subparts) + m_reorged_parts) <= m_file_tot_parts);
        memcpy((void*)m_reorged_file, &m_file[i*num_subparts],
               sizeof(handler*)*m_reorged_parts);
      }
    } while (++i < num_parts);
  }

  /*
    Step 4:
      Fill new_array_file with handler references. Create the handlers if
      needed.
  */
  i= 0;
  part_count= 0;
  orig_count= 0;
  first= TRUE;
  part_it.rewind();
  do
  {
    partition_element *part_elem= part_it++;
    if (part_elem->part_state == PART_NORMAL)
    {
      DBUG_ASSERT(orig_count + num_subparts <= m_file_tot_parts);
      memcpy((void*)&new_file_array[part_count], (void*)&m_file[orig_count],
             sizeof(handler*)*num_subparts);
      part_count+= num_subparts;
      orig_count+= num_subparts;
    }
    else if (part_elem->part_state == PART_CHANGED ||
             part_elem->part_state == PART_TO_BE_ADDED)
    {
      uint j= 0;
      Parts_share_refs *p_share_refs;
      /*
        The Handler_shares for each partition's handler can be allocated
        within this handler, since there will not be any more instances of the
        new partitions, until the table is reopened after the ALTER succeeded.
      */
      p_share_refs= new Parts_share_refs;
      if (!p_share_refs)
        DBUG_RETURN(HA_ERR_OUT_OF_MEM);
      if (p_share_refs->init(num_subparts))
        DBUG_RETURN(HA_ERR_OUT_OF_MEM);
      if (m_new_partitions_share_refs.push_back(p_share_refs))
        DBUG_RETURN(HA_ERR_OUT_OF_MEM);
      do
      {
        handler **new_file= &new_file_array[part_count++];
        if (!(*new_file=
              get_new_handler(table->s,
                              thd->mem_root,
                              part_elem->engine_type)))
        {
          mem_alloc_error(sizeof(handler));
          DBUG_RETURN(HA_ERR_OUT_OF_MEM);
        }
        if ((*new_file)->set_ha_share_ref(&p_share_refs->ha_shares[j]))
        {
          DBUG_RETURN(HA_ERR_OUT_OF_MEM);
        }
      } while (++j < num_subparts);
      if (part_elem->part_state == PART_CHANGED)
        orig_count+= num_subparts;
      else if (temp_partitions && first)
      {
        orig_count+= (num_subparts * temp_partitions);
        first= FALSE;
      }
    }
  } while (++i < num_parts);
  first= FALSE;
  /*
    Step 5:
      Create the new partitions and also open, lock and call external_lock
      on them to prepare them for copy phase and also for later close
      calls
  */
  i= 0;
  part_count= 0;
  part_it.rewind();
  do
  {
    partition_element *part_elem= part_it++;
    if (part_elem->part_state == PART_TO_BE_ADDED ||
        part_elem->part_state == PART_CHANGED)
    {
      /*
        A new partition needs to be created PART_TO_BE_ADDED means an
        entirely new partition and PART_CHANGED means a changed partition
        that will still exist with either more or less data in it.
      */
      uint name_variant= NORMAL_PART_NAME;
      if (part_elem->part_state == PART_CHANGED ||
          (part_elem->part_state == PART_TO_BE_ADDED && temp_partitions))
        name_variant= TEMP_PART_NAME;
      if (m_part_info->is_sub_partitioned())
      {
        List_iterator<partition_element> sub_it(part_elem->subpartitions);
        uint j= 0, part;
        do
        {
          partition_element *sub_elem= sub_it++;
          create_subpartition_name(part_name_buff, path,
                                   part_elem->partition_name,
                                   sub_elem->partition_name,
                                   name_variant);
          part= i * num_subparts + j;
          DBUG_PRINT("info", ("Add subpartition %s", part_name_buff));
          if ((error= prepare_new_partition(table, create_info,
                                            new_file_array[part],
                                            (const char *)part_name_buff,
                                            sub_elem)))
          {
            cleanup_new_partition(part_count);
            DBUG_RETURN(error);
          }
          m_added_file[part_count++]= new_file_array[part];
        } while (++j < num_subparts);
      }
      else
      {
        create_partition_name(part_name_buff, path,
                              part_elem->partition_name, name_variant,
                              TRUE);
        DBUG_PRINT("info", ("Add partition %s", part_name_buff));
        if ((error= prepare_new_partition(table, create_info,
                                          new_file_array[i],
                                          (const char *)part_name_buff,
                                          part_elem)))
        {
          cleanup_new_partition(part_count);
          DBUG_RETURN(error);
        }
        m_added_file[part_count++]= new_file_array[i];
      }
    }
  } while (++i < num_parts);

  /*
    Step 6:
      State update to prepare for next write of the frm file.
  */
  i= 0;
  part_it.rewind();
  do
  {
    partition_element *part_elem= part_it++;
    if (part_elem->part_state == PART_TO_BE_ADDED)
      part_elem->part_state= PART_IS_ADDED;
    else if (part_elem->part_state == PART_CHANGED)
      part_elem->part_state= PART_IS_CHANGED;
    else if (part_elem->part_state == PART_REORGED_DROPPED)
      part_elem->part_state= PART_TO_BE_DROPPED;
  } while (++i < num_parts);
  for (i= 0; i < temp_partitions; i++)
  {
    partition_element *part_elem= t_it++;
    DBUG_ASSERT(part_elem->part_state == PART_TO_BE_REORGED);
    part_elem->part_state= PART_TO_BE_DROPPED;
  }
  m_new_file= new_file_array;
  if ((error= copy_partitions(copied, deleted)))
  {
    /*
      Close and unlock the new temporary partitions.
      They will later be deleted through the ddl-log.
    */
    cleanup_new_partition(part_count);
  }
  DBUG_RETURN(error);
}


/*
  Copy partitions as part of ALTER TABLE of partitions

  SYNOPSIS
    copy_partitions()
    out:copied                 Number of records copied
    out:deleted                Number of records deleted

  RETURN VALUE
    >0                         Error code
    0                          Success

  DESCRIPTION
    change_partitions has done all the preparations, now it is time to
    actually copy the data from the reorganised partitions to the new
    partitions.
*/

int ha_partition::copy_partitions(ulonglong * const copied,
                                  ulonglong * const deleted)
{
  uint reorg_part= 0;
  int result= 0;
  longlong func_value;
  DBUG_ENTER("ha_partition::copy_partitions");

  if (m_part_info->linear_hash_ind)
  {
    if (m_part_info->part_type == HASH_PARTITION)
      set_linear_hash_mask(m_part_info, m_part_info->num_parts);
    else
      set_linear_hash_mask(m_part_info, m_part_info->num_subparts);
  }

  while (reorg_part < m_reorged_parts)
  {
    handler *file= m_reorged_file[reorg_part];
    uint32 new_part;

    late_extra_cache(reorg_part);
    if ((result= file->ha_rnd_init(1)))
      goto init_error;
    while (TRUE)
    {
      if ((result= file->ha_rnd_next(m_rec0)))
      {
        if (result == HA_ERR_RECORD_DELETED)
          continue;                              //Probably MyISAM
        if (result != HA_ERR_END_OF_FILE)
          goto error;
        /*
          End-of-file reached, break out to continue with next partition or
          end the copy process.
        */
        break;
      }
      /* Found record to insert into new handler */
      if (m_part_info->get_partition_id(m_part_info, &new_part,
                                        &func_value))
      {
        /*
           This record is in the original table but will not be in the new
           table since it doesn't fit into any partition any longer due to
           changed partitioning ranges or list values.
        */
        (*deleted)++;
      }
      else
      {
        THD *thd= ha_thd();
        /* Copy record to new handler */
        (*copied)++;
        tmp_disable_binlog(thd); /* Do not replicate the low-level changes. */
        result= m_new_file[new_part]->ha_write_row(m_rec0);
        reenable_binlog(thd);
        if (result)
          goto error;
      }
    }
    late_extra_no_cache(reorg_part);
    file->ha_rnd_end();
    reorg_part++;
  }
  DBUG_RETURN(FALSE);
error:
  m_reorged_file[reorg_part]->ha_rnd_end();
init_error:
  DBUG_RETURN(result);
}


/*
  Update create info as part of ALTER TABLE

  SYNOPSIS
    update_create_info()
    create_info                   Create info from ALTER TABLE

  RETURN VALUE
    NONE

  DESCRIPTION
    Method empty so far
*/

void ha_partition::update_create_info(HA_CREATE_INFO *create_info)
{
  /*
    Fix for bug#38751, some engines needs info-calls in ALTER.
    Archive need this since it flushes in ::info.
    HA_STATUS_AUTO is optimized so it will not always be forwarded
    to all partitions, but HA_STATUS_VARIABLE will.
  */
  info(HA_STATUS_VARIABLE);

  info(HA_STATUS_AUTO);

  if (!(create_info->used_fields & HA_CREATE_USED_AUTO))
    create_info->auto_increment_value= stats.auto_increment_value;

  create_info->data_file_name= create_info->index_file_name = NULL;
  return;
}


/**
  Change the internal TABLE_SHARE pointer

  @param table_arg    TABLE object
  @param share        New share to use

  @note Is used in error handling in ha_delete_table.
  All handlers should exist (lock_partitions should not be used)
*/

void ha_partition::change_table_ptr(TABLE *table_arg, TABLE_SHARE *share)
{
  handler **file_array;
  table= table_arg;
  table_share= share;
  /*
    m_file can be NULL when using an old cached table in DROP TABLE, when the
    table just has REMOVED PARTITIONING, see Bug#42438
  */
  if (m_file)
  {
    file_array= m_file;
    DBUG_ASSERT(*file_array);
    do
    {
      (*file_array)->change_table_ptr(table_arg, share);
    } while (*(++file_array));
  }

  if (m_added_file && m_added_file[0])
  {
    /* if in middle of a drop/rename etc */
    file_array= m_added_file;
    do
    {
      (*file_array)->change_table_ptr(table_arg, share);
    } while (*(++file_array));
  }
}

/*
  Change comments specific to handler

  SYNOPSIS
    update_table_comment()
    comment                       Original comment

  RETURN VALUE
    new comment 

  DESCRIPTION
    No comment changes so far
*/

char *ha_partition::update_table_comment(const char *comment)
{
  return (char*) comment;                       /* Nothing to change */
}


/**
  Handle delete and rename table

    @param from         Full path of old table
    @param to           Full path of new table

  @return Operation status
    @retval >0  Error
    @retval 0   Success

  @note  Common routine to handle delete_table and rename_table.
  The routine uses the partition handler file to get the
  names of the partition instances. Both these routines
  are called after creating the handler without table
  object and thus the file is needed to discover the
  names of the partitions and the underlying storage engines.
*/

uint ha_partition::del_ren_table(const char *from, const char *to)
{
  int save_error= 0;
  int error;
  char from_buff[FN_REFLEN], to_buff[FN_REFLEN], from_lc_buff[FN_REFLEN],
       to_lc_buff[FN_REFLEN];
  char *name_buffer_ptr;
  const char *from_path;
  const char *to_path= NULL;
  uint i;
  handler **file, **abort_file;
  DBUG_ENTER("ha_partition::del_ren_table");

  if (get_from_handler_file(from, ha_thd()->mem_root, false))
    DBUG_RETURN(TRUE);
  DBUG_ASSERT(m_file_buffer);
  DBUG_PRINT("enter", ("from: (%s) to: (%s)", from, to ? to : "(nil)"));
  name_buffer_ptr= m_name_buffer_ptr;
  file= m_file;
  if (to == NULL)
  {
    /*
      Delete table, start by delete the .par file. If error, break, otherwise
      delete as much as possible.
    */
    if ((error= handler::delete_table(from)))
      DBUG_RETURN(error);
  }
  /*
    Since ha_partition has HA_FILE_BASED, it must alter underlying table names
    if they do not have HA_FILE_BASED and lower_case_table_names == 2.
    See Bug#37402, for Mac OS X.
    The appended #P#<partname>[#SP#<subpartname>] will remain in current case.
    Using the first partitions handler, since mixing handlers is not allowed.
  */
  from_path= get_canonical_filename(*file, from, from_lc_buff);
  if (to != NULL)
    to_path= get_canonical_filename(*file, to, to_lc_buff);
  i= 0;
  do
  {
    create_partition_name(from_buff, from_path, name_buffer_ptr,
                          NORMAL_PART_NAME, FALSE);

    if (to != NULL)
    {                                           // Rename branch
      create_partition_name(to_buff, to_path, name_buffer_ptr,
                            NORMAL_PART_NAME, FALSE);
      error= (*file)->ha_rename_table(from_buff, to_buff);
      if (error)
        goto rename_error;
    }
    else                                        // delete branch
    {
      error= (*file)->ha_delete_table(from_buff);
    }
    name_buffer_ptr= strend(name_buffer_ptr) + 1;
    if (error)
      save_error= error;
    i++;
  } while (*(++file));
  if (to != NULL)
  {
    if ((error= handler::rename_table(from, to)))
    {
      /* Try to revert everything, ignore errors */
      (void) handler::rename_table(to, from);
      goto rename_error;
    }
  }
  DBUG_RETURN(save_error);
rename_error:
  name_buffer_ptr= m_name_buffer_ptr;
  for (abort_file= file, file= m_file; file < abort_file; file++)
  {
    /* Revert the rename, back from 'to' to the original 'from' */
    create_partition_name(from_buff, from_path, name_buffer_ptr,
                          NORMAL_PART_NAME, FALSE);
    create_partition_name(to_buff, to_path, name_buffer_ptr,
                          NORMAL_PART_NAME, FALSE);
    /* Ignore error here */
    (void) (*file)->ha_rename_table(to_buff, from_buff);
    name_buffer_ptr= strend(name_buffer_ptr) + 1;
  }
  DBUG_RETURN(error);
}


/**
  Set up table share object before calling create on underlying handler

  @param table             Table object
  @param info              Create info
  @param part_elem[in,out] Pointer to used partition_element, searched if NULL

  @return    status
    @retval  TRUE  Error
    @retval  FALSE Success
   
  @details
    Set up
    1) Comment on partition
    2) MAX_ROWS, MIN_ROWS on partition
    3) Index file name on partition
    4) Data file name on partition
*/

int ha_partition::set_up_table_before_create(TABLE *tbl,
                    const char *partition_name_with_path, 
                    HA_CREATE_INFO *info,
                    partition_element *part_elem)
{
  int error= 0;
  const char *partition_name;
  THD *thd= ha_thd();
  DBUG_ENTER("set_up_table_before_create");

  DBUG_ASSERT(part_elem);

  if (!part_elem)
    DBUG_RETURN(1);
  tbl->s->max_rows= part_elem->part_max_rows;
  tbl->s->min_rows= part_elem->part_min_rows;
  partition_name= strrchr(partition_name_with_path, FN_LIBCHAR);
  if ((part_elem->index_file_name &&
      (error= append_file_to_dir(thd,
                                 (const char**)&part_elem->index_file_name,
                                 partition_name+1))) ||
      (part_elem->data_file_name &&
      (error= append_file_to_dir(thd,
                                 (const char**)&part_elem->data_file_name,
                                 partition_name+1))))
  {
    DBUG_RETURN(error);
  }
  info->index_file_name= part_elem->index_file_name;
  info->data_file_name= part_elem->data_file_name;
  DBUG_RETURN(0);
}


/*
  Add two names together

  SYNOPSIS
    name_add()
    out:dest                          Destination string
    first_name                        First name
    sec_name                          Second name

  RETURN VALUE
    >0                                Error
    0                                 Success

  DESCRIPTION
    Routine used to add two names with '_' in between then. Service routine
    to create_handler_file
    Include the NULL in the count of characters since it is needed as separator
    between the partition names.
*/

static uint name_add(char *dest, const char *first_name, const char *sec_name)
{
  return (uint) (strxmov(dest, first_name, "#SP#", sec_name, NullS) -dest) + 1;
}


/**
  Create the special .par file

  @param name  Full path of table name

  @return Operation status
    @retval FALSE  Error code
    @retval TRUE   Success

  @note
    Method used to create handler file with names of partitions, their
    engine types and the number of partitions.
*/

bool ha_partition::create_handler_file(const char *name)
{
  partition_element *part_elem, *subpart_elem;
  uint i, j, part_name_len, subpart_name_len;
  uint tot_partition_words, tot_name_len, num_parts;
  uint tot_parts= 0;
  uint tot_len_words, tot_len_byte, chksum, tot_name_words;
  char *name_buffer_ptr;
  uchar *file_buffer, *engine_array;
  bool result= TRUE;
  char file_name[FN_REFLEN];
  char part_name[FN_REFLEN];
  char subpart_name[FN_REFLEN];
  File file;
  List_iterator_fast <partition_element> part_it(m_part_info->partitions);
  DBUG_ENTER("create_handler_file");

  num_parts= m_part_info->partitions.elements;
  DBUG_PRINT("info", ("table name = %s, num_parts = %u", name,
                      num_parts));
  tot_name_len= 0;
  for (i= 0; i < num_parts; i++)
  {
    part_elem= part_it++;
    if (part_elem->part_state != PART_NORMAL &&
        part_elem->part_state != PART_TO_BE_ADDED &&
        part_elem->part_state != PART_CHANGED)
      continue;
    tablename_to_filename(part_elem->partition_name, part_name,
                          FN_REFLEN);
    part_name_len= strlen(part_name);
    if (!m_is_sub_partitioned)
    {
      tot_name_len+= part_name_len + 1;
      tot_parts++;
    }
    else
    {
      List_iterator_fast <partition_element> sub_it(part_elem->subpartitions);
      for (j= 0; j < m_part_info->num_subparts; j++)
      {
	subpart_elem= sub_it++;
        tablename_to_filename(subpart_elem->partition_name,
                              subpart_name,
                              FN_REFLEN);
	subpart_name_len= strlen(subpart_name);
	tot_name_len+= part_name_len + subpart_name_len + 5;
        tot_parts++;
      }
    }
  }
  /*
     File format:
     Length in words              4 byte
     Checksum                     4 byte
     Total number of partitions   4 byte
     Array of engine types        n * 4 bytes where
     n = (m_tot_parts + 3)/4
     Length of name part in bytes 4 bytes
     (Names in filename format)
     Name part                    m * 4 bytes where
     m = ((length_name_part + 3)/4)*4

     All padding bytes are zeroed
  */
  tot_partition_words= (tot_parts + PAR_WORD_SIZE - 1) / PAR_WORD_SIZE;
  tot_name_words= (tot_name_len + PAR_WORD_SIZE - 1) / PAR_WORD_SIZE;
  /* 4 static words (tot words, checksum, tot partitions, name length) */
  tot_len_words= 4 + tot_partition_words + tot_name_words;
  tot_len_byte= PAR_WORD_SIZE * tot_len_words;
  if (!(file_buffer= (uchar *) my_malloc(tot_len_byte, MYF(MY_ZEROFILL))))
    DBUG_RETURN(TRUE);
  engine_array= (file_buffer + PAR_ENGINES_OFFSET);
  name_buffer_ptr= (char*) (engine_array + tot_partition_words * PAR_WORD_SIZE
                            + PAR_WORD_SIZE);
  part_it.rewind();
  for (i= 0; i < num_parts; i++)
  {
    part_elem= part_it++;
    if (part_elem->part_state != PART_NORMAL &&
        part_elem->part_state != PART_TO_BE_ADDED &&
        part_elem->part_state != PART_CHANGED)
      continue;
    if (!m_is_sub_partitioned)
    {
      tablename_to_filename(part_elem->partition_name, part_name, FN_REFLEN);
      name_buffer_ptr= strmov(name_buffer_ptr, part_name)+1;
      *engine_array= (uchar) ha_legacy_type(part_elem->engine_type);
      DBUG_PRINT("info", ("engine: %u", *engine_array));
      engine_array++;
    }
    else
    {
      List_iterator_fast <partition_element> sub_it(part_elem->subpartitions);
      for (j= 0; j < m_part_info->num_subparts; j++)
      {
	subpart_elem= sub_it++;
        tablename_to_filename(part_elem->partition_name, part_name,
                              FN_REFLEN);
        tablename_to_filename(subpart_elem->partition_name, subpart_name,
                              FN_REFLEN);
	name_buffer_ptr+= name_add(name_buffer_ptr,
				   part_name,
				   subpart_name);
        *engine_array= (uchar) ha_legacy_type(subpart_elem->engine_type);
        DBUG_PRINT("info", ("engine: %u", *engine_array));
	engine_array++;
      }
    }
  }
  chksum= 0;
  int4store(file_buffer, tot_len_words);
  int4store(file_buffer + PAR_NUM_PARTS_OFFSET, tot_parts);
  int4store(file_buffer + PAR_ENGINES_OFFSET +
            (tot_partition_words * PAR_WORD_SIZE),
            tot_name_len);
  for (i= 0; i < tot_len_words; i++)
    chksum^= uint4korr(file_buffer + PAR_WORD_SIZE * i);
  int4store(file_buffer + PAR_CHECKSUM_OFFSET, chksum);
  /*
    Add .par extension to the file name.
    Create and write and close file
    to be used at open, delete_table and rename_table
  */
  fn_format(file_name, name, "", ha_par_ext, MY_APPEND_EXT);
  if ((file= mysql_file_create(key_file_partition,
                               file_name, CREATE_MODE, O_RDWR | O_TRUNC,
                               MYF(MY_WME))) >= 0)
  {
    result= mysql_file_write(file, (uchar *) file_buffer, tot_len_byte,
                             MYF(MY_WME | MY_NABP)) != 0;
    (void) mysql_file_close(file, MYF(0));
  }
  else
    result= TRUE;
  my_free(file_buffer);
  DBUG_RETURN(result);
}


/**
  Clear handler variables and free some memory
*/

void ha_partition::clear_handler_file()
{
  if (m_engine_array)
  {
    plugin_unlock_list(NULL, m_engine_array, m_tot_parts);
    my_free(m_engine_array);
    m_engine_array= NULL;
  }
  if (m_file_buffer)
  {
    my_free(m_file_buffer);
    m_file_buffer= NULL;
  }
}


/**
  Create underlying handler objects

  @param mem_root  Allocate memory through this

  @return Operation status
    @retval TRUE   Error
    @retval FALSE  Success
*/

bool ha_partition::create_handlers(MEM_ROOT *mem_root)
{
  uint i;
  uint alloc_len= (m_tot_parts + 1) * sizeof(handler*);
  handlerton *hton0;
  DBUG_ENTER("create_handlers");

  if (!(m_file= (handler **) alloc_root(mem_root, alloc_len)))
    DBUG_RETURN(TRUE);
  m_file_tot_parts= m_tot_parts;
  memset(m_file, 0, alloc_len);
  for (i= 0; i < m_tot_parts; i++)
  {
    handlerton *hton= plugin_data(m_engine_array[i], handlerton*);
    if (!(m_file[i]= get_new_handler(table_share, mem_root, hton)))
      DBUG_RETURN(TRUE);
    DBUG_PRINT("info", ("engine_type: %u", hton->db_type));
  }
  /* For the moment we only support partition over the same table engine */
  hton0= plugin_data(m_engine_array[0], handlerton*);
  if (hton0 == myisam_hton)
  {
    DBUG_PRINT("info", ("MyISAM"));
    m_myisam= TRUE;
  }
  /* INNODB may not be compiled in... */
  else if (ha_legacy_type(hton0) == DB_TYPE_INNODB)
  {
    DBUG_PRINT("info", ("InnoDB"));
    m_innodb= TRUE;
  }
  DBUG_RETURN(FALSE);
}


/*
  Create underlying handler objects from partition info

  SYNOPSIS
    new_handlers_from_part_info()
    mem_root		Allocate memory through this

  RETURN VALUE
    TRUE                  Error
    FALSE                 Success
*/

bool ha_partition::new_handlers_from_part_info(MEM_ROOT *mem_root)
{
  uint i, j, part_count;
  partition_element *part_elem;
  uint alloc_len= (m_tot_parts + 1) * sizeof(handler*);
  List_iterator_fast <partition_element> part_it(m_part_info->partitions);
  DBUG_ENTER("ha_partition::new_handlers_from_part_info");

  if (!(m_file= (handler **) alloc_root(mem_root, alloc_len)))
  {
    mem_alloc_error(alloc_len);
    goto error_end;
  }
  m_file_tot_parts= m_tot_parts;
  memset(m_file, 0, alloc_len);
  DBUG_ASSERT(m_part_info->num_parts > 0);

  i= 0;
  part_count= 0;
  /*
    Don't know the size of the underlying storage engine, invent a number of
    bytes allocated for error message if allocation fails
  */
  do
  {
    part_elem= part_it++;
    if (m_is_sub_partitioned)
    {
      for (j= 0; j < m_part_info->num_subparts; j++)
      {
	if (!(m_file[part_count++]= get_new_handler(table_share, mem_root,
                                                    part_elem->engine_type)))
          goto error;
	DBUG_PRINT("info", ("engine_type: %u",
                   (uint) ha_legacy_type(part_elem->engine_type)));
      }
    }
    else
    {
      if (!(m_file[part_count++]= get_new_handler(table_share, mem_root,
                                                  part_elem->engine_type)))
        goto error;
      DBUG_PRINT("info", ("engine_type: %u",
                 (uint) ha_legacy_type(part_elem->engine_type)));
    }
  } while (++i < m_part_info->num_parts);
  if (part_elem->engine_type == myisam_hton)
  {
    DBUG_PRINT("info", ("MyISAM"));
    m_myisam= TRUE;
  }
  DBUG_RETURN(FALSE);
error:
  mem_alloc_error(sizeof(handler));
error_end:
  DBUG_RETURN(TRUE);
}


/**
  Read the .par file to get the partitions engines and names

  @param name  Name of table file (without extention)

  @return Operation status
    @retval true   Failure
    @retval false  Success

  @note On success, m_file_buffer is allocated and must be
  freed by the caller. m_name_buffer_ptr and m_tot_parts is also set.
*/

bool ha_partition::read_par_file(const char *name)
{
  char buff[FN_REFLEN], *tot_name_len_offset, *buff_p= buff;
  File file;
  char *file_buffer;
  uint i, len_bytes, len_words, tot_partition_words, tot_name_words, chksum;
  DBUG_ENTER("ha_partition::read_par_file");
  DBUG_PRINT("enter", ("table name: '%s'", name));

  if (m_file_buffer)
    DBUG_RETURN(false);
  fn_format(buff, name, "", ha_par_ext, MY_APPEND_EXT);

  /* Following could be done with mysql_file_stat to read in whole file */
  if ((file= mysql_file_open(key_file_partition,
                             buff, O_RDONLY | O_SHARE, MYF(0))) < 0)
    DBUG_RETURN(TRUE);
  if (mysql_file_read(file, (uchar *) &buff[0], PAR_WORD_SIZE, MYF(MY_NABP)))
    goto err1;
  len_words= uint4korr(buff_p);
  len_bytes= PAR_WORD_SIZE * len_words;
  if (mysql_file_seek(file, 0, MY_SEEK_SET, MYF(0)) == MY_FILEPOS_ERROR)
    goto err1;
  if (!(file_buffer= (char*) my_malloc(len_bytes, MYF(0))))
    goto err1;
  if (mysql_file_read(file, (uchar *) file_buffer, len_bytes, MYF(MY_NABP)))
    goto err2;

  chksum= 0;
  for (i= 0; i < len_words; i++)
    chksum ^= uint4korr((file_buffer) + PAR_WORD_SIZE * i);
  if (chksum)
    goto err2;
  m_tot_parts= uint4korr((file_buffer) + PAR_NUM_PARTS_OFFSET);
  DBUG_PRINT("info", ("No of parts = %u", m_tot_parts));
  tot_partition_words= (m_tot_parts + PAR_WORD_SIZE - 1) / PAR_WORD_SIZE;

  tot_name_len_offset= file_buffer + PAR_ENGINES_OFFSET +
                       PAR_WORD_SIZE * tot_partition_words;
  tot_name_words= (uint4korr(tot_name_len_offset) + PAR_WORD_SIZE - 1) /
                  PAR_WORD_SIZE;
  /*
    Verify the total length = tot size word, checksum word, num parts word +
    engines array + name length word + name array.
  */
  if (len_words != (tot_partition_words + tot_name_words + 4))
    goto err2;
  (void) mysql_file_close(file, MYF(0));
  m_file_buffer= file_buffer;          // Will be freed in clear_handler_file()
  m_name_buffer_ptr= tot_name_len_offset + PAR_WORD_SIZE;

  DBUG_RETURN(false);

err2:
  my_free(file_buffer);
err1:
  (void) mysql_file_close(file, MYF(0));
  DBUG_RETURN(true);
}


/**
  Setup m_engine_array

  @param mem_root  MEM_ROOT to use for allocating new handlers

  @return Operation status
    @retval false  Success
    @retval true   Failure
*/

bool ha_partition::setup_engine_array(MEM_ROOT *mem_root)
{
  uint i;
  uchar *buff;
  handlerton **engine_array, *first_engine;
  enum legacy_db_type db_type, first_db_type;

  DBUG_ASSERT(!m_file);
  DBUG_ENTER("ha_partition::setup_engine_array");
  engine_array= (handlerton **) my_alloca(m_tot_parts * sizeof(handlerton*));
  if (!engine_array)
    DBUG_RETURN(true);

  buff= (uchar *) (m_file_buffer + PAR_ENGINES_OFFSET);
  first_db_type= (enum legacy_db_type) buff[0];
  first_engine= ha_resolve_by_legacy_type(ha_thd(), first_db_type);
  if (!first_engine)
    goto err;

  if (!(m_engine_array= (plugin_ref*)
                my_malloc(m_tot_parts * sizeof(plugin_ref), MYF(MY_WME))))
    goto err;

  for (i= 0; i < m_tot_parts; i++)
  {
    db_type= (enum legacy_db_type) buff[i];
    if (db_type != first_db_type)
    {
      DBUG_PRINT("error", ("partition %u engine %d is not same as "
                           "first partition %d", i, db_type,
                           (int) first_db_type));
      DBUG_ASSERT(0);
      clear_handler_file();
      goto err;
    }
    m_engine_array[i]= ha_lock_engine(NULL, first_engine);
    if (!m_engine_array[i])
    {
      clear_handler_file();
      goto err;
    }
  }

  my_afree((gptr) engine_array);
    
  if (create_handlers(mem_root))
  {
    clear_handler_file();
    DBUG_RETURN(true);
  }

  DBUG_RETURN(false);

err:
  my_afree((gptr) engine_array);
  DBUG_RETURN(true);
}


/**
  Get info about partition engines and their names from the .par file

  @param name      Full path of table name
  @param mem_root  Allocate memory through this
  @param is_clone  If it is a clone, don't create new handlers

  @return Operation status
    @retval true   Error
    @retval false  Success

  @note Open handler file to get partition names, engine types and number of
  partitions.
*/

bool ha_partition::get_from_handler_file(const char *name, MEM_ROOT *mem_root,
                                         bool is_clone)
{
  DBUG_ENTER("ha_partition::get_from_handler_file");
  DBUG_PRINT("enter", ("table name: '%s'", name));

  if (m_file_buffer)
    DBUG_RETURN(false);

  if (read_par_file(name))
    DBUG_RETURN(true);

  if (!is_clone && setup_engine_array(mem_root))
    DBUG_RETURN(true);

  DBUG_RETURN(false);
}


/****************************************************************************
                MODULE open/close object
****************************************************************************/

/**
  Get the partition name.

  @param       part   Struct containing name and length
  @param[out]  length Length of the name

  @return Partition name
*/

static uchar *get_part_name(PART_NAME_DEF *part, size_t *length,
                            my_bool not_used __attribute__((unused)))
{
  *length= part->length;
  return part->partition_name;
}


/**
  Insert a partition name in the partition_name_hash.

  @param name        Name of partition
  @param part_id     Partition id (number)
  @param is_subpart  Set if the name belongs to a subpartition

  @return Operation status
    @retval true   Failure
    @retval false  Sucess
*/

bool ha_partition::insert_partition_name_in_hash(const char *name, uint part_id,
                                                 bool is_subpart)
{
  PART_NAME_DEF *part_def;
  uchar *part_name;
  uint part_name_length;
  DBUG_ENTER("ha_partition::insert_partition_name_in_hash");
  /*
    Calculate and store the length here, to avoid doing it when
    searching the hash.
  */
  part_name_length= strlen(name);
  /*
    Must use memory that lives as long as table_share.
    Freed in the Partition_share destructor.
    Since we use my_multi_malloc, then my_free(part_def) will also free
    part_name, as a part of my_hash_free.
  */
  if (!my_multi_malloc(MY_WME,
                       &part_def, sizeof(PART_NAME_DEF),
                       &part_name, part_name_length + 1,
                       NULL))
    DBUG_RETURN(true);
  memcpy(part_name, name, part_name_length + 1);
  part_def->partition_name= part_name;
  part_def->length= part_name_length;
  part_def->part_id= part_id;
  part_def->is_subpart= is_subpart;
  if (my_hash_insert(&part_share->partition_name_hash, (uchar *) part_def))
  {
    my_free(part_def);
    DBUG_RETURN(true);
  }
  DBUG_RETURN(false);
}


/**
  Populate the partition_name_hash in part_share.
*/

bool ha_partition::populate_partition_name_hash()
{
  List_iterator<partition_element> part_it(m_part_info->partitions);
  uint num_parts= m_part_info->num_parts;
  uint num_subparts= m_is_sub_partitioned ? m_part_info->num_subparts : 1;
  uint tot_names;
  uint i= 0;
  DBUG_ASSERT(part_share);

  DBUG_ENTER("ha_partition::populate_partition_name_hash");

  /*
    partition_name_hash is only set once and never changed
    -> OK to check without locking.
  */

  if (part_share->partition_name_hash_initialized)
    DBUG_RETURN(false);
  lock_shared_ha_data();
  if (part_share->partition_name_hash_initialized)
  {
    unlock_shared_ha_data();
    DBUG_RETURN(false);
  }
  tot_names= m_is_sub_partitioned ? m_tot_parts + num_parts : num_parts;
  if (my_hash_init(&part_share->partition_name_hash,
                   system_charset_info, tot_names, 0, 0,
                   (my_hash_get_key) get_part_name,
                   my_free, HASH_UNIQUE))
  {
    unlock_shared_ha_data();
    DBUG_RETURN(TRUE);
  }

  do
  {
    partition_element *part_elem= part_it++;
    DBUG_ASSERT(part_elem->part_state == PART_NORMAL);
    if (part_elem->part_state == PART_NORMAL)
    {
      if (insert_partition_name_in_hash(part_elem->partition_name,
                                        i * num_subparts, false))
        goto err;
      if (m_is_sub_partitioned)
      {
        List_iterator<partition_element>
                                    subpart_it(part_elem->subpartitions);
        partition_element *sub_elem;
        uint j= 0;
        do
        {
          sub_elem= subpart_it++;
          if (insert_partition_name_in_hash(sub_elem->partition_name,
                                            i * num_subparts + j, true))
            goto err;

        } while (++j < num_subparts);
      }
    }
  } while (++i < num_parts);

  part_share->partition_name_hash_initialized= true;
  unlock_shared_ha_data();

  DBUG_RETURN(FALSE);
err:
  my_hash_free(&part_share->partition_name_hash);
  unlock_shared_ha_data();

  DBUG_RETURN(TRUE);
}


/**
  Set Handler_share pointer and allocate Handler_share pointers
  for each partition and set those.

  @param ha_share_arg  Where to store/retrieve the Partitioning_share pointer
                       to be shared by all instances of the same table.

  @return Operation status
    @retval true  Failure
    @retval false Sucess
*/

bool ha_partition::set_ha_share_ref(Handler_share **ha_share_arg)
{
  Handler_share **ha_shares;
  uint i;
  DBUG_ENTER("ha_partition::set_ha_share_ref");

  DBUG_ASSERT(!part_share);
  DBUG_ASSERT(table_share);
  DBUG_ASSERT(!m_is_clone_of);
  DBUG_ASSERT(m_tot_parts);
  if (handler::set_ha_share_ref(ha_share_arg))
    DBUG_RETURN(true);
  if (!(part_share= get_share()))
    DBUG_RETURN(true);
  DBUG_ASSERT(part_share->partitions_share_refs);
  DBUG_ASSERT(part_share->partitions_share_refs->num_parts >= m_tot_parts);
  ha_shares= part_share->partitions_share_refs->ha_shares;
  for (i= 0; i < m_tot_parts; i++)
  {
    if (m_file[i]->set_ha_share_ref(&ha_shares[i]))
      DBUG_RETURN(true);
  }
  DBUG_RETURN(false);
}


/**
  Get the PARTITION_SHARE for the table.

  @return Operation status
    @retval true   Error
    @retval false  Success

  @note Gets or initializes the Partition_share object used by partitioning.
  The Partition_share is used for handling the auto_increment etc.
*/

Partition_share *ha_partition::get_share()
{
  Partition_share *tmp_share;
  DBUG_ENTER("ha_partition::get_share");
  DBUG_ASSERT(table_share);

  lock_shared_ha_data();
  if (!(tmp_share= static_cast<Partition_share*>(get_ha_share_ptr())))
  {
    tmp_share= new Partition_share;
    if (!tmp_share)
      goto err;
    if (tmp_share->init(m_tot_parts))
    {
      delete tmp_share;
      tmp_share= NULL;
      goto err;
    }
    set_ha_share_ptr(static_cast<Handler_share*>(tmp_share));
  }
err:
  unlock_shared_ha_data();
  DBUG_RETURN(tmp_share);
}


/*
  Open handler object

  SYNOPSIS
    open()
    name                  Full path of table name
    mode                  Open mode flags
    test_if_locked        ?

  RETURN VALUE
    >0                    Error
    0                     Success

  DESCRIPTION
    Used for opening tables. The name will be the name of the file.
    A table is opened when it needs to be opened. For instance
    when a request comes in for a select on the table (tables are not
    open and closed for each request, they are cached).

    Called from handler.cc by handler::ha_open(). The server opens all tables
    by calling ha_open() which then calls the handler specific open().
*/

int ha_partition::open(const char *name, int mode, uint test_if_locked)
{
  char *name_buffer_ptr;
  int error= HA_ERR_INITIALIZATION;
  uint alloc_len;
  handler **file;
  char name_buff[FN_REFLEN];
  ulonglong check_table_flags;
  DBUG_ENTER("ha_partition::open");

  DBUG_ASSERT(table->s == table_share);
  ref_length= 0;
  m_mode= mode;
  m_open_test_lock= test_if_locked;
  m_part_field_array= m_part_info->full_part_field_array;
  if (get_from_handler_file(name, &table->mem_root, test(m_is_clone_of)))
    DBUG_RETURN(error);
  name_buffer_ptr= m_name_buffer_ptr;
  if (populate_partition_name_hash())
  {
    DBUG_RETURN(HA_ERR_INITIALIZATION);
  }
  m_start_key.length= 0;
  m_rec0= table->record[0];
  m_rec_length= table_share->reclength;
  alloc_len= m_tot_parts * (m_rec_length + PARTITION_BYTES_IN_POS);
  alloc_len+= table_share->max_key_length;
  if (!m_ordered_rec_buffer)
  {
    if (!(m_ordered_rec_buffer= (uchar*)my_malloc(alloc_len, MYF(MY_WME))))
    {
      DBUG_RETURN(error);
    }
    {
      /*
        We set-up one record per partition and each record has 2 bytes in
        front where the partition id is written. This is used by ordered
        index_read.
        We also set-up a reference to the first record for temporary use in
        setting up the scan.
      */
      char *ptr= (char*)m_ordered_rec_buffer;
      uint i= 0;
      do
      {
        int2store(ptr, i);
        ptr+= m_rec_length + PARTITION_BYTES_IN_POS;
      } while (++i < m_tot_parts);
      m_start_key.key= (const uchar*)ptr;
    }
  }
  if (!m_part_ids_sorted_by_num_of_records)
  {
    if (!(m_part_ids_sorted_by_num_of_records=
            (uint32*) my_malloc(m_tot_parts * sizeof(uint32), MYF(MY_WME))))
      DBUG_RETURN(error);
    uint32 i;
    /* Initialize it with all partition ids. */
    for (i= 0; i < m_tot_parts; i++)
      m_part_ids_sorted_by_num_of_records[i]= i;
  }

  /* Initialize the bitmap we use to minimize ha_start_bulk_insert calls */
  if (bitmap_init(&m_bulk_insert_started, NULL, m_tot_parts + 1, FALSE))
    DBUG_RETURN(error);
  bitmap_clear_all(&m_bulk_insert_started);
  /* Initialize the bitmap we use to keep track of locked partitions */
  if (bitmap_init(&m_locked_partitions, NULL, m_tot_parts, FALSE))
  {
    bitmap_free(&m_bulk_insert_started);
    DBUG_RETURN(error);
  }
  bitmap_clear_all(&m_locked_partitions);
  /* Initialize the bitmap we use to determine what partitions are locked */
  DBUG_ASSERT(m_part_info);
  /* Initialize the bitmap for used partitions */
  if (!m_is_clone_of)
  {
    DBUG_ASSERT(!m_clone_mem_root);
    if (m_part_info->set_partition_bitmaps(NULL))
    {
      bitmap_free(&m_bulk_insert_started);
      bitmap_free(&m_locked_partitions);
      DBUG_RETURN(error);
    }
  }

  if (m_is_clone_of)
  {
    uint i;
    DBUG_ASSERT(m_clone_mem_root);
    /* Allocate an array of handler pointers for the partitions handlers. */
    alloc_len= (m_tot_parts + 1) * sizeof(handler*);
    if (!(m_file= (handler **) alloc_root(m_clone_mem_root, alloc_len)))
    {
      error= HA_ERR_INITIALIZATION;
      goto err_alloc;
    }
    memset(m_file, 0, alloc_len);
    /*
      Populate them by cloning the original partitions. This also opens them.
      Note that file->ref is allocated too.
    */
    file= m_is_clone_of->m_file;
    for (i= 0; i < m_tot_parts; i++)
    {
      create_partition_name(name_buff, name, name_buffer_ptr, NORMAL_PART_NAME,
                            FALSE);
      /* ::clone() will also set ha_share from the original. */
      if (!(m_file[i]= file[i]->clone(name_buff, m_clone_mem_root)))
      {
        error= HA_ERR_INITIALIZATION;
        file= &m_file[i];
        goto err_handler;
      }
      name_buffer_ptr+= strlen(name_buffer_ptr) + 1;
    }
  }
  else
  {
   file= m_file;
   do
   {
      create_partition_name(name_buff, name, name_buffer_ptr, NORMAL_PART_NAME,
                            FALSE);
      if ((error= (*file)->ha_open(table, name_buff, mode, test_if_locked)))
        goto err_handler;
      m_num_locks+= (*file)->lock_count();
      name_buffer_ptr+= strlen(name_buffer_ptr) + 1;
    } while (*(++file));
  }
  
  file= m_file;
  ref_length= (*file)->ref_length;
  check_table_flags= (((*file)->ha_table_flags() &
                       ~(PARTITION_DISABLED_TABLE_FLAGS)) |
                      (PARTITION_ENABLED_TABLE_FLAGS));
  while (*(++file))
  {
    /* MyISAM can have smaller ref_length for partitions with MAX_ROWS set */
    set_if_bigger(ref_length, ((*file)->ref_length));
    /*
      Verify that all partitions have the same set of table flags.
      Mask all flags that partitioning enables/disables.
    */
    if (check_table_flags != (((*file)->ha_table_flags() &
                               ~(PARTITION_DISABLED_TABLE_FLAGS)) |
                              (PARTITION_ENABLED_TABLE_FLAGS)))
    {
      error= HA_ERR_INITIALIZATION;
      /* set file to last handler, so all of them are closed */
      file = &m_file[m_tot_parts - 1];
      goto err_handler;
    }
  }
  key_used_on_scan= m_file[0]->key_used_on_scan;
  implicit_emptied= m_file[0]->implicit_emptied;
  /*
    Add 2 bytes for partition id in position ref length.
    ref_length=max_in_all_partitions(ref_length) + PARTITION_BYTES_IN_POS
  */
  ref_length+= PARTITION_BYTES_IN_POS;
  m_ref_length= ref_length;

  /*
    Release buffer read from .par file. It will not be reused again after
    being opened once.
  */
  clear_handler_file();
  /*
    Initialize priority queue, initialized to reading forward.
  */
  if ((error= init_queue(&m_queue, m_tot_parts, (uint) PARTITION_BYTES_IN_POS,
                         0, key_rec_cmp, (void*)this)))
    goto err_handler;

  /*
    Some handlers update statistics as part of the open call. This will in
    some cases corrupt the statistics of the partition handler and thus
    to ensure we have correct statistics we call info from open after
    calling open on all individual handlers.
  */
  m_handler_status= handler_opened;
  if (m_part_info->part_expr)
    m_part_func_monotonicity_info=
                            m_part_info->part_expr->get_monotonicity_info();
  else if (m_part_info->list_of_part_fields)
    m_part_func_monotonicity_info= MONOTONIC_STRICT_INCREASING;
  info(HA_STATUS_VARIABLE | HA_STATUS_CONST);
  DBUG_RETURN(0);

err_handler:
  DEBUG_SYNC(ha_thd(), "partition_open_error");
  while (file-- != m_file)
    (*file)->ha_close();
err_alloc:
  bitmap_free(&m_bulk_insert_started);
  bitmap_free(&m_locked_partitions);

  DBUG_RETURN(error);
}

void ha_partition::unbind_psi()
{
  uint i;

  DBUG_ENTER("ha_partition::unbind_psi");
  handler::unbind_psi();
  for (i= 0; i < m_tot_parts; i++)
  {
    DBUG_ASSERT(m_file[i] != NULL);
    m_file[i]->unbind_psi();
  }
  DBUG_VOID_RETURN;
}

void ha_partition::rebind_psi()
{
  uint i;

  DBUG_ENTER("ha_partition::rebind_psi");
  handler::rebind_psi();
  for (i= 0; i < m_tot_parts; i++)
  {
    DBUG_ASSERT(m_file[i] != NULL);
    m_file[i]->rebind_psi();
  }
  DBUG_VOID_RETURN;
}

/**
  Clone the open and locked partitioning handler.

  @param  mem_root  MEM_ROOT to use.

  @return Pointer to the successfully created clone or NULL

  @details
  This function creates a new ha_partition handler as a clone/copy. The
  original (this) must already be opened and locked. The clone will use
  the originals m_part_info.
  It also allocates memory for ref + ref_dup.
  In ha_partition::open() it will clone its original handlers partitions
  which will allocate then on the correct MEM_ROOT and also open them.
*/

handler *ha_partition::clone(const char *name, MEM_ROOT *mem_root)
{
  ha_partition *new_handler;

  DBUG_ENTER("ha_partition::clone");
  new_handler= new (mem_root) ha_partition(ht, table_share, m_part_info,
                                           this, mem_root);
  if (!new_handler)
    DBUG_RETURN(NULL);

  /*
    We will not clone each partition's handler here, it will be done in
    ha_partition::open() for clones. Also set_ha_share_ref is not needed
    here, since 1) ha_share is copied in the constructor used above
    2) each partition's cloned handler will set it from its original.
  */

  /*
    Allocate new_handler->ref here because otherwise ha_open will allocate it
    on this->table->mem_root and we will not be able to reclaim that memory 
    when the clone handler object is destroyed.
  */
  if (!(new_handler->ref= (uchar*) alloc_root(mem_root,
                                              ALIGN_SIZE(m_ref_length)*2)))
    goto err;

  if (new_handler->ha_open(table, name,
                           table->db_stat, HA_OPEN_IGNORE_IF_LOCKED))
    goto err;

  DBUG_RETURN((handler*) new_handler);

err:
  delete new_handler;
  DBUG_RETURN(NULL);
}


/*
  Close handler object

  SYNOPSIS
    close()

  RETURN VALUE
    >0                   Error code
    0                    Success

  DESCRIPTION
    Called from sql_base.cc, sql_select.cc, and table.cc.
    In sql_select.cc it is only used to close up temporary tables or during
    the process where a temporary table is converted over to being a
    myisam table.
    For sql_base.cc look at close_data_tables().
*/

int ha_partition::close(void)
{
  bool first= TRUE;
  handler **file;
  DBUG_ENTER("ha_partition::close");

  DBUG_ASSERT(table->s == table_share);
  delete_queue(&m_queue);
  bitmap_free(&m_bulk_insert_started);
  bitmap_free(&m_locked_partitions);
  DBUG_ASSERT(m_part_info);
  file= m_file;

repeat:
  do
  {
    (*file)->ha_close();
  } while (*(++file));

  if (first && m_added_file && m_added_file[0])
  {
    file= m_added_file;
    first= FALSE;
    goto repeat;
  }

  m_handler_status= handler_closed;
  DBUG_RETURN(0);
}

/****************************************************************************
                MODULE start/end statement
****************************************************************************/
/*
  A number of methods to define various constants for the handler. In
  the case of the partition handler we need to use some max and min
  of the underlying handlers in most cases.
*/

/*
  Set external locks on table

  SYNOPSIS
    external_lock()
    thd                    Thread object
    lock_type              Type of external lock

  RETURN VALUE
    >0                   Error code
    0                    Success

  DESCRIPTION
    First you should go read the section "locking functions for mysql" in
    lock.cc to understand this.
    This create a lock on the table. If you are implementing a storage engine
    that can handle transactions look at ha_berkeley.cc to see how you will
    want to go about doing this. Otherwise you should consider calling
    flock() here.
    Originally this method was used to set locks on file level to enable
    several MySQL Servers to work on the same data. For transactional
    engines it has been "abused" to also mean start and end of statements
    to enable proper rollback of statements and transactions. When LOCK
    TABLES has been issued the start_stmt method takes over the role of
    indicating start of statement but in this case there is no end of
    statement indicator(?).

    Called from lock.cc by lock_external() and unlock_external(). Also called
    from sql_table.cc by copy_data_between_tables().
*/

int ha_partition::external_lock(THD *thd, int lock_type)
{
  uint error;
  uint i, first_used_partition;
  MY_BITMAP *used_partitions;
  DBUG_ENTER("ha_partition::external_lock");

  DBUG_ASSERT(!auto_increment_lock && !auto_increment_safe_stmt_log_lock);
  m_lock_type= lock_type;

  if (m_lock_type == F_UNLCK)
    used_partitions= &m_locked_partitions;
  else
    used_partitions= &(m_part_info->lock_partitions);
  first_used_partition= bitmap_get_first_set(used_partitions);
  DBUG_ASSERT(first_used_partition != MY_BIT_NONE);
  for (i= first_used_partition; i < m_tot_parts; i++)
  {
    if (bitmap_is_set(used_partitions, i))
    {
      DBUG_PRINT("info", ("external_lock(thd, %d) part %d", lock_type, i));
      if ((error= m_file[i]->ha_external_lock(thd, lock_type)))
      {
        if (lock_type != F_UNLCK)
          goto err_handler;
      }
      DBUG_PRINT("info", ("external_lock part %u lock %d", i, lock_type));
      if (lock_type != F_UNLCK)
        bitmap_set_bit(&m_locked_partitions, i);
    }
  }
  if (m_lock_type == F_UNLCK)
    bitmap_clear_all(used_partitions);

  if (m_added_file && m_added_file[0])
  {
    handler **file= m_added_file;
    DBUG_ASSERT(lock_type == F_UNLCK);
    do
    {
      (void) (*file)->ha_external_lock(thd, lock_type);
    } while (*(++file));
  }
  DBUG_RETURN(0);

err_handler:
  for (i= first_used_partition; i < m_tot_parts; i++)
  {
    if (bitmap_is_set(&m_locked_partitions, i))
    {
      (void) m_file[i]->ha_external_lock(thd, F_UNLCK);
    }
  }
  m_lock_type= F_UNLCK;
  bitmap_clear_all(&m_locked_partitions);
  DBUG_RETURN(error);
}


/*
  Get the lock(s) for the table and perform conversion of locks if needed

  SYNOPSIS
    store_lock()
    thd                   Thread object
    to                    Lock object array
    lock_type             Table lock type

  RETURN VALUE
    >0                   Error code
    0                    Success

  DESCRIPTION
    The idea with handler::store_lock() is the following:

    The statement decided which locks we should need for the table
    for updates/deletes/inserts we get WRITE locks, for SELECT... we get
    read locks.

    Before adding the lock into the table lock handler (see thr_lock.c)
    mysqld calls store lock with the requested locks.  Store lock can now
    modify a write lock to a read lock (or some other lock), ignore the
    lock (if we don't want to use MySQL table locks at all) or add locks
    for many tables (like we do when we are using a MERGE handler).

    Berkeley DB for partition  changes all WRITE locks to TL_WRITE_ALLOW_WRITE
    (which signals that we are doing WRITES, but we are still allowing other
    reader's and writer's.

    When releasing locks, store_lock() is also called. In this case one
    usually doesn't have to do anything.

    store_lock is called when holding a global mutex to ensure that only
    one thread at a time changes the locking information of tables.

    In some exceptional cases MySQL may send a request for a TL_IGNORE;
    This means that we are requesting the same lock as last time and this
    should also be ignored. (This may happen when someone does a flush
    table when we have opened a part of the tables, in which case mysqld
    closes and reopens the tables and tries to get the same locks as last
    time).  In the future we will probably try to remove this.

    Called from lock.cc by get_lock_data().
*/

THR_LOCK_DATA **ha_partition::store_lock(THD *thd,
					 THR_LOCK_DATA **to,
					 enum thr_lock_type lock_type)
{
  uint i, first_used_partition;
  DBUG_ENTER("ha_partition::store_lock");

  first_used_partition= bitmap_get_first_set(&(m_part_info->lock_partitions));
  DBUG_ASSERT(first_used_partition != MY_BIT_NONE);
  for (i= first_used_partition; i < m_tot_parts; i++)
  {
    if (bitmap_is_set(&(m_part_info->lock_partitions), i))
    {
      DBUG_PRINT("info", ("store lock %d iteration", i));
      to= m_file[i]->store_lock(thd, to, lock_type);
    }
  }
  DBUG_RETURN(to);
}

/*
  Start a statement when table is locked

  SYNOPSIS
    start_stmt()
    thd                  Thread object
    lock_type            Type of external lock

  RETURN VALUE
    >0                   Error code
    0                    Success

  DESCRIPTION
    This method is called instead of external lock when the table is locked
    before the statement is executed.
*/

int ha_partition::start_stmt(THD *thd, thr_lock_type lock_type)
{
  int error= 0;
  uint i, first_used_partition;
  DBUG_ENTER("ha_partition::start_stmt");

  first_used_partition= bitmap_get_first_set(&(m_part_info->lock_partitions));
  DBUG_ASSERT(first_used_partition != MY_BIT_NONE);
  for (i= first_used_partition; i < m_tot_parts; i++)
  {
    if (bitmap_is_set(&(m_part_info->lock_partitions), i))
      if ((error= m_file[i]->start_stmt(thd, lock_type)))
        break;
  }
  DBUG_RETURN(error);
}


/*
  Get number of lock objects returned in store_lock

  SYNOPSIS
    lock_count()

  RETURN VALUE
    Number of locks returned in call to store_lock

  DESCRIPTION
    Returns the number of store locks needed in call to store lock.
    We return number of partitions since we call store_lock on each
    underlying handler. Assists the above functions in allocating
    sufficient space for lock structures.
*/

uint ha_partition::lock_count() const
{
  DBUG_ENTER("ha_partition::lock_count");
  DBUG_PRINT("info", ("m_num_locks %d", m_num_locks));
  DBUG_RETURN(m_num_locks);
}


/*
  Unlock last accessed row

  SYNOPSIS
    unlock_row()

  RETURN VALUE
    NONE

  DESCRIPTION
    Record currently processed was not in the result set of the statement
    and is thus unlocked. Used for UPDATE and DELETE queries.
*/

void ha_partition::unlock_row()
{
  DBUG_ENTER("ha_partition::unlock_row");
  m_file[m_last_part]->unlock_row();
  DBUG_VOID_RETURN;
}

/**
  Check if semi consistent read was used

  SYNOPSIS
    was_semi_consistent_read()

  RETURN VALUE
    TRUE   Previous read was a semi consistent read
    FALSE  Previous read was not a semi consistent read

  DESCRIPTION
    See handler.h:
    In an UPDATE or DELETE, if the row under the cursor was locked by another
    transaction, and the engine used an optimistic read of the last
    committed row value under the cursor, then the engine returns 1 from this
    function. MySQL must NOT try to update this optimistic value. If the
    optimistic value does not match the WHERE condition, MySQL can decide to
    skip over this row. Currently only works for InnoDB. This can be used to
    avoid unnecessary lock waits.

    If this method returns nonzero, it will also signal the storage
    engine that the next read will be a locking re-read of the row.
*/
bool ha_partition::was_semi_consistent_read()
{
  DBUG_ENTER("ha_partition::was_semi_consistent_read");
  DBUG_ASSERT(m_last_part < m_tot_parts &&
              bitmap_is_set(&(m_part_info->read_partitions), m_last_part));
  DBUG_RETURN(m_file[m_last_part]->was_semi_consistent_read());
}

/**
  Use semi consistent read if possible

  SYNOPSIS
    try_semi_consistent_read()
    yes   Turn on semi consistent read

  RETURN VALUE
    NONE

  DESCRIPTION
    See handler.h:
    Tell the engine whether it should avoid unnecessary lock waits.
    If yes, in an UPDATE or DELETE, if the row under the cursor was locked
    by another transaction, the engine may try an optimistic read of
    the last committed row value under the cursor.
    Note: prune_partitions are already called before this call, so using
    pruning is OK.
*/
void ha_partition::try_semi_consistent_read(bool yes)
{
  uint i, first_used_partition;
  DBUG_ENTER("ha_partition::try_semi_consistent_read");
  
  first_used_partition= bitmap_get_first_set(&(m_part_info->read_partitions));
  DBUG_ASSERT(first_used_partition != MY_BIT_NONE);
  for (i= first_used_partition; i < m_tot_parts; i++)
  {
    if (bitmap_is_set(&(m_part_info->read_partitions), i))
      m_file[i]->try_semi_consistent_read(yes);
  }
  DBUG_VOID_RETURN;
}


/****************************************************************************
                MODULE change record
****************************************************************************/

/*
  Insert a row to the table

  SYNOPSIS
    write_row()
    buf                        The row in MySQL Row Format

  RETURN VALUE
    >0                         Error code
    0                          Success

  DESCRIPTION
    write_row() inserts a row. buf() is a byte array of data, normally
    record[0].

    You can use the field information to extract the data from the native byte
    array type.

    Example of this would be:
    for (Field **field=table->field ; *field ; field++)
    {
      ...
    }

    See ha_tina.cc for a variant of extracting all of the data as strings.
    ha_berkeley.cc has a variant of how to store it intact by "packing" it
    for ha_berkeley's own native storage type.

    Called from item_sum.cc, item_sum.cc, sql_acl.cc, sql_insert.cc,
    sql_insert.cc, sql_select.cc, sql_table.cc, sql_udf.cc, and sql_update.cc.

*/

int ha_partition::write_row(uchar * buf)
{
  uint32 part_id;
  int error;
  longlong func_value;
  bool have_auto_increment= table->next_number_field && buf == table->record[0];
  my_bitmap_map *old_map;
  THD *thd= ha_thd();
  sql_mode_t saved_sql_mode= thd->variables.sql_mode;
  bool saved_auto_inc_field_not_null= table->auto_increment_field_not_null;
  DBUG_ENTER("ha_partition::write_row");
  DBUG_ASSERT(buf == m_rec0);

  /*
    If we have an auto_increment column and we are writing a changed row
    or a new row, then update the auto_increment value in the record.
  */
  if (have_auto_increment)
  {
    if (!part_share->auto_inc_initialized &&
        !table_share->next_number_keypart)
    {
      /*
        If auto_increment in table_share is not initialized, start by
        initializing it.
      */
      info(HA_STATUS_AUTO);
    }
    error= update_auto_increment();

    /*
      If we have failed to set the auto-increment value for this row,
      it is highly likely that we will not be able to insert it into
      the correct partition. We must check and fail if neccessary.
    */
    if (error)
      goto exit;

    /*
      Don't allow generation of auto_increment value the partitions handler.
      If a partitions handler would change the value, then it might not
      match the partition any longer.
      This can occur if 'SET INSERT_ID = 0; INSERT (NULL)',
      So allow this by adding 'MODE_NO_AUTO_VALUE_ON_ZERO' to sql_mode.
      The partitions handler::next_insert_id must always be 0. Otherwise
      we need to forward release_auto_increment, or reset it for all
      partitions.
    */
    if (table->next_number_field->val_int() == 0)
    {
      table->auto_increment_field_not_null= TRUE;
      thd->variables.sql_mode|= MODE_NO_AUTO_VALUE_ON_ZERO;
    }
  }

  old_map= dbug_tmp_use_all_columns(table, table->read_set);
  error= m_part_info->get_partition_id(m_part_info, &part_id, &func_value);
  dbug_tmp_restore_column_map(table->read_set, old_map);
  if (unlikely(error))
  {
    m_part_info->err_value= func_value;
    goto exit;
  }
  if (!bitmap_is_set(&(m_part_info->lock_partitions), part_id))
  {
    DBUG_PRINT("info", ("Write to non-locked partition %u (func_value: %ld)",
                        part_id, (long) func_value));
    error= HA_ERR_NOT_IN_LOCK_PARTITIONS;
    goto exit;
  }
  m_last_part= part_id;
  DBUG_PRINT("info", ("Insert in partition %d", part_id));
  start_part_bulk_insert(thd, part_id);

  tmp_disable_binlog(thd); /* Do not replicate the low-level changes. */
  error= m_file[part_id]->ha_write_row(buf);
  if (have_auto_increment && !table->s->next_number_keypart)
    set_auto_increment_if_higher(table->next_number_field);
  reenable_binlog(thd);
exit:
  thd->variables.sql_mode= saved_sql_mode;
  table->auto_increment_field_not_null= saved_auto_inc_field_not_null;
  DBUG_RETURN(error);
}


/*
  Update an existing row

  SYNOPSIS
    update_row()
    old_data                 Old record in MySQL Row Format
    new_data                 New record in MySQL Row Format

  RETURN VALUE
    >0                         Error code
    0                          Success

  DESCRIPTION
    Yes, update_row() does what you expect, it updates a row. old_data will
    have the previous row record in it, while new_data will have the newest
    data in it.
    Keep in mind that the server can do updates based on ordering if an
    ORDER BY clause was used. Consecutive ordering is not guarenteed.

    Called from sql_select.cc, sql_acl.cc, sql_update.cc, and sql_insert.cc.
    new_data is always record[0]
    old_data is normally record[1] but may be anything
*/

int ha_partition::update_row(const uchar *old_data, uchar *new_data)
{
  THD *thd= ha_thd();
  uint32 new_part_id, old_part_id;
  int error= 0;
  longlong func_value;
  DBUG_ENTER("ha_partition::update_row");

  if ((error= get_parts_for_update(old_data, new_data, table->record[0],
                                   m_part_info, &old_part_id, &new_part_id,
                                   &func_value)))
  {
    m_part_info->err_value= func_value;
    goto exit;
  }
  DBUG_ASSERT(bitmap_is_set(&(m_part_info->read_partitions), old_part_id));
  if (!bitmap_is_set(&(m_part_info->lock_partitions), new_part_id))
  {
    error= HA_ERR_NOT_IN_LOCK_PARTITIONS;
    goto exit;
  }
  m_last_part= new_part_id;
  start_part_bulk_insert(thd, new_part_id);
  if (new_part_id == old_part_id)
  {
    DBUG_PRINT("info", ("Update in partition %d", new_part_id));
    tmp_disable_binlog(thd); /* Do not replicate the low-level changes. */
    error= m_file[new_part_id]->ha_update_row(old_data, new_data);
    reenable_binlog(thd);
    goto exit;
  }
  else
  {
    Field *saved_next_number_field= table->next_number_field;
    /*
      Don't allow generation of auto_increment value for update.
      table->next_number_field is never set on UPDATE.
      But is set for INSERT ... ON DUPLICATE KEY UPDATE,
      and since update_row() does not generate or update an auto_inc value,
      we cannot have next_number_field set when moving a row
      to another partition with write_row(), since that could
      generate/update the auto_inc value.
      This gives the same behavior for partitioned vs non partitioned tables.
    */
    table->next_number_field= NULL;
    DBUG_PRINT("info", ("Update from partition %d to partition %d",
			old_part_id, new_part_id));
    tmp_disable_binlog(thd); /* Do not replicate the low-level changes. */
    error= m_file[new_part_id]->ha_write_row(new_data);
    reenable_binlog(thd);
    table->next_number_field= saved_next_number_field;
    if (error)
      goto exit;

    tmp_disable_binlog(thd); /* Do not replicate the low-level changes. */
    error= m_file[old_part_id]->ha_delete_row(old_data);
    reenable_binlog(thd);
    if (error)
    {
#ifdef IN_THE_FUTURE
      (void) m_file[new_part_id]->delete_last_inserted_row(new_data);
#endif
      goto exit;
    }
  }

exit:
  /*
    if updating an auto_increment column, update
    part_share->next_auto_inc_val if needed.
    (not to be used if auto_increment on secondary field in a multi-column
    index)
    mysql_update does not set table->next_number_field, so we use
    table->found_next_number_field instead.
    Also checking that the field is marked in the write set.
  */
  if (table->found_next_number_field &&
      new_data == table->record[0] &&
      !table->s->next_number_keypart &&
      bitmap_is_set(table->write_set,
                    table->found_next_number_field->field_index))
  {
    if (!part_share->auto_inc_initialized)
      info(HA_STATUS_AUTO);
    set_auto_increment_if_higher(table->found_next_number_field);
  }
  DBUG_RETURN(error);
}


/*
  Remove an existing row

  SYNOPSIS
    delete_row
    buf                      Deleted row in MySQL Row Format

  RETURN VALUE
    >0                       Error Code
    0                        Success

  DESCRIPTION
    This will delete a row. buf will contain a copy of the row to be deleted.
    The server will call this right after the current row has been read
    (from either a previous rnd_xxx() or index_xxx() call).
    If you keep a pointer to the last row or can access a primary key it will
    make doing the deletion quite a bit easier.
    Keep in mind that the server does no guarentee consecutive deletions.
    ORDER BY clauses can be used.

    Called in sql_acl.cc and sql_udf.cc to manage internal table information.
    Called in sql_delete.cc, sql_insert.cc, and sql_select.cc. In sql_select
    it is used for removing duplicates while in insert it is used for REPLACE
    calls.

    buf is either record[0] or record[1]
*/

int ha_partition::delete_row(const uchar *buf)
{
  uint32 part_id;
  int error;
  THD *thd= ha_thd();
  DBUG_ENTER("ha_partition::delete_row");

  if ((error= get_part_for_delete(buf, m_rec0, m_part_info, &part_id)))
  {
    DBUG_RETURN(error);
  }
  m_last_part= part_id;
  /* Should never call delete_row on a partition which is not read */
  DBUG_ASSERT(bitmap_is_set(&(m_part_info->read_partitions), part_id));
  DBUG_ASSERT(bitmap_is_set(&(m_part_info->lock_partitions), part_id));
  if (!bitmap_is_set(&(m_part_info->lock_partitions), part_id))
    DBUG_RETURN(HA_ERR_NOT_IN_LOCK_PARTITIONS);
  tmp_disable_binlog(thd);
  error= m_file[part_id]->ha_delete_row(buf);
  reenable_binlog(thd);
  DBUG_RETURN(error);
}


/*
  Delete all rows in a table

  SYNOPSIS
    delete_all_rows()

  RETURN VALUE
    >0                       Error Code
    0                        Success

  DESCRIPTION
    Used to delete all rows in a table. Both for cases of truncate and
    for cases where the optimizer realizes that all rows will be
    removed as a result of a SQL statement.

    Called from item_sum.cc by Item_func_group_concat::clear(),
    Item_sum_count_distinct::clear(), and Item_func_group_concat::clear().
    Called from sql_delete.cc by mysql_delete().
    Called from sql_select.cc by JOIN::reset().
    Called from sql_union.cc by st_select_lex_unit::exec().
*/

int ha_partition::delete_all_rows()
{
  int error;
  handler **file;
  DBUG_ENTER("ha_partition::delete_all_rows");

  file= m_file;
  do
  {
    /* Can be pruned, like DELETE FROM t PARTITION (pX) */
    if (bitmap_is_set(&(m_part_info->read_partitions), file - m_file))
    {
      if ((error= (*file)->ha_delete_all_rows()))
        DBUG_RETURN(error);
    }
  } while (*(++file));
  DBUG_RETURN(0);
}


/**
  Manually truncate the table.

  @retval  0    Success.
  @retval  > 0  Error code.
*/

int ha_partition::truncate()
{
  int error;
  handler **file;
  DBUG_ENTER("ha_partition::truncate");

  /*
    TRUNCATE also means resetting auto_increment. Hence, reset
    it so that it will be initialized again at the next use.
  */
  lock_auto_increment();
  part_share->next_auto_inc_val= 0;
  part_share->auto_inc_initialized= false;
  unlock_auto_increment();

  file= m_file;
  do
  {
    if ((error= (*file)->ha_truncate()))
      DBUG_RETURN(error);
  } while (*(++file));
  DBUG_RETURN(0);
}


/**
  Truncate a set of specific partitions.

  @remark Auto increment value will be truncated in that partition as well!

  ALTER TABLE t TRUNCATE PARTITION ...
*/

int ha_partition::truncate_partition(Alter_info *alter_info, bool *binlog_stmt)
{
  int error= 0;
  List_iterator<partition_element> part_it(m_part_info->partitions);
  uint num_parts= m_part_info->num_parts;
  uint num_subparts= m_part_info->num_subparts;
  uint i= 0;
  DBUG_ENTER("ha_partition::truncate_partition");

  /* Only binlog when it starts any call to the partitions handlers */
  *binlog_stmt= false;

  if (set_part_state(alter_info, m_part_info, PART_ADMIN))
    DBUG_RETURN(HA_ERR_NO_PARTITION_FOUND);

  /*
    TRUNCATE also means resetting auto_increment. Hence, reset
    it so that it will be initialized again at the next use.
  */
  lock_auto_increment();
  part_share->next_auto_inc_val= 0;
  part_share->auto_inc_initialized= FALSE;
  unlock_auto_increment();

  *binlog_stmt= true;

  do
  {
    partition_element *part_elem= part_it++;
    if (part_elem->part_state == PART_ADMIN)
    {
      if (m_is_sub_partitioned)
      {
        List_iterator<partition_element>
                                    subpart_it(part_elem->subpartitions);
        partition_element *sub_elem;
        uint j= 0, part;
        do
        {
          sub_elem= subpart_it++;
          part= i * num_subparts + j;
          DBUG_PRINT("info", ("truncate subpartition %u (%s)",
                              part, sub_elem->partition_name));
          if ((error= m_file[part]->ha_truncate()))
            break;
        } while (++j < num_subparts);
      }
      else
      {
        DBUG_PRINT("info", ("truncate partition %u (%s)", i,
                            part_elem->partition_name));
        error= m_file[i]->ha_truncate();
      }
      part_elem->part_state= PART_NORMAL;
    }
  } while (!error && (++i < num_parts));
  DBUG_RETURN(error);
}


/*
  Start a large batch of insert rows

  SYNOPSIS
    start_bulk_insert()
    rows                  Number of rows to insert

  RETURN VALUE
    NONE

  DESCRIPTION
    rows == 0 means we will probably insert many rows
*/
void ha_partition::start_bulk_insert(ha_rows rows)
{
  DBUG_ENTER("ha_partition::start_bulk_insert");

  m_bulk_inserted_rows= 0;
  bitmap_clear_all(&m_bulk_insert_started);
  /* use the last bit for marking if bulk_insert_started was called */
  bitmap_set_bit(&m_bulk_insert_started, m_tot_parts);
  DBUG_VOID_RETURN;
}


/*
  Check if start_bulk_insert has been called for this partition,
  if not, call it and mark it called
*/
void ha_partition::start_part_bulk_insert(THD *thd, uint part_id)
{
  long old_buffer_size;
  if (!bitmap_is_set(&m_bulk_insert_started, part_id) &&
      bitmap_is_set(&m_bulk_insert_started, m_tot_parts))
  {
    DBUG_ASSERT(bitmap_is_set(&(m_part_info->lock_partitions), part_id));
    old_buffer_size= thd->variables.read_buff_size;
    /* Update read_buffer_size for this partition */
    thd->variables.read_buff_size= estimate_read_buffer_size(old_buffer_size);
    m_file[part_id]->ha_start_bulk_insert(guess_bulk_insert_rows());
    bitmap_set_bit(&m_bulk_insert_started, part_id);
    thd->variables.read_buff_size= old_buffer_size;
  }
  m_bulk_inserted_rows++;
}

/*
  Estimate the read buffer size for each partition.
  SYNOPSIS
    ha_partition::estimate_read_buffer_size()
    original_size  read buffer size originally set for the server
  RETURN VALUE
    estimated buffer size.
  DESCRIPTION
    If the estimated number of rows to insert is less than 10 (but not 0)
    the new buffer size is same as original buffer size.
    In case of first partition of when partition function is monotonic 
    new buffer size is same as the original buffer size.
    For rest of the partition total buffer of 10*original_size is divided 
    equally if number of partition is more than 10 other wise each partition
    will be allowed to use original buffer size.
*/
long ha_partition::estimate_read_buffer_size(long original_size)
{
  /*
    If number of rows to insert is less than 10, but not 0,
    return original buffer size.
  */
  if (estimation_rows_to_insert && (estimation_rows_to_insert < 10))
    return (original_size);
  /*
    If first insert/partition and monotonic partition function,
    allow using buffer size originally set.
   */
  if (!m_bulk_inserted_rows &&
      m_part_func_monotonicity_info != NON_MONOTONIC &&
      m_tot_parts > 1)
    return original_size;
  /*
    Allow total buffer used in all partition to go up to 10*read_buffer_size.
    11*read_buffer_size in case of monotonic partition function.
  */

  if (m_tot_parts < 10)
      return original_size;
  return (original_size * 10 / m_tot_parts);
}

/*
  Try to predict the number of inserts into this partition.

  If less than 10 rows (including 0 which means Unknown)
    just give that as a guess
  If monotonic partitioning function was used
    guess that 50 % of the inserts goes to the first partition
  For all other cases, guess on equal distribution between the partitions
*/ 
ha_rows ha_partition::guess_bulk_insert_rows()
{
  DBUG_ENTER("guess_bulk_insert_rows");

  if (estimation_rows_to_insert < 10)
    DBUG_RETURN(estimation_rows_to_insert);

  /* If first insert/partition and monotonic partition function, guess 50%.  */
  if (!m_bulk_inserted_rows && 
      m_part_func_monotonicity_info != NON_MONOTONIC &&
      m_tot_parts > 1)
    DBUG_RETURN(estimation_rows_to_insert / 2);

  /* Else guess on equal distribution (+1 is to avoid returning 0/Unknown) */
  if (m_bulk_inserted_rows < estimation_rows_to_insert)
    DBUG_RETURN(((estimation_rows_to_insert - m_bulk_inserted_rows)
                / m_tot_parts) + 1);
  /* The estimation was wrong, must say 'Unknown' */
  DBUG_RETURN(0);
}


/*
  Finish a large batch of insert rows

  SYNOPSIS
    end_bulk_insert()

  RETURN VALUE
    >0                      Error code
    0                       Success

  Note: end_bulk_insert can be called without start_bulk_insert
        being called, see bug¤44108.

*/

int ha_partition::end_bulk_insert()
{
  int error= 0;
  uint i;
  DBUG_ENTER("ha_partition::end_bulk_insert");

  if (!bitmap_is_set(&m_bulk_insert_started, m_tot_parts))
    DBUG_RETURN(error);

  for (i= 0; i < m_tot_parts; i++)
  {
    int tmp;
    if (bitmap_is_set(&m_bulk_insert_started, i) &&
        (tmp= m_file[i]->ha_end_bulk_insert()))
      error= tmp;
  }
  bitmap_clear_all(&m_bulk_insert_started);
  DBUG_RETURN(error);
}


/****************************************************************************
                MODULE full table scan
****************************************************************************/
/*
  Initialize engine for random reads

  SYNOPSIS
    ha_partition::rnd_init()
    scan	0  Initialize for random reads through rnd_pos()
		1  Initialize for random scan through rnd_next()

  RETURN VALUE
    >0          Error code
    0           Success

  DESCRIPTION 
    rnd_init() is called when the server wants the storage engine to do a
    table scan or when the server wants to access data through rnd_pos.

    When scan is used we will scan one handler partition at a time.
    When preparing for rnd_pos we will init all handler partitions.
    No extra cache handling is needed when scannning is not performed.

    Before initialising we will call rnd_end to ensure that we clean up from
    any previous incarnation of a table scan.
    Called from filesort.cc, records.cc, sql_handler.cc, sql_select.cc,
    sql_table.cc, and sql_update.cc.
*/

int ha_partition::rnd_init(bool scan)
{
  int error;
  uint i= 0;
  uint32 part_id;
  DBUG_ENTER("ha_partition::rnd_init");

  /*
    For operations that may need to change data, we may need to extend
    read_set.
  */
  if (m_lock_type == F_WRLCK)
  {
    /*
      If write_set contains any of the fields used in partition and
      subpartition expression, we need to set all bits in read_set because
      the row may need to be inserted in a different [sub]partition. In
      other words update_row() can be converted into write_row(), which
      requires a complete record.
    */
    if (bitmap_is_overlapping(&m_part_info->full_part_field_set,
                              table->write_set))
      bitmap_set_all(table->read_set);
    else
    {
      /*
        Some handlers only read fields as specified by the bitmap for the
        read set. For partitioned handlers we always require that the
        fields of the partition functions are read such that we can
        calculate the partition id to place updated and deleted records.
      */
      bitmap_union(table->read_set, &m_part_info->full_part_field_set);
    }
  }

  /* Now we see what the index of our first important partition is */
  DBUG_PRINT("info", ("m_part_info->read_partitions: 0x%lx",
                      (long) m_part_info->read_partitions.bitmap));
  part_id= bitmap_get_first_set(&(m_part_info->read_partitions));
  DBUG_PRINT("info", ("m_part_spec.start_part %d", part_id));

  if (MY_BIT_NONE == part_id)
  {
    error= 0;
    goto err1;
  }

  /*
    We have a partition and we are scanning with rnd_next
    so we bump our cache
  */
  DBUG_PRINT("info", ("rnd_init on partition %d", part_id));
  if (scan)
  {
    /*
      rnd_end() is needed for partitioning to reset internal data if scan
      is already in use
    */
    rnd_end();
    late_extra_cache(part_id);
    if ((error= m_file[part_id]->ha_rnd_init(scan)))
      goto err;
  }
  else
  {
    for (i= part_id; i < m_tot_parts; i++)
    {
      if (bitmap_is_set(&(m_part_info->read_partitions), i))
      {
        if ((error= m_file[i]->ha_rnd_init(scan)))
          goto err;
      }
    }
  }
  m_scan_value= scan;
  m_part_spec.start_part= part_id;
  m_part_spec.end_part= m_tot_parts - 1;
  DBUG_PRINT("info", ("m_scan_value=%d", m_scan_value));
  DBUG_RETURN(0);

err:
  while ((int)--i >= (int)part_id)
  {
    if (bitmap_is_set(&(m_part_info->read_partitions), i))
      m_file[i]->ha_rnd_end();
  }
err1:
  m_scan_value= 2;
  m_part_spec.start_part= NO_CURRENT_PART_ID;
  DBUG_RETURN(error);
}


/*
  End of a table scan

  SYNOPSIS
    rnd_end()

  RETURN VALUE
    >0          Error code
    0           Success
*/

int ha_partition::rnd_end()
{
  handler **file;
  DBUG_ENTER("ha_partition::rnd_end");
  switch (m_scan_value) {
  case 2:                                       // Error
    break;
  case 1:
    if (NO_CURRENT_PART_ID != m_part_spec.start_part)         // Table scan
    {
      late_extra_no_cache(m_part_spec.start_part);
      m_file[m_part_spec.start_part]->ha_rnd_end();
    }
    break;
  case 0:
    file= m_file;
    do
    {
      if (bitmap_is_set(&(m_part_info->read_partitions), (file - m_file)))
        (*file)->ha_rnd_end();
    } while (*(++file));
    break;
  }
  m_scan_value= 2;
  m_part_spec.start_part= NO_CURRENT_PART_ID;
  DBUG_RETURN(0);
}

/*
  read next row during full table scan (scan in random row order)

  SYNOPSIS
    rnd_next()
    buf		buffer that should be filled with data

  RETURN VALUE
    >0          Error code
    0           Success

  DESCRIPTION
    This is called for each row of the table scan. When you run out of records
    you should return HA_ERR_END_OF_FILE.
    The Field structure for the table is the key to getting data into buf
    in a manner that will allow the server to understand it.

    Called from filesort.cc, records.cc, sql_handler.cc, sql_select.cc,
    sql_table.cc, and sql_update.cc.
*/

int ha_partition::rnd_next(uchar *buf)
{
  handler *file;
  int result= HA_ERR_END_OF_FILE;
  uint part_id= m_part_spec.start_part;
  DBUG_ENTER("ha_partition::rnd_next");

  if (NO_CURRENT_PART_ID == part_id)
  {
    /*
      The original set of partitions to scan was empty and thus we report
      the result here.
    */
    goto end;
  }
  
  DBUG_ASSERT(m_scan_value == 1);
  file= m_file[part_id];
  
  while (TRUE)
  {
    result= file->ha_rnd_next(buf);
    if (!result)
    {
      m_last_part= part_id;
      m_part_spec.start_part= part_id;
      table->status= 0;
      DBUG_RETURN(0);
    }

    /*
      if we get here, then the current partition ha_rnd_next returned failure
    */
    if (result == HA_ERR_RECORD_DELETED)
      continue;                               // Probably MyISAM

    if (result != HA_ERR_END_OF_FILE)
      goto end_dont_reset_start_part;         // Return error

    /* End current partition */
    late_extra_no_cache(part_id);
    DBUG_PRINT("info", ("rnd_end on partition %d", part_id));
    if ((result= file->ha_rnd_end()))
      break;
    
    /* Shift to next partition */
    while (++part_id < m_tot_parts &&
           !bitmap_is_set(&(m_part_info->read_partitions), part_id))
      ;
    if (part_id >= m_tot_parts)
    {
      result= HA_ERR_END_OF_FILE;
      break;
    }
    m_last_part= part_id;
    m_part_spec.start_part= part_id;
    file= m_file[part_id];
    DBUG_PRINT("info", ("rnd_init on partition %d", part_id));
    if ((result= file->ha_rnd_init(1)))
      break;
    late_extra_cache(part_id);
  }

end:
  m_part_spec.start_part= NO_CURRENT_PART_ID;
end_dont_reset_start_part:
  table->status= STATUS_NOT_FOUND;
  DBUG_RETURN(result);
}


/*
  Save position of current row

  SYNOPSIS
    position()
    record             Current record in MySQL Row Format

  RETURN VALUE
    NONE

  DESCRIPTION
    position() is called after each call to rnd_next() if the data needs
    to be ordered. You can do something like the following to store
    the position:
    ha_store_ptr(ref, ref_length, current_position);

    The server uses ref to store data. ref_length in the above case is
    the size needed to store current_position. ref is just a byte array
    that the server will maintain. If you are using offsets to mark rows, then
    current_position should be the offset. If it is a primary key like in
    BDB, then it needs to be a primary key.

    Called from filesort.cc, sql_select.cc, sql_delete.cc and sql_update.cc.
*/

void ha_partition::position(const uchar *record)
{
  handler *file= m_file[m_last_part];
  uint pad_length;
  DBUG_ASSERT(bitmap_is_set(&(m_part_info->read_partitions), m_last_part));
  DBUG_ENTER("ha_partition::position");

  file->position(record);
  int2store(ref, m_last_part);
  memcpy((ref + PARTITION_BYTES_IN_POS), file->ref, file->ref_length);
  pad_length= m_ref_length - PARTITION_BYTES_IN_POS - file->ref_length;
  if (pad_length)
    memset((ref + PARTITION_BYTES_IN_POS + file->ref_length), 0, pad_length);

  DBUG_VOID_RETURN;
}


void ha_partition::column_bitmaps_signal()
{
    handler::column_bitmaps_signal();
    /* Must read all partition fields to make position() call possible */
    bitmap_union(table->read_set, &m_part_info->full_part_field_set);
}
 

/*
  Read row using position

  SYNOPSIS
    rnd_pos()
    out:buf                     Row read in MySQL Row Format
    position                    Position of read row

  RETURN VALUE
    >0                          Error code
    0                           Success

  DESCRIPTION
    This is like rnd_next, but you are given a position to use
    to determine the row. The position will be of the type that you stored in
    ref. You can use ha_get_ptr(pos,ref_length) to retrieve whatever key
    or position you saved when position() was called.
    Called from filesort.cc records.cc sql_insert.cc sql_select.cc
    sql_update.cc.
*/

int ha_partition::rnd_pos(uchar * buf, uchar *pos)
{
  uint part_id;
  handler *file;
  DBUG_ENTER("ha_partition::rnd_pos");

  part_id= uint2korr((const uchar *) pos);
  DBUG_ASSERT(part_id < m_tot_parts);
  file= m_file[part_id];
  DBUG_ASSERT(bitmap_is_set(&(m_part_info->read_partitions), part_id));
  m_last_part= part_id;
  DBUG_RETURN(file->ha_rnd_pos(buf, (pos + PARTITION_BYTES_IN_POS)));
}


/*
  Read row using position using given record to find

  SYNOPSIS
    rnd_pos_by_record()
    record             Current record in MySQL Row Format

  RETURN VALUE
    >0                 Error code
    0                  Success

  DESCRIPTION
    this works as position()+rnd_pos() functions, but does some extra work,
    calculating m_last_part - the partition to where the 'record'
    should go.

    called from replication (log_event.cc)
*/

int ha_partition::rnd_pos_by_record(uchar *record)
{
  DBUG_ENTER("ha_partition::rnd_pos_by_record");

  if (unlikely(get_part_for_delete(record, m_rec0, m_part_info, &m_last_part)))
    DBUG_RETURN(1);

  DBUG_RETURN(handler::rnd_pos_by_record(record));
}


/****************************************************************************
                MODULE index scan
****************************************************************************/
/*
  Positions an index cursor to the index specified in the handle. Fetches the
  row if available. If the key value is null, begin at the first key of the
  index.

  There are loads of optimisations possible here for the partition handler.
  The same optimisations can also be checked for full table scan although
  only through conditions and not from index ranges.
  Phase one optimisations:
    Check if the fields of the partition function are bound. If so only use
    the single partition it becomes bound to.
  Phase two optimisations:
    If it can be deducted through range or list partitioning that only a
    subset of the partitions are used, then only use those partitions.
*/

/*
  Initialize handler before start of index scan

  SYNOPSIS
    index_init()
    inx                Index number
    sorted             Is rows to be returned in sorted order

  RETURN VALUE
    >0                 Error code
    0                  Success

  DESCRIPTION
    index_init is always called before starting index scans (except when
    starting through index_read_idx and using read_range variants).
*/

int ha_partition::index_init(uint inx, bool sorted)
{
  int error= 0;
  handler **file;
  DBUG_ENTER("ha_partition::index_init");

  DBUG_PRINT("info", ("inx %u sorted %u", inx, sorted));
  active_index= inx;
  m_part_spec.start_part= NO_CURRENT_PART_ID;
  m_start_key.length= 0;
  m_ordered= sorted;
  m_curr_key_info[0]= table->key_info+inx;
  if (m_pkey_is_clustered && table->s->primary_key != MAX_KEY)
  {
    /*
      if PK is clustered, then the key cmp must use the pk to
      differentiate between equal key in given index.
    */
    DBUG_PRINT("info", ("Clustered pk, using pk as secondary cmp"));
    m_curr_key_info[1]= table->key_info+table->s->primary_key;
    m_curr_key_info[2]= NULL;
  }
  else
    m_curr_key_info[1]= NULL;
  /*
    Some handlers only read fields as specified by the bitmap for the
    read set. For partitioned handlers we always require that the
    fields of the partition functions are read such that we can
    calculate the partition id to place updated and deleted records.
    But this is required for operations that may need to change data only.
  */
  if (m_lock_type == F_WRLCK)
    bitmap_union(table->read_set, &m_part_info->full_part_field_set);
  if (sorted)
  {
    /*
      An ordered scan is requested. We must make sure all fields of the 
      used index are in the read set, as partitioning requires them for
      sorting (see ha_partition::handle_ordered_index_scan).

      The SQL layer may request an ordered index scan without having index
      fields in the read set when
       - it needs to do an ordered scan over an index prefix.
       - it evaluates ORDER BY with SELECT COUNT(*) FROM t1.

      TODO: handle COUNT(*) queries via unordered scan.
    */
    uint i;
    KEY **key_info= m_curr_key_info;
    do
    {
      for (i= 0; i < (*key_info)->key_parts; i++)
        bitmap_set_bit(table->read_set,
                       (*key_info)->key_part[i].field->field_index);
    } while (*(++key_info));
  }
  file= m_file;
  do
  {
    /* TODO RONM: Change to index_init() when code is stable */
    if (bitmap_is_set(&(m_part_info->read_partitions), (file - m_file)))
      if ((error= (*file)->ha_index_init(inx, sorted)))
      {
        DBUG_ASSERT(0);                           // Should never happen
        break;
      }
  } while (*(++file));
  DBUG_RETURN(error);
}


/*
  End of index scan

  SYNOPSIS
    index_end()

  RETURN VALUE
    >0                 Error code
    0                  Success

  DESCRIPTION
    index_end is called at the end of an index scan to clean up any
    things needed to clean up.
*/

int ha_partition::index_end()
{
  int error= 0;
  handler **file;
  DBUG_ENTER("ha_partition::index_end");

  active_index= MAX_KEY;
  m_part_spec.start_part= NO_CURRENT_PART_ID;
  file= m_file;
  do
  {
    int tmp;
    /* TODO RONM: Change to index_end() when code is stable */
    if (bitmap_is_set(&(m_part_info->read_partitions), (file - m_file)))
      if ((tmp= (*file)->ha_index_end()))
        error= tmp;
  } while (*(++file));
  DBUG_RETURN(error);
}


/*
  Read one record in an index scan and start an index scan

  SYNOPSIS
    index_read_map()
    buf                    Read row in MySQL Row Format
    key                    Key parts in consecutive order
    keypart_map            Which part of key is used
    find_flag              What type of key condition is used

  RETURN VALUE
    >0                 Error code
    0                  Success

  DESCRIPTION
    index_read_map starts a new index scan using a start key. The MySQL Server
    will check the end key on its own. Thus to function properly the
    partitioned handler need to ensure that it delivers records in the sort
    order of the MySQL Server.
    index_read_map can be restarted without calling index_end on the previous
    index scan and without calling index_init. In this case the index_read_map
    is on the same index as the previous index_scan. This is particularly
    used in conjuntion with multi read ranges.
*/

int ha_partition::index_read_map(uchar *buf, const uchar *key,
                                 key_part_map keypart_map,
                                 enum ha_rkey_function find_flag)
{
  DBUG_ENTER("ha_partition::index_read_map");
  end_range= 0;
  m_index_scan_type= partition_index_read;
  m_start_key.key= key;
  m_start_key.keypart_map= keypart_map;
  m_start_key.flag= find_flag;
  DBUG_RETURN(common_index_read(buf, TRUE));
}


/*
  Common routine for a number of index_read variants

  SYNOPSIS
    ha_partition::common_index_read()
      buf             Buffer where the record should be returned
      have_start_key  TRUE <=> the left endpoint is available, i.e. 
                      we're in index_read call or in read_range_first
                      call and the range has left endpoint

                      FALSE <=> there is no left endpoint (we're in
                      read_range_first() call and the range has no left
                      endpoint)
 
  DESCRIPTION
    Start scanning the range (when invoked from read_range_first()) or doing 
    an index lookup (when invoked from index_read_XXX):
     - If possible, perform partition selection
     - Find the set of partitions we're going to use
     - Depending on whether we need ordering:
        NO:  Get the first record from first used partition (see 
             handle_unordered_scan_next_partition)
        YES: Fill the priority queue and get the record that is the first in
             the ordering

  RETURN
    0      OK 
    other  HA_ERR_END_OF_FILE or other error code.
*/

int ha_partition::common_index_read(uchar *buf, bool have_start_key)
{
  int error;
  uint UNINIT_VAR(key_len); /* used if have_start_key==TRUE */
  bool reverse_order= FALSE;
  DBUG_ENTER("ha_partition::common_index_read");

  DBUG_PRINT("info", ("m_ordered %u m_ordered_scan_ong %u have_start_key %u",
                      m_ordered, m_ordered_scan_ongoing, have_start_key));

  if (have_start_key)
  {
    m_start_key.length= key_len= calculate_key_len(table, active_index, 
                                                   m_start_key.key,
                                                   m_start_key.keypart_map);
    DBUG_ASSERT(key_len);
  }
  if ((error= partition_scan_set_up(buf, have_start_key)))
  {
    DBUG_RETURN(error);
  }

  if (have_start_key && 
      (m_start_key.flag == HA_READ_PREFIX_LAST ||
       m_start_key.flag == HA_READ_PREFIX_LAST_OR_PREV ||
       m_start_key.flag == HA_READ_BEFORE_KEY))
  {
    reverse_order= TRUE;
    m_ordered_scan_ongoing= TRUE;
  }
  DBUG_PRINT("info", ("m_ordered %u m_o_scan_ong %u have_start_key %u",
                      m_ordered, m_ordered_scan_ongoing, have_start_key));
  if (!m_ordered_scan_ongoing ||
      (have_start_key && m_start_key.flag == HA_READ_KEY_EXACT &&
       !m_pkey_is_clustered &&
       key_len >= m_curr_key_info[0]->key_length))
   {
    /*
      We use unordered index scan either when read_range is used and flag
      is set to not use ordered or when an exact key is used and in this
      case all records will be sorted equal and thus the sort order of the
      resulting records doesn't matter.
      We also use an unordered index scan when the number of partitions to
      scan is only one.
      The unordered index scan will use the partition set created.
      Need to set unordered scan ongoing since we can come here even when
      it isn't set.
    */
    DBUG_PRINT("info", ("doing unordered scan"));
    m_ordered_scan_ongoing= FALSE;
    error= handle_unordered_scan_next_partition(buf);
  }
  else
  {
    /*
      In all other cases we will use the ordered index scan. This will use
      the partition set created by the get_partition_set method.
    */
    error= handle_ordered_index_scan(buf, reverse_order);
  }
  DBUG_RETURN(error);
}


/*
  Start an index scan from leftmost record and return first record

  SYNOPSIS
    index_first()
    buf                 Read row in MySQL Row Format

  RETURN VALUE
    >0                  Error code
    0                   Success

  DESCRIPTION
    index_first() asks for the first key in the index.
    This is similar to index_read except that there is no start key since
    the scan starts from the leftmost entry and proceeds forward with
    index_next.

    Called from opt_range.cc, opt_sum.cc, sql_handler.cc,
    and sql_select.cc.
*/

int ha_partition::index_first(uchar * buf)
{
  DBUG_ENTER("ha_partition::index_first");

  end_range= 0;
  m_index_scan_type= partition_index_first;
  DBUG_RETURN(common_first_last(buf));
}


/*
  Start an index scan from rightmost record and return first record
  
  SYNOPSIS
    index_last()
    buf                 Read row in MySQL Row Format

  RETURN VALUE
    >0                  Error code
    0                   Success

  DESCRIPTION
    index_last() asks for the last key in the index.
    This is similar to index_read except that there is no start key since
    the scan starts from the rightmost entry and proceeds forward with
    index_prev.

    Called from opt_range.cc, opt_sum.cc, sql_handler.cc,
    and sql_select.cc.
*/

int ha_partition::index_last(uchar * buf)
{
  DBUG_ENTER("ha_partition::index_last");

  m_index_scan_type= partition_index_last;
  DBUG_RETURN(common_first_last(buf));
}

/*
  Common routine for index_first/index_last

  SYNOPSIS
    ha_partition::common_first_last()
  
  see index_first for rest
*/

int ha_partition::common_first_last(uchar *buf)
{
  int error;

  if ((error= partition_scan_set_up(buf, FALSE)))
    return error;
  if (!m_ordered_scan_ongoing &&
      m_index_scan_type != partition_index_last)
    return handle_unordered_scan_next_partition(buf);
  return handle_ordered_index_scan(buf, FALSE);
}


/*
  Read last using key

  SYNOPSIS
    index_read_last_map()
    buf                   Read row in MySQL Row Format
    key                   Key
    keypart_map           Which part of key is used

  RETURN VALUE
    >0                    Error code
    0                     Success

  DESCRIPTION
    This is used in join_read_last_key to optimise away an ORDER BY.
    Can only be used on indexes supporting HA_READ_ORDER
*/

int ha_partition::index_read_last_map(uchar *buf, const uchar *key,
                                      key_part_map keypart_map)
{
  DBUG_ENTER("ha_partition::index_read_last");

  m_ordered= TRUE;				// Safety measure
  end_range= 0;
  m_index_scan_type= partition_index_read_last;
  m_start_key.key= key;
  m_start_key.keypart_map= keypart_map;
  m_start_key.flag= HA_READ_PREFIX_LAST;
  DBUG_RETURN(common_index_read(buf, TRUE));
}


/*
  Optimization of the default implementation to take advantage of dynamic
  partition pruning.
*/
int ha_partition::index_read_idx_map(uchar *buf, uint index,
                                     const uchar *key,
                                     key_part_map keypart_map,
                                     enum ha_rkey_function find_flag)
{
  int error= HA_ERR_KEY_NOT_FOUND;
  DBUG_ENTER("ha_partition::index_read_idx_map");

  if (find_flag == HA_READ_KEY_EXACT)
  {
    uint part;
    m_start_key.key= key;
    m_start_key.keypart_map= keypart_map;
    m_start_key.flag= find_flag;
    m_start_key.length= calculate_key_len(table, index, m_start_key.key,
                                          m_start_key.keypart_map);

    get_partition_set(table, buf, index, &m_start_key, &m_part_spec);

    /* 
      We have either found exactly 1 partition
      (in which case start_part == end_part)
      or no matching partitions (start_part > end_part)
    */
    DBUG_ASSERT(m_part_spec.start_part >= m_part_spec.end_part);

    for (part= m_part_spec.start_part; part <= m_part_spec.end_part; part++)
    {
      if (bitmap_is_set(&(m_part_info->read_partitions), part))
      {
        error= m_file[part]->ha_index_read_idx_map(buf, index, key,
                                                   keypart_map, find_flag);
        if (error != HA_ERR_KEY_NOT_FOUND &&
            error != HA_ERR_END_OF_FILE)
          break;
      }
    }
    if (part <= m_part_spec.end_part)
      m_last_part= part;
  }
  else
  {
    /*
      If not only used with READ_EXACT, we should investigate if possible
      to optimize for other find_flag's as well.
    */
    DBUG_ASSERT(0);
    /* fall back on the default implementation */
    error= handler::index_read_idx_map(buf, index, key, keypart_map, find_flag);
  }
  DBUG_RETURN(error);
}


/*
  Read next record in a forward index scan

  SYNOPSIS
    index_next()
    buf                   Read row in MySQL Row Format

  RETURN VALUE
    >0                    Error code
    0                     Success

  DESCRIPTION
    Used to read forward through the index.
*/

int ha_partition::index_next(uchar * buf)
{
  DBUG_ENTER("ha_partition::index_next");

  /*
    TODO(low priority):
    If we want partition to work with the HANDLER commands, we
    must be able to do index_last() -> index_prev() -> index_next()
  */
  DBUG_ASSERT(m_index_scan_type != partition_index_last);
  if (!m_ordered_scan_ongoing)
  {
    DBUG_RETURN(handle_unordered_next(buf, FALSE));
  }
  DBUG_RETURN(handle_ordered_next(buf, FALSE));
}


/*
  Read next record special

  SYNOPSIS
    index_next_same()
    buf                   Read row in MySQL Row Format
    key                   Key
    keylen                Length of key

  RETURN VALUE
    >0                    Error code
    0                     Success

  DESCRIPTION
    This routine is used to read the next but only if the key is the same
    as supplied in the call.
*/

int ha_partition::index_next_same(uchar *buf, const uchar *key, uint keylen)
{
  DBUG_ENTER("ha_partition::index_next_same");

  DBUG_ASSERT(keylen == m_start_key.length);
  DBUG_ASSERT(m_index_scan_type != partition_index_last);
  if (!m_ordered_scan_ongoing)
    DBUG_RETURN(handle_unordered_next(buf, TRUE));
  DBUG_RETURN(handle_ordered_next(buf, TRUE));
}


/*
  Read next record when performing index scan backwards

  SYNOPSIS
    index_prev()
    buf                   Read row in MySQL Row Format

  RETURN VALUE
    >0                    Error code
    0                     Success

  DESCRIPTION
    Used to read backwards through the index.
*/

int ha_partition::index_prev(uchar * buf)
{
  DBUG_ENTER("ha_partition::index_prev");

  /* TODO: read comment in index_next */
  DBUG_ASSERT(m_index_scan_type != partition_index_first);
  DBUG_RETURN(handle_ordered_prev(buf));
}


/*
  Start a read of one range with start and end key

  SYNOPSIS
    read_range_first()
    start_key           Specification of start key
    end_key             Specification of end key
    eq_range_arg        Is it equal range
    sorted              Should records be returned in sorted order

  RETURN VALUE
    >0                    Error code
    0                     Success

  DESCRIPTION
    We reimplement read_range_first since we don't want the compare_key
    check at the end. This is already performed in the partition handler.
    read_range_next is very much different due to that we need to scan
    all underlying handlers.
*/

int ha_partition::read_range_first(const key_range *start_key,
				   const key_range *end_key,
				   bool eq_range_arg, bool sorted)
{
  int error;
  DBUG_ENTER("ha_partition::read_range_first");

  m_ordered= sorted;
  eq_range= eq_range_arg;
  end_range= 0;
  if (end_key)
  {
    end_range= &save_end_range;
    save_end_range= *end_key;
    key_compare_result_on_equal=
      ((end_key->flag == HA_READ_BEFORE_KEY) ? 1 :
       (end_key->flag == HA_READ_AFTER_KEY) ? -1 : 0);
  }

  range_key_part= m_curr_key_info[0]->key_part;
  if (start_key)
    m_start_key= *start_key;
  else
    m_start_key.key= NULL;

  m_index_scan_type= partition_read_range;
  error= common_index_read(m_rec0, test(start_key));
  DBUG_RETURN(error);
}


/*
  Read next record in read of a range with start and end key

  SYNOPSIS
    read_range_next()

  RETURN VALUE
    >0                    Error code
    0                     Success
*/

int ha_partition::read_range_next()
{
  DBUG_ENTER("ha_partition::read_range_next");

  if (m_ordered_scan_ongoing)
  {
    DBUG_RETURN(handle_ordered_next(table->record[0], eq_range));
  }
  DBUG_RETURN(handle_unordered_next(table->record[0], eq_range));
}


/*
  Common routine to set up index scans

  SYNOPSIS
    ha_partition::partition_scan_set_up()
      buf            Buffer to later return record in (this function
                     needs it to calculcate partitioning function
                     values)

      idx_read_flag  TRUE <=> m_start_key has range start endpoint which 
                     probably can be used to determine the set of partitions
                     to scan.
                     FALSE <=> there is no start endpoint.

  DESCRIPTION
    Find out which partitions we'll need to read when scanning the specified
    range.

    If we need to scan only one partition, set m_ordered_scan_ongoing=FALSE
    as we will not need to do merge ordering.

  RETURN VALUE
    >0                    Error code
    0                     Success
*/

int ha_partition::partition_scan_set_up(uchar * buf, bool idx_read_flag)
{
  DBUG_ENTER("ha_partition::partition_scan_set_up");

  if (idx_read_flag)
    get_partition_set(table,buf,active_index,&m_start_key,&m_part_spec);
  else
  {
    m_part_spec.start_part= 0;
    m_part_spec.end_part= m_tot_parts - 1;
  }
  if (m_part_spec.start_part > m_part_spec.end_part)
  {
    /*
      We discovered a partition set but the set was empty so we report
      key not found.
    */
    DBUG_PRINT("info", ("scan with no partition to scan"));
    table->status= STATUS_NOT_FOUND;
    DBUG_RETURN(HA_ERR_END_OF_FILE);
  }
  if (m_part_spec.start_part == m_part_spec.end_part)
  {
    /*
      We discovered a single partition to scan, this never needs to be
      performed using the ordered index scan.
    */
    DBUG_PRINT("info", ("index scan using the single partition %d",
			m_part_spec.start_part));
    m_ordered_scan_ongoing= FALSE;
  }
  else
  {
    /*
      Set m_ordered_scan_ongoing according how the scan should be done
      Only exact partitions are discovered atm by get_partition_set.
      Verify this, also bitmap must have at least one bit set otherwise
      the result from this table is the empty set.
    */
    uint start_part= bitmap_get_first_set(&(m_part_info->read_partitions));
    if (start_part == MY_BIT_NONE)
    {
      DBUG_PRINT("info", ("scan with no partition to scan"));
      table->status= STATUS_NOT_FOUND;
      DBUG_RETURN(HA_ERR_END_OF_FILE);
    }
    if (start_part > m_part_spec.start_part)
      m_part_spec.start_part= start_part;
    DBUG_ASSERT(m_part_spec.start_part < m_tot_parts);
    m_ordered_scan_ongoing= m_ordered;
  }
  DBUG_ASSERT(m_part_spec.start_part < m_tot_parts &&
              m_part_spec.end_part < m_tot_parts);
  DBUG_RETURN(0);
}


/****************************************************************************
  Unordered Index Scan Routines
****************************************************************************/
/*
  Common routine to handle index_next with unordered results

  SYNOPSIS
    handle_unordered_next()
    out:buf                       Read row in MySQL Row Format
    next_same                     Called from index_next_same

  RETURN VALUE
    HA_ERR_END_OF_FILE            End of scan
    0                             Success
    other                         Error code

  DESCRIPTION
    These routines are used to scan partitions without considering order.
    This is performed in two situations.
    1) In read_multi_range this is the normal case
    2) When performing any type of index_read, index_first, index_last where
    all fields in the partition function is bound. In this case the index
    scan is performed on only one partition and thus it isn't necessary to
    perform any sort.
*/

int ha_partition::handle_unordered_next(uchar *buf, bool is_next_same)
{
  handler *file= m_file[m_part_spec.start_part];
  int error;
  DBUG_ENTER("ha_partition::handle_unordered_next");

  /*
    We should consider if this should be split into three functions as
    partition_read_range is_next_same are always local constants
  */

  if (m_index_scan_type == partition_read_range)
  {
    if (!(error= file->read_range_next()))
    {
      m_last_part= m_part_spec.start_part;
      DBUG_RETURN(0);
    }
  }
  else if (is_next_same)
  {
    if (!(error= file->ha_index_next_same(buf, m_start_key.key,
                                          m_start_key.length)))
    {
      m_last_part= m_part_spec.start_part;
      DBUG_RETURN(0);
    }
  }
  else 
  {
    if (!(error= file->ha_index_next(buf)))
    {
      m_last_part= m_part_spec.start_part;
      DBUG_RETURN(0);                           // Row was in range
    }
  }

  if (error == HA_ERR_END_OF_FILE)
  {
    m_part_spec.start_part++;                    // Start using next part
    error= handle_unordered_scan_next_partition(buf);
  }
  DBUG_RETURN(error);
}


/*
  Handle index_next when changing to new partition

  SYNOPSIS
    handle_unordered_scan_next_partition()
    buf                       Read row in MySQL Row Format

  RETURN VALUE
    HA_ERR_END_OF_FILE            End of scan
    0                             Success
    other                         Error code

  DESCRIPTION
    This routine is used to start the index scan on the next partition.
    Both initial start and after completing scan on one partition.
*/

int ha_partition::handle_unordered_scan_next_partition(uchar * buf)
{
  uint i;
  DBUG_ENTER("ha_partition::handle_unordered_scan_next_partition");

  for (i= m_part_spec.start_part; i <= m_part_spec.end_part; i++)
  {
    int error;
    handler *file;

    if (!(bitmap_is_set(&(m_part_info->read_partitions), i)))
      continue;
    file= m_file[i];
    m_part_spec.start_part= i;
    switch (m_index_scan_type) {
    case partition_read_range:
      DBUG_PRINT("info", ("read_range_first on partition %d", i));
      error= file->read_range_first(m_start_key.key? &m_start_key: NULL,
                                    end_range, eq_range, FALSE);
      break;
    case partition_index_read:
      DBUG_PRINT("info", ("index_read on partition %d", i));
      error= file->ha_index_read_map(buf, m_start_key.key,
                                     m_start_key.keypart_map,
                                     m_start_key.flag);
      break;
    case partition_index_first:
      DBUG_PRINT("info", ("index_first on partition %d", i));
      error= file->ha_index_first(buf);
      break;
    case partition_index_first_unordered:
      /*
        We perform a scan without sorting and this means that we
        should not use the index_first since not all handlers
        support it and it is also unnecessary to restrict sort
        order.
      */
      DBUG_PRINT("info", ("read_range_first on partition %d", i));
      table->record[0]= buf;
      error= file->read_range_first(0, end_range, eq_range, 0);
      table->record[0]= m_rec0;
      break;
    default:
      DBUG_ASSERT(FALSE);
      DBUG_RETURN(1);
    }
    if (!error)
    {
      m_last_part= i;
      DBUG_RETURN(0);
    }
    if ((error != HA_ERR_END_OF_FILE) && (error != HA_ERR_KEY_NOT_FOUND))
      DBUG_RETURN(error);
    DBUG_PRINT("info", ("HA_ERR_END_OF_FILE on partition %d", i));
  }
  m_part_spec.start_part= NO_CURRENT_PART_ID;
  DBUG_RETURN(HA_ERR_END_OF_FILE);
}


/*
  Common routine to start index scan with ordered results

  SYNOPSIS
    handle_ordered_index_scan()
    out:buf                       Read row in MySQL Row Format

  RETURN VALUE
    HA_ERR_END_OF_FILE            End of scan
    0                             Success
    other                         Error code

  DESCRIPTION
    This part contains the logic to handle index scans that require ordered
    output. This includes all except those started by read_range_first with
    the flag ordered set to FALSE. Thus most direct index_read and all
    index_first and index_last.

    We implement ordering by keeping one record plus a key buffer for each
    partition. Every time a new entry is requested we will fetch a new
    entry from the partition that is currently not filled with an entry.
    Then the entry is put into its proper sort position.

    Returning a record is done by getting the top record, copying the
    record to the request buffer and setting the partition as empty on
    entries.
*/

int ha_partition::handle_ordered_index_scan(uchar *buf, bool reverse_order)
{
  uint i;
  uint j= 0;
  bool found= FALSE;
  DBUG_ENTER("ha_partition::handle_ordered_index_scan");

  m_top_entry= NO_CURRENT_PART_ID;
  queue_remove_all(&m_queue);

  DBUG_PRINT("info", ("m_part_spec.start_part %d", m_part_spec.start_part));
  for (i= m_part_spec.start_part; i <= m_part_spec.end_part; i++)
  {
    if (!(bitmap_is_set(&(m_part_info->read_partitions), i)))
      continue;
    uchar *rec_buf_ptr= rec_buf(i);
    int error;
    handler *file= m_file[i];

    switch (m_index_scan_type) {
    case partition_index_read:
      error= file->ha_index_read_map(rec_buf_ptr,
                                     m_start_key.key,
                                     m_start_key.keypart_map,
                                     m_start_key.flag);
      break;
    case partition_index_first:
      error= file->ha_index_first(rec_buf_ptr);
      reverse_order= FALSE;
      break;
    case partition_index_last:
      error= file->ha_index_last(rec_buf_ptr);
      reverse_order= TRUE;
      break;
    case partition_index_read_last:
      error= file->index_read_last_map(rec_buf_ptr,
                                       m_start_key.key,
                                       m_start_key.keypart_map);
      reverse_order= TRUE;
      break;
    case partition_read_range:
    {
      /* 
        This can only read record to table->record[0], as it was set when
        the table was being opened. We have to memcpy data ourselves.
      */
      error= file->read_range_first(m_start_key.key? &m_start_key: NULL,
                                    end_range, eq_range, TRUE);
      memcpy(rec_buf_ptr, table->record[0], m_rec_length);
      reverse_order= FALSE;
      break;
    }
    default:
      DBUG_ASSERT(FALSE);
      DBUG_RETURN(HA_ERR_END_OF_FILE);
    }
    if (!error)
    {
      found= TRUE;
      /*
        Initialize queue without order first, simply insert
      */
      queue_element(&m_queue, j++)= (uchar*)queue_buf(i);
    }
    else if (error != HA_ERR_KEY_NOT_FOUND && error != HA_ERR_END_OF_FILE)
    {
      DBUG_RETURN(error);
    }
  }
  if (found)
  {
    /*
      We found at least one partition with data, now sort all entries and
      after that read the first entry and copy it to the buffer to return in.
    */
    queue_set_max_at_top(&m_queue, reverse_order);
    queue_set_cmp_arg(&m_queue, (void*)m_curr_key_info);
    m_queue.elements= j;
    queue_fix(&m_queue);
    return_top_record(buf);
    table->status= 0;
    DBUG_PRINT("info", ("Record returned from partition %d", m_top_entry));
    DBUG_RETURN(0);
  }
  DBUG_RETURN(HA_ERR_END_OF_FILE);
}


/*
  Return the top record in sort order

  SYNOPSIS
    return_top_record()
    out:buf                  Row returned in MySQL Row Format

  RETURN VALUE
    NONE
*/

void ha_partition::return_top_record(uchar *buf)
{
  uint part_id;
  uchar *key_buffer= queue_top(&m_queue);
  uchar *rec_buffer= key_buffer + PARTITION_BYTES_IN_POS;

  part_id= uint2korr(key_buffer);
  memcpy(buf, rec_buffer, m_rec_length);
  m_last_part= part_id;
  m_top_entry= part_id;
}


/*
  Common routine to handle index_next with ordered results

  SYNOPSIS
    handle_ordered_next()
    out:buf                       Read row in MySQL Row Format
    next_same                     Called from index_next_same

  RETURN VALUE
    HA_ERR_END_OF_FILE            End of scan
    0                             Success
    other                         Error code
*/

int ha_partition::handle_ordered_next(uchar *buf, bool is_next_same)
{
  int error;
  uint part_id= m_top_entry;
  handler *file= m_file[part_id];
  DBUG_ENTER("ha_partition::handle_ordered_next");
  
  if (m_index_scan_type == partition_read_range)
  {
    error= file->read_range_next();
    memcpy(rec_buf(part_id), table->record[0], m_rec_length);
  }
  else if (!is_next_same)
    error= file->ha_index_next(rec_buf(part_id));
  else
    error= file->ha_index_next_same(rec_buf(part_id), m_start_key.key,
                                    m_start_key.length);
  if (error)
  {
    if (error == HA_ERR_END_OF_FILE)
    {
      /* Return next buffered row */
      queue_remove(&m_queue, (uint) 0);
      if (m_queue.elements)
      {
         DBUG_PRINT("info", ("Record returned from partition %u (2)",
                     m_top_entry));
         return_top_record(buf);
         table->status= 0;
         error= 0;
      }
    }
    DBUG_RETURN(error);
  }
  queue_replaced(&m_queue);
  return_top_record(buf);
  DBUG_PRINT("info", ("Record returned from partition %u", m_top_entry));
  DBUG_RETURN(0);
}


/*
  Common routine to handle index_prev with ordered results

  SYNOPSIS
    handle_ordered_prev()
    out:buf                       Read row in MySQL Row Format

  RETURN VALUE
    HA_ERR_END_OF_FILE            End of scan
    0                             Success
    other                         Error code
*/

int ha_partition::handle_ordered_prev(uchar *buf)
{
  int error;
  uint part_id= m_top_entry;
  handler *file= m_file[part_id];
  DBUG_ENTER("ha_partition::handle_ordered_prev");

  if ((error= file->ha_index_prev(rec_buf(part_id))))
  {
    if (error == HA_ERR_END_OF_FILE)
    {
      queue_remove(&m_queue, (uint) 0);
      if (m_queue.elements)
      {
	return_top_record(buf);
	DBUG_PRINT("info", ("Record returned from partition %d (2)",
			    m_top_entry));
        error= 0;
        table->status= 0;
      }
    }
    DBUG_RETURN(error);
  }
  queue_replaced(&m_queue);
  return_top_record(buf);
  DBUG_PRINT("info", ("Record returned from partition %d", m_top_entry));
  DBUG_RETURN(0);
}


/****************************************************************************
                MODULE information calls
****************************************************************************/

/*
  These are all first approximations of the extra, info, scan_time
  and read_time calls
*/

/**
  Helper function for sorting according to number of rows in descending order.
*/

int ha_partition::compare_number_of_records(ha_partition *me,
                                            const uint32 *a,
                                            const uint32 *b)
{
  handler **file= me->m_file;
  /* Note: sorting in descending order! */
  if (file[*a]->stats.records > file[*b]->stats.records)
    return -1;
  if (file[*a]->stats.records < file[*b]->stats.records)
    return 1;
  return 0;
}


/*
  General method to gather info from handler

  SYNOPSIS
    info()
    flag              Specifies what info is requested

  RETURN VALUE
    NONE

  DESCRIPTION
    ::info() is used to return information to the optimizer.
    Currently this table handler doesn't implement most of the fields
    really needed. SHOW also makes use of this data
    Another note, if your handler doesn't proved exact record count,
    you will probably want to have the following in your code:
    if (records < 2)
      records = 2;
    The reason is that the server will optimize for cases of only a single
    record. If in a table scan you don't know the number of records
    it will probably be better to set records to two so you can return
    as many records as you need.

    Along with records a few more variables you may wish to set are:
      records
      deleted
      data_file_length
      index_file_length
      delete_length
      check_time
    Take a look at the public variables in handler.h for more information.

    Called in:
      filesort.cc
      ha_heap.cc
      item_sum.cc
      opt_sum.cc
      sql_delete.cc
     sql_delete.cc
     sql_derived.cc
      sql_select.cc
      sql_select.cc
      sql_select.cc
      sql_select.cc
      sql_select.cc
      sql_show.cc
      sql_show.cc
      sql_show.cc
      sql_show.cc
      sql_table.cc
      sql_union.cc
      sql_update.cc

    Some flags that are not implemented
      HA_STATUS_POS:
        This parameter is never used from the MySQL Server. It is checked in a
        place in MyISAM so could potentially be used by MyISAM specific
        programs.
      HA_STATUS_NO_LOCK:
      This is declared and often used. It's only used by MyISAM.
      It means that MySQL doesn't need the absolute latest statistics
      information. This may save the handler from doing internal locks while
      retrieving statistics data.
*/

int ha_partition::info(uint flag)
{
  uint no_lock_flag= flag & HA_STATUS_NO_LOCK;
  uint extra_var_flag= flag & HA_STATUS_VARIABLE_EXTRA;
  DBUG_ENTER("ha_partition::info");

#ifndef DBUG_OFF
  if (bitmap_is_set_all(&(m_part_info->read_partitions)))
    DBUG_PRINT("info", ("All partitions are used"));
#endif /* DBUG_OFF */
  if (flag & HA_STATUS_AUTO)
  {
    bool auto_inc_is_first_in_idx= (table_share->next_number_keypart == 0);
    DBUG_PRINT("info", ("HA_STATUS_AUTO"));
    if (!table->found_next_number_field)
      stats.auto_increment_value= 0;
    else if (part_share->auto_inc_initialized)
    {
      lock_auto_increment();
      stats.auto_increment_value= part_share->next_auto_inc_val;
      unlock_auto_increment();
    }
    else
    {
      lock_auto_increment();
      /* to avoid two concurrent initializations, check again when locked */
      if (part_share->auto_inc_initialized)
        stats.auto_increment_value= part_share->next_auto_inc_val;
      else
      {
        /*
          The auto-inc mutex in the table_share is locked, so we do not need
          to have the handlers locked.
          HA_STATUS_NO_LOCK is not checked, since we cannot skip locking
          the mutex, because it is initialized.
        */
        handler *file, **file_array;
        ulonglong auto_increment_value= 0;
        file_array= m_file;
        DBUG_PRINT("info",
                   ("checking all partitions for auto_increment_value"));
        do
        {
          file= *file_array;
          file->info(HA_STATUS_AUTO | no_lock_flag);
          set_if_bigger(auto_increment_value,
                        file->stats.auto_increment_value);
        } while (*(++file_array));

        DBUG_ASSERT(auto_increment_value);
        stats.auto_increment_value= auto_increment_value;
        if (auto_inc_is_first_in_idx)
        {
          set_if_bigger(part_share->next_auto_inc_val,
                        auto_increment_value);
          part_share->auto_inc_initialized= true;
          DBUG_PRINT("info", ("initializing next_auto_inc_val to %lu",
                       (ulong) part_share->next_auto_inc_val));
        }
      }
      unlock_auto_increment();
    }
  }
  if (flag & HA_STATUS_VARIABLE)
  {
    DBUG_PRINT("info", ("HA_STATUS_VARIABLE"));
    /*
      Calculates statistical variables
      records:           Estimate of number records in table
      We report sum (always at least 2 if not empty)
      deleted:           Estimate of number holes in the table due to
      deletes
      We report sum
      data_file_length:  Length of data file, in principle bytes in table
      We report sum
      index_file_length: Length of index file, in principle bytes in
      indexes in the table
      We report sum
      delete_length: Length of free space easily used by new records in table
      We report sum
      mean_record_length:Mean record length in the table
      We calculate this
      check_time:        Time of last check (only applicable to MyISAM)
      We report last time of all underlying handlers
    */
    handler *file, **file_array;
    stats.records= 0;
    stats.deleted= 0;
    stats.data_file_length= 0;
    stats.index_file_length= 0;
    stats.check_time= 0;
    stats.delete_length= 0;
    file_array= m_file;
    do
    {
      if (bitmap_is_set(&(m_part_info->read_partitions), (file_array - m_file)))
      {
        file= *file_array;
        file->info(HA_STATUS_VARIABLE | no_lock_flag | extra_var_flag);
        stats.records+= file->stats.records;
        stats.deleted+= file->stats.deleted;
        stats.data_file_length+= file->stats.data_file_length;
        stats.index_file_length+= file->stats.index_file_length;
        stats.delete_length+= file->stats.delete_length;
        if (file->stats.check_time > stats.check_time)
          stats.check_time= file->stats.check_time;
      }
    } while (*(++file_array));
    if (stats.records && stats.records < 2 &&
        !(m_file[0]->ha_table_flags() & HA_STATS_RECORDS_IS_EXACT))
      stats.records= 2;
    if (stats.records > 0)
      stats.mean_rec_length= (ulong) (stats.data_file_length / stats.records);
    else
      stats.mean_rec_length= 0;
  }
  if (flag & HA_STATUS_CONST)
  {
    DBUG_PRINT("info", ("HA_STATUS_CONST"));
    /*
      Recalculate loads of constant variables. MyISAM also sets things
      directly on the table share object.

      Check whether this should be fixed since handlers should not
      change things directly on the table object.

      Monty comment: This should NOT be changed!  It's the handlers
      responsibility to correct table->s->keys_xxxx information if keys
      have been disabled.

      The most important parameters set here is records per key on
      all indexes. block_size and primar key ref_length.

      For each index there is an array of rec_per_key.
      As an example if we have an index with three attributes a,b and c
      we will have an array of 3 rec_per_key.
      rec_per_key[0] is an estimate of number of records divided by
      number of unique values of the field a.
      rec_per_key[1] is an estimate of the number of records divided
      by the number of unique combinations of the fields a and b.
      rec_per_key[2] is an estimate of the number of records divided
      by the number of unique combinations of the fields a,b and c.

      Many handlers only set the value of rec_per_key when all fields
      are bound (rec_per_key[2] in the example above).

      If the handler doesn't support statistics, it should set all of the
      above to 0.

      We first scans through all partitions to get the one holding most rows.
      We will then allow the handler with the most rows to set
      the rec_per_key and use this as an estimate on the total table.

      max_data_file_length:     Maximum data file length
      We ignore it, is only used in
      SHOW TABLE STATUS
      max_index_file_length:    Maximum index file length
      We ignore it since it is never used
      block_size:               Block size used
      We set it to the value of the first handler
      ref_length:               We set this to the value calculated
      and stored in local object
      create_time:              Creation time of table

      So we calculate these constants by using the variables from the
      handler with most rows.
    */
    handler *file, **file_array;
    ulonglong max_records= 0;
    uint32 i= 0;
    uint32 handler_instance= 0;

    file_array= m_file;
    do
    {
      file= *file_array;
      /* Get variables if not already done */
      if (!(flag & HA_STATUS_VARIABLE) ||
          !bitmap_is_set(&(m_part_info->read_partitions),
                         (file_array - m_file)))
        file->info(HA_STATUS_VARIABLE | no_lock_flag | extra_var_flag);
      if (file->stats.records > max_records)
      {
        max_records= file->stats.records;
        handler_instance= i;
      }
      i++;
    } while (*(++file_array));
    /*
      Sort the array of part_ids by number of records in
      in descending order.
    */
    my_qsort2((void*) m_part_ids_sorted_by_num_of_records,
              m_tot_parts,
              sizeof(uint32),
              (qsort2_cmp) compare_number_of_records,
              this);

    file= m_file[handler_instance];
    file->info(HA_STATUS_CONST | no_lock_flag);
    stats.block_size= file->stats.block_size;
    stats.create_time= file->stats.create_time;
    ref_length= m_ref_length;
  }
  if (flag & HA_STATUS_ERRKEY)
  {
    handler *file= m_file[m_last_part];
    DBUG_PRINT("info", ("info: HA_STATUS_ERRKEY"));
    /*
      This flag is used to get index number of the unique index that
      reported duplicate key
      We will report the errkey on the last handler used and ignore the rest
      Note: all engines does not support HA_STATUS_ERRKEY, so set errkey.
    */
    file->errkey= errkey;
    file->info(HA_STATUS_ERRKEY | no_lock_flag);
    errkey= file->errkey;
  }
  if (flag & HA_STATUS_TIME)
  {
    handler *file, **file_array;
    DBUG_PRINT("info", ("info: HA_STATUS_TIME"));
    /*
      This flag is used to set the latest update time of the table.
      Used by SHOW commands
      We will report the maximum of these times
    */
    stats.update_time= 0;
    file_array= m_file;
    do
    {
      file= *file_array;
      file->info(HA_STATUS_TIME | no_lock_flag);
      if (file->stats.update_time > stats.update_time)
	stats.update_time= file->stats.update_time;
    } while (*(++file_array));
  }
  DBUG_RETURN(0);
}


void ha_partition::get_dynamic_partition_info(PARTITION_STATS *stat_info,
                                              uint part_id)
{
  handler *file= m_file[part_id];
  DBUG_ASSERT(bitmap_is_set(&(m_part_info->read_partitions), part_id));
  file->info(HA_STATUS_CONST | HA_STATUS_TIME | HA_STATUS_VARIABLE |
             HA_STATUS_VARIABLE_EXTRA | HA_STATUS_NO_LOCK);

  stat_info->records=              file->stats.records;
  stat_info->mean_rec_length=      file->stats.mean_rec_length;
  stat_info->data_file_length=     file->stats.data_file_length;
  stat_info->max_data_file_length= file->stats.max_data_file_length;
  stat_info->index_file_length=    file->stats.index_file_length;
  stat_info->delete_length=        file->stats.delete_length;
  stat_info->create_time=          file->stats.create_time;
  stat_info->update_time=          file->stats.update_time;
  stat_info->check_time=           file->stats.check_time;
  stat_info->check_sum= 0;
  if (file->ha_table_flags() & HA_HAS_CHECKSUM)
    stat_info->check_sum= file->checksum();
  return;
}


/**
  General function to prepare handler for certain behavior.

  @param[in]    operation       operation to execute

  @return       status
    @retval     0               success
    @retval     >0              error code

  @detail

  extra() is called whenever the server wishes to send a hint to
  the storage engine. The MyISAM engine implements the most hints.

  We divide the parameters into the following categories:
  1) Operations used by most handlers
  2) Operations used by some non-MyISAM handlers
  3) Operations used only by MyISAM
  4) Operations only used by temporary tables for query processing
  5) Operations only used by MyISAM internally
  6) Operations not used at all
  7) Operations only used by federated tables for query processing
  8) Operations only used by NDB
  9) Operations only used by MERGE

  The partition handler need to handle category 1), 2) and 3).

  1) Operations used by most handlers
  -----------------------------------
  HA_EXTRA_RESET:
    This option is used by most handlers and it resets the handler state
    to the same state as after an open call. This includes releasing
    any READ CACHE or WRITE CACHE or other internal buffer used.

    It is called from the reset method in the handler interface. There are
    three instances where this is called.
    1) After completing a INSERT ... SELECT ... query the handler for the
       table inserted into is reset
    2) It is called from close_thread_table which in turn is called from
       close_thread_tables except in the case where the tables are locked
       in which case ha_commit_stmt is called instead.
       It is only called from here if refresh_version hasn't changed and the
       table is not an old table when calling close_thread_table.
       close_thread_tables is called from many places as a general clean up
       function after completing a query.
    3) It is called when deleting the QUICK_RANGE_SELECT object if the
       QUICK_RANGE_SELECT object had its own handler object. It is called
       immediatley before close of this local handler object.
  HA_EXTRA_KEYREAD:
  HA_EXTRA_NO_KEYREAD:
    These parameters are used to provide an optimisation hint to the handler.
    If HA_EXTRA_KEYREAD is set it is enough to read the index fields, for
    many handlers this means that the index-only scans can be used and it
    is not necessary to use the real records to satisfy this part of the
    query. Index-only scans is a very important optimisation for disk-based
    indexes. For main-memory indexes most indexes contain a reference to the
    record and thus KEYREAD only says that it is enough to read key fields.
    HA_EXTRA_NO_KEYREAD disables this for the handler, also HA_EXTRA_RESET
    will disable this option.
    The handler will set HA_KEYREAD_ONLY in its table flags to indicate this
    feature is supported.
  HA_EXTRA_FLUSH:
    Indication to flush tables to disk, is supposed to be used to
    ensure disk based tables are flushed at end of query execution.
    Currently is never used.
  HA_EXTRA_PREPARE_FOR_RENAME:
    Informs the handler we are about to attempt a rename of the table.
    For handlers that have share open files (MyISAM key-file and
    Archive writer) they must close the files before rename is possible
    on Windows.
  HA_EXTRA_FORCE_REOPEN:
    Only used by MyISAM and Archive, called when altering table,
    closing tables to enforce a reopen of the table files.

  2) Operations used by some non-MyISAM handlers
  ----------------------------------------------
  HA_EXTRA_KEYREAD_PRESERVE_FIELDS:
    This is a strictly InnoDB feature that is more or less undocumented.
    When it is activated InnoDB copies field by field from its fetch
    cache instead of all fields in one memcpy. Have no idea what the
    purpose of this is.
    Cut from include/my_base.h:
    When using HA_EXTRA_KEYREAD, overwrite only key member fields and keep
    other fields intact. When this is off (by default) InnoDB will use memcpy
    to overwrite entire row.
  HA_EXTRA_IGNORE_DUP_KEY:
  HA_EXTRA_NO_IGNORE_DUP_KEY:
    Informs the handler to we will not stop the transaction if we get an
    duplicate key errors during insert/upate.
    Always called in pair, triggered by INSERT IGNORE and other similar
    SQL constructs.
    Not used by MyISAM.

  3) Operations used only by MyISAM
  ---------------------------------
  HA_EXTRA_NORMAL:
    Only used in MyISAM to reset quick mode, not implemented by any other
    handler. Quick mode is also reset in MyISAM by HA_EXTRA_RESET.

    It is called after completing a successful DELETE query if the QUICK
    option is set.

  HA_EXTRA_QUICK:
    When the user does DELETE QUICK FROM table where-clause; this extra
    option is called before the delete query is performed and
    HA_EXTRA_NORMAL is called after the delete query is completed.
    Temporary tables used internally in MySQL always set this option

    The meaning of quick mode is that when deleting in a B-tree no merging
    of leafs is performed. This is a common method and many large DBMS's
    actually only support this quick mode since it is very difficult to
    merge leaves in a tree used by many threads concurrently.

  HA_EXTRA_CACHE:
    This flag is usually set with extra_opt along with a cache size.
    The size of this buffer is set by the user variable
    record_buffer_size. The value of this cache size is the amount of
    data read from disk in each fetch when performing a table scan.
    This means that before scanning a table it is normal to call
    extra with HA_EXTRA_CACHE and when the scan is completed to call
    HA_EXTRA_NO_CACHE to release the cache memory.

    Some special care is taken when using this extra parameter since there
    could be a write ongoing on the table in the same statement. In this
    one has to take special care since there might be a WRITE CACHE as
    well. HA_EXTRA_CACHE specifies using a READ CACHE and using
    READ CACHE and WRITE CACHE at the same time is not possible.

    Only MyISAM currently use this option.

    It is set when doing full table scans using rr_sequential and
    reset when completing such a scan with end_read_record
    (resetting means calling extra with HA_EXTRA_NO_CACHE).

    It is set in filesort.cc for MyISAM internal tables and it is set in
    a multi-update where HA_EXTRA_CACHE is called on a temporary result
    table and after that ha_rnd_init(0) on table to be updated
    and immediately after that HA_EXTRA_NO_CACHE on table to be updated.

    Apart from that it is always used from init_read_record but not when
    used from UPDATE statements. It is not used from DELETE statements
    with ORDER BY and LIMIT but it is used in normal scan loop in DELETE
    statements. The reason here is that DELETE's in MyISAM doesn't move
    existings data rows.

    It is also set in copy_data_between_tables when scanning the old table
    to copy over to the new table.
    And it is set in join_init_read_record where quick objects are used
    to perform a scan on the table. In this case the full table scan can
    even be performed multiple times as part of the nested loop join.

    For purposes of the partition handler it is obviously necessary to have
    special treatment of this extra call. If we would simply pass this
    extra call down to each handler we would allocate
    cache size * no of partitions amount of memory and this is not
    necessary since we will only scan one partition at a time when doing
    full table scans.

    Thus we treat it by first checking whether we have MyISAM handlers in
    the table, if not we simply ignore the call and if we have we will
    record the call but will not call any underlying handler yet. Then
    when performing the sequential scan we will check this recorded value
    and call extra_opt whenever we start scanning a new partition.

  HA_EXTRA_NO_CACHE:
    When performing a UNION SELECT HA_EXTRA_NO_CACHE is called from the
    flush method in the select_union class.
    It is used to some extent when insert delayed inserts.
    See HA_EXTRA_RESET_STATE for use in conjunction with delete_all_rows().

    It should be ok to call HA_EXTRA_NO_CACHE on all underlying handlers
    if they are MyISAM handlers. Other handlers we can ignore the call
    for. If no cache is in use they will quickly return after finding
    this out. And we also ensure that all caches are disabled and no one
    is left by mistake.
    In the future this call will probably be deleted and we will instead call
    ::reset();

  HA_EXTRA_WRITE_CACHE:
    See above, called from various places. It is mostly used when we
    do INSERT ... SELECT
    No special handling to save cache space is developed currently.

  HA_EXTRA_PREPARE_FOR_UPDATE:
    This is called as part of a multi-table update. When the table to be
    updated is also scanned then this informs MyISAM handler to drop any
    caches if dynamic records are used (fixed size records do not care
    about this call). We pass this along to the first partition to scan, and
    flag that it is to be called after HA_EXTRA_CACHE when moving to the next
    partition to scan.

  HA_EXTRA_PREPARE_FOR_DROP:
    Only used by MyISAM, called in preparation for a DROP TABLE.
    It's used mostly by Windows that cannot handle dropping an open file.
    On other platforms it has the same effect as HA_EXTRA_FORCE_REOPEN.

  HA_EXTRA_READCHECK:
  HA_EXTRA_NO_READCHECK:
    Only one call to HA_EXTRA_NO_READCHECK from ha_open where it says that
    this is not needed in SQL. The reason for this call is that MyISAM sets
    the READ_CHECK_USED in the open call so the call is needed for MyISAM
    to reset this feature.
    The idea with this parameter was to inform of doing/not doing a read
    check before applying an update. Since SQL always performs a read before
    applying the update No Read Check is needed in MyISAM as well.

    This is a cut from Docs/myisam.txt
     Sometimes you might want to force an update without checking whether
     another user has changed the record since you last read it. This is
     somewhat dangerous, so it should ideally not be used. That can be
     accomplished by wrapping the mi_update() call in two calls to mi_extra(),
     using these functions:
     HA_EXTRA_NO_READCHECK=5                 No readcheck on update
     HA_EXTRA_READCHECK=6                    Use readcheck (def)


  4) Operations only used by temporary tables for query processing
  ----------------------------------------------------------------
  HA_EXTRA_RESET_STATE:
    Same as reset() except that buffers are not released. If there is
    a READ CACHE it is reinit'ed. A cache is reinit'ed to restart reading
    or to change type of cache between READ CACHE and WRITE CACHE.

    This extra function is always called immediately before calling
    delete_all_rows on the handler for temporary tables.
    There are cases however when HA_EXTRA_RESET_STATE isn't called in
    a similar case for a temporary table in sql_union.cc and in two other
    cases HA_EXTRA_NO_CACHE is called before and HA_EXTRA_WRITE_CACHE
    called afterwards.
    The case with HA_EXTRA_NO_CACHE and HA_EXTRA_WRITE_CACHE means
    disable caching, delete all rows and enable WRITE CACHE. This is
    used for temporary tables containing distinct sums and a
    functional group.

    The only case that delete_all_rows is called on non-temporary tables
    is in sql_delete.cc when DELETE FROM table; is called by a user.
    In this case no special extra calls are performed before or after this
    call.

    The partition handler should not need to bother about this one. It
    should never be called.

  HA_EXTRA_NO_ROWS:
    Don't insert rows indication to HEAP and MyISAM, only used by temporary
    tables used in query processing.
    Not handled by partition handler.

  5) Operations only used by MyISAM internally
  --------------------------------------------
  HA_EXTRA_REINIT_CACHE:
    This call reinitializes the READ CACHE described above if there is one
    and otherwise the call is ignored.

    We can thus safely call it on all underlying handlers if they are
    MyISAM handlers. It is however never called so we don't handle it at all.
  HA_EXTRA_FLUSH_CACHE:
    Flush WRITE CACHE in MyISAM. It is only from one place in the code.
    This is in sql_insert.cc where it is called if the table_flags doesn't
    contain HA_DUPLICATE_POS. The only handler having the HA_DUPLICATE_POS
    set is the MyISAM handler and so the only handler not receiving this
    call is MyISAM.
    Thus in effect this call is called but never used. Could be removed
    from sql_insert.cc
  HA_EXTRA_NO_USER_CHANGE:
    Only used by MyISAM, never called.
    Simulates lock_type as locked.
  HA_EXTRA_WAIT_LOCK:
  HA_EXTRA_WAIT_NOLOCK:
    Only used by MyISAM, called from MyISAM handler but never from server
    code on top of the handler.
    Sets lock_wait on/off
  HA_EXTRA_NO_KEYS:
    Only used MyISAM, only used internally in MyISAM handler, never called
    from server level.
  HA_EXTRA_KEYREAD_CHANGE_POS:
  HA_EXTRA_REMEMBER_POS:
  HA_EXTRA_RESTORE_POS:
  HA_EXTRA_PRELOAD_BUFFER_SIZE:
  HA_EXTRA_CHANGE_KEY_TO_DUP:
  HA_EXTRA_CHANGE_KEY_TO_UNIQUE:
    Only used by MyISAM, never called.

  6) Operations not used at all
  -----------------------------
  HA_EXTRA_KEY_CACHE:
  HA_EXTRA_NO_KEY_CACHE:
    This parameters are no longer used and could be removed.

  7) Operations only used by federated tables for query processing
  ----------------------------------------------------------------
  HA_EXTRA_INSERT_WITH_UPDATE:
    Inform handler that an "INSERT...ON DUPLICATE KEY UPDATE" will be
    executed. This condition is unset by HA_EXTRA_NO_IGNORE_DUP_KEY.

  8) Operations only used by NDB
  ------------------------------
  HA_EXTRA_DELETE_CANNOT_BATCH:
  HA_EXTRA_UPDATE_CANNOT_BATCH:
    Inform handler that delete_row()/update_row() cannot batch deletes/updates
    and should perform them immediately. This may be needed when table has 
    AFTER DELETE/UPDATE triggers which access to subject table.
    These flags are reset by the handler::extra(HA_EXTRA_RESET) call.

  9) Operations only used by MERGE
  ------------------------------
  HA_EXTRA_ADD_CHILDREN_LIST:
  HA_EXTRA_ATTACH_CHILDREN:
  HA_EXTRA_IS_ATTACHED_CHILDREN:
  HA_EXTRA_DETACH_CHILDREN:
    Special actions for MERGE tables. Ignore.
*/

int ha_partition::extra(enum ha_extra_function operation)
{
  DBUG_ENTER("ha_partition:extra");
  DBUG_PRINT("info", ("operation: %d", (int) operation));

  switch (operation) {
    /* Category 1), used by most handlers */
  case HA_EXTRA_KEYREAD:
  case HA_EXTRA_NO_KEYREAD:
  case HA_EXTRA_FLUSH:
    DBUG_RETURN(loop_extra(operation));
  case HA_EXTRA_PREPARE_FOR_RENAME:
  case HA_EXTRA_FORCE_REOPEN:
    DBUG_RETURN(loop_extra_alter(operation));
    break;

    /* Category 2), used by non-MyISAM handlers */
  case HA_EXTRA_IGNORE_DUP_KEY:
  case HA_EXTRA_NO_IGNORE_DUP_KEY:
  case HA_EXTRA_KEYREAD_PRESERVE_FIELDS:
  {
    if (!m_myisam)
      DBUG_RETURN(loop_extra(operation));
    break;
  }

  /* Category 3), used by MyISAM handlers */
  case HA_EXTRA_PREPARE_FOR_UPDATE:
    /*
      Needs to be run on the first partition in the range now, and 
      later in late_extra_cache, when switching to a new partition to scan.
    */
    m_extra_prepare_for_update= TRUE;
    if (m_part_spec.start_part != NO_CURRENT_PART_ID)
    {
      if (!m_extra_cache)
        m_extra_cache_part_id= m_part_spec.start_part;
      DBUG_ASSERT(m_extra_cache_part_id == m_part_spec.start_part);
      (void) m_file[m_part_spec.start_part]->extra(HA_EXTRA_PREPARE_FOR_UPDATE);
    }
    break;
  case HA_EXTRA_NORMAL:
  case HA_EXTRA_QUICK:
  case HA_EXTRA_PREPARE_FOR_DROP:
  case HA_EXTRA_FLUSH_CACHE:
  {
    if (m_myisam)
      DBUG_RETURN(loop_extra(operation));
    break;
  }
  case HA_EXTRA_NO_READCHECK:
  {
    /*
      This is only done as a part of ha_open, which is also used in
      ha_partition::open, so no need to do anything.
    */
    break;
  }
  case HA_EXTRA_CACHE:
  {
    prepare_extra_cache(0);
    break;
  }
  case HA_EXTRA_NO_CACHE:
  {
    int ret= 0;
    if (m_extra_cache_part_id != NO_CURRENT_PART_ID)
      ret= m_file[m_extra_cache_part_id]->extra(HA_EXTRA_NO_CACHE);
    m_extra_cache= FALSE;
    m_extra_cache_size= 0;
    m_extra_prepare_for_update= FALSE;
    m_extra_cache_part_id= NO_CURRENT_PART_ID;
    DBUG_RETURN(ret);
  }
  case HA_EXTRA_WRITE_CACHE:
  {
    m_extra_cache= FALSE;
    m_extra_cache_size= 0;
    m_extra_prepare_for_update= FALSE;
    m_extra_cache_part_id= NO_CURRENT_PART_ID;
    DBUG_RETURN(loop_extra(operation));
  }
  case HA_EXTRA_IGNORE_NO_KEY:
  case HA_EXTRA_NO_IGNORE_NO_KEY:
  {
    /*
      Ignore as these are specific to NDB for handling
      idempotency
     */
    break;
  }
  case HA_EXTRA_WRITE_CAN_REPLACE:
  case HA_EXTRA_WRITE_CANNOT_REPLACE:
  {
    /*
      Informs handler that write_row() can replace rows which conflict
      with row being inserted by PK/unique key without reporting error
      to the SQL-layer.

      This optimization is not safe for partitioned table in general case
      since we may have to put new version of row into partition which is
      different from partition in which old version resides (for example
      when we partition by non-PK column or by some column which is not
      part of unique key which were violated).
      And since NDB which is the only engine at the moment that supports
      this optimization handles partitioning on its own we simple disable
      it here. (BTW for NDB this optimization is safe since it supports
      only KEY partitioning and won't use this optimization for tables
      which have additional unique constraints).
    */
    break;
  }
    /* Category 7), used by federated handlers */
  case HA_EXTRA_INSERT_WITH_UPDATE:
    DBUG_RETURN(loop_extra(operation));
    /* Category 8) Operations only used by NDB */
  case HA_EXTRA_DELETE_CANNOT_BATCH:
  case HA_EXTRA_UPDATE_CANNOT_BATCH:
  {
    /* Currently only NDB use the *_CANNOT_BATCH */
    break;
  }
    /* Category 9) Operations only used by MERGE */
  case HA_EXTRA_ADD_CHILDREN_LIST:
  case HA_EXTRA_ATTACH_CHILDREN:
  case HA_EXTRA_IS_ATTACHED_CHILDREN:
  case HA_EXTRA_DETACH_CHILDREN:
  {
    /* Special actions for MERGE tables. Ignore. */
    break;
  }
  /*
    http://dev.mysql.com/doc/refman/5.1/en/partitioning-limitations.html
    says we no longer support logging to partitioned tables, so we fail
    here.
  */
  case HA_EXTRA_MARK_AS_LOG_TABLE:
    DBUG_RETURN(ER_UNSUPORTED_LOG_ENGINE);
  default:
  {
    /* Temporary crash to discover what is wrong */
    DBUG_ASSERT(0);
    break;
  }
  }
  DBUG_RETURN(0);
}


/*
  Special extra call to reset extra parameters

  SYNOPSIS
    reset()

  RETURN VALUE
    >0                   Error code
    0                    Success

  DESCRIPTION
    Called at end of each statement to reset buffers
*/

int ha_partition::reset(void)
{
  int result= 0;
  DBUG_ENTER("ha_partition::reset");

  /* May not have m_part_info set (in case of failed open or prune). */
  if (m_part_info && m_part_info->bitmaps_are_initialized)
  {
    handler **file;
    int tmp;
    uint first_used_partition;
    first_used_partition= bitmap_get_first_set(&m_part_info->lock_partitions);
    if (first_used_partition == MY_BIT_NONE)
      DBUG_RETURN(result);

    file= m_file + first_used_partition;
    do
    {
      if (bitmap_is_set(&(m_part_info->lock_partitions), file - m_file))
      {
        if ((tmp= (*file)->ha_reset()))
          result= tmp;
      }
    } while (*(++file));
    /* Be sure lock_partitions are set if no pruning in the next statement */
    m_part_info->set_partition_bitmaps(NULL);
  }
  DBUG_RETURN(result);
}

/*
  Special extra method for HA_EXTRA_CACHE with cachesize as extra parameter

  SYNOPSIS
    extra_opt()
    operation                      Must be HA_EXTRA_CACHE
    cachesize                      Size of cache in full table scan

  RETURN VALUE
    >0                   Error code
    0                    Success
*/

int ha_partition::extra_opt(enum ha_extra_function operation, ulong cachesize)
{
  DBUG_ENTER("ha_partition::extra_opt()");

  DBUG_ASSERT(HA_EXTRA_CACHE == operation);
  prepare_extra_cache(cachesize);
  DBUG_RETURN(0);
}


/*
  Call extra on handler with HA_EXTRA_CACHE and cachesize

  SYNOPSIS
    prepare_extra_cache()
    cachesize                Size of cache for full table scan

  RETURN VALUE
    NONE
*/

void ha_partition::prepare_extra_cache(uint cachesize)
{
  DBUG_ENTER("ha_partition::prepare_extra_cache()");
  DBUG_PRINT("info", ("cachesize %u", cachesize));

  m_extra_cache= TRUE;
  m_extra_cache_size= cachesize;
  if (m_part_spec.start_part != NO_CURRENT_PART_ID)
  {
    late_extra_cache(m_part_spec.start_part);
  }
  DBUG_VOID_RETURN;
}


/**
  Prepares our new and reorged handlers for rename or delete.

  @param operation Operation to forward

  @return Operation status
    @retval 0  Success
    @retval !0 Error
*/

int ha_partition::loop_extra_alter(enum ha_extra_function operation)
{
  int result= 0, tmp;
  handler **file;
  DBUG_ENTER("ha_partition::loop_extra_alter()");
  DBUG_ASSERT(operation == HA_EXTRA_PREPARE_FOR_RENAME ||
              operation == HA_EXTRA_FORCE_REOPEN);

  if (m_new_file != NULL)
  {
    for (file= m_new_file; *file; file++)
      if ((tmp= (*file)->extra(operation)))
        result= tmp;
  }
  if (m_reorged_file != NULL)
  {
    for (file= m_reorged_file; *file; file++)
      if ((tmp= (*file)->extra(operation)))
        result= tmp;
  }
  if ((tmp= loop_extra(operation)))
    result= tmp;
  DBUG_RETURN(result);
}

/*
  Call extra on all partitions

  SYNOPSIS
    loop_extra()
    operation             extra operation type

  RETURN VALUE
    >0                    Error code
    0                     Success
*/

int ha_partition::loop_extra(enum ha_extra_function operation)
{
  int result= 0, tmp;
  handler **file;
  DBUG_ENTER("ha_partition::loop_extra()");
  
  for (file= m_file; *file; file++)
  {
    if (bitmap_is_set(&(m_part_info->lock_partitions), file - m_file))
    {
      if ((tmp= (*file)->extra(operation)))
        result= tmp;
    }
  }
  DBUG_RETURN(result);
}


/*
  Call extra(HA_EXTRA_CACHE) on next partition_id

  SYNOPSIS
    late_extra_cache()
    partition_id               Partition id to call extra on

  RETURN VALUE
    NONE
*/

void ha_partition::late_extra_cache(uint partition_id)
{
  handler *file;
  DBUG_ENTER("ha_partition::late_extra_cache");
  DBUG_PRINT("info", ("extra_cache %u prepare %u partid %u size %u",
                      m_extra_cache, m_extra_prepare_for_update,
                      partition_id, m_extra_cache_size));

  if (!m_extra_cache && !m_extra_prepare_for_update)
    DBUG_VOID_RETURN;
  file= m_file[partition_id];
  if (m_extra_cache)
  {
    if (m_extra_cache_size == 0)
      (void) file->extra(HA_EXTRA_CACHE);
    else
      (void) file->extra_opt(HA_EXTRA_CACHE, m_extra_cache_size);
  }
  if (m_extra_prepare_for_update)
  {
    (void) file->extra(HA_EXTRA_PREPARE_FOR_UPDATE);
  }
  m_extra_cache_part_id= partition_id;
  DBUG_VOID_RETURN;
}


/*
  Call extra(HA_EXTRA_NO_CACHE) on next partition_id

  SYNOPSIS
    late_extra_no_cache()
    partition_id               Partition id to call extra on

  RETURN VALUE
    NONE
*/

void ha_partition::late_extra_no_cache(uint partition_id)
{
  handler *file;
  DBUG_ENTER("ha_partition::late_extra_no_cache");

  if (!m_extra_cache && !m_extra_prepare_for_update)
    DBUG_VOID_RETURN;
  file= m_file[partition_id];
  (void) file->extra(HA_EXTRA_NO_CACHE);
  DBUG_ASSERT(partition_id == m_extra_cache_part_id);
  m_extra_cache_part_id= NO_CURRENT_PART_ID;
  DBUG_VOID_RETURN;
}


/****************************************************************************
                MODULE optimiser support
****************************************************************************/

/**
  Get keys to use for scanning.

  @return key_map of keys usable for scanning

  @note No need to use read_partitions here, since it does not depend on
  which partitions is used, only which storage engine used.
*/

const key_map *ha_partition::keys_to_use_for_scanning()
{
  DBUG_ENTER("ha_partition::keys_to_use_for_scanning");
  DBUG_RETURN(m_file[0]->keys_to_use_for_scanning());
}

<<<<<<< HEAD
#define MAX_PARTS_FOR_OPTIMIZER_CALLS 10U
/*
  Prepare start variables for estimating optimizer costs.
=======
>>>>>>> aaf0e5d6

/**
  Minimum number of rows to base optimizer estimate on.
*/

ha_rows ha_partition::min_rows_for_estimate()
{
<<<<<<< HEAD
  *first= bitmap_get_first_set(&(m_part_info->read_partitions));
  *num_used_parts= bitmap_bits_set(&(m_part_info->read_partitions));
  *check_min_num= min<uint>(MAX_PARTS_FOR_OPTIMIZER_CALLS,
                            *num_used_parts);
=======
  uint i, max_used_partitions, tot_used_partitions;
  DBUG_ENTER("ha_partition::min_rows_for_estimate");

  tot_used_partitions= bitmap_bits_set(&m_part_info->used_partitions);
  DBUG_ASSERT(tot_used_partitions);

  /*
    Allow O(log2(tot_partitions)) increase in number of used partitions.
    This gives O(tot_rows/log2(tot_partitions)) rows to base the estimate on.
    I.e when the total number of partitions doubles, allow one more
    partition to be checked.
  */
  i= 2;
  max_used_partitions= 1;
  while (i < m_tot_parts)
  {
    max_used_partitions++;
    i= i << 1;
  }
  if (max_used_partitions > tot_used_partitions)
    max_used_partitions= tot_used_partitions;

  /* stats.records is already updated by the info(HA_STATUS_VARIABLE) call. */
  DBUG_PRINT("info", ("max_used_partitions: %u tot_rows: %lu",
                      max_used_partitions,
                      (ulong) stats.records));
  DBUG_PRINT("info", ("tot_used_partitions: %u min_rows_to_check: %lu",
                      tot_used_partitions,
                      (ulong) stats.records * max_used_partitions
                              / tot_used_partitions));
  DBUG_RETURN(stats.records * max_used_partitions / tot_used_partitions);
}


/**
  Get the biggest used partition.

  Starting at the N:th biggest partition and skips all non used
  partitions, returning the biggest used partition found

  @param[in,out] part_index  Skip the *part_index biggest partitions

  @return The biggest used partition with index not lower than *part_index.
    @retval NO_CURRENT_PART_ID     No more partition used.
    @retval != NO_CURRENT_PART_ID  partition id of biggest used partition with
                                   index >= *part_index supplied. Note that
                                   *part_index will be updated to the next
                                   partition index to use.
*/

uint ha_partition::get_biggest_used_partition(uint *part_index)
{
  uint part_id;
  while ((*part_index) < m_tot_parts)
  {
    part_id= m_part_ids_sorted_by_num_of_records[(*part_index)++];
    if (bitmap_is_set(&m_part_info->used_partitions, part_id))
      return part_id;
  }
  return NO_CURRENT_PART_ID;
>>>>>>> aaf0e5d6
}


/*
  Return time for a scan of the table

  SYNOPSIS
    scan_time()

  RETURN VALUE
    time for scan
*/

double ha_partition::scan_time()
{
  double scan_time= 0;
  handler **file;
  DBUG_ENTER("ha_partition::scan_time");

<<<<<<< HEAD
  partitions_optimizer_call_preparations(&first, &num_used_parts,
                                         &check_min_num);
  for (part_id= first; partitions_called < num_used_parts ; part_id++)
  {
    if (!bitmap_is_set(&(m_part_info->read_partitions), part_id))
      continue;
    scan_time+= m_file[part_id]->scan_time();
    partitions_called++;
    if (partitions_called >= check_min_num && scan_time != 0.0)
    {
      DBUG_RETURN(scan_time *
                      (double) num_used_parts / (double) partitions_called);
    }
  }
=======
  for (file= m_file; *file; file++)
    if (bitmap_is_set(&(m_part_info->used_partitions), (file - m_file)))
      scan_time+= (*file)->scan_time();
>>>>>>> aaf0e5d6
  DBUG_RETURN(scan_time);
}


/**
  Find number of records in a range.
  @param inx      Index number
  @param min_key  Start of range
  @param max_key  End of range

  @return Number of rows in range.

  Given a starting key, and an ending key estimate the number of rows that
  will exist between the two. max_key may be empty which in case determine
  if start_key matches any rows.
*/

ha_rows ha_partition::records_in_range(uint inx, key_range *min_key,
				       key_range *max_key)
{
<<<<<<< HEAD
  ha_rows rows, estimated_rows= 0;
  uint first, part_id, num_used_parts, check_min_num, partitions_called= 0;
  DBUG_ENTER("ha_partition::estimate_rows");
=======
  ha_rows min_rows_to_check, rows, estimated_rows=0, checked_rows= 0;
  uint partition_index= 0, part_id;
  DBUG_ENTER("ha_partition::records_in_range");
>>>>>>> aaf0e5d6

  min_rows_to_check= min_rows_for_estimate();

  while ((part_id= get_biggest_used_partition(&partition_index))
         != NO_CURRENT_PART_ID)
  {
<<<<<<< HEAD
    if (!bitmap_is_set(&(m_part_info->read_partitions), part_id))
      continue;
    if (is_records_in_range)
      rows= m_file[part_id]->records_in_range(inx, min_key, max_key);
    else
      rows= m_file[part_id]->estimate_rows_upper_bound();
=======
    rows= m_file[part_id]->records_in_range(inx, min_key, max_key);
      
    DBUG_PRINT("info", ("part %u match %lu rows of %lu", part_id, (ulong) rows,
                        (ulong) m_file[part_id]->stats.records));

>>>>>>> aaf0e5d6
    if (rows == HA_POS_ERROR)
      DBUG_RETURN(HA_POS_ERROR);
    estimated_rows+= rows;
    checked_rows+= m_file[part_id]->stats.records;
    /*
      Returning 0 means no rows can be found, so we must continue
      this loop as long as we have estimated_rows == 0.
      Also many engines return 1 to indicate that there may exist
      a matching row, we do not normalize this by dividing by number of
      used partitions, but leave it to be returned as a sum, which will
      reflect that we will need to scan each partition's index.

      Note that this statistics may not always be correct, so we must
      continue even if the current partition has 0 rows, since we might have
      deleted rows from the current partition, or inserted to the next
      partition.
    */
    if (estimated_rows && checked_rows &&
        checked_rows >= min_rows_to_check)
    {
      DBUG_PRINT("info",
                 ("records_in_range(inx %u): %lu (%lu * %lu / %lu)",
                  inx,
                  (ulong) (estimated_rows * stats.records / checked_rows),
                  (ulong) estimated_rows,
                  (ulong) stats.records,
                  (ulong) checked_rows));
      DBUG_RETURN(estimated_rows * stats.records / checked_rows);
    }
  }
  DBUG_PRINT("info", ("records_in_range(inx %u): %lu",
                      inx,
                      (ulong) estimated_rows));
  DBUG_RETURN(estimated_rows);
}


/**
  Estimate upper bound of number of rows.

  @return Number of rows.
*/

ha_rows ha_partition::estimate_rows_upper_bound()
{
  ha_rows rows, tot_rows= 0;
  handler **file= m_file;
  DBUG_ENTER("ha_partition::estimate_rows_upper_bound");

  do
  {
    if (bitmap_is_set(&(m_part_info->used_partitions), (file - m_file)))
    {
      rows= (*file)->estimate_rows_upper_bound();
      if (rows == HA_POS_ERROR)
        DBUG_RETURN(HA_POS_ERROR);
      tot_rows+= rows;
    }
  } while (*(++file));
  DBUG_RETURN(tot_rows);
}


/*
  Get time to read

  SYNOPSIS
    read_time()
    index                Index number used
    ranges               Number of ranges
    rows                 Number of rows

  RETURN VALUE
    time for read

  DESCRIPTION
    This will be optimised later to include whether or not the index can
    be used with partitioning. To achieve we need to add another parameter
    that specifies how many of the index fields that are bound in the ranges.
    Possibly added as a new call to handlers.
*/

double ha_partition::read_time(uint index, uint ranges, ha_rows rows)
{
  DBUG_ENTER("ha_partition::read_time");

  DBUG_RETURN(m_file[0]->read_time(index, ranges, rows));
}


/**
  Number of rows in table. see handler.h

  @return Number of records in the table (after pruning!)
*/

ha_rows ha_partition::records()
{
  ha_rows rows, tot_rows= 0;
  handler **file;
  DBUG_ENTER("ha_partition::records");

  file= m_file;
  do
  {
    if (bitmap_is_set(&(m_part_info->read_partitions), file - m_file))
    {
      rows= (*file)->records();
      if (rows == HA_POS_ERROR)
        DBUG_RETURN(HA_POS_ERROR);
      tot_rows+= rows;
    }
  } while (*(++file));
  DBUG_RETURN(tot_rows);
}


/*
  Is it ok to switch to a new engine for this table

  SYNOPSIS
    can_switch_engine()

  RETURN VALUE
    TRUE                  Ok
    FALSE                 Not ok

  DESCRIPTION
    Used to ensure that tables with foreign key constraints are not moved
    to engines without foreign key support.
*/

bool ha_partition::can_switch_engines()
{
  handler **file;
  DBUG_ENTER("ha_partition::can_switch_engines");
 
  file= m_file;
  do
  {
    if (!(*file)->can_switch_engines())
      DBUG_RETURN(FALSE);
  } while (*(++file));
  DBUG_RETURN(TRUE);
}


/*
  Is table cache supported

  SYNOPSIS
    table_cache_type()

*/

uint8 ha_partition::table_cache_type()
{
  DBUG_ENTER("ha_partition::table_cache_type");

  DBUG_RETURN(m_file[0]->table_cache_type());
}


/**
  Calculate hash value for KEY partitioning using an array of fields.

  @param field_array   An array of the fields in KEY partitioning

  @return hash_value calculated

  @note Uses the hash function on the character set of the field.
  Integer and floating point fields use the binary character set by default.
*/

uint32 ha_partition::calculate_key_hash_value(Field **field_array)
{
  ulong nr1= 1;
  ulong nr2= 4;

  do
  {
    Field *field= *field_array;
    field->hash(&nr1, &nr2);
  } while (*(++field_array));
  return (uint32) nr1;
}


/****************************************************************************
                MODULE print messages
****************************************************************************/

const char *ha_partition::index_type(uint inx)
{
  uint first_used_partition;
  DBUG_ENTER("ha_partition::index_type");

  first_used_partition= bitmap_get_first_set(&(m_part_info->read_partitions));
  DBUG_ASSERT(first_used_partition != MY_BIT_NONE);
  DBUG_RETURN(m_file[first_used_partition]->index_type(inx));
}


enum row_type ha_partition::get_row_type() const
{
  handler **file;
  enum row_type type= (*m_file)->get_row_type();

  DBUG_ASSERT(bitmap_is_set_all(&(m_part_info->read_partitions)));
  for (file= m_file, file++; *file; file++)
  {
    enum row_type part_type= (*file)->get_row_type();
    if (part_type != type)
      return ROW_TYPE_NOT_USED;
  }

  return type;
}


void ha_partition::print_error(int error, myf errflag)
{
  THD *thd= ha_thd();
  DBUG_ENTER("ha_partition::print_error");

  /* Should probably look for my own errors first */
  DBUG_PRINT("enter", ("error: %d", error));

  if ((error == HA_ERR_NO_PARTITION_FOUND) &&
      ! (thd->lex->alter_info.flags & ALTER_TRUNCATE_PARTITION))
    m_part_info->print_no_partition_found(table);
  else
  {
    /* In case m_file has not been initialized, like in bug#42438 */
    if (m_file)
    {
      if (m_last_part >= m_tot_parts)
      {
        DBUG_ASSERT(0);
        m_last_part= 0;
      }
      m_file[m_last_part]->print_error(error, errflag);
    }
    else
      handler::print_error(error, errflag);
  }
  DBUG_VOID_RETURN;
}


bool ha_partition::get_error_message(int error, String *buf)
{
  DBUG_ENTER("ha_partition::get_error_message");

  /* Should probably look for my own errors first */

  /* In case m_file has not been initialized, like in bug#42438 */
  if (m_file)
    DBUG_RETURN(m_file[m_last_part]->get_error_message(error, buf));
  DBUG_RETURN(handler::get_error_message(error, buf));

}


/****************************************************************************
                MODULE handler characteristics
****************************************************************************/
/**
  alter_table_flags must be on handler/table level, not on hton level
  due to the ha_partition hton does not know what the underlying hton is.
*/
uint ha_partition::alter_table_flags(uint flags)
{
  uint flags_to_return, flags_to_check;
  DBUG_ENTER("ha_partition::alter_table_flags");

  flags_to_return= ht->alter_table_flags(flags);
  flags_to_return|= m_file[0]->alter_table_flags(flags); 

  /*
    If one partition fails we must be able to revert the change for the other,
    already altered, partitions. So both ADD and DROP can only be supported in
    pairs.
  */
  flags_to_check= HA_INPLACE_ADD_INDEX_NO_READ_WRITE;
  flags_to_check|= HA_INPLACE_DROP_INDEX_NO_READ_WRITE;
  if ((flags_to_return & flags_to_check) != flags_to_check)
    flags_to_return&= ~flags_to_check;
  flags_to_check= HA_INPLACE_ADD_UNIQUE_INDEX_NO_READ_WRITE;
  flags_to_check|= HA_INPLACE_DROP_UNIQUE_INDEX_NO_READ_WRITE;
  if ((flags_to_return & flags_to_check) != flags_to_check)
    flags_to_return&= ~flags_to_check;
  flags_to_check= HA_INPLACE_ADD_PK_INDEX_NO_READ_WRITE;
  flags_to_check|= HA_INPLACE_DROP_PK_INDEX_NO_READ_WRITE;
  if ((flags_to_return & flags_to_check) != flags_to_check)
    flags_to_return&= ~flags_to_check;
  flags_to_check= HA_INPLACE_ADD_INDEX_NO_WRITE;
  flags_to_check|= HA_INPLACE_DROP_INDEX_NO_WRITE;
  if ((flags_to_return & flags_to_check) != flags_to_check)
    flags_to_return&= ~flags_to_check;
  flags_to_check= HA_INPLACE_ADD_UNIQUE_INDEX_NO_WRITE;
  flags_to_check|= HA_INPLACE_DROP_UNIQUE_INDEX_NO_WRITE;
  if ((flags_to_return & flags_to_check) != flags_to_check)
    flags_to_return&= ~flags_to_check;
  flags_to_check= HA_INPLACE_ADD_PK_INDEX_NO_WRITE;
  flags_to_check|= HA_INPLACE_DROP_PK_INDEX_NO_WRITE;
  if ((flags_to_return & flags_to_check) != flags_to_check)
    flags_to_return&= ~flags_to_check;
  DBUG_RETURN(flags_to_return);
}


/**
  check if copy of data is needed in alter table.
*/
bool ha_partition::check_if_incompatible_data(HA_CREATE_INFO *create_info,
                                              uint table_changes)
{
  handler **file;
  bool ret= COMPATIBLE_DATA_YES;

  /*
    The check for any partitioning related changes have already been done
    in mysql_alter_table (by fix_partition_func), so it is only up to
    the underlying handlers.
  */
  for (file= m_file; *file; file++)
    if ((ret=  (*file)->check_if_incompatible_data(create_info,
                                                   table_changes)) !=
        COMPATIBLE_DATA_YES)
      break;
  return ret;
}


/**
  Helper class for [final_]add_index, see handler.h
*/

class ha_partition_add_index : public handler_add_index
{
public:
  handler_add_index **add_array;
  ha_partition_add_index(TABLE* table_arg, KEY* key_info_arg,
                         uint num_of_keys_arg)
    : handler_add_index(table_arg, key_info_arg, num_of_keys_arg)
  {}
  ~ha_partition_add_index() {}
};


/**
  Support of in-place add/drop index

  @param      table_arg    Table to add index to
  @param      key_info     Struct over the new keys to add
  @param      num_of_keys  Number of keys to add
  @param[out] add          Data to be submitted with final_add_index

  @return Operation status
    @retval 0     Success
    @retval != 0  Failure (error code returned, and all operations rollbacked)
*/

int ha_partition::add_index(TABLE *table_arg, KEY *key_info, uint num_of_keys,
                            handler_add_index **add)
{
  uint i;
  int ret= 0;
  THD *thd= ha_thd();
  ha_partition_add_index *part_add_index;

  DBUG_ENTER("ha_partition::add_index");
  /*
    There has already been a check in fix_partition_func in mysql_alter_table
    before this call, which checks for unique/primary key violations of the
    partitioning function. So no need for extra check here.
  */
 
  /*
    This will be freed at the end of the statement.
    And destroyed at final_add_index. (Sql_alloc does not free in delete).
  */
  part_add_index= new (thd->mem_root)
                   ha_partition_add_index(table_arg, key_info, num_of_keys);
  if (!part_add_index)
    DBUG_RETURN(HA_ERR_OUT_OF_MEM);
  part_add_index->add_array= (handler_add_index **)
                   thd->alloc(sizeof(void *) * m_tot_parts);
  if (!part_add_index->add_array)
  {
    delete part_add_index;
    DBUG_RETURN(HA_ERR_OUT_OF_MEM);
  }

  for (i= 0; i < m_tot_parts; i++)
  {
    if ((ret= m_file[i]->add_index(table_arg, key_info, num_of_keys,
                                   &part_add_index->add_array[i])))
      goto err;
  }
  *add= part_add_index;
  DBUG_RETURN(ret);
err:
  /* Rollback all prepared partitions. i - 1 .. 0 */
  while (i)
  {
    i--;
    (void) m_file[i]->final_add_index(part_add_index->add_array[i], false);
  }
  delete part_add_index;
  DBUG_RETURN(ret);
}


/**
   Second phase of in-place add index.

   @param add     Info from add_index
   @param commit  Should we commit or rollback the add_index operation

   @return Operation status
     @retval 0     Success
     @retval != 0  Failure (error code returned)

   @note If commit is false, index changes are rolled back by dropping the
         added indexes. If commit is true, nothing is done as the indexes
         were already made active in ::add_index()
*/

int ha_partition::final_add_index(handler_add_index *add, bool commit)
{
  ha_partition_add_index *part_add_index;
  uint i;
  int ret= 0;

  DBUG_ENTER("ha_partition::final_add_index");
 
  if (!add)
  {
    DBUG_ASSERT(!commit);
    DBUG_RETURN(0);
  }
  part_add_index= static_cast<class ha_partition_add_index*>(add);

  for (i= 0; i < m_tot_parts; i++)
  {
    if ((ret= m_file[i]->final_add_index(part_add_index->add_array[i], commit)))
      goto err;
    DBUG_EXECUTE_IF("ha_partition_fail_final_add_index", {
      /* Simulate a failure by rollback the second partition */
      if (m_tot_parts > 1)
      {
        i++;
        m_file[i]->final_add_index(part_add_index->add_array[i], false);
        /* Set an error that is specific to ha_partition. */
        ret= HA_ERR_NO_PARTITION_FOUND;
        goto err;
      }
    });
  }
  delete part_add_index;
  DBUG_RETURN(ret);
err:
  uint j;
  uint *key_numbers= NULL;
  KEY *old_key_info= NULL;
  uint num_of_keys= 0;
  int error;
  
  /* How could this happen? Needed to create a covering test case :) */
  DBUG_ASSERT(ret == HA_ERR_NO_PARTITION_FOUND);

  if (i > 0)
  {
    num_of_keys= part_add_index->num_of_keys;
    key_numbers= (uint*) ha_thd()->alloc(sizeof(uint) * num_of_keys);
    if (!key_numbers)
    {
      sql_print_error("Failed with error handling of adding index:\n"
                      "committing index failed, and when trying to revert "
                      "already committed partitions we failed allocating\n"
                      "memory for the index for table '%s'",
                      table_share->table_name.str);
      DBUG_RETURN(HA_ERR_OUT_OF_MEM);
    }
    old_key_info= table->key_info;
    /*
      Use the newly added key_info as table->key_info to remove them.
      Note that this requires the subhandlers to use name lookup of the
      index. They must use given table->key_info[key_number], they cannot
      use their local view of the keys, since table->key_info only include
      the indexes to be removed here.
    */
    for (j= 0; j < num_of_keys; j++)
      key_numbers[j]= j;
    table->key_info= part_add_index->key_info;
  }

  for (j= 0; j < m_tot_parts; j++)
  {
    if (j < i)
    {
      /* Remove the newly added index */
      error= m_file[j]->prepare_drop_index(table, key_numbers, num_of_keys);
      if (error || m_file[j]->final_drop_index(table))
      {
        sql_print_error("Failed with error handling of adding index:\n"
                        "committing index failed, and when trying to revert "
                        "already committed partitions we failed removing\n"
                        "the index for table '%s' partition nr %d",
                        table_share->table_name.str, j);
      }
    }
    else if (j > i)
    {
      /* Rollback non finished partitions */
      if (m_file[j]->final_add_index(part_add_index->add_array[j], false))
      {
        /* How could this happen? */
        sql_print_error("Failed with error handling of adding index:\n"
                        "Rollback of add_index failed for table\n"
                        "'%s' partition nr %d",
                        table_share->table_name.str, j);
      }
    }
  }
  if (i > 0)
    table->key_info= old_key_info;
  delete part_add_index;
  DBUG_RETURN(ret);
}

int ha_partition::prepare_drop_index(TABLE *table_arg, uint *key_num,
                                 uint num_of_keys)
{
  handler **file;
  int ret= 0;

  /*
    DROP INDEX does not affect partitioning.
  */
  for (file= m_file; *file; file++)
    if ((ret=  (*file)->prepare_drop_index(table_arg, key_num, num_of_keys)))
      break;
  return ret;
}


int ha_partition::final_drop_index(TABLE *table_arg)
{
  handler **file;
  int ret= HA_ERR_WRONG_COMMAND;

  for (file= m_file; *file; file++)
    if ((ret=  (*file)->final_drop_index(table_arg)))
      break;
  return ret;
}


/*
  If frm_error() is called then we will use this to to find out what file
  extensions exist for the storage engine. This is also used by the default
  rename_table and delete_table method in handler.cc.
*/

static const char *ha_partition_ext[]=
{
  ha_par_ext, NullS
};

const char **ha_partition::bas_ext() const
{ return ha_partition_ext; }


uint ha_partition::min_of_the_max_uint(
                       uint (handler::*operator_func)(void) const) const
{
  handler **file;
  uint min_of_the_max= ((*m_file)->*operator_func)();

  for (file= m_file+1; *file; file++)
  {
    uint tmp= ((*file)->*operator_func)();
    set_if_smaller(min_of_the_max, tmp);
  }
  return min_of_the_max;
}


uint ha_partition::max_supported_key_parts() const
{
  return min_of_the_max_uint(&handler::max_supported_key_parts);
}


uint ha_partition::max_supported_key_length() const
{
  return min_of_the_max_uint(&handler::max_supported_key_length);
}


uint ha_partition::max_supported_key_part_length() const
{
  return min_of_the_max_uint(&handler::max_supported_key_part_length);
}


uint ha_partition::max_supported_record_length() const
{
  return min_of_the_max_uint(&handler::max_supported_record_length);
}


uint ha_partition::max_supported_keys() const
{
  return min_of_the_max_uint(&handler::max_supported_keys);
}


uint ha_partition::extra_rec_buf_length() const
{
  handler **file;
  uint max= (*m_file)->extra_rec_buf_length();

  for (file= m_file, file++; *file; file++)
    if (max < (*file)->extra_rec_buf_length())
      max= (*file)->extra_rec_buf_length();
  return max;
}


uint ha_partition::min_record_length(uint options) const
{
  handler **file;
  uint max= (*m_file)->min_record_length(options);

  for (file= m_file, file++; *file; file++)
    if (max < (*file)->min_record_length(options))
      max= (*file)->min_record_length(options);
  return max;
}


/****************************************************************************
                MODULE compare records
****************************************************************************/
/*
  Compare two positions

  SYNOPSIS
    cmp_ref()
    ref1                   First position
    ref2                   Second position

  RETURN VALUE
    <0                     ref1 < ref2
    0                      Equal
    >0                     ref1 > ref2

  DESCRIPTION
    We get two references and need to check if those records are the same.
    If they belong to different partitions we decide that they are not
    the same record. Otherwise we use the particular handler to decide if
    they are the same. Sort in partition id order if not equal.
*/

int ha_partition::cmp_ref(const uchar *ref1, const uchar *ref2)
{
  uint part_id;
  my_ptrdiff_t diff1, diff2;
  handler *file;
  DBUG_ENTER("ha_partition::cmp_ref");

  if ((ref1[0] == ref2[0]) && (ref1[1] == ref2[1]))
  {
    part_id= uint2korr(ref1);
    file= m_file[part_id];
    DBUG_ASSERT(part_id < m_tot_parts);
    DBUG_RETURN(file->cmp_ref((ref1 + PARTITION_BYTES_IN_POS),
			      (ref2 + PARTITION_BYTES_IN_POS)));
  }
  diff1= ref2[1] - ref1[1];
  diff2= ref2[0] - ref1[0];
  if (diff1 > 0)
  {
    DBUG_RETURN(-1);
  }
  if (diff1 < 0)
  {
    DBUG_RETURN(+1);
  }
  if (diff2 > 0)
  {
    DBUG_RETURN(-1);
  }
  DBUG_RETURN(+1);
}


/****************************************************************************
                MODULE auto increment
****************************************************************************/


int ha_partition::reset_auto_increment(ulonglong value)
{
  handler **file= m_file;
  int res;
  DBUG_ENTER("ha_partition::reset_auto_increment");
  lock_auto_increment();
  part_share->auto_inc_initialized= false;
  part_share->next_auto_inc_val= 0;
  do
  {
    if ((res= (*file)->ha_reset_auto_increment(value)) != 0)
      break;
  } while (*(++file));
  unlock_auto_increment();
  DBUG_RETURN(res);
}


/**
  This method is called by update_auto_increment which in turn is called
  by the individual handlers as part of write_row. We use the
  part_share->next_auto_inc_val, or search all
  partitions for the highest auto_increment_value if not initialized or
  if auto_increment field is a secondary part of a key, we must search
  every partition when holding a mutex to be sure of correctness.
*/

void ha_partition::get_auto_increment(ulonglong offset, ulonglong increment,
                                      ulonglong nb_desired_values,
                                      ulonglong *first_value,
                                      ulonglong *nb_reserved_values)
{
  DBUG_ENTER("ha_partition::get_auto_increment");
  DBUG_PRINT("info", ("offset: %lu inc: %lu desired_values: %lu "
                      "first_value: %lu", (ulong) offset, (ulong) increment,
                      (ulong) nb_desired_values, (ulong) *first_value));
  DBUG_ASSERT(increment && nb_desired_values);
  *first_value= 0;
  if (table->s->next_number_keypart)
  {
    /*
      next_number_keypart is != 0 if the auto_increment column is a secondary
      column in the index (it is allowed in MyISAM)
    */
    DBUG_PRINT("info", ("next_number_keypart != 0"));
    ulonglong nb_reserved_values_part;
    ulonglong first_value_part, max_first_value;
    handler **file= m_file;
    first_value_part= max_first_value= *first_value;
    /* Must lock and find highest value among all partitions. */
    lock_auto_increment();
    do
    {
      /* Only nb_desired_values = 1 makes sense */
      (*file)->get_auto_increment(offset, increment, 1,
                                 &first_value_part, &nb_reserved_values_part);
      if (first_value_part == ~(ulonglong)(0)) // error in one partition
      {
        *first_value= first_value_part;
        /* log that the error was between table/partition handler */
        sql_print_error("Partition failed to reserve auto_increment value");
        unlock_auto_increment();
        DBUG_VOID_RETURN;
      }
      DBUG_PRINT("info", ("first_value_part: %lu", (ulong) first_value_part));
      set_if_bigger(max_first_value, first_value_part);
    } while (*(++file));
    *first_value= max_first_value;
    *nb_reserved_values= 1;
    unlock_auto_increment();
  }
  else
  {
    THD *thd= ha_thd();
    /*
      This is initialized in the beginning of the first write_row call.
    */
    DBUG_ASSERT(part_share->auto_inc_initialized);
    /*
      Get a lock for handling the auto_increment in part_share
      for avoiding two concurrent statements getting the same number.
    */ 

    lock_auto_increment();

    /*
      In a multi-row insert statement like INSERT SELECT and LOAD DATA
      where the number of candidate rows to insert is not known in advance
      we must hold a lock/mutex for the whole statement if we have statement
      based replication. Because the statement-based binary log contains
      only the first generated value used by the statement, and slaves assumes
      all other generated values used by this statement were consecutive to
      this first one, we must exclusively lock the generator until the statement
      is done.
    */
    if (!auto_increment_safe_stmt_log_lock &&
        thd->lex->sql_command != SQLCOM_INSERT &&
        mysql_bin_log.is_open() &&
        !thd->is_current_stmt_binlog_format_row() &&
        (thd->variables.option_bits & OPTION_BIN_LOG))
    {
      DBUG_PRINT("info", ("locking auto_increment_safe_stmt_log_lock"));
      auto_increment_safe_stmt_log_lock= TRUE;
    }

    /* this gets corrected (for offset/increment) in update_auto_increment */
    *first_value= part_share->next_auto_inc_val;
    part_share->next_auto_inc_val+= nb_desired_values * increment;

    unlock_auto_increment();
    DBUG_PRINT("info", ("*first_value: %lu", (ulong) *first_value));
    *nb_reserved_values= nb_desired_values;
  }
  DBUG_VOID_RETURN;
}

void ha_partition::release_auto_increment()
{
  DBUG_ENTER("ha_partition::release_auto_increment");

  if (table->s->next_number_keypart)
  {
    for (uint i= 0; i < m_tot_parts; i++)
      if (bitmap_is_set(&(m_part_info->lock_partitions), i))
        m_file[i]->ha_release_auto_increment();
  }
  else if (next_insert_id)
  {
    ulonglong next_auto_inc_val;
    lock_auto_increment();
    next_auto_inc_val= part_share->next_auto_inc_val;
    /*
      If the current auto_increment values is lower than the reserved
      value, and the reserved value was reserved by this thread,
      we can lower the reserved value.
    */
    if (next_insert_id < next_auto_inc_val &&
        auto_inc_interval_for_cur_row.maximum() >= next_auto_inc_val)
    {
      THD *thd= ha_thd();
      /*
        Check that we do not lower the value because of a failed insert
        with SET INSERT_ID, i.e. forced/non generated values.
      */
      if (thd->auto_inc_intervals_forced.maximum() < next_insert_id)
        part_share->next_auto_inc_val= next_insert_id;
    }
    DBUG_PRINT("info", ("part_share->next_auto_inc_val: %lu",
                        (ulong) part_share->next_auto_inc_val));

    /* Unlock the multi row statement lock taken in get_auto_increment */
    if (auto_increment_safe_stmt_log_lock)
    {
      auto_increment_safe_stmt_log_lock= FALSE;
      DBUG_PRINT("info", ("unlocking auto_increment_safe_stmt_log_lock"));
    }

    unlock_auto_increment();
  }
  DBUG_VOID_RETURN;
}

/****************************************************************************
                MODULE initialize handler for HANDLER call
****************************************************************************/

void ha_partition::init_table_handle_for_HANDLER()
{
  return;
}


/**
  Return the checksum of the table (all partitions)
*/

uint ha_partition::checksum() const
{
  ha_checksum sum= 0;

  DBUG_ENTER("ha_partition::checksum");
  if ((table_flags() & HA_HAS_CHECKSUM))
  {
    handler **file= m_file;
    do
    {
      sum+= (*file)->checksum();
    } while (*(++file));
  }
  DBUG_RETURN(sum);
}


/****************************************************************************
                MODULE enable/disable indexes
****************************************************************************/

/*
  Disable indexes for a while
  SYNOPSIS
    disable_indexes()
    mode                      Mode
  RETURN VALUES
    0                         Success
    != 0                      Error
*/

int ha_partition::disable_indexes(uint mode)
{
  handler **file;
  int error= 0;

  DBUG_ASSERT(bitmap_is_set_all(&(m_part_info->lock_partitions)));
  for (file= m_file; *file; file++)
  {
    if ((error= (*file)->ha_disable_indexes(mode)))
      break;
  }
  return error;
}


/*
  Enable indexes again
  SYNOPSIS
    enable_indexes()
    mode                      Mode
  RETURN VALUES
    0                         Success
    != 0                      Error
*/

int ha_partition::enable_indexes(uint mode)
{
  handler **file;
  int error= 0;

  DBUG_ASSERT(bitmap_is_set_all(&(m_part_info->lock_partitions)));
  for (file= m_file; *file; file++)
  {
    if ((error= (*file)->ha_enable_indexes(mode)))
      break;
  }
  return error;
}


/*
  Check if indexes are disabled
  SYNOPSIS
    indexes_are_disabled()

  RETURN VALUES
    0                      Indexes are enabled
    != 0                   Indexes are disabled
*/

int ha_partition::indexes_are_disabled(void)
{
  handler **file;
  int error= 0;

  DBUG_ASSERT(bitmap_is_set_all(&(m_part_info->lock_partitions)));
  for (file= m_file; *file; file++)
  {
    if ((error= (*file)->indexes_are_disabled()))
      break;
  }
  return error;
}


struct st_mysql_storage_engine partition_storage_engine=
{ MYSQL_HANDLERTON_INTERFACE_VERSION };

mysql_declare_plugin(partition)
{
  MYSQL_STORAGE_ENGINE_PLUGIN,
  &partition_storage_engine,
  "partition",
  "Mikael Ronstrom, MySQL AB",
  "Partition Storage Engine Helper",
  PLUGIN_LICENSE_GPL,
  partition_initialize, /* Plugin Init */
  NULL, /* Plugin Deinit */
  0x0100, /* 1.0 */
  NULL,                       /* status variables                */
  NULL,                       /* system variables                */
  NULL,                       /* config options                  */
  0,                          /* flags                           */
}
mysql_declare_plugin_end;

#endif<|MERGE_RESOLUTION|>--- conflicted
+++ resolved
@@ -338,12 +338,9 @@
   m_is_sub_partitioned= 0;
   m_is_clone_of= NULL;
   m_clone_mem_root= NULL;
-<<<<<<< HEAD
   part_share= NULL;
   m_new_partitions_share_refs.empty();
-=======
   m_part_ids_sorted_by_num_of_records= NULL;
->>>>>>> aaf0e5d6
 
 #ifdef DONT_HAVE_TO_BE_INITALIZED
   m_start_key.flag= 0;
@@ -6680,12 +6677,6 @@
   DBUG_RETURN(m_file[0]->keys_to_use_for_scanning());
 }
 
-<<<<<<< HEAD
-#define MAX_PARTS_FOR_OPTIMIZER_CALLS 10U
-/*
-  Prepare start variables for estimating optimizer costs.
-=======
->>>>>>> aaf0e5d6
 
 /**
   Minimum number of rows to base optimizer estimate on.
@@ -6693,16 +6684,10 @@
 
 ha_rows ha_partition::min_rows_for_estimate()
 {
-<<<<<<< HEAD
-  *first= bitmap_get_first_set(&(m_part_info->read_partitions));
-  *num_used_parts= bitmap_bits_set(&(m_part_info->read_partitions));
-  *check_min_num= min<uint>(MAX_PARTS_FOR_OPTIMIZER_CALLS,
-                            *num_used_parts);
-=======
   uint i, max_used_partitions, tot_used_partitions;
   DBUG_ENTER("ha_partition::min_rows_for_estimate");
 
-  tot_used_partitions= bitmap_bits_set(&m_part_info->used_partitions);
+  tot_used_partitions= bitmap_bits_set(&m_part_info->read_partitions);
   DBUG_ASSERT(tot_used_partitions);
 
   /*
@@ -6755,11 +6740,10 @@
   while ((*part_index) < m_tot_parts)
   {
     part_id= m_part_ids_sorted_by_num_of_records[(*part_index)++];
-    if (bitmap_is_set(&m_part_info->used_partitions, part_id))
+    if (bitmap_is_set(&m_part_info->read_partitions, part_id))
       return part_id;
   }
   return NO_CURRENT_PART_ID;
->>>>>>> aaf0e5d6
 }
 
 
@@ -6779,26 +6763,9 @@
   handler **file;
   DBUG_ENTER("ha_partition::scan_time");
 
-<<<<<<< HEAD
-  partitions_optimizer_call_preparations(&first, &num_used_parts,
-                                         &check_min_num);
-  for (part_id= first; partitions_called < num_used_parts ; part_id++)
-  {
-    if (!bitmap_is_set(&(m_part_info->read_partitions), part_id))
-      continue;
-    scan_time+= m_file[part_id]->scan_time();
-    partitions_called++;
-    if (partitions_called >= check_min_num && scan_time != 0.0)
-    {
-      DBUG_RETURN(scan_time *
-                      (double) num_used_parts / (double) partitions_called);
-    }
-  }
-=======
   for (file= m_file; *file; file++)
-    if (bitmap_is_set(&(m_part_info->used_partitions), (file - m_file)))
+    if (bitmap_is_set(&(m_part_info->read_partitions), (file - m_file)))
       scan_time+= (*file)->scan_time();
->>>>>>> aaf0e5d6
   DBUG_RETURN(scan_time);
 }
 
@@ -6819,35 +6786,20 @@
 ha_rows ha_partition::records_in_range(uint inx, key_range *min_key,
 				       key_range *max_key)
 {
-<<<<<<< HEAD
-  ha_rows rows, estimated_rows= 0;
-  uint first, part_id, num_used_parts, check_min_num, partitions_called= 0;
-  DBUG_ENTER("ha_partition::estimate_rows");
-=======
   ha_rows min_rows_to_check, rows, estimated_rows=0, checked_rows= 0;
   uint partition_index= 0, part_id;
   DBUG_ENTER("ha_partition::records_in_range");
->>>>>>> aaf0e5d6
 
   min_rows_to_check= min_rows_for_estimate();
 
   while ((part_id= get_biggest_used_partition(&partition_index))
          != NO_CURRENT_PART_ID)
   {
-<<<<<<< HEAD
-    if (!bitmap_is_set(&(m_part_info->read_partitions), part_id))
-      continue;
-    if (is_records_in_range)
-      rows= m_file[part_id]->records_in_range(inx, min_key, max_key);
-    else
-      rows= m_file[part_id]->estimate_rows_upper_bound();
-=======
     rows= m_file[part_id]->records_in_range(inx, min_key, max_key);
       
     DBUG_PRINT("info", ("part %u match %lu rows of %lu", part_id, (ulong) rows,
                         (ulong) m_file[part_id]->stats.records));
 
->>>>>>> aaf0e5d6
     if (rows == HA_POS_ERROR)
       DBUG_RETURN(HA_POS_ERROR);
     estimated_rows+= rows;
@@ -6899,7 +6851,7 @@
 
   do
   {
-    if (bitmap_is_set(&(m_part_info->used_partitions), (file - m_file)))
+    if (bitmap_is_set(&(m_part_info->read_partitions), (file - m_file)))
     {
       rows= (*file)->estimate_rows_upper_bound();
       if (rows == HA_POS_ERROR)
