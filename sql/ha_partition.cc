--- conflicted
+++ resolved
@@ -2804,7 +2804,7 @@
   if (bitmap_init(&m_locked_partitions, NULL, m_tot_parts, FALSE))
   {
     bitmap_free(&m_bulk_insert_started);
-    DBUG_RETURN(1);
+    DBUG_RETURN(error);
   }
   bitmap_clear_all(&m_locked_partitions);
   /* Initialize the bitmap we use to determine what partitions are locked */
@@ -2816,12 +2816,8 @@
     if (m_part_info->set_partition_bitmaps(NULL))
     {
       bitmap_free(&m_bulk_insert_started);
-<<<<<<< HEAD
       bitmap_free(&m_locked_partitions);
-      DBUG_RETURN(1);
-=======
       DBUG_RETURN(error);
->>>>>>> 9ba6f64c
     }
   }
 
@@ -2833,7 +2829,7 @@
     alloc_len= (m_tot_parts + 1) * sizeof(handler*);
     if (!(m_file= (handler **) alloc_root(m_clone_mem_root, alloc_len)))
     {
-      error= 1;
+      error= HA_ERR_INITIALIZATION;
       goto err_alloc;
     }
     memset(m_file, 0, alloc_len);
