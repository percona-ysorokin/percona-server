/* Copyright (c) 2013, 2023, Oracle and/or its affiliates.

   This program is free software; you can redistribute it and/or modify
   it under the terms of the GNU General Public License, version 2.0,
   as published by the Free Software Foundation.

   This program is also distributed with certain software (including
   but not limited to OpenSSL) that is licensed under separate terms,
   as designated in a particular file or component or in included license
   documentation.  The authors of MySQL hereby grant you an additional
   permission to link the program and your derivative works with the
   separately licensed software that they have included with MySQL.

   This program is distributed in the hope that it will be useful,
   but WITHOUT ANY WARRANTY; without even the implied warranty of
   MERCHANTABILITY or FITNESS FOR A PARTICULAR PURPOSE.  See the
   GNU General Public License, version 2.0, for more details.

   You should have received a copy of the GNU General Public License
   along with this program; if not, write to the Free Software
   Foundation, Inc., 51 Franklin St, Fifth Floor, Boston, MA 02110-1301  USA */

#include "sql/parse_tree_nodes.h"

#include <algorithm>
#include <cstring>
#include <limits>
#include <utility>
#include <vector>

#include "field_types.h"
#include "mem_root_deque.h"
#include "my_alloc.h"
#include "my_dbug.h"
#include "mysql/mysql_lex_string.h"
#include "mysql/strings/m_ctype.h"
#include "mysql/udf_registration_types.h"
#include "mysql_com.h"
#include "scope_guard.h"
#include "sql/auth/auth_acls.h"
#include "sql/auth/sql_security_ctx.h"
#include "sql/create_field.h"
#include "sql/dd/info_schema/show.h"      // build_show_...
#include "sql/dd/types/abstract_table.h"  // dd::enum_table_type::BASE_TABLE
#include "sql/dd/types/column.h"
#include "sql/derror.h"  // ER_THD
#include "sql/field.h"
#include "sql/gis/srid.h"
#include "sql/intrusive_list_iterator.h"
#include "sql/item.h"
#include "sql/item_cmpfunc.h"
#include "sql/item_func.h"
#include "sql/item_timefunc.h"
#include "sql/key_spec.h"
#include "sql/lex.h"
#include "sql/mdl.h"
#include "sql/mysqld.h"                   // global_system_variables
#include "sql/opt_explain_json.h"         // Explain_format_JSON
#include "sql/opt_explain_traditional.h"  // Explain_format_traditional
#include "sql/parse_location.h"
#include "sql/parse_tree_column_attrs.h"  // PT_field_def_base
#include "sql/parse_tree_hints.h"
#include "sql/parse_tree_items.h"
#include "sql/parse_tree_partitions.h"  // PT_partition
#include "sql/parse_tree_window.h"      // PT_window
#include "sql/parser_yystype.h"
#include "sql/query_options.h"
#include "sql/query_result.h"
#include "sql/query_term.h"
#include "sql/sp.h"  // sp_add_used_routine
#include "sql/sp_head.h"
#include "sql/sp_instr.h"  // sp_instr_set
#include "sql/sp_pcontext.h"
#include "sql/sql_base.h"  // find_temporary_table
#include "sql/sql_call.h"  // Sql_cmd_call...
#include "sql/sql_class.h"
#include "sql/sql_cmd.h"
#include "sql/sql_cmd_ddl_table.h"
#include "sql/sql_component.h"  // Sql_cmd_component
#include "sql/sql_const.h"
#include "sql/sql_data_change.h"
#include "sql/sql_db.h"
#include "sql/sql_delete.h"  // Sql_cmd_delete...
#include "sql/sql_do.h"      // Sql_cmd_do...
#include "sql/sql_error.h"
#include "sql/sql_insert.h"  // Sql_cmd_insert...
#include "sql/sql_parse.h"
#include "sql/sql_select.h"  // Sql_cmd_select...
#include "sql/sql_show.h"    // Sql_cmd_show...
#include "sql/sql_show_processlist.h"
#include "sql/sql_show_status.h"  // build_show_session_status, ...
#include "sql/sql_update.h"       // Sql_cmd_update...
#include "sql/strfunc.h"
#include "sql/system_variables.h"
#include "sql/table_function.h"
#include "sql/thr_malloc.h"
#include "sql/trigger_def.h"
#include "sql/window.h"  // Window
#include "sql_string.h"
#include "string_with_len.h"
#include "strxmov.h"
#include "template_utils.h"

static constexpr const size_t MAX_SYS_VAR_LENGTH{32};

namespace {

template <typename Context, typename Node>
bool contextualize_safe(Context *pc, Node node) {
  if (node == nullptr) return false;
  return node->contextualize(pc);
}

template <typename Context>
bool contextualize_safe(Context *pc, mem_root_deque<Item *> *list) {
  if (list == nullptr) return false;
  for (Item *&item : *list) {
    if (item->itemize(pc, &item)) return true;
  }
  return false;
}

/**
  Convenience function that calls Parse_tree_node::do_contextualize() on each of
  the nodes that are non-NULL, stopping when a call returns true.
*/
template <typename Context, typename Node, typename... Nodes>
bool contextualize_safe(Context *pc, Node node, Nodes... nodes) {
  return contextualize_safe(pc, node) || contextualize_safe(pc, nodes...);
}

static void print_table_ident(const THD *thd, const Table_ident *ident,
                              String *s) {
  if (ident->db.length > 0) {
    append_identifier(thd, s, ident->db.str, ident->db.length);
    s->append('.');
  }
  append_identifier(thd, s, ident->table.str, ident->table.length);
}

/**
  Convenience function that calls Item::itemize() on the item if it's
  non-NULL.
*/
bool itemize_safe(Parse_context *pc, Item **item) {
  if (*item == nullptr) return false;
  return (*item)->itemize(pc, item);
}

}  // namespace

Table_ddl_parse_context::Table_ddl_parse_context(THD *thd_arg,
                                                 Query_block *select_arg,
                                                 Alter_info *alter_info)
    : Parse_context(thd_arg, select_arg),
      create_info(thd_arg->lex->create_info),
      alter_info(alter_info),
      key_create_info(&thd_arg->lex->key_create_info) {}

PT_joined_table *PT_table_reference::add_cross_join(PT_cross_join *cj) {
  cj->add_rhs(this);
  return cj;
}

bool PT_joined_table::contextualize_tabs(Parse_context *pc) {
  if (m_left_table_ref != nullptr) return false;  // already done

  bool was_right_join = m_type & JTT_RIGHT;
  // rewrite to LEFT JOIN
  if (was_right_join) {
    m_type =
        static_cast<PT_joined_table_type>((m_type & ~JTT_RIGHT) | JTT_LEFT);
    std::swap(m_left_pt_table, m_right_pt_table);
  }

  if (m_left_pt_table->contextualize(pc) || m_right_pt_table->contextualize(pc))
    return true;

  m_left_table_ref = m_left_pt_table->m_table_ref;
  m_right_table_ref = m_right_pt_table->m_table_ref;

  if (m_left_table_ref == nullptr || m_right_table_ref == nullptr) {
    error(pc, m_join_pos);
    return true;
  }

  if (m_type & JTT_LEFT) {
    m_right_table_ref->outer_join = true;
    if (was_right_join) {
      m_right_table_ref->join_order_swapped = true;
      m_right_table_ref->query_block->set_right_joins();
    }
  }

  return false;
}

bool PT_option_value_no_option_type_charset::do_contextualize(
    Parse_context *pc) {
  if (super::do_contextualize(pc)) return true;

  THD *thd = pc->thd;
  LEX *lex = thd->lex;
  int flags = opt_charset ? 0 : set_var_collation_client::SET_CS_DEFAULT;
  const CHARSET_INFO *cs2;
  cs2 =
      opt_charset ? opt_charset : global_system_variables.character_set_client;
  set_var_collation_client *var;
  var = new (thd->mem_root) set_var_collation_client(
      flags, cs2, thd->variables.collation_database, cs2);
  if (var == nullptr) return true;
  lex->var_list.push_back(var);
  return false;
}

bool PT_option_value_no_option_type_names::do_contextualize(Parse_context *pc) {
  if (super::do_contextualize(pc)) return true;

  THD *thd = pc->thd;
  LEX *lex = thd->lex;
  sp_pcontext *pctx = lex->get_sp_current_parsing_ctx();
  LEX_CSTRING names = {STRING_WITH_LEN("names")};

  if (pctx && pctx->find_variable(names.str, names.length, false))
    my_error(ER_SP_BAD_VAR_SHADOW, MYF(0), names.str);
  else
    error(pc, m_error_pos);

  return true;  // always fails with an error
}

bool PT_set_names::do_contextualize(Parse_context *pc) {
  if (super::do_contextualize(pc)) return true;

  THD *thd = pc->thd;
  LEX *lex = thd->lex;
  const CHARSET_INFO *cs2;
  const CHARSET_INFO *cs3;
  int flags = set_var_collation_client::SET_CS_NAMES |
              (opt_charset ? 0 : set_var_collation_client::SET_CS_DEFAULT) |
              (opt_collation ? set_var_collation_client::SET_CS_COLLATE : 0);
  cs2 =
      opt_charset ? opt_charset : global_system_variables.character_set_client;
  if (opt_collation != nullptr) {
    if (!my_charset_same(cs2, opt_collation)) {
      my_error(ER_COLLATION_CHARSET_MISMATCH, MYF(0),
               opt_collation->m_coll_name, cs2->csname);
      return true;
    }
    cs3 = opt_collation;
  } else {
    if (cs2 == &my_charset_utf8mb4_0900_ai_ci &&
        cs2 != thd->variables.default_collation_for_utf8mb4)
      cs3 = thd->variables.default_collation_for_utf8mb4;
    else
      cs3 = cs2;
  }
  set_var_collation_client *var;
  var = new (thd->mem_root) set_var_collation_client(flags, cs3, cs3, cs3);
  if (var == nullptr) return true;
  lex->var_list.push_back(var);
  return false;
}

bool PT_group::do_contextualize(Parse_context *pc) {
  if (super::do_contextualize(pc)) return true;

  Query_block *select = pc->select;
  select->parsing_place = CTX_GROUP_BY;

  if (group_list->contextualize(pc)) return true;
  assert(select == pc->select);

  select->group_list = group_list->value;

  // group by does not have to provide ordering
  ORDER *group = select->group_list.first;
  for (; group; group = group->next) group->direction = ORDER_NOT_RELEVANT;

  // Ensure we're resetting parsing place of the right select
  assert(select->parsing_place == CTX_GROUP_BY);
  select->parsing_place = CTX_NONE;

  switch (olap) {
    case UNSPECIFIED_OLAP_TYPE:
      break;
    case ROLLUP_TYPE:
      if (select->linkage == GLOBAL_OPTIONS_TYPE) {
        my_error(ER_WRONG_USAGE, MYF(0), "WITH ROLLUP",
                 "global union parameters");
        return true;
      }
      select->olap = ROLLUP_TYPE;
      break;
    case CUBE_TYPE:
      if (select->linkage == GLOBAL_OPTIONS_TYPE) {
        my_error(ER_WRONG_USAGE, MYF(0), "CUBE", "global union parameters");
        return true;
      }
      select->olap = CUBE_TYPE;
      pc->thd->lex->set_execute_only_in_secondary_engine(
          /*execute_only_in_secondary_engine_param=*/true, CUBE);
      break;
    default:
      assert(!"unexpected OLAP type!");
  }
  return false;
}

bool PT_order::do_contextualize(Parse_context *pc) {
  if (super::do_contextualize(pc)) return true;

  pc->select->parsing_place = CTX_ORDER_BY;
  pc->thd->where = "global ORDER clause";

  if (order_list->contextualize(pc)) return true;
  pc->select->order_list = order_list->value;

  // Reset parsing place only for ORDER BY
  if (pc->select->parsing_place == CTX_ORDER_BY)
    pc->select->parsing_place = CTX_NONE;

  pc->thd->where = THD::DEFAULT_WHERE;
  return false;
}

bool PT_order_expr::do_contextualize(Parse_context *pc) {
  return super::do_contextualize(pc) ||
         item_initial->itemize(pc, &item_initial);
}

/**
  Recognize the transition variable syntax: { OLD | NEW } "." ...

  @param pc             Parse context
  @param opt_prefix     Optional prefix to examine or empty LEX_CSTRING
  @param prefix         "OLD" or "NEW" to compare with

  @returns true if the OLD transition variable syntax, otherwise false
*/
static bool is_transition_variable_prefix(const Parse_context &pc,
                                          const LEX_CSTRING &opt_prefix,
                                          const char *prefix) {
  assert(strcmp(prefix, "OLD") == 0 || strcmp(prefix, "NEW") == 0);
  sp_head *const sp = pc.thd->lex->sphead;
  return opt_prefix.str != nullptr && sp != nullptr &&
         sp->m_type == enum_sp_type::TRIGGER &&
         my_strcasecmp(system_charset_info, opt_prefix.str, prefix) == 0;
}

static bool is_old_transition_variable_prefix(const Parse_context &pc,
                                              const LEX_CSTRING &opt_prefix) {
  return is_transition_variable_prefix(pc, opt_prefix, "OLD");
}

static bool is_new_transition_variable_prefix(const Parse_context &pc,
                                              const LEX_CSTRING &opt_prefix) {
  return is_transition_variable_prefix(pc, opt_prefix, "NEW");
}

/**
  Recognize any of transition variable syntax: { NEW | OLD } "." ...

  @param pc     Parse context
  @param opt_prefix Optional prefix or empty LEX_CSTRING

  @returns true if the transition variable syntax, otherwise false
*/
static bool is_any_transition_variable_prefix(const Parse_context &pc,
                                              const LEX_CSTRING &opt_prefix) {
  return is_old_transition_variable_prefix(pc, opt_prefix) ||
         is_new_transition_variable_prefix(pc, opt_prefix);
}

/**
  Try to resolve a name as SP formal parameter or local variable

  @note Doesn't output error messages on failure.

  @param pc     Parse context
  @param name   Name of probable SP variable

  @returns pointer to SP formal parameter/local variable object on success,
           otherwise nullptr
*/
static sp_variable *find_sp_variable(const Parse_context &pc,
                                     const LEX_CSTRING &name) {
  const sp_pcontext *pctx = pc.thd->lex->get_sp_current_parsing_ctx();
  return pctx ? pctx->find_variable(name.str, name.length, false) : nullptr;
}

/**
  Helper action for a SET statement.
  Used to SET a field of NEW row.

  @param pc                 the parse context
  @param trigger_field_name the NEW-row field name
  @param expr_item          the value expression to be assigned
  @param expr_pos           the value expression query

  @return error status (true if error, false otherwise).
*/

static bool set_trigger_new_row(Parse_context *pc,
                                LEX_CSTRING trigger_field_name, Item *expr_item,
                                const POS &expr_pos) {
  THD *thd = pc->thd;
  LEX *lex = thd->lex;
  sp_head *sp = lex->sphead;

  assert(expr_item != nullptr);

  if (sp->m_trg_chistics.event == TRG_EVENT_DELETE) {
    my_error(ER_TRG_NO_SUCH_ROW_IN_TRG, MYF(0), "NEW", "on DELETE");
    return true;
  }
  if (sp->m_trg_chistics.action_time == TRG_ACTION_AFTER) {
    my_error(ER_TRG_CANT_CHANGE_ROW, MYF(0), "NEW", "after ");
    return true;
  }

  LEX_CSTRING expr_query{};
  if (lex->is_metadata_used()) {
    expr_query = make_string(thd, expr_pos.raw.start, expr_pos.raw.end);
    if (expr_query.str == nullptr) return true;  // OOM
  }

  assert(sp->m_trg_chistics.action_time == TRG_ACTION_BEFORE &&
         (sp->m_trg_chistics.event == TRG_EVENT_INSERT ||
          sp->m_trg_chistics.event == TRG_EVENT_UPDATE));

  Item_trigger_field *trg_fld = new (pc->mem_root) Item_trigger_field(
      POS(), TRG_NEW_ROW, trigger_field_name.str, UPDATE_ACL, false);

  if (trg_fld == nullptr || trg_fld->itemize(pc, (Item **)&trg_fld))
    return true;
  assert(trg_fld->type() == Item::TRIGGER_FIELD_ITEM);

  auto *sp_instr = new (pc->mem_root)
      sp_instr_set_trigger_field(sp->instructions(), lex, trigger_field_name,
                                 trg_fld, expr_item, expr_query);

  if (sp_instr == nullptr) return true;  // OM

  /*
    Add this item to list of all Item_trigger_field objects in trigger.
  */
  sp->m_cur_instr_trig_field_items.link_in_list(trg_fld,
                                                &trg_fld->next_trg_field);

  return sp->add_instr(thd, sp_instr);
}

/**
  Helper action for a SET statement.
  Used to push a system variable into the assignment list.
  In stored routines detects "SET AUTOCOMMIT" and reject "SET GTID..." stuff.

  @param thd            the current thread
  @param prefix         left hand side of a qualified name (if any)
                        or nullptr string
  @param suffix         the right hand side of a qualified name (if any)
                        or a whole unqualified name
  @param var_type       the scope of the variable
  @param val            the value being assigned to the variable

  @return true if error, false otherwise.
*/
static bool add_system_variable_assignment(THD *thd, LEX_CSTRING prefix,
                                           LEX_CSTRING suffix,
                                           enum enum_var_type var_type,
                                           Item *val) {
  System_variable_tracker var_tracker = System_variable_tracker::make_tracker(
      to_string_view(prefix), to_string_view(suffix));
  if (var_tracker.access_system_variable(thd)) {
    return true;
  }

  LEX *lex = thd->lex;
  sp_head *sp = lex->sphead;
  sp_pcontext *pctx = lex->get_sp_current_parsing_ctx();

  /* No AUTOCOMMIT from a stored function or trigger. */
  if (pctx != nullptr && var_tracker.eq_static_sys_var(Sys_autocommit_ptr))
    sp->m_flags |= sp_head::HAS_SET_AUTOCOMMIT_STMT;

  if (lex->uses_stored_routines() &&
      (var_tracker.eq_static_sys_var(Sys_gtid_next_ptr) ||
#ifdef HAVE_GTID_NEXT_LIST
       var_tracker.eq_static_sys_var(Sys_gtid_next_list_ptr) ||
#endif
       var_tracker.eq_static_sys_var(Sys_gtid_purged_ptr))) {
    my_error(ER_SET_STATEMENT_CANNOT_INVOKE_FUNCTION, MYF(0),
             var_tracker.get_var_name());
    return true;
  }

  /*
    If the set value is a field, change it to a string to allow things like
    SET table_type=MYISAM;
  */
  if (val && val->type() == Item::FIELD_ITEM) {
    Item_field *item_field = down_cast<Item_field *>(val);
    if (item_field->table_name != nullptr) {
      // Reject a dot-separated identifier as the RHS of:
      //    SET <variable_name> = <table_name>.<field_name>
      my_error(ER_WRONG_TYPE_FOR_VAR, MYF(0), var_tracker.get_var_name());
      return true;
    }
    assert(item_field->field_name != nullptr);
    val =
        new Item_string(item_field->field_name, strlen(item_field->field_name),
                        system_charset_info);  // names are utf8
    if (val == nullptr) return true;           // OOM
  }

  set_var *var = new (thd->mem_root) set_var(var_type, var_tracker, val);
  if (var == nullptr) return true;

  return lex->var_list.push_back(var);
}

bool PT_set_variable::do_contextualize(Parse_context *pc) {
  if (super::do_contextualize(pc) || itemize_safe(pc, &m_opt_expr)) {
    return true;
  }
  const bool is_1d_name = m_opt_prefix.str == nullptr;

  /*
    1. Reject `SET OLD.<name>` in triggers:
  */
  if (is_old_transition_variable_prefix(*pc, m_opt_prefix)) {
    my_error(ER_TRG_CANT_CHANGE_ROW, MYF(0), "OLD", "");
    return true;
  }

  /*
    2. Process NEW.<name> in triggers:
  */
  if (is_new_transition_variable_prefix(*pc, m_opt_prefix)) {
    if (m_opt_expr == nullptr) {
      error(pc, m_expr_pos);  // Reject the syntax: SET NEW.<column> = DEFAULT
      return true;
    }
    if (set_trigger_new_row(pc, m_name, m_opt_expr, m_expr_pos)) return true;
    return false;
  }

  /*
    3. Process SP local variable assignment:
  */

  THD *const thd = pc->thd;
  LEX *const lex = thd->lex;
  if (is_1d_name) {
    // Remove deprecation warning when FULL is used as keyword.
    if (thd->get_stmt_da()->has_sql_condition(ER_WARN_DEPRECATED_IDENT)) {
      thd->get_stmt_da()->reset_condition_info(thd);
    }

    sp_variable *spv = find_sp_variable(*pc, m_name);
    if (spv != nullptr) {
      if (m_opt_expr == nullptr) {
        error(pc,
              m_expr_pos);  // Reject the syntax: SET <sp var name> = DEFAULT
        return true;
      }

      LEX_CSTRING expr_query{};
      if (lex->is_metadata_used()) {
        expr_query = make_string(thd, m_expr_pos.raw.start, m_expr_pos.raw.end);
        if (expr_query.str == nullptr) return true;  // OOM
      }

      /*
        NOTE: every SET-expression has its own LEX-object, even if it is
        a multiple SET-statement, like:

          SET spv1 = expr1, spv2 = expr2, ...

        Every SET-expression has its own sp_instr_set. Thus, the
        instruction owns the LEX-object, i.e. the instruction is
        responsible for destruction of the LEX-object.
      */

      sp_head *const sp = lex->sphead;
      auto *sp_instr = new (thd->mem_root) sp_instr_set(
          sp->instructions(), lex, spv->offset, m_opt_expr, expr_query,
          true);  // The instruction owns its lex.

      return sp_instr == nullptr || sp->add_instr(thd, sp_instr);
    }
  }

  /*
    4. Process assignment of a system variable, including:
       * Multiple Key Cache variables
       * plugin variables
       * component variables
  */
  return add_system_variable_assignment(thd, m_opt_prefix, m_name,
                                        lex->option_type, m_opt_expr);
}

bool PT_option_value_no_option_type_password_for::do_contextualize(
    Parse_context *pc) {
  if (super::do_contextualize(pc)) return true;

  THD *thd = pc->thd;
  LEX *lex = thd->lex;
  set_var_password *var;
  lex->contains_plaintext_password = true;

  /*
    In case of anonymous user, user->user is set to empty string with
    length 0. But there might be case when user->user.str could be NULL.
    For Ex: "set password for current_user() = password('xyz');".
    In this case, set user information as of the current user.
  */
  if (!user->user.str) {
    LEX_CSTRING sctx_priv_user = thd->security_context()->priv_user();
    assert(sctx_priv_user.str);
    user->user.str = sctx_priv_user.str;
    user->user.length = sctx_priv_user.length;
  }
  if (!user->host.str) {
    LEX_CSTRING sctx_priv_host = thd->security_context()->priv_host();
    assert(sctx_priv_host.str);
    user->host.str = sctx_priv_host.str;
    user->host.length = sctx_priv_host.length;
  }

  // Current password is specified through the REPLACE clause hence set the flag
  if (current_password != nullptr) user->uses_replace_clause = true;

  if (random_password_generator) password = nullptr;

  var = new (thd->mem_root) set_var_password(
      user, const_cast<char *>(password), const_cast<char *>(current_password),
      retain_current_password, random_password_generator);

  if (var == nullptr || lex->var_list.push_back(var)) {
    return true;  // Out of memory
  }
  lex->sql_command = SQLCOM_SET_PASSWORD;
  if (lex->sphead) lex->sphead->m_flags |= sp_head::HAS_SET_AUTOCOMMIT_STMT;
  if (sp_create_assignment_instr(pc->thd, expr_pos.raw.end)) return true;
  return false;
}

bool PT_option_value_no_option_type_password::do_contextualize(
    Parse_context *pc) {
  if (super::do_contextualize(pc)) return true;

  THD *thd = pc->thd;
  LEX *lex = thd->lex;
  sp_head *sp = lex->sphead;
  sp_pcontext *pctx = lex->get_sp_current_parsing_ctx();
  LEX_CSTRING pw = {STRING_WITH_LEN("password")};
  lex->contains_plaintext_password = true;

  if (pctx && pctx->find_variable(pw.str, pw.length, false)) {
    my_error(ER_SP_BAD_VAR_SHADOW, MYF(0), pw.str);
    return true;
  }

  LEX_CSTRING sctx_user = thd->security_context()->user();
  LEX_CSTRING sctx_priv_host = thd->security_context()->priv_host();
  assert(sctx_priv_host.str);

  LEX_USER *user = LEX_USER::alloc(thd, (LEX_STRING *)&sctx_user,
                                   (LEX_STRING *)&sctx_priv_host);
  if (!user) return true;

  if (random_password_generator) password = nullptr;

  set_var_password *var = new (thd->mem_root) set_var_password(
      user, const_cast<char *>(password), const_cast<char *>(current_password),
      retain_current_password, random_password_generator);

  if (var == nullptr || lex->var_list.push_back(var)) {
    return true;  // Out of Memory
  }
  lex->sql_command = SQLCOM_SET_PASSWORD;

  if (sp) sp->m_flags |= sp_head::HAS_SET_AUTOCOMMIT_STMT;

  if (sp_create_assignment_instr(pc->thd, expr_pos.raw.end)) return true;

  return false;
}

PT_key_part_specification::PT_key_part_specification(const POS &pos,
                                                     Item *expression,
                                                     enum_order order)
    : super(pos), m_expression(expression), m_order(order) {}

PT_key_part_specification::PT_key_part_specification(
    const POS &pos, const LEX_CSTRING &column_name, enum_order order,
    int prefix_length)
    : super(pos),
      m_expression(nullptr),
      m_order(order),
      m_column_name(column_name),
      m_prefix_length(prefix_length) {}

bool PT_key_part_specification::do_contextualize(Parse_context *pc) {
  return super::do_contextualize(pc) || itemize_safe(pc, &m_expression);
}

bool PT_select_sp_var::do_contextualize(Parse_context *pc) {
  if (super::do_contextualize(pc)) return true;

  LEX *lex = pc->thd->lex;
#ifndef NDEBUG
  sp = lex->sphead;
#endif
  sp_pcontext *pctx = lex->get_sp_current_parsing_ctx();
  sp_variable *spv;

  if (!pctx || !(spv = pctx->find_variable(name.str, name.length, false))) {
    my_error(ER_SP_UNDECLARED_VAR, MYF(0), name.str);
    return true;
  }

  offset = spv->offset;

  return false;
}

std::string PT_select_stmt::get_printable_parse_tree(THD *thd) {
  Parse_context pc(thd, thd->lex->current_query_block(),
                   /*show_parse_tree=*/true);

  pc.m_show_parse_tree->push_level(m_pos, typeid(*this).name());

  thd->lex->sql_command = m_sql_command;

  if (m_qe->contextualize(&pc)) {
    return "";
  }

  const bool has_into_clause_inside_query_block = thd->lex->result != nullptr;

  if (has_into_clause_inside_query_block && m_into != nullptr) {
    my_error(ER_MULTIPLE_INTO_CLAUSES, MYF(0));
    return "";
  }
  if (contextualize_safe(&pc, m_into)) {
    return "";
  }

  if (pc.finalize_query_expression()) return "";

  pc.m_show_parse_tree->pop_level();

  return pc.m_show_parse_tree->get_parse_tree();
}

Sql_cmd *PT_select_stmt::make_cmd(THD *thd) {
  Parse_context pc(thd, thd->lex->current_query_block());

  thd->lex->sql_command = m_sql_command;

  if (m_qe->contextualize(&pc)) {
    return nullptr;
  }

  const bool has_into_clause_inside_query_block = thd->lex->result != nullptr;

  if (has_into_clause_inside_query_block && m_into != nullptr) {
    my_error(ER_MULTIPLE_INTO_CLAUSES, MYF(0));
    return nullptr;
  }
  if (contextualize_safe(&pc, m_into)) {
    return nullptr;
  }

  if (pc.finalize_query_expression()) return nullptr;

  // Ensure that first query block is the current one
  assert(pc.select->select_number == 1);

  if (m_into != nullptr && m_has_trailing_locking_clauses) {
    // Example: ... INTO ... FOR UPDATE;
    push_warning(thd, ER_WARN_DEPRECATED_INNER_INTO);
  } else if (has_into_clause_inside_query_block &&
             thd->lex->unit->is_set_operation()) {
    // Example: ... UNION ... INTO ...;
    if (!m_qe->has_trailing_into_clause()) {
      // Example: ... UNION SELECT * INTO OUTFILE 'foo' FROM ...;
      push_warning(thd, ER_WARN_DEPRECATED_INNER_INTO);
    } else if (m_has_trailing_locking_clauses) {
      // Example: ... UNION SELECT ... FROM ... INTO OUTFILE 'foo' FOR UPDATE;
      push_warning(thd, ER_WARN_DEPRECATED_INNER_INTO);
    }
  }

  DBUG_EXECUTE_IF("ast", Query_term *qn =
                             pc.select->master_query_expression()->query_term();
                  std::ostringstream buf; qn->debugPrint(0, buf);
                  DBUG_PRINT("ast", ("\n%s", buf.str().c_str())););

  if (thd->lex->sql_command == SQLCOM_SELECT)
    return new (thd->mem_root) Sql_cmd_select(thd->lex->result);
  else  // (thd->lex->sql_command == SQLCOM_DO)
    return new (thd->mem_root) Sql_cmd_do(nullptr);
}

/*
  Given a table in the source list, find a correspondent table in the
  list of table references.

  @param tbl    Source table to match.
  @param tables Table references list.

  @remark The source table list (tables listed before the FROM clause
  or tables listed in the FROM clause before the USING clause) may
  contain table names or aliases that must match unambiguously one,
  and only one, table in the target table list (table references list,
  after FROM/USING clause).

  @return Matching table, NULL if error.
*/

static Table_ref *multi_delete_table_match(Table_ref *tbl, Table_ref *tables) {
  Table_ref *match = nullptr;
  DBUG_TRACE;

  for (Table_ref *elem = tables; elem; elem = elem->next_local) {
    int cmp;

    if (tbl->is_fqtn && elem->is_alias) continue; /* no match */
    if (tbl->is_fqtn && elem->is_fqtn)
      cmp = my_strcasecmp(table_alias_charset, tbl->table_name,
                          elem->table_name) ||
            strcmp(tbl->db, elem->db);
    else if (elem->is_alias)
      cmp = my_strcasecmp(table_alias_charset, tbl->alias, elem->alias);
    else
      cmp = my_strcasecmp(table_alias_charset, tbl->table_name,
                          elem->table_name) ||
            strcmp(tbl->db, elem->db);

    if (cmp) continue;

    if (match) {
      my_error(ER_NONUNIQ_TABLE, MYF(0), elem->alias);
      return nullptr;
    }

    match = elem;
  }

  if (!match)
    my_error(ER_UNKNOWN_TABLE, MYF(0), tbl->table_name, "MULTI DELETE");

  return match;
}

/**
  Link tables in auxiliary table list of multi-delete with corresponding
  elements in main table list, and set proper locks for them.

  @param pc   Parse context
  @param delete_tables  List of tables to delete from

  @returns false if success, true if error
*/

static bool multi_delete_link_tables(Parse_context *pc,
                                     SQL_I_List<Table_ref> *delete_tables) {
  DBUG_TRACE;

  Table_ref *tables = pc->select->get_table_list();

  for (Table_ref *target_tbl = delete_tables->first; target_tbl;
       target_tbl = target_tbl->next_local) {
    /* All tables in aux_tables must be found in FROM PART */
    Table_ref *walk = multi_delete_table_match(target_tbl, tables);
    if (!walk) return true;
    if (!walk->is_derived()) {
      target_tbl->table_name = walk->table_name;
      target_tbl->table_name_length = walk->table_name_length;
    }
    walk->updating = target_tbl->updating;
    walk->set_lock(target_tbl->lock_descriptor());
    /* We can assume that tables to be deleted from are locked for write. */
    assert(walk->lock_descriptor().type >= TL_WRITE_ALLOW_WRITE);
    walk->mdl_request.set_type(mdl_type_for_dml(walk->lock_descriptor().type));
    target_tbl->correspondent_table = walk;  // Remember corresponding table
  }
  return false;
}

bool PT_delete::add_table(Parse_context *pc, Table_ident *table) {
  const ulong table_opts = is_multitable()
                               ? TL_OPTION_UPDATING | TL_OPTION_ALIAS
                               : TL_OPTION_UPDATING;
  const thr_lock_type lock_type = (opt_delete_options & DELETE_LOW_PRIORITY)
                                      ? TL_WRITE_LOW_PRIORITY
                                      : TL_WRITE_DEFAULT;
  const enum_mdl_type mdl_type = (opt_delete_options & DELETE_LOW_PRIORITY)
                                     ? MDL_SHARED_WRITE_LOW_PRIO
                                     : MDL_SHARED_WRITE;
  return !pc->select->add_table_to_list(
      pc->thd, table, opt_table_alias, table_opts, lock_type, mdl_type, nullptr,
      opt_use_partition, nullptr, pc);
}

Sql_cmd *PT_delete::make_cmd(THD *thd) {
  LEX *const lex = thd->lex;
  Query_block *const select = lex->current_query_block();

  Parse_context pc(thd, select);

  assert(lex->query_block == select);
  lex->sql_command = is_multitable() ? SQLCOM_DELETE_MULTI : SQLCOM_DELETE;
  lex->set_ignore(opt_delete_options & DELETE_IGNORE);
  select->init_order();
  if (opt_delete_options & DELETE_QUICK) select->add_base_options(OPTION_QUICK);

  if (contextualize_safe(&pc, m_with_clause))
    return nullptr; /* purecov: inspected */

  if (is_multitable()) {
    for (Table_ident **i = table_list.begin(); i != table_list.end(); ++i) {
      if (add_table(&pc, *i)) return nullptr;
    }
  } else if (add_table(&pc, table_ident))
    return nullptr;

  if (is_multitable()) {
    select->m_table_list.save_and_clear(&delete_tables);
    lex->query_tables = nullptr;
    lex->query_tables_last = &lex->query_tables;
  } else {
    select->m_table_nest.push_back(select->get_table_list());
  }
  Yacc_state *const yyps = &pc.thd->m_parser_state->m_yacc;
  yyps->m_lock_type = TL_READ_DEFAULT;
  yyps->m_mdl_type = MDL_SHARED_READ;

  if (is_multitable()) {
    if (contextualize_array(&pc, &join_table_list)) return nullptr;
    pc.select->context.table_list =
        pc.select->context.first_name_resolution_table =
            pc.select->get_table_list();
  }

  if (opt_where_clause != nullptr &&
      opt_where_clause->itemize(&pc, &opt_where_clause))
    return nullptr;
  select->set_where_cond(opt_where_clause);

  if (opt_order_clause != nullptr && opt_order_clause->contextualize(&pc))
    return nullptr;

  assert(select->select_limit == nullptr);
  if (opt_delete_limit_clause != nullptr) {
    if (opt_delete_limit_clause->itemize(&pc, &opt_delete_limit_clause))
      return nullptr;
    select->select_limit = opt_delete_limit_clause;
    if (select->select_limit->fixed && select->select_limit->val_int() != 0)
      lex->set_stmt_unsafe(LEX::BINLOG_STMT_UNSAFE_LIMIT);
  }

  if (is_multitable() && multi_delete_link_tables(&pc, &delete_tables))
    return nullptr;

  if (opt_hints != nullptr && opt_hints->contextualize(&pc)) return nullptr;

  return new (thd->mem_root) Sql_cmd_delete(is_multitable(), &delete_tables);
}

Sql_cmd *PT_update::make_cmd(THD *thd) {
  LEX *const lex = thd->lex;
  Query_block *const select = lex->current_query_block();

  Parse_context pc(thd, select);

  lex->duplicates = DUP_ERROR;

  lex->set_ignore(opt_ignore);

  if (contextualize_safe(&pc, m_with_clause))
    return nullptr; /* purecov: inspected */

  if (contextualize_array(&pc, &join_table_list)) return nullptr;
  select->parsing_place = CTX_UPDATE_VALUE;

  if (column_list->contextualize(&pc) || value_list->contextualize(&pc)) {
    return nullptr;
  }
  select->fields = column_list->value;

  // Ensure we're resetting parsing context of the right select
  assert(select->parsing_place == CTX_UPDATE_VALUE);
  select->parsing_place = CTX_NONE;
  const bool is_multitable = select->m_table_list.elements > 1;
  lex->sql_command = is_multitable ? SQLCOM_UPDATE_MULTI : SQLCOM_UPDATE;

  /*
    In case of multi-update setting write lock for all tables may
    be too pessimistic. We will decrease lock level if possible in
    Sql_cmd_update::prepare_inner().
  */
  select->set_lock_for_tables(opt_low_priority);

  if (opt_where_clause != nullptr &&
      opt_where_clause->itemize(&pc, &opt_where_clause)) {
    return nullptr;
  }
  select->set_where_cond(opt_where_clause);

  if (opt_order_clause != nullptr && opt_order_clause->contextualize(&pc))
    return nullptr;

  assert(select->select_limit == nullptr);
  if (opt_limit_clause != nullptr) {
    if (opt_limit_clause->itemize(&pc, &opt_limit_clause)) return nullptr;
    select->select_limit = opt_limit_clause;
    lex->set_stmt_unsafe(LEX::BINLOG_STMT_UNSAFE_LIMIT);
  }

  if (opt_hints != nullptr && opt_hints->contextualize(&pc)) return nullptr;

  return new (thd->mem_root) Sql_cmd_update(is_multitable, &value_list->value);
}

bool PT_insert_values_list::do_contextualize(Parse_context *pc) {
  if (super::do_contextualize(pc)) return true;
  for (List_item *item_list : many_values) {
    for (auto it = item_list->begin(); it != item_list->end(); ++it) {
      if ((*it)->itemize(pc, &*it)) return true;
    }
  }

  return false;
}

Sql_cmd *PT_insert::make_cmd(THD *thd) {
  LEX *const lex = thd->lex;

  Parse_context pc(thd, lex->current_query_block());

  // Currently there are two syntaxes (old and new, respectively) for INSERT
  // .. VALUES statements:
  //
  //  - INSERT .. VALUES (), () ..
  //  - INSERT .. VALUES ROW(), ROW() ..
  //
  // The latter is a table value constructor, i.e. it has an subquery
  // expression, while the former is the standard VALUES syntax. When the
  // non-standard VALUES() function (primarily used in ON DUPLICATE KEY UPDATE
  // update expressions) is deprecated in the future, the old syntax can be used
  // as a table value constructor as well.
  //
  // However, until such a change is made, we convert INSERT statements with
  // table value constructors into PT_insert objects that are equal to the old
  // syntax, as to enforce consistency by making sure they both follow the same
  // execution path.
  //
  // Note that this removes the constness of both row_value_list and
  // insert_query_expression, which should both be restored when deprecating
  // VALUES as mentioned above.
  if (has_query_block() &&
      insert_query_expression->is_table_value_constructor()) {
    row_value_list = insert_query_expression->get_row_value_list();
    assert(row_value_list != nullptr);

    insert_query_expression = nullptr;
  }

  if (is_replace) {
    lex->sql_command =
        has_query_block() ? SQLCOM_REPLACE_SELECT : SQLCOM_REPLACE;
    lex->duplicates = DUP_REPLACE;
  } else {
    lex->sql_command = has_query_block() ? SQLCOM_INSERT_SELECT : SQLCOM_INSERT;
    lex->duplicates = DUP_ERROR;
    lex->set_ignore(ignore);
  }

  Yacc_state *yyps = &pc.thd->m_parser_state->m_yacc;
  if (!pc.select->add_table_to_list(
          thd, table_ident, nullptr, TL_OPTION_UPDATING, yyps->m_lock_type,
          yyps->m_mdl_type, nullptr, opt_use_partition)) {
    return nullptr;
  }
  pc.select->set_lock_for_tables(lock_option);

  assert(lex->current_query_block() == lex->query_block);

  if (column_list->contextualize(&pc)) return nullptr;

  if (has_query_block()) {
    /*
      In INSERT/REPLACE INTO t ... SELECT the table_list initially contains
      here a table entry for the destination table `t'.
      Backup it and clean the table list for the processing of
      the query expression and push `t' back to the beginning of the
      table_list finally.

      @todo: Don't save the INSERT/REPLACE destination table in
             Query_block::table_list and remove this backup & restore.

      The following work only with the local list, the global list
      is created correctly in this case
    */
    SQL_I_List<Table_ref> save_list;
    pc.select->m_table_list.save_and_clear(&save_list);

    if (insert_query_expression->contextualize(&pc)) return nullptr;

    if (pc.finalize_query_expression()) return nullptr;

    /*
      The following work only with the local list, the global list
      is created correctly in this case
    */
    pc.select->m_table_list.push_front(&save_list);

    lex->bulk_insert_row_cnt = 0;
  } else {
    pc.select->parsing_place = CTX_INSERT_VALUES;
    if (row_value_list->contextualize(&pc)) return nullptr;
    // Ensure we're resetting parsing context of the right select
    assert(pc.select->parsing_place == CTX_INSERT_VALUES);
    pc.select->parsing_place = CTX_NONE;

    lex->bulk_insert_row_cnt = row_value_list->get_many_values().size();
  }

  // Ensure that further expressions are resolved against first query block
  assert(pc.select->select_number == 1);

  // Create a derived table to use as a table reference to the VALUES rows,
  // which can be referred to from ON DUPLICATE KEY UPDATE. Naming the derived
  // table columns is deferred to Sql_cmd_insert_base::prepare_inner, as this
  // requires the insert table to be resolved.
  Table_ref *values_table{nullptr};
  if (opt_values_table_alias != nullptr && opt_values_column_list != nullptr) {
    if (!strcmp(opt_values_table_alias, table_ident->table.str)) {
      my_error(ER_NONUNIQ_TABLE, MYF(0), opt_values_table_alias);
      return nullptr;
    }

    Table_ident *ti = new (pc.thd->mem_root)
        Table_ident(lex->query_block->master_query_expression());
    if (ti == nullptr) return nullptr;

    values_table = pc.select->add_table_to_list(
        pc.thd, ti, opt_values_table_alias, 0, TL_READ, MDL_SHARED_READ);
    if (values_table == nullptr) return nullptr;
  }

  if (opt_on_duplicate_column_list != nullptr) {
    assert(!is_replace);
    assert(opt_on_duplicate_value_list != nullptr &&
           opt_on_duplicate_value_list->elements() ==
               opt_on_duplicate_column_list->elements());

    lex->duplicates = DUP_UPDATE;
    Table_ref *first_table = lex->query_block->get_table_list();
    /* Fix lock for ON DUPLICATE KEY UPDATE */
    if (first_table->lock_descriptor().type == TL_WRITE_CONCURRENT_DEFAULT)
      first_table->set_lock({TL_WRITE_DEFAULT, THR_DEFAULT});

    pc.select->parsing_place = CTX_INSERT_UPDATE;

    if (opt_on_duplicate_column_list->contextualize(&pc) ||
        opt_on_duplicate_value_list->contextualize(&pc))
      return nullptr;

    // Ensure we're resetting parsing context of the right select
    assert(pc.select->parsing_place == CTX_INSERT_UPDATE);
    pc.select->parsing_place = CTX_NONE;
  }

  if (opt_hints != nullptr && opt_hints->contextualize(&pc)) return nullptr;

  Sql_cmd_insert_base *sql_cmd;
  if (has_query_block())
    sql_cmd =
        new (thd->mem_root) Sql_cmd_insert_select(is_replace, lex->duplicates);
  else
    sql_cmd =
        new (thd->mem_root) Sql_cmd_insert_values(is_replace, lex->duplicates);
  if (sql_cmd == nullptr) return nullptr;

  if (!has_query_block()) {
    sql_cmd->insert_many_values = row_value_list->get_many_values();
    sql_cmd->values_table = values_table;
    sql_cmd->values_column_list = opt_values_column_list;
  }

  sql_cmd->insert_field_list = column_list->value;
  if (opt_on_duplicate_column_list != nullptr) {
    assert(!is_replace);
    sql_cmd->update_field_list = opt_on_duplicate_column_list->value;
    sql_cmd->update_value_list = opt_on_duplicate_value_list->value;
  }

  return sql_cmd;
}

Sql_cmd *PT_call::make_cmd(THD *thd) {
  LEX *const lex = thd->lex;

  Parse_context pc(thd, lex->current_query_block());

  if (m_opt_hints != nullptr && m_opt_hints->contextualize(&pc)) return nullptr;

  if (opt_expr_list != nullptr && opt_expr_list->contextualize(&pc))
    return nullptr; /* purecov: inspected */

  lex->sql_command = SQLCOM_CALL;

  sp_add_own_used_routine(lex, thd, Sroutine_hash_entry::PROCEDURE, proc_name);

  mem_root_deque<Item *> *proc_args = nullptr;
  if (opt_expr_list != nullptr) proc_args = &opt_expr_list->value;

  return new (thd->mem_root) Sql_cmd_call(proc_name, proc_args);
}

bool PT_query_specification::do_contextualize(Parse_context *pc) {
  if (super::do_contextualize(pc)) return true;
  pc->m_stack.push_back(QueryLevel(pc->mem_root, SC_QUERY_SPECIFICATION));
  pc->select->parsing_place = CTX_SELECT_LIST;

  if (options.query_spec_options & SELECT_HIGH_PRIORITY) {
    Yacc_state *yyps = &pc->thd->m_parser_state->m_yacc;
    yyps->m_lock_type = TL_READ_HIGH_PRIORITY;
    yyps->m_mdl_type = MDL_SHARED_READ;
  }
  if (options.save_to(pc)) return true;

  if (item_list->contextualize(pc)) return true;

  // Ensure we're resetting parsing place of the right select
  assert(pc->select->parsing_place == CTX_SELECT_LIST);
  pc->select->parsing_place = CTX_NONE;

  if (contextualize_safe(pc, opt_into1)) return true;

  if (!from_clause.empty()) {
    if (contextualize_array(pc, &from_clause)) return true;
    pc->select->context.table_list =
        pc->select->context.first_name_resolution_table =
            pc->select->get_table_list();
  }

  if (itemize_safe(pc, &opt_where_clause) ||
      contextualize_safe(pc, opt_group_clause) ||
      itemize_safe(pc, &opt_having_clause))
    return true;

  pc->select->set_where_cond(opt_where_clause);
  pc->select->set_having_cond(opt_having_clause);

  /*
    Window clause is resolved under CTX_SELECT_LIST and not
    under CTX_WINDOW. Reasons being:
    1. Window functions are part of select list and the
    resolution of window definition happens along with
    window functions.
    2. It is tricky to resolve window definition under CTX_WINDOW
    and window functions under CTX_SELECT_LIST.
    3. Unnamed window definitions are anyways naturally placed in
    select list.
    4. Named window definition are not placed in select list of
    the query. But if this window definition is
    used by any window functions, then we resolve under CTX_SELECT_LIST.
    5. Because of all of the above, unused window definitions are
    resolved under CTX_SELECT_LIST. (These unused window definitions
    are removed after syntactic and semantic checks are done).
  */

  pc->select->parsing_place = CTX_SELECT_LIST;
  if (contextualize_safe(pc, opt_window_clause)) return true;

  pc->select->parsing_place = CTX_QUALIFY;
  if (itemize_safe(pc, &opt_qualify_clause)) return true;
  pc->select->set_qualify_cond(opt_qualify_clause);

  if (opt_qualify_clause != nullptr) {
    pc->thd->lex->set_execute_only_in_hypergraph_optimizer(
        /*execute_in_hypergraph_optimizer_param=*/true, QUALIFY_CLAUSE);
  }

  pc->select->parsing_place = CTX_NONE;

  QueryLevel ql = pc->m_stack.back();
  pc->m_stack.pop_back();
  pc->m_stack.back().m_elts.push_back(pc->select);
  return (opt_hints != nullptr ? opt_hints->contextualize(pc) : false);
}

void PT_query_specification::add_json_info(Json_object *obj) {
  std::string select_options;

  get_select_options_str(options.query_spec_options, &select_options);
  if (!select_options.empty())
    obj->add_alias("query_spec_options",
                   create_dom_ptr<Json_string>(select_options));
}

bool PT_table_value_constructor::do_contextualize(Parse_context *pc) {
  pc->m_stack.push_back(QueryLevel(pc->mem_root, SC_TABLE_VALUE_CONSTRUCTOR));

  if (row_value_list->contextualize(pc)) return true;

  pc->select->is_table_value_constructor = true;
  pc->select->row_value_list = &row_value_list->get_many_values();

  // Some queries, such as CREATE TABLE with SELECT, require item_list to
  // contain items to call Query_block::prepare.
  for (Item *item : *pc->select->row_value_list->front()) {
    pc->select->fields.push_back(item);
  }

  QueryLevel ql = pc->m_stack.back();
  pc->m_stack.pop_back();
  pc->m_stack.back().m_elts.push_back(pc->select);

  return false;
}

bool PT_query_expression::contextualize_order_and_limit(Parse_context *pc) {
  /*
    Quick reject test. We don't need to do anything if there are no limit
    or order by clauses.
  */
  if (m_order == nullptr && m_limit == nullptr) return false;

  if (m_body->can_absorb_order_and_limit(m_order != nullptr,
                                         m_limit != nullptr)) {
    if (contextualize_safe(pc, m_order, m_limit)) return true;
  } else {
    LEX *lex = pc->thd->lex;
    Query_block *orig_query_block = pc->select;
    pc->select = nullptr;
    lex->push_context(&pc->select->context);
    assert(pc->select->parsing_place == CTX_NONE);

    bool res = contextualize_safe(pc, m_order, m_limit);

    lex->pop_context();
    pc->select = orig_query_block;

    if (res) return true;
  }
  return false;
}

bool PT_table_factor_function::do_contextualize(Parse_context *pc) {
  if (super::do_contextualize(pc) || m_expr->itemize(pc, &m_expr)) return true;

  if (m_path->itemize(pc, &m_path)) return true;

  auto nested_columns = new (pc->mem_root) List<Json_table_column>;
  if (nested_columns == nullptr) return true;  // OOM

  for (auto col : *m_nested_columns) {
    if (col->contextualize(pc) || nested_columns->push_back(col->get_column()))
      return true;
  }

  auto root_el = new (pc->mem_root) Json_table_column(m_path, nested_columns);
  auto *root_list = new (pc->mem_root) List<Json_table_column>;
  if (root_el == nullptr || root_list == nullptr ||
      root_list->push_front(root_el))
    return true;  // OOM

  auto jtf = new (pc->mem_root)
      Table_function_json(m_table_alias.str, m_expr, root_list);
  if (jtf == nullptr) return true;  // OOM

  LEX_CSTRING alias;
  alias.length = strlen(jtf->func_name());
  alias.str = sql_strmake(jtf->func_name(), alias.length);
  if (alias.str == nullptr) return true;  // OOM

  auto ti = new (pc->mem_root) Table_ident(alias, jtf);
  if (ti == nullptr) return true;

  m_table_ref = pc->select->add_table_to_list(pc->thd, ti, m_table_alias.str, 0,
                                              TL_READ, MDL_SHARED_READ);
  if (m_table_ref == nullptr || pc->select->add_joined_table(m_table_ref))
    return true;

  return false;
}

<<<<<<< HEAD
bool PT_table_sequence_function::do_contextualize(Parse_context *pc) {
  if (super::do_contextualize(pc) || m_expr->itemize(pc, &m_expr)) return true;

  auto stf = new (pc->mem_root)
      Table_function_sequence(m_table_alias.str, m_expr);
  if (stf == nullptr) return true;  // OOM

  LEX_CSTRING alias;
  alias.length = strlen(stf->func_name());
  alias.str = sql_strmake(stf->func_name(), alias.length);
  if (alias.str == nullptr) return true;  // OOM

  auto ti = new (pc->mem_root) Table_ident(alias, stf);
  if (ti == nullptr) return true;

  m_table_ref = pc->select->add_table_to_list(pc->thd, ti, m_table_alias.str, 0,
                                        TL_READ, MDL_SHARED_READ);
  if (m_table_ref == nullptr) return true;
  if (pc->select->add_joined_table(m_table_ref)) return true;

  return false;
}

=======
>>>>>>> 824e2b40
PT_derived_table::PT_derived_table(const POS &pos, bool lateral,
                                   PT_subquery *subquery,
                                   const LEX_CSTRING &table_alias,
                                   Create_col_name_list *column_names)
    : super(pos),
      m_lateral(lateral),
      m_subquery(subquery),
      m_table_alias(table_alias.str),
      column_names(*column_names) {
  m_subquery->m_is_derived_table = true;
}

bool PT_derived_table::do_contextualize(Parse_context *pc) {
  Query_block *outer_query_block = pc->select;

  outer_query_block->parsing_place = CTX_DERIVED;
  assert(outer_query_block->linkage != GLOBAL_OPTIONS_TYPE);

  /*
    Determine the immediate outer context for the derived table:
    - if lateral: context of query which owns the FROM i.e. outer_query_block
    - if not lateral: context of query outer to query which owns the FROM.
    For a lateral derived table. this is just a preliminary decision.
    Name resolution {Item_field,Item_ref}::fix_fields() may use or ignore this
    outer context depending on where the derived table is placed in it.
  */
  if (!m_lateral) {
    pc->thd->lex->push_context(outer_query_block->context.outer_context);
  }

  if (m_subquery->contextualize(pc)) return true;

  if (!m_lateral) pc->thd->lex->pop_context();

  outer_query_block->parsing_place = CTX_NONE;

  assert(pc->select->next_query_block() == nullptr);

  Query_expression *unit = pc->select->first_inner_query_expression();
  pc->select = outer_query_block;
  Table_ident *ti = new (pc->mem_root) Table_ident(unit);
  if (ti == nullptr) return true;

  m_table_ref = pc->select->add_table_to_list(pc->thd, ti, m_table_alias, 0,
                                              TL_READ, MDL_SHARED_READ);
  if (m_table_ref == nullptr) return true;
  if (column_names.size()) m_table_ref->set_derived_column_names(&column_names);
  if (m_lateral) {
    // Mark the unit as LATERAL, by turning on one bit in the map:
    m_table_ref->derived_query_expression()->m_lateral_deps =
        OUTER_REF_TABLE_BIT;
  }
  if (pc->select->add_joined_table(m_table_ref)) return true;

  return false;
}

void PT_derived_table::add_json_info(Json_object *obj) {
  if (m_table_alias != nullptr) {
    obj->add_alias("table_alias", create_dom_ptr<Json_string>(m_table_alias));
  }
  if (column_names.size() != 0) {
    String column_names_str;
    print_derived_column_names(nullptr, &column_names_str, &column_names);
    obj->add_alias("table_columns",
                   create_dom_ptr<Json_string>(column_names_str.ptr(),
                                               column_names_str.length()));
  }
  obj->add_alias("lateral", create_dom_ptr<Json_boolean>(m_lateral));
}

bool PT_table_factor_joined_table::do_contextualize(Parse_context *pc) {
  if (Parse_tree_node::do_contextualize(pc)) return true;

  Query_block *outer_query_block = pc->select;
  if (outer_query_block->init_nested_join(pc->thd)) return true;

  if (m_joined_table->contextualize(pc)) return true;
  m_table_ref = m_joined_table->m_table_ref;

  if (outer_query_block->end_nested_join() == nullptr) return true;

  return false;
}

static Surrounding_context qt2sc(Query_term_type qtt) {
  switch (qtt) {
    case QT_UNION:
      return SC_UNION_ALL;
    case QT_EXCEPT:
      return SC_EXCEPT_ALL;
    case QT_INTERSECT:
      return SC_INTERSECT_ALL;
    default:
      assert(false);
  }
  return SC_TOP;
}

/**
  Possibly merge lower syntactic levels of set operations (UNION, INTERSECT and
  EXCEPT) into setop, and set new last DISTINCT index for setop. We only ever
  merge set operations of the same kind, but even that, not always: we prefer
  streaming of UNIONs when possible, and merging UNIONs with a mix of DISTINCT
  and ALL at the top level may lead to inefficient evaluation. Streaming only
  makes sense when the result set is sent from the server, i.e. not further
  materialized, e.g. for ORDER BY or windowing.

  For example, the query:

           EXPLAIN FORMAT=tree
           SELECT * FROM t1 UNION DISTINCT
           SELECT * FROM t2 UNION ALL
           SELECT * FROM t3;

    will yield the plan:

        -> Append
           -> Stream results
               -> Table scan on \<union temporary\>
                   -> Union materialize with deduplication
                       -> Table scan on t1
                       -> Table scan on t2
           -> Stream results
               -> Table scan on t3

    but
           EXPLAIN FORMAT=tree
           SELECT * FROM t1 UNION DISTINCT
           SELECT * FROM t2 UNION DISTINCT
           SELECT * FROM t3;

    will yield the following plan, i.e. we merge the two syntactic levels. The
    former case could also be merged, but the we'd need to write the rows of t3
    to the temporary table, which gives a performance penalty, so we don't
    merge.

        -> Table scan on \<union temporary\>
            -> Union materialize with deduplication
                -> Table scan on t1
                -> Table scan on t2
                -> Table scan on t3

    If have an outer ORDER BY, we will see how this would look (with merge):

           EXPLAIN FORMAT=tree
           SELECT * FROM t1 UNION DISTINCT
           SELECT * FROM t2 UNION ALL
           SELECT * FROM t3
           ORDER BY a;

   will yield

       -> Sort: a
           -> Table scan on \<union temporary\>
               -> Union materialize with deduplication
                   -> Table scan on t1
                   -> Table scan on t2
                   -> Disable deduplication
                       -> Table scan on t3

    since in this case, merging is advantageous, in that we need only one
    temporary file. Another interesting case is when the upper level is
    DISTINCT:

           EXPLAIN FORMAT=tree
           SELECT * FROM t1 UNION DISTINCT
           ( SELECT * FROM t2 UNION ALL
             SELECT * FROM t3 );

    will merge and remove the lower ALL level:

        -> Table scan on <union temporary>
            -> Union materialize with deduplication
                -> Table scan on t1
                -> Table scan on t2
                -> Table scan on t3

  For INTERSECT, the presence of one DISTINCT operator effectively
  makes any INTERSECT ALL equivalent to DISTINCT, so we only retain ALL if
  all operators are ALL, i.e. for a N-ary INTERSECT with at least one DISTINCT,
  has_mixed_distinct_operators always returns false.
  We aggressively merge up all sub-nests for INTERSECT.

  INTERSECT ALL is only binary due to current implementation method, no merge
  up.

  EXCEPT [ALL] is not right associative, so be careful when merging: we only
  merge up a left-most nested EXCEPT into an outer level EXCEPT, since we
  evaluate from left to right.  Note that for an N-ary EXCEPT operation, a mix
  of ALL and DISTINCT is meaningful and supported. After the first operator
  with DISTINCT, further ALL operators are moot since no duplicates are
  left. Example explain:

      SELECT * FROM r EXCEPT ALL SELECT * FROM s EXCEPT SELECT * FROM t

  -> Table scan on \<except temporary\>  (cost=..)
    -> Except materialize with deduplication  (cost=..)
        -> Table scan on r  (cost=..)
        -> Disable deduplication
            -> Table scan on s  (cost=..)
        -> Table scan on t  (cost=..)

  We can see that the first two operand tables are compared with ALL ("disable
  de-duplication"), whereas the final one, t, is DISTINCT.

  @param      pc   the parse context
  @param      setop the set operation query term to be filled in with children
  @param      ql   parsing query level
*/
void PT_set_operation::merge_descendants(Parse_context *pc,
                                         Query_term_set_op *setop,
                                         QueryLevel &ql) {
  // If a child is a Query_block, include it in this set op list as is.  If a
  // child is itself a set operation, include its members in this set
  // operation's descendant list if allowed.

  int count = 0;  /// computes number for members if we collapse

  // last_distinct is used by UNION and INTERSECT. For N-ary intersect, if
  // DISTINCT is present at all, its final value will be N-1, since ALL is
  // irrelevant once we have one DISTINCT for INTERSECT. Note that the
  // computation of last_distinct may be wrong for EXCEPT, but it doesn't rely
  // on it so we don't care.
  int64_t last_distinct = 0;

  // first_distinct is used by EXCEPT only, so its computation for UNION and
  // DISTINCT may be wrong/misleading.
  int64_t first_distinct = std::numeric_limits<int64_t>::max();

  const Query_term_type op = setop->term_type();
  Surrounding_context sc = qt2sc(op);

  if (m_is_distinct) {
    for (Query_term *elt : ql.m_elts) {
      // We only merge same kind, and only if no LIMIT on it
      if (elt->term_type() == QT_QUERY_BLOCK || /* 1 */
          elt->term_type() != op ||             /* 2 */
          (op == QT_EXCEPT && count > 0)) {     /* 3 */
        // (1) Nothing nested in this operand position, or (2) it's another
        // kind of set operation or (3) EXCEPT in non-left position (EXCEPT is
        // not right associative), hence no merge.
        count++;
        if (first_distinct == std::numeric_limits<int64_t>::max())
          first_distinct = 1;
        last_distinct = count - 1;
        setop->m_children.push_back(elt);
      } else if (Query_term_set_op *lower = down_cast<Query_term_set_op *>(elt);
                 elt->query_block()->select_limit == nullptr /* 4 */) {
        // (4) we have no LIMIT in the nest, so we can merge, proceed.
        if (lower->m_first_distinct < std::numeric_limits<int64_t>::max() &&
            lower->m_first_distinct + count < first_distinct) {
          assert(op != QT_EXCEPT || count == 0);
          first_distinct = count + lower->m_first_distinct;
        } else if (first_distinct == std::numeric_limits<int64_t>::max()) {
          first_distinct = lower->m_children.size();
        }
        // upper DISTINCT trumps lower ALL or DISTINCT, so ignore nest's last
        // distinct
        last_distinct = count + lower->m_children.size() - 1;
        count = count + lower->m_children.size();
        // fold in children
        for (auto child : lower->m_children) setop->m_children.push_back(child);
      } else {
        // similar kind of set operation, but contains limit, so do not merge
        count++;
        last_distinct = count - 1;
        setop->m_children.push_back(elt);
      }
    }
  } else {
    for (Query_term *elt : ql.m_elts) {
      // We only collapse same kind, and only if no LIMIT on it. Also, we do
      // not collapse INTERSECT ALL due to difficulty in computing it if we
      // do, cf. logic in MaterializeIterator<Profiler>::MaterializeOperand.
      if (elt->term_type() == QT_QUERY_BLOCK || /* 1 */
          elt->term_type() != op ||             /* 2 */
          (op == QT_EXCEPT && count > 0) ||     /* 3 */
          elt->query_block()->select_limit != nullptr) {
        // (1) Nothing nested in this operand position, or (2) it's another kind
        // of set operation, or non-left EXCEPT (3), hence no merge
        count++;
        setop->m_children.push_back(elt);
      } else if (Query_term_set_op *lower = down_cast<Query_term_set_op *>(elt);
                 (count == 0 ||  // first operand can always be merged
                                 // upper, lower are ALL, so ok:
                  lower->m_last_distinct == 0 ||
                  op == QT_INTERSECT /* maybe merge */)) {
        if (lower->m_last_distinct > 0) {
          if (pc->is_top_level_union_all(sc)) {
            // If we merge we lose the chance to stream the right table,
            // so don't.
            setop->m_children.push_back(elt);
            count++;
          } else {
            if (lower->m_first_distinct < std::numeric_limits<int64_t>::max() &&
                first_distinct == std::numeric_limits<int64_t>::max()) {
              first_distinct = count + lower->m_first_distinct;
            }
            last_distinct = count + lower->m_last_distinct;
            count = count + lower->m_children.size();
            for (auto child : lower->m_children)
              setop->m_children.push_back(child);
          }
        } else {
          // upper and lower level are both ALL, so ok to merge, unless we have
          // INTERSECT
          if (op != QT_INTERSECT) {
            if (lower->m_first_distinct < std::numeric_limits<int64_t>::max() &&
                first_distinct == std::numeric_limits<int64_t>::max()) {
              first_distinct = count + lower->m_first_distinct;
            }
            count = count + lower->m_children.size();
            for (auto child : lower->m_children)
              setop->m_children.push_back(child);
          } else {
            // do not merge INTERSECT ALL: the execution time logic can only
            // handle binary INTERSECT ALL.
            count++;
            setop->m_children.push_back(elt);
          }
        }
      } else if (!pc->is_top_level_union_all(sc) &&
                 lower->m_last_distinct == 0) {
        // We have a higher and lower level setop ALL, so ok to merge
        // unless we have a top level UNION ALL in which case we prefer
        // streaming.
        if (count + lower->m_first_distinct <
                std::numeric_limits<int64_t>::max() &&
            first_distinct == std::numeric_limits<int64_t>::max()) {
          first_distinct = count + lower->m_first_distinct;
        }
        count = count + lower->m_children.size();
        for (auto child : lower->m_children) setop->m_children.push_back(child);
      } else {
        // do not merge
        count++;
        setop->m_children.push_back(elt);
      }
    }
  }
  if (last_distinct > 0 && op == QT_INTERSECT)  // distinct always wins
    last_distinct = setop->m_children.size() - 1;
  setop->m_last_distinct = last_distinct;
  setop->m_first_distinct = first_distinct;
}

bool PT_set_operation::contextualize_setop(Parse_context *pc,
                                           Query_term_type setop_type,
                                           Surrounding_context context) {
  pc->m_stack.push_back(QueryLevel(pc->mem_root, context));
  if (super::do_contextualize(pc)) return true;

  if (m_lhs->contextualize(pc)) return true;

  pc->select = pc->thd->lex->new_set_operation_query(pc->select);

  if (pc->select == nullptr || m_rhs->contextualize(pc)) return true;

  pc->thd->lex->pop_context();

  QueryLevel ql = pc->m_stack.back();
  pc->m_stack.pop_back();

  Query_term_set_op *setop = nullptr;
  switch (setop_type) {
    case QT_UNION:
      setop = new (pc->mem_root) Query_term_union(pc->mem_root);
      break;
    case QT_EXCEPT:
      setop = new (pc->mem_root) Query_term_except(pc->mem_root);
      break;
    case QT_INTERSECT:
      setop = new (pc->mem_root) Query_term_intersect(pc->mem_root);
      break;
    default:
      assert(false);
  }
  if (setop == nullptr) return true;

  merge_descendants(pc, setop, ql);

  Query_expression *qe = pc->select->master_query_expression();
  if (setop->set_block(qe->create_post_processing_block(setop))) return true;
  pc->m_stack.back().m_elts.push_back(setop);
  return false;
}

bool PT_union::do_contextualize(Parse_context *pc) {
  return contextualize_setop(pc, QT_UNION,
                             m_is_distinct ? SC_UNION_DISTINCT : SC_UNION_ALL);
}

bool PT_except::do_contextualize(Parse_context *pc [[maybe_unused]]) {
  return contextualize_setop(
      pc, QT_EXCEPT, m_is_distinct ? SC_EXCEPT_DISTINCT : SC_EXCEPT_ALL);
}

bool PT_intersect::do_contextualize(Parse_context *pc [[maybe_unused]]) {
  return contextualize_setop(
      pc, QT_INTERSECT,
      m_is_distinct ? SC_INTERSECT_DISTINCT : SC_INTERSECT_ALL);
}

static bool setup_index(keytype key_type, const LEX_STRING name,
                        PT_base_index_option *type,
                        List<PT_key_part_specification> *columns,
                        Index_options options, Table_ddl_parse_context *pc) {
  *pc->key_create_info = default_key_create_info;

  if (type != nullptr && type->contextualize(pc)) return true;

  if (contextualize_nodes(options, pc)) return true;

  List_iterator<PT_key_part_specification> li(*columns);

  if ((key_type == KEYTYPE_FULLTEXT || key_type == KEYTYPE_SPATIAL ||
       pc->key_create_info->algorithm == HA_KEY_ALG_HASH)) {
    PT_key_part_specification *kp;
    while ((kp = li++)) {
      if (kp->is_explicit()) {
        my_error(ER_WRONG_USAGE, MYF(0), "spatial/fulltext/hash index",
                 "explicit index order");
        return true;
      }
    }
  }

  List<Key_part_spec> cols;
  for (PT_key_part_specification &kp : *columns) {
    if (kp.contextualize(pc)) return true;

    Key_part_spec *spec;
    if (kp.has_expression()) {
      spec =
          new (pc->mem_root) Key_part_spec(kp.get_expression(), kp.get_order());
    } else {
      spec = new (pc->mem_root) Key_part_spec(
          kp.get_column_name(), kp.get_prefix_length(), kp.get_order());
    }
    if (spec == nullptr || cols.push_back(spec)) {
      return true; /* purecov: deadcode */
    }
  }

  Key_spec *key =
      new (pc->mem_root) Key_spec(pc->mem_root, key_type, to_lex_cstring(name),
                                  pc->key_create_info, false, true, cols);
  if (key == nullptr || pc->alter_info->key_list.push_back(key)) return true;

  return false;
}

Sql_cmd *PT_create_index_stmt::make_cmd(THD *thd) {
  LEX *lex = thd->lex;
  Query_block *query_block = lex->current_query_block();

  thd->lex->sql_command = SQLCOM_CREATE_INDEX;

  if (query_block->add_table_to_list(thd, m_table_ident, nullptr,
                                     TL_OPTION_UPDATING, TL_READ_NO_INSERT,
                                     MDL_SHARED_UPGRADABLE) == nullptr)
    return nullptr;

  Table_ddl_parse_context pc(thd, query_block, &m_alter_info);

  m_alter_info.flags = Alter_info::ALTER_ADD_INDEX;

  if (setup_index(m_keytype, m_name, m_type, m_columns, m_options, &pc))
    return nullptr;

  m_alter_info.requested_algorithm = m_algo;
  m_alter_info.requested_lock = m_lock;

  thd->lex->alter_info = &m_alter_info;
  return new (thd->mem_root) Sql_cmd_create_index(&m_alter_info);
}

bool PT_inline_index_definition::do_contextualize(Table_ddl_parse_context *pc) {
  if (super::do_contextualize(pc)) return true;

  if (setup_index(m_keytype, m_name, m_type, m_columns, m_options, pc))
    return true;

  if (m_keytype == KEYTYPE_PRIMARY && !pc->key_create_info->is_visible)
    my_error(ER_PK_INDEX_CANT_BE_INVISIBLE, MYF(0));

  return false;
}

bool PT_foreign_key_definition::do_contextualize(Table_ddl_parse_context *pc) {
  if (super::do_contextualize(pc)) return true;

  THD *const thd = pc->thd;
  LEX *const lex = thd->lex;

  LEX_CSTRING db;
  LEX_CSTRING orig_db;

  if (m_referenced_table->db.str) {
    orig_db = m_referenced_table->db;

    if (check_db_name(orig_db.str, orig_db.length) != Ident_name_check::OK)
      return true;

    if (lower_case_table_names) {
      char *db_str = thd->strmake(orig_db.str, orig_db.length);
      if (db_str == nullptr) return true;  // OOM
      db.length = my_casedn_str(files_charset_info, db_str);
      db.str = db_str;
    } else
      db = orig_db;
  } else {
    /*
      Before 8.0 foreign key metadata was handled by SEs and they
      assumed that parent table belongs to the same database as
      child table unless FQTN was used (and connection's current
      database was ignored). We keep behavior compatible even
      though this is inconsistent with interpretation of non-FQTN
      table names in other contexts.

      If this is ALTER TABLE with RENAME TO <db_name.table_name>
      clause we need to use name of the target database.
    */
    if (pc->alter_info->new_db_name.str) {
      db = orig_db = pc->alter_info->new_db_name;
    } else {
      Table_ref *child_table = lex->query_block->get_table_list();
      db = orig_db = LEX_CSTRING{child_table->db, child_table->db_length};
    }
  }

  Ident_name_check ident_check_status = check_table_name(
      m_referenced_table->table.str, m_referenced_table->table.length);
  if (ident_check_status != Ident_name_check::OK) {
    my_error(ER_WRONG_TABLE_NAME, MYF(0), m_referenced_table->table.str);
    return true;
  }

  LEX_CSTRING table_name;

  if (lower_case_table_names) {
    char *table_name_str = thd->strmake(m_referenced_table->table.str,
                                        m_referenced_table->table.length);
    if (table_name_str == nullptr) return true;  // OOM
    table_name.length = my_casedn_str(files_charset_info, table_name_str);
    table_name.str = table_name_str;
  } else
    table_name = m_referenced_table->table;

  lex->key_create_info = default_key_create_info;

  /*
    If present name from the CONSTRAINT clause is used as name of generated
    supporting index (which is created in cases when there is no explicitly
    created supporting index). Otherwise, the FOREIGN KEY index_name value
    is used. If both are missing name of generated supporting index is
    automatically produced.
  */
  const LEX_CSTRING key_name = to_lex_cstring(
      m_constraint_name.str ? m_constraint_name
                            : m_key_name.str ? m_key_name : NULL_STR);

  if (key_name.str && check_string_char_length(key_name, "", NAME_CHAR_LEN,
                                               system_charset_info, true)) {
    my_error(ER_TOO_LONG_IDENT, MYF(0), key_name.str);
    return true;
  }

  List<Key_part_spec> cols;
  for (PT_key_part_specification &kp : *m_columns) {
    if (kp.contextualize(pc)) return true;

    Key_part_spec *spec = new (pc->mem_root) Key_part_spec(
        kp.get_column_name(), kp.get_prefix_length(), kp.get_order());
    if (spec == nullptr || cols.push_back(spec)) {
      return true; /* purecov: deadcode */
    }
  }

  /*
    We always use value from CONSTRAINT clause as a foreign key name.
    If it is not present we use generated name as a foreign key name
    (i.e. we ignore value from FOREIGN KEY index_name part).

    Validity of m_constraint_name has been already checked by the code
    above that handles supporting index name.
  */
  Key_spec *foreign_key = new (pc->mem_root) Foreign_key_spec(
      pc->mem_root, to_lex_cstring(m_constraint_name), cols, db, orig_db,
      table_name, m_referenced_table->table, m_ref_list, m_fk_delete_opt,
      m_fk_update_opt, m_fk_match_option);
  if (foreign_key == nullptr || pc->alter_info->key_list.push_back(foreign_key))
    return true;
  /* Only used for ALTER TABLE. Ignored otherwise. */
  pc->alter_info->flags |= Alter_info::ADD_FOREIGN_KEY;

  Key_spec *key =
      new (pc->mem_root) Key_spec(thd->mem_root, KEYTYPE_MULTIPLE, key_name,
                                  &default_key_create_info, true, true, cols);
  if (key == nullptr || pc->alter_info->key_list.push_back(key)) return true;

  return false;
}

bool PT_with_list::push_back(PT_common_table_expr *el) {
  const LEX_STRING &n = el->name();
  for (auto previous : m_elements) {
    const LEX_STRING &pn = previous->name();
    if (pn.length == n.length && !memcmp(pn.str, n.str, n.length)) {
      my_error(ER_NONUNIQ_TABLE, MYF(0), n.str);
      return true;
    }
  }
  return m_elements.push_back(el);
}

PT_common_table_expr::PT_common_table_expr(
    const POS &pos, const LEX_STRING &name, const LEX_STRING &subq_text,
    uint subq_text_offs, PT_subquery *subq_node,
    const Create_col_name_list *column_names, MEM_ROOT *mem_root)
    : super(pos),
      m_name(name),
      m_subq_text(subq_text),
      m_subq_text_offset(subq_text_offs),
      m_subq_node(subq_node),
      m_column_names(*column_names),
      m_postparse(mem_root) {
  if (lower_case_table_names && m_name.length) {
    // Lowercase name, as in Query_block::add_table_to_list()
    m_name.length = my_casedn_str(files_charset_info, m_name.str);
  }
  m_postparse.name = m_name;
}

bool PT_common_table_expr::do_contextualize(Parse_context *pc) {
  // The subquery node is reparsed and contextualized under the table, not
  // here. But for showing parse tree, we need to show it at it's originally
  // supplied place, i.e. under the WITH clause.
  if (pc->m_show_parse_tree != nullptr && m_subq_node != nullptr)
    return m_subq_node->contextualize(pc);
  return false;
}

void PT_common_table_expr::add_json_info(Json_object *obj) {
  obj->add_alias("cte_name",
                 create_dom_ptr<Json_string>(m_name.str, m_name.length));
  if (m_column_names.size() != 0) {
    String column_names_str;
    print_derived_column_names(nullptr, &column_names_str, &m_column_names);
    obj->add_alias("cte_columns",
                   create_dom_ptr<Json_string>(column_names_str.ptr(),
                                               column_names_str.length()));
  }
}

bool PT_with_clause::do_contextualize(Parse_context *pc) {
  if (super::do_contextualize(pc)) return true; /* purecov: inspected */
  // WITH complements a query expression (a unit).
  pc->select->master_query_expression()->m_with_clause = this;

  for (auto *el : m_list->elements())
    if (el->contextualize(pc)) return true;

  return false;
}

void PT_with_clause::print(const THD *thd, String *str,
                           enum_query_type query_type) {
  size_t len1 = str->length();
  str->append("with ");
  if (m_recursive) str->append("recursive ");
  size_t len2 = str->length(), len3 = len2;
  for (auto el : m_list->elements()) {
    if (str->length() != len3) {
      str->append(", ");
      len3 = str->length();
    }
    el->print(thd, str, query_type);
  }
  if (str->length() == len2)
    str->length(len1);  // don't print an empty WITH clause
  else
    str->append(" ");
}

void PT_common_table_expr::print(const THD *thd, String *str,
                                 enum_query_type query_type) {
  size_t len = str->length();
  append_identifier(thd, str, m_name.str, m_name.length);
  if (m_column_names.size())
    print_derived_column_names(thd, str, &m_column_names);
  str->append(" as ");

  /*
    Printing the raw text (this->m_subq_text) would lack:
    - expansion of '||' (which can mean CONCAT or OR, depending on
    sql_mode's PIPES_AS_CONCAT (the effect would be that a view containing
    a CTE containing '||' would change behaviour if sql_mode was
    changed between its creation and its usage).
    - quoting of table identifiers
    - expansion of the default db.
    So, we rather locate one resolved query expression for this CTE; for
    it to be intact this query expression must be non-merged. And we print
    it.
    If query expression has been merged everywhere, its Query_expression is
    gone and printing this CTE can be skipped. Note that when we print the
    view's body to the data dictionary, no merging is done.
  */
  bool found = false;
  for (auto *tl : m_postparse.references) {
    if (!tl->is_merged() &&
        // If 2+ references exist, show the one which is shown in EXPLAIN
        tl->query_block_id_for_explain() == tl->query_block_id()) {
      str->append('(');
      tl->derived_query_expression()->print(thd, str, query_type);
      str->append(')');
      found = true;
      break;
    }
  }
  if (!found) str->length(len);  // don't print a useless CTE definition
}

bool PT_create_table_engine_option::do_contextualize(
    Table_ddl_parse_context *pc) {
  if (super::do_contextualize(pc)) return true;

  pc->create_info->used_fields |= HA_CREATE_USED_ENGINE;
  const bool is_temp_table = pc->create_info->options & HA_LEX_CREATE_TMP_TABLE;
  return resolve_engine(pc->thd, engine, is_temp_table, false,
                        &pc->create_info->db_type);
}

bool PT_create_table_secondary_engine_option::do_contextualize(
    Table_ddl_parse_context *pc) {
  if (super::do_contextualize(pc)) return true;

  pc->create_info->used_fields |= HA_CREATE_USED_SECONDARY_ENGINE;
  pc->create_info->secondary_engine = m_secondary_engine;
  return false;
}

bool PT_create_stats_auto_recalc_option::do_contextualize(
    Table_ddl_parse_context *pc) {
  if (super::do_contextualize(pc)) return true;

  switch (value) {
    case Ternary_option::ON:
      pc->create_info->stats_auto_recalc = HA_STATS_AUTO_RECALC_ON;
      break;
    case Ternary_option::OFF:
      pc->create_info->stats_auto_recalc = HA_STATS_AUTO_RECALC_OFF;
      break;
    case Ternary_option::DEFAULT:
      pc->create_info->stats_auto_recalc = HA_STATS_AUTO_RECALC_DEFAULT;
      break;
    default:
      assert(false);
  }
  pc->create_info->used_fields |= HA_CREATE_USED_STATS_AUTO_RECALC;
  return false;
}

bool PT_create_stats_stable_pages::do_contextualize(
    Table_ddl_parse_context *pc) {
  if (super::do_contextualize(pc)) return true;

  pc->create_info->stats_sample_pages = value;
  pc->create_info->used_fields |= HA_CREATE_USED_STATS_SAMPLE_PAGES;
  return false;
}

bool PT_create_union_option::do_contextualize(Table_ddl_parse_context *pc) {
  if (super::do_contextualize(pc)) return true;

  THD *const thd = pc->thd;
  LEX *const lex = thd->lex;
  const Yacc_state *yyps = &thd->m_parser_state->m_yacc;

  Table_ref **exclude_merge_engine_tables = lex->query_tables_last;
  SQL_I_List<Table_ref> save_list;
  lex->query_block->m_table_list.save_and_clear(&save_list);
  if (pc->select->add_tables(thd, tables, TL_OPTION_UPDATING, yyps->m_lock_type,
                             yyps->m_mdl_type))
    return true;
  /*
    Move the union list to the merge_list and exclude its tables
    from the global list.
  */
  pc->create_info->merge_list = lex->query_block->m_table_list;
  lex->query_block->m_table_list = save_list;
  /*
    When excluding union list from the global list we assume that
    elements of the former immediately follow elements which represent
    table being created/altered and parent tables.
  */
  assert(*exclude_merge_engine_tables == pc->create_info->merge_list.first);
  *exclude_merge_engine_tables = nullptr;
  lex->query_tables_last = exclude_merge_engine_tables;

  pc->create_info->used_fields |= HA_CREATE_USED_UNION;
  return false;
}

bool set_default_charset(HA_CREATE_INFO *create_info,
                         const CHARSET_INFO *value) {
  assert(value != nullptr);

  if ((create_info->used_fields & HA_CREATE_USED_DEFAULT_CHARSET) &&
      create_info->default_table_charset &&
      !my_charset_same(create_info->default_table_charset, value)) {
    my_error(ER_CONFLICTING_DECLARATIONS, MYF(0), "CHARACTER SET ",
             create_info->default_table_charset->csname, "CHARACTER SET ",
             value->csname);
    return true;
  }
  if ((create_info->used_fields & HA_CREATE_USED_DEFAULT_COLLATE) == 0)
    create_info->default_table_charset = value;
  create_info->used_fields |= HA_CREATE_USED_DEFAULT_CHARSET;
  return false;
}

bool PT_create_table_default_charset::do_contextualize(
    Table_ddl_parse_context *pc) {
  return (super::do_contextualize(pc) ||
          set_default_charset(pc->create_info, value));
}

bool set_default_collation(HA_CREATE_INFO *create_info,
                           const CHARSET_INFO *collation) {
  assert(collation != nullptr);
  assert((create_info->default_table_charset == nullptr) ==
         ((create_info->used_fields & HA_CREATE_USED_DEFAULT_CHARSET) == 0));

  if (merge_charset_and_collation(create_info->default_table_charset, collation,
                                  &create_info->default_table_charset)) {
    return true;
  }
  create_info->used_fields |= HA_CREATE_USED_DEFAULT_CHARSET;
  create_info->used_fields |= HA_CREATE_USED_DEFAULT_COLLATE;
  return false;
}

bool PT_create_table_default_collation::do_contextualize(
    Table_ddl_parse_context *pc) {
  return (super::do_contextualize(pc) ||
          set_default_collation(pc->create_info, value));
}

bool PT_locking_clause::do_contextualize(Parse_context *pc) {
  LEX *lex = pc->thd->lex;

  if (lex->is_explain()) return false;

  if (m_locked_row_action == Locked_row_action::SKIP)
    lex->set_stmt_unsafe(LEX::BINLOG_STMT_UNSAFE_SKIP_LOCKED);

  if (m_locked_row_action == Locked_row_action::NOWAIT)
    lex->set_stmt_unsafe(LEX::BINLOG_STMT_UNSAFE_NOWAIT);

  lex->safe_to_cache_query = false;

  return set_lock_for_tables(pc);
}

using Local_tables_iterator =
    IntrusiveListIterator<Table_ref, &Table_ref::next_local>;

/// A list interface over the Table_ref::next_local pointer.
using Local_tables_list = IteratorContainer<Local_tables_iterator>;

bool PT_query_block_locking_clause::set_lock_for_tables(Parse_context *pc) {
  Local_tables_list local_tables(pc->select->get_table_list());
  for (Table_ref *table_list : local_tables)
    if (!table_list->is_derived()) {
      if (table_list->lock_descriptor().type != TL_READ_DEFAULT) {
        my_error(ER_DUPLICATE_TABLE_LOCK, MYF(0), table_list->alias);
        return true;
      }

      pc->select->set_lock_for_table(get_lock_descriptor(), table_list);
    }
  return false;
}

bool PT_column_def::do_contextualize(Table_ddl_parse_context *pc) {
  // Since Alter_info objects are allocated on a mem_root and never
  // destroyed we (move)-assign an empty vector to cf_appliers to
  // ensure any dynamic memory is released. This must be done whenever
  // leaving this scope since appliers may be added in
  // field_def->contextualize(pc).
  auto clr_appliers = create_scope_guard([&]() {
    pc->alter_info->cf_appliers = decltype(pc->alter_info->cf_appliers)();
  });

  if (super::do_contextualize(pc) || field_def->contextualize(pc) ||
      contextualize_safe(pc, opt_column_constraint))
    return true;

  pc->alter_info->flags |= field_def->alter_info_flags;
  dd::Column::enum_hidden_type field_hidden_type =
      (field_def->type_flags & FIELD_IS_INVISIBLE)
          ? dd::Column::enum_hidden_type::HT_HIDDEN_USER
          : dd::Column::enum_hidden_type::HT_VISIBLE;

  return pc->alter_info->add_field(
      pc->thd, &field_ident, field_def->type, field_def->length, field_def->dec,
      field_def->type_flags, field_def->default_value,
      field_def->on_update_value, &field_def->comment, nullptr,
      field_def->interval_list, field_def->charset,
      field_def->has_explicit_collation, field_def->uint_geom_type,
      &field_def->m_zip_dict, field_def->gcol_info, field_def->default_val_info,
      opt_place, field_def->m_srid, field_def->check_const_spec_list,
      field_hidden_type);
}

Sql_cmd *PT_create_table_stmt::make_cmd(THD *thd) {
  LEX *const lex = thd->lex;

  lex->sql_command = SQLCOM_CREATE_TABLE;

  Parse_context pc(thd, lex->current_query_block());

  if (m_opt_hints != nullptr && m_opt_hints->contextualize(&pc)) return nullptr;

  Table_ref *table = pc.select->add_table_to_list(
      thd, table_name, nullptr, TL_OPTION_UPDATING, TL_WRITE, MDL_SHARED);
  if (table == nullptr) return nullptr;

  table->open_strategy = Table_ref::OPEN_FOR_CREATE;

  lex->create_info = &m_create_info;
  Table_ddl_parse_context pc2(thd, pc.select, &m_alter_info);

  pc2.create_info->options = 0;
  if (is_temporary) pc2.create_info->options |= HA_LEX_CREATE_TMP_TABLE;
  if (only_if_not_exists)
    pc2.create_info->options |= HA_LEX_CREATE_IF_NOT_EXISTS;

  pc2.create_info->default_table_charset = nullptr;

  lex->name.str = nullptr;
  lex->name.length = 0;

  Table_ref *qe_tables = nullptr;

  if (opt_like_clause != nullptr) {
    pc2.create_info->options |= HA_LEX_CREATE_TABLE_LIKE;
    Table_ref **like_clause_table = &lex->query_tables->next_global;
    Table_ref *src_table = pc.select->add_table_to_list(
        thd, opt_like_clause, nullptr, 0, TL_READ, MDL_SHARED_READ);
    if (!src_table) return nullptr;
    /* CREATE TABLE ... LIKE is not allowed for views. */
    src_table->required_type = dd::enum_table_type::BASE_TABLE;
    qe_tables = *like_clause_table;
  } else {
    if (opt_table_element_list) {
      for (auto element : *opt_table_element_list) {
        if (element->contextualize(&pc2)) return nullptr;
      }
    }

    if (opt_create_table_options) {
      for (auto option : *opt_create_table_options)
        if (option->contextualize(&pc2)) return nullptr;
    }

    if (opt_partitioning) {
      Table_ref **exclude_part_tables = lex->query_tables_last;
      if (opt_partitioning->contextualize(&pc)) return nullptr;
      /*
        Remove all tables used in PARTITION clause from the global table
        list. Partitioning with subqueries is not allowed anyway.
      */
      *exclude_part_tables = nullptr;
      lex->query_tables_last = exclude_part_tables;

      lex->part_info = &opt_partitioning->part_info;
    }

    switch (on_duplicate) {
      case On_duplicate::IGNORE_DUP:
        lex->set_ignore(true);
        break;
      case On_duplicate::REPLACE_DUP:
        lex->duplicates = DUP_REPLACE;
        break;
      case On_duplicate::ERROR:
        lex->duplicates = DUP_ERROR;
        break;
    }

    if (opt_query_expression) {
      Table_ref **query_expression_tables = &lex->query_tables->next_global;
      /*
        In CREATE TABLE t ... SELECT the table_list initially contains
        here a table entry for the destination table `t'.
        Backup it and clean the table list for the processing of
        the query expression and push `t' back to the beginning of the
        table_list finally.

        @todo: Don't save the CREATE destination table in
               Query_block::table_list and remove this backup & restore.

        The following work only with the local list, the global list
        is created correctly in this case
      */
      SQL_I_List<Table_ref> save_list;
      pc.select->m_table_list.save_and_clear(&save_list);

      if (opt_query_expression->contextualize(&pc)) return nullptr;
      if (pc.finalize_query_expression()) return nullptr;

      // Ensure that first query block is the current one
      assert(pc.select->select_number == 1);
      /*
        The following work only with the local list, the global list
        is created correctly in this case
      */
      pc.select->m_table_list.push_front(&save_list);
      qe_tables = *query_expression_tables;
    }
  }

  lex->set_current_query_block(pc.select);
  if ((pc2.create_info->used_fields & HA_CREATE_USED_ENGINE) &&
      !pc2.create_info->db_type) {
    pc2.create_info->db_type =
        pc2.create_info->options & HA_LEX_CREATE_TMP_TABLE
            ? ha_default_temp_handlerton(thd)
            : ha_default_handlerton(thd);
    push_warning_printf(
        thd, Sql_condition::SL_WARNING, ER_WARN_USING_OTHER_HANDLER,
        ER_THD(thd, ER_WARN_USING_OTHER_HANDLER),
        ha_resolve_storage_engine_name(pc2.create_info->db_type),
        table_name->table.str);
  }
  create_table_set_open_action_and_adjust_tables(lex);

  thd->lex->alter_info = &m_alter_info;
  return new (thd->mem_root) Sql_cmd_create_table(&m_alter_info, qe_tables);
}

bool PT_table_locking_clause::set_lock_for_tables(Parse_context *pc) {
  assert(!m_tables.empty());
  for (Table_ident *table_ident : m_tables) {
    Query_block *select = pc->select;

    Table_ref *table_list = select->find_table_by_name(table_ident);

    THD *thd = pc->thd;

    if (table_list == nullptr)
      return raise_error(thd, table_ident, ER_UNRESOLVED_TABLE_LOCK);

    if (table_list->lock_descriptor().type != TL_READ_DEFAULT)
      return raise_error(thd, table_ident, ER_DUPLICATE_TABLE_LOCK);

    select->set_lock_for_table(get_lock_descriptor(), table_list);
  }

  return false;
}

bool PT_show_table_base::make_table_base_cmd(THD *thd, bool *temporary) {
  LEX *const lex = thd->lex;
  Parse_context pc(thd, lex->current_query_block());

  lex->sql_command = m_sql_command;

  // Create empty query block and add user specified table.
  Table_ref **query_tables_last = lex->query_tables_last;
  Query_block *schema_query_block = lex->new_empty_query_block();
  if (schema_query_block == nullptr) return true;
  Table_ref *tbl = schema_query_block->add_table_to_list(
      thd, m_table_ident, nullptr, 0, TL_READ, MDL_SHARED_READ);
  if (tbl == nullptr) return true;
  lex->query_tables_last = query_tables_last;

  if (m_wild.str && lex->set_wild(m_wild)) return true;  // OOM

  TABLE *show_table = find_temporary_table(thd, tbl);
  *temporary = show_table != nullptr;

  // If its a temporary table then use schema_table implementation,
  // otherwise read I_S system view:
  if (*temporary) {
    Query_block *query_block = lex->current_query_block();

    if (m_where != nullptr) {
      if (m_where->itemize(&pc, &m_where)) return true;
      query_block->set_where_cond(m_where);
    }

    enum enum_schema_tables schema_table = m_sql_command == SQLCOM_SHOW_FIELDS
                                               ? SCH_TMP_TABLE_COLUMNS
                                               : SCH_TMP_TABLE_KEYS;
    if (make_schema_query_block(thd, query_block, schema_table)) return true;

    Table_ref *table_list = query_block->get_table_list();
    table_list->schema_query_block = schema_query_block;
    table_list->schema_table_reformed = true;
  } else {
    Query_block *sel = nullptr;
    switch (m_sql_command) {
      case SQLCOM_SHOW_FIELDS:
        sel = dd::info_schema::build_show_columns_query(
            m_pos, thd, m_table_ident, lex->wild, m_where);
        break;
      case SQLCOM_SHOW_KEYS:
        sel = dd::info_schema::build_show_keys_query(m_pos, thd, m_table_ident,
                                                     m_where);
        break;
      default:
        assert(false);
        sel = nullptr;
        break;
    }

    if (sel == nullptr) return true;

    Table_ref *table_list = sel->get_table_list();
    table_list->schema_query_block = schema_query_block;
  }

  return false;
}

static void setup_lex_show_cmd_type(THD *thd, Show_cmd_type show_cmd_type) {
  thd->lex->verbose = false;
  thd->lex->m_extended_show = false;

  switch (show_cmd_type) {
    case Show_cmd_type::STANDARD:
      break;
    case Show_cmd_type::FULL_SHOW:
      thd->lex->verbose = true;
      break;
    case Show_cmd_type::EXTENDED_SHOW:
      thd->lex->m_extended_show = true;
      break;
    case Show_cmd_type::EXTENDED_FULL_SHOW:
      thd->lex->verbose = true;
      thd->lex->m_extended_show = true;
      break;
  }
}

Sql_cmd *PT_show_binlog_events::make_cmd(THD *thd) {
  LEX *lex = thd->lex;
  lex->sql_command = m_sql_command;

  lex->mi.log_file_name = m_opt_log_file_name.str;

  Parse_context pc(thd, thd->lex->current_query_block());
  if (contextualize_safe(&pc, m_opt_limit_clause)) return nullptr;  // OOM

  return &m_sql_cmd;
}

Sql_cmd *PT_show_binlogs::make_cmd(THD *thd) {
  LEX *lex = thd->lex;
  lex->sql_command = m_sql_command;

  return &m_sql_cmd;
}

Sql_cmd *PT_show_charsets::make_cmd(THD *thd) {
  LEX *lex = thd->lex;
  lex->sql_command = m_sql_command;

  if (m_wild.str && lex->set_wild(m_wild)) return nullptr;  // OOM

  if (dd::info_schema::build_show_character_set_query(m_pos, thd, lex->wild,
                                                      m_where) == nullptr)
    return nullptr;

  return &m_sql_cmd;
}

Sql_cmd *PT_show_collations::make_cmd(THD *thd) {
  LEX *lex = thd->lex;
  lex->sql_command = m_sql_command;

  if (m_wild.str && lex->set_wild(m_wild)) return nullptr;  // OOM

  if (dd::info_schema::build_show_collation_query(m_pos, thd, lex->wild,
                                                  m_where) == nullptr)
    return nullptr;

  return &m_sql_cmd;
}

Sql_cmd *PT_show_count_base::make_cmd_generic(
    THD *thd, LEX_CSTRING diagnostic_variable_name) {
  LEX *const lex = thd->lex;
  lex->sql_command = SQLCOM_SELECT;

  // SHOW COUNT(*) { ERRORS | WARNINGS } doesn't clear them.
  lex->keep_diagnostics = DA_KEEP_DIAGNOSTICS;

  Parse_context pc(thd, lex->current_query_block());
  Item *var =
      get_system_variable(&pc, OPT_SESSION, diagnostic_variable_name, false);
  if (var == nullptr) {
    assert(false);
    return nullptr;  // should never happen
  }

  constexpr const char session_prefix[] = "@@session.";
  assert(diagnostic_variable_name.length <= MAX_SYS_VAR_LENGTH);
  char buff[sizeof(session_prefix) + MAX_SYS_VAR_LENGTH + 1];
  /*
    We set the name of Item to @@session.var_name because that then is used
    as the column name in the output.
  */
  char *end =
      strxmov(buff, session_prefix, diagnostic_variable_name.str, nullptr);
  var->item_name.copy(buff, end - buff);

  add_item_to_list(thd, var);

  return new (thd->mem_root) Sql_cmd_select(nullptr);
}

Sql_cmd *PT_show_create_database::make_cmd(THD *thd) {
  LEX *lex = thd->lex;
  lex->sql_command = m_sql_command;

  assert(lex->create_info == nullptr);
  lex->create_info = thd->alloc_typed<HA_CREATE_INFO>();
  if (lex->create_info == nullptr) return nullptr;  // OOM
  lex->create_info->options = m_if_not_exists ? HA_LEX_CREATE_IF_NOT_EXISTS : 0;
  lex->name = m_name;

  return &m_sql_cmd;
}

Sql_cmd *PT_show_create_event::make_cmd(THD *thd) {
  LEX *lex = thd->lex;
  lex->sql_command = m_sql_command;

  lex->spname = m_spname;

  return &m_sql_cmd;
}

Sql_cmd *PT_show_create_function::make_cmd(THD *thd) {
  LEX *lex = thd->lex;
  lex->sql_command = m_sql_command;

  lex->spname = m_spname;

  return &m_sql_cmd;
}

Sql_cmd *PT_show_create_procedure::make_cmd(THD *thd) {
  LEX *lex = thd->lex;
  lex->sql_command = m_sql_command;

  lex->spname = m_spname;

  return &m_sql_cmd;
}

Sql_cmd *PT_show_create_table::make_cmd(THD *thd) {
  LEX *lex = thd->lex;
  lex->sql_command = m_sql_command;

  assert(lex->create_info == nullptr);
  lex->create_info = thd->alloc_typed<HA_CREATE_INFO>();
  if (lex->create_info == nullptr) return nullptr;  // OOM
  lex->create_info->storage_media = HA_SM_DEFAULT;

  return &m_sql_cmd;
}

Sql_cmd *PT_show_create_view::make_cmd(THD *thd) {
  LEX *lex = thd->lex;
  lex->sql_command = m_sql_command;

  return &m_sql_cmd;
}

Sql_cmd *PT_show_create_trigger::make_cmd(THD *thd) {
  LEX *lex = thd->lex;
  lex->sql_command = m_sql_command;

  lex->spname = m_spname;

  return &m_sql_cmd;
}

Sql_cmd *PT_show_create_user::make_cmd(THD *thd) {
  LEX *lex = thd->lex;
  lex->sql_command = m_sql_command;

  lex->grant_user = m_user;

  return &m_sql_cmd;
}

Sql_cmd *PT_show_databases::make_cmd(THD *thd) {
  LEX *lex = thd->lex;
  lex->sql_command = m_sql_command;

  if (m_wild.str && lex->set_wild(m_wild)) return nullptr;  // OOM

  if (dd::info_schema::build_show_databases_query(m_pos, thd, lex->wild,
                                                  m_where) == nullptr)
    return nullptr;

  return &m_sql_cmd;
}

Sql_cmd *PT_show_client_stats::make_cmd(THD *thd) {
  LEX *lex = thd->lex;
  lex->sql_command = m_sql_command;

  if (prepare_schema_table(thd, lex, 0, SCH_CLIENT_STATS)) return nullptr;

  return &m_sql_cmd;
}

Sql_cmd *PT_show_index_stats::make_cmd(THD *thd) {
  LEX *lex = thd->lex;
  lex->sql_command = m_sql_command;

  if (prepare_schema_table(thd, lex, 0, SCH_INDEX_STATS)) return nullptr;

  return &m_sql_cmd;
}

Sql_cmd *PT_show_table_stats::make_cmd(THD *thd) {
  LEX *lex = thd->lex;
  lex->sql_command = m_sql_command;

  if (prepare_schema_table(thd, lex, 0, SCH_TABLE_STATS)) return nullptr;

  return &m_sql_cmd;
}

Sql_cmd *PT_show_thread_stats::make_cmd(THD *thd) {
  LEX *lex = thd->lex;
  lex->sql_command = m_sql_command;

  if (prepare_schema_table(thd, lex, 0, SCH_THREAD_STATS)) return nullptr;

  return &m_sql_cmd;
}

Sql_cmd *PT_show_user_stats::make_cmd(THD *thd) {
  LEX *lex = thd->lex;
  lex->sql_command = m_sql_command;

  if (prepare_schema_table(thd, lex, 0, SCH_USER_STATS)) return nullptr;

  return &m_sql_cmd;
}

Sql_cmd *PT_show_engine_logs::make_cmd(THD *thd) {
  LEX *lex = thd->lex;
  lex->sql_command = m_sql_command;

  assert(lex->create_info == nullptr);
  lex->create_info = thd->alloc_typed<HA_CREATE_INFO>();
  if (lex->create_info == nullptr) return nullptr;  // OOM
  if (!m_all && resolve_engine(thd, to_lex_cstring(m_engine), false, true,
                               &lex->create_info->db_type))
    return nullptr;

  return &m_sql_cmd;
}

Sql_cmd *PT_show_engine_mutex::make_cmd(THD *thd) {
  LEX *lex = thd->lex;
  lex->sql_command = m_sql_command;

  assert(lex->create_info == nullptr);
  lex->create_info = thd->alloc_typed<HA_CREATE_INFO>();
  if (lex->create_info == nullptr) return nullptr;  // OOM
  if (!m_all && resolve_engine(thd, to_lex_cstring(m_engine), false, true,
                               &lex->create_info->db_type))
    return nullptr;

  return &m_sql_cmd;
}

Sql_cmd *PT_show_engine_status::make_cmd(THD *thd) {
  LEX *lex = thd->lex;
  lex->sql_command = m_sql_command;

  assert(lex->create_info == nullptr);
  lex->create_info = thd->alloc_typed<HA_CREATE_INFO>();
  if (lex->create_info == nullptr) return nullptr;  // OOM
  if (!m_all && resolve_engine(thd, to_lex_cstring(m_engine), false, true,
                               &lex->create_info->db_type))
    return nullptr;

  return &m_sql_cmd;
}

Sql_cmd *PT_show_engines::make_cmd(THD *thd) {
  LEX *lex = thd->lex;
  lex->sql_command = m_sql_command;

  if (prepare_schema_table(thd, lex, nullptr, SCH_ENGINES)) return nullptr;

  return &m_sql_cmd;
}

Sql_cmd *PT_show_errors::make_cmd(THD *thd) {
  LEX *lex = thd->lex;
  lex->sql_command = m_sql_command;
  // SHOW ERRORS will not clear diagnostics
  lex->keep_diagnostics = DA_KEEP_DIAGNOSTICS;

  Parse_context pc(thd, thd->lex->current_query_block());
  if (contextualize_safe(&pc, m_opt_limit_clause)) return nullptr;  // OOM

  return &m_sql_cmd;
}

Sql_cmd *PT_show_fields::make_cmd(THD *thd) {
  LEX *const lex = thd->lex;
  assert(lex->query_block->db == nullptr);

  setup_lex_show_cmd_type(thd, m_show_cmd_type);
  lex->current_query_block()->parsing_place = CTX_SELECT_LIST;
  if (make_table_base_cmd(thd, &m_sql_cmd.m_temporary)) return nullptr;
  // WL#6599 opt_describe_column is handled during prepare stage in
  // prepare_schema_dd_view instead of execution stage
  lex->current_query_block()->parsing_place = CTX_NONE;

  return &m_sql_cmd;
}

Sql_cmd *PT_show_keys::make_cmd(THD *thd) {
  thd->lex->m_extended_show = m_extended_show;

  if (make_table_base_cmd(thd, &m_sql_cmd.m_temporary)) return nullptr;

  return &m_sql_cmd;
}

Sql_cmd *PT_show_events::make_cmd(THD *thd) {
  LEX *lex = thd->lex;
  lex->sql_command = m_sql_command;
  lex->query_block->db = m_opt_db;

  if (m_wild.str && lex->set_wild(m_wild)) return nullptr;  // OOM

  if (dd::info_schema::build_show_events_query(m_pos, thd, lex->wild,
                                               m_where) == nullptr)
    return nullptr;

  return &m_sql_cmd;
}

Sql_cmd *PT_show_binary_log_status::make_cmd(THD *thd) {
  LEX *lex = thd->lex;
  lex->sql_command = m_sql_command;

  return &m_sql_cmd;
}

Sql_cmd *PT_show_open_tables::make_cmd(THD *thd) {
  LEX *lex = thd->lex;
  lex->sql_command = m_sql_command;

  Parse_context pc(thd, lex->query_block);

  if (m_wild.str && lex->set_wild(m_wild)) return nullptr;  // OOM
  if (m_where != nullptr) {
    if (m_where->itemize(&pc, &m_where)) return nullptr;
    lex->query_block->set_where_cond(m_where);
  }
  lex->query_block->db = m_opt_db;

  if (prepare_schema_table(thd, lex, nullptr, SCH_OPEN_TABLES)) return nullptr;

  return &m_sql_cmd;
}

Sql_cmd *PT_show_plugins::make_cmd(THD *thd) {
  LEX *lex = thd->lex;
  lex->sql_command = m_sql_command;

  if (prepare_schema_table(thd, lex, nullptr, SCH_PLUGINS)) return nullptr;

  return &m_sql_cmd;
}

Sql_cmd *PT_show_privileges::make_cmd(THD *thd) {
  LEX *lex = thd->lex;
  lex->sql_command = m_sql_command;

  return &m_sql_cmd;
}

Sql_cmd *PT_show_processlist::make_cmd(THD *thd) {
  LEX *lex = thd->lex;
  lex->sql_command = m_sql_command;

  // Read once, to avoid race conditions.
  bool use_pfs = pfs_processlist_enabled;

  m_sql_cmd.set_use_pfs(use_pfs);
  if (use_pfs) {
    if (build_processlist_query(m_pos, thd, m_sql_cmd.verbose()))
      return nullptr;
  }

  return &m_sql_cmd;
}

Sql_cmd *PT_show_routine_code::make_cmd(THD *thd) {
  LEX *lex = thd->lex;
  lex->sql_command = m_sql_command;

  return &m_sql_cmd;
}

Sql_cmd *PT_show_profile::make_cmd(THD *thd) {
  LEX *lex = thd->lex;
  lex->sql_command = m_sql_command;

  lex->profile_options = m_opt_profile_options;
  lex->show_profile_query_id = m_opt_query_id;

  Parse_context pc(thd, thd->lex->current_query_block());
  if (contextualize_safe(&pc, m_opt_limit_clause)) return nullptr;  // OOM

  if (prepare_schema_table(thd, lex, nullptr, SCH_PROFILES)) return nullptr;

  return &m_sql_cmd;
}

Sql_cmd *PT_show_profiles::make_cmd(THD *thd) {
  LEX *lex = thd->lex;
  lex->sql_command = m_sql_command;

  return &m_sql_cmd;
}

Sql_cmd *PT_show_relaylog_events::make_cmd(THD *thd) {
  LEX *lex = thd->lex;
  lex->sql_command = m_sql_command;

  lex->mi.log_file_name = m_opt_log_file_name.str;
  if (lex->set_channel_name(m_opt_channel_name)) return nullptr;  // OOM

  Parse_context pc(thd, thd->lex->current_query_block());
  if (contextualize_safe(&pc, m_opt_limit_clause)) return nullptr;  // OOM

  return &m_sql_cmd;
}

Sql_cmd *PT_show_replicas::make_cmd(THD *thd) {
  LEX *lex = thd->lex;
  lex->sql_command = m_sql_command;

  return &m_sql_cmd;
}

Sql_cmd *PT_show_replica_status::make_cmd(THD *thd) {
  LEX *lex = thd->lex;
  lex->sql_command = m_sql_command;

  if (lex->set_channel_name(m_opt_channel_name)) return nullptr;  // OOM

  return &m_sql_cmd;
}

Sql_cmd *PT_show_status::make_cmd(THD *thd) {
  LEX *lex = thd->lex;
  lex->sql_command = m_sql_command;

  if (m_wild.str && lex->set_wild(m_wild)) return nullptr;  // OOM

  if (m_var_type == OPT_SESSION) {
    if (build_show_session_status(m_pos, thd, lex->wild, m_where) == nullptr)
      return nullptr;
  } else if (m_var_type == OPT_GLOBAL) {
    if (build_show_global_status(m_pos, thd, lex->wild, m_where) == nullptr)
      return nullptr;
  }
  return &m_sql_cmd;
}

Sql_cmd *PT_show_status_func::make_cmd(THD *thd) {
  LEX *lex = thd->lex;
  lex->sql_command = m_sql_command;

  if (m_wild.str && lex->set_wild(m_wild)) return nullptr;  // OOM

  if (dd::info_schema::build_show_procedures_query(m_pos, thd, lex->wild,
                                                   m_where) == nullptr)
    return nullptr;

  return &m_sql_cmd;
}

Sql_cmd *PT_show_status_proc::make_cmd(THD *thd) {
  LEX *lex = thd->lex;
  lex->sql_command = m_sql_command;

  if (m_wild.str && lex->set_wild(m_wild)) return nullptr;  // OOM

  if (dd::info_schema::build_show_procedures_query(m_pos, thd, lex->wild,
                                                   m_where) == nullptr)
    return nullptr;

  return &m_sql_cmd;
}

Sql_cmd *PT_show_table_status::make_cmd(THD *thd) {
  LEX *lex = thd->lex;
  lex->sql_command = m_sql_command;

  lex->query_block->db = m_opt_db;

  if (m_wild.str && lex->set_wild(m_wild)) return nullptr;  // OOM

  if (dd::info_schema::build_show_tables_query(m_pos, thd, lex->wild, m_where,
                                               true) == nullptr)
    return nullptr;

  return &m_sql_cmd;
}

Sql_cmd *PT_show_tables::make_cmd(THD *thd) {
  LEX *lex = thd->lex;
  lex->sql_command = m_sql_command;
  setup_lex_show_cmd_type(thd, m_show_cmd_type);

  lex->query_block->db = m_opt_db;

  if (m_wild.str && lex->set_wild(m_wild)) return nullptr;  // OOM

  if (dd::info_schema::build_show_tables_query(m_pos, thd, lex->wild, m_where,
                                               false) == nullptr)
    return nullptr;

  return &m_sql_cmd;
}

Sql_cmd *PT_show_triggers::make_cmd(THD *thd) {
  LEX *lex = thd->lex;
  lex->sql_command = m_sql_command;
  lex->verbose = m_full;
  lex->query_block->db = m_opt_db;

  if (m_wild.str && lex->set_wild(m_wild)) return nullptr;  // OOM

  if (dd::info_schema::build_show_triggers_query(m_pos, thd, lex->wild,
                                                 m_where) == nullptr)
    return nullptr;

  return &m_sql_cmd;
}

Sql_cmd *PT_show_variables::make_cmd(THD *thd) {
  LEX *lex = thd->lex;
  lex->sql_command = m_sql_command;

  if (m_wild.str && lex->set_wild(m_wild)) return nullptr;  // OOM

  if (m_var_type == OPT_SESSION) {
    if (build_show_session_variables(m_pos, thd, lex->wild, m_where) == nullptr)
      return nullptr;
  } else if (m_var_type == OPT_GLOBAL) {
    if (build_show_global_variables(m_pos, thd, lex->wild, m_where) == nullptr)
      return nullptr;
  }
  return &m_sql_cmd;
}

Sql_cmd *PT_show_warnings::make_cmd(THD *thd) {
  LEX *lex = thd->lex;
  lex->sql_command = m_sql_command;
  // SHOW WARNINGS will not clear diagnostics
  lex->keep_diagnostics = DA_KEEP_DIAGNOSTICS;

  Parse_context pc(thd, thd->lex->current_query_block());
  if (contextualize_safe(&pc, m_opt_limit_clause)) return nullptr;  // OOM

  return &m_sql_cmd;
}

bool PT_alter_table_change_column::do_contextualize(
    Table_ddl_parse_context *pc) {
  // Since Alter_info objects are allocated on a mem_root and never
  // destroyed we (move)-assign an empty vector to cf_appliers to
  // ensure any dynamic memory is released. This must be done whenever
  // leaving this scope since appliers may be added in
  // m_field_def->contextualize(pc).
  auto clr_appliers = create_scope_guard([&]() {
    pc->alter_info->cf_appliers = decltype(pc->alter_info->cf_appliers)();
  });

  if (super::do_contextualize(pc) || m_field_def->contextualize(pc))
    return true;
  pc->alter_info->flags |= m_field_def->alter_info_flags;
  dd::Column::enum_hidden_type field_hidden_type =
      (m_field_def->type_flags & FIELD_IS_INVISIBLE)
          ? dd::Column::enum_hidden_type::HT_HIDDEN_USER
          : dd::Column::enum_hidden_type::HT_VISIBLE;

  return pc->alter_info->add_field(
      pc->thd, &m_new_name, m_field_def->type, m_field_def->length,
      m_field_def->dec, m_field_def->type_flags, m_field_def->default_value,
      m_field_def->on_update_value, &m_field_def->comment, m_old_name.str,
      m_field_def->interval_list, m_field_def->charset,
      m_field_def->has_explicit_collation, m_field_def->uint_geom_type,
      &m_field_def->m_zip_dict, m_field_def->gcol_info,
      m_field_def->default_val_info, m_opt_place, m_field_def->m_srid,
      m_field_def->check_const_spec_list, field_hidden_type);
}

bool PT_alter_table_rename::do_contextualize(Table_ddl_parse_context *pc) {
  if (super::do_contextualize(pc)) return true;  // OOM

  if (m_ident->db.str) {
    LEX_STRING db_str = to_lex_string(m_ident->db);
    if (check_and_convert_db_name(&db_str, false) != Ident_name_check::OK)
      return true;
    pc->alter_info->new_db_name = to_lex_cstring(db_str);
  } else if (pc->thd->lex->copy_db_to(&pc->alter_info->new_db_name.str,
                                      &pc->alter_info->new_db_name.length)) {
    return true;
  }
  switch (check_table_name(m_ident->table.str, m_ident->table.length)) {
    case Ident_name_check::WRONG:
      my_error(ER_WRONG_TABLE_NAME, MYF(0), m_ident->table.str);
      return true;
    case Ident_name_check::TOO_LONG:
      my_error(ER_TOO_LONG_IDENT, MYF(0), m_ident->table.str);
      return true;
    case Ident_name_check::OK:
      break;
  }
  pc->alter_info->new_table_name = m_ident->table;
  return false;
}

bool PT_alter_table_convert_to_charset::do_contextualize(
    Table_ddl_parse_context *pc) {
  if (super::do_contextualize(pc)) return true;  // OOM

  const CHARSET_INFO *const cs =
      m_charset ? m_charset : pc->thd->variables.collation_database;
  const CHARSET_INFO *const collation = m_collation ? m_collation : cs;

  if (!my_charset_same(cs, collation)) {
    my_error(ER_COLLATION_CHARSET_MISMATCH, MYF(0), collation->m_coll_name,
             cs->csname);
    return true;
  }

  if ((pc->create_info->used_fields & HA_CREATE_USED_DEFAULT_CHARSET) &&
      pc->create_info->default_table_charset && collation &&
      !my_charset_same(pc->create_info->default_table_charset, collation)) {
    my_error(ER_CONFLICTING_DECLARATIONS, MYF(0), "CHARACTER SET ",
             pc->create_info->default_table_charset->csname, "CHARACTER SET ",
             collation->csname);
    return true;
  }

  pc->create_info->table_charset = pc->create_info->default_table_charset =
      collation;
  pc->create_info->used_fields |=
      HA_CREATE_USED_CHARSET | HA_CREATE_USED_DEFAULT_CHARSET;
  if (m_collation != nullptr)
    pc->create_info->used_fields |= HA_CREATE_USED_DEFAULT_COLLATE;
  return false;
}

bool PT_alter_table_add_partition_def_list::do_contextualize(
    Table_ddl_parse_context *pc) {
  if (super::do_contextualize(pc)) return true;

  Partition_parse_context part_pc(pc->thd, &m_part_info,
                                  is_add_or_reorganize_partition());
  for (auto *part_def : *m_def_list) {
    if (part_def->contextualize(&part_pc)) return true;
  }
  m_part_info.num_parts = m_part_info.partitions.elements;

  return false;
}

bool PT_alter_table_reorganize_partition_into::do_contextualize(
    Table_ddl_parse_context *pc) {
  if (super::do_contextualize(pc)) return true;

  LEX *const lex = pc->thd->lex;
  lex->no_write_to_binlog = m_no_write_to_binlog;

  assert(pc->alter_info->partition_names.is_empty());
  pc->alter_info->partition_names = m_partition_names;

  Partition_parse_context ppc(pc->thd, &m_partition_info,
                              is_add_or_reorganize_partition());

  for (auto *part_def : *m_into)
    if (part_def->contextualize(&ppc)) return true;

  m_partition_info.num_parts = m_partition_info.partitions.elements;
  lex->part_info = &m_partition_info;
  return false;
}

bool PT_alter_table_exchange_partition::do_contextualize(
    Table_ddl_parse_context *pc) {
  if (super::do_contextualize(pc)) return true;

  pc->alter_info->with_validation = m_validation;

  String *s = new (pc->mem_root) String(
      m_partition_name.str, m_partition_name.length, system_charset_info);
  if (s == nullptr || pc->alter_info->partition_names.push_back(s) ||
      !pc->select->add_table_to_list(pc->thd, m_table_name, nullptr,
                                     TL_OPTION_UPDATING, TL_READ_NO_INSERT,
                                     MDL_SHARED_NO_WRITE)) {
    return true;
  }

  return false;
}

/**
  A common initialization part of ALTER TABLE statement variants.

  @param pc             The parse context.
  @param table_name     The name of a table to alter.
  @param algo           The ALGORITHM clause: inplace, copy etc.
  @param lock           The LOCK clause: none, shared, exclusive etc.
  @param validation     The WITH or WITHOUT VALIDATION clause.

  @returns false on success, true on error.

*/
static bool init_alter_table_stmt(Table_ddl_parse_context *pc,
                                  Table_ident *table_name,
                                  Alter_info::enum_alter_table_algorithm algo,
                                  Alter_info::enum_alter_table_lock lock,
                                  Alter_info::enum_with_validation validation) {
  LEX *lex = pc->thd->lex;
  if (!lex->query_block->add_table_to_list(
          pc->thd, table_name, nullptr, TL_OPTION_UPDATING, TL_READ_NO_INSERT,
          MDL_SHARED_UPGRADABLE))
    return true;
  lex->query_block->init_order();
  pc->create_info->db_type = nullptr;
  pc->create_info->default_table_charset = nullptr;
  pc->create_info->row_type = ROW_TYPE_NOT_USED;

  pc->alter_info->new_db_name =
      LEX_CSTRING{lex->query_block->get_table_list()->db,
                  lex->query_block->get_table_list()->db_length};
  lex->no_write_to_binlog = false;
  pc->create_info->storage_media = HA_SM_DEFAULT;

  pc->alter_info->requested_algorithm = algo;
  pc->alter_info->requested_lock = lock;
  pc->alter_info->with_validation = validation;
  return false;
}

Sql_cmd *PT_alter_table_stmt::make_cmd(THD *thd) {
  thd->lex->sql_command = SQLCOM_ALTER_TABLE;

  thd->lex->create_info = &m_create_info;
  Table_ddl_parse_context pc(thd, thd->lex->current_query_block(),
                             &m_alter_info);

  if (m_opt_hints != nullptr && m_opt_hints->contextualize(&pc)) return nullptr;

  if (init_alter_table_stmt(&pc, m_table_name, m_algo, m_lock, m_validation))
    return nullptr;

  if (m_opt_actions) {
    /*
      Move RENAME TO <table_name> clauses to the head of array, so they are
      processed before ADD FOREIGN KEY clauses. The latter need to know target
      database name for proper contextualization.

      Use stable sort to preserve order of other clauses which might be
      sensitive to it.
    */
    std::stable_sort(
        m_opt_actions->begin(), m_opt_actions->end(),
        [](const PT_ddl_table_option *lhs, const PT_ddl_table_option *rhs) {
          return lhs->is_rename_table() && !rhs->is_rename_table();
        });

    for (auto *action : *m_opt_actions)
      if (action->contextualize(&pc)) return nullptr;
  }

  if ((pc.create_info->used_fields & HA_CREATE_USED_ENGINE) &&
      !pc.create_info->db_type) {
    pc.create_info->used_fields &= ~HA_CREATE_USED_ENGINE;
  }

  thd->lex->alter_info = &m_alter_info;
  return new (thd->mem_root) Sql_cmd_alter_table(&m_alter_info);
}

Sql_cmd *PT_alter_table_standalone_stmt::make_cmd(THD *thd) {
  thd->lex->sql_command = SQLCOM_ALTER_TABLE;

  thd->lex->create_info = &m_create_info;

  Table_ddl_parse_context pc(thd, thd->lex->current_query_block(),
                             &m_alter_info);

  if (m_opt_hints != nullptr && m_opt_hints->contextualize(&pc)) return nullptr;

  if (init_alter_table_stmt(&pc, m_table_name, m_algo, m_lock, m_validation) ||
      m_action->contextualize(&pc))
    return nullptr;

  thd->lex->alter_info = &m_alter_info;
  return m_action->make_cmd(&pc);
}

Sql_cmd *PT_repair_table_stmt::make_cmd(THD *thd) {
  LEX *const lex = thd->lex;

  lex->sql_command = SQLCOM_REPAIR;

  Query_block *const select = lex->current_query_block();

  lex->no_write_to_binlog = m_no_write_to_binlog;
  lex->check_opt.flags |= m_flags;
  lex->check_opt.sql_flags |= m_sql_flags;
  if (select->add_tables(thd, m_table_list, TL_OPTION_UPDATING, TL_UNLOCK,
                         MDL_SHARED_READ))
    return nullptr;

  lex->alter_info = &m_alter_info;
  return new (thd->mem_root) Sql_cmd_repair_table(&m_alter_info);
}

Sql_cmd *PT_analyze_table_stmt::make_cmd(THD *thd) {
  thd->lex->sql_command = SQLCOM_ANALYZE;

  LEX *const lex = thd->lex;
  Query_block *const select = lex->current_query_block();

  Parse_context pc(thd, select);
  if (m_opt_hints != nullptr && m_opt_hints->contextualize(&pc)) return nullptr;

  lex->no_write_to_binlog = m_no_write_to_binlog;
  if (select->add_tables(thd, m_table_list, TL_OPTION_UPDATING, TL_UNLOCK,
                         MDL_SHARED_READ))
    return nullptr;

  thd->lex->alter_info = &m_alter_info;
  auto cmd = new (thd->mem_root) Sql_cmd_analyze_table(
      thd, &m_alter_info, m_command, m_num_buckets, m_data);
  if (cmd == nullptr) return nullptr;
  if (m_command != Sql_cmd_analyze_table::Histogram_command::NONE) {
    if (cmd->set_histogram_fields(m_columns)) return nullptr;
  }
  return cmd;
}

Sql_cmd *PT_check_table_stmt::make_cmd(THD *thd) {
  thd->lex->sql_command = SQLCOM_CHECK;

  LEX *const lex = thd->lex;
  Query_block *const select = lex->current_query_block();

  if (lex->sphead) {
    my_error(ER_SP_BADSTATEMENT, MYF(0), "CHECK");
    return nullptr;
  }

  Parse_context pc(thd, select);

  if (m_opt_hints != nullptr && m_opt_hints->contextualize(&pc)) return nullptr;

  lex->check_opt.flags |= m_flags;
  lex->check_opt.sql_flags |= m_sql_flags;
  if (select->add_tables(thd, m_table_list, TL_OPTION_UPDATING, TL_UNLOCK,
                         MDL_SHARED_READ))
    return nullptr;

  thd->lex->alter_info = &m_alter_info;
  return new (thd->mem_root) Sql_cmd_check_table(&m_alter_info);
}

Sql_cmd *PT_optimize_table_stmt::make_cmd(THD *thd) {
  thd->lex->sql_command = SQLCOM_OPTIMIZE;

  LEX *const lex = thd->lex;
  Query_block *const select = lex->current_query_block();

  lex->no_write_to_binlog = m_no_write_to_binlog;

  Parse_context pc(thd, select);

  if (m_opt_hints != nullptr && m_opt_hints->contextualize(&pc)) return nullptr;

  if (select->add_tables(thd, m_table_list, TL_OPTION_UPDATING, TL_UNLOCK,
                         MDL_SHARED_READ))
    return nullptr;

  thd->lex->alter_info = &m_alter_info;
  return new (thd->mem_root) Sql_cmd_optimize_table(&m_alter_info);
}

Sql_cmd *PT_drop_index_stmt::make_cmd(THD *thd) {
  thd->lex->sql_command = SQLCOM_DROP_INDEX;

  LEX *const lex = thd->lex;
  Query_block *const select = lex->current_query_block();

  m_alter_info.flags = Alter_info::ALTER_DROP_INDEX;
  m_alter_info.drop_list.push_back(&m_alter_drop);
  if (!select->add_table_to_list(thd, m_table, nullptr, TL_OPTION_UPDATING,
                                 TL_READ_NO_INSERT, MDL_SHARED_UPGRADABLE))
    return nullptr;

  m_alter_info.requested_algorithm = m_algo;
  m_alter_info.requested_lock = m_lock;

  thd->lex->alter_info = &m_alter_info;
  return new (thd->mem_root) Sql_cmd_drop_index(&m_alter_info);
}

Sql_cmd *PT_truncate_table_stmt::make_cmd(THD *thd) {
  thd->lex->sql_command = SQLCOM_TRUNCATE;

  LEX *const lex = thd->lex;
  Query_block *const select = lex->current_query_block();

  if (!select->add_table_to_list(thd, m_table, nullptr, TL_OPTION_UPDATING,
                                 TL_WRITE, MDL_EXCLUSIVE))
    return nullptr;
  return &m_cmd_truncate_table;
}

bool PT_assign_to_keycache::do_contextualize(Table_ddl_parse_context *pc) {
  if (super::do_contextualize(pc)) return true;

  if (!pc->select->add_table_to_list(pc->thd, m_table, nullptr, 0, TL_READ,
                                     MDL_SHARED_READ, m_index_hints))
    return true;
  return false;
}

bool PT_adm_partition::do_contextualize(Table_ddl_parse_context *pc) {
  pc->alter_info->flags |= Alter_info::ALTER_ADMIN_PARTITION;

  assert(pc->alter_info->partition_names.is_empty());
  if (m_opt_partitions == nullptr)
    pc->alter_info->flags |= Alter_info::ALTER_ALL_PARTITION;
  else
    pc->alter_info->partition_names = *m_opt_partitions;
  return false;
}

Sql_cmd *PT_cache_index_stmt::make_cmd(THD *thd) {
  thd->lex->sql_command = SQLCOM_ASSIGN_TO_KEYCACHE;

  Table_ddl_parse_context pc(thd, thd->lex->current_query_block(),
                             &m_alter_info);

  for (auto *tbl_index_list : *m_tbl_index_lists)
    if (tbl_index_list->contextualize(&pc)) return nullptr;

  thd->lex->alter_info = &m_alter_info;
  return new (thd->mem_root)
      Sql_cmd_cache_index(&m_alter_info, m_key_cache_name);
}

Sql_cmd *PT_cache_index_partitions_stmt::make_cmd(THD *thd) {
  thd->lex->sql_command = SQLCOM_ASSIGN_TO_KEYCACHE;

  Query_block *const select = thd->lex->current_query_block();

  Table_ddl_parse_context pc(thd, select, &m_alter_info);

  if (m_partitions->contextualize(&pc)) return nullptr;

  if (!select->add_table_to_list(thd, m_table, nullptr, 0, TL_READ,
                                 MDL_SHARED_READ, m_opt_key_usage_list))
    return nullptr;

  thd->lex->alter_info = &m_alter_info;
  return new (thd->mem_root)
      Sql_cmd_cache_index(&m_alter_info, m_key_cache_name);
}

Sql_cmd *PT_load_index_partitions_stmt::make_cmd(THD *thd) {
  thd->lex->sql_command = SQLCOM_PRELOAD_KEYS;

  Query_block *const select = thd->lex->current_query_block();

  Table_ddl_parse_context pc(thd, select, &m_alter_info);

  if (m_partitions->contextualize(&pc)) return nullptr;

  if (!select->add_table_to_list(
          thd, m_table, nullptr, m_ignore_leaves ? TL_OPTION_IGNORE_LEAVES : 0,
          TL_READ, MDL_SHARED_READ, m_opt_cache_key_list))
    return nullptr;

  thd->lex->alter_info = &m_alter_info;
  return new (thd->mem_root) Sql_cmd_load_index(&m_alter_info);
}

Sql_cmd *PT_load_index_stmt::make_cmd(THD *thd) {
  thd->lex->sql_command = SQLCOM_PRELOAD_KEYS;

  Table_ddl_parse_context pc(thd, thd->lex->current_query_block(),
                             &m_alter_info);

  if (m_opt_hints != nullptr && m_opt_hints->contextualize(&pc)) return nullptr;

  for (auto *preload_keys : *m_preload_list)
    if (preload_keys->contextualize(&pc)) return nullptr;

  thd->lex->alter_info = &m_alter_info;
  return new (thd->mem_root) Sql_cmd_load_index(&m_alter_info);
}

/* Window functions */

Item *PT_border::build_addop(Item_cache *order_expr, bool prec, bool asc,
                             const Window *window) {
  /*
    Check according to SQL 2014 7.15 <window clause> SR 13.a.iii:
    ORDER BY expression is temporal iff bound is temporal.
  */
  if (order_expr->result_type() == STRING_RESULT && order_expr->is_temporal()) {
    if (!m_date_time) {
      my_error(ER_WINDOW_RANGE_FRAME_TEMPORAL_TYPE, MYF(0),
               window->printable_name());
      return nullptr;
    }
  } else {
    if (m_date_time) {
      my_error(ER_WINDOW_RANGE_FRAME_NUMERIC_TYPE, MYF(0),
               window->printable_name());
      return nullptr;
    }
  }

  Item *addop;
  const bool substract = prec ? asc : !asc;
  if (m_date_time) {
    addop =
        new Item_date_add_interval(order_expr, m_value, m_int_type, substract);
  } else {
    if (substract)
      addop = new Item_func_minus(order_expr, m_value);
    else
      addop = new Item_func_plus(order_expr, m_value);
  }
  return addop;
}

PT_json_table_column_for_ordinality::PT_json_table_column_for_ordinality(
    const POS &pos, LEX_STRING name)
    : super(pos), m_name(name.str) {}

PT_json_table_column_for_ordinality::~PT_json_table_column_for_ordinality() =
    default;

bool PT_json_table_column_for_ordinality::do_contextualize(Parse_context *pc) {
  assert(m_column == nullptr);
  m_column = make_unique_destroy_only<Json_table_column>(
      pc->mem_root, enum_jt_column::JTC_ORDINALITY);
  if (m_column == nullptr) return true;
  m_column->init_for_tmp_table(MYSQL_TYPE_LONGLONG, 10, 0, true, true, 8,
                               m_name);
  return super::do_contextualize(pc);
}

PT_json_table_column_with_path::PT_json_table_column_with_path(
    const POS &pos, unique_ptr_destroy_only<Json_table_column> column,
    LEX_STRING name, PT_type *type, const CHARSET_INFO *collation)
    : super(pos),
      m_column(std::move(column)),
      m_name(name.str),
      m_type(type),
      m_collation(collation) {}

PT_json_table_column_with_path::~PT_json_table_column_with_path() = default;

static bool check_unsupported_json_table_default(const Item *item) {
  if (item == nullptr) return false;

  // JSON_TABLE currently only supports string literals on JSON format in
  // DEFAULT clauses. Other literals used to be rejected by the grammar, but the
  // grammar was extended for JSON_VALUE and now accepts all types of literals.
  // Until JSON_TABLE gets support for non-string defaults, reject them here.
  if (item->data_type() != MYSQL_TYPE_VARCHAR) {
    my_error(
        ER_NOT_SUPPORTED_YET, MYF(0),
        "non-string DEFAULT value for a column in a JSON_TABLE expression");
    return true;
  }

  return false;
}

bool PT_json_table_column_with_path::do_contextualize(Parse_context *pc) {
  if (super::do_contextualize(pc) || m_type->contextualize(pc)) return true;

  if (m_column->m_path_string->itemize(pc, &m_column->m_path_string))
    return true;

  if (check_unsupported_json_table_default(m_column->m_default_empty_string) ||
      check_unsupported_json_table_default(m_column->m_default_error_string))
    return true;

  if (itemize_safe(pc, &m_column->m_default_empty_string)) return true;
  if (itemize_safe(pc, &m_column->m_default_error_string)) return true;

  const CHARSET_INFO *cs = nullptr;
  if (merge_charset_and_collation(m_type->get_charset(), m_collation, &cs))
    return true;
  if (cs == nullptr) {
    cs = pc->thd->variables.collation_connection;
  }

  m_column->init(pc->thd,
                 m_name,                        // Alias
                 m_type->type,                  // Type
                 m_type->get_length(),          // Length
                 m_type->get_dec(),             // Decimals
                 m_type->get_type_flags(),      // Type modifier
                 nullptr,                       // Default value
                 nullptr,                       // On update value
                 &EMPTY_CSTR,                   // Comment
                 nullptr,                       // Change
                 m_type->get_interval_list(),   // Interval list
                 cs,                            // Charset & collation
                 m_collation != nullptr,        // Has "COLLATE" clause
                 m_type->get_uint_geom_type(),  // Geom type
                 nullptr,                       // Compression dictionary name
                 nullptr,                       // Gcol_info
                 nullptr,                       // Default gen expression
                 {},                            // SRID
                 dd::Column::enum_hidden_type::HT_VISIBLE);  // Hidden
  return false;
}

bool PT_json_table_column_with_nested_path::do_contextualize(
    Parse_context *pc) {
  if (super::do_contextualize(pc)) return true;  // OOM

  if (m_path->itemize(pc, &m_path)) return true;

  auto nested_columns = new (pc->mem_root) List<Json_table_column>;
  if (nested_columns == nullptr) return true;  // OOM

  for (auto col : *m_nested_columns) {
    if (col->contextualize(pc) || nested_columns->push_back(col->get_column()))
      return true;
  }

  m_column = new (pc->mem_root) Json_table_column(m_path, nested_columns);
  if (m_column == nullptr) return true;  // OOM

  return false;
}

Sql_cmd *PT_explain_for_connection::make_cmd(THD *thd) {
  thd->lex->sql_command = SQLCOM_EXPLAIN_OTHER;

  if (thd->lex->sphead) {
    my_error(ER_NOT_SUPPORTED_YET, MYF(0),
             "non-standalone EXPLAIN FOR CONNECTION");
    return nullptr;
  }
  if (thd->lex->is_explain_analyze) {
    my_error(ER_NOT_SUPPORTED_YET, MYF(0), "EXPLAIN ANALYZE FOR CONNECTION");
    return nullptr;
  }
  if (thd->lex->explain_format->is_explain_into()) {
    my_error(ER_EXPLAIN_INTO_FOR_CONNECTION_NOT_SUPPORTED, MYF(0));
    return nullptr;
  }
  return &m_cmd;
}

Sql_cmd *PT_explain::make_cmd(THD *thd) {
  LEX *const lex = thd->lex;
  switch (m_format) {
    case Explain_format_type::TRADITIONAL:
    case Explain_format_type::TRADITIONAL_STRICT:
      /*
        With no format specified:
        - With ANALYZE, convert TRADITIONAL[_STRICT] to TREE unconditionally.
        - With hypergraph, convert TRADITIONAL to TREE. Don't convert
          TRADITIONAL_STRICT, because it's purpose is to prevent exactly this
          silent conversion with hypergraph. TRADITIONAL_STRICT will throw an
          error, later.
      */
      if (!m_explicit_format &&
          (m_analyze ||
           (thd->optimizer_switch_flag(OPTIMIZER_SWITCH_HYPERGRAPH_OPTIMIZER) &&
            m_format == Explain_format_type::TRADITIONAL))) {
        lex->explain_format = new (thd->mem_root) Explain_format_tree;
      } else {
        lex->explain_format = new (thd->mem_root) Explain_format_traditional;
      }
      break;
    case Explain_format_type::JSON: {
      lex->explain_format = new (thd->mem_root) Explain_format_JSON(
          thd->optimizer_switch_flag(OPTIMIZER_SWITCH_HYPERGRAPH_OPTIMIZER) ||
                  thd->variables.explain_json_format_version == 2
              ? Explain_format_JSON::FormatVersion::kIteratorBased
              : Explain_format_JSON::FormatVersion::kLinear,
          m_explain_into_variable_name);
      break;
    }
    case Explain_format_type::TREE:
      lex->explain_format = new (thd->mem_root) Explain_format_tree;
      break;
    default:
      assert(false);
      lex->explain_format = new (thd->mem_root) Explain_format_traditional;
  }
  if (lex->explain_format == nullptr) return nullptr;  // OOM
  lex->is_explain_analyze = m_analyze;

  /*
    If this EXPLAIN statement is supposed to be run in another schema change to
    the appropriate schema and save the current schema name.
  */
  lex->explain_format->m_schema_name_for_explain = m_schema_name_for_explain;
  char saved_schema_name_buf[NAME_LEN + 1];
  LEX_STRING saved_schema_name{saved_schema_name_buf,
                               sizeof(saved_schema_name_buf)};
  bool cur_db_changed = false;
  if (m_schema_name_for_explain.length != 0 &&
      mysql_opt_change_db(thd, m_schema_name_for_explain, &saved_schema_name,
                          false, &cur_db_changed)) {
    return nullptr; /* purecov: inspected */
  }

  Sql_cmd *ret = m_explainable_stmt->make_cmd(thd);

  /*
    Change back to original schema to make sure current schema stays consistent
    when preparing a statement or SP with EXPLAIN FOR SCHEMA.
  */
  if (cur_db_changed &&
      mysql_change_db(thd, to_lex_cstring(saved_schema_name), true)) {
    ret = nullptr; /* purecov: inspected */
  }

  if (ret == nullptr) return nullptr;  // OOM

  auto code = ret->sql_command_code();
  if (!is_explainable_query(code) && code != SQLCOM_EXPLAIN_OTHER) {
    assert(!"Should not happen!");
    my_error(ER_WRONG_USAGE, MYF(0), "EXPLAIN", "non-explainable query");
    return nullptr;
  }

  return ret;
}

/**
  Build a parsed tree for :
  SELECT '...json tree string...' as show_parse_tree.
  Essentially the SHOW PARSE_TREE statement is converted into the above
  SQL and passed to the executor.
*/
static Query_block *build_query_for_show_parse(
    const POS &pos, THD *thd, const std::string_view &json_tree) {
  // No query options.
  static const Query_options options = {0 /* query_spec_options */};

  /* '<json_tree>' */
  LEX_STRING json_tree_copy;
  if (lex_string_strmake(thd->mem_root, &json_tree_copy, json_tree.data(),
                         json_tree.length()))
    return nullptr;
  PTI_text_literal_text_string *literal_string = new (thd->mem_root)
      PTI_text_literal_text_string(pos, false, json_tree_copy);
  if (literal_string == nullptr) return nullptr;

  /* Literal string with alias ('<json_tree>' AS show_parse_tree ...) */
  PTI_expr_with_alias *expr_name = new (thd->mem_root) PTI_expr_with_alias(
      pos, literal_string, pos.cpp, {STRING_WITH_LEN("Show_parse_tree")});
  if (expr_name == nullptr) return nullptr;

  PT_select_item_list *item_list = new (thd->mem_root) PT_select_item_list(pos);
  if (item_list == nullptr) return nullptr;
  item_list->push_back(expr_name);

  PT_query_primary *query_specification =
      new (thd->mem_root) PT_query_specification(
          pos, options, item_list,
          Mem_root_array<PT_table_reference *>() /* Empty FROM list */,
          nullptr /*where*/);
  if (query_specification == nullptr) return nullptr;

  PT_query_expression *query_expression =
      new (thd->mem_root) PT_query_expression(pos, query_specification);
  if (query_expression == nullptr) return nullptr;

  LEX *lex = thd->lex;
  Query_block *current_query_block = lex->current_query_block();
  Parse_context pc(thd, current_query_block);
  if (thd->is_error()) return nullptr;

  lex->sql_command = SQLCOM_SELECT;
  if (query_expression->contextualize(&pc)) return nullptr;
  if (pc.finalize_query_expression()) return nullptr;
  lex->sql_command = SQLCOM_SHOW_PARSE_TREE;

  return current_query_block;
}

Sql_cmd *PT_load_table::make_cmd(THD *thd) {
  LEX *const lex = thd->lex;
  Query_block *const select = lex->current_query_block();

  if (lex->sphead) {
    my_error(
        ER_SP_BADSTATEMENT, MYF(0),
        m_cmd.m_exchange.filetype == FILETYPE_CSV ? "LOAD DATA" : "LOAD XML");
    return nullptr;
  }

  lex->sql_command = SQLCOM_LOAD;

  switch (m_cmd.m_on_duplicate) {
    case On_duplicate::ERROR:
      lex->duplicates = DUP_ERROR;
      break;
    case On_duplicate::IGNORE_DUP:
      lex->set_ignore(true);
      break;
    case On_duplicate::REPLACE_DUP:
      lex->duplicates = DUP_REPLACE;
      break;
  }

  /* Fix lock for LOAD DATA CONCURRENT REPLACE */
  thr_lock_type lock_type = m_lock_type;
  enum_mdl_type mdl_type = MDL_SHARED_WRITE;

  if (m_cmd.is_bulk_load()) {
    lock_type = TL_WRITE;
    mdl_type = MDL_EXCLUSIVE;
  } else {
    if (lex->duplicates == DUP_REPLACE &&
        lock_type == TL_WRITE_CONCURRENT_INSERT) {
      lock_type = TL_WRITE_DEFAULT;
    }
    if (lock_type == TL_WRITE_LOW_PRIORITY) {
      mdl_type = MDL_SHARED_WRITE_LOW_PRIO;
    }
  }

  if (!select->add_table_to_list(thd, m_cmd.m_table, nullptr,
                                 TL_OPTION_UPDATING, lock_type, mdl_type,
                                 nullptr, m_cmd.m_opt_partitions))
    return nullptr;

  /* We can't give an error in the middle when using LOCAL files */
  if (m_cmd.m_is_local_file && lex->duplicates == DUP_ERROR)
    lex->set_ignore(true);

  Parse_context pc(thd, select);
  if (contextualize_safe(&pc, &m_cmd.m_opt_fields_or_vars)) {
    return nullptr;
  }
  assert(select->parsing_place == CTX_NONE);
  select->parsing_place = CTX_UPDATE_VALUE;
  if (contextualize_safe(&pc, &m_cmd.m_opt_set_fields) ||
      contextualize_safe(&pc, &m_cmd.m_opt_set_exprs)) {
    return nullptr;
  }
  assert(select->parsing_place == CTX_UPDATE_VALUE);
  select->parsing_place = CTX_NONE;

  return &m_cmd;
}

bool PT_select_item_list::do_contextualize(Parse_context *pc) {
  if (super::do_contextualize(pc)) return true;
  pc->select->fields = value;
  return false;
}

bool PT_limit_clause::do_contextualize(Parse_context *pc) {
  if (super::do_contextualize(pc)) return true;

  if (limit_options.is_offset_first && limit_options.opt_offset != nullptr &&
      limit_options.opt_offset->itemize(pc, &limit_options.opt_offset))
    return true;

  if (limit_options.limit->itemize(pc, &limit_options.limit)) return true;

  if (!limit_options.is_offset_first && limit_options.opt_offset != nullptr &&
      limit_options.opt_offset->itemize(pc, &limit_options.opt_offset))
    return true;

  pc->select->select_limit = limit_options.limit;
  pc->select->offset_limit = limit_options.opt_offset;

  pc->thd->lex->set_stmt_unsafe(LEX::BINLOG_STMT_UNSAFE_LIMIT);
  return false;
}

bool PT_table_factor_table_ident::do_contextualize(Parse_context *pc) {
  if (super::do_contextualize(pc)) return true;

  THD *thd = pc->thd;
  Yacc_state *yyps = &thd->m_parser_state->m_yacc;

  m_table_ref = pc->select->add_table_to_list(
      thd, table_ident, opt_table_alias, 0, yyps->m_lock_type, yyps->m_mdl_type,
      opt_key_definition, opt_use_partition, nullptr, pc);
  if (m_table_ref == nullptr) return true;
  if (pc->select->add_joined_table(m_table_ref)) return true;

  return false;
}

void PT_table_factor_table_ident::add_json_info(Json_object *obj) {
  String s;

  print_table_ident(nullptr, table_ident, &s);
  obj->add_alias("table_ident",
                 create_dom_ptr<Json_string>(s.ptr(), s.length()));

  if (opt_table_alias != nullptr)
    obj->add_alias("table_alias", create_dom_ptr<Json_string>(opt_table_alias));
}

bool PT_table_reference_list_parens::do_contextualize(Parse_context *pc) {
  if (super::do_contextualize(pc) || contextualize_array(pc, &table_list))
    return true;

  assert(table_list.size() >= 2);
  m_table_ref = pc->select->nest_last_join(pc->thd, table_list.size());
  return m_table_ref == nullptr;
}

bool PT_joined_table::do_contextualize(Parse_context *pc) {
  if (super::do_contextualize(pc) || contextualize_tabs(pc)) return true;

  if (m_type & JTT_NATURAL)
    m_left_table_ref->add_join_natural(m_right_table_ref);

  if (m_type & JTT_STRAIGHT) m_right_table_ref->straight = true;

  return false;
}

void PT_joined_table::add_json_info(Json_object *obj) {
  std::string type_string;

  // Join nodes can re-stucture their child trees (see add_cross_join). It's
  // not worth changing the corresponding text of the modified join tree. Users
  // can anyway generate the text using the join type and leaf table
  // references. So just omit the text field.
  obj->remove("text");

  if (m_type & JTT_STRAIGHT)
    type_string += "STRAIGHT_JOIN";
  else {
    if (m_type & JTT_NATURAL) type_string += "NATURAL ";

    // Join type can't be both inner and outer.
    assert(!((m_type & JTT_INNER) &&
             ((m_type & JTT_LEFT) || (m_type & JTT_RIGHT))));

    if (m_type & JTT_INNER)
      type_string += "INNER ";
    else if (m_type & JTT_LEFT)
      type_string += "LEFT OUTER ";
    else if (m_type & JTT_RIGHT)
      type_string += "RIGHT OUTER ";
    else
      assert(0);  // Has to be inner or outer.

    type_string += "JOIN";
  }

  obj->add_alias("join_type", create_dom_ptr<Json_string>(type_string));
}

bool PT_cross_join::do_contextualize(Parse_context *pc) {
  if (super::do_contextualize(pc)) return true;
  m_table_ref = pc->select->nest_last_join(pc->thd);
  return m_table_ref == nullptr;
}

bool PT_joined_table_on::do_contextualize(Parse_context *pc) {
  if (this->contextualize_tabs(pc)) return true;

  if (push_new_name_resolution_context(pc, this->m_left_table_ref,
                                       this->m_right_table_ref)) {
    this->error(pc, this->m_join_pos);
    return true;
  }

  Query_block *sel = pc->select;
  sel->parsing_place = CTX_ON;

  if (super::do_contextualize(pc) || on->itemize(pc, &on)) return true;
  if (!on->is_bool_func()) {
    on = make_condition(pc, on);
    if (on == nullptr) return true;
  }
  assert(sel == pc->select);

  add_join_on(this->m_right_table_ref, on);
  pc->thd->lex->pop_context();
  assert(sel->parsing_place == CTX_ON);
  sel->parsing_place = CTX_NONE;
  m_table_ref = pc->select->nest_last_join(pc->thd);

  return m_table_ref == nullptr;
}

bool PT_joined_table_using::do_contextualize(Parse_context *pc) {
  if (super::do_contextualize(pc)) return true;

  m_left_table_ref->add_join_natural(m_right_table_ref);
  m_table_ref = pc->select->nest_last_join(pc->thd);
  if (m_table_ref == nullptr) return true;
  m_table_ref->join_using_fields = using_fields;

  return false;
}

void PT_joined_table_using::add_json_info(Json_object *obj) {
  super::add_json_info(obj);

  if (using_fields == nullptr || using_fields->is_empty()) return;

  List_iterator<String> using_fields_it(*using_fields);
  String using_fields_str;

  for (String *curr_str = using_fields_it++;;) {
    append_identifier(&using_fields_str, curr_str->ptr(), curr_str->length());
    if ((curr_str = using_fields_it++) == nullptr) break;
    using_fields_str.append(",", 1, system_charset_info);
  }
  obj->add_alias("using_fields",
                 create_dom_ptr<Json_string>(using_fields_str.ptr(),
                                             using_fields_str.length()));
}

bool PT_table_locking_clause::raise_error(THD *thd, const Table_ident *name,
                                          int error) {
  String s;
  print_table_ident(thd, name, &s);
  my_error(error, MYF(0), s.ptr());
  return true;
}

bool PT_table_locking_clause::raise_error(int error) {
  my_error(error, MYF(0));
  return true;
}

bool PT_set_scoped_system_variable::do_contextualize(Parse_context *pc) {
  if (super::do_contextualize(pc) || itemize_safe(pc, &m_opt_expr)) {
    return true;
  }

  // Remove deprecation warning when FULL is used as keyword.
  THD *thd = pc->thd;
  if (thd->get_stmt_da()->has_sql_condition(ER_WARN_DEPRECATED_IDENT)) {
    thd->get_stmt_da()->reset_condition_info(thd);
  }

  const bool is_1d_name = m_opt_prefix.str == nullptr;

  /*
    Reject transition variable names in the syntax:

        {"GLOBAL" | "SESSION" | "PERSIST" | ...} {"NEW" | "OLD"} "."  <name>
  */
  if (is_any_transition_variable_prefix(*pc, m_opt_prefix)) {
    error(pc, m_varpos);
    return true;
  }

  /*
    Reject SP variable names in the syntax:

        {"GLOBAL" | "SESSION" | ...} <SP variable name>

    Note: we also reject overload system variable names here too.
    TODO: most likely this reject is fine, since such a use case is confusing,
          OTOH this is also probable that a rejection of overloaded system
          variables is too strict, so a warning may be a better alternative.
  */
  if (is_1d_name && find_sp_variable(*pc, m_name) != nullptr) {
    error(pc, m_varpos);
    return true;
  }

  return add_system_variable_assignment(pc->thd, m_opt_prefix, m_name,
                                        pc->thd->lex->option_type, m_opt_expr);
}

bool PT_option_value_no_option_type_user_var::do_contextualize(
    Parse_context *pc) {
  if (super::do_contextualize(pc) || expr->itemize(pc, &expr)) return true;

  THD *thd = pc->thd;
  Item_func_set_user_var *item =
      new (pc->mem_root) Item_func_set_user_var(name, expr);
  if (item == nullptr) return true;
  set_var_user *var = new (thd->mem_root) set_var_user(item);
  if (var == nullptr) return true;
  return thd->lex->var_list.push_back(var);
}

bool PT_set_system_variable::do_contextualize(Parse_context *pc) {
  if (super::do_contextualize(pc) || itemize_safe(pc, &m_opt_expr)) {
    return true;
  }

  // Remove deprecation warning when FULL is used as keyword.
  THD *thd = pc->thd;
  if (thd->get_stmt_da()->has_sql_condition(ER_WARN_DEPRECATED_IDENT)) {
    thd->get_stmt_da()->reset_condition_info(thd);
  }

  /*
    This is `@@[scope.][prefix.]name, so reject @@[scope].{NEW | OLD}.name:
  */
  if (is_any_transition_variable_prefix(*pc, m_opt_prefix)) {
    error(pc, m_name_pos);
    return true;
  }

  return add_system_variable_assignment(thd, m_opt_prefix, m_name, m_scope,
                                        m_opt_expr);
}

bool PT_option_value_type::do_contextualize(Parse_context *pc) {
  pc->thd->lex->option_type = type;
  return super::do_contextualize(pc) || value->contextualize(pc);
}

bool PT_option_value_list_head::do_contextualize(Parse_context *pc) {
  if (super::do_contextualize(pc)) return true;

  THD *thd = pc->thd;
#ifndef NDEBUG
  LEX *old_lex = thd->lex;
#endif  // NDEBUG

  sp_create_assignment_lex(thd, delimiter_pos.raw.end);
  assert(thd->lex->query_block == thd->lex->current_query_block());
  Parse_context inner_pc(pc->thd, thd->lex->query_block,
                         pc->m_show_parse_tree.get());

  if (value->contextualize(&inner_pc)) return true;

  if (sp_create_assignment_instr(pc->thd, value_pos.raw.end)) return true;
  assert(thd->lex == old_lex && thd->lex->current_query_block() == pc->select);

  return false;
}

bool PT_start_option_value_list_no_type::do_contextualize(Parse_context *pc) {
  if (super::do_contextualize(pc) || head->contextualize(pc)) return true;

  if (sp_create_assignment_instr(pc->thd, head_pos.raw.end)) return true;
  assert(pc->thd->lex->query_block == pc->thd->lex->current_query_block());
  pc->select = pc->thd->lex->query_block;

  if (tail != nullptr && tail->contextualize(pc)) return true;

  return false;
}

bool PT_transaction_characteristic::do_contextualize(Parse_context *pc) {
  if (super::do_contextualize(pc)) return true;

  THD *thd = pc->thd;
  LEX *lex = thd->lex;
  Item *item = new (pc->mem_root) Item_int(value);
  if (item == nullptr) return true;
  System_variable_tracker var_tracker =
      System_variable_tracker::make_tracker(name);
  if (var_tracker.access_system_variable(thd)) {
    assert(false);
    return true;  // should never happen / OOM
  }
  set_var *var =
      new (thd->mem_root) set_var(lex->option_type, var_tracker, item);
  if (var == nullptr) return true;
  return lex->var_list.push_back(var);
}

bool PT_start_option_value_list_transaction::do_contextualize(
    Parse_context *pc) {
  if (super::do_contextualize(pc)) return true;

  THD *thd = pc->thd;
  thd->lex->option_type = OPT_DEFAULT;
  if (characteristics->contextualize(pc)) return true;

  if (sp_create_assignment_instr(thd, end_pos.raw.end)) return true;
  assert(pc->thd->lex->query_block == pc->thd->lex->current_query_block());
  pc->select = pc->thd->lex->query_block;

  return false;
}

bool PT_start_option_value_list_following_option_type_eq::do_contextualize(
    Parse_context *pc) {
  if (super::do_contextualize(pc) || head->contextualize(pc)) return true;

  if (sp_create_assignment_instr(pc->thd, head_pos.raw.end)) return true;
  assert(pc->thd->lex->query_block == pc->thd->lex->current_query_block());
  pc->select = pc->thd->lex->query_block;

  if (opt_tail != nullptr && opt_tail->contextualize(pc)) return true;

  return false;
}

bool PT_start_option_value_list_following_option_type_transaction::
    do_contextualize(Parse_context *pc) {
  if (super::do_contextualize(pc) || characteristics->contextualize(pc))
    return true;

  if (sp_create_assignment_instr(pc->thd, characteristics_pos.raw.end))
    return true;
  assert(pc->thd->lex->query_block == pc->thd->lex->current_query_block());
  pc->select = pc->thd->lex->query_block;

  return false;
}

bool PT_start_option_value_list_type::do_contextualize(Parse_context *pc) {
  pc->thd->lex->option_type = type;
  return super::do_contextualize(pc) || list->contextualize(pc);
}

bool PT_set::do_contextualize(Parse_context *pc) {
  if (super::do_contextualize(pc)) return true;

  THD *thd = pc->thd;
  LEX *lex = thd->lex;
  lex->sql_command = SQLCOM_SET_OPTION;
  lex->option_type = OPT_SESSION;
  lex->var_list.clear();
  lex->autocommit = false;

  sp_create_assignment_lex(thd, set_pos.raw.end);
  assert(pc->thd->lex->query_block == pc->thd->lex->current_query_block());
  pc->select = pc->thd->lex->query_block;

  return list->contextualize(pc);
}

bool PT_into_destination::do_contextualize(Parse_context *pc) {
  if (super::do_contextualize(pc)) return true;

  LEX *lex = pc->thd->lex;
  if (!pc->thd->lex->parsing_options.allows_select_into) {
    if (lex->sql_command == SQLCOM_SHOW_CREATE ||
        lex->sql_command == SQLCOM_CREATE_VIEW)
      my_error(ER_VIEW_SELECT_CLAUSE, MYF(0), "INTO");
    else
      error(pc, m_pos);
    return true;
  }
  return false;
}

bool PT_into_destination_outfile::do_contextualize(Parse_context *pc) {
  if (super::do_contextualize(pc)) return true;

  LEX *lex = pc->thd->lex;
  lex->set_uncacheable(pc->select, UNCACHEABLE_SIDEEFFECT);
  lex->result = new (pc->mem_root) Query_result_export(&m_exchange);
  return lex->result == nullptr;
}

bool PT_into_destination_dumpfile::do_contextualize(Parse_context *pc) {
  if (super::do_contextualize(pc)) return true;

  LEX *lex = pc->thd->lex;
  lex->set_uncacheable(pc->select, UNCACHEABLE_SIDEEFFECT);
  lex->result = new (pc->mem_root) Query_result_dump(&m_exchange);
  return lex->result == nullptr;
}

bool PT_select_var_list::do_contextualize(Parse_context *pc) {
  if (super::do_contextualize(pc)) return true;

  List_iterator<PT_select_var> it(value);
  PT_select_var *var;
  while ((var = it++)) {
    if (var->contextualize(pc)) return true;
  }

  LEX *const lex = pc->thd->lex;
  Query_dumpvar *dumpvar = new (pc->mem_root) Query_dumpvar();
  if (dumpvar == nullptr) return true;

  dumpvar->var_list = value;
  lex->result = dumpvar;
  lex->set_uncacheable(pc->select, UNCACHEABLE_SIDEEFFECT);

  return false;
}

bool PT_query_expression::do_contextualize(Parse_context *pc) {
  pc->m_stack.push_back(
      QueryLevel(pc->mem_root, SC_QUERY_EXPRESSION, m_order != nullptr));
  if (contextualize_safe(pc, m_with_clause))
    return true; /* purecov: inspected */

  if (Parse_tree_node::do_contextualize(pc) || m_body->contextualize(pc))
    return true;

  QueryLevel ql = pc->m_stack.back();
  Query_term *expr = ql.m_elts.back();
  pc->m_stack.pop_back();

  switch (expr->term_type()) {
    case QT_UNARY: {
      Query_term_unary *ex = down_cast<Query_term_unary *>(expr);
      Query_expression *qe = pc->select->master_query_expression();

      // The setting of no_table_names_allowed in the created post processing
      // block below to false foreshadows our removing the parentheses in
      // Query_term::pushdown_limit_order_by. We need to duplicate the logic
      // here in order to allow a construction like
      //
      //   ( SELECT a FROM t ) ORDER BY t.a
      //
      // for which we remove the parentheses because the inner query expression
      // has no LIMIT or ORDER BY of its own.
      if (ex->set_block(qe->create_post_processing_block(ex))) return true;

      if (m_order != nullptr)
        ex->query_block()->order_list = m_order->order_list->value;

      if (m_limit != nullptr) {
        ex->query_block()->select_limit = m_limit->limit_options.limit;
        ex->query_block()->offset_limit = m_limit->limit_options.opt_offset;
      }

      Query_block *orig_query_block = pc->select;
      LEX *lex = pc->thd->lex;
      pc->select = ex->query_block();
      lex->push_context(&pc->select->context);
      assert(pc->select->parsing_place == CTX_NONE);
      if (contextualize_safe(pc, m_order, m_limit)) return true;
      lex->pop_context();
      pc->select = orig_query_block;

      if (pc->m_stack.back().m_type == SC_QUERY_EXPRESSION) {  // 3 deep or more
        expr = new (pc->mem_root) Query_term_unary(pc->mem_root, expr);
        if (expr == nullptr) return true;
      }
      QueryLevel upper = pc->m_stack.back();
      pc->m_stack.pop_back();
      ql.m_elts.pop_back();
      if (upper.m_type == SC_UNION_DISTINCT || upper.m_type == SC_UNION_ALL ||
          upper.m_type == SC_EXCEPT_DISTINCT || upper.m_type == SC_EXCEPT_ALL ||
          upper.m_type == SC_INTERSECT_DISTINCT ||
          upper.m_type == SC_INTERSECT_ALL)
        ql = upper;
      ql.m_elts.push_back(expr);
      pc->m_stack.push_back(ql);
    } break;
    case QT_QUERY_BLOCK: {
      if (contextualize_order_and_limit(pc)) return true;
      if (pc->m_stack.back().m_type == SC_QUERY_EXPRESSION) {  // 2 deep or more
        expr = new (pc->mem_root) Query_term_unary(pc->mem_root, expr);
        if (expr == nullptr) return true;
      }
      QueryLevel upper = pc->m_stack.back();
      pc->m_stack.pop_back();
      ql.m_elts.pop_back();
      if (upper.m_type == SC_UNION_DISTINCT || upper.m_type == SC_UNION_ALL ||
          upper.m_type == SC_EXCEPT_DISTINCT || upper.m_type == SC_EXCEPT_ALL ||
          upper.m_type == SC_INTERSECT_DISTINCT ||
          upper.m_type == SC_INTERSECT_ALL)
        ql = upper;
      ql.m_elts.push_back(expr);
      pc->m_stack.push_back(ql);
    } break;
    case QT_UNION:
    case QT_EXCEPT:
    case QT_INTERSECT: {
      auto ex = down_cast<Query_term_set_op *>(expr);
      const bool already_decorated =
          ex->query_block()->order_list.elements > 0 ||
          ex->query_block()->select_limit != nullptr;
      if (already_decorated) {
        ex = new (pc->mem_root) Query_term_unary(pc->mem_root, ex);
        if (ex == nullptr) return true;
        Query_expression *qe = pc->select->master_query_expression();
        if (ex->set_block(qe->create_post_processing_block(ex))) return true;
      }
      if (m_order != nullptr) {
        ex->query_block()->order_list = m_order->order_list->value;
      }
      if (m_limit != nullptr) {
        ex->query_block()->select_limit = m_limit->limit_options.limit;
        ex->query_block()->offset_limit = m_limit->limit_options.opt_offset;
      }

      Query_block *orig_query_block = pc->select;
      LEX *lex = pc->thd->lex;
      pc->select = ex->query_block();
      lex->push_context(&pc->select->context);
      assert(pc->select->parsing_place == CTX_NONE);
      if (contextualize_safe(pc, m_order, m_limit)) return true;
      lex->pop_context();
      pc->select = orig_query_block;

      if (pc->m_stack.back().m_type == SC_QUERY_EXPRESSION) {  // 3 deep or more
        ex = new (pc->mem_root) Query_term_unary(pc->mem_root, ex);
        if (ex == nullptr) return true;
      }

      pc->m_stack.back().m_elts.push_back(ex);
    } break;
  }

  return false;
}

bool PT_subquery::do_contextualize(Parse_context *pc) {
  if (super::do_contextualize(pc)) return true;

  LEX *lex = pc->thd->lex;
  if (!lex->expr_allows_subselect || lex->sql_command == SQLCOM_PURGE) {
    error(pc, m_pos);
    return true;
  }

  // Create a Query_expression and Query_block for the subquery's query
  // expression.
  Query_block *child = lex->new_query(pc->select);
  if (child == nullptr) return true;

  Parse_context inner_pc(pc->thd, child, pc->m_show_parse_tree.get());
  inner_pc.m_stack.push_back(QueryLevel(pc->mem_root, SC_SUBQUERY));

  if (m_is_derived_table) child->linkage = DERIVED_TABLE_TYPE;

  if (qe->contextualize(&inner_pc)) return true;

  if (qe->has_into_clause()) {
    my_error(ER_MISPLACED_INTO, MYF(0));
    return true;
  }

  query_block = inner_pc.select->master_query_expression()->first_query_block();
  if (inner_pc.finalize_query_expression()) return true;
  inner_pc.m_stack.pop_back();
  assert(inner_pc.m_stack.size() == 0);

  lex->pop_context();
  pc->select->n_child_sum_items += child->n_sum_items;

  /*
    A subquery (and all the subsequent query blocks in a UNION) can add
    columns to an outer query block. Reserve space for them.
  */
  for (Query_block *temp = child; temp != nullptr;
       temp = temp->next_query_block()) {
    pc->select->select_n_where_fields += temp->select_n_where_fields;
    pc->select->select_n_having_items += temp->select_n_having_items;
  }

  return false;
}

Sql_cmd *PT_create_srs::make_cmd(THD *thd) {
  // Note: This function hard-codes the maximum length of various
  // strings. These lengths must match those in
  // sql/dd/impl/tables/spatial_reference_systems.cc.

  thd->lex->sql_command = SQLCOM_CREATE_SRS;

  if (m_srid > std::numeric_limits<gis::srid_t>::max()) {
    my_error(ER_DATA_OUT_OF_RANGE, MYF(0), "SRID",
             m_or_replace ? "CREATE OR REPLACE SPATIAL REFERENCE SYSTEM"
                          : "CREATE SPATIAL REFERENCE SYSTEM");
    return nullptr;
  }
  if (m_srid == 0) {
    my_error(ER_CANT_MODIFY_SRID_0, MYF(0));
    return nullptr;
  }

  if (m_attributes.srs_name.str == nullptr) {
    my_error(ER_SRS_MISSING_MANDATORY_ATTRIBUTE, MYF(0), "NAME");
    return nullptr;
  }
  MYSQL_LEX_STRING srs_name_utf8 = {nullptr, 0};
  if (thd->convert_string(&srs_name_utf8, &my_charset_utf8mb3_bin,
                          m_attributes.srs_name.str,
                          m_attributes.srs_name.length, thd->charset())) {
    /* purecov: begin inspected */
    my_error(ER_DA_OOM, MYF(0));
    return nullptr;
    /* purecov: end */
  }
  if (srs_name_utf8.length == 0 || std::isspace(srs_name_utf8.str[0]) ||
      std::isspace(srs_name_utf8.str[srs_name_utf8.length - 1])) {
    my_error(ER_SRS_NAME_CANT_BE_EMPTY_OR_WHITESPACE, MYF(0));
    return nullptr;
  }
  if (contains_control_char(srs_name_utf8.str, srs_name_utf8.length)) {
    my_error(ER_SRS_INVALID_CHARACTER_IN_ATTRIBUTE, MYF(0), "NAME");
    return nullptr;
  }
  String srs_name_str(srs_name_utf8.str, srs_name_utf8.length,
                      &my_charset_utf8mb3_bin);
  if (srs_name_str.numchars() > 80) {
    my_error(ER_SRS_ATTRIBUTE_STRING_TOO_LONG, MYF(0), "NAME", 80);
    return nullptr;
  }

  if (m_attributes.definition.str == nullptr) {
    my_error(ER_SRS_MISSING_MANDATORY_ATTRIBUTE, MYF(0), "DEFINITION");
    return nullptr;
  }
  MYSQL_LEX_STRING definition_utf8 = {nullptr, 0};
  if (thd->convert_string(&definition_utf8, &my_charset_utf8mb3_bin,
                          m_attributes.definition.str,
                          m_attributes.definition.length, thd->charset())) {
    /* purecov: begin inspected */
    my_error(ER_DA_OOM, MYF(0));
    return nullptr;
    /* purecov: end */
  }
  String definition_str(definition_utf8.str, definition_utf8.length,
                        &my_charset_utf8mb3_bin);
  if (contains_control_char(definition_utf8.str, definition_utf8.length)) {
    my_error(ER_SRS_INVALID_CHARACTER_IN_ATTRIBUTE, MYF(0), "DEFINITION");
    return nullptr;
  }
  if (definition_str.numchars() > 4096) {
    my_error(ER_SRS_ATTRIBUTE_STRING_TOO_LONG, MYF(0), "DEFINITION", 4096);
    return nullptr;
  }

  MYSQL_LEX_STRING organization_utf8 = {nullptr, 0};
  if (m_attributes.organization.str != nullptr) {
    if (thd->convert_string(&organization_utf8, &my_charset_utf8mb3_bin,
                            m_attributes.organization.str,
                            m_attributes.organization.length, thd->charset())) {
      /* purecov: begin inspected */
      my_error(ER_DA_OOM, MYF(0));
      return nullptr;
      /* purecov: end */
    }
    if (organization_utf8.length == 0 ||
        std::isspace(organization_utf8.str[0]) ||
        std::isspace(organization_utf8.str[organization_utf8.length - 1])) {
      my_error(ER_SRS_ORGANIZATION_CANT_BE_EMPTY_OR_WHITESPACE, MYF(0));
      return nullptr;
    }
    String organization_str(organization_utf8.str, organization_utf8.length,
                            &my_charset_utf8mb3_bin);
    if (contains_control_char(organization_utf8.str,
                              organization_utf8.length)) {
      my_error(ER_SRS_INVALID_CHARACTER_IN_ATTRIBUTE, MYF(0), "ORGANIZATION");
      return nullptr;
    }
    if (organization_str.numchars() > 256) {
      my_error(ER_SRS_ATTRIBUTE_STRING_TOO_LONG, MYF(0), "ORGANIZATION", 256);
      return nullptr;
    }

    if (m_attributes.organization_coordsys_id >
        std::numeric_limits<gis::srid_t>::max()) {
      my_error(ER_DATA_OUT_OF_RANGE, MYF(0), "IDENTIFIED BY",
               m_or_replace ? "CREATE OR REPLACE SPATIAL REFERENCE SYSTEM"
                            : "CREATE SPATIAL REFERENCE SYSTEM");
      return nullptr;
    }
  }

  MYSQL_LEX_STRING description_utf8 = {nullptr, 0};
  if (m_attributes.description.str != nullptr) {
    if (thd->convert_string(&description_utf8, &my_charset_utf8mb3_bin,
                            m_attributes.description.str,
                            m_attributes.description.length, thd->charset())) {
      /* purecov: begin inspected */
      my_error(ER_DA_OOM, MYF(0));
      return nullptr;
      /* purecov: end */
    }
    String description_str(description_utf8.str, description_utf8.length,
                           &my_charset_utf8mb3_bin);
    if (contains_control_char(description_utf8.str, description_utf8.length)) {
      my_error(ER_SRS_INVALID_CHARACTER_IN_ATTRIBUTE, MYF(0), "DESCRIPTION");
      return nullptr;
    }
    if (description_str.numchars() > 2048) {
      my_error(ER_SRS_ATTRIBUTE_STRING_TOO_LONG, MYF(0), "DESCRIPTION", 2048);
      return nullptr;
    }
  }

  sql_cmd.init(m_or_replace, m_if_not_exists, m_srid, srs_name_utf8,
               definition_utf8, organization_utf8,
               m_attributes.organization_coordsys_id, description_utf8);
  return &sql_cmd;
}

Sql_cmd *PT_drop_srs::make_cmd(THD *thd) {
  thd->lex->sql_command = SQLCOM_DROP_SRS;

  if (m_srid > std::numeric_limits<gis::srid_t>::max()) {
    my_error(ER_DATA_OUT_OF_RANGE, MYF(0), "SRID",
             "DROP SPATIAL REFERENCE SYSTEM");
    return nullptr;
  }
  if (m_srid == 0) {
    my_error(ER_CANT_MODIFY_SRID_0, MYF(0));
    return nullptr;
  }

  return &sql_cmd;
}

Sql_cmd *PT_alter_instance::make_cmd(THD *thd) {
  thd->lex->no_write_to_binlog = false;
  return &sql_cmd;
}

bool PT_check_constraint::do_contextualize(Table_ddl_parse_context *pc) {
  if (super::do_contextualize(pc) ||
      cc_spec.check_expr->itemize(pc, &cc_spec.check_expr))
    return true;

  if (pc->alter_info->check_constraint_spec_list.push_back(&cc_spec))
    return true;

  pc->alter_info->flags |= Alter_info::ADD_CHECK_CONSTRAINT;
  return false;
}

Sql_cmd *PT_create_role::make_cmd(THD *thd) {
  thd->lex->sql_command = SQLCOM_CREATE_ROLE;
  return &sql_cmd;
}

Sql_cmd *PT_drop_role::make_cmd(THD *thd) {
  thd->lex->sql_command = SQLCOM_DROP_ROLE;
  return &sql_cmd;
}

Sql_cmd *PT_set_role::make_cmd(THD *thd) {
  thd->lex->sql_command = SQLCOM_SET_ROLE;
  return &sql_cmd;
}

LEX_USER *PT_role_or_privilege::get_user(THD *thd) {
  thd->syntax_error_at(m_errpos, "Illegal authorization identifier");
  return nullptr;
}

Privilege *PT_role_or_privilege::get_privilege(THD *thd) {
  thd->syntax_error_at(m_errpos, "Illegal privilege identifier");
  return nullptr;
}

LEX_USER *PT_role_at_host::get_user(THD *thd) {
  return LEX_USER::alloc(thd, &role, &host);
}

LEX_USER *PT_role_or_dynamic_privilege::get_user(THD *thd) {
  return LEX_USER::alloc(thd, &ident, nullptr);
}

Privilege *PT_role_or_dynamic_privilege::get_privilege(THD *thd) {
  return new (thd->mem_root) Dynamic_privilege(ident, nullptr);
}

Privilege *PT_static_privilege::get_privilege(THD *thd) {
  return new (thd->mem_root) Static_privilege(grant, columns);
}

Privilege *PT_dynamic_privilege::get_privilege(THD *thd) {
  return new (thd->mem_root) Dynamic_privilege(ident, nullptr);
}

Sql_cmd *PT_grant_roles::make_cmd(THD *thd) {
  thd->lex->sql_command = SQLCOM_GRANT_ROLE;

  List<LEX_USER> *role_objects = new (thd->mem_root) List<LEX_USER>;
  if (role_objects == nullptr) return nullptr;  // OOM
  for (PT_role_or_privilege *r : *roles) {
    LEX_USER *user = r->get_user(thd);
    if (r == nullptr || role_objects->push_back(user)) return nullptr;
  }

  return new (thd->mem_root)
      Sql_cmd_grant_roles(role_objects, users, with_admin_option);
}

Sql_cmd *PT_revoke_roles::make_cmd(THD *thd) {
  thd->lex->sql_command = SQLCOM_REVOKE_ROLE;

  List<LEX_USER> *role_objects = new (thd->mem_root) List<LEX_USER>;
  if (role_objects == nullptr) return nullptr;  // OOM
  for (PT_role_or_privilege *r : *roles) {
    LEX_USER *user = r->get_user(thd);
    if (r == nullptr || role_objects->push_back(user)) return nullptr;
  }
  return new (thd->mem_root) Sql_cmd_revoke_roles(role_objects, users);
}

Sql_cmd *PT_alter_user_default_role::make_cmd(THD *thd) {
  thd->lex->sql_command = SQLCOM_ALTER_USER_DEFAULT_ROLE;
  return &sql_cmd;
}

Sql_cmd *PT_show_grants::make_cmd(THD *thd) {
  thd->lex->sql_command = SQLCOM_SHOW_GRANTS;
  return &sql_cmd;
}

Sql_cmd *PT_show_parse_tree::make_cmd(THD *thd) {
  LEX *lex = thd->lex;

  std::string parse_tree_str = m_parse_tree_stmt->get_printable_parse_tree(thd);

  if (parse_tree_str.empty()) return nullptr;

  // get_printable_parse_tree() must have updated lex, and we want to
  // start-over with a new query. So reset lex.
  // 'result' may be non-null for an INTO clause. lex->reset() doesn't like
  // non-null 'result'.
  lex->result = nullptr;
  lex_start(thd);

  lex->sql_command = m_sql_command;

  if (build_query_for_show_parse(m_pos, thd, parse_tree_str) == nullptr)
    return nullptr;

  lex->sql_command = SQLCOM_SHOW_PARSE_TREE;
  return &m_sql_cmd;
}

bool PT_alter_table_action::do_contextualize(Table_ddl_parse_context *pc) {
  if (super::do_contextualize(pc)) return true;
  pc->alter_info->flags |= flag;
  return false;
}

bool PT_alter_table_set_default::do_contextualize(Table_ddl_parse_context *pc) {
  if (super::do_contextualize(pc) || itemize_safe(pc, &m_expr)) return true;
  Alter_column *alter_column;
  if (m_expr == nullptr || m_expr->basic_const_item()) {
    Item *actual_expr = m_expr;
    if (m_expr && m_expr->type() == Item::FUNC_ITEM) {
      /*
        Default value should be literal => basic constants =>
        no need fix_fields()
       */
      Item_func *func = down_cast<Item_func *>(m_expr);
      if (func->result_type() != INT_RESULT) {
        my_error(ER_INVALID_DEFAULT, MYF(0), m_name);
        return true;
      }
      assert(dynamic_cast<Item_func_true *>(func) ||
             dynamic_cast<Item_func_false *>(func));
      actual_expr = new Item_int(func->val_int());
    }
    alter_column = new (pc->mem_root) Alter_column(m_name, actual_expr);
  } else {
    auto vg = new (pc->mem_root) Value_generator;
    if (vg == nullptr) return true;  // OOM
    vg->expr_item = m_expr;
    vg->set_field_stored(true);
    alter_column = new (pc->mem_root) Alter_column(m_name, vg);
  }
  if (alter_column == nullptr ||
      pc->alter_info->alter_list.push_back(alter_column)) {
    return true;  // OOM
  }
  return false;
}

bool PT_alter_table_order::do_contextualize(Table_ddl_parse_context *pc) {
  if (super::do_contextualize(pc) || m_order->contextualize(pc)) return true;
  pc->select->order_list = m_order->value;
  return false;
}

bool PT_alter_table_partition_by::do_contextualize(
    Table_ddl_parse_context *pc) {
  if (super::do_contextualize(pc) || m_partition->contextualize(pc))
    return true;
  pc->thd->lex->part_info = &m_partition->part_info;
  return false;
}

bool PT_alter_table_add_partition::do_contextualize(
    Table_ddl_parse_context *pc) {
  if (super::do_contextualize(pc)) return true;

  LEX *const lex = pc->thd->lex;
  lex->no_write_to_binlog = m_no_write_to_binlog;
  assert(lex->part_info == nullptr);
  lex->part_info = &m_part_info;
  return false;
}

bool PT_alter_table_drop_partition::do_contextualize(
    Table_ddl_parse_context *pc) {
  if (super::do_contextualize(pc)) return true;

  assert(pc->alter_info->partition_names.is_empty());
  pc->alter_info->partition_names = m_partitions;
  return false;
}

bool PT_alter_table_rebuild_partition::do_contextualize(
    Table_ddl_parse_context *pc) {
  if (super::do_contextualize(pc)) return true;
  pc->thd->lex->no_write_to_binlog = m_no_write_to_binlog;
  return false;
}

bool PT_alter_table_optimize_partition::do_contextualize(
    Table_ddl_parse_context *pc) {
  if (super::do_contextualize(pc)) return true;
  pc->thd->lex->no_write_to_binlog = m_no_write_to_binlog;
  return false;
}

bool PT_alter_table_analyze_partition::do_contextualize(
    Table_ddl_parse_context *pc) {
  if (super::do_contextualize(pc)) return true;
  pc->thd->lex->no_write_to_binlog = m_no_write_to_binlog;
  return false;
}

bool PT_alter_table_check_partition::do_contextualize(
    Table_ddl_parse_context *pc) {
  if (super::do_contextualize(pc)) return true;

  LEX *const lex = pc->thd->lex;
  lex->check_opt.flags |= m_flags;
  lex->check_opt.sql_flags |= m_sql_flags;
  return false;
}

bool PT_alter_table_repair_partition::do_contextualize(
    Table_ddl_parse_context *pc) {
  if (super::do_contextualize(pc)) return true;

  LEX *const lex = pc->thd->lex;
  lex->no_write_to_binlog = m_no_write_to_binlog;

  lex->check_opt.flags |= m_flags;
  lex->check_opt.sql_flags |= m_sql_flags;

  return false;
}

bool PT_alter_table_coalesce_partition::do_contextualize(
    Table_ddl_parse_context *pc) {
  if (super::do_contextualize(pc)) return true;

  pc->thd->lex->no_write_to_binlog = m_no_write_to_binlog;
  pc->alter_info->num_parts = m_num_parts;
  return false;
}

bool PT_alter_table_truncate_partition::do_contextualize(
    Table_ddl_parse_context *pc) {
  if (super::do_contextualize(pc)) return true;
  return false;
}

bool PT_alter_table_reorganize_partition::do_contextualize(
    Table_ddl_parse_context *pc) {
  if (super::do_contextualize(pc)) return true;
  pc->thd->lex->part_info = &m_partition_info;
  pc->thd->lex->no_write_to_binlog = m_no_write_to_binlog;
  return false;
}

bool PT_preload_keys::do_contextualize(Table_ddl_parse_context *pc) {
  if (super::do_contextualize(pc) ||
      !pc->select->add_table_to_list(
          pc->thd, m_table, nullptr,
          m_ignore_leaves ? TL_OPTION_IGNORE_LEAVES : 0, TL_READ,
          MDL_SHARED_READ, m_opt_cache_key_list))
    return true;
  return false;
}

Alter_tablespace_parse_context::Alter_tablespace_parse_context(
    THD *thd, bool show_parse_tree)
    : Parse_context_base(show_parse_tree), thd(thd), mem_root(thd->mem_root) {}

bool PT_alter_tablespace_option_nodegroup::do_contextualize(
    Alter_tablespace_parse_context *pc) {
  if (super::do_contextualize(pc)) return true; /* purecov: inspected */  // OOM

  if (pc->nodegroup_id != UNDEF_NODEGROUP) {
    my_error(ER_FILEGROUP_OPTION_ONLY_ONCE, MYF(0), "NODEGROUP");
    return true;
  }
  pc->nodegroup_id = m_nodegroup_id;
  return false;
}

Sql_cmd *PT_create_resource_group::make_cmd(THD *thd) {
  if (check_resource_group_support()) return nullptr;

  if (check_resource_group_name_len(sql_cmd.m_name, Sql_condition::SL_ERROR))
    return nullptr;

  if (has_priority &&
      validate_resource_group_priority(thd, &sql_cmd.m_priority, sql_cmd.m_name,
                                       sql_cmd.m_type))
    return nullptr;

  for (auto &range : *sql_cmd.m_cpu_list) {
    if (validate_vcpu_range(range)) return nullptr;
  }

  thd->lex->sql_command = SQLCOM_CREATE_RESOURCE_GROUP;
  return &sql_cmd;
}

Sql_cmd *PT_alter_resource_group::make_cmd(THD *thd) {
  if (check_resource_group_support()) return nullptr;

  if (check_resource_group_name_len(sql_cmd.m_name, Sql_condition::SL_ERROR))
    return nullptr;

  for (auto &range : *sql_cmd.m_cpu_list) {
    if (validate_vcpu_range(range)) return nullptr;
  }

  thd->lex->sql_command = SQLCOM_ALTER_RESOURCE_GROUP;
  return &sql_cmd;
}

Sql_cmd *PT_drop_resource_group::make_cmd(THD *thd) {
  if (check_resource_group_support()) return nullptr;

  if (check_resource_group_name_len(sql_cmd.m_name, Sql_condition::SL_ERROR))
    return nullptr;

  thd->lex->sql_command = SQLCOM_DROP_RESOURCE_GROUP;
  return &sql_cmd;
}

Sql_cmd *PT_set_resource_group::make_cmd(THD *thd) {
  if (check_resource_group_support()) return nullptr;

  if (check_resource_group_name_len(sql_cmd.m_name, Sql_condition::SL_ERROR))
    return nullptr;

  thd->lex->sql_command = SQLCOM_SET_RESOURCE_GROUP;
  return &sql_cmd;
}

Sql_cmd *PT_restart_server::make_cmd(THD *thd) {
  thd->lex->sql_command = SQLCOM_RESTART_SERVER;
  return &sql_cmd;
}

/**
   Generic attribute node that can be used with different base types
   and corresponding parse contexts. CFP (Contextualizer Function
   Pointer) argument implements a suitable contextualize action in the
   given context. Value is typically a decayed captureless lambda.
 */
template <class ATTRIBUTE, class BASE>
class PT_attribute : public BASE {
  ATTRIBUTE m_attr;
  using CFP = bool (*)(ATTRIBUTE, typename BASE::context_t *);
  CFP m_cfp;

 public:
  PT_attribute(ATTRIBUTE a, CFP cfp) : BASE(POS()), m_attr{a}, m_cfp{cfp} {}
  bool do_contextualize(typename BASE::context_t *pc) override {
    return BASE::do_contextualize(pc) || m_cfp(m_attr, pc);
  }
};

/**
   Factory function which instantiates PT_attribute with suitable
   parameters, allocates on the provided mem_root, and returns the
   appropriate base pointer.

   @param mem_root Memory arena.
   @param attr     Attribute value from parser.

   @return PT_alter_tablespace_option_base* to PT_attribute object.
 */
PT_alter_tablespace_option_base *make_tablespace_engine_attribute(
    MEM_ROOT *mem_root, LEX_CSTRING attr) {
  return new (mem_root)
      PT_attribute<LEX_CSTRING, PT_alter_tablespace_option_base>(
          attr, +[](LEX_CSTRING a, Alter_tablespace_parse_context *pc) {
            pc->engine_attribute = a;
            return false;
          });
}

/**
   Factory function which instantiates PT_attribute with suitable
   parameters, allocates on the provided mem_root, and returns the
   appropriate base pointer.

   @param mem_root Memory arena.
   @param attr     Attribute value from parser.

   @return PT_alter_tablespace_option_base* to PT_attribute object.

 */
PT_create_table_option *make_table_engine_attribute(MEM_ROOT *mem_root,
                                                    LEX_CSTRING attr) {
  return new (mem_root) PT_attribute<LEX_CSTRING, PT_create_table_option>(
      attr, +[](LEX_CSTRING a, Table_ddl_parse_context *pc) {
        pc->create_info->engine_attribute = a;
        pc->create_info->used_fields |= HA_CREATE_USED_ENGINE_ATTRIBUTE;
        pc->alter_info->flags |=
            (Alter_info::ALTER_OPTIONS | Alter_info::ANY_ENGINE_ATTRIBUTE);
        return false;
      });
}

/**
   Factory function which instantiates PT_attribute with suitable
   parameters, allocates on the provided mem_root, and returns the
   appropriate base pointer.

   @param mem_root Memory arena.
   @param attr     Attribute value from parser.

   @return PT_create_table_option* to PT_attribute object.

 */
PT_create_table_option *make_table_secondary_engine_attribute(
    MEM_ROOT *mem_root, LEX_CSTRING attr) {
  return new (mem_root) PT_attribute<LEX_CSTRING, PT_create_table_option>(
      attr, +[](LEX_CSTRING a, Table_ddl_parse_context *pc) {
        pc->create_info->secondary_engine_attribute = a;
        pc->create_info->used_fields |=
            HA_CREATE_USED_SECONDARY_ENGINE_ATTRIBUTE;
        pc->alter_info->flags |= Alter_info::ALTER_OPTIONS;
        return false;
      });
}

/**
   Factory function which instantiates PT_attribute with suitable
   parameters, allocates on the provided mem_root, and returns the
   appropriate base pointer.

   @param mem_root Memory arena.
   @param attr     Attribute value from parser.

   @return PT_create_table_option* to PT_attribute object.

 */
PT_column_attr_base *make_column_engine_attribute(MEM_ROOT *mem_root,
                                                  LEX_CSTRING attr) {
  return new (mem_root) PT_attribute<LEX_CSTRING, PT_column_attr_base>(
      attr, +[](LEX_CSTRING a, Column_parse_context *pc) {
        // Note that a std::function is created from the lambda and constructed
        // directly in the vector.
        // This means it is necessary to ensure that the elements of the vector
        // are destroyed. This will not happen automatically when the vector is
        // moved to the Alter_info struct which is allocated on the mem_root
        // and not destroyed.
        pc->cf_appliers.emplace_back([=](Create_field *cf, Alter_info *ai) {
          cf->m_engine_attribute = a;
          ai->flags |= Alter_info::ANY_ENGINE_ATTRIBUTE;
          return false;
        });
        return false;
      });
}

/**
   Factory function which instantiates PT_attribute with suitable
   parameters, allocates on the provided mem_root, and returns the
   appropriate base pointer.

   @param mem_root Memory arena.
   @param attr     Attribute value from parser.

   @return PT_column_attr_base* to PT_attribute object.

 */
PT_column_attr_base *make_column_secondary_engine_attribute(MEM_ROOT *mem_root,
                                                            LEX_CSTRING attr) {
  return new (mem_root) PT_attribute<LEX_CSTRING, PT_column_attr_base>(
      attr, +[](LEX_CSTRING a, Column_parse_context *pc) {
        // Note that a std::function is created from the lambda and constructed
        // directly in the vector.
        // This means it is necessary to ensure that the elements of the vector
        // are destroyed. This will not happen automatically when the vector is
        // moved to the Alter_info struct which is allocated on the mem_root
        // and not destroyed.
        pc->cf_appliers.emplace_back([=](Create_field *cf, Alter_info *) {
          cf->m_secondary_engine_attribute = a;
          return false;
        });
        return false;
      });
}

/**
   Factory function which instantiates PT_attribute with suitable
   parameters, allocates on the provided mem_root, and returns the
   appropriate base pointer.

   @param mem_root Memory arena.
   @param attr     Attribute value from parser.

   @return PT_base_index_option* to PT_attribute object.

 */
PT_base_index_option *make_index_engine_attribute(MEM_ROOT *mem_root,
                                                  LEX_CSTRING attr) {
  return new (mem_root) PT_attribute<LEX_CSTRING, PT_base_index_option>(
      attr, +[](LEX_CSTRING a, Table_ddl_parse_context *pc) {
        pc->key_create_info->m_engine_attribute = a;
        pc->alter_info->flags |= Alter_info::ANY_ENGINE_ATTRIBUTE;
        return false;
      });
}

/**
   Factory function which instantiates PT_attribute with suitable
   parameters, allocates on the provided mem_root, and returns the
   appropriate base pointer.

   @param mem_root Memory arena.
   @param attr     Attribute value from parser.

   @return PT_base_index_option* to PT_attribute object.
 */
PT_base_index_option *make_index_secondary_engine_attribute(MEM_ROOT *mem_root,
                                                            LEX_CSTRING attr) {
  return new (mem_root) PT_attribute<LEX_CSTRING, PT_base_index_option>(
      attr, +[](LEX_CSTRING a, Table_ddl_parse_context *pc) {
        pc->key_create_info->m_secondary_engine_attribute = a;
        return false;
      });
}

PT_install_component::PT_install_component(
    const POS &pos, THD *thd, const Mem_root_array_YY<LEX_STRING> urns,
    List<PT_install_component_set_element> *set_elements)
    : Parse_tree_root(pos), m_urns(urns), m_set_elements(set_elements) {
  const char *prefix = "file://component_";
  const auto prefix_len = sizeof("file://component_") - 1;

  if (m_urns.size() == 1 &&
      !thd->charset()->coll->strnncoll(
          thd->charset(), pointer_cast<const uchar *>(m_urns[0].str),
          m_urns[0].length, pointer_cast<const uchar *>(prefix), prefix_len,
          true)) {
    for (auto &elt : *m_set_elements) {
      if (elt.name.prefix.length == 0) {
        elt.name.prefix.str = m_urns[0].str + prefix_len;
        elt.name.prefix.length = m_urns[0].length - prefix_len;
      }
    }
  }
}

Sql_cmd *PT_install_component::make_cmd(THD *thd) {
  thd->lex->sql_command = SQLCOM_INSTALL_COMPONENT;

  if (!m_set_elements->is_empty()) {
    Parse_context pc(thd, thd->lex->current_query_block());
    for (auto &elt : *m_set_elements) {
      if (elt.expr->itemize(&pc, &elt.expr)) return nullptr;
      /*
        If the SET value is a field, change it to a string to allow things
        SET variable = OFF
      */
      if (elt.expr->type() == Item::FIELD_ITEM) {
        Item_field *item_field = down_cast<Item_field *>(elt.expr);
        if (item_field->table_name != nullptr) {
          // Reject a dot-separated identified at the RHS of:
          //    SET <variable_name> = <table_name>.<field_name>
          my_error(ER_WRONG_TYPE_FOR_VAR, MYF(0), elt.name.name.str);
          return nullptr;
        }
        assert(item_field->field_name != nullptr);
        elt.expr = new (thd->mem_root)
            Item_string(item_field->field_name, strlen(item_field->field_name),
                        system_charset_info);     // names are utf8
        if (elt.expr == nullptr) return nullptr;  // OOM
      }
      if (elt.expr->has_subquery() || elt.expr->has_stored_program() ||
          elt.expr->has_aggregation()) {
        my_error(ER_SET_CONSTANTS_ONLY, MYF(0));
        return nullptr;
      }
    }
  }

  return new (thd->mem_root) Sql_cmd_install_component(m_urns, m_set_elements);
}<|MERGE_RESOLUTION|>--- conflicted
+++ resolved
@@ -1394,7 +1394,6 @@
   return false;
 }
 
-<<<<<<< HEAD
 bool PT_table_sequence_function::do_contextualize(Parse_context *pc) {
   if (super::do_contextualize(pc) || m_expr->itemize(pc, &m_expr)) return true;
 
@@ -1418,8 +1417,6 @@
   return false;
 }
 
-=======
->>>>>>> 824e2b40
 PT_derived_table::PT_derived_table(const POS &pos, bool lateral,
                                    PT_subquery *subquery,
                                    const LEX_CSTRING &table_alias,
