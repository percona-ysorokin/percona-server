/* Copyright (c) 2013, 2018, Oracle and/or its affiliates. All rights reserved.

   This program is free software; you can redistribute it and/or modify
   it under the terms of the GNU General Public License, version 2.0,
   as published by the Free Software Foundation.

   This program is also distributed with certain software (including
   but not limited to OpenSSL) that is licensed under separate terms,
   as designated in a particular file or component or in included license
   documentation.  The authors of MySQL hereby grant you an additional
   permission to link the program and your derivative works with the
   separately licensed software that they have included with MySQL.

   This program is distributed in the hope that it will be useful,
   but WITHOUT ANY WARRANTY; without even the implied warranty of
   MERCHANTABILITY or FITNESS FOR A PARTICULAR PURPOSE.  See the
   GNU General Public License, version 2.0, for more details.

   You should have received a copy of the GNU General Public License
   along with this program; if not, write to the Free Software
   Foundation, Inc., 51 Franklin St, Fifth Floor, Boston, MA 02110-1301  USA */

#include "sql/parse_tree_nodes.h"

#include <string.h>
#include <algorithm>

#include "m_ctype.h"
#include "m_string.h"
#include "my_alloc.h"
#include "my_dbug.h"
#include "mysql/udf_registration_types.h"
#include "scope_guard.h"
#include "sql/dd/info_schema/show.h"      // build_show_...
#include "sql/dd/types/abstract_table.h"  // dd::enum_table_type::BASE_TABLE
#include "sql/derror.h"                   // ER_THD
#include "sql/gis/srid.h"
#include "sql/item_timefunc.h"
#include "sql/key_spec.h"
#include "sql/mdl.h"
#include "sql/mysqld.h"                   // global_system_variables
#include "sql/opt_explain_json.h"         // Explain_format_JSON
#include "sql/opt_explain_traditional.h"  // Explain_format_traditional
#include "sql/parse_tree_column_attrs.h"  // PT_field_def_base
#include "sql/parse_tree_hints.h"
#include "sql/parse_tree_partitions.h"  // PT_partition
#include "sql/query_options.h"
#include "sql/sp.h"        // sp_add_used_routine
#include "sql/sp_instr.h"  // sp_instr_set
#include "sql/sp_pcontext.h"
#include "sql/sql_base.h"  // find_temporary_table
#include "sql/sql_call.h"  // Sql_cmd_call...
#include "sql/sql_cmd.h"
#include "sql/sql_cmd_ddl_table.h"
#include "sql/sql_data_change.h"
#include "sql/sql_delete.h"  // Sql_cmd_delete...
#include "sql/sql_do.h"      // Sql_cmd_do...
#include "sql/sql_error.h"
#include "sql/sql_insert.h"  // Sql_cmd_insert...
#include "sql/sql_select.h"  // Sql_cmd_select...
#include "sql/sql_update.h"  // Sql_cmd_update...
#include "sql/system_variables.h"
#include "sql/thr_malloc.h"
#include "sql/trigger_def.h"
#include "sql_string.h"

PT_joined_table *PT_table_reference::add_cross_join(PT_cross_join *cj) {
  cj->add_rhs(this);
  return cj;
}

bool PT_option_value_no_option_type_charset::contextualize(Parse_context *pc) {
  if (super::contextualize(pc)) return true;

  THD *thd = pc->thd;
  LEX *lex = thd->lex;
  int flags = opt_charset ? 0 : set_var_collation_client::SET_CS_DEFAULT;
  const CHARSET_INFO *cs2;
  cs2 =
      opt_charset ? opt_charset : global_system_variables.character_set_client;
  set_var_collation_client *var;
  var = new (*THR_MALLOC) set_var_collation_client(
      flags, cs2, thd->variables.collation_database, cs2);
  if (var == NULL) return true;
  lex->var_list.push_back(var);
  return false;
}

bool PT_option_value_no_option_type_names::contextualize(Parse_context *pc) {
  if (super::contextualize(pc)) return true;

  THD *thd = pc->thd;
  LEX *lex = thd->lex;
  sp_pcontext *pctx = lex->get_sp_current_parsing_ctx();
  LEX_STRING names = {C_STRING_WITH_LEN("names")};

  if (pctx && pctx->find_variable(names, false))
    my_error(ER_SP_BAD_VAR_SHADOW, MYF(0), names.str);
  else
    error(pc, pos);

  return true;  // alwais fails with an error
}

bool PT_set_names::contextualize(Parse_context *pc) {
  if (super::contextualize(pc)) return true;

  THD *thd = pc->thd;
  LEX *lex = thd->lex;
  const CHARSET_INFO *cs2;
  const CHARSET_INFO *cs3;
  int flags = set_var_collation_client::SET_CS_NAMES |
              (opt_charset ? 0 : set_var_collation_client::SET_CS_DEFAULT) |
              (opt_collation ? set_var_collation_client::SET_CS_COLLATE : 0);
  cs2 =
      opt_charset ? opt_charset : global_system_variables.character_set_client;
  if (opt_collation != nullptr) {
    if (!my_charset_same(cs2, opt_collation)) {
      my_error(ER_COLLATION_CHARSET_MISMATCH, MYF(0), opt_collation->name,
               cs2->csname);
      return true;
    }
    cs3 = opt_collation;
  } else {
    if (cs2 == &my_charset_utf8mb4_0900_ai_ci &&
        cs2 != thd->variables.default_collation_for_utf8mb4)
      cs3 = thd->variables.default_collation_for_utf8mb4;
    else
      cs3 = cs2;
  }
  set_var_collation_client *var;
  var = new (*THR_MALLOC) set_var_collation_client(flags, cs3, cs3, cs3);
  if (var == NULL) return true;
  lex->var_list.push_back(var);
  return false;
}

bool PT_group::contextualize(Parse_context *pc) {
  if (super::contextualize(pc)) return true;

  SELECT_LEX *select = pc->select;
  select->parsing_place = CTX_GROUP_BY;

  if (group_list->contextualize(pc)) return true;
  DBUG_ASSERT(select == pc->select);

  select->group_list = group_list->value;

  // Ensure we're resetting parsing place of the right select
  DBUG_ASSERT(select->parsing_place == CTX_GROUP_BY);
  select->parsing_place = CTX_NONE;

  switch (olap) {
    case UNSPECIFIED_OLAP_TYPE:
      break;
    case ROLLUP_TYPE:
      if (select->linkage == GLOBAL_OPTIONS_TYPE) {
        my_error(ER_WRONG_USAGE, MYF(0), "WITH ROLLUP",
                 "global union parameters");
        return true;
      }
      if (select->is_distinct()) {
        // DISTINCT+ROLLUP does not work
        my_error(ER_WRONG_USAGE, MYF(0), "WITH ROLLUP", "DISTINCT");
        return true;
      }
      select->olap = ROLLUP_TYPE;
      break;
    default:
      DBUG_ASSERT(!"unexpected OLAP type!");
  }
  return false;
}

bool PT_order::contextualize(Parse_context *pc) {
  if (super::contextualize(pc)) return true;

  THD *thd = pc->thd;
  LEX *lex = thd->lex;
  SELECT_LEX_UNIT *const unit = pc->select->master_unit();
  const bool braces = pc->select->braces;

  if (pc->select->linkage != GLOBAL_OPTIONS_TYPE &&
      pc->select->olap != UNSPECIFIED_OLAP_TYPE &&
      (pc->select->linkage != UNION_TYPE || braces)) {
    my_error(ER_WRONG_USAGE, MYF(0), "CUBE/ROLLUP", "ORDER BY");
    return true;
  }
  if (lex->sql_command != SQLCOM_ALTER_TABLE && !unit->fake_select_lex) {
    /*
      A query of the of the form (SELECT ...) ORDER BY order_list is
      executed in the same way as the query
      SELECT ... ORDER BY order_list
      unless the SELECT construct contains ORDER BY or LIMIT clauses.
      Otherwise we create a fake SELECT_LEX if it has not been created
      yet.
    */
    SELECT_LEX *first_sl = unit->first_select();
    if (!unit->is_union() &&
        (first_sl->order_list.elements || first_sl->select_limit)) {
      if (unit->add_fake_select_lex(lex->thd)) return true;
      pc->select = unit->fake_select_lex;
    }
  }

  bool context_is_pushed = false;
  if (pc->select->parsing_place == CTX_NONE) {
    if (unit->is_union() && !braces) {
      /*
        At this point we don't know yet whether this is the last
        select in union or not, but we move ORDER BY to
        fake_select_lex anyway. If there would be one more select
        in union mysql_new_select will correctly throw error.
      */
      pc->select = unit->fake_select_lex;
      lex->push_context(&pc->select->context);
      context_is_pushed = true;
    }
    /*
      To preserve correct markup for the case
       SELECT group_concat(... ORDER BY (subquery))
      we do not change parsing_place if it's not NONE.
    */
    pc->select->parsing_place = CTX_ORDER_BY;
  }

  if (order_list->contextualize(pc)) return true;

  if (context_is_pushed) lex->pop_context();

  pc->select->order_list = order_list->value;

  // Reset parsing place only for ORDER BY
  if (pc->select->parsing_place == CTX_ORDER_BY)
    pc->select->parsing_place = CTX_NONE;
  return false;
}

bool PT_internal_variable_name_1d::contextualize(Parse_context *pc) {
  if (super::contextualize(pc)) return true;

  THD *thd = pc->thd;
  LEX *lex = thd->lex;
  sp_pcontext *pctx = lex->get_sp_current_parsing_ctx();
  sp_variable *spv;

  value.var = NULL;
  value.base_name = ident;

  /* Best effort lookup for system variable. */
  if (!pctx || !(spv = pctx->find_variable(ident, false))) {
    /* Not an SP local variable */
    if (find_sys_var_null_base(thd, &value)) return true;
  } else {
    /*
      Possibly an SP local variable (or a shadowed sysvar).
      Will depend on the context of the SET statement.
    */
  }
  return false;
}

bool PT_internal_variable_name_2d::contextualize(Parse_context *pc) {
  if (super::contextualize(pc)) return true;

  THD *thd = pc->thd;
  LEX *lex = thd->lex;
  sp_head *sp = lex->sphead;

  if (check_reserved_words(&ident1)) {
    error(pc, pos);
    return true;
  }

  if (sp && sp->m_type == enum_sp_type::TRIGGER &&
      (!my_strcasecmp(system_charset_info, ident1.str, "NEW") ||
       !my_strcasecmp(system_charset_info, ident1.str, "OLD"))) {
    if (ident1.str[0] == 'O' || ident1.str[0] == 'o') {
      my_error(ER_TRG_CANT_CHANGE_ROW, MYF(0), "OLD", "");
      return true;
    }
    if (sp->m_trg_chistics.event == TRG_EVENT_DELETE) {
      my_error(ER_TRG_NO_SUCH_ROW_IN_TRG, MYF(0), "NEW", "on DELETE");
      return true;
    }
    if (sp->m_trg_chistics.action_time == TRG_ACTION_AFTER) {
      my_error(ER_TRG_CANT_CHANGE_ROW, MYF(0), "NEW", "after ");
      return true;
    }
    /* This special combination will denote field of NEW row */
    value.var = trg_new_row_fake_var;
    value.base_name = ident2;
  } else {
    const LEX_STRING *domain;
    const LEX_STRING *variable;
    bool is_key_cache_variable = false;
    sys_var *tmp;
    if (ident2.str && is_key_cache_variable_suffix(ident2.str)) {
      is_key_cache_variable = true;
      domain = &ident2;
      variable = &ident1;
      tmp = find_sys_var(thd, domain->str, domain->length);
    } else {
      domain = &ident1;
      variable = &ident2;
      /*
        We are getting the component name as domain->str and variable name
        as variable->str, and we are adding the "." as a separator to find
        the variable from systam_variable_hash.
        We are doing this, because we use the structured variable syntax for
        component variables.
      */
      String tmp_name;
      if (tmp_name.reserve(domain->length + 1 + variable->length + 1) ||
          tmp_name.append(domain->str) || tmp_name.append(".") ||
          tmp_name.append(variable->str))
        return true;  // OOM
      tmp = find_sys_var(thd, tmp_name.c_ptr(), tmp_name.length());
    }
    if (!tmp) return true;

    if (is_key_cache_variable && !tmp->is_struct())
      my_error(ER_VARIABLE_IS_NOT_STRUCT, MYF(0), domain->str);

    value.var = tmp;
    if (is_key_cache_variable)
      value.base_name = *variable;
    else
      value.base_name = null_lex_str;
  }
  return false;
}

bool PT_option_value_no_option_type_internal::contextualize(Parse_context *pc) {
  if (super::contextualize(pc) || name->contextualize(pc)) return true;

  THD *thd = pc->thd;
  LEX *lex = thd->lex;
  sp_head *sp = lex->sphead;

  if (opt_expr != NULL && opt_expr->itemize(pc, &opt_expr)) return true;

  const char *expr_start_ptr = NULL;

  if (sp) expr_start_ptr = expr_pos.raw.start;

  if (name->value.var == trg_new_row_fake_var) {
    DBUG_ASSERT(sp);
    DBUG_ASSERT(expr_start_ptr);

    /* We are parsing trigger and this is a trigger NEW-field. */

    LEX_STRING expr_query = EMPTY_STR;

    if (!opt_expr) {
      // This is: SET NEW.x = DEFAULT
      // DEFAULT clause is not supported in triggers.

      error(pc, expr_pos);
      return true;
    } else if (lex->is_metadata_used()) {
      expr_query = make_string(thd, expr_start_ptr, expr_pos.raw.end);

      if (!expr_query.str) return true;
    }

    if (set_trigger_new_row(pc, name->value.base_name, opt_expr, expr_query))
      return true;
  } else if (name->value.var) {
    /* We're not parsing SP and this is a system variable. */

    if (set_system_variable(thd, &name->value, lex->option_type, opt_expr))
      return true;
  } else {
    DBUG_ASSERT(sp);
    DBUG_ASSERT(expr_start_ptr);

    /* We're parsing SP and this is an SP-variable. */

    sp_pcontext *pctx = lex->get_sp_current_parsing_ctx();
    sp_variable *spv = pctx->find_variable(name->value.base_name, false);

    LEX_STRING expr_query = EMPTY_STR;

    if (!opt_expr) {
      /*
        This is: SET x = DEFAULT, where x is a SP-variable.
        This is not supported.
      */

      error(pc, expr_pos);
      return true;
    } else if (lex->is_metadata_used()) {
      expr_query = make_string(thd, expr_start_ptr, expr_pos.raw.end);

      if (!expr_query.str) return true;
    }

    /*
      NOTE: every SET-expression has its own LEX-object, even if it is
      a multiple SET-statement, like:

        SET spv1 = expr1, spv2 = expr2, ...

      Every SET-expression has its own sp_instr_set. Thus, the
      instruction owns the LEX-object, i.e. the instruction is
      responsible for destruction of the LEX-object.
    */

    sp_instr_set *i = new (*THR_MALLOC)
        sp_instr_set(sp->instructions(), lex, spv->offset, opt_expr, expr_query,
                     true);  // The instruction owns its lex.

    if (!i || sp->add_instr(thd, i)) return true;
  }
  return false;
}

bool PT_option_value_no_option_type_password::contextualize(Parse_context *pc) {
  if (super::contextualize(pc)) return true;

  THD *thd = pc->thd;
  LEX *lex = thd->lex;
  sp_head *sp = lex->sphead;
  sp_pcontext *pctx = lex->get_sp_current_parsing_ctx();
  LEX_STRING pw = {C_STRING_WITH_LEN("password")};

  if (pctx && pctx->find_variable(pw, false)) {
    my_error(ER_SP_BAD_VAR_SHADOW, MYF(0), pw.str);
    return true;
  }

  LEX_USER *user = (LEX_USER *)thd->alloc(sizeof(LEX_USER));

  if (!user) return true;

  LEX_CSTRING sctx_user = thd->security_context()->user();
  user->user.str = (char *)sctx_user.str;
  user->user.length = sctx_user.length;

  LEX_CSTRING sctx_priv_host = thd->security_context()->priv_host();
  DBUG_ASSERT(sctx_priv_host.str);
  user->host.str = (char *)sctx_priv_host.str;
  user->host.length = sctx_priv_host.length;

  set_var_password *var =
      new (*THR_MALLOC) set_var_password(user, const_cast<char *>(password));
  if (var == NULL) return true;

  lex->var_list.push_back(var);
  lex->sql_command = SQLCOM_SET_PASSWORD;

  if (sp) sp->m_flags |= sp_head::HAS_SET_AUTOCOMMIT_STMT;

  if (sp_create_assignment_instr(pc->thd, expr_pos.raw.end)) return true;

  return false;
}

bool PT_select_sp_var::contextualize(Parse_context *pc) {
  if (super::contextualize(pc)) return true;

  LEX *lex = pc->thd->lex;
#ifndef DBUG_OFF
  sp = lex->sphead;
#endif
  sp_pcontext *pctx = lex->get_sp_current_parsing_ctx();
  sp_variable *spv;

  if (!pctx || !(spv = pctx->find_variable(name, false))) {
    my_error(ER_SP_UNDECLARED_VAR, MYF(0), name.str);
    return true;
  }

  offset = spv->offset;

  return false;
}

Sql_cmd *PT_select_stmt::make_cmd(THD *thd) {
  Parse_context pc(thd, thd->lex->current_select());

  thd->lex->sql_command = m_sql_command;

  if (m_qe->contextualize(&pc) || contextualize_safe(&pc, m_into))
    return nullptr;

  if (thd->lex->sql_command == SQLCOM_SELECT)
    return new (thd->mem_root) Sql_cmd_select(thd->lex->result);
  else  // (thd->lex->sql_command == SQLCOM_DO)
    return new (thd->mem_root) Sql_cmd_do(NULL);
}

/*
  Given a table in the source list, find a correspondent table in the
  list of table references.

  @param tbl    Source table to match.
  @param tables Table references list.

  @remark The source table list (tables listed before the FROM clause
  or tables listed in the FROM clause before the USING clause) may
  contain table names or aliases that must match unambiguously one,
  and only one, table in the target table list (table references list,
  after FROM/USING clause).

  @return Matching table, NULL if error.
*/

static TABLE_LIST *multi_delete_table_match(TABLE_LIST *tbl,
                                            TABLE_LIST *tables) {
  TABLE_LIST *match = NULL;
  DBUG_ENTER("multi_delete_table_match");

  for (TABLE_LIST *elem = tables; elem; elem = elem->next_local) {
    int cmp;

    if (tbl->is_fqtn && elem->is_alias) continue; /* no match */
    if (tbl->is_fqtn && elem->is_fqtn)
      cmp = my_strcasecmp(table_alias_charset, tbl->table_name,
                          elem->table_name) ||
            strcmp(tbl->db, elem->db);
    else if (elem->is_alias)
      cmp = my_strcasecmp(table_alias_charset, tbl->alias, elem->alias);
    else
      cmp = my_strcasecmp(table_alias_charset, tbl->table_name,
                          elem->table_name) ||
            strcmp(tbl->db, elem->db);

    if (cmp) continue;

    if (match) {
      my_error(ER_NONUNIQ_TABLE, MYF(0), elem->alias);
      DBUG_RETURN(NULL);
    }

    match = elem;
  }

  if (!match)
    my_error(ER_UNKNOWN_TABLE, MYF(0), tbl->table_name, "MULTI DELETE");

  DBUG_RETURN(match);
}

/**
  Link tables in auxiliary table list of multi-delete with corresponding
  elements in main table list, and set proper locks for them.

  @param pc   Parse context
  @param delete_tables  List of tables to delete from

  @returns false if success, true if error
*/

static bool multi_delete_link_tables(Parse_context *pc,
                                     SQL_I_List<TABLE_LIST> *delete_tables) {
  DBUG_ENTER("multi_delete_link_tables");

  TABLE_LIST *tables = pc->select->table_list.first;

  for (TABLE_LIST *target_tbl = delete_tables->first; target_tbl;
       target_tbl = target_tbl->next_local) {
    /* All tables in aux_tables must be found in FROM PART */
    TABLE_LIST *walk = multi_delete_table_match(target_tbl, tables);
    if (!walk) DBUG_RETURN(true);
    if (!walk->is_derived()) {
      target_tbl->table_name = walk->table_name;
      target_tbl->table_name_length = walk->table_name_length;
    }
    walk->updating = target_tbl->updating;
    walk->set_lock(target_tbl->lock_descriptor());
    /* We can assume that tables to be deleted from are locked for write. */
    DBUG_ASSERT(walk->lock_descriptor().type >= TL_WRITE_ALLOW_WRITE);
    walk->mdl_request.set_type(mdl_type_for_dml(walk->lock_descriptor().type));
    target_tbl->correspondent_table = walk;  // Remember corresponding table
  }
  DBUG_RETURN(false);
}

bool PT_delete::add_table(Parse_context *pc, Table_ident *table) {
  const ulong table_opts = is_multitable()
                               ? TL_OPTION_UPDATING | TL_OPTION_ALIAS
                               : TL_OPTION_UPDATING;
  const thr_lock_type lock_type = (opt_delete_options & DELETE_LOW_PRIORITY)
                                      ? TL_WRITE_LOW_PRIORITY
                                      : TL_WRITE_DEFAULT;
  const enum_mdl_type mdl_type = (opt_delete_options & DELETE_LOW_PRIORITY)
                                     ? MDL_SHARED_WRITE_LOW_PRIO
                                     : MDL_SHARED_WRITE;
  return !pc->select->add_table_to_list(pc->thd, table, NULL, table_opts,
                                        lock_type, mdl_type, NULL,
                                        opt_use_partition);
}

Sql_cmd *PT_delete::make_cmd(THD *thd) {
  LEX *const lex = thd->lex;
  SELECT_LEX *const select = lex->current_select();

  Parse_context pc(thd, select);

  DBUG_ASSERT(lex->select_lex == select);
  lex->sql_command = is_multitable() ? SQLCOM_DELETE_MULTI : SQLCOM_DELETE;
  lex->set_ignore(opt_delete_options & DELETE_IGNORE);
  select->init_order();
  if (opt_delete_options & DELETE_QUICK) select->add_base_options(OPTION_QUICK);

  if (contextualize_safe(&pc, m_with_clause))
    return NULL; /* purecov: inspected */

  if (is_multitable()) {
    for (Table_ident **i = table_list.begin(); i != table_list.end(); ++i) {
      if (add_table(&pc, *i)) return NULL;
    }
  } else if (add_table(&pc, table_ident))
    return NULL;

  if (is_multitable()) {
    select->table_list.save_and_clear(&delete_tables);
    lex->query_tables = NULL;
    lex->query_tables_last = &lex->query_tables;
  } else {
    select->top_join_list.push_back(select->get_table_list());
  }
  Yacc_state *const yyps = &pc.thd->m_parser_state->m_yacc;
  yyps->m_lock_type = TL_READ_DEFAULT;
  yyps->m_mdl_type = MDL_SHARED_READ;

  if (is_multitable()) {
    if (contextualize_array(&pc, &join_table_list)) return NULL;
    pc.select->context.table_list =
        pc.select->context.first_name_resolution_table =
            pc.select->table_list.first;
  }

  if (opt_where_clause != NULL &&
      opt_where_clause->itemize(&pc, &opt_where_clause))
    return NULL;
  select->set_where_cond(opt_where_clause);

  if (opt_order_clause != NULL && opt_order_clause->contextualize(&pc))
    return NULL;

<<<<<<< HEAD
  DBUG_ASSERT(select->select_limit == NULL);
  if (opt_delete_limit_clause != NULL) {
    if (opt_delete_limit_clause->itemize(&pc, &opt_delete_limit_clause))
      return NULL;
    select->select_limit = opt_delete_limit_clause;
    lex->set_stmt_unsafe(LEX::BINLOG_STMT_UNSAFE_LIMIT);
    select->explicit_limit = true;
=======
  DBUG_ASSERT(pc->select->select_limit == NULL);
  if (opt_delete_limit_clause != NULL)
  {
    if (opt_delete_limit_clause->itemize(pc, &opt_delete_limit_clause))
      return true;
    pc->select->select_limit= opt_delete_limit_clause;
    if (pc->select->select_limit->fixed &&
        pc->select->select_limit->val_int() != 0)
    {
      lex->set_stmt_unsafe(LEX::BINLOG_STMT_UNSAFE_LIMIT);
    }
    pc->select->explicit_limit= 1;
>>>>>>> 333b4508
  }

  if (is_multitable() && multi_delete_link_tables(&pc, &delete_tables))
    return NULL;

  if (opt_hints != NULL && opt_hints->contextualize(&pc)) return NULL;

  return new (thd->mem_root) Sql_cmd_delete(is_multitable(), &delete_tables);
}

Sql_cmd *PT_update::make_cmd(THD *thd) {
  LEX *const lex = thd->lex;
  SELECT_LEX *const select = lex->current_select();

  Parse_context pc(thd, select);

  lex->duplicates = DUP_ERROR;

  lex->set_ignore(opt_ignore);

  if (contextualize_safe(&pc, m_with_clause))
    return NULL; /* purecov: inspected */

  if (contextualize_array(&pc, &join_table_list)) return NULL;
  select->parsing_place = CTX_UPDATE_VALUE;

  if (column_list->contextualize(&pc) || value_list->contextualize(&pc)) {
    return NULL;
  }
  select->item_list = column_list->value;

  // Ensure we're resetting parsing context of the right select
  DBUG_ASSERT(select->parsing_place == CTX_UPDATE_VALUE);
  select->parsing_place = CTX_NONE;
  const bool is_multitable = select->table_list.elements > 1;
  lex->sql_command = is_multitable ? SQLCOM_UPDATE_MULTI : SQLCOM_UPDATE;

  /*
    In case of multi-update setting write lock for all tables may
    be too pessimistic. We will decrease lock level if possible in
    mysql_multi_update().
  */
  select->set_lock_for_tables(opt_low_priority);

  if (opt_where_clause != NULL &&
      opt_where_clause->itemize(&pc, &opt_where_clause)) {
    return NULL;
  }
  select->set_where_cond(opt_where_clause);

  if (opt_order_clause != NULL && opt_order_clause->contextualize(&pc))
    return NULL;

  DBUG_ASSERT(select->select_limit == NULL);
  if (opt_limit_clause != NULL) {
    if (opt_limit_clause->itemize(&pc, &opt_limit_clause)) return NULL;
    select->select_limit = opt_limit_clause;
    lex->set_stmt_unsafe(LEX::BINLOG_STMT_UNSAFE_LIMIT);
    select->explicit_limit = true;
  }

  if (opt_hints != NULL && opt_hints->contextualize(&pc)) return NULL;

  return new (thd->mem_root) Sql_cmd_update(is_multitable, &value_list->value);
}

bool PT_insert_values_list::contextualize(Parse_context *pc) {
  if (super::contextualize(pc)) return true;
  List_iterator<List_item> it1(many_values);
  List<Item> *item_list;
  while ((item_list = it1++)) {
    List_iterator<Item> it2(*item_list);
    Item *item;
    while ((item = it2++)) {
      if (item->itemize(pc, &item)) return true;
      it2.replace(item);
    }
  }

  return false;
}

Sql_cmd *PT_insert::make_cmd(THD *thd) {
  LEX *const lex = thd->lex;

  Parse_context pc(thd, lex->current_select());

  if (is_replace) {
    lex->sql_command = has_select() ? SQLCOM_REPLACE_SELECT : SQLCOM_REPLACE;
    lex->duplicates = DUP_REPLACE;
  } else {
    lex->sql_command = has_select() ? SQLCOM_INSERT_SELECT : SQLCOM_INSERT;
    lex->duplicates = DUP_ERROR;
    lex->set_ignore(ignore);
  }

  Yacc_state *yyps = &pc.thd->m_parser_state->m_yacc;
  if (!pc.select->add_table_to_list(thd, table_ident, NULL, TL_OPTION_UPDATING,
                                    yyps->m_lock_type, yyps->m_mdl_type, NULL,
                                    opt_use_partition)) {
    return NULL;
  }
  pc.select->set_lock_for_tables(lock_option);

  DBUG_ASSERT(lex->current_select() == lex->select_lex);

  if (column_list->contextualize(&pc)) return NULL;

  if (has_select()) {
    /*
      In INSERT/REPLACE INTO t ... SELECT the table_list initially contains
      here a table entry for the destination table `t'.
      Backup it and clean the table list for the processing of
      the query expression and push `t' back to the beginning of the
      table_list finally.

      @todo: Don't save the INSERT/REPLACE destination table in
             SELECT_LEX::table_list and remove this backup & restore.

      The following work only with the local list, the global list
      is created correctly in this case
    */
    SQL_I_List<TABLE_LIST> save_list;
    SELECT_LEX *const save_select = pc.select;
    save_select->table_list.save_and_clear(&save_list);

    if (insert_query_expression->contextualize(&pc)) return NULL;

    /*
      The following work only with the local list, the global list
      is created correctly in this case
    */
    save_select->table_list.push_front(&save_list);

    lex->bulk_insert_row_cnt = 0;
  } else {
    pc.select->parsing_place = CTX_INSERT_VALUES;
    if (row_value_list->contextualize(&pc)) return NULL;
    // Ensure we're resetting parsing context of the right select
    DBUG_ASSERT(pc.select->parsing_place == CTX_INSERT_VALUES);
    pc.select->parsing_place = CTX_NONE;

    lex->bulk_insert_row_cnt = row_value_list->get_many_values().elements;
  }

  if (opt_on_duplicate_column_list != NULL) {
    DBUG_ASSERT(!is_replace);
    DBUG_ASSERT(opt_on_duplicate_value_list != NULL &&
                opt_on_duplicate_value_list->elements() ==
                    opt_on_duplicate_column_list->elements());

    lex->duplicates = DUP_UPDATE;
    TABLE_LIST *first_table = lex->select_lex->table_list.first;
    /* Fix lock for ON DUPLICATE KEY UPDATE */
    if (first_table->lock_descriptor().type == TL_WRITE_CONCURRENT_DEFAULT)
      first_table->set_lock({TL_WRITE_DEFAULT, THR_DEFAULT});

    pc.select->parsing_place = CTX_INSERT_UPDATE;

    if (opt_on_duplicate_column_list->contextualize(&pc) ||
        opt_on_duplicate_value_list->contextualize(&pc))
      return NULL;

    // Ensure we're resetting parsing context of the right select
    DBUG_ASSERT(pc.select->parsing_place == CTX_INSERT_UPDATE);
    pc.select->parsing_place = CTX_NONE;
  }

  if (opt_hints != NULL && opt_hints->contextualize(&pc)) return NULL;

  Sql_cmd_insert_base *sql_cmd;
  if (has_select())
    sql_cmd =
        new (thd->mem_root) Sql_cmd_insert_select(is_replace, lex->duplicates);
  else
    sql_cmd =
        new (thd->mem_root) Sql_cmd_insert_values(is_replace, lex->duplicates);
  if (sql_cmd == NULL) return NULL;

  if (!has_select())
    sql_cmd->insert_many_values = row_value_list->get_many_values();

  sql_cmd->insert_field_list = column_list->value;
  if (opt_on_duplicate_column_list != NULL) {
    DBUG_ASSERT(!is_replace);
    sql_cmd->update_field_list = opt_on_duplicate_column_list->value;
    sql_cmd->update_value_list = opt_on_duplicate_value_list->value;
  }

  return sql_cmd;
}

Sql_cmd *PT_call::make_cmd(THD *thd) {
  LEX *const lex = thd->lex;

  Parse_context pc(thd, lex->current_select());

  if (opt_expr_list != NULL && opt_expr_list->contextualize(&pc))
    return NULL; /* purecov: inspected */

  lex->sql_command = SQLCOM_CALL;

  sp_add_own_used_routine(lex, thd, Sroutine_hash_entry::PROCEDURE, proc_name);

  List<Item> *proc_args = NULL;
  if (opt_expr_list != NULL) proc_args = &opt_expr_list->value;

  return new (thd->mem_root) Sql_cmd_call(proc_name, proc_args);
}

bool PT_query_specification::contextualize(Parse_context *pc) {
  if (super::contextualize(pc)) return true;

  pc->select->parsing_place = CTX_SELECT_LIST;

  if (options.query_spec_options & SELECT_HIGH_PRIORITY) {
    Yacc_state *yyps = &pc->thd->m_parser_state->m_yacc;
    yyps->m_lock_type = TL_READ_HIGH_PRIORITY;
    yyps->m_mdl_type = MDL_SHARED_READ;
  }
  if (options.save_to(pc)) return true;

  if (item_list->contextualize(pc)) return true;

  // Ensure we're resetting parsing place of the right select
  DBUG_ASSERT(pc->select->parsing_place == CTX_SELECT_LIST);
  pc->select->parsing_place = CTX_NONE;

  if (contextualize_safe(pc, opt_into1)) return true;

  if (!from_clause.empty()) {
    if (contextualize_array(pc, &from_clause)) return true;
    pc->select->context.table_list =
        pc->select->context.first_name_resolution_table =
            pc->select->table_list.first;
  }

  if (itemize_safe(pc, &opt_where_clause) ||
      contextualize_safe(pc, opt_group_clause) ||
      itemize_safe(pc, &opt_having_clause))
    return true;

  pc->select->set_where_cond(opt_where_clause);
  pc->select->set_having_cond(opt_having_clause);

  /*
    Window clause is resolved under CTX_SELECT_LIST and not
    under CTX_WINDOW. Reasons being:
    1. Window functions are part of select list and the
    resolution of window definition happens along with
    window functions.
    2. It is tricky to resolve window definition under CTX_WINDOW
    and window functions under CTX_SELECT_LIST.
    3. Unnamed window definitions are anyways naturally placed in
    select list.
    4. Named window definition are not placed in select list of
    the query. But if this window definition is
    used by any window functions, then we resolve under CTX_SELECT_LIST.
    5. Because of all of the above, unused window definitions are
    resolved under CTX_SELECT_LIST. (These unused window definitions
    are removed after syntactic and semantic checks are done).
  */

  pc->select->parsing_place = CTX_SELECT_LIST;
  if (contextualize_safe(pc, opt_window_clause)) return true;
  pc->select->parsing_place = CTX_NONE;

  if (opt_hints != NULL) {
    if (pc->thd->lex->sql_command ==
        SQLCOM_CREATE_VIEW) {  // Currently this also affects ALTER VIEW.
      push_warning_printf(
          pc->thd, Sql_condition::SL_WARNING, ER_WARN_UNSUPPORTED_HINT,
          ER_THD(pc->thd, ER_WARN_UNSUPPORTED_HINT), "CREATE or ALTER VIEW");
    } else if (opt_hints->contextualize(pc))
      return true;
  }
  return false;
}

bool PT_table_factor_function::contextualize(Parse_context *pc) {
  if (super::contextualize(pc) || m_expr->itemize(pc, &m_expr)) return true;

  auto nested_columns = new (pc->mem_root) List<Json_table_column>;
  if (nested_columns == nullptr) return true;  // OOM

  for (auto col : *m_nested_columns) {
    if (col->contextualize(pc) || nested_columns->push_back(col->get_column()))
      return true;
  }

  auto root_el = new (pc->mem_root) Json_table_column(m_path, nested_columns);
  auto *root_list = new (pc->mem_root) List<Json_table_column>;
  if (root_el == NULL || root_list == NULL || root_list->push_front(root_el))
    return true;  // OOM

  auto jtf = new (pc->mem_root)
      Table_function_json(pc->thd, m_table_alias.str, m_expr, root_list);
  if (jtf == nullptr) return true;  // OOM

  LEX_CSTRING alias;
  alias.length = strlen(jtf->func_name());
  alias.str = sql_strmake(jtf->func_name(), alias.length);
  if (alias.str == nullptr) return true;  // OOM

  auto ti = new (pc->mem_root) Table_ident(alias, jtf);
  if (ti == nullptr) return true;

  value = pc->select->add_table_to_list(pc->thd, ti, m_table_alias.str, 0,
                                        TL_READ, MDL_SHARED_READ);
  if (value == NULL || pc->select->add_joined_table(value)) return true;

  return false;
}

PT_derived_table::PT_derived_table(PT_subquery *subquery,
                                   const LEX_CSTRING &table_alias,
                                   Create_col_name_list *column_names)
    : m_subquery(subquery),
      m_table_alias(table_alias.str),
      column_names(*column_names) {
  m_subquery->m_is_derived_table = true;
}

bool PT_derived_table::contextualize(Parse_context *pc) {
  SELECT_LEX *outer_select = pc->select;

  outer_select->parsing_place = CTX_DERIVED;
  DBUG_ASSERT(outer_select->linkage != GLOBAL_OPTIONS_TYPE);

  if (m_subquery->contextualize(pc)) return true;

  outer_select->parsing_place = CTX_NONE;

  DBUG_ASSERT(pc->select->next_select() == NULL);

  SELECT_LEX_UNIT *unit = pc->select->first_inner_unit();
  pc->select = outer_select;
  Table_ident *ti = new (*THR_MALLOC) Table_ident(unit);
  if (ti == NULL) return true;

  value = pc->select->add_table_to_list(pc->thd, ti, m_table_alias, 0, TL_READ,
                                        MDL_SHARED_READ);
  if (value == NULL) return true;
  if (column_names.size()) value->set_derived_column_names(&column_names);
  if (pc->select->add_joined_table(value)) return true;

  return false;
}

bool PT_table_factor_joined_table::contextualize(Parse_context *pc) {
  if (Parse_tree_node::contextualize(pc)) return true;

  SELECT_LEX *outer_select = pc->select;
  if (outer_select->init_nested_join(pc->thd)) return true;

  if (m_joined_table->contextualize(pc)) return true;
  value = m_joined_table->value;

  if (outer_select->end_nested_join() == nullptr) return true;

  return false;
}

/**
  A SELECT_LEX_UNIT has to be built in a certain order: First the SELECT_LEX
  representing the left-hand side of the union is built ("contextualized",)
  then the right hand side, and lastly the "fake" SELECT_LEX is built and made
  the "current" one. Only then can the order and limit clauses be
  contextualized, because they are attached to the fake SELECT_LEX. This is a
  bit unnatural, as these clauses belong to the surrounding `<query
  expression>`, not the `<query expression body>` which is the union (and
  represented by this class). For this reason, the PT_query_expression is
  expected to call `set_containing_qe(this)` on this object, so that during
  this contextualize() call, a call to contextualize_order_and_limit() can be
  made at just the right time.
*/
bool PT_union::contextualize(Parse_context *pc) {
  THD *thd = pc->thd;

  if (PT_query_expression_body::contextualize(pc)) return true;

  if (m_lhs->contextualize(pc)) return true;

  pc->select = pc->thd->lex->new_union_query(pc->select, m_is_distinct, false);

  if (pc->select == NULL || m_rhs->contextualize(pc)) return true;

  SELECT_LEX_UNIT *unit = pc->select->master_unit();
  if (unit->fake_select_lex == NULL && unit->add_fake_select_lex(thd))
    return true;

  SELECT_LEX *select_lex = pc->select;
  pc->select = unit->fake_select_lex;
  pc->select->no_table_names_allowed = true;

  if (m_containing_qe != NULL &&
      m_containing_qe->contextualize_order_and_limit(pc))
    return true;

  pc->select->no_table_names_allowed = false;
  pc->select = select_lex;

  pc->thd->lex->pop_context();

  return false;
}

static bool setup_index(keytype key_type, const LEX_STRING name,
                        PT_base_index_option *type,
                        List<Key_part_spec> *columns, Index_options options,
                        Table_ddl_parse_context *pc) {
  *pc->key_create_info = default_key_create_info;

  if (type != NULL && type->contextualize(pc)) return true;

  if (contextualize_nodes(options, pc)) return true;

  if ((key_type == KEYTYPE_FULLTEXT || key_type == KEYTYPE_SPATIAL ||
       pc->key_create_info->algorithm == HA_KEY_ALG_HASH)) {
    List_iterator<Key_part_spec> li(*columns);
    Key_part_spec *kp;
    while ((kp = li++)) {
      if (kp->is_explicit) {
        my_error(ER_WRONG_USAGE, MYF(0), "spatial/fulltext/hash index",
                 "explicit index order");
        return true;
      }
    }
  }

  Key_spec *key =
      new (*THR_MALLOC) Key_spec(pc->mem_root, key_type, to_lex_cstring(name),
                                 pc->key_create_info, false, true, *columns);
  if (key == NULL || pc->alter_info->key_list.push_back(key)) return true;

  return false;
}

Sql_cmd *PT_create_index_stmt::make_cmd(THD *thd) {
  LEX *lex = thd->lex;
  SELECT_LEX *select_lex = lex->current_select();

  thd->lex->sql_command = SQLCOM_CREATE_INDEX;

  if (select_lex->add_table_to_list(thd, m_table_ident, NULL,
                                    TL_OPTION_UPDATING, TL_READ_NO_INSERT,
                                    MDL_SHARED_UPGRADABLE) == NULL)
    return NULL;

  Table_ddl_parse_context pc(thd, select_lex, &m_alter_info);

  m_alter_info.flags = Alter_info::ALTER_ADD_INDEX;

  if (setup_index(m_keytype, m_name, m_type, m_columns, m_options, &pc))
    return NULL;

  m_alter_info.requested_algorithm = m_algo;
  m_alter_info.requested_lock = m_lock;

  thd->lex->alter_info = &m_alter_info;
  return new (thd->mem_root) Sql_cmd_create_index(&m_alter_info);
}

bool PT_inline_index_definition::contextualize(Table_ddl_parse_context *pc) {
  if (super::contextualize(pc)) return true;

  if (setup_index(m_keytype, m_name, m_type, m_columns, m_options, pc))
    return true;

  if (m_keytype == KEYTYPE_PRIMARY && !pc->key_create_info->is_visible)
    my_error(ER_PK_INDEX_CANT_BE_INVISIBLE, MYF(0));

  return false;
}

bool PT_foreign_key_definition::contextualize(Table_ddl_parse_context *pc) {
  if (super::contextualize(pc)) return true;

  THD *const thd = pc->thd;
  LEX *const lex = thd->lex;

  LEX_CSTRING db;
  LEX_CSTRING orig_db;

  if (m_referenced_table->db.str) {
    orig_db = m_referenced_table->db;

    if (check_db_name(orig_db.str, orig_db.length) != Ident_name_check::OK)
      return true;

    if (lower_case_table_names) {
      char *db_str = thd->strmake(orig_db.str, orig_db.length);
      if (db_str == nullptr) return true;  // OOM
      db.length = my_casedn_str(files_charset_info, db_str);
      db.str = db_str;
    } else
      db = orig_db;
  } else {
    /*
      Before 8.0 foreign key metadata was handled by SEs and they
      assumed that parent table belongs to the same database as
      child table unless FQTN was used (and connection's current
      database was ignored). We keep behavior compatible even
      though this is inconsistent with interpretation of non-FQTN
      table names in other contexts.

      If this is ALTER TABLE with RENAME TO <db_name.table_name>
      clause we need to use name of the target database.
    */
    if (pc->alter_info->new_db_name.str) {
      db = orig_db = pc->alter_info->new_db_name;
    } else {
      TABLE_LIST *child_table = lex->select_lex->get_table_list();
      db = orig_db = LEX_CSTRING{child_table->db, child_table->db_length};
    }
  }

  Ident_name_check ident_check_status = check_table_name(
      m_referenced_table->table.str, m_referenced_table->table.length);
  if (ident_check_status != Ident_name_check::OK) {
    my_error(ER_WRONG_TABLE_NAME, MYF(0), m_referenced_table->table.str);
    return true;
  }

  LEX_CSTRING table_name;

  if (lower_case_table_names) {
    char *table_name_str = thd->strmake(m_referenced_table->table.str,
                                        m_referenced_table->table.length);
    if (table_name_str == nullptr) return true;  // OOM
    table_name.length = my_casedn_str(files_charset_info, table_name_str);
    table_name.str = table_name_str;
  } else
    table_name = m_referenced_table->table;

  lex->key_create_info = default_key_create_info;

  /*
    If defined, the CONSTRAINT symbol value is used.
    Otherwise, the FOREIGN KEY index_name value is used.
  */
  const LEX_CSTRING used_name = to_lex_cstring(
      m_constraint_name.str ? m_constraint_name
                            : m_key_name.str ? m_key_name : NULL_STR);

  if (used_name.str && check_string_char_length(used_name, "", NAME_CHAR_LEN,
                                                system_charset_info, 1)) {
    my_error(ER_TOO_LONG_IDENT, MYF(0), used_name.str);
    return true;
  }

  Key_spec *foreign_key = new (*THR_MALLOC)
      Foreign_key_spec(thd->mem_root, used_name, *m_columns, db, orig_db,
                       table_name, m_referenced_table->table, m_ref_list,
                       m_fk_delete_opt, m_fk_update_opt, m_fk_match_option);
  if (foreign_key == NULL || pc->alter_info->key_list.push_back(foreign_key))
    return true;
  /* Only used for ALTER TABLE. Ignored otherwise. */
  pc->alter_info->flags |= Alter_info::ADD_FOREIGN_KEY;

  Key_spec *key = new (*THR_MALLOC)
      Key_spec(thd->mem_root, KEYTYPE_MULTIPLE, used_name,
               &default_key_create_info, true, true, *m_columns);
  if (key == NULL || pc->alter_info->key_list.push_back(key)) return true;

  return false;
}

bool PT_with_list::push_back(PT_common_table_expr *el) {
  const LEX_STRING &n = el->name();
  for (auto previous : m_elements) {
    const LEX_STRING &pn = previous->name();
    if (pn.length == n.length && !memcmp(pn.str, n.str, n.length)) {
      my_error(ER_NONUNIQ_TABLE, MYF(0), n.str);
      return true;
    }
  }
  return m_elements.push_back(el);
}

PT_common_table_expr::PT_common_table_expr(
    const LEX_STRING &name, const LEX_STRING &subq_text, uint subq_text_offs,
    PT_subquery *subq_node, const Create_col_name_list *column_names,
    MEM_ROOT *mem_root)
    : m_name(name),
      m_subq_text(subq_text),
      m_subq_text_offset(subq_text_offs),
      m_subq_node(subq_node),
      m_column_names(*column_names),
      m_postparse(mem_root) {
  if (lower_case_table_names && m_name.length)
    // Lowercase name, as in SELECT_LEX::add_table_to_list()
    m_name.length = my_casedn_str(files_charset_info, m_name.str);
}

void PT_with_clause::print(THD *thd, String *str, enum_query_type query_type) {
  size_t len1 = str->length();
  str->append("with ");
  if (m_recursive) str->append("recursive ");
  size_t len2 = str->length(), len3 = len2;
  for (auto el : m_list->elements()) {
    if (str->length() != len3) {
      str->append(", ");
      len3 = str->length();
    }
    el->print(thd, str, query_type);
  }
  if (str->length() == len2)
    str->length(len1);  // don't print an empty WITH clause
  else
    str->append(" ");
}

void PT_common_table_expr::print(THD *thd, String *str,
                                 enum_query_type query_type) {
  size_t len = str->length();
  append_identifier(thd, str, m_name.str, m_name.length);
  if (m_column_names.size())
    print_derived_column_names(thd, str, &m_column_names);
  str->append(" as ");

  /*
    Printing the raw text (this->m_subq_text) would lack:
    - expansion of '||' (which can mean CONCAT or OR, depending on
    sql_mode's PIPES_AS_CONCAT (the effect would be that a view containing
    a CTE containing '||' would change behaviour if sql_mode was
    changed between its creation and its usage).
    - quoting of table identifiers
    - expansion of the default db.
    So, we rather locate one resolved query expression for this CTE; for
    it to be intact this query expression must be non-merged. And we print
    it.
    If query expression has been merged everywhere, its SELECT_LEX_UNIT is
    gone and printing this CTE can be skipped. Note that when we print the
    view's body to the data dictionary, no merging is done.
  */
  bool found = false;
  for (auto *tl : m_postparse.references) {
    if (!tl->is_merged() &&
        // If 2+ references exist, show the one which is shown in EXPLAIN
        tl->query_block_id_for_explain() == tl->query_block_id()) {
      str->append('(');
      tl->derived_unit()->print(str, query_type);
      str->append(')');
      found = true;
      break;
    }
  }
  if (!found) str->length(len);  // don't print a useless CTE definition
}

bool PT_create_table_engine_option::contextualize(Table_ddl_parse_context *pc) {
  if (super::contextualize(pc)) return true;

  pc->create_info->used_fields |= HA_CREATE_USED_ENGINE;
  const bool is_temp_table = pc->create_info->options & HA_LEX_CREATE_TMP_TABLE;
  return resolve_engine(pc->thd, engine, is_temp_table, false,
                        &pc->create_info->db_type);
}

bool PT_create_stats_auto_recalc_option::contextualize(
    Table_ddl_parse_context *pc) {
  if (super::contextualize(pc)) return true;

  switch (value) {
    case Ternary_option::ON:
      pc->create_info->stats_auto_recalc = HA_STATS_AUTO_RECALC_ON;
      break;
    case Ternary_option::OFF:
      pc->create_info->stats_auto_recalc = HA_STATS_AUTO_RECALC_OFF;
      break;
    case Ternary_option::DEFAULT:
      pc->create_info->stats_auto_recalc = HA_STATS_AUTO_RECALC_DEFAULT;
      break;
    default:
      DBUG_ASSERT(false);
  }
  pc->create_info->used_fields |= HA_CREATE_USED_STATS_AUTO_RECALC;
  return false;
}

bool PT_create_stats_stable_pages::contextualize(Table_ddl_parse_context *pc) {
  if (super::contextualize(pc)) return true;

  pc->create_info->stats_sample_pages = value;
  pc->create_info->used_fields |= HA_CREATE_USED_STATS_SAMPLE_PAGES;
  return false;
}

bool PT_create_union_option::contextualize(Table_ddl_parse_context *pc) {
  if (super::contextualize(pc)) return true;

  THD *const thd = pc->thd;
  LEX *const lex = thd->lex;
  const Yacc_state *yyps = &thd->m_parser_state->m_yacc;

  TABLE_LIST **exclude_merge_engine_tables = lex->query_tables_last;
  SQL_I_List<TABLE_LIST> save_list;
  lex->select_lex->table_list.save_and_clear(&save_list);
  if (pc->select->add_tables(thd, tables, TL_OPTION_UPDATING, yyps->m_lock_type,
                             yyps->m_mdl_type))
    return true;
  /*
    Move the union list to the merge_list and exclude its tables
    from the global list.
  */
  pc->create_info->merge_list = lex->select_lex->table_list;
  lex->select_lex->table_list = save_list;
  /*
    When excluding union list from the global list we assume that
    elements of the former immediately follow elements which represent
    table being created/altered and parent tables.
  */
  DBUG_ASSERT(*exclude_merge_engine_tables ==
              pc->create_info->merge_list.first);
  *exclude_merge_engine_tables = nullptr;
  lex->query_tables_last = exclude_merge_engine_tables;

  pc->create_info->used_fields |= HA_CREATE_USED_UNION;
  return false;
}

bool set_default_charset(HA_CREATE_INFO *create_info,
                         const CHARSET_INFO *value) {
  DBUG_ASSERT(value != nullptr);

  if ((create_info->used_fields & HA_CREATE_USED_DEFAULT_CHARSET) &&
      create_info->default_table_charset &&
      !my_charset_same(create_info->default_table_charset, value)) {
    my_error(ER_CONFLICTING_DECLARATIONS, MYF(0), "CHARACTER SET ",
             create_info->default_table_charset->csname, "CHARACTER SET ",
             value->csname);
    return true;
  }
  create_info->default_table_charset = value;
  create_info->used_fields |= HA_CREATE_USED_DEFAULT_CHARSET;
  return false;
}

bool PT_create_table_default_charset::contextualize(
    Table_ddl_parse_context *pc) {
  return (super::contextualize(pc) ||
          set_default_charset(pc->create_info, value));
}

bool set_default_collation(HA_CREATE_INFO *create_info,
                           const CHARSET_INFO *value) {
  DBUG_ASSERT(value != nullptr);

  if ((create_info->used_fields & HA_CREATE_USED_DEFAULT_CHARSET) &&
      create_info->default_table_charset &&
      !(value = merge_charset_and_collation(create_info->default_table_charset,
                                            value))) {
    return true;
  }

  create_info->default_table_charset = value;
  create_info->used_fields |= HA_CREATE_USED_DEFAULT_CHARSET;
  create_info->used_fields |= HA_CREATE_USED_DEFAULT_COLLATE;
  return false;
}

bool PT_create_table_default_collation::contextualize(
    Table_ddl_parse_context *pc) {
  return (super::contextualize(pc) ||
          set_default_collation(pc->create_info, value));
}

bool PT_locking_clause::contextualize(Parse_context *pc) {
  LEX *lex = pc->thd->lex;

  if (lex->is_explain()) return false;

  if (m_locked_row_action == Locked_row_action::SKIP)
    lex->set_stmt_unsafe(LEX::BINLOG_STMT_UNSAFE_SKIP_LOCKED);

  if (m_locked_row_action == Locked_row_action::NOWAIT)
    lex->set_stmt_unsafe(LEX::BINLOG_STMT_UNSAFE_NOWAIT);

  lex->safe_to_cache_query = false;

  return set_lock_for_tables(pc);
}

bool PT_query_block_locking_clause::set_lock_for_tables(Parse_context *pc) {
  Local_tables_list local_tables(pc->select->table_list.first);
  for (TABLE_LIST *table_list : local_tables)
    if (!table_list->is_derived()) {
      if (table_list->lock_descriptor().type != TL_READ_DEFAULT) {
        my_error(ER_DUPLICATE_TABLE_LOCK, MYF(0), table_list->alias);
        return true;
      }

      pc->select->set_lock_for_table(get_lock_descriptor(), table_list);
    }
  return false;
}

bool PT_column_def::contextualize(Table_ddl_parse_context *pc) {
  if (super::contextualize(pc) || field_def->contextualize(pc) ||
      contextualize_safe(pc, opt_column_constraint))
    return true;

  pc->alter_info->flags |= field_def->alter_info_flags;
  return pc->alter_info->add_field(
      pc->thd, &field_ident, field_def->type, field_def->length, field_def->dec,
      field_def->type_flags, field_def->default_value,
      field_def->on_update_value, &field_def->comment, NULL,
      field_def->interval_list, field_def->charset,
      field_def->has_explicit_collation, field_def->uint_geom_type,
      field_def->gcol_info, opt_place, field_def->m_srid);
}

Sql_cmd *PT_create_table_stmt::make_cmd(THD *thd) {
  auto release_locks_guard = create_scope_guard([thd]() {
    // While contextualizing column definitions, we may end up taking MDL locks
    // on spatial reference system objects in order to check that the provided
    // SRID exists if a column with the SRID attribute was given. If an error
    // occures, we need to release these locks explicitly since there are no
    // other mechanisms at any higher level that does this for us.
    thd->mdl_context.release_transactional_locks();
  });

  LEX *const lex = thd->lex;

  lex->sql_command = SQLCOM_CREATE_TABLE;

  Parse_context pc(thd, lex->current_select());

  TABLE_LIST *table = pc.select->add_table_to_list(
      thd, table_name, NULL, TL_OPTION_UPDATING, TL_WRITE, MDL_SHARED);
  if (table == NULL) return NULL;

  table->open_strategy = TABLE_LIST::OPEN_FOR_CREATE;

  lex->create_info = &m_create_info;
  Table_ddl_parse_context pc2(thd, pc.select, &m_alter_info);

  pc2.create_info->options = 0;
  if (is_temporary) pc2.create_info->options |= HA_LEX_CREATE_TMP_TABLE;
  if (only_if_not_exists)
    pc2.create_info->options |= HA_LEX_CREATE_IF_NOT_EXISTS;

  pc2.create_info->default_table_charset = NULL;

  lex->name.str = 0;
  lex->name.length = 0;

  TABLE_LIST *qe_tables = nullptr;

  if (opt_like_clause != NULL) {
    pc2.create_info->options |= HA_LEX_CREATE_TABLE_LIKE;
    TABLE_LIST **like_clause_table = &lex->query_tables->next_global;
    TABLE_LIST *src_table = pc.select->add_table_to_list(
        thd, opt_like_clause, NULL, 0, TL_READ, MDL_SHARED_READ);
    if (!src_table) return NULL;
    /* CREATE TABLE ... LIKE is not allowed for views. */
    src_table->required_type = dd::enum_table_type::BASE_TABLE;
    qe_tables = *like_clause_table;
  } else {
    if (opt_table_element_list) {
      for (auto element : *opt_table_element_list) {
        if (element->contextualize(&pc2)) return NULL;
      }
    }

    if (opt_create_table_options) {
      for (auto option : *opt_create_table_options)
        if (option->contextualize(&pc2)) return NULL;
    }

    if (opt_partitioning) {
      TABLE_LIST **exclude_part_tables = lex->query_tables_last;
      if (opt_partitioning->contextualize(&pc)) return NULL;
      /*
        Remove all tables used in PARTITION clause from the global table
        list. Partitioning with subqueries is not allowed anyway.
      */
      *exclude_part_tables = nullptr;
      lex->query_tables_last = exclude_part_tables;

      lex->part_info = &opt_partitioning->part_info;
    }

    switch (on_duplicate) {
      case On_duplicate::IGNORE_DUP:
        lex->set_ignore(true);
        break;
      case On_duplicate::REPLACE_DUP:
        lex->duplicates = DUP_REPLACE;
        break;
      case On_duplicate::ERROR:
        lex->duplicates = DUP_ERROR;
        break;
    }

    if (opt_query_expression) {
      TABLE_LIST **query_expression_tables = &lex->query_tables->next_global;
      /*
        In CREATE TABLE t ... SELECT the table_list initially contains
        here a table entry for the destination table `t'.
        Backup it and clean the table list for the processing of
        the query expression and push `t' back to the beginning of the
        table_list finally.

        @todo: Don't save the CREATE destination table in
               SELECT_LEX::table_list and remove this backup & restore.

        The following work only with the local list, the global list
        is created correctly in this case
      */
      SQL_I_List<TABLE_LIST> save_list;
      SELECT_LEX *const save_select = pc.select;
      save_select->table_list.save_and_clear(&save_list);

      if (opt_query_expression->contextualize(&pc)) return NULL;

      /*
        The following work only with the local list, the global list
        is created correctly in this case
      */
      save_select->table_list.push_front(&save_list);
      qe_tables = *query_expression_tables;
    }
  }

  lex->set_current_select(pc.select);
  if ((pc2.create_info->used_fields & HA_CREATE_USED_ENGINE) &&
      !pc2.create_info->db_type) {
    pc2.create_info->db_type =
        pc2.create_info->options & HA_LEX_CREATE_TMP_TABLE
            ? ha_default_temp_handlerton(thd)
            : ha_default_handlerton(thd);
    push_warning_printf(
        thd, Sql_condition::SL_WARNING, ER_WARN_USING_OTHER_HANDLER,
        ER_THD(thd, ER_WARN_USING_OTHER_HANDLER),
        ha_resolve_storage_engine_name(pc2.create_info->db_type),
        table_name->table.str);
  }
  create_table_set_open_action_and_adjust_tables(lex);

  release_locks_guard.commit();
  thd->lex->alter_info = &m_alter_info;
  return new (thd->mem_root) Sql_cmd_create_table(&m_alter_info, qe_tables);
}

bool PT_table_locking_clause::set_lock_for_tables(Parse_context *pc) {
  DBUG_ASSERT(!m_tables.empty());
  for (Table_ident *table_ident : m_tables) {
    SELECT_LEX *select = pc->select;

    TABLE_LIST *table_list = select->find_table_by_name(table_ident);

    THD *thd = pc->thd;

    if (table_list == NULL)
      return raise_error(thd, table_ident, ER_UNRESOLVED_TABLE_LOCK);

    if (table_list->lock_descriptor().type != TL_READ_DEFAULT)
      return raise_error(thd, table_ident, ER_DUPLICATE_TABLE_LOCK);

    select->set_lock_for_table(get_lock_descriptor(), table_list);
  }

  return false;
}

Sql_cmd *PT_show_fields_and_keys::make_cmd(THD *thd) {
  LEX *const lex = thd->lex;
  Parse_context pc(thd, lex->current_select());

  // Create empty query block and add user specfied table.
  TABLE_LIST **query_tables_last = lex->query_tables_last;
  SELECT_LEX *schema_select_lex = lex->new_empty_query_block();
  if (schema_select_lex == nullptr) return NULL;
  TABLE_LIST *tbl = schema_select_lex->add_table_to_list(
      thd, m_table_ident, 0, 0, TL_READ, MDL_SHARED_READ);
  if (tbl == nullptr) return NULL;
  lex->query_tables_last = query_tables_last;

  if (m_wild.str && lex->set_wild(m_wild)) return NULL;  // OOM

  // If its a temporary table then use schema_table implementation.
  if (find_temporary_table(thd, tbl) != nullptr) {
    SELECT_LEX *select_lex = lex->current_select();

    if (m_where_condition != nullptr) {
      m_where_condition->itemize(&pc, &m_where_condition);
      select_lex->set_where_cond(m_where_condition);
    }

    enum enum_schema_tables schema_table =
        (m_type == SHOW_FIELDS) ? SCH_TMP_TABLE_COLUMNS : SCH_TMP_TABLE_KEYS;
    if (make_schema_select(thd, select_lex, schema_table)) return NULL;

    TABLE_LIST *table_list = select_lex->table_list.first;
    table_list->schema_select_lex = schema_select_lex;
    table_list->schema_table_reformed = 1;
  } else  // Use implementation of I_S as system views.
  {
    SELECT_LEX *sel = nullptr;
    switch (m_type) {
      case SHOW_FIELDS:
        sel = dd::info_schema::build_show_columns_query(
            m_pos, thd, m_table_ident, lex->wild, m_where_condition);
        break;
      case SHOW_KEYS:
        sel = dd::info_schema::build_show_keys_query(m_pos, thd, m_table_ident,
                                                     m_where_condition);
        break;
    }

    if (sel == nullptr) return NULL;

    TABLE_LIST *table_list = sel->table_list.first;
    table_list->schema_select_lex = schema_select_lex;
  }

  return &m_sql_cmd;
}

static void setup_lex_show_cmd_type(THD *thd, Show_cmd_type show_cmd_type) {
  thd->lex->verbose = false;
  thd->lex->m_extended_show = false;

  switch (show_cmd_type) {
    case Show_cmd_type::STANDARD:
      break;
    case Show_cmd_type::FULL_SHOW:
      thd->lex->verbose = true;
      break;
    case Show_cmd_type::EXTENDED_SHOW:
      thd->lex->m_extended_show = true;
      break;
    case Show_cmd_type::EXTENDED_FULL_SHOW:
      thd->lex->verbose = true;
      thd->lex->m_extended_show = true;
      break;
    default:
      DBUG_ASSERT(false);
  }
}

Sql_cmd *PT_show_fields::make_cmd(THD *thd) {
  LEX *const lex = thd->lex;
  lex->select_lex->db = nullptr;

  setup_lex_show_cmd_type(thd, m_show_cmd_type);
  lex->current_select()->parsing_place = CTX_SELECT_LIST;
  lex->sql_command = SQLCOM_SHOW_FIELDS;
  Sql_cmd *ret = super::make_cmd(thd);
  if (ret == nullptr) return nullptr;
  // WL#6599 opt_describe_column is handled during prepare stage in
  // prepare_schema_dd_view instead of execution stage
  lex->current_select()->parsing_place = CTX_NONE;

  return ret;
}

Sql_cmd *PT_show_keys::make_cmd(THD *thd) {
  thd->lex->m_extended_show = m_extended_show;
  return super::make_cmd(thd);
}

bool PT_alter_table_change_column::contextualize(Table_ddl_parse_context *pc) {
  if (super::contextualize(pc) || m_field_def->contextualize(pc)) return true;
  if (m_field_def->default_value)
    pc->alter_info->flags |= Alter_info::ALTER_CHANGE_COLUMN_DEFAULT;
  pc->alter_info->flags |= m_field_def->alter_info_flags;
  return pc->alter_info->add_field(
      pc->thd, &m_new_name, m_field_def->type, m_field_def->length,
      m_field_def->dec, m_field_def->type_flags, m_field_def->default_value,
      m_field_def->on_update_value, &m_field_def->comment, m_old_name.str,
      m_field_def->interval_list, m_field_def->charset,
      m_field_def->has_explicit_collation, m_field_def->uint_geom_type,
      m_field_def->gcol_info, m_opt_place, m_field_def->m_srid);
}

bool PT_alter_table_rename::contextualize(Table_ddl_parse_context *pc) {
  if (super::contextualize(pc)) return true;  // OOM

  if (m_ident->db.str) {
    LEX_STRING db_str = to_lex_string(m_ident->db);
    if (check_and_convert_db_name(&db_str, false) != Ident_name_check::OK)
      return true;
    pc->alter_info->new_db_name = to_lex_cstring(db_str);
  } else if (pc->thd->lex->copy_db_to(&pc->alter_info->new_db_name.str,
                                      &pc->alter_info->new_db_name.length)) {
    return true;
  }
  switch (check_table_name(m_ident->table.str, m_ident->table.length)) {
    case Ident_name_check::WRONG:
      my_error(ER_WRONG_TABLE_NAME, MYF(0), m_ident->table.str);
      return true;
    case Ident_name_check::TOO_LONG:
      my_error(ER_TOO_LONG_IDENT, MYF(0), m_ident->table.str);
      return true;
    case Ident_name_check::OK:
      break;
  }
  pc->alter_info->new_table_name = m_ident->table;
  return false;
}

bool PT_alter_table_convert_to_charset::contextualize(
    Table_ddl_parse_context *pc) {
  if (super::contextualize(pc)) return true;  // OOM

  const CHARSET_INFO *const cs =
      m_charset ? m_charset : pc->thd->variables.collation_database;
  const CHARSET_INFO *const collation = m_collation ? m_collation : cs;

  if (!my_charset_same(cs, collation)) {
    my_error(ER_COLLATION_CHARSET_MISMATCH, MYF(0), collation->name,
             cs->csname);
    return true;
  }

  if ((pc->create_info->used_fields & HA_CREATE_USED_DEFAULT_CHARSET) &&
      pc->create_info->default_table_charset && collation &&
      !my_charset_same(pc->create_info->default_table_charset, collation)) {
    my_error(ER_CONFLICTING_DECLARATIONS, MYF(0), "CHARACTER SET ",
             pc->create_info->default_table_charset->csname, "CHARACTER SET ",
             collation->csname);
    return true;
  }

  pc->create_info->table_charset = pc->create_info->default_table_charset =
      collation;
  pc->create_info->used_fields |=
      HA_CREATE_USED_CHARSET | HA_CREATE_USED_DEFAULT_CHARSET;
  if (m_collation != nullptr)
    pc->create_info->used_fields |= HA_CREATE_USED_DEFAULT_COLLATE;
  return false;
}

bool PT_alter_table_add_partition_def_list::contextualize(
    Table_ddl_parse_context *pc) {
  if (super::contextualize(pc)) return true;

  Partition_parse_context part_pc(pc->thd, &m_part_info,
                                  is_add_or_reorganize_partition());
  for (auto *part_def : *m_def_list) {
    if (part_def->contextualize(&part_pc)) return true;
  }
  m_part_info.num_parts = m_part_info.partitions.elements;

  return false;
}

bool PT_alter_table_reorganize_partition_into::contextualize(
    Table_ddl_parse_context *pc) {
  if (super::contextualize(pc)) return true;

  LEX *const lex = pc->thd->lex;
  lex->no_write_to_binlog = m_no_write_to_binlog;

  DBUG_ASSERT(pc->alter_info->partition_names.is_empty());
  pc->alter_info->partition_names = m_partition_names;

  Partition_parse_context ppc(pc->thd, &m_partition_info,
                              is_add_or_reorganize_partition());

  for (auto *part_def : *m_into)
    if (part_def->contextualize(&ppc)) return true;

  m_partition_info.num_parts = m_partition_info.partitions.elements;
  lex->part_info = &m_partition_info;
  return false;
}

bool PT_alter_table_exchange_partition::contextualize(
    Table_ddl_parse_context *pc) {
  if (super::contextualize(pc)) return true;

  pc->alter_info->with_validation = m_validation;

  String *s = new (pc->mem_root) String(
      m_partition_name.str, m_partition_name.length, system_charset_info);
  if (s == nullptr || pc->alter_info->partition_names.push_back(s) ||
      !pc->select->add_table_to_list(pc->thd, m_table_name, NULL,
                                     TL_OPTION_UPDATING, TL_READ_NO_INSERT,
                                     MDL_SHARED_NO_WRITE)) {
    return true;
  }

  return false;
}

/**
  A common initialization part of ALTER TABLE statement variants.

  @param pc             The parse context.
  @param table_name     The name of a table to alter.
  @param algo           The ALGORITHM clause: inplace, copy etc.
  @param lock           The LOCK clause: none, shared, exclusive etc.
  @param validation     The WITH or WITHOUT VALIDATION clause.

  @returns false on success, true on error.

*/
static bool init_alter_table_stmt(Table_ddl_parse_context *pc,
                                  Table_ident *table_name,
                                  Alter_info::enum_alter_table_algorithm algo,
                                  Alter_info::enum_alter_table_lock lock,
                                  Alter_info::enum_with_validation validation) {
  LEX *lex = pc->thd->lex;
  if (!lex->select_lex->add_table_to_list(pc->thd, table_name, NULL,
                                          TL_OPTION_UPDATING, TL_READ_NO_INSERT,
                                          MDL_SHARED_UPGRADABLE))
    return true;
  lex->select_lex->init_order();
  pc->create_info->db_type = 0;
  pc->create_info->default_table_charset = NULL;
  pc->create_info->row_type = ROW_TYPE_NOT_USED;

  pc->alter_info->new_db_name =
      LEX_CSTRING{lex->select_lex->table_list.first->db,
                  lex->select_lex->table_list.first->db_length};
  lex->no_write_to_binlog = 0;
  pc->create_info->storage_media = HA_SM_DEFAULT;

  pc->alter_info->requested_algorithm = algo;
  pc->alter_info->requested_lock = lock;
  pc->alter_info->with_validation = validation;
  return false;
}

Sql_cmd *PT_alter_table_stmt::make_cmd(THD *thd) {
  thd->lex->sql_command = SQLCOM_ALTER_TABLE;

  thd->lex->create_info = &m_create_info;
  Table_ddl_parse_context pc(thd, thd->lex->current_select(), &m_alter_info);

  if (init_alter_table_stmt(&pc, m_table_name, m_algo, m_lock, m_validation))
    return NULL;

  auto release_locks_guard = create_scope_guard([thd]() {
    // While contextualizing column definitions, we may end up taking MDL locks
    // on spatial reference system objects in order to check that the provided
    // SRID exists if a column with the SRID attribute was given. If an error
    // occures, we need to release these locks explicitly since there are no
    // other mechanisms at any higher level that does this for us.
    thd->mdl_context.release_transactional_locks();
  });

  if (m_opt_actions) {
    /*
      Move RENAME TO <table_name> clauses to the head of array, so they are
      processed before ADD FOREIGN KEY clauses. The latter need to know target
      database name for proper contextualization.

      Use stable sort to preserve order of other clauses which might be
      sensitive to it.
    */
    std::stable_sort(
        m_opt_actions->begin(), m_opt_actions->end(),
        [](const PT_ddl_table_option *lhs, const PT_ddl_table_option *rhs) {
          return lhs->is_rename_table() && !rhs->is_rename_table();
        });

    for (auto *action : *m_opt_actions)
      if (action->contextualize(&pc)) return NULL;
  }

  if ((pc.create_info->used_fields & HA_CREATE_USED_ENGINE) &&
      !pc.create_info->db_type) {
    pc.create_info->used_fields &= ~HA_CREATE_USED_ENGINE;
  }

  release_locks_guard.commit();
  thd->lex->alter_info = &m_alter_info;
  return new (thd->mem_root) Sql_cmd_alter_table(&m_alter_info);
}

Sql_cmd *PT_alter_table_standalone_stmt::make_cmd(THD *thd) {
  thd->lex->sql_command = SQLCOM_ALTER_TABLE;

  thd->lex->create_info = &m_create_info;

  Table_ddl_parse_context pc(thd, thd->lex->current_select(), &m_alter_info);
  if (init_alter_table_stmt(&pc, m_table_name, m_algo, m_lock, m_validation) ||
      m_action->contextualize(&pc))
    return NULL;

  thd->lex->alter_info = &m_alter_info;
  return m_action->make_cmd(&pc);
}

Sql_cmd *PT_repair_table_stmt::make_cmd(THD *thd) {
  LEX *const lex = thd->lex;

  lex->sql_command = SQLCOM_REPAIR;

  SELECT_LEX *const select = lex->current_select();

  lex->no_write_to_binlog = m_no_write_to_binlog;
  lex->check_opt.init();
  lex->check_opt.flags |= m_flags;
  lex->check_opt.sql_flags |= m_sql_flags;
  if (select->add_tables(thd, m_table_list, TL_OPTION_UPDATING, TL_UNLOCK,
                         MDL_SHARED_READ))
    return NULL;

  lex->alter_info = &m_alter_info;
  return new (thd->mem_root) Sql_cmd_repair_table(&m_alter_info);
}

Sql_cmd *PT_analyze_table_stmt::make_cmd(THD *thd) {
  thd->lex->sql_command = SQLCOM_ANALYZE;

  LEX *const lex = thd->lex;
  SELECT_LEX *const select = lex->current_select();

  lex->no_write_to_binlog = m_no_write_to_binlog;
  lex->check_opt.init();
  if (select->add_tables(thd, m_table_list, TL_OPTION_UPDATING, TL_UNLOCK,
                         MDL_SHARED_READ))
    return NULL;

  thd->lex->alter_info = &m_alter_info;
  auto cmd = new (thd->mem_root)
      Sql_cmd_analyze_table(thd, &m_alter_info, m_command, m_num_buckets);
  if (cmd == NULL) return NULL;
  if (m_command != Sql_cmd_analyze_table::Histogram_command::NONE) {
    if (cmd->set_histogram_fields(m_columns)) return NULL;
  }
  return cmd;
}

Sql_cmd *PT_check_table_stmt::make_cmd(THD *thd) {
  thd->lex->sql_command = SQLCOM_CHECK;

  LEX *const lex = thd->lex;
  SELECT_LEX *const select = lex->current_select();

  if (lex->sphead) {
    my_error(ER_SP_BADSTATEMENT, MYF(0), "CHECK");
    return NULL;
  }

  lex->check_opt.init();
  lex->check_opt.flags |= m_flags;
  lex->check_opt.sql_flags |= m_sql_flags;
  if (select->add_tables(thd, m_table_list, TL_OPTION_UPDATING, TL_UNLOCK,
                         MDL_SHARED_READ))
    return NULL;

  thd->lex->alter_info = &m_alter_info;
  return new (thd->mem_root) Sql_cmd_check_table(&m_alter_info);
}

Sql_cmd *PT_optimize_table_stmt::make_cmd(THD *thd) {
  thd->lex->sql_command = SQLCOM_OPTIMIZE;

  LEX *const lex = thd->lex;
  SELECT_LEX *const select = lex->current_select();

  lex->no_write_to_binlog = m_no_write_to_binlog;
  lex->check_opt.init();
  if (select->add_tables(thd, m_table_list, TL_OPTION_UPDATING, TL_UNLOCK,
                         MDL_SHARED_READ))
    return NULL;

  thd->lex->alter_info = &m_alter_info;
  return new (thd->mem_root) Sql_cmd_optimize_table(&m_alter_info);
}

Sql_cmd *PT_drop_index_stmt::make_cmd(THD *thd) {
  thd->lex->sql_command = SQLCOM_DROP_INDEX;

  LEX *const lex = thd->lex;
  SELECT_LEX *const select = lex->current_select();

  m_alter_info.flags = Alter_info::ALTER_DROP_INDEX;
  m_alter_info.drop_list.push_back(&m_alter_drop);
  if (!select->add_table_to_list(thd, m_table, NULL, TL_OPTION_UPDATING,
                                 TL_READ_NO_INSERT, MDL_SHARED_UPGRADABLE))
    return NULL;

  m_alter_info.requested_algorithm = m_algo;
  m_alter_info.requested_lock = m_lock;

  thd->lex->alter_info = &m_alter_info;
  return new (thd->mem_root) Sql_cmd_drop_index(&m_alter_info);
}

Sql_cmd *PT_truncate_table_stmt::make_cmd(THD *thd) {
  thd->lex->sql_command = SQLCOM_TRUNCATE;

  LEX *const lex = thd->lex;
  SELECT_LEX *const select = lex->current_select();

  if (!select->add_table_to_list(thd, m_table, NULL, TL_OPTION_UPDATING,
                                 TL_WRITE, MDL_EXCLUSIVE))
    return NULL;
  return &m_cmd_truncate_table;
}

bool PT_assign_to_keycache::contextualize(Table_ddl_parse_context *pc) {
  if (super::contextualize(pc)) return true;

  if (!pc->select->add_table_to_list(pc->thd, m_table, NULL, 0, TL_READ,
                                     MDL_SHARED_READ, m_index_hints))
    return true;
  return false;
}

bool PT_adm_partition::contextualize(Table_ddl_parse_context *pc) {
  pc->alter_info->flags |= Alter_info::ALTER_ADMIN_PARTITION;

  DBUG_ASSERT(pc->alter_info->partition_names.is_empty());
  if (m_opt_partitions == NULL)
    pc->alter_info->flags |= Alter_info::ALTER_ALL_PARTITION;
  else
    pc->alter_info->partition_names = *m_opt_partitions;
  return false;
}

Sql_cmd *PT_cache_index_stmt::make_cmd(THD *thd) {
  thd->lex->sql_command = SQLCOM_ASSIGN_TO_KEYCACHE;

  Table_ddl_parse_context pc(thd, thd->lex->current_select(), &m_alter_info);

  for (auto *tbl_index_list : *m_tbl_index_lists)
    if (tbl_index_list->contextualize(&pc)) return NULL;

  thd->lex->alter_info = &m_alter_info;
  return new (thd->mem_root)
      Sql_cmd_cache_index(&m_alter_info, m_key_cache_name);
}

Sql_cmd *PT_cache_index_partitions_stmt::make_cmd(THD *thd) {
  thd->lex->sql_command = SQLCOM_ASSIGN_TO_KEYCACHE;

  SELECT_LEX *const select = thd->lex->current_select();

  Table_ddl_parse_context pc(thd, select, &m_alter_info);

  if (m_partitions->contextualize(&pc)) return NULL;

  if (!select->add_table_to_list(thd, m_table, NULL, 0, TL_READ,
                                 MDL_SHARED_READ, m_opt_key_usage_list))
    return NULL;

  thd->lex->alter_info = &m_alter_info;
  return new (thd->mem_root)
      Sql_cmd_cache_index(&m_alter_info, m_key_cache_name);
}

Sql_cmd *PT_load_index_partitions_stmt::make_cmd(THD *thd) {
  thd->lex->sql_command = SQLCOM_PRELOAD_KEYS;

  SELECT_LEX *const select = thd->lex->current_select();

  Table_ddl_parse_context pc(thd, select, &m_alter_info);

  if (m_partitions->contextualize(&pc)) return NULL;

  if (!select->add_table_to_list(
          thd, m_table, NULL, m_ignore_leaves ? TL_OPTION_IGNORE_LEAVES : 0,
          TL_READ, MDL_SHARED_READ, m_opt_cache_key_list))
    return NULL;

  thd->lex->alter_info = &m_alter_info;
  return new (thd->mem_root) Sql_cmd_load_index(&m_alter_info);
}

Sql_cmd *PT_load_index_stmt::make_cmd(THD *thd) {
  thd->lex->sql_command = SQLCOM_PRELOAD_KEYS;

  Table_ddl_parse_context pc(thd, thd->lex->current_select(), &m_alter_info);

  for (auto *preload_keys : *m_preload_list)
    if (preload_keys->contextualize(&pc)) return NULL;

  thd->lex->alter_info = &m_alter_info;
  return new (thd->mem_root) Sql_cmd_load_index(&m_alter_info);
}

/* Window functions */

Item *PT_border::build_addop(Item_cache *order_expr, bool prec, bool asc,
                             const Window *window) {
  /*
    Check according to SQL 2014 7.15 <window clause> SR 13.a.iii:
    ORDER BY expression is temporal iff bound is temporal.
  */
  if (order_expr->result_type() == STRING_RESULT && order_expr->is_temporal()) {
    if (!m_date_time) {
      my_error(ER_WINDOW_RANGE_FRAME_TEMPORAL_TYPE, MYF(0),
               window->printable_name());
      return nullptr;
    }
  } else {
    if (m_date_time) {
      my_error(ER_WINDOW_RANGE_FRAME_NUMERIC_TYPE, MYF(0),
               window->printable_name());
      return nullptr;
    }
  }

  Item *addop;
  const bool substract = prec ? asc : !asc;
  if (m_date_time) {
    addop =
        new Item_date_add_interval(order_expr, m_value, m_int_type, substract);
  } else {
    if (substract)
      addop = new Item_func_minus(order_expr, m_value);
    else
      addop = new Item_func_plus(order_expr, m_value);
  }
  return addop;
}

bool PT_window::contextualize(Parse_context *pc) {
  if (super::contextualize(pc)) return true;

  if (m_partition_by != NULL) {
    if (m_partition_by->contextualize(pc)) return true;
  }

  if (m_order_by != NULL) {
    if (m_order_by->contextualize(pc)) return true;
  }

  if (m_frame != NULL) {
    for (auto bound : {m_frame->m_from, m_frame->m_to}) {
      if (bound->m_border_type == WBT_VALUE_PRECEDING ||
          bound->m_border_type == WBT_VALUE_FOLLOWING) {
        auto **bound_i_ptr = bound->border_ptr();
        if ((*bound_i_ptr)->itemize(pc, bound_i_ptr)) return true;
      }
    }
  }

  return false;
}

bool PT_window_list::contextualize(Parse_context *pc) {
  if (super::contextualize(pc)) return true;

  uint count = pc->select->m_windows.elements;
  List_iterator<Window> wi(m_windows);
  Window *w;
  while ((w = wi++)) {
    static_cast<PT_window *>(w)->contextualize(pc);
    w->set_def_pos(++count);
  }

  SELECT_LEX *select = pc->select;
  select->m_windows.prepend(&m_windows);

  return false;
}

Sql_cmd *PT_show_tables::make_cmd(THD *thd) {
  LEX *lex = thd->lex;
  lex->sql_command = SQLCOM_SHOW_TABLES;

  lex->select_lex->db = m_opt_db;
  setup_lex_show_cmd_type(thd, m_show_cmd_type);

  if (m_wild.str && lex->set_wild(m_wild)) return NULL;  // OOM

  SELECT_LEX *sel = dd::info_schema::build_show_tables_query(
      m_pos, thd, lex->wild, m_where_condition, false);
  if (sel == nullptr) return NULL;

  return &m_sql_cmd;
}

bool PT_json_table_column_with_path::contextualize(Parse_context *pc) {
  if (super::contextualize(pc) || m_type->contextualize(pc)) return true;

  const CHARSET_INFO *cs = m_type->get_charset()
                               ? m_type->get_charset()
                               : global_system_variables.character_set_results;

  m_column.init(pc->thd,
                m_name,                        // Alias
                m_type->type,                  // Type
                m_type->get_length(),          // Length
                m_type->get_dec(),             // Decimals
                m_type->get_type_flags(),      // Type modifier
                nullptr,                       // Default value
                nullptr,                       // On update value
                &EMPTY_STR,                    // Comment
                nullptr,                       // Change
                nullptr,                       // Interval list
                cs,                            // Charset
                false,                         // No "COLLATE" clause
                m_type->get_uint_geom_type(),  // Geom type
                NULL,                          // Gcol_info
                {});                           // SRID
  return false;
}

bool PT_json_table_column_with_nested_path::contextualize(Parse_context *pc) {
  if (super::contextualize(pc)) return true;  // OOM

  auto nested_columns = new (pc->mem_root) List<Json_table_column>;
  if (nested_columns == nullptr) return true;  // OOM

  for (auto col : *m_nested_columns) {
    if (col->contextualize(pc) || nested_columns->push_back(col->get_column()))
      return true;
  }

  m_column = new (pc->mem_root) Json_table_column(m_path, nested_columns);
  if (m_column == nullptr) return true;  // OOM

  return false;
}

Sql_cmd *PT_explain_for_connection::make_cmd(THD *thd) {
  thd->lex->sql_command = SQLCOM_EXPLAIN_OTHER;

  if (thd->lex->sphead) {
    my_error(ER_NOT_SUPPORTED_YET, MYF(0),
             "non-standalone EXPLAIN FOR CONNECTION");
    return nullptr;
  }
  return &m_cmd;
}

Sql_cmd *PT_explain::make_cmd(THD *thd) {
  LEX *const lex = thd->lex;
  switch (m_format) {
    case Explain_format_type::TRADITIONAL:
      lex->explain_format = new (thd->mem_root) Explain_format_traditional;
      break;
    case Explain_format_type::JSON:
      lex->explain_format = new (thd->mem_root) Explain_format_JSON;
      break;
  }
  if (lex->explain_format == nullptr) return nullptr;  // OOM

  Sql_cmd *ret = m_explainable_stmt->make_cmd(thd);
  if (ret == nullptr) return nullptr;  // OOM

  auto code = ret->sql_command_code();
  if (!is_explainable_query(code) && code != SQLCOM_EXPLAIN_OTHER) {
    DBUG_ASSERT(!"Should not happen!");
    my_error(ER_WRONG_USAGE, MYF(0), "EXPLAIN", "non-explainable query");
    return nullptr;
  }

  return ret;
}

Sql_cmd *PT_load_table::make_cmd(THD *thd) {
  LEX *const lex = thd->lex;
  SELECT_LEX *const select = lex->current_select();

  if (lex->sphead) {
    my_error(
        ER_SP_BADSTATEMENT, MYF(0),
        m_cmd.m_exchange.filetype == FILETYPE_CSV ? "LOAD DATA" : "LOAD XML");
    return nullptr;
  }

  lex->sql_command = SQLCOM_LOAD;

  switch (m_cmd.m_on_duplicate) {
    case On_duplicate::ERROR:
      lex->duplicates = DUP_ERROR;
      break;
    case On_duplicate::IGNORE_DUP:
      lex->set_ignore(true);
      break;
    case On_duplicate::REPLACE_DUP:
      lex->duplicates = DUP_REPLACE;
      break;
  }

  /* Fix lock for LOAD DATA CONCURRENT REPLACE */
  thr_lock_type lock_type = m_lock_type;
  if (lex->duplicates == DUP_REPLACE && lock_type == TL_WRITE_CONCURRENT_INSERT)
    lock_type = TL_WRITE_DEFAULT;

  if (!select->add_table_to_list(
          thd, m_cmd.m_table, nullptr, TL_OPTION_UPDATING, lock_type,
          lock_type == TL_WRITE_LOW_PRIORITY ? MDL_SHARED_WRITE_LOW_PRIO
                                             : MDL_SHARED_WRITE,
          nullptr, m_cmd.m_opt_partitions))
    return nullptr;

  /* We can't give an error in the middle when using LOCAL files */
  if (m_cmd.m_is_local_file && lex->duplicates == DUP_ERROR)
    lex->set_ignore(true);

  Parse_context pc(thd, select);
  if (contextualize_safe(&pc, m_opt_fields_or_vars)) return nullptr;

  if (m_opt_set_fields != nullptr) {
    if (m_opt_set_fields->contextualize(&pc) ||
        m_opt_set_exprs->contextualize(&pc))
      return nullptr;
  }

  return &m_cmd;
}<|MERGE_RESOLUTION|>--- conflicted
+++ resolved
@@ -641,28 +641,14 @@
   if (opt_order_clause != NULL && opt_order_clause->contextualize(&pc))
     return NULL;
 
-<<<<<<< HEAD
   DBUG_ASSERT(select->select_limit == NULL);
   if (opt_delete_limit_clause != NULL) {
     if (opt_delete_limit_clause->itemize(&pc, &opt_delete_limit_clause))
       return NULL;
     select->select_limit = opt_delete_limit_clause;
-    lex->set_stmt_unsafe(LEX::BINLOG_STMT_UNSAFE_LIMIT);
+    if (select->select_limit->fixed && select->select_limit->val_int() != 0)
+      lex->set_stmt_unsafe(LEX::BINLOG_STMT_UNSAFE_LIMIT);
     select->explicit_limit = true;
-=======
-  DBUG_ASSERT(pc->select->select_limit == NULL);
-  if (opt_delete_limit_clause != NULL)
-  {
-    if (opt_delete_limit_clause->itemize(pc, &opt_delete_limit_clause))
-      return true;
-    pc->select->select_limit= opt_delete_limit_clause;
-    if (pc->select->select_limit->fixed &&
-        pc->select->select_limit->val_int() != 0)
-    {
-      lex->set_stmt_unsafe(LEX::BINLOG_STMT_UNSAFE_LIMIT);
-    }
-    pc->select->explicit_limit= 1;
->>>>>>> 333b4508
   }
 
   if (is_multitable() && multi_delete_link_tables(&pc, &delete_tables))
@@ -1473,7 +1459,8 @@
       field_def->on_update_value, &field_def->comment, NULL,
       field_def->interval_list, field_def->charset,
       field_def->has_explicit_collation, field_def->uint_geom_type,
-      field_def->gcol_info, opt_place, field_def->m_srid);
+      &field_def->m_zip_dict, field_def->gcol_info, opt_place,
+      field_def->m_srid);
 }
 
 Sql_cmd *PT_create_table_stmt::make_cmd(THD *thd) {
@@ -1738,7 +1725,8 @@
       m_field_def->on_update_value, &m_field_def->comment, m_old_name.str,
       m_field_def->interval_list, m_field_def->charset,
       m_field_def->has_explicit_collation, m_field_def->uint_geom_type,
-      m_field_def->gcol_info, m_opt_place, m_field_def->m_srid);
+      &m_field_def->m_zip_dict, m_field_def->gcol_info, m_opt_place,
+      m_field_def->m_srid);
 }
 
 bool PT_alter_table_rename::contextualize(Table_ddl_parse_context *pc) {
@@ -2257,6 +2245,7 @@
                 cs,                            // Charset
                 false,                         // No "COLLATE" clause
                 m_type->get_uint_geom_type(),  // Geom type
+                nullptr,                       // Compression dictionary name
                 NULL,                          // Gcol_info
                 {});                           // SRID
   return false;
