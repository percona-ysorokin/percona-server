--- conflicted
+++ resolved
@@ -1,11 +1,7 @@
 #ifndef SQL_TRUNCATE_INCLUDED
 #define SQL_TRUNCATE_INCLUDED
 
-<<<<<<< HEAD
-/* Copyright (c) 2010, 2017, Oracle and/or its affiliates. All rights reserved.
-=======
 /* Copyright (c) 2010, 2019, Oracle and/or its affiliates. All rights reserved.
->>>>>>> 4869291f
 
    This program is free software; you can redistribute it and/or modify
    it under the terms of the GNU General Public License, version 2.0,
@@ -27,35 +23,29 @@
    along with this program; if not, write to the Free Software
    Foundation, Inc., 51 Franklin St, Fifth Floor, Boston, MA 02110-1301  USA */
 
-<<<<<<< HEAD
-#include "my_sqlcommand.h"
-=======
 #include <memory>
 #include <string>
 
 #include "my_sqlcommand.h"
 #include "sql/dd/types/table.h"
->>>>>>> 4869291f
 #include "sql/sql_cmd.h"
 
 class MDL_ticket;
 class THD;
 struct TABLE_LIST;
 struct handlerton;
-<<<<<<< HEAD
-=======
 
 using Up_table = std::unique_ptr<dd::Table>;
->>>>>>> 4869291f
 
 /**
   Sql_cmd_truncate_table represents the TRUNCATE statement.
 */
 class Sql_cmd_truncate_table : public Sql_cmd {
-<<<<<<< HEAD
- private:
-  /* Set if a lock must be downgraded after truncate is done. */
-  MDL_ticket *m_ticket_downgrade;
+  /** Set if a lock must be downgraded after truncate is done. */
+  MDL_ticket *m_ticket_downgrade = nullptr;
+
+  /** Track error status from functions called. */
+  bool m_error = true;
 
  public:
   /**
@@ -63,30 +53,6 @@
   */
   Sql_cmd_truncate_table() {}
 
-  virtual ~Sql_cmd_truncate_table() {}
-=======
-  /** Set if a lock must be downgraded after truncate is done. */
-  MDL_ticket *m_ticket_downgrade = nullptr;
-
-  /** Track error status from functions called. */
-  bool m_error = true;
->>>>>>> 4869291f
-
- public:
-  /**
-    Constructor, used to represent a TRUNCATE statement.
-  */
-  Sql_cmd_truncate_table() {}
-
-<<<<<<< HEAD
-  virtual enum_sql_command sql_command_code() const { return SQLCOM_TRUNCATE; }
-
- private:
-  /** Handle locking a base table for truncate. */
-  bool lock_table(THD *, TABLE_LIST *, handlerton **);
-
-  /**
-=======
   virtual ~Sql_cmd_truncate_table() {}
 
   bool execute(THD *);
@@ -98,7 +64,6 @@
   bool lock_table(THD *, TABLE_LIST *);
 
   /*
->>>>>>> 4869291f
     Optimized delete of all rows by doing a full regenerate of the table.
     Depending on the storage engine, it can be accomplished through a
     drop and recreate or via the handler truncate method.
