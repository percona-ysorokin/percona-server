/* Copyright (c) 2009, 2018, Oracle and/or its affiliates. All rights reserved.

   This program is free software; you can redistribute it and/or modify
   it under the terms of the GNU General Public License, version 2.0,
   as published by the Free Software Foundation.

   This program is also distributed with certain software (including
   but not limited to OpenSSL) that is licensed under separate terms,
   as designated in a particular file or component or in included license
   documentation.  The authors of MySQL hereby grant you an additional
   permission to link the program and your derivative works with the
   separately licensed software that they have included with MySQL.

   This program is distributed in the hope that it will be useful,
   but WITHOUT ANY WARRANTY; without even the implied warranty of
   MERCHANTABILITY or FITNESS FOR A PARTICULAR PURPOSE.  See the
   GNU General Public License, version 2.0, for more details.

   You should have received a copy of the GNU General Public License
   along with this program; if not, write to the Free Software
   Foundation, Inc., 51 Franklin St, Fifth Floor, Boston, MA 02110-1301  USA */

/**
  == Debug Sync Facility ==

  The Debug Sync Facility allows placement of synchronization points in
  the server code by using the DEBUG_SYNC macro:

      open_tables(...)

      DEBUG_SYNC(thd, "after_open_tables");

      lock_tables(...)

  When activated, a sync point can

    - Emit a signal(s) and/or
    - Wait for a signal

  Nomenclature:

    - signal:             An event identified by a name that a signal
                          thread uses to notify the wait thread that
                          waits on this event. When the signal  thread
                          notifies the wait thread, the signal name
                          is copied into global list and the wait thread
                          is signalled to wake up and proceed with further
                          processing.

    - emit a signal:      Signal thread wakes up wait thread or multiple
                          wait threads that shall wait for the signal identified
                          by a signal name. This signal thread copies the signal
                          name into a global list and broadcasts the event which
                          wakes the threads that wait for this event.

    - wait for a signal:  Wait on a event indentified by the signal name until
                          the signal thread signals the event.

  By default, all sync points are inactive. They do nothing (except to
  burn a couple of CPU cycles for checking if they are active).

  A sync point becomes active when an action is requested for it.
  To do so, put a line like this in the test case file:

      SET DEBUG_SYNC= 'after_open_tables SIGNAL opened WAIT_FOR flushed';

  This activates the sync point 'after_open_tables'. It requests it to
  emit the signal 'opened' and wait for another thread to emit the signal
  'flushed' when the thread's execution runs through the sync point.

  For every sync point there can be one action per thread only. Every
  thread can request multiple actions, but only one per sync point. In
  other words, a thread can activate multiple sync points.

  However a single action can emit several signals, example given:

      SET DEBUG_SYNC= 'after_open_tables SIGNAL a,b,c WAIT_FOR flushed';

  Suppose we had several connections, and each one could possibly emit
  signal 'after_latch'. Let assume there is another connection, which
  waits for the signal being emitted. If the waiting connection wanted
  to recognize, which connection emitted 'after_latch', then we could
  decide to always emit two signals: 'after_latch' and 'con$id', where
  con$id would describe uniquely each connection (con1, con2, ...).
  Then the waiting connection could simply perform SELECT @@DEBUG_SYNC,
  and search for con* there. To remove such con$id from @@DEBUG_SYNC,
  one could then simply perform SET DEBUG_SYNC= 'now WAIT_FOR con$id'.

  Here is an example how to activate and use the sync points:

      --connection conn1
      SET DEBUG_SYNC= 'after_open_tables SIGNAL opened WAIT_FOR flushed';
      send INSERT INTO t1 VALUES(1);
          --connection conn2
          SET DEBUG_SYNC= 'now WAIT_FOR opened';
          SET DEBUG_SYNC= 'after_abort_locks SIGNAL flushed';
          FLUSH TABLE t1;

  When conn1 runs through the INSERT statement, it hits the sync point
  'after_open_tables'. It notices that it is active and executes its
  action. It emits the signal 'opened' and waits for another thread to
  emit the signal 'flushed'.

  conn2 waits immediately at the special sync point 'now' for another
  thread to emit the 'opened' signal.

  If conn1 signals 'opened' before conn2 reaches 'now', conn2 will find
  the 'opened' signal. The wait thread shall not wait in this case.

  When conn2 reaches 'after_abort_locks', it signals 'flushed', which lets
  conn1 awake and clears the 'flushed' signal from the global list. In case
  the 'flushed' signal is to be notified to multiple wait threads, an attribute
  NO_CLEAR_EVENT need to be specified with the WAIT_FOR in addition to signal
  the name as:
      SET DEBUG_SYNC= 'WAIT_FOR flushed NO_CLEAR_EVENT';
  It is up to the user to ensure once when all the wait threads have processed
  the 'flushed' signal to clear/deactivate the signal using the RESET action
  of DEBUG_SYNC accordingly.


  Normally the activation of a sync point is cleared when it has been
  executed. Sometimes it is necessary to keep the sync point active for
  another execution. You can add an execute count to the action:

      SET DEBUG_SYNC= 'name SIGNAL sig EXECUTE 3';

  This sets the signal point's activation counter to 3. Each execution
  decrements the counter. After the third execution the sync point
  becomes inactive.

  One of the primary goals of this facility is to eliminate sleeps from
  the test suite. In most cases it should be possible to rewrite test
  cases so that they do not need to sleep. (But this facility cannot
  synchronize multiple processes.) However, to support test development,
  and as a last resort, sync point waiting times out. There is a default
  timeout, but it can be overridden:

      SET DEBUG_SYNC= 'name WAIT_FOR sig TIMEOUT 10 EXECUTE 2';

  TIMEOUT 0 is special: If the signal is not present, the wait times out
  immediately.

  When a wait timed out (even on TIMEOUT 0), a warning is generated so
  that it shows up in the test result.

  You can throw an error message and kill the query when a synchronization
  point is hit a certain number of times:

      SET DEBUG_SYNC= 'name HIT_LIMIT 3';

  Or combine it with signal and/or wait:

      SET DEBUG_SYNC= 'name SIGNAL sig EXECUTE 2 HIT_LIMIT 3';

  Here the first two hits emit the signal, the third hit returns the error
  message and kills the query.

  For cases where you are not sure that an action is taken and thus
  cleared in any case, you can force to clear (deactivate) a sync point:

      SET DEBUG_SYNC= 'name CLEAR';

  If you want to clear all actions and clear the global signal, use:

      SET DEBUG_SYNC= 'RESET';

  This is the only way to reset the global signal to an empty string.

  For testing of the facility itself you can execute a sync point just
  as if it had been hit:

      SET DEBUG_SYNC= 'name TEST';


  === Formal Syntax ===

  The string to "assign" to the DEBUG_SYNC variable can contain:

      {RESET |
       <sync point name> TEST |
       <sync point name> CLEAR |
       <sync point name> {{SIGNAL <signal name>[, <signal name>]* |
                           WAIT_FOR <signal name> [TIMEOUT <seconds>]
                           [NO_CLEAR_EVENT]}
                          [EXECUTE <count>] &| HIT_LIMIT <count>}}

  Here '&|' means 'and/or'. This means that one of the sections
  separated by '&|' must be present or both of them.


  === Activation/Deactivation ===

  The facility is an optional part of the MySQL server.
  It is enabled in a debug server by default.

  The Debug Sync Facility, when compiled in, is disabled by default. It
  can be enabled by a mysqld command line option:

      --debug-sync-timeout[=default_wait_timeout_value_in_seconds]

  'default_wait_timeout_value_in_seconds' is the default timeout for the
  WAIT_FOR action. If set to zero, the facility stays disabled.

  The facility is enabled by default in the test suite, but can be
  disabled with:

      mysql-test-run.pl ... --debug-sync-timeout=0 ...

  Likewise the default wait timeout can be set:

      mysql-test-run.pl ... --debug-sync-timeout=10 ...

  The command line option influences the readable value of the system
  variable 'debug_sync'.

  * If the facility is not compiled in, the system variable does not exist.

  * If --debug-sync-timeout=0 the value of the variable reads as "OFF".

  * Otherwise the value reads as "ON - current signal: " followed by the
    current signal string, which can be empty.

  The readable variable value is the same, regardless if read as global
  or session value.

  Setting the 'debug-sync' system variable requires 'SUPER' privilege.
  You can never read back the string that you assigned to the variable,
  unless you assign the value that the variable does already have. But
  that would give a parse error. A syntactically correct string is
  parsed into a debug sync action and stored apart from the variable value.


  === Implementation ===

  Pseudo code for a sync point:

      #define DEBUG_SYNC(thd, sync_point_name)
                if (unlikely(opt_debug_sync_timeout))
                  debug_sync(thd, STRING_WITH_LEN(sync_point_name))

  The sync point performs a binary search in a sorted array of actions
  for this thread.

  The SET DEBUG_SYNC statement adds a requested action to the array or
  overwrites an existing action for the same sync point. When it adds a
  new action, the array is sorted again.


  === A typical synchronization pattern ===

  There are quite a few places in MySQL, where we use a synchronization
  pattern like this:

  mysql_mutex_lock(&mutex);
  thd->enter_cond(&condition_variable, &mutex, new_message);
  # if defined(ENABLE_DEBUG_SYNC)
  if (!thd->killed && !end_of_wait_condition)
     DEBUG_SYNC(thd, "sync_point_name");
  # endif
  while (!thd->killed && !end_of_wait_condition)
    mysql_cond_wait(&condition_variable, &mutex);
  mysql_mutex_unlock(&mutex);
  thd->exit_cond(old_message);

  Here some explanations:

  thd->enter_cond() is used to register the condition variable and the
  mutex in THD::current_cond/current_mutex. This is done to allow the
  thread to be interrupted (killed) from its sleep. Another thread can
  find the condition variable to signal and mutex to use for synchronization
  in this thread's THD.

  thd->enter_cond() requires the mutex to be acquired in advance.

  thd->exit_cond() unregisters the condition variable and mutex. Requires
  the mutex to be released in advance.

  If you want to have a Debug Sync point with the wait, please place it
  behind enter_cond(). Only then you can safely decide, if the wait will
  be taken. Also you will have THD::proc_info correct when the sync
  point emits a signal. DEBUG_SYNC sets its own proc_info, but restores
  the previous one before releasing its internal mutex. As soon as
  another thread sees the signal, it does also see the proc_info from
  before entering the sync point. In this case it will be "new_message",
  which is associated with the wait that is to be synchronized.

  In the example above, the wait condition is repeated before the sync
  point. This is done to skip the sync point, if no wait takes place.
  The sync point is before the loop (not inside the loop) to have it hit
  once only. It is possible that the condition variable is signaled
  multiple times without the wait condition to be true.

  A bit off-topic: At some places, the loop is taken around the whole
  synchronization pattern:

  while (!thd->killed && !end_of_wait_condition)
  {
    mysql_mutex_lock(&mutex);
    thd->enter_cond(&condition_variable, &mutex, new_message);
    if (!thd->killed [&& !end_of_wait_condition])
    {
      [DEBUG_SYNC(thd, "sync_point_name");]
      mysql_cond_wait(&condition_variable, &mutex);
    }
    mysql_mutex_unlock(&mutex);
    thd->exit_cond(old_message);
  }

  Note that it is important to repeat the test for thd->killed after
  enter_cond(). Otherwise the killing thread may kill this thread after
  it tested thd->killed in the loop condition and before it registered
  the condition variable and mutex in enter_cond(). In this case, the
  killing thread does not know that this thread is going to wait on a
  condition variable. It would just set THD::killed. But if we would not
  test it again, we would go asleep though we are killed. If the killing
  thread would kill us when we are after the second test, but still
  before sleeping, we hold the mutex, which is registered in THD.
  The killing thread would try to acquire the mutex before signaling
  the condition variable. Since the mutex is only released implicitly in
  mysql_cond_wait(), the signaling happens at the right place. We
  have a safe synchronization.

  === Co-work with the DBUG facility ===

  When running the MySQL test suite with the --debug command line
  option, the Debug Sync Facility writes trace messages to the DBUG
  trace. The following shell commands proved very useful in extracting
  relevant information:

  egrep 'query:|debug_sync_exec:' mysql-test/var/log/mysqld.1.trace

  It shows all executed SQL statements and all actions executed by
  synchronization points.

  Sometimes it is also useful to see, which synchronization points have
  been run through (hit) with or without executing actions. Then add
  "|debug_sync_point:" to the egrep pattern.

  === Further reading ===

  For a discussion of other methods to synchronize threads see
  http://forge.mysql.com/wiki/MySQL_Internals_Test_Synchronization

  For complete syntax tests, functional tests, and examples see the test
  case debug_sync.test.


  See also worklog entry WL#4259 - Test Synchronization Facility
*/

#include "sql/debug_sync.h"

#include <stdio.h>
#include <stdlib.h>
#include <string.h>
#include <time.h>
#include <algorithm>
#include <atomic>
#include <boost/algorithm/string/classification.hpp>
#include <boost/algorithm/string/split.hpp>
#include <boost/algorithm/string/trim.hpp>
#include <boost/concept/usage.hpp>
#include <boost/iterator/iterator_facade.hpp>
#include <boost/type_index/type_index_facade.hpp>
#include <vector>

#include "boost/algorithm/string/detail/classification.hpp"
#include "m_ctype.h"
#include "my_dbug.h"
#include "my_inttypes.h"
#include "my_loglevel.h"
#include "my_macros.h"
#include "my_psi_config.h"
#include "my_sys.h"
#include "my_systime.h"
#include "my_thread.h"
#include "mysql/components/services/log_builtins.h"
#include "mysql/components/services/mysql_cond_bits.h"
#include "mysql/components/services/mysql_mutex_bits.h"
#include "mysql/components/services/psi_cond_bits.h"
#include "mysql/components/services/psi_memory_bits.h"
#include "mysql/components/services/psi_mutex_bits.h"
#include "mysql/plugin.h"
#include "mysql/psi/mysql_cond.h"
#include "mysql/psi/mysql_mutex.h"
#include "mysql/psi/psi_base.h"
#include "mysql/service_mysql_alloc.h"
#include "mysqld_error.h"
#include "sql/sql_error.h"
#include "sql/thr_malloc.h"
#include "sql_string.h"
#include "thr_mutex.h"

#if defined(ENABLED_DEBUG_SYNC)

#include <set>
#include <string>

#include "mysql/psi/mysql_memory.h"
#include "sql/current_thd.h"
#include "sql/derror.h"
#include "sql/log.h"
#include "sql/sql_class.h"

using std::max;
using std::min;

/*
  Action to perform at a synchronization point.
  NOTE: This structure is moved around in memory by realloc(), qsort(),
        and memmove(). Do not add objects with non-trivial constuctors
        or destructors, which might prevent moving of this structure
        with these functions.
*/
struct st_debug_sync_action {
  ulong activation_count; /* max(hit_limit, execute) */
  ulong hit_limit;        /* hits before kill query */
  ulong execute;          /* executes before self-clear */
  ulong timeout;          /* wait_for timeout */
  String signal;          /* signal to emit */
  String wait_for;        /* signal to wait for */
  String sync_point;      /* sync point name */
  bool need_sort;         /* if new action, array needs sort */
  bool clear_event;       /* do not clear signal if false */
};

/* Debug sync control. Referenced by THD. */
struct st_debug_sync_control {
  st_debug_sync_action *ds_action; /* array of actions */
  uint ds_active;                  /* # active actions */
  uint ds_allocated;               /* # allocated actions */
  ulonglong dsp_hits;              /* statistics */
  ulonglong dsp_executed;          /* statistics */
  ulonglong dsp_max_active;        /* statistics */
  /*
    thd->proc_info points at unsynchronized memory.
    It must not go away as long as the thread exists.
  */
  char ds_proc_info[80]; /* proc_info string */
};

typedef std::set<std::string> signal_event_set;

/**
  Definitions for the debug sync facility.
  1. Global set of signal names which are signalled.
  2. Global condition variable for signaling and waiting.
  3. Global mutex to synchronize access to the above.
*/
struct st_debug_sync_globals {
  signal_event_set ds_signal_set; /* list of signals signalled */
  mysql_cond_t ds_cond;           /* condition variable */
  mysql_mutex_t ds_mutex;         /* mutex variable */
  ulonglong dsp_hits;             /* statistics */
  ulonglong dsp_executed;         /* statistics */
  ulonglong dsp_max_active;       /* statistics */

  st_debug_sync_globals() : dsp_hits(0), dsp_executed(0), dsp_max_active(0) {}

 private:
  // Not implemented:
  st_debug_sync_globals(const st_debug_sync_globals &);
  st_debug_sync_globals &operator=(const st_debug_sync_globals &);
};
static st_debug_sync_globals debug_sync_global; /* All globals in one object */

/**
  Callback pointer for C files.
*/
extern "C" void (*debug_sync_C_callback_ptr)(const char *, size_t);

/**
  Callbacks from C files.
*/
static void debug_sync_C_callback(const char *, size_t);

/**
  Callback for debug sync, to be used by C files. See thr_lock.c for example.

  @description

    We cannot place a sync point directly in C files (like those in mysys or
    certain storage engines written mostly in C like MyISAM or Maria). Because
    they are C code and do not know the
    macro DEBUG_SYNC(thd, sync_point_name). The macro needs a 'thd' argument.
    Hence it cannot be used in files outside of the sql/ directory.

    The workaround is to call back simple functions like this one from
    non-sql/ files.

    We want to allow modules like thr_lock to be used without sql/ and
    especially without Debug Sync. So we cannot just do a simple call
    of the callback function. Instead we provide a global pointer in
    the other file, which is to be set to the callback by Debug Sync.
    If the pointer is not set, no call back will be done. If Debug
    Sync sets the pointer to a callback function like this one, it will
    be called. That way thr_lock.c does not have an undefined reference
    to Debug Sync and can be used without it. Debug Sync, in contrast,
    has an undefined reference to that pointer and thus requires
    thr_lock to be linked too. But this is not a problem as it is part
    of the MySQL server anyway.

  @note
    The callback pointer in C files is set only if debug sync is
    initialized. And this is done only if opt_debug_sync_timeout is set.
*/

static void debug_sync_C_callback(const char *sync_point_name,
                                  size_t name_len) {
  if (unlikely(opt_debug_sync_timeout))
    debug_sync(current_thd, sync_point_name, name_len);
}

static PSI_memory_key key_debug_THD_debug_sync_control;
static PSI_memory_key key_debug_sync_action;

#ifdef HAVE_PSI_INTERFACE
static PSI_mutex_key key_debug_sync_globals_ds_mutex;

static PSI_mutex_info all_debug_sync_mutexes[] = {
    {&key_debug_sync_globals_ds_mutex, "DEBUG_SYNC::mutex", PSI_FLAG_SINGLETON,
     0, PSI_DOCUMENT_ME}};

static PSI_cond_key key_debug_sync_globals_ds_cond;

static PSI_cond_info all_debug_sync_conds[] = {
    {&key_debug_sync_globals_ds_cond, "DEBUG_SYNC::cond", PSI_FLAG_SINGLETON, 0,
     PSI_DOCUMENT_ME}};

static PSI_memory_info all_debug_sync_memory[] = {
    {&key_debug_THD_debug_sync_control, "THD::debug_sync_control", 0, 0,
     PSI_DOCUMENT_ME},
    {&key_debug_sync_action, "debug_sync_control::debug_sync_action", 0, 0,
     PSI_DOCUMENT_ME}};

static void init_debug_sync_psi_keys(void) {
  const char *category = "sql";
  int count;

  count = static_cast<int>(array_elements(all_debug_sync_mutexes));
  mysql_mutex_register(category, all_debug_sync_mutexes, count);

  count = static_cast<int>(array_elements(all_debug_sync_conds));
  mysql_cond_register(category, all_debug_sync_conds, count);

  count = static_cast<int>(array_elements(all_debug_sync_memory));
  mysql_memory_register(category, all_debug_sync_memory, count);
}
#endif /* HAVE_PSI_INTERFACE */

/**
  Set the THD::proc_info without instrumentation.
  This method is private to DEBUG_SYNC,
  and on purpose avoid any use of:
  - the SHOW PROFILE instrumentation
  - the PERFORMANCE_SCHEMA instrumentation
  so that using DEBUG_SYNC() in the server code
  does not cause the instrumentations to record
  spurious data.
*/
static const char *debug_sync_thd_proc_info(THD *thd, const char *info) {
  const char *old_proc_info = thd->proc_info;
  thd->proc_info = info;
  return old_proc_info;
}

/**
  Initialize the debug sync facility at server start.

  @return status
    @retval     0       ok
    @retval     != 0    error
*/

int debug_sync_init(void) {
  DBUG_ENTER("debug_sync_init");

#ifdef HAVE_PSI_INTERFACE
  init_debug_sync_psi_keys();
#endif

  if (opt_debug_sync_timeout) {
    int rc;

    /* Initialize the global variables. */
    if ((rc = mysql_cond_init(key_debug_sync_globals_ds_cond,
                              &debug_sync_global.ds_cond)) ||
        (rc =
             mysql_mutex_init(key_debug_sync_globals_ds_mutex,
                              &debug_sync_global.ds_mutex, MY_MUTEX_INIT_FAST)))
      DBUG_RETURN(rc); /* purecov: inspected */

    /* Set the call back pointer in C files. */
    debug_sync_C_callback_ptr = debug_sync_C_callback;
  }

  DBUG_RETURN(0);
}

/**
  End the debug sync facility.

  @description
    This is called at server shutdown or after a thread initialization error.
*/

void debug_sync_end(void) {
  DBUG_ENTER("debug_sync_end");

  /* End the facility only if it had been initialized. */
  if (debug_sync_C_callback_ptr) {
    /* Clear the call back pointer in C files. */
    debug_sync_C_callback_ptr = NULL;

    /* Destroy the global variables. */
    debug_sync_global.ds_signal_set.clear();
    mysql_cond_destroy(&debug_sync_global.ds_cond);
    mysql_mutex_destroy(&debug_sync_global.ds_mutex);

    /* Print statistics. */
    {
      char llbuff[22];
      LogErr(INFORMATION_LEVEL, ER_DEBUG_SYNC_HIT,
             llstr(debug_sync_global.dsp_hits, llbuff));
      LogErr(INFORMATION_LEVEL, ER_DEBUG_SYNC_EXECUTED,
             llstr(debug_sync_global.dsp_executed, llbuff));
      LogErr(INFORMATION_LEVEL, ER_DEBUG_SYNC_THREAD_MAX,
             llstr(debug_sync_global.dsp_max_active, llbuff));
    }
  }

  DBUG_VOID_RETURN;
}

/* purecov: begin tested */

/**
  Disable the facility after lack of memory if no error can be returned.

  @note
    Do not end the facility here because the global variables can
    be in use by other threads.
*/

static void debug_sync_emergency_disable(void) {
  DBUG_ENTER("debug_sync_emergency_disable");

  opt_debug_sync_timeout = 0;

  DBUG_PRINT("debug_sync",
             ("Debug Sync Facility disabled due to lack of memory."));
  LogErr(ERROR_LEVEL, ER_DEBUG_SYNC_OOM);

  DBUG_VOID_RETURN;
}

/* purecov: end */

/**
  Initialize the debug sync facility at thread start.

  @param[in]    thd             thread handle
*/

void debug_sync_init_thread(THD *thd) {
  DBUG_ENTER("debug_sync_init_thread");
  DBUG_ASSERT(thd);

  if (opt_debug_sync_timeout) {
    thd->debug_sync_control = (st_debug_sync_control *)my_malloc(
        key_debug_THD_debug_sync_control, sizeof(st_debug_sync_control),
        MYF(MY_WME | MY_ZEROFILL));
    if (!thd->debug_sync_control) {
      /*
        Error is reported by my_malloc().
        We must disable the facility. We have no way to return an error.
      */
      debug_sync_emergency_disable(); /* purecov: tested */
    }
  }

  DBUG_VOID_RETURN;
}

void debug_sync_claim_memory_ownership(THD *thd) {
  DBUG_ENTER("debug_sync_claim_memory_ownership");
  DBUG_ASSERT(thd);

  st_debug_sync_control *ds_control = thd->debug_sync_control;

  if (ds_control != NULL) {
    if (ds_control->ds_action) {
      st_debug_sync_action *action = ds_control->ds_action;
      st_debug_sync_action *action_end = action + ds_control->ds_allocated;
      for (; action < action_end; action++) {
        action->signal.mem_claim();
        action->wait_for.mem_claim();
        action->sync_point.mem_claim();
      }
      my_claim(ds_control->ds_action);
    }

    my_claim(ds_control);
  }

  DBUG_VOID_RETURN;
}

/**
  End the debug sync facility at thread end.

  @param[in]    thd             thread handle
*/

void debug_sync_end_thread(THD *thd) {
  DBUG_ENTER("debug_sync_end_thread");
  DBUG_ASSERT(thd);

  if (thd->debug_sync_control) {
    st_debug_sync_control *ds_control = thd->debug_sync_control;

    /*
      This synchronization point can be used to synchronize on thread end.
      This is the latest point in a THD's life, where this can be done.
    */
    DEBUG_SYNC(thd, "thread_end");

    if (ds_control->ds_action) {
      st_debug_sync_action *action = ds_control->ds_action;
      st_debug_sync_action *action_end = action + ds_control->ds_allocated;
      for (; action < action_end; action++) {
        action->signal.mem_free();
        action->wait_for.mem_free();
        action->sync_point.mem_free();
      }
      my_free(ds_control->ds_action);
    }

    /* Statistics. */
    mysql_mutex_lock(&debug_sync_global.ds_mutex);
    debug_sync_global.dsp_hits += ds_control->dsp_hits;
    debug_sync_global.dsp_executed += ds_control->dsp_executed;
    if (debug_sync_global.dsp_max_active < ds_control->dsp_max_active)
      debug_sync_global.dsp_max_active = ds_control->dsp_max_active;
    mysql_mutex_unlock(&debug_sync_global.ds_mutex);

    my_free(ds_control);
    thd->debug_sync_control = NULL;
  }

  DBUG_VOID_RETURN;
}

/**
  Move a string by length.

  @param[out]   to              buffer for the resulting string
  @param[in]    to_end          end of buffer
  @param[in]    from            source string
  @param[in]    length          number of bytes to copy

  @return       pointer to end of copied string
*/

static char *debug_sync_bmove_len(char *to, char *to_end, const char *from,
                                  size_t length) {
  DBUG_ASSERT(to);
  DBUG_ASSERT(to_end);
  DBUG_ASSERT(!length || from);
  set_if_smaller(length, (size_t)(to_end - to));
  memcpy(to, from, length);
  return (to + length);
}

#if !defined(DBUG_OFF)

/**
  Create a string that describes an action.

  @param[out]   result          buffer for the resulting string
  @param[in]    size            size of result buffer
  @param[in]    action          action to describe
*/

static void debug_sync_action_string(char *result, uint size,
                                     st_debug_sync_action *action) {
  char *wtxt = result;
  char *wend = wtxt + size - 1; /* Allow emergency '\0'. */
  DBUG_ASSERT(result);
  DBUG_ASSERT(action);

  /* If an execute count is present, signal or wait_for are needed too. */
  DBUG_ASSERT(!action->execute || action->signal.length() ||
              action->wait_for.length());

  if (action->execute) {
    if (action->signal.length()) {
      wtxt = debug_sync_bmove_len(wtxt, wend, STRING_WITH_LEN("SIGNAL "));
      wtxt = debug_sync_bmove_len(wtxt, wend, action->signal.ptr(),
                                  action->signal.length());
    }
    if (action->wait_for.length()) {
      if ((wtxt == result) && (wtxt < wend)) *(wtxt++) = ' ';
      wtxt = debug_sync_bmove_len(wtxt, wend, STRING_WITH_LEN(" WAIT_FOR "));
      wtxt = debug_sync_bmove_len(wtxt, wend, action->wait_for.ptr(),
                                  action->wait_for.length());

      if (action->timeout != opt_debug_sync_timeout) {
        wtxt += snprintf(wtxt, wend - wtxt, " TIMEOUT %lu", action->timeout);
      }
    }
    if (action->execute != 1) {
      wtxt += snprintf(wtxt, wend - wtxt, " EXECUTE %lu", action->execute);
    }
  }
  if (action->hit_limit) {
    wtxt += snprintf(wtxt, wend - wtxt, "%sHIT_LIMIT %lu",
                     (wtxt == result) ? "" : " ", action->hit_limit);
  }

  /*
    If (wtxt == wend) string may not be terminated.
    There is one byte left for an emergency termination.
  */
  *wtxt = '\0';
}

/**
  Print actions.

  @param[in]    thd             thread handle
*/

static void debug_sync_print_actions(THD *thd) {
  st_debug_sync_control *ds_control = thd->debug_sync_control;
  uint idx;
  DBUG_ENTER("debug_sync_print_actions");
  DBUG_ASSERT(thd);

  if (!ds_control) DBUG_VOID_RETURN;

  for (idx = 0; idx < ds_control->ds_active; idx++) {
    const char *dsp_name = ds_control->ds_action[idx].sync_point.c_ptr();
    char action_string[256];

    debug_sync_action_string(action_string, sizeof(action_string),
                             ds_control->ds_action + idx);
    DBUG_PRINT("debug_sync_list", ("%s %s", dsp_name, action_string));
  }

  DBUG_VOID_RETURN;
}

#endif /* !defined(DBUG_OFF) */

/**
  Find a debug sync action.

  @param[in]    actionarr       array of debug sync actions
  @param[in]    quantity        number of actions in array
  @param[in]    dsp_name        name of debug sync point to find
  @param[in]    name_len        length of name of debug sync point

  @return       action
    @retval     != NULL         found sync point in array
    @retval     NULL            not found

  @description
    Binary search. Array needs to be sorted by length, sync point name.
*/

static st_debug_sync_action *debug_sync_find(st_debug_sync_action *actionarr,
                                             int quantity, const char *dsp_name,
                                             size_t name_len) {
  st_debug_sync_action *action;
  int low;
  int high;
  int mid;
  int diff;
  DBUG_ASSERT(actionarr);
  DBUG_ASSERT(dsp_name);
  DBUG_ASSERT(name_len);

  low = 0;
  high = quantity;

  while (low < high) {
    mid = (low + high) / 2;
    action = actionarr + mid;
    if (!(diff = static_cast<int>(name_len - action->sync_point.length())) &&
        !(diff = memcmp(dsp_name, action->sync_point.ptr(), name_len)))
      return action;
    if (diff > 0)
      low = mid + 1;
    else
      high = mid - 1;
  }

  if (low < quantity) {
    action = actionarr + low;
    if ((name_len == action->sync_point.length()) &&
        !memcmp(dsp_name, action->sync_point.ptr(), name_len))
      return action;
  }

  return NULL;
}

/**
  Reset the debug sync facility.

  @param[in]    thd             thread handle

  @description
    Remove all actions of this thread.
    Clear the global signal.
*/

static void debug_sync_reset(THD *thd) {
  st_debug_sync_control *ds_control = thd->debug_sync_control;
  DBUG_ENTER("debug_sync_reset");
  DBUG_ASSERT(thd);
  DBUG_ASSERT(ds_control);

  /* Remove all actions of this thread. */
  ds_control->ds_active = 0;

  /* Clear the signals. */
  mysql_mutex_lock(&debug_sync_global.ds_mutex);
  debug_sync_global.ds_signal_set.clear();
  mysql_mutex_unlock(&debug_sync_global.ds_mutex);

  DBUG_VOID_RETURN;
}

/**
  Remove a debug sync action.

  @param[in]    ds_control      control object
  @param[in]    action          action to be removed

  @description
    Removing an action mainly means to decrement the ds_active counter.
    But if the action is between other active action in the array, then
    the array needs to be shrinked. The active actions above the one to
    be removed have to be moved down by one slot.
*/

static void debug_sync_remove_action(st_debug_sync_control *ds_control,
                                     st_debug_sync_action *action) {
  uint dsp_idx = static_cast<uint>(action - ds_control->ds_action);
  DBUG_ENTER("debug_sync_remove_action");
  DBUG_ASSERT(ds_control);
  DBUG_ASSERT(ds_control == current_thd->debug_sync_control);
  DBUG_ASSERT(action);
  DBUG_ASSERT(dsp_idx < ds_control->ds_active);

  /* Decrement the number of currently active actions. */
  ds_control->ds_active--;

  /*
    If this was not the last active action in the array, we need to
    shift remaining active actions down to keep the array gap-free.
    Otherwise binary search might fail or take longer than necessary at
    least. Also new actions are always put to the end of the array.
  */
  if (ds_control->ds_active > dsp_idx) {
    /*
      Do not make save_action an object of class st_debug_sync_action.
      Its destructor would tamper with the String pointers.
    */
    uchar save_action[sizeof(st_debug_sync_action)];

    /*
      Copy the to-be-removed action object to temporary storage before
      the shift copies the string pointers over. Do not use assignment
      because it would use assignment operator methods for the Strings.
      This would copy the strings. The shift below overwrite the string
      pointers without freeing them first. By using memmove() we save
      the pointers, which are overwritten by the shift.
    */
    memmove(save_action, action, sizeof(st_debug_sync_action));

    /* Move actions down. */
    memmove(static_cast<void*>(ds_control->ds_action + dsp_idx),
            ds_control->ds_action + dsp_idx + 1,
            (ds_control->ds_active - dsp_idx) * sizeof(st_debug_sync_action));

    /*
      Copy back the saved action object to the now free array slot. This
      replaces the double references of String pointers that have been
      produced by the shift. Again do not use an assignment operator to
      avoid string allocation/copy.
    */
    memmove(static_cast<void*>(ds_control->ds_action + ds_control->ds_active),
            save_action, sizeof(st_debug_sync_action));
  }

  DBUG_VOID_RETURN;
}

/**
  Get a debug sync action.

  @param[in]    thd             thread handle
  @param[in]    dsp_name        debug sync point name
  @param[in]    name_len        length of sync point name

  @return       action
    @retval     != NULL         ok
    @retval     NULL            error

  @description
    Find the debug sync action for a debug sync point or make a new one.
*/

static st_debug_sync_action *debug_sync_get_action(THD *thd,
                                                   const char *dsp_name,
                                                   size_t name_len) {
  st_debug_sync_control *ds_control = thd->debug_sync_control;
  st_debug_sync_action *action;
  DBUG_ENTER("debug_sync_get_action");
  DBUG_ASSERT(thd);
  DBUG_ASSERT(dsp_name);
  DBUG_ASSERT(name_len);
  DBUG_ASSERT(ds_control);
  DBUG_PRINT("debug_sync", ("sync_point: '%.*s'", (int)name_len, dsp_name));
  DBUG_PRINT("debug_sync", ("active: %u  allocated: %u", ds_control->ds_active,
                            ds_control->ds_allocated));

  /* There cannot be more active actions than allocated. */
  DBUG_ASSERT(ds_control->ds_active <= ds_control->ds_allocated);
  /* If there are active actions, the action array must be present. */
  DBUG_ASSERT(!ds_control->ds_active || ds_control->ds_action);

  /* Try to reuse existing action if there is one for this sync point. */
  if (ds_control->ds_active &&
      (action = debug_sync_find(ds_control->ds_action, ds_control->ds_active,
                                dsp_name, name_len))) {
    /* Reuse an already active sync point action. */
    DBUG_ASSERT((uint)(action - ds_control->ds_action) < ds_control->ds_active);
    DBUG_PRINT("debug_sync", ("reuse action idx: %ld",
                              (long)(action - ds_control->ds_action)));
  } else {
    /* Create a new action. */
    int dsp_idx = ds_control->ds_active++;
    set_if_bigger(ds_control->dsp_max_active, ds_control->ds_active);
    if (ds_control->ds_active > ds_control->ds_allocated) {
      uint new_alloc = ds_control->ds_active + 3;
      void *new_action =
          my_realloc(key_debug_sync_action, ds_control->ds_action,
                     new_alloc * sizeof(st_debug_sync_action),
                     MYF(MY_WME | MY_ALLOW_ZERO_PTR));
      if (!new_action) {
        /* Error is reported by my_malloc(). */
        goto err; /* purecov: tested */
      }
      ds_control->ds_action = (st_debug_sync_action *)new_action;
      ds_control->ds_allocated = new_alloc;
      /* Clear memory as we do not run string constructors here. */
<<<<<<< HEAD
      memset((ds_control->ds_action + dsp_idx), 0,
             (new_alloc - dsp_idx) * sizeof(st_debug_sync_action));
=======
      memset(static_cast<void*>(ds_control->ds_action + dsp_idx), 0,
            (new_alloc - dsp_idx) * sizeof(st_debug_sync_action));
>>>>>>> 333b4508
    }
    DBUG_PRINT("debug_sync", ("added action idx: %u", dsp_idx));
    action = ds_control->ds_action + dsp_idx;
    if (action->sync_point.copy(dsp_name, name_len, system_charset_info)) {
      /* Error is reported by my_malloc(). */
      goto err; /* purecov: tested */
    }
    action->need_sort = true;
  }
  DBUG_ASSERT(action >= ds_control->ds_action);
  DBUG_ASSERT(action < ds_control->ds_action + ds_control->ds_active);
  DBUG_PRINT("debug_sync", ("action: %p  array: %p  count: %u", action,
                            ds_control->ds_action, ds_control->ds_active));

  DBUG_RETURN(action);

  /* purecov: begin tested */
err:
  DBUG_RETURN(NULL);
  /* purecov: end */
}

/**
  Set a debug sync action.

  @param[in]    thd             thread handle
  @param[in]    action          synchronization action

  @return       status
    @retval     false           ok
    @retval     true            error

  @description
    This is called from the debug sync parser. It arms the action for
    the requested sync point. If the action parsed into an empty action,
    it is removed instead.

    Setting an action for a sync point means to make the sync point
    active. When it is hit it will execute this action.

    Before parsing, we "get" an action object. This is placed at the
    end of the thread's action array unless the requested sync point
    has an action already.

    Then the parser fills the action object from the request string.

    Finally the action is "set" for the sync point. If it was parsed
    to be empty, it is removed from the array. If it did belong to a
    sync point before, the sync point becomes inactive. If the action
    became non-empty and it did not belong to a sync point before (it
    was added at the end of the action array), the action array needs
    to be sorted by sync point.

    If the sync point name is "now", it is executed immediately.
*/

static bool debug_sync_set_action(THD *thd, st_debug_sync_action *action) {
  st_debug_sync_control *ds_control = thd->debug_sync_control;
  bool is_dsp_now = false;
  DBUG_ENTER("debug_sync_set_action");
  DBUG_ASSERT(thd);
  DBUG_ASSERT(action);
  DBUG_ASSERT(ds_control);

  action->activation_count = max(action->hit_limit, action->execute);
  if (!action->activation_count) {
    debug_sync_remove_action(ds_control, action);
    DBUG_PRINT("debug_sync", ("action cleared"));
  } else {
    const char *dsp_name = action->sync_point.c_ptr();
    DBUG_EXECUTE("debug_sync", {
      /* Functions as DBUG_PRINT args can change keyword and line nr. */
      const char *sig_emit = action->signal.c_ptr();
      const char *sig_wait = action->wait_for.c_ptr();
      DBUG_PRINT("debug_sync",
                 ("sync_point: '%s'  activation_count: %lu  hit_limit: %lu  "
                  "execute: %lu  timeout: %lu  signal: '%s'  wait_for: '%s'",
                  dsp_name, action->activation_count, action->hit_limit,
                  action->execute, action->timeout, sig_emit, sig_wait));
    });

    /* Check this before sorting the array. action may move. */
    is_dsp_now = !my_strcasecmp(system_charset_info, dsp_name, "now");

    if (action->need_sort) {
      action->need_sort = false;
      /* Sort actions by (name_len, name). */
      std::sort(
          ds_control->ds_action, ds_control->ds_action + ds_control->ds_active,
          [](const st_debug_sync_action &a, const st_debug_sync_action &b) {
            if (a.sync_point.length() != b.sync_point.length())
              return a.sync_point.length() < b.sync_point.length();
            return memcmp(a.sync_point.ptr(), b.sync_point.ptr(),
                          a.sync_point.length()) < 0;
          });
    }
  }
  DBUG_EXECUTE("debug_sync_list", debug_sync_print_actions(thd););

  /* Execute the special sync point 'now' if activated above. */
  if (is_dsp_now) {
    DEBUG_SYNC(thd, "now");
    /*
      If HIT_LIMIT for sync point "now" was 1, the execution of the sync
      point decremented it to 0. In this case the following happened:

      - an error message was reported with my_error() and
      - the statement was killed with thd->killed= THD::KILL_QUERY.

      If a statement reports an error, it must not call send_ok().
      The calling functions will not call send_ok(), if we return true
      from this function.

      thd->killed is also set if the wait is interrupted from a
      KILL or KILL QUERY statement. In this case, no error is reported
      and shall not be reported as a result of SET DEBUG_SYNC.
      Hence, we check for the first condition above.
    */
    if (thd->is_error()) DBUG_RETURN(true);
  }

  DBUG_RETURN(false);
}

/*
  Advance the pointer by length of multi-byte character.

    @param    ptr   pointer to multibyte character.

    @return   NULL or pointer after advancing pointer by the
              length of multi-byte character pointed to.
*/

static inline const char *advance_mbchar_ptr(const char *ptr) {
  uint clen = my_mbcharlen(system_charset_info, (uchar)*ptr);

  return (clen != 0) ? ptr + clen : NULL;
}

/*
  Skip whitespace characters from the beginning of the multi-byte string.

  @param    ptr     pointer to the multi-byte string.

  @return   a pointer to the first non-whitespace character or NULL if the
            string consists from whitespace characters only.
*/

static inline const char *skip_whitespace(const char *ptr) {
  while (ptr != NULL && *ptr && my_isspace(system_charset_info, *ptr))
    ptr = advance_mbchar_ptr(ptr);

  return ptr;
}

/*
  Get pointer to end of token.

  @param    ptr  pointer to start of token

  @return   NULL or pointer to end of token.
*/

static inline const char *get_token_end_ptr(const char *ptr) {
  while (ptr != NULL && *ptr && !my_isspace(system_charset_info, *ptr))
    ptr = advance_mbchar_ptr(ptr);

  return ptr;
}

/**
  Extract a token from a string.

  @param[out]     token_p         returns start of token
  @param[out]     token_length_p  returns length of token
  @param[in,out]  ptr             current string pointer, adds '\0' terminators

  @return       string pointer or NULL
    @retval     != NULL         ptr behind token terminator or at string end
    @retval     NULL            no token found in remainder of string

  @note
    This function assumes that the string is in system_charset_info,
    that this charset is single byte for ASCII NUL ('\0'), that no
    character except of ASCII NUL ('\0') contains a byte with value 0,
    and that ASCII NUL ('\0') is used as the string terminator.

    This function needs to return tokens that are terminated with ASCII
    NUL ('\0'). The tokens are used in my_strcasecmp(). Unfortunately
    there is no my_strncasecmp().

    To return the last token without copying it, we require the input
    string to be nul terminated.

  @description
    This function skips space characters at string begin.

    It returns a pointer to the first non-space character in *token_p.

    If no non-space character is found before the string terminator
    ASCII NUL ('\0'), the function returns NULL. *token_p and
    *token_length_p remain unchanged in this case (they are not set).

    The function takes a space character or an ASCII NUL ('\0') as a
    terminator of the token. The space character could be multi-byte.

    It returns the length of the token in bytes, excluding the
    terminator, in *token_length_p.

    If the terminator of the token is ASCII NUL ('\0'), it returns a
    pointer to the terminator (string end).

    If the terminator is a space character, it replaces the the first
    byte of the terminator character by ASCII NUL ('\0'), skips the (now
    corrupted) terminator character, and skips all following space
    characters. It returns a pointer to the next non-space character or
    to the string terminator ASCII NUL ('\0').
*/

static char *debug_sync_token(char **token_p, size_t *token_length_p,
                              char *ptr) {
  DBUG_ASSERT(token_p);
  DBUG_ASSERT(token_length_p);
  DBUG_ASSERT(ptr);

  /* Skip leading space */
  ptr = const_cast<char *>(skip_whitespace(ptr));

  if (ptr == NULL || !*ptr) return NULL;

  /* Get token start. */
  *token_p = ptr;

  /* Find token end. */
  ptr = const_cast<char *>(get_token_end_ptr(ptr));

  if (ptr == NULL) return NULL;

  /* Get token length. */
  *token_length_p = ptr - *token_p;

  /* If necessary, terminate token. */
  if (*ptr) {
    char *tmp = ptr;

    /* Advance by terminator character length. */
    ptr = const_cast<char *>(advance_mbchar_ptr(ptr));
    if (ptr != NULL) {
      /* Terminate token. */
      *tmp = '\0';

      /* Skip trailing space */
      ptr = const_cast<char *>(skip_whitespace(ptr));
    }
  }
  return ptr;
}

/**
  Extract a number from a string.

  @param[out]   number_p        returns number
  @param[in]    actstrptr       current pointer in action string

  @return       string pointer or NULL
    @retval     != NULL         ptr behind token terminator or at string end
    @retval     NULL            no token found or token is not valid number

  @note
    The same assumptions about charset apply as for debug_sync_token().

  @description
    This function fetches a token from the string and converts it
    into a number.

    If there is no token left in the string, or the token is not a valid
    decimal number, NULL is returned. The result in *number_p is
    undefined in this case.
*/

static char *debug_sync_number(ulong *number_p, char *actstrptr) {
  char *ptr;
  char *ept;
  char *token;
  size_t token_length;
  DBUG_ASSERT(number_p);
  DBUG_ASSERT(actstrptr);

  /* Get token from string. */
  if (!(ptr = debug_sync_token(&token, &token_length, actstrptr))) goto end;

  *number_p = strtoul(token, &ept, 10);
  if (*ept) ptr = NULL;

end:
  return ptr;
}

/**
  Evaluate a debug sync action string.

  @param[in]        thd             thread handle
  @param[in,out]    action_str      action string to receive '\0' terminators

  @return           status
    @retval         false           ok
    @retval         true            error

  @description
    This is called when the DEBUG_SYNC system variable is set.
    Parse action string, build a debug sync action, activate it.

    Before parsing, we "get" an action object. This is placed at the
    end of the thread's action array unless the requested sync point
    has an action already.

    Then the parser fills the action object from the request string.

    Finally the action is "set" for the sync point. This means that the
    sync point becomes active or inactive, depending on the action
    values.

  @note
    The input string needs to be ASCII NUL ('\0') terminated. We split
    nul-terminated tokens in it without copy.

  @see the function comment of debug_sync_token() for more constraints
    for the string.
*/

static bool debug_sync_eval_action(THD *thd, char *action_str) {
  st_debug_sync_action *action = NULL;
  const char *errmsg;
  char *ptr;
  char *token;
  size_t token_length = 0;
  DBUG_ENTER("debug_sync_eval_action");
  DBUG_ASSERT(thd);
  DBUG_ASSERT(action_str);

  /*
    Get debug sync point name. Or a special command.
  */
  if (!(ptr = debug_sync_token(&token, &token_length, action_str))) {
    errmsg = "Missing synchronization point name";
    goto err;
  }

  /*
    If there is a second token, the first one is the sync point name.
  */
  if (*ptr) {
    /* Get an action object to collect the requested action parameters. */
    action = debug_sync_get_action(thd, token, token_length);
    if (!action) {
      /* Error message is sent. */
      DBUG_RETURN(true); /* purecov: tested */
    }
  }

  /*
    Get kind of action to be taken at sync point.
  */
  if (!(ptr = debug_sync_token(&token, &token_length, ptr))) {
    /* No action present. Try special commands. Token unchanged. */

    /*
      Try RESET.
    */
    if (!my_strcasecmp(system_charset_info, token, "RESET")) {
      /* It is RESET. Reset all actions and global signal. */
      debug_sync_reset(thd);
      goto end;
    }

    /* Token unchanged. It still contains sync point name. */
    errmsg = "Missing action after synchronization point name '%.*s'";
    goto err;
  }

  /*
    Check for pseudo actions first. Start with actions that work on
    an existing action.
  */
  DBUG_ASSERT(action);

  /*
    Try TEST.
  */
  if (!my_strcasecmp(system_charset_info, token, "TEST")) {
    /* It is TEST. Nothing must follow it. */
    if (*ptr) {
      errmsg = "Nothing must follow action TEST";
      goto err;
    }

    /* Execute sync point. */
    debug_sync(thd, action->sync_point.ptr(), action->sync_point.length());
    /* Fix statistics. This was not a real hit of the sync point. */
    thd->debug_sync_control->dsp_hits--;
    goto end;
  }

  /*
    Now check for actions that define a new action.
    Initialize action. Do not use memset(). Strings may have malloced.
  */
  action->activation_count = 0;
  action->hit_limit = 0;
  action->execute = 0;
  action->timeout = 0;
  action->signal.length(0);
  action->wait_for.length(0);

  /*
    Try CLEAR.
  */
  if (!my_strcasecmp(system_charset_info, token, "CLEAR")) {
    /* It is CLEAR. Nothing must follow it. */
    if (*ptr) {
      errmsg = "Nothing must follow action CLEAR";
      goto err;
    }

    /* Set (clear/remove) action. */
    goto set_action;
  }

  /*
    Now check for real sync point actions.
  */

  /*
    Try SIGNAL.
  */
  if (!my_strcasecmp(system_charset_info, token, "SIGNAL")) {
    /* It is SIGNAL. Signal name must follow. */
    if (!(ptr = debug_sync_token(&token, &token_length, ptr))) {
      errmsg = "Missing signal name after action SIGNAL";
      goto err;
    }
    if (action->signal.copy(token, token_length, system_charset_info)) {
      /* Error is reported by my_malloc(). */
      /* purecov: begin tested */
      errmsg = NULL;
      goto err;
      /* purecov: end */
    }

    /* Set default for EXECUTE option. */
    action->execute = 1;

    /* Get next token. If none follows, set action. */
    if (!(ptr = debug_sync_token(&token, &token_length, ptr))) goto set_action;
  }

  /*
    Try WAIT_FOR.
  */
  if (!my_strcasecmp(system_charset_info, token, "WAIT_FOR")) {
    /* It is WAIT_FOR. Wait_for signal name must follow. */
    if (!(ptr = debug_sync_token(&token, &token_length, ptr))) {
      errmsg = "Missing signal name after action WAIT_FOR";
      goto err;
    }
    if (action->wait_for.copy(token, token_length, system_charset_info)) {
      /* Error is reported by my_malloc(). */
      /* purecov: begin tested */
      errmsg = NULL;
      goto err;
      /* purecov: end */
    }

    /* Set default for EXECUTE and TIMEOUT options. */
    action->execute = 1;
    action->timeout = opt_debug_sync_timeout;
    action->clear_event = true;

    /* Get next token. If none follows, set action. */
    if (!(ptr = debug_sync_token(&token, &token_length, ptr))) goto set_action;

    /*
      Try TIMEOUT.
    */
    if (!my_strcasecmp(system_charset_info, token, "TIMEOUT")) {
      /* It is TIMEOUT. Number must follow. */
      if (!(ptr = debug_sync_number(&action->timeout, ptr))) {
        errmsg = "Missing valid number after TIMEOUT";
        goto err;
      }

      /* Get next token. If none follows, set action. */
      if (!(ptr = debug_sync_token(&token, &token_length, ptr)))
        goto set_action;
    }
  }

  /*
    Try EXECUTE.
  */
  if (!my_strcasecmp(system_charset_info, token, "EXECUTE")) {
    /*
      EXECUTE requires either SIGNAL and/or WAIT_FOR to be present.
      In this case action->execute has been preset to 1.
    */
    if (!action->execute) {
      errmsg = "Missing action before EXECUTE";
      goto err;
    }

    /* Number must follow. */
    if (!(ptr = debug_sync_number(&action->execute, ptr))) {
      errmsg = "Missing valid number after EXECUTE";
      goto err;
    }

    /* Get next token. If none follows, set action. */
    if (!(ptr = debug_sync_token(&token, &token_length, ptr))) goto set_action;
  }

  /*
    Try NO_CLEAR_EVENT.
  */
  if (!my_strcasecmp(system_charset_info, token, "NO_CLEAR_EVENT")) {
    action->clear_event = false;
    /* Get next token. If none follows, set action. */
    if (!(ptr = debug_sync_token(&token, &token_length, ptr))) goto set_action;
  }

  /*
    Try HIT_LIMIT.
  */
  if (!my_strcasecmp(system_charset_info, token, "HIT_LIMIT")) {
    /* Number must follow. */
    if (!(ptr = debug_sync_number(&action->hit_limit, ptr))) {
      errmsg = "Missing valid number after HIT_LIMIT";
      goto err;
    }

    /* Get next token. If none follows, set action. */
    if (!(ptr = debug_sync_token(&token, &token_length, ptr))) goto set_action;
  }

  errmsg = "Illegal or out of order stuff: '%.*s'";

err:
  if (errmsg) {
    /*
      NOTE: errmsg must either have %.*s or none % at all.
      It can be NULL if an error message is already reported
      (e.g. by my_malloc()).
    */
    set_if_smaller(token_length, 64); /* Limit error message length. */
    my_printf_error(ER_PARSE_ERROR, errmsg, MYF(0), token_length, token);
  }
  if (action) debug_sync_remove_action(thd->debug_sync_control, action);
  DBUG_RETURN(true);

set_action:
  DBUG_RETURN(debug_sync_set_action(thd, action));

end:
  DBUG_RETURN(false);
}

/**
  Set the system variable 'debug_sync'.

  @param[in]    thd             thread handle
  @param[in]    val_str         set variable request

  @return       status
    @retval     false           ok, variable is set
    @retval     true            error, variable could not be set

  @note
    "Setting" of the system variable 'debug_sync' does not mean to
    assign a value to it as usual. Instead a debug sync action is parsed
    from the input string and stored apart from the variable value.

  @note
    For efficiency reasons, the action string parser places '\0'
    terminators in the string. So we need to take a copy here.
*/

bool debug_sync_update(THD *thd, char *val_str) {
  DBUG_ENTER("debug_sync_update");
  DBUG_PRINT("debug_sync", ("set action: '%s'", val_str));

  /*
    debug_sync_eval_action() places '\0' in the string, which itself
    must be '\0' terminated.
  */
  DBUG_RETURN(opt_debug_sync_timeout ? debug_sync_eval_action(thd, val_str)
                                     : false);
}

/**
  Retrieve the value of the system variable 'debug_sync'.

  @param[in]    thd             thread handle

  @return       string
    @retval     != NULL         ok, string pointer
    @retval     NULL            memory allocation error

  @note
    The value of the system variable 'debug_sync' reflects if
    the facility is enabled ("ON") or disabled (default, "OFF").

    When "ON", the list of signals signalled are added separated by comma.
*/

uchar *debug_sync_value_ptr(THD *thd) {
  char *value;
  DBUG_ENTER("debug_sync_value_ptr");

  if (opt_debug_sync_timeout) {
    std::string signals_on("ON - signals: '");
    static char sep[] = ",";

    // Ensure exclusive access to debug_sync_global.ds_signal_set
    mysql_mutex_lock(&debug_sync_global.ds_mutex);

    signal_event_set::const_iterator iter;
    for (iter = debug_sync_global.ds_signal_set.begin();
         iter != debug_sync_global.ds_signal_set.end();) {
      signals_on.append(*iter);
      if ((++iter) != debug_sync_global.ds_signal_set.end())
        signals_on.append(sep);
    }
    signals_on.append("'");

    const char *c_str = signals_on.c_str();
    const size_t lgt = strlen(c_str) + 1;

    if ((value = (char *)alloc_root(thd->mem_root, lgt)))
      memcpy(value, c_str, lgt);

    mysql_mutex_unlock(&debug_sync_global.ds_mutex);
  } else {
    /* purecov: begin tested */
    value = const_cast<char *>("OFF");
    /* purecov: end */
  }

  DBUG_RETURN((uchar *)value);
}

/**
  Return true if the signal is found in global signal list.

  @param signal_name Signal name identifying the signal.

  @note
    If signal is found in the global signal set, it means that the
    signal thread has signalled to the waiting thread. This method
    must be called with the debug_sync_global.ds_mutex held.

  @retval true  if signal is found in the global signal list.
  @retval false otherwise.
*/

static inline bool is_signalled(const std::string *signal_name) {
  return (debug_sync_global.ds_signal_set.find(*signal_name) !=
          debug_sync_global.ds_signal_set.end());
}

/**
  Return false if signal has been added to global signal list.

  @param signal_name signal name that is to be added to the global signal
         list.

  @note
    This method add signal name to the global signal list and signals
    the waiting thread that this signal has been emitted. This method
    must be called with the debug_sync_global.ds_mutex held.
*/

static inline void add_signal_event(const std::string *signal_name) {
  debug_sync_global.ds_signal_set.insert(*signal_name);
}

/**
  Remove the signal from the global signal list.

  @param signal_name signal name to be removed from the global signal list.

  @note
    This method erases the signal from the signal list.  This happens
    when the wait thread has processed the signal event from the
    signalling thread. This method should be called with the
    debug_sync_global.ds_mutex held.
*/
static inline void clear_signal_event(const std::string *signal_name) {
  debug_sync_global.ds_signal_set.erase(*signal_name);
}

/**
  Execute requested action at a synchronization point.

  @param[in]    thd                 thread handle
  @param[in]    action              action to be executed

  @note
    This is to be called only if activation count > 0.
*/

static void debug_sync_execute(THD *thd, st_debug_sync_action *action) {
#ifndef DBUG_OFF
  const char *dsp_name = action->sync_point.c_ptr();
  const char *sig_emit = action->signal.c_ptr();
  const char *sig_wait = action->wait_for.c_ptr();
#endif
  DBUG_ENTER("debug_sync_execute");
  DBUG_ASSERT(thd);
  DBUG_ASSERT(action);
  DBUG_PRINT("debug_sync",
             ("sync_point: '%s'  activation_count: %lu  hit_limit: %lu  "
              "execute: %lu  timeout: %lu  signal: '%s'  wait_for: '%s'",
              dsp_name, action->activation_count, action->hit_limit,
              action->execute, action->timeout, sig_emit, sig_wait));

  DBUG_ASSERT(action->activation_count);
  action->activation_count--;

  if (action->execute) {
    const char *old_proc_info = NULL;

    action->execute--;

    /*
      If we will be going to wait, set proc_info for the PROCESSLIST table.
      Do this before emitting the signal, so other threads can see it
      if they awake before we enter_cond() below.
    */
    if (action->wait_for.length()) {
      st_debug_sync_control *ds_control = thd->debug_sync_control;
      strxnmov(ds_control->ds_proc_info, sizeof(ds_control->ds_proc_info) - 1,
               "debug sync point: ", action->sync_point.c_ptr(), NullS);
      old_proc_info = thd->proc_info;
      debug_sync_thd_proc_info(thd, ds_control->ds_proc_info);
    }

    /*
      Take mutex to ensure that only one thread access
      debug_sync_global.ds_signal_set at a time.  Need to take mutex for
      read access too, to create a memory barrier in order to avoid that
      threads just reads an old cached version of the signal.
    */
    mysql_mutex_lock(&debug_sync_global.ds_mutex);

    if (action->signal.length()) {
      std::string signal = action->signal.ptr();
      std::vector<std::string> signals;
      boost::split(signals, signal, boost::is_any_of(","));
      for (std::vector<std::string>::const_iterator it = signals.begin();
           it != signals.end(); ++it) {
        /* Copy the signal to the global set. */
        std::string s = *it;
        boost::trim(s);
        if (!s.empty()) add_signal_event(&s);
      }
      /* Wake threads waiting in a sync point. */
      mysql_cond_broadcast(&debug_sync_global.ds_cond);
      DBUG_PRINT("debug_sync_exec",
                 ("signal '%s'  at: '%s'", sig_emit, dsp_name));
    } /* end if (action->signal.length()) */

    if (action->wait_for.length()) {
      mysql_mutex_t *old_mutex;
      mysql_cond_t *old_cond = 0;
      int error = 0;
      struct timespec abstime;
      std::string wait_for = action->wait_for.ptr();

      /*
        We don't use enter_cond()/exit_cond(). They do not save old
        mutex and cond. This would prohibit the use of DEBUG_SYNC
        between other places of enter_cond() and exit_cond().

        Note that we cannot lock LOCK_current_cond here. See comment
        in THD::enter_cond().
      */
      old_mutex = thd->current_mutex;
      old_cond = thd->current_cond;
      thd->current_mutex = &debug_sync_global.ds_mutex;
      thd->current_cond = &debug_sync_global.ds_cond;

      set_timespec(&abstime, action->timeout);
      DBUG_EXECUTE("debug_sync_exec", {
        DBUG_PRINT("debug_sync_exec",
                   ("wait for '%s'  at: '%s'", sig_wait, dsp_name));
      });
      /*
        Wait until global signal string matches the wait_for string.
        Interrupt when thread or query is killed or facility disabled.
        The facility can become disabled when some thread cannot get
        the required dynamic memory allocated.
      */
      while (!is_signalled(&wait_for) && !thd->killed &&
             opt_debug_sync_timeout) {
        error = mysql_cond_timedwait(&debug_sync_global.ds_cond,
                                     &debug_sync_global.ds_mutex, &abstime);

        DBUG_EXECUTE("debug_sync", {
          /* Functions as DBUG_PRINT args can change keyword and line nr. */
          DBUG_PRINT("debug_sync",
                     ("awoke from %s error: %d", sig_wait, error));
        });

        if (is_timeout(error)) {
          // We should not make the statement fail, even if in strict mode.
          push_warning(thd, Sql_condition::SL_WARNING, ER_DEBUG_SYNC_TIMEOUT,
                       ER_THD(thd, ER_DEBUG_SYNC_TIMEOUT));
          DBUG_EXECUTE_IF("debug_sync_abort_on_timeout", DBUG_ABORT(););
          break;
        }
        error = 0;
      }
      if (action->clear_event) clear_signal_event(&wait_for);

      DBUG_EXECUTE(
          "debug_sync_exec",
          if (thd->killed) DBUG_PRINT("debug_sync_exec",
                                      ("killed %d from '%s'  at: '%s'",
                                       thd->killed.load(), sig_wait, dsp_name));
          else DBUG_PRINT("debug_sync_exec",
                          ("%s from '%s'  at: '%s'",
                           error ? "timeout" : "resume", sig_wait, dsp_name)););

      /*
        We don't use enter_cond()/exit_cond(). They do not save old
        mutex and cond. This would prohibit the use of DEBUG_SYNC
        between other places of enter_cond() and exit_cond(). The
        protected mutex must always unlocked _before_ mysys_var->mutex
        is locked. (See comment in THD::exit_cond().)
      */
      mysql_mutex_unlock(&debug_sync_global.ds_mutex);
      if (old_mutex) {
        mysql_mutex_lock(&thd->LOCK_current_cond);
        thd->current_mutex = old_mutex;
        thd->current_cond = old_cond;
        mysql_mutex_unlock(&thd->LOCK_current_cond);
        debug_sync_thd_proc_info(thd, old_proc_info);
      } else
        debug_sync_thd_proc_info(thd, old_proc_info);
    } else {
      /* In case we don't wait, we just release the mutex. */
      mysql_mutex_unlock(&debug_sync_global.ds_mutex);
    } /* end if (action->wait_for.length()) */

  } /* end if (action->execute) */

  /* hit_limit is zero for infinite. Don't decrement unconditionally. */
  if (action->hit_limit) {
    if (!--action->hit_limit) {
      thd->killed = THD::KILL_QUERY;
      my_error(ER_DEBUG_SYNC_HIT_LIMIT, MYF(0));
    }
    DBUG_PRINT("debug_sync_exec",
               ("hit_limit: %lu  at: '%s'", action->hit_limit, dsp_name));
  }

  DBUG_VOID_RETURN;
}

/**
  Execute requested action at a synchronization point.

  @param[in]     thd                thread handle
  @param[in]     sync_point_name    name of synchronization point
  @param[in]     name_len           length of sync point name
*/

void debug_sync(THD *thd, const char *sync_point_name, size_t name_len) {
  if (!thd) {
    return;
  }

  st_debug_sync_control *ds_control = thd->debug_sync_control;
  st_debug_sync_action *action;
  DBUG_ENTER("debug_sync");
  DBUG_ASSERT(thd);
  DBUG_ASSERT(sync_point_name);
  DBUG_ASSERT(name_len);
  DBUG_ASSERT(ds_control);
  DBUG_PRINT("debug_sync_point", ("hit: '%s'", sync_point_name));

  /* Statistics. */
  ds_control->dsp_hits++;

  if (ds_control->ds_active &&
      (action = debug_sync_find(ds_control->ds_action, ds_control->ds_active,
                                sync_point_name, name_len)) &&
      action->activation_count) {
    /* Sync point is active (action exists). */
    debug_sync_execute(thd, action);

    /* Statistics. */
    ds_control->dsp_executed++;

    /* If action became inactive, remove it to shrink the search array. */
    if (!action->activation_count) debug_sync_remove_action(ds_control, action);
  }

  DBUG_VOID_RETURN;
}

/**
  Define debug sync action.

  @param[in]        thd             thread handle
  @param[in]        action_str      action string

  @return           status
    @retval         false           ok
    @retval         true            error

  @description
    The function is similar to @c debug_sync_eval_action but is
    to be called immediately from the server code rather than
    to be triggered by setting a value to DEBUG_SYNC system variable.

  @note
    The input string is copied prior to be fed to
    @c debug_sync_eval_action to let the latter modify it.

    Caution.
    The function allocates in THD::mem_root and therefore
    is not recommended to be deployed inside big loops.
*/

bool debug_sync_set_action(THD *thd, const char *action_str, size_t len) {
  bool rc;
  char *value;
  DBUG_ENTER("debug_sync_set_action");
  DBUG_ASSERT(thd);
  DBUG_ASSERT(action_str);

  value = strmake_root(thd->mem_root, action_str, len);
  rc = debug_sync_eval_action(thd, value);
  DBUG_RETURN(rc);
}

#endif /* defined(ENABLED_DEBUG_SYNC) */<|MERGE_RESOLUTION|>--- conflicted
+++ resolved
@@ -982,7 +982,7 @@
     memmove(save_action, action, sizeof(st_debug_sync_action));
 
     /* Move actions down. */
-    memmove(static_cast<void*>(ds_control->ds_action + dsp_idx),
+    memmove(static_cast<void *>(ds_control->ds_action + dsp_idx),
             ds_control->ds_action + dsp_idx + 1,
             (ds_control->ds_active - dsp_idx) * sizeof(st_debug_sync_action));
 
@@ -992,7 +992,7 @@
       produced by the shift. Again do not use an assignment operator to
       avoid string allocation/copy.
     */
-    memmove(static_cast<void*>(ds_control->ds_action + ds_control->ds_active),
+    memmove(static_cast<void *>(ds_control->ds_action + ds_control->ds_active),
             save_action, sizeof(st_debug_sync_action));
   }
 
@@ -1058,13 +1058,8 @@
       ds_control->ds_action = (st_debug_sync_action *)new_action;
       ds_control->ds_allocated = new_alloc;
       /* Clear memory as we do not run string constructors here. */
-<<<<<<< HEAD
-      memset((ds_control->ds_action + dsp_idx), 0,
+      memset(static_cast<void *>(ds_control->ds_action + dsp_idx), 0,
              (new_alloc - dsp_idx) * sizeof(st_debug_sync_action));
-=======
-      memset(static_cast<void*>(ds_control->ds_action + dsp_idx), 0,
-            (new_alloc - dsp_idx) * sizeof(st_debug_sync_action));
->>>>>>> 333b4508
     }
     DBUG_PRINT("debug_sync", ("added action idx: %u", dsp_idx));
     action = ds_control->ds_action + dsp_idx;
