/* Copyright (c) 2007 MySQL AB, 2009 Sun Microsystems, Inc.
   Use is subject to license terms.

   This program is free software; you can redistribute it and/or modify
   it under the terms of the GNU General Public License as published by
   the Free Software Foundation; version 2 of the License.

   This program is distributed in the hope that it will be useful,
   but WITHOUT ANY WARRANTY; without even the implied warranty of
   MERCHANTABILITY or FITNESS FOR A PARTICULAR PURPOSE.  See the
   GNU General Public License for more details.

   You should have received a copy of the GNU General Public License
   along with this program; if not, write to the Free Software Foundation,
   51 Franklin Street, Suite 500, Boston, MA 02110-1335 USA */

#ifndef LOG_EVENT_OLD_H
#define LOG_EVENT_OLD_H

/*
  Need to include this file at the proper position of log_event.h
 */


/**
  @file

  @brief This file contains classes handling old formats of row-based
  binlog events.
*/
/*
  Around 2007-10-31, I made these classes completely separated from
  the new classes (before, there was a complex class hierarchy
  involving multiple inheritance; see BUG#31581), by simply copying
  and pasting the entire contents of Rows_log_event into
  Old_rows_log_event and the entire contents of
  {Write|Update|Delete}_rows_log_event into
  {Write|Update|Delete}_rows_log_event_old.  For clarity, I will keep
  the comments marking which code was cut-and-pasted for some time.
  With the classes collapsed into one, there is probably some
  redundancy (maybe some methods can be simplified and/or removed),
  but we keep them this way for now.  /Sven
*/

#ifndef MCP_WL5353
#define ROWS_HEADER_LEN ROWS_HEADER_LEN_V1
#endif

/**
  @class Old_rows_log_event
  
  Base class for the three types of row-based events
  {Write|Update|Delete}_row_log_event_old, with event type codes
  PRE_GA_{WRITE|UPDATE|DELETE}_ROWS_EVENT.  These events are never
  created any more, except when reading a relay log created by an old
  server.
*/
class Old_rows_log_event : public Log_event
{
  /********** BEGIN CUT & PASTE FROM Rows_log_event **********/
public:
  /**
     Enumeration of the errors that can be returned.
   */
  enum enum_error
  {
    ERR_OPEN_FAILURE = -1,               /**< Failure to open table */
    ERR_OK = 0,                                 /**< No error */
    ERR_TABLE_LIMIT_EXCEEDED = 1,      /**< No more room for tables */
    ERR_OUT_OF_MEM = 2,                         /**< Out of memory */
    ERR_BAD_TABLE_DEF = 3,     /**< Table definition does not match */
    ERR_RBR_TO_SBR = 4  /**< daisy-chanining RBR to SBR not allowed */
  };

  /*
    These definitions allow you to combine the flags into an
    appropriate flag set using the normal bitwise operators.  The
    implicit conversion from an enum-constant to an integer is
    accepted by the compiler, which is then used to set the real set
    of flags.
  */
  enum enum_flag
  {
    /* Last event of a statement */
    STMT_END_F = (1U << 0),

    /* Value of the OPTION_NO_FOREIGN_KEY_CHECKS flag in thd->options */
    NO_FOREIGN_KEY_CHECKS_F = (1U << 1),

    /* Value of the OPTION_RELAXED_UNIQUE_CHECKS flag in thd->options */
    RELAXED_UNIQUE_CHECKS_F = (1U << 2),

    /** 
      Indicates that rows in this event are complete, that is contain
      values for all columns of the table.
     */
    COMPLETE_ROWS_F = (1U << 3)
  };

  typedef uint16 flag_set;

  /* Special constants representing sets of flags */
  enum 
  {
      RLE_NO_FLAGS = 0U
  };

  virtual ~Old_rows_log_event();

  void set_flags(flag_set flags_arg) { m_flags |= flags_arg; }
  void clear_flags(flag_set flags_arg) { m_flags &= ~flags_arg; }
  flag_set get_flags(flag_set flags_arg) const { return m_flags & flags_arg; }

#if !defined(MYSQL_CLIENT) && defined(HAVE_REPLICATION)
  virtual void pack_info(Protocol *protocol);
#endif

#ifdef MYSQL_CLIENT
  /* not for direct call, each derived has its own ::print() */
  virtual void print(FILE *file, PRINT_EVENT_INFO *print_event_info)= 0;
#endif

#ifndef MYSQL_CLIENT
  int add_row_data(uchar *data, size_t length)
  {
    return do_add_row_data(data,length); 
  }
#endif

  /* Member functions to implement superclass interface */
  virtual int get_data_size();

  MY_BITMAP const *get_cols() const { return &m_cols; }
  size_t get_width() const          { return m_width; }
  ulong get_table_id() const        { return m_table_id; }

#ifndef MYSQL_CLIENT
  virtual bool write_data_header(IO_CACHE *file);
  virtual bool write_data_body(IO_CACHE *file);
  virtual const char *get_db() { return m_table->s->db.str; }
#endif
  /*
    Check that malloc() succeeded in allocating memory for the rows
    buffer and the COLS vector. Checking that an Update_rows_log_event_old
    is valid is done in the Update_rows_log_event_old::is_valid()
    function.
  */
  virtual bool is_valid() const
  {
    return m_rows_buf && m_cols.bitmap;
  }

  uint     m_row_count;         /* The number of rows added to the event */

protected:
  /* 
     The constructors are protected since you're supposed to inherit
     this class, not create instances of this class.
  */
#ifndef MYSQL_CLIENT
  Old_rows_log_event(THD*, TABLE*, ulong table_id,
                     MY_BITMAP const *cols, bool is_transactional);
#endif
  Old_rows_log_event(const char *row_data, uint event_len,
                     Log_event_type event_type,
                     const Format_description_log_event *description_event);

#ifdef MYSQL_CLIENT
  void print_helper(FILE *, PRINT_EVENT_INFO *, char const *const name);
#endif

#ifndef MYSQL_CLIENT
  virtual int do_add_row_data(uchar *data, size_t length);
#endif

#ifndef MYSQL_CLIENT
  TABLE *m_table;		/* The table the rows belong to */
#endif
  ulong       m_table_id;	/* Table ID */
  MY_BITMAP   m_cols;		/* Bitmap denoting columns available */
  ulong       m_width;          /* The width of the columns bitmap */

  ulong       m_master_reclength; /* Length of record on master side */

  /* Bit buffers in the same memory as the class */
  uint32    m_bitbuf[128/(sizeof(uint32)*8)];
  uint32    m_bitbuf_ai[128/(sizeof(uint32)*8)];

  uchar    *m_rows_buf;		/* The rows in packed format */
  uchar    *m_rows_cur;		/* One-after the end of the data */
  uchar    *m_rows_end;		/* One-after the end of the allocated space */

  flag_set m_flags;		/* Flags for row-level events */

  /* helper functions */

#if !defined(MYSQL_CLIENT) && defined(HAVE_REPLICATION)
  const uchar *m_curr_row;     /* Start of the row being processed */
  const uchar *m_curr_row_end; /* One-after the end of the current row */
  uchar    *m_key;      /* Buffer to keep key value during searches */

  int find_row(const Relay_log_info *const);
  int write_row(const Relay_log_info *const, const bool);

  // Unpack the current row into m_table->record[0]
  int unpack_current_row(const Relay_log_info *const rli)
  { 
    DBUG_ASSERT(m_table);
    ASSERT_OR_RETURN_ERROR(m_curr_row < m_rows_end, HA_ERR_CORRUPT_EVENT);
    int const result= ::unpack_row(rli, m_table, m_width, m_curr_row, &m_cols,
                                   &m_curr_row_end, &m_master_reclength);
    ASSERT_OR_RETURN_ERROR(m_curr_row_end <= m_rows_end, HA_ERR_CORRUPT_EVENT);
    return result;
  }
#endif

private:

#if !defined(MYSQL_CLIENT) && defined(HAVE_REPLICATION)
  virtual int do_apply_event(Relay_log_info const *rli);
  virtual int do_update_pos(Relay_log_info *rli);
  virtual enum_skip_reason do_shall_skip(Relay_log_info *rli);

  /*
    Primitive to prepare for a sequence of row executions.

    DESCRIPTION

      Before doing a sequence of do_prepare_row() and do_exec_row()
      calls, this member function should be called to prepare for the
      entire sequence. Typically, this member function will allocate
      space for any buffers that are needed for the two member
      functions mentioned above.

    RETURN VALUE

      The member function will return 0 if all went OK, or a non-zero
      error code otherwise.
  */
  virtual 
  int do_before_row_operations(const Slave_reporting_capability *const log) = 0;

  /*
    Primitive to clean up after a sequence of row executions.

    DESCRIPTION
    
      After doing a sequence of do_prepare_row() and do_exec_row(),
      this member function should be called to clean up and release
      any allocated buffers.
      
      The error argument, if non-zero, indicates an error which happened during
      row processing before this function was called. In this case, even if 
      function is successful, it should return the error code given in the argument.
  */
  virtual 
  int do_after_row_operations(const Slave_reporting_capability *const log,
                              int error) = 0;

  /*
    Primitive to do the actual execution necessary for a row.

    DESCRIPTION
      The member function will do the actual execution needed to handle a row.
      The row is located at m_curr_row. When the function returns, 
      m_curr_row_end should point at the next row (one byte after the end
      of the current row).    

    RETURN VALUE
      0 if execution succeeded, 1 if execution failed.
      
  */
  virtual int do_exec_row(const Relay_log_info *const rli) = 0;
#endif /* !defined(MYSQL_CLIENT) && defined(HAVE_REPLICATION) */

  /********** END OF CUT & PASTE FROM Rows_log_event **********/
 protected:
  
#if !defined(MYSQL_CLIENT) && defined(HAVE_REPLICATION)

  int do_apply_event(Old_rows_log_event*,const Relay_log_info*);

  /*
    Primitive to prepare for a sequence of row executions.

    DESCRIPTION

      Before doing a sequence of do_prepare_row() and do_exec_row()
      calls, this member function should be called to prepare for the
      entire sequence. Typically, this member function will allocate
      space for any buffers that are needed for the two member
      functions mentioned above.

    RETURN VALUE

      The member function will return 0 if all went OK, or a non-zero
      error code otherwise.
  */
  virtual int do_before_row_operations(TABLE *table) = 0;

  /*
    Primitive to clean up after a sequence of row executions.

    DESCRIPTION
    
      After doing a sequence of do_prepare_row() and do_exec_row(),
      this member function should be called to clean up and release
      any allocated buffers.
  */
  virtual int do_after_row_operations(TABLE *table, int error) = 0;

  /*
    Primitive to prepare for handling one row in a row-level event.
    
    DESCRIPTION 

      The member function prepares for execution of operations needed for one
      row in a row-level event by reading up data from the buffer containing
      the row. No specific interpretation of the data is normally done here,
      since SQL thread specific data is not available: that data is made
      available for the do_exec function.

      A pointer to the start of the next row, or NULL if the preparation
      failed. Currently, preparation cannot fail, but don't rely on this
      behavior. 

    RETURN VALUE
      Error code, if something went wrong, 0 otherwise.
   */
  virtual int do_prepare_row(THD*, Relay_log_info const*, TABLE*,
                             uchar const *row_start,
                             uchar const **row_end) = 0;

  /*
    Primitive to do the actual execution necessary for a row.

    DESCRIPTION
      The member function will do the actual execution needed to handle a row.

    RETURN VALUE
      0 if execution succeeded, 1 if execution failed.
      
  */
  virtual int do_exec_row(TABLE *table) = 0;

#endif /* !defined(MYSQL_CLIENT) && defined(HAVE_REPLICATION) */
};


/**
  @class Write_rows_log_event_old

  Old class for binlog events that write new rows to a table (event
  type code PRE_GA_WRITE_ROWS_EVENT).  Such events are never produced
  by this version of the server, but they may be read from a relay log
  created by an old server.  New servers create events of class
  Write_rows_log_event (event type code WRITE_ROWS_EVENT) instead.
*/
class Write_rows_log_event_old : public Old_rows_log_event
{
  /********** BEGIN CUT & PASTE FROM Write_rows_log_event **********/
public:
#if !defined(MYSQL_CLIENT)
  Write_rows_log_event_old(THD*, TABLE*, ulong table_id,
                           MY_BITMAP const *cols,
                           bool is_transactional);
#endif
#ifdef HAVE_REPLICATION
  Write_rows_log_event_old(const char *buf, uint event_len,
                           const Format_description_log_event *description_event);
#endif
#if !defined(MYSQL_CLIENT) 
  static bool binlog_row_logging_function(THD *thd, TABLE *table,
                                          bool is_transactional,
                                          const uchar *before_record
                                          __attribute__((unused)),
                                          const uchar *after_record)
  {
    return thd->binlog_write_row(table, is_transactional,
<<<<<<< HEAD
                                 after_record);
=======
                                 cols, fields, after_record
#ifndef MCP_WL5353
                                 , NULL
#endif
                                 );
>>>>>>> 708e1bf8
  }
#endif

private:
#ifdef MYSQL_CLIENT
  void print(FILE *file, PRINT_EVENT_INFO *print_event_info);
#endif

#if !defined(MYSQL_CLIENT) && defined(HAVE_REPLICATION)
  virtual int do_before_row_operations(const Slave_reporting_capability *const);
  virtual int do_after_row_operations(const Slave_reporting_capability *const,int);
  virtual int do_exec_row(const Relay_log_info *const);
#endif
  /********** END OF CUT & PASTE FROM Write_rows_log_event **********/

public:
  enum
  {
    /* Support interface to THD::binlog_prepare_pending_rows_event */
    TYPE_CODE = PRE_GA_WRITE_ROWS_EVENT
  };

private:
  virtual Log_event_type get_type_code() { return (Log_event_type)TYPE_CODE; }

#if !defined(MYSQL_CLIENT) && defined(HAVE_REPLICATION)
  // use old definition of do_apply_event()
  virtual int do_apply_event(const Relay_log_info *rli)
  { return Old_rows_log_event::do_apply_event(this,rli); }

  // primitives for old version of do_apply_event()
  virtual int do_before_row_operations(TABLE *table);
  virtual int do_after_row_operations(TABLE *table, int error);
  virtual int do_prepare_row(THD*, Relay_log_info const*, TABLE*,
                             uchar const *row_start, uchar const **row_end);
  virtual int do_exec_row(TABLE *table);

#endif
};


/**
  @class Update_rows_log_event_old

  Old class for binlog events that modify existing rows to a table
  (event type code PRE_GA_UPDATE_ROWS_EVENT).  Such events are never
  produced by this version of the server, but they may be read from a
  relay log created by an old server.  New servers create events of
  class Update_rows_log_event (event type code UPDATE_ROWS_EVENT)
  instead.
*/
class Update_rows_log_event_old : public Old_rows_log_event
{
  /********** BEGIN CUT & PASTE FROM Update_rows_log_event **********/
public:
#ifndef MYSQL_CLIENT
  Update_rows_log_event_old(THD*, TABLE*, ulong table_id,
                            MY_BITMAP const *cols,
                            bool is_transactional);
#endif

#ifdef HAVE_REPLICATION
  Update_rows_log_event_old(const char *buf, uint event_len,
                            const Format_description_log_event *description_event);
#endif

#if !defined(MYSQL_CLIENT) 
  static bool binlog_row_logging_function(THD *thd, TABLE *table,
                                          bool is_transactional,
                                          const uchar *before_record,
                                          const uchar *after_record)
  {
    return thd->binlog_update_row(table, is_transactional,
<<<<<<< HEAD
                                  before_record, after_record);
=======
                                  cols, fields, before_record, after_record
#ifndef MCP_WL5353
                                  , NULL
#endif
                                  );
>>>>>>> 708e1bf8
  }
#endif

protected:
#ifdef MYSQL_CLIENT
  void print(FILE *file, PRINT_EVENT_INFO *print_event_info);
#endif

#if !defined(MYSQL_CLIENT) && defined(HAVE_REPLICATION)
  virtual int do_before_row_operations(const Slave_reporting_capability *const);
  virtual int do_after_row_operations(const Slave_reporting_capability *const,int);
  virtual int do_exec_row(const Relay_log_info *const);
#endif /* !defined(MYSQL_CLIENT) && defined(HAVE_REPLICATION) */
  /********** END OF CUT & PASTE FROM Update_rows_log_event **********/

  uchar *m_after_image, *m_memory;
  
public:
  enum 
  {
    /* Support interface to THD::binlog_prepare_pending_rows_event */
    TYPE_CODE = PRE_GA_UPDATE_ROWS_EVENT
  };

private:
  virtual Log_event_type get_type_code() { return (Log_event_type)TYPE_CODE; }

#if !defined(MYSQL_CLIENT) && defined(HAVE_REPLICATION)
  // use old definition of do_apply_event()
  virtual int do_apply_event(const Relay_log_info *rli)
  { return Old_rows_log_event::do_apply_event(this,rli); }

  // primitives for old version of do_apply_event()
  virtual int do_before_row_operations(TABLE *table);
  virtual int do_after_row_operations(TABLE *table, int error);
  virtual int do_prepare_row(THD*, Relay_log_info const*, TABLE*,
                             uchar const *row_start, uchar const **row_end);
  virtual int do_exec_row(TABLE *table);
#endif /* !defined(MYSQL_CLIENT) && defined(HAVE_REPLICATION) */
};


/**
  @class Delete_rows_log_event_old

  Old class for binlog events that delete existing rows from a table
  (event type code PRE_GA_DELETE_ROWS_EVENT).  Such events are never
  produced by this version of the server, but they may be read from a
  relay log created by an old server.  New servers create events of
  class Delete_rows_log_event (event type code DELETE_ROWS_EVENT)
  instead.
*/
class Delete_rows_log_event_old : public Old_rows_log_event
{
  /********** BEGIN CUT & PASTE FROM Update_rows_log_event **********/
public:
#ifndef MYSQL_CLIENT
  Delete_rows_log_event_old(THD*, TABLE*, ulong,
                            MY_BITMAP const *cols,
                            bool is_transactional);
#endif
#ifdef HAVE_REPLICATION
  Delete_rows_log_event_old(const char *buf, uint event_len,
                            const Format_description_log_event *description_event);
#endif
#if !defined(MYSQL_CLIENT) 
  static bool binlog_row_logging_function(THD *thd, TABLE *table,
                                          bool is_transactional,
                                          const uchar *before_record,
                                          const uchar *after_record
                                          __attribute__((unused)))
  {
    return thd->binlog_delete_row(table, is_transactional,
<<<<<<< HEAD
                                  before_record);
=======
                                  cols, fields, before_record
#ifndef MCP_WL5353
                                  , NULL
#endif
                                  );
>>>>>>> 708e1bf8
  }
#endif
  
protected:
#ifdef MYSQL_CLIENT
  void print(FILE *file, PRINT_EVENT_INFO *print_event_info);
#endif

#if !defined(MYSQL_CLIENT) && defined(HAVE_REPLICATION)
  virtual int do_before_row_operations(const Slave_reporting_capability *const);
  virtual int do_after_row_operations(const Slave_reporting_capability *const,int);
  virtual int do_exec_row(const Relay_log_info *const);
#endif
  /********** END CUT & PASTE FROM Delete_rows_log_event **********/

  uchar *m_after_image, *m_memory;
 
public:
  enum 
  {
    /* Support interface to THD::binlog_prepare_pending_rows_event */
    TYPE_CODE = PRE_GA_DELETE_ROWS_EVENT
  };

private:
  virtual Log_event_type get_type_code() { return (Log_event_type)TYPE_CODE; }

#if !defined(MYSQL_CLIENT) && defined(HAVE_REPLICATION)
  // use old definition of do_apply_event()
  virtual int do_apply_event(const Relay_log_info *rli)
  { return Old_rows_log_event::do_apply_event(this,rli); }

  // primitives for old version of do_apply_event()
  virtual int do_before_row_operations(TABLE *table);
  virtual int do_after_row_operations(TABLE *table, int error);
  virtual int do_prepare_row(THD*, Relay_log_info const*, TABLE*,
                             uchar const *row_start, uchar const **row_end);
  virtual int do_exec_row(TABLE *table);
#endif
};


#endif<|MERGE_RESOLUTION|>--- conflicted
+++ resolved
@@ -377,15 +377,11 @@
                                           const uchar *after_record)
   {
     return thd->binlog_write_row(table, is_transactional,
-<<<<<<< HEAD
-                                 after_record);
-=======
-                                 cols, fields, after_record
+                                 after_record
 #ifndef MCP_WL5353
                                  , NULL
 #endif
                                  );
->>>>>>> 708e1bf8
   }
 #endif
 
@@ -459,15 +455,11 @@
                                           const uchar *after_record)
   {
     return thd->binlog_update_row(table, is_transactional,
-<<<<<<< HEAD
-                                  before_record, after_record);
-=======
-                                  cols, fields, before_record, after_record
+                                  before_record, after_record
 #ifndef MCP_WL5353
                                   , NULL
 #endif
                                   );
->>>>>>> 708e1bf8
   }
 #endif
 
@@ -541,15 +533,11 @@
                                           __attribute__((unused)))
   {
     return thd->binlog_delete_row(table, is_transactional,
-<<<<<<< HEAD
-                                  before_record);
-=======
-                                  cols, fields, before_record
+                                  before_record
 #ifndef MCP_WL5353
                                   , NULL
 #endif
                                   );
->>>>>>> 708e1bf8
   }
 #endif
   
