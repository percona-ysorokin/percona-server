--- conflicted
+++ resolved
@@ -319,13 +319,7 @@
   /* At create, one of them must be set */
   DBUG_ASSERT(parse_data->expression || parse_data->execute_at);
 
-<<<<<<< HEAD
   if (check_access(thd, EVENT_ACL, parse_data->dbname.str, NULL, NULL, 0, 0))
-=======
-  if (check_access(thd, EVENT_ACL, parse_data->dbname.str, 0, 0, 0,
-                   is_schema_db(parse_data->dbname.str,
-                                parse_data->dbname.length)))
->>>>>>> 409f0ed8
     DBUG_RETURN(TRUE);
 
   if (check_db_dir_existence(parse_data->dbname.str))
@@ -435,13 +429,7 @@
   if (parse_data->check_parse_data(thd) || parse_data->do_not_create)
     DBUG_RETURN(TRUE);
 
-<<<<<<< HEAD
   if (check_access(thd, EVENT_ACL, parse_data->dbname.str, NULL, NULL, 0, 0))
-=======
-  if (check_access(thd, EVENT_ACL, parse_data->dbname.str, 0, 0, 0,
-                   is_schema_db(parse_data->dbname.str,
-                                parse_data->dbname.length)))
->>>>>>> 409f0ed8
     DBUG_RETURN(TRUE);
 
   if (new_dbname)                               /* It's a rename */
@@ -462,12 +450,7 @@
       to tell the user that a database doesn't exist if they can not
       access it.
     */
-<<<<<<< HEAD
     if (check_access(thd, EVENT_ACL, new_dbname->str, NULL, NULL, 0, 0))
-=======
-    if (check_access(thd, EVENT_ACL, new_dbname->str, 0, 0, 0,
-                     is_schema_db(new_dbname->str, new_dbname->length)))
->>>>>>> 409f0ed8
       DBUG_RETURN(TRUE);
 
     /* Check that the target database exists */
@@ -571,12 +554,7 @@
   if (check_if_system_tables_error())
     DBUG_RETURN(TRUE);
 
-<<<<<<< HEAD
   if (check_access(thd, EVENT_ACL, dbname.str, NULL, NULL, 0, 0))
-=======
-  if (check_access(thd, EVENT_ACL, dbname.str, 0, 0, 0,
-                   is_schema_db(dbname.str, dbname.length)))
->>>>>>> 409f0ed8
     DBUG_RETURN(TRUE);
 
   /*
@@ -732,12 +710,7 @@
   if (check_if_system_tables_error())
     DBUG_RETURN(TRUE);
 
-<<<<<<< HEAD
   if (check_access(thd, EVENT_ACL, dbname.str, NULL, NULL, 0, 0))
-=======
-  if (check_access(thd, EVENT_ACL, dbname.str, 0, 0, 0,
-                   is_schema_db(dbname.str, dbname.length)))
->>>>>>> 409f0ed8
     DBUG_RETURN(TRUE);
 
   /*
@@ -795,15 +768,10 @@
   if (thd->lex->sql_command == SQLCOM_SHOW_EVENTS)
   {
     DBUG_ASSERT(thd->lex->select_lex.db);
-<<<<<<< HEAD
-    if (!is_infoschema_db(thd->lex->select_lex.db) &&  // There is no events in I_S
+    if (!is_infoschema_db(thd->lex->select_lex.db,    // There is no events in I_S
+                          strlen(thd->lex->select_lex.db)) &&
         check_access(thd, EVENT_ACL, thd->lex->select_lex.db,
                      NULL, NULL, 0, 0))
-=======
-    if (!is_schema_db(thd->lex->select_lex.db,   // There is no events in I_S
-                      strlen(thd->lex->select_lex.db)) &&
-        check_access(thd, EVENT_ACL, thd->lex->select_lex.db, 0, 0, 0, 0))
->>>>>>> 409f0ed8
       DBUG_RETURN(1);
     db= thd->lex->select_lex.db;
   }
