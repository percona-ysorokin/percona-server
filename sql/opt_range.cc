--- conflicted
+++ resolved
@@ -1,9 +1,4 @@
-<<<<<<< HEAD
-/* Copyright (c) 2000, 2016, Oracle and/or its affiliates. All rights reserved.
-=======
-/* Copyright (c) 2000, 2017, Oracle and/or its affiliates. All rights
- * reserved.
->>>>>>> 2bd54943
+/* Copyright (c) 2000, 2017, Oracle and/or its affiliates. All rights reserved.
 
    This program is free software; you can redistribute it and/or modify
    it under the terms of the GNU General Public License as published by
@@ -12366,14 +12361,9 @@
         key_part_range[1]= last_part;
 
         /* Check if cur_part is referenced in the WHERE clause. */
-<<<<<<< HEAD
         if (join->where_cond->walk(&Item::find_item_in_field_list_processor,
-                                   Item::WALK_POSTFIX,
+                                   Item::WALK_SUBQUERY_POSTFIX,
                                    (uchar*) key_part_range))
-=======
-        if (join->conds->walk(&Item::find_item_in_field_list_processor, 1,
-                              (uchar*) key_part_range))
->>>>>>> 2bd54943
         {
           cause= "keypart_reference_from_where_clause";
           goto next_index;
