--- conflicted
+++ resolved
@@ -514,11 +514,7 @@
   if (share->error) {
     /*
       Table definition contained an error.
-<<<<<<< HEAD
-      Note that we report ER_NO_SUCH_TABLE regardless of which error occured
-=======
       Note that we report ER_NO_SUCH_TABLE regardless of which error occurred
->>>>>>> 4869291f
       when the other thread tried to open the table definition (e.g. OOM).
     */
     my_error(ER_NO_SUCH_TABLE, MYF(0), share->db.str, share->table_name.str);
@@ -1045,14 +1041,9 @@
                              wild, strlen(wild), 0))
       continue;
 
-<<<<<<< HEAD
-    if (!(*start_list = (OPEN_TABLE_LIST *)sql_alloc(
-              sizeof(**start_list) + share->table_cache_key.length))) {
-=======
     if (!(*start_list = (OPEN_TABLE_LIST *)(*THR_MALLOC)
                             ->Alloc(sizeof(**start_list) +
                                     share->table_cache_key.length))) {
->>>>>>> 4869291f
       open_list = 0;  // Out of memory
       break;
     }
@@ -1584,11 +1575,7 @@
     if (thd->locked_tables_mode <= LTM_LOCK_TABLES ||
         table->query_id == thd->query_id) {
       DBUG_ASSERT(table->file);
-<<<<<<< HEAD
-      if (table->db_stat) table->file->extra(HA_EXTRA_DETACH_CHILDREN);
-=======
       if (table->db_stat) table->file->ha_extra(HA_EXTRA_DETACH_CHILDREN);
->>>>>>> 4869291f
       table->cleanup_value_generator_items();
       table->cleanup_partial_update();
     }
@@ -1747,15 +1734,12 @@
   table->pos_in_table_list = NULL;
 
   mysql_mutex_lock(&thd->LOCK_thd_data);
-<<<<<<< HEAD
 
   if (unlikely(opt_userstat && table->file)) {
     table->file->update_global_table_stats();
     table->file->update_global_index_stats();
   }
 
-=======
->>>>>>> 4869291f
   *table_ptr = table->next;
   mysql_mutex_unlock(&thd->LOCK_thd_data);
 
@@ -1816,10 +1800,7 @@
   mysql_ha_rm_temporary_tables(thd);
   if (!mysql_bin_log.is_open()) {
     TABLE *tmp_next;
-<<<<<<< HEAD
     mysql_mutex_lock(&thd->LOCK_temporary_tables);
-=======
->>>>>>> 4869291f
     for (TABLE *t = thd->temporary_tables; t; t = tmp_next) {
       tmp_next = t->next;
       mysql_lock_remove(thd, thd->lock, t);
@@ -1834,10 +1815,7 @@
     }
 
     thd->temporary_tables = 0;
-<<<<<<< HEAD
     mysql_mutex_unlock(&thd->LOCK_temporary_tables);
-=======
->>>>>>> 4869291f
     if (thd->slave_thread) {
       atomic_slave_open_temp_tables -= slave_closed_temp_tables;
       thd->rli_slave->get_c_rli()->atomic_channel_open_temp_tables -=
@@ -2053,11 +2031,8 @@
       slave_closed_temp_tables++;
     }
   }
-<<<<<<< HEAD
   thd->temporary_tables = 0;
   mysql_mutex_unlock(&thd->LOCK_temporary_tables);
-=======
->>>>>>> 4869291f
   lex->drop_temporary = sav_drop_temp;
   lex->sql_command = sav_sql_command;
 
@@ -2065,10 +2040,6 @@
     thd->variables.option_bits &=
         ~OPTION_QUOTE_SHOW_CREATE; /* restore option */
 
-<<<<<<< HEAD
-=======
-  thd->temporary_tables = 0;
->>>>>>> 4869291f
   if (thd->slave_thread) {
     atomic_slave_open_temp_tables -= slave_closed_temp_tables;
     thd->rli_slave->get_c_rli()->atomic_channel_open_temp_tables -=
@@ -2218,11 +2189,7 @@
 
 TABLE_LIST *unique_table(const TABLE_LIST *table, TABLE_LIST *table_list,
                          bool check_alias) {
-<<<<<<< HEAD
-  DBUG_ASSERT(table == ((TABLE_LIST *)table)->updatable_base_table());
-=======
   DBUG_ASSERT(table == table->updatable_base_table());
->>>>>>> 4869291f
 
   TABLE_LIST *dup;
   if (table->table && table->table->file->ht->db_type == DB_TYPE_MRG_MYISAM) {
@@ -2391,11 +2358,8 @@
              ("closing table: '%s'.'%s' %p  alias: '%s'", table->s->db.str,
               table->s->table_name.str, table, table->alias));
 
-<<<<<<< HEAD
   mysql_mutex_lock(&thd->LOCK_temporary_tables);
 
-=======
->>>>>>> 4869291f
   if (table->prev) {
     table->prev->next = table->next;
     if (table->prev->next) table->next->prev = table->prev;
@@ -2418,12 +2382,9 @@
     --thd->rli_slave->get_c_rli()->atomic_channel_open_temp_tables;
   }
   close_temporary(thd, table, free_share, delete_table);
-<<<<<<< HEAD
 
   mysql_mutex_unlock(&thd->LOCK_temporary_tables);
 
-=======
->>>>>>> 4869291f
   DBUG_VOID_RETURN;
 }
 
@@ -2441,14 +2402,11 @@
   DBUG_ENTER("close_temporary");
   DBUG_PRINT("tmptable", ("closing table: '%s'.'%s'", table->s->db.str,
                           table->s->table_name.str));
-<<<<<<< HEAD
 
   if (unlikely(opt_userstat)) {
     table->file->update_global_table_stats();
     table->file->update_global_index_stats();
   }
-=======
->>>>>>> 4869291f
 
   free_io_cache(table);
   closefrm(table, 0);
@@ -2481,11 +2439,7 @@
   TABLE_SHARE *share = table->s;
   DBUG_ENTER("rename_temporary_table");
 
-<<<<<<< HEAD
-  if (!(key = (char *)alloc_root(&share->mem_root, MAX_DBKEY_LENGTH)))
-=======
   if (!(key = (char *)share->mem_root.Alloc(MAX_DBKEY_LENGTH)))
->>>>>>> 4869291f
     DBUG_RETURN(1); /* purecov: inspected */
 
   key_length = create_table_def_key_tmp(thd, db, table_name, key);
@@ -2526,11 +2480,7 @@
   tdc_remove_table(thd, TDC_RT_REMOVE_NOT_OWN, table->s->db.str,
                    table->s->table_name.str, false);
   /* extra() call must come only after all instances above are closed */
-<<<<<<< HEAD
-  (void)table->file->extra(function);
-=======
   (void)table->file->ha_extra(function);
->>>>>>> 4869291f
   DBUG_RETURN(false);
 }
 
@@ -2555,7 +2505,6 @@
   DBUG_ENTER("check_if_table_exists");
 
   *exists = true;
-<<<<<<< HEAD
 
   DBUG_ASSERT(thd->mdl_context.owns_equal_or_stronger_lock(
       MDL_key::TABLE, table->db, table->table_name, MDL_SHARED));
@@ -2565,17 +2514,6 @@
 
   if (*exists) goto end;
 
-=======
-
-  DBUG_ASSERT(thd->mdl_context.owns_equal_or_stronger_lock(
-      MDL_key::TABLE, table->db, table->table_name, MDL_SHARED));
-
-  if (dd::table_exists(thd->dd_client(), table->db, table->table_name, exists))
-    DBUG_RETURN(true);  // Error is already reported.
-
-  if (*exists) goto end;
-
->>>>>>> 4869291f
   /* Table doesn't exist. Check if some engine can provide it. */
   if (ha_check_if_table_exists(thd, table->db, table->table_name, exists)) {
     my_printf_error(ER_OUT_OF_RESOURCES,
@@ -2861,10 +2799,7 @@
   MDL_ticket *mdl_ticket = nullptr;
   int error = 0;
   TABLE_SHARE *share;
-<<<<<<< HEAD
   bool backup_protection_acquired = false;
-=======
->>>>>>> 4869291f
 
   DBUG_ENTER("open_table");
 
@@ -3408,7 +3343,6 @@
 
   DEBUG_SYNC(thd, "open_table_found_share");
 
-<<<<<<< HEAD
   if (table_list->mdl_request.type >= MDL_SHARED_WRITE &&
       !(flags & (MYSQL_LOCK_LOG_TABLE | MYSQL_OPEN_HAS_MDL_LOCK)) &&
       share->db_type() &&
@@ -3442,29 +3376,6 @@
                                      MYF(MY_WME))))
       goto err_lock;
 
-=======
-  {
-    dd::cache::Dictionary_client::Auto_releaser releaser(thd->dd_client());
-    const dd::Table *table_def = nullptr;
-    if (!(flags & MYSQL_OPEN_NO_NEW_TABLE_IN_SE) &&
-        thd->dd_client()->acquire(share->db.str, share->table_name.str,
-                                  &table_def)) {
-      // Error is reported by the dictionary subsystem.
-      goto err_lock;
-    }
-
-    if (table_def && table_def->hidden() == dd::Abstract_table::HT_HIDDEN_SE) {
-      my_error(ER_NO_SUCH_TABLE, MYF(0), table_list->db,
-               table_list->table_name);
-      goto err_lock;
-    }
-
-    /* make a new table */
-    if (!(table = (TABLE *)my_malloc(key_memory_TABLE, sizeof(*table),
-                                     MYF(MY_WME))))
-      goto err_lock;
-
->>>>>>> 4869291f
     error = open_table_from_share(
         thd, share, alias,
         ((flags & MYSQL_OPEN_NO_NEW_TABLE_IN_SE)
@@ -3525,7 +3436,6 @@
   thd->status_var.table_open_cache_misses++;
 
 table_found:
-<<<<<<< HEAD
 
   if (!backup_protection_acquired &&
       table_list->mdl_request.type >= MDL_SHARED_WRITE &&
@@ -3551,10 +3461,6 @@
 
   table->mdl_ticket = mdl_ticket;
 
-=======
-  table->mdl_ticket = mdl_ticket;
-
->>>>>>> 4869291f
   table->next = thd->open_tables; /* Link into simple list */
   thd->set_open_tables(table);
 
@@ -3972,10 +3878,6 @@
   TABLE_SHARE *share;
   TABLE *entry;
   bool result = true;
-<<<<<<< HEAD
-
-  cache_key_length = get_table_def_key(table_list, &cache_key);
-=======
 
   cache_key_length = get_table_def_key(table_list, &cache_key);
 
@@ -4065,28 +3967,10 @@
 
     No_such_table_error_handler no_such_table_handler;
     thd->push_internal_handler(&no_such_table_handler);
->>>>>>> 4869291f
 
     share = get_table_share(thd, table_list->db, table_list->table_name,
                             cache_key, cache_key_length, true);
 
-<<<<<<< HEAD
-  mysql_mutex_lock(&LOCK_open);
-
-  if (!(share = get_table_share(thd, table_list->db, table_list->table_name,
-                                cache_key, cache_key_length, true)))
-    goto end_unlock;
-
-  if (share->is_view) {
-    release_table_share(share);
-    goto end_unlock;
-  }
-
-  if (!(entry =
-            (TABLE *)my_malloc(key_memory_TABLE, sizeof(TABLE), MYF(MY_WME)))) {
-    release_table_share(share);
-    goto end_unlock;
-=======
     thd->pop_internal_handler();
 
     if (!share) {
@@ -4113,161 +3997,6 @@
       release_table_share(share);
       return false;
     }
->>>>>>> 4869291f
-  }
-
-<<<<<<< HEAD
-  if (open_table_from_share(thd, share, table_list->alias,
-                            (uint)(HA_OPEN_KEYFILE | HA_OPEN_RNDFILE |
-                                   HA_GET_INDEX | HA_TRY_READ_ONLY),
-                            EXTRA_RECORD, ha_open_options | HA_OPEN_FOR_REPAIR,
-                            entry, false, NULL) ||
-      !entry->file ||
-      (entry->file->is_crashed() && entry->file->ha_check_and_repair(thd))) {
-    /* Give right error message */
-    thd->clear_error();
-    my_error(ER_NOT_KEYFILE, MYF(0), share->table_name.str);
-    LogErr(ERROR_LEVEL, ER_FAILED_TO_REPAIR_TABLE, share->db.str,
-           share->table_name.str);
-    if (entry->file) closefrm(entry, 0);
-  } else {
-    thd->clear_error();  // Clear error message
-    closefrm(entry, 0);
-    result = false;
-  }
-  my_free(entry);
-
-  table_cache_manager.lock_all_and_tdc();
-  release_table_share(share);
-  /* Remove the repaired share from the table cache. */
-=======
-  int error = 0;
-  dd::cache::Dictionary_client::Auto_releaser releaser(thd->dd_client());
-  dd::Table *table_def = nullptr;
-  if (thd->dd_client()->acquire_for_modification(
-          share->db.str, share->table_name.str, &table_def))
-    error = 1;
-
-  DBUG_ASSERT(table_def != nullptr);
-
-  /*
-    Silence expected HA_ERR_ROW_FORMAT_CHANGED errors.
-  */
-  Fix_row_type_error_handler err_handler;
-  thd->push_internal_handler(&err_handler);
-
-  TABLE tmp_table;
-  if (error == 0)
-    error = open_table_from_share(thd, share, table_list->alias,
-                                  (uint)(HA_OPEN_KEYFILE | HA_OPEN_RNDFILE |
-                                         HA_GET_INDEX | HA_TRY_READ_ONLY),
-                                  EXTRA_RECORD, ha_open_options, &tmp_table,
-                                  false, table_def);
-
-  thd->pop_internal_handler();
-
-  if (error == 8) {
-    Disable_autocommit_guard autocommit_guard(thd);
-    HA_CREATE_INFO create_info;
-    create_info.row_type = share->row_type;
-    create_info.table_options = share->db_options_in_use;
-
-    handler *file = get_new_handler(share, share->m_part_info != NULL,
-                                    thd->mem_root, share->db_type());
-    if (file != nullptr) {
-      row_type correct_row_type = file->get_real_row_type(&create_info);
-      bool result = dd::fix_row_type(thd, table_def, correct_row_type);
-      destroy(file);
-
-      if (result) {
-        trans_rollback_stmt(thd);
-        trans_rollback(thd);
-      } else {
-        result = trans_commit_stmt(thd) || trans_commit(thd);
-        if (!result) error = 0;
-      }
-    }
-  } else if (error == 0)
-    closefrm(&tmp_table, 0);
-
-  table_cache_manager.lock_all_and_tdc();
-  release_table_share(share);
-  /*
-    Remove the share from the table cache. So attempt to reopen table
-    will construct its new version with correct real_row_type value.
-  */
->>>>>>> 4869291f
-  tdc_remove_table(thd, TDC_RT_REMOVE_ALL, table_list->db,
-                   table_list->table_name, true);
-  table_cache_manager.unlock_all_and_tdc();
-  return error != 0;
-}
-
-<<<<<<< HEAD
-/**
-  Error handler class for supressing HA_ERR_ROW_FORMAT_CHANGED errors from SE.
-*/
-
-class Fix_row_type_error_handler : public Internal_error_handler {
- public:
-  virtual bool handle_condition(THD *, uint sql_errno, const char *,
-                                Sql_condition::enum_severity_level *,
-                                const char *) {
-    return sql_errno == ER_GET_ERRNO && my_errno() == HA_ERR_ROW_FORMAT_CHANGED;
-  }
-};
-
-/**
-  Auxiliary routine for automatically updating row format for the table.
-*/
-
-static bool fix_row_type(THD *thd, TABLE_LIST *table_list) {
-  const char *cache_key;
-  size_t cache_key_length = get_table_def_key(table_list, &cache_key);
-
-  thd->clear_error();
-
-  TABLE_SHARE *share;
-
-  {
-    /*
-      Hold LOCK_open until we can keep it and are likely to
-      release TABLE_SHARE on return.
-    */
-    MUTEX_LOCK(lock_open_guard, &LOCK_open);
-
-    No_such_table_error_handler no_such_table_handler;
-    thd->push_internal_handler(&no_such_table_handler);
-
-    share = get_table_share(thd, table_list->db, table_list->table_name,
-                            cache_key, cache_key_length, true);
-
-    thd->pop_internal_handler();
-
-    if (!share) {
-      /*
-        Somebody managed to drop table after we have performed back-off
-        before trying to fix row format for the table. Such situation is
-        quite unlikely but theoretically possible. Do not report error
-        (silence it using error handler), let the caller try to reopen
-        tables and handle missing table in appropriate way (e.g. ignore
-        this fact it if the table comes from prelocking list).
-      */
-      if (no_such_table_handler.safely_trapped_errors()) return false;
-
-      return true;
-    }
-
-    if (share->is_view) {
-      /*
-        Somebody managed to replace our table with a view after we
-        have performed back-off before trying to fix row format for
-        the table. Such situation is quite unlikely but is OK.
-        Do not report error, let the caller try to reopen tables.
-      */
-      release_table_share(share);
-      return false;
-    }
   }
 
   int error = 0;
@@ -4331,8 +4060,6 @@
   return error != 0;
 }
 
-=======
->>>>>>> 4869291f
 /** Open_table_context */
 
 Open_table_context::Open_table_context(THD *thd, uint flags)
@@ -4506,7 +4233,6 @@
       if ((result =
                lock_table_names(m_thd, m_failed_table, NULL, get_timeout(), 0)))
         break;
-<<<<<<< HEAD
 
       tdc_remove_table(m_thd, TDC_RT_REMOVE_ALL, m_failed_table->db,
                        m_failed_table->table_name, false);
@@ -4563,64 +4289,6 @@
       if ((result =
                lock_table_names(m_thd, m_failed_table, NULL, get_timeout(), 0)))
         break;
-=======
-
-      tdc_remove_table(m_thd, TDC_RT_REMOVE_ALL, m_failed_table->db,
-                       m_failed_table->table_name, false);
-      if (ha_create_table_from_engine(m_thd, m_failed_table->db,
-                                      m_failed_table->table_name))
-        break;
-
-      m_thd->get_stmt_da()->reset_condition_info(m_thd);
-      m_thd->clear_error();  // Clear error message
-      /*
-        Rollback to start of the current statement to release exclusive lock
-        on table which was discovered but preserve locks from previous
-        statements in current transaction.
-      */
-      m_thd->mdl_context.rollback_to_savepoint(start_of_statement_svp());
-      break;
-    }
-    case OT_REPAIR: {
-      if ((result =
-               lock_table_names(m_thd, m_failed_table, NULL, get_timeout(), 0)))
-        break;
-
-      tdc_remove_table(m_thd, TDC_RT_REMOVE_ALL, m_failed_table->db,
-                       m_failed_table->table_name, false);
-
-      result = auto_repair_table(m_thd, m_failed_table);
-      /*
-        Rollback to start of the current statement to release exclusive lock
-        on table which was discovered but preserve locks from previous
-        statements in current transaction.
-      */
-      m_thd->mdl_context.rollback_to_savepoint(start_of_statement_svp());
-      break;
-    }
-    case OT_FIX_ROW_TYPE: {
-      /*
-        Since we are going to commit changes to the data-dictionary there
-        should not be any ongoing transaction.
-        We already have checked that the connection holds no metadata locks
-        earlier.
-        Still there can be transaction started by START TRANSACTION, which
-        we don't have right to implicitly finish (even more interesting case
-        is START TRANSACTION WITH CONSISTENT SNAPSHOT). Hence explicit check
-        for active transaction.
-      */
-      DBUG_ASSERT(!m_thd->mdl_context.has_locks());
-
-      if (m_thd->in_active_multi_stmt_transaction()) {
-        my_error(ER_LOCK_OR_ACTIVE_TRANSACTION, MYF(0));
-        result = true;
-        break;
-      }
-
-      if ((result =
-               lock_table_names(m_thd, m_failed_table, NULL, get_timeout(), 0)))
-        break;
->>>>>>> 4869291f
 
       result = fix_row_type(m_thd, m_failed_table);
 
@@ -4760,15 +4428,9 @@
     */
     return;
   }
-<<<<<<< HEAD
 
   *need_prelocking = true;
 
-=======
-
-  *need_prelocking = true;
-
->>>>>>> 4869291f
   /*
     In lower-case-table-names == 2 mode we store original versions of db
     and table names for tables participating in FK relationship, even
@@ -5488,11 +5150,7 @@
   DBUG_ASSERT(tables->table->pos_in_table_list == tables);
   /* Non-MERGE tables ignore this call. */
   if (tables->table->db_stat &&
-<<<<<<< HEAD
-      tables->table->file->extra(HA_EXTRA_ADD_CHILDREN_LIST)) {
-=======
       tables->table->file->ha_extra(HA_EXTRA_ADD_CHILDREN_LIST)) {
->>>>>>> 4869291f
     error = true;
     goto end;
   }
@@ -5527,7 +5185,6 @@
     return std::hash<std::string>()(std::string(table->db, table->db_length));
   }
 };
-<<<<<<< HEAD
 
 struct schema_key_equal {
   bool operator()(const TABLE_LIST *a, const TABLE_LIST *b) const {
@@ -5536,16 +5193,6 @@
   }
 };
 
-=======
-
-struct schema_key_equal {
-  bool operator()(const TABLE_LIST *a, const TABLE_LIST *b) const {
-    return a->db_length == b->db_length &&
-           memcmp(a->db, b->db, a->db_length) == 0;
-  }
-};
-
->>>>>>> 4869291f
 }  // namespace
 
 /**
@@ -5733,10 +5380,7 @@
       PSI_INSTRUMENT_ME);
   bool need_global_read_lock_protection = false;
   bool acquire_backup_lock = false;
-<<<<<<< HEAD
   MDL_request percona_backup_request;
-=======
->>>>>>> 4869291f
 
   /*
     This function is not supposed to be used under LOCK TABLES normally.
@@ -5998,21 +5642,12 @@
     opened for a long time).
   */
   if (!thd->handler_tables_hash.empty()) mysql_ha_flush(thd);
-<<<<<<< HEAD
 
   has_prelocking_list = thd->lex->requires_prelocking();
   table_to_open = start;
   sroutine_to_open = &thd->lex->sroutines_list.first;
   *counter = 0;
 
-=======
-
-  has_prelocking_list = thd->lex->requires_prelocking();
-  table_to_open = start;
-  sroutine_to_open = &thd->lex->sroutines_list.first;
-  *counter = 0;
-
->>>>>>> 4869291f
   if (!(thd->state_flags & Open_tables_state::SYSTEM_TABLES))
     THD_STAGE_INFO(thd, stage_opening_tables);
 
@@ -6152,19 +5787,11 @@
            sroutine_to_open = &rt->next, rt = rt->next) {
         bool need_prelocking = false;
         TABLE_LIST **save_query_tables_last = thd->lex->query_tables_last;
-<<<<<<< HEAD
 
         error = open_and_process_routine(
             thd, thd->lex, rt, prelocking_strategy, has_prelocking_list,
             &ot_ctx, &need_prelocking, &routine_modifies_data);
 
-=======
-
-        error = open_and_process_routine(
-            thd, thd->lex, rt, prelocking_strategy, has_prelocking_list,
-            &ot_ctx, &need_prelocking, &routine_modifies_data);
-
->>>>>>> 4869291f
         if (need_prelocking && !thd->lex->requires_prelocking())
           thd->lex->mark_as_requiring_prelocking(save_query_tables_last);
 
@@ -6233,11 +5860,7 @@
     if (tbl && tbl->file->ht->db_type == DB_TYPE_MRG_MYISAM) {
       /* MERGE tables need to access parent and child TABLE_LISTs. */
       DBUG_ASSERT(tbl->pos_in_table_list == tables);
-<<<<<<< HEAD
-      if (tbl->db_stat && tbl->file->extra(HA_EXTRA_ATTACH_CHILDREN)) {
-=======
       if (tbl->db_stat && tbl->file->ha_extra(HA_EXTRA_ATTACH_CHILDREN)) {
->>>>>>> 4869291f
         error = true;
         goto err;
       }
@@ -6287,13 +5910,8 @@
          need to invoke dd::Dictionary::is_dd_tablename() to make sure.
        */
       if (tbl->db_stat &&
-<<<<<<< HEAD
-          tbl->file->extra(HA_EXTRA_SKIP_SERIALIZABLE_DD_VIEW)) {
-        // Handler->extra() for innodb does not fail ever as of now.
-=======
           tbl->file->ha_extra(HA_EXTRA_SKIP_SERIALIZABLE_DD_VIEW)) {
         // Handler->ha_extra() for innodb does not fail ever as of now.
->>>>>>> 4869291f
         // In case it is made to fail sometime later, we need to think
         // about the kind of error to be report to user.
         DBUG_ASSERT(0);
@@ -6302,22 +5920,6 @@
         goto err;
       }
     }
-<<<<<<< HEAD
-
-    /*
-      When we implicitly open DD tables used by a IS query in LOCK TABLE mode,
-      we do not go through mysql_lock_tables(), which sets lock type to use
-      by SE. Here, we request SE to use read lock for these implicitly opened
-      DD tables using ha_external_lock().
-    */
-    if (tbl && in_LTM(thd) && belongs_to_dd_table(tables)) {
-      DBUG_ASSERT(tbl->file->get_lock_type() == F_UNLCK);
-      tbl->file->init_table_handle_for_HANDLER();
-      tbl->file->ha_external_lock(thd, F_RDLCK);
-    }
-
-=======
->>>>>>> 4869291f
   }  // End of for(;;)
 
 err:
@@ -6891,11 +6493,7 @@
   // secondary tables. Also disable use of secondary engines for
   // future executions of the statement, since these properties will
   // not change between executions.
-<<<<<<< HEAD
-  const LEX_STRING *secondary_engine =
-=======
   const LEX_CSTRING *secondary_engine =
->>>>>>> 4869291f
       sql_cmd->eligible_secondary_storage_engine();
   const plugin_ref secondary_engine_plugin =
       secondary_engine == nullptr
@@ -7129,8 +6727,6 @@
       thd->enter_locked_tables_mode(LTM_PRELOCKED);
     }
   } else {
-<<<<<<< HEAD
-=======
     /*
       When we implicitly open DD tables used by a IS query in LOCK TABLE mode,
       we do not go through mysql_lock_tables(), which sets lock type to use
@@ -7157,7 +6753,6 @@
       }
     }
 
->>>>>>> 4869291f
     TABLE_LIST *first_not_own = thd->lex->first_not_own_table();
     /*
       When open_and_lock_tables() is called for a single table out of
@@ -7377,18 +6972,12 @@
                                            : NON_TRANSACTIONAL_TMP_TABLE);
 
   if (add_to_temporary_tables_list) {
-<<<<<<< HEAD
     tmp_table->set_tmp_dd_table_ptr(&table_def);
-=======
->>>>>>> 4869291f
     tmp_table->set_binlog_drop_if_temp(
         !thd->is_current_stmt_binlog_disabled() &&
         !thd->is_current_stmt_binlog_format_row());
     /* growing temp list at the head */
-<<<<<<< HEAD
     mysql_mutex_lock(&thd->LOCK_temporary_tables);
-=======
->>>>>>> 4869291f
     tmp_table->next = thd->temporary_tables;
     if (tmp_table->next) tmp_table->next->prev = tmp_table;
     thd->temporary_tables = tmp_table;
@@ -7397,10 +6986,7 @@
       ++atomic_slave_open_temp_tables;
       ++thd->rli_slave->get_c_rli()->atomic_channel_open_temp_tables;
     }
-<<<<<<< HEAD
     mysql_mutex_unlock(&thd->LOCK_temporary_tables);
-=======
->>>>>>> 4869291f
   }
   tmp_table->pos_in_table_list = NULL;
 
@@ -9002,11 +8588,7 @@
 
     /* Add a true condition to outer joins that have no common columns. */
     if (table_ref_2->outer_join && !table_ref_2->join_cond())
-<<<<<<< HEAD
-      table_ref_2->set_join_cond(new Item_int((longlong)1, 1));
-=======
       table_ref_2->set_join_cond(new Item_func_true());
->>>>>>> 4869291f
 
     /* Change this table reference to become a leaf for name resolution. */
     if (left_neighbor) {
@@ -9653,28 +9235,13 @@
         */
         if ((thd->lex->sql_command == SQLCOM_UPDATE ||
              thd->lex->sql_command == SQLCOM_UPDATE_MULTI) &&
-<<<<<<< HEAD
-            !bitmap_is_subset(&table_cc->value_generator()->base_columns_map,
-                              const_cast<TABLE *>(table)->write_set)) {
-=======
             !bitmap_is_overlapping(
                 &table_cc->value_generator()->base_columns_map,
                 table->write_set)) {
->>>>>>> 4869291f
           DEBUG_SYNC(thd, "skip_check_constraints_on_unaffected_columns");
           continue;
         }
 
-<<<<<<< HEAD
-        /*
-          Set the columns used by the enforced check constraint expression in
-          the TABLE read_set.
-        */
-        bitmap_union(const_cast<TABLE *>(table)->read_set,
-                     &table_cc->value_generator()->base_columns_map);
-
-=======
->>>>>>> 4869291f
         // Validate check constraint.
         bool is_constraint_violated =
             (!table_cc->value_generator()->expr_item->val_bool() &&
@@ -9960,11 +9527,7 @@
 
   RETURN
     false   OK
-<<<<<<< HEAD
-    true    error occured
-=======
     true    error occurred
->>>>>>> 4869291f
 */
 
 bool fill_record_n_invoke_before_triggers(THD *thd, Field **ptr,
@@ -10251,11 +9814,6 @@
   return false;
 }
 
-<<<<<<< HEAD
-bool is_equal(const LEX_STRING *a, const LEX_STRING *b) {
-  return a->length == b->length && !strncmp(a->str, b->str, a->length);
-}
-
 bool is_equal(const LEX_CSTRING *a, const LEX_CSTRING *b) noexcept {
   return a->length == b->length && !strncmp(a->str, b->str, a->length);
 }
@@ -10353,8 +9911,8 @@
 
 Table_node::Table_node(const TABLE *table_arg)
     : table(table_arg),
-      columns(
-          (Column_node **)sql_alloc(sizeof(Column_node *) * table->s->fields)) {
+      columns((Column_node **)(*THR_MALLOC)
+                  ->Alloc(sizeof(Column_node *) * table->s->fields)) {
   memset(columns, 0, sizeof(Column_node *) * table->s->fields);
 
   if (table->s->primary_key == MAX_KEY) {
@@ -10685,8 +10243,6 @@
   return root.is_ordered();
 }
 
-=======
->>>>>>> 4869291f
 /**
   Open and lock transactional system tables for read.
 
